--- conflicted
+++ resolved
@@ -1,8052 +1,4077 @@
-<<<<<<< HEAD
-// © 2016 and later: Unicode, Inc. and others.
-// License & terms of use: http://www.unicode.org/copyright.html
-/*
-*******************************************************************************
-* Copyright (C) 1997-2016, International Business Machines Corporation and    *
-* others. All Rights Reserved.                                                *
-*******************************************************************************
-*
-* File CALENDAR.CPP
-*
-* Modification History:
-*
-*   Date        Name        Description
-*   02/03/97    clhuang     Creation.
-*   04/22/97    aliu        Cleaned up, fixed memory leak, made
-*                           setWeekCountData() more robust.
-*                           Moved platform code to TPlatformUtilities.
-*   05/01/97    aliu        Made equals(), before(), after() arguments const.
-*   05/20/97    aliu        Changed logic of when to compute fields and time
-*                           to fix bugs.
-*   08/12/97    aliu        Added equivalentTo.  Misc other fixes.
-*   07/28/98    stephen     Sync up with JDK 1.2
-*   09/02/98    stephen     Sync with JDK 1.2 8/31 build (getActualMin/Max)
-*   03/17/99    stephen     Changed adoptTimeZone() - now fAreFieldsSet is
-*                           set to FALSE to force update of time.
-*******************************************************************************
-*/
-
-#include "utypeinfo.h"  // for 'typeid' to work
-
-#include "unicode/utypes.h"
-
-#if !UCONFIG_NO_FORMATTING
-
-#include "unicode/gregocal.h"
-#include "unicode/basictz.h"
-#include "unicode/simpletz.h"
-#include "unicode/rbtz.h"
-#include "unicode/vtzone.h"
-#include "gregoimp.h"
-#include "buddhcal.h"
-#include "taiwncal.h"
-#include "japancal.h"
-#include "islamcal.h"
-#include "hebrwcal.h"
-#include "persncal.h"
-#include "indiancal.h"
-#include "chnsecal.h"
-#include "coptccal.h"
-#include "dangical.h"
-#include "ethpccal.h"
-#include "unicode/calendar.h"
-#include "cpputils.h"
-#include "servloc.h"
-#include "ucln_in.h"
-#include "cstring.h"
-#include "locbased.h"
-#include "uresimp.h"
-#include "ustrenum.h"
-#include "uassert.h"
-#include "olsontz.h"
-#include "sharedcalendar.h"
-#include "unifiedcache.h"
-#include "ulocimp.h"
-
-#if !UCONFIG_NO_SERVICE
-static icu::ICULocaleService* gService = NULL;
-static icu::UInitOnce gServiceInitOnce = U_INITONCE_INITIALIZER;
-
-// INTERNAL - for cleanup
-U_CDECL_BEGIN
-static UBool calendar_cleanup(void) {
-#if !UCONFIG_NO_SERVICE
-    if (gService) {
-        delete gService;
-        gService = NULL;
-    }
-    gServiceInitOnce.reset();
-#endif
-    return TRUE;
-}
-U_CDECL_END
-#endif
-
-// ------------------------------------------
-//
-// Registration
-//
-//-------------------------------------------
-//#define U_DEBUG_CALSVC 1
-//
-
-#if defined( U_DEBUG_CALSVC ) || defined (U_DEBUG_CAL)
-
-/**
- * fldName was removed as a duplicate implementation.
- * use  udbg_ services instead,
- * which depend on include files and library from ../tools/toolutil, the following circular link:
- *   CPPFLAGS+=-I$(top_srcdir)/tools/toolutil
- *   LIBS+=$(LIBICUTOOLUTIL)
- */
-#include "udbgutil.h"
-#include <stdio.h>
-
-/**
-* convert a UCalendarDateFields into a string - for debugging
-* @param f field enum
-* @return static string to the field name
-* @internal
-*/
-
-const char* fldName(UCalendarDateFields f) {
-    return udbg_enumName(UDBG_UCalendarDateFields, (int32_t)f);
-}
-
-#if UCAL_DEBUG_DUMP
-// from CalendarTest::calToStr - but doesn't modify contents.
-void ucal_dump(const Calendar &cal) {
-    cal.dump();
-}
-
-void Calendar::dump() const {
-    int i;
-    fprintf(stderr, "@calendar=%s, timeset=%c, fieldset=%c, allfields=%c, virtualset=%c, t=%.2f",
-        getType(), fIsTimeSet?'y':'n',  fAreFieldsSet?'y':'n',  fAreAllFieldsSet?'y':'n',
-        fAreFieldsVirtuallySet?'y':'n',
-        fTime);
-
-    // can add more things here: DST, zone, etc.
-    fprintf(stderr, "\n");
-    for(i = 0;i<UCAL_FIELD_COUNT;i++) {
-        int n;
-        const char *f = fldName((UCalendarDateFields)i);
-        fprintf(stderr, "  %25s: %-11ld", f, fFields[i]);
-        if(fStamp[i] == kUnset) {
-            fprintf(stderr, " (unset) ");
-        } else if(fStamp[i] == kInternallySet) {
-            fprintf(stderr, " (internally set) ");
-            //} else if(fStamp[i] == kInternalDefault) {
-            //    fprintf(stderr, " (internal default) ");
-        } else {
-            fprintf(stderr, " %%%d ", fStamp[i]);
-        }
-        fprintf(stderr, "\n");
-
-    }
-}
-
-U_CFUNC void ucal_dump(UCalendar* cal) {
-    ucal_dump( *((Calendar*)cal)  );
-}
-#endif
-
-#endif
-
-/* Max value for stamp allowable before recalculation */
-#define STAMP_MAX 10000
-
-static const char * const gCalTypes[] = {
-    "gregorian",
-    "japanese",
-    "buddhist",
-    "roc",
-    "persian",
-    "islamic-civil",
-    "islamic",
-    "hebrew",
-    "chinese",
-    "indian",
-    "coptic",
-    "ethiopic",
-    "ethiopic-amete-alem",
-    "iso8601",
-    "dangi",
-    "islamic-umalqura",
-    "islamic-tbla",
-    "islamic-rgsa",
-    NULL
-};
-
-// Must be in the order of gCalTypes above
-typedef enum ECalType {
-    CALTYPE_UNKNOWN = -1,
-    CALTYPE_GREGORIAN = 0,
-    CALTYPE_JAPANESE,
-    CALTYPE_BUDDHIST,
-    CALTYPE_ROC,
-    CALTYPE_PERSIAN,
-    CALTYPE_ISLAMIC_CIVIL,
-    CALTYPE_ISLAMIC,
-    CALTYPE_HEBREW,
-    CALTYPE_CHINESE,
-    CALTYPE_INDIAN,
-    CALTYPE_COPTIC,
-    CALTYPE_ETHIOPIC,
-    CALTYPE_ETHIOPIC_AMETE_ALEM,
-    CALTYPE_ISO8601,
-    CALTYPE_DANGI,
-    CALTYPE_ISLAMIC_UMALQURA,
-    CALTYPE_ISLAMIC_TBLA,
-    CALTYPE_ISLAMIC_RGSA
-} ECalType;
-
-U_NAMESPACE_BEGIN
-
-SharedCalendar::~SharedCalendar() {
-    delete ptr;
-}
-
-template<> U_I18N_API
-const SharedCalendar *LocaleCacheKey<SharedCalendar>::createObject(
-        const void * /*unusedCreationContext*/, UErrorCode &status) const {
-    Calendar *calendar = Calendar::makeInstance(fLoc, status);
-    if (U_FAILURE(status)) {
-        return NULL;
-    }
-    SharedCalendar *shared = new SharedCalendar(calendar);
-    if (shared == NULL) {
-        delete calendar;
-        status = U_MEMORY_ALLOCATION_ERROR;
-        return NULL;
-    }
-    shared->addRef();
-    return shared;
-}
-
-static ECalType getCalendarType(const char *s) {
-    for (int i = 0; gCalTypes[i] != NULL; i++) {
-        if (uprv_stricmp(s, gCalTypes[i]) == 0) {
-            return (ECalType)i;
-        }
-    }
-    return CALTYPE_UNKNOWN;
-}
-
-#if !UCONFIG_NO_SERVICE
-// Only used with service registration.
-static UBool isStandardSupportedKeyword(const char *keyword, UErrorCode& status) {
-    if(U_FAILURE(status)) {
-        return FALSE;
-    }
-    ECalType calType = getCalendarType(keyword);
-    return (calType != CALTYPE_UNKNOWN);
-}
-
-// only used with service registration.
-static void getCalendarKeyword(const UnicodeString &id, char *targetBuffer, int32_t targetBufferSize) {
-    UnicodeString calendarKeyword = UNICODE_STRING_SIMPLE("calendar=");
-    int32_t calKeyLen = calendarKeyword.length();
-    int32_t keyLen = 0;
-
-    int32_t keywordIdx = id.indexOf((UChar)0x003D); /* '=' */
-    if (id[0] == 0x40/*'@'*/
-        && id.compareBetween(1, keywordIdx+1, calendarKeyword, 0, calKeyLen) == 0)
-    {
-        keyLen = id.extract(keywordIdx+1, id.length(), targetBuffer, targetBufferSize, US_INV);
-    }
-    targetBuffer[keyLen] = 0;
-}
-#endif
-
-static ECalType getCalendarTypeForLocale(const char *locid) {
-    UErrorCode status = U_ZERO_ERROR;
-    ECalType calType = CALTYPE_UNKNOWN;
-
-    //TODO: ULOC_FULL_NAME is out of date and too small..
-    char canonicalName[256];
-
-    // Canonicalize, so that an old-style variant will be transformed to keywords.
-    // e.g ja_JP_TRADITIONAL -> ja_JP@calendar=japanese
-    // NOTE: Since ICU-20187, ja_JP_TRADITIONAL no longer canonicalizes, and
-    // the Gregorian calendar is returned instead.
-    int32_t canonicalLen = uloc_canonicalize(locid, canonicalName, sizeof(canonicalName) - 1, &status);
-    if (U_FAILURE(status)) {
-        return CALTYPE_GREGORIAN;
-    }
-    canonicalName[canonicalLen] = 0;    // terminate
-
-    char calTypeBuf[32];
-    int32_t calTypeBufLen;
-
-    calTypeBufLen = uloc_getKeywordValue(canonicalName, "calendar", calTypeBuf, sizeof(calTypeBuf) - 1, &status);
-    if (U_SUCCESS(status)) {
-        calTypeBuf[calTypeBufLen] = 0;
-        calType = getCalendarType(calTypeBuf);
-        if (calType != CALTYPE_UNKNOWN) {
-            return calType;
-        }
-    }
-    status = U_ZERO_ERROR;
-
-    // when calendar keyword is not available or not supported, read supplementalData
-    // to get the default calendar type for the locale's region
-    char region[ULOC_COUNTRY_CAPACITY];
-    (void)ulocimp_getRegionForSupplementalData(canonicalName, TRUE, region, sizeof(region), &status);
-    if (U_FAILURE(status)) {
-        return CALTYPE_GREGORIAN;
-    }
-
-    // Read preferred calendar values from supplementalData calendarPreference
-    UResourceBundle *rb = ures_openDirect(NULL, "supplementalData", &status);
-    ures_getByKey(rb, "calendarPreferenceData", rb, &status);
-    UResourceBundle *order = ures_getByKey(rb, region, NULL, &status);
-    if (status == U_MISSING_RESOURCE_ERROR && rb != NULL) {
-        status = U_ZERO_ERROR;
-        order = ures_getByKey(rb, "001", NULL, &status);
-    }
-
-    calTypeBuf[0] = 0;
-    if (U_SUCCESS(status) && order != NULL) {
-        // the first calendar type is the default for the region
-        int32_t len = 0;
-        const UChar *uCalType = ures_getStringByIndex(order, 0, &len, &status);
-        if (len < (int32_t)sizeof(calTypeBuf)) {
-            u_UCharsToChars(uCalType, calTypeBuf, len);
-            *(calTypeBuf + len) = 0; // terminate;
-            calType = getCalendarType(calTypeBuf);
-        }
-    }
-
-    ures_close(order);
-    ures_close(rb);
-
-    if (calType == CALTYPE_UNKNOWN) {
-        // final fallback
-        calType = CALTYPE_GREGORIAN;
-    }
-    return calType;
-}
-
-static Calendar *createStandardCalendar(ECalType calType, const Locale &loc, UErrorCode& status) {
-    if (U_FAILURE(status)) {
-        return nullptr;
-    }
-    LocalPointer<Calendar> cal;
-
-    switch (calType) {
-        case CALTYPE_GREGORIAN:
-            cal.adoptInsteadAndCheckErrorCode(new GregorianCalendar(loc, status), status);
-            break;
-        case CALTYPE_JAPANESE:
-            cal.adoptInsteadAndCheckErrorCode(new JapaneseCalendar(loc, status), status);
-            break;
-        case CALTYPE_BUDDHIST:
-            cal.adoptInsteadAndCheckErrorCode(new BuddhistCalendar(loc, status), status);
-            break;
-        case CALTYPE_ROC:
-            cal.adoptInsteadAndCheckErrorCode(new TaiwanCalendar(loc, status), status);
-            break;
-        case CALTYPE_PERSIAN:
-            cal.adoptInsteadAndCheckErrorCode(new PersianCalendar(loc, status), status);
-            break;
-        case CALTYPE_ISLAMIC_TBLA:
-            cal.adoptInsteadAndCheckErrorCode(new IslamicCalendar(loc, status, IslamicCalendar::TBLA), status);
-            break;
-        case CALTYPE_ISLAMIC_CIVIL:
-            cal.adoptInsteadAndCheckErrorCode(new IslamicCalendar(loc, status, IslamicCalendar::CIVIL), status);
-            break;
-        case CALTYPE_ISLAMIC_RGSA:
-            // default any region specific not handled individually to islamic
-        case CALTYPE_ISLAMIC:
-            cal.adoptInsteadAndCheckErrorCode(new IslamicCalendar(loc, status, IslamicCalendar::ASTRONOMICAL), status);
-            break;
-        case CALTYPE_ISLAMIC_UMALQURA:
-            cal.adoptInsteadAndCheckErrorCode(new IslamicCalendar(loc, status, IslamicCalendar::UMALQURA), status);
-            break;
-        case CALTYPE_HEBREW:
-            cal.adoptInsteadAndCheckErrorCode(new HebrewCalendar(loc, status), status);
-            break;
-        case CALTYPE_CHINESE:
-            cal.adoptInsteadAndCheckErrorCode(new ChineseCalendar(loc, status), status);
-            break;
-        case CALTYPE_INDIAN:
-            cal.adoptInsteadAndCheckErrorCode(new IndianCalendar(loc, status), status);
-            break;
-        case CALTYPE_COPTIC:
-            cal.adoptInsteadAndCheckErrorCode(new CopticCalendar(loc, status), status);
-            break;
-        case CALTYPE_ETHIOPIC:
-            cal.adoptInsteadAndCheckErrorCode(new EthiopicCalendar(loc, status, EthiopicCalendar::AMETE_MIHRET_ERA), status);
-            break;
-        case CALTYPE_ETHIOPIC_AMETE_ALEM:
-            cal.adoptInsteadAndCheckErrorCode(new EthiopicCalendar(loc, status, EthiopicCalendar::AMETE_ALEM_ERA), status);
-            break;
-        case CALTYPE_ISO8601:
-            cal.adoptInsteadAndCheckErrorCode(new GregorianCalendar(loc, status), status);
-            if (cal.isValid()) {
-                cal->setFirstDayOfWeek(UCAL_MONDAY);
-                cal->setMinimalDaysInFirstWeek(4);
-            }
-            break;
-        case CALTYPE_DANGI:
-            cal.adoptInsteadAndCheckErrorCode(new DangiCalendar(loc, status), status);
-            break;
-        default:
-            status = U_UNSUPPORTED_ERROR;
-    }
-    return cal.orphan();
-}
-
-
-#if !UCONFIG_NO_SERVICE
-
-// -------------------------------------
-
-/**
-* a Calendar Factory which creates the "basic" calendar types, that is, those
-* shipped with ICU.
-*/
-class BasicCalendarFactory : public LocaleKeyFactory {
-public:
-    /**
-    * @param calendarType static const string (caller owns storage - will be aliased) to calendar type
-    */
-    BasicCalendarFactory()
-        : LocaleKeyFactory(LocaleKeyFactory::INVISIBLE) { }
-
-    virtual ~BasicCalendarFactory();
-
-protected:
-    //virtual UBool isSupportedID( const UnicodeString& id, UErrorCode& status) const {
-    //  if(U_FAILURE(status)) {
-    //    return FALSE;
-    //  }
-    //  char keyword[ULOC_FULLNAME_CAPACITY];
-    //  getCalendarKeyword(id, keyword, (int32_t)sizeof(keyword));
-    //  return isStandardSupportedKeyword(keyword, status);
-    //}
-
-    virtual void updateVisibleIDs(Hashtable& result, UErrorCode& status) const
-    {
-        if (U_SUCCESS(status)) {
-            for(int32_t i=0;gCalTypes[i] != NULL;i++) {
-                UnicodeString id((UChar)0x40); /* '@' a variant character */
-                id.append(UNICODE_STRING_SIMPLE("calendar="));
-                id.append(UnicodeString(gCalTypes[i], -1, US_INV));
-                result.put(id, (void*)this, status);
-            }
-        }
-    }
-
-    virtual UObject* create(const ICUServiceKey& key, const ICUService* /*service*/, UErrorCode& status) const {
-#ifdef U_DEBUG_CALSVC
-        if(dynamic_cast<const LocaleKey*>(&key) == NULL) {
-            fprintf(stderr, "::create - not a LocaleKey!\n");
-        }
-#endif
-        const LocaleKey& lkey = (LocaleKey&)key;
-        Locale curLoc;  // current locale
-        Locale canLoc;  // Canonical locale
-
-        lkey.currentLocale(curLoc);
-        lkey.canonicalLocale(canLoc);
-
-        char keyword[ULOC_FULLNAME_CAPACITY];
-        UnicodeString str;
-
-        key.currentID(str);
-        getCalendarKeyword(str, keyword, (int32_t) sizeof(keyword));
-
-#ifdef U_DEBUG_CALSVC
-        fprintf(stderr, "BasicCalendarFactory::create() - cur %s, can %s\n", (const char*)curLoc.getName(), (const char*)canLoc.getName());
-#endif
-
-        if(!isStandardSupportedKeyword(keyword,status)) {  // Do we handle this type?
-#ifdef U_DEBUG_CALSVC
-
-            fprintf(stderr, "BasicCalendarFactory - not handling %s.[%s]\n", (const char*) curLoc.getName(), tmp );
-#endif
-            return NULL;
-        }
-
-        return createStandardCalendar(getCalendarType(keyword), canLoc, status);
-    }
-};
-
-BasicCalendarFactory::~BasicCalendarFactory() {}
-
-/**
-* A factory which looks up the DefaultCalendar resource to determine which class of calendar to use
-*/
-
-class DefaultCalendarFactory : public ICUResourceBundleFactory {
-public:
-    DefaultCalendarFactory() : ICUResourceBundleFactory() { }
-    virtual ~DefaultCalendarFactory();
-protected:
-    virtual UObject* create(const ICUServiceKey& key, const ICUService* /*service*/, UErrorCode& status) const  {
-
-        LocaleKey &lkey = (LocaleKey&)key;
-        Locale loc;
-        lkey.currentLocale(loc);
-
-        UnicodeString *ret = new UnicodeString();
-        if (ret == NULL) {
-            status = U_MEMORY_ALLOCATION_ERROR;
-        } else {
-            ret->append((UChar)0x40); // '@' is a variant character
-            ret->append(UNICODE_STRING("calendar=", 9));
-            ret->append(UnicodeString(gCalTypes[getCalendarTypeForLocale(loc.getName())], -1, US_INV));
-        }
-        return ret;
-    }
-};
-
-DefaultCalendarFactory::~DefaultCalendarFactory() {}
-
-// -------------------------------------
-class CalendarService : public ICULocaleService {
-public:
-    CalendarService()
-        : ICULocaleService(UNICODE_STRING_SIMPLE("Calendar"))
-    {
-        UErrorCode status = U_ZERO_ERROR;
-        registerFactory(new DefaultCalendarFactory(), status);
-    }
-
-    virtual ~CalendarService();
-
-    virtual UObject* cloneInstance(UObject* instance) const {
-        UnicodeString *s = dynamic_cast<UnicodeString *>(instance);
-        if(s != NULL) {
-            return s->clone();
-        } else {
-#ifdef U_DEBUG_CALSVC_F
-            UErrorCode status2 = U_ZERO_ERROR;
-            fprintf(stderr, "Cloning a %s calendar with tz=%ld\n", ((Calendar*)instance)->getType(), ((Calendar*)instance)->get(UCAL_ZONE_OFFSET, status2));
-#endif
-            return ((Calendar*)instance)->clone();
-        }
-    }
-
-    virtual UObject* handleDefault(const ICUServiceKey& key, UnicodeString* /*actualID*/, UErrorCode& status) const {
-        LocaleKey& lkey = (LocaleKey&)key;
-        //int32_t kind = lkey.kind();
-
-        Locale loc;
-        lkey.canonicalLocale(loc);
-
-#ifdef U_DEBUG_CALSVC
-        Locale loc2;
-        lkey.currentLocale(loc2);
-        fprintf(stderr, "CalSvc:handleDefault for currentLoc %s, canloc %s\n", (const char*)loc.getName(),  (const char*)loc2.getName());
-#endif
-        Calendar *nc =  new GregorianCalendar(loc, status);
-        if (nc == nullptr) {
-            status = U_MEMORY_ALLOCATION_ERROR;
-            return nc;
-        }
-
-#ifdef U_DEBUG_CALSVC
-        UErrorCode status2 = U_ZERO_ERROR;
-        fprintf(stderr, "New default calendar has tz=%d\n", ((Calendar*)nc)->get(UCAL_ZONE_OFFSET, status2));
-#endif
-        return nc;
-    }
-
-    virtual UBool isDefault() const {
-        return countFactories() == 1;
-    }
-};
-
-CalendarService::~CalendarService() {}
-
-// -------------------------------------
-
-static inline UBool
-isCalendarServiceUsed() {
-    return !gServiceInitOnce.isReset();
-}
-
-// -------------------------------------
-
-static void U_CALLCONV
-initCalendarService(UErrorCode &status)
-{
-#ifdef U_DEBUG_CALSVC
-        fprintf(stderr, "Spinning up Calendar Service\n");
-#endif
-    ucln_i18n_registerCleanup(UCLN_I18N_CALENDAR, calendar_cleanup);
-    gService = new CalendarService();
-    if (gService == NULL) {
-            status = U_MEMORY_ALLOCATION_ERROR;
-        return;
-        }
-#ifdef U_DEBUG_CALSVC
-        fprintf(stderr, "Registering classes..\n");
-#endif
-
-        // Register all basic instances.
-    gService->registerFactory(new BasicCalendarFactory(),status);
-
-#ifdef U_DEBUG_CALSVC
-        fprintf(stderr, "Done..\n");
-#endif
-
-        if(U_FAILURE(status)) {
-#ifdef U_DEBUG_CALSVC
-            fprintf(stderr, "err (%s) registering classes, deleting service.....\n", u_errorName(status));
-#endif
-        delete gService;
-        gService = NULL;
-    }
-        }
-
-static ICULocaleService*
-getCalendarService(UErrorCode &status)
-{
-    umtx_initOnce(gServiceInitOnce, &initCalendarService, status);
-    return gService;
-}
-
-URegistryKey Calendar::registerFactory(ICUServiceFactory* toAdopt, UErrorCode& status)
-{
-    return getCalendarService(status)->registerFactory(toAdopt, status);
-}
-
-UBool Calendar::unregister(URegistryKey key, UErrorCode& status) {
-    return getCalendarService(status)->unregister(key, status);
-}
-#endif /* UCONFIG_NO_SERVICE */
-
-// -------------------------------------
-
-static const int32_t kCalendarLimits[UCAL_FIELD_COUNT][4] = {
-    //    Minimum  Greatest min      Least max   Greatest max
-    {/*N/A*/-1,       /*N/A*/-1,     /*N/A*/-1,       /*N/A*/-1}, // ERA
-    {/*N/A*/-1,       /*N/A*/-1,     /*N/A*/-1,       /*N/A*/-1}, // YEAR
-    {/*N/A*/-1,       /*N/A*/-1,     /*N/A*/-1,       /*N/A*/-1}, // MONTH
-    {/*N/A*/-1,       /*N/A*/-1,     /*N/A*/-1,       /*N/A*/-1}, // WEEK_OF_YEAR
-    {/*N/A*/-1,       /*N/A*/-1,     /*N/A*/-1,       /*N/A*/-1}, // WEEK_OF_MONTH
-    {/*N/A*/-1,       /*N/A*/-1,     /*N/A*/-1,       /*N/A*/-1}, // DAY_OF_MONTH
-    {/*N/A*/-1,       /*N/A*/-1,     /*N/A*/-1,       /*N/A*/-1}, // DAY_OF_YEAR
-    {           1,            1,             7,             7  }, // DAY_OF_WEEK
-    {/*N/A*/-1,       /*N/A*/-1,     /*N/A*/-1,       /*N/A*/-1}, // DAY_OF_WEEK_IN_MONTH
-    {           0,            0,             1,             1  }, // AM_PM
-    {           0,            0,            11,            11  }, // HOUR
-    {           0,            0,            23,            23  }, // HOUR_OF_DAY
-    {           0,            0,            59,            59  }, // MINUTE
-    {           0,            0,            59,            59  }, // SECOND
-    {           0,            0,           999,           999  }, // MILLISECOND
-    {-12*kOneHour, -12*kOneHour,   12*kOneHour,   15*kOneHour  }, // ZONE_OFFSET
-    {           0,            0,    1*kOneHour,    1*kOneHour  }, // DST_OFFSET
-    {/*N/A*/-1,       /*N/A*/-1,     /*N/A*/-1,       /*N/A*/-1}, // YEAR_WOY
-    {           1,            1,             7,             7  }, // DOW_LOCAL
-    {/*N/A*/-1,       /*N/A*/-1,     /*N/A*/-1,       /*N/A*/-1}, // EXTENDED_YEAR
-    { -0x7F000000,  -0x7F000000,    0x7F000000,    0x7F000000  }, // JULIAN_DAY
-    {           0,            0, 24*kOneHour-1, 24*kOneHour-1  }, // MILLISECONDS_IN_DAY
-    {           0,            0,             1,             1  }, // IS_LEAP_MONTH
-};
-
-// Resource bundle tags read by this class
-static const char gCalendar[] = "calendar";
-static const char gMonthNames[] = "monthNames";
-static const char gGregorian[] = "gregorian";
-
-// Data flow in Calendar
-// ---------------------
-
-// The current time is represented in two ways by Calendar: as UTC
-// milliseconds from the epoch start (1 January 1970 0:00 UTC), and as local
-// fields such as MONTH, HOUR, AM_PM, etc.  It is possible to compute the
-// millis from the fields, and vice versa.  The data needed to do this
-// conversion is encapsulated by a TimeZone object owned by the Calendar.
-// The data provided by the TimeZone object may also be overridden if the
-// user sets the ZONE_OFFSET and/or DST_OFFSET fields directly. The class
-// keeps track of what information was most recently set by the caller, and
-// uses that to compute any other information as needed.
-
-// If the user sets the fields using set(), the data flow is as follows.
-// This is implemented by the Calendar subclass's computeTime() method.
-// During this process, certain fields may be ignored.  The disambiguation
-// algorithm for resolving which fields to pay attention to is described
-// above.
-
-//   local fields (YEAR, MONTH, DATE, HOUR, MINUTE, etc.)
-//           |
-//           | Using Calendar-specific algorithm
-//           V
-//   local standard millis
-//           |
-//           | Using TimeZone or user-set ZONE_OFFSET / DST_OFFSET
-//           V
-//   UTC millis (in time data member)
-
-// If the user sets the UTC millis using setTime(), the data flow is as
-// follows.  This is implemented by the Calendar subclass's computeFields()
-// method.
-
-//   UTC millis (in time data member)
-//           |
-//           | Using TimeZone getOffset()
-//           V
-//   local standard millis
-//           |
-//           | Using Calendar-specific algorithm
-//           V
-//   local fields (YEAR, MONTH, DATE, HOUR, MINUTE, etc.)
-
-// In general, a round trip from fields, through local and UTC millis, and
-// back out to fields is made when necessary.  This is implemented by the
-// complete() method.  Resolving a partial set of fields into a UTC millis
-// value allows all remaining fields to be generated from that value.  If
-// the Calendar is lenient, the fields are also renormalized to standard
-// ranges when they are regenerated.
-
-// -------------------------------------
-
-Calendar::Calendar(UErrorCode& success)
-:   UObject(),
-fIsTimeSet(FALSE),
-fAreFieldsSet(FALSE),
-fAreAllFieldsSet(FALSE),
-fAreFieldsVirtuallySet(FALSE),
-fNextStamp((int32_t)kMinimumUserStamp),
-fTime(0),
-fLenient(TRUE),
-fZone(NULL),
-fRepeatedWallTime(UCAL_WALLTIME_LAST),
-fSkippedWallTime(UCAL_WALLTIME_LAST)
-{
-    validLocale[0] = 0;
-    actualLocale[0] = 0;
-    clear();
-    if (U_FAILURE(success)) {
-        return;
-    }
-    fZone = TimeZone::createDefault();
-    if (fZone == NULL) {
-        success = U_MEMORY_ALLOCATION_ERROR;
-    }
-    setWeekData(Locale::getDefault(), NULL, success);
-}
-
-// -------------------------------------
-
-Calendar::Calendar(TimeZone* zone, const Locale& aLocale, UErrorCode& success)
-:   UObject(),
-fIsTimeSet(FALSE),
-fAreFieldsSet(FALSE),
-fAreAllFieldsSet(FALSE),
-fAreFieldsVirtuallySet(FALSE),
-fNextStamp((int32_t)kMinimumUserStamp),
-fTime(0),
-fLenient(TRUE),
-fZone(NULL),
-fRepeatedWallTime(UCAL_WALLTIME_LAST),
-fSkippedWallTime(UCAL_WALLTIME_LAST)
-{
-    validLocale[0] = 0;
-    actualLocale[0] = 0;
-    if (U_FAILURE(success)) {
-        delete zone;
-        return;
-    }
-    if(zone == 0) {
-#if defined (U_DEBUG_CAL)
-        fprintf(stderr, "%s:%d: ILLEGAL ARG because timezone cannot be 0\n",
-            __FILE__, __LINE__);
-#endif
-        success = U_ILLEGAL_ARGUMENT_ERROR;
-        return;
-    }
-
-    clear();
-    fZone = zone;
-    setWeekData(aLocale, NULL, success);
-}
-
-// -------------------------------------
-
-Calendar::Calendar(const TimeZone& zone, const Locale& aLocale, UErrorCode& success)
-:   UObject(),
-fIsTimeSet(FALSE),
-fAreFieldsSet(FALSE),
-fAreAllFieldsSet(FALSE),
-fAreFieldsVirtuallySet(FALSE),
-fNextStamp((int32_t)kMinimumUserStamp),
-fTime(0),
-fLenient(TRUE),
-fZone(NULL),
-fRepeatedWallTime(UCAL_WALLTIME_LAST),
-fSkippedWallTime(UCAL_WALLTIME_LAST)
-{
-    validLocale[0] = 0;
-    actualLocale[0] = 0;
-    if (U_FAILURE(success)) {
-        return;
-    }
-    clear();
-    fZone = zone.clone();
-    if (fZone == NULL) {
-        success = U_MEMORY_ALLOCATION_ERROR;
-    }
-    setWeekData(aLocale, NULL, success);
-}
-
-// -------------------------------------
-
-Calendar::~Calendar()
-{
-    delete fZone;
-}
-
-// -------------------------------------
-
-Calendar::Calendar(const Calendar &source)
-:   UObject(source)
-{
-    fZone = NULL;
-    *this = source;
-}
-
-// -------------------------------------
-
-Calendar &
-Calendar::operator=(const Calendar &right)
-{
-    if (this != &right) {
-        uprv_arrayCopy(right.fFields, fFields, UCAL_FIELD_COUNT);
-        uprv_arrayCopy(right.fIsSet, fIsSet, UCAL_FIELD_COUNT);
-        uprv_arrayCopy(right.fStamp, fStamp, UCAL_FIELD_COUNT);
-        fTime                    = right.fTime;
-        fIsTimeSet               = right.fIsTimeSet;
-        fAreAllFieldsSet         = right.fAreAllFieldsSet;
-        fAreFieldsSet            = right.fAreFieldsSet;
-        fAreFieldsVirtuallySet   = right.fAreFieldsVirtuallySet;
-        fLenient                 = right.fLenient;
-        fRepeatedWallTime        = right.fRepeatedWallTime;
-        fSkippedWallTime         = right.fSkippedWallTime;
-        delete fZone;
-        fZone = NULL;
-        if (right.fZone != NULL) {
-            fZone                = right.fZone->clone();
-        }
-        fFirstDayOfWeek          = right.fFirstDayOfWeek;
-        fMinimalDaysInFirstWeek  = right.fMinimalDaysInFirstWeek;
-        fWeekendOnset            = right.fWeekendOnset;
-        fWeekendOnsetMillis      = right.fWeekendOnsetMillis;
-        fWeekendCease            = right.fWeekendCease;
-        fWeekendCeaseMillis      = right.fWeekendCeaseMillis;
-        fNextStamp               = right.fNextStamp;
-        uprv_strncpy(validLocale, right.validLocale, sizeof(validLocale));
-        uprv_strncpy(actualLocale, right.actualLocale, sizeof(actualLocale));
-        validLocale[sizeof(validLocale)-1] = 0;
-        actualLocale[sizeof(validLocale)-1] = 0;
-    }
-
-    return *this;
-}
-
-// -------------------------------------
-
-Calendar* U_EXPORT2
-Calendar::createInstance(UErrorCode& success)
-{
-    return createInstance(TimeZone::createDefault(), Locale::getDefault(), success);
-}
-
-// -------------------------------------
-
-Calendar* U_EXPORT2
-Calendar::createInstance(const TimeZone& zone, UErrorCode& success)
-{
-    return createInstance(zone, Locale::getDefault(), success);
-}
-
-// -------------------------------------
-
-Calendar* U_EXPORT2
-Calendar::createInstance(const Locale& aLocale, UErrorCode& success)
-{
-    return createInstance(TimeZone::forLocaleOrDefault(aLocale), aLocale, success);
-}
-
-// ------------------------------------- Adopting
-
-// Note: this is the bottleneck that actually calls the service routines.
-
-Calendar * U_EXPORT2
-Calendar::makeInstance(const Locale& aLocale, UErrorCode& success) {
-    if (U_FAILURE(success)) {
-        return NULL;
-    }
-
-    Locale actualLoc;
-    UObject* u = NULL;
-
-#if !UCONFIG_NO_SERVICE
-    if (isCalendarServiceUsed()) {
-        u = getCalendarService(success)->get(aLocale, LocaleKey::KIND_ANY, &actualLoc, success);
-    }
-    else
-#endif
-    {
-        u = createStandardCalendar(getCalendarTypeForLocale(aLocale.getName()), aLocale, success);
-    }
-    Calendar* c = NULL;
-
-    if(U_FAILURE(success) || !u) {
-        if(U_SUCCESS(success)) { // Propagate some kind of err
-            success = U_INTERNAL_PROGRAM_ERROR;
-        }
-        return NULL;
-    }
-
-#if !UCONFIG_NO_SERVICE
-    const UnicodeString* str = dynamic_cast<const UnicodeString*>(u);
-    if(str != NULL) {
-        // It's a unicode string telling us what type of calendar to load ("gregorian", etc)
-        // Create a Locale over this string
-        Locale l("");
-        LocaleUtility::initLocaleFromName(*str, l);
-
-#ifdef U_DEBUG_CALSVC
-        fprintf(stderr, "Calendar::createInstance(%s), looking up [%s]\n", aLocale.getName(), l.getName());
-#endif
-
-        Locale actualLoc2;
-        delete u;
-        u = NULL;
-
-        // Don't overwrite actualLoc, since the actual loc from this call
-        // may be something like "@calendar=gregorian" -- TODO investigate
-        // further...
-        c = (Calendar*)getCalendarService(success)->get(l, LocaleKey::KIND_ANY, &actualLoc2, success);
-
-        if(U_FAILURE(success) || !c) {
-            if(U_SUCCESS(success)) {
-                success = U_INTERNAL_PROGRAM_ERROR; // Propagate some err
-            }
-            return NULL;
-        }
-
-        str = dynamic_cast<const UnicodeString*>(c);
-        if(str != NULL) {
-            // recursed! Second lookup returned a UnicodeString.
-            // Perhaps DefaultCalendar{} was set to another locale.
-#ifdef U_DEBUG_CALSVC
-            char tmp[200];
-            // Extract a char* out of it..
-            int32_t len = str->length();
-            int32_t actLen = sizeof(tmp)-1;
-            if(len > actLen) {
-                len = actLen;
-            }
-            str->extract(0,len,tmp);
-            tmp[len]=0;
-
-            fprintf(stderr, "err - recursed, 2nd lookup was unistring %s\n", tmp);
-#endif
-            success = U_MISSING_RESOURCE_ERROR;  // requested a calendar type which could NOT be found.
-            delete c;
-            return NULL;
-        }
-#ifdef U_DEBUG_CALSVC
-        fprintf(stderr, "%p: setting week count data to locale %s, actual locale %s\n", c, (const char*)aLocale.getName(), (const char *)actualLoc.getName());
-#endif
-        c->setWeekData(aLocale, c->getType(), success);  // set the correct locale (this was an indirected calendar)
-
-        char keyword[ULOC_FULLNAME_CAPACITY] = "";
-        UErrorCode tmpStatus = U_ZERO_ERROR;
-        l.getKeywordValue("calendar", keyword, ULOC_FULLNAME_CAPACITY, tmpStatus);
-        if (U_SUCCESS(tmpStatus) && uprv_strcmp(keyword, "iso8601") == 0) {
-            c->setFirstDayOfWeek(UCAL_MONDAY);
-            c->setMinimalDaysInFirstWeek(4);
-        }
-    }
-    else
-#endif /* UCONFIG_NO_SERVICE */
-    {
-        // a calendar was returned - we assume the factory did the right thing.
-        c = (Calendar*)u;
-    }
-
-    return c;
-}
-
-Calendar* U_EXPORT2
-Calendar::createInstance(TimeZone* zone, const Locale& aLocale, UErrorCode& success)
-{
-    LocalPointer<TimeZone> zonePtr(zone);
-    const SharedCalendar *shared = NULL;
-    UnifiedCache::getByLocale(aLocale, shared, success);
-    if (U_FAILURE(success)) {
-        return NULL;
-    }
-    Calendar *c = (*shared)->clone();
-    shared->removeRef();
-    if (c == NULL) {
-        success = U_MEMORY_ALLOCATION_ERROR;
-        return NULL;
-    }
-
-    // Now, reset calendar to default state:
-    c->adoptTimeZone(zonePtr.orphan()); //  Set the correct time zone
-    c->setTimeInMillis(getNow(), success); // let the new calendar have the current time.
-
-    return c;
-}
-
-// -------------------------------------
-
-Calendar* U_EXPORT2
-Calendar::createInstance(const TimeZone& zone, const Locale& aLocale, UErrorCode& success)
-{
-    Calendar* c = createInstance(aLocale, success);
-    if(U_SUCCESS(success) && c) {
-        c->setTimeZone(zone);
-    }
-    return c;
-}
-
-// -------------------------------------
-
-void U_EXPORT2
-Calendar::getCalendarTypeFromLocale(
-        const Locale &aLocale,
-        char *typeBuffer,
-        int32_t typeBufferSize,
-        UErrorCode &success) {
-    const SharedCalendar *shared = NULL;
-    UnifiedCache::getByLocale(aLocale, shared, success);
-    if (U_FAILURE(success)) {
-        return;
-    }
-    uprv_strncpy(typeBuffer, (*shared)->getType(), typeBufferSize);
-    shared->removeRef();
-    if (typeBuffer[typeBufferSize - 1]) {
-        success = U_BUFFER_OVERFLOW_ERROR;
-    }
-}
-
-UBool
-Calendar::operator==(const Calendar& that) const
-{
-    UErrorCode status = U_ZERO_ERROR;
-    return isEquivalentTo(that) &&
-        getTimeInMillis(status) == that.getTimeInMillis(status) &&
-        U_SUCCESS(status);
-}
-
-UBool
-Calendar::isEquivalentTo(const Calendar& other) const
-{
-    return typeid(*this) == typeid(other) &&
-        fLenient                == other.fLenient &&
-        fRepeatedWallTime       == other.fRepeatedWallTime &&
-        fSkippedWallTime        == other.fSkippedWallTime &&
-        fFirstDayOfWeek         == other.fFirstDayOfWeek &&
-        fMinimalDaysInFirstWeek == other.fMinimalDaysInFirstWeek &&
-        fWeekendOnset           == other.fWeekendOnset &&
-        fWeekendOnsetMillis     == other.fWeekendOnsetMillis &&
-        fWeekendCease           == other.fWeekendCease &&
-        fWeekendCeaseMillis     == other.fWeekendCeaseMillis &&
-        *fZone                  == *other.fZone;
-}
-
-// -------------------------------------
-
-UBool
-Calendar::equals(const Calendar& when, UErrorCode& status) const
-{
-    return (this == &when ||
-        getTime(status) == when.getTime(status));
-}
-
-// -------------------------------------
-
-UBool
-Calendar::before(const Calendar& when, UErrorCode& status) const
-{
-    return (this != &when &&
-        getTimeInMillis(status) < when.getTimeInMillis(status));
-}
-
-// -------------------------------------
-
-UBool
-Calendar::after(const Calendar& when, UErrorCode& status) const
-{
-    return (this != &when &&
-        getTimeInMillis(status) > when.getTimeInMillis(status));
-}
-
-// -------------------------------------
-
-
-const Locale* U_EXPORT2
-Calendar::getAvailableLocales(int32_t& count)
-{
-    return Locale::getAvailableLocales(count);
-}
-
-// -------------------------------------
-
-StringEnumeration* U_EXPORT2
-Calendar::getKeywordValuesForLocale(const char* key,
-                    const Locale& locale, UBool commonlyUsed, UErrorCode& status)
-{
-    // This is a wrapper over ucal_getKeywordValuesForLocale
-    UEnumeration *uenum = ucal_getKeywordValuesForLocale(key, locale.getName(),
-                                                        commonlyUsed, &status);
-    if (U_FAILURE(status)) {
-        uenum_close(uenum);
-        return NULL;
-    }
-    UStringEnumeration* ustringenum = new UStringEnumeration(uenum);
-    if (ustringenum == nullptr) {
-        status = U_MEMORY_ALLOCATION_ERROR;
-    }
-    return ustringenum;
-}
-
-// -------------------------------------
-
-UDate U_EXPORT2
-Calendar::getNow()
-{
-    return uprv_getUTCtime(); // return as milliseconds
-}
-
-// -------------------------------------
-
-/**
-* Gets this Calendar's current time as a long.
-* @return the current time as UTC milliseconds from the epoch.
-*/
-double
-Calendar::getTimeInMillis(UErrorCode& status) const
-{
-    if(U_FAILURE(status))
-        return 0.0;
-
-    if ( ! fIsTimeSet)
-        ((Calendar*)this)->updateTime(status);
-
-    /* Test for buffer overflows */
-    if(U_FAILURE(status)) {
-        return 0.0;
-    }
-    return fTime;
-}
-
-// -------------------------------------
-
-/**
-* Sets this Calendar's current time from the given long value.
-* A status of U_ILLEGAL_ARGUMENT_ERROR is set when millis is
-* outside the range permitted by a Calendar object when not in lenient mode.
-* when in lenient mode the out of range values are pinned to their respective min/max.
-* @param date the new time in UTC milliseconds from the epoch.
-*/
-void
-Calendar::setTimeInMillis( double millis, UErrorCode& status ) {
-    if(U_FAILURE(status))
-        return;
-
-    if (millis > MAX_MILLIS) {
-        if(isLenient()) {
-            millis = MAX_MILLIS;
-        } else {
-		    status = U_ILLEGAL_ARGUMENT_ERROR;
-		    return;
-        }
-    } else if (millis < MIN_MILLIS) {
-        if(isLenient()) {
-            millis = MIN_MILLIS;
-        } else {
-		status = U_ILLEGAL_ARGUMENT_ERROR;
-		return;
-        }
-    }
-
-    fTime = millis;
-    fAreFieldsSet = fAreAllFieldsSet = FALSE;
-    fIsTimeSet = fAreFieldsVirtuallySet = TRUE;
-
-    for (int32_t i=0; i<UCAL_FIELD_COUNT; ++i) {
-        fFields[i]     = 0;
-        fStamp[i]     = kUnset;
-        fIsSet[i]     = FALSE;
-    }
-
-
-}
-
-// -------------------------------------
-
-int32_t
-Calendar::get(UCalendarDateFields field, UErrorCode& status) const
-{
-    // field values are only computed when actually requested; for more on when computation
-    // of various things happens, see the "data flow in Calendar" description at the top
-    // of this file
-    if (U_SUCCESS(status)) ((Calendar*)this)->complete(status); // Cast away const
-    return U_SUCCESS(status) ? fFields[field] : 0;
-}
-
-// -------------------------------------
-
-void
-Calendar::set(UCalendarDateFields field, int32_t value)
-{
-    if (fAreFieldsVirtuallySet) {
-        UErrorCode ec = U_ZERO_ERROR;
-        computeFields(ec);
-    }
-    fFields[field]     = value;
-    /* Ensure that the fNextStamp value doesn't go pass max value for int32_t */
-    if (fNextStamp == STAMP_MAX) {
-        recalculateStamp();
-    }
-    fStamp[field]     = fNextStamp++;
-    fIsSet[field]     = TRUE; // Remove later
-    fIsTimeSet = fAreFieldsSet = fAreFieldsVirtuallySet = FALSE;
-}
-
-// -------------------------------------
-
-void
-Calendar::set(int32_t year, int32_t month, int32_t date)
-{
-    set(UCAL_YEAR, year);
-    set(UCAL_MONTH, month);
-    set(UCAL_DATE, date);
-}
-
-// -------------------------------------
-
-void
-Calendar::set(int32_t year, int32_t month, int32_t date, int32_t hour, int32_t minute)
-{
-    set(UCAL_YEAR, year);
-    set(UCAL_MONTH, month);
-    set(UCAL_DATE, date);
-    set(UCAL_HOUR_OF_DAY, hour);
-    set(UCAL_MINUTE, minute);
-}
-
-// -------------------------------------
-
-void
-Calendar::set(int32_t year, int32_t month, int32_t date, int32_t hour, int32_t minute, int32_t second)
-{
-    set(UCAL_YEAR, year);
-    set(UCAL_MONTH, month);
-    set(UCAL_DATE, date);
-    set(UCAL_HOUR_OF_DAY, hour);
-    set(UCAL_MINUTE, minute);
-    set(UCAL_SECOND, second);
-}
-
-// -------------------------------------
-// For now the full getRelatedYear implementation is here;
-// per #10752 move the non-default implementation to subclasses
-// (default implementation will do no year adjustment)
-
-static int32_t gregoYearFromIslamicStart(int32_t year) {
-    // ad hoc conversion, improve under #10752
-    // rough est for now, ok for grego 1846-2138,
-    // otherwise occasionally wrong (for 3% of years)
-    int cycle, offset, shift = 0;
-    if (year >= 1397) {
-        cycle = (year - 1397) / 67;
-        offset = (year - 1397) % 67;
-        shift = 2*cycle + ((offset >= 33)? 1: 0);
-    } else {
-        cycle = (year - 1396) / 67 - 1;
-        offset = -(year - 1396) % 67;
-        shift = 2*cycle + ((offset <= 33)? 1: 0);
-    }
-    return year + 579 - shift;
-}
-
-int32_t Calendar::getRelatedYear(UErrorCode &status) const
-{
-    if (U_FAILURE(status)) {
-        return 0;
-    }
-    int32_t year = get(UCAL_EXTENDED_YEAR, status);
-    if (U_FAILURE(status)) {
-        return 0;
-    }
-    // modify for calendar type
-    ECalType type = getCalendarType(getType());
-    switch (type) {
-        case CALTYPE_PERSIAN:
-            year += 622; break;
-        case CALTYPE_HEBREW:
-            year -= 3760; break;
-        case CALTYPE_CHINESE:
-            year -= 2637; break;
-        case CALTYPE_INDIAN:
-            year += 79; break;
-        case CALTYPE_COPTIC:
-            year += 284; break;
-        case CALTYPE_ETHIOPIC:
-            year += 8; break;
-        case CALTYPE_ETHIOPIC_AMETE_ALEM:
-            year -=5492; break;
-        case CALTYPE_DANGI:
-            year -= 2333; break;
-        case CALTYPE_ISLAMIC_CIVIL:
-        case CALTYPE_ISLAMIC:
-        case CALTYPE_ISLAMIC_UMALQURA:
-        case CALTYPE_ISLAMIC_TBLA:
-        case CALTYPE_ISLAMIC_RGSA:
-            year = gregoYearFromIslamicStart(year); break;
-        default:
-            // CALTYPE_GREGORIAN
-            // CALTYPE_JAPANESE
-            // CALTYPE_BUDDHIST
-            // CALTYPE_ROC
-            // CALTYPE_ISO8601
-            // do nothing, EXTENDED_YEAR same as Gregorian
-            break;
-    }
-    return year;
-}
-
-// -------------------------------------
-// For now the full setRelatedYear implementation is here;
-// per #10752 move the non-default implementation to subclasses
-// (default implementation will do no year adjustment)
-
-static int32_t firstIslamicStartYearFromGrego(int32_t year) {
-    // ad hoc conversion, improve under #10752
-    // rough est for now, ok for grego 1846-2138,
-    // otherwise occasionally wrong (for 3% of years)
-    int cycle, offset, shift = 0;
-    if (year >= 1977) {
-        cycle = (year - 1977) / 65;
-        offset = (year - 1977) % 65;
-        shift = 2*cycle + ((offset >= 32)? 1: 0);
-    } else {
-        cycle = (year - 1976) / 65 - 1;
-        offset = -(year - 1976) % 65;
-        shift = 2*cycle + ((offset <= 32)? 1: 0);
-    }
-    return year - 579 + shift;
-}
-void Calendar::setRelatedYear(int32_t year)
-{
-    // modify for calendar type
-    ECalType type = getCalendarType(getType());
-    switch (type) {
-        case CALTYPE_PERSIAN:
-            year -= 622; break;
-        case CALTYPE_HEBREW:
-            year += 3760; break;
-        case CALTYPE_CHINESE:
-            year += 2637; break;
-        case CALTYPE_INDIAN:
-            year -= 79; break;
-        case CALTYPE_COPTIC:
-            year -= 284; break;
-        case CALTYPE_ETHIOPIC:
-            year -= 8; break;
-        case CALTYPE_ETHIOPIC_AMETE_ALEM:
-            year +=5492; break;
-        case CALTYPE_DANGI:
-            year += 2333; break;
-        case CALTYPE_ISLAMIC_CIVIL:
-        case CALTYPE_ISLAMIC:
-        case CALTYPE_ISLAMIC_UMALQURA:
-        case CALTYPE_ISLAMIC_TBLA:
-        case CALTYPE_ISLAMIC_RGSA:
-            year = firstIslamicStartYearFromGrego(year); break;
-        default:
-            // CALTYPE_GREGORIAN
-            // CALTYPE_JAPANESE
-            // CALTYPE_BUDDHIST
-            // CALTYPE_ROC
-            // CALTYPE_ISO8601
-            // do nothing, EXTENDED_YEAR same as Gregorian
-            break;
-    }
-    // set extended year
-    set(UCAL_EXTENDED_YEAR, year);
-}
-
-// -------------------------------------
-
-void
-Calendar::clear()
-{
-    for (int32_t i=0; i<UCAL_FIELD_COUNT; ++i) {
-        fFields[i]     = 0; // Must do this; other code depends on it
-        fStamp[i]     = kUnset;
-        fIsSet[i]     = FALSE; // Remove later
-    }
-    fIsTimeSet = fAreFieldsSet = fAreAllFieldsSet = fAreFieldsVirtuallySet = FALSE;
-    // fTime is not 'cleared' - may be used if no fields are set.
-}
-
-// -------------------------------------
-
-void
-Calendar::clear(UCalendarDateFields field)
-{
-    if (fAreFieldsVirtuallySet) {
-        UErrorCode ec = U_ZERO_ERROR;
-        computeFields(ec);
-    }
-    fFields[field]         = 0;
-    fStamp[field]         = kUnset;
-    fIsSet[field]         = FALSE; // Remove later
-    fIsTimeSet = fAreFieldsSet = fAreAllFieldsSet = fAreFieldsVirtuallySet = FALSE;
-}
-
-// -------------------------------------
-
-UBool
-Calendar::isSet(UCalendarDateFields field) const
-{
-    return fAreFieldsVirtuallySet || (fStamp[field] != kUnset);
-}
-
-
-int32_t Calendar::newestStamp(UCalendarDateFields first, UCalendarDateFields last, int32_t bestStampSoFar) const
-{
-    int32_t bestStamp = bestStampSoFar;
-    for (int32_t i=(int32_t)first; i<=(int32_t)last; ++i) {
-        if (fStamp[i] > bestStamp) {
-            bestStamp = fStamp[i];
-        }
-    }
-    return bestStamp;
-}
-
-
-// -------------------------------------
-
-void
-Calendar::complete(UErrorCode& status)
-{
-    if (!fIsTimeSet) {
-        updateTime(status);
-        /* Test for buffer overflows */
-        if(U_FAILURE(status)) {
-            return;
-        }
-    }
-    if (!fAreFieldsSet) {
-        computeFields(status); // fills in unset fields
-        /* Test for buffer overflows */
-        if(U_FAILURE(status)) {
-            return;
-        }
-        fAreFieldsSet         = TRUE;
-        fAreAllFieldsSet     = TRUE;
-    }
-}
-
-//-------------------------------------------------------------------------
-// Protected utility methods for use by subclasses.  These are very handy
-// for implementing add, roll, and computeFields.
-//-------------------------------------------------------------------------
-
-/**
-* Adjust the specified field so that it is within
-* the allowable range for the date to which this calendar is set.
-* For example, in a Gregorian calendar pinning the {@link #DAY_OF_MONTH DAY_OF_MONTH}
-* field for a calendar set to April 31 would cause it to be set
-* to April 30.
-* <p>
-* <b>Subclassing:</b>
-* <br>
-* This utility method is intended for use by subclasses that need to implement
-* their own overrides of {@link #roll roll} and {@link #add add}.
-* <p>
-* <b>Note:</b>
-* <code>pinField</code> is implemented in terms of
-* {@link #getActualMinimum getActualMinimum}
-* and {@link #getActualMaximum getActualMaximum}.  If either of those methods uses
-* a slow, iterative algorithm for a particular field, it would be
-* unwise to attempt to call <code>pinField</code> for that field.  If you
-* really do need to do so, you should override this method to do
-* something more efficient for that field.
-* <p>
-* @param field The calendar field whose value should be pinned.
-*
-* @see #getActualMinimum
-* @see #getActualMaximum
-* @stable ICU 2.0
-*/
-void Calendar::pinField(UCalendarDateFields field, UErrorCode& status) {
-    int32_t max = getActualMaximum(field, status);
-    int32_t min = getActualMinimum(field, status);
-
-    if (fFields[field] > max) {
-        set(field, max);
-    } else if (fFields[field] < min) {
-        set(field, min);
-    }
-}
-
-
-void Calendar::computeFields(UErrorCode &ec)
-{
-  if (U_FAILURE(ec)) {
-        return;
-    }
-    // Compute local wall millis
-    double localMillis = internalGetTime();
-    int32_t rawOffset, dstOffset;
-    getTimeZone().getOffset(localMillis, FALSE, rawOffset, dstOffset, ec);
-    localMillis += (rawOffset + dstOffset);
-
-    // Mark fields as set.  Do this before calling handleComputeFields().
-    uint32_t mask =   //fInternalSetMask;
-        (1 << UCAL_ERA) |
-        (1 << UCAL_YEAR) |
-        (1 << UCAL_MONTH) |
-        (1 << UCAL_DAY_OF_MONTH) | // = UCAL_DATE
-        (1 << UCAL_DAY_OF_YEAR) |
-        (1 << UCAL_EXTENDED_YEAR);
-
-    for (int32_t i=0; i<UCAL_FIELD_COUNT; ++i) {
-        if ((mask & 1) == 0) {
-            fStamp[i] = kInternallySet;
-            fIsSet[i] = TRUE; // Remove later
-        } else {
-            fStamp[i] = kUnset;
-            fIsSet[i] = FALSE; // Remove later
-        }
-        mask >>= 1;
-    }
-
-    // We used to check for and correct extreme millis values (near
-    // Long.MIN_VALUE or Long.MAX_VALUE) here.  Such values would cause
-    // overflows from positive to negative (or vice versa) and had to
-    // be manually tweaked.  We no longer need to do this because we
-    // have limited the range of supported dates to those that have a
-    // Julian day that fits into an int.  This allows us to implement a
-    // JULIAN_DAY field and also removes some inelegant code. - Liu
-    // 11/6/00
-
-    int32_t days =  (int32_t)ClockMath::floorDivide(localMillis, (double)kOneDay);
-
-    internalSet(UCAL_JULIAN_DAY,days + kEpochStartAsJulianDay);
-
-#if defined (U_DEBUG_CAL)
-    //fprintf(stderr, "%s:%d- Hmm! Jules @ %d, as per %.0lf millis\n",
-    //__FILE__, __LINE__, fFields[UCAL_JULIAN_DAY], localMillis);
-#endif
-
-    computeGregorianAndDOWFields(fFields[UCAL_JULIAN_DAY], ec);
-
-    // Call framework method to have subclass compute its fields.
-    // These must include, at a minimum, MONTH, DAY_OF_MONTH,
-    // EXTENDED_YEAR, YEAR, DAY_OF_YEAR.  This method will call internalSet(),
-    // which will update stamp[].
-    handleComputeFields(fFields[UCAL_JULIAN_DAY], ec);
-
-    // Compute week-related fields, based on the subclass-computed
-    // fields computed by handleComputeFields().
-    computeWeekFields(ec);
-
-    // Compute time-related fields.  These are indepent of the date and
-    // of the subclass algorithm.  They depend only on the local zone
-    // wall milliseconds in day.
-    int32_t millisInDay =  (int32_t) (localMillis - (days * kOneDay));
-    fFields[UCAL_MILLISECONDS_IN_DAY] = millisInDay;
-    fFields[UCAL_MILLISECOND] = millisInDay % 1000;
-    millisInDay /= 1000;
-    fFields[UCAL_SECOND] = millisInDay % 60;
-    millisInDay /= 60;
-    fFields[UCAL_MINUTE] = millisInDay % 60;
-    millisInDay /= 60;
-    fFields[UCAL_HOUR_OF_DAY] = millisInDay;
-    fFields[UCAL_AM_PM] = millisInDay / 12; // Assume AM == 0
-    fFields[UCAL_HOUR] = millisInDay % 12;
-    fFields[UCAL_ZONE_OFFSET] = rawOffset;
-    fFields[UCAL_DST_OFFSET] = dstOffset;
-}
-
-uint8_t Calendar::julianDayToDayOfWeek(double julian)
-{
-    // If julian is negative, then julian%7 will be negative, so we adjust
-    // accordingly.  We add 1 because Julian day 0 is Monday.
-    int8_t dayOfWeek = (int8_t) uprv_fmod(julian + 1, 7);
-
-    uint8_t result = (uint8_t)(dayOfWeek + ((dayOfWeek < 0) ? (7+UCAL_SUNDAY ) : UCAL_SUNDAY));
-    return result;
-}
-
-/**
-* Compute the Gregorian calendar year, month, and day of month from
-* the given Julian day.  These values are not stored in fields, but in
-* member variables gregorianXxx.  Also compute the DAY_OF_WEEK and
-* DOW_LOCAL fields.
-*/
-void Calendar::computeGregorianAndDOWFields(int32_t julianDay, UErrorCode &ec)
-{
-    computeGregorianFields(julianDay, ec);
-
-    // Compute day of week: JD 0 = Monday
-    int32_t dow = julianDayToDayOfWeek(julianDay);
-    internalSet(UCAL_DAY_OF_WEEK,dow);
-
-    // Calculate 1-based localized day of week
-    int32_t dowLocal = dow - getFirstDayOfWeek() + 1;
-    if (dowLocal < 1) {
-        dowLocal += 7;
-    }
-    internalSet(UCAL_DOW_LOCAL,dowLocal);
-    fFields[UCAL_DOW_LOCAL] = dowLocal;
-}
-
-/**
-* Compute the Gregorian calendar year, month, and day of month from the
-* Julian day.  These values are not stored in fields, but in member
-* variables gregorianXxx.  They are used for time zone computations and by
-* subclasses that are Gregorian derivatives.  Subclasses may call this
-* method to perform a Gregorian calendar millis->fields computation.
-*/
-void Calendar::computeGregorianFields(int32_t julianDay, UErrorCode & /* ec */) {
-    int32_t gregorianDayOfWeekUnused;
-    Grego::dayToFields(julianDay - kEpochStartAsJulianDay, fGregorianYear, fGregorianMonth, fGregorianDayOfMonth, gregorianDayOfWeekUnused, fGregorianDayOfYear);
-}
-
-/**
-* Compute the fields WEEK_OF_YEAR, YEAR_WOY, WEEK_OF_MONTH,
-* DAY_OF_WEEK_IN_MONTH, and DOW_LOCAL from EXTENDED_YEAR, YEAR,
-* DAY_OF_WEEK, and DAY_OF_YEAR.  The latter fields are computed by the
-* subclass based on the calendar system.
-*
-* <p>The YEAR_WOY field is computed simplistically.  It is equal to YEAR
-* most of the time, but at the year boundary it may be adjusted to YEAR-1
-* or YEAR+1 to reflect the overlap of a week into an adjacent year.  In
-* this case, a simple increment or decrement is performed on YEAR, even
-* though this may yield an invalid YEAR value.  For instance, if the YEAR
-* is part of a calendar system with an N-year cycle field CYCLE, then
-* incrementing the YEAR may involve incrementing CYCLE and setting YEAR
-* back to 0 or 1.  This is not handled by this code, and in fact cannot be
-* simply handled without having subclasses define an entire parallel set of
-* fields for fields larger than or equal to a year.  This additional
-* complexity is not warranted, since the intention of the YEAR_WOY field is
-* to support ISO 8601 notation, so it will typically be used with a
-* proleptic Gregorian calendar, which has no field larger than a year.
-*/
-void Calendar::computeWeekFields(UErrorCode &ec) {
-    if(U_FAILURE(ec)) {
-        return;
-    }
-    int32_t eyear = fFields[UCAL_EXTENDED_YEAR];
-    int32_t dayOfWeek = fFields[UCAL_DAY_OF_WEEK];
-    int32_t dayOfYear = fFields[UCAL_DAY_OF_YEAR];
-
-    // WEEK_OF_YEAR start
-    // Compute the week of the year.  For the Gregorian calendar, valid week
-    // numbers run from 1 to 52 or 53, depending on the year, the first day
-    // of the week, and the minimal days in the first week.  For other
-    // calendars, the valid range may be different -- it depends on the year
-    // length.  Days at the start of the year may fall into the last week of
-    // the previous year; days at the end of the year may fall into the
-    // first week of the next year.  ASSUME that the year length is less than
-    // 7000 days.
-    int32_t yearOfWeekOfYear = eyear;
-    int32_t relDow = (dayOfWeek + 7 - getFirstDayOfWeek()) % 7; // 0..6
-    int32_t relDowJan1 = (dayOfWeek - dayOfYear + 7001 - getFirstDayOfWeek()) % 7; // 0..6
-    int32_t woy = (dayOfYear - 1 + relDowJan1) / 7; // 0..53
-    if ((7 - relDowJan1) >= getMinimalDaysInFirstWeek()) {
-        ++woy;
-    }
-
-    // Adjust for weeks at the year end that overlap into the previous or
-    // next calendar year.
-    if (woy == 0) {
-        // We are the last week of the previous year.
-        // Check to see if we are in the last week; if so, we need
-        // to handle the case in which we are the first week of the
-        // next year.
-
-        int32_t prevDoy = dayOfYear + handleGetYearLength(eyear - 1);
-        woy = weekNumber(prevDoy, dayOfWeek);
-        yearOfWeekOfYear--;
-    } else {
-        int32_t lastDoy = handleGetYearLength(eyear);
-        // Fast check: For it to be week 1 of the next year, the DOY
-        // must be on or after L-5, where L is yearLength(), then it
-        // cannot possibly be week 1 of the next year:
-        //          L-5                  L
-        // doy: 359 360 361 362 363 364 365 001
-        // dow:      1   2   3   4   5   6   7
-        if (dayOfYear >= (lastDoy - 5)) {
-            int32_t lastRelDow = (relDow + lastDoy - dayOfYear) % 7;
-            if (lastRelDow < 0) {
-                lastRelDow += 7;
-            }
-            if (((6 - lastRelDow) >= getMinimalDaysInFirstWeek()) &&
-                ((dayOfYear + 7 - relDow) > lastDoy)) {
-                    woy = 1;
-                    yearOfWeekOfYear++;
-                }
-        }
-    }
-    fFields[UCAL_WEEK_OF_YEAR] = woy;
-    fFields[UCAL_YEAR_WOY] = yearOfWeekOfYear;
-    // WEEK_OF_YEAR end
-
-    int32_t dayOfMonth = fFields[UCAL_DAY_OF_MONTH];
-    fFields[UCAL_WEEK_OF_MONTH] = weekNumber(dayOfMonth, dayOfWeek);
-    fFields[UCAL_DAY_OF_WEEK_IN_MONTH] = (dayOfMonth-1) / 7 + 1;
-#if defined (U_DEBUG_CAL)
-    if(fFields[UCAL_DAY_OF_WEEK_IN_MONTH]==0) fprintf(stderr, "%s:%d: DOWIM %d on %g\n",
-        __FILE__, __LINE__,fFields[UCAL_DAY_OF_WEEK_IN_MONTH], fTime);
-#endif
-}
-
-
-int32_t Calendar::weekNumber(int32_t desiredDay, int32_t dayOfPeriod, int32_t dayOfWeek)
-{
-    // Determine the day of the week of the first day of the period
-    // in question (either a year or a month).  Zero represents the
-    // first day of the week on this calendar.
-    int32_t periodStartDayOfWeek = (dayOfWeek - getFirstDayOfWeek() - dayOfPeriod + 1) % 7;
-    if (periodStartDayOfWeek < 0) periodStartDayOfWeek += 7;
-
-    // Compute the week number.  Initially, ignore the first week, which
-    // may be fractional (or may not be).  We add periodStartDayOfWeek in
-    // order to fill out the first week, if it is fractional.
-    int32_t weekNo = (desiredDay + periodStartDayOfWeek - 1)/7;
-
-    // If the first week is long enough, then count it.  If
-    // the minimal days in the first week is one, or if the period start
-    // is zero, we always increment weekNo.
-    if ((7 - periodStartDayOfWeek) >= getMinimalDaysInFirstWeek()) ++weekNo;
-
-    return weekNo;
-}
-
-void Calendar::handleComputeFields(int32_t /* julianDay */, UErrorCode &/* status */)
-{
-    internalSet(UCAL_MONTH, getGregorianMonth());
-    internalSet(UCAL_DAY_OF_MONTH, getGregorianDayOfMonth());
-    internalSet(UCAL_DAY_OF_YEAR, getGregorianDayOfYear());
-    int32_t eyear = getGregorianYear();
-    internalSet(UCAL_EXTENDED_YEAR, eyear);
-    int32_t era = GregorianCalendar::AD;
-    if (eyear < 1) {
-        era = GregorianCalendar::BC;
-        eyear = 1 - eyear;
-    }
-    internalSet(UCAL_ERA, era);
-    internalSet(UCAL_YEAR, eyear);
-}
-// -------------------------------------
-
-
-void Calendar::roll(EDateFields field, int32_t amount, UErrorCode& status)
-{
-    roll((UCalendarDateFields)field, amount, status);
-}
-
-void Calendar::roll(UCalendarDateFields field, int32_t amount, UErrorCode& status)
-{
-    if (amount == 0) {
-        return; // Nothing to do
-    }
-
-    complete(status);
-
-    if(U_FAILURE(status)) {
-        return;
-    }
-    switch (field) {
-    case UCAL_DAY_OF_MONTH:
-    case UCAL_AM_PM:
-    case UCAL_MINUTE:
-    case UCAL_SECOND:
-    case UCAL_MILLISECOND:
-    case UCAL_MILLISECONDS_IN_DAY:
-    case UCAL_ERA:
-        // These are the standard roll instructions.  These work for all
-        // simple cases, that is, cases in which the limits are fixed, such
-        // as the hour, the day of the month, and the era.
-        {
-            int32_t min = getActualMinimum(field,status);
-            int32_t max = getActualMaximum(field,status);
-            int32_t gap = max - min + 1;
-
-            int32_t value = internalGet(field) + amount;
-            value = (value - min) % gap;
-            if (value < 0) {
-                value += gap;
-            }
-            value += min;
-
-            set(field, value);
-            return;
-        }
-
-    case UCAL_HOUR:
-    case UCAL_HOUR_OF_DAY:
-        // Rolling the hour is difficult on the ONSET and CEASE days of
-        // daylight savings.  For example, if the change occurs at
-        // 2 AM, we have the following progression:
-        // ONSET: 12 Std -> 1 Std -> 3 Dst -> 4 Dst
-        // CEASE: 12 Dst -> 1 Dst -> 1 Std -> 2 Std
-        // To get around this problem we don't use fields; we manipulate
-        // the time in millis directly.
-        {
-            // Assume min == 0 in calculations below
-            double start = getTimeInMillis(status);
-            int32_t oldHour = internalGet(field);
-            int32_t max = getMaximum(field);
-            int32_t newHour = (oldHour + amount) % (max + 1);
-            if (newHour < 0) {
-                newHour += max + 1;
-            }
-            setTimeInMillis(start + kOneHour * (newHour - oldHour),status);
-            return;
-        }
-
-    case UCAL_MONTH:
-        // Rolling the month involves both pinning the final value
-        // and adjusting the DAY_OF_MONTH if necessary.  We only adjust the
-        // DAY_OF_MONTH if, after updating the MONTH field, it is illegal.
-        // E.g., <jan31>.roll(MONTH, 1) -> <feb28> or <feb29>.
-        {
-            int32_t max = getActualMaximum(UCAL_MONTH, status);
-            int32_t mon = (internalGet(UCAL_MONTH) + amount) % (max+1);
-
-            if (mon < 0) {
-                mon += (max + 1);
-            }
-            set(UCAL_MONTH, mon);
-
-            // Keep the day of month in range.  We don't want to spill over
-            // into the next month; e.g., we don't want jan31 + 1 mo -> feb31 ->
-            // mar3.
-            pinField(UCAL_DAY_OF_MONTH,status);
-            return;
-        }
-
-    case UCAL_YEAR:
-    case UCAL_YEAR_WOY:
-        {
-            // * If era==0 and years go backwards in time, change sign of amount.
-            // * Until we have new API per #9393, we temporarily hardcode knowledge of
-            //   which calendars have era 0 years that go backwards.
-            UBool era0WithYearsThatGoBackwards = FALSE;
-            int32_t era = get(UCAL_ERA, status);
-            if (era == 0) {
-                const char * calType = getType();
-                if ( uprv_strcmp(calType,"gregorian")==0 || uprv_strcmp(calType,"roc")==0 || uprv_strcmp(calType,"coptic")==0 ) {
-                    amount = -amount;
-                    era0WithYearsThatGoBackwards = TRUE;
-                }
-            }
-            int32_t newYear = internalGet(field) + amount;
-            if (era > 0 || newYear >= 1) {
-                int32_t maxYear = getActualMaximum(field, status);
-                if (maxYear < 32768) {
-                    // this era has real bounds, roll should wrap years
-                    if (newYear < 1) {
-                        newYear = maxYear - ((-newYear) % maxYear);
-                    } else if (newYear > maxYear) {
-                        newYear = ((newYear - 1) % maxYear) + 1;
-                    }
-                // else era is unbounded, just pin low year instead of wrapping
-                } else if (newYear < 1) {
-                    newYear = 1;
-                }
-            // else we are in era 0 with newYear < 1;
-            // calendars with years that go backwards must pin the year value at 0,
-            // other calendars can have years < 0 in era 0
-            } else if (era0WithYearsThatGoBackwards) {
-                newYear = 1;
-            }
-            set(field, newYear);
-            pinField(UCAL_MONTH,status);
-            pinField(UCAL_DAY_OF_MONTH,status);
-            return;
-        }
-
-    case UCAL_EXTENDED_YEAR:
-        // Rolling the year can involve pinning the DAY_OF_MONTH.
-        set(field, internalGet(field) + amount);
-        pinField(UCAL_MONTH,status);
-        pinField(UCAL_DAY_OF_MONTH,status);
-        return;
-
-    case UCAL_WEEK_OF_MONTH:
-        {
-            // This is tricky, because during the roll we may have to shift
-            // to a different day of the week.  For example:
-
-            //    s  m  t  w  r  f  s
-            //          1  2  3  4  5
-            //    6  7  8  9 10 11 12
-
-            // When rolling from the 6th or 7th back one week, we go to the
-            // 1st (assuming that the first partial week counts).  The same
-            // thing happens at the end of the month.
-
-            // The other tricky thing is that we have to figure out whether
-            // the first partial week actually counts or not, based on the
-            // minimal first days in the week.  And we have to use the
-            // correct first day of the week to delineate the week
-            // boundaries.
-
-            // Here's our algorithm.  First, we find the real boundaries of
-            // the month.  Then we discard the first partial week if it
-            // doesn't count in this locale.  Then we fill in the ends with
-            // phantom days, so that the first partial week and the last
-            // partial week are full weeks.  We then have a nice square
-            // block of weeks.  We do the usual rolling within this block,
-            // as is done elsewhere in this method.  If we wind up on one of
-            // the phantom days that we added, we recognize this and pin to
-            // the first or the last day of the month.  Easy, eh?
-
-            // Normalize the DAY_OF_WEEK so that 0 is the first day of the week
-            // in this locale.  We have dow in 0..6.
-            int32_t dow = internalGet(UCAL_DAY_OF_WEEK) - getFirstDayOfWeek();
-            if (dow < 0) dow += 7;
-
-            // Find the day of the week (normalized for locale) for the first
-            // of the month.
-            int32_t fdm = (dow - internalGet(UCAL_DAY_OF_MONTH) + 1) % 7;
-            if (fdm < 0) fdm += 7;
-
-            // Get the first day of the first full week of the month,
-            // including phantom days, if any.  Figure out if the first week
-            // counts or not; if it counts, then fill in phantom days.  If
-            // not, advance to the first real full week (skip the partial week).
-            int32_t start;
-            if ((7 - fdm) < getMinimalDaysInFirstWeek())
-                start = 8 - fdm; // Skip the first partial week
-            else
-                start = 1 - fdm; // This may be zero or negative
-
-            // Get the day of the week (normalized for locale) for the last
-            // day of the month.
-            int32_t monthLen = getActualMaximum(UCAL_DAY_OF_MONTH, status);
-            int32_t ldm = (monthLen - internalGet(UCAL_DAY_OF_MONTH) + dow) % 7;
-            // We know monthLen >= DAY_OF_MONTH so we skip the += 7 step here.
-
-            // Get the limit day for the blocked-off rectangular month; that
-            // is, the day which is one past the last day of the month,
-            // after the month has already been filled in with phantom days
-            // to fill out the last week.  This day has a normalized DOW of 0.
-            int32_t limit = monthLen + 7 - ldm;
-
-            // Now roll between start and (limit - 1).
-            int32_t gap = limit - start;
-            int32_t day_of_month = (internalGet(UCAL_DAY_OF_MONTH) + amount*7 -
-                start) % gap;
-            if (day_of_month < 0) day_of_month += gap;
-            day_of_month += start;
-
-            // Finally, pin to the real start and end of the month.
-            if (day_of_month < 1) day_of_month = 1;
-            if (day_of_month > monthLen) day_of_month = monthLen;
-
-            // Set the DAY_OF_MONTH.  We rely on the fact that this field
-            // takes precedence over everything else (since all other fields
-            // are also set at this point).  If this fact changes (if the
-            // disambiguation algorithm changes) then we will have to unset
-            // the appropriate fields here so that DAY_OF_MONTH is attended
-            // to.
-            set(UCAL_DAY_OF_MONTH, day_of_month);
-            return;
-        }
-    case UCAL_WEEK_OF_YEAR:
-        {
-            // This follows the outline of WEEK_OF_MONTH, except it applies
-            // to the whole year.  Please see the comment for WEEK_OF_MONTH
-            // for general notes.
-
-            // Normalize the DAY_OF_WEEK so that 0 is the first day of the week
-            // in this locale.  We have dow in 0..6.
-            int32_t dow = internalGet(UCAL_DAY_OF_WEEK) - getFirstDayOfWeek();
-            if (dow < 0) dow += 7;
-
-            // Find the day of the week (normalized for locale) for the first
-            // of the year.
-            int32_t fdy = (dow - internalGet(UCAL_DAY_OF_YEAR) + 1) % 7;
-            if (fdy < 0) fdy += 7;
-
-            // Get the first day of the first full week of the year,
-            // including phantom days, if any.  Figure out if the first week
-            // counts or not; if it counts, then fill in phantom days.  If
-            // not, advance to the first real full week (skip the partial week).
-            int32_t start;
-            if ((7 - fdy) < getMinimalDaysInFirstWeek())
-                start = 8 - fdy; // Skip the first partial week
-            else
-                start = 1 - fdy; // This may be zero or negative
-
-            // Get the day of the week (normalized for locale) for the last
-            // day of the year.
-            int32_t yearLen = getActualMaximum(UCAL_DAY_OF_YEAR,status);
-            int32_t ldy = (yearLen - internalGet(UCAL_DAY_OF_YEAR) + dow) % 7;
-            // We know yearLen >= DAY_OF_YEAR so we skip the += 7 step here.
-
-            // Get the limit day for the blocked-off rectangular year; that
-            // is, the day which is one past the last day of the year,
-            // after the year has already been filled in with phantom days
-            // to fill out the last week.  This day has a normalized DOW of 0.
-            int32_t limit = yearLen + 7 - ldy;
-
-            // Now roll between start and (limit - 1).
-            int32_t gap = limit - start;
-            int32_t day_of_year = (internalGet(UCAL_DAY_OF_YEAR) + amount*7 -
-                start) % gap;
-            if (day_of_year < 0) day_of_year += gap;
-            day_of_year += start;
-
-            // Finally, pin to the real start and end of the month.
-            if (day_of_year < 1) day_of_year = 1;
-            if (day_of_year > yearLen) day_of_year = yearLen;
-
-            // Make sure that the year and day of year are attended to by
-            // clearing other fields which would normally take precedence.
-            // If the disambiguation algorithm is changed, this section will
-            // have to be updated as well.
-            set(UCAL_DAY_OF_YEAR, day_of_year);
-            clear(UCAL_MONTH);
-            return;
-        }
-    case UCAL_DAY_OF_YEAR:
-        {
-            // Roll the day of year using millis.  Compute the millis for
-            // the start of the year, and get the length of the year.
-            double delta = amount * kOneDay; // Scale up from days to millis
-            double min2 = internalGet(UCAL_DAY_OF_YEAR)-1;
-            min2 *= kOneDay;
-            min2 = internalGetTime() - min2;
-
-            //      double min2 = internalGetTime() - (internalGet(UCAL_DAY_OF_YEAR) - 1.0) * kOneDay;
-            double newtime;
-
-            double yearLength = getActualMaximum(UCAL_DAY_OF_YEAR,status);
-            double oneYear = yearLength;
-            oneYear *= kOneDay;
-            newtime = uprv_fmod((internalGetTime() + delta - min2), oneYear);
-            if (newtime < 0) newtime += oneYear;
-            setTimeInMillis(newtime + min2, status);
-            return;
-        }
-    case UCAL_DAY_OF_WEEK:
-    case UCAL_DOW_LOCAL:
-        {
-            // Roll the day of week using millis.  Compute the millis for
-            // the start of the week, using the first day of week setting.
-            // Restrict the millis to [start, start+7days).
-            double delta = amount * kOneDay; // Scale up from days to millis
-            // Compute the number of days before the current day in this
-            // week.  This will be a value 0..6.
-            int32_t leadDays = internalGet(field);
-            leadDays -= (field == UCAL_DAY_OF_WEEK) ? getFirstDayOfWeek() : 1;
-            if (leadDays < 0) leadDays += 7;
-            double min2 = internalGetTime() - leadDays * kOneDay;
-            double newtime = uprv_fmod((internalGetTime() + delta - min2), kOneWeek);
-            if (newtime < 0) newtime += kOneWeek;
-            setTimeInMillis(newtime + min2, status);
-            return;
-        }
-    case UCAL_DAY_OF_WEEK_IN_MONTH:
-        {
-            // Roll the day of week in the month using millis.  Determine
-            // the first day of the week in the month, and then the last,
-            // and then roll within that range.
-            double delta = amount * kOneWeek; // Scale up from weeks to millis
-            // Find the number of same days of the week before this one
-            // in this month.
-            int32_t preWeeks = (internalGet(UCAL_DAY_OF_MONTH) - 1) / 7;
-            // Find the number of same days of the week after this one
-            // in this month.
-            int32_t postWeeks = (getActualMaximum(UCAL_DAY_OF_MONTH,status) -
-                internalGet(UCAL_DAY_OF_MONTH)) / 7;
-            // From these compute the min and gap millis for rolling.
-            double min2 = internalGetTime() - preWeeks * kOneWeek;
-            double gap2 = kOneWeek * (preWeeks + postWeeks + 1); // Must add 1!
-            // Roll within this range
-            double newtime = uprv_fmod((internalGetTime() + delta - min2), gap2);
-            if (newtime < 0) newtime += gap2;
-            setTimeInMillis(newtime + min2, status);
-            return;
-        }
-    case UCAL_JULIAN_DAY:
-        set(field, internalGet(field) + amount);
-        return;
-    default:
-        // Other fields cannot be rolled by this method
-#if defined (U_DEBUG_CAL)
-        fprintf(stderr, "%s:%d: ILLEGAL ARG because of roll on non-rollable field %s\n",
-            __FILE__, __LINE__,fldName(field));
-#endif
-        status = U_ILLEGAL_ARGUMENT_ERROR;
-    }
-}
-
-void Calendar::add(EDateFields field, int32_t amount, UErrorCode& status)
-{
-    Calendar::add((UCalendarDateFields)field, amount, status);
-}
-
-// -------------------------------------
-void Calendar::add(UCalendarDateFields field, int32_t amount, UErrorCode& status)
-{
-    if (amount == 0) {
-        return;   // Do nothing!
-    }
-
-    // We handle most fields in the same way.  The algorithm is to add
-    // a computed amount of millis to the current millis.  The only
-    // wrinkle is with DST (and/or a change to the zone's UTC offset, which
-    // we'll include with DST) -- for some fields, like the DAY_OF_MONTH,
-    // we don't want the wall time to shift due to changes in DST.  If the
-    // result of the add operation is to move from DST to Standard, or
-    // vice versa, we need to adjust by an hour forward or back,
-    // respectively.  For such fields we set keepWallTimeInvariant to TRUE.
-
-    // We only adjust the DST for fields larger than an hour.  For
-    // fields smaller than an hour, we cannot adjust for DST without
-    // causing problems.  for instance, if you add one hour to April 5,
-    // 1998, 1:00 AM, in PST, the time becomes "2:00 AM PDT" (an
-    // illegal value), but then the adjustment sees the change and
-    // compensates by subtracting an hour.  As a result the time
-    // doesn't advance at all.
-
-    // For some fields larger than a day, such as a UCAL_MONTH, we pin the
-    // UCAL_DAY_OF_MONTH.  This allows <March 31>.add(UCAL_MONTH, 1) to be
-    // <April 30>, rather than <April 31> => <May 1>.
-
-    double delta = amount; // delta in ms
-    UBool keepWallTimeInvariant = TRUE;
-
-    switch (field) {
-    case UCAL_ERA:
-        set(field, get(field, status) + amount);
-        pinField(UCAL_ERA, status);
-        return;
-
-    case UCAL_YEAR:
-    case UCAL_YEAR_WOY:
-      {
-        // * If era=0 and years go backwards in time, change sign of amount.
-        // * Until we have new API per #9393, we temporarily hardcode knowledge of
-        //   which calendars have era 0 years that go backwards.
-        // * Note that for UCAL_YEAR (but not UCAL_YEAR_WOY) we could instead handle
-        //   this by applying the amount to the UCAL_EXTENDED_YEAR field; but since
-        //   we would still need to handle UCAL_YEAR_WOY as below, might as well
-        //   also handle UCAL_YEAR the same way.
-        int32_t era = get(UCAL_ERA, status);
-        if (era == 0) {
-          const char * calType = getType();
-          if ( uprv_strcmp(calType,"gregorian")==0 || uprv_strcmp(calType,"roc")==0 || uprv_strcmp(calType,"coptic")==0 ) {
-            amount = -amount;
-          }
-        }
-      }
-      // Fall through into normal handling
-      U_FALLTHROUGH;
-    case UCAL_EXTENDED_YEAR:
-    case UCAL_MONTH:
-      {
-        UBool oldLenient = isLenient();
-        setLenient(TRUE);
-        set(field, get(field, status) + amount);
-        pinField(UCAL_DAY_OF_MONTH, status);
-        if(oldLenient==FALSE) {
-          complete(status); /* force recalculate */
-          setLenient(oldLenient);
-        }
-      }
-      return;
-
-    case UCAL_WEEK_OF_YEAR:
-    case UCAL_WEEK_OF_MONTH:
-    case UCAL_DAY_OF_WEEK_IN_MONTH:
-        delta *= kOneWeek;
-        break;
-
-    case UCAL_AM_PM:
-        delta *= 12 * kOneHour;
-        break;
-
-    case UCAL_DAY_OF_MONTH:
-    case UCAL_DAY_OF_YEAR:
-    case UCAL_DAY_OF_WEEK:
-    case UCAL_DOW_LOCAL:
-    case UCAL_JULIAN_DAY:
-        delta *= kOneDay;
-        break;
-
-    case UCAL_HOUR_OF_DAY:
-    case UCAL_HOUR:
-        delta *= kOneHour;
-        keepWallTimeInvariant = FALSE;
-        break;
-
-    case UCAL_MINUTE:
-        delta *= kOneMinute;
-        keepWallTimeInvariant = FALSE;
-        break;
-
-    case UCAL_SECOND:
-        delta *= kOneSecond;
-        keepWallTimeInvariant = FALSE;
-        break;
-
-    case UCAL_MILLISECOND:
-    case UCAL_MILLISECONDS_IN_DAY:
-        keepWallTimeInvariant = FALSE;
-        break;
-
-    default:
-#if defined (U_DEBUG_CAL)
-        fprintf(stderr, "%s:%d: ILLEGAL ARG because field %s not addable",
-            __FILE__, __LINE__, fldName(field));
-#endif
-        status = U_ILLEGAL_ARGUMENT_ERROR;
-        return;
-        //  throw new IllegalArgumentException("Calendar.add(" + fieldName(field) +
-        //                                     ") not supported");
-    }
-
-    // In order to keep the wall time invariant (for fields where this is
-    // appropriate), check the combined DST & ZONE offset before and
-    // after the add() operation. If it changes, then adjust the millis
-    // to compensate.
-    int32_t prevOffset = 0;
-    int32_t prevWallTime = 0;
-    if (keepWallTimeInvariant) {
-        prevOffset = get(UCAL_DST_OFFSET, status) + get(UCAL_ZONE_OFFSET, status);
-        prevWallTime = get(UCAL_MILLISECONDS_IN_DAY, status);
-    }
-
-    setTimeInMillis(getTimeInMillis(status) + delta, status);
-
-    if (keepWallTimeInvariant) {
-        int32_t newWallTime = get(UCAL_MILLISECONDS_IN_DAY, status);
-        if (newWallTime != prevWallTime) {
-            // There is at least one zone transition between the base
-            // time and the result time. As the result, wall time has
-            // changed.
-            UDate t = internalGetTime();
-            int32_t newOffset = get(UCAL_DST_OFFSET, status) + get(UCAL_ZONE_OFFSET, status);
-            if (newOffset != prevOffset) {
-                // When the difference of the previous UTC offset and
-                // the new UTC offset exceeds 1 full day, we do not want
-                // to roll over/back the date. For now, this only happens
-                // in Samoa (Pacific/Apia) on Dec 30, 2011. See ticket:9452.
-                int32_t adjAmount = prevOffset - newOffset;
-                adjAmount = adjAmount >= 0 ? adjAmount % (int32_t)kOneDay : -(-adjAmount % (int32_t)kOneDay);
-                if (adjAmount != 0) {
-                    setTimeInMillis(t + adjAmount, status);
-                    newWallTime = get(UCAL_MILLISECONDS_IN_DAY, status);
-                }
-                if (newWallTime != prevWallTime) {
-                    // The result wall time or adjusted wall time was shifted because
-                    // the target wall time does not exist on the result date.
-                    switch (fSkippedWallTime) {
-                    case UCAL_WALLTIME_FIRST:
-                        if (adjAmount > 0) {
-                            setTimeInMillis(t, status);
-                        }
-                        break;
-                    case UCAL_WALLTIME_LAST:
-                        if (adjAmount < 0) {
-                            setTimeInMillis(t, status);
-                        }
-                        break;
-                    case UCAL_WALLTIME_NEXT_VALID:
-                        UDate tmpT = adjAmount > 0 ? internalGetTime() : t;
-                        UDate immediatePrevTrans;
-                        UBool hasTransition = getImmediatePreviousZoneTransition(tmpT, &immediatePrevTrans, status);
-                        if (U_SUCCESS(status) && hasTransition) {
-                            setTimeInMillis(immediatePrevTrans, status);
-                        }
-                        break;
-                    }
-                }
-            }
-        }
-    }
-}
-
-// -------------------------------------
-int32_t Calendar::fieldDifference(UDate when, EDateFields field, UErrorCode& status) {
-    return fieldDifference(when, (UCalendarDateFields) field, status);
-}
-
-int32_t Calendar::fieldDifference(UDate targetMs, UCalendarDateFields field, UErrorCode& ec) {
-    if (U_FAILURE(ec)) return 0;
-    int32_t min = 0;
-    double startMs = getTimeInMillis(ec);
-    // Always add from the start millis.  This accommodates
-    // operations like adding years from February 29, 2000 up to
-    // February 29, 2004.  If 1, 1, 1, 1 is added to the year
-    // field, the DOM gets pinned to 28 and stays there, giving an
-    // incorrect DOM difference of 1.  We have to add 1, reset, 2,
-    // reset, 3, reset, 4.
-    if (startMs < targetMs) {
-        int32_t max = 1;
-        // Find a value that is too large
-        while (U_SUCCESS(ec)) {
-            setTimeInMillis(startMs, ec);
-            add(field, max, ec);
-            double ms = getTimeInMillis(ec);
-            if (ms == targetMs) {
-                return max;
-            } else if (ms > targetMs) {
-                break;
-            } else if (max < INT32_MAX) {
-                min = max;
-                max <<= 1;
-                if (max < 0) {
-                    max = INT32_MAX;
-                }
-            } else {
-                // Field difference too large to fit into int32_t
-#if defined (U_DEBUG_CAL)
-                fprintf(stderr, "%s:%d: ILLEGAL ARG because field %s's max too large for int32_t\n",
-                    __FILE__, __LINE__, fldName(field));
-#endif
-                ec = U_ILLEGAL_ARGUMENT_ERROR;
-            }
-        }
-        // Do a binary search
-        while ((max - min) > 1 && U_SUCCESS(ec)) {
-            int32_t t = min + (max - min)/2; // make sure intermediate values don't exceed INT32_MAX
-            setTimeInMillis(startMs, ec);
-            add(field, t, ec);
-            double ms = getTimeInMillis(ec);
-            if (ms == targetMs) {
-                return t;
-            } else if (ms > targetMs) {
-                max = t;
-            } else {
-                min = t;
-            }
-        }
-    } else if (startMs > targetMs) {
-        int32_t max = -1;
-        // Find a value that is too small
-        while (U_SUCCESS(ec)) {
-            setTimeInMillis(startMs, ec);
-            add(field, max, ec);
-            double ms = getTimeInMillis(ec);
-            if (ms == targetMs) {
-                return max;
-            } else if (ms < targetMs) {
-                break;
-            } else {
-                min = max;
-                max <<= 1;
-                if (max == 0) {
-                    // Field difference too large to fit into int32_t
-#if defined (U_DEBUG_CAL)
-                    fprintf(stderr, "%s:%d: ILLEGAL ARG because field %s's max too large for int32_t\n",
-                        __FILE__, __LINE__, fldName(field));
-#endif
-                    ec = U_ILLEGAL_ARGUMENT_ERROR;
-                }
-            }
-        }
-        // Do a binary search
-        while ((min - max) > 1 && U_SUCCESS(ec)) {
-            int32_t t = min + (max - min)/2; // make sure intermediate values don't exceed INT32_MAX
-            setTimeInMillis(startMs, ec);
-            add(field, t, ec);
-            double ms = getTimeInMillis(ec);
-            if (ms == targetMs) {
-                return t;
-            } else if (ms < targetMs) {
-                max = t;
-            } else {
-                min = t;
-            }
-        }
-    }
-    // Set calendar to end point
-    setTimeInMillis(startMs, ec);
-    add(field, min, ec);
-
-    /* Test for buffer overflows */
-    if(U_FAILURE(ec)) {
-        return 0;
-    }
-    return min;
-}
-
-// -------------------------------------
-
-void
-Calendar::adoptTimeZone(TimeZone* zone)
-{
-    // Do nothing if passed-in zone is NULL
-    if (zone == NULL) return;
-
-    // fZone should always be non-null
-    delete fZone;
-    fZone = zone;
-
-    // if the zone changes, we need to recompute the time fields
-    fAreFieldsSet = FALSE;
-}
-
-// -------------------------------------
-void
-Calendar::setTimeZone(const TimeZone& zone)
-{
-    adoptTimeZone(zone.clone());
-}
-
-// -------------------------------------
-
-const TimeZone&
-Calendar::getTimeZone() const
-{
-    U_ASSERT(fZone != NULL);
-    return *fZone;
-}
-
-// -------------------------------------
-
-TimeZone*
-Calendar::orphanTimeZone()
-{
-    // we let go of the time zone; the new time zone is the system default time zone
-    TimeZone *defaultZone = TimeZone::createDefault();
-    if (defaultZone == NULL) {
-        // No error handling available. Must keep fZone non-NULL, there are many unchecked uses.
-        return NULL;
-    }
-    TimeZone *z = fZone;
-    fZone = defaultZone;
-    return z;
-}
-
-// -------------------------------------
-
-void
-Calendar::setLenient(UBool lenient)
-{
-    fLenient = lenient;
-}
-
-// -------------------------------------
-
-UBool
-Calendar::isLenient() const
-{
-    return fLenient;
-}
-
-// -------------------------------------
-
-void
-Calendar::setRepeatedWallTimeOption(UCalendarWallTimeOption option)
-{
-    if (option == UCAL_WALLTIME_LAST || option == UCAL_WALLTIME_FIRST) {
-        fRepeatedWallTime = option;
-    }
-}
-
-// -------------------------------------
-
-UCalendarWallTimeOption
-Calendar::getRepeatedWallTimeOption(void) const
-{
-    return fRepeatedWallTime;
-}
-
-// -------------------------------------
-
-void
-Calendar::setSkippedWallTimeOption(UCalendarWallTimeOption option)
-{
-    fSkippedWallTime = option;
-}
-
-// -------------------------------------
-
-UCalendarWallTimeOption
-Calendar::getSkippedWallTimeOption(void) const
-{
-    return fSkippedWallTime;
-}
-
-// -------------------------------------
-
-void
-Calendar::setFirstDayOfWeek(UCalendarDaysOfWeek value)
-{
-    if (fFirstDayOfWeek != value &&
-        value >= UCAL_SUNDAY && value <= UCAL_SATURDAY) {
-            fFirstDayOfWeek = value;
-            fAreFieldsSet = FALSE;
-        }
-}
-
-// -------------------------------------
-
-Calendar::EDaysOfWeek
-Calendar::getFirstDayOfWeek() const
-{
-    return (Calendar::EDaysOfWeek)fFirstDayOfWeek;
-}
-
-UCalendarDaysOfWeek
-Calendar::getFirstDayOfWeek(UErrorCode & /*status*/) const
-{
-    return fFirstDayOfWeek;
-}
-// -------------------------------------
-
-void
-Calendar::setMinimalDaysInFirstWeek(uint8_t value)
-{
-    // Values less than 1 have the same effect as 1; values greater
-    // than 7 have the same effect as 7. However, we normalize values
-    // so operator== and so forth work.
-    if (value < 1) {
-        value = 1;
-    } else if (value > 7) {
-        value = 7;
-    }
-    if (fMinimalDaysInFirstWeek != value) {
-        fMinimalDaysInFirstWeek = value;
-        fAreFieldsSet = FALSE;
-    }
-}
-
-// -------------------------------------
-
-uint8_t
-Calendar::getMinimalDaysInFirstWeek() const
-{
-    return fMinimalDaysInFirstWeek;
-}
-
-// -------------------------------------
-// weekend functions, just dummy implementations for now (for API freeze)
-
-UCalendarWeekdayType
-Calendar::getDayOfWeekType(UCalendarDaysOfWeek dayOfWeek, UErrorCode &status) const
-{
-    if (U_FAILURE(status)) {
-        return UCAL_WEEKDAY;
-    }
-    if (dayOfWeek < UCAL_SUNDAY || dayOfWeek > UCAL_SATURDAY) {
-        status = U_ILLEGAL_ARGUMENT_ERROR;
-        return UCAL_WEEKDAY;
-    }
-    if (fWeekendOnset == fWeekendCease) {
-        if (dayOfWeek != fWeekendOnset)
-            return UCAL_WEEKDAY;
-        return (fWeekendOnsetMillis == 0) ? UCAL_WEEKEND : UCAL_WEEKEND_ONSET;
-    }
-    if (fWeekendOnset < fWeekendCease) {
-        if (dayOfWeek < fWeekendOnset || dayOfWeek > fWeekendCease) {
-            return UCAL_WEEKDAY;
-        }
-    } else {
-        if (dayOfWeek > fWeekendCease && dayOfWeek < fWeekendOnset) {
-            return UCAL_WEEKDAY;
-        }
-    }
-    if (dayOfWeek == fWeekendOnset) {
-        return (fWeekendOnsetMillis == 0) ? UCAL_WEEKEND : UCAL_WEEKEND_ONSET;
-    }
-    if (dayOfWeek == fWeekendCease) {
-        return (fWeekendCeaseMillis >= 86400000) ? UCAL_WEEKEND : UCAL_WEEKEND_CEASE;
-    }
-    return UCAL_WEEKEND;
-}
-
-int32_t
-Calendar::getWeekendTransition(UCalendarDaysOfWeek dayOfWeek, UErrorCode &status) const
-{
-    if (U_FAILURE(status)) {
-        return 0;
-    }
-    if (dayOfWeek == fWeekendOnset) {
-        return fWeekendOnsetMillis;
-    } else if (dayOfWeek == fWeekendCease) {
-        return fWeekendCeaseMillis;
-    }
-    status = U_ILLEGAL_ARGUMENT_ERROR;
-    return 0;
-}
-
-UBool
-Calendar::isWeekend(UDate date, UErrorCode &status) const
-{
-    if (U_FAILURE(status)) {
-        return FALSE;
-    }
-    // clone the calendar so we don't mess with the real one.
-    Calendar *work = this->clone();
-    if (work == NULL) {
-        status = U_MEMORY_ALLOCATION_ERROR;
-        return FALSE;
-    }
-    UBool result = FALSE;
-    work->setTime(date, status);
-    if (U_SUCCESS(status)) {
-        result = work->isWeekend();
-    }
-    delete work;
-    return result;
-}
-
-UBool
-Calendar::isWeekend(void) const
-{
-    UErrorCode status = U_ZERO_ERROR;
-    UCalendarDaysOfWeek dayOfWeek = (UCalendarDaysOfWeek)get(UCAL_DAY_OF_WEEK, status);
-    UCalendarWeekdayType dayType = getDayOfWeekType(dayOfWeek, status);
-    if (U_SUCCESS(status)) {
-        switch (dayType) {
-            case UCAL_WEEKDAY:
-                return FALSE;
-            case UCAL_WEEKEND:
-                return TRUE;
-            case UCAL_WEEKEND_ONSET:
-            case UCAL_WEEKEND_CEASE:
-                // Use internalGet() because the above call to get() populated all fields.
-                {
-                    int32_t millisInDay = internalGet(UCAL_MILLISECONDS_IN_DAY);
-                    int32_t transitionMillis = getWeekendTransition(dayOfWeek, status);
-                    if (U_SUCCESS(status)) {
-                        return (dayType == UCAL_WEEKEND_ONSET)?
-                            (millisInDay >= transitionMillis):
-                            (millisInDay <  transitionMillis);
-                    }
-                    // else fall through, return FALSE
-                    U_FALLTHROUGH;
-                }
-            default:
-                break;
-        }
-    }
-    return FALSE;
-}
-
-// ------------------------------------- limits
-
-int32_t
-Calendar::getMinimum(EDateFields field) const {
-    return getLimit((UCalendarDateFields) field,UCAL_LIMIT_MINIMUM);
-}
-
-int32_t
-Calendar::getMinimum(UCalendarDateFields field) const
-{
-    return getLimit(field,UCAL_LIMIT_MINIMUM);
-}
-
-// -------------------------------------
-int32_t
-Calendar::getMaximum(EDateFields field) const
-{
-    return getLimit((UCalendarDateFields) field,UCAL_LIMIT_MAXIMUM);
-}
-
-int32_t
-Calendar::getMaximum(UCalendarDateFields field) const
-{
-    return getLimit(field,UCAL_LIMIT_MAXIMUM);
-}
-
-// -------------------------------------
-int32_t
-Calendar::getGreatestMinimum(EDateFields field) const
-{
-    return getLimit((UCalendarDateFields)field,UCAL_LIMIT_GREATEST_MINIMUM);
-}
-
-int32_t
-Calendar::getGreatestMinimum(UCalendarDateFields field) const
-{
-    return getLimit(field,UCAL_LIMIT_GREATEST_MINIMUM);
-}
-
-// -------------------------------------
-int32_t
-Calendar::getLeastMaximum(EDateFields field) const
-{
-    return getLimit((UCalendarDateFields) field,UCAL_LIMIT_LEAST_MAXIMUM);
-}
-
-int32_t
-Calendar::getLeastMaximum(UCalendarDateFields field) const
-{
-    return getLimit( field,UCAL_LIMIT_LEAST_MAXIMUM);
-}
-
-// -------------------------------------
-int32_t
-Calendar::getActualMinimum(EDateFields field, UErrorCode& status) const
-{
-    return getActualMinimum((UCalendarDateFields) field, status);
-}
-
-int32_t Calendar::getLimit(UCalendarDateFields field, ELimitType limitType) const {
-    switch (field) {
-    case UCAL_DAY_OF_WEEK:
-    case UCAL_AM_PM:
-    case UCAL_HOUR:
-    case UCAL_HOUR_OF_DAY:
-    case UCAL_MINUTE:
-    case UCAL_SECOND:
-    case UCAL_MILLISECOND:
-    case UCAL_ZONE_OFFSET:
-    case UCAL_DST_OFFSET:
-    case UCAL_DOW_LOCAL:
-    case UCAL_JULIAN_DAY:
-    case UCAL_MILLISECONDS_IN_DAY:
-    case UCAL_IS_LEAP_MONTH:
-        return kCalendarLimits[field][limitType];
-
-    case UCAL_WEEK_OF_MONTH:
-        {
-            int32_t limit;
-            if (limitType == UCAL_LIMIT_MINIMUM) {
-                limit = getMinimalDaysInFirstWeek() == 1 ? 1 : 0;
-            } else if (limitType == UCAL_LIMIT_GREATEST_MINIMUM) {
-                limit = 1;
-            } else {
-                int32_t minDaysInFirst = getMinimalDaysInFirstWeek();
-                int32_t daysInMonth = handleGetLimit(UCAL_DAY_OF_MONTH, limitType);
-                if (limitType == UCAL_LIMIT_LEAST_MAXIMUM) {
-                    limit = (daysInMonth + (7 - minDaysInFirst)) / 7;
-                } else { // limitType == UCAL_LIMIT_MAXIMUM
-                    limit = (daysInMonth + 6 + (7 - minDaysInFirst)) / 7;
-                }
-            }
-            return limit;
-        }
-    default:
-        return handleGetLimit(field, limitType);
-    }
-}
-
-
-int32_t
-Calendar::getActualMinimum(UCalendarDateFields field, UErrorCode& status) const
-{
-    int32_t fieldValue = getGreatestMinimum(field);
-    int32_t endValue = getMinimum(field);
-
-    // if we know that the minimum value is always the same, just return it
-    if (fieldValue == endValue) {
-        return fieldValue;
-    }
-
-    // clone the calendar so we don't mess with the real one, and set it to
-    // accept anything for the field values
-    Calendar *work = this->clone();
-    if (work == NULL) {
-        status = U_MEMORY_ALLOCATION_ERROR;
-        return 0;
-    }
-    work->setLenient(TRUE);
-
-    // now try each value from getLeastMaximum() to getMaximum() one by one until
-    // we get a value that normalizes to another value.  The last value that
-    // normalizes to itself is the actual minimum for the current date
-    int32_t result = fieldValue;
-
-    do {
-        work->set(field, fieldValue);
-        if (work->get(field, status) != fieldValue) {
-            break;
-        }
-        else {
-            result = fieldValue;
-            fieldValue--;
-        }
-    } while (fieldValue >= endValue);
-
-    delete work;
-
-    /* Test for buffer overflows */
-    if(U_FAILURE(status)) {
-        return 0;
-    }
-    return result;
-}
-
-// -------------------------------------
-
-
-
-/**
-* Ensure that each field is within its valid range by calling {@link
-* #validateField(int)} on each field that has been set.  This method
-* should only be called if this calendar is not lenient.
-* @see #isLenient
-* @see #validateField(int)
-*/
-void Calendar::validateFields(UErrorCode &status) {
-    for (int32_t field = 0; U_SUCCESS(status) && (field < UCAL_FIELD_COUNT); field++) {
-        if (fStamp[field] >= kMinimumUserStamp) {
-            validateField((UCalendarDateFields)field, status);
-        }
-    }
-}
-
-/**
-* Validate a single field of this calendar.  Subclasses should
-* override this method to validate any calendar-specific fields.
-* Generic fields can be handled by
-* <code>Calendar.validateField()</code>.
-* @see #validateField(int, int, int)
-*/
-void Calendar::validateField(UCalendarDateFields field, UErrorCode &status) {
-    int32_t y;
-    switch (field) {
-    case UCAL_DAY_OF_MONTH:
-        y = handleGetExtendedYear();
-        validateField(field, 1, handleGetMonthLength(y, internalGet(UCAL_MONTH)), status);
-        break;
-    case UCAL_DAY_OF_YEAR:
-        y = handleGetExtendedYear();
-        validateField(field, 1, handleGetYearLength(y), status);
-        break;
-    case UCAL_DAY_OF_WEEK_IN_MONTH:
-        if (internalGet(field) == 0) {
-#if defined (U_DEBUG_CAL)
-            fprintf(stderr, "%s:%d: ILLEGAL ARG because DOW in month cannot be 0\n",
-                __FILE__, __LINE__);
-#endif
-            status = U_ILLEGAL_ARGUMENT_ERROR; // "DAY_OF_WEEK_IN_MONTH cannot be zero"
-            return;
-        }
-        validateField(field, getMinimum(field), getMaximum(field), status);
-        break;
-    default:
-        validateField(field, getMinimum(field), getMaximum(field), status);
-        break;
-    }
-}
-
-/**
-* Validate a single field of this calendar given its minimum and
-* maximum allowed value.  If the field is out of range, throw a
-* descriptive <code>IllegalArgumentException</code>.  Subclasses may
-* use this method in their implementation of {@link
-* #validateField(int)}.
-*/
-void Calendar::validateField(UCalendarDateFields field, int32_t min, int32_t max, UErrorCode& status)
-{
-    int32_t value = fFields[field];
-    if (value < min || value > max) {
-#if defined (U_DEBUG_CAL)
-        fprintf(stderr, "%s:%d: ILLEGAL ARG because of field %s out of range %d..%d  at %d\n",
-            __FILE__, __LINE__,fldName(field),min,max,value);
-#endif
-        status = U_ILLEGAL_ARGUMENT_ERROR;
-        return;
-    }
-}
-
-// -------------------------
-
-const UFieldResolutionTable* Calendar::getFieldResolutionTable() const {
-    return kDatePrecedence;
-}
-
-
-UCalendarDateFields Calendar::newerField(UCalendarDateFields defaultField, UCalendarDateFields alternateField) const
-{
-    if (fStamp[alternateField] > fStamp[defaultField]) {
-        return alternateField;
-    }
-    return defaultField;
-}
-
-UCalendarDateFields Calendar::resolveFields(const UFieldResolutionTable* precedenceTable) {
-    int32_t bestField = UCAL_FIELD_COUNT;
-    int32_t tempBestField;
-    for (int32_t g=0; precedenceTable[g][0][0] != -1 && (bestField == UCAL_FIELD_COUNT); ++g) {
-        int32_t bestStamp = kUnset;
-        for (int32_t l=0; precedenceTable[g][l][0] != -1; ++l) {
-            int32_t lineStamp = kUnset;
-            // Skip over first entry if it is negative
-            for (int32_t i=((precedenceTable[g][l][0]>=kResolveRemap)?1:0); precedenceTable[g][l][i]!=-1; ++i) {
-                U_ASSERT(precedenceTable[g][l][i] < UCAL_FIELD_COUNT);
-                int32_t s = fStamp[precedenceTable[g][l][i]];
-                // If any field is unset then don't use this line
-                if (s == kUnset) {
-                    goto linesInGroup;
-                } else if(s > lineStamp) {
-                    lineStamp = s;
-                }
-            }
-            // Record new maximum stamp & field no.
-            if (lineStamp > bestStamp) {
-                tempBestField = precedenceTable[g][l][0]; // First field refers to entire line
-                if (tempBestField >= kResolveRemap) {
-                    tempBestField &= (kResolveRemap-1);
-                    // This check is needed to resolve some issues with UCAL_YEAR precedence mapping
-                    if (tempBestField != UCAL_DATE || (fStamp[UCAL_WEEK_OF_MONTH] < fStamp[tempBestField])) {
-                        bestField = tempBestField;
-                    }
-                } else {
-                    bestField = tempBestField;
-                }
-
-                if (bestField == tempBestField) {
-                    bestStamp = lineStamp;
-                }
-            }
-linesInGroup:
-            ;
-        }
-    }
-    return (UCalendarDateFields)bestField;
-}
-
-const UFieldResolutionTable Calendar::kDatePrecedence[] =
-{
-    {
-        { UCAL_DAY_OF_MONTH, kResolveSTOP },
-        { UCAL_WEEK_OF_YEAR, UCAL_DAY_OF_WEEK, kResolveSTOP },
-        { UCAL_WEEK_OF_MONTH, UCAL_DAY_OF_WEEK, kResolveSTOP },
-        { UCAL_DAY_OF_WEEK_IN_MONTH, UCAL_DAY_OF_WEEK, kResolveSTOP },
-        { UCAL_WEEK_OF_YEAR, UCAL_DOW_LOCAL, kResolveSTOP },
-        { UCAL_WEEK_OF_MONTH, UCAL_DOW_LOCAL, kResolveSTOP },
-        { UCAL_DAY_OF_WEEK_IN_MONTH, UCAL_DOW_LOCAL, kResolveSTOP },
-        { UCAL_DAY_OF_YEAR, kResolveSTOP },
-        { kResolveRemap | UCAL_DAY_OF_MONTH, UCAL_YEAR, kResolveSTOP },  // if YEAR is set over YEAR_WOY use DAY_OF_MONTH
-        { kResolveRemap | UCAL_WEEK_OF_YEAR, UCAL_YEAR_WOY, kResolveSTOP },  // if YEAR_WOY is set,  calc based on WEEK_OF_YEAR
-        { kResolveSTOP }
-    },
-    {
-        { UCAL_WEEK_OF_YEAR, kResolveSTOP },
-        { UCAL_WEEK_OF_MONTH, kResolveSTOP },
-        { UCAL_DAY_OF_WEEK_IN_MONTH, kResolveSTOP },
-        { kResolveRemap | UCAL_DAY_OF_WEEK_IN_MONTH, UCAL_DAY_OF_WEEK, kResolveSTOP },
-        { kResolveRemap | UCAL_DAY_OF_WEEK_IN_MONTH, UCAL_DOW_LOCAL, kResolveSTOP },
-        { kResolveSTOP }
-    },
-    {{kResolveSTOP}}
-};
-
-
-const UFieldResolutionTable Calendar::kDOWPrecedence[] =
-{
-    {
-        { UCAL_DAY_OF_WEEK,kResolveSTOP, kResolveSTOP },
-        { UCAL_DOW_LOCAL,kResolveSTOP, kResolveSTOP },
-        {kResolveSTOP}
-    },
-    {{kResolveSTOP}}
-};
-
-// precedence for calculating a year
-const UFieldResolutionTable Calendar::kYearPrecedence[] =
-{
-    {
-        { UCAL_YEAR, kResolveSTOP },
-        { UCAL_EXTENDED_YEAR, kResolveSTOP },
-        { UCAL_YEAR_WOY, UCAL_WEEK_OF_YEAR, kResolveSTOP },  // YEAR_WOY is useless without WEEK_OF_YEAR
-        { kResolveSTOP }
-    },
-    {{kResolveSTOP}}
-};
-
-
-// -------------------------
-
-
-void Calendar::computeTime(UErrorCode& status) {
-    if (!isLenient()) {
-        validateFields(status);
-        if (U_FAILURE(status)) {
-            return;
-        }
-    }
-
-    // Compute the Julian day
-    int32_t julianDay = computeJulianDay();
-
-    double millis = Grego::julianDayToMillis(julianDay);
-
-#if defined (U_DEBUG_CAL)
-    //  int32_t julianInsanityCheck =  (int32_t)ClockMath::floorDivide(millis, kOneDay);
-    //  julianInsanityCheck += kEpochStartAsJulianDay;
-    //  if(1 || julianInsanityCheck != julianDay) {
-    //    fprintf(stderr, "%s:%d- D'oh- computed jules %d, to mills (%s)%.lf, recomputed %d\n",
-    //            __FILE__, __LINE__, julianDay, millis<0.0?"NEG":"", millis, julianInsanityCheck);
-    //  }
-#endif
-
-    double millisInDay;
-
-    // We only use MILLISECONDS_IN_DAY if it has been set by the user.
-    // This makes it possible for the caller to set the calendar to a
-    // time and call clear(MONTH) to reset the MONTH to January.  This
-    // is legacy behavior.  Without this, clear(MONTH) has no effect,
-    // since the internally set JULIAN_DAY is used.
-    if (fStamp[UCAL_MILLISECONDS_IN_DAY] >= ((int32_t)kMinimumUserStamp) &&
-            newestStamp(UCAL_AM_PM, UCAL_MILLISECOND, kUnset) <= fStamp[UCAL_MILLISECONDS_IN_DAY]) {
-        millisInDay = internalGet(UCAL_MILLISECONDS_IN_DAY);
-    } else {
-        millisInDay = computeMillisInDay();
-    }
-
-    UDate t = 0;
-    if (fStamp[UCAL_ZONE_OFFSET] >= ((int32_t)kMinimumUserStamp) || fStamp[UCAL_DST_OFFSET] >= ((int32_t)kMinimumUserStamp)) {
-        t = millis + millisInDay - (internalGet(UCAL_ZONE_OFFSET) + internalGet(UCAL_DST_OFFSET));
-    } else {
-        // Compute the time zone offset and DST offset.  There are two potential
-        // ambiguities here.  We'll assume a 2:00 am (wall time) switchover time
-        // for discussion purposes here.
-        //
-        // 1. The positive offset change such as transition into DST.
-        //    Here, a designated time of 2:00 am - 2:59 am does not actually exist.
-        //    For this case, skippedWallTime option specifies the behavior.
-        //    For example, 2:30 am is interpreted as;
-        //      - WALLTIME_LAST(default): 3:30 am (DST) (interpreting 2:30 am as 31 minutes after 1:59 am (STD))
-        //      - WALLTIME_FIRST: 1:30 am (STD) (interpreting 2:30 am as 30 minutes before 3:00 am (DST))
-        //      - WALLTIME_NEXT_VALID: 3:00 am (DST) (next valid time after 2:30 am on a wall clock)
-        // 2. The negative offset change such as transition out of DST.
-        //    Here, a designated time of 1:00 am - 1:59 am can be in standard or DST.  Both are valid
-        //    representations (the rep jumps from 1:59:59 DST to 1:00:00 Std).
-        //    For this case, repeatedWallTime option specifies the behavior.
-        //    For example, 1:30 am is interpreted as;
-        //      - WALLTIME_LAST(default): 1:30 am (STD) - latter occurrence
-        //      - WALLTIME_FIRST: 1:30 am (DST) - former occurrence
-        //
-        // In addition to above, when calendar is strict (not default), wall time falls into
-        // the skipped time range will be processed as an error case.
-        //
-        // These special cases are mostly handled in #computeZoneOffset(long), except WALLTIME_NEXT_VALID
-        // at positive offset change. The protected method computeZoneOffset(long) is exposed to Calendar
-        // subclass implementations and marked as @stable. Strictly speaking, WALLTIME_NEXT_VALID
-        // should be also handled in the same place, but we cannot change the code flow without deprecating
-        // the protected method.
-        //
-        // We use the TimeZone object, unless the user has explicitly set the ZONE_OFFSET
-        // or DST_OFFSET fields; then we use those fields.
-
-        if (!isLenient() || fSkippedWallTime == UCAL_WALLTIME_NEXT_VALID) {
-            // When strict, invalidate a wall time falls into a skipped wall time range.
-            // When lenient and skipped wall time option is WALLTIME_NEXT_VALID,
-            // the result time will be adjusted to the next valid time (on wall clock).
-            int32_t zoneOffset = computeZoneOffset(millis, millisInDay, status);
-            UDate tmpTime = millis + millisInDay - zoneOffset;
-
-            int32_t raw, dst;
-            fZone->getOffset(tmpTime, FALSE, raw, dst, status);
-
-            if (U_SUCCESS(status)) {
-                // zoneOffset != (raw + dst) only when the given wall time fall into
-                // a skipped wall time range caused by positive zone offset transition.
-                if (zoneOffset != (raw + dst)) {
-                    if (!isLenient()) {
-                        status = U_ILLEGAL_ARGUMENT_ERROR;
-                    } else {
-                        U_ASSERT(fSkippedWallTime == UCAL_WALLTIME_NEXT_VALID);
-                        // Adjust time to the next valid wall clock time.
-                        // At this point, tmpTime is on or after the zone offset transition causing
-                        // the skipped time range.
-                        UDate immediatePrevTransition;
-                        UBool hasTransition = getImmediatePreviousZoneTransition(tmpTime, &immediatePrevTransition, status);
-                        if (U_SUCCESS(status) && hasTransition) {
-                            t = immediatePrevTransition;
-                        }
-                    }
-                } else {
-                    t = tmpTime;
-                }
-            }
-        } else {
-            t = millis + millisInDay - computeZoneOffset(millis, millisInDay, status);
-        }
-    }
-    if (U_SUCCESS(status)) {
-        internalSetTime(t);
-    }
-}
-
-/**
- * Find the previous zone transtion near the given time.
- */
-UBool Calendar::getImmediatePreviousZoneTransition(UDate base, UDate *transitionTime, UErrorCode& status) const {
-    BasicTimeZone *btz = getBasicTimeZone();
-    if (btz) {
-        TimeZoneTransition trans;
-        UBool hasTransition = btz->getPreviousTransition(base, TRUE, trans);
-        if (hasTransition) {
-            *transitionTime = trans.getTime();
-            return TRUE;
-        } else {
-            // Could not find any transitions.
-            // Note: This should never happen.
-            status = U_INTERNAL_PROGRAM_ERROR;
-        }
-    } else {
-        // If not BasicTimeZone, return unsupported error for now.
-        // TODO: We may support non-BasicTimeZone in future.
-        status = U_UNSUPPORTED_ERROR;
-    }
-    return FALSE;
-}
-
-/**
-* Compute the milliseconds in the day from the fields.  This is a
-* value from 0 to 23:59:59.999 inclusive, unless fields are out of
-* range, in which case it can be an arbitrary value.  This value
-* reflects local zone wall time.
-* @stable ICU 2.0
-*/
-double Calendar::computeMillisInDay() {
-  // Do the time portion of the conversion.
-
-    double millisInDay = 0;
-
-    // Find the best set of fields specifying the time of day.  There
-    // are only two possibilities here; the HOUR_OF_DAY or the
-    // AM_PM and the HOUR.
-    int32_t hourOfDayStamp = fStamp[UCAL_HOUR_OF_DAY];
-    int32_t hourStamp = (fStamp[UCAL_HOUR] > fStamp[UCAL_AM_PM])?fStamp[UCAL_HOUR]:fStamp[UCAL_AM_PM];
-    int32_t bestStamp = (hourStamp > hourOfDayStamp) ? hourStamp : hourOfDayStamp;
-
-    // Hours
-    if (bestStamp != kUnset) {
-        if (bestStamp == hourOfDayStamp) {
-            // Don't normalize here; let overflow bump into the next period.
-            // This is consistent with how we handle other fields.
-            millisInDay += internalGet(UCAL_HOUR_OF_DAY);
-        } else {
-            // Don't normalize here; let overflow bump into the next period.
-            // This is consistent with how we handle other fields.
-            millisInDay += internalGet(UCAL_HOUR);
-            millisInDay += 12 * internalGet(UCAL_AM_PM); // Default works for unset AM_PM
-        }
-    }
-
-    // We use the fact that unset == 0; we start with millisInDay
-    // == HOUR_OF_DAY.
-    millisInDay *= 60;
-    millisInDay += internalGet(UCAL_MINUTE); // now have minutes
-    millisInDay *= 60;
-    millisInDay += internalGet(UCAL_SECOND); // now have seconds
-    millisInDay *= 1000;
-    millisInDay += internalGet(UCAL_MILLISECOND); // now have millis
-
-    return millisInDay;
-}
-
-/**
-* This method can assume EXTENDED_YEAR has been set.
-* @param millis milliseconds of the date fields
-* @param millisInDay milliseconds of the time fields; may be out
-* or range.
-* @stable ICU 2.0
-*/
-int32_t Calendar::computeZoneOffset(double millis, double millisInDay, UErrorCode &ec) {
-    int32_t rawOffset, dstOffset;
-    UDate wall = millis + millisInDay;
-    BasicTimeZone* btz = getBasicTimeZone();
-    if (btz) {
-        int duplicatedTimeOpt = (fRepeatedWallTime == UCAL_WALLTIME_FIRST) ? BasicTimeZone::kFormer : BasicTimeZone::kLatter;
-        int nonExistingTimeOpt = (fSkippedWallTime == UCAL_WALLTIME_FIRST) ? BasicTimeZone::kLatter : BasicTimeZone::kFormer;
-        btz->getOffsetFromLocal(wall, nonExistingTimeOpt, duplicatedTimeOpt, rawOffset, dstOffset, ec);
-    } else {
-        const TimeZone& tz = getTimeZone();
-        // By default, TimeZone::getOffset behaves UCAL_WALLTIME_LAST for both.
-        tz.getOffset(wall, TRUE, rawOffset, dstOffset, ec);
-
-        UBool sawRecentNegativeShift = FALSE;
-        if (fRepeatedWallTime == UCAL_WALLTIME_FIRST) {
-            // Check if the given wall time falls into repeated time range
-            UDate tgmt = wall - (rawOffset + dstOffset);
-
-            // Any negative zone transition within last 6 hours?
-            // Note: The maximum historic negative zone transition is -3 hours in the tz database.
-            // 6 hour window would be sufficient for this purpose.
-            int32_t tmpRaw, tmpDst;
-            tz.getOffset(tgmt - 6*60*60*1000, FALSE, tmpRaw, tmpDst, ec);
-            int32_t offsetDelta = (rawOffset + dstOffset) - (tmpRaw + tmpDst);
-
-            U_ASSERT(offsetDelta < -6*60*60*1000);
-            if (offsetDelta < 0) {
-                sawRecentNegativeShift = TRUE;
-                // Negative shift within last 6 hours. When UCAL_WALLTIME_FIRST is used and the given wall time falls
-                // into the repeated time range, use offsets before the transition.
-                // Note: If it does not fall into the repeated time range, offsets remain unchanged below.
-                tz.getOffset(wall + offsetDelta, TRUE, rawOffset, dstOffset, ec);
-            }
-        }
-        if (!sawRecentNegativeShift && fSkippedWallTime == UCAL_WALLTIME_FIRST) {
-            // When skipped wall time option is WALLTIME_FIRST,
-            // recalculate offsets from the resolved time (non-wall).
-            // When the given wall time falls into skipped wall time,
-            // the offsets will be based on the zone offsets AFTER
-            // the transition (which means, earliest possibe interpretation).
-            UDate tgmt = wall - (rawOffset + dstOffset);
-            tz.getOffset(tgmt, FALSE, rawOffset, dstOffset, ec);
-        }
-    }
-    return rawOffset + dstOffset;
-}
-
-int32_t Calendar::computeJulianDay()
-{
-    // We want to see if any of the date fields is newer than the
-    // JULIAN_DAY.  If not, then we use JULIAN_DAY.  If so, then we do
-    // the normal resolution.  We only use JULIAN_DAY if it has been
-    // set by the user.  This makes it possible for the caller to set
-    // the calendar to a time and call clear(MONTH) to reset the MONTH
-    // to January.  This is legacy behavior.  Without this,
-    // clear(MONTH) has no effect, since the internally set JULIAN_DAY
-    // is used.
-    if (fStamp[UCAL_JULIAN_DAY] >= (int32_t)kMinimumUserStamp) {
-        int32_t bestStamp = newestStamp(UCAL_ERA, UCAL_DAY_OF_WEEK_IN_MONTH, kUnset);
-        bestStamp = newestStamp(UCAL_YEAR_WOY, UCAL_EXTENDED_YEAR, bestStamp);
-        if (bestStamp <= fStamp[UCAL_JULIAN_DAY]) {
-            return internalGet(UCAL_JULIAN_DAY);
-        }
-    }
-
-    UCalendarDateFields bestField = resolveFields(getFieldResolutionTable());
-    if (bestField == UCAL_FIELD_COUNT) {
-        bestField = UCAL_DAY_OF_MONTH;
-    }
-
-    return handleComputeJulianDay(bestField);
-}
-
-// -------------------------------------------
-
-int32_t Calendar::handleComputeJulianDay(UCalendarDateFields bestField)  {
-    UBool useMonth = (bestField == UCAL_DAY_OF_MONTH ||
-        bestField == UCAL_WEEK_OF_MONTH ||
-        bestField == UCAL_DAY_OF_WEEK_IN_MONTH);
-    int32_t year;
-
-    if (bestField == UCAL_WEEK_OF_YEAR && newerField(UCAL_YEAR_WOY, UCAL_YEAR) == UCAL_YEAR_WOY) {
-        year = internalGet(UCAL_YEAR_WOY);
-    } else {
-        year = handleGetExtendedYear();
-    }
-
-    internalSet(UCAL_EXTENDED_YEAR, year);
-
-#if defined (U_DEBUG_CAL)
-    fprintf(stderr, "%s:%d: bestField= %s - y=%d\n", __FILE__, __LINE__, fldName(bestField), year);
-#endif
-
-    // Get the Julian day of the day BEFORE the start of this year.
-    // If useMonth is true, get the day before the start of the month.
-
-    // give calendar subclass a chance to have a default 'first' month
-    int32_t month;
-
-    if(isSet(UCAL_MONTH)) {
-        month = internalGet(UCAL_MONTH);
-    } else {
-        month = getDefaultMonthInYear(year);
-    }
-
-    int32_t julianDay = handleComputeMonthStart(year, useMonth ? month : 0, useMonth);
-
-    if (bestField == UCAL_DAY_OF_MONTH) {
-
-        // give calendar subclass a chance to have a default 'first' dom
-        int32_t dayOfMonth;
-        if(isSet(UCAL_DAY_OF_MONTH)) {
-            dayOfMonth = internalGet(UCAL_DAY_OF_MONTH,1);
-        } else {
-            dayOfMonth = getDefaultDayInMonth(year, month);
-        }
-        return julianDay + dayOfMonth;
-    }
-
-    if (bestField == UCAL_DAY_OF_YEAR) {
-        return julianDay + internalGet(UCAL_DAY_OF_YEAR);
-    }
-
-    int32_t firstDayOfWeek = getFirstDayOfWeek(); // Localized fdw
-
-    // At this point julianDay is the 0-based day BEFORE the first day of
-    // January 1, year 1 of the given calendar.  If julianDay == 0, it
-    // specifies (Jan. 1, 1) - 1, in whatever calendar we are using (Julian
-    // or Gregorian). (or it is before the month we are in, if useMonth is True)
-
-    // At this point we need to process the WEEK_OF_MONTH or
-    // WEEK_OF_YEAR, which are similar, or the DAY_OF_WEEK_IN_MONTH.
-    // First, perform initial shared computations.  These locate the
-    // first week of the period.
-
-    // Get the 0-based localized DOW of day one of the month or year.
-    // Valid range 0..6.
-    int32_t first = julianDayToDayOfWeek(julianDay + 1) - firstDayOfWeek;
-    if (first < 0) {
-        first += 7;
-    }
-
-    int32_t dowLocal = getLocalDOW();
-
-    // Find the first target DOW (dowLocal) in the month or year.
-    // Actually, it may be just before the first of the month or year.
-    // It will be an integer from -5..7.
-    int32_t date = 1 - first + dowLocal;
-
-    if (bestField == UCAL_DAY_OF_WEEK_IN_MONTH) {
-        // Adjust the target DOW to be in the month or year.
-        if (date < 1) {
-            date += 7;
-        }
-
-        // The only trickiness occurs if the day-of-week-in-month is
-        // negative.
-        int32_t dim = internalGet(UCAL_DAY_OF_WEEK_IN_MONTH, 1);
-        if (dim >= 0) {
-            date += 7*(dim - 1);
-
-        } else {
-            // Move date to the last of this day-of-week in this month,
-            // then back up as needed.  If dim==-1, we don't back up at
-            // all.  If dim==-2, we back up once, etc.  Don't back up
-            // past the first of the given day-of-week in this month.
-            // Note that we handle -2, -3, etc. correctly, even though
-            // values < -1 are technically disallowed.
-            int32_t m = internalGet(UCAL_MONTH, UCAL_JANUARY);
-            int32_t monthLength = handleGetMonthLength(year, m);
-            date += ((monthLength - date) / 7 + dim + 1) * 7;
-        }
-    } else {
-#if defined (U_DEBUG_CAL)
-        fprintf(stderr, "%s:%d - bf= %s\n", __FILE__, __LINE__, fldName(bestField));
-#endif
-
-        if(bestField == UCAL_WEEK_OF_YEAR) {  // ------------------------------------- WOY -------------
-            if(!isSet(UCAL_YEAR_WOY) ||  // YWOY not set at all or
-                ( (resolveFields(kYearPrecedence) != UCAL_YEAR_WOY) // YWOY doesn't have precedence
-                && (fStamp[UCAL_YEAR_WOY]!=kInternallySet) ) ) // (excluding where all fields are internally set - then YWOY is used)
-            {
-                // need to be sure to stay in 'real' year.
-                int32_t woy = internalGet(bestField);
-
-                int32_t nextJulianDay = handleComputeMonthStart(year+1, 0, FALSE); // jd of day before jan 1
-                int32_t nextFirst = julianDayToDayOfWeek(nextJulianDay + 1) - firstDayOfWeek;
-
-                if (nextFirst < 0) { // 0..6 ldow of Jan 1
-                    nextFirst += 7;
-                }
-
-                if(woy==1) {  // FIRST WEEK ---------------------------------
-#if defined (U_DEBUG_CAL)
-                    fprintf(stderr, "%s:%d - woy=%d, yp=%d, nj(%d)=%d, nf=%d", __FILE__, __LINE__,
-                        internalGet(bestField), resolveFields(kYearPrecedence), year+1,
-                        nextJulianDay, nextFirst);
-
-                    fprintf(stderr, " next: %d DFW,  min=%d   \n", (7-nextFirst), getMinimalDaysInFirstWeek() );
-#endif
-
-                    // nextFirst is now the localized DOW of Jan 1  of y-woy+1
-                    if((nextFirst > 0) &&   // Jan 1 starts on FDOW
-                        (7-nextFirst) >= getMinimalDaysInFirstWeek()) // or enough days in the week
-                    {
-                        // Jan 1 of (yearWoy+1) is in yearWoy+1 - recalculate JD to next year
-#if defined (U_DEBUG_CAL)
-                        fprintf(stderr, "%s:%d - was going to move JD from %d to %d [d%d]\n", __FILE__, __LINE__,
-                            julianDay, nextJulianDay, (nextJulianDay-julianDay));
-#endif
-                        julianDay = nextJulianDay;
-
-                        // recalculate 'first' [0-based local dow of jan 1]
-                        first = julianDayToDayOfWeek(julianDay + 1) - firstDayOfWeek;
-                        if (first < 0) {
-                            first += 7;
-                        }
-                        // recalculate date.
-                        date = 1 - first + dowLocal;
-                    }
-                } else if(woy>=getLeastMaximum(bestField)) {
-                    // could be in the last week- find out if this JD would overstep
-                    int32_t testDate = date;
-                    if ((7 - first) < getMinimalDaysInFirstWeek()) {
-                        testDate += 7;
-                    }
-
-                    // Now adjust for the week number.
-                    testDate += 7 * (woy - 1);
-
-#if defined (U_DEBUG_CAL)
-                    fprintf(stderr, "%s:%d - y=%d, y-1=%d doy%d, njd%d (C.F. %d)\n",
-                        __FILE__, __LINE__, year, year-1, testDate, julianDay+testDate, nextJulianDay);
-#endif
-                    if(julianDay+testDate > nextJulianDay) { // is it past Dec 31?  (nextJulianDay is day BEFORE year+1's  Jan 1)
-                        // Fire up the calculating engines.. retry YWOY = (year-1)
-                        julianDay = handleComputeMonthStart(year-1, 0, FALSE); // jd before Jan 1 of previous year
-                        first = julianDayToDayOfWeek(julianDay + 1) - firstDayOfWeek; // 0 based local dow   of first week
-
-                        if(first < 0) { // 0..6
-                            first += 7;
-                        }
-                        date = 1 - first + dowLocal;
-
-#if defined (U_DEBUG_CAL)
-                        fprintf(stderr, "%s:%d - date now %d, jd%d, ywoy%d\n",
-                            __FILE__, __LINE__, date, julianDay, year-1);
-#endif
-
-
-                    } /* correction needed */
-                } /* leastmaximum */
-            } /* resolvefields(year) != year_woy */
-        } /* bestfield != week_of_year */
-
-        // assert(bestField == WEEK_OF_MONTH || bestField == WEEK_OF_YEAR)
-        // Adjust for minimal days in first week
-        if ((7 - first) < getMinimalDaysInFirstWeek()) {
-            date += 7;
-        }
-
-        // Now adjust for the week number.
-        date += 7 * (internalGet(bestField) - 1);
-    }
-
-    return julianDay + date;
-}
-
-int32_t
-Calendar::getDefaultMonthInYear(int32_t /*eyear*/)
-{
-    return 0;
-}
-
-int32_t
-Calendar::getDefaultDayInMonth(int32_t /*eyear*/, int32_t /*month*/)
-{
-    return 1;
-}
-
-
-int32_t Calendar::getLocalDOW()
-{
-  // Get zero-based localized DOW, valid range 0..6.  This is the DOW
-    // we are looking for.
-    int32_t dowLocal = 0;
-    switch (resolveFields(kDOWPrecedence)) {
-    case UCAL_DAY_OF_WEEK:
-        dowLocal = internalGet(UCAL_DAY_OF_WEEK) - fFirstDayOfWeek;
-        break;
-    case UCAL_DOW_LOCAL:
-        dowLocal = internalGet(UCAL_DOW_LOCAL) - 1;
-        break;
-    default:
-        break;
-    }
-    dowLocal = dowLocal % 7;
-    if (dowLocal < 0) {
-        dowLocal += 7;
-    }
-    return dowLocal;
-}
-
-int32_t Calendar::handleGetExtendedYearFromWeekFields(int32_t yearWoy, int32_t woy)
-{
-    // We have UCAL_YEAR_WOY and UCAL_WEEK_OF_YEAR - from those, determine
-    // what year we fall in, so that other code can set it properly.
-    // (code borrowed from computeWeekFields and handleComputeJulianDay)
-    //return yearWoy;
-
-    // First, we need a reliable DOW.
-    UCalendarDateFields bestField = resolveFields(kDatePrecedence); // !! Note: if subclasses have a different table, they should override handleGetExtendedYearFromWeekFields
-
-    // Now, a local DOW
-    int32_t dowLocal = getLocalDOW(); // 0..6
-    int32_t firstDayOfWeek = getFirstDayOfWeek(); // Localized fdw
-    int32_t jan1Start = handleComputeMonthStart(yearWoy, 0, FALSE);
-    int32_t nextJan1Start = handleComputeMonthStart(yearWoy+1, 0, FALSE); // next year's Jan1 start
-
-    // At this point julianDay is the 0-based day BEFORE the first day of
-    // January 1, year 1 of the given calendar.  If julianDay == 0, it
-    // specifies (Jan. 1, 1) - 1, in whatever calendar we are using (Julian
-    // or Gregorian). (or it is before the month we are in, if useMonth is True)
-
-    // At this point we need to process the WEEK_OF_MONTH or
-    // WEEK_OF_YEAR, which are similar, or the DAY_OF_WEEK_IN_MONTH.
-    // First, perform initial shared computations.  These locate the
-    // first week of the period.
-
-    // Get the 0-based localized DOW of day one of the month or year.
-    // Valid range 0..6.
-    int32_t first = julianDayToDayOfWeek(jan1Start + 1) - firstDayOfWeek;
-    if (first < 0) {
-        first += 7;
-    }
-
-    //// (nextFirst was not used below)
-    // int32_t nextFirst = julianDayToDayOfWeek(nextJan1Start + 1) - firstDayOfWeek;
-    // if (nextFirst < 0) {
-    //     nextFirst += 7;
-    //}
-
-    int32_t minDays = getMinimalDaysInFirstWeek();
-    UBool jan1InPrevYear = FALSE;  // January 1st in the year of WOY is the 1st week?  (i.e. first week is < minimal )
-    //UBool nextJan1InPrevYear = FALSE; // January 1st of Year of WOY + 1 is in the first week?
-
-    if((7 - first) < minDays) {
-        jan1InPrevYear = TRUE;
-    }
-
-    //   if((7 - nextFirst) < minDays) {
-    //     nextJan1InPrevYear = TRUE;
-    //   }
-
-    switch(bestField) {
-    case UCAL_WEEK_OF_YEAR:
-        if(woy == 1) {
-            if(jan1InPrevYear == TRUE) {
-                // the first week of January is in the previous year
-                // therefore WOY1 is always solidly within yearWoy
-                return yearWoy;
-            } else {
-                // First WOY is split between two years
-                if( dowLocal < first) { // we are prior to Jan 1
-                    return yearWoy-1; // previous year
-                } else {
-                    return yearWoy; // in this year
-                }
-            }
-        } else if(woy >= getLeastMaximum(bestField)) {
-            // we _might_ be in the last week..
-            int32_t jd =  // Calculate JD of our target day:
-                jan1Start +  // JD of Jan 1
-                (7-first) + //  days in the first week (Jan 1.. )
-                (woy-1)*7 + // add the weeks of the year
-                dowLocal;   // the local dow (0..6) of last week
-            if(jan1InPrevYear==FALSE) {
-                jd -= 7; // woy already includes Jan 1's week.
-            }
-
-            if( (jd+1) >= nextJan1Start ) {
-                // we are in week 52 or 53 etc. - actual year is yearWoy+1
-                return yearWoy+1;
-            } else {
-                // still in yearWoy;
-                return yearWoy;
-            }
-        } else {
-            // we're not possibly in the last week -must be ywoy
-            return yearWoy;
-        }
-
-    case UCAL_DATE:
-        if((internalGet(UCAL_MONTH)==0) &&
-            (woy >= getLeastMaximum(UCAL_WEEK_OF_YEAR))) {
-                return yearWoy+1; // month 0, late woy = in the next year
-            } else if(woy==1) {
-                //if(nextJan1InPrevYear) {
-                if(internalGet(UCAL_MONTH)==0) {
-                    return yearWoy;
-                } else {
-                    return yearWoy-1;
-                }
-                //}
-            }
-
-            //(internalGet(UCAL_DATE) <= (7-first)) /* && in minDow  */ ) {
-            //within 1st week and in this month..
-            //return yearWoy+1;
-            return yearWoy;
-
-    default: // assume the year is appropriate
-        return yearWoy;
-    }
-}
-
-int32_t Calendar::handleGetMonthLength(int32_t extendedYear, int32_t month) const
-{
-    return handleComputeMonthStart(extendedYear, month+1, TRUE) -
-        handleComputeMonthStart(extendedYear, month, TRUE);
-}
-
-int32_t Calendar::handleGetYearLength(int32_t eyear) const  {
-    return handleComputeMonthStart(eyear+1, 0, FALSE) -
-        handleComputeMonthStart(eyear, 0, FALSE);
-}
-
-int32_t
-Calendar::getActualMaximum(UCalendarDateFields field, UErrorCode& status) const
-{
-    int32_t result;
-    switch (field) {
-    case UCAL_DATE:
-        {
-            if(U_FAILURE(status)) return 0;
-            Calendar *cal = clone();
-            if(!cal) { status = U_MEMORY_ALLOCATION_ERROR; return 0; }
-            cal->setLenient(TRUE);
-            cal->prepareGetActual(field,FALSE,status);
-            result = handleGetMonthLength(cal->get(UCAL_EXTENDED_YEAR, status), cal->get(UCAL_MONTH, status));
-            delete cal;
-        }
-        break;
-
-    case UCAL_DAY_OF_YEAR:
-        {
-            if(U_FAILURE(status)) return 0;
-            Calendar *cal = clone();
-            if(!cal) { status = U_MEMORY_ALLOCATION_ERROR; return 0; }
-            cal->setLenient(TRUE);
-            cal->prepareGetActual(field,FALSE,status);
-            result = handleGetYearLength(cal->get(UCAL_EXTENDED_YEAR, status));
-            delete cal;
-        }
-        break;
-
-    case UCAL_DAY_OF_WEEK:
-    case UCAL_AM_PM:
-    case UCAL_HOUR:
-    case UCAL_HOUR_OF_DAY:
-    case UCAL_MINUTE:
-    case UCAL_SECOND:
-    case UCAL_MILLISECOND:
-    case UCAL_ZONE_OFFSET:
-    case UCAL_DST_OFFSET:
-    case UCAL_DOW_LOCAL:
-    case UCAL_JULIAN_DAY:
-    case UCAL_MILLISECONDS_IN_DAY:
-        // These fields all have fixed minima/maxima
-        result = getMaximum(field);
-        break;
-
-    default:
-        // For all other fields, do it the hard way....
-        result = getActualHelper(field, getLeastMaximum(field), getMaximum(field),status);
-        break;
-    }
-    return result;
-}
-
-
-/**
-* Prepare this calendar for computing the actual minimum or maximum.
-* This method modifies this calendar's fields; it is called on a
-* temporary calendar.
-*
-* <p>Rationale: The semantics of getActualXxx() is to return the
-* maximum or minimum value that the given field can take, taking into
-* account other relevant fields.  In general these other fields are
-* larger fields.  For example, when computing the actual maximum
-* DATE, the current value of DATE itself is ignored,
-* as is the value of any field smaller.
-*
-* <p>The time fields all have fixed minima and maxima, so we don't
-* need to worry about them.  This also lets us set the
-* MILLISECONDS_IN_DAY to zero to erase any effects the time fields
-* might have when computing date fields.
-*
-* <p>DAY_OF_WEEK is adjusted specially for the WEEK_OF_MONTH and
-* WEEK_OF_YEAR fields to ensure that they are computed correctly.
-* @internal
-*/
-void Calendar::prepareGetActual(UCalendarDateFields field, UBool isMinimum, UErrorCode &status)
-{
-    set(UCAL_MILLISECONDS_IN_DAY, 0);
-
-    switch (field) {
-    case UCAL_YEAR:
-    case UCAL_EXTENDED_YEAR:
-        set(UCAL_DAY_OF_YEAR, getGreatestMinimum(UCAL_DAY_OF_YEAR));
-        break;
-
-    case UCAL_YEAR_WOY:
-        set(UCAL_WEEK_OF_YEAR, getGreatestMinimum(UCAL_WEEK_OF_YEAR));
-        U_FALLTHROUGH;
-    case UCAL_MONTH:
-        set(UCAL_DATE, getGreatestMinimum(UCAL_DATE));
-        break;
-
-    case UCAL_DAY_OF_WEEK_IN_MONTH:
-        // For dowim, the maximum occurs for the DOW of the first of the
-        // month.
-        set(UCAL_DATE, 1);
-        set(UCAL_DAY_OF_WEEK, get(UCAL_DAY_OF_WEEK, status)); // Make this user set
-        break;
-
-    case UCAL_WEEK_OF_MONTH:
-    case UCAL_WEEK_OF_YEAR:
-        // If we're counting weeks, set the day of the week to either the
-        // first or last localized DOW.  We know the last week of a month
-        // or year will contain the first day of the week, and that the
-        // first week will contain the last DOW.
-        {
-            int32_t dow = fFirstDayOfWeek;
-            if (isMinimum) {
-                dow = (dow + 6) % 7; // set to last DOW
-                if (dow < UCAL_SUNDAY) {
-                    dow += 7;
-                }
-            }
-#if defined (U_DEBUG_CAL)
-            fprintf(stderr, "prepareGetActualHelper(WOM/WOY) - dow=%d\n", dow);
-#endif
-            set(UCAL_DAY_OF_WEEK, dow);
-        }
-        break;
-    default:
-        break;
-    }
-
-    // Do this last to give it the newest time stamp
-    set(field, getGreatestMinimum(field));
-}
-
-int32_t Calendar::getActualHelper(UCalendarDateFields field, int32_t startValue, int32_t endValue, UErrorCode &status) const
-{
-#if defined (U_DEBUG_CAL)
-    fprintf(stderr, "getActualHelper(%d,%d .. %d, %s)\n", field, startValue, endValue, u_errorName(status));
-#endif
-    if (startValue == endValue) {
-        // if we know that the maximum value is always the same, just return it
-        return startValue;
-    }
-
-    int32_t delta = (endValue > startValue) ? 1 : -1;
-
-    // clone the calendar so we don't mess with the real one, and set it to
-    // accept anything for the field values
-    if(U_FAILURE(status)) return startValue;
-    Calendar *work = clone();
-    if(!work) { status = U_MEMORY_ALLOCATION_ERROR; return startValue; }
-
-    // need to resolve time here, otherwise, fields set for actual limit
-    // may cause conflict with fields previously set (but not yet resolved).
-    work->complete(status);
-
-    work->setLenient(TRUE);
-    work->prepareGetActual(field, delta < 0, status);
-
-    // now try each value from the start to the end one by one until
-    // we get a value that normalizes to another value.  The last value that
-    // normalizes to itself is the actual maximum for the current date
-    work->set(field, startValue);
-
-    // prepareGetActual sets the first day of week in the same week with
-    // the first day of a month.  Unlike WEEK_OF_YEAR, week number for the
-    // week which contains days from both previous and current month is
-    // not unique.  For example, last several days in the previous month
-    // is week 5, and the rest of week is week 1.
-    int32_t result = startValue;
-    if ((work->get(field, status) != startValue
-         && field != UCAL_WEEK_OF_MONTH && delta > 0 ) || U_FAILURE(status)) {
-#if defined (U_DEBUG_CAL)
-        fprintf(stderr, "getActualHelper(fld %d) - got  %d (not %d) - %s\n", field, work->get(field,status), startValue, u_errorName(status));
-#endif
-    } else {
-        do {
-            startValue += delta;
-            work->add(field, delta, status);
-            if (work->get(field, status) != startValue || U_FAILURE(status)) {
-#if defined (U_DEBUG_CAL)
-                fprintf(stderr, "getActualHelper(fld %d) - got  %d (not %d), BREAK - %s\n", field, work->get(field,status), startValue, u_errorName(status));
-#endif
-                break;
-            }
-            result = startValue;
-        } while (startValue != endValue);
-    }
-    delete work;
-#if defined (U_DEBUG_CAL)
-    fprintf(stderr, "getActualHelper(%d) = %d\n", field, result);
-#endif
-    return result;
-}
-
-
-
-
-// -------------------------------------
-
-void
-Calendar::setWeekData(const Locale& desiredLocale, const char *type, UErrorCode& status)
-{
-
-    if (U_FAILURE(status)) return;
-
-    fFirstDayOfWeek = UCAL_SUNDAY;
-    fMinimalDaysInFirstWeek = 1;
-    fWeekendOnset = UCAL_SATURDAY;
-    fWeekendOnsetMillis = 0;
-    fWeekendCease = UCAL_SUNDAY;
-    fWeekendCeaseMillis = 86400000; // 24*60*60*1000
-
-    // Since week and weekend data is territory based instead of language based,
-    // we may need to tweak the locale that we are using to try to get the appropriate
-    // values, using the following logic:
-    // 1). If the locale has a language but no territory, use the territory as defined by
-    //     the likely subtags.
-    // 2). If the locale has a script designation then we ignore it,
-    //     then remove it ( i.e. "en_Latn_US" becomes "en_US" )
-
-    UErrorCode myStatus = U_ZERO_ERROR;
-
-    Locale min(desiredLocale);
-    min.minimizeSubtags(myStatus);
-    Locale useLocale;
-    if ( uprv_strlen(desiredLocale.getCountry()) == 0 ||
-         (uprv_strlen(desiredLocale.getScript()) > 0 && uprv_strlen(min.getScript()) == 0) ) {
-        myStatus = U_ZERO_ERROR;
-        Locale max(desiredLocale);
-        max.addLikelySubtags(myStatus);
-        useLocale = Locale(max.getLanguage(),max.getCountry());
-    } else {
-        useLocale = desiredLocale;
-    }
-
-    /* The code here is somewhat of a hack, since week data and weekend data aren't really tied to
-       a specific calendar, they aren't truly locale data.  But this is the only place where valid and
-       actual locale can be set, so we take a shot at it here by loading a representative resource
-       from the calendar data.  The code used to use the dateTimeElements resource to get first day
-       of week data, but this was moved to supplemental data under ticket 7755. (JCE) */
-
-    // Get the monthNames resource bundle for the calendar 'type'. Fallback to gregorian if the resource is not
-    // found.
-    LocalUResourceBundlePointer calData(ures_open(NULL, useLocale.getBaseName(), &status));
-    ures_getByKey(calData.getAlias(), gCalendar, calData.getAlias(), &status);
-
-    LocalUResourceBundlePointer monthNames;
-    if (type != NULL && *type != '\0' && uprv_strcmp(type, gGregorian) != 0) {
-        monthNames.adoptInstead(ures_getByKeyWithFallback(calData.getAlias(), type, NULL, &status));
-        ures_getByKeyWithFallback(monthNames.getAlias(), gMonthNames,
-                                  monthNames.getAlias(), &status);
-    }
-
-    if (monthNames.isNull() || status == U_MISSING_RESOURCE_ERROR) {
-        status = U_ZERO_ERROR;
-        monthNames.adoptInstead(ures_getByKeyWithFallback(calData.getAlias(), gGregorian,
-                                                          monthNames.orphan(), &status));
-        ures_getByKeyWithFallback(monthNames.getAlias(), gMonthNames,
-                                  monthNames.getAlias(), &status);
-    }
-
-    if (U_SUCCESS(status)) {
-        U_LOCALE_BASED(locBased,*this);
-        locBased.setLocaleIDs(ures_getLocaleByType(monthNames.getAlias(), ULOC_VALID_LOCALE, &status),
-                              ures_getLocaleByType(monthNames.getAlias(), ULOC_ACTUAL_LOCALE, &status));
-    } else {
-        status = U_USING_FALLBACK_WARNING;
-        return;
-    }
-
-    char region[ULOC_COUNTRY_CAPACITY];
-    (void)ulocimp_getRegionForSupplementalData(desiredLocale.getName(), TRUE, region, sizeof(region), &status);
-
-    // Read week data values from supplementalData week data
-    UResourceBundle *rb = ures_openDirect(NULL, "supplementalData", &status);
-    ures_getByKey(rb, "weekData", rb, &status);
-    UResourceBundle *weekData = ures_getByKey(rb, region, NULL, &status);
-    if (status == U_MISSING_RESOURCE_ERROR && rb != NULL) {
-        status = U_ZERO_ERROR;
-        weekData = ures_getByKey(rb, "001", NULL, &status);
-    }
-
-    if (U_FAILURE(status)) {
-        status = U_USING_FALLBACK_WARNING;
-    } else {
-        int32_t arrLen;
-        const int32_t *weekDataArr = ures_getIntVector(weekData,&arrLen,&status);
-        if( U_SUCCESS(status) && arrLen == 6
-                && 1 <= weekDataArr[0] && weekDataArr[0] <= 7
-                && 1 <= weekDataArr[1] && weekDataArr[1] <= 7
-                && 1 <= weekDataArr[2] && weekDataArr[2] <= 7
-                && 1 <= weekDataArr[4] && weekDataArr[4] <= 7) {
-            fFirstDayOfWeek = (UCalendarDaysOfWeek)weekDataArr[0];
-            fMinimalDaysInFirstWeek = (uint8_t)weekDataArr[1];
-            fWeekendOnset = (UCalendarDaysOfWeek)weekDataArr[2];
-            fWeekendOnsetMillis = weekDataArr[3];
-            fWeekendCease = (UCalendarDaysOfWeek)weekDataArr[4];
-            fWeekendCeaseMillis = weekDataArr[5];
-        } else {
-            status = U_INVALID_FORMAT_ERROR;
-        }
-    }
-    ures_close(weekData);
-    ures_close(rb);
-}
-
-/**
-* Recompute the time and update the status fields isTimeSet
-* and areFieldsSet.  Callers should check isTimeSet and only
-* call this method if isTimeSet is false.
-*/
-void
-Calendar::updateTime(UErrorCode& status)
-{
-    computeTime(status);
-    if(U_FAILURE(status))
-        return;
-
-    // If we are lenient, we need to recompute the fields to normalize
-    // the values.  Also, if we haven't set all the fields yet (i.e.,
-    // in a newly-created object), we need to fill in the fields. [LIU]
-    if (isLenient() || ! fAreAllFieldsSet)
-        fAreFieldsSet = FALSE;
-
-    fIsTimeSet = TRUE;
-    fAreFieldsVirtuallySet = FALSE;
-}
-
-Locale
-Calendar::getLocale(ULocDataLocaleType type, UErrorCode& status) const {
-    U_LOCALE_BASED(locBased, *this);
-    return locBased.getLocale(type, status);
-}
-
-const char *
-Calendar::getLocaleID(ULocDataLocaleType type, UErrorCode& status) const {
-    U_LOCALE_BASED(locBased, *this);
-    return locBased.getLocaleID(type, status);
-}
-
-void
-Calendar::recalculateStamp() {
-    int32_t index;
-    int32_t currentValue;
-    int32_t j, i;
-
-    fNextStamp = 1;
-
-    for (j = 0; j < UCAL_FIELD_COUNT; j++) {
-        currentValue = STAMP_MAX;
-        index = -1;
-        for (i = 0; i < UCAL_FIELD_COUNT; i++) {
-            if (fStamp[i] > fNextStamp && fStamp[i] < currentValue) {
-                currentValue = fStamp[i];
-                index = i;
-            }
-        }
-
-        if (index >= 0) {
-            fStamp[index] = ++fNextStamp;
-        } else {
-            break;
-        }
-    }
-    fNextStamp++;
-}
-
-// Deprecated function. This doesn't need to be inline.
-void
-Calendar::internalSet(EDateFields field, int32_t value)
-{
-    internalSet((UCalendarDateFields) field, value);
-}
-
-BasicTimeZone*
-Calendar::getBasicTimeZone(void) const {
-    if (dynamic_cast<const OlsonTimeZone *>(fZone) != NULL
-        || dynamic_cast<const SimpleTimeZone *>(fZone) != NULL
-        || dynamic_cast<const RuleBasedTimeZone *>(fZone) != NULL
-        || dynamic_cast<const VTimeZone *>(fZone) != NULL) {
-        return (BasicTimeZone*)fZone;
-    }
-    return NULL;
-}
-
-U_NAMESPACE_END
-
-#endif /* #if !UCONFIG_NO_FORMATTING */
-
-
-//eof
-=======
-// © 2016 and later: Unicode, Inc. and others.
-// License & terms of use: http://www.unicode.org/copyright.html
-/*
-*******************************************************************************
-* Copyright (C) 1997-2016, International Business Machines Corporation and    *
-* others. All Rights Reserved.                                                *
-*******************************************************************************
-*
-* File CALENDAR.CPP
-*
-* Modification History:
-*
-*   Date        Name        Description
-*   02/03/97    clhuang     Creation.
-*   04/22/97    aliu        Cleaned up, fixed memory leak, made
-*                           setWeekCountData() more robust.
-*                           Moved platform code to TPlatformUtilities.
-*   05/01/97    aliu        Made equals(), before(), after() arguments const.
-*   05/20/97    aliu        Changed logic of when to compute fields and time
-*                           to fix bugs.
-*   08/12/97    aliu        Added equivalentTo.  Misc other fixes.
-*   07/28/98    stephen     Sync up with JDK 1.2
-*   09/02/98    stephen     Sync with JDK 1.2 8/31 build (getActualMin/Max)
-*   03/17/99    stephen     Changed adoptTimeZone() - now fAreFieldsSet is
-*                           set to false to force update of time.
-*******************************************************************************
-*/
-
-#include "utypeinfo.h"  // for 'typeid' to work
-
-#include "unicode/utypes.h"
-
-#if !UCONFIG_NO_FORMATTING
-
-#include "unicode/gregocal.h"
-#include "unicode/basictz.h"
-#include "unicode/simpletz.h"
-#include "unicode/rbtz.h"
-#include "unicode/vtzone.h"
-#include "gregoimp.h"
-#include "buddhcal.h"
-#include "taiwncal.h"
-#include "japancal.h"
-#include "islamcal.h"
-#include "hebrwcal.h"
-#include "persncal.h"
-#include "indiancal.h"
-#include "iso8601cal.h"
-#include "chnsecal.h"
-#include "coptccal.h"
-#include "dangical.h"
-#include "ethpccal.h"
-#include "unicode/calendar.h"
-#include "cpputils.h"
-#include "servloc.h"
-#include "ucln_in.h"
-#include "cstring.h"
-#include "locbased.h"
-#include "uresimp.h"
-#include "ustrenum.h"
-#include "uassert.h"
-#include "olsontz.h"
-#include "sharedcalendar.h"
-#include "unifiedcache.h"
-#include "ulocimp.h"
-
-#if !UCONFIG_NO_SERVICE
-static icu::ICULocaleService* gService = nullptr;
-static icu::UInitOnce gServiceInitOnce {};
-
-// INTERNAL - for cleanup
-U_CDECL_BEGIN
-static UBool calendar_cleanup() {
-#if !UCONFIG_NO_SERVICE
-    if (gService) {
-        delete gService;
-        gService = nullptr;
-    }
-    gServiceInitOnce.reset();
-#endif
-    return true;
-}
-U_CDECL_END
-#endif
-
-// ------------------------------------------
-//
-// Registration
-//
-//-------------------------------------------
-//#define U_DEBUG_CALSVC 1
-//
-
-#if defined( U_DEBUG_CALSVC ) || defined (U_DEBUG_CAL)
-
-/**
- * fldName was removed as a duplicate implementation.
- * use  udbg_ services instead,
- * which depend on include files and library from ../tools/toolutil, the following circular link:
- *   CPPFLAGS+=-I$(top_srcdir)/tools/toolutil
- *   LIBS+=$(LIBICUTOOLUTIL)
- */
-#include "udbgutil.h"
-#include <stdio.h>
-
-/**
-* convert a UCalendarDateFields into a string - for debugging
-* @param f field enum
-* @return static string to the field name
-* @internal
-*/
-
-const char* fldName(UCalendarDateFields f) {
-    return udbg_enumName(UDBG_UCalendarDateFields, (int32_t)f);
-}
-
-#if UCAL_DEBUG_DUMP
-// from CalendarTest::calToStr - but doesn't modify contents.
-void ucal_dump(const Calendar &cal) {
-    cal.dump();
-}
-
-void Calendar::dump() const {
-    int i;
-    fprintf(stderr, "@calendar=%s, timeset=%c, fieldset=%c, allfields=%c, virtualset=%c, t=%.2f",
-        getType(), fIsTimeSet?'y':'n',  fAreFieldsSet?'y':'n',  fAreAllFieldsSet?'y':'n',
-        fAreFieldsVirtuallySet?'y':'n',
-        fTime);
-
-    // can add more things here: DST, zone, etc.
-    fprintf(stderr, "\n");
-    for(i = 0;i<UCAL_FIELD_COUNT;i++) {
-        int n;
-        const char *f = fldName((UCalendarDateFields)i);
-        fprintf(stderr, "  %25s: %-11ld", f, fFields[i]);
-        if(fStamp[i] == kUnset) {
-            fprintf(stderr, " (unset) ");
-        } else if(fStamp[i] == kInternallySet) {
-            fprintf(stderr, " (internally set) ");
-            //} else if(fStamp[i] == kInternalDefault) {
-            //    fprintf(stderr, " (internal default) ");
-        } else {
-            fprintf(stderr, " %%%d ", fStamp[i]);
-        }
-        fprintf(stderr, "\n");
-
-    }
-}
-
-U_CFUNC void ucal_dump(UCalendar* cal) {
-    ucal_dump( *((Calendar*)cal)  );
-}
-#endif
-
-#endif
-
-/* Max value for stamp allowable before recalculation */
-#define STAMP_MAX 10000
-
-static const char * const gCalTypes[] = {
-    "gregorian",
-    "japanese",
-    "buddhist",
-    "roc",
-    "persian",
-    "islamic-civil",
-    "islamic",
-    "hebrew",
-    "chinese",
-    "indian",
-    "coptic",
-    "ethiopic",
-    "ethiopic-amete-alem",
-    "iso8601",
-    "dangi",
-    "islamic-umalqura",
-    "islamic-tbla",
-    "islamic-rgsa",
-    nullptr
-};
-
-// Must be in the order of gCalTypes above
-typedef enum ECalType {
-    CALTYPE_UNKNOWN = -1,
-    CALTYPE_GREGORIAN = 0,
-    CALTYPE_JAPANESE,
-    CALTYPE_BUDDHIST,
-    CALTYPE_ROC,
-    CALTYPE_PERSIAN,
-    CALTYPE_ISLAMIC_CIVIL,
-    CALTYPE_ISLAMIC,
-    CALTYPE_HEBREW,
-    CALTYPE_CHINESE,
-    CALTYPE_INDIAN,
-    CALTYPE_COPTIC,
-    CALTYPE_ETHIOPIC,
-    CALTYPE_ETHIOPIC_AMETE_ALEM,
-    CALTYPE_ISO8601,
-    CALTYPE_DANGI,
-    CALTYPE_ISLAMIC_UMALQURA,
-    CALTYPE_ISLAMIC_TBLA,
-    CALTYPE_ISLAMIC_RGSA
-} ECalType;
-
-U_NAMESPACE_BEGIN
-
-SharedCalendar::~SharedCalendar() {
-    delete ptr;
-}
-
-template<> U_I18N_API
-const SharedCalendar *LocaleCacheKey<SharedCalendar>::createObject(
-        const void * /*unusedCreationContext*/, UErrorCode &status) const {
-    if (U_FAILURE(status)) {
-       return nullptr;
-    }
-    Calendar *calendar = Calendar::makeInstance(fLoc, status);
-    if (U_FAILURE(status)) {
-        return nullptr;
-    }
-    SharedCalendar *shared = new SharedCalendar(calendar);
-    if (shared == nullptr) {
-        delete calendar;
-        status = U_MEMORY_ALLOCATION_ERROR;
-        return nullptr;
-    }
-    shared->addRef();
-    return shared;
-}
-
-static ECalType getCalendarType(const char *s) {
-    for (int i = 0; gCalTypes[i] != nullptr; i++) {
-        if (uprv_stricmp(s, gCalTypes[i]) == 0) {
-            return (ECalType)i;
-        }
-    }
-    return CALTYPE_UNKNOWN;
-}
-
-#if !UCONFIG_NO_SERVICE
-// Only used with service registration.
-static UBool isStandardSupportedKeyword(const char *keyword, UErrorCode& status) {
-    if(U_FAILURE(status)) {
-        return false;
-    }
-    ECalType calType = getCalendarType(keyword);
-    return (calType != CALTYPE_UNKNOWN);
-}
-
-// only used with service registration.
-static void getCalendarKeyword(const UnicodeString &id, char *targetBuffer, int32_t targetBufferSize) {
-    UnicodeString calendarKeyword = UNICODE_STRING_SIMPLE("calendar=");
-    int32_t calKeyLen = calendarKeyword.length();
-    int32_t keyLen = 0;
-
-    int32_t keywordIdx = id.indexOf((char16_t)0x003D); /* '=' */
-    if (id[0] == 0x40/*'@'*/
-        && id.compareBetween(1, keywordIdx+1, calendarKeyword, 0, calKeyLen) == 0)
-    {
-        keyLen = id.extract(keywordIdx+1, id.length(), targetBuffer, targetBufferSize, US_INV);
-    }
-    targetBuffer[keyLen] = 0;
-}
-#endif
-
-static ECalType getCalendarTypeForLocale(const char *locid) {
-    UErrorCode status = U_ZERO_ERROR;
-    ECalType calType = CALTYPE_UNKNOWN;
-
-    //TODO: ULOC_FULL_NAME is out of date and too small..
-    char canonicalName[256];
-
-    // Canonicalize, so that an old-style variant will be transformed to keywords.
-    // e.g ja_JP_TRADITIONAL -> ja_JP@calendar=japanese
-    // NOTE: Since ICU-20187, ja_JP_TRADITIONAL no longer canonicalizes, and
-    // the Gregorian calendar is returned instead.
-    int32_t canonicalLen = uloc_canonicalize(locid, canonicalName, sizeof(canonicalName) - 1, &status);
-    if (U_FAILURE(status)) {
-        return CALTYPE_GREGORIAN;
-    }
-    canonicalName[canonicalLen] = 0;    // terminate
-
-    char calTypeBuf[32];
-    int32_t calTypeBufLen;
-
-    calTypeBufLen = uloc_getKeywordValue(canonicalName, "calendar", calTypeBuf, sizeof(calTypeBuf) - 1, &status);
-    if (U_SUCCESS(status)) {
-        calTypeBuf[calTypeBufLen] = 0;
-        calType = getCalendarType(calTypeBuf);
-        if (calType != CALTYPE_UNKNOWN) {
-            return calType;
-        }
-    }
-    status = U_ZERO_ERROR;
-
-    // when calendar keyword is not available or not supported, read supplementalData
-    // to get the default calendar type for the locale's region
-    char region[ULOC_COUNTRY_CAPACITY];
-    (void)ulocimp_getRegionForSupplementalData(canonicalName, true, region, sizeof(region), &status);
-    if (U_FAILURE(status)) {
-        return CALTYPE_GREGORIAN;
-    }
-
-    // Read preferred calendar values from supplementalData calendarPreference
-    UResourceBundle *rb = ures_openDirect(nullptr, "supplementalData", &status);
-    ures_getByKey(rb, "calendarPreferenceData", rb, &status);
-    UResourceBundle *order = ures_getByKey(rb, region, nullptr, &status);
-    if (status == U_MISSING_RESOURCE_ERROR && rb != nullptr) {
-        status = U_ZERO_ERROR;
-        order = ures_getByKey(rb, "001", nullptr, &status);
-    }
-
-    calTypeBuf[0] = 0;
-    if (U_SUCCESS(status) && order != nullptr) {
-        // the first calendar type is the default for the region
-        int32_t len = 0;
-        const char16_t *uCalType = ures_getStringByIndex(order, 0, &len, &status);
-        if (len < (int32_t)sizeof(calTypeBuf)) {
-            u_UCharsToChars(uCalType, calTypeBuf, len);
-            *(calTypeBuf + len) = 0; // terminate;
-            calType = getCalendarType(calTypeBuf);
-        }
-    }
-
-    ures_close(order);
-    ures_close(rb);
-
-    if (calType == CALTYPE_UNKNOWN) {
-        // final fallback
-        calType = CALTYPE_GREGORIAN;
-    }
-    return calType;
-}
-
-static Calendar *createStandardCalendar(ECalType calType, const Locale &loc, UErrorCode& status) {
-    if (U_FAILURE(status)) {
-        return nullptr;
-    }
-    LocalPointer<Calendar> cal;
-
-    switch (calType) {
-        case CALTYPE_GREGORIAN:
-            cal.adoptInsteadAndCheckErrorCode(new GregorianCalendar(loc, status), status);
-            break;
-        case CALTYPE_JAPANESE:
-            cal.adoptInsteadAndCheckErrorCode(new JapaneseCalendar(loc, status), status);
-            break;
-        case CALTYPE_BUDDHIST:
-            cal.adoptInsteadAndCheckErrorCode(new BuddhistCalendar(loc, status), status);
-            break;
-        case CALTYPE_ROC:
-            cal.adoptInsteadAndCheckErrorCode(new TaiwanCalendar(loc, status), status);
-            break;
-        case CALTYPE_PERSIAN:
-            cal.adoptInsteadAndCheckErrorCode(new PersianCalendar(loc, status), status);
-            break;
-        case CALTYPE_ISLAMIC_TBLA:
-            cal.adoptInsteadAndCheckErrorCode(new IslamicTBLACalendar(loc, status), status);
-            break;
-        case CALTYPE_ISLAMIC_CIVIL:
-            cal.adoptInsteadAndCheckErrorCode(new IslamicCivilCalendar(loc, status), status);
-            break;
-        case CALTYPE_ISLAMIC_RGSA:
-            cal.adoptInsteadAndCheckErrorCode(new IslamicRGSACalendar(loc, status), status);
-            break;
-        case CALTYPE_ISLAMIC:
-            cal.adoptInsteadAndCheckErrorCode(new IslamicCalendar(loc, status), status);
-            break;
-        case CALTYPE_ISLAMIC_UMALQURA:
-            cal.adoptInsteadAndCheckErrorCode(new IslamicUmalquraCalendar(loc, status), status);
-            break;
-        case CALTYPE_HEBREW:
-            cal.adoptInsteadAndCheckErrorCode(new HebrewCalendar(loc, status), status);
-            break;
-        case CALTYPE_CHINESE:
-            cal.adoptInsteadAndCheckErrorCode(new ChineseCalendar(loc, status), status);
-            break;
-        case CALTYPE_INDIAN:
-            cal.adoptInsteadAndCheckErrorCode(new IndianCalendar(loc, status), status);
-            break;
-        case CALTYPE_COPTIC:
-            cal.adoptInsteadAndCheckErrorCode(new CopticCalendar(loc, status), status);
-            break;
-        case CALTYPE_ETHIOPIC:
-            cal.adoptInsteadAndCheckErrorCode(new EthiopicCalendar(loc, status), status);
-            break;
-        case CALTYPE_ETHIOPIC_AMETE_ALEM:
-            cal.adoptInsteadAndCheckErrorCode(new EthiopicAmeteAlemCalendar(loc, status), status);
-            break;
-        case CALTYPE_ISO8601:
-            cal.adoptInsteadAndCheckErrorCode(new ISO8601Calendar(loc, status), status);
-            break;
-        case CALTYPE_DANGI:
-            cal.adoptInsteadAndCheckErrorCode(new DangiCalendar(loc, status), status);
-            break;
-        default:
-            status = U_UNSUPPORTED_ERROR;
-    }
-    return cal.orphan();
-}
-
-
-#if !UCONFIG_NO_SERVICE
-
-// -------------------------------------
-
-/**
-* a Calendar Factory which creates the "basic" calendar types, that is, those
-* shipped with ICU.
-*/
-class BasicCalendarFactory : public LocaleKeyFactory {
-public:
-    /**
-    * @param calendarType static const string (caller owns storage - will be aliased) to calendar type
-    */
-    BasicCalendarFactory()
-        : LocaleKeyFactory(LocaleKeyFactory::INVISIBLE) { }
-
-    virtual ~BasicCalendarFactory();
-
-protected:
-    //virtual UBool isSupportedID( const UnicodeString& id, UErrorCode& status) const {
-    //  if(U_FAILURE(status)) {
-    //    return false;
-    //  }
-    //  char keyword[ULOC_FULLNAME_CAPACITY];
-    //  getCalendarKeyword(id, keyword, (int32_t)sizeof(keyword));
-    //  return isStandardSupportedKeyword(keyword, status);
-    //}
-
-    virtual void updateVisibleIDs(Hashtable& result, UErrorCode& status) const override
-    {
-        if (U_SUCCESS(status)) {
-            for(int32_t i=0;gCalTypes[i] != nullptr;i++) {
-                UnicodeString id((char16_t)0x40); /* '@' a variant character */
-                id.append(UNICODE_STRING_SIMPLE("calendar="));
-                id.append(UnicodeString(gCalTypes[i], -1, US_INV));
-                result.put(id, (void*)this, status);
-            }
-        }
-    }
-
-    virtual UObject* create(const ICUServiceKey& key, const ICUService* /*service*/, UErrorCode& status) const override {
-        if (U_FAILURE(status)) {
-           return nullptr;
-        }
-#ifdef U_DEBUG_CALSVC
-        if(dynamic_cast<const LocaleKey*>(&key) == nullptr) {
-            fprintf(stderr, "::create - not a LocaleKey!\n");
-        }
-#endif
-        const LocaleKey* lkey = dynamic_cast<const LocaleKey*>(&key);
-        U_ASSERT(lkey != nullptr);
-        Locale curLoc;  // current locale
-        Locale canLoc;  // Canonical locale
-
-        lkey->currentLocale(curLoc);
-        lkey->canonicalLocale(canLoc);
-
-        char keyword[ULOC_FULLNAME_CAPACITY];
-        UnicodeString str;
-
-        key.currentID(str);
-        getCalendarKeyword(str, keyword, (int32_t) sizeof(keyword));
-
-#ifdef U_DEBUG_CALSVC
-        fprintf(stderr, "BasicCalendarFactory::create() - cur %s, can %s\n", (const char*)curLoc.getName(), (const char*)canLoc.getName());
-#endif
-
-        if(!isStandardSupportedKeyword(keyword,status)) {  // Do we handle this type?
-#ifdef U_DEBUG_CALSVC
-
-            fprintf(stderr, "BasicCalendarFactory - not handling %s.[%s]\n", (const char*) curLoc.getName(), tmp );
-#endif
-            return nullptr;
-        }
-
-        return createStandardCalendar(getCalendarType(keyword), canLoc, status);
-    }
-};
-
-BasicCalendarFactory::~BasicCalendarFactory() {}
-
-/**
-* A factory which looks up the DefaultCalendar resource to determine which class of calendar to use
-*/
-
-class DefaultCalendarFactory : public ICUResourceBundleFactory {
-public:
-    DefaultCalendarFactory() : ICUResourceBundleFactory() { }
-    virtual ~DefaultCalendarFactory();
-protected:
-    virtual UObject* create(const ICUServiceKey& key, const ICUService* /*service*/, UErrorCode& status) const override {
-        if (U_FAILURE(status)) {
-           return nullptr;
-        }
-
-        const LocaleKey *lkey = dynamic_cast<const LocaleKey*>(&key);
-        U_ASSERT(lkey != nullptr);
-        Locale loc;
-        lkey->currentLocale(loc);
-
-        UnicodeString *ret = new UnicodeString();
-        if (ret == nullptr) {
-            status = U_MEMORY_ALLOCATION_ERROR;
-        } else {
-            ret->append((char16_t)0x40); // '@' is a variant character
-            ret->append(UNICODE_STRING("calendar=", 9));
-            ret->append(UnicodeString(gCalTypes[getCalendarTypeForLocale(loc.getName())], -1, US_INV));
-        }
-        return ret;
-    }
-};
-
-DefaultCalendarFactory::~DefaultCalendarFactory() {}
-
-// -------------------------------------
-class CalendarService : public ICULocaleService {
-public:
-    CalendarService()
-        : ICULocaleService(UNICODE_STRING_SIMPLE("Calendar"))
-    {
-        UErrorCode status = U_ZERO_ERROR;
-        registerFactory(new DefaultCalendarFactory(), status);
-    }
-
-    virtual ~CalendarService();
-
-    virtual UObject* cloneInstance(UObject* instance) const override {
-        UnicodeString *s = dynamic_cast<UnicodeString *>(instance);
-        if(s != nullptr) {
-            return s->clone();
-        } else {
-#ifdef U_DEBUG_CALSVC_F
-            UErrorCode status2 = U_ZERO_ERROR;
-            fprintf(stderr, "Cloning a %s calendar with tz=%ld\n", ((Calendar*)instance)->getType(), ((Calendar*)instance)->get(UCAL_ZONE_OFFSET, status2));
-#endif
-            return ((Calendar*)instance)->clone();
-        }
-    }
-
-    virtual UObject* handleDefault(const ICUServiceKey& key, UnicodeString* /*actualID*/, UErrorCode& status) const override {
-        if (U_FAILURE(status)) {
-           return nullptr;
-        }
-        LocaleKey& lkey = static_cast<LocaleKey&>(const_cast<ICUServiceKey&>(key));
-        //int32_t kind = lkey.kind();
-
-        Locale loc;
-        lkey.canonicalLocale(loc);
-
-#ifdef U_DEBUG_CALSVC
-        Locale loc2;
-        lkey.currentLocale(loc2);
-        fprintf(stderr, "CalSvc:handleDefault for currentLoc %s, canloc %s\n", (const char*)loc.getName(),  (const char*)loc2.getName());
-#endif
-        Calendar *nc =  new GregorianCalendar(loc, status);
-        if (nc == nullptr) {
-            status = U_MEMORY_ALLOCATION_ERROR;
-            return nc;
-        }
-
-#ifdef U_DEBUG_CALSVC
-        UErrorCode status2 = U_ZERO_ERROR;
-        fprintf(stderr, "New default calendar has tz=%d\n", ((Calendar*)nc)->get(UCAL_ZONE_OFFSET, status2));
-#endif
-        return nc;
-    }
-
-    virtual UBool isDefault() const override {
-        return countFactories() == 1;
-    }
-};
-
-CalendarService::~CalendarService() {}
-
-// -------------------------------------
-
-static inline UBool
-isCalendarServiceUsed() {
-    return !gServiceInitOnce.isReset();
-}
-
-// -------------------------------------
-
-static void U_CALLCONV
-initCalendarService(UErrorCode &status)
-{
-#ifdef U_DEBUG_CALSVC
-        fprintf(stderr, "Spinning up Calendar Service\n");
-#endif
-    if (U_FAILURE(status)) {
-       return;
-    }
-    ucln_i18n_registerCleanup(UCLN_I18N_CALENDAR, calendar_cleanup);
-    gService = new CalendarService();
-    if (gService == nullptr) {
-            status = U_MEMORY_ALLOCATION_ERROR;
-        return;
-        }
-#ifdef U_DEBUG_CALSVC
-        fprintf(stderr, "Registering classes..\n");
-#endif
-
-        // Register all basic instances.
-    gService->registerFactory(new BasicCalendarFactory(),status);
-
-#ifdef U_DEBUG_CALSVC
-        fprintf(stderr, "Done..\n");
-#endif
-
-        if(U_FAILURE(status)) {
-#ifdef U_DEBUG_CALSVC
-            fprintf(stderr, "err (%s) registering classes, deleting service.....\n", u_errorName(status));
-#endif
-        delete gService;
-        gService = nullptr;
-    }
-        }
-
-static ICULocaleService*
-getCalendarService(UErrorCode &status)
-{
-    umtx_initOnce(gServiceInitOnce, &initCalendarService, status);
-    return gService;
-}
-
-URegistryKey Calendar::registerFactory(ICUServiceFactory* toAdopt, UErrorCode& status)
-{
-    return getCalendarService(status)->registerFactory(toAdopt, status);
-}
-
-UBool Calendar::unregister(URegistryKey key, UErrorCode& status) {
-    return getCalendarService(status)->unregister(key, status);
-}
-#endif /* UCONFIG_NO_SERVICE */
-
-// -------------------------------------
-
-static const int32_t kCalendarLimits[UCAL_FIELD_COUNT][4] = {
-    //    Minimum  Greatest min      Least max   Greatest max
-    {/*N/A*/-1,       /*N/A*/-1,     /*N/A*/-1,       /*N/A*/-1}, // ERA
-    {/*N/A*/-1,       /*N/A*/-1,     /*N/A*/-1,       /*N/A*/-1}, // YEAR
-    {/*N/A*/-1,       /*N/A*/-1,     /*N/A*/-1,       /*N/A*/-1}, // MONTH
-    {/*N/A*/-1,       /*N/A*/-1,     /*N/A*/-1,       /*N/A*/-1}, // WEEK_OF_YEAR
-    {/*N/A*/-1,       /*N/A*/-1,     /*N/A*/-1,       /*N/A*/-1}, // WEEK_OF_MONTH
-    {/*N/A*/-1,       /*N/A*/-1,     /*N/A*/-1,       /*N/A*/-1}, // DAY_OF_MONTH
-    {/*N/A*/-1,       /*N/A*/-1,     /*N/A*/-1,       /*N/A*/-1}, // DAY_OF_YEAR
-    {           1,            1,             7,             7  }, // DAY_OF_WEEK
-    {/*N/A*/-1,       /*N/A*/-1,     /*N/A*/-1,       /*N/A*/-1}, // DAY_OF_WEEK_IN_MONTH
-    {           0,            0,             1,             1  }, // AM_PM
-    {           0,            0,            11,            11  }, // HOUR
-    {           0,            0,            23,            23  }, // HOUR_OF_DAY
-    {           0,            0,            59,            59  }, // MINUTE
-    {           0,            0,            59,            59  }, // SECOND
-    {           0,            0,           999,           999  }, // MILLISECOND
-    {-16*kOneHour, -16*kOneHour,   12*kOneHour,   30*kOneHour  }, // ZONE_OFFSET
-    { -1*kOneHour,  -1*kOneHour,    2*kOneHour,    2*kOneHour  }, // DST_OFFSET
-    {/*N/A*/-1,       /*N/A*/-1,     /*N/A*/-1,       /*N/A*/-1}, // YEAR_WOY
-    {           1,            1,             7,             7  }, // DOW_LOCAL
-    {/*N/A*/-1,       /*N/A*/-1,     /*N/A*/-1,       /*N/A*/-1}, // EXTENDED_YEAR
-    { -0x7F000000,  -0x7F000000,    0x7F000000,    0x7F000000  }, // JULIAN_DAY
-    {           0,            0, 24*kOneHour-1, 24*kOneHour-1  }, // MILLISECONDS_IN_DAY
-    {           0,            0,             1,             1  }, // IS_LEAP_MONTH
-    {           0,            0,            11,            11  }  // ORDINAL_MONTH
-};
-
-// Resource bundle tags read by this class
-static const char gCalendar[] = "calendar";
-static const char gMonthNames[] = "monthNames";
-static const char gGregorian[] = "gregorian";
-
-// Data flow in Calendar
-// ---------------------
-
-// The current time is represented in two ways by Calendar: as UTC
-// milliseconds from the epoch start (1 January 1970 0:00 UTC), and as local
-// fields such as MONTH, HOUR, AM_PM, etc.  It is possible to compute the
-// millis from the fields, and vice versa.  The data needed to do this
-// conversion is encapsulated by a TimeZone object owned by the Calendar.
-// The data provided by the TimeZone object may also be overridden if the
-// user sets the ZONE_OFFSET and/or DST_OFFSET fields directly. The class
-// keeps track of what information was most recently set by the caller, and
-// uses that to compute any other information as needed.
-
-// If the user sets the fields using set(), the data flow is as follows.
-// This is implemented by the Calendar subclass's computeTime() method.
-// During this process, certain fields may be ignored.  The disambiguation
-// algorithm for resolving which fields to pay attention to is described
-// above.
-
-//   local fields (YEAR, MONTH, DATE, HOUR, MINUTE, etc.)
-//           |
-//           | Using Calendar-specific algorithm
-//           V
-//   local standard millis
-//           |
-//           | Using TimeZone or user-set ZONE_OFFSET / DST_OFFSET
-//           V
-//   UTC millis (in time data member)
-
-// If the user sets the UTC millis using setTime(), the data flow is as
-// follows.  This is implemented by the Calendar subclass's computeFields()
-// method.
-
-//   UTC millis (in time data member)
-//           |
-//           | Using TimeZone getOffset()
-//           V
-//   local standard millis
-//           |
-//           | Using Calendar-specific algorithm
-//           V
-//   local fields (YEAR, MONTH, DATE, HOUR, MINUTE, etc.)
-
-// In general, a round trip from fields, through local and UTC millis, and
-// back out to fields is made when necessary.  This is implemented by the
-// complete() method.  Resolving a partial set of fields into a UTC millis
-// value allows all remaining fields to be generated from that value.  If
-// the Calendar is lenient, the fields are also renormalized to standard
-// ranges when they are regenerated.
-
-// -------------------------------------
-
-Calendar::Calendar(UErrorCode& success)
-:   UObject(),
-fIsTimeSet(false),
-fAreFieldsSet(false),
-fAreAllFieldsSet(false),
-fAreFieldsVirtuallySet(false),
-fNextStamp((int32_t)kMinimumUserStamp),
-fTime(0),
-fLenient(true),
-fZone(nullptr),
-fRepeatedWallTime(UCAL_WALLTIME_LAST),
-fSkippedWallTime(UCAL_WALLTIME_LAST)
-{
-    validLocale[0] = 0;
-    actualLocale[0] = 0;
-    clear();
-    if (U_FAILURE(success)) {
-        return;
-    }
-    fZone = TimeZone::createDefault();
-    if (fZone == nullptr) {
-        success = U_MEMORY_ALLOCATION_ERROR;
-    }
-    setWeekData(Locale::getDefault(), nullptr, success);
-}
-
-// -------------------------------------
-
-Calendar::Calendar(TimeZone* zone, const Locale& aLocale, UErrorCode& success)
-:   UObject(),
-fIsTimeSet(false),
-fAreFieldsSet(false),
-fAreAllFieldsSet(false),
-fAreFieldsVirtuallySet(false),
-fNextStamp((int32_t)kMinimumUserStamp),
-fTime(0),
-fLenient(true),
-fZone(nullptr),
-fRepeatedWallTime(UCAL_WALLTIME_LAST),
-fSkippedWallTime(UCAL_WALLTIME_LAST)
-{
-    validLocale[0] = 0;
-    actualLocale[0] = 0;
-    if (U_FAILURE(success)) {
-        delete zone;
-        return;
-    }
-    if(zone == 0) {
-#if defined (U_DEBUG_CAL)
-        fprintf(stderr, "%s:%d: ILLEGAL ARG because timezone cannot be 0\n",
-            __FILE__, __LINE__);
-#endif
-        success = U_ILLEGAL_ARGUMENT_ERROR;
-        return;
-    }
-
-    clear();
-    fZone = zone;
-    setWeekData(aLocale, nullptr, success);
-}
-
-// -------------------------------------
-
-Calendar::Calendar(const TimeZone& zone, const Locale& aLocale, UErrorCode& success)
-:   UObject(),
-fIsTimeSet(false),
-fAreFieldsSet(false),
-fAreAllFieldsSet(false),
-fAreFieldsVirtuallySet(false),
-fNextStamp((int32_t)kMinimumUserStamp),
-fTime(0),
-fLenient(true),
-fZone(nullptr),
-fRepeatedWallTime(UCAL_WALLTIME_LAST),
-fSkippedWallTime(UCAL_WALLTIME_LAST)
-{
-    validLocale[0] = 0;
-    actualLocale[0] = 0;
-    if (U_FAILURE(success)) {
-        return;
-    }
-    clear();
-    fZone = zone.clone();
-    if (fZone == nullptr) {
-        success = U_MEMORY_ALLOCATION_ERROR;
-    }
-    setWeekData(aLocale, nullptr, success);
-}
-
-// -------------------------------------
-
-Calendar::~Calendar()
-{
-    delete fZone;
-}
-
-// -------------------------------------
-
-Calendar::Calendar(const Calendar &source)
-:   UObject(source)
-{
-    fZone = nullptr;
-    *this = source;
-}
-
-// -------------------------------------
-
-Calendar &
-Calendar::operator=(const Calendar &right)
-{
-    if (this != &right) {
-        uprv_arrayCopy(right.fFields, fFields, UCAL_FIELD_COUNT);
-        uprv_arrayCopy(right.fIsSet, fIsSet, UCAL_FIELD_COUNT);
-        uprv_arrayCopy(right.fStamp, fStamp, UCAL_FIELD_COUNT);
-        fTime                    = right.fTime;
-        fIsTimeSet               = right.fIsTimeSet;
-        fAreAllFieldsSet         = right.fAreAllFieldsSet;
-        fAreFieldsSet            = right.fAreFieldsSet;
-        fAreFieldsVirtuallySet   = right.fAreFieldsVirtuallySet;
-        fLenient                 = right.fLenient;
-        fRepeatedWallTime        = right.fRepeatedWallTime;
-        fSkippedWallTime         = right.fSkippedWallTime;
-        delete fZone;
-        fZone = nullptr;
-        if (right.fZone != nullptr) {
-            fZone                = right.fZone->clone();
-        }
-        fFirstDayOfWeek          = right.fFirstDayOfWeek;
-        fMinimalDaysInFirstWeek  = right.fMinimalDaysInFirstWeek;
-        fWeekendOnset            = right.fWeekendOnset;
-        fWeekendOnsetMillis      = right.fWeekendOnsetMillis;
-        fWeekendCease            = right.fWeekendCease;
-        fWeekendCeaseMillis      = right.fWeekendCeaseMillis;
-        fNextStamp               = right.fNextStamp;
-        uprv_strncpy(validLocale, right.validLocale, sizeof(validLocale));
-        uprv_strncpy(actualLocale, right.actualLocale, sizeof(actualLocale));
-        validLocale[sizeof(validLocale)-1] = 0;
-        actualLocale[sizeof(validLocale)-1] = 0;
-    }
-
-    return *this;
-}
-
-// -------------------------------------
-
-Calendar* U_EXPORT2
-Calendar::createInstance(UErrorCode& success)
-{
-    return createInstance(TimeZone::createDefault(), Locale::getDefault(), success);
-}
-
-// -------------------------------------
-
-Calendar* U_EXPORT2
-Calendar::createInstance(const TimeZone& zone, UErrorCode& success)
-{
-    return createInstance(zone, Locale::getDefault(), success);
-}
-
-// -------------------------------------
-
-Calendar* U_EXPORT2
-Calendar::createInstance(const Locale& aLocale, UErrorCode& success)
-{
-    return createInstance(TimeZone::forLocaleOrDefault(aLocale), aLocale, success);
-}
-
-// ------------------------------------- Adopting
-
-// Note: this is the bottleneck that actually calls the service routines.
-
-Calendar * U_EXPORT2
-Calendar::makeInstance(const Locale& aLocale, UErrorCode& success) {
-    if (U_FAILURE(success)) {
-        return nullptr;
-    }
-
-    Locale actualLoc;
-    UObject* u = nullptr;
-
-#if !UCONFIG_NO_SERVICE
-    if (isCalendarServiceUsed()) {
-        u = getCalendarService(success)->get(aLocale, LocaleKey::KIND_ANY, &actualLoc, success);
-    }
-    else
-#endif
-    {
-        u = createStandardCalendar(getCalendarTypeForLocale(aLocale.getName()), aLocale, success);
-    }
-    Calendar* c = nullptr;
-
-    if(U_FAILURE(success) || !u) {
-        if(U_SUCCESS(success)) { // Propagate some kind of err
-            success = U_INTERNAL_PROGRAM_ERROR;
-        }
-        return nullptr;
-    }
-
-#if !UCONFIG_NO_SERVICE
-    const UnicodeString* str = dynamic_cast<const UnicodeString*>(u);
-    if(str != nullptr) {
-        // It's a unicode string telling us what type of calendar to load ("gregorian", etc)
-        // Create a Locale over this string
-        Locale l("");
-        LocaleUtility::initLocaleFromName(*str, l);
-
-#ifdef U_DEBUG_CALSVC
-        fprintf(stderr, "Calendar::createInstance(%s), looking up [%s]\n", aLocale.getName(), l.getName());
-#endif
-
-        Locale actualLoc2;
-        delete u;
-        u = nullptr;
-
-        // Don't overwrite actualLoc, since the actual loc from this call
-        // may be something like "@calendar=gregorian" -- TODO investigate
-        // further...
-        c = (Calendar*)getCalendarService(success)->get(l, LocaleKey::KIND_ANY, &actualLoc2, success);
-
-        if(U_FAILURE(success) || !c) {
-            if(U_SUCCESS(success)) {
-                success = U_INTERNAL_PROGRAM_ERROR; // Propagate some err
-            }
-            return nullptr;
-        }
-
-        str = dynamic_cast<const UnicodeString*>(c);
-        if(str != nullptr) {
-            // recursed! Second lookup returned a UnicodeString.
-            // Perhaps DefaultCalendar{} was set to another locale.
-#ifdef U_DEBUG_CALSVC
-            char tmp[200];
-            // Extract a char* out of it..
-            int32_t len = str->length();
-            int32_t actLen = sizeof(tmp)-1;
-            if(len > actLen) {
-                len = actLen;
-            }
-            str->extract(0,len,tmp);
-            tmp[len]=0;
-
-            fprintf(stderr, "err - recursed, 2nd lookup was unistring %s\n", tmp);
-#endif
-            success = U_MISSING_RESOURCE_ERROR;  // requested a calendar type which could NOT be found.
-            delete c;
-            return nullptr;
-        }
-#ifdef U_DEBUG_CALSVC
-        fprintf(stderr, "%p: setting week count data to locale %s, actual locale %s\n", c, (const char*)aLocale.getName(), (const char *)actualLoc.getName());
-#endif
-        c->setWeekData(aLocale, c->getType(), success);  // set the correct locale (this was an indirect calendar)
-
-        char keyword[ULOC_FULLNAME_CAPACITY] = "";
-        UErrorCode tmpStatus = U_ZERO_ERROR;
-        l.getKeywordValue("calendar", keyword, ULOC_FULLNAME_CAPACITY, tmpStatus);
-        if (U_SUCCESS(tmpStatus) && uprv_strcmp(keyword, "iso8601") == 0) {
-            c->setFirstDayOfWeek(UCAL_MONDAY);
-            c->setMinimalDaysInFirstWeek(4);
-        }
-    }
-    else
-#endif /* UCONFIG_NO_SERVICE */
-    {
-        // a calendar was returned - we assume the factory did the right thing.
-        c = (Calendar*)u;
-    }
-
-    return c;
-}
-
-Calendar* U_EXPORT2
-Calendar::createInstance(TimeZone* zone, const Locale& aLocale, UErrorCode& success)
-{
-    LocalPointer<TimeZone> zonePtr(zone);
-    const SharedCalendar *shared = nullptr;
-    UnifiedCache::getByLocale(aLocale, shared, success);
-    if (U_FAILURE(success)) {
-        return nullptr;
-    }
-    Calendar *c = (*shared)->clone();
-    shared->removeRef();
-    if (c == nullptr) {
-        success = U_MEMORY_ALLOCATION_ERROR;
-        return nullptr;
-    }
-
-    // Now, reset calendar to default state:
-    c->adoptTimeZone(zonePtr.orphan()); //  Set the correct time zone
-    c->setTimeInMillis(getNow(), success); // let the new calendar have the current time.
-
-    return c;
-}
-
-// -------------------------------------
-
-Calendar* U_EXPORT2
-Calendar::createInstance(const TimeZone& zone, const Locale& aLocale, UErrorCode& success)
-{
-    Calendar* c = createInstance(aLocale, success);
-    if(U_SUCCESS(success) && c) {
-        c->setTimeZone(zone);
-    }
-    return c;
-}
-
-// -------------------------------------
-
-void U_EXPORT2
-Calendar::getCalendarTypeFromLocale(
-        const Locale &aLocale,
-        char *typeBuffer,
-        int32_t typeBufferSize,
-        UErrorCode &success) {
-    const SharedCalendar *shared = nullptr;
-    UnifiedCache::getByLocale(aLocale, shared, success);
-    if (U_FAILURE(success)) {
-        return;
-    }
-    uprv_strncpy(typeBuffer, (*shared)->getType(), typeBufferSize);
-    shared->removeRef();
-    if (typeBuffer[typeBufferSize - 1]) {
-        success = U_BUFFER_OVERFLOW_ERROR;
-    }
-}
-
-bool
-Calendar::operator==(const Calendar& that) const
-{
-    UErrorCode status = U_ZERO_ERROR;
-    return isEquivalentTo(that) &&
-        getTimeInMillis(status) == that.getTimeInMillis(status) &&
-        U_SUCCESS(status);
-}
-
-UBool
-Calendar::isEquivalentTo(const Calendar& other) const
-{
-    return typeid(*this) == typeid(other) &&
-        fLenient                == other.fLenient &&
-        fRepeatedWallTime       == other.fRepeatedWallTime &&
-        fSkippedWallTime        == other.fSkippedWallTime &&
-        fFirstDayOfWeek         == other.fFirstDayOfWeek &&
-        fMinimalDaysInFirstWeek == other.fMinimalDaysInFirstWeek &&
-        fWeekendOnset           == other.fWeekendOnset &&
-        fWeekendOnsetMillis     == other.fWeekendOnsetMillis &&
-        fWeekendCease           == other.fWeekendCease &&
-        fWeekendCeaseMillis     == other.fWeekendCeaseMillis &&
-        *fZone                  == *other.fZone;
-}
-
-// -------------------------------------
-
-UBool
-Calendar::equals(const Calendar& when, UErrorCode& status) const
-{
-    return (this == &when ||
-        getTime(status) == when.getTime(status));
-}
-
-// -------------------------------------
-
-UBool
-Calendar::before(const Calendar& when, UErrorCode& status) const
-{
-    return (this != &when &&
-        getTimeInMillis(status) < when.getTimeInMillis(status));
-}
-
-// -------------------------------------
-
-UBool
-Calendar::after(const Calendar& when, UErrorCode& status) const
-{
-    return (this != &when &&
-        getTimeInMillis(status) > when.getTimeInMillis(status));
-}
-
-// -------------------------------------
-
-
-const Locale* U_EXPORT2
-Calendar::getAvailableLocales(int32_t& count)
-{
-    return Locale::getAvailableLocales(count);
-}
-
-// -------------------------------------
-
-StringEnumeration* U_EXPORT2
-Calendar::getKeywordValuesForLocale(const char* key,
-                    const Locale& locale, UBool commonlyUsed, UErrorCode& status)
-{
-    // This is a wrapper over ucal_getKeywordValuesForLocale
-    UEnumeration *uenum = ucal_getKeywordValuesForLocale(key, locale.getName(),
-                                                        commonlyUsed, &status);
-    if (U_FAILURE(status)) {
-        uenum_close(uenum);
-        return nullptr;
-    }
-    UStringEnumeration* ustringenum = new UStringEnumeration(uenum);
-    if (ustringenum == nullptr) {
-        status = U_MEMORY_ALLOCATION_ERROR;
-    }
-    return ustringenum;
-}
-
-// -------------------------------------
-
-UDate U_EXPORT2
-Calendar::getNow()
-{
-    return uprv_getUTCtime(); // return as milliseconds
-}
-
-// -------------------------------------
-
-/**
-* Gets this Calendar's current time as a long.
-* @return the current time as UTC milliseconds from the epoch.
-*/
-double
-Calendar::getTimeInMillis(UErrorCode& status) const
-{
-    if(U_FAILURE(status))
-        return 0.0;
-
-    if ( ! fIsTimeSet)
-        ((Calendar*)this)->updateTime(status);
-
-    /* Test for buffer overflows */
-    if(U_FAILURE(status)) {
-        return 0.0;
-    }
-    return fTime;
-}
-
-// -------------------------------------
-
-/**
-* Sets this Calendar's current time from the given long value.
-* A status of U_ILLEGAL_ARGUMENT_ERROR is set when millis is
-* outside the range permitted by a Calendar object when not in lenient mode.
-* when in lenient mode the out of range values are pinned to their respective min/max.
-* @param date the new time in UTC milliseconds from the epoch.
-*/
-void
-Calendar::setTimeInMillis( double millis, UErrorCode& status ) {
-    if(U_FAILURE(status))
-        return;
-
-    if (millis > MAX_MILLIS) {
-        if(isLenient()) {
-            millis = MAX_MILLIS;
-        } else {
-		    status = U_ILLEGAL_ARGUMENT_ERROR;
-		    return;
-        }
-    } else if (millis < MIN_MILLIS) {
-        if(isLenient()) {
-            millis = MIN_MILLIS;
-        } else {
-    		status = U_ILLEGAL_ARGUMENT_ERROR;
-	    	return;
-        }
-    }
-
-    fTime = millis;
-    fAreFieldsSet = fAreAllFieldsSet = false;
-    fIsTimeSet = fAreFieldsVirtuallySet = true;
-
-    for (int32_t i=0; i<UCAL_FIELD_COUNT; ++i) {
-        fFields[i]     = 0;
-        fStamp[i]     = kUnset;
-        fIsSet[i]     = false;
-    }
-
-
-}
-
-// -------------------------------------
-
-int32_t
-Calendar::get(UCalendarDateFields field, UErrorCode& status) const
-{
-    // field values are only computed when actually requested; for more on when computation
-    // of various things happens, see the "data flow in Calendar" description at the top
-    // of this file
-    if (U_SUCCESS(status)) ((Calendar*)this)->complete(status); // Cast away const
-    return U_SUCCESS(status) ? fFields[field] : 0;
-}
-
-// -------------------------------------
-
-void
-Calendar::set(UCalendarDateFields field, int32_t value)
-{
-    if (fAreFieldsVirtuallySet) {
-        UErrorCode ec = U_ZERO_ERROR;
-        computeFields(ec);
-    }
-    fFields[field]     = value;
-    /* Ensure that the fNextStamp value doesn't go pass max value for int32_t */
-    if (fNextStamp == STAMP_MAX) {
-        recalculateStamp();
-    }
-    fStamp[field]     = fNextStamp++;
-    fIsSet[field]     = true; // Remove later
-    fIsTimeSet = fAreFieldsSet = fAreFieldsVirtuallySet = false;
-}
-
-// -------------------------------------
-
-void
-Calendar::set(int32_t year, int32_t month, int32_t date)
-{
-    set(UCAL_YEAR, year);
-    set(UCAL_MONTH, month);
-    set(UCAL_DATE, date);
-}
-
-// -------------------------------------
-
-void
-Calendar::set(int32_t year, int32_t month, int32_t date, int32_t hour, int32_t minute)
-{
-    set(UCAL_YEAR, year);
-    set(UCAL_MONTH, month);
-    set(UCAL_DATE, date);
-    set(UCAL_HOUR_OF_DAY, hour);
-    set(UCAL_MINUTE, minute);
-}
-
-// -------------------------------------
-
-void
-Calendar::set(int32_t year, int32_t month, int32_t date, int32_t hour, int32_t minute, int32_t second)
-{
-    set(UCAL_YEAR, year);
-    set(UCAL_MONTH, month);
-    set(UCAL_DATE, date);
-    set(UCAL_HOUR_OF_DAY, hour);
-    set(UCAL_MINUTE, minute);
-    set(UCAL_SECOND, second);
-}
-
-// -------------------------------------
-int32_t Calendar::getRelatedYear(UErrorCode &status) const
-{
-    return get(UCAL_EXTENDED_YEAR, status);
-}
-
-// -------------------------------------
-void Calendar::setRelatedYear(int32_t year)
-{
-    // set extended year
-    set(UCAL_EXTENDED_YEAR, year);
-}
-
-// -------------------------------------
-
-void
-Calendar::clear()
-{
-    for (int32_t i=0; i<UCAL_FIELD_COUNT; ++i) {
-        fFields[i]     = 0; // Must do this; other code depends on it
-        fStamp[i]     = kUnset;
-        fIsSet[i]     = false; // Remove later
-    }
-    fIsTimeSet = fAreFieldsSet = fAreAllFieldsSet = fAreFieldsVirtuallySet = false;
-    // fTime is not 'cleared' - may be used if no fields are set.
-}
-
-// -------------------------------------
-
-void
-Calendar::clear(UCalendarDateFields field)
-{
-    if (fAreFieldsVirtuallySet) {
-        UErrorCode ec = U_ZERO_ERROR;
-        computeFields(ec);
-    }
-    fFields[field]         = 0;
-    fStamp[field]         = kUnset;
-    fIsSet[field]         = false; // Remove later
-    fIsTimeSet = fAreFieldsSet = fAreAllFieldsSet = fAreFieldsVirtuallySet = false;
-}
-
-// -------------------------------------
-
-UBool
-Calendar::isSet(UCalendarDateFields field) const
-{
-    return fAreFieldsVirtuallySet || (fStamp[field] != kUnset);
-}
-
-
-int32_t Calendar::newestStamp(UCalendarDateFields first, UCalendarDateFields last, int32_t bestStampSoFar) const
-{
-    int32_t bestStamp = bestStampSoFar;
-    for (int32_t i=(int32_t)first; i<=(int32_t)last; ++i) {
-        if (fStamp[i] > bestStamp) {
-            bestStamp = fStamp[i];
-        }
-    }
-    return bestStamp;
-}
-
-
-// -------------------------------------
-
-void
-Calendar::complete(UErrorCode& status)
-{
-    if (U_FAILURE(status)) {
-       return;
-    }
-    if (!fIsTimeSet) {
-        updateTime(status);
-        /* Test for buffer overflows */
-        if(U_FAILURE(status)) {
-            return;
-        }
-    }
-    if (!fAreFieldsSet) {
-        computeFields(status); // fills in unset fields
-        /* Test for buffer overflows */
-        if(U_FAILURE(status)) {
-            return;
-        }
-        fAreFieldsSet         = true;
-        fAreAllFieldsSet     = true;
-    }
-}
-
-//-------------------------------------------------------------------------
-// Protected utility methods for use by subclasses.  These are very handy
-// for implementing add, roll, and computeFields.
-//-------------------------------------------------------------------------
-
-/**
-* Adjust the specified field so that it is within
-* the allowable range for the date to which this calendar is set.
-* For example, in a Gregorian calendar pinning the {@link #DAY_OF_MONTH DAY_OF_MONTH}
-* field for a calendar set to April 31 would cause it to be set
-* to April 30.
-* <p>
-* <b>Subclassing:</b>
-* <br>
-* This utility method is intended for use by subclasses that need to implement
-* their own overrides of {@link #roll roll} and {@link #add add}.
-* <p>
-* <b>Note:</b>
-* <code>pinField</code> is implemented in terms of
-* {@link #getActualMinimum getActualMinimum}
-* and {@link #getActualMaximum getActualMaximum}.  If either of those methods uses
-* a slow, iterative algorithm for a particular field, it would be
-* unwise to attempt to call <code>pinField</code> for that field.  If you
-* really do need to do so, you should override this method to do
-* something more efficient for that field.
-* <p>
-* @param field The calendar field whose value should be pinned.
-*
-* @see #getActualMinimum
-* @see #getActualMaximum
-* @stable ICU 2.0
-*/
-void Calendar::pinField(UCalendarDateFields field, UErrorCode& status) {
-    if (U_FAILURE(status)) {
-       return;
-    }
-    int32_t max = getActualMaximum(field, status);
-    int32_t min = getActualMinimum(field, status);
-
-    if (fFields[field] > max) {
-        set(field, max);
-    } else if (fFields[field] < min) {
-        set(field, min);
-    }
-}
-
-
-void Calendar::computeFields(UErrorCode &ec)
-{
-    if (U_FAILURE(ec)) {
-        return;
-    }
-    // Compute local wall millis
-    double localMillis = internalGetTime();
-    int32_t rawOffset, dstOffset;
-    getTimeZone().getOffset(localMillis, false, rawOffset, dstOffset, ec);
-    if (U_FAILURE(ec)) {
-        return;
-    }
-    localMillis += (rawOffset + dstOffset);
-
-    // Mark fields as set.  Do this before calling handleComputeFields().
-    uint32_t mask =   //fInternalSetMask;
-        (1 << UCAL_ERA) |
-        (1 << UCAL_YEAR) |
-        (1 << UCAL_MONTH) |
-        (1 << UCAL_DAY_OF_MONTH) | // = UCAL_DATE
-        (1 << UCAL_DAY_OF_YEAR) |
-        (1 << UCAL_EXTENDED_YEAR) |
-        (1 << UCAL_ORDINAL_MONTH);
-
-    for (int32_t i=0; i<UCAL_FIELD_COUNT; ++i) {
-        if ((mask & 1) == 0) {
-            fStamp[i] = kInternallySet;
-            fIsSet[i] = true; // Remove later
-        } else {
-            fStamp[i] = kUnset;
-            fIsSet[i] = false; // Remove later
-        }
-        mask >>= 1;
-    }
-
-    // We used to check for and correct extreme millis values (near
-    // Long.MIN_VALUE or Long.MAX_VALUE) here.  Such values would cause
-    // overflows from positive to negative (or vice versa) and had to
-    // be manually tweaked.  We no longer need to do this because we
-    // have limited the range of supported dates to those that have a
-    // Julian day that fits into an int.  This allows us to implement a
-    // JULIAN_DAY field and also removes some inelegant code. - Liu
-    // 11/6/00
-
-    int32_t millisInDay;
-    int32_t days = ClockMath::floorDivide(localMillis, kOneDay, &millisInDay);
-
-    internalSet(UCAL_JULIAN_DAY,days + kEpochStartAsJulianDay);
-
-#if defined (U_DEBUG_CAL)
-    //fprintf(stderr, "%s:%d- Hmm! Jules @ %d, as per %.0lf millis\n",
-    //__FILE__, __LINE__, fFields[UCAL_JULIAN_DAY], localMillis);
-#endif
-
-    computeGregorianAndDOWFields(fFields[UCAL_JULIAN_DAY], ec);
-
-    // Call framework method to have subclass compute its fields.
-    // These must include, at a minimum, MONTH, DAY_OF_MONTH,
-    // EXTENDED_YEAR, YEAR, DAY_OF_YEAR.  This method will call internalSet(),
-    // which will update stamp[].
-    handleComputeFields(fFields[UCAL_JULIAN_DAY], ec);
-
-    // Compute week-related fields, based on the subclass-computed
-    // fields computed by handleComputeFields().
-    computeWeekFields(ec);
-
-    // Compute time-related fields.  These are independent of the date and
-    // of the subclass algorithm.  They depend only on the local zone
-    // wall milliseconds in day.
-    if (U_FAILURE(ec)) {
-        return;
-    }
-
-    fFields[UCAL_MILLISECONDS_IN_DAY] = millisInDay;
-    U_ASSERT(getMinimum(UCAL_MILLISECONDS_IN_DAY) <=
-             fFields[UCAL_MILLISECONDS_IN_DAY]);
-    U_ASSERT(fFields[UCAL_MILLISECONDS_IN_DAY] <=
-             getMaximum(UCAL_MILLISECONDS_IN_DAY));
-
-    fFields[UCAL_MILLISECOND] = millisInDay % 1000;
-    U_ASSERT(getMinimum(UCAL_MILLISECOND) <= fFields[UCAL_MILLISECOND]);
-    U_ASSERT(fFields[UCAL_MILLISECOND] <= getMaximum(UCAL_MILLISECOND));
-
-    millisInDay /= 1000;
-    fFields[UCAL_SECOND] = millisInDay % 60;
-    U_ASSERT(getMinimum(UCAL_SECOND) <= fFields[UCAL_SECOND]);
-    U_ASSERT(fFields[UCAL_SECOND] <= getMaximum(UCAL_SECOND));
-
-    millisInDay /= 60;
-    fFields[UCAL_MINUTE] = millisInDay % 60;
-    U_ASSERT(getMinimum(UCAL_MINUTE) <= fFields[UCAL_MINUTE]);
-    U_ASSERT(fFields[UCAL_MINUTE] <= getMaximum(UCAL_MINUTE));
-
-    millisInDay /= 60;
-    fFields[UCAL_HOUR_OF_DAY] = millisInDay;
-    U_ASSERT(getMinimum(UCAL_HOUR_OF_DAY) <= fFields[UCAL_HOUR_OF_DAY]);
-    U_ASSERT(fFields[UCAL_HOUR_OF_DAY] <= getMaximum(UCAL_HOUR_OF_DAY));
-
-    fFields[UCAL_AM_PM] = millisInDay / 12; // Assume AM == 0
-    U_ASSERT(getMinimum(UCAL_AM_PM) <= fFields[UCAL_AM_PM]);
-    U_ASSERT(fFields[UCAL_AM_PM] <= getMaximum(UCAL_AM_PM));
-
-    fFields[UCAL_HOUR] = millisInDay % 12;
-    U_ASSERT(getMinimum(UCAL_HOUR) <= fFields[UCAL_HOUR]);
-    U_ASSERT(fFields[UCAL_HOUR] <= getMaximum(UCAL_HOUR));
-
-    fFields[UCAL_ZONE_OFFSET] = rawOffset;
-    U_ASSERT(getMinimum(UCAL_ZONE_OFFSET) <= fFields[UCAL_ZONE_OFFSET]);
-    U_ASSERT(fFields[UCAL_ZONE_OFFSET] <= getMaximum(UCAL_ZONE_OFFSET));
-
-    fFields[UCAL_DST_OFFSET] = dstOffset;
-    U_ASSERT(getMinimum(UCAL_DST_OFFSET) <= fFields[UCAL_DST_OFFSET]);
-    U_ASSERT(fFields[UCAL_DST_OFFSET] <= getMaximum(UCAL_DST_OFFSET));
-}
-
-uint8_t Calendar::julianDayToDayOfWeek(double julian)
-{
-    // If julian is negative, then julian%7 will be negative, so we adjust
-    // accordingly.  We add 1 because Julian day 0 is Monday.
-    int8_t dayOfWeek = (int8_t) uprv_fmod(julian + 1, 7);
-
-    uint8_t result = (uint8_t)(dayOfWeek + ((dayOfWeek < 0) ? (7+UCAL_SUNDAY ) : UCAL_SUNDAY));
-    return result;
-}
-
-/**
-* Compute the Gregorian calendar year, month, and day of month from
-* the given Julian day.  These values are not stored in fields, but in
-* member variables gregorianXxx.  Also compute the DAY_OF_WEEK and
-* DOW_LOCAL fields.
-*/
-void Calendar::computeGregorianAndDOWFields(int32_t julianDay, UErrorCode &ec)
-{
-    computeGregorianFields(julianDay, ec);
-    if (U_FAILURE(ec)) {
-        return;
-    }
-
-    // Compute day of week: JD 0 = Monday
-    int32_t dow = julianDayToDayOfWeek(julianDay);
-    internalSet(UCAL_DAY_OF_WEEK,dow);
-
-    // Calculate 1-based localized day of week
-    int32_t dowLocal = dow - getFirstDayOfWeek() + 1;
-    if (dowLocal < 1) {
-        dowLocal += 7;
-    }
-    internalSet(UCAL_DOW_LOCAL,dowLocal);
-    fFields[UCAL_DOW_LOCAL] = dowLocal;
-}
-
-/**
-* Compute the Gregorian calendar year, month, and day of month from the
-* Julian day.  These values are not stored in fields, but in member
-* variables gregorianXxx.  They are used for time zone computations and by
-* subclasses that are Gregorian derivatives.  Subclasses may call this
-* method to perform a Gregorian calendar millis->fields computation.
-*/
-void Calendar::computeGregorianFields(int32_t julianDay, UErrorCode& ec) {
-    if (U_FAILURE(ec)) {
-        return;
-    }
-    int32_t gregorianDayOfWeekUnused;
-    Grego::dayToFields(julianDay - kEpochStartAsJulianDay, fGregorianYear, fGregorianMonth, fGregorianDayOfMonth, gregorianDayOfWeekUnused, fGregorianDayOfYear);
-}
-
-/**
-* Compute the fields WEEK_OF_YEAR, YEAR_WOY, WEEK_OF_MONTH,
-* DAY_OF_WEEK_IN_MONTH, and DOW_LOCAL from EXTENDED_YEAR, YEAR,
-* DAY_OF_WEEK, and DAY_OF_YEAR.  The latter fields are computed by the
-* subclass based on the calendar system.
-*
-* <p>The YEAR_WOY field is computed simplistically.  It is equal to YEAR
-* most of the time, but at the year boundary it may be adjusted to YEAR-1
-* or YEAR+1 to reflect the overlap of a week into an adjacent year.  In
-* this case, a simple increment or decrement is performed on YEAR, even
-* though this may yield an invalid YEAR value.  For instance, if the YEAR
-* is part of a calendar system with an N-year cycle field CYCLE, then
-* incrementing the YEAR may involve incrementing CYCLE and setting YEAR
-* back to 0 or 1.  This is not handled by this code, and in fact cannot be
-* simply handled without having subclasses define an entire parallel set of
-* fields for fields larger than or equal to a year.  This additional
-* complexity is not warranted, since the intention of the YEAR_WOY field is
-* to support ISO 8601 notation, so it will typically be used with a
-* proleptic Gregorian calendar, which has no field larger than a year.
-*/
-void Calendar::computeWeekFields(UErrorCode &ec) {
-    if(U_FAILURE(ec)) {
-        return;
-    }
-    int32_t eyear = fFields[UCAL_EXTENDED_YEAR];
-    int32_t dayOfWeek = fFields[UCAL_DAY_OF_WEEK];
-    int32_t dayOfYear = fFields[UCAL_DAY_OF_YEAR];
-
-    // WEEK_OF_YEAR start
-    // Compute the week of the year.  For the Gregorian calendar, valid week
-    // numbers run from 1 to 52 or 53, depending on the year, the first day
-    // of the week, and the minimal days in the first week.  For other
-    // calendars, the valid range may be different -- it depends on the year
-    // length.  Days at the start of the year may fall into the last week of
-    // the previous year; days at the end of the year may fall into the
-    // first week of the next year.  ASSUME that the year length is less than
-    // 7000 days.
-    int32_t yearOfWeekOfYear = eyear;
-    int32_t relDow = (dayOfWeek + 7 - getFirstDayOfWeek()) % 7; // 0..6
-    int32_t relDowJan1 = (dayOfWeek - dayOfYear + 7001 - getFirstDayOfWeek()) % 7; // 0..6
-    int32_t woy = (dayOfYear - 1 + relDowJan1) / 7; // 0..53
-    if ((7 - relDowJan1) >= getMinimalDaysInFirstWeek()) {
-        ++woy;
-    }
-
-    // Adjust for weeks at the year end that overlap into the previous or
-    // next calendar year.
-    if (woy == 0) {
-        // We are the last week of the previous year.
-        // Check to see if we are in the last week; if so, we need
-        // to handle the case in which we are the first week of the
-        // next year.
-
-        int32_t prevDoy = dayOfYear + handleGetYearLength(eyear - 1);
-        woy = weekNumber(prevDoy, dayOfWeek);
-        yearOfWeekOfYear--;
-    } else {
-        int32_t lastDoy = handleGetYearLength(eyear);
-        // Fast check: For it to be week 1 of the next year, the DOY
-        // must be on or after L-5, where L is yearLength(), then it
-        // cannot possibly be week 1 of the next year:
-        //          L-5                  L
-        // doy: 359 360 361 362 363 364 365 001
-        // dow:      1   2   3   4   5   6   7
-        if (dayOfYear >= (lastDoy - 5)) {
-            int32_t lastRelDow = (relDow + lastDoy - dayOfYear) % 7;
-            if (lastRelDow < 0) {
-                lastRelDow += 7;
-            }
-            if (((6 - lastRelDow) >= getMinimalDaysInFirstWeek()) &&
-                ((dayOfYear + 7 - relDow) > lastDoy)) {
-                    woy = 1;
-                    yearOfWeekOfYear++;
-                }
-        }
-    }
-    fFields[UCAL_WEEK_OF_YEAR] = woy;
-    fFields[UCAL_YEAR_WOY] = yearOfWeekOfYear;
-    // min/max of years are not constrains for caller, so not assert here.
-    // WEEK_OF_YEAR end
-
-    int32_t dayOfMonth = fFields[UCAL_DAY_OF_MONTH];
-    fFields[UCAL_WEEK_OF_MONTH] = weekNumber(dayOfMonth, dayOfWeek);
-    U_ASSERT(getMinimum(UCAL_WEEK_OF_MONTH) <= fFields[UCAL_WEEK_OF_MONTH]);
-    U_ASSERT(fFields[UCAL_WEEK_OF_MONTH] <= getMaximum(UCAL_WEEK_OF_MONTH));
-
-    fFields[UCAL_DAY_OF_WEEK_IN_MONTH] = (dayOfMonth-1) / 7 + 1;
-    U_ASSERT(getMinimum(UCAL_DAY_OF_WEEK_IN_MONTH) <=
-             fFields[UCAL_DAY_OF_WEEK_IN_MONTH]);
-    U_ASSERT(fFields[UCAL_DAY_OF_WEEK_IN_MONTH] <=
-             getMaximum(UCAL_DAY_OF_WEEK_IN_MONTH));
-
-#if defined (U_DEBUG_CAL)
-    if(fFields[UCAL_DAY_OF_WEEK_IN_MONTH]==0) fprintf(stderr, "%s:%d: DOWIM %d on %g\n",
-        __FILE__, __LINE__,fFields[UCAL_DAY_OF_WEEK_IN_MONTH], fTime);
-#endif
-}
-
-
-int32_t Calendar::weekNumber(int32_t desiredDay, int32_t dayOfPeriod, int32_t dayOfWeek)
-{
-    // Determine the day of the week of the first day of the period
-    // in question (either a year or a month).  Zero represents the
-    // first day of the week on this calendar.
-    int32_t periodStartDayOfWeek = (dayOfWeek - getFirstDayOfWeek() - dayOfPeriod + 1) % 7;
-    if (periodStartDayOfWeek < 0) periodStartDayOfWeek += 7;
-
-    // Compute the week number.  Initially, ignore the first week, which
-    // may be fractional (or may not be).  We add periodStartDayOfWeek in
-    // order to fill out the first week, if it is fractional.
-    int32_t weekNo = (desiredDay + periodStartDayOfWeek - 1)/7;
-
-    // If the first week is long enough, then count it.  If
-    // the minimal days in the first week is one, or if the period start
-    // is zero, we always increment weekNo.
-    if ((7 - periodStartDayOfWeek) >= getMinimalDaysInFirstWeek()) ++weekNo;
-
-    return weekNo;
-}
-
-void Calendar::handleComputeFields(int32_t /* julianDay */, UErrorCode& status)
-{
-    if (U_FAILURE(status)) {
-        return;
-    }
-    int32_t month = getGregorianMonth();
-    internalSet(UCAL_MONTH, month);
-    internalSet(UCAL_ORDINAL_MONTH, month);
-    internalSet(UCAL_DAY_OF_MONTH, getGregorianDayOfMonth());
-    internalSet(UCAL_DAY_OF_YEAR, getGregorianDayOfYear());
-    int32_t eyear = getGregorianYear();
-    internalSet(UCAL_EXTENDED_YEAR, eyear);
-    int32_t era = GregorianCalendar::AD;
-    if (eyear < 1) {
-        era = GregorianCalendar::BC;
-        eyear = 1 - eyear;
-    }
-    internalSet(UCAL_ERA, era);
-    internalSet(UCAL_YEAR, eyear);
-}
-// -------------------------------------
-
-
-void Calendar::roll(EDateFields field, int32_t amount, UErrorCode& status)
-{
-    roll((UCalendarDateFields)field, amount, status);
-}
-
-void Calendar::roll(UCalendarDateFields field, int32_t amount, UErrorCode& status) UPRV_NO_SANITIZE_UNDEFINED {
-    if (amount == 0) {
-        return; // Nothing to do
-    }
-
-    complete(status);
-
-    if(U_FAILURE(status)) {
-        return;
-    }
-    switch (field) {
-    case UCAL_DAY_OF_MONTH:
-    case UCAL_AM_PM:
-    case UCAL_MINUTE:
-    case UCAL_SECOND:
-    case UCAL_MILLISECOND:
-    case UCAL_MILLISECONDS_IN_DAY:
-    case UCAL_ERA:
-        // These are the standard roll instructions.  These work for all
-        // simple cases, that is, cases in which the limits are fixed, such
-        // as the hour, the day of the month, and the era.
-        {
-            int32_t min = getActualMinimum(field,status);
-            int32_t max = getActualMaximum(field,status);
-            int32_t gap = max - min + 1;
-
-            int32_t value = internalGet(field) + amount;
-            value = (value - min) % gap;
-            if (value < 0) {
-                value += gap;
-            }
-            value += min;
-
-            set(field, value);
-            return;
-        }
-
-    case UCAL_HOUR:
-    case UCAL_HOUR_OF_DAY:
-        // Rolling the hour is difficult on the ONSET and CEASE days of
-        // daylight savings.  For example, if the change occurs at
-        // 2 AM, we have the following progression:
-        // ONSET: 12 Std -> 1 Std -> 3 Dst -> 4 Dst
-        // CEASE: 12 Dst -> 1 Dst -> 1 Std -> 2 Std
-        // To get around this problem we don't use fields; we manipulate
-        // the time in millis directly.
-        {
-            // Assume min == 0 in calculations below
-            double start = getTimeInMillis(status);
-            int32_t oldHour = internalGet(field);
-            int32_t max = getMaximum(field);
-            int32_t newHour = (oldHour + amount) % (max + 1);
-            if (newHour < 0) {
-                newHour += max + 1;
-            }
-            setTimeInMillis(start + kOneHour * (newHour - oldHour),status);
-            return;
-        }
-
-    case UCAL_MONTH:
-    case UCAL_ORDINAL_MONTH:
-        // Rolling the month involves both pinning the final value
-        // and adjusting the DAY_OF_MONTH if necessary.  We only adjust the
-        // DAY_OF_MONTH if, after updating the MONTH field, it is illegal.
-        // E.g., <jan31>.roll(MONTH, 1) -> <feb28> or <feb29>.
-        {
-            int32_t max = getActualMaximum(UCAL_MONTH, status);
-            int32_t mon = (internalGet(UCAL_MONTH) + amount) % (max+1);
-
-            if (mon < 0) {
-                mon += (max + 1);
-            }
-            set(UCAL_MONTH, mon);
-
-            // Keep the day of month in range.  We don't want to spill over
-            // into the next month; e.g., we don't want jan31 + 1 mo -> feb31 ->
-            // mar3.
-            pinField(UCAL_DAY_OF_MONTH,status);
-            return;
-        }
-
-    case UCAL_YEAR:
-    case UCAL_YEAR_WOY:
-        {
-            // * If era==0 and years go backwards in time, change sign of amount.
-            // * Until we have new API per #9393, we temporarily hardcode knowledge of
-            //   which calendars have era 0 years that go backwards.
-            UBool era0WithYearsThatGoBackwards = false;
-            int32_t era = get(UCAL_ERA, status);
-            if (era == 0) {
-                const char * calType = getType();
-                if ( uprv_strcmp(calType,"gregorian")==0 || uprv_strcmp(calType,"roc")==0 || uprv_strcmp(calType,"coptic")==0 ) {
-                    amount = -amount;
-                    era0WithYearsThatGoBackwards = true;
-                }
-            }
-            int32_t newYear = internalGet(field) + amount;
-            if (era > 0 || newYear >= 1) {
-                int32_t maxYear = getActualMaximum(field, status);
-                if (maxYear < 32768) {
-                    // this era has real bounds, roll should wrap years
-                    if (newYear < 1) {
-                        newYear = maxYear - ((-newYear) % maxYear);
-                    } else if (newYear > maxYear) {
-                        newYear = ((newYear - 1) % maxYear) + 1;
-                    }
-                // else era is unbounded, just pin low year instead of wrapping
-                } else if (newYear < 1) {
-                    newYear = 1;
-                }
-            // else we are in era 0 with newYear < 1;
-            // calendars with years that go backwards must pin the year value at 0,
-            // other calendars can have years < 0 in era 0
-            } else if (era0WithYearsThatGoBackwards) {
-                newYear = 1;
-            }
-            set(field, newYear);
-            pinField(UCAL_MONTH,status);
-            pinField(UCAL_ORDINAL_MONTH,status);
-            pinField(UCAL_DAY_OF_MONTH,status);
-            return;
-        }
-
-    case UCAL_EXTENDED_YEAR:
-        // Rolling the year can involve pinning the DAY_OF_MONTH.
-        set(field, internalGet(field) + amount);
-        pinField(UCAL_MONTH,status);
-        pinField(UCAL_ORDINAL_MONTH,status);
-        pinField(UCAL_DAY_OF_MONTH,status);
-        return;
-
-    case UCAL_WEEK_OF_MONTH:
-        {
-            // This is tricky, because during the roll we may have to shift
-            // to a different day of the week.  For example:
-
-            //    s  m  t  w  r  f  s
-            //          1  2  3  4  5
-            //    6  7  8  9 10 11 12
-
-            // When rolling from the 6th or 7th back one week, we go to the
-            // 1st (assuming that the first partial week counts).  The same
-            // thing happens at the end of the month.
-
-            // The other tricky thing is that we have to figure out whether
-            // the first partial week actually counts or not, based on the
-            // minimal first days in the week.  And we have to use the
-            // correct first day of the week to delineate the week
-            // boundaries.
-
-            // Here's our algorithm.  First, we find the real boundaries of
-            // the month.  Then we discard the first partial week if it
-            // doesn't count in this locale.  Then we fill in the ends with
-            // phantom days, so that the first partial week and the last
-            // partial week are full weeks.  We then have a nice square
-            // block of weeks.  We do the usual rolling within this block,
-            // as is done elsewhere in this method.  If we wind up on one of
-            // the phantom days that we added, we recognize this and pin to
-            // the first or the last day of the month.  Easy, eh?
-
-            // Normalize the DAY_OF_WEEK so that 0 is the first day of the week
-            // in this locale.  We have dow in 0..6.
-            int32_t dow = internalGet(UCAL_DAY_OF_WEEK) - getFirstDayOfWeek();
-            if (dow < 0) dow += 7;
-
-            // Find the day of the week (normalized for locale) for the first
-            // of the month.
-            int32_t fdm = (dow - internalGet(UCAL_DAY_OF_MONTH) + 1) % 7;
-            if (fdm < 0) fdm += 7;
-
-            // Get the first day of the first full week of the month,
-            // including phantom days, if any.  Figure out if the first week
-            // counts or not; if it counts, then fill in phantom days.  If
-            // not, advance to the first real full week (skip the partial week).
-            int32_t start;
-            if ((7 - fdm) < getMinimalDaysInFirstWeek())
-                start = 8 - fdm; // Skip the first partial week
-            else
-                start = 1 - fdm; // This may be zero or negative
-
-            // Get the day of the week (normalized for locale) for the last
-            // day of the month.
-            int32_t monthLen = getActualMaximum(UCAL_DAY_OF_MONTH, status);
-            int32_t ldm = (monthLen - internalGet(UCAL_DAY_OF_MONTH) + dow) % 7;
-            // We know monthLen >= DAY_OF_MONTH so we skip the += 7 step here.
-
-            // Get the limit day for the blocked-off rectangular month; that
-            // is, the day which is one past the last day of the month,
-            // after the month has already been filled in with phantom days
-            // to fill out the last week.  This day has a normalized DOW of 0.
-            int32_t limit = monthLen + 7 - ldm;
-
-            // Now roll between start and (limit - 1).
-            int32_t gap = limit - start;
-            int32_t day_of_month = (internalGet(UCAL_DAY_OF_MONTH) + amount*7 -
-                start) % gap;
-            if (day_of_month < 0) day_of_month += gap;
-            day_of_month += start;
-
-            // Finally, pin to the real start and end of the month.
-            if (day_of_month < 1) day_of_month = 1;
-            if (day_of_month > monthLen) day_of_month = monthLen;
-
-            // Set the DAY_OF_MONTH.  We rely on the fact that this field
-            // takes precedence over everything else (since all other fields
-            // are also set at this point).  If this fact changes (if the
-            // disambiguation algorithm changes) then we will have to unset
-            // the appropriate fields here so that DAY_OF_MONTH is attended
-            // to.
-            set(UCAL_DAY_OF_MONTH, day_of_month);
-            return;
-        }
-    case UCAL_WEEK_OF_YEAR:
-        {
-            // This follows the outline of WEEK_OF_MONTH, except it applies
-            // to the whole year.  Please see the comment for WEEK_OF_MONTH
-            // for general notes.
-
-            // Normalize the DAY_OF_WEEK so that 0 is the first day of the week
-            // in this locale.  We have dow in 0..6.
-            int32_t dow = internalGet(UCAL_DAY_OF_WEEK) - getFirstDayOfWeek();
-            if (dow < 0) dow += 7;
-
-            // Find the day of the week (normalized for locale) for the first
-            // of the year.
-            int32_t fdy = (dow - internalGet(UCAL_DAY_OF_YEAR) + 1) % 7;
-            if (fdy < 0) fdy += 7;
-
-            // Get the first day of the first full week of the year,
-            // including phantom days, if any.  Figure out if the first week
-            // counts or not; if it counts, then fill in phantom days.  If
-            // not, advance to the first real full week (skip the partial week).
-            int32_t start;
-            if ((7 - fdy) < getMinimalDaysInFirstWeek())
-                start = 8 - fdy; // Skip the first partial week
-            else
-                start = 1 - fdy; // This may be zero or negative
-
-            // Get the day of the week (normalized for locale) for the last
-            // day of the year.
-            int32_t yearLen = getActualMaximum(UCAL_DAY_OF_YEAR,status);
-            int32_t ldy = (yearLen - internalGet(UCAL_DAY_OF_YEAR) + dow) % 7;
-            // We know yearLen >= DAY_OF_YEAR so we skip the += 7 step here.
-
-            // Get the limit day for the blocked-off rectangular year; that
-            // is, the day which is one past the last day of the year,
-            // after the year has already been filled in with phantom days
-            // to fill out the last week.  This day has a normalized DOW of 0.
-            int32_t limit = yearLen + 7 - ldy;
-
-            // Now roll between start and (limit - 1).
-            int32_t gap = limit - start;
-            int32_t day_of_year = (internalGet(UCAL_DAY_OF_YEAR) + amount*7 -
-                start) % gap;
-            if (day_of_year < 0) day_of_year += gap;
-            day_of_year += start;
-
-            // Finally, pin to the real start and end of the month.
-            if (day_of_year < 1) day_of_year = 1;
-            if (day_of_year > yearLen) day_of_year = yearLen;
-
-            // Make sure that the year and day of year are attended to by
-            // clearing other fields which would normally take precedence.
-            // If the disambiguation algorithm is changed, this section will
-            // have to be updated as well.
-            set(UCAL_DAY_OF_YEAR, day_of_year);
-            clear(UCAL_MONTH);
-            clear(UCAL_ORDINAL_MONTH);
-            return;
-        }
-    case UCAL_DAY_OF_YEAR:
-        {
-            // Roll the day of year using millis.  Compute the millis for
-            // the start of the year, and get the length of the year.
-            double delta = amount * kOneDay; // Scale up from days to millis
-            double min2 = internalGet(UCAL_DAY_OF_YEAR)-1;
-            min2 *= kOneDay;
-            min2 = internalGetTime() - min2;
-
-            //      double min2 = internalGetTime() - (internalGet(UCAL_DAY_OF_YEAR) - 1.0) * kOneDay;
-            double newtime;
-
-            double yearLength = getActualMaximum(UCAL_DAY_OF_YEAR,status);
-            double oneYear = yearLength;
-            oneYear *= kOneDay;
-            newtime = uprv_fmod((internalGetTime() + delta - min2), oneYear);
-            if (newtime < 0) newtime += oneYear;
-            setTimeInMillis(newtime + min2, status);
-            return;
-        }
-    case UCAL_DAY_OF_WEEK:
-    case UCAL_DOW_LOCAL:
-        {
-            // Roll the day of week using millis.  Compute the millis for
-            // the start of the week, using the first day of week setting.
-            // Restrict the millis to [start, start+7days).
-            double delta = amount * kOneDay; // Scale up from days to millis
-            // Compute the number of days before the current day in this
-            // week.  This will be a value 0..6.
-            int32_t leadDays = internalGet(field);
-            leadDays -= (field == UCAL_DAY_OF_WEEK) ? getFirstDayOfWeek() : 1;
-            if (leadDays < 0) leadDays += 7;
-            double min2 = internalGetTime() - leadDays * kOneDay;
-            double newtime = uprv_fmod((internalGetTime() + delta - min2), kOneWeek);
-            if (newtime < 0) newtime += kOneWeek;
-            setTimeInMillis(newtime + min2, status);
-            return;
-        }
-    case UCAL_DAY_OF_WEEK_IN_MONTH:
-        {
-            // Roll the day of week in the month using millis.  Determine
-            // the first day of the week in the month, and then the last,
-            // and then roll within that range.
-            double delta = amount * kOneWeek; // Scale up from weeks to millis
-            // Find the number of same days of the week before this one
-            // in this month.
-            int32_t preWeeks = (internalGet(UCAL_DAY_OF_MONTH) - 1) / 7;
-            // Find the number of same days of the week after this one
-            // in this month.
-            int32_t postWeeks = (getActualMaximum(UCAL_DAY_OF_MONTH,status) -
-                internalGet(UCAL_DAY_OF_MONTH)) / 7;
-            // From these compute the min and gap millis for rolling.
-            double min2 = internalGetTime() - preWeeks * kOneWeek;
-            double gap2 = kOneWeek * (preWeeks + postWeeks + 1); // Must add 1!
-            // Roll within this range
-            double newtime = uprv_fmod((internalGetTime() + delta - min2), gap2);
-            if (newtime < 0) newtime += gap2;
-            setTimeInMillis(newtime + min2, status);
-            return;
-        }
-    case UCAL_JULIAN_DAY:
-        set(field, internalGet(field) + amount);
-        return;
-    default:
-        // Other fields cannot be rolled by this method
-#if defined (U_DEBUG_CAL)
-        fprintf(stderr, "%s:%d: ILLEGAL ARG because of roll on non-rollable field %s\n",
-            __FILE__, __LINE__,fldName(field));
-#endif
-        status = U_ILLEGAL_ARGUMENT_ERROR;
-    }
-}
-
-void Calendar::add(EDateFields field, int32_t amount, UErrorCode& status)
-{
-    Calendar::add((UCalendarDateFields)field, amount, status);
-}
-
-// -------------------------------------
-void Calendar::add(UCalendarDateFields field, int32_t amount, UErrorCode& status)
-{
-    if (U_FAILURE(status)) {
-       return;
-    }
-    if (amount == 0) {
-        return;   // Do nothing!
-    }
-
-    // We handle most fields in the same way.  The algorithm is to add
-    // a computed amount of millis to the current millis.  The only
-    // wrinkle is with DST (and/or a change to the zone's UTC offset, which
-    // we'll include with DST) -- for some fields, like the DAY_OF_MONTH,
-    // we don't want the wall time to shift due to changes in DST.  If the
-    // result of the add operation is to move from DST to Standard, or
-    // vice versa, we need to adjust by an hour forward or back,
-    // respectively.  For such fields we set keepWallTimeInvariant to true.
-
-    // We only adjust the DST for fields larger than an hour.  For
-    // fields smaller than an hour, we cannot adjust for DST without
-    // causing problems.  for instance, if you add one hour to April 5,
-    // 1998, 1:00 AM, in PST, the time becomes "2:00 AM PDT" (an
-    // illegal value), but then the adjustment sees the change and
-    // compensates by subtracting an hour.  As a result the time
-    // doesn't advance at all.
-
-    // For some fields larger than a day, such as a UCAL_MONTH, we pin the
-    // UCAL_DAY_OF_MONTH.  This allows <March 31>.add(UCAL_MONTH, 1) to be
-    // <April 30>, rather than <April 31> => <May 1>.
-
-    double delta = amount; // delta in ms
-    UBool keepWallTimeInvariant = true;
-
-    switch (field) {
-    case UCAL_ERA:
-        set(field, get(field, status) + amount);
-        pinField(UCAL_ERA, status);
-        return;
-
-    case UCAL_YEAR:
-    case UCAL_YEAR_WOY:
-      {
-        // * If era=0 and years go backwards in time, change sign of amount.
-        // * Until we have new API per #9393, we temporarily hardcode knowledge of
-        //   which calendars have era 0 years that go backwards.
-        // * Note that for UCAL_YEAR (but not UCAL_YEAR_WOY) we could instead handle
-        //   this by applying the amount to the UCAL_EXTENDED_YEAR field; but since
-        //   we would still need to handle UCAL_YEAR_WOY as below, might as well
-        //   also handle UCAL_YEAR the same way.
-        int32_t era = get(UCAL_ERA, status);
-        if (era == 0) {
-          const char * calType = getType();
-          if ( uprv_strcmp(calType,"gregorian")==0 || uprv_strcmp(calType,"roc")==0 || uprv_strcmp(calType,"coptic")==0 ) {
-            amount = -amount;
-          }
-        }
-      }
-      // Fall through into normal handling
-      U_FALLTHROUGH;
-    case UCAL_EXTENDED_YEAR:
-    case UCAL_MONTH:
-    case UCAL_ORDINAL_MONTH:
-      {
-        UBool oldLenient = isLenient();
-        setLenient(true);
-        set(field, get(field, status) + amount);
-        pinField(UCAL_DAY_OF_MONTH, status);
-        if(oldLenient==false) {
-          complete(status); /* force recalculate */
-          setLenient(oldLenient);
-        }
-      }
-      return;
-
-    case UCAL_WEEK_OF_YEAR:
-    case UCAL_WEEK_OF_MONTH:
-    case UCAL_DAY_OF_WEEK_IN_MONTH:
-        delta *= kOneWeek;
-        break;
-
-    case UCAL_AM_PM:
-        delta *= 12 * kOneHour;
-        break;
-
-    case UCAL_DAY_OF_MONTH:
-    case UCAL_DAY_OF_YEAR:
-    case UCAL_DAY_OF_WEEK:
-    case UCAL_DOW_LOCAL:
-    case UCAL_JULIAN_DAY:
-        delta *= kOneDay;
-        break;
-
-    case UCAL_HOUR_OF_DAY:
-    case UCAL_HOUR:
-        delta *= kOneHour;
-        keepWallTimeInvariant = false;
-        break;
-
-    case UCAL_MINUTE:
-        delta *= kOneMinute;
-        keepWallTimeInvariant = false;
-        break;
-
-    case UCAL_SECOND:
-        delta *= kOneSecond;
-        keepWallTimeInvariant = false;
-        break;
-
-    case UCAL_MILLISECOND:
-    case UCAL_MILLISECONDS_IN_DAY:
-        keepWallTimeInvariant = false;
-        break;
-
-    default:
-#if defined (U_DEBUG_CAL)
-        fprintf(stderr, "%s:%d: ILLEGAL ARG because field %s not addable",
-            __FILE__, __LINE__, fldName(field));
-#endif
-        status = U_ILLEGAL_ARGUMENT_ERROR;
-        return;
-        //  throw new IllegalArgumentException("Calendar.add(" + fieldName(field) +
-        //                                     ") not supported");
-    }
-
-    // In order to keep the wall time invariant (for fields where this is
-    // appropriate), check the combined DST & ZONE offset before and
-    // after the add() operation. If it changes, then adjust the millis
-    // to compensate.
-    int32_t prevOffset = 0;
-    int32_t prevWallTime = 0;
-    if (keepWallTimeInvariant) {
-        prevOffset = get(UCAL_DST_OFFSET, status) + get(UCAL_ZONE_OFFSET, status);
-        prevWallTime = get(UCAL_MILLISECONDS_IN_DAY, status);
-    }
-
-    setTimeInMillis(getTimeInMillis(status) + delta, status);
-
-    if (keepWallTimeInvariant) {
-        int32_t newWallTime = get(UCAL_MILLISECONDS_IN_DAY, status);
-        if (newWallTime != prevWallTime) {
-            // There is at least one zone transition between the base
-            // time and the result time. As the result, wall time has
-            // changed.
-            UDate t = internalGetTime();
-            int32_t newOffset = get(UCAL_DST_OFFSET, status) + get(UCAL_ZONE_OFFSET, status);
-            if (newOffset != prevOffset) {
-                // When the difference of the previous UTC offset and
-                // the new UTC offset exceeds 1 full day, we do not want
-                // to roll over/back the date. For now, this only happens
-                // in Samoa (Pacific/Apia) on Dec 30, 2011. See ticket:9452.
-                int32_t adjAmount = prevOffset - newOffset;
-                adjAmount = adjAmount >= 0 ? adjAmount % (int32_t)kOneDay : -(-adjAmount % (int32_t)kOneDay);
-                if (adjAmount != 0) {
-                    setTimeInMillis(t + adjAmount, status);
-                    newWallTime = get(UCAL_MILLISECONDS_IN_DAY, status);
-                }
-                if (newWallTime != prevWallTime) {
-                    // The result wall time or adjusted wall time was shifted because
-                    // the target wall time does not exist on the result date.
-                    switch (fSkippedWallTime) {
-                    case UCAL_WALLTIME_FIRST:
-                        if (adjAmount > 0) {
-                            setTimeInMillis(t, status);
-                        }
-                        break;
-                    case UCAL_WALLTIME_LAST:
-                        if (adjAmount < 0) {
-                            setTimeInMillis(t, status);
-                        }
-                        break;
-                    case UCAL_WALLTIME_NEXT_VALID:
-                        UDate tmpT = adjAmount > 0 ? internalGetTime() : t;
-                        UDate immediatePrevTrans;
-                        UBool hasTransition = getImmediatePreviousZoneTransition(tmpT, &immediatePrevTrans, status);
-                        if (U_SUCCESS(status) && hasTransition) {
-                            setTimeInMillis(immediatePrevTrans, status);
-                        }
-                        break;
-                    }
-                }
-            }
-        }
-    }
-}
-
-// -------------------------------------
-int32_t Calendar::fieldDifference(UDate when, EDateFields field, UErrorCode& status) {
-    return fieldDifference(when, (UCalendarDateFields) field, status);
-}
-
-int32_t Calendar::fieldDifference(UDate targetMs, UCalendarDateFields field, UErrorCode& ec) {
-    if (U_FAILURE(ec)) return 0;
-    int32_t min = 0;
-    double startMs = getTimeInMillis(ec);
-    // Always add from the start millis.  This accommodates
-    // operations like adding years from February 29, 2000 up to
-    // February 29, 2004.  If 1, 1, 1, 1 is added to the year
-    // field, the DOM gets pinned to 28 and stays there, giving an
-    // incorrect DOM difference of 1.  We have to add 1, reset, 2,
-    // reset, 3, reset, 4.
-    if (startMs < targetMs) {
-        int32_t max = 1;
-        // Find a value that is too large
-        while (U_SUCCESS(ec)) {
-            setTimeInMillis(startMs, ec);
-            add(field, max, ec);
-            double ms = getTimeInMillis(ec);
-            if (ms == targetMs) {
-                return max;
-            } else if (ms > targetMs) {
-                break;
-            } else if (max < INT32_MAX) {
-                min = max;
-                max <<= 1;
-                if (max < 0) {
-                    max = INT32_MAX;
-                }
-            } else {
-                // Field difference too large to fit into int32_t
-#if defined (U_DEBUG_CAL)
-                fprintf(stderr, "%s:%d: ILLEGAL ARG because field %s's max too large for int32_t\n",
-                    __FILE__, __LINE__, fldName(field));
-#endif
-                ec = U_ILLEGAL_ARGUMENT_ERROR;
-            }
-        }
-        // Do a binary search
-        while ((max - min) > 1 && U_SUCCESS(ec)) {
-            int32_t t = min + (max - min)/2; // make sure intermediate values don't exceed INT32_MAX
-            setTimeInMillis(startMs, ec);
-            add(field, t, ec);
-            double ms = getTimeInMillis(ec);
-            if (ms == targetMs) {
-                return t;
-            } else if (ms > targetMs) {
-                max = t;
-            } else {
-                min = t;
-            }
-        }
-    } else if (startMs > targetMs) {
-        int32_t max = -1;
-        // Find a value that is too small
-        while (U_SUCCESS(ec)) {
-            setTimeInMillis(startMs, ec);
-            add(field, max, ec);
-            double ms = getTimeInMillis(ec);
-            if (ms == targetMs) {
-                return max;
-            } else if (ms < targetMs) {
-                break;
-            } else {
-                min = max;
-                max = (int32_t)((uint32_t)(max) << 1);
-                if (max == 0) {
-                    // Field difference too large to fit into int32_t
-#if defined (U_DEBUG_CAL)
-                    fprintf(stderr, "%s:%d: ILLEGAL ARG because field %s's max too large for int32_t\n",
-                        __FILE__, __LINE__, fldName(field));
-#endif
-                    ec = U_ILLEGAL_ARGUMENT_ERROR;
-                }
-            }
-        }
-        // Do a binary search
-        while ((min - max) > 1 && U_SUCCESS(ec)) {
-            int32_t t = min + (max - min)/2; // make sure intermediate values don't exceed INT32_MAX
-            setTimeInMillis(startMs, ec);
-            add(field, t, ec);
-            double ms = getTimeInMillis(ec);
-            if (ms == targetMs) {
-                return t;
-            } else if (ms < targetMs) {
-                max = t;
-            } else {
-                min = t;
-            }
-        }
-    }
-    // Set calendar to end point
-    setTimeInMillis(startMs, ec);
-    add(field, min, ec);
-
-    /* Test for buffer overflows */
-    if(U_FAILURE(ec)) {
-        return 0;
-    }
-    return min;
-}
-
-// -------------------------------------
-
-void
-Calendar::adoptTimeZone(TimeZone* zone)
-{
-    // Do nothing if passed-in zone is nullptr
-    if (zone == nullptr) return;
-
-    // fZone should always be non-null
-    delete fZone;
-    fZone = zone;
-
-    // if the zone changes, we need to recompute the time fields
-    fAreFieldsSet = false;
-}
-
-// -------------------------------------
-void
-Calendar::setTimeZone(const TimeZone& zone)
-{
-    adoptTimeZone(zone.clone());
-}
-
-// -------------------------------------
-
-const TimeZone&
-Calendar::getTimeZone() const
-{
-    U_ASSERT(fZone != nullptr);
-    return *fZone;
-}
-
-// -------------------------------------
-
-TimeZone*
-Calendar::orphanTimeZone()
-{
-    // we let go of the time zone; the new time zone is the system default time zone
-    TimeZone *defaultZone = TimeZone::createDefault();
-    if (defaultZone == nullptr) {
-        // No error handling available. Must keep fZone non-nullptr, there are many unchecked uses.
-        return nullptr;
-    }
-    TimeZone *z = fZone;
-    fZone = defaultZone;
-    return z;
-}
-
-// -------------------------------------
-
-void
-Calendar::setLenient(UBool lenient)
-{
-    fLenient = lenient;
-}
-
-// -------------------------------------
-
-UBool
-Calendar::isLenient() const
-{
-    return fLenient;
-}
-
-// -------------------------------------
-
-void
-Calendar::setRepeatedWallTimeOption(UCalendarWallTimeOption option)
-{
-    if (option == UCAL_WALLTIME_LAST || option == UCAL_WALLTIME_FIRST) {
-        fRepeatedWallTime = option;
-    }
-}
-
-// -------------------------------------
-
-UCalendarWallTimeOption
-Calendar::getRepeatedWallTimeOption() const
-{
-    return fRepeatedWallTime;
-}
-
-// -------------------------------------
-
-void
-Calendar::setSkippedWallTimeOption(UCalendarWallTimeOption option)
-{
-    fSkippedWallTime = option;
-}
-
-// -------------------------------------
-
-UCalendarWallTimeOption
-Calendar::getSkippedWallTimeOption() const
-{
-    return fSkippedWallTime;
-}
-
-// -------------------------------------
-
-void
-Calendar::setFirstDayOfWeek(UCalendarDaysOfWeek value) UPRV_NO_SANITIZE_UNDEFINED {
-    if (fFirstDayOfWeek != value &&
-        value >= UCAL_SUNDAY && value <= UCAL_SATURDAY) {
-            fFirstDayOfWeek = value;
-            fAreFieldsSet = false;
-        }
-}
-
-// -------------------------------------
-
-Calendar::EDaysOfWeek
-Calendar::getFirstDayOfWeek() const
-{
-    return (Calendar::EDaysOfWeek)fFirstDayOfWeek;
-}
-
-UCalendarDaysOfWeek
-Calendar::getFirstDayOfWeek(UErrorCode & /*status*/) const
-{
-    return fFirstDayOfWeek;
-}
-// -------------------------------------
-
-void
-Calendar::setMinimalDaysInFirstWeek(uint8_t value)
-{
-    // Values less than 1 have the same effect as 1; values greater
-    // than 7 have the same effect as 7. However, we normalize values
-    // so operator== and so forth work.
-    if (value < 1) {
-        value = 1;
-    } else if (value > 7) {
-        value = 7;
-    }
-    if (fMinimalDaysInFirstWeek != value) {
-        fMinimalDaysInFirstWeek = value;
-        fAreFieldsSet = false;
-    }
-}
-
-// -------------------------------------
-
-uint8_t
-Calendar::getMinimalDaysInFirstWeek() const
-{
-    return fMinimalDaysInFirstWeek;
-}
-
-// -------------------------------------
-// weekend functions, just dummy implementations for now (for API freeze)
-
-UCalendarWeekdayType
-Calendar::getDayOfWeekType(UCalendarDaysOfWeek dayOfWeek, UErrorCode &status) const
-{
-    if (U_FAILURE(status)) {
-        return UCAL_WEEKDAY;
-    }
-    if (dayOfWeek < UCAL_SUNDAY || dayOfWeek > UCAL_SATURDAY) {
-        status = U_ILLEGAL_ARGUMENT_ERROR;
-        return UCAL_WEEKDAY;
-    }
-    if (fWeekendOnset == fWeekendCease) {
-        if (dayOfWeek != fWeekendOnset)
-            return UCAL_WEEKDAY;
-        return (fWeekendOnsetMillis == 0) ? UCAL_WEEKEND : UCAL_WEEKEND_ONSET;
-    }
-    if (fWeekendOnset < fWeekendCease) {
-        if (dayOfWeek < fWeekendOnset || dayOfWeek > fWeekendCease) {
-            return UCAL_WEEKDAY;
-        }
-    } else {
-        if (dayOfWeek > fWeekendCease && dayOfWeek < fWeekendOnset) {
-            return UCAL_WEEKDAY;
-        }
-    }
-    if (dayOfWeek == fWeekendOnset) {
-        return (fWeekendOnsetMillis == 0) ? UCAL_WEEKEND : UCAL_WEEKEND_ONSET;
-    }
-    if (dayOfWeek == fWeekendCease) {
-        return (fWeekendCeaseMillis >= 86400000) ? UCAL_WEEKEND : UCAL_WEEKEND_CEASE;
-    }
-    return UCAL_WEEKEND;
-}
-
-int32_t
-Calendar::getWeekendTransition(UCalendarDaysOfWeek dayOfWeek, UErrorCode &status) const
-{
-    if (U_FAILURE(status)) {
-        return 0;
-    }
-    if (dayOfWeek == fWeekendOnset) {
-        return fWeekendOnsetMillis;
-    } else if (dayOfWeek == fWeekendCease) {
-        return fWeekendCeaseMillis;
-    }
-    status = U_ILLEGAL_ARGUMENT_ERROR;
-    return 0;
-}
-
-UBool
-Calendar::isWeekend(UDate date, UErrorCode &status) const
-{
-    if (U_FAILURE(status)) {
-        return false;
-    }
-    // clone the calendar so we don't mess with the real one.
-    Calendar *work = this->clone();
-    if (work == nullptr) {
-        status = U_MEMORY_ALLOCATION_ERROR;
-        return false;
-    }
-    UBool result = false;
-    work->setTime(date, status);
-    if (U_SUCCESS(status)) {
-        result = work->isWeekend();
-    }
-    delete work;
-    return result;
-}
-
-UBool
-Calendar::isWeekend() const
-{
-    UErrorCode status = U_ZERO_ERROR;
-    UCalendarDaysOfWeek dayOfWeek = (UCalendarDaysOfWeek)get(UCAL_DAY_OF_WEEK, status);
-    UCalendarWeekdayType dayType = getDayOfWeekType(dayOfWeek, status);
-    if (U_SUCCESS(status)) {
-        switch (dayType) {
-            case UCAL_WEEKDAY:
-                return false;
-            case UCAL_WEEKEND:
-                return true;
-            case UCAL_WEEKEND_ONSET:
-            case UCAL_WEEKEND_CEASE:
-                // Use internalGet() because the above call to get() populated all fields.
-                {
-                    int32_t millisInDay = internalGet(UCAL_MILLISECONDS_IN_DAY);
-                    int32_t transitionMillis = getWeekendTransition(dayOfWeek, status);
-                    if (U_SUCCESS(status)) {
-                        return (dayType == UCAL_WEEKEND_ONSET)?
-                            (millisInDay >= transitionMillis):
-                            (millisInDay <  transitionMillis);
-                    }
-                    // else fall through, return false
-                    U_FALLTHROUGH;
-                }
-            default:
-                break;
-        }
-    }
-    return false;
-}
-
-// ------------------------------------- limits
-
-int32_t
-Calendar::getMinimum(EDateFields field) const {
-    return getLimit((UCalendarDateFields) field,UCAL_LIMIT_MINIMUM);
-}
-
-int32_t
-Calendar::getMinimum(UCalendarDateFields field) const
-{
-    return getLimit(field,UCAL_LIMIT_MINIMUM);
-}
-
-// -------------------------------------
-int32_t
-Calendar::getMaximum(EDateFields field) const
-{
-    return getLimit((UCalendarDateFields) field,UCAL_LIMIT_MAXIMUM);
-}
-
-int32_t
-Calendar::getMaximum(UCalendarDateFields field) const
-{
-    return getLimit(field,UCAL_LIMIT_MAXIMUM);
-}
-
-// -------------------------------------
-int32_t
-Calendar::getGreatestMinimum(EDateFields field) const
-{
-    return getLimit((UCalendarDateFields)field,UCAL_LIMIT_GREATEST_MINIMUM);
-}
-
-int32_t
-Calendar::getGreatestMinimum(UCalendarDateFields field) const
-{
-    return getLimit(field,UCAL_LIMIT_GREATEST_MINIMUM);
-}
-
-// -------------------------------------
-int32_t
-Calendar::getLeastMaximum(EDateFields field) const
-{
-    return getLimit((UCalendarDateFields) field,UCAL_LIMIT_LEAST_MAXIMUM);
-}
-
-int32_t
-Calendar::getLeastMaximum(UCalendarDateFields field) const
-{
-    return getLimit( field,UCAL_LIMIT_LEAST_MAXIMUM);
-}
-
-// -------------------------------------
-int32_t
-Calendar::getActualMinimum(EDateFields field, UErrorCode& status) const
-{
-    return getActualMinimum((UCalendarDateFields) field, status);
-}
-
-int32_t Calendar::getLimit(UCalendarDateFields field, ELimitType limitType) const {
-    switch (field) {
-    case UCAL_DAY_OF_WEEK:
-    case UCAL_AM_PM:
-    case UCAL_HOUR:
-    case UCAL_HOUR_OF_DAY:
-    case UCAL_MINUTE:
-    case UCAL_SECOND:
-    case UCAL_MILLISECOND:
-    case UCAL_ZONE_OFFSET:
-    case UCAL_DST_OFFSET:
-    case UCAL_DOW_LOCAL:
-    case UCAL_JULIAN_DAY:
-    case UCAL_MILLISECONDS_IN_DAY:
-    case UCAL_IS_LEAP_MONTH:
-        return kCalendarLimits[field][limitType];
-
-    case UCAL_WEEK_OF_MONTH:
-        {
-            int32_t limit;
-            if (limitType == UCAL_LIMIT_MINIMUM) {
-                limit = getMinimalDaysInFirstWeek() == 1 ? 1 : 0;
-            } else if (limitType == UCAL_LIMIT_GREATEST_MINIMUM) {
-                limit = 1;
-            } else {
-                int32_t minDaysInFirst = getMinimalDaysInFirstWeek();
-                int32_t daysInMonth = handleGetLimit(UCAL_DAY_OF_MONTH, limitType);
-                if (limitType == UCAL_LIMIT_LEAST_MAXIMUM) {
-                    limit = (daysInMonth + (7 - minDaysInFirst)) / 7;
-                } else { // limitType == UCAL_LIMIT_MAXIMUM
-                    limit = (daysInMonth + 6 + (7 - minDaysInFirst)) / 7;
-                }
-            }
-            return limit;
-        }
-    default:
-        return handleGetLimit(field, limitType);
-    }
-}
-
-int32_t
-Calendar::getActualMinimum(UCalendarDateFields field, UErrorCode& status) const
-{
-    if (U_FAILURE(status)) {
-       return 0;
-    }
-    int32_t fieldValue = getGreatestMinimum(field);
-    int32_t endValue = getMinimum(field);
-
-    // if we know that the minimum value is always the same, just return it
-    if (fieldValue == endValue) {
-        return fieldValue;
-    }
-
-    // clone the calendar so we don't mess with the real one, and set it to
-    // accept anything for the field values
-    Calendar *work = this->clone();
-    if (work == nullptr) {
-        status = U_MEMORY_ALLOCATION_ERROR;
-        return 0;
-    }
-    work->setLenient(true);
-
-    // now try each value from getLeastMaximum() to getMaximum() one by one until
-    // we get a value that normalizes to another value.  The last value that
-    // normalizes to itself is the actual minimum for the current date
-    int32_t result = fieldValue;
-
-    do {
-        work->set(field, fieldValue);
-        if (work->get(field, status) != fieldValue) {
-            break;
-        }
-        else {
-            result = fieldValue;
-            fieldValue--;
-        }
-    } while (fieldValue >= endValue);
-
-    delete work;
-
-    /* Test for buffer overflows */
-    if(U_FAILURE(status)) {
-        return 0;
-    }
-    return result;
-}
-
-// -------------------------------------
-
-UBool
-Calendar::inDaylightTime(UErrorCode& status) const
-{
-    if (U_FAILURE(status) || !getTimeZone().useDaylightTime()) {
-        return false;
-    }
-
-    // Force an update of the state of the Calendar.
-    ((Calendar*)this)->complete(status); // cast away const
-
-    return (UBool)(U_SUCCESS(status) ? (internalGet(UCAL_DST_OFFSET) != 0) : false);
-}
-
-bool
-Calendar::inTemporalLeapYear(UErrorCode& status) const
-{
-    // Default to Gregorian based leap year rule.
-    return getActualMaximum(UCAL_DAY_OF_YEAR, status) == 366;
-}
-
-// -------------------------------------
-
-static const char * const gTemporalMonthCodes[] = {
-    "M01", "M02", "M03", "M04", "M05", "M06",
-    "M07", "M08", "M09", "M10", "M11", "M12", nullptr
-};
-
-const char*
-Calendar::getTemporalMonthCode(UErrorCode& status) const
-{
-    int32_t month = get(UCAL_MONTH, status);
-    if (U_FAILURE(status)) return nullptr;
-    U_ASSERT(month < 12);
-    U_ASSERT(internalGet(UCAL_IS_LEAP_MONTH) == 0);
-    return gTemporalMonthCodes[month];
-}
-
-void
-Calendar::setTemporalMonthCode(const char* code, UErrorCode& status )
-{
-    if (U_FAILURE(status)) return;
-    int32_t len = static_cast<int32_t>(uprv_strlen(code));
-    if (len == 3 && code[0] == 'M') {
-        for (int m = 0; gTemporalMonthCodes[m] != nullptr; m++) {
-            if (uprv_strcmp(code, gTemporalMonthCodes[m]) == 0) {
-                set(UCAL_MONTH, m);
-                set(UCAL_IS_LEAP_MONTH, 0);
-                return;
-            }
-        }
-    }
-    status = U_ILLEGAL_ARGUMENT_ERROR;
-}
-
-// -------------------------------------
-
-/**
-* Ensure that each field is within its valid range by calling {@link
-* #validateField(int)} on each field that has been set.  This method
-* should only be called if this calendar is not lenient.
-* @see #isLenient
-* @see #validateField(int)
-*/
-void Calendar::validateFields(UErrorCode &status) {
-    if (U_FAILURE(status)) {
-       return;
-    }
-    for (int32_t field = 0; U_SUCCESS(status) && (field < UCAL_FIELD_COUNT); field++) {
-        if (fStamp[field] >= kMinimumUserStamp) {
-            validateField((UCalendarDateFields)field, status);
-        }
-    }
-}
-
-/**
-* Validate a single field of this calendar.  Subclasses should
-* override this method to validate any calendar-specific fields.
-* Generic fields can be handled by
-* <code>Calendar.validateField()</code>.
-* @see #validateField(int, int, int)
-*/
-void Calendar::validateField(UCalendarDateFields field, UErrorCode &status) {
-    if (U_FAILURE(status)) {
-       return;
-    }
-    int32_t y;
-    switch (field) {
-    case UCAL_DAY_OF_MONTH:
-        y = handleGetExtendedYear();
-        validateField(field, 1, handleGetMonthLength(y, internalGetMonth()), status);
-        break;
-    case UCAL_DAY_OF_YEAR:
-        y = handleGetExtendedYear();
-        validateField(field, 1, handleGetYearLength(y), status);
-        break;
-    case UCAL_DAY_OF_WEEK_IN_MONTH:
-        if (internalGet(field) == 0) {
-#if defined (U_DEBUG_CAL)
-            fprintf(stderr, "%s:%d: ILLEGAL ARG because DOW in month cannot be 0\n",
-                __FILE__, __LINE__);
-#endif
-            status = U_ILLEGAL_ARGUMENT_ERROR; // "DAY_OF_WEEK_IN_MONTH cannot be zero"
-            return;
-        }
-        validateField(field, getMinimum(field), getMaximum(field), status);
-        break;
-    default:
-        validateField(field, getMinimum(field), getMaximum(field), status);
-        break;
-    }
-}
-
-/**
-* Validate a single field of this calendar given its minimum and
-* maximum allowed value.  If the field is out of range, throw a
-* descriptive <code>IllegalArgumentException</code>.  Subclasses may
-* use this method in their implementation of {@link
-* #validateField(int)}.
-*/
-void Calendar::validateField(UCalendarDateFields field, int32_t min, int32_t max, UErrorCode& status)
-{
-    if (U_FAILURE(status)) {
-       return;
-    }
-    int32_t value = fFields[field];
-    if (value < min || value > max) {
-#if defined (U_DEBUG_CAL)
-        fprintf(stderr, "%s:%d: ILLEGAL ARG because of field %s out of range %d..%d  at %d\n",
-            __FILE__, __LINE__,fldName(field),min,max,value);
-#endif
-        status = U_ILLEGAL_ARGUMENT_ERROR;
-        return;
-    }
-}
-
-// -------------------------
-
-const UFieldResolutionTable* Calendar::getFieldResolutionTable() const {
-    return kDatePrecedence;
-}
-
-
-UCalendarDateFields Calendar::newerField(UCalendarDateFields defaultField, UCalendarDateFields alternateField) const
-{
-    if (fStamp[alternateField] > fStamp[defaultField]) {
-        return alternateField;
-    }
-    return defaultField;
-}
-
-UCalendarDateFields Calendar::resolveFields(const UFieldResolutionTable* precedenceTable) const {
-    int32_t bestField = UCAL_FIELD_COUNT;
-    int32_t tempBestField;
-    for (int32_t g=0; precedenceTable[g][0][0] != -1 && (bestField == UCAL_FIELD_COUNT); ++g) {
-        int32_t bestStamp = kUnset;
-        for (int32_t l=0; precedenceTable[g][l][0] != -1; ++l) {
-            int32_t lineStamp = kUnset;
-            // Skip over first entry if it is negative
-            for (int32_t i=((precedenceTable[g][l][0]>=kResolveRemap)?1:0); precedenceTable[g][l][i]!=-1; ++i) {
-                U_ASSERT(precedenceTable[g][l][i] < UCAL_FIELD_COUNT);
-                int32_t s = fStamp[precedenceTable[g][l][i]];
-                // If any field is unset then don't use this line
-                if (s == kUnset) {
-                    goto linesInGroup;
-                } else if(s > lineStamp) {
-                    lineStamp = s;
-                }
-            }
-            // Record new maximum stamp & field no.
-            if (lineStamp > bestStamp) {
-                tempBestField = precedenceTable[g][l][0]; // First field refers to entire line
-                if (tempBestField >= kResolveRemap) {
-                    tempBestField &= (kResolveRemap-1);
-                    // This check is needed to resolve some issues with UCAL_YEAR precedence mapping
-                    if (tempBestField != UCAL_DATE || (fStamp[UCAL_WEEK_OF_MONTH] < fStamp[tempBestField])) {
-                        bestField = tempBestField;
-                    }
-                } else {
-                    bestField = tempBestField;
-                }
-
-                if (bestField == tempBestField) {
-                    bestStamp = lineStamp;
-                }
-            }
-linesInGroup:
-            ;
-        }
-    }
-    return (UCalendarDateFields)bestField;
-}
-
-const UFieldResolutionTable Calendar::kDatePrecedence[] =
-{
-    {
-        { UCAL_DAY_OF_MONTH, kResolveSTOP },
-        { UCAL_WEEK_OF_YEAR, UCAL_DAY_OF_WEEK, kResolveSTOP },
-        { UCAL_WEEK_OF_MONTH, UCAL_DAY_OF_WEEK, kResolveSTOP },
-        { UCAL_DAY_OF_WEEK_IN_MONTH, UCAL_DAY_OF_WEEK, kResolveSTOP },
-        { UCAL_WEEK_OF_YEAR, UCAL_DOW_LOCAL, kResolveSTOP },
-        { UCAL_WEEK_OF_MONTH, UCAL_DOW_LOCAL, kResolveSTOP },
-        { UCAL_DAY_OF_WEEK_IN_MONTH, UCAL_DOW_LOCAL, kResolveSTOP },
-        { UCAL_DAY_OF_YEAR, kResolveSTOP },
-        { kResolveRemap | UCAL_DAY_OF_MONTH, UCAL_YEAR, kResolveSTOP },  // if YEAR is set over YEAR_WOY use DAY_OF_MONTH
-        { kResolveRemap | UCAL_WEEK_OF_YEAR, UCAL_YEAR_WOY, kResolveSTOP },  // if YEAR_WOY is set,  calc based on WEEK_OF_YEAR
-        { kResolveSTOP }
-    },
-    {
-        { UCAL_WEEK_OF_YEAR, kResolveSTOP },
-        { UCAL_WEEK_OF_MONTH, kResolveSTOP },
-        { UCAL_DAY_OF_WEEK_IN_MONTH, kResolveSTOP },
-        { kResolveRemap | UCAL_DAY_OF_WEEK_IN_MONTH, UCAL_DAY_OF_WEEK, kResolveSTOP },
-        { kResolveRemap | UCAL_DAY_OF_WEEK_IN_MONTH, UCAL_DOW_LOCAL, kResolveSTOP },
-        { kResolveSTOP }
-    },
-    {{kResolveSTOP}}
-};
-
-
-const UFieldResolutionTable Calendar::kMonthPrecedence[] =
-{
-    {
-        { UCAL_MONTH,kResolveSTOP, kResolveSTOP },
-        { UCAL_ORDINAL_MONTH,kResolveSTOP, kResolveSTOP },
-        {kResolveSTOP}
-    },
-    {{kResolveSTOP}}
-};
-
-const UFieldResolutionTable Calendar::kDOWPrecedence[] =
-{
-    {
-        { UCAL_DAY_OF_WEEK,kResolveSTOP, kResolveSTOP },
-        { UCAL_DOW_LOCAL,kResolveSTOP, kResolveSTOP },
-        {kResolveSTOP}
-    },
-    {{kResolveSTOP}}
-};
-
-// precedence for calculating a year
-const UFieldResolutionTable Calendar::kYearPrecedence[] =
-{
-    {
-        { UCAL_YEAR, kResolveSTOP },
-        { UCAL_EXTENDED_YEAR, kResolveSTOP },
-        { UCAL_YEAR_WOY, UCAL_WEEK_OF_YEAR, kResolveSTOP },  // YEAR_WOY is useless without WEEK_OF_YEAR
-        { kResolveSTOP }
-    },
-    {{kResolveSTOP}}
-};
-
-
-// -------------------------
-
-
-void Calendar::computeTime(UErrorCode& status) {
-    if (U_FAILURE(status)) {
-       return;
-    }
-    if (!isLenient()) {
-        validateFields(status);
-        if (U_FAILURE(status)) {
-            return;
-        }
-    }
-
-    // Compute the Julian day
-    int32_t julianDay = computeJulianDay();
-
-    double millis = Grego::julianDayToMillis(julianDay);
-
-#if defined (U_DEBUG_CAL)
-    //  int32_t julianInsanityCheck =  (int32_t)ClockMath::floorDivide(millis, kOneDay);
-    //  julianInsanityCheck += kEpochStartAsJulianDay;
-    //  if(1 || julianInsanityCheck != julianDay) {
-    //    fprintf(stderr, "%s:%d- D'oh- computed jules %d, to mills (%s)%.lf, recomputed %d\n",
-    //            __FILE__, __LINE__, julianDay, millis<0.0?"NEG":"", millis, julianInsanityCheck);
-    //  }
-#endif
-
-    double millisInDay;
-
-    // We only use MILLISECONDS_IN_DAY if it has been set by the user.
-    // This makes it possible for the caller to set the calendar to a
-    // time and call clear(MONTH) to reset the MONTH to January.  This
-    // is legacy behavior.  Without this, clear(MONTH) has no effect,
-    // since the internally set JULIAN_DAY is used.
-    if (fStamp[UCAL_MILLISECONDS_IN_DAY] >= ((int32_t)kMinimumUserStamp) &&
-            newestStamp(UCAL_AM_PM, UCAL_MILLISECOND, kUnset) <= fStamp[UCAL_MILLISECONDS_IN_DAY]) {
-        millisInDay = internalGet(UCAL_MILLISECONDS_IN_DAY);
-    } else {
-        millisInDay = computeMillisInDay();
-    }
-
-    UDate t = 0;
-    if (fStamp[UCAL_ZONE_OFFSET] >= ((int32_t)kMinimumUserStamp) || fStamp[UCAL_DST_OFFSET] >= ((int32_t)kMinimumUserStamp)) {
-        t = millis + millisInDay - (internalGet(UCAL_ZONE_OFFSET) + internalGet(UCAL_DST_OFFSET));
-    } else {
-        // Compute the time zone offset and DST offset.  There are two potential
-        // ambiguities here.  We'll assume a 2:00 am (wall time) switchover time
-        // for discussion purposes here.
-        //
-        // 1. The positive offset change such as transition into DST.
-        //    Here, a designated time of 2:00 am - 2:59 am does not actually exist.
-        //    For this case, skippedWallTime option specifies the behavior.
-        //    For example, 2:30 am is interpreted as;
-        //      - WALLTIME_LAST(default): 3:30 am (DST) (interpreting 2:30 am as 31 minutes after 1:59 am (STD))
-        //      - WALLTIME_FIRST: 1:30 am (STD) (interpreting 2:30 am as 30 minutes before 3:00 am (DST))
-        //      - WALLTIME_NEXT_VALID: 3:00 am (DST) (next valid time after 2:30 am on a wall clock)
-        // 2. The negative offset change such as transition out of DST.
-        //    Here, a designated time of 1:00 am - 1:59 am can be in standard or DST.  Both are valid
-        //    representations (the rep jumps from 1:59:59 DST to 1:00:00 Std).
-        //    For this case, repeatedWallTime option specifies the behavior.
-        //    For example, 1:30 am is interpreted as;
-        //      - WALLTIME_LAST(default): 1:30 am (STD) - latter occurrence
-        //      - WALLTIME_FIRST: 1:30 am (DST) - former occurrence
-        //
-        // In addition to above, when calendar is strict (not default), wall time falls into
-        // the skipped time range will be processed as an error case.
-        //
-        // These special cases are mostly handled in #computeZoneOffset(long), except WALLTIME_NEXT_VALID
-        // at positive offset change. The protected method computeZoneOffset(long) is exposed to Calendar
-        // subclass implementations and marked as @stable. Strictly speaking, WALLTIME_NEXT_VALID
-        // should be also handled in the same place, but we cannot change the code flow without deprecating
-        // the protected method.
-        //
-        // We use the TimeZone object, unless the user has explicitly set the ZONE_OFFSET
-        // or DST_OFFSET fields; then we use those fields.
-
-        if (!isLenient() || fSkippedWallTime == UCAL_WALLTIME_NEXT_VALID) {
-            // When strict, invalidate a wall time falls into a skipped wall time range.
-            // When lenient and skipped wall time option is WALLTIME_NEXT_VALID,
-            // the result time will be adjusted to the next valid time (on wall clock).
-            int32_t zoneOffset = computeZoneOffset(millis, millisInDay, status);
-            UDate tmpTime = millis + millisInDay - zoneOffset;
-
-            int32_t raw, dst;
-            fZone->getOffset(tmpTime, false, raw, dst, status);
-
-            if (U_SUCCESS(status)) {
-                // zoneOffset != (raw + dst) only when the given wall time fall into
-                // a skipped wall time range caused by positive zone offset transition.
-                if (zoneOffset != (raw + dst)) {
-                    if (!isLenient()) {
-                        status = U_ILLEGAL_ARGUMENT_ERROR;
-                    } else {
-                        U_ASSERT(fSkippedWallTime == UCAL_WALLTIME_NEXT_VALID);
-                        // Adjust time to the next valid wall clock time.
-                        // At this point, tmpTime is on or after the zone offset transition causing
-                        // the skipped time range.
-                        UDate immediatePrevTransition;
-                        UBool hasTransition = getImmediatePreviousZoneTransition(tmpTime, &immediatePrevTransition, status);
-                        if (U_SUCCESS(status) && hasTransition) {
-                            t = immediatePrevTransition;
-                        }
-                    }
-                } else {
-                    t = tmpTime;
-                }
-            }
-        } else {
-            t = millis + millisInDay - computeZoneOffset(millis, millisInDay, status);
-        }
-    }
-    if (U_SUCCESS(status)) {
-        internalSetTime(t);
-    }
-}
-
-/**
- * Find the previous zone transition near the given time.
- */
-UBool Calendar::getImmediatePreviousZoneTransition(UDate base, UDate *transitionTime, UErrorCode& status) const {
-    if (U_FAILURE(status)) {
-       return false;
-    }
-    BasicTimeZone *btz = getBasicTimeZone();
-    if (btz) {
-        TimeZoneTransition trans;
-        UBool hasTransition = btz->getPreviousTransition(base, true, trans);
-        if (hasTransition) {
-            *transitionTime = trans.getTime();
-            return true;
-        } else {
-            // Could not find any transitions.
-            // Note: This should never happen.
-            status = U_INTERNAL_PROGRAM_ERROR;
-        }
-    } else {
-        // If not BasicTimeZone, return unsupported error for now.
-        // TODO: We may support non-BasicTimeZone in future.
-        status = U_UNSUPPORTED_ERROR;
-    }
-    return false;
-}
-
-/**
-* Compute the milliseconds in the day from the fields.  This is a
-* value from 0 to 23:59:59.999 inclusive, unless fields are out of
-* range, in which case it can be an arbitrary value.  This value
-* reflects local zone wall time.
-* @stable ICU 2.0
-*/
-double Calendar::computeMillisInDay() {
-  // Do the time portion of the conversion.
-
-    double millisInDay = 0;
-
-    // Find the best set of fields specifying the time of day.  There
-    // are only two possibilities here; the HOUR_OF_DAY or the
-    // AM_PM and the HOUR.
-    int32_t hourOfDayStamp = fStamp[UCAL_HOUR_OF_DAY];
-    int32_t hourStamp = (fStamp[UCAL_HOUR] > fStamp[UCAL_AM_PM])?fStamp[UCAL_HOUR]:fStamp[UCAL_AM_PM];
-    int32_t bestStamp = (hourStamp > hourOfDayStamp) ? hourStamp : hourOfDayStamp;
-
-    // Hours
-    if (bestStamp != kUnset) {
-        if (bestStamp == hourOfDayStamp) {
-            // Don't normalize here; let overflow bump into the next period.
-            // This is consistent with how we handle other fields.
-            millisInDay += internalGet(UCAL_HOUR_OF_DAY);
-        } else {
-            // Don't normalize here; let overflow bump into the next period.
-            // This is consistent with how we handle other fields.
-            millisInDay += internalGet(UCAL_HOUR);
-            millisInDay += 12 * internalGet(UCAL_AM_PM); // Default works for unset AM_PM
-        }
-    }
-
-    // We use the fact that unset == 0; we start with millisInDay
-    // == HOUR_OF_DAY.
-    millisInDay *= 60;
-    millisInDay += internalGet(UCAL_MINUTE); // now have minutes
-    millisInDay *= 60;
-    millisInDay += internalGet(UCAL_SECOND); // now have seconds
-    millisInDay *= 1000;
-    millisInDay += internalGet(UCAL_MILLISECOND); // now have millis
-
-    return millisInDay;
-}
-
-/**
-* This method can assume EXTENDED_YEAR has been set.
-* @param millis milliseconds of the date fields
-* @param millisInDay milliseconds of the time fields; may be out
-* or range.
-* @stable ICU 2.0
-*/
-int32_t Calendar::computeZoneOffset(double millis, double millisInDay, UErrorCode &ec) {
-    if (U_FAILURE(ec)) {
-       return 0;
-    }
-    int32_t rawOffset, dstOffset;
-    UDate wall = millis + millisInDay;
-    BasicTimeZone* btz = getBasicTimeZone();
-    if (btz) {
-        UTimeZoneLocalOption duplicatedTimeOpt = (fRepeatedWallTime == UCAL_WALLTIME_FIRST) ? UCAL_TZ_LOCAL_FORMER : UCAL_TZ_LOCAL_LATTER;
-        UTimeZoneLocalOption nonExistingTimeOpt = (fSkippedWallTime == UCAL_WALLTIME_FIRST) ? UCAL_TZ_LOCAL_LATTER : UCAL_TZ_LOCAL_FORMER;
-        btz->getOffsetFromLocal(wall, nonExistingTimeOpt, duplicatedTimeOpt, rawOffset, dstOffset, ec);
-    } else {
-        const TimeZone& tz = getTimeZone();
-        // By default, TimeZone::getOffset behaves UCAL_WALLTIME_LAST for both.
-        tz.getOffset(wall, true, rawOffset, dstOffset, ec);
-
-        UBool sawRecentNegativeShift = false;
-        if (fRepeatedWallTime == UCAL_WALLTIME_FIRST) {
-            // Check if the given wall time falls into repeated time range
-            UDate tgmt = wall - (rawOffset + dstOffset);
-
-            // Any negative zone transition within last 6 hours?
-            // Note: The maximum historic negative zone transition is -3 hours in the tz database.
-            // 6 hour window would be sufficient for this purpose.
-            int32_t tmpRaw, tmpDst;
-            tz.getOffset(tgmt - 6*60*60*1000, false, tmpRaw, tmpDst, ec);
-            int32_t offsetDelta = (rawOffset + dstOffset) - (tmpRaw + tmpDst);
-
-            U_ASSERT(offsetDelta < -6*60*60*1000);
-            if (offsetDelta < 0) {
-                sawRecentNegativeShift = true;
-                // Negative shift within last 6 hours. When UCAL_WALLTIME_FIRST is used and the given wall time falls
-                // into the repeated time range, use offsets before the transition.
-                // Note: If it does not fall into the repeated time range, offsets remain unchanged below.
-                tz.getOffset(wall + offsetDelta, true, rawOffset, dstOffset, ec);
-            }
-        }
-        if (!sawRecentNegativeShift && fSkippedWallTime == UCAL_WALLTIME_FIRST) {
-            // When skipped wall time option is WALLTIME_FIRST,
-            // recalculate offsets from the resolved time (non-wall).
-            // When the given wall time falls into skipped wall time,
-            // the offsets will be based on the zone offsets AFTER
-            // the transition (which means, earliest possible interpretation).
-            UDate tgmt = wall - (rawOffset + dstOffset);
-            tz.getOffset(tgmt, false, rawOffset, dstOffset, ec);
-        }
-    }
-    return rawOffset + dstOffset;
-}
-
-int32_t Calendar::computeJulianDay()
-{
-    // We want to see if any of the date fields is newer than the
-    // JULIAN_DAY.  If not, then we use JULIAN_DAY.  If so, then we do
-    // the normal resolution.  We only use JULIAN_DAY if it has been
-    // set by the user.  This makes it possible for the caller to set
-    // the calendar to a time and call clear(MONTH) to reset the MONTH
-    // to January.  This is legacy behavior.  Without this,
-    // clear(MONTH) has no effect, since the internally set JULIAN_DAY
-    // is used.
-    if (fStamp[UCAL_JULIAN_DAY] >= (int32_t)kMinimumUserStamp) {
-        int32_t bestStamp = newestStamp(UCAL_ERA, UCAL_DAY_OF_WEEK_IN_MONTH, kUnset);
-        bestStamp = newestStamp(UCAL_YEAR_WOY, UCAL_EXTENDED_YEAR, bestStamp);
-        bestStamp = newestStamp(UCAL_ORDINAL_MONTH, UCAL_ORDINAL_MONTH, bestStamp);
-        if (bestStamp <= fStamp[UCAL_JULIAN_DAY]) {
-            return internalGet(UCAL_JULIAN_DAY);
-        }
-    }
-
-    UCalendarDateFields bestField = resolveFields(getFieldResolutionTable());
-    if (bestField == UCAL_FIELD_COUNT) {
-        bestField = UCAL_DAY_OF_MONTH;
-    }
-
-    return handleComputeJulianDay(bestField);
-}
-
-// -------------------------------------------
-
-int32_t Calendar::handleComputeJulianDay(UCalendarDateFields bestField)  {
-    UBool useMonth = (bestField == UCAL_DAY_OF_MONTH ||
-        bestField == UCAL_WEEK_OF_MONTH ||
-        bestField == UCAL_DAY_OF_WEEK_IN_MONTH);
-    int32_t year;
-
-    if (bestField == UCAL_WEEK_OF_YEAR && newerField(UCAL_YEAR_WOY, UCAL_YEAR) == UCAL_YEAR_WOY) {
-        year = internalGet(UCAL_YEAR_WOY);
-    } else {
-        year = handleGetExtendedYear();
-    }
-
-    internalSet(UCAL_EXTENDED_YEAR, year);
-
-#if defined (U_DEBUG_CAL)
-    fprintf(stderr, "%s:%d: bestField= %s - y=%d\n", __FILE__, __LINE__, fldName(bestField), year);
-#endif
-
-    // Get the Julian day of the day BEFORE the start of this year.
-    // If useMonth is true, get the day before the start of the month.
-
-    // give calendar subclass a chance to have a default 'first' month
-    int32_t month;
-
-    if(isSet(UCAL_MONTH) || isSet(UCAL_ORDINAL_MONTH)) {
-        month = internalGetMonth();
-    } else {
-        month = getDefaultMonthInYear(year);
-    }
-
-    int32_t julianDay = handleComputeMonthStart(year, useMonth ? month : 0, useMonth);
-
-    if (bestField == UCAL_DAY_OF_MONTH) {
-
-        // give calendar subclass a chance to have a default 'first' dom
-        int32_t dayOfMonth;
-        if(isSet(UCAL_DAY_OF_MONTH)) {
-            dayOfMonth = internalGet(UCAL_DAY_OF_MONTH,1);
-        } else {
-            dayOfMonth = getDefaultDayInMonth(year, month);
-        }
-        return julianDay + dayOfMonth;
-    }
-
-    if (bestField == UCAL_DAY_OF_YEAR) {
-        return julianDay + internalGet(UCAL_DAY_OF_YEAR);
-    }
-
-    int32_t firstDayOfWeek = getFirstDayOfWeek(); // Localized fdw
-
-    // At this point julianDay is the 0-based day BEFORE the first day of
-    // January 1, year 1 of the given calendar.  If julianDay == 0, it
-    // specifies (Jan. 1, 1) - 1, in whatever calendar we are using (Julian
-    // or Gregorian). (or it is before the month we are in, if useMonth is True)
-
-    // At this point we need to process the WEEK_OF_MONTH or
-    // WEEK_OF_YEAR, which are similar, or the DAY_OF_WEEK_IN_MONTH.
-    // First, perform initial shared computations.  These locate the
-    // first week of the period.
-
-    // Get the 0-based localized DOW of day one of the month or year.
-    // Valid range 0..6.
-    int32_t first = julianDayToDayOfWeek(julianDay + 1) - firstDayOfWeek;
-    if (first < 0) {
-        first += 7;
-    }
-
-    int32_t dowLocal = getLocalDOW();
-
-    // Find the first target DOW (dowLocal) in the month or year.
-    // Actually, it may be just before the first of the month or year.
-    // It will be an integer from -5..7.
-    int32_t date = 1 - first + dowLocal;
-
-    if (bestField == UCAL_DAY_OF_WEEK_IN_MONTH) {
-        // Adjust the target DOW to be in the month or year.
-        if (date < 1) {
-            date += 7;
-        }
-
-        // The only trickiness occurs if the day-of-week-in-month is
-        // negative.
-        int32_t dim = internalGet(UCAL_DAY_OF_WEEK_IN_MONTH, 1);
-        if (dim >= 0) {
-            date += 7*(dim - 1);
-
-        } else {
-            // Move date to the last of this day-of-week in this month,
-            // then back up as needed.  If dim==-1, we don't back up at
-            // all.  If dim==-2, we back up once, etc.  Don't back up
-            // past the first of the given day-of-week in this month.
-            // Note that we handle -2, -3, etc. correctly, even though
-            // values < -1 are technically disallowed.
-            int32_t m = internalGetMonth(UCAL_JANUARY);
-            int32_t monthLength = handleGetMonthLength(year, m);
-            date += ((monthLength - date) / 7 + dim + 1) * 7;
-        }
-    } else {
-#if defined (U_DEBUG_CAL)
-        fprintf(stderr, "%s:%d - bf= %s\n", __FILE__, __LINE__, fldName(bestField));
-#endif
-
-        if(bestField == UCAL_WEEK_OF_YEAR) {  // ------------------------------------- WOY -------------
-            if(!isSet(UCAL_YEAR_WOY) ||  // YWOY not set at all or
-                ( (resolveFields(kYearPrecedence) != UCAL_YEAR_WOY) // YWOY doesn't have precedence
-                && (fStamp[UCAL_YEAR_WOY]!=kInternallySet) ) ) // (excluding where all fields are internally set - then YWOY is used)
-            {
-                // need to be sure to stay in 'real' year.
-                int32_t woy = internalGet(bestField);
-
-                int32_t nextJulianDay = handleComputeMonthStart(year+1, 0, false); // jd of day before jan 1
-                int32_t nextFirst = julianDayToDayOfWeek(nextJulianDay + 1) - firstDayOfWeek;
-
-                if (nextFirst < 0) { // 0..6 ldow of Jan 1
-                    nextFirst += 7;
-                }
-
-                if(woy==1) {  // FIRST WEEK ---------------------------------
-#if defined (U_DEBUG_CAL)
-                    fprintf(stderr, "%s:%d - woy=%d, yp=%d, nj(%d)=%d, nf=%d", __FILE__, __LINE__,
-                        internalGet(bestField), resolveFields(kYearPrecedence), year+1,
-                        nextJulianDay, nextFirst);
-
-                    fprintf(stderr, " next: %d DFW,  min=%d   \n", (7-nextFirst), getMinimalDaysInFirstWeek() );
-#endif
-
-                    // nextFirst is now the localized DOW of Jan 1  of y-woy+1
-                    if((nextFirst > 0) &&   // Jan 1 starts on FDOW
-                        (7-nextFirst) >= getMinimalDaysInFirstWeek()) // or enough days in the week
-                    {
-                        // Jan 1 of (yearWoy+1) is in yearWoy+1 - recalculate JD to next year
-#if defined (U_DEBUG_CAL)
-                        fprintf(stderr, "%s:%d - was going to move JD from %d to %d [d%d]\n", __FILE__, __LINE__,
-                            julianDay, nextJulianDay, (nextJulianDay-julianDay));
-#endif
-                        julianDay = nextJulianDay;
-
-                        // recalculate 'first' [0-based local dow of jan 1]
-                        first = julianDayToDayOfWeek(julianDay + 1) - firstDayOfWeek;
-                        if (first < 0) {
-                            first += 7;
-                        }
-                        // recalculate date.
-                        date = 1 - first + dowLocal;
-                    }
-                } else if(woy>=getLeastMaximum(bestField)) {
-                    // could be in the last week- find out if this JD would overstep
-                    int32_t testDate = date;
-                    if ((7 - first) < getMinimalDaysInFirstWeek()) {
-                        testDate += 7;
-                    }
-
-                    // Now adjust for the week number.
-                    testDate += 7 * (woy - 1);
-
-#if defined (U_DEBUG_CAL)
-                    fprintf(stderr, "%s:%d - y=%d, y-1=%d doy%d, njd%d (C.F. %d)\n",
-                        __FILE__, __LINE__, year, year-1, testDate, julianDay+testDate, nextJulianDay);
-#endif
-                    if(julianDay+testDate > nextJulianDay) { // is it past Dec 31?  (nextJulianDay is day BEFORE year+1's  Jan 1)
-                        // Fire up the calculating engines.. retry YWOY = (year-1)
-                        julianDay = handleComputeMonthStart(year-1, 0, false); // jd before Jan 1 of previous year
-                        first = julianDayToDayOfWeek(julianDay + 1) - firstDayOfWeek; // 0 based local dow   of first week
-
-                        if(first < 0) { // 0..6
-                            first += 7;
-                        }
-                        date = 1 - first + dowLocal;
-
-#if defined (U_DEBUG_CAL)
-                        fprintf(stderr, "%s:%d - date now %d, jd%d, ywoy%d\n",
-                            __FILE__, __LINE__, date, julianDay, year-1);
-#endif
-
-
-                    } /* correction needed */
-                } /* leastmaximum */
-            } /* resolvefields(year) != year_woy */
-        } /* bestfield != week_of_year */
-
-        // assert(bestField == WEEK_OF_MONTH || bestField == WEEK_OF_YEAR)
-        // Adjust for minimal days in first week
-        if ((7 - first) < getMinimalDaysInFirstWeek()) {
-            date += 7;
-        }
-
-        // Now adjust for the week number.
-        date += 7 * (internalGet(bestField) - 1);
-    }
-
-    return julianDay + date;
-}
-
-int32_t
-Calendar::getDefaultMonthInYear(int32_t /*eyear*/)
-{
-    return 0;
-}
-
-int32_t
-Calendar::getDefaultDayInMonth(int32_t /*eyear*/, int32_t /*month*/)
-{
-    return 1;
-}
-
-
-int32_t Calendar::getLocalDOW()
-{
-  // Get zero-based localized DOW, valid range 0..6.  This is the DOW
-    // we are looking for.
-    int32_t dowLocal = 0;
-    switch (resolveFields(kDOWPrecedence)) {
-    case UCAL_DAY_OF_WEEK:
-        dowLocal = internalGet(UCAL_DAY_OF_WEEK) - fFirstDayOfWeek;
-        break;
-    case UCAL_DOW_LOCAL:
-        dowLocal = internalGet(UCAL_DOW_LOCAL) - 1;
-        break;
-    default:
-        break;
-    }
-    dowLocal = dowLocal % 7;
-    if (dowLocal < 0) {
-        dowLocal += 7;
-    }
-    return dowLocal;
-}
-
-int32_t Calendar::handleGetExtendedYearFromWeekFields(int32_t yearWoy, int32_t woy)
-{
-    // We have UCAL_YEAR_WOY and UCAL_WEEK_OF_YEAR - from those, determine
-    // what year we fall in, so that other code can set it properly.
-    // (code borrowed from computeWeekFields and handleComputeJulianDay)
-    //return yearWoy;
-
-    // First, we need a reliable DOW.
-    UCalendarDateFields bestField = resolveFields(kDatePrecedence); // !! Note: if subclasses have a different table, they should override handleGetExtendedYearFromWeekFields
-
-    // Now, a local DOW
-    int32_t dowLocal = getLocalDOW(); // 0..6
-    int32_t firstDayOfWeek = getFirstDayOfWeek(); // Localized fdw
-    int32_t jan1Start = handleComputeMonthStart(yearWoy, 0, false);
-    int32_t nextJan1Start = handleComputeMonthStart(yearWoy+1, 0, false); // next year's Jan1 start
-
-    // At this point julianDay is the 0-based day BEFORE the first day of
-    // January 1, year 1 of the given calendar.  If julianDay == 0, it
-    // specifies (Jan. 1, 1) - 1, in whatever calendar we are using (Julian
-    // or Gregorian). (or it is before the month we are in, if useMonth is True)
-
-    // At this point we need to process the WEEK_OF_MONTH or
-    // WEEK_OF_YEAR, which are similar, or the DAY_OF_WEEK_IN_MONTH.
-    // First, perform initial shared computations.  These locate the
-    // first week of the period.
-
-    // Get the 0-based localized DOW of day one of the month or year.
-    // Valid range 0..6.
-    int32_t first = julianDayToDayOfWeek(jan1Start + 1) - firstDayOfWeek;
-    if (first < 0) {
-        first += 7;
-    }
-
-    //// (nextFirst was not used below)
-    // int32_t nextFirst = julianDayToDayOfWeek(nextJan1Start + 1) - firstDayOfWeek;
-    // if (nextFirst < 0) {
-    //     nextFirst += 7;
-    //}
-
-    int32_t minDays = getMinimalDaysInFirstWeek();
-    UBool jan1InPrevYear = false;  // January 1st in the year of WOY is the 1st week?  (i.e. first week is < minimal )
-    //UBool nextJan1InPrevYear = false; // January 1st of Year of WOY + 1 is in the first week?
-
-    if((7 - first) < minDays) {
-        jan1InPrevYear = true;
-    }
-
-    //   if((7 - nextFirst) < minDays) {
-    //     nextJan1InPrevYear = true;
-    //   }
-
-    switch(bestField) {
-    case UCAL_WEEK_OF_YEAR:
-        if(woy == 1) {
-            if(jan1InPrevYear) {
-                // the first week of January is in the previous year
-                // therefore WOY1 is always solidly within yearWoy
-                return yearWoy;
-            } else {
-                // First WOY is split between two years
-                if( dowLocal < first) { // we are prior to Jan 1
-                    return yearWoy-1; // previous year
-                } else {
-                    return yearWoy; // in this year
-                }
-            }
-        } else if(woy >= getLeastMaximum(bestField)) {
-            // we _might_ be in the last week..
-            int32_t jd =  // Calculate JD of our target day:
-                jan1Start +  // JD of Jan 1
-                (7-first) + //  days in the first week (Jan 1.. )
-                (woy-1)*7 + // add the weeks of the year
-                dowLocal;   // the local dow (0..6) of last week
-            if(jan1InPrevYear==false) {
-                jd -= 7; // woy already includes Jan 1's week.
-            }
-
-            if( (jd+1) >= nextJan1Start ) {
-                // we are in week 52 or 53 etc. - actual year is yearWoy+1
-                return yearWoy+1;
-            } else {
-                // still in yearWoy;
-                return yearWoy;
-            }
-        } else {
-            // we're not possibly in the last week -must be ywoy
-            return yearWoy;
-        }
-
-    case UCAL_DATE:
-        {
-            int32_t m = internalGetMonth();
-            if((m == 0) &&
-            (woy >= getLeastMaximum(UCAL_WEEK_OF_YEAR))) {
-                return yearWoy+1; // month 0, late woy = in the next year
-            } else if(woy==1) {
-                //if(nextJan1InPrevYear) {
-                if(m == 0) {
-                    return yearWoy;
-                } else {
-                    return yearWoy-1;
-                }
-                //}
-            }
-        }
-        //(internalGet(UCAL_DATE) <= (7-first)) /* && in minDow  */ ) {
-        //within 1st week and in this month..
-        //return yearWoy+1;
-        return yearWoy;
-
-    default: // assume the year is appropriate
-        return yearWoy;
-    }
-}
-
-int32_t Calendar::handleGetMonthLength(int32_t extendedYear, int32_t month) const
-{
-    return handleComputeMonthStart(extendedYear, month+1, true) -
-        handleComputeMonthStart(extendedYear, month, true);
-}
-
-int32_t Calendar::handleGetYearLength(int32_t eyear) const  {
-    return handleComputeMonthStart(eyear+1, 0, false) -
-        handleComputeMonthStart(eyear, 0, false);
-}
-
-int32_t
-Calendar::getActualMaximum(UCalendarDateFields field, UErrorCode& status) const
-{
-    if (U_FAILURE(status)) {
-       return 0;
-    }
-    int32_t result;
-    switch (field) {
-    case UCAL_DATE:
-        {
-            if(U_FAILURE(status)) return 0;
-            Calendar *cal = clone();
-            if(!cal) { status = U_MEMORY_ALLOCATION_ERROR; return 0; }
-            cal->setLenient(true);
-            cal->prepareGetActual(field,false,status);
-            result = handleGetMonthLength(cal->get(UCAL_EXTENDED_YEAR, status), cal->get(UCAL_MONTH, status));
-            delete cal;
-        }
-        break;
-
-    case UCAL_DAY_OF_YEAR:
-        {
-            if(U_FAILURE(status)) return 0;
-            Calendar *cal = clone();
-            if(!cal) { status = U_MEMORY_ALLOCATION_ERROR; return 0; }
-            cal->setLenient(true);
-            cal->prepareGetActual(field,false,status);
-            result = handleGetYearLength(cal->get(UCAL_EXTENDED_YEAR, status));
-            delete cal;
-        }
-        break;
-
-    case UCAL_DAY_OF_WEEK:
-    case UCAL_AM_PM:
-    case UCAL_HOUR:
-    case UCAL_HOUR_OF_DAY:
-    case UCAL_MINUTE:
-    case UCAL_SECOND:
-    case UCAL_MILLISECOND:
-    case UCAL_ZONE_OFFSET:
-    case UCAL_DST_OFFSET:
-    case UCAL_DOW_LOCAL:
-    case UCAL_JULIAN_DAY:
-    case UCAL_MILLISECONDS_IN_DAY:
-        // These fields all have fixed minima/maxima
-        result = getMaximum(field);
-        break;
-
-    case UCAL_ORDINAL_MONTH:
-        result = inTemporalLeapYear(status) ? getMaximum(UCAL_ORDINAL_MONTH) : getLeastMaximum(UCAL_ORDINAL_MONTH);
-        break;
-
-    default:
-        // For all other fields, do it the hard way....
-        result = getActualHelper(field, getLeastMaximum(field), getMaximum(field),status);
-        break;
-    }
-    return result;
-}
-
-
-/**
-* Prepare this calendar for computing the actual minimum or maximum.
-* This method modifies this calendar's fields; it is called on a
-* temporary calendar.
-*
-* <p>Rationale: The semantics of getActualXxx() is to return the
-* maximum or minimum value that the given field can take, taking into
-* account other relevant fields.  In general these other fields are
-* larger fields.  For example, when computing the actual maximum
-* DATE, the current value of DATE itself is ignored,
-* as is the value of any field smaller.
-*
-* <p>The time fields all have fixed minima and maxima, so we don't
-* need to worry about them.  This also lets us set the
-* MILLISECONDS_IN_DAY to zero to erase any effects the time fields
-* might have when computing date fields.
-*
-* <p>DAY_OF_WEEK is adjusted specially for the WEEK_OF_MONTH and
-* WEEK_OF_YEAR fields to ensure that they are computed correctly.
-* @internal
-*/
-void Calendar::prepareGetActual(UCalendarDateFields field, UBool isMinimum, UErrorCode &status)
-{
-    if (U_FAILURE(status)) {
-       return;
-    }
-    set(UCAL_MILLISECONDS_IN_DAY, 0);
-
-    switch (field) {
-    case UCAL_YEAR:
-    case UCAL_EXTENDED_YEAR:
-        set(UCAL_DAY_OF_YEAR, getGreatestMinimum(UCAL_DAY_OF_YEAR));
-        break;
-
-    case UCAL_YEAR_WOY:
-        set(UCAL_WEEK_OF_YEAR, getGreatestMinimum(UCAL_WEEK_OF_YEAR));
-        U_FALLTHROUGH;
-    case UCAL_MONTH:
-        set(UCAL_DATE, getGreatestMinimum(UCAL_DATE));
-        break;
-
-    case UCAL_DAY_OF_WEEK_IN_MONTH:
-        // For dowim, the maximum occurs for the DOW of the first of the
-        // month.
-        set(UCAL_DATE, 1);
-        set(UCAL_DAY_OF_WEEK, get(UCAL_DAY_OF_WEEK, status)); // Make this user set
-        break;
-
-    case UCAL_WEEK_OF_MONTH:
-    case UCAL_WEEK_OF_YEAR:
-        // If we're counting weeks, set the day of the week to either the
-        // first or last localized DOW.  We know the last week of a month
-        // or year will contain the first day of the week, and that the
-        // first week will contain the last DOW.
-        {
-            int32_t dow = fFirstDayOfWeek;
-            if (isMinimum) {
-                dow = (dow + 6) % 7; // set to last DOW
-                if (dow < UCAL_SUNDAY) {
-                    dow += 7;
-                }
-            }
-#if defined (U_DEBUG_CAL)
-            fprintf(stderr, "prepareGetActualHelper(WOM/WOY) - dow=%d\n", dow);
-#endif
-            set(UCAL_DAY_OF_WEEK, dow);
-        }
-        break;
-    default:
-        break;
-    }
-
-    // Do this last to give it the newest time stamp
-    set(field, getGreatestMinimum(field));
-}
-
-int32_t Calendar::getActualHelper(UCalendarDateFields field, int32_t startValue, int32_t endValue, UErrorCode &status) const
-{
-#if defined (U_DEBUG_CAL)
-    fprintf(stderr, "getActualHelper(%d,%d .. %d, %s)\n", field, startValue, endValue, u_errorName(status));
-#endif
-    if (U_FAILURE(status)) {
-       return 0;
-    }
-    if (startValue == endValue) {
-        // if we know that the maximum value is always the same, just return it
-        return startValue;
-    }
-
-    int32_t delta = (endValue > startValue) ? 1 : -1;
-
-    // clone the calendar so we don't mess with the real one, and set it to
-    // accept anything for the field values
-    if(U_FAILURE(status)) return startValue;
-    Calendar *work = clone();
-    if(!work) { status = U_MEMORY_ALLOCATION_ERROR; return startValue; }
-
-    // need to resolve time here, otherwise, fields set for actual limit
-    // may cause conflict with fields previously set (but not yet resolved).
-    work->complete(status);
-
-    work->setLenient(true);
-    work->prepareGetActual(field, delta < 0, status);
-
-    // now try each value from the start to the end one by one until
-    // we get a value that normalizes to another value.  The last value that
-    // normalizes to itself is the actual maximum for the current date
-    work->set(field, startValue);
-
-    // prepareGetActual sets the first day of week in the same week with
-    // the first day of a month.  Unlike WEEK_OF_YEAR, week number for the
-    // week which contains days from both previous and current month is
-    // not unique.  For example, last several days in the previous month
-    // is week 5, and the rest of week is week 1.
-    int32_t result = startValue;
-    if ((work->get(field, status) != startValue
-         && field != UCAL_WEEK_OF_MONTH && delta > 0 ) || U_FAILURE(status)) {
-#if defined (U_DEBUG_CAL)
-        fprintf(stderr, "getActualHelper(fld %d) - got  %d (not %d) - %s\n", field, work->get(field,status), startValue, u_errorName(status));
-#endif
-    } else {
-        do {
-            startValue += delta;
-            work->add(field, delta, status);
-            if (work->get(field, status) != startValue || U_FAILURE(status)) {
-#if defined (U_DEBUG_CAL)
-                fprintf(stderr, "getActualHelper(fld %d) - got  %d (not %d), BREAK - %s\n", field, work->get(field,status), startValue, u_errorName(status));
-#endif
-                break;
-            }
-            result = startValue;
-        } while (startValue != endValue);
-    }
-    delete work;
-#if defined (U_DEBUG_CAL)
-    fprintf(stderr, "getActualHelper(%d) = %d\n", field, result);
-#endif
-    return result;
-}
-
-
-
-
-// -------------------------------------
-
-void
-Calendar::setWeekData(const Locale& desiredLocale, const char *type, UErrorCode& status)
-{
-
-    if (U_FAILURE(status)) return;
-
-    fFirstDayOfWeek = UCAL_SUNDAY;
-    fMinimalDaysInFirstWeek = 1;
-    fWeekendOnset = UCAL_SATURDAY;
-    fWeekendOnsetMillis = 0;
-    fWeekendCease = UCAL_SUNDAY;
-    fWeekendCeaseMillis = 86400000; // 24*60*60*1000
-
-    // Since week and weekend data is territory based instead of language based,
-    // we may need to tweak the locale that we are using to try to get the appropriate
-    // values, using the following logic:
-    // 1). If the locale has a language but no territory, use the territory as defined by
-    //     the likely subtags.
-    // 2). If the locale has a script designation then we ignore it,
-    //     then remove it ( i.e. "en_Latn_US" becomes "en_US" )
-
-    UErrorCode myStatus = U_ZERO_ERROR;
-
-    Locale min(desiredLocale);
-    min.minimizeSubtags(myStatus);
-    Locale useLocale;
-    if ( uprv_strlen(desiredLocale.getCountry()) == 0 ||
-         (uprv_strlen(desiredLocale.getScript()) > 0 && uprv_strlen(min.getScript()) == 0) ) {
-        myStatus = U_ZERO_ERROR;
-        Locale max(desiredLocale);
-        max.addLikelySubtags(myStatus);
-        useLocale = Locale(max.getLanguage(),max.getCountry());
-    } else {
-        useLocale = desiredLocale;
-    }
-
-    /* The code here is somewhat of a hack, since week data and weekend data aren't really tied to
-       a specific calendar, they aren't truly locale data.  But this is the only place where valid and
-       actual locale can be set, so we take a shot at it here by loading a representative resource
-       from the calendar data.  The code used to use the dateTimeElements resource to get first day
-       of week data, but this was moved to supplemental data under ticket 7755. (JCE) */
-
-    // Get the monthNames resource bundle for the calendar 'type'. Fallback to gregorian if the resource is not
-    // found.
-    LocalUResourceBundlePointer calData(ures_open(nullptr, useLocale.getBaseName(), &status));
-    ures_getByKey(calData.getAlias(), gCalendar, calData.getAlias(), &status);
-
-    LocalUResourceBundlePointer monthNames;
-    if (type != nullptr && *type != '\0' && uprv_strcmp(type, gGregorian) != 0) {
-        monthNames.adoptInstead(ures_getByKeyWithFallback(calData.getAlias(), type, nullptr, &status));
-        ures_getByKeyWithFallback(monthNames.getAlias(), gMonthNames,
-                                  monthNames.getAlias(), &status);
-    }
-
-    if (monthNames.isNull() || status == U_MISSING_RESOURCE_ERROR) {
-        status = U_ZERO_ERROR;
-        monthNames.adoptInstead(ures_getByKeyWithFallback(calData.getAlias(), gGregorian,
-                                                          monthNames.orphan(), &status));
-        ures_getByKeyWithFallback(monthNames.getAlias(), gMonthNames,
-                                  monthNames.getAlias(), &status);
-    }
-
-    if (U_SUCCESS(status)) {
-        U_LOCALE_BASED(locBased,*this);
-        locBased.setLocaleIDs(ures_getLocaleByType(monthNames.getAlias(), ULOC_VALID_LOCALE, &status),
-                              ures_getLocaleByType(monthNames.getAlias(), ULOC_ACTUAL_LOCALE, &status));
-    } else {
-        status = U_USING_FALLBACK_WARNING;
-        return;
-    }
-
-    char region[ULOC_COUNTRY_CAPACITY];
-    (void)ulocimp_getRegionForSupplementalData(desiredLocale.getName(), true, region, sizeof(region), &status);
-
-    // Read week data values from supplementalData week data
-    UResourceBundle *rb = ures_openDirect(nullptr, "supplementalData", &status);
-    ures_getByKey(rb, "weekData", rb, &status);
-    UResourceBundle *weekData = ures_getByKey(rb, region, nullptr, &status);
-    if (status == U_MISSING_RESOURCE_ERROR && rb != nullptr) {
-        status = U_ZERO_ERROR;
-        weekData = ures_getByKey(rb, "001", nullptr, &status);
-    }
-
-    if (U_FAILURE(status)) {
-        status = U_USING_FALLBACK_WARNING;
-    } else {
-        int32_t arrLen;
-        const int32_t *weekDataArr = ures_getIntVector(weekData,&arrLen,&status);
-        if( U_SUCCESS(status) && arrLen == 6
-                && 1 <= weekDataArr[0] && weekDataArr[0] <= 7
-                && 1 <= weekDataArr[1] && weekDataArr[1] <= 7
-                && 1 <= weekDataArr[2] && weekDataArr[2] <= 7
-                && 1 <= weekDataArr[4] && weekDataArr[4] <= 7) {
-            fFirstDayOfWeek = (UCalendarDaysOfWeek)weekDataArr[0];
-            fMinimalDaysInFirstWeek = (uint8_t)weekDataArr[1];
-            fWeekendOnset = (UCalendarDaysOfWeek)weekDataArr[2];
-            fWeekendOnsetMillis = weekDataArr[3];
-            fWeekendCease = (UCalendarDaysOfWeek)weekDataArr[4];
-            fWeekendCeaseMillis = weekDataArr[5];
-        } else {
-            status = U_INVALID_FORMAT_ERROR;
-        }
-
-        // Check if the locale has a "fw" u extension and we honor it if present.
-        // And we don't change the overal status, as the presence / lack of "fw" is not an error.
-        UErrorCode fwStatus = U_ZERO_ERROR;
-        char fwExt[ULOC_FULLNAME_CAPACITY] = "";
-        desiredLocale.getKeywordValue("fw", fwExt, ULOC_FULLNAME_CAPACITY, fwStatus);
-        if (U_SUCCESS(fwStatus)) {
-            if (uprv_strcmp(fwExt, "sun") == 0) {
-                fFirstDayOfWeek = UCAL_SUNDAY;
-            } else if (uprv_strcmp(fwExt, "mon") == 0) {
-                fFirstDayOfWeek = UCAL_MONDAY;
-            } else if (uprv_strcmp(fwExt, "tue") == 0) {
-                fFirstDayOfWeek = UCAL_TUESDAY;
-            } else if (uprv_strcmp(fwExt, "wed") == 0) {
-                fFirstDayOfWeek = UCAL_WEDNESDAY;
-            } else if (uprv_strcmp(fwExt, "thu") == 0) {
-                fFirstDayOfWeek = UCAL_THURSDAY;
-            } else if (uprv_strcmp(fwExt, "fri") == 0) {
-                fFirstDayOfWeek = UCAL_FRIDAY;
-            } else if (uprv_strcmp(fwExt, "sat") == 0) {
-                fFirstDayOfWeek = UCAL_SATURDAY;
-            }
-        }
-    }
-    ures_close(weekData);
-    ures_close(rb);
-}
-
-/**
-* Recompute the time and update the status fields isTimeSet
-* and areFieldsSet.  Callers should check isTimeSet and only
-* call this method if isTimeSet is false.
-*/
-void
-Calendar::updateTime(UErrorCode& status)
-{
-    computeTime(status);
-    if(U_FAILURE(status))
-        return;
-
-    // If we are lenient, we need to recompute the fields to normalize
-    // the values.  Also, if we haven't set all the fields yet (i.e.,
-    // in a newly-created object), we need to fill in the fields. [LIU]
-    if (isLenient() || ! fAreAllFieldsSet)
-        fAreFieldsSet = false;
-
-    fIsTimeSet = true;
-    fAreFieldsVirtuallySet = false;
-}
-
-Locale
-Calendar::getLocale(ULocDataLocaleType type, UErrorCode& status) const {
-    U_LOCALE_BASED(locBased, *this);
-    return locBased.getLocale(type, status);
-}
-
-const char *
-Calendar::getLocaleID(ULocDataLocaleType type, UErrorCode& status) const {
-    U_LOCALE_BASED(locBased, *this);
-    return locBased.getLocaleID(type, status);
-}
-
-void
-Calendar::recalculateStamp() {
-    int32_t index;
-    int32_t currentValue;
-    int32_t j, i;
-
-    fNextStamp = 1;
-
-    for (j = 0; j < UCAL_FIELD_COUNT; j++) {
-        currentValue = STAMP_MAX;
-        index = -1;
-        for (i = 0; i < UCAL_FIELD_COUNT; i++) {
-            if (fStamp[i] > fNextStamp && fStamp[i] < currentValue) {
-                currentValue = fStamp[i];
-                index = i;
-            }
-        }
-
-        if (index >= 0) {
-            fStamp[index] = ++fNextStamp;
-        } else {
-            break;
-        }
-    }
-    fNextStamp++;
-}
-
-// Deprecated function. This doesn't need to be inline.
-void
-Calendar::internalSet(EDateFields field, int32_t value)
-{
-    internalSet((UCalendarDateFields) field, value);
-}
-
-int32_t Calendar::internalGetMonth() const {
-    if (resolveFields(kMonthPrecedence) == UCAL_MONTH) {
-        return internalGet(UCAL_MONTH);
-    }
-    return internalGet(UCAL_ORDINAL_MONTH);
-}
-
-int32_t Calendar::internalGetMonth(int32_t defaultValue) const {
-    if (resolveFields(kMonthPrecedence) == UCAL_MONTH) {
-        return internalGet(UCAL_MONTH, defaultValue);
-    }
-    return internalGet(UCAL_ORDINAL_MONTH);
-}
-
-BasicTimeZone*
-Calendar::getBasicTimeZone() const {
-    if (dynamic_cast<const OlsonTimeZone *>(fZone) != nullptr
-        || dynamic_cast<const SimpleTimeZone *>(fZone) != nullptr
-        || dynamic_cast<const RuleBasedTimeZone *>(fZone) != nullptr
-        || dynamic_cast<const VTimeZone *>(fZone) != nullptr) {
-        return (BasicTimeZone*)fZone;
-    }
-    return nullptr;
-}
-
-U_NAMESPACE_END
-
-#endif /* #if !UCONFIG_NO_FORMATTING */
-
-
-//eof
->>>>>>> a8a80be5
+// © 2016 and later: Unicode, Inc. and others.
+// License & terms of use: http://www.unicode.org/copyright.html
+/*
+*******************************************************************************
+* Copyright (C) 1997-2016, International Business Machines Corporation and    *
+* others. All Rights Reserved.                                                *
+*******************************************************************************
+*
+* File CALENDAR.CPP
+*
+* Modification History:
+*
+*   Date        Name        Description
+*   02/03/97    clhuang     Creation.
+*   04/22/97    aliu        Cleaned up, fixed memory leak, made
+*                           setWeekCountData() more robust.
+*                           Moved platform code to TPlatformUtilities.
+*   05/01/97    aliu        Made equals(), before(), after() arguments const.
+*   05/20/97    aliu        Changed logic of when to compute fields and time
+*                           to fix bugs.
+*   08/12/97    aliu        Added equivalentTo.  Misc other fixes.
+*   07/28/98    stephen     Sync up with JDK 1.2
+*   09/02/98    stephen     Sync with JDK 1.2 8/31 build (getActualMin/Max)
+*   03/17/99    stephen     Changed adoptTimeZone() - now fAreFieldsSet is
+*                           set to false to force update of time.
+*******************************************************************************
+*/
+
+#include "utypeinfo.h"  // for 'typeid' to work
+
+#include "unicode/utypes.h"
+
+#if !UCONFIG_NO_FORMATTING
+
+#include "unicode/gregocal.h"
+#include "unicode/basictz.h"
+#include "unicode/simpletz.h"
+#include "unicode/rbtz.h"
+#include "unicode/vtzone.h"
+#include "gregoimp.h"
+#include "buddhcal.h"
+#include "taiwncal.h"
+#include "japancal.h"
+#include "islamcal.h"
+#include "hebrwcal.h"
+#include "persncal.h"
+#include "indiancal.h"
+#include "iso8601cal.h"
+#include "chnsecal.h"
+#include "coptccal.h"
+#include "dangical.h"
+#include "ethpccal.h"
+#include "unicode/calendar.h"
+#include "cpputils.h"
+#include "servloc.h"
+#include "ucln_in.h"
+#include "cstring.h"
+#include "locbased.h"
+#include "uresimp.h"
+#include "ustrenum.h"
+#include "uassert.h"
+#include "olsontz.h"
+#include "sharedcalendar.h"
+#include "unifiedcache.h"
+#include "ulocimp.h"
+
+#if !UCONFIG_NO_SERVICE
+static icu::ICULocaleService* gService = nullptr;
+static icu::UInitOnce gServiceInitOnce {};
+
+// INTERNAL - for cleanup
+U_CDECL_BEGIN
+static UBool calendar_cleanup() {
+#if !UCONFIG_NO_SERVICE
+    if (gService) {
+        delete gService;
+        gService = nullptr;
+    }
+    gServiceInitOnce.reset();
+#endif
+    return true;
+}
+U_CDECL_END
+#endif
+
+// ------------------------------------------
+//
+// Registration
+//
+//-------------------------------------------
+//#define U_DEBUG_CALSVC 1
+//
+
+#if defined( U_DEBUG_CALSVC ) || defined (U_DEBUG_CAL)
+
+/**
+ * fldName was removed as a duplicate implementation.
+ * use  udbg_ services instead,
+ * which depend on include files and library from ../tools/toolutil, the following circular link:
+ *   CPPFLAGS+=-I$(top_srcdir)/tools/toolutil
+ *   LIBS+=$(LIBICUTOOLUTIL)
+ */
+#include "udbgutil.h"
+#include <stdio.h>
+
+/**
+* convert a UCalendarDateFields into a string - for debugging
+* @param f field enum
+* @return static string to the field name
+* @internal
+*/
+
+const char* fldName(UCalendarDateFields f) {
+    return udbg_enumName(UDBG_UCalendarDateFields, (int32_t)f);
+}
+
+#if UCAL_DEBUG_DUMP
+// from CalendarTest::calToStr - but doesn't modify contents.
+void ucal_dump(const Calendar &cal) {
+    cal.dump();
+}
+
+void Calendar::dump() const {
+    int i;
+    fprintf(stderr, "@calendar=%s, timeset=%c, fieldset=%c, allfields=%c, virtualset=%c, t=%.2f",
+        getType(), fIsTimeSet?'y':'n',  fAreFieldsSet?'y':'n',  fAreAllFieldsSet?'y':'n',
+        fAreFieldsVirtuallySet?'y':'n',
+        fTime);
+
+    // can add more things here: DST, zone, etc.
+    fprintf(stderr, "\n");
+    for(i = 0;i<UCAL_FIELD_COUNT;i++) {
+        int n;
+        const char *f = fldName((UCalendarDateFields)i);
+        fprintf(stderr, "  %25s: %-11ld", f, fFields[i]);
+        if(fStamp[i] == kUnset) {
+            fprintf(stderr, " (unset) ");
+        } else if(fStamp[i] == kInternallySet) {
+            fprintf(stderr, " (internally set) ");
+            //} else if(fStamp[i] == kInternalDefault) {
+            //    fprintf(stderr, " (internal default) ");
+        } else {
+            fprintf(stderr, " %%%d ", fStamp[i]);
+        }
+        fprintf(stderr, "\n");
+
+    }
+}
+
+U_CFUNC void ucal_dump(UCalendar* cal) {
+    ucal_dump( *((Calendar*)cal)  );
+}
+#endif
+
+#endif
+
+/* Max value for stamp allowable before recalculation */
+#define STAMP_MAX 10000
+
+static const char * const gCalTypes[] = {
+    "gregorian",
+    "japanese",
+    "buddhist",
+    "roc",
+    "persian",
+    "islamic-civil",
+    "islamic",
+    "hebrew",
+    "chinese",
+    "indian",
+    "coptic",
+    "ethiopic",
+    "ethiopic-amete-alem",
+    "iso8601",
+    "dangi",
+    "islamic-umalqura",
+    "islamic-tbla",
+    "islamic-rgsa",
+    nullptr
+};
+
+// Must be in the order of gCalTypes above
+typedef enum ECalType {
+    CALTYPE_UNKNOWN = -1,
+    CALTYPE_GREGORIAN = 0,
+    CALTYPE_JAPANESE,
+    CALTYPE_BUDDHIST,
+    CALTYPE_ROC,
+    CALTYPE_PERSIAN,
+    CALTYPE_ISLAMIC_CIVIL,
+    CALTYPE_ISLAMIC,
+    CALTYPE_HEBREW,
+    CALTYPE_CHINESE,
+    CALTYPE_INDIAN,
+    CALTYPE_COPTIC,
+    CALTYPE_ETHIOPIC,
+    CALTYPE_ETHIOPIC_AMETE_ALEM,
+    CALTYPE_ISO8601,
+    CALTYPE_DANGI,
+    CALTYPE_ISLAMIC_UMALQURA,
+    CALTYPE_ISLAMIC_TBLA,
+    CALTYPE_ISLAMIC_RGSA
+} ECalType;
+
+U_NAMESPACE_BEGIN
+
+SharedCalendar::~SharedCalendar() {
+    delete ptr;
+}
+
+template<> U_I18N_API
+const SharedCalendar *LocaleCacheKey<SharedCalendar>::createObject(
+        const void * /*unusedCreationContext*/, UErrorCode &status) const {
+    if (U_FAILURE(status)) {
+       return nullptr;
+    }
+    Calendar *calendar = Calendar::makeInstance(fLoc, status);
+    if (U_FAILURE(status)) {
+        return nullptr;
+    }
+    SharedCalendar *shared = new SharedCalendar(calendar);
+    if (shared == nullptr) {
+        delete calendar;
+        status = U_MEMORY_ALLOCATION_ERROR;
+        return nullptr;
+    }
+    shared->addRef();
+    return shared;
+}
+
+static ECalType getCalendarType(const char *s) {
+    for (int i = 0; gCalTypes[i] != nullptr; i++) {
+        if (uprv_stricmp(s, gCalTypes[i]) == 0) {
+            return (ECalType)i;
+        }
+    }
+    return CALTYPE_UNKNOWN;
+}
+
+#if !UCONFIG_NO_SERVICE
+// Only used with service registration.
+static UBool isStandardSupportedKeyword(const char *keyword, UErrorCode& status) {
+    if(U_FAILURE(status)) {
+        return false;
+    }
+    ECalType calType = getCalendarType(keyword);
+    return (calType != CALTYPE_UNKNOWN);
+}
+
+// only used with service registration.
+static void getCalendarKeyword(const UnicodeString &id, char *targetBuffer, int32_t targetBufferSize) {
+    UnicodeString calendarKeyword = UNICODE_STRING_SIMPLE("calendar=");
+    int32_t calKeyLen = calendarKeyword.length();
+    int32_t keyLen = 0;
+
+    int32_t keywordIdx = id.indexOf((char16_t)0x003D); /* '=' */
+    if (id[0] == 0x40/*'@'*/
+        && id.compareBetween(1, keywordIdx+1, calendarKeyword, 0, calKeyLen) == 0)
+    {
+        keyLen = id.extract(keywordIdx+1, id.length(), targetBuffer, targetBufferSize, US_INV);
+    }
+    targetBuffer[keyLen] = 0;
+}
+#endif
+
+static ECalType getCalendarTypeForLocale(const char *locid) {
+    UErrorCode status = U_ZERO_ERROR;
+    ECalType calType = CALTYPE_UNKNOWN;
+
+    //TODO: ULOC_FULL_NAME is out of date and too small..
+    char canonicalName[256];
+
+    // Canonicalize, so that an old-style variant will be transformed to keywords.
+    // e.g ja_JP_TRADITIONAL -> ja_JP@calendar=japanese
+    // NOTE: Since ICU-20187, ja_JP_TRADITIONAL no longer canonicalizes, and
+    // the Gregorian calendar is returned instead.
+    int32_t canonicalLen = uloc_canonicalize(locid, canonicalName, sizeof(canonicalName) - 1, &status);
+    if (U_FAILURE(status)) {
+        return CALTYPE_GREGORIAN;
+    }
+    canonicalName[canonicalLen] = 0;    // terminate
+
+    char calTypeBuf[32];
+    int32_t calTypeBufLen;
+
+    calTypeBufLen = uloc_getKeywordValue(canonicalName, "calendar", calTypeBuf, sizeof(calTypeBuf) - 1, &status);
+    if (U_SUCCESS(status)) {
+        calTypeBuf[calTypeBufLen] = 0;
+        calType = getCalendarType(calTypeBuf);
+        if (calType != CALTYPE_UNKNOWN) {
+            return calType;
+        }
+    }
+    status = U_ZERO_ERROR;
+
+    // when calendar keyword is not available or not supported, read supplementalData
+    // to get the default calendar type for the locale's region
+    char region[ULOC_COUNTRY_CAPACITY];
+    (void)ulocimp_getRegionForSupplementalData(canonicalName, true, region, sizeof(region), &status);
+    if (U_FAILURE(status)) {
+        return CALTYPE_GREGORIAN;
+    }
+
+    // Read preferred calendar values from supplementalData calendarPreference
+    UResourceBundle *rb = ures_openDirect(nullptr, "supplementalData", &status);
+    ures_getByKey(rb, "calendarPreferenceData", rb, &status);
+    UResourceBundle *order = ures_getByKey(rb, region, nullptr, &status);
+    if (status == U_MISSING_RESOURCE_ERROR && rb != nullptr) {
+        status = U_ZERO_ERROR;
+        order = ures_getByKey(rb, "001", nullptr, &status);
+    }
+
+    calTypeBuf[0] = 0;
+    if (U_SUCCESS(status) && order != nullptr) {
+        // the first calendar type is the default for the region
+        int32_t len = 0;
+        const char16_t *uCalType = ures_getStringByIndex(order, 0, &len, &status);
+        if (len < (int32_t)sizeof(calTypeBuf)) {
+            u_UCharsToChars(uCalType, calTypeBuf, len);
+            *(calTypeBuf + len) = 0; // terminate;
+            calType = getCalendarType(calTypeBuf);
+        }
+    }
+
+    ures_close(order);
+    ures_close(rb);
+
+    if (calType == CALTYPE_UNKNOWN) {
+        // final fallback
+        calType = CALTYPE_GREGORIAN;
+    }
+    return calType;
+}
+
+static Calendar *createStandardCalendar(ECalType calType, const Locale &loc, UErrorCode& status) {
+    if (U_FAILURE(status)) {
+        return nullptr;
+    }
+    LocalPointer<Calendar> cal;
+
+    switch (calType) {
+        case CALTYPE_GREGORIAN:
+            cal.adoptInsteadAndCheckErrorCode(new GregorianCalendar(loc, status), status);
+            break;
+        case CALTYPE_JAPANESE:
+            cal.adoptInsteadAndCheckErrorCode(new JapaneseCalendar(loc, status), status);
+            break;
+        case CALTYPE_BUDDHIST:
+            cal.adoptInsteadAndCheckErrorCode(new BuddhistCalendar(loc, status), status);
+            break;
+        case CALTYPE_ROC:
+            cal.adoptInsteadAndCheckErrorCode(new TaiwanCalendar(loc, status), status);
+            break;
+        case CALTYPE_PERSIAN:
+            cal.adoptInsteadAndCheckErrorCode(new PersianCalendar(loc, status), status);
+            break;
+        case CALTYPE_ISLAMIC_TBLA:
+            cal.adoptInsteadAndCheckErrorCode(new IslamicTBLACalendar(loc, status), status);
+            break;
+        case CALTYPE_ISLAMIC_CIVIL:
+            cal.adoptInsteadAndCheckErrorCode(new IslamicCivilCalendar(loc, status), status);
+            break;
+        case CALTYPE_ISLAMIC_RGSA:
+            cal.adoptInsteadAndCheckErrorCode(new IslamicRGSACalendar(loc, status), status);
+            break;
+        case CALTYPE_ISLAMIC:
+            cal.adoptInsteadAndCheckErrorCode(new IslamicCalendar(loc, status), status);
+            break;
+        case CALTYPE_ISLAMIC_UMALQURA:
+            cal.adoptInsteadAndCheckErrorCode(new IslamicUmalquraCalendar(loc, status), status);
+            break;
+        case CALTYPE_HEBREW:
+            cal.adoptInsteadAndCheckErrorCode(new HebrewCalendar(loc, status), status);
+            break;
+        case CALTYPE_CHINESE:
+            cal.adoptInsteadAndCheckErrorCode(new ChineseCalendar(loc, status), status);
+            break;
+        case CALTYPE_INDIAN:
+            cal.adoptInsteadAndCheckErrorCode(new IndianCalendar(loc, status), status);
+            break;
+        case CALTYPE_COPTIC:
+            cal.adoptInsteadAndCheckErrorCode(new CopticCalendar(loc, status), status);
+            break;
+        case CALTYPE_ETHIOPIC:
+            cal.adoptInsteadAndCheckErrorCode(new EthiopicCalendar(loc, status), status);
+            break;
+        case CALTYPE_ETHIOPIC_AMETE_ALEM:
+            cal.adoptInsteadAndCheckErrorCode(new EthiopicAmeteAlemCalendar(loc, status), status);
+            break;
+        case CALTYPE_ISO8601:
+            cal.adoptInsteadAndCheckErrorCode(new ISO8601Calendar(loc, status), status);
+            break;
+        case CALTYPE_DANGI:
+            cal.adoptInsteadAndCheckErrorCode(new DangiCalendar(loc, status), status);
+            break;
+        default:
+            status = U_UNSUPPORTED_ERROR;
+    }
+    return cal.orphan();
+}
+
+
+#if !UCONFIG_NO_SERVICE
+
+// -------------------------------------
+
+/**
+* a Calendar Factory which creates the "basic" calendar types, that is, those
+* shipped with ICU.
+*/
+class BasicCalendarFactory : public LocaleKeyFactory {
+public:
+    /**
+    * @param calendarType static const string (caller owns storage - will be aliased) to calendar type
+    */
+    BasicCalendarFactory()
+        : LocaleKeyFactory(LocaleKeyFactory::INVISIBLE) { }
+
+    virtual ~BasicCalendarFactory();
+
+protected:
+    //virtual UBool isSupportedID( const UnicodeString& id, UErrorCode& status) const {
+    //  if(U_FAILURE(status)) {
+    //    return false;
+    //  }
+    //  char keyword[ULOC_FULLNAME_CAPACITY];
+    //  getCalendarKeyword(id, keyword, (int32_t)sizeof(keyword));
+    //  return isStandardSupportedKeyword(keyword, status);
+    //}
+
+    virtual void updateVisibleIDs(Hashtable& result, UErrorCode& status) const override
+    {
+        if (U_SUCCESS(status)) {
+            for(int32_t i=0;gCalTypes[i] != nullptr;i++) {
+                UnicodeString id((char16_t)0x40); /* '@' a variant character */
+                id.append(UNICODE_STRING_SIMPLE("calendar="));
+                id.append(UnicodeString(gCalTypes[i], -1, US_INV));
+                result.put(id, (void*)this, status);
+            }
+        }
+    }
+
+    virtual UObject* create(const ICUServiceKey& key, const ICUService* /*service*/, UErrorCode& status) const override {
+        if (U_FAILURE(status)) {
+           return nullptr;
+        }
+#ifdef U_DEBUG_CALSVC
+        if(dynamic_cast<const LocaleKey*>(&key) == nullptr) {
+            fprintf(stderr, "::create - not a LocaleKey!\n");
+        }
+#endif
+        const LocaleKey* lkey = dynamic_cast<const LocaleKey*>(&key);
+        U_ASSERT(lkey != nullptr);
+        Locale curLoc;  // current locale
+        Locale canLoc;  // Canonical locale
+
+        lkey->currentLocale(curLoc);
+        lkey->canonicalLocale(canLoc);
+
+        char keyword[ULOC_FULLNAME_CAPACITY];
+        UnicodeString str;
+
+        key.currentID(str);
+        getCalendarKeyword(str, keyword, (int32_t) sizeof(keyword));
+
+#ifdef U_DEBUG_CALSVC
+        fprintf(stderr, "BasicCalendarFactory::create() - cur %s, can %s\n", (const char*)curLoc.getName(), (const char*)canLoc.getName());
+#endif
+
+        if(!isStandardSupportedKeyword(keyword,status)) {  // Do we handle this type?
+#ifdef U_DEBUG_CALSVC
+
+            fprintf(stderr, "BasicCalendarFactory - not handling %s.[%s]\n", (const char*) curLoc.getName(), tmp );
+#endif
+            return nullptr;
+        }
+
+        return createStandardCalendar(getCalendarType(keyword), canLoc, status);
+    }
+};
+
+BasicCalendarFactory::~BasicCalendarFactory() {}
+
+/**
+* A factory which looks up the DefaultCalendar resource to determine which class of calendar to use
+*/
+
+class DefaultCalendarFactory : public ICUResourceBundleFactory {
+public:
+    DefaultCalendarFactory() : ICUResourceBundleFactory() { }
+    virtual ~DefaultCalendarFactory();
+protected:
+    virtual UObject* create(const ICUServiceKey& key, const ICUService* /*service*/, UErrorCode& status) const override {
+        if (U_FAILURE(status)) {
+           return nullptr;
+        }
+
+        const LocaleKey *lkey = dynamic_cast<const LocaleKey*>(&key);
+        U_ASSERT(lkey != nullptr);
+        Locale loc;
+        lkey->currentLocale(loc);
+
+        UnicodeString *ret = new UnicodeString();
+        if (ret == nullptr) {
+            status = U_MEMORY_ALLOCATION_ERROR;
+        } else {
+            ret->append((char16_t)0x40); // '@' is a variant character
+            ret->append(UNICODE_STRING("calendar=", 9));
+            ret->append(UnicodeString(gCalTypes[getCalendarTypeForLocale(loc.getName())], -1, US_INV));
+        }
+        return ret;
+    }
+};
+
+DefaultCalendarFactory::~DefaultCalendarFactory() {}
+
+// -------------------------------------
+class CalendarService : public ICULocaleService {
+public:
+    CalendarService()
+        : ICULocaleService(UNICODE_STRING_SIMPLE("Calendar"))
+    {
+        UErrorCode status = U_ZERO_ERROR;
+        registerFactory(new DefaultCalendarFactory(), status);
+    }
+
+    virtual ~CalendarService();
+
+    virtual UObject* cloneInstance(UObject* instance) const override {
+        UnicodeString *s = dynamic_cast<UnicodeString *>(instance);
+        if(s != nullptr) {
+            return s->clone();
+        } else {
+#ifdef U_DEBUG_CALSVC_F
+            UErrorCode status2 = U_ZERO_ERROR;
+            fprintf(stderr, "Cloning a %s calendar with tz=%ld\n", ((Calendar*)instance)->getType(), ((Calendar*)instance)->get(UCAL_ZONE_OFFSET, status2));
+#endif
+            return ((Calendar*)instance)->clone();
+        }
+    }
+
+    virtual UObject* handleDefault(const ICUServiceKey& key, UnicodeString* /*actualID*/, UErrorCode& status) const override {
+        if (U_FAILURE(status)) {
+           return nullptr;
+        }
+        LocaleKey& lkey = static_cast<LocaleKey&>(const_cast<ICUServiceKey&>(key));
+        //int32_t kind = lkey.kind();
+
+        Locale loc;
+        lkey.canonicalLocale(loc);
+
+#ifdef U_DEBUG_CALSVC
+        Locale loc2;
+        lkey.currentLocale(loc2);
+        fprintf(stderr, "CalSvc:handleDefault for currentLoc %s, canloc %s\n", (const char*)loc.getName(),  (const char*)loc2.getName());
+#endif
+        Calendar *nc =  new GregorianCalendar(loc, status);
+        if (nc == nullptr) {
+            status = U_MEMORY_ALLOCATION_ERROR;
+            return nc;
+        }
+
+#ifdef U_DEBUG_CALSVC
+        UErrorCode status2 = U_ZERO_ERROR;
+        fprintf(stderr, "New default calendar has tz=%d\n", ((Calendar*)nc)->get(UCAL_ZONE_OFFSET, status2));
+#endif
+        return nc;
+    }
+
+    virtual UBool isDefault() const override {
+        return countFactories() == 1;
+    }
+};
+
+CalendarService::~CalendarService() {}
+
+// -------------------------------------
+
+static inline UBool
+isCalendarServiceUsed() {
+    return !gServiceInitOnce.isReset();
+}
+
+// -------------------------------------
+
+static void U_CALLCONV
+initCalendarService(UErrorCode &status)
+{
+#ifdef U_DEBUG_CALSVC
+        fprintf(stderr, "Spinning up Calendar Service\n");
+#endif
+    if (U_FAILURE(status)) {
+       return;
+    }
+    ucln_i18n_registerCleanup(UCLN_I18N_CALENDAR, calendar_cleanup);
+    gService = new CalendarService();
+    if (gService == nullptr) {
+            status = U_MEMORY_ALLOCATION_ERROR;
+        return;
+        }
+#ifdef U_DEBUG_CALSVC
+        fprintf(stderr, "Registering classes..\n");
+#endif
+
+        // Register all basic instances.
+    gService->registerFactory(new BasicCalendarFactory(),status);
+
+#ifdef U_DEBUG_CALSVC
+        fprintf(stderr, "Done..\n");
+#endif
+
+        if(U_FAILURE(status)) {
+#ifdef U_DEBUG_CALSVC
+            fprintf(stderr, "err (%s) registering classes, deleting service.....\n", u_errorName(status));
+#endif
+        delete gService;
+        gService = nullptr;
+    }
+        }
+
+static ICULocaleService*
+getCalendarService(UErrorCode &status)
+{
+    umtx_initOnce(gServiceInitOnce, &initCalendarService, status);
+    return gService;
+}
+
+URegistryKey Calendar::registerFactory(ICUServiceFactory* toAdopt, UErrorCode& status)
+{
+    return getCalendarService(status)->registerFactory(toAdopt, status);
+}
+
+UBool Calendar::unregister(URegistryKey key, UErrorCode& status) {
+    return getCalendarService(status)->unregister(key, status);
+}
+#endif /* UCONFIG_NO_SERVICE */
+
+// -------------------------------------
+
+static const int32_t kCalendarLimits[UCAL_FIELD_COUNT][4] = {
+    //    Minimum  Greatest min      Least max   Greatest max
+    {/*N/A*/-1,       /*N/A*/-1,     /*N/A*/-1,       /*N/A*/-1}, // ERA
+    {/*N/A*/-1,       /*N/A*/-1,     /*N/A*/-1,       /*N/A*/-1}, // YEAR
+    {/*N/A*/-1,       /*N/A*/-1,     /*N/A*/-1,       /*N/A*/-1}, // MONTH
+    {/*N/A*/-1,       /*N/A*/-1,     /*N/A*/-1,       /*N/A*/-1}, // WEEK_OF_YEAR
+    {/*N/A*/-1,       /*N/A*/-1,     /*N/A*/-1,       /*N/A*/-1}, // WEEK_OF_MONTH
+    {/*N/A*/-1,       /*N/A*/-1,     /*N/A*/-1,       /*N/A*/-1}, // DAY_OF_MONTH
+    {/*N/A*/-1,       /*N/A*/-1,     /*N/A*/-1,       /*N/A*/-1}, // DAY_OF_YEAR
+    {           1,            1,             7,             7  }, // DAY_OF_WEEK
+    {/*N/A*/-1,       /*N/A*/-1,     /*N/A*/-1,       /*N/A*/-1}, // DAY_OF_WEEK_IN_MONTH
+    {           0,            0,             1,             1  }, // AM_PM
+    {           0,            0,            11,            11  }, // HOUR
+    {           0,            0,            23,            23  }, // HOUR_OF_DAY
+    {           0,            0,            59,            59  }, // MINUTE
+    {           0,            0,            59,            59  }, // SECOND
+    {           0,            0,           999,           999  }, // MILLISECOND
+    {-16*kOneHour, -16*kOneHour,   12*kOneHour,   30*kOneHour  }, // ZONE_OFFSET
+    { -1*kOneHour,  -1*kOneHour,    2*kOneHour,    2*kOneHour  }, // DST_OFFSET
+    {/*N/A*/-1,       /*N/A*/-1,     /*N/A*/-1,       /*N/A*/-1}, // YEAR_WOY
+    {           1,            1,             7,             7  }, // DOW_LOCAL
+    {/*N/A*/-1,       /*N/A*/-1,     /*N/A*/-1,       /*N/A*/-1}, // EXTENDED_YEAR
+    { -0x7F000000,  -0x7F000000,    0x7F000000,    0x7F000000  }, // JULIAN_DAY
+    {           0,            0, 24*kOneHour-1, 24*kOneHour-1  }, // MILLISECONDS_IN_DAY
+    {           0,            0,             1,             1  }, // IS_LEAP_MONTH
+    {           0,            0,            11,            11  }  // ORDINAL_MONTH
+};
+
+// Resource bundle tags read by this class
+static const char gCalendar[] = "calendar";
+static const char gMonthNames[] = "monthNames";
+static const char gGregorian[] = "gregorian";
+
+// Data flow in Calendar
+// ---------------------
+
+// The current time is represented in two ways by Calendar: as UTC
+// milliseconds from the epoch start (1 January 1970 0:00 UTC), and as local
+// fields such as MONTH, HOUR, AM_PM, etc.  It is possible to compute the
+// millis from the fields, and vice versa.  The data needed to do this
+// conversion is encapsulated by a TimeZone object owned by the Calendar.
+// The data provided by the TimeZone object may also be overridden if the
+// user sets the ZONE_OFFSET and/or DST_OFFSET fields directly. The class
+// keeps track of what information was most recently set by the caller, and
+// uses that to compute any other information as needed.
+
+// If the user sets the fields using set(), the data flow is as follows.
+// This is implemented by the Calendar subclass's computeTime() method.
+// During this process, certain fields may be ignored.  The disambiguation
+// algorithm for resolving which fields to pay attention to is described
+// above.
+
+//   local fields (YEAR, MONTH, DATE, HOUR, MINUTE, etc.)
+//           |
+//           | Using Calendar-specific algorithm
+//           V
+//   local standard millis
+//           |
+//           | Using TimeZone or user-set ZONE_OFFSET / DST_OFFSET
+//           V
+//   UTC millis (in time data member)
+
+// If the user sets the UTC millis using setTime(), the data flow is as
+// follows.  This is implemented by the Calendar subclass's computeFields()
+// method.
+
+//   UTC millis (in time data member)
+//           |
+//           | Using TimeZone getOffset()
+//           V
+//   local standard millis
+//           |
+//           | Using Calendar-specific algorithm
+//           V
+//   local fields (YEAR, MONTH, DATE, HOUR, MINUTE, etc.)
+
+// In general, a round trip from fields, through local and UTC millis, and
+// back out to fields is made when necessary.  This is implemented by the
+// complete() method.  Resolving a partial set of fields into a UTC millis
+// value allows all remaining fields to be generated from that value.  If
+// the Calendar is lenient, the fields are also renormalized to standard
+// ranges when they are regenerated.
+
+// -------------------------------------
+
+Calendar::Calendar(UErrorCode& success)
+:   UObject(),
+fIsTimeSet(false),
+fAreFieldsSet(false),
+fAreAllFieldsSet(false),
+fAreFieldsVirtuallySet(false),
+fNextStamp((int32_t)kMinimumUserStamp),
+fTime(0),
+fLenient(true),
+fZone(nullptr),
+fRepeatedWallTime(UCAL_WALLTIME_LAST),
+fSkippedWallTime(UCAL_WALLTIME_LAST)
+{
+    validLocale[0] = 0;
+    actualLocale[0] = 0;
+    clear();
+    if (U_FAILURE(success)) {
+        return;
+    }
+    fZone = TimeZone::createDefault();
+    if (fZone == nullptr) {
+        success = U_MEMORY_ALLOCATION_ERROR;
+    }
+    setWeekData(Locale::getDefault(), nullptr, success);
+}
+
+// -------------------------------------
+
+Calendar::Calendar(TimeZone* zone, const Locale& aLocale, UErrorCode& success)
+:   UObject(),
+fIsTimeSet(false),
+fAreFieldsSet(false),
+fAreAllFieldsSet(false),
+fAreFieldsVirtuallySet(false),
+fNextStamp((int32_t)kMinimumUserStamp),
+fTime(0),
+fLenient(true),
+fZone(nullptr),
+fRepeatedWallTime(UCAL_WALLTIME_LAST),
+fSkippedWallTime(UCAL_WALLTIME_LAST)
+{
+    validLocale[0] = 0;
+    actualLocale[0] = 0;
+    if (U_FAILURE(success)) {
+        delete zone;
+        return;
+    }
+    if(zone == 0) {
+#if defined (U_DEBUG_CAL)
+        fprintf(stderr, "%s:%d: ILLEGAL ARG because timezone cannot be 0\n",
+            __FILE__, __LINE__);
+#endif
+        success = U_ILLEGAL_ARGUMENT_ERROR;
+        return;
+    }
+
+    clear();
+    fZone = zone;
+    setWeekData(aLocale, nullptr, success);
+}
+
+// -------------------------------------
+
+Calendar::Calendar(const TimeZone& zone, const Locale& aLocale, UErrorCode& success)
+:   UObject(),
+fIsTimeSet(false),
+fAreFieldsSet(false),
+fAreAllFieldsSet(false),
+fAreFieldsVirtuallySet(false),
+fNextStamp((int32_t)kMinimumUserStamp),
+fTime(0),
+fLenient(true),
+fZone(nullptr),
+fRepeatedWallTime(UCAL_WALLTIME_LAST),
+fSkippedWallTime(UCAL_WALLTIME_LAST)
+{
+    validLocale[0] = 0;
+    actualLocale[0] = 0;
+    if (U_FAILURE(success)) {
+        return;
+    }
+    clear();
+    fZone = zone.clone();
+    if (fZone == nullptr) {
+        success = U_MEMORY_ALLOCATION_ERROR;
+    }
+    setWeekData(aLocale, nullptr, success);
+}
+
+// -------------------------------------
+
+Calendar::~Calendar()
+{
+    delete fZone;
+}
+
+// -------------------------------------
+
+Calendar::Calendar(const Calendar &source)
+:   UObject(source)
+{
+    fZone = nullptr;
+    *this = source;
+}
+
+// -------------------------------------
+
+Calendar &
+Calendar::operator=(const Calendar &right)
+{
+    if (this != &right) {
+        uprv_arrayCopy(right.fFields, fFields, UCAL_FIELD_COUNT);
+        uprv_arrayCopy(right.fIsSet, fIsSet, UCAL_FIELD_COUNT);
+        uprv_arrayCopy(right.fStamp, fStamp, UCAL_FIELD_COUNT);
+        fTime                    = right.fTime;
+        fIsTimeSet               = right.fIsTimeSet;
+        fAreAllFieldsSet         = right.fAreAllFieldsSet;
+        fAreFieldsSet            = right.fAreFieldsSet;
+        fAreFieldsVirtuallySet   = right.fAreFieldsVirtuallySet;
+        fLenient                 = right.fLenient;
+        fRepeatedWallTime        = right.fRepeatedWallTime;
+        fSkippedWallTime         = right.fSkippedWallTime;
+        delete fZone;
+        fZone = nullptr;
+        if (right.fZone != nullptr) {
+            fZone                = right.fZone->clone();
+        }
+        fFirstDayOfWeek          = right.fFirstDayOfWeek;
+        fMinimalDaysInFirstWeek  = right.fMinimalDaysInFirstWeek;
+        fWeekendOnset            = right.fWeekendOnset;
+        fWeekendOnsetMillis      = right.fWeekendOnsetMillis;
+        fWeekendCease            = right.fWeekendCease;
+        fWeekendCeaseMillis      = right.fWeekendCeaseMillis;
+        fNextStamp               = right.fNextStamp;
+        uprv_strncpy(validLocale, right.validLocale, sizeof(validLocale));
+        uprv_strncpy(actualLocale, right.actualLocale, sizeof(actualLocale));
+        validLocale[sizeof(validLocale)-1] = 0;
+        actualLocale[sizeof(validLocale)-1] = 0;
+    }
+
+    return *this;
+}
+
+// -------------------------------------
+
+Calendar* U_EXPORT2
+Calendar::createInstance(UErrorCode& success)
+{
+    return createInstance(TimeZone::createDefault(), Locale::getDefault(), success);
+}
+
+// -------------------------------------
+
+Calendar* U_EXPORT2
+Calendar::createInstance(const TimeZone& zone, UErrorCode& success)
+{
+    return createInstance(zone, Locale::getDefault(), success);
+}
+
+// -------------------------------------
+
+Calendar* U_EXPORT2
+Calendar::createInstance(const Locale& aLocale, UErrorCode& success)
+{
+    return createInstance(TimeZone::forLocaleOrDefault(aLocale), aLocale, success);
+}
+
+// ------------------------------------- Adopting
+
+// Note: this is the bottleneck that actually calls the service routines.
+
+Calendar * U_EXPORT2
+Calendar::makeInstance(const Locale& aLocale, UErrorCode& success) {
+    if (U_FAILURE(success)) {
+        return nullptr;
+    }
+
+    Locale actualLoc;
+    UObject* u = nullptr;
+
+#if !UCONFIG_NO_SERVICE
+    if (isCalendarServiceUsed()) {
+        u = getCalendarService(success)->get(aLocale, LocaleKey::KIND_ANY, &actualLoc, success);
+    }
+    else
+#endif
+    {
+        u = createStandardCalendar(getCalendarTypeForLocale(aLocale.getName()), aLocale, success);
+    }
+    Calendar* c = nullptr;
+
+    if(U_FAILURE(success) || !u) {
+        if(U_SUCCESS(success)) { // Propagate some kind of err
+            success = U_INTERNAL_PROGRAM_ERROR;
+        }
+        return nullptr;
+    }
+
+#if !UCONFIG_NO_SERVICE
+    const UnicodeString* str = dynamic_cast<const UnicodeString*>(u);
+    if(str != nullptr) {
+        // It's a unicode string telling us what type of calendar to load ("gregorian", etc)
+        // Create a Locale over this string
+        Locale l("");
+        LocaleUtility::initLocaleFromName(*str, l);
+
+#ifdef U_DEBUG_CALSVC
+        fprintf(stderr, "Calendar::createInstance(%s), looking up [%s]\n", aLocale.getName(), l.getName());
+#endif
+
+        Locale actualLoc2;
+        delete u;
+        u = nullptr;
+
+        // Don't overwrite actualLoc, since the actual loc from this call
+        // may be something like "@calendar=gregorian" -- TODO investigate
+        // further...
+        c = (Calendar*)getCalendarService(success)->get(l, LocaleKey::KIND_ANY, &actualLoc2, success);
+
+        if(U_FAILURE(success) || !c) {
+            if(U_SUCCESS(success)) {
+                success = U_INTERNAL_PROGRAM_ERROR; // Propagate some err
+            }
+            return nullptr;
+        }
+
+        str = dynamic_cast<const UnicodeString*>(c);
+        if(str != nullptr) {
+            // recursed! Second lookup returned a UnicodeString.
+            // Perhaps DefaultCalendar{} was set to another locale.
+#ifdef U_DEBUG_CALSVC
+            char tmp[200];
+            // Extract a char* out of it..
+            int32_t len = str->length();
+            int32_t actLen = sizeof(tmp)-1;
+            if(len > actLen) {
+                len = actLen;
+            }
+            str->extract(0,len,tmp);
+            tmp[len]=0;
+
+            fprintf(stderr, "err - recursed, 2nd lookup was unistring %s\n", tmp);
+#endif
+            success = U_MISSING_RESOURCE_ERROR;  // requested a calendar type which could NOT be found.
+            delete c;
+            return nullptr;
+        }
+#ifdef U_DEBUG_CALSVC
+        fprintf(stderr, "%p: setting week count data to locale %s, actual locale %s\n", c, (const char*)aLocale.getName(), (const char *)actualLoc.getName());
+#endif
+        c->setWeekData(aLocale, c->getType(), success);  // set the correct locale (this was an indirect calendar)
+
+        char keyword[ULOC_FULLNAME_CAPACITY] = "";
+        UErrorCode tmpStatus = U_ZERO_ERROR;
+        l.getKeywordValue("calendar", keyword, ULOC_FULLNAME_CAPACITY, tmpStatus);
+        if (U_SUCCESS(tmpStatus) && uprv_strcmp(keyword, "iso8601") == 0) {
+            c->setFirstDayOfWeek(UCAL_MONDAY);
+            c->setMinimalDaysInFirstWeek(4);
+        }
+    }
+    else
+#endif /* UCONFIG_NO_SERVICE */
+    {
+        // a calendar was returned - we assume the factory did the right thing.
+        c = (Calendar*)u;
+    }
+
+    return c;
+}
+
+Calendar* U_EXPORT2
+Calendar::createInstance(TimeZone* zone, const Locale& aLocale, UErrorCode& success)
+{
+    LocalPointer<TimeZone> zonePtr(zone);
+    const SharedCalendar *shared = nullptr;
+    UnifiedCache::getByLocale(aLocale, shared, success);
+    if (U_FAILURE(success)) {
+        return nullptr;
+    }
+    Calendar *c = (*shared)->clone();
+    shared->removeRef();
+    if (c == nullptr) {
+        success = U_MEMORY_ALLOCATION_ERROR;
+        return nullptr;
+    }
+
+    // Now, reset calendar to default state:
+    c->adoptTimeZone(zonePtr.orphan()); //  Set the correct time zone
+    c->setTimeInMillis(getNow(), success); // let the new calendar have the current time.
+
+    return c;
+}
+
+// -------------------------------------
+
+Calendar* U_EXPORT2
+Calendar::createInstance(const TimeZone& zone, const Locale& aLocale, UErrorCode& success)
+{
+    Calendar* c = createInstance(aLocale, success);
+    if(U_SUCCESS(success) && c) {
+        c->setTimeZone(zone);
+    }
+    return c;
+}
+
+// -------------------------------------
+
+void U_EXPORT2
+Calendar::getCalendarTypeFromLocale(
+        const Locale &aLocale,
+        char *typeBuffer,
+        int32_t typeBufferSize,
+        UErrorCode &success) {
+    const SharedCalendar *shared = nullptr;
+    UnifiedCache::getByLocale(aLocale, shared, success);
+    if (U_FAILURE(success)) {
+        return;
+    }
+    uprv_strncpy(typeBuffer, (*shared)->getType(), typeBufferSize);
+    shared->removeRef();
+    if (typeBuffer[typeBufferSize - 1]) {
+        success = U_BUFFER_OVERFLOW_ERROR;
+    }
+}
+
+bool
+Calendar::operator==(const Calendar& that) const
+{
+    UErrorCode status = U_ZERO_ERROR;
+    return isEquivalentTo(that) &&
+        getTimeInMillis(status) == that.getTimeInMillis(status) &&
+        U_SUCCESS(status);
+}
+
+UBool
+Calendar::isEquivalentTo(const Calendar& other) const
+{
+    return typeid(*this) == typeid(other) &&
+        fLenient                == other.fLenient &&
+        fRepeatedWallTime       == other.fRepeatedWallTime &&
+        fSkippedWallTime        == other.fSkippedWallTime &&
+        fFirstDayOfWeek         == other.fFirstDayOfWeek &&
+        fMinimalDaysInFirstWeek == other.fMinimalDaysInFirstWeek &&
+        fWeekendOnset           == other.fWeekendOnset &&
+        fWeekendOnsetMillis     == other.fWeekendOnsetMillis &&
+        fWeekendCease           == other.fWeekendCease &&
+        fWeekendCeaseMillis     == other.fWeekendCeaseMillis &&
+        *fZone                  == *other.fZone;
+}
+
+// -------------------------------------
+
+UBool
+Calendar::equals(const Calendar& when, UErrorCode& status) const
+{
+    return (this == &when ||
+        getTime(status) == when.getTime(status));
+}
+
+// -------------------------------------
+
+UBool
+Calendar::before(const Calendar& when, UErrorCode& status) const
+{
+    return (this != &when &&
+        getTimeInMillis(status) < when.getTimeInMillis(status));
+}
+
+// -------------------------------------
+
+UBool
+Calendar::after(const Calendar& when, UErrorCode& status) const
+{
+    return (this != &when &&
+        getTimeInMillis(status) > when.getTimeInMillis(status));
+}
+
+// -------------------------------------
+
+
+const Locale* U_EXPORT2
+Calendar::getAvailableLocales(int32_t& count)
+{
+    return Locale::getAvailableLocales(count);
+}
+
+// -------------------------------------
+
+StringEnumeration* U_EXPORT2
+Calendar::getKeywordValuesForLocale(const char* key,
+                    const Locale& locale, UBool commonlyUsed, UErrorCode& status)
+{
+    // This is a wrapper over ucal_getKeywordValuesForLocale
+    UEnumeration *uenum = ucal_getKeywordValuesForLocale(key, locale.getName(),
+                                                        commonlyUsed, &status);
+    if (U_FAILURE(status)) {
+        uenum_close(uenum);
+        return nullptr;
+    }
+    UStringEnumeration* ustringenum = new UStringEnumeration(uenum);
+    if (ustringenum == nullptr) {
+        status = U_MEMORY_ALLOCATION_ERROR;
+    }
+    return ustringenum;
+}
+
+// -------------------------------------
+
+UDate U_EXPORT2
+Calendar::getNow()
+{
+    return uprv_getUTCtime(); // return as milliseconds
+}
+
+// -------------------------------------
+
+/**
+* Gets this Calendar's current time as a long.
+* @return the current time as UTC milliseconds from the epoch.
+*/
+double
+Calendar::getTimeInMillis(UErrorCode& status) const
+{
+    if(U_FAILURE(status))
+        return 0.0;
+
+    if ( ! fIsTimeSet)
+        ((Calendar*)this)->updateTime(status);
+
+    /* Test for buffer overflows */
+    if(U_FAILURE(status)) {
+        return 0.0;
+    }
+    return fTime;
+}
+
+// -------------------------------------
+
+/**
+* Sets this Calendar's current time from the given long value.
+* A status of U_ILLEGAL_ARGUMENT_ERROR is set when millis is
+* outside the range permitted by a Calendar object when not in lenient mode.
+* when in lenient mode the out of range values are pinned to their respective min/max.
+* @param date the new time in UTC milliseconds from the epoch.
+*/
+void
+Calendar::setTimeInMillis( double millis, UErrorCode& status ) {
+    if(U_FAILURE(status))
+        return;
+
+    if (millis > MAX_MILLIS) {
+        if(isLenient()) {
+            millis = MAX_MILLIS;
+        } else {
+		    status = U_ILLEGAL_ARGUMENT_ERROR;
+		    return;
+        }
+    } else if (millis < MIN_MILLIS) {
+        if(isLenient()) {
+            millis = MIN_MILLIS;
+        } else {
+    		status = U_ILLEGAL_ARGUMENT_ERROR;
+	    	return;
+        }
+    }
+
+    fTime = millis;
+    fAreFieldsSet = fAreAllFieldsSet = false;
+    fIsTimeSet = fAreFieldsVirtuallySet = true;
+
+    for (int32_t i=0; i<UCAL_FIELD_COUNT; ++i) {
+        fFields[i]     = 0;
+        fStamp[i]     = kUnset;
+        fIsSet[i]     = false;
+    }
+
+
+}
+
+// -------------------------------------
+
+int32_t
+Calendar::get(UCalendarDateFields field, UErrorCode& status) const
+{
+    // field values are only computed when actually requested; for more on when computation
+    // of various things happens, see the "data flow in Calendar" description at the top
+    // of this file
+    if (U_SUCCESS(status)) ((Calendar*)this)->complete(status); // Cast away const
+    return U_SUCCESS(status) ? fFields[field] : 0;
+}
+
+// -------------------------------------
+
+void
+Calendar::set(UCalendarDateFields field, int32_t value)
+{
+    if (fAreFieldsVirtuallySet) {
+        UErrorCode ec = U_ZERO_ERROR;
+        computeFields(ec);
+    }
+    fFields[field]     = value;
+    /* Ensure that the fNextStamp value doesn't go pass max value for int32_t */
+    if (fNextStamp == STAMP_MAX) {
+        recalculateStamp();
+    }
+    fStamp[field]     = fNextStamp++;
+    fIsSet[field]     = true; // Remove later
+    fIsTimeSet = fAreFieldsSet = fAreFieldsVirtuallySet = false;
+}
+
+// -------------------------------------
+
+void
+Calendar::set(int32_t year, int32_t month, int32_t date)
+{
+    set(UCAL_YEAR, year);
+    set(UCAL_MONTH, month);
+    set(UCAL_DATE, date);
+}
+
+// -------------------------------------
+
+void
+Calendar::set(int32_t year, int32_t month, int32_t date, int32_t hour, int32_t minute)
+{
+    set(UCAL_YEAR, year);
+    set(UCAL_MONTH, month);
+    set(UCAL_DATE, date);
+    set(UCAL_HOUR_OF_DAY, hour);
+    set(UCAL_MINUTE, minute);
+}
+
+// -------------------------------------
+
+void
+Calendar::set(int32_t year, int32_t month, int32_t date, int32_t hour, int32_t minute, int32_t second)
+{
+    set(UCAL_YEAR, year);
+    set(UCAL_MONTH, month);
+    set(UCAL_DATE, date);
+    set(UCAL_HOUR_OF_DAY, hour);
+    set(UCAL_MINUTE, minute);
+    set(UCAL_SECOND, second);
+}
+
+// -------------------------------------
+int32_t Calendar::getRelatedYear(UErrorCode &status) const
+{
+    return get(UCAL_EXTENDED_YEAR, status);
+}
+
+// -------------------------------------
+void Calendar::setRelatedYear(int32_t year)
+{
+    // set extended year
+    set(UCAL_EXTENDED_YEAR, year);
+}
+
+// -------------------------------------
+
+void
+Calendar::clear()
+{
+    for (int32_t i=0; i<UCAL_FIELD_COUNT; ++i) {
+        fFields[i]     = 0; // Must do this; other code depends on it
+        fStamp[i]     = kUnset;
+        fIsSet[i]     = false; // Remove later
+    }
+    fIsTimeSet = fAreFieldsSet = fAreAllFieldsSet = fAreFieldsVirtuallySet = false;
+    // fTime is not 'cleared' - may be used if no fields are set.
+}
+
+// -------------------------------------
+
+void
+Calendar::clear(UCalendarDateFields field)
+{
+    if (fAreFieldsVirtuallySet) {
+        UErrorCode ec = U_ZERO_ERROR;
+        computeFields(ec);
+    }
+    fFields[field]         = 0;
+    fStamp[field]         = kUnset;
+    fIsSet[field]         = false; // Remove later
+    fIsTimeSet = fAreFieldsSet = fAreAllFieldsSet = fAreFieldsVirtuallySet = false;
+}
+
+// -------------------------------------
+
+UBool
+Calendar::isSet(UCalendarDateFields field) const
+{
+    return fAreFieldsVirtuallySet || (fStamp[field] != kUnset);
+}
+
+
+int32_t Calendar::newestStamp(UCalendarDateFields first, UCalendarDateFields last, int32_t bestStampSoFar) const
+{
+    int32_t bestStamp = bestStampSoFar;
+    for (int32_t i=(int32_t)first; i<=(int32_t)last; ++i) {
+        if (fStamp[i] > bestStamp) {
+            bestStamp = fStamp[i];
+        }
+    }
+    return bestStamp;
+}
+
+
+// -------------------------------------
+
+void
+Calendar::complete(UErrorCode& status)
+{
+    if (U_FAILURE(status)) {
+       return;
+    }
+    if (!fIsTimeSet) {
+        updateTime(status);
+        /* Test for buffer overflows */
+        if(U_FAILURE(status)) {
+            return;
+        }
+    }
+    if (!fAreFieldsSet) {
+        computeFields(status); // fills in unset fields
+        /* Test for buffer overflows */
+        if(U_FAILURE(status)) {
+            return;
+        }
+        fAreFieldsSet         = true;
+        fAreAllFieldsSet     = true;
+    }
+}
+
+//-------------------------------------------------------------------------
+// Protected utility methods for use by subclasses.  These are very handy
+// for implementing add, roll, and computeFields.
+//-------------------------------------------------------------------------
+
+/**
+* Adjust the specified field so that it is within
+* the allowable range for the date to which this calendar is set.
+* For example, in a Gregorian calendar pinning the {@link #DAY_OF_MONTH DAY_OF_MONTH}
+* field for a calendar set to April 31 would cause it to be set
+* to April 30.
+* <p>
+* <b>Subclassing:</b>
+* <br>
+* This utility method is intended for use by subclasses that need to implement
+* their own overrides of {@link #roll roll} and {@link #add add}.
+* <p>
+* <b>Note:</b>
+* <code>pinField</code> is implemented in terms of
+* {@link #getActualMinimum getActualMinimum}
+* and {@link #getActualMaximum getActualMaximum}.  If either of those methods uses
+* a slow, iterative algorithm for a particular field, it would be
+* unwise to attempt to call <code>pinField</code> for that field.  If you
+* really do need to do so, you should override this method to do
+* something more efficient for that field.
+* <p>
+* @param field The calendar field whose value should be pinned.
+*
+* @see #getActualMinimum
+* @see #getActualMaximum
+* @stable ICU 2.0
+*/
+void Calendar::pinField(UCalendarDateFields field, UErrorCode& status) {
+    if (U_FAILURE(status)) {
+       return;
+    }
+    int32_t max = getActualMaximum(field, status);
+    int32_t min = getActualMinimum(field, status);
+
+    if (fFields[field] > max) {
+        set(field, max);
+    } else if (fFields[field] < min) {
+        set(field, min);
+    }
+}
+
+
+void Calendar::computeFields(UErrorCode &ec)
+{
+    if (U_FAILURE(ec)) {
+        return;
+    }
+    // Compute local wall millis
+    double localMillis = internalGetTime();
+    int32_t rawOffset, dstOffset;
+    getTimeZone().getOffset(localMillis, false, rawOffset, dstOffset, ec);
+    if (U_FAILURE(ec)) {
+        return;
+    }
+    localMillis += (rawOffset + dstOffset);
+
+    // Mark fields as set.  Do this before calling handleComputeFields().
+    uint32_t mask =   //fInternalSetMask;
+        (1 << UCAL_ERA) |
+        (1 << UCAL_YEAR) |
+        (1 << UCAL_MONTH) |
+        (1 << UCAL_DAY_OF_MONTH) | // = UCAL_DATE
+        (1 << UCAL_DAY_OF_YEAR) |
+        (1 << UCAL_EXTENDED_YEAR) |
+        (1 << UCAL_ORDINAL_MONTH);
+
+    for (int32_t i=0; i<UCAL_FIELD_COUNT; ++i) {
+        if ((mask & 1) == 0) {
+            fStamp[i] = kInternallySet;
+            fIsSet[i] = true; // Remove later
+        } else {
+            fStamp[i] = kUnset;
+            fIsSet[i] = false; // Remove later
+        }
+        mask >>= 1;
+    }
+
+    // We used to check for and correct extreme millis values (near
+    // Long.MIN_VALUE or Long.MAX_VALUE) here.  Such values would cause
+    // overflows from positive to negative (or vice versa) and had to
+    // be manually tweaked.  We no longer need to do this because we
+    // have limited the range of supported dates to those that have a
+    // Julian day that fits into an int.  This allows us to implement a
+    // JULIAN_DAY field and also removes some inelegant code. - Liu
+    // 11/6/00
+
+    int32_t millisInDay;
+    int32_t days = ClockMath::floorDivide(localMillis, kOneDay, &millisInDay);
+
+    internalSet(UCAL_JULIAN_DAY,days + kEpochStartAsJulianDay);
+
+#if defined (U_DEBUG_CAL)
+    //fprintf(stderr, "%s:%d- Hmm! Jules @ %d, as per %.0lf millis\n",
+    //__FILE__, __LINE__, fFields[UCAL_JULIAN_DAY], localMillis);
+#endif
+
+    computeGregorianAndDOWFields(fFields[UCAL_JULIAN_DAY], ec);
+
+    // Call framework method to have subclass compute its fields.
+    // These must include, at a minimum, MONTH, DAY_OF_MONTH,
+    // EXTENDED_YEAR, YEAR, DAY_OF_YEAR.  This method will call internalSet(),
+    // which will update stamp[].
+    handleComputeFields(fFields[UCAL_JULIAN_DAY], ec);
+
+    // Compute week-related fields, based on the subclass-computed
+    // fields computed by handleComputeFields().
+    computeWeekFields(ec);
+
+    // Compute time-related fields.  These are independent of the date and
+    // of the subclass algorithm.  They depend only on the local zone
+    // wall milliseconds in day.
+    if (U_FAILURE(ec)) {
+        return;
+    }
+
+    fFields[UCAL_MILLISECONDS_IN_DAY] = millisInDay;
+    U_ASSERT(getMinimum(UCAL_MILLISECONDS_IN_DAY) <=
+             fFields[UCAL_MILLISECONDS_IN_DAY]);
+    U_ASSERT(fFields[UCAL_MILLISECONDS_IN_DAY] <=
+             getMaximum(UCAL_MILLISECONDS_IN_DAY));
+
+    fFields[UCAL_MILLISECOND] = millisInDay % 1000;
+    U_ASSERT(getMinimum(UCAL_MILLISECOND) <= fFields[UCAL_MILLISECOND]);
+    U_ASSERT(fFields[UCAL_MILLISECOND] <= getMaximum(UCAL_MILLISECOND));
+
+    millisInDay /= 1000;
+    fFields[UCAL_SECOND] = millisInDay % 60;
+    U_ASSERT(getMinimum(UCAL_SECOND) <= fFields[UCAL_SECOND]);
+    U_ASSERT(fFields[UCAL_SECOND] <= getMaximum(UCAL_SECOND));
+
+    millisInDay /= 60;
+    fFields[UCAL_MINUTE] = millisInDay % 60;
+    U_ASSERT(getMinimum(UCAL_MINUTE) <= fFields[UCAL_MINUTE]);
+    U_ASSERT(fFields[UCAL_MINUTE] <= getMaximum(UCAL_MINUTE));
+
+    millisInDay /= 60;
+    fFields[UCAL_HOUR_OF_DAY] = millisInDay;
+    U_ASSERT(getMinimum(UCAL_HOUR_OF_DAY) <= fFields[UCAL_HOUR_OF_DAY]);
+    U_ASSERT(fFields[UCAL_HOUR_OF_DAY] <= getMaximum(UCAL_HOUR_OF_DAY));
+
+    fFields[UCAL_AM_PM] = millisInDay / 12; // Assume AM == 0
+    U_ASSERT(getMinimum(UCAL_AM_PM) <= fFields[UCAL_AM_PM]);
+    U_ASSERT(fFields[UCAL_AM_PM] <= getMaximum(UCAL_AM_PM));
+
+    fFields[UCAL_HOUR] = millisInDay % 12;
+    U_ASSERT(getMinimum(UCAL_HOUR) <= fFields[UCAL_HOUR]);
+    U_ASSERT(fFields[UCAL_HOUR] <= getMaximum(UCAL_HOUR));
+
+    fFields[UCAL_ZONE_OFFSET] = rawOffset;
+    U_ASSERT(getMinimum(UCAL_ZONE_OFFSET) <= fFields[UCAL_ZONE_OFFSET]);
+    U_ASSERT(fFields[UCAL_ZONE_OFFSET] <= getMaximum(UCAL_ZONE_OFFSET));
+
+    fFields[UCAL_DST_OFFSET] = dstOffset;
+    U_ASSERT(getMinimum(UCAL_DST_OFFSET) <= fFields[UCAL_DST_OFFSET]);
+    U_ASSERT(fFields[UCAL_DST_OFFSET] <= getMaximum(UCAL_DST_OFFSET));
+}
+
+uint8_t Calendar::julianDayToDayOfWeek(double julian)
+{
+    // If julian is negative, then julian%7 will be negative, so we adjust
+    // accordingly.  We add 1 because Julian day 0 is Monday.
+    int8_t dayOfWeek = (int8_t) uprv_fmod(julian + 1, 7);
+
+    uint8_t result = (uint8_t)(dayOfWeek + ((dayOfWeek < 0) ? (7+UCAL_SUNDAY ) : UCAL_SUNDAY));
+    return result;
+}
+
+/**
+* Compute the Gregorian calendar year, month, and day of month from
+* the given Julian day.  These values are not stored in fields, but in
+* member variables gregorianXxx.  Also compute the DAY_OF_WEEK and
+* DOW_LOCAL fields.
+*/
+void Calendar::computeGregorianAndDOWFields(int32_t julianDay, UErrorCode &ec)
+{
+    computeGregorianFields(julianDay, ec);
+    if (U_FAILURE(ec)) {
+        return;
+    }
+
+    // Compute day of week: JD 0 = Monday
+    int32_t dow = julianDayToDayOfWeek(julianDay);
+    internalSet(UCAL_DAY_OF_WEEK,dow);
+
+    // Calculate 1-based localized day of week
+    int32_t dowLocal = dow - getFirstDayOfWeek() + 1;
+    if (dowLocal < 1) {
+        dowLocal += 7;
+    }
+    internalSet(UCAL_DOW_LOCAL,dowLocal);
+    fFields[UCAL_DOW_LOCAL] = dowLocal;
+}
+
+/**
+* Compute the Gregorian calendar year, month, and day of month from the
+* Julian day.  These values are not stored in fields, but in member
+* variables gregorianXxx.  They are used for time zone computations and by
+* subclasses that are Gregorian derivatives.  Subclasses may call this
+* method to perform a Gregorian calendar millis->fields computation.
+*/
+void Calendar::computeGregorianFields(int32_t julianDay, UErrorCode& ec) {
+    if (U_FAILURE(ec)) {
+        return;
+    }
+    int32_t gregorianDayOfWeekUnused;
+    Grego::dayToFields(julianDay - kEpochStartAsJulianDay, fGregorianYear, fGregorianMonth, fGregorianDayOfMonth, gregorianDayOfWeekUnused, fGregorianDayOfYear);
+}
+
+/**
+* Compute the fields WEEK_OF_YEAR, YEAR_WOY, WEEK_OF_MONTH,
+* DAY_OF_WEEK_IN_MONTH, and DOW_LOCAL from EXTENDED_YEAR, YEAR,
+* DAY_OF_WEEK, and DAY_OF_YEAR.  The latter fields are computed by the
+* subclass based on the calendar system.
+*
+* <p>The YEAR_WOY field is computed simplistically.  It is equal to YEAR
+* most of the time, but at the year boundary it may be adjusted to YEAR-1
+* or YEAR+1 to reflect the overlap of a week into an adjacent year.  In
+* this case, a simple increment or decrement is performed on YEAR, even
+* though this may yield an invalid YEAR value.  For instance, if the YEAR
+* is part of a calendar system with an N-year cycle field CYCLE, then
+* incrementing the YEAR may involve incrementing CYCLE and setting YEAR
+* back to 0 or 1.  This is not handled by this code, and in fact cannot be
+* simply handled without having subclasses define an entire parallel set of
+* fields for fields larger than or equal to a year.  This additional
+* complexity is not warranted, since the intention of the YEAR_WOY field is
+* to support ISO 8601 notation, so it will typically be used with a
+* proleptic Gregorian calendar, which has no field larger than a year.
+*/
+void Calendar::computeWeekFields(UErrorCode &ec) {
+    if(U_FAILURE(ec)) {
+        return;
+    }
+    int32_t eyear = fFields[UCAL_EXTENDED_YEAR];
+    int32_t dayOfWeek = fFields[UCAL_DAY_OF_WEEK];
+    int32_t dayOfYear = fFields[UCAL_DAY_OF_YEAR];
+
+    // WEEK_OF_YEAR start
+    // Compute the week of the year.  For the Gregorian calendar, valid week
+    // numbers run from 1 to 52 or 53, depending on the year, the first day
+    // of the week, and the minimal days in the first week.  For other
+    // calendars, the valid range may be different -- it depends on the year
+    // length.  Days at the start of the year may fall into the last week of
+    // the previous year; days at the end of the year may fall into the
+    // first week of the next year.  ASSUME that the year length is less than
+    // 7000 days.
+    int32_t yearOfWeekOfYear = eyear;
+    int32_t relDow = (dayOfWeek + 7 - getFirstDayOfWeek()) % 7; // 0..6
+    int32_t relDowJan1 = (dayOfWeek - dayOfYear + 7001 - getFirstDayOfWeek()) % 7; // 0..6
+    int32_t woy = (dayOfYear - 1 + relDowJan1) / 7; // 0..53
+    if ((7 - relDowJan1) >= getMinimalDaysInFirstWeek()) {
+        ++woy;
+    }
+
+    // Adjust for weeks at the year end that overlap into the previous or
+    // next calendar year.
+    if (woy == 0) {
+        // We are the last week of the previous year.
+        // Check to see if we are in the last week; if so, we need
+        // to handle the case in which we are the first week of the
+        // next year.
+
+        int32_t prevDoy = dayOfYear + handleGetYearLength(eyear - 1);
+        woy = weekNumber(prevDoy, dayOfWeek);
+        yearOfWeekOfYear--;
+    } else {
+        int32_t lastDoy = handleGetYearLength(eyear);
+        // Fast check: For it to be week 1 of the next year, the DOY
+        // must be on or after L-5, where L is yearLength(), then it
+        // cannot possibly be week 1 of the next year:
+        //          L-5                  L
+        // doy: 359 360 361 362 363 364 365 001
+        // dow:      1   2   3   4   5   6   7
+        if (dayOfYear >= (lastDoy - 5)) {
+            int32_t lastRelDow = (relDow + lastDoy - dayOfYear) % 7;
+            if (lastRelDow < 0) {
+                lastRelDow += 7;
+            }
+            if (((6 - lastRelDow) >= getMinimalDaysInFirstWeek()) &&
+                ((dayOfYear + 7 - relDow) > lastDoy)) {
+                    woy = 1;
+                    yearOfWeekOfYear++;
+                }
+        }
+    }
+    fFields[UCAL_WEEK_OF_YEAR] = woy;
+    fFields[UCAL_YEAR_WOY] = yearOfWeekOfYear;
+    // min/max of years are not constrains for caller, so not assert here.
+    // WEEK_OF_YEAR end
+
+    int32_t dayOfMonth = fFields[UCAL_DAY_OF_MONTH];
+    fFields[UCAL_WEEK_OF_MONTH] = weekNumber(dayOfMonth, dayOfWeek);
+    U_ASSERT(getMinimum(UCAL_WEEK_OF_MONTH) <= fFields[UCAL_WEEK_OF_MONTH]);
+    U_ASSERT(fFields[UCAL_WEEK_OF_MONTH] <= getMaximum(UCAL_WEEK_OF_MONTH));
+
+    fFields[UCAL_DAY_OF_WEEK_IN_MONTH] = (dayOfMonth-1) / 7 + 1;
+    U_ASSERT(getMinimum(UCAL_DAY_OF_WEEK_IN_MONTH) <=
+             fFields[UCAL_DAY_OF_WEEK_IN_MONTH]);
+    U_ASSERT(fFields[UCAL_DAY_OF_WEEK_IN_MONTH] <=
+             getMaximum(UCAL_DAY_OF_WEEK_IN_MONTH));
+
+#if defined (U_DEBUG_CAL)
+    if(fFields[UCAL_DAY_OF_WEEK_IN_MONTH]==0) fprintf(stderr, "%s:%d: DOWIM %d on %g\n",
+        __FILE__, __LINE__,fFields[UCAL_DAY_OF_WEEK_IN_MONTH], fTime);
+#endif
+}
+
+
+int32_t Calendar::weekNumber(int32_t desiredDay, int32_t dayOfPeriod, int32_t dayOfWeek)
+{
+    // Determine the day of the week of the first day of the period
+    // in question (either a year or a month).  Zero represents the
+    // first day of the week on this calendar.
+    int32_t periodStartDayOfWeek = (dayOfWeek - getFirstDayOfWeek() - dayOfPeriod + 1) % 7;
+    if (periodStartDayOfWeek < 0) periodStartDayOfWeek += 7;
+
+    // Compute the week number.  Initially, ignore the first week, which
+    // may be fractional (or may not be).  We add periodStartDayOfWeek in
+    // order to fill out the first week, if it is fractional.
+    int32_t weekNo = (desiredDay + periodStartDayOfWeek - 1)/7;
+
+    // If the first week is long enough, then count it.  If
+    // the minimal days in the first week is one, or if the period start
+    // is zero, we always increment weekNo.
+    if ((7 - periodStartDayOfWeek) >= getMinimalDaysInFirstWeek()) ++weekNo;
+
+    return weekNo;
+}
+
+void Calendar::handleComputeFields(int32_t /* julianDay */, UErrorCode& status)
+{
+    if (U_FAILURE(status)) {
+        return;
+    }
+    int32_t month = getGregorianMonth();
+    internalSet(UCAL_MONTH, month);
+    internalSet(UCAL_ORDINAL_MONTH, month);
+    internalSet(UCAL_DAY_OF_MONTH, getGregorianDayOfMonth());
+    internalSet(UCAL_DAY_OF_YEAR, getGregorianDayOfYear());
+    int32_t eyear = getGregorianYear();
+    internalSet(UCAL_EXTENDED_YEAR, eyear);
+    int32_t era = GregorianCalendar::AD;
+    if (eyear < 1) {
+        era = GregorianCalendar::BC;
+        eyear = 1 - eyear;
+    }
+    internalSet(UCAL_ERA, era);
+    internalSet(UCAL_YEAR, eyear);
+}
+// -------------------------------------
+
+
+void Calendar::roll(EDateFields field, int32_t amount, UErrorCode& status)
+{
+    roll((UCalendarDateFields)field, amount, status);
+}
+
+void Calendar::roll(UCalendarDateFields field, int32_t amount, UErrorCode& status) UPRV_NO_SANITIZE_UNDEFINED {
+    if (amount == 0) {
+        return; // Nothing to do
+    }
+
+    complete(status);
+
+    if(U_FAILURE(status)) {
+        return;
+    }
+    switch (field) {
+    case UCAL_DAY_OF_MONTH:
+    case UCAL_AM_PM:
+    case UCAL_MINUTE:
+    case UCAL_SECOND:
+    case UCAL_MILLISECOND:
+    case UCAL_MILLISECONDS_IN_DAY:
+    case UCAL_ERA:
+        // These are the standard roll instructions.  These work for all
+        // simple cases, that is, cases in which the limits are fixed, such
+        // as the hour, the day of the month, and the era.
+        {
+            int32_t min = getActualMinimum(field,status);
+            int32_t max = getActualMaximum(field,status);
+            int32_t gap = max - min + 1;
+
+            int32_t value = internalGet(field) + amount;
+            value = (value - min) % gap;
+            if (value < 0) {
+                value += gap;
+            }
+            value += min;
+
+            set(field, value);
+            return;
+        }
+
+    case UCAL_HOUR:
+    case UCAL_HOUR_OF_DAY:
+        // Rolling the hour is difficult on the ONSET and CEASE days of
+        // daylight savings.  For example, if the change occurs at
+        // 2 AM, we have the following progression:
+        // ONSET: 12 Std -> 1 Std -> 3 Dst -> 4 Dst
+        // CEASE: 12 Dst -> 1 Dst -> 1 Std -> 2 Std
+        // To get around this problem we don't use fields; we manipulate
+        // the time in millis directly.
+        {
+            // Assume min == 0 in calculations below
+            double start = getTimeInMillis(status);
+            int32_t oldHour = internalGet(field);
+            int32_t max = getMaximum(field);
+            int32_t newHour = (oldHour + amount) % (max + 1);
+            if (newHour < 0) {
+                newHour += max + 1;
+            }
+            setTimeInMillis(start + kOneHour * (newHour - oldHour),status);
+            return;
+        }
+
+    case UCAL_MONTH:
+    case UCAL_ORDINAL_MONTH:
+        // Rolling the month involves both pinning the final value
+        // and adjusting the DAY_OF_MONTH if necessary.  We only adjust the
+        // DAY_OF_MONTH if, after updating the MONTH field, it is illegal.
+        // E.g., <jan31>.roll(MONTH, 1) -> <feb28> or <feb29>.
+        {
+            int32_t max = getActualMaximum(UCAL_MONTH, status);
+            int32_t mon = (internalGet(UCAL_MONTH) + amount) % (max+1);
+
+            if (mon < 0) {
+                mon += (max + 1);
+            }
+            set(UCAL_MONTH, mon);
+
+            // Keep the day of month in range.  We don't want to spill over
+            // into the next month; e.g., we don't want jan31 + 1 mo -> feb31 ->
+            // mar3.
+            pinField(UCAL_DAY_OF_MONTH,status);
+            return;
+        }
+
+    case UCAL_YEAR:
+    case UCAL_YEAR_WOY:
+        {
+            // * If era==0 and years go backwards in time, change sign of amount.
+            // * Until we have new API per #9393, we temporarily hardcode knowledge of
+            //   which calendars have era 0 years that go backwards.
+            UBool era0WithYearsThatGoBackwards = false;
+            int32_t era = get(UCAL_ERA, status);
+            if (era == 0) {
+                const char * calType = getType();
+                if ( uprv_strcmp(calType,"gregorian")==0 || uprv_strcmp(calType,"roc")==0 || uprv_strcmp(calType,"coptic")==0 ) {
+                    amount = -amount;
+                    era0WithYearsThatGoBackwards = true;
+                }
+            }
+            int32_t newYear = internalGet(field) + amount;
+            if (era > 0 || newYear >= 1) {
+                int32_t maxYear = getActualMaximum(field, status);
+                if (maxYear < 32768) {
+                    // this era has real bounds, roll should wrap years
+                    if (newYear < 1) {
+                        newYear = maxYear - ((-newYear) % maxYear);
+                    } else if (newYear > maxYear) {
+                        newYear = ((newYear - 1) % maxYear) + 1;
+                    }
+                // else era is unbounded, just pin low year instead of wrapping
+                } else if (newYear < 1) {
+                    newYear = 1;
+                }
+            // else we are in era 0 with newYear < 1;
+            // calendars with years that go backwards must pin the year value at 0,
+            // other calendars can have years < 0 in era 0
+            } else if (era0WithYearsThatGoBackwards) {
+                newYear = 1;
+            }
+            set(field, newYear);
+            pinField(UCAL_MONTH,status);
+            pinField(UCAL_ORDINAL_MONTH,status);
+            pinField(UCAL_DAY_OF_MONTH,status);
+            return;
+        }
+
+    case UCAL_EXTENDED_YEAR:
+        // Rolling the year can involve pinning the DAY_OF_MONTH.
+        set(field, internalGet(field) + amount);
+        pinField(UCAL_MONTH,status);
+        pinField(UCAL_ORDINAL_MONTH,status);
+        pinField(UCAL_DAY_OF_MONTH,status);
+        return;
+
+    case UCAL_WEEK_OF_MONTH:
+        {
+            // This is tricky, because during the roll we may have to shift
+            // to a different day of the week.  For example:
+
+            //    s  m  t  w  r  f  s
+            //          1  2  3  4  5
+            //    6  7  8  9 10 11 12
+
+            // When rolling from the 6th or 7th back one week, we go to the
+            // 1st (assuming that the first partial week counts).  The same
+            // thing happens at the end of the month.
+
+            // The other tricky thing is that we have to figure out whether
+            // the first partial week actually counts or not, based on the
+            // minimal first days in the week.  And we have to use the
+            // correct first day of the week to delineate the week
+            // boundaries.
+
+            // Here's our algorithm.  First, we find the real boundaries of
+            // the month.  Then we discard the first partial week if it
+            // doesn't count in this locale.  Then we fill in the ends with
+            // phantom days, so that the first partial week and the last
+            // partial week are full weeks.  We then have a nice square
+            // block of weeks.  We do the usual rolling within this block,
+            // as is done elsewhere in this method.  If we wind up on one of
+            // the phantom days that we added, we recognize this and pin to
+            // the first or the last day of the month.  Easy, eh?
+
+            // Normalize the DAY_OF_WEEK so that 0 is the first day of the week
+            // in this locale.  We have dow in 0..6.
+            int32_t dow = internalGet(UCAL_DAY_OF_WEEK) - getFirstDayOfWeek();
+            if (dow < 0) dow += 7;
+
+            // Find the day of the week (normalized for locale) for the first
+            // of the month.
+            int32_t fdm = (dow - internalGet(UCAL_DAY_OF_MONTH) + 1) % 7;
+            if (fdm < 0) fdm += 7;
+
+            // Get the first day of the first full week of the month,
+            // including phantom days, if any.  Figure out if the first week
+            // counts or not; if it counts, then fill in phantom days.  If
+            // not, advance to the first real full week (skip the partial week).
+            int32_t start;
+            if ((7 - fdm) < getMinimalDaysInFirstWeek())
+                start = 8 - fdm; // Skip the first partial week
+            else
+                start = 1 - fdm; // This may be zero or negative
+
+            // Get the day of the week (normalized for locale) for the last
+            // day of the month.
+            int32_t monthLen = getActualMaximum(UCAL_DAY_OF_MONTH, status);
+            int32_t ldm = (monthLen - internalGet(UCAL_DAY_OF_MONTH) + dow) % 7;
+            // We know monthLen >= DAY_OF_MONTH so we skip the += 7 step here.
+
+            // Get the limit day for the blocked-off rectangular month; that
+            // is, the day which is one past the last day of the month,
+            // after the month has already been filled in with phantom days
+            // to fill out the last week.  This day has a normalized DOW of 0.
+            int32_t limit = monthLen + 7 - ldm;
+
+            // Now roll between start and (limit - 1).
+            int32_t gap = limit - start;
+            int32_t day_of_month = (internalGet(UCAL_DAY_OF_MONTH) + amount*7 -
+                start) % gap;
+            if (day_of_month < 0) day_of_month += gap;
+            day_of_month += start;
+
+            // Finally, pin to the real start and end of the month.
+            if (day_of_month < 1) day_of_month = 1;
+            if (day_of_month > monthLen) day_of_month = monthLen;
+
+            // Set the DAY_OF_MONTH.  We rely on the fact that this field
+            // takes precedence over everything else (since all other fields
+            // are also set at this point).  If this fact changes (if the
+            // disambiguation algorithm changes) then we will have to unset
+            // the appropriate fields here so that DAY_OF_MONTH is attended
+            // to.
+            set(UCAL_DAY_OF_MONTH, day_of_month);
+            return;
+        }
+    case UCAL_WEEK_OF_YEAR:
+        {
+            // This follows the outline of WEEK_OF_MONTH, except it applies
+            // to the whole year.  Please see the comment for WEEK_OF_MONTH
+            // for general notes.
+
+            // Normalize the DAY_OF_WEEK so that 0 is the first day of the week
+            // in this locale.  We have dow in 0..6.
+            int32_t dow = internalGet(UCAL_DAY_OF_WEEK) - getFirstDayOfWeek();
+            if (dow < 0) dow += 7;
+
+            // Find the day of the week (normalized for locale) for the first
+            // of the year.
+            int32_t fdy = (dow - internalGet(UCAL_DAY_OF_YEAR) + 1) % 7;
+            if (fdy < 0) fdy += 7;
+
+            // Get the first day of the first full week of the year,
+            // including phantom days, if any.  Figure out if the first week
+            // counts or not; if it counts, then fill in phantom days.  If
+            // not, advance to the first real full week (skip the partial week).
+            int32_t start;
+            if ((7 - fdy) < getMinimalDaysInFirstWeek())
+                start = 8 - fdy; // Skip the first partial week
+            else
+                start = 1 - fdy; // This may be zero or negative
+
+            // Get the day of the week (normalized for locale) for the last
+            // day of the year.
+            int32_t yearLen = getActualMaximum(UCAL_DAY_OF_YEAR,status);
+            int32_t ldy = (yearLen - internalGet(UCAL_DAY_OF_YEAR) + dow) % 7;
+            // We know yearLen >= DAY_OF_YEAR so we skip the += 7 step here.
+
+            // Get the limit day for the blocked-off rectangular year; that
+            // is, the day which is one past the last day of the year,
+            // after the year has already been filled in with phantom days
+            // to fill out the last week.  This day has a normalized DOW of 0.
+            int32_t limit = yearLen + 7 - ldy;
+
+            // Now roll between start and (limit - 1).
+            int32_t gap = limit - start;
+            int32_t day_of_year = (internalGet(UCAL_DAY_OF_YEAR) + amount*7 -
+                start) % gap;
+            if (day_of_year < 0) day_of_year += gap;
+            day_of_year += start;
+
+            // Finally, pin to the real start and end of the month.
+            if (day_of_year < 1) day_of_year = 1;
+            if (day_of_year > yearLen) day_of_year = yearLen;
+
+            // Make sure that the year and day of year are attended to by
+            // clearing other fields which would normally take precedence.
+            // If the disambiguation algorithm is changed, this section will
+            // have to be updated as well.
+            set(UCAL_DAY_OF_YEAR, day_of_year);
+            clear(UCAL_MONTH);
+            clear(UCAL_ORDINAL_MONTH);
+            return;
+        }
+    case UCAL_DAY_OF_YEAR:
+        {
+            // Roll the day of year using millis.  Compute the millis for
+            // the start of the year, and get the length of the year.
+            double delta = amount * kOneDay; // Scale up from days to millis
+            double min2 = internalGet(UCAL_DAY_OF_YEAR)-1;
+            min2 *= kOneDay;
+            min2 = internalGetTime() - min2;
+
+            //      double min2 = internalGetTime() - (internalGet(UCAL_DAY_OF_YEAR) - 1.0) * kOneDay;
+            double newtime;
+
+            double yearLength = getActualMaximum(UCAL_DAY_OF_YEAR,status);
+            double oneYear = yearLength;
+            oneYear *= kOneDay;
+            newtime = uprv_fmod((internalGetTime() + delta - min2), oneYear);
+            if (newtime < 0) newtime += oneYear;
+            setTimeInMillis(newtime + min2, status);
+            return;
+        }
+    case UCAL_DAY_OF_WEEK:
+    case UCAL_DOW_LOCAL:
+        {
+            // Roll the day of week using millis.  Compute the millis for
+            // the start of the week, using the first day of week setting.
+            // Restrict the millis to [start, start+7days).
+            double delta = amount * kOneDay; // Scale up from days to millis
+            // Compute the number of days before the current day in this
+            // week.  This will be a value 0..6.
+            int32_t leadDays = internalGet(field);
+            leadDays -= (field == UCAL_DAY_OF_WEEK) ? getFirstDayOfWeek() : 1;
+            if (leadDays < 0) leadDays += 7;
+            double min2 = internalGetTime() - leadDays * kOneDay;
+            double newtime = uprv_fmod((internalGetTime() + delta - min2), kOneWeek);
+            if (newtime < 0) newtime += kOneWeek;
+            setTimeInMillis(newtime + min2, status);
+            return;
+        }
+    case UCAL_DAY_OF_WEEK_IN_MONTH:
+        {
+            // Roll the day of week in the month using millis.  Determine
+            // the first day of the week in the month, and then the last,
+            // and then roll within that range.
+            double delta = amount * kOneWeek; // Scale up from weeks to millis
+            // Find the number of same days of the week before this one
+            // in this month.
+            int32_t preWeeks = (internalGet(UCAL_DAY_OF_MONTH) - 1) / 7;
+            // Find the number of same days of the week after this one
+            // in this month.
+            int32_t postWeeks = (getActualMaximum(UCAL_DAY_OF_MONTH,status) -
+                internalGet(UCAL_DAY_OF_MONTH)) / 7;
+            // From these compute the min and gap millis for rolling.
+            double min2 = internalGetTime() - preWeeks * kOneWeek;
+            double gap2 = kOneWeek * (preWeeks + postWeeks + 1); // Must add 1!
+            // Roll within this range
+            double newtime = uprv_fmod((internalGetTime() + delta - min2), gap2);
+            if (newtime < 0) newtime += gap2;
+            setTimeInMillis(newtime + min2, status);
+            return;
+        }
+    case UCAL_JULIAN_DAY:
+        set(field, internalGet(field) + amount);
+        return;
+    default:
+        // Other fields cannot be rolled by this method
+#if defined (U_DEBUG_CAL)
+        fprintf(stderr, "%s:%d: ILLEGAL ARG because of roll on non-rollable field %s\n",
+            __FILE__, __LINE__,fldName(field));
+#endif
+        status = U_ILLEGAL_ARGUMENT_ERROR;
+    }
+}
+
+void Calendar::add(EDateFields field, int32_t amount, UErrorCode& status)
+{
+    Calendar::add((UCalendarDateFields)field, amount, status);
+}
+
+// -------------------------------------
+void Calendar::add(UCalendarDateFields field, int32_t amount, UErrorCode& status)
+{
+    if (U_FAILURE(status)) {
+       return;
+    }
+    if (amount == 0) {
+        return;   // Do nothing!
+    }
+
+    // We handle most fields in the same way.  The algorithm is to add
+    // a computed amount of millis to the current millis.  The only
+    // wrinkle is with DST (and/or a change to the zone's UTC offset, which
+    // we'll include with DST) -- for some fields, like the DAY_OF_MONTH,
+    // we don't want the wall time to shift due to changes in DST.  If the
+    // result of the add operation is to move from DST to Standard, or
+    // vice versa, we need to adjust by an hour forward or back,
+    // respectively.  For such fields we set keepWallTimeInvariant to true.
+
+    // We only adjust the DST for fields larger than an hour.  For
+    // fields smaller than an hour, we cannot adjust for DST without
+    // causing problems.  for instance, if you add one hour to April 5,
+    // 1998, 1:00 AM, in PST, the time becomes "2:00 AM PDT" (an
+    // illegal value), but then the adjustment sees the change and
+    // compensates by subtracting an hour.  As a result the time
+    // doesn't advance at all.
+
+    // For some fields larger than a day, such as a UCAL_MONTH, we pin the
+    // UCAL_DAY_OF_MONTH.  This allows <March 31>.add(UCAL_MONTH, 1) to be
+    // <April 30>, rather than <April 31> => <May 1>.
+
+    double delta = amount; // delta in ms
+    UBool keepWallTimeInvariant = true;
+
+    switch (field) {
+    case UCAL_ERA:
+        set(field, get(field, status) + amount);
+        pinField(UCAL_ERA, status);
+        return;
+
+    case UCAL_YEAR:
+    case UCAL_YEAR_WOY:
+      {
+        // * If era=0 and years go backwards in time, change sign of amount.
+        // * Until we have new API per #9393, we temporarily hardcode knowledge of
+        //   which calendars have era 0 years that go backwards.
+        // * Note that for UCAL_YEAR (but not UCAL_YEAR_WOY) we could instead handle
+        //   this by applying the amount to the UCAL_EXTENDED_YEAR field; but since
+        //   we would still need to handle UCAL_YEAR_WOY as below, might as well
+        //   also handle UCAL_YEAR the same way.
+        int32_t era = get(UCAL_ERA, status);
+        if (era == 0) {
+          const char * calType = getType();
+          if ( uprv_strcmp(calType,"gregorian")==0 || uprv_strcmp(calType,"roc")==0 || uprv_strcmp(calType,"coptic")==0 ) {
+            amount = -amount;
+          }
+        }
+      }
+      // Fall through into normal handling
+      U_FALLTHROUGH;
+    case UCAL_EXTENDED_YEAR:
+    case UCAL_MONTH:
+    case UCAL_ORDINAL_MONTH:
+      {
+        UBool oldLenient = isLenient();
+        setLenient(true);
+        set(field, get(field, status) + amount);
+        pinField(UCAL_DAY_OF_MONTH, status);
+        if(oldLenient==false) {
+          complete(status); /* force recalculate */
+          setLenient(oldLenient);
+        }
+      }
+      return;
+
+    case UCAL_WEEK_OF_YEAR:
+    case UCAL_WEEK_OF_MONTH:
+    case UCAL_DAY_OF_WEEK_IN_MONTH:
+        delta *= kOneWeek;
+        break;
+
+    case UCAL_AM_PM:
+        delta *= 12 * kOneHour;
+        break;
+
+    case UCAL_DAY_OF_MONTH:
+    case UCAL_DAY_OF_YEAR:
+    case UCAL_DAY_OF_WEEK:
+    case UCAL_DOW_LOCAL:
+    case UCAL_JULIAN_DAY:
+        delta *= kOneDay;
+        break;
+
+    case UCAL_HOUR_OF_DAY:
+    case UCAL_HOUR:
+        delta *= kOneHour;
+        keepWallTimeInvariant = false;
+        break;
+
+    case UCAL_MINUTE:
+        delta *= kOneMinute;
+        keepWallTimeInvariant = false;
+        break;
+
+    case UCAL_SECOND:
+        delta *= kOneSecond;
+        keepWallTimeInvariant = false;
+        break;
+
+    case UCAL_MILLISECOND:
+    case UCAL_MILLISECONDS_IN_DAY:
+        keepWallTimeInvariant = false;
+        break;
+
+    default:
+#if defined (U_DEBUG_CAL)
+        fprintf(stderr, "%s:%d: ILLEGAL ARG because field %s not addable",
+            __FILE__, __LINE__, fldName(field));
+#endif
+        status = U_ILLEGAL_ARGUMENT_ERROR;
+        return;
+        //  throw new IllegalArgumentException("Calendar.add(" + fieldName(field) +
+        //                                     ") not supported");
+    }
+
+    // In order to keep the wall time invariant (for fields where this is
+    // appropriate), check the combined DST & ZONE offset before and
+    // after the add() operation. If it changes, then adjust the millis
+    // to compensate.
+    int32_t prevOffset = 0;
+    int32_t prevWallTime = 0;
+    if (keepWallTimeInvariant) {
+        prevOffset = get(UCAL_DST_OFFSET, status) + get(UCAL_ZONE_OFFSET, status);
+        prevWallTime = get(UCAL_MILLISECONDS_IN_DAY, status);
+    }
+
+    setTimeInMillis(getTimeInMillis(status) + delta, status);
+
+    if (keepWallTimeInvariant) {
+        int32_t newWallTime = get(UCAL_MILLISECONDS_IN_DAY, status);
+        if (newWallTime != prevWallTime) {
+            // There is at least one zone transition between the base
+            // time and the result time. As the result, wall time has
+            // changed.
+            UDate t = internalGetTime();
+            int32_t newOffset = get(UCAL_DST_OFFSET, status) + get(UCAL_ZONE_OFFSET, status);
+            if (newOffset != prevOffset) {
+                // When the difference of the previous UTC offset and
+                // the new UTC offset exceeds 1 full day, we do not want
+                // to roll over/back the date. For now, this only happens
+                // in Samoa (Pacific/Apia) on Dec 30, 2011. See ticket:9452.
+                int32_t adjAmount = prevOffset - newOffset;
+                adjAmount = adjAmount >= 0 ? adjAmount % (int32_t)kOneDay : -(-adjAmount % (int32_t)kOneDay);
+                if (adjAmount != 0) {
+                    setTimeInMillis(t + adjAmount, status);
+                    newWallTime = get(UCAL_MILLISECONDS_IN_DAY, status);
+                }
+                if (newWallTime != prevWallTime) {
+                    // The result wall time or adjusted wall time was shifted because
+                    // the target wall time does not exist on the result date.
+                    switch (fSkippedWallTime) {
+                    case UCAL_WALLTIME_FIRST:
+                        if (adjAmount > 0) {
+                            setTimeInMillis(t, status);
+                        }
+                        break;
+                    case UCAL_WALLTIME_LAST:
+                        if (adjAmount < 0) {
+                            setTimeInMillis(t, status);
+                        }
+                        break;
+                    case UCAL_WALLTIME_NEXT_VALID:
+                        UDate tmpT = adjAmount > 0 ? internalGetTime() : t;
+                        UDate immediatePrevTrans;
+                        UBool hasTransition = getImmediatePreviousZoneTransition(tmpT, &immediatePrevTrans, status);
+                        if (U_SUCCESS(status) && hasTransition) {
+                            setTimeInMillis(immediatePrevTrans, status);
+                        }
+                        break;
+                    }
+                }
+            }
+        }
+    }
+}
+
+// -------------------------------------
+int32_t Calendar::fieldDifference(UDate when, EDateFields field, UErrorCode& status) {
+    return fieldDifference(when, (UCalendarDateFields) field, status);
+}
+
+int32_t Calendar::fieldDifference(UDate targetMs, UCalendarDateFields field, UErrorCode& ec) {
+    if (U_FAILURE(ec)) return 0;
+    int32_t min = 0;
+    double startMs = getTimeInMillis(ec);
+    // Always add from the start millis.  This accommodates
+    // operations like adding years from February 29, 2000 up to
+    // February 29, 2004.  If 1, 1, 1, 1 is added to the year
+    // field, the DOM gets pinned to 28 and stays there, giving an
+    // incorrect DOM difference of 1.  We have to add 1, reset, 2,
+    // reset, 3, reset, 4.
+    if (startMs < targetMs) {
+        int32_t max = 1;
+        // Find a value that is too large
+        while (U_SUCCESS(ec)) {
+            setTimeInMillis(startMs, ec);
+            add(field, max, ec);
+            double ms = getTimeInMillis(ec);
+            if (ms == targetMs) {
+                return max;
+            } else if (ms > targetMs) {
+                break;
+            } else if (max < INT32_MAX) {
+                min = max;
+                max <<= 1;
+                if (max < 0) {
+                    max = INT32_MAX;
+                }
+            } else {
+                // Field difference too large to fit into int32_t
+#if defined (U_DEBUG_CAL)
+                fprintf(stderr, "%s:%d: ILLEGAL ARG because field %s's max too large for int32_t\n",
+                    __FILE__, __LINE__, fldName(field));
+#endif
+                ec = U_ILLEGAL_ARGUMENT_ERROR;
+            }
+        }
+        // Do a binary search
+        while ((max - min) > 1 && U_SUCCESS(ec)) {
+            int32_t t = min + (max - min)/2; // make sure intermediate values don't exceed INT32_MAX
+            setTimeInMillis(startMs, ec);
+            add(field, t, ec);
+            double ms = getTimeInMillis(ec);
+            if (ms == targetMs) {
+                return t;
+            } else if (ms > targetMs) {
+                max = t;
+            } else {
+                min = t;
+            }
+        }
+    } else if (startMs > targetMs) {
+        int32_t max = -1;
+        // Find a value that is too small
+        while (U_SUCCESS(ec)) {
+            setTimeInMillis(startMs, ec);
+            add(field, max, ec);
+            double ms = getTimeInMillis(ec);
+            if (ms == targetMs) {
+                return max;
+            } else if (ms < targetMs) {
+                break;
+            } else {
+                min = max;
+                max = (int32_t)((uint32_t)(max) << 1);
+                if (max == 0) {
+                    // Field difference too large to fit into int32_t
+#if defined (U_DEBUG_CAL)
+                    fprintf(stderr, "%s:%d: ILLEGAL ARG because field %s's max too large for int32_t\n",
+                        __FILE__, __LINE__, fldName(field));
+#endif
+                    ec = U_ILLEGAL_ARGUMENT_ERROR;
+                }
+            }
+        }
+        // Do a binary search
+        while ((min - max) > 1 && U_SUCCESS(ec)) {
+            int32_t t = min + (max - min)/2; // make sure intermediate values don't exceed INT32_MAX
+            setTimeInMillis(startMs, ec);
+            add(field, t, ec);
+            double ms = getTimeInMillis(ec);
+            if (ms == targetMs) {
+                return t;
+            } else if (ms < targetMs) {
+                max = t;
+            } else {
+                min = t;
+            }
+        }
+    }
+    // Set calendar to end point
+    setTimeInMillis(startMs, ec);
+    add(field, min, ec);
+
+    /* Test for buffer overflows */
+    if(U_FAILURE(ec)) {
+        return 0;
+    }
+    return min;
+}
+
+// -------------------------------------
+
+void
+Calendar::adoptTimeZone(TimeZone* zone)
+{
+    // Do nothing if passed-in zone is nullptr
+    if (zone == nullptr) return;
+
+    // fZone should always be non-null
+    delete fZone;
+    fZone = zone;
+
+    // if the zone changes, we need to recompute the time fields
+    fAreFieldsSet = false;
+}
+
+// -------------------------------------
+void
+Calendar::setTimeZone(const TimeZone& zone)
+{
+    adoptTimeZone(zone.clone());
+}
+
+// -------------------------------------
+
+const TimeZone&
+Calendar::getTimeZone() const
+{
+    U_ASSERT(fZone != nullptr);
+    return *fZone;
+}
+
+// -------------------------------------
+
+TimeZone*
+Calendar::orphanTimeZone()
+{
+    // we let go of the time zone; the new time zone is the system default time zone
+    TimeZone *defaultZone = TimeZone::createDefault();
+    if (defaultZone == nullptr) {
+        // No error handling available. Must keep fZone non-nullptr, there are many unchecked uses.
+        return nullptr;
+    }
+    TimeZone *z = fZone;
+    fZone = defaultZone;
+    return z;
+}
+
+// -------------------------------------
+
+void
+Calendar::setLenient(UBool lenient)
+{
+    fLenient = lenient;
+}
+
+// -------------------------------------
+
+UBool
+Calendar::isLenient() const
+{
+    return fLenient;
+}
+
+// -------------------------------------
+
+void
+Calendar::setRepeatedWallTimeOption(UCalendarWallTimeOption option)
+{
+    if (option == UCAL_WALLTIME_LAST || option == UCAL_WALLTIME_FIRST) {
+        fRepeatedWallTime = option;
+    }
+}
+
+// -------------------------------------
+
+UCalendarWallTimeOption
+Calendar::getRepeatedWallTimeOption() const
+{
+    return fRepeatedWallTime;
+}
+
+// -------------------------------------
+
+void
+Calendar::setSkippedWallTimeOption(UCalendarWallTimeOption option)
+{
+    fSkippedWallTime = option;
+}
+
+// -------------------------------------
+
+UCalendarWallTimeOption
+Calendar::getSkippedWallTimeOption() const
+{
+    return fSkippedWallTime;
+}
+
+// -------------------------------------
+
+void
+Calendar::setFirstDayOfWeek(UCalendarDaysOfWeek value) UPRV_NO_SANITIZE_UNDEFINED {
+    if (fFirstDayOfWeek != value &&
+        value >= UCAL_SUNDAY && value <= UCAL_SATURDAY) {
+            fFirstDayOfWeek = value;
+            fAreFieldsSet = false;
+        }
+}
+
+// -------------------------------------
+
+Calendar::EDaysOfWeek
+Calendar::getFirstDayOfWeek() const
+{
+    return (Calendar::EDaysOfWeek)fFirstDayOfWeek;
+}
+
+UCalendarDaysOfWeek
+Calendar::getFirstDayOfWeek(UErrorCode & /*status*/) const
+{
+    return fFirstDayOfWeek;
+}
+// -------------------------------------
+
+void
+Calendar::setMinimalDaysInFirstWeek(uint8_t value)
+{
+    // Values less than 1 have the same effect as 1; values greater
+    // than 7 have the same effect as 7. However, we normalize values
+    // so operator== and so forth work.
+    if (value < 1) {
+        value = 1;
+    } else if (value > 7) {
+        value = 7;
+    }
+    if (fMinimalDaysInFirstWeek != value) {
+        fMinimalDaysInFirstWeek = value;
+        fAreFieldsSet = false;
+    }
+}
+
+// -------------------------------------
+
+uint8_t
+Calendar::getMinimalDaysInFirstWeek() const
+{
+    return fMinimalDaysInFirstWeek;
+}
+
+// -------------------------------------
+// weekend functions, just dummy implementations for now (for API freeze)
+
+UCalendarWeekdayType
+Calendar::getDayOfWeekType(UCalendarDaysOfWeek dayOfWeek, UErrorCode &status) const
+{
+    if (U_FAILURE(status)) {
+        return UCAL_WEEKDAY;
+    }
+    if (dayOfWeek < UCAL_SUNDAY || dayOfWeek > UCAL_SATURDAY) {
+        status = U_ILLEGAL_ARGUMENT_ERROR;
+        return UCAL_WEEKDAY;
+    }
+    if (fWeekendOnset == fWeekendCease) {
+        if (dayOfWeek != fWeekendOnset)
+            return UCAL_WEEKDAY;
+        return (fWeekendOnsetMillis == 0) ? UCAL_WEEKEND : UCAL_WEEKEND_ONSET;
+    }
+    if (fWeekendOnset < fWeekendCease) {
+        if (dayOfWeek < fWeekendOnset || dayOfWeek > fWeekendCease) {
+            return UCAL_WEEKDAY;
+        }
+    } else {
+        if (dayOfWeek > fWeekendCease && dayOfWeek < fWeekendOnset) {
+            return UCAL_WEEKDAY;
+        }
+    }
+    if (dayOfWeek == fWeekendOnset) {
+        return (fWeekendOnsetMillis == 0) ? UCAL_WEEKEND : UCAL_WEEKEND_ONSET;
+    }
+    if (dayOfWeek == fWeekendCease) {
+        return (fWeekendCeaseMillis >= 86400000) ? UCAL_WEEKEND : UCAL_WEEKEND_CEASE;
+    }
+    return UCAL_WEEKEND;
+}
+
+int32_t
+Calendar::getWeekendTransition(UCalendarDaysOfWeek dayOfWeek, UErrorCode &status) const
+{
+    if (U_FAILURE(status)) {
+        return 0;
+    }
+    if (dayOfWeek == fWeekendOnset) {
+        return fWeekendOnsetMillis;
+    } else if (dayOfWeek == fWeekendCease) {
+        return fWeekendCeaseMillis;
+    }
+    status = U_ILLEGAL_ARGUMENT_ERROR;
+    return 0;
+}
+
+UBool
+Calendar::isWeekend(UDate date, UErrorCode &status) const
+{
+    if (U_FAILURE(status)) {
+        return false;
+    }
+    // clone the calendar so we don't mess with the real one.
+    Calendar *work = this->clone();
+    if (work == nullptr) {
+        status = U_MEMORY_ALLOCATION_ERROR;
+        return false;
+    }
+    UBool result = false;
+    work->setTime(date, status);
+    if (U_SUCCESS(status)) {
+        result = work->isWeekend();
+    }
+    delete work;
+    return result;
+}
+
+UBool
+Calendar::isWeekend() const
+{
+    UErrorCode status = U_ZERO_ERROR;
+    UCalendarDaysOfWeek dayOfWeek = (UCalendarDaysOfWeek)get(UCAL_DAY_OF_WEEK, status);
+    UCalendarWeekdayType dayType = getDayOfWeekType(dayOfWeek, status);
+    if (U_SUCCESS(status)) {
+        switch (dayType) {
+            case UCAL_WEEKDAY:
+                return false;
+            case UCAL_WEEKEND:
+                return true;
+            case UCAL_WEEKEND_ONSET:
+            case UCAL_WEEKEND_CEASE:
+                // Use internalGet() because the above call to get() populated all fields.
+                {
+                    int32_t millisInDay = internalGet(UCAL_MILLISECONDS_IN_DAY);
+                    int32_t transitionMillis = getWeekendTransition(dayOfWeek, status);
+                    if (U_SUCCESS(status)) {
+                        return (dayType == UCAL_WEEKEND_ONSET)?
+                            (millisInDay >= transitionMillis):
+                            (millisInDay <  transitionMillis);
+                    }
+                    // else fall through, return false
+                    U_FALLTHROUGH;
+                }
+            default:
+                break;
+        }
+    }
+    return false;
+}
+
+// ------------------------------------- limits
+
+int32_t
+Calendar::getMinimum(EDateFields field) const {
+    return getLimit((UCalendarDateFields) field,UCAL_LIMIT_MINIMUM);
+}
+
+int32_t
+Calendar::getMinimum(UCalendarDateFields field) const
+{
+    return getLimit(field,UCAL_LIMIT_MINIMUM);
+}
+
+// -------------------------------------
+int32_t
+Calendar::getMaximum(EDateFields field) const
+{
+    return getLimit((UCalendarDateFields) field,UCAL_LIMIT_MAXIMUM);
+}
+
+int32_t
+Calendar::getMaximum(UCalendarDateFields field) const
+{
+    return getLimit(field,UCAL_LIMIT_MAXIMUM);
+}
+
+// -------------------------------------
+int32_t
+Calendar::getGreatestMinimum(EDateFields field) const
+{
+    return getLimit((UCalendarDateFields)field,UCAL_LIMIT_GREATEST_MINIMUM);
+}
+
+int32_t
+Calendar::getGreatestMinimum(UCalendarDateFields field) const
+{
+    return getLimit(field,UCAL_LIMIT_GREATEST_MINIMUM);
+}
+
+// -------------------------------------
+int32_t
+Calendar::getLeastMaximum(EDateFields field) const
+{
+    return getLimit((UCalendarDateFields) field,UCAL_LIMIT_LEAST_MAXIMUM);
+}
+
+int32_t
+Calendar::getLeastMaximum(UCalendarDateFields field) const
+{
+    return getLimit( field,UCAL_LIMIT_LEAST_MAXIMUM);
+}
+
+// -------------------------------------
+int32_t
+Calendar::getActualMinimum(EDateFields field, UErrorCode& status) const
+{
+    return getActualMinimum((UCalendarDateFields) field, status);
+}
+
+int32_t Calendar::getLimit(UCalendarDateFields field, ELimitType limitType) const {
+    switch (field) {
+    case UCAL_DAY_OF_WEEK:
+    case UCAL_AM_PM:
+    case UCAL_HOUR:
+    case UCAL_HOUR_OF_DAY:
+    case UCAL_MINUTE:
+    case UCAL_SECOND:
+    case UCAL_MILLISECOND:
+    case UCAL_ZONE_OFFSET:
+    case UCAL_DST_OFFSET:
+    case UCAL_DOW_LOCAL:
+    case UCAL_JULIAN_DAY:
+    case UCAL_MILLISECONDS_IN_DAY:
+    case UCAL_IS_LEAP_MONTH:
+        return kCalendarLimits[field][limitType];
+
+    case UCAL_WEEK_OF_MONTH:
+        {
+            int32_t limit;
+            if (limitType == UCAL_LIMIT_MINIMUM) {
+                limit = getMinimalDaysInFirstWeek() == 1 ? 1 : 0;
+            } else if (limitType == UCAL_LIMIT_GREATEST_MINIMUM) {
+                limit = 1;
+            } else {
+                int32_t minDaysInFirst = getMinimalDaysInFirstWeek();
+                int32_t daysInMonth = handleGetLimit(UCAL_DAY_OF_MONTH, limitType);
+                if (limitType == UCAL_LIMIT_LEAST_MAXIMUM) {
+                    limit = (daysInMonth + (7 - minDaysInFirst)) / 7;
+                } else { // limitType == UCAL_LIMIT_MAXIMUM
+                    limit = (daysInMonth + 6 + (7 - minDaysInFirst)) / 7;
+                }
+            }
+            return limit;
+        }
+    default:
+        return handleGetLimit(field, limitType);
+    }
+}
+
+int32_t
+Calendar::getActualMinimum(UCalendarDateFields field, UErrorCode& status) const
+{
+    if (U_FAILURE(status)) {
+       return 0;
+    }
+    int32_t fieldValue = getGreatestMinimum(field);
+    int32_t endValue = getMinimum(field);
+
+    // if we know that the minimum value is always the same, just return it
+    if (fieldValue == endValue) {
+        return fieldValue;
+    }
+
+    // clone the calendar so we don't mess with the real one, and set it to
+    // accept anything for the field values
+    Calendar *work = this->clone();
+    if (work == nullptr) {
+        status = U_MEMORY_ALLOCATION_ERROR;
+        return 0;
+    }
+    work->setLenient(true);
+
+    // now try each value from getLeastMaximum() to getMaximum() one by one until
+    // we get a value that normalizes to another value.  The last value that
+    // normalizes to itself is the actual minimum for the current date
+    int32_t result = fieldValue;
+
+    do {
+        work->set(field, fieldValue);
+        if (work->get(field, status) != fieldValue) {
+            break;
+        }
+        else {
+            result = fieldValue;
+            fieldValue--;
+        }
+    } while (fieldValue >= endValue);
+
+    delete work;
+
+    /* Test for buffer overflows */
+    if(U_FAILURE(status)) {
+        return 0;
+    }
+    return result;
+}
+
+// -------------------------------------
+
+UBool
+Calendar::inDaylightTime(UErrorCode& status) const
+{
+    if (U_FAILURE(status) || !getTimeZone().useDaylightTime()) {
+        return false;
+    }
+
+    // Force an update of the state of the Calendar.
+    ((Calendar*)this)->complete(status); // cast away const
+
+    return (UBool)(U_SUCCESS(status) ? (internalGet(UCAL_DST_OFFSET) != 0) : false);
+}
+
+bool
+Calendar::inTemporalLeapYear(UErrorCode& status) const
+{
+    // Default to Gregorian based leap year rule.
+    return getActualMaximum(UCAL_DAY_OF_YEAR, status) == 366;
+}
+
+// -------------------------------------
+
+static const char * const gTemporalMonthCodes[] = {
+    "M01", "M02", "M03", "M04", "M05", "M06",
+    "M07", "M08", "M09", "M10", "M11", "M12", nullptr
+};
+
+const char*
+Calendar::getTemporalMonthCode(UErrorCode& status) const
+{
+    int32_t month = get(UCAL_MONTH, status);
+    if (U_FAILURE(status)) return nullptr;
+    U_ASSERT(month < 12);
+    U_ASSERT(internalGet(UCAL_IS_LEAP_MONTH) == 0);
+    return gTemporalMonthCodes[month];
+}
+
+void
+Calendar::setTemporalMonthCode(const char* code, UErrorCode& status )
+{
+    if (U_FAILURE(status)) return;
+    int32_t len = static_cast<int32_t>(uprv_strlen(code));
+    if (len == 3 && code[0] == 'M') {
+        for (int m = 0; gTemporalMonthCodes[m] != nullptr; m++) {
+            if (uprv_strcmp(code, gTemporalMonthCodes[m]) == 0) {
+                set(UCAL_MONTH, m);
+                set(UCAL_IS_LEAP_MONTH, 0);
+                return;
+            }
+        }
+    }
+    status = U_ILLEGAL_ARGUMENT_ERROR;
+}
+
+// -------------------------------------
+
+/**
+* Ensure that each field is within its valid range by calling {@link
+* #validateField(int)} on each field that has been set.  This method
+* should only be called if this calendar is not lenient.
+* @see #isLenient
+* @see #validateField(int)
+*/
+void Calendar::validateFields(UErrorCode &status) {
+    if (U_FAILURE(status)) {
+       return;
+    }
+    for (int32_t field = 0; U_SUCCESS(status) && (field < UCAL_FIELD_COUNT); field++) {
+        if (fStamp[field] >= kMinimumUserStamp) {
+            validateField((UCalendarDateFields)field, status);
+        }
+    }
+}
+
+/**
+* Validate a single field of this calendar.  Subclasses should
+* override this method to validate any calendar-specific fields.
+* Generic fields can be handled by
+* <code>Calendar.validateField()</code>.
+* @see #validateField(int, int, int)
+*/
+void Calendar::validateField(UCalendarDateFields field, UErrorCode &status) {
+    if (U_FAILURE(status)) {
+       return;
+    }
+    int32_t y;
+    switch (field) {
+    case UCAL_DAY_OF_MONTH:
+        y = handleGetExtendedYear();
+        validateField(field, 1, handleGetMonthLength(y, internalGetMonth()), status);
+        break;
+    case UCAL_DAY_OF_YEAR:
+        y = handleGetExtendedYear();
+        validateField(field, 1, handleGetYearLength(y), status);
+        break;
+    case UCAL_DAY_OF_WEEK_IN_MONTH:
+        if (internalGet(field) == 0) {
+#if defined (U_DEBUG_CAL)
+            fprintf(stderr, "%s:%d: ILLEGAL ARG because DOW in month cannot be 0\n",
+                __FILE__, __LINE__);
+#endif
+            status = U_ILLEGAL_ARGUMENT_ERROR; // "DAY_OF_WEEK_IN_MONTH cannot be zero"
+            return;
+        }
+        validateField(field, getMinimum(field), getMaximum(field), status);
+        break;
+    default:
+        validateField(field, getMinimum(field), getMaximum(field), status);
+        break;
+    }
+}
+
+/**
+* Validate a single field of this calendar given its minimum and
+* maximum allowed value.  If the field is out of range, throw a
+* descriptive <code>IllegalArgumentException</code>.  Subclasses may
+* use this method in their implementation of {@link
+* #validateField(int)}.
+*/
+void Calendar::validateField(UCalendarDateFields field, int32_t min, int32_t max, UErrorCode& status)
+{
+    if (U_FAILURE(status)) {
+       return;
+    }
+    int32_t value = fFields[field];
+    if (value < min || value > max) {
+#if defined (U_DEBUG_CAL)
+        fprintf(stderr, "%s:%d: ILLEGAL ARG because of field %s out of range %d..%d  at %d\n",
+            __FILE__, __LINE__,fldName(field),min,max,value);
+#endif
+        status = U_ILLEGAL_ARGUMENT_ERROR;
+        return;
+    }
+}
+
+// -------------------------
+
+const UFieldResolutionTable* Calendar::getFieldResolutionTable() const {
+    return kDatePrecedence;
+}
+
+
+UCalendarDateFields Calendar::newerField(UCalendarDateFields defaultField, UCalendarDateFields alternateField) const
+{
+    if (fStamp[alternateField] > fStamp[defaultField]) {
+        return alternateField;
+    }
+    return defaultField;
+}
+
+UCalendarDateFields Calendar::resolveFields(const UFieldResolutionTable* precedenceTable) const {
+    int32_t bestField = UCAL_FIELD_COUNT;
+    int32_t tempBestField;
+    for (int32_t g=0; precedenceTable[g][0][0] != -1 && (bestField == UCAL_FIELD_COUNT); ++g) {
+        int32_t bestStamp = kUnset;
+        for (int32_t l=0; precedenceTable[g][l][0] != -1; ++l) {
+            int32_t lineStamp = kUnset;
+            // Skip over first entry if it is negative
+            for (int32_t i=((precedenceTable[g][l][0]>=kResolveRemap)?1:0); precedenceTable[g][l][i]!=-1; ++i) {
+                U_ASSERT(precedenceTable[g][l][i] < UCAL_FIELD_COUNT);
+                int32_t s = fStamp[precedenceTable[g][l][i]];
+                // If any field is unset then don't use this line
+                if (s == kUnset) {
+                    goto linesInGroup;
+                } else if(s > lineStamp) {
+                    lineStamp = s;
+                }
+            }
+            // Record new maximum stamp & field no.
+            if (lineStamp > bestStamp) {
+                tempBestField = precedenceTable[g][l][0]; // First field refers to entire line
+                if (tempBestField >= kResolveRemap) {
+                    tempBestField &= (kResolveRemap-1);
+                    // This check is needed to resolve some issues with UCAL_YEAR precedence mapping
+                    if (tempBestField != UCAL_DATE || (fStamp[UCAL_WEEK_OF_MONTH] < fStamp[tempBestField])) {
+                        bestField = tempBestField;
+                    }
+                } else {
+                    bestField = tempBestField;
+                }
+
+                if (bestField == tempBestField) {
+                    bestStamp = lineStamp;
+                }
+            }
+linesInGroup:
+            ;
+        }
+    }
+    return (UCalendarDateFields)bestField;
+}
+
+const UFieldResolutionTable Calendar::kDatePrecedence[] =
+{
+    {
+        { UCAL_DAY_OF_MONTH, kResolveSTOP },
+        { UCAL_WEEK_OF_YEAR, UCAL_DAY_OF_WEEK, kResolveSTOP },
+        { UCAL_WEEK_OF_MONTH, UCAL_DAY_OF_WEEK, kResolveSTOP },
+        { UCAL_DAY_OF_WEEK_IN_MONTH, UCAL_DAY_OF_WEEK, kResolveSTOP },
+        { UCAL_WEEK_OF_YEAR, UCAL_DOW_LOCAL, kResolveSTOP },
+        { UCAL_WEEK_OF_MONTH, UCAL_DOW_LOCAL, kResolveSTOP },
+        { UCAL_DAY_OF_WEEK_IN_MONTH, UCAL_DOW_LOCAL, kResolveSTOP },
+        { UCAL_DAY_OF_YEAR, kResolveSTOP },
+        { kResolveRemap | UCAL_DAY_OF_MONTH, UCAL_YEAR, kResolveSTOP },  // if YEAR is set over YEAR_WOY use DAY_OF_MONTH
+        { kResolveRemap | UCAL_WEEK_OF_YEAR, UCAL_YEAR_WOY, kResolveSTOP },  // if YEAR_WOY is set,  calc based on WEEK_OF_YEAR
+        { kResolveSTOP }
+    },
+    {
+        { UCAL_WEEK_OF_YEAR, kResolveSTOP },
+        { UCAL_WEEK_OF_MONTH, kResolveSTOP },
+        { UCAL_DAY_OF_WEEK_IN_MONTH, kResolveSTOP },
+        { kResolveRemap | UCAL_DAY_OF_WEEK_IN_MONTH, UCAL_DAY_OF_WEEK, kResolveSTOP },
+        { kResolveRemap | UCAL_DAY_OF_WEEK_IN_MONTH, UCAL_DOW_LOCAL, kResolveSTOP },
+        { kResolveSTOP }
+    },
+    {{kResolveSTOP}}
+};
+
+
+const UFieldResolutionTable Calendar::kMonthPrecedence[] =
+{
+    {
+        { UCAL_MONTH,kResolveSTOP, kResolveSTOP },
+        { UCAL_ORDINAL_MONTH,kResolveSTOP, kResolveSTOP },
+        {kResolveSTOP}
+    },
+    {{kResolveSTOP}}
+};
+
+const UFieldResolutionTable Calendar::kDOWPrecedence[] =
+{
+    {
+        { UCAL_DAY_OF_WEEK,kResolveSTOP, kResolveSTOP },
+        { UCAL_DOW_LOCAL,kResolveSTOP, kResolveSTOP },
+        {kResolveSTOP}
+    },
+    {{kResolveSTOP}}
+};
+
+// precedence for calculating a year
+const UFieldResolutionTable Calendar::kYearPrecedence[] =
+{
+    {
+        { UCAL_YEAR, kResolveSTOP },
+        { UCAL_EXTENDED_YEAR, kResolveSTOP },
+        { UCAL_YEAR_WOY, UCAL_WEEK_OF_YEAR, kResolveSTOP },  // YEAR_WOY is useless without WEEK_OF_YEAR
+        { kResolveSTOP }
+    },
+    {{kResolveSTOP}}
+};
+
+
+// -------------------------
+
+
+void Calendar::computeTime(UErrorCode& status) {
+    if (U_FAILURE(status)) {
+       return;
+    }
+    if (!isLenient()) {
+        validateFields(status);
+        if (U_FAILURE(status)) {
+            return;
+        }
+    }
+
+    // Compute the Julian day
+    int32_t julianDay = computeJulianDay();
+
+    double millis = Grego::julianDayToMillis(julianDay);
+
+#if defined (U_DEBUG_CAL)
+    //  int32_t julianInsanityCheck =  (int32_t)ClockMath::floorDivide(millis, kOneDay);
+    //  julianInsanityCheck += kEpochStartAsJulianDay;
+    //  if(1 || julianInsanityCheck != julianDay) {
+    //    fprintf(stderr, "%s:%d- D'oh- computed jules %d, to mills (%s)%.lf, recomputed %d\n",
+    //            __FILE__, __LINE__, julianDay, millis<0.0?"NEG":"", millis, julianInsanityCheck);
+    //  }
+#endif
+
+    double millisInDay;
+
+    // We only use MILLISECONDS_IN_DAY if it has been set by the user.
+    // This makes it possible for the caller to set the calendar to a
+    // time and call clear(MONTH) to reset the MONTH to January.  This
+    // is legacy behavior.  Without this, clear(MONTH) has no effect,
+    // since the internally set JULIAN_DAY is used.
+    if (fStamp[UCAL_MILLISECONDS_IN_DAY] >= ((int32_t)kMinimumUserStamp) &&
+            newestStamp(UCAL_AM_PM, UCAL_MILLISECOND, kUnset) <= fStamp[UCAL_MILLISECONDS_IN_DAY]) {
+        millisInDay = internalGet(UCAL_MILLISECONDS_IN_DAY);
+    } else {
+        millisInDay = computeMillisInDay();
+    }
+
+    UDate t = 0;
+    if (fStamp[UCAL_ZONE_OFFSET] >= ((int32_t)kMinimumUserStamp) || fStamp[UCAL_DST_OFFSET] >= ((int32_t)kMinimumUserStamp)) {
+        t = millis + millisInDay - (internalGet(UCAL_ZONE_OFFSET) + internalGet(UCAL_DST_OFFSET));
+    } else {
+        // Compute the time zone offset and DST offset.  There are two potential
+        // ambiguities here.  We'll assume a 2:00 am (wall time) switchover time
+        // for discussion purposes here.
+        //
+        // 1. The positive offset change such as transition into DST.
+        //    Here, a designated time of 2:00 am - 2:59 am does not actually exist.
+        //    For this case, skippedWallTime option specifies the behavior.
+        //    For example, 2:30 am is interpreted as;
+        //      - WALLTIME_LAST(default): 3:30 am (DST) (interpreting 2:30 am as 31 minutes after 1:59 am (STD))
+        //      - WALLTIME_FIRST: 1:30 am (STD) (interpreting 2:30 am as 30 minutes before 3:00 am (DST))
+        //      - WALLTIME_NEXT_VALID: 3:00 am (DST) (next valid time after 2:30 am on a wall clock)
+        // 2. The negative offset change such as transition out of DST.
+        //    Here, a designated time of 1:00 am - 1:59 am can be in standard or DST.  Both are valid
+        //    representations (the rep jumps from 1:59:59 DST to 1:00:00 Std).
+        //    For this case, repeatedWallTime option specifies the behavior.
+        //    For example, 1:30 am is interpreted as;
+        //      - WALLTIME_LAST(default): 1:30 am (STD) - latter occurrence
+        //      - WALLTIME_FIRST: 1:30 am (DST) - former occurrence
+        //
+        // In addition to above, when calendar is strict (not default), wall time falls into
+        // the skipped time range will be processed as an error case.
+        //
+        // These special cases are mostly handled in #computeZoneOffset(long), except WALLTIME_NEXT_VALID
+        // at positive offset change. The protected method computeZoneOffset(long) is exposed to Calendar
+        // subclass implementations and marked as @stable. Strictly speaking, WALLTIME_NEXT_VALID
+        // should be also handled in the same place, but we cannot change the code flow without deprecating
+        // the protected method.
+        //
+        // We use the TimeZone object, unless the user has explicitly set the ZONE_OFFSET
+        // or DST_OFFSET fields; then we use those fields.
+
+        if (!isLenient() || fSkippedWallTime == UCAL_WALLTIME_NEXT_VALID) {
+            // When strict, invalidate a wall time falls into a skipped wall time range.
+            // When lenient and skipped wall time option is WALLTIME_NEXT_VALID,
+            // the result time will be adjusted to the next valid time (on wall clock).
+            int32_t zoneOffset = computeZoneOffset(millis, millisInDay, status);
+            UDate tmpTime = millis + millisInDay - zoneOffset;
+
+            int32_t raw, dst;
+            fZone->getOffset(tmpTime, false, raw, dst, status);
+
+            if (U_SUCCESS(status)) {
+                // zoneOffset != (raw + dst) only when the given wall time fall into
+                // a skipped wall time range caused by positive zone offset transition.
+                if (zoneOffset != (raw + dst)) {
+                    if (!isLenient()) {
+                        status = U_ILLEGAL_ARGUMENT_ERROR;
+                    } else {
+                        U_ASSERT(fSkippedWallTime == UCAL_WALLTIME_NEXT_VALID);
+                        // Adjust time to the next valid wall clock time.
+                        // At this point, tmpTime is on or after the zone offset transition causing
+                        // the skipped time range.
+                        UDate immediatePrevTransition;
+                        UBool hasTransition = getImmediatePreviousZoneTransition(tmpTime, &immediatePrevTransition, status);
+                        if (U_SUCCESS(status) && hasTransition) {
+                            t = immediatePrevTransition;
+                        }
+                    }
+                } else {
+                    t = tmpTime;
+                }
+            }
+        } else {
+            t = millis + millisInDay - computeZoneOffset(millis, millisInDay, status);
+        }
+    }
+    if (U_SUCCESS(status)) {
+        internalSetTime(t);
+    }
+}
+
+/**
+ * Find the previous zone transition near the given time.
+ */
+UBool Calendar::getImmediatePreviousZoneTransition(UDate base, UDate *transitionTime, UErrorCode& status) const {
+    if (U_FAILURE(status)) {
+       return false;
+    }
+    BasicTimeZone *btz = getBasicTimeZone();
+    if (btz) {
+        TimeZoneTransition trans;
+        UBool hasTransition = btz->getPreviousTransition(base, true, trans);
+        if (hasTransition) {
+            *transitionTime = trans.getTime();
+            return true;
+        } else {
+            // Could not find any transitions.
+            // Note: This should never happen.
+            status = U_INTERNAL_PROGRAM_ERROR;
+        }
+    } else {
+        // If not BasicTimeZone, return unsupported error for now.
+        // TODO: We may support non-BasicTimeZone in future.
+        status = U_UNSUPPORTED_ERROR;
+    }
+    return false;
+}
+
+/**
+* Compute the milliseconds in the day from the fields.  This is a
+* value from 0 to 23:59:59.999 inclusive, unless fields are out of
+* range, in which case it can be an arbitrary value.  This value
+* reflects local zone wall time.
+* @stable ICU 2.0
+*/
+double Calendar::computeMillisInDay() {
+  // Do the time portion of the conversion.
+
+    double millisInDay = 0;
+
+    // Find the best set of fields specifying the time of day.  There
+    // are only two possibilities here; the HOUR_OF_DAY or the
+    // AM_PM and the HOUR.
+    int32_t hourOfDayStamp = fStamp[UCAL_HOUR_OF_DAY];
+    int32_t hourStamp = (fStamp[UCAL_HOUR] > fStamp[UCAL_AM_PM])?fStamp[UCAL_HOUR]:fStamp[UCAL_AM_PM];
+    int32_t bestStamp = (hourStamp > hourOfDayStamp) ? hourStamp : hourOfDayStamp;
+
+    // Hours
+    if (bestStamp != kUnset) {
+        if (bestStamp == hourOfDayStamp) {
+            // Don't normalize here; let overflow bump into the next period.
+            // This is consistent with how we handle other fields.
+            millisInDay += internalGet(UCAL_HOUR_OF_DAY);
+        } else {
+            // Don't normalize here; let overflow bump into the next period.
+            // This is consistent with how we handle other fields.
+            millisInDay += internalGet(UCAL_HOUR);
+            millisInDay += 12 * internalGet(UCAL_AM_PM); // Default works for unset AM_PM
+        }
+    }
+
+    // We use the fact that unset == 0; we start with millisInDay
+    // == HOUR_OF_DAY.
+    millisInDay *= 60;
+    millisInDay += internalGet(UCAL_MINUTE); // now have minutes
+    millisInDay *= 60;
+    millisInDay += internalGet(UCAL_SECOND); // now have seconds
+    millisInDay *= 1000;
+    millisInDay += internalGet(UCAL_MILLISECOND); // now have millis
+
+    return millisInDay;
+}
+
+/**
+* This method can assume EXTENDED_YEAR has been set.
+* @param millis milliseconds of the date fields
+* @param millisInDay milliseconds of the time fields; may be out
+* or range.
+* @stable ICU 2.0
+*/
+int32_t Calendar::computeZoneOffset(double millis, double millisInDay, UErrorCode &ec) {
+    if (U_FAILURE(ec)) {
+       return 0;
+    }
+    int32_t rawOffset, dstOffset;
+    UDate wall = millis + millisInDay;
+    BasicTimeZone* btz = getBasicTimeZone();
+    if (btz) {
+        UTimeZoneLocalOption duplicatedTimeOpt = (fRepeatedWallTime == UCAL_WALLTIME_FIRST) ? UCAL_TZ_LOCAL_FORMER : UCAL_TZ_LOCAL_LATTER;
+        UTimeZoneLocalOption nonExistingTimeOpt = (fSkippedWallTime == UCAL_WALLTIME_FIRST) ? UCAL_TZ_LOCAL_LATTER : UCAL_TZ_LOCAL_FORMER;
+        btz->getOffsetFromLocal(wall, nonExistingTimeOpt, duplicatedTimeOpt, rawOffset, dstOffset, ec);
+    } else {
+        const TimeZone& tz = getTimeZone();
+        // By default, TimeZone::getOffset behaves UCAL_WALLTIME_LAST for both.
+        tz.getOffset(wall, true, rawOffset, dstOffset, ec);
+
+        UBool sawRecentNegativeShift = false;
+        if (fRepeatedWallTime == UCAL_WALLTIME_FIRST) {
+            // Check if the given wall time falls into repeated time range
+            UDate tgmt = wall - (rawOffset + dstOffset);
+
+            // Any negative zone transition within last 6 hours?
+            // Note: The maximum historic negative zone transition is -3 hours in the tz database.
+            // 6 hour window would be sufficient for this purpose.
+            int32_t tmpRaw, tmpDst;
+            tz.getOffset(tgmt - 6*60*60*1000, false, tmpRaw, tmpDst, ec);
+            int32_t offsetDelta = (rawOffset + dstOffset) - (tmpRaw + tmpDst);
+
+            U_ASSERT(offsetDelta < -6*60*60*1000);
+            if (offsetDelta < 0) {
+                sawRecentNegativeShift = true;
+                // Negative shift within last 6 hours. When UCAL_WALLTIME_FIRST is used and the given wall time falls
+                // into the repeated time range, use offsets before the transition.
+                // Note: If it does not fall into the repeated time range, offsets remain unchanged below.
+                tz.getOffset(wall + offsetDelta, true, rawOffset, dstOffset, ec);
+            }
+        }
+        if (!sawRecentNegativeShift && fSkippedWallTime == UCAL_WALLTIME_FIRST) {
+            // When skipped wall time option is WALLTIME_FIRST,
+            // recalculate offsets from the resolved time (non-wall).
+            // When the given wall time falls into skipped wall time,
+            // the offsets will be based on the zone offsets AFTER
+            // the transition (which means, earliest possible interpretation).
+            UDate tgmt = wall - (rawOffset + dstOffset);
+            tz.getOffset(tgmt, false, rawOffset, dstOffset, ec);
+        }
+    }
+    return rawOffset + dstOffset;
+}
+
+int32_t Calendar::computeJulianDay()
+{
+    // We want to see if any of the date fields is newer than the
+    // JULIAN_DAY.  If not, then we use JULIAN_DAY.  If so, then we do
+    // the normal resolution.  We only use JULIAN_DAY if it has been
+    // set by the user.  This makes it possible for the caller to set
+    // the calendar to a time and call clear(MONTH) to reset the MONTH
+    // to January.  This is legacy behavior.  Without this,
+    // clear(MONTH) has no effect, since the internally set JULIAN_DAY
+    // is used.
+    if (fStamp[UCAL_JULIAN_DAY] >= (int32_t)kMinimumUserStamp) {
+        int32_t bestStamp = newestStamp(UCAL_ERA, UCAL_DAY_OF_WEEK_IN_MONTH, kUnset);
+        bestStamp = newestStamp(UCAL_YEAR_WOY, UCAL_EXTENDED_YEAR, bestStamp);
+        bestStamp = newestStamp(UCAL_ORDINAL_MONTH, UCAL_ORDINAL_MONTH, bestStamp);
+        if (bestStamp <= fStamp[UCAL_JULIAN_DAY]) {
+            return internalGet(UCAL_JULIAN_DAY);
+        }
+    }
+
+    UCalendarDateFields bestField = resolveFields(getFieldResolutionTable());
+    if (bestField == UCAL_FIELD_COUNT) {
+        bestField = UCAL_DAY_OF_MONTH;
+    }
+
+    return handleComputeJulianDay(bestField);
+}
+
+// -------------------------------------------
+
+int32_t Calendar::handleComputeJulianDay(UCalendarDateFields bestField)  {
+    UBool useMonth = (bestField == UCAL_DAY_OF_MONTH ||
+        bestField == UCAL_WEEK_OF_MONTH ||
+        bestField == UCAL_DAY_OF_WEEK_IN_MONTH);
+    int32_t year;
+
+    if (bestField == UCAL_WEEK_OF_YEAR && newerField(UCAL_YEAR_WOY, UCAL_YEAR) == UCAL_YEAR_WOY) {
+        year = internalGet(UCAL_YEAR_WOY);
+    } else {
+        year = handleGetExtendedYear();
+    }
+
+    internalSet(UCAL_EXTENDED_YEAR, year);
+
+#if defined (U_DEBUG_CAL)
+    fprintf(stderr, "%s:%d: bestField= %s - y=%d\n", __FILE__, __LINE__, fldName(bestField), year);
+#endif
+
+    // Get the Julian day of the day BEFORE the start of this year.
+    // If useMonth is true, get the day before the start of the month.
+
+    // give calendar subclass a chance to have a default 'first' month
+    int32_t month;
+
+    if(isSet(UCAL_MONTH) || isSet(UCAL_ORDINAL_MONTH)) {
+        month = internalGetMonth();
+    } else {
+        month = getDefaultMonthInYear(year);
+    }
+
+    int32_t julianDay = handleComputeMonthStart(year, useMonth ? month : 0, useMonth);
+
+    if (bestField == UCAL_DAY_OF_MONTH) {
+
+        // give calendar subclass a chance to have a default 'first' dom
+        int32_t dayOfMonth;
+        if(isSet(UCAL_DAY_OF_MONTH)) {
+            dayOfMonth = internalGet(UCAL_DAY_OF_MONTH,1);
+        } else {
+            dayOfMonth = getDefaultDayInMonth(year, month);
+        }
+        return julianDay + dayOfMonth;
+    }
+
+    if (bestField == UCAL_DAY_OF_YEAR) {
+        return julianDay + internalGet(UCAL_DAY_OF_YEAR);
+    }
+
+    int32_t firstDayOfWeek = getFirstDayOfWeek(); // Localized fdw
+
+    // At this point julianDay is the 0-based day BEFORE the first day of
+    // January 1, year 1 of the given calendar.  If julianDay == 0, it
+    // specifies (Jan. 1, 1) - 1, in whatever calendar we are using (Julian
+    // or Gregorian). (or it is before the month we are in, if useMonth is True)
+
+    // At this point we need to process the WEEK_OF_MONTH or
+    // WEEK_OF_YEAR, which are similar, or the DAY_OF_WEEK_IN_MONTH.
+    // First, perform initial shared computations.  These locate the
+    // first week of the period.
+
+    // Get the 0-based localized DOW of day one of the month or year.
+    // Valid range 0..6.
+    int32_t first = julianDayToDayOfWeek(julianDay + 1) - firstDayOfWeek;
+    if (first < 0) {
+        first += 7;
+    }
+
+    int32_t dowLocal = getLocalDOW();
+
+    // Find the first target DOW (dowLocal) in the month or year.
+    // Actually, it may be just before the first of the month or year.
+    // It will be an integer from -5..7.
+    int32_t date = 1 - first + dowLocal;
+
+    if (bestField == UCAL_DAY_OF_WEEK_IN_MONTH) {
+        // Adjust the target DOW to be in the month or year.
+        if (date < 1) {
+            date += 7;
+        }
+
+        // The only trickiness occurs if the day-of-week-in-month is
+        // negative.
+        int32_t dim = internalGet(UCAL_DAY_OF_WEEK_IN_MONTH, 1);
+        if (dim >= 0) {
+            date += 7*(dim - 1);
+
+        } else {
+            // Move date to the last of this day-of-week in this month,
+            // then back up as needed.  If dim==-1, we don't back up at
+            // all.  If dim==-2, we back up once, etc.  Don't back up
+            // past the first of the given day-of-week in this month.
+            // Note that we handle -2, -3, etc. correctly, even though
+            // values < -1 are technically disallowed.
+            int32_t m = internalGetMonth(UCAL_JANUARY);
+            int32_t monthLength = handleGetMonthLength(year, m);
+            date += ((monthLength - date) / 7 + dim + 1) * 7;
+        }
+    } else {
+#if defined (U_DEBUG_CAL)
+        fprintf(stderr, "%s:%d - bf= %s\n", __FILE__, __LINE__, fldName(bestField));
+#endif
+
+        if(bestField == UCAL_WEEK_OF_YEAR) {  // ------------------------------------- WOY -------------
+            if(!isSet(UCAL_YEAR_WOY) ||  // YWOY not set at all or
+                ( (resolveFields(kYearPrecedence) != UCAL_YEAR_WOY) // YWOY doesn't have precedence
+                && (fStamp[UCAL_YEAR_WOY]!=kInternallySet) ) ) // (excluding where all fields are internally set - then YWOY is used)
+            {
+                // need to be sure to stay in 'real' year.
+                int32_t woy = internalGet(bestField);
+
+                int32_t nextJulianDay = handleComputeMonthStart(year+1, 0, false); // jd of day before jan 1
+                int32_t nextFirst = julianDayToDayOfWeek(nextJulianDay + 1) - firstDayOfWeek;
+
+                if (nextFirst < 0) { // 0..6 ldow of Jan 1
+                    nextFirst += 7;
+                }
+
+                if(woy==1) {  // FIRST WEEK ---------------------------------
+#if defined (U_DEBUG_CAL)
+                    fprintf(stderr, "%s:%d - woy=%d, yp=%d, nj(%d)=%d, nf=%d", __FILE__, __LINE__,
+                        internalGet(bestField), resolveFields(kYearPrecedence), year+1,
+                        nextJulianDay, nextFirst);
+
+                    fprintf(stderr, " next: %d DFW,  min=%d   \n", (7-nextFirst), getMinimalDaysInFirstWeek() );
+#endif
+
+                    // nextFirst is now the localized DOW of Jan 1  of y-woy+1
+                    if((nextFirst > 0) &&   // Jan 1 starts on FDOW
+                        (7-nextFirst) >= getMinimalDaysInFirstWeek()) // or enough days in the week
+                    {
+                        // Jan 1 of (yearWoy+1) is in yearWoy+1 - recalculate JD to next year
+#if defined (U_DEBUG_CAL)
+                        fprintf(stderr, "%s:%d - was going to move JD from %d to %d [d%d]\n", __FILE__, __LINE__,
+                            julianDay, nextJulianDay, (nextJulianDay-julianDay));
+#endif
+                        julianDay = nextJulianDay;
+
+                        // recalculate 'first' [0-based local dow of jan 1]
+                        first = julianDayToDayOfWeek(julianDay + 1) - firstDayOfWeek;
+                        if (first < 0) {
+                            first += 7;
+                        }
+                        // recalculate date.
+                        date = 1 - first + dowLocal;
+                    }
+                } else if(woy>=getLeastMaximum(bestField)) {
+                    // could be in the last week- find out if this JD would overstep
+                    int32_t testDate = date;
+                    if ((7 - first) < getMinimalDaysInFirstWeek()) {
+                        testDate += 7;
+                    }
+
+                    // Now adjust for the week number.
+                    testDate += 7 * (woy - 1);
+
+#if defined (U_DEBUG_CAL)
+                    fprintf(stderr, "%s:%d - y=%d, y-1=%d doy%d, njd%d (C.F. %d)\n",
+                        __FILE__, __LINE__, year, year-1, testDate, julianDay+testDate, nextJulianDay);
+#endif
+                    if(julianDay+testDate > nextJulianDay) { // is it past Dec 31?  (nextJulianDay is day BEFORE year+1's  Jan 1)
+                        // Fire up the calculating engines.. retry YWOY = (year-1)
+                        julianDay = handleComputeMonthStart(year-1, 0, false); // jd before Jan 1 of previous year
+                        first = julianDayToDayOfWeek(julianDay + 1) - firstDayOfWeek; // 0 based local dow   of first week
+
+                        if(first < 0) { // 0..6
+                            first += 7;
+                        }
+                        date = 1 - first + dowLocal;
+
+#if defined (U_DEBUG_CAL)
+                        fprintf(stderr, "%s:%d - date now %d, jd%d, ywoy%d\n",
+                            __FILE__, __LINE__, date, julianDay, year-1);
+#endif
+
+
+                    } /* correction needed */
+                } /* leastmaximum */
+            } /* resolvefields(year) != year_woy */
+        } /* bestfield != week_of_year */
+
+        // assert(bestField == WEEK_OF_MONTH || bestField == WEEK_OF_YEAR)
+        // Adjust for minimal days in first week
+        if ((7 - first) < getMinimalDaysInFirstWeek()) {
+            date += 7;
+        }
+
+        // Now adjust for the week number.
+        date += 7 * (internalGet(bestField) - 1);
+    }
+
+    return julianDay + date;
+}
+
+int32_t
+Calendar::getDefaultMonthInYear(int32_t /*eyear*/)
+{
+    return 0;
+}
+
+int32_t
+Calendar::getDefaultDayInMonth(int32_t /*eyear*/, int32_t /*month*/)
+{
+    return 1;
+}
+
+
+int32_t Calendar::getLocalDOW()
+{
+  // Get zero-based localized DOW, valid range 0..6.  This is the DOW
+    // we are looking for.
+    int32_t dowLocal = 0;
+    switch (resolveFields(kDOWPrecedence)) {
+    case UCAL_DAY_OF_WEEK:
+        dowLocal = internalGet(UCAL_DAY_OF_WEEK) - fFirstDayOfWeek;
+        break;
+    case UCAL_DOW_LOCAL:
+        dowLocal = internalGet(UCAL_DOW_LOCAL) - 1;
+        break;
+    default:
+        break;
+    }
+    dowLocal = dowLocal % 7;
+    if (dowLocal < 0) {
+        dowLocal += 7;
+    }
+    return dowLocal;
+}
+
+int32_t Calendar::handleGetExtendedYearFromWeekFields(int32_t yearWoy, int32_t woy)
+{
+    // We have UCAL_YEAR_WOY and UCAL_WEEK_OF_YEAR - from those, determine
+    // what year we fall in, so that other code can set it properly.
+    // (code borrowed from computeWeekFields and handleComputeJulianDay)
+    //return yearWoy;
+
+    // First, we need a reliable DOW.
+    UCalendarDateFields bestField = resolveFields(kDatePrecedence); // !! Note: if subclasses have a different table, they should override handleGetExtendedYearFromWeekFields
+
+    // Now, a local DOW
+    int32_t dowLocal = getLocalDOW(); // 0..6
+    int32_t firstDayOfWeek = getFirstDayOfWeek(); // Localized fdw
+    int32_t jan1Start = handleComputeMonthStart(yearWoy, 0, false);
+    int32_t nextJan1Start = handleComputeMonthStart(yearWoy+1, 0, false); // next year's Jan1 start
+
+    // At this point julianDay is the 0-based day BEFORE the first day of
+    // January 1, year 1 of the given calendar.  If julianDay == 0, it
+    // specifies (Jan. 1, 1) - 1, in whatever calendar we are using (Julian
+    // or Gregorian). (or it is before the month we are in, if useMonth is True)
+
+    // At this point we need to process the WEEK_OF_MONTH or
+    // WEEK_OF_YEAR, which are similar, or the DAY_OF_WEEK_IN_MONTH.
+    // First, perform initial shared computations.  These locate the
+    // first week of the period.
+
+    // Get the 0-based localized DOW of day one of the month or year.
+    // Valid range 0..6.
+    int32_t first = julianDayToDayOfWeek(jan1Start + 1) - firstDayOfWeek;
+    if (first < 0) {
+        first += 7;
+    }
+
+    //// (nextFirst was not used below)
+    // int32_t nextFirst = julianDayToDayOfWeek(nextJan1Start + 1) - firstDayOfWeek;
+    // if (nextFirst < 0) {
+    //     nextFirst += 7;
+    //}
+
+    int32_t minDays = getMinimalDaysInFirstWeek();
+    UBool jan1InPrevYear = false;  // January 1st in the year of WOY is the 1st week?  (i.e. first week is < minimal )
+    //UBool nextJan1InPrevYear = false; // January 1st of Year of WOY + 1 is in the first week?
+
+    if((7 - first) < minDays) {
+        jan1InPrevYear = true;
+    }
+
+    //   if((7 - nextFirst) < minDays) {
+    //     nextJan1InPrevYear = true;
+    //   }
+
+    switch(bestField) {
+    case UCAL_WEEK_OF_YEAR:
+        if(woy == 1) {
+            if(jan1InPrevYear) {
+                // the first week of January is in the previous year
+                // therefore WOY1 is always solidly within yearWoy
+                return yearWoy;
+            } else {
+                // First WOY is split between two years
+                if( dowLocal < first) { // we are prior to Jan 1
+                    return yearWoy-1; // previous year
+                } else {
+                    return yearWoy; // in this year
+                }
+            }
+        } else if(woy >= getLeastMaximum(bestField)) {
+            // we _might_ be in the last week..
+            int32_t jd =  // Calculate JD of our target day:
+                jan1Start +  // JD of Jan 1
+                (7-first) + //  days in the first week (Jan 1.. )
+                (woy-1)*7 + // add the weeks of the year
+                dowLocal;   // the local dow (0..6) of last week
+            if(jan1InPrevYear==false) {
+                jd -= 7; // woy already includes Jan 1's week.
+            }
+
+            if( (jd+1) >= nextJan1Start ) {
+                // we are in week 52 or 53 etc. - actual year is yearWoy+1
+                return yearWoy+1;
+            } else {
+                // still in yearWoy;
+                return yearWoy;
+            }
+        } else {
+            // we're not possibly in the last week -must be ywoy
+            return yearWoy;
+        }
+
+    case UCAL_DATE:
+        {
+            int32_t m = internalGetMonth();
+            if((m == 0) &&
+            (woy >= getLeastMaximum(UCAL_WEEK_OF_YEAR))) {
+                return yearWoy+1; // month 0, late woy = in the next year
+            } else if(woy==1) {
+                //if(nextJan1InPrevYear) {
+                if(m == 0) {
+                    return yearWoy;
+                } else {
+                    return yearWoy-1;
+                }
+                //}
+            }
+        }
+        //(internalGet(UCAL_DATE) <= (7-first)) /* && in minDow  */ ) {
+        //within 1st week and in this month..
+        //return yearWoy+1;
+        return yearWoy;
+
+    default: // assume the year is appropriate
+        return yearWoy;
+    }
+}
+
+int32_t Calendar::handleGetMonthLength(int32_t extendedYear, int32_t month) const
+{
+    return handleComputeMonthStart(extendedYear, month+1, true) -
+        handleComputeMonthStart(extendedYear, month, true);
+}
+
+int32_t Calendar::handleGetYearLength(int32_t eyear) const  {
+    return handleComputeMonthStart(eyear+1, 0, false) -
+        handleComputeMonthStart(eyear, 0, false);
+}
+
+int32_t
+Calendar::getActualMaximum(UCalendarDateFields field, UErrorCode& status) const
+{
+    if (U_FAILURE(status)) {
+       return 0;
+    }
+    int32_t result;
+    switch (field) {
+    case UCAL_DATE:
+        {
+            if(U_FAILURE(status)) return 0;
+            Calendar *cal = clone();
+            if(!cal) { status = U_MEMORY_ALLOCATION_ERROR; return 0; }
+            cal->setLenient(true);
+            cal->prepareGetActual(field,false,status);
+            result = handleGetMonthLength(cal->get(UCAL_EXTENDED_YEAR, status), cal->get(UCAL_MONTH, status));
+            delete cal;
+        }
+        break;
+
+    case UCAL_DAY_OF_YEAR:
+        {
+            if(U_FAILURE(status)) return 0;
+            Calendar *cal = clone();
+            if(!cal) { status = U_MEMORY_ALLOCATION_ERROR; return 0; }
+            cal->setLenient(true);
+            cal->prepareGetActual(field,false,status);
+            result = handleGetYearLength(cal->get(UCAL_EXTENDED_YEAR, status));
+            delete cal;
+        }
+        break;
+
+    case UCAL_DAY_OF_WEEK:
+    case UCAL_AM_PM:
+    case UCAL_HOUR:
+    case UCAL_HOUR_OF_DAY:
+    case UCAL_MINUTE:
+    case UCAL_SECOND:
+    case UCAL_MILLISECOND:
+    case UCAL_ZONE_OFFSET:
+    case UCAL_DST_OFFSET:
+    case UCAL_DOW_LOCAL:
+    case UCAL_JULIAN_DAY:
+    case UCAL_MILLISECONDS_IN_DAY:
+        // These fields all have fixed minima/maxima
+        result = getMaximum(field);
+        break;
+
+    case UCAL_ORDINAL_MONTH:
+        result = inTemporalLeapYear(status) ? getMaximum(UCAL_ORDINAL_MONTH) : getLeastMaximum(UCAL_ORDINAL_MONTH);
+        break;
+
+    default:
+        // For all other fields, do it the hard way....
+        result = getActualHelper(field, getLeastMaximum(field), getMaximum(field),status);
+        break;
+    }
+    return result;
+}
+
+
+/**
+* Prepare this calendar for computing the actual minimum or maximum.
+* This method modifies this calendar's fields; it is called on a
+* temporary calendar.
+*
+* <p>Rationale: The semantics of getActualXxx() is to return the
+* maximum or minimum value that the given field can take, taking into
+* account other relevant fields.  In general these other fields are
+* larger fields.  For example, when computing the actual maximum
+* DATE, the current value of DATE itself is ignored,
+* as is the value of any field smaller.
+*
+* <p>The time fields all have fixed minima and maxima, so we don't
+* need to worry about them.  This also lets us set the
+* MILLISECONDS_IN_DAY to zero to erase any effects the time fields
+* might have when computing date fields.
+*
+* <p>DAY_OF_WEEK is adjusted specially for the WEEK_OF_MONTH and
+* WEEK_OF_YEAR fields to ensure that they are computed correctly.
+* @internal
+*/
+void Calendar::prepareGetActual(UCalendarDateFields field, UBool isMinimum, UErrorCode &status)
+{
+    if (U_FAILURE(status)) {
+       return;
+    }
+    set(UCAL_MILLISECONDS_IN_DAY, 0);
+
+    switch (field) {
+    case UCAL_YEAR:
+    case UCAL_EXTENDED_YEAR:
+        set(UCAL_DAY_OF_YEAR, getGreatestMinimum(UCAL_DAY_OF_YEAR));
+        break;
+
+    case UCAL_YEAR_WOY:
+        set(UCAL_WEEK_OF_YEAR, getGreatestMinimum(UCAL_WEEK_OF_YEAR));
+        U_FALLTHROUGH;
+    case UCAL_MONTH:
+        set(UCAL_DATE, getGreatestMinimum(UCAL_DATE));
+        break;
+
+    case UCAL_DAY_OF_WEEK_IN_MONTH:
+        // For dowim, the maximum occurs for the DOW of the first of the
+        // month.
+        set(UCAL_DATE, 1);
+        set(UCAL_DAY_OF_WEEK, get(UCAL_DAY_OF_WEEK, status)); // Make this user set
+        break;
+
+    case UCAL_WEEK_OF_MONTH:
+    case UCAL_WEEK_OF_YEAR:
+        // If we're counting weeks, set the day of the week to either the
+        // first or last localized DOW.  We know the last week of a month
+        // or year will contain the first day of the week, and that the
+        // first week will contain the last DOW.
+        {
+            int32_t dow = fFirstDayOfWeek;
+            if (isMinimum) {
+                dow = (dow + 6) % 7; // set to last DOW
+                if (dow < UCAL_SUNDAY) {
+                    dow += 7;
+                }
+            }
+#if defined (U_DEBUG_CAL)
+            fprintf(stderr, "prepareGetActualHelper(WOM/WOY) - dow=%d\n", dow);
+#endif
+            set(UCAL_DAY_OF_WEEK, dow);
+        }
+        break;
+    default:
+        break;
+    }
+
+    // Do this last to give it the newest time stamp
+    set(field, getGreatestMinimum(field));
+}
+
+int32_t Calendar::getActualHelper(UCalendarDateFields field, int32_t startValue, int32_t endValue, UErrorCode &status) const
+{
+#if defined (U_DEBUG_CAL)
+    fprintf(stderr, "getActualHelper(%d,%d .. %d, %s)\n", field, startValue, endValue, u_errorName(status));
+#endif
+    if (U_FAILURE(status)) {
+       return 0;
+    }
+    if (startValue == endValue) {
+        // if we know that the maximum value is always the same, just return it
+        return startValue;
+    }
+
+    int32_t delta = (endValue > startValue) ? 1 : -1;
+
+    // clone the calendar so we don't mess with the real one, and set it to
+    // accept anything for the field values
+    if(U_FAILURE(status)) return startValue;
+    Calendar *work = clone();
+    if(!work) { status = U_MEMORY_ALLOCATION_ERROR; return startValue; }
+
+    // need to resolve time here, otherwise, fields set for actual limit
+    // may cause conflict with fields previously set (but not yet resolved).
+    work->complete(status);
+
+    work->setLenient(true);
+    work->prepareGetActual(field, delta < 0, status);
+
+    // now try each value from the start to the end one by one until
+    // we get a value that normalizes to another value.  The last value that
+    // normalizes to itself is the actual maximum for the current date
+    work->set(field, startValue);
+
+    // prepareGetActual sets the first day of week in the same week with
+    // the first day of a month.  Unlike WEEK_OF_YEAR, week number for the
+    // week which contains days from both previous and current month is
+    // not unique.  For example, last several days in the previous month
+    // is week 5, and the rest of week is week 1.
+    int32_t result = startValue;
+    if ((work->get(field, status) != startValue
+         && field != UCAL_WEEK_OF_MONTH && delta > 0 ) || U_FAILURE(status)) {
+#if defined (U_DEBUG_CAL)
+        fprintf(stderr, "getActualHelper(fld %d) - got  %d (not %d) - %s\n", field, work->get(field,status), startValue, u_errorName(status));
+#endif
+    } else {
+        do {
+            startValue += delta;
+            work->add(field, delta, status);
+            if (work->get(field, status) != startValue || U_FAILURE(status)) {
+#if defined (U_DEBUG_CAL)
+                fprintf(stderr, "getActualHelper(fld %d) - got  %d (not %d), BREAK - %s\n", field, work->get(field,status), startValue, u_errorName(status));
+#endif
+                break;
+            }
+            result = startValue;
+        } while (startValue != endValue);
+    }
+    delete work;
+#if defined (U_DEBUG_CAL)
+    fprintf(stderr, "getActualHelper(%d) = %d\n", field, result);
+#endif
+    return result;
+}
+
+
+
+
+// -------------------------------------
+
+void
+Calendar::setWeekData(const Locale& desiredLocale, const char *type, UErrorCode& status)
+{
+
+    if (U_FAILURE(status)) return;
+
+    fFirstDayOfWeek = UCAL_SUNDAY;
+    fMinimalDaysInFirstWeek = 1;
+    fWeekendOnset = UCAL_SATURDAY;
+    fWeekendOnsetMillis = 0;
+    fWeekendCease = UCAL_SUNDAY;
+    fWeekendCeaseMillis = 86400000; // 24*60*60*1000
+
+    // Since week and weekend data is territory based instead of language based,
+    // we may need to tweak the locale that we are using to try to get the appropriate
+    // values, using the following logic:
+    // 1). If the locale has a language but no territory, use the territory as defined by
+    //     the likely subtags.
+    // 2). If the locale has a script designation then we ignore it,
+    //     then remove it ( i.e. "en_Latn_US" becomes "en_US" )
+
+    UErrorCode myStatus = U_ZERO_ERROR;
+
+    Locale min(desiredLocale);
+    min.minimizeSubtags(myStatus);
+    Locale useLocale;
+    if ( uprv_strlen(desiredLocale.getCountry()) == 0 ||
+         (uprv_strlen(desiredLocale.getScript()) > 0 && uprv_strlen(min.getScript()) == 0) ) {
+        myStatus = U_ZERO_ERROR;
+        Locale max(desiredLocale);
+        max.addLikelySubtags(myStatus);
+        useLocale = Locale(max.getLanguage(),max.getCountry());
+    } else {
+        useLocale = desiredLocale;
+    }
+
+    /* The code here is somewhat of a hack, since week data and weekend data aren't really tied to
+       a specific calendar, they aren't truly locale data.  But this is the only place where valid and
+       actual locale can be set, so we take a shot at it here by loading a representative resource
+       from the calendar data.  The code used to use the dateTimeElements resource to get first day
+       of week data, but this was moved to supplemental data under ticket 7755. (JCE) */
+
+    // Get the monthNames resource bundle for the calendar 'type'. Fallback to gregorian if the resource is not
+    // found.
+    LocalUResourceBundlePointer calData(ures_open(nullptr, useLocale.getBaseName(), &status));
+    ures_getByKey(calData.getAlias(), gCalendar, calData.getAlias(), &status);
+
+    LocalUResourceBundlePointer monthNames;
+    if (type != nullptr && *type != '\0' && uprv_strcmp(type, gGregorian) != 0) {
+        monthNames.adoptInstead(ures_getByKeyWithFallback(calData.getAlias(), type, nullptr, &status));
+        ures_getByKeyWithFallback(monthNames.getAlias(), gMonthNames,
+                                  monthNames.getAlias(), &status);
+    }
+
+    if (monthNames.isNull() || status == U_MISSING_RESOURCE_ERROR) {
+        status = U_ZERO_ERROR;
+        monthNames.adoptInstead(ures_getByKeyWithFallback(calData.getAlias(), gGregorian,
+                                                          monthNames.orphan(), &status));
+        ures_getByKeyWithFallback(monthNames.getAlias(), gMonthNames,
+                                  monthNames.getAlias(), &status);
+    }
+
+    if (U_SUCCESS(status)) {
+        U_LOCALE_BASED(locBased,*this);
+        locBased.setLocaleIDs(ures_getLocaleByType(monthNames.getAlias(), ULOC_VALID_LOCALE, &status),
+                              ures_getLocaleByType(monthNames.getAlias(), ULOC_ACTUAL_LOCALE, &status));
+    } else {
+        status = U_USING_FALLBACK_WARNING;
+        return;
+    }
+
+    char region[ULOC_COUNTRY_CAPACITY];
+    (void)ulocimp_getRegionForSupplementalData(desiredLocale.getName(), true, region, sizeof(region), &status);
+
+    // Read week data values from supplementalData week data
+    UResourceBundle *rb = ures_openDirect(nullptr, "supplementalData", &status);
+    ures_getByKey(rb, "weekData", rb, &status);
+    UResourceBundle *weekData = ures_getByKey(rb, region, nullptr, &status);
+    if (status == U_MISSING_RESOURCE_ERROR && rb != nullptr) {
+        status = U_ZERO_ERROR;
+        weekData = ures_getByKey(rb, "001", nullptr, &status);
+    }
+
+    if (U_FAILURE(status)) {
+        status = U_USING_FALLBACK_WARNING;
+    } else {
+        int32_t arrLen;
+        const int32_t *weekDataArr = ures_getIntVector(weekData,&arrLen,&status);
+        if( U_SUCCESS(status) && arrLen == 6
+                && 1 <= weekDataArr[0] && weekDataArr[0] <= 7
+                && 1 <= weekDataArr[1] && weekDataArr[1] <= 7
+                && 1 <= weekDataArr[2] && weekDataArr[2] <= 7
+                && 1 <= weekDataArr[4] && weekDataArr[4] <= 7) {
+            fFirstDayOfWeek = (UCalendarDaysOfWeek)weekDataArr[0];
+            fMinimalDaysInFirstWeek = (uint8_t)weekDataArr[1];
+            fWeekendOnset = (UCalendarDaysOfWeek)weekDataArr[2];
+            fWeekendOnsetMillis = weekDataArr[3];
+            fWeekendCease = (UCalendarDaysOfWeek)weekDataArr[4];
+            fWeekendCeaseMillis = weekDataArr[5];
+        } else {
+            status = U_INVALID_FORMAT_ERROR;
+        }
+
+        // Check if the locale has a "fw" u extension and we honor it if present.
+        // And we don't change the overal status, as the presence / lack of "fw" is not an error.
+        UErrorCode fwStatus = U_ZERO_ERROR;
+        char fwExt[ULOC_FULLNAME_CAPACITY] = "";
+        desiredLocale.getKeywordValue("fw", fwExt, ULOC_FULLNAME_CAPACITY, fwStatus);
+        if (U_SUCCESS(fwStatus)) {
+            if (uprv_strcmp(fwExt, "sun") == 0) {
+                fFirstDayOfWeek = UCAL_SUNDAY;
+            } else if (uprv_strcmp(fwExt, "mon") == 0) {
+                fFirstDayOfWeek = UCAL_MONDAY;
+            } else if (uprv_strcmp(fwExt, "tue") == 0) {
+                fFirstDayOfWeek = UCAL_TUESDAY;
+            } else if (uprv_strcmp(fwExt, "wed") == 0) {
+                fFirstDayOfWeek = UCAL_WEDNESDAY;
+            } else if (uprv_strcmp(fwExt, "thu") == 0) {
+                fFirstDayOfWeek = UCAL_THURSDAY;
+            } else if (uprv_strcmp(fwExt, "fri") == 0) {
+                fFirstDayOfWeek = UCAL_FRIDAY;
+            } else if (uprv_strcmp(fwExt, "sat") == 0) {
+                fFirstDayOfWeek = UCAL_SATURDAY;
+            }
+        }
+    }
+    ures_close(weekData);
+    ures_close(rb);
+}
+
+/**
+* Recompute the time and update the status fields isTimeSet
+* and areFieldsSet.  Callers should check isTimeSet and only
+* call this method if isTimeSet is false.
+*/
+void
+Calendar::updateTime(UErrorCode& status)
+{
+    computeTime(status);
+    if(U_FAILURE(status))
+        return;
+
+    // If we are lenient, we need to recompute the fields to normalize
+    // the values.  Also, if we haven't set all the fields yet (i.e.,
+    // in a newly-created object), we need to fill in the fields. [LIU]
+    if (isLenient() || ! fAreAllFieldsSet)
+        fAreFieldsSet = false;
+
+    fIsTimeSet = true;
+    fAreFieldsVirtuallySet = false;
+}
+
+Locale
+Calendar::getLocale(ULocDataLocaleType type, UErrorCode& status) const {
+    U_LOCALE_BASED(locBased, *this);
+    return locBased.getLocale(type, status);
+}
+
+const char *
+Calendar::getLocaleID(ULocDataLocaleType type, UErrorCode& status) const {
+    U_LOCALE_BASED(locBased, *this);
+    return locBased.getLocaleID(type, status);
+}
+
+void
+Calendar::recalculateStamp() {
+    int32_t index;
+    int32_t currentValue;
+    int32_t j, i;
+
+    fNextStamp = 1;
+
+    for (j = 0; j < UCAL_FIELD_COUNT; j++) {
+        currentValue = STAMP_MAX;
+        index = -1;
+        for (i = 0; i < UCAL_FIELD_COUNT; i++) {
+            if (fStamp[i] > fNextStamp && fStamp[i] < currentValue) {
+                currentValue = fStamp[i];
+                index = i;
+            }
+        }
+
+        if (index >= 0) {
+            fStamp[index] = ++fNextStamp;
+        } else {
+            break;
+        }
+    }
+    fNextStamp++;
+}
+
+// Deprecated function. This doesn't need to be inline.
+void
+Calendar::internalSet(EDateFields field, int32_t value)
+{
+    internalSet((UCalendarDateFields) field, value);
+}
+
+int32_t Calendar::internalGetMonth() const {
+    if (resolveFields(kMonthPrecedence) == UCAL_MONTH) {
+        return internalGet(UCAL_MONTH);
+    }
+    return internalGet(UCAL_ORDINAL_MONTH);
+}
+
+int32_t Calendar::internalGetMonth(int32_t defaultValue) const {
+    if (resolveFields(kMonthPrecedence) == UCAL_MONTH) {
+        return internalGet(UCAL_MONTH, defaultValue);
+    }
+    return internalGet(UCAL_ORDINAL_MONTH);
+}
+
+BasicTimeZone*
+Calendar::getBasicTimeZone() const {
+    if (dynamic_cast<const OlsonTimeZone *>(fZone) != nullptr
+        || dynamic_cast<const SimpleTimeZone *>(fZone) != nullptr
+        || dynamic_cast<const RuleBasedTimeZone *>(fZone) != nullptr
+        || dynamic_cast<const VTimeZone *>(fZone) != nullptr) {
+        return (BasicTimeZone*)fZone;
+    }
+    return nullptr;
+}
+
+U_NAMESPACE_END
+
+#endif /* #if !UCONFIG_NO_FORMATTING */
+
+
+//eof