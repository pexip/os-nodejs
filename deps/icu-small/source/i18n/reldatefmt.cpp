--- conflicted
+++ resolved
@@ -1,2843 +1,1424 @@
-<<<<<<< HEAD
-// © 2016 and later: Unicode, Inc. and others.
-// License & terms of use: http://www.unicode.org/copyright.html
-/*
-******************************************************************************
-* Copyright (C) 2014-2016, International Business Machines Corporation and
-* others. All Rights Reserved.
-******************************************************************************
-*
-* File reldatefmt.cpp
-******************************************************************************
-*/
-
-#include "unicode/reldatefmt.h"
-
-#if !UCONFIG_NO_FORMATTING && !UCONFIG_NO_BREAK_ITERATION
-
-#include <cmath>
-#include <functional>
-#include "unicode/dtfmtsym.h"
-#include "unicode/ucasemap.h"
-#include "unicode/ureldatefmt.h"
-#include "unicode/udisplaycontext.h"
-#include "unicode/unum.h"
-#include "unicode/localpointer.h"
-#include "unicode/plurrule.h"
-#include "unicode/simpleformatter.h"
-#include "unicode/decimfmt.h"
-#include "unicode/numfmt.h"
-#include "unicode/brkiter.h"
-#include "unicode/simpleformatter.h"
-#include "uresimp.h"
-#include "unicode/ures.h"
-#include "cstring.h"
-#include "ucln_in.h"
-#include "mutex.h"
-#include "charstr.h"
-#include "uassert.h"
-#include "quantityformatter.h"
-#include "resource.h"
-#include "sharedbreakiterator.h"
-#include "sharedpluralrules.h"
-#include "sharednumberformat.h"
-#include "standardplural.h"
-#include "unifiedcache.h"
-#include "util.h"
-#include "formatted_string_builder.h"
-#include "number_utypes.h"
-#include "number_modifiers.h"
-#include "formattedval_impl.h"
-#include "number_utils.h"
-
-// Copied from uscript_props.cpp
-
-U_NAMESPACE_BEGIN
-
-// RelativeDateTimeFormatter specific data for a single locale
-class RelativeDateTimeCacheData: public SharedObject {
-public:
-    RelativeDateTimeCacheData() : combinedDateAndTime(nullptr) {
-        // Initialize the cache arrays
-        for (int32_t style = 0; style < UDAT_STYLE_COUNT; ++style) {
-            for (int32_t relUnit = 0; relUnit < UDAT_REL_UNIT_COUNT; ++relUnit) {
-                for (int32_t pl = 0; pl < StandardPlural::COUNT; ++pl) {
-                    relativeUnitsFormatters[style][relUnit][0][pl] = nullptr;
-                    relativeUnitsFormatters[style][relUnit][1][pl] = nullptr;
-                }
-            }
-        }
-        for (int32_t i = 0; i < UDAT_STYLE_COUNT; ++i) {
-          fallBackCache[i] = -1;
-        }
-    }
-    virtual ~RelativeDateTimeCacheData();
-
-    // no numbers: e.g Next Tuesday; Yesterday; etc.
-    UnicodeString absoluteUnits[UDAT_STYLE_COUNT][UDAT_ABSOLUTE_UNIT_COUNT][UDAT_DIRECTION_COUNT];
-
-    // SimpleFormatter pointers for relative unit format,
-    // e.g., Next Tuesday; Yesterday; etc. For third index, 0
-    // means past, e.g., 5 days ago; 1 means future, e.g., in 5 days.
-    SimpleFormatter *relativeUnitsFormatters[UDAT_STYLE_COUNT]
-        [UDAT_REL_UNIT_COUNT][2][StandardPlural::COUNT];
-
-    const UnicodeString& getAbsoluteUnitString(int32_t fStyle,
-                                               UDateAbsoluteUnit unit,
-                                               UDateDirection direction) const;
-    const SimpleFormatter* getRelativeUnitFormatter(int32_t fStyle,
-                                                    UDateRelativeUnit unit,
-                                                    int32_t pastFutureIndex,
-                                                    int32_t pluralUnit) const;
-    const SimpleFormatter* getRelativeDateTimeUnitFormatter(int32_t fStyle,
-                                                    URelativeDateTimeUnit unit,
-                                                    int32_t pastFutureIndex,
-                                                    int32_t pluralUnit) const;
-
-    const UnicodeString emptyString;
-
-    // Mapping from source to target styles for alias fallback.
-    int32_t fallBackCache[UDAT_STYLE_COUNT];
-
-    void adoptCombinedDateAndTime(SimpleFormatter *fmtToAdopt) {
-        delete combinedDateAndTime;
-        combinedDateAndTime = fmtToAdopt;
-    }
-    const SimpleFormatter *getCombinedDateAndTime() const {
-        return combinedDateAndTime;
-    }
-
-private:
-    SimpleFormatter *combinedDateAndTime;
-    RelativeDateTimeCacheData(const RelativeDateTimeCacheData &other);
-    RelativeDateTimeCacheData& operator=(
-            const RelativeDateTimeCacheData &other);
-};
-
-RelativeDateTimeCacheData::~RelativeDateTimeCacheData() {
-    // clear out the cache arrays
-    for (int32_t style = 0; style < UDAT_STYLE_COUNT; ++style) {
-        for (int32_t relUnit = 0; relUnit < UDAT_REL_UNIT_COUNT; ++relUnit) {
-            for (int32_t pl = 0; pl < StandardPlural::COUNT; ++pl) {
-                delete relativeUnitsFormatters[style][relUnit][0][pl];
-                delete relativeUnitsFormatters[style][relUnit][1][pl];
-            }
-        }
-    }
-    delete combinedDateAndTime;
-}
-
-
-// Use fallback cache for absolute units.
-const UnicodeString& RelativeDateTimeCacheData::getAbsoluteUnitString(
-        int32_t fStyle, UDateAbsoluteUnit unit, UDateDirection direction) const {
-    int32_t style = fStyle;
-    do {
-        if (!absoluteUnits[style][unit][direction].isEmpty()) {
-            return absoluteUnits[style][unit][direction];
-        }
-        style = fallBackCache[style];
-    } while (style != -1);
-    return emptyString;
-}
-
- const SimpleFormatter* RelativeDateTimeCacheData::getRelativeUnitFormatter(
-        int32_t fStyle,
-        UDateRelativeUnit unit,
-        int32_t pastFutureIndex,
-        int32_t pluralUnit) const {
-   URelativeDateTimeUnit rdtunit = UDAT_REL_UNIT_COUNT;
-   switch (unit) {
-       case UDAT_RELATIVE_YEARS:   rdtunit = UDAT_REL_UNIT_YEAR; break;
-       case UDAT_RELATIVE_MONTHS:  rdtunit = UDAT_REL_UNIT_MONTH; break;
-       case UDAT_RELATIVE_WEEKS:   rdtunit = UDAT_REL_UNIT_WEEK; break;
-       case UDAT_RELATIVE_DAYS:    rdtunit = UDAT_REL_UNIT_DAY; break;
-       case UDAT_RELATIVE_HOURS:   rdtunit = UDAT_REL_UNIT_HOUR; break;
-       case UDAT_RELATIVE_MINUTES: rdtunit = UDAT_REL_UNIT_MINUTE; break;
-       case UDAT_RELATIVE_SECONDS: rdtunit = UDAT_REL_UNIT_SECOND; break;
-       default: // a unit that the above method does not handle
-            return nullptr;
-   }
-
-   return getRelativeDateTimeUnitFormatter(fStyle, rdtunit, pastFutureIndex, pluralUnit);
- }
-
- // Use fallback cache for SimpleFormatter relativeUnits.
- const SimpleFormatter* RelativeDateTimeCacheData::getRelativeDateTimeUnitFormatter(
-        int32_t fStyle,
-        URelativeDateTimeUnit unit,
-        int32_t pastFutureIndex,
-        int32_t pluralUnit) const {
-    while (true) {
-        int32_t style = fStyle;
-        do {
-            if (relativeUnitsFormatters[style][unit][pastFutureIndex][pluralUnit] != nullptr) {
-                return relativeUnitsFormatters[style][unit][pastFutureIndex][pluralUnit];
-            }
-            style = fallBackCache[style];
-        } while (style != -1);
-
-        if (pluralUnit == StandardPlural::OTHER) {
-            break;
-        }
-        pluralUnit = StandardPlural::OTHER;
-    }
-    return nullptr;  // No formatter found.
- }
-
-static UBool getStringWithFallback(
-        const UResourceBundle *resource,
-        const char *key,
-        UnicodeString &result,
-        UErrorCode &status) {
-    int32_t len = 0;
-    const UChar *resStr = ures_getStringByKeyWithFallback(
-        resource, key, &len, &status);
-    if (U_FAILURE(status)) {
-        return FALSE;
-    }
-    result.setTo(TRUE, resStr, len);
-    return TRUE;
-}
-
-
-static UBool getStringByIndex(
-        const UResourceBundle *resource,
-        int32_t idx,
-        UnicodeString &result,
-        UErrorCode &status) {
-    int32_t len = 0;
-    const UChar *resStr = ures_getStringByIndex(
-            resource, idx, &len, &status);
-    if (U_FAILURE(status)) {
-        return FALSE;
-    }
-    result.setTo(TRUE, resStr, len);
-    return TRUE;
-}
-
-namespace {
-
-/**
- * Sink for enumerating all of the measurement unit display names.
- *
- * More specific bundles (en_GB) are enumerated before their parents (en_001, en, root):
- * Only store a value if it is still missing, that is, it has not been overridden.
- */
-struct RelDateTimeFmtDataSink : public ResourceSink {
-
-    /**
-     * Sink for patterns for relative dates and times. For example,
-     * fields/relative/...
-     */
-
-    // Generic unit enum for storing Unit info.
-    typedef enum RelAbsUnit {
-        INVALID_UNIT = -1,
-        SECOND,
-        MINUTE,
-        HOUR,
-        DAY,
-        WEEK,
-        MONTH,
-        QUARTER,
-        YEAR,
-        SUNDAY,
-        MONDAY,
-        TUESDAY,
-        WEDNESDAY,
-        THURSDAY,
-        FRIDAY,
-        SATURDAY
-    } RelAbsUnit;
-
-    static int32_t relUnitFromGeneric(RelAbsUnit genUnit) {
-        // Converts the generic units to UDAT_RELATIVE version.
-        switch (genUnit) {
-            case SECOND:
-                return UDAT_REL_UNIT_SECOND;
-            case MINUTE:
-                return UDAT_REL_UNIT_MINUTE;
-            case HOUR:
-                return UDAT_REL_UNIT_HOUR;
-            case DAY:
-                return UDAT_REL_UNIT_DAY;
-            case WEEK:
-                return UDAT_REL_UNIT_WEEK;
-            case MONTH:
-                return UDAT_REL_UNIT_MONTH;
-            case QUARTER:
-                return UDAT_REL_UNIT_QUARTER;
-            case YEAR:
-                return UDAT_REL_UNIT_YEAR;
-            case SUNDAY:
-                return UDAT_REL_UNIT_SUNDAY;
-            case MONDAY:
-                return UDAT_REL_UNIT_MONDAY;
-            case TUESDAY:
-                return UDAT_REL_UNIT_TUESDAY;
-            case WEDNESDAY:
-                return UDAT_REL_UNIT_WEDNESDAY;
-            case THURSDAY:
-                return UDAT_REL_UNIT_THURSDAY;
-            case FRIDAY:
-                return UDAT_REL_UNIT_FRIDAY;
-            case SATURDAY:
-                return UDAT_REL_UNIT_SATURDAY;
-            default:
-                return -1;
-        }
-    }
-
-    static int32_t absUnitFromGeneric(RelAbsUnit genUnit) {
-        // Converts the generic units to UDAT_RELATIVE version.
-        switch (genUnit) {
-            case DAY:
-                return UDAT_ABSOLUTE_DAY;
-            case WEEK:
-                return UDAT_ABSOLUTE_WEEK;
-            case MONTH:
-                return UDAT_ABSOLUTE_MONTH;
-            case QUARTER:
-                return UDAT_ABSOLUTE_QUARTER;
-            case YEAR:
-                return UDAT_ABSOLUTE_YEAR;
-            case SUNDAY:
-                return UDAT_ABSOLUTE_SUNDAY;
-            case MONDAY:
-                return UDAT_ABSOLUTE_MONDAY;
-            case TUESDAY:
-                return UDAT_ABSOLUTE_TUESDAY;
-            case WEDNESDAY:
-                return UDAT_ABSOLUTE_WEDNESDAY;
-            case THURSDAY:
-                return UDAT_ABSOLUTE_THURSDAY;
-            case FRIDAY:
-                return UDAT_ABSOLUTE_FRIDAY;
-            case SATURDAY:
-                return UDAT_ABSOLUTE_SATURDAY;
-            case HOUR:
-                return UDAT_ABSOLUTE_HOUR;
-            case MINUTE:
-                return UDAT_ABSOLUTE_MINUTE;
-            default:
-                return -1;
-        }
-    }
-
-    static int32_t keyToDirection(const char* key) {
-        if (uprv_strcmp(key, "-2") == 0) {
-            return UDAT_DIRECTION_LAST_2;
-        }
-        if (uprv_strcmp(key, "-1") == 0) {
-            return UDAT_DIRECTION_LAST;
-        }
-        if (uprv_strcmp(key, "0") == 0) {
-            return UDAT_DIRECTION_THIS;
-        }
-        if (uprv_strcmp(key, "1") == 0) {
-            return UDAT_DIRECTION_NEXT;
-        }
-        if (uprv_strcmp(key, "2") == 0) {
-            return UDAT_DIRECTION_NEXT_2;
-        }
-        return -1;
-    }
-
-    // Values kept between levels of parsing the CLDR data.
-    int32_t pastFutureIndex;  // 0 == past or 1 ==  future
-    UDateRelativeDateTimeFormatterStyle style;  // {LONG, SHORT, NARROW}
-    RelAbsUnit genericUnit;
-
-    RelativeDateTimeCacheData &outputData;
-
-    // Constructor
-    RelDateTimeFmtDataSink(RelativeDateTimeCacheData& cacheData)
-        : outputData(cacheData) {
-        // Clear cacheData.fallBackCache
-        cacheData.fallBackCache[UDAT_STYLE_LONG] = -1;
-        cacheData.fallBackCache[UDAT_STYLE_SHORT] = -1;
-        cacheData.fallBackCache[UDAT_STYLE_NARROW] = -1;
-    }
-
-    ~RelDateTimeFmtDataSink();
-
-    // Utility functions
-    static UDateRelativeDateTimeFormatterStyle styleFromString(const char *s) {
-        int32_t len = static_cast<int32_t>(uprv_strlen(s));
-        if (len >= 7 && uprv_strcmp(s + len - 7, "-narrow") == 0) {
-            return UDAT_STYLE_NARROW;
-        }
-        if (len >= 6 && uprv_strcmp(s + len - 6, "-short") == 0) {
-            return UDAT_STYLE_SHORT;
-        }
-        return UDAT_STYLE_LONG;
-    }
-
-    static int32_t styleSuffixLength(UDateRelativeDateTimeFormatterStyle style) {
-        switch (style) {
-            case UDAT_STYLE_NARROW:
-                return 7;
-            case UDAT_STYLE_SHORT:
-                return 6;
-            default:
-                return 0;
-        }
-    }
-
-    // Utility functions
-    static UDateRelativeDateTimeFormatterStyle styleFromAliasUnicodeString(UnicodeString s) {
-        static const UChar narrow[7] = {0x002D, 0x006E, 0x0061, 0x0072, 0x0072, 0x006F, 0x0077};
-        static const UChar sshort[6] = {0x002D, 0x0073, 0x0068, 0x006F, 0x0072, 0x0074,};
-        if (s.endsWith(narrow, 7)) {
-            return UDAT_STYLE_NARROW;
-        }
-        if (s.endsWith(sshort, 6)) {
-            return UDAT_STYLE_SHORT;
-        }
-        return UDAT_STYLE_LONG;
-    }
-
-    static RelAbsUnit unitOrNegativeFromString(const char* keyword, int32_t length) {
-        // Quick check from string to enum.
-        switch (length) {
-            case 3:
-                if (uprv_strncmp(keyword, "day", length) == 0) {
-                    return DAY;
-                } else if (uprv_strncmp(keyword, "sun", length) == 0) {
-                    return SUNDAY;
-                } else if (uprv_strncmp(keyword, "mon", length) == 0) {
-                    return MONDAY;
-                } else if (uprv_strncmp(keyword, "tue", length) == 0) {
-                    return TUESDAY;
-                } else if (uprv_strncmp(keyword, "wed", length) == 0) {
-                    return WEDNESDAY;
-                } else if (uprv_strncmp(keyword, "thu", length) == 0) {
-                    return THURSDAY;
-                } else if (uprv_strncmp(keyword, "fri", length) == 0) {
-                    return FRIDAY;
-                } else if (uprv_strncmp(keyword, "sat", length) == 0) {
-                    return SATURDAY;
-                }
-                break;
-            case 4:
-                if (uprv_strncmp(keyword, "hour", length) == 0) {
-                    return HOUR;
-                } else if (uprv_strncmp(keyword, "week", length) == 0) {
-                    return WEEK;
-                } else if (uprv_strncmp(keyword, "year", length) == 0) {
-                    return YEAR;
-                }
-                break;
-            case 5:
-                if (uprv_strncmp(keyword, "month", length) == 0) {
-                    return MONTH;
-                }
-                break;
-            case 6:
-                if (uprv_strncmp(keyword, "minute", length) == 0) {
-                    return MINUTE;
-                } else if (uprv_strncmp(keyword, "second", length) == 0) {
-                    return SECOND;
-                }
-                break;
-            case 7:
-                if (uprv_strncmp(keyword, "quarter", length) == 0) {
-                    return QUARTER;  // TODO: Check @provisional
-                  }
-                break;
-            default:
-                break;
-        }
-        return INVALID_UNIT;
-    }
-
-    void handlePlainDirection(ResourceValue &value, UErrorCode &errorCode) {
-        // Handle Display Name for PLAIN direction for some units.
-        if (U_FAILURE(errorCode)) { return; }
-
-        int32_t absUnit = absUnitFromGeneric(genericUnit);
-        if (absUnit < 0) {
-          return;  // Not interesting.
-        }
-
-        // Store displayname if not set.
-        if (outputData.absoluteUnits[style]
-            [absUnit][UDAT_DIRECTION_PLAIN].isEmpty()) {
-            outputData.absoluteUnits[style]
-                [absUnit][UDAT_DIRECTION_PLAIN].fastCopyFrom(value.getUnicodeString(errorCode));
-            return;
-        }
-    }
-
-    void consumeTableRelative(const char *key, ResourceValue &value, UErrorCode &errorCode) {
-        ResourceTable unitTypesTable = value.getTable(errorCode);
-        if (U_FAILURE(errorCode)) { return; }
-
-        for (int32_t i = 0; unitTypesTable.getKeyAndValue(i, key, value); ++i) {
-            if (value.getType() == URES_STRING) {
-                int32_t direction = keyToDirection(key);
-                if (direction < 0) {
-                  continue;
-                }
-
-                int32_t relUnitIndex = relUnitFromGeneric(genericUnit);
-                if (relUnitIndex == UDAT_REL_UNIT_SECOND && uprv_strcmp(key, "0") == 0 &&
-                    outputData.absoluteUnits[style][UDAT_ABSOLUTE_NOW][UDAT_DIRECTION_PLAIN].isEmpty()) {
-                    // Handle "NOW"
-                    outputData.absoluteUnits[style][UDAT_ABSOLUTE_NOW]
-                        [UDAT_DIRECTION_PLAIN].fastCopyFrom(value.getUnicodeString(errorCode));
-                }
-
-                int32_t absUnitIndex = absUnitFromGeneric(genericUnit);
-                if (absUnitIndex < 0) {
-                    continue;
-                }
-                // Only reset if slot is empty.
-                if (outputData.absoluteUnits[style][absUnitIndex][direction].isEmpty()) {
-                    outputData.absoluteUnits[style][absUnitIndex]
-                        [direction].fastCopyFrom(value.getUnicodeString(errorCode));
-                }
-            }
-        }
-    }
-
-    void consumeTimeDetail(int32_t relUnitIndex,
-                           const char *key, ResourceValue &value, UErrorCode &errorCode) {
-        ResourceTable unitTypesTable = value.getTable(errorCode);
-        if (U_FAILURE(errorCode)) { return; }
-
-          for (int32_t i = 0; unitTypesTable.getKeyAndValue(i, key, value); ++i) {
-            if (value.getType() == URES_STRING) {
-                int32_t pluralIndex = StandardPlural::indexOrNegativeFromString(key);
-                if (pluralIndex >= 0) {
-                    SimpleFormatter **patterns =
-                        outputData.relativeUnitsFormatters[style][relUnitIndex]
-                        [pastFutureIndex];
-                    // Only set if not already established.
-                    if (patterns[pluralIndex] == nullptr) {
-                        patterns[pluralIndex] = new SimpleFormatter(
-                            value.getUnicodeString(errorCode), 0, 1, errorCode);
-                        if (patterns[pluralIndex] == nullptr) {
-                            errorCode = U_MEMORY_ALLOCATION_ERROR;
-                        }
-                    }
-                }
-            }
-        }
-    }
-
-    void consumeTableRelativeTime(const char *key, ResourceValue &value, UErrorCode &errorCode) {
-        ResourceTable relativeTimeTable = value.getTable(errorCode);
-        if (U_FAILURE(errorCode)) { return; }
-
-        int32_t relUnitIndex = relUnitFromGeneric(genericUnit);
-        if (relUnitIndex < 0) {
-            return;
-        }
-        for (int32_t i = 0; relativeTimeTable.getKeyAndValue(i, key, value); ++i) {
-            if (uprv_strcmp(key, "past") == 0) {
-                pastFutureIndex = 0;
-            } else if (uprv_strcmp(key, "future") == 0) {
-                pastFutureIndex = 1;
-            } else {
-                // Unknown key.
-                continue;
-            }
-            consumeTimeDetail(relUnitIndex, key, value, errorCode);
-        }
-    }
-
-    void consumeAlias(const char *key, const ResourceValue &value, UErrorCode &errorCode) {
-
-        UDateRelativeDateTimeFormatterStyle sourceStyle = styleFromString(key);
-        const UnicodeString valueStr = value.getAliasUnicodeString(errorCode);
-        if (U_FAILURE(errorCode)) { return; }
-
-        UDateRelativeDateTimeFormatterStyle targetStyle =
-            styleFromAliasUnicodeString(valueStr);
-
-        if (sourceStyle == targetStyle) {
-            errorCode = U_INVALID_FORMAT_ERROR;
-            return;
-        }
-        if (outputData.fallBackCache[sourceStyle] != -1 &&
-            outputData.fallBackCache[sourceStyle] != targetStyle) {
-            errorCode = U_INVALID_FORMAT_ERROR;
-            return;
-        }
-        outputData.fallBackCache[sourceStyle] = targetStyle;
-    }
-
-    void consumeTimeUnit(const char *key, ResourceValue &value, UErrorCode &errorCode) {
-        ResourceTable unitTypesTable = value.getTable(errorCode);
-        if (U_FAILURE(errorCode)) { return; }
-
-        for (int32_t i = 0; unitTypesTable.getKeyAndValue(i, key, value); ++i) {
-            // Handle display name.
-            if (uprv_strcmp(key, "dn") == 0 && value.getType() == URES_STRING) {
-                handlePlainDirection(value, errorCode);
-            }
-            if (value.getType() == URES_TABLE) {
-                if (uprv_strcmp(key, "relative") == 0) {
-                    consumeTableRelative(key, value, errorCode);
-                } else if (uprv_strcmp(key, "relativeTime") == 0) {
-                    consumeTableRelativeTime(key, value, errorCode);
-                }
-            }
-        }
-    }
-
-    virtual void put(const char *key, ResourceValue &value,
-                     UBool /*noFallback*/, UErrorCode &errorCode) {
-        // Main entry point to sink
-        ResourceTable table = value.getTable(errorCode);
-        if (U_FAILURE(errorCode)) { return; }
-        for (int32_t i = 0; table.getKeyAndValue(i, key, value); ++i) {
-            if (value.getType() == URES_ALIAS) {
-                consumeAlias(key, value, errorCode);
-            } else {
-                style = styleFromString(key);
-                int32_t unitSize = static_cast<int32_t>(uprv_strlen(key)) - styleSuffixLength(style);
-                genericUnit = unitOrNegativeFromString(key, unitSize);
-                if (style >= 0 && genericUnit != INVALID_UNIT) {
-                    consumeTimeUnit(key, value, errorCode);
-                }
-            }
-        }
-    }
-
-};
-
-// Virtual destructors must be defined out of line.
-RelDateTimeFmtDataSink::~RelDateTimeFmtDataSink() {}
-} // namespace
-
-static const DateFormatSymbols::DtWidthType styleToDateFormatSymbolWidth[UDAT_STYLE_COUNT] = {
-  DateFormatSymbols::WIDE, DateFormatSymbols::SHORT, DateFormatSymbols::NARROW
-};
-
-// Get days of weeks from the DateFormatSymbols class.
-static void loadWeekdayNames(UnicodeString absoluteUnits[UDAT_STYLE_COUNT]
-                                 [UDAT_ABSOLUTE_UNIT_COUNT][UDAT_DIRECTION_COUNT],
-                             const char* localeId,
-                             UErrorCode& status) {
-    if (U_FAILURE(status)) {
-        return;
-    }
-    Locale locale(localeId);
-    DateFormatSymbols dfSym(locale, status);
-    if (U_FAILURE(status)) {
-        return;
-    }
-    for (int32_t style = 0; style < UDAT_STYLE_COUNT; ++style) {
-        DateFormatSymbols::DtWidthType dtfmtWidth = styleToDateFormatSymbolWidth[style];
-        int32_t count;
-        const UnicodeString* weekdayNames =
-            dfSym.getWeekdays(count, DateFormatSymbols::STANDALONE, dtfmtWidth);
-        for (int32_t dayIndex = UDAT_ABSOLUTE_SUNDAY;
-                dayIndex <= UDAT_ABSOLUTE_SATURDAY; ++ dayIndex) {
-            int32_t dateSymbolIndex = (dayIndex - UDAT_ABSOLUTE_SUNDAY) + UCAL_SUNDAY;
-            absoluteUnits[style][dayIndex][UDAT_DIRECTION_PLAIN].fastCopyFrom(
-                weekdayNames[dateSymbolIndex]);
-        }
-    }
-}
-
-static UBool loadUnitData(
-        const UResourceBundle *resource,
-        RelativeDateTimeCacheData &cacheData,
-        const char* localeId,
-        UErrorCode &status) {
-
-    RelDateTimeFmtDataSink sink(cacheData);
-
-    ures_getAllItemsWithFallback(resource, "fields", sink, status);
-    if (U_FAILURE(status)) {
-        return false;
-    }
-
-    // Get the weekday names from DateFormatSymbols.
-    loadWeekdayNames(cacheData.absoluteUnits, localeId, status);
-    return U_SUCCESS(status);
-}
-
-static UBool getDateTimePattern(
-        const UResourceBundle *resource,
-        UnicodeString &result,
-        UErrorCode &status) {
-    UnicodeString defaultCalendarName;
-    if (!getStringWithFallback(
-            resource,
-            "calendar/default",
-            defaultCalendarName,
-            status)) {
-        return FALSE;
-    }
-    CharString pathBuffer;
-    pathBuffer.append("calendar/", status)
-            .appendInvariantChars(defaultCalendarName, status)
-            .append("/DateTimePatterns", status);
-    LocalUResourceBundlePointer topLevel(
-            ures_getByKeyWithFallback(
-                    resource, pathBuffer.data(), nullptr, &status));
-    if (U_FAILURE(status)) {
-        return FALSE;
-    }
-    int32_t size = ures_getSize(topLevel.getAlias());
-    if (size <= 8) {
-        // Oops, size is too small to access the index that we want, fallback
-        // to a hard-coded value.
-        result = UNICODE_STRING_SIMPLE("{1} {0}");
-        return TRUE;
-    }
-    return getStringByIndex(topLevel.getAlias(), 8, result, status);
-}
-
-template<> U_I18N_API
-const RelativeDateTimeCacheData *LocaleCacheKey<RelativeDateTimeCacheData>::createObject(const void * /*unused*/, UErrorCode &status) const {
-    const char *localeId = fLoc.getName();
-    LocalUResourceBundlePointer topLevel(ures_open(nullptr, localeId, &status));
-    if (U_FAILURE(status)) {
-        return nullptr;
-    }
-    LocalPointer<RelativeDateTimeCacheData> result(
-            new RelativeDateTimeCacheData());
-    if (result.isNull()) {
-        status = U_MEMORY_ALLOCATION_ERROR;
-        return nullptr;
-    }
-    if (!loadUnitData(
-            topLevel.getAlias(),
-            *result,
-            localeId,
-            status)) {
-        return nullptr;
-    }
-    UnicodeString dateTimePattern;
-    if (!getDateTimePattern(topLevel.getAlias(), dateTimePattern, status)) {
-        return nullptr;
-    }
-    result->adoptCombinedDateAndTime(
-            new SimpleFormatter(dateTimePattern, 2, 2, status));
-    if (U_FAILURE(status)) {
-        return nullptr;
-    }
-    result->addRef();
-    return result.orphan();
-}
-
-
-
-static constexpr FormattedStringBuilder::Field kRDTNumericField
-    = {UFIELD_CATEGORY_RELATIVE_DATETIME, UDAT_REL_NUMERIC_FIELD};
-
-static constexpr FormattedStringBuilder::Field kRDTLiteralField
-    = {UFIELD_CATEGORY_RELATIVE_DATETIME, UDAT_REL_LITERAL_FIELD};
-
-class FormattedRelativeDateTimeData : public FormattedValueStringBuilderImpl {
-public:
-    FormattedRelativeDateTimeData() : FormattedValueStringBuilderImpl(kRDTNumericField) {}
-    virtual ~FormattedRelativeDateTimeData();
-};
-
-FormattedRelativeDateTimeData::~FormattedRelativeDateTimeData() = default;
-
-
-UPRV_FORMATTED_VALUE_SUBCLASS_AUTO_IMPL(FormattedRelativeDateTime)
-
-
-RelativeDateTimeFormatter::RelativeDateTimeFormatter(UErrorCode& status) :
-        fCache(nullptr),
-        fNumberFormat(nullptr),
-        fPluralRules(nullptr),
-        fStyle(UDAT_STYLE_LONG),
-        fContext(UDISPCTX_CAPITALIZATION_NONE),
-        fOptBreakIterator(nullptr) {
-    init(nullptr, nullptr, status);
-}
-
-RelativeDateTimeFormatter::RelativeDateTimeFormatter(
-        const Locale& locale, UErrorCode& status) :
-        fCache(nullptr),
-        fNumberFormat(nullptr),
-        fPluralRules(nullptr),
-        fStyle(UDAT_STYLE_LONG),
-        fContext(UDISPCTX_CAPITALIZATION_NONE),
-        fOptBreakIterator(nullptr),
-        fLocale(locale) {
-    init(nullptr, nullptr, status);
-}
-
-RelativeDateTimeFormatter::RelativeDateTimeFormatter(
-        const Locale& locale, NumberFormat *nfToAdopt, UErrorCode& status) :
-        fCache(nullptr),
-        fNumberFormat(nullptr),
-        fPluralRules(nullptr),
-        fStyle(UDAT_STYLE_LONG),
-        fContext(UDISPCTX_CAPITALIZATION_NONE),
-        fOptBreakIterator(nullptr),
-        fLocale(locale) {
-    init(nfToAdopt, nullptr, status);
-}
-
-RelativeDateTimeFormatter::RelativeDateTimeFormatter(
-        const Locale& locale,
-        NumberFormat *nfToAdopt,
-        UDateRelativeDateTimeFormatterStyle styl,
-        UDisplayContext capitalizationContext,
-        UErrorCode& status) :
-        fCache(nullptr),
-        fNumberFormat(nullptr),
-        fPluralRules(nullptr),
-        fStyle(styl),
-        fContext(capitalizationContext),
-        fOptBreakIterator(nullptr),
-        fLocale(locale) {
-    if (U_FAILURE(status)) {
-        return;
-    }
-    if ((capitalizationContext >> 8) != UDISPCTX_TYPE_CAPITALIZATION) {
-        status = U_ILLEGAL_ARGUMENT_ERROR;
-        return;
-    }
-    if (capitalizationContext == UDISPCTX_CAPITALIZATION_FOR_BEGINNING_OF_SENTENCE) {
-        BreakIterator *bi = BreakIterator::createSentenceInstance(locale, status);
-        if (U_FAILURE(status)) {
-            return;
-        }
-        init(nfToAdopt, bi, status);
-    } else {
-        init(nfToAdopt, nullptr, status);
-    }
-}
-
-RelativeDateTimeFormatter::RelativeDateTimeFormatter(
-        const RelativeDateTimeFormatter& other)
-        : UObject(other),
-          fCache(other.fCache),
-          fNumberFormat(other.fNumberFormat),
-          fPluralRules(other.fPluralRules),
-          fStyle(other.fStyle),
-          fContext(other.fContext),
-          fOptBreakIterator(other.fOptBreakIterator),
-          fLocale(other.fLocale) {
-    fCache->addRef();
-    fNumberFormat->addRef();
-    fPluralRules->addRef();
-    if (fOptBreakIterator != nullptr) {
-      fOptBreakIterator->addRef();
-    }
-}
-
-RelativeDateTimeFormatter& RelativeDateTimeFormatter::operator=(
-        const RelativeDateTimeFormatter& other) {
-    if (this != &other) {
-        SharedObject::copyPtr(other.fCache, fCache);
-        SharedObject::copyPtr(other.fNumberFormat, fNumberFormat);
-        SharedObject::copyPtr(other.fPluralRules, fPluralRules);
-        SharedObject::copyPtr(other.fOptBreakIterator, fOptBreakIterator);
-        fStyle = other.fStyle;
-        fContext = other.fContext;
-        fLocale = other.fLocale;
-    }
-    return *this;
-}
-
-RelativeDateTimeFormatter::~RelativeDateTimeFormatter() {
-    if (fCache != nullptr) {
-        fCache->removeRef();
-    }
-    if (fNumberFormat != nullptr) {
-        fNumberFormat->removeRef();
-    }
-    if (fPluralRules != nullptr) {
-        fPluralRules->removeRef();
-    }
-    if (fOptBreakIterator != nullptr) {
-        fOptBreakIterator->removeRef();
-    }
-}
-
-const NumberFormat& RelativeDateTimeFormatter::getNumberFormat() const {
-    return **fNumberFormat;
-}
-
-UDisplayContext RelativeDateTimeFormatter::getCapitalizationContext() const {
-    return fContext;
-}
-
-UDateRelativeDateTimeFormatterStyle RelativeDateTimeFormatter::getFormatStyle() const {
-    return fStyle;
-}
-
-
-// To reduce boilerplate code, we use a helper function that forwards variadic
-// arguments to the formatImpl function.
-
-template<typename F, typename... Args>
-UnicodeString& RelativeDateTimeFormatter::doFormat(
-        F callback,
-        UnicodeString& appendTo,
-        UErrorCode& status,
-        Args... args) const {
-    FormattedRelativeDateTimeData output;
-    (this->*callback)(std::forward<Args>(args)..., output, status);
-    if (U_FAILURE(status)) {
-        return appendTo;
-    }
-    UnicodeString result = output.getStringRef().toUnicodeString();
-    return appendTo.append(adjustForContext(result));
-}
-
-template<typename F, typename... Args>
-FormattedRelativeDateTime RelativeDateTimeFormatter::doFormatToValue(
-        F callback,
-        UErrorCode& status,
-        Args... args) const {
-    if (!checkNoAdjustForContext(status)) {
-        return FormattedRelativeDateTime(status);
-    }
-    LocalPointer<FormattedRelativeDateTimeData> output(
-        new FormattedRelativeDateTimeData(), status);
-    if (U_FAILURE(status)) {
-        return FormattedRelativeDateTime(status);
-    }
-    (this->*callback)(std::forward<Args>(args)..., *output, status);
-    output->getStringRef().writeTerminator(status);
-    return FormattedRelativeDateTime(output.orphan());
-}
-
-UnicodeString& RelativeDateTimeFormatter::format(
-        double quantity,
-        UDateDirection direction,
-        UDateRelativeUnit unit,
-        UnicodeString& appendTo,
-        UErrorCode& status) const {
-    return doFormat(
-        &RelativeDateTimeFormatter::formatImpl,
-        appendTo,
-        status,
-        quantity,
-        direction,
-        unit);
-}
-
-FormattedRelativeDateTime RelativeDateTimeFormatter::formatToValue(
-        double quantity,
-        UDateDirection direction,
-        UDateRelativeUnit unit,
-        UErrorCode& status) const {
-    return doFormatToValue(
-        &RelativeDateTimeFormatter::formatImpl,
-        status,
-        quantity,
-        direction,
-        unit);
-}
-
-void RelativeDateTimeFormatter::formatImpl(
-        double quantity,
-        UDateDirection direction,
-        UDateRelativeUnit unit,
-        FormattedRelativeDateTimeData& output,
-        UErrorCode& status) const {
-    if (U_FAILURE(status)) {
-        return;
-    }
-    if (direction != UDAT_DIRECTION_LAST && direction != UDAT_DIRECTION_NEXT) {
-        status = U_ILLEGAL_ARGUMENT_ERROR;
-        return;
-    }
-    int32_t bFuture = direction == UDAT_DIRECTION_NEXT ? 1 : 0;
-
-    StandardPlural::Form pluralForm;
-    QuantityFormatter::formatAndSelect(
-        quantity,
-        **fNumberFormat,
-        **fPluralRules,
-        output.getStringRef(),
-        pluralForm,
-        status);
-    if (U_FAILURE(status)) {
-        return;
-    }
-
-    const SimpleFormatter* formatter =
-        fCache->getRelativeUnitFormatter(fStyle, unit, bFuture, pluralForm);
-    if (formatter == nullptr) {
-        // TODO: WARN - look at quantity formatter's action with an error.
-        status = U_INVALID_FORMAT_ERROR;
-        return;
-    }
-
-    number::impl::SimpleModifier modifier(*formatter, kRDTLiteralField, false);
-    modifier.formatAsPrefixSuffix(
-        output.getStringRef(), 0, output.getStringRef().length(), status);
-}
-
-UnicodeString& RelativeDateTimeFormatter::formatNumeric(
-        double offset,
-        URelativeDateTimeUnit unit,
-        UnicodeString& appendTo,
-        UErrorCode& status) const {
-    return doFormat(
-        &RelativeDateTimeFormatter::formatNumericImpl,
-        appendTo,
-        status,
-        offset,
-        unit);
-}
-
-FormattedRelativeDateTime RelativeDateTimeFormatter::formatNumericToValue(
-        double offset,
-        URelativeDateTimeUnit unit,
-        UErrorCode& status) const {
-    return doFormatToValue(
-        &RelativeDateTimeFormatter::formatNumericImpl,
-        status,
-        offset,
-        unit);
-}
-
-void RelativeDateTimeFormatter::formatNumericImpl(
-        double offset,
-        URelativeDateTimeUnit unit,
-        FormattedRelativeDateTimeData& output,
-        UErrorCode& status) const {
-    if (U_FAILURE(status)) {
-        return;
-    }
-    UDateDirection direction = UDAT_DIRECTION_NEXT;
-    if (std::signbit(offset)) { // needed to handle -0.0
-        direction = UDAT_DIRECTION_LAST;
-        offset = -offset;
-    }
-    if (direction != UDAT_DIRECTION_LAST && direction != UDAT_DIRECTION_NEXT) {
-        status = U_ILLEGAL_ARGUMENT_ERROR;
-        return;
-    }
-    int32_t bFuture = direction == UDAT_DIRECTION_NEXT ? 1 : 0;
-
-    StandardPlural::Form pluralForm;
-    QuantityFormatter::formatAndSelect(
-        offset,
-        **fNumberFormat,
-        **fPluralRules,
-        output.getStringRef(),
-        pluralForm,
-        status);
-    if (U_FAILURE(status)) {
-        return;
-    }
-
-    const SimpleFormatter* formatter =
-        fCache->getRelativeDateTimeUnitFormatter(fStyle, unit, bFuture, pluralForm);
-    if (formatter == nullptr) {
-        // TODO: WARN - look at quantity formatter's action with an error.
-        status = U_INVALID_FORMAT_ERROR;
-        return;
-    }
-
-    number::impl::SimpleModifier modifier(*formatter, kRDTLiteralField, false);
-    modifier.formatAsPrefixSuffix(
-        output.getStringRef(), 0, output.getStringRef().length(), status);
-}
-
-UnicodeString& RelativeDateTimeFormatter::format(
-        UDateDirection direction,
-        UDateAbsoluteUnit unit,
-        UnicodeString& appendTo,
-        UErrorCode& status) const {
-    return doFormat(
-        &RelativeDateTimeFormatter::formatAbsoluteImpl,
-        appendTo,
-        status,
-        direction,
-        unit);
-}
-
-FormattedRelativeDateTime RelativeDateTimeFormatter::formatToValue(
-        UDateDirection direction,
-        UDateAbsoluteUnit unit,
-        UErrorCode& status) const {
-    return doFormatToValue(
-        &RelativeDateTimeFormatter::formatAbsoluteImpl,
-        status,
-        direction,
-        unit);
-}
-
-void RelativeDateTimeFormatter::formatAbsoluteImpl(
-        UDateDirection direction,
-        UDateAbsoluteUnit unit,
-        FormattedRelativeDateTimeData& output,
-        UErrorCode& status) const {
-    if (U_FAILURE(status)) {
-        return;
-    }
-    if (unit == UDAT_ABSOLUTE_NOW && direction != UDAT_DIRECTION_PLAIN) {
-        status = U_ILLEGAL_ARGUMENT_ERROR;
-        return;
-    }
-
-    // Get string using fallback.
-    output.getStringRef().append(
-        fCache->getAbsoluteUnitString(fStyle, unit, direction),
-        kRDTLiteralField,
-        status);
-}
-
-UnicodeString& RelativeDateTimeFormatter::format(
-        double offset,
-        URelativeDateTimeUnit unit,
-        UnicodeString& appendTo,
-        UErrorCode& status) const {
-    return doFormat(
-        &RelativeDateTimeFormatter::formatRelativeImpl,
-        appendTo,
-        status,
-        offset,
-        unit);
-}
-
-FormattedRelativeDateTime RelativeDateTimeFormatter::formatToValue(
-        double offset,
-        URelativeDateTimeUnit unit,
-        UErrorCode& status) const {
-    return doFormatToValue(
-        &RelativeDateTimeFormatter::formatRelativeImpl,
-        status,
-        offset,
-        unit);
-}
-
-void RelativeDateTimeFormatter::formatRelativeImpl(
-        double offset,
-        URelativeDateTimeUnit unit,
-        FormattedRelativeDateTimeData& output,
-        UErrorCode& status) const {
-    if (U_FAILURE(status)) {
-        return;
-    }
-    // TODO:
-    // The full implementation of this depends on CLDR data that is not yet available,
-    // see: http://unicode.org/cldr/trac/ticket/9165 Add more relative field data.
-    // In the meantime do a quick bring-up by calling the old format method; this
-    // leaves some holes (even for data that is currently available, such as quarter).
-    // When the new CLDR data is available, update the data storage accordingly,
-    // rewrite this to use it directly, and rewrite the old format method to call this
-    // new one; that is covered by http://bugs.icu-project.org/trac/ticket/12171.
-    UDateDirection direction = UDAT_DIRECTION_COUNT;
-    if (offset > -2.1 && offset < 2.1) {
-        // Allow a 1% epsilon, so offsets in -1.01..-0.99 map to LAST
-        double offsetx100 = offset * 100.0;
-        int32_t intoffset = (offsetx100 < 0)? (int32_t)(offsetx100-0.5) : (int32_t)(offsetx100+0.5);
-        switch (intoffset) {
-            case -200/*-2*/: direction = UDAT_DIRECTION_LAST_2; break;
-            case -100/*-1*/: direction = UDAT_DIRECTION_LAST; break;
-            case    0/* 0*/: direction = UDAT_DIRECTION_THIS; break;
-            case  100/* 1*/: direction = UDAT_DIRECTION_NEXT; break;
-            case  200/* 2*/: direction = UDAT_DIRECTION_NEXT_2; break;
-            default: break;
-	}
-    }
-    UDateAbsoluteUnit absunit = UDAT_ABSOLUTE_UNIT_COUNT;
-    switch (unit) {
-        case UDAT_REL_UNIT_YEAR:    absunit = UDAT_ABSOLUTE_YEAR; break;
-        case UDAT_REL_UNIT_QUARTER: absunit = UDAT_ABSOLUTE_QUARTER; break;
-        case UDAT_REL_UNIT_MONTH:   absunit = UDAT_ABSOLUTE_MONTH; break;
-        case UDAT_REL_UNIT_WEEK:    absunit = UDAT_ABSOLUTE_WEEK; break;
-        case UDAT_REL_UNIT_DAY:     absunit = UDAT_ABSOLUTE_DAY; break;
-        case UDAT_REL_UNIT_SECOND:
-            if (direction == UDAT_DIRECTION_THIS) {
-                absunit = UDAT_ABSOLUTE_NOW;
-                direction = UDAT_DIRECTION_PLAIN;
-            }
-            break;
-        case UDAT_REL_UNIT_SUNDAY:  absunit = UDAT_ABSOLUTE_SUNDAY; break;
-        case UDAT_REL_UNIT_MONDAY:  absunit = UDAT_ABSOLUTE_MONDAY; break;
-        case UDAT_REL_UNIT_TUESDAY:  absunit = UDAT_ABSOLUTE_TUESDAY; break;
-        case UDAT_REL_UNIT_WEDNESDAY:  absunit = UDAT_ABSOLUTE_WEDNESDAY; break;
-        case UDAT_REL_UNIT_THURSDAY:  absunit = UDAT_ABSOLUTE_THURSDAY; break;
-        case UDAT_REL_UNIT_FRIDAY:  absunit = UDAT_ABSOLUTE_FRIDAY; break;
-        case UDAT_REL_UNIT_SATURDAY:  absunit = UDAT_ABSOLUTE_SATURDAY; break;
-        case UDAT_REL_UNIT_HOUR:  absunit = UDAT_ABSOLUTE_HOUR; break;
-        case UDAT_REL_UNIT_MINUTE:  absunit = UDAT_ABSOLUTE_MINUTE; break;
-        default: break;
-    }
-    if (direction != UDAT_DIRECTION_COUNT && absunit != UDAT_ABSOLUTE_UNIT_COUNT) {
-        formatAbsoluteImpl(direction, absunit, output, status);
-        if (output.getStringRef().length() != 0) {
-            return;
-        }
-    }
-    // otherwise fallback to formatNumeric
-    formatNumericImpl(offset, unit, output, status);
-}
-
-UnicodeString& RelativeDateTimeFormatter::combineDateAndTime(
-        const UnicodeString& relativeDateString, const UnicodeString& timeString,
-        UnicodeString& appendTo, UErrorCode& status) const {
-    return fCache->getCombinedDateAndTime()->format(
-            timeString, relativeDateString, appendTo, status);
-}
-
-UnicodeString& RelativeDateTimeFormatter::adjustForContext(UnicodeString &str) const {
-    if (fOptBreakIterator == nullptr
-        || str.length() == 0 || !u_islower(str.char32At(0))) {
-        return str;
-    }
-
-    // Must guarantee that one thread at a time accesses the shared break
-    // iterator.
-    static UMutex gBrkIterMutex;
-    Mutex lock(&gBrkIterMutex);
-    str.toTitle(
-            fOptBreakIterator->get(),
-            fLocale,
-            U_TITLECASE_NO_LOWERCASE | U_TITLECASE_NO_BREAK_ADJUSTMENT);
-    return str;
-}
-
-UBool RelativeDateTimeFormatter::checkNoAdjustForContext(UErrorCode& status) const {
-    // This is unsupported because it's hard to keep fields in sync with title
-    // casing. The code could be written and tested if there is demand.
-    if (fOptBreakIterator != nullptr) {
-        status = U_UNSUPPORTED_ERROR;
-        return FALSE;
-    }
-    return TRUE;
-}
-
-void RelativeDateTimeFormatter::init(
-        NumberFormat *nfToAdopt,
-        BreakIterator *biToAdopt,
-        UErrorCode &status) {
-    LocalPointer<NumberFormat> nf(nfToAdopt);
-    LocalPointer<BreakIterator> bi(biToAdopt);
-    UnifiedCache::getByLocale(fLocale, fCache, status);
-    if (U_FAILURE(status)) {
-        return;
-    }
-    const SharedPluralRules *pr = PluralRules::createSharedInstance(
-            fLocale, UPLURAL_TYPE_CARDINAL, status);
-    if (U_FAILURE(status)) {
-        return;
-    }
-    SharedObject::copyPtr(pr, fPluralRules);
-    pr->removeRef();
-    if (nf.isNull()) {
-       const SharedNumberFormat *shared = NumberFormat::createSharedInstance(
-               fLocale, UNUM_DECIMAL, status);
-        if (U_FAILURE(status)) {
-            return;
-        }
-        SharedObject::copyPtr(shared, fNumberFormat);
-        shared->removeRef();
-    } else {
-        SharedNumberFormat *shared = new SharedNumberFormat(nf.getAlias());
-        if (shared == nullptr) {
-            status = U_MEMORY_ALLOCATION_ERROR;
-            return;
-        }
-        nf.orphan();
-        SharedObject::copyPtr(shared, fNumberFormat);
-    }
-    if (bi.isNull()) {
-        SharedObject::clearPtr(fOptBreakIterator);
-    } else {
-        SharedBreakIterator *shared = new SharedBreakIterator(bi.getAlias());
-        if (shared == nullptr) {
-            status = U_MEMORY_ALLOCATION_ERROR;
-            return;
-        }
-        bi.orphan();
-        SharedObject::copyPtr(shared, fOptBreakIterator);
-    }
-}
-
-U_NAMESPACE_END
-
-// Plain C API
-
-U_NAMESPACE_USE
-
-
-// Magic number: "FRDT" (FormattedRelativeDateTime) in ASCII
-UPRV_FORMATTED_VALUE_CAPI_AUTO_IMPL(
-    FormattedRelativeDateTime,
-    UFormattedRelativeDateTime,
-    UFormattedRelativeDateTimeImpl,
-    UFormattedRelativeDateTimeApiHelper,
-    ureldatefmt,
-    0x46524454)
-
-
-U_CAPI URelativeDateTimeFormatter* U_EXPORT2
-ureldatefmt_open( const char*          locale,
-                  UNumberFormat*       nfToAdopt,
-                  UDateRelativeDateTimeFormatterStyle width,
-                  UDisplayContext      capitalizationContext,
-                  UErrorCode*          status )
-{
-    if (U_FAILURE(*status)) {
-        return nullptr;
-    }
-    LocalPointer<RelativeDateTimeFormatter> formatter(new RelativeDateTimeFormatter(Locale(locale),
-                                                              (NumberFormat*)nfToAdopt, width,
-                                                              capitalizationContext, *status), *status);
-    if (U_FAILURE(*status)) {
-        return nullptr;
-    }
-    return (URelativeDateTimeFormatter*)formatter.orphan();
-}
-
-U_CAPI void U_EXPORT2
-ureldatefmt_close(URelativeDateTimeFormatter *reldatefmt)
-{
-    delete (RelativeDateTimeFormatter*)reldatefmt;
-}
-
-U_CAPI int32_t U_EXPORT2
-ureldatefmt_formatNumeric( const URelativeDateTimeFormatter* reldatefmt,
-                    double                offset,
-                    URelativeDateTimeUnit unit,
-                    UChar*                result,
-                    int32_t               resultCapacity,
-                    UErrorCode*           status)
-{
-    if (U_FAILURE(*status)) {
-        return 0;
-    }
-    if (result == nullptr ? resultCapacity != 0 : resultCapacity < 0) {
-        *status = U_ILLEGAL_ARGUMENT_ERROR;
-        return 0;
-    }
-    UnicodeString res;
-    if (result != nullptr) {
-        // nullptr destination for pure preflighting: empty dummy string
-        // otherwise, alias the destination buffer (copied from udat_format)
-        res.setTo(result, 0, resultCapacity);
-    }
-    ((RelativeDateTimeFormatter*)reldatefmt)->formatNumeric(offset, unit, res, *status);
-    if (U_FAILURE(*status)) {
-        return 0;
-    }
-    return res.extract(result, resultCapacity, *status);
-}
-
-U_CAPI void U_EXPORT2
-ureldatefmt_formatNumericToResult(
-        const URelativeDateTimeFormatter* reldatefmt,
-        double                            offset,
-        URelativeDateTimeUnit             unit,
-        UFormattedRelativeDateTime*       result,
-        UErrorCode*                       status) {
-    if (U_FAILURE(*status)) {
-        return;
-    }
-    auto* fmt = reinterpret_cast<const RelativeDateTimeFormatter*>(reldatefmt);
-    auto* resultImpl = UFormattedRelativeDateTimeApiHelper::validate(result, *status);
-    resultImpl->fImpl = fmt->formatNumericToValue(offset, unit, *status);
-}
-
-U_CAPI int32_t U_EXPORT2
-ureldatefmt_format( const URelativeDateTimeFormatter* reldatefmt,
-                    double                offset,
-                    URelativeDateTimeUnit unit,
-                    UChar*                result,
-                    int32_t               resultCapacity,
-                    UErrorCode*           status)
-{
-    if (U_FAILURE(*status)) {
-        return 0;
-    }
-    if (result == nullptr ? resultCapacity != 0 : resultCapacity < 0) {
-        *status = U_ILLEGAL_ARGUMENT_ERROR;
-        return 0;
-    }
-    UnicodeString res;
-    if (result != nullptr) {
-        // nullptr destination for pure preflighting: empty dummy string
-        // otherwise, alias the destination buffer (copied from udat_format)
-        res.setTo(result, 0, resultCapacity);
-    }
-    ((RelativeDateTimeFormatter*)reldatefmt)->format(offset, unit, res, *status);
-    if (U_FAILURE(*status)) {
-        return 0;
-    }
-    return res.extract(result, resultCapacity, *status);
-}
-
-U_CAPI void U_EXPORT2
-ureldatefmt_formatToResult(
-        const URelativeDateTimeFormatter* reldatefmt,
-        double                            offset,
-        URelativeDateTimeUnit             unit,
-        UFormattedRelativeDateTime*       result,
-        UErrorCode*                       status) {
-    if (U_FAILURE(*status)) {
-        return;
-    }
-    auto* fmt = reinterpret_cast<const RelativeDateTimeFormatter*>(reldatefmt);
-    auto* resultImpl = UFormattedRelativeDateTimeApiHelper::validate(result, *status);
-    resultImpl->fImpl = fmt->formatToValue(offset, unit, *status);
-}
-
-U_CAPI int32_t U_EXPORT2
-ureldatefmt_combineDateAndTime( const URelativeDateTimeFormatter* reldatefmt,
-                    const UChar *     relativeDateString,
-                    int32_t           relativeDateStringLen,
-                    const UChar *     timeString,
-                    int32_t           timeStringLen,
-                    UChar*            result,
-                    int32_t           resultCapacity,
-                    UErrorCode*       status )
-{
-    if (U_FAILURE(*status)) {
-        return 0;
-    }
-    if (result == nullptr ? resultCapacity != 0 : resultCapacity < 0 ||
-            (relativeDateString == nullptr ? relativeDateStringLen != 0 : relativeDateStringLen < -1) ||
-            (timeString == nullptr ? timeStringLen != 0 : timeStringLen < -1)) {
-        *status = U_ILLEGAL_ARGUMENT_ERROR;
-        return 0;
-    }
-    UnicodeString relDateStr((UBool)(relativeDateStringLen == -1), relativeDateString, relativeDateStringLen);
-    UnicodeString timeStr((UBool)(timeStringLen == -1), timeString, timeStringLen);
-    UnicodeString res(result, 0, resultCapacity);
-    ((RelativeDateTimeFormatter*)reldatefmt)->combineDateAndTime(relDateStr, timeStr, res, *status);
-    if (U_FAILURE(*status)) {
-        return 0;
-    }
-    return res.extract(result, resultCapacity, *status);
-}
-
-#endif /* !UCONFIG_NO_FORMATTING */
-=======
-// © 2016 and later: Unicode, Inc. and others.
-// License & terms of use: http://www.unicode.org/copyright.html
-/*
-******************************************************************************
-* Copyright (C) 2014-2016, International Business Machines Corporation and
-* others. All Rights Reserved.
-******************************************************************************
-*
-* File reldatefmt.cpp
-******************************************************************************
-*/
-
-#include "unicode/reldatefmt.h"
-
-#if !UCONFIG_NO_FORMATTING && !UCONFIG_NO_BREAK_ITERATION
-
-#include <cmath>
-#include <functional>
-#include "unicode/calendar.h"
-#include "unicode/datefmt.h"
-#include "unicode/dtfmtsym.h"
-#include "unicode/ucasemap.h"
-#include "unicode/ureldatefmt.h"
-#include "unicode/udisplaycontext.h"
-#include "unicode/unum.h"
-#include "unicode/localpointer.h"
-#include "unicode/plurrule.h"
-#include "unicode/simpleformatter.h"
-#include "unicode/decimfmt.h"
-#include "unicode/numfmt.h"
-#include "unicode/brkiter.h"
-#include "unicode/simpleformatter.h"
-#include "uresimp.h"
-#include "unicode/ures.h"
-#include "cstring.h"
-#include "ucln_in.h"
-#include "mutex.h"
-#include "charstr.h"
-#include "uassert.h"
-#include "quantityformatter.h"
-#include "resource.h"
-#include "sharedbreakiterator.h"
-#include "sharedpluralrules.h"
-#include "sharednumberformat.h"
-#include "standardplural.h"
-#include "unifiedcache.h"
-#include "util.h"
-#include "formatted_string_builder.h"
-#include "number_utypes.h"
-#include "number_modifiers.h"
-#include "formattedval_impl.h"
-#include "number_utils.h"
-
-// Copied from uscript_props.cpp
-
-U_NAMESPACE_BEGIN
-
-// RelativeDateTimeFormatter specific data for a single locale
-class RelativeDateTimeCacheData: public SharedObject {
-public:
-    RelativeDateTimeCacheData() : combinedDateAndTime(nullptr) {
-        // Initialize the cache arrays
-        for (int32_t style = 0; style < UDAT_STYLE_COUNT; ++style) {
-            for (int32_t relUnit = 0; relUnit < UDAT_REL_UNIT_COUNT; ++relUnit) {
-                for (int32_t pl = 0; pl < StandardPlural::COUNT; ++pl) {
-                    relativeUnitsFormatters[style][relUnit][0][pl] = nullptr;
-                    relativeUnitsFormatters[style][relUnit][1][pl] = nullptr;
-                }
-            }
-        }
-        for (int32_t i = 0; i < UDAT_STYLE_COUNT; ++i) {
-          fallBackCache[i] = -1;
-        }
-    }
-    virtual ~RelativeDateTimeCacheData();
-
-    // no numbers: e.g Next Tuesday; Yesterday; etc.
-    UnicodeString absoluteUnits[UDAT_STYLE_COUNT][UDAT_ABSOLUTE_UNIT_COUNT][UDAT_DIRECTION_COUNT];
-
-    // SimpleFormatter pointers for relative unit format,
-    // e.g., Next Tuesday; Yesterday; etc. For third index, 0
-    // means past, e.g., 5 days ago; 1 means future, e.g., in 5 days.
-    SimpleFormatter *relativeUnitsFormatters[UDAT_STYLE_COUNT]
-        [UDAT_REL_UNIT_COUNT][2][StandardPlural::COUNT];
-
-    const UnicodeString& getAbsoluteUnitString(int32_t fStyle,
-                                               UDateAbsoluteUnit unit,
-                                               UDateDirection direction) const;
-    const SimpleFormatter* getRelativeUnitFormatter(int32_t fStyle,
-                                                    UDateRelativeUnit unit,
-                                                    int32_t pastFutureIndex,
-                                                    int32_t pluralUnit) const;
-    const SimpleFormatter* getRelativeDateTimeUnitFormatter(int32_t fStyle,
-                                                    URelativeDateTimeUnit unit,
-                                                    int32_t pastFutureIndex,
-                                                    int32_t pluralUnit) const;
-
-    const UnicodeString emptyString;
-
-    // Mapping from source to target styles for alias fallback.
-    int32_t fallBackCache[UDAT_STYLE_COUNT];
-
-    void adoptCombinedDateAndTime(SimpleFormatter *fmtToAdopt) {
-        delete combinedDateAndTime;
-        combinedDateAndTime = fmtToAdopt;
-    }
-    const SimpleFormatter *getCombinedDateAndTime() const {
-        return combinedDateAndTime;
-    }
-
-private:
-    SimpleFormatter *combinedDateAndTime;
-    RelativeDateTimeCacheData(const RelativeDateTimeCacheData &other);
-    RelativeDateTimeCacheData& operator=(
-            const RelativeDateTimeCacheData &other);
-};
-
-RelativeDateTimeCacheData::~RelativeDateTimeCacheData() {
-    // clear out the cache arrays
-    for (int32_t style = 0; style < UDAT_STYLE_COUNT; ++style) {
-        for (int32_t relUnit = 0; relUnit < UDAT_REL_UNIT_COUNT; ++relUnit) {
-            for (int32_t pl = 0; pl < StandardPlural::COUNT; ++pl) {
-                delete relativeUnitsFormatters[style][relUnit][0][pl];
-                delete relativeUnitsFormatters[style][relUnit][1][pl];
-            }
-        }
-    }
-    delete combinedDateAndTime;
-}
-
-
-// Use fallback cache for absolute units.
-const UnicodeString& RelativeDateTimeCacheData::getAbsoluteUnitString(
-        int32_t fStyle, UDateAbsoluteUnit unit, UDateDirection direction) const {
-    int32_t style = fStyle;
-    do {
-        if (!absoluteUnits[style][unit][direction].isEmpty()) {
-            return absoluteUnits[style][unit][direction];
-        }
-        style = fallBackCache[style];
-    } while (style != -1);
-    return emptyString;
-}
-
- const SimpleFormatter* RelativeDateTimeCacheData::getRelativeUnitFormatter(
-        int32_t fStyle,
-        UDateRelativeUnit unit,
-        int32_t pastFutureIndex,
-        int32_t pluralUnit) const {
-   URelativeDateTimeUnit rdtunit = UDAT_REL_UNIT_COUNT;
-   switch (unit) {
-       case UDAT_RELATIVE_YEARS:   rdtunit = UDAT_REL_UNIT_YEAR; break;
-       case UDAT_RELATIVE_MONTHS:  rdtunit = UDAT_REL_UNIT_MONTH; break;
-       case UDAT_RELATIVE_WEEKS:   rdtunit = UDAT_REL_UNIT_WEEK; break;
-       case UDAT_RELATIVE_DAYS:    rdtunit = UDAT_REL_UNIT_DAY; break;
-       case UDAT_RELATIVE_HOURS:   rdtunit = UDAT_REL_UNIT_HOUR; break;
-       case UDAT_RELATIVE_MINUTES: rdtunit = UDAT_REL_UNIT_MINUTE; break;
-       case UDAT_RELATIVE_SECONDS: rdtunit = UDAT_REL_UNIT_SECOND; break;
-       default: // a unit that the above method does not handle
-            return nullptr;
-   }
-
-   return getRelativeDateTimeUnitFormatter(fStyle, rdtunit, pastFutureIndex, pluralUnit);
- }
-
- // Use fallback cache for SimpleFormatter relativeUnits.
- const SimpleFormatter* RelativeDateTimeCacheData::getRelativeDateTimeUnitFormatter(
-        int32_t fStyle,
-        URelativeDateTimeUnit unit,
-        int32_t pastFutureIndex,
-        int32_t pluralUnit) const {
-    while (true) {
-        int32_t style = fStyle;
-        do {
-            if (relativeUnitsFormatters[style][unit][pastFutureIndex][pluralUnit] != nullptr) {
-                return relativeUnitsFormatters[style][unit][pastFutureIndex][pluralUnit];
-            }
-            style = fallBackCache[style];
-        } while (style != -1);
-
-        if (pluralUnit == StandardPlural::OTHER) {
-            break;
-        }
-        pluralUnit = StandardPlural::OTHER;
-    }
-    return nullptr;  // No formatter found.
- }
-
-static UBool getStringByIndex(
-        const UResourceBundle *resource,
-        int32_t idx,
-        UnicodeString &result,
-        UErrorCode &status) {
-    int32_t len = 0;
-    const char16_t *resStr = ures_getStringByIndex(
-            resource, idx, &len, &status);
-    if (U_FAILURE(status)) {
-        return false;
-    }
-    result.setTo(true, resStr, len);
-    return true;
-}
-
-namespace {
-
-/**
- * Sink for enumerating all of the measurement unit display names.
- *
- * More specific bundles (en_GB) are enumerated before their parents (en_001, en, root):
- * Only store a value if it is still missing, that is, it has not been overridden.
- */
-struct RelDateTimeFmtDataSink : public ResourceSink {
-
-    /**
-     * Sink for patterns for relative dates and times. For example,
-     * fields/relative/...
-     */
-
-    // Generic unit enum for storing Unit info.
-    typedef enum RelAbsUnit {
-        INVALID_UNIT = -1,
-        SECOND,
-        MINUTE,
-        HOUR,
-        DAY,
-        WEEK,
-        MONTH,
-        QUARTER,
-        YEAR,
-        SUNDAY,
-        MONDAY,
-        TUESDAY,
-        WEDNESDAY,
-        THURSDAY,
-        FRIDAY,
-        SATURDAY
-    } RelAbsUnit;
-
-    static int32_t relUnitFromGeneric(RelAbsUnit genUnit) {
-        // Converts the generic units to UDAT_RELATIVE version.
-        switch (genUnit) {
-            case SECOND:
-                return UDAT_REL_UNIT_SECOND;
-            case MINUTE:
-                return UDAT_REL_UNIT_MINUTE;
-            case HOUR:
-                return UDAT_REL_UNIT_HOUR;
-            case DAY:
-                return UDAT_REL_UNIT_DAY;
-            case WEEK:
-                return UDAT_REL_UNIT_WEEK;
-            case MONTH:
-                return UDAT_REL_UNIT_MONTH;
-            case QUARTER:
-                return UDAT_REL_UNIT_QUARTER;
-            case YEAR:
-                return UDAT_REL_UNIT_YEAR;
-            case SUNDAY:
-                return UDAT_REL_UNIT_SUNDAY;
-            case MONDAY:
-                return UDAT_REL_UNIT_MONDAY;
-            case TUESDAY:
-                return UDAT_REL_UNIT_TUESDAY;
-            case WEDNESDAY:
-                return UDAT_REL_UNIT_WEDNESDAY;
-            case THURSDAY:
-                return UDAT_REL_UNIT_THURSDAY;
-            case FRIDAY:
-                return UDAT_REL_UNIT_FRIDAY;
-            case SATURDAY:
-                return UDAT_REL_UNIT_SATURDAY;
-            default:
-                return -1;
-        }
-    }
-
-    static int32_t absUnitFromGeneric(RelAbsUnit genUnit) {
-        // Converts the generic units to UDAT_RELATIVE version.
-        switch (genUnit) {
-            case DAY:
-                return UDAT_ABSOLUTE_DAY;
-            case WEEK:
-                return UDAT_ABSOLUTE_WEEK;
-            case MONTH:
-                return UDAT_ABSOLUTE_MONTH;
-            case QUARTER:
-                return UDAT_ABSOLUTE_QUARTER;
-            case YEAR:
-                return UDAT_ABSOLUTE_YEAR;
-            case SUNDAY:
-                return UDAT_ABSOLUTE_SUNDAY;
-            case MONDAY:
-                return UDAT_ABSOLUTE_MONDAY;
-            case TUESDAY:
-                return UDAT_ABSOLUTE_TUESDAY;
-            case WEDNESDAY:
-                return UDAT_ABSOLUTE_WEDNESDAY;
-            case THURSDAY:
-                return UDAT_ABSOLUTE_THURSDAY;
-            case FRIDAY:
-                return UDAT_ABSOLUTE_FRIDAY;
-            case SATURDAY:
-                return UDAT_ABSOLUTE_SATURDAY;
-            case HOUR:
-                return UDAT_ABSOLUTE_HOUR;
-            case MINUTE:
-                return UDAT_ABSOLUTE_MINUTE;
-            default:
-                return -1;
-        }
-    }
-
-    static int32_t keyToDirection(const char* key) {
-        if (uprv_strcmp(key, "-2") == 0) {
-            return UDAT_DIRECTION_LAST_2;
-        }
-        if (uprv_strcmp(key, "-1") == 0) {
-            return UDAT_DIRECTION_LAST;
-        }
-        if (uprv_strcmp(key, "0") == 0) {
-            return UDAT_DIRECTION_THIS;
-        }
-        if (uprv_strcmp(key, "1") == 0) {
-            return UDAT_DIRECTION_NEXT;
-        }
-        if (uprv_strcmp(key, "2") == 0) {
-            return UDAT_DIRECTION_NEXT_2;
-        }
-        return -1;
-    }
-
-    // Values kept between levels of parsing the CLDR data.
-    int32_t pastFutureIndex;  // 0 == past or 1 ==  future
-    UDateRelativeDateTimeFormatterStyle style;  // {LONG, SHORT, NARROW}
-    RelAbsUnit genericUnit;
-
-    RelativeDateTimeCacheData &outputData;
-
-    // Constructor
-    RelDateTimeFmtDataSink(RelativeDateTimeCacheData& cacheData)
-        : outputData(cacheData) {
-        // Clear cacheData.fallBackCache
-        cacheData.fallBackCache[UDAT_STYLE_LONG] = -1;
-        cacheData.fallBackCache[UDAT_STYLE_SHORT] = -1;
-        cacheData.fallBackCache[UDAT_STYLE_NARROW] = -1;
-    }
-
-    ~RelDateTimeFmtDataSink();
-
-    // Utility functions
-    static UDateRelativeDateTimeFormatterStyle styleFromString(const char *s) {
-        int32_t len = static_cast<int32_t>(uprv_strlen(s));
-        if (len >= 7 && uprv_strcmp(s + len - 7, "-narrow") == 0) {
-            return UDAT_STYLE_NARROW;
-        }
-        if (len >= 6 && uprv_strcmp(s + len - 6, "-short") == 0) {
-            return UDAT_STYLE_SHORT;
-        }
-        return UDAT_STYLE_LONG;
-    }
-
-    static int32_t styleSuffixLength(UDateRelativeDateTimeFormatterStyle style) {
-        switch (style) {
-            case UDAT_STYLE_NARROW:
-                return 7;
-            case UDAT_STYLE_SHORT:
-                return 6;
-            default:
-                return 0;
-        }
-    }
-
-    // Utility functions
-    static UDateRelativeDateTimeFormatterStyle styleFromAliasUnicodeString(UnicodeString s) {
-        static const char16_t narrow[7] = {0x002D, 0x006E, 0x0061, 0x0072, 0x0072, 0x006F, 0x0077};
-        static const char16_t sshort[6] = {0x002D, 0x0073, 0x0068, 0x006F, 0x0072, 0x0074,};
-        if (s.endsWith(narrow, 7)) {
-            return UDAT_STYLE_NARROW;
-        }
-        if (s.endsWith(sshort, 6)) {
-            return UDAT_STYLE_SHORT;
-        }
-        return UDAT_STYLE_LONG;
-    }
-
-    static RelAbsUnit unitOrNegativeFromString(const char* keyword, int32_t length) {
-        // Quick check from string to enum.
-        switch (length) {
-            case 3:
-                if (uprv_strncmp(keyword, "day", length) == 0) {
-                    return DAY;
-                } else if (uprv_strncmp(keyword, "sun", length) == 0) {
-                    return SUNDAY;
-                } else if (uprv_strncmp(keyword, "mon", length) == 0) {
-                    return MONDAY;
-                } else if (uprv_strncmp(keyword, "tue", length) == 0) {
-                    return TUESDAY;
-                } else if (uprv_strncmp(keyword, "wed", length) == 0) {
-                    return WEDNESDAY;
-                } else if (uprv_strncmp(keyword, "thu", length) == 0) {
-                    return THURSDAY;
-                } else if (uprv_strncmp(keyword, "fri", length) == 0) {
-                    return FRIDAY;
-                } else if (uprv_strncmp(keyword, "sat", length) == 0) {
-                    return SATURDAY;
-                }
-                break;
-            case 4:
-                if (uprv_strncmp(keyword, "hour", length) == 0) {
-                    return HOUR;
-                } else if (uprv_strncmp(keyword, "week", length) == 0) {
-                    return WEEK;
-                } else if (uprv_strncmp(keyword, "year", length) == 0) {
-                    return YEAR;
-                }
-                break;
-            case 5:
-                if (uprv_strncmp(keyword, "month", length) == 0) {
-                    return MONTH;
-                }
-                break;
-            case 6:
-                if (uprv_strncmp(keyword, "minute", length) == 0) {
-                    return MINUTE;
-                } else if (uprv_strncmp(keyword, "second", length) == 0) {
-                    return SECOND;
-                }
-                break;
-            case 7:
-                if (uprv_strncmp(keyword, "quarter", length) == 0) {
-                    return QUARTER;  // TODO: Check @provisional
-                  }
-                break;
-            default:
-                break;
-        }
-        return INVALID_UNIT;
-    }
-
-    void handlePlainDirection(ResourceValue &value, UErrorCode &errorCode) {
-        // Handle Display Name for PLAIN direction for some units.
-        if (U_FAILURE(errorCode)) { return; }
-
-        int32_t absUnit = absUnitFromGeneric(genericUnit);
-        if (absUnit < 0) {
-          return;  // Not interesting.
-        }
-
-        // Store displayname if not set.
-        if (outputData.absoluteUnits[style]
-            [absUnit][UDAT_DIRECTION_PLAIN].isEmpty()) {
-            outputData.absoluteUnits[style]
-                [absUnit][UDAT_DIRECTION_PLAIN].fastCopyFrom(value.getUnicodeString(errorCode));
-            return;
-        }
-    }
-
-    void consumeTableRelative(const char *key, ResourceValue &value, UErrorCode &errorCode) {
-        ResourceTable unitTypesTable = value.getTable(errorCode);
-        if (U_FAILURE(errorCode)) { return; }
-
-        for (int32_t i = 0; unitTypesTable.getKeyAndValue(i, key, value); ++i) {
-            if (value.getType() == URES_STRING) {
-                int32_t direction = keyToDirection(key);
-                if (direction < 0) {
-                  continue;
-                }
-
-                int32_t relUnitIndex = relUnitFromGeneric(genericUnit);
-                if (relUnitIndex == UDAT_REL_UNIT_SECOND && uprv_strcmp(key, "0") == 0 &&
-                    outputData.absoluteUnits[style][UDAT_ABSOLUTE_NOW][UDAT_DIRECTION_PLAIN].isEmpty()) {
-                    // Handle "NOW"
-                    outputData.absoluteUnits[style][UDAT_ABSOLUTE_NOW]
-                        [UDAT_DIRECTION_PLAIN].fastCopyFrom(value.getUnicodeString(errorCode));
-                }
-
-                int32_t absUnitIndex = absUnitFromGeneric(genericUnit);
-                if (absUnitIndex < 0) {
-                    continue;
-                }
-                // Only reset if slot is empty.
-                if (outputData.absoluteUnits[style][absUnitIndex][direction].isEmpty()) {
-                    outputData.absoluteUnits[style][absUnitIndex]
-                        [direction].fastCopyFrom(value.getUnicodeString(errorCode));
-                }
-            }
-        }
-    }
-
-    void consumeTimeDetail(int32_t relUnitIndex,
-                           const char *key, ResourceValue &value, UErrorCode &errorCode) {
-        ResourceTable unitTypesTable = value.getTable(errorCode);
-        if (U_FAILURE(errorCode)) { return; }
-
-          for (int32_t i = 0; unitTypesTable.getKeyAndValue(i, key, value); ++i) {
-            if (value.getType() == URES_STRING) {
-                int32_t pluralIndex = StandardPlural::indexOrNegativeFromString(key);
-                if (pluralIndex >= 0) {
-                    SimpleFormatter **patterns =
-                        outputData.relativeUnitsFormatters[style][relUnitIndex]
-                        [pastFutureIndex];
-                    // Only set if not already established.
-                    if (patterns[pluralIndex] == nullptr) {
-                        patterns[pluralIndex] = new SimpleFormatter(
-                            value.getUnicodeString(errorCode), 0, 1, errorCode);
-                        if (patterns[pluralIndex] == nullptr) {
-                            errorCode = U_MEMORY_ALLOCATION_ERROR;
-                        }
-                    }
-                }
-            }
-        }
-    }
-
-    void consumeTableRelativeTime(const char *key, ResourceValue &value, UErrorCode &errorCode) {
-        ResourceTable relativeTimeTable = value.getTable(errorCode);
-        if (U_FAILURE(errorCode)) { return; }
-
-        int32_t relUnitIndex = relUnitFromGeneric(genericUnit);
-        if (relUnitIndex < 0) {
-            return;
-        }
-        for (int32_t i = 0; relativeTimeTable.getKeyAndValue(i, key, value); ++i) {
-            if (uprv_strcmp(key, "past") == 0) {
-                pastFutureIndex = 0;
-            } else if (uprv_strcmp(key, "future") == 0) {
-                pastFutureIndex = 1;
-            } else {
-                // Unknown key.
-                continue;
-            }
-            consumeTimeDetail(relUnitIndex, key, value, errorCode);
-        }
-    }
-
-    void consumeAlias(const char *key, const ResourceValue &value, UErrorCode &errorCode) {
-
-        UDateRelativeDateTimeFormatterStyle sourceStyle = styleFromString(key);
-        const UnicodeString valueStr = value.getAliasUnicodeString(errorCode);
-        if (U_FAILURE(errorCode)) { return; }
-
-        UDateRelativeDateTimeFormatterStyle targetStyle =
-            styleFromAliasUnicodeString(valueStr);
-
-        if (sourceStyle == targetStyle) {
-            errorCode = U_INVALID_FORMAT_ERROR;
-            return;
-        }
-        if (outputData.fallBackCache[sourceStyle] != -1 &&
-            outputData.fallBackCache[sourceStyle] != targetStyle) {
-            errorCode = U_INVALID_FORMAT_ERROR;
-            return;
-        }
-        outputData.fallBackCache[sourceStyle] = targetStyle;
-    }
-
-    void consumeTimeUnit(const char *key, ResourceValue &value, UErrorCode &errorCode) {
-        ResourceTable unitTypesTable = value.getTable(errorCode);
-        if (U_FAILURE(errorCode)) { return; }
-
-        for (int32_t i = 0; unitTypesTable.getKeyAndValue(i, key, value); ++i) {
-            // Handle display name.
-            if (uprv_strcmp(key, "dn") == 0 && value.getType() == URES_STRING) {
-                handlePlainDirection(value, errorCode);
-            }
-            if (value.getType() == URES_TABLE) {
-                if (uprv_strcmp(key, "relative") == 0) {
-                    consumeTableRelative(key, value, errorCode);
-                } else if (uprv_strcmp(key, "relativeTime") == 0) {
-                    consumeTableRelativeTime(key, value, errorCode);
-                }
-            }
-        }
-    }
-
-    virtual void put(const char *key, ResourceValue &value,
-                     UBool /*noFallback*/, UErrorCode &errorCode) override {
-        // Main entry point to sink
-        ResourceTable table = value.getTable(errorCode);
-        if (U_FAILURE(errorCode)) { return; }
-        for (int32_t i = 0; table.getKeyAndValue(i, key, value); ++i) {
-            if (value.getType() == URES_ALIAS) {
-                consumeAlias(key, value, errorCode);
-            } else {
-                style = styleFromString(key);
-                int32_t unitSize = static_cast<int32_t>(uprv_strlen(key)) - styleSuffixLength(style);
-                genericUnit = unitOrNegativeFromString(key, unitSize);
-                if (style >= 0 && genericUnit != INVALID_UNIT) {
-                    consumeTimeUnit(key, value, errorCode);
-                }
-            }
-        }
-    }
-
-};
-
-// Virtual destructors must be defined out of line.
-RelDateTimeFmtDataSink::~RelDateTimeFmtDataSink() {}
-} // namespace
-
-static const DateFormatSymbols::DtWidthType styleToDateFormatSymbolWidth[UDAT_STYLE_COUNT] = {
-  DateFormatSymbols::WIDE, DateFormatSymbols::SHORT, DateFormatSymbols::NARROW
-};
-
-// Get days of weeks from the DateFormatSymbols class.
-static void loadWeekdayNames(UnicodeString absoluteUnits[UDAT_STYLE_COUNT]
-                                 [UDAT_ABSOLUTE_UNIT_COUNT][UDAT_DIRECTION_COUNT],
-                             const char* localeId,
-                             UErrorCode& status) {
-    if (U_FAILURE(status)) {
-        return;
-    }
-    Locale locale(localeId);
-    DateFormatSymbols dfSym(locale, status);
-    if (U_FAILURE(status)) {
-        return;
-    }
-    for (int32_t style = 0; style < UDAT_STYLE_COUNT; ++style) {
-        DateFormatSymbols::DtWidthType dtfmtWidth = styleToDateFormatSymbolWidth[style];
-        int32_t count;
-        const UnicodeString* weekdayNames =
-            dfSym.getWeekdays(count, DateFormatSymbols::STANDALONE, dtfmtWidth);
-        for (int32_t dayIndex = UDAT_ABSOLUTE_SUNDAY;
-                dayIndex <= UDAT_ABSOLUTE_SATURDAY; ++ dayIndex) {
-            int32_t dateSymbolIndex = (dayIndex - UDAT_ABSOLUTE_SUNDAY) + UCAL_SUNDAY;
-            absoluteUnits[style][dayIndex][UDAT_DIRECTION_PLAIN].fastCopyFrom(
-                weekdayNames[dateSymbolIndex]);
-        }
-    }
-}
-
-static UBool loadUnitData(
-        const UResourceBundle *resource,
-        RelativeDateTimeCacheData &cacheData,
-        const char* localeId,
-        UErrorCode &status) {
-
-    RelDateTimeFmtDataSink sink(cacheData);
-
-    ures_getAllItemsWithFallback(resource, "fields", sink, status);
-    if (U_FAILURE(status)) {
-        return false;
-    }
-
-    // Get the weekday names from DateFormatSymbols.
-    loadWeekdayNames(cacheData.absoluteUnits, localeId, status);
-    return U_SUCCESS(status);
-}
-
-static const int32_t cTypeBufMax = 32;
-
-static UBool getDateTimePattern(
-        Locale locale,
-        const UResourceBundle *resource,
-        UnicodeString &result,
-        UErrorCode &status) {
-    if (U_FAILURE(status)) {
-        return false;
-    }
-    char cType[cTypeBufMax + 1];
-    Calendar::getCalendarTypeFromLocale(locale, cType, cTypeBufMax, status);
-    cType[cTypeBufMax] = 0;
-    if (U_FAILURE(status) || cType[0] == 0) {
-        status = U_ZERO_ERROR;
-        uprv_strcpy(cType, "gregorian");
-    }
-
-    LocalUResourceBundlePointer topLevel;
-    int32_t dateTimeFormatOffset = DateFormat::kMedium;
-    CharString pathBuffer;
-    // Currently, for compatibility with pre-CLDR-42 data, we default to the "atTime"
-    // combining patterns. Depending on guidance in CLDR 42 spec and on DisplayOptions,
-    // we may change this.
-    pathBuffer.append("calendar/", status)
-            .append(cType, status)
-            .append("/DateTimePatterns%atTime", status);
-    topLevel.adoptInstead(
-            ures_getByKeyWithFallback(
-                    resource, pathBuffer.data(), nullptr, &status));
-    if (U_FAILURE(status) ||  ures_getSize(topLevel.getAlias()) < 4) {
-        // Fall back to standard combining patterns
-        status = U_ZERO_ERROR;
-        dateTimeFormatOffset = DateFormat::kDateTime;
-        pathBuffer.clear();
-        pathBuffer.append("calendar/", status)
-                .append(cType, status)
-                .append("/DateTimePatterns", status);
-        topLevel.adoptInstead(
-                ures_getByKeyWithFallback(
-                        resource, pathBuffer.data(), nullptr, &status));
-    }
-    if (U_FAILURE(status)) {
-        return false;
-    }
-    if (dateTimeFormatOffset == DateFormat::kDateTime && ures_getSize(topLevel.getAlias()) <= DateFormat::kDateTime) {
-        // Oops, size is too small to access the index that we want, fallback
-        // to a hard-coded value.
-        result = UNICODE_STRING_SIMPLE("{1} {0}");
-        return true;
-    }
-    return getStringByIndex(topLevel.getAlias(), dateTimeFormatOffset, result, status);
-}
-
-template<> 
-const RelativeDateTimeCacheData *LocaleCacheKey<RelativeDateTimeCacheData>::createObject(const void * /*unused*/, UErrorCode &status) const {
-    const char *localeId = fLoc.getName();
-    LocalUResourceBundlePointer topLevel(ures_open(nullptr, localeId, &status));
-    if (U_FAILURE(status)) {
-        return nullptr;
-    }
-    LocalPointer<RelativeDateTimeCacheData> result(
-            new RelativeDateTimeCacheData());
-    if (result.isNull()) {
-        status = U_MEMORY_ALLOCATION_ERROR;
-        return nullptr;
-    }
-    if (!loadUnitData(
-            topLevel.getAlias(),
-            *result,
-            localeId,
-            status)) {
-        return nullptr;
-    }
-    UnicodeString dateTimePattern;
-    if (!getDateTimePattern(fLoc, topLevel.getAlias(), dateTimePattern, status)) {
-        return nullptr;
-    }
-    result->adoptCombinedDateAndTime(
-            new SimpleFormatter(dateTimePattern, 2, 2, status));
-    if (U_FAILURE(status)) {
-        return nullptr;
-    }
-    result->addRef();
-    return result.orphan();
-}
-
-
-
-static constexpr FormattedStringBuilder::Field kRDTNumericField
-    = {UFIELD_CATEGORY_RELATIVE_DATETIME, UDAT_REL_NUMERIC_FIELD};
-
-static constexpr FormattedStringBuilder::Field kRDTLiteralField
-    = {UFIELD_CATEGORY_RELATIVE_DATETIME, UDAT_REL_LITERAL_FIELD};
-
-class FormattedRelativeDateTimeData : public FormattedValueStringBuilderImpl {
-public:
-    FormattedRelativeDateTimeData() : FormattedValueStringBuilderImpl(kRDTNumericField) {}
-    virtual ~FormattedRelativeDateTimeData();
-};
-
-FormattedRelativeDateTimeData::~FormattedRelativeDateTimeData() = default;
-
-
-UPRV_FORMATTED_VALUE_SUBCLASS_AUTO_IMPL(FormattedRelativeDateTime)
-
-
-RelativeDateTimeFormatter::RelativeDateTimeFormatter(UErrorCode& status) :
-        fCache(nullptr),
-        fNumberFormat(nullptr),
-        fPluralRules(nullptr),
-        fStyle(UDAT_STYLE_LONG),
-        fContext(UDISPCTX_CAPITALIZATION_NONE),
-        fOptBreakIterator(nullptr) {
-    init(nullptr, nullptr, status);
-}
-
-RelativeDateTimeFormatter::RelativeDateTimeFormatter(
-        const Locale& locale, UErrorCode& status) :
-        fCache(nullptr),
-        fNumberFormat(nullptr),
-        fPluralRules(nullptr),
-        fStyle(UDAT_STYLE_LONG),
-        fContext(UDISPCTX_CAPITALIZATION_NONE),
-        fOptBreakIterator(nullptr),
-        fLocale(locale) {
-    init(nullptr, nullptr, status);
-}
-
-RelativeDateTimeFormatter::RelativeDateTimeFormatter(
-        const Locale& locale, NumberFormat *nfToAdopt, UErrorCode& status) :
-        fCache(nullptr),
-        fNumberFormat(nullptr),
-        fPluralRules(nullptr),
-        fStyle(UDAT_STYLE_LONG),
-        fContext(UDISPCTX_CAPITALIZATION_NONE),
-        fOptBreakIterator(nullptr),
-        fLocale(locale) {
-    init(nfToAdopt, nullptr, status);
-}
-
-RelativeDateTimeFormatter::RelativeDateTimeFormatter(
-        const Locale& locale,
-        NumberFormat *nfToAdopt,
-        UDateRelativeDateTimeFormatterStyle styl,
-        UDisplayContext capitalizationContext,
-        UErrorCode& status) :
-        fCache(nullptr),
-        fNumberFormat(nullptr),
-        fPluralRules(nullptr),
-        fStyle(styl),
-        fContext(capitalizationContext),
-        fOptBreakIterator(nullptr),
-        fLocale(locale) {
-    if (U_FAILURE(status)) {
-        return;
-    }
-    if ((capitalizationContext >> 8) != UDISPCTX_TYPE_CAPITALIZATION) {
-        status = U_ILLEGAL_ARGUMENT_ERROR;
-        return;
-    }
-    if (capitalizationContext == UDISPCTX_CAPITALIZATION_FOR_BEGINNING_OF_SENTENCE) {
-        BreakIterator *bi = BreakIterator::createSentenceInstance(locale, status);
-        if (U_FAILURE(status)) {
-            return;
-        }
-        init(nfToAdopt, bi, status);
-    } else {
-        init(nfToAdopt, nullptr, status);
-    }
-}
-
-RelativeDateTimeFormatter::RelativeDateTimeFormatter(
-        const RelativeDateTimeFormatter& other)
-        : UObject(other),
-          fCache(other.fCache),
-          fNumberFormat(other.fNumberFormat),
-          fPluralRules(other.fPluralRules),
-          fStyle(other.fStyle),
-          fContext(other.fContext),
-          fOptBreakIterator(other.fOptBreakIterator),
-          fLocale(other.fLocale) {
-    fCache->addRef();
-    fNumberFormat->addRef();
-    fPluralRules->addRef();
-    if (fOptBreakIterator != nullptr) {
-      fOptBreakIterator->addRef();
-    }
-}
-
-RelativeDateTimeFormatter& RelativeDateTimeFormatter::operator=(
-        const RelativeDateTimeFormatter& other) {
-    if (this != &other) {
-        SharedObject::copyPtr(other.fCache, fCache);
-        SharedObject::copyPtr(other.fNumberFormat, fNumberFormat);
-        SharedObject::copyPtr(other.fPluralRules, fPluralRules);
-        SharedObject::copyPtr(other.fOptBreakIterator, fOptBreakIterator);
-        fStyle = other.fStyle;
-        fContext = other.fContext;
-        fLocale = other.fLocale;
-    }
-    return *this;
-}
-
-RelativeDateTimeFormatter::~RelativeDateTimeFormatter() {
-    if (fCache != nullptr) {
-        fCache->removeRef();
-    }
-    if (fNumberFormat != nullptr) {
-        fNumberFormat->removeRef();
-    }
-    if (fPluralRules != nullptr) {
-        fPluralRules->removeRef();
-    }
-    if (fOptBreakIterator != nullptr) {
-        fOptBreakIterator->removeRef();
-    }
-}
-
-const NumberFormat& RelativeDateTimeFormatter::getNumberFormat() const {
-    return **fNumberFormat;
-}
-
-UDisplayContext RelativeDateTimeFormatter::getCapitalizationContext() const {
-    return fContext;
-}
-
-UDateRelativeDateTimeFormatterStyle RelativeDateTimeFormatter::getFormatStyle() const {
-    return fStyle;
-}
-
-
-// To reduce boilerplate code, we use a helper function that forwards variadic
-// arguments to the formatImpl function.
-
-template<typename F, typename... Args>
-UnicodeString& RelativeDateTimeFormatter::doFormat(
-        F callback,
-        UnicodeString& appendTo,
-        UErrorCode& status,
-        Args... args) const {
-    FormattedRelativeDateTimeData output;
-    (this->*callback)(std::forward<Args>(args)..., output, status);
-    if (U_FAILURE(status)) {
-        return appendTo;
-    }
-    UnicodeString result = output.getStringRef().toUnicodeString();
-    return appendTo.append(adjustForContext(result));
-}
-
-template<typename F, typename... Args>
-FormattedRelativeDateTime RelativeDateTimeFormatter::doFormatToValue(
-        F callback,
-        UErrorCode& status,
-        Args... args) const {
-    if (!checkNoAdjustForContext(status)) {
-        return FormattedRelativeDateTime(status);
-    }
-    LocalPointer<FormattedRelativeDateTimeData> output(
-        new FormattedRelativeDateTimeData(), status);
-    if (U_FAILURE(status)) {
-        return FormattedRelativeDateTime(status);
-    }
-    (this->*callback)(std::forward<Args>(args)..., *output, status);
-    output->getStringRef().writeTerminator(status);
-    return FormattedRelativeDateTime(output.orphan());
-}
-
-UnicodeString& RelativeDateTimeFormatter::format(
-        double quantity,
-        UDateDirection direction,
-        UDateRelativeUnit unit,
-        UnicodeString& appendTo,
-        UErrorCode& status) const {
-    return doFormat(
-        &RelativeDateTimeFormatter::formatImpl,
-        appendTo,
-        status,
-        quantity,
-        direction,
-        unit);
-}
-
-FormattedRelativeDateTime RelativeDateTimeFormatter::formatToValue(
-        double quantity,
-        UDateDirection direction,
-        UDateRelativeUnit unit,
-        UErrorCode& status) const {
-    return doFormatToValue(
-        &RelativeDateTimeFormatter::formatImpl,
-        status,
-        quantity,
-        direction,
-        unit);
-}
-
-void RelativeDateTimeFormatter::formatImpl(
-        double quantity,
-        UDateDirection direction,
-        UDateRelativeUnit unit,
-        FormattedRelativeDateTimeData& output,
-        UErrorCode& status) const {
-    if (U_FAILURE(status)) {
-        return;
-    }
-    if (direction != UDAT_DIRECTION_LAST && direction != UDAT_DIRECTION_NEXT) {
-        status = U_ILLEGAL_ARGUMENT_ERROR;
-        return;
-    }
-    int32_t bFuture = direction == UDAT_DIRECTION_NEXT ? 1 : 0;
-
-    StandardPlural::Form pluralForm;
-    QuantityFormatter::formatAndSelect(
-        quantity,
-        **fNumberFormat,
-        **fPluralRules,
-        output.getStringRef(),
-        pluralForm,
-        status);
-    if (U_FAILURE(status)) {
-        return;
-    }
-
-    const SimpleFormatter* formatter =
-        fCache->getRelativeUnitFormatter(fStyle, unit, bFuture, pluralForm);
-    if (formatter == nullptr) {
-        // TODO: WARN - look at quantity formatter's action with an error.
-        status = U_INVALID_FORMAT_ERROR;
-        return;
-    }
-
-    number::impl::SimpleModifier modifier(*formatter, kRDTLiteralField, false);
-    modifier.formatAsPrefixSuffix(
-        output.getStringRef(), 0, output.getStringRef().length(), status);
-}
-
-UnicodeString& RelativeDateTimeFormatter::formatNumeric(
-        double offset,
-        URelativeDateTimeUnit unit,
-        UnicodeString& appendTo,
-        UErrorCode& status) const {
-    return doFormat(
-        &RelativeDateTimeFormatter::formatNumericImpl,
-        appendTo,
-        status,
-        offset,
-        unit);
-}
-
-FormattedRelativeDateTime RelativeDateTimeFormatter::formatNumericToValue(
-        double offset,
-        URelativeDateTimeUnit unit,
-        UErrorCode& status) const {
-    return doFormatToValue(
-        &RelativeDateTimeFormatter::formatNumericImpl,
-        status,
-        offset,
-        unit);
-}
-
-void RelativeDateTimeFormatter::formatNumericImpl(
-        double offset,
-        URelativeDateTimeUnit unit,
-        FormattedRelativeDateTimeData& output,
-        UErrorCode& status) const {
-    if (U_FAILURE(status)) {
-        return;
-    }
-    UDateDirection direction = UDAT_DIRECTION_NEXT;
-    if (std::signbit(offset)) { // needed to handle -0.0
-        direction = UDAT_DIRECTION_LAST;
-        offset = -offset;
-    }
-    if (direction != UDAT_DIRECTION_LAST && direction != UDAT_DIRECTION_NEXT) {
-        status = U_ILLEGAL_ARGUMENT_ERROR;
-        return;
-    }
-    int32_t bFuture = direction == UDAT_DIRECTION_NEXT ? 1 : 0;
-
-    StandardPlural::Form pluralForm;
-    QuantityFormatter::formatAndSelect(
-        offset,
-        **fNumberFormat,
-        **fPluralRules,
-        output.getStringRef(),
-        pluralForm,
-        status);
-    if (U_FAILURE(status)) {
-        return;
-    }
-
-    const SimpleFormatter* formatter =
-        fCache->getRelativeDateTimeUnitFormatter(fStyle, unit, bFuture, pluralForm);
-    if (formatter == nullptr) {
-        // TODO: WARN - look at quantity formatter's action with an error.
-        status = U_INVALID_FORMAT_ERROR;
-        return;
-    }
-
-    number::impl::SimpleModifier modifier(*formatter, kRDTLiteralField, false);
-    modifier.formatAsPrefixSuffix(
-        output.getStringRef(), 0, output.getStringRef().length(), status);
-}
-
-UnicodeString& RelativeDateTimeFormatter::format(
-        UDateDirection direction,
-        UDateAbsoluteUnit unit,
-        UnicodeString& appendTo,
-        UErrorCode& status) const {
-    return doFormat(
-        &RelativeDateTimeFormatter::formatAbsoluteImpl,
-        appendTo,
-        status,
-        direction,
-        unit);
-}
-
-FormattedRelativeDateTime RelativeDateTimeFormatter::formatToValue(
-        UDateDirection direction,
-        UDateAbsoluteUnit unit,
-        UErrorCode& status) const {
-    return doFormatToValue(
-        &RelativeDateTimeFormatter::formatAbsoluteImpl,
-        status,
-        direction,
-        unit);
-}
-
-void RelativeDateTimeFormatter::formatAbsoluteImpl(
-        UDateDirection direction,
-        UDateAbsoluteUnit unit,
-        FormattedRelativeDateTimeData& output,
-        UErrorCode& status) const {
-    if (U_FAILURE(status)) {
-        return;
-    }
-    if (unit == UDAT_ABSOLUTE_NOW && direction != UDAT_DIRECTION_PLAIN) {
-        status = U_ILLEGAL_ARGUMENT_ERROR;
-        return;
-    }
-
-    // Get string using fallback.
-    output.getStringRef().append(
-        fCache->getAbsoluteUnitString(fStyle, unit, direction),
-        kRDTLiteralField,
-        status);
-}
-
-UnicodeString& RelativeDateTimeFormatter::format(
-        double offset,
-        URelativeDateTimeUnit unit,
-        UnicodeString& appendTo,
-        UErrorCode& status) const {
-    return doFormat(
-        &RelativeDateTimeFormatter::formatRelativeImpl,
-        appendTo,
-        status,
-        offset,
-        unit);
-}
-
-FormattedRelativeDateTime RelativeDateTimeFormatter::formatToValue(
-        double offset,
-        URelativeDateTimeUnit unit,
-        UErrorCode& status) const {
-    return doFormatToValue(
-        &RelativeDateTimeFormatter::formatRelativeImpl,
-        status,
-        offset,
-        unit);
-}
-
-void RelativeDateTimeFormatter::formatRelativeImpl(
-        double offset,
-        URelativeDateTimeUnit unit,
-        FormattedRelativeDateTimeData& output,
-        UErrorCode& status) const {
-    if (U_FAILURE(status)) {
-        return;
-    }
-    // TODO:
-    // The full implementation of this depends on CLDR data that is not yet available,
-    // see: http://unicode.org/cldr/trac/ticket/9165 Add more relative field data.
-    // In the meantime do a quick bring-up by calling the old format method; this
-    // leaves some holes (even for data that is currently available, such as quarter).
-    // When the new CLDR data is available, update the data storage accordingly,
-    // rewrite this to use it directly, and rewrite the old format method to call this
-    // new one; that is covered by https://unicode-org.atlassian.net/browse/ICU-12171.
-    UDateDirection direction = UDAT_DIRECTION_COUNT;
-    if (offset > -2.1 && offset < 2.1) {
-        // Allow a 1% epsilon, so offsets in -1.01..-0.99 map to LAST
-        double offsetx100 = offset * 100.0;
-        int32_t intoffset = (offsetx100 < 0)? (int32_t)(offsetx100-0.5) : (int32_t)(offsetx100+0.5);
-        switch (intoffset) {
-            case -200/*-2*/: direction = UDAT_DIRECTION_LAST_2; break;
-            case -100/*-1*/: direction = UDAT_DIRECTION_LAST; break;
-            case    0/* 0*/: direction = UDAT_DIRECTION_THIS; break;
-            case  100/* 1*/: direction = UDAT_DIRECTION_NEXT; break;
-            case  200/* 2*/: direction = UDAT_DIRECTION_NEXT_2; break;
-            default: break;
-    	}
-    }
-    UDateAbsoluteUnit absunit = UDAT_ABSOLUTE_UNIT_COUNT;
-    switch (unit) {
-        case UDAT_REL_UNIT_YEAR:    absunit = UDAT_ABSOLUTE_YEAR; break;
-        case UDAT_REL_UNIT_QUARTER: absunit = UDAT_ABSOLUTE_QUARTER; break;
-        case UDAT_REL_UNIT_MONTH:   absunit = UDAT_ABSOLUTE_MONTH; break;
-        case UDAT_REL_UNIT_WEEK:    absunit = UDAT_ABSOLUTE_WEEK; break;
-        case UDAT_REL_UNIT_DAY:     absunit = UDAT_ABSOLUTE_DAY; break;
-        case UDAT_REL_UNIT_SECOND:
-            if (direction == UDAT_DIRECTION_THIS) {
-                absunit = UDAT_ABSOLUTE_NOW;
-                direction = UDAT_DIRECTION_PLAIN;
-            }
-            break;
-        case UDAT_REL_UNIT_SUNDAY:  absunit = UDAT_ABSOLUTE_SUNDAY; break;
-        case UDAT_REL_UNIT_MONDAY:  absunit = UDAT_ABSOLUTE_MONDAY; break;
-        case UDAT_REL_UNIT_TUESDAY:  absunit = UDAT_ABSOLUTE_TUESDAY; break;
-        case UDAT_REL_UNIT_WEDNESDAY:  absunit = UDAT_ABSOLUTE_WEDNESDAY; break;
-        case UDAT_REL_UNIT_THURSDAY:  absunit = UDAT_ABSOLUTE_THURSDAY; break;
-        case UDAT_REL_UNIT_FRIDAY:  absunit = UDAT_ABSOLUTE_FRIDAY; break;
-        case UDAT_REL_UNIT_SATURDAY:  absunit = UDAT_ABSOLUTE_SATURDAY; break;
-        case UDAT_REL_UNIT_HOUR:  absunit = UDAT_ABSOLUTE_HOUR; break;
-        case UDAT_REL_UNIT_MINUTE:  absunit = UDAT_ABSOLUTE_MINUTE; break;
-        default: break;
-    }
-    if (direction != UDAT_DIRECTION_COUNT && absunit != UDAT_ABSOLUTE_UNIT_COUNT) {
-        formatAbsoluteImpl(direction, absunit, output, status);
-        if (output.getStringRef().length() != 0) {
-            return;
-        }
-    }
-    // otherwise fallback to formatNumeric
-    formatNumericImpl(offset, unit, output, status);
-}
-
-UnicodeString& RelativeDateTimeFormatter::combineDateAndTime(
-        const UnicodeString& relativeDateString, const UnicodeString& timeString,
-        UnicodeString& appendTo, UErrorCode& status) const {
-    return fCache->getCombinedDateAndTime()->format(
-            timeString, relativeDateString, appendTo, status);
-}
-
-UnicodeString& RelativeDateTimeFormatter::adjustForContext(UnicodeString &str) const {
-    if (fOptBreakIterator == nullptr
-        || str.length() == 0 || !u_islower(str.char32At(0))) {
-        return str;
-    }
-
-    // Must guarantee that one thread at a time accesses the shared break
-    // iterator.
-    static UMutex gBrkIterMutex;
-    Mutex lock(&gBrkIterMutex);
-    str.toTitle(
-            fOptBreakIterator->get(),
-            fLocale,
-            U_TITLECASE_NO_LOWERCASE | U_TITLECASE_NO_BREAK_ADJUSTMENT);
-    return str;
-}
-
-UBool RelativeDateTimeFormatter::checkNoAdjustForContext(UErrorCode& status) const {
-    // This is unsupported because it's hard to keep fields in sync with title
-    // casing. The code could be written and tested if there is demand.
-    if (fOptBreakIterator != nullptr) {
-        status = U_UNSUPPORTED_ERROR;
-        return false;
-    }
-    return true;
-}
-
-void RelativeDateTimeFormatter::init(
-        NumberFormat *nfToAdopt,
-        BreakIterator *biToAdopt,
-        UErrorCode &status) {
-    LocalPointer<NumberFormat> nf(nfToAdopt);
-    LocalPointer<BreakIterator> bi(biToAdopt);
-    UnifiedCache::getByLocale(fLocale, fCache, status);
-    if (U_FAILURE(status)) {
-        return;
-    }
-    const SharedPluralRules *pr = PluralRules::createSharedInstance(
-            fLocale, UPLURAL_TYPE_CARDINAL, status);
-    if (U_FAILURE(status)) {
-        return;
-    }
-    SharedObject::copyPtr(pr, fPluralRules);
-    pr->removeRef();
-    if (nf.isNull()) {
-       const SharedNumberFormat *shared = NumberFormat::createSharedInstance(
-               fLocale, UNUM_DECIMAL, status);
-        if (U_FAILURE(status)) {
-            return;
-        }
-        SharedObject::copyPtr(shared, fNumberFormat);
-        shared->removeRef();
-    } else {
-        SharedNumberFormat *shared = new SharedNumberFormat(nf.getAlias());
-        if (shared == nullptr) {
-            status = U_MEMORY_ALLOCATION_ERROR;
-            return;
-        }
-        nf.orphan();
-        SharedObject::copyPtr(shared, fNumberFormat);
-    }
-    if (bi.isNull()) {
-        SharedObject::clearPtr(fOptBreakIterator);
-    } else {
-        SharedBreakIterator *shared = new SharedBreakIterator(bi.getAlias());
-        if (shared == nullptr) {
-            status = U_MEMORY_ALLOCATION_ERROR;
-            return;
-        }
-        bi.orphan();
-        SharedObject::copyPtr(shared, fOptBreakIterator);
-    }
-}
-
-U_NAMESPACE_END
-
-// Plain C API
-
-U_NAMESPACE_USE
-
-
-// Magic number: "FRDT" (FormattedRelativeDateTime) in ASCII
-UPRV_FORMATTED_VALUE_CAPI_AUTO_IMPL(
-    FormattedRelativeDateTime,
-    UFormattedRelativeDateTime,
-    UFormattedRelativeDateTimeImpl,
-    UFormattedRelativeDateTimeApiHelper,
-    ureldatefmt,
-    0x46524454)
-
-
-U_CAPI URelativeDateTimeFormatter* U_EXPORT2
-ureldatefmt_open( const char*          locale,
-                  UNumberFormat*       nfToAdopt,
-                  UDateRelativeDateTimeFormatterStyle width,
-                  UDisplayContext      capitalizationContext,
-                  UErrorCode*          status )
-{
-    if (U_FAILURE(*status)) {
-        return nullptr;
-    }
-    LocalPointer<RelativeDateTimeFormatter> formatter(new RelativeDateTimeFormatter(Locale(locale),
-                                                              (NumberFormat*)nfToAdopt, width,
-                                                              capitalizationContext, *status), *status);
-    if (U_FAILURE(*status)) {
-        return nullptr;
-    }
-    return (URelativeDateTimeFormatter*)formatter.orphan();
-}
-
-U_CAPI void U_EXPORT2
-ureldatefmt_close(URelativeDateTimeFormatter *reldatefmt)
-{
-    delete (RelativeDateTimeFormatter*)reldatefmt;
-}
-
-U_CAPI int32_t U_EXPORT2
-ureldatefmt_formatNumeric( const URelativeDateTimeFormatter* reldatefmt,
-                    double                offset,
-                    URelativeDateTimeUnit unit,
-                    char16_t*                result,
-                    int32_t               resultCapacity,
-                    UErrorCode*           status)
-{
-    if (U_FAILURE(*status)) {
-        return 0;
-    }
-    if (result == nullptr ? resultCapacity != 0 : resultCapacity < 0) {
-        *status = U_ILLEGAL_ARGUMENT_ERROR;
-        return 0;
-    }
-    UnicodeString res;
-    if (result != nullptr) {
-        // nullptr destination for pure preflighting: empty dummy string
-        // otherwise, alias the destination buffer (copied from udat_format)
-        res.setTo(result, 0, resultCapacity);
-    }
-    ((RelativeDateTimeFormatter*)reldatefmt)->formatNumeric(offset, unit, res, *status);
-    if (U_FAILURE(*status)) {
-        return 0;
-    }
-    return res.extract(result, resultCapacity, *status);
-}
-
-U_CAPI void U_EXPORT2
-ureldatefmt_formatNumericToResult(
-        const URelativeDateTimeFormatter* reldatefmt,
-        double                            offset,
-        URelativeDateTimeUnit             unit,
-        UFormattedRelativeDateTime*       result,
-        UErrorCode*                       status) {
-    if (U_FAILURE(*status)) {
-        return;
-    }
-    auto* fmt = reinterpret_cast<const RelativeDateTimeFormatter*>(reldatefmt);
-    auto* resultImpl = UFormattedRelativeDateTimeApiHelper::validate(result, *status);
-    resultImpl->fImpl = fmt->formatNumericToValue(offset, unit, *status);
-}
-
-U_CAPI int32_t U_EXPORT2
-ureldatefmt_format( const URelativeDateTimeFormatter* reldatefmt,
-                    double                offset,
-                    URelativeDateTimeUnit unit,
-                    char16_t*                result,
-                    int32_t               resultCapacity,
-                    UErrorCode*           status)
-{
-    if (U_FAILURE(*status)) {
-        return 0;
-    }
-    if (result == nullptr ? resultCapacity != 0 : resultCapacity < 0) {
-        *status = U_ILLEGAL_ARGUMENT_ERROR;
-        return 0;
-    }
-    UnicodeString res;
-    if (result != nullptr) {
-        // nullptr destination for pure preflighting: empty dummy string
-        // otherwise, alias the destination buffer (copied from udat_format)
-        res.setTo(result, 0, resultCapacity);
-    }
-    ((RelativeDateTimeFormatter*)reldatefmt)->format(offset, unit, res, *status);
-    if (U_FAILURE(*status)) {
-        return 0;
-    }
-    return res.extract(result, resultCapacity, *status);
-}
-
-U_CAPI void U_EXPORT2
-ureldatefmt_formatToResult(
-        const URelativeDateTimeFormatter* reldatefmt,
-        double                            offset,
-        URelativeDateTimeUnit             unit,
-        UFormattedRelativeDateTime*       result,
-        UErrorCode*                       status) {
-    if (U_FAILURE(*status)) {
-        return;
-    }
-    auto* fmt = reinterpret_cast<const RelativeDateTimeFormatter*>(reldatefmt);
-    auto* resultImpl = UFormattedRelativeDateTimeApiHelper::validate(result, *status);
-    resultImpl->fImpl = fmt->formatToValue(offset, unit, *status);
-}
-
-U_CAPI int32_t U_EXPORT2
-ureldatefmt_combineDateAndTime( const URelativeDateTimeFormatter* reldatefmt,
-                    const char16_t *     relativeDateString,
-                    int32_t           relativeDateStringLen,
-                    const char16_t *     timeString,
-                    int32_t           timeStringLen,
-                    char16_t*            result,
-                    int32_t           resultCapacity,
-                    UErrorCode*       status )
-{
-    if (U_FAILURE(*status)) {
-        return 0;
-    }
-    if (result == nullptr ? resultCapacity != 0 : resultCapacity < 0 ||
-            (relativeDateString == nullptr ? relativeDateStringLen != 0 : relativeDateStringLen < -1) ||
-            (timeString == nullptr ? timeStringLen != 0 : timeStringLen < -1)) {
-        *status = U_ILLEGAL_ARGUMENT_ERROR;
-        return 0;
-    }
-    UnicodeString relDateStr((UBool)(relativeDateStringLen == -1), relativeDateString, relativeDateStringLen);
-    UnicodeString timeStr((UBool)(timeStringLen == -1), timeString, timeStringLen);
-    UnicodeString res(result, 0, resultCapacity);
-    ((RelativeDateTimeFormatter*)reldatefmt)->combineDateAndTime(relDateStr, timeStr, res, *status);
-    if (U_FAILURE(*status)) {
-        return 0;
-    }
-    return res.extract(result, resultCapacity, *status);
-}
-
-#endif /* !UCONFIG_NO_FORMATTING */
->>>>>>> a8a80be5
+// © 2016 and later: Unicode, Inc. and others.
+// License & terms of use: http://www.unicode.org/copyright.html
+/*
+******************************************************************************
+* Copyright (C) 2014-2016, International Business Machines Corporation and
+* others. All Rights Reserved.
+******************************************************************************
+*
+* File reldatefmt.cpp
+******************************************************************************
+*/
+
+#include "unicode/reldatefmt.h"
+
+#if !UCONFIG_NO_FORMATTING && !UCONFIG_NO_BREAK_ITERATION
+
+#include <cmath>
+#include <functional>
+#include "unicode/calendar.h"
+#include "unicode/datefmt.h"
+#include "unicode/dtfmtsym.h"
+#include "unicode/ucasemap.h"
+#include "unicode/ureldatefmt.h"
+#include "unicode/udisplaycontext.h"
+#include "unicode/unum.h"
+#include "unicode/localpointer.h"
+#include "unicode/plurrule.h"
+#include "unicode/simpleformatter.h"
+#include "unicode/decimfmt.h"
+#include "unicode/numfmt.h"
+#include "unicode/brkiter.h"
+#include "unicode/simpleformatter.h"
+#include "uresimp.h"
+#include "unicode/ures.h"
+#include "cstring.h"
+#include "ucln_in.h"
+#include "mutex.h"
+#include "charstr.h"
+#include "uassert.h"
+#include "quantityformatter.h"
+#include "resource.h"
+#include "sharedbreakiterator.h"
+#include "sharedpluralrules.h"
+#include "sharednumberformat.h"
+#include "standardplural.h"
+#include "unifiedcache.h"
+#include "util.h"
+#include "formatted_string_builder.h"
+#include "number_utypes.h"
+#include "number_modifiers.h"
+#include "formattedval_impl.h"
+#include "number_utils.h"
+
+// Copied from uscript_props.cpp
+
+U_NAMESPACE_BEGIN
+
+// RelativeDateTimeFormatter specific data for a single locale
+class RelativeDateTimeCacheData: public SharedObject {
+public:
+    RelativeDateTimeCacheData() : combinedDateAndTime(nullptr) {
+        // Initialize the cache arrays
+        for (int32_t style = 0; style < UDAT_STYLE_COUNT; ++style) {
+            for (int32_t relUnit = 0; relUnit < UDAT_REL_UNIT_COUNT; ++relUnit) {
+                for (int32_t pl = 0; pl < StandardPlural::COUNT; ++pl) {
+                    relativeUnitsFormatters[style][relUnit][0][pl] = nullptr;
+                    relativeUnitsFormatters[style][relUnit][1][pl] = nullptr;
+                }
+            }
+        }
+        for (int32_t i = 0; i < UDAT_STYLE_COUNT; ++i) {
+          fallBackCache[i] = -1;
+        }
+    }
+    virtual ~RelativeDateTimeCacheData();
+
+    // no numbers: e.g Next Tuesday; Yesterday; etc.
+    UnicodeString absoluteUnits[UDAT_STYLE_COUNT][UDAT_ABSOLUTE_UNIT_COUNT][UDAT_DIRECTION_COUNT];
+
+    // SimpleFormatter pointers for relative unit format,
+    // e.g., Next Tuesday; Yesterday; etc. For third index, 0
+    // means past, e.g., 5 days ago; 1 means future, e.g., in 5 days.
+    SimpleFormatter *relativeUnitsFormatters[UDAT_STYLE_COUNT]
+        [UDAT_REL_UNIT_COUNT][2][StandardPlural::COUNT];
+
+    const UnicodeString& getAbsoluteUnitString(int32_t fStyle,
+                                               UDateAbsoluteUnit unit,
+                                               UDateDirection direction) const;
+    const SimpleFormatter* getRelativeUnitFormatter(int32_t fStyle,
+                                                    UDateRelativeUnit unit,
+                                                    int32_t pastFutureIndex,
+                                                    int32_t pluralUnit) const;
+    const SimpleFormatter* getRelativeDateTimeUnitFormatter(int32_t fStyle,
+                                                    URelativeDateTimeUnit unit,
+                                                    int32_t pastFutureIndex,
+                                                    int32_t pluralUnit) const;
+
+    const UnicodeString emptyString;
+
+    // Mapping from source to target styles for alias fallback.
+    int32_t fallBackCache[UDAT_STYLE_COUNT];
+
+    void adoptCombinedDateAndTime(SimpleFormatter *fmtToAdopt) {
+        delete combinedDateAndTime;
+        combinedDateAndTime = fmtToAdopt;
+    }
+    const SimpleFormatter *getCombinedDateAndTime() const {
+        return combinedDateAndTime;
+    }
+
+private:
+    SimpleFormatter *combinedDateAndTime;
+    RelativeDateTimeCacheData(const RelativeDateTimeCacheData &other);
+    RelativeDateTimeCacheData& operator=(
+            const RelativeDateTimeCacheData &other);
+};
+
+RelativeDateTimeCacheData::~RelativeDateTimeCacheData() {
+    // clear out the cache arrays
+    for (int32_t style = 0; style < UDAT_STYLE_COUNT; ++style) {
+        for (int32_t relUnit = 0; relUnit < UDAT_REL_UNIT_COUNT; ++relUnit) {
+            for (int32_t pl = 0; pl < StandardPlural::COUNT; ++pl) {
+                delete relativeUnitsFormatters[style][relUnit][0][pl];
+                delete relativeUnitsFormatters[style][relUnit][1][pl];
+            }
+        }
+    }
+    delete combinedDateAndTime;
+}
+
+
+// Use fallback cache for absolute units.
+const UnicodeString& RelativeDateTimeCacheData::getAbsoluteUnitString(
+        int32_t fStyle, UDateAbsoluteUnit unit, UDateDirection direction) const {
+    int32_t style = fStyle;
+    do {
+        if (!absoluteUnits[style][unit][direction].isEmpty()) {
+            return absoluteUnits[style][unit][direction];
+        }
+        style = fallBackCache[style];
+    } while (style != -1);
+    return emptyString;
+}
+
+ const SimpleFormatter* RelativeDateTimeCacheData::getRelativeUnitFormatter(
+        int32_t fStyle,
+        UDateRelativeUnit unit,
+        int32_t pastFutureIndex,
+        int32_t pluralUnit) const {
+   URelativeDateTimeUnit rdtunit = UDAT_REL_UNIT_COUNT;
+   switch (unit) {
+       case UDAT_RELATIVE_YEARS:   rdtunit = UDAT_REL_UNIT_YEAR; break;
+       case UDAT_RELATIVE_MONTHS:  rdtunit = UDAT_REL_UNIT_MONTH; break;
+       case UDAT_RELATIVE_WEEKS:   rdtunit = UDAT_REL_UNIT_WEEK; break;
+       case UDAT_RELATIVE_DAYS:    rdtunit = UDAT_REL_UNIT_DAY; break;
+       case UDAT_RELATIVE_HOURS:   rdtunit = UDAT_REL_UNIT_HOUR; break;
+       case UDAT_RELATIVE_MINUTES: rdtunit = UDAT_REL_UNIT_MINUTE; break;
+       case UDAT_RELATIVE_SECONDS: rdtunit = UDAT_REL_UNIT_SECOND; break;
+       default: // a unit that the above method does not handle
+            return nullptr;
+   }
+
+   return getRelativeDateTimeUnitFormatter(fStyle, rdtunit, pastFutureIndex, pluralUnit);
+ }
+
+ // Use fallback cache for SimpleFormatter relativeUnits.
+ const SimpleFormatter* RelativeDateTimeCacheData::getRelativeDateTimeUnitFormatter(
+        int32_t fStyle,
+        URelativeDateTimeUnit unit,
+        int32_t pastFutureIndex,
+        int32_t pluralUnit) const {
+    while (true) {
+        int32_t style = fStyle;
+        do {
+            if (relativeUnitsFormatters[style][unit][pastFutureIndex][pluralUnit] != nullptr) {
+                return relativeUnitsFormatters[style][unit][pastFutureIndex][pluralUnit];
+            }
+            style = fallBackCache[style];
+        } while (style != -1);
+
+        if (pluralUnit == StandardPlural::OTHER) {
+            break;
+        }
+        pluralUnit = StandardPlural::OTHER;
+    }
+    return nullptr;  // No formatter found.
+ }
+
+static UBool getStringByIndex(
+        const UResourceBundle *resource,
+        int32_t idx,
+        UnicodeString &result,
+        UErrorCode &status) {
+    int32_t len = 0;
+    const char16_t *resStr = ures_getStringByIndex(
+            resource, idx, &len, &status);
+    if (U_FAILURE(status)) {
+        return false;
+    }
+    result.setTo(true, resStr, len);
+    return true;
+}
+
+namespace {
+
+/**
+ * Sink for enumerating all of the measurement unit display names.
+ *
+ * More specific bundles (en_GB) are enumerated before their parents (en_001, en, root):
+ * Only store a value if it is still missing, that is, it has not been overridden.
+ */
+struct RelDateTimeFmtDataSink : public ResourceSink {
+
+    /**
+     * Sink for patterns for relative dates and times. For example,
+     * fields/relative/...
+     */
+
+    // Generic unit enum for storing Unit info.
+    typedef enum RelAbsUnit {
+        INVALID_UNIT = -1,
+        SECOND,
+        MINUTE,
+        HOUR,
+        DAY,
+        WEEK,
+        MONTH,
+        QUARTER,
+        YEAR,
+        SUNDAY,
+        MONDAY,
+        TUESDAY,
+        WEDNESDAY,
+        THURSDAY,
+        FRIDAY,
+        SATURDAY
+    } RelAbsUnit;
+
+    static int32_t relUnitFromGeneric(RelAbsUnit genUnit) {
+        // Converts the generic units to UDAT_RELATIVE version.
+        switch (genUnit) {
+            case SECOND:
+                return UDAT_REL_UNIT_SECOND;
+            case MINUTE:
+                return UDAT_REL_UNIT_MINUTE;
+            case HOUR:
+                return UDAT_REL_UNIT_HOUR;
+            case DAY:
+                return UDAT_REL_UNIT_DAY;
+            case WEEK:
+                return UDAT_REL_UNIT_WEEK;
+            case MONTH:
+                return UDAT_REL_UNIT_MONTH;
+            case QUARTER:
+                return UDAT_REL_UNIT_QUARTER;
+            case YEAR:
+                return UDAT_REL_UNIT_YEAR;
+            case SUNDAY:
+                return UDAT_REL_UNIT_SUNDAY;
+            case MONDAY:
+                return UDAT_REL_UNIT_MONDAY;
+            case TUESDAY:
+                return UDAT_REL_UNIT_TUESDAY;
+            case WEDNESDAY:
+                return UDAT_REL_UNIT_WEDNESDAY;
+            case THURSDAY:
+                return UDAT_REL_UNIT_THURSDAY;
+            case FRIDAY:
+                return UDAT_REL_UNIT_FRIDAY;
+            case SATURDAY:
+                return UDAT_REL_UNIT_SATURDAY;
+            default:
+                return -1;
+        }
+    }
+
+    static int32_t absUnitFromGeneric(RelAbsUnit genUnit) {
+        // Converts the generic units to UDAT_RELATIVE version.
+        switch (genUnit) {
+            case DAY:
+                return UDAT_ABSOLUTE_DAY;
+            case WEEK:
+                return UDAT_ABSOLUTE_WEEK;
+            case MONTH:
+                return UDAT_ABSOLUTE_MONTH;
+            case QUARTER:
+                return UDAT_ABSOLUTE_QUARTER;
+            case YEAR:
+                return UDAT_ABSOLUTE_YEAR;
+            case SUNDAY:
+                return UDAT_ABSOLUTE_SUNDAY;
+            case MONDAY:
+                return UDAT_ABSOLUTE_MONDAY;
+            case TUESDAY:
+                return UDAT_ABSOLUTE_TUESDAY;
+            case WEDNESDAY:
+                return UDAT_ABSOLUTE_WEDNESDAY;
+            case THURSDAY:
+                return UDAT_ABSOLUTE_THURSDAY;
+            case FRIDAY:
+                return UDAT_ABSOLUTE_FRIDAY;
+            case SATURDAY:
+                return UDAT_ABSOLUTE_SATURDAY;
+            case HOUR:
+                return UDAT_ABSOLUTE_HOUR;
+            case MINUTE:
+                return UDAT_ABSOLUTE_MINUTE;
+            default:
+                return -1;
+        }
+    }
+
+    static int32_t keyToDirection(const char* key) {
+        if (uprv_strcmp(key, "-2") == 0) {
+            return UDAT_DIRECTION_LAST_2;
+        }
+        if (uprv_strcmp(key, "-1") == 0) {
+            return UDAT_DIRECTION_LAST;
+        }
+        if (uprv_strcmp(key, "0") == 0) {
+            return UDAT_DIRECTION_THIS;
+        }
+        if (uprv_strcmp(key, "1") == 0) {
+            return UDAT_DIRECTION_NEXT;
+        }
+        if (uprv_strcmp(key, "2") == 0) {
+            return UDAT_DIRECTION_NEXT_2;
+        }
+        return -1;
+    }
+
+    // Values kept between levels of parsing the CLDR data.
+    int32_t pastFutureIndex;  // 0 == past or 1 ==  future
+    UDateRelativeDateTimeFormatterStyle style;  // {LONG, SHORT, NARROW}
+    RelAbsUnit genericUnit;
+
+    RelativeDateTimeCacheData &outputData;
+
+    // Constructor
+    RelDateTimeFmtDataSink(RelativeDateTimeCacheData& cacheData)
+        : outputData(cacheData) {
+        // Clear cacheData.fallBackCache
+        cacheData.fallBackCache[UDAT_STYLE_LONG] = -1;
+        cacheData.fallBackCache[UDAT_STYLE_SHORT] = -1;
+        cacheData.fallBackCache[UDAT_STYLE_NARROW] = -1;
+    }
+
+    ~RelDateTimeFmtDataSink();
+
+    // Utility functions
+    static UDateRelativeDateTimeFormatterStyle styleFromString(const char *s) {
+        int32_t len = static_cast<int32_t>(uprv_strlen(s));
+        if (len >= 7 && uprv_strcmp(s + len - 7, "-narrow") == 0) {
+            return UDAT_STYLE_NARROW;
+        }
+        if (len >= 6 && uprv_strcmp(s + len - 6, "-short") == 0) {
+            return UDAT_STYLE_SHORT;
+        }
+        return UDAT_STYLE_LONG;
+    }
+
+    static int32_t styleSuffixLength(UDateRelativeDateTimeFormatterStyle style) {
+        switch (style) {
+            case UDAT_STYLE_NARROW:
+                return 7;
+            case UDAT_STYLE_SHORT:
+                return 6;
+            default:
+                return 0;
+        }
+    }
+
+    // Utility functions
+    static UDateRelativeDateTimeFormatterStyle styleFromAliasUnicodeString(UnicodeString s) {
+        static const char16_t narrow[7] = {0x002D, 0x006E, 0x0061, 0x0072, 0x0072, 0x006F, 0x0077};
+        static const char16_t sshort[6] = {0x002D, 0x0073, 0x0068, 0x006F, 0x0072, 0x0074,};
+        if (s.endsWith(narrow, 7)) {
+            return UDAT_STYLE_NARROW;
+        }
+        if (s.endsWith(sshort, 6)) {
+            return UDAT_STYLE_SHORT;
+        }
+        return UDAT_STYLE_LONG;
+    }
+
+    static RelAbsUnit unitOrNegativeFromString(const char* keyword, int32_t length) {
+        // Quick check from string to enum.
+        switch (length) {
+            case 3:
+                if (uprv_strncmp(keyword, "day", length) == 0) {
+                    return DAY;
+                } else if (uprv_strncmp(keyword, "sun", length) == 0) {
+                    return SUNDAY;
+                } else if (uprv_strncmp(keyword, "mon", length) == 0) {
+                    return MONDAY;
+                } else if (uprv_strncmp(keyword, "tue", length) == 0) {
+                    return TUESDAY;
+                } else if (uprv_strncmp(keyword, "wed", length) == 0) {
+                    return WEDNESDAY;
+                } else if (uprv_strncmp(keyword, "thu", length) == 0) {
+                    return THURSDAY;
+                } else if (uprv_strncmp(keyword, "fri", length) == 0) {
+                    return FRIDAY;
+                } else if (uprv_strncmp(keyword, "sat", length) == 0) {
+                    return SATURDAY;
+                }
+                break;
+            case 4:
+                if (uprv_strncmp(keyword, "hour", length) == 0) {
+                    return HOUR;
+                } else if (uprv_strncmp(keyword, "week", length) == 0) {
+                    return WEEK;
+                } else if (uprv_strncmp(keyword, "year", length) == 0) {
+                    return YEAR;
+                }
+                break;
+            case 5:
+                if (uprv_strncmp(keyword, "month", length) == 0) {
+                    return MONTH;
+                }
+                break;
+            case 6:
+                if (uprv_strncmp(keyword, "minute", length) == 0) {
+                    return MINUTE;
+                } else if (uprv_strncmp(keyword, "second", length) == 0) {
+                    return SECOND;
+                }
+                break;
+            case 7:
+                if (uprv_strncmp(keyword, "quarter", length) == 0) {
+                    return QUARTER;  // TODO: Check @provisional
+                  }
+                break;
+            default:
+                break;
+        }
+        return INVALID_UNIT;
+    }
+
+    void handlePlainDirection(ResourceValue &value, UErrorCode &errorCode) {
+        // Handle Display Name for PLAIN direction for some units.
+        if (U_FAILURE(errorCode)) { return; }
+
+        int32_t absUnit = absUnitFromGeneric(genericUnit);
+        if (absUnit < 0) {
+          return;  // Not interesting.
+        }
+
+        // Store displayname if not set.
+        if (outputData.absoluteUnits[style]
+            [absUnit][UDAT_DIRECTION_PLAIN].isEmpty()) {
+            outputData.absoluteUnits[style]
+                [absUnit][UDAT_DIRECTION_PLAIN].fastCopyFrom(value.getUnicodeString(errorCode));
+            return;
+        }
+    }
+
+    void consumeTableRelative(const char *key, ResourceValue &value, UErrorCode &errorCode) {
+        ResourceTable unitTypesTable = value.getTable(errorCode);
+        if (U_FAILURE(errorCode)) { return; }
+
+        for (int32_t i = 0; unitTypesTable.getKeyAndValue(i, key, value); ++i) {
+            if (value.getType() == URES_STRING) {
+                int32_t direction = keyToDirection(key);
+                if (direction < 0) {
+                  continue;
+                }
+
+                int32_t relUnitIndex = relUnitFromGeneric(genericUnit);
+                if (relUnitIndex == UDAT_REL_UNIT_SECOND && uprv_strcmp(key, "0") == 0 &&
+                    outputData.absoluteUnits[style][UDAT_ABSOLUTE_NOW][UDAT_DIRECTION_PLAIN].isEmpty()) {
+                    // Handle "NOW"
+                    outputData.absoluteUnits[style][UDAT_ABSOLUTE_NOW]
+                        [UDAT_DIRECTION_PLAIN].fastCopyFrom(value.getUnicodeString(errorCode));
+                }
+
+                int32_t absUnitIndex = absUnitFromGeneric(genericUnit);
+                if (absUnitIndex < 0) {
+                    continue;
+                }
+                // Only reset if slot is empty.
+                if (outputData.absoluteUnits[style][absUnitIndex][direction].isEmpty()) {
+                    outputData.absoluteUnits[style][absUnitIndex]
+                        [direction].fastCopyFrom(value.getUnicodeString(errorCode));
+                }
+            }
+        }
+    }
+
+    void consumeTimeDetail(int32_t relUnitIndex,
+                           const char *key, ResourceValue &value, UErrorCode &errorCode) {
+        ResourceTable unitTypesTable = value.getTable(errorCode);
+        if (U_FAILURE(errorCode)) { return; }
+
+          for (int32_t i = 0; unitTypesTable.getKeyAndValue(i, key, value); ++i) {
+            if (value.getType() == URES_STRING) {
+                int32_t pluralIndex = StandardPlural::indexOrNegativeFromString(key);
+                if (pluralIndex >= 0) {
+                    SimpleFormatter **patterns =
+                        outputData.relativeUnitsFormatters[style][relUnitIndex]
+                        [pastFutureIndex];
+                    // Only set if not already established.
+                    if (patterns[pluralIndex] == nullptr) {
+                        patterns[pluralIndex] = new SimpleFormatter(
+                            value.getUnicodeString(errorCode), 0, 1, errorCode);
+                        if (patterns[pluralIndex] == nullptr) {
+                            errorCode = U_MEMORY_ALLOCATION_ERROR;
+                        }
+                    }
+                }
+            }
+        }
+    }
+
+    void consumeTableRelativeTime(const char *key, ResourceValue &value, UErrorCode &errorCode) {
+        ResourceTable relativeTimeTable = value.getTable(errorCode);
+        if (U_FAILURE(errorCode)) { return; }
+
+        int32_t relUnitIndex = relUnitFromGeneric(genericUnit);
+        if (relUnitIndex < 0) {
+            return;
+        }
+        for (int32_t i = 0; relativeTimeTable.getKeyAndValue(i, key, value); ++i) {
+            if (uprv_strcmp(key, "past") == 0) {
+                pastFutureIndex = 0;
+            } else if (uprv_strcmp(key, "future") == 0) {
+                pastFutureIndex = 1;
+            } else {
+                // Unknown key.
+                continue;
+            }
+            consumeTimeDetail(relUnitIndex, key, value, errorCode);
+        }
+    }
+
+    void consumeAlias(const char *key, const ResourceValue &value, UErrorCode &errorCode) {
+
+        UDateRelativeDateTimeFormatterStyle sourceStyle = styleFromString(key);
+        const UnicodeString valueStr = value.getAliasUnicodeString(errorCode);
+        if (U_FAILURE(errorCode)) { return; }
+
+        UDateRelativeDateTimeFormatterStyle targetStyle =
+            styleFromAliasUnicodeString(valueStr);
+
+        if (sourceStyle == targetStyle) {
+            errorCode = U_INVALID_FORMAT_ERROR;
+            return;
+        }
+        if (outputData.fallBackCache[sourceStyle] != -1 &&
+            outputData.fallBackCache[sourceStyle] != targetStyle) {
+            errorCode = U_INVALID_FORMAT_ERROR;
+            return;
+        }
+        outputData.fallBackCache[sourceStyle] = targetStyle;
+    }
+
+    void consumeTimeUnit(const char *key, ResourceValue &value, UErrorCode &errorCode) {
+        ResourceTable unitTypesTable = value.getTable(errorCode);
+        if (U_FAILURE(errorCode)) { return; }
+
+        for (int32_t i = 0; unitTypesTable.getKeyAndValue(i, key, value); ++i) {
+            // Handle display name.
+            if (uprv_strcmp(key, "dn") == 0 && value.getType() == URES_STRING) {
+                handlePlainDirection(value, errorCode);
+            }
+            if (value.getType() == URES_TABLE) {
+                if (uprv_strcmp(key, "relative") == 0) {
+                    consumeTableRelative(key, value, errorCode);
+                } else if (uprv_strcmp(key, "relativeTime") == 0) {
+                    consumeTableRelativeTime(key, value, errorCode);
+                }
+            }
+        }
+    }
+
+    virtual void put(const char *key, ResourceValue &value,
+                     UBool /*noFallback*/, UErrorCode &errorCode) override {
+        // Main entry point to sink
+        ResourceTable table = value.getTable(errorCode);
+        if (U_FAILURE(errorCode)) { return; }
+        for (int32_t i = 0; table.getKeyAndValue(i, key, value); ++i) {
+            if (value.getType() == URES_ALIAS) {
+                consumeAlias(key, value, errorCode);
+            } else {
+                style = styleFromString(key);
+                int32_t unitSize = static_cast<int32_t>(uprv_strlen(key)) - styleSuffixLength(style);
+                genericUnit = unitOrNegativeFromString(key, unitSize);
+                if (style >= 0 && genericUnit != INVALID_UNIT) {
+                    consumeTimeUnit(key, value, errorCode);
+                }
+            }
+        }
+    }
+
+};
+
+// Virtual destructors must be defined out of line.
+RelDateTimeFmtDataSink::~RelDateTimeFmtDataSink() {}
+} // namespace
+
+static const DateFormatSymbols::DtWidthType styleToDateFormatSymbolWidth[UDAT_STYLE_COUNT] = {
+  DateFormatSymbols::WIDE, DateFormatSymbols::SHORT, DateFormatSymbols::NARROW
+};
+
+// Get days of weeks from the DateFormatSymbols class.
+static void loadWeekdayNames(UnicodeString absoluteUnits[UDAT_STYLE_COUNT]
+                                 [UDAT_ABSOLUTE_UNIT_COUNT][UDAT_DIRECTION_COUNT],
+                             const char* localeId,
+                             UErrorCode& status) {
+    if (U_FAILURE(status)) {
+        return;
+    }
+    Locale locale(localeId);
+    DateFormatSymbols dfSym(locale, status);
+    if (U_FAILURE(status)) {
+        return;
+    }
+    for (int32_t style = 0; style < UDAT_STYLE_COUNT; ++style) {
+        DateFormatSymbols::DtWidthType dtfmtWidth = styleToDateFormatSymbolWidth[style];
+        int32_t count;
+        const UnicodeString* weekdayNames =
+            dfSym.getWeekdays(count, DateFormatSymbols::STANDALONE, dtfmtWidth);
+        for (int32_t dayIndex = UDAT_ABSOLUTE_SUNDAY;
+                dayIndex <= UDAT_ABSOLUTE_SATURDAY; ++ dayIndex) {
+            int32_t dateSymbolIndex = (dayIndex - UDAT_ABSOLUTE_SUNDAY) + UCAL_SUNDAY;
+            absoluteUnits[style][dayIndex][UDAT_DIRECTION_PLAIN].fastCopyFrom(
+                weekdayNames[dateSymbolIndex]);
+        }
+    }
+}
+
+static UBool loadUnitData(
+        const UResourceBundle *resource,
+        RelativeDateTimeCacheData &cacheData,
+        const char* localeId,
+        UErrorCode &status) {
+
+    RelDateTimeFmtDataSink sink(cacheData);
+
+    ures_getAllItemsWithFallback(resource, "fields", sink, status);
+    if (U_FAILURE(status)) {
+        return false;
+    }
+
+    // Get the weekday names from DateFormatSymbols.
+    loadWeekdayNames(cacheData.absoluteUnits, localeId, status);
+    return U_SUCCESS(status);
+}
+
+static const int32_t cTypeBufMax = 32;
+
+static UBool getDateTimePattern(
+        Locale locale,
+        const UResourceBundle *resource,
+        UnicodeString &result,
+        UErrorCode &status) {
+    if (U_FAILURE(status)) {
+        return false;
+    }
+    char cType[cTypeBufMax + 1];
+    Calendar::getCalendarTypeFromLocale(locale, cType, cTypeBufMax, status);
+    cType[cTypeBufMax] = 0;
+    if (U_FAILURE(status) || cType[0] == 0) {
+        status = U_ZERO_ERROR;
+        uprv_strcpy(cType, "gregorian");
+    }
+
+    LocalUResourceBundlePointer topLevel;
+    int32_t dateTimeFormatOffset = DateFormat::kMedium;
+    CharString pathBuffer;
+    // Currently, for compatibility with pre-CLDR-42 data, we default to the "atTime"
+    // combining patterns. Depending on guidance in CLDR 42 spec and on DisplayOptions,
+    // we may change this.
+    pathBuffer.append("calendar/", status)
+            .append(cType, status)
+            .append("/DateTimePatterns%atTime", status);
+    topLevel.adoptInstead(
+            ures_getByKeyWithFallback(
+                    resource, pathBuffer.data(), nullptr, &status));
+    if (U_FAILURE(status) ||  ures_getSize(topLevel.getAlias()) < 4) {
+        // Fall back to standard combining patterns
+        status = U_ZERO_ERROR;
+        dateTimeFormatOffset = DateFormat::kDateTime;
+        pathBuffer.clear();
+        pathBuffer.append("calendar/", status)
+                .append(cType, status)
+                .append("/DateTimePatterns", status);
+        topLevel.adoptInstead(
+                ures_getByKeyWithFallback(
+                        resource, pathBuffer.data(), nullptr, &status));
+    }
+    if (U_FAILURE(status)) {
+        return false;
+    }
+    if (dateTimeFormatOffset == DateFormat::kDateTime && ures_getSize(topLevel.getAlias()) <= DateFormat::kDateTime) {
+        // Oops, size is too small to access the index that we want, fallback
+        // to a hard-coded value.
+        result = UNICODE_STRING_SIMPLE("{1} {0}");
+        return true;
+    }
+    return getStringByIndex(topLevel.getAlias(), dateTimeFormatOffset, result, status);
+}
+
+template<> 
+const RelativeDateTimeCacheData *LocaleCacheKey<RelativeDateTimeCacheData>::createObject(const void * /*unused*/, UErrorCode &status) const {
+    const char *localeId = fLoc.getName();
+    LocalUResourceBundlePointer topLevel(ures_open(nullptr, localeId, &status));
+    if (U_FAILURE(status)) {
+        return nullptr;
+    }
+    LocalPointer<RelativeDateTimeCacheData> result(
+            new RelativeDateTimeCacheData());
+    if (result.isNull()) {
+        status = U_MEMORY_ALLOCATION_ERROR;
+        return nullptr;
+    }
+    if (!loadUnitData(
+            topLevel.getAlias(),
+            *result,
+            localeId,
+            status)) {
+        return nullptr;
+    }
+    UnicodeString dateTimePattern;
+    if (!getDateTimePattern(fLoc, topLevel.getAlias(), dateTimePattern, status)) {
+        return nullptr;
+    }
+    result->adoptCombinedDateAndTime(
+            new SimpleFormatter(dateTimePattern, 2, 2, status));
+    if (U_FAILURE(status)) {
+        return nullptr;
+    }
+    result->addRef();
+    return result.orphan();
+}
+
+
+
+static constexpr FormattedStringBuilder::Field kRDTNumericField
+    = {UFIELD_CATEGORY_RELATIVE_DATETIME, UDAT_REL_NUMERIC_FIELD};
+
+static constexpr FormattedStringBuilder::Field kRDTLiteralField
+    = {UFIELD_CATEGORY_RELATIVE_DATETIME, UDAT_REL_LITERAL_FIELD};
+
+class FormattedRelativeDateTimeData : public FormattedValueStringBuilderImpl {
+public:
+    FormattedRelativeDateTimeData() : FormattedValueStringBuilderImpl(kRDTNumericField) {}
+    virtual ~FormattedRelativeDateTimeData();
+};
+
+FormattedRelativeDateTimeData::~FormattedRelativeDateTimeData() = default;
+
+
+UPRV_FORMATTED_VALUE_SUBCLASS_AUTO_IMPL(FormattedRelativeDateTime)
+
+
+RelativeDateTimeFormatter::RelativeDateTimeFormatter(UErrorCode& status) :
+        fCache(nullptr),
+        fNumberFormat(nullptr),
+        fPluralRules(nullptr),
+        fStyle(UDAT_STYLE_LONG),
+        fContext(UDISPCTX_CAPITALIZATION_NONE),
+        fOptBreakIterator(nullptr) {
+    init(nullptr, nullptr, status);
+}
+
+RelativeDateTimeFormatter::RelativeDateTimeFormatter(
+        const Locale& locale, UErrorCode& status) :
+        fCache(nullptr),
+        fNumberFormat(nullptr),
+        fPluralRules(nullptr),
+        fStyle(UDAT_STYLE_LONG),
+        fContext(UDISPCTX_CAPITALIZATION_NONE),
+        fOptBreakIterator(nullptr),
+        fLocale(locale) {
+    init(nullptr, nullptr, status);
+}
+
+RelativeDateTimeFormatter::RelativeDateTimeFormatter(
+        const Locale& locale, NumberFormat *nfToAdopt, UErrorCode& status) :
+        fCache(nullptr),
+        fNumberFormat(nullptr),
+        fPluralRules(nullptr),
+        fStyle(UDAT_STYLE_LONG),
+        fContext(UDISPCTX_CAPITALIZATION_NONE),
+        fOptBreakIterator(nullptr),
+        fLocale(locale) {
+    init(nfToAdopt, nullptr, status);
+}
+
+RelativeDateTimeFormatter::RelativeDateTimeFormatter(
+        const Locale& locale,
+        NumberFormat *nfToAdopt,
+        UDateRelativeDateTimeFormatterStyle styl,
+        UDisplayContext capitalizationContext,
+        UErrorCode& status) :
+        fCache(nullptr),
+        fNumberFormat(nullptr),
+        fPluralRules(nullptr),
+        fStyle(styl),
+        fContext(capitalizationContext),
+        fOptBreakIterator(nullptr),
+        fLocale(locale) {
+    if (U_FAILURE(status)) {
+        return;
+    }
+    if ((capitalizationContext >> 8) != UDISPCTX_TYPE_CAPITALIZATION) {
+        status = U_ILLEGAL_ARGUMENT_ERROR;
+        return;
+    }
+    if (capitalizationContext == UDISPCTX_CAPITALIZATION_FOR_BEGINNING_OF_SENTENCE) {
+        BreakIterator *bi = BreakIterator::createSentenceInstance(locale, status);
+        if (U_FAILURE(status)) {
+            return;
+        }
+        init(nfToAdopt, bi, status);
+    } else {
+        init(nfToAdopt, nullptr, status);
+    }
+}
+
+RelativeDateTimeFormatter::RelativeDateTimeFormatter(
+        const RelativeDateTimeFormatter& other)
+        : UObject(other),
+          fCache(other.fCache),
+          fNumberFormat(other.fNumberFormat),
+          fPluralRules(other.fPluralRules),
+          fStyle(other.fStyle),
+          fContext(other.fContext),
+          fOptBreakIterator(other.fOptBreakIterator),
+          fLocale(other.fLocale) {
+    fCache->addRef();
+    fNumberFormat->addRef();
+    fPluralRules->addRef();
+    if (fOptBreakIterator != nullptr) {
+      fOptBreakIterator->addRef();
+    }
+}
+
+RelativeDateTimeFormatter& RelativeDateTimeFormatter::operator=(
+        const RelativeDateTimeFormatter& other) {
+    if (this != &other) {
+        SharedObject::copyPtr(other.fCache, fCache);
+        SharedObject::copyPtr(other.fNumberFormat, fNumberFormat);
+        SharedObject::copyPtr(other.fPluralRules, fPluralRules);
+        SharedObject::copyPtr(other.fOptBreakIterator, fOptBreakIterator);
+        fStyle = other.fStyle;
+        fContext = other.fContext;
+        fLocale = other.fLocale;
+    }
+    return *this;
+}
+
+RelativeDateTimeFormatter::~RelativeDateTimeFormatter() {
+    if (fCache != nullptr) {
+        fCache->removeRef();
+    }
+    if (fNumberFormat != nullptr) {
+        fNumberFormat->removeRef();
+    }
+    if (fPluralRules != nullptr) {
+        fPluralRules->removeRef();
+    }
+    if (fOptBreakIterator != nullptr) {
+        fOptBreakIterator->removeRef();
+    }
+}
+
+const NumberFormat& RelativeDateTimeFormatter::getNumberFormat() const {
+    return **fNumberFormat;
+}
+
+UDisplayContext RelativeDateTimeFormatter::getCapitalizationContext() const {
+    return fContext;
+}
+
+UDateRelativeDateTimeFormatterStyle RelativeDateTimeFormatter::getFormatStyle() const {
+    return fStyle;
+}
+
+
+// To reduce boilerplate code, we use a helper function that forwards variadic
+// arguments to the formatImpl function.
+
+template<typename F, typename... Args>
+UnicodeString& RelativeDateTimeFormatter::doFormat(
+        F callback,
+        UnicodeString& appendTo,
+        UErrorCode& status,
+        Args... args) const {
+    FormattedRelativeDateTimeData output;
+    (this->*callback)(std::forward<Args>(args)..., output, status);
+    if (U_FAILURE(status)) {
+        return appendTo;
+    }
+    UnicodeString result = output.getStringRef().toUnicodeString();
+    return appendTo.append(adjustForContext(result));
+}
+
+template<typename F, typename... Args>
+FormattedRelativeDateTime RelativeDateTimeFormatter::doFormatToValue(
+        F callback,
+        UErrorCode& status,
+        Args... args) const {
+    if (!checkNoAdjustForContext(status)) {
+        return FormattedRelativeDateTime(status);
+    }
+    LocalPointer<FormattedRelativeDateTimeData> output(
+        new FormattedRelativeDateTimeData(), status);
+    if (U_FAILURE(status)) {
+        return FormattedRelativeDateTime(status);
+    }
+    (this->*callback)(std::forward<Args>(args)..., *output, status);
+    output->getStringRef().writeTerminator(status);
+    return FormattedRelativeDateTime(output.orphan());
+}
+
+UnicodeString& RelativeDateTimeFormatter::format(
+        double quantity,
+        UDateDirection direction,
+        UDateRelativeUnit unit,
+        UnicodeString& appendTo,
+        UErrorCode& status) const {
+    return doFormat(
+        &RelativeDateTimeFormatter::formatImpl,
+        appendTo,
+        status,
+        quantity,
+        direction,
+        unit);
+}
+
+FormattedRelativeDateTime RelativeDateTimeFormatter::formatToValue(
+        double quantity,
+        UDateDirection direction,
+        UDateRelativeUnit unit,
+        UErrorCode& status) const {
+    return doFormatToValue(
+        &RelativeDateTimeFormatter::formatImpl,
+        status,
+        quantity,
+        direction,
+        unit);
+}
+
+void RelativeDateTimeFormatter::formatImpl(
+        double quantity,
+        UDateDirection direction,
+        UDateRelativeUnit unit,
+        FormattedRelativeDateTimeData& output,
+        UErrorCode& status) const {
+    if (U_FAILURE(status)) {
+        return;
+    }
+    if (direction != UDAT_DIRECTION_LAST && direction != UDAT_DIRECTION_NEXT) {
+        status = U_ILLEGAL_ARGUMENT_ERROR;
+        return;
+    }
+    int32_t bFuture = direction == UDAT_DIRECTION_NEXT ? 1 : 0;
+
+    StandardPlural::Form pluralForm;
+    QuantityFormatter::formatAndSelect(
+        quantity,
+        **fNumberFormat,
+        **fPluralRules,
+        output.getStringRef(),
+        pluralForm,
+        status);
+    if (U_FAILURE(status)) {
+        return;
+    }
+
+    const SimpleFormatter* formatter =
+        fCache->getRelativeUnitFormatter(fStyle, unit, bFuture, pluralForm);
+    if (formatter == nullptr) {
+        // TODO: WARN - look at quantity formatter's action with an error.
+        status = U_INVALID_FORMAT_ERROR;
+        return;
+    }
+
+    number::impl::SimpleModifier modifier(*formatter, kRDTLiteralField, false);
+    modifier.formatAsPrefixSuffix(
+        output.getStringRef(), 0, output.getStringRef().length(), status);
+}
+
+UnicodeString& RelativeDateTimeFormatter::formatNumeric(
+        double offset,
+        URelativeDateTimeUnit unit,
+        UnicodeString& appendTo,
+        UErrorCode& status) const {
+    return doFormat(
+        &RelativeDateTimeFormatter::formatNumericImpl,
+        appendTo,
+        status,
+        offset,
+        unit);
+}
+
+FormattedRelativeDateTime RelativeDateTimeFormatter::formatNumericToValue(
+        double offset,
+        URelativeDateTimeUnit unit,
+        UErrorCode& status) const {
+    return doFormatToValue(
+        &RelativeDateTimeFormatter::formatNumericImpl,
+        status,
+        offset,
+        unit);
+}
+
+void RelativeDateTimeFormatter::formatNumericImpl(
+        double offset,
+        URelativeDateTimeUnit unit,
+        FormattedRelativeDateTimeData& output,
+        UErrorCode& status) const {
+    if (U_FAILURE(status)) {
+        return;
+    }
+    UDateDirection direction = UDAT_DIRECTION_NEXT;
+    if (std::signbit(offset)) { // needed to handle -0.0
+        direction = UDAT_DIRECTION_LAST;
+        offset = -offset;
+    }
+    if (direction != UDAT_DIRECTION_LAST && direction != UDAT_DIRECTION_NEXT) {
+        status = U_ILLEGAL_ARGUMENT_ERROR;
+        return;
+    }
+    int32_t bFuture = direction == UDAT_DIRECTION_NEXT ? 1 : 0;
+
+    StandardPlural::Form pluralForm;
+    QuantityFormatter::formatAndSelect(
+        offset,
+        **fNumberFormat,
+        **fPluralRules,
+        output.getStringRef(),
+        pluralForm,
+        status);
+    if (U_FAILURE(status)) {
+        return;
+    }
+
+    const SimpleFormatter* formatter =
+        fCache->getRelativeDateTimeUnitFormatter(fStyle, unit, bFuture, pluralForm);
+    if (formatter == nullptr) {
+        // TODO: WARN - look at quantity formatter's action with an error.
+        status = U_INVALID_FORMAT_ERROR;
+        return;
+    }
+
+    number::impl::SimpleModifier modifier(*formatter, kRDTLiteralField, false);
+    modifier.formatAsPrefixSuffix(
+        output.getStringRef(), 0, output.getStringRef().length(), status);
+}
+
+UnicodeString& RelativeDateTimeFormatter::format(
+        UDateDirection direction,
+        UDateAbsoluteUnit unit,
+        UnicodeString& appendTo,
+        UErrorCode& status) const {
+    return doFormat(
+        &RelativeDateTimeFormatter::formatAbsoluteImpl,
+        appendTo,
+        status,
+        direction,
+        unit);
+}
+
+FormattedRelativeDateTime RelativeDateTimeFormatter::formatToValue(
+        UDateDirection direction,
+        UDateAbsoluteUnit unit,
+        UErrorCode& status) const {
+    return doFormatToValue(
+        &RelativeDateTimeFormatter::formatAbsoluteImpl,
+        status,
+        direction,
+        unit);
+}
+
+void RelativeDateTimeFormatter::formatAbsoluteImpl(
+        UDateDirection direction,
+        UDateAbsoluteUnit unit,
+        FormattedRelativeDateTimeData& output,
+        UErrorCode& status) const {
+    if (U_FAILURE(status)) {
+        return;
+    }
+    if (unit == UDAT_ABSOLUTE_NOW && direction != UDAT_DIRECTION_PLAIN) {
+        status = U_ILLEGAL_ARGUMENT_ERROR;
+        return;
+    }
+
+    // Get string using fallback.
+    output.getStringRef().append(
+        fCache->getAbsoluteUnitString(fStyle, unit, direction),
+        kRDTLiteralField,
+        status);
+}
+
+UnicodeString& RelativeDateTimeFormatter::format(
+        double offset,
+        URelativeDateTimeUnit unit,
+        UnicodeString& appendTo,
+        UErrorCode& status) const {
+    return doFormat(
+        &RelativeDateTimeFormatter::formatRelativeImpl,
+        appendTo,
+        status,
+        offset,
+        unit);
+}
+
+FormattedRelativeDateTime RelativeDateTimeFormatter::formatToValue(
+        double offset,
+        URelativeDateTimeUnit unit,
+        UErrorCode& status) const {
+    return doFormatToValue(
+        &RelativeDateTimeFormatter::formatRelativeImpl,
+        status,
+        offset,
+        unit);
+}
+
+void RelativeDateTimeFormatter::formatRelativeImpl(
+        double offset,
+        URelativeDateTimeUnit unit,
+        FormattedRelativeDateTimeData& output,
+        UErrorCode& status) const {
+    if (U_FAILURE(status)) {
+        return;
+    }
+    // TODO:
+    // The full implementation of this depends on CLDR data that is not yet available,
+    // see: http://unicode.org/cldr/trac/ticket/9165 Add more relative field data.
+    // In the meantime do a quick bring-up by calling the old format method; this
+    // leaves some holes (even for data that is currently available, such as quarter).
+    // When the new CLDR data is available, update the data storage accordingly,
+    // rewrite this to use it directly, and rewrite the old format method to call this
+    // new one; that is covered by https://unicode-org.atlassian.net/browse/ICU-12171.
+    UDateDirection direction = UDAT_DIRECTION_COUNT;
+    if (offset > -2.1 && offset < 2.1) {
+        // Allow a 1% epsilon, so offsets in -1.01..-0.99 map to LAST
+        double offsetx100 = offset * 100.0;
+        int32_t intoffset = (offsetx100 < 0)? (int32_t)(offsetx100-0.5) : (int32_t)(offsetx100+0.5);
+        switch (intoffset) {
+            case -200/*-2*/: direction = UDAT_DIRECTION_LAST_2; break;
+            case -100/*-1*/: direction = UDAT_DIRECTION_LAST; break;
+            case    0/* 0*/: direction = UDAT_DIRECTION_THIS; break;
+            case  100/* 1*/: direction = UDAT_DIRECTION_NEXT; break;
+            case  200/* 2*/: direction = UDAT_DIRECTION_NEXT_2; break;
+            default: break;
+    	}
+    }
+    UDateAbsoluteUnit absunit = UDAT_ABSOLUTE_UNIT_COUNT;
+    switch (unit) {
+        case UDAT_REL_UNIT_YEAR:    absunit = UDAT_ABSOLUTE_YEAR; break;
+        case UDAT_REL_UNIT_QUARTER: absunit = UDAT_ABSOLUTE_QUARTER; break;
+        case UDAT_REL_UNIT_MONTH:   absunit = UDAT_ABSOLUTE_MONTH; break;
+        case UDAT_REL_UNIT_WEEK:    absunit = UDAT_ABSOLUTE_WEEK; break;
+        case UDAT_REL_UNIT_DAY:     absunit = UDAT_ABSOLUTE_DAY; break;
+        case UDAT_REL_UNIT_SECOND:
+            if (direction == UDAT_DIRECTION_THIS) {
+                absunit = UDAT_ABSOLUTE_NOW;
+                direction = UDAT_DIRECTION_PLAIN;
+            }
+            break;
+        case UDAT_REL_UNIT_SUNDAY:  absunit = UDAT_ABSOLUTE_SUNDAY; break;
+        case UDAT_REL_UNIT_MONDAY:  absunit = UDAT_ABSOLUTE_MONDAY; break;
+        case UDAT_REL_UNIT_TUESDAY:  absunit = UDAT_ABSOLUTE_TUESDAY; break;
+        case UDAT_REL_UNIT_WEDNESDAY:  absunit = UDAT_ABSOLUTE_WEDNESDAY; break;
+        case UDAT_REL_UNIT_THURSDAY:  absunit = UDAT_ABSOLUTE_THURSDAY; break;
+        case UDAT_REL_UNIT_FRIDAY:  absunit = UDAT_ABSOLUTE_FRIDAY; break;
+        case UDAT_REL_UNIT_SATURDAY:  absunit = UDAT_ABSOLUTE_SATURDAY; break;
+        case UDAT_REL_UNIT_HOUR:  absunit = UDAT_ABSOLUTE_HOUR; break;
+        case UDAT_REL_UNIT_MINUTE:  absunit = UDAT_ABSOLUTE_MINUTE; break;
+        default: break;
+    }
+    if (direction != UDAT_DIRECTION_COUNT && absunit != UDAT_ABSOLUTE_UNIT_COUNT) {
+        formatAbsoluteImpl(direction, absunit, output, status);
+        if (output.getStringRef().length() != 0) {
+            return;
+        }
+    }
+    // otherwise fallback to formatNumeric
+    formatNumericImpl(offset, unit, output, status);
+}
+
+UnicodeString& RelativeDateTimeFormatter::combineDateAndTime(
+        const UnicodeString& relativeDateString, const UnicodeString& timeString,
+        UnicodeString& appendTo, UErrorCode& status) const {
+    return fCache->getCombinedDateAndTime()->format(
+            timeString, relativeDateString, appendTo, status);
+}
+
+UnicodeString& RelativeDateTimeFormatter::adjustForContext(UnicodeString &str) const {
+    if (fOptBreakIterator == nullptr
+        || str.length() == 0 || !u_islower(str.char32At(0))) {
+        return str;
+    }
+
+    // Must guarantee that one thread at a time accesses the shared break
+    // iterator.
+    static UMutex gBrkIterMutex;
+    Mutex lock(&gBrkIterMutex);
+    str.toTitle(
+            fOptBreakIterator->get(),
+            fLocale,
+            U_TITLECASE_NO_LOWERCASE | U_TITLECASE_NO_BREAK_ADJUSTMENT);
+    return str;
+}
+
+UBool RelativeDateTimeFormatter::checkNoAdjustForContext(UErrorCode& status) const {
+    // This is unsupported because it's hard to keep fields in sync with title
+    // casing. The code could be written and tested if there is demand.
+    if (fOptBreakIterator != nullptr) {
+        status = U_UNSUPPORTED_ERROR;
+        return false;
+    }
+    return true;
+}
+
+void RelativeDateTimeFormatter::init(
+        NumberFormat *nfToAdopt,
+        BreakIterator *biToAdopt,
+        UErrorCode &status) {
+    LocalPointer<NumberFormat> nf(nfToAdopt);
+    LocalPointer<BreakIterator> bi(biToAdopt);
+    UnifiedCache::getByLocale(fLocale, fCache, status);
+    if (U_FAILURE(status)) {
+        return;
+    }
+    const SharedPluralRules *pr = PluralRules::createSharedInstance(
+            fLocale, UPLURAL_TYPE_CARDINAL, status);
+    if (U_FAILURE(status)) {
+        return;
+    }
+    SharedObject::copyPtr(pr, fPluralRules);
+    pr->removeRef();
+    if (nf.isNull()) {
+       const SharedNumberFormat *shared = NumberFormat::createSharedInstance(
+               fLocale, UNUM_DECIMAL, status);
+        if (U_FAILURE(status)) {
+            return;
+        }
+        SharedObject::copyPtr(shared, fNumberFormat);
+        shared->removeRef();
+    } else {
+        SharedNumberFormat *shared = new SharedNumberFormat(nf.getAlias());
+        if (shared == nullptr) {
+            status = U_MEMORY_ALLOCATION_ERROR;
+            return;
+        }
+        nf.orphan();
+        SharedObject::copyPtr(shared, fNumberFormat);
+    }
+    if (bi.isNull()) {
+        SharedObject::clearPtr(fOptBreakIterator);
+    } else {
+        SharedBreakIterator *shared = new SharedBreakIterator(bi.getAlias());
+        if (shared == nullptr) {
+            status = U_MEMORY_ALLOCATION_ERROR;
+            return;
+        }
+        bi.orphan();
+        SharedObject::copyPtr(shared, fOptBreakIterator);
+    }
+}
+
+U_NAMESPACE_END
+
+// Plain C API
+
+U_NAMESPACE_USE
+
+
+// Magic number: "FRDT" (FormattedRelativeDateTime) in ASCII
+UPRV_FORMATTED_VALUE_CAPI_AUTO_IMPL(
+    FormattedRelativeDateTime,
+    UFormattedRelativeDateTime,
+    UFormattedRelativeDateTimeImpl,
+    UFormattedRelativeDateTimeApiHelper,
+    ureldatefmt,
+    0x46524454)
+
+
+U_CAPI URelativeDateTimeFormatter* U_EXPORT2
+ureldatefmt_open( const char*          locale,
+                  UNumberFormat*       nfToAdopt,
+                  UDateRelativeDateTimeFormatterStyle width,
+                  UDisplayContext      capitalizationContext,
+                  UErrorCode*          status )
+{
+    if (U_FAILURE(*status)) {
+        return nullptr;
+    }
+    LocalPointer<RelativeDateTimeFormatter> formatter(new RelativeDateTimeFormatter(Locale(locale),
+                                                              (NumberFormat*)nfToAdopt, width,
+                                                              capitalizationContext, *status), *status);
+    if (U_FAILURE(*status)) {
+        return nullptr;
+    }
+    return (URelativeDateTimeFormatter*)formatter.orphan();
+}
+
+U_CAPI void U_EXPORT2
+ureldatefmt_close(URelativeDateTimeFormatter *reldatefmt)
+{
+    delete (RelativeDateTimeFormatter*)reldatefmt;
+}
+
+U_CAPI int32_t U_EXPORT2
+ureldatefmt_formatNumeric( const URelativeDateTimeFormatter* reldatefmt,
+                    double                offset,
+                    URelativeDateTimeUnit unit,
+                    char16_t*                result,
+                    int32_t               resultCapacity,
+                    UErrorCode*           status)
+{
+    if (U_FAILURE(*status)) {
+        return 0;
+    }
+    if (result == nullptr ? resultCapacity != 0 : resultCapacity < 0) {
+        *status = U_ILLEGAL_ARGUMENT_ERROR;
+        return 0;
+    }
+    UnicodeString res;
+    if (result != nullptr) {
+        // nullptr destination for pure preflighting: empty dummy string
+        // otherwise, alias the destination buffer (copied from udat_format)
+        res.setTo(result, 0, resultCapacity);
+    }
+    ((RelativeDateTimeFormatter*)reldatefmt)->formatNumeric(offset, unit, res, *status);
+    if (U_FAILURE(*status)) {
+        return 0;
+    }
+    return res.extract(result, resultCapacity, *status);
+}
+
+U_CAPI void U_EXPORT2
+ureldatefmt_formatNumericToResult(
+        const URelativeDateTimeFormatter* reldatefmt,
+        double                            offset,
+        URelativeDateTimeUnit             unit,
+        UFormattedRelativeDateTime*       result,
+        UErrorCode*                       status) {
+    if (U_FAILURE(*status)) {
+        return;
+    }
+    auto* fmt = reinterpret_cast<const RelativeDateTimeFormatter*>(reldatefmt);
+    auto* resultImpl = UFormattedRelativeDateTimeApiHelper::validate(result, *status);
+    resultImpl->fImpl = fmt->formatNumericToValue(offset, unit, *status);
+}
+
+U_CAPI int32_t U_EXPORT2
+ureldatefmt_format( const URelativeDateTimeFormatter* reldatefmt,
+                    double                offset,
+                    URelativeDateTimeUnit unit,
+                    char16_t*                result,
+                    int32_t               resultCapacity,
+                    UErrorCode*           status)
+{
+    if (U_FAILURE(*status)) {
+        return 0;
+    }
+    if (result == nullptr ? resultCapacity != 0 : resultCapacity < 0) {
+        *status = U_ILLEGAL_ARGUMENT_ERROR;
+        return 0;
+    }
+    UnicodeString res;
+    if (result != nullptr) {
+        // nullptr destination for pure preflighting: empty dummy string
+        // otherwise, alias the destination buffer (copied from udat_format)
+        res.setTo(result, 0, resultCapacity);
+    }
+    ((RelativeDateTimeFormatter*)reldatefmt)->format(offset, unit, res, *status);
+    if (U_FAILURE(*status)) {
+        return 0;
+    }
+    return res.extract(result, resultCapacity, *status);
+}
+
+U_CAPI void U_EXPORT2
+ureldatefmt_formatToResult(
+        const URelativeDateTimeFormatter* reldatefmt,
+        double                            offset,
+        URelativeDateTimeUnit             unit,
+        UFormattedRelativeDateTime*       result,
+        UErrorCode*                       status) {
+    if (U_FAILURE(*status)) {
+        return;
+    }
+    auto* fmt = reinterpret_cast<const RelativeDateTimeFormatter*>(reldatefmt);
+    auto* resultImpl = UFormattedRelativeDateTimeApiHelper::validate(result, *status);
+    resultImpl->fImpl = fmt->formatToValue(offset, unit, *status);
+}
+
+U_CAPI int32_t U_EXPORT2
+ureldatefmt_combineDateAndTime( const URelativeDateTimeFormatter* reldatefmt,
+                    const char16_t *     relativeDateString,
+                    int32_t           relativeDateStringLen,
+                    const char16_t *     timeString,
+                    int32_t           timeStringLen,
+                    char16_t*            result,
+                    int32_t           resultCapacity,
+                    UErrorCode*       status )
+{
+    if (U_FAILURE(*status)) {
+        return 0;
+    }
+    if (result == nullptr ? resultCapacity != 0 : resultCapacity < 0 ||
+            (relativeDateString == nullptr ? relativeDateStringLen != 0 : relativeDateStringLen < -1) ||
+            (timeString == nullptr ? timeStringLen != 0 : timeStringLen < -1)) {
+        *status = U_ILLEGAL_ARGUMENT_ERROR;
+        return 0;
+    }
+    UnicodeString relDateStr((UBool)(relativeDateStringLen == -1), relativeDateString, relativeDateStringLen);
+    UnicodeString timeStr((UBool)(timeStringLen == -1), timeString, timeStringLen);
+    UnicodeString res(result, 0, resultCapacity);
+    ((RelativeDateTimeFormatter*)reldatefmt)->combineDateAndTime(relDateStr, timeStr, res, *status);
+    if (U_FAILURE(*status)) {
+        return 0;
+    }
+    return res.extract(result, resultCapacity, *status);
+}
+
+#endif /* !UCONFIG_NO_FORMATTING */