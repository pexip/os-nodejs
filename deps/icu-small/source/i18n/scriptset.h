--- conflicted
+++ resolved
@@ -1,178 +1,89 @@
-<<<<<<< HEAD
-// © 2016 and later: Unicode, Inc. and others.
-// License & terms of use: http://www.unicode.org/copyright.html
-/*
-**********************************************************************
-*   Copyright (C) 2013, International Business Machines
-*   Corporation and others.  All Rights Reserved.
-**********************************************************************
-*
-* scriptset.h
-*
-* created on: 2013 Jan 7
-* created by: Andy Heninger
-*/
-
-#ifndef __SCRIPTSET_H__
-#define __SCRIPTSET_H__
-
-#include "unicode/utypes.h"
-#include "unicode/uobject.h"
-#include "unicode/uscript.h"
-
-#include "uelement.h"
-
-U_NAMESPACE_BEGIN
-
-//-------------------------------------------------------------------------------
-//
-//  ScriptSet - A bit set representing a set of scripts.
-//
-//              This class was originally used exclusively with script sets appearing
-//              as part of the spoof check whole script confusable binary data. Its
-//              use has since become more general, but the continued use to wrap
-//              prebuilt binary data does constrain the design.
-//
-//-------------------------------------------------------------------------------
-class U_I18N_API ScriptSet: public UMemory {
-  public:
-    static constexpr int32_t SCRIPT_LIMIT = 224;  // multiple of 32!
-
-    ScriptSet();
-    ScriptSet(const ScriptSet &other);
-    ~ScriptSet();
-
-    UBool operator == (const ScriptSet &other) const;
-    UBool operator != (const ScriptSet &other) const {return !(*this == other);}
-    ScriptSet & operator = (const ScriptSet &other);
-
-    UBool      test(UScriptCode script, UErrorCode &status) const;
-    ScriptSet &Union(const ScriptSet &other);
-    ScriptSet &set(UScriptCode script, UErrorCode &status);
-    ScriptSet &reset(UScriptCode script, UErrorCode &status);
-    ScriptSet &intersect(const ScriptSet &other);
-    ScriptSet &intersect(UScriptCode script, UErrorCode &status);
-    UBool      intersects(const ScriptSet &other) const;  // Sets contain at least one script in common.
-    UBool      contains(const ScriptSet &other) const;    // All set bits in other are also set in this.
-
-    ScriptSet &setAll();
-    ScriptSet &resetAll();
-    int32_t countMembers() const;
-    int32_t hashCode() const;
-    int32_t nextSetBit(int32_t script) const;
-
-    UBool isEmpty() const;
-
-    UnicodeString &displayScripts(UnicodeString &dest) const; // append script names to dest string.
-    ScriptSet & parseScripts(const UnicodeString &scriptsString, UErrorCode &status);  // Replaces ScriptSet contents.
-
-    // Wraps around UScript::getScriptExtensions() and adds the corresponding scripts to this instance.
-    void setScriptExtensions(UChar32 codePoint, UErrorCode& status);
-
-  private:
-    uint32_t  bits[SCRIPT_LIMIT / 32];
-};
-
-U_NAMESPACE_END
-
-U_CAPI UBool U_EXPORT2
-uhash_compareScriptSet(const UElement key1, const UElement key2);
-
-U_CAPI int32_t U_EXPORT2
-uhash_hashScriptSet(const UElement key);
-
-U_CAPI void U_EXPORT2
-uhash_deleteScriptSet(void *obj);
-
-#endif // __SCRIPTSET_H__
-=======
-// © 2016 and later: Unicode, Inc. and others.
-// License & terms of use: http://www.unicode.org/copyright.html
-/*
-**********************************************************************
-*   Copyright (C) 2013, International Business Machines
-*   Corporation and others.  All Rights Reserved.
-**********************************************************************
-*
-* scriptset.h
-*
-* created on: 2013 Jan 7
-* created by: Andy Heninger
-*/
-
-#ifndef __SCRIPTSET_H__
-#define __SCRIPTSET_H__
-
-#include "unicode/utypes.h"
-#include "unicode/uobject.h"
-#include "unicode/uscript.h"
-
-#include "uelement.h"
-
-U_NAMESPACE_BEGIN
-
-//-------------------------------------------------------------------------------
-//
-//  ScriptSet - A bit set representing a set of scripts.
-//
-//              This class was originally used exclusively with script sets appearing
-//              as part of the spoof check whole script confusable binary data. Its
-//              use has since become more general, but the continued use to wrap
-//              prebuilt binary data does constrain the design.
-//
-//-------------------------------------------------------------------------------
-class U_I18N_API ScriptSet: public UMemory {
-  public:
-    static constexpr int32_t SCRIPT_LIMIT = 224;  // multiple of 32!
-
-    ScriptSet();
-    ScriptSet(const ScriptSet &other);
-    ~ScriptSet();
-
-    bool operator == (const ScriptSet &other) const;
-    bool operator != (const ScriptSet &other) const {return !(*this == other);}
-    ScriptSet & operator = (const ScriptSet &other);
-
-    UBool      test(UScriptCode script, UErrorCode &status) const;
-    ScriptSet &Union(const ScriptSet &other);
-    ScriptSet &set(UScriptCode script, UErrorCode &status);
-    ScriptSet &reset(UScriptCode script, UErrorCode &status);
-    ScriptSet &intersect(const ScriptSet &other);
-    ScriptSet &intersect(UScriptCode script, UErrorCode &status);
-    UBool      intersects(const ScriptSet &other) const;  // Sets contain at least one script in common.
-    UBool      contains(const ScriptSet &other) const;    // All set bits in other are also set in this.
-
-    ScriptSet &setAll();
-    ScriptSet &resetAll();
-    int32_t countMembers() const;
-    int32_t hashCode() const;
-    int32_t nextSetBit(int32_t script) const;
-
-    UBool isEmpty() const;
-
-    UnicodeString &displayScripts(UnicodeString &dest) const; // append script names to dest string.
-    ScriptSet & parseScripts(const UnicodeString &scriptsString, UErrorCode &status);  // Replaces ScriptSet contents.
-
-    // Wraps around UScript::getScriptExtensions() and adds the corresponding scripts to this instance.
-    void setScriptExtensions(UChar32 codePoint, UErrorCode& status);
-
-  private:
-    uint32_t  bits[SCRIPT_LIMIT / 32];
-};
-
-U_NAMESPACE_END
-
-U_CAPI UBool U_EXPORT2
-uhash_compareScriptSet(const UElement key1, const UElement key2);
-
-U_CAPI int32_t U_EXPORT2
-uhash_hashScriptSet(const UElement key);
-
-U_CAPI void U_EXPORT2
-uhash_deleteScriptSet(void *obj);
-
-U_CAPI UBool U_EXPORT2
-uhash_equalsScriptSet(const UElement key1, const UElement key2);
-
-#endif // __SCRIPTSET_H_
->>>>>>> a8a80be5
+// © 2016 and later: Unicode, Inc. and others.
+// License & terms of use: http://www.unicode.org/copyright.html
+/*
+**********************************************************************
+*   Copyright (C) 2013, International Business Machines
+*   Corporation and others.  All Rights Reserved.
+**********************************************************************
+*
+* scriptset.h
+*
+* created on: 2013 Jan 7
+* created by: Andy Heninger
+*/
+
+#ifndef __SCRIPTSET_H__
+#define __SCRIPTSET_H__
+
+#include "unicode/utypes.h"
+#include "unicode/uobject.h"
+#include "unicode/uscript.h"
+
+#include "uelement.h"
+
+U_NAMESPACE_BEGIN
+
+//-------------------------------------------------------------------------------
+//
+//  ScriptSet - A bit set representing a set of scripts.
+//
+//              This class was originally used exclusively with script sets appearing
+//              as part of the spoof check whole script confusable binary data. Its
+//              use has since become more general, but the continued use to wrap
+//              prebuilt binary data does constrain the design.
+//
+//-------------------------------------------------------------------------------
+class U_I18N_API ScriptSet: public UMemory {
+  public:
+    static constexpr int32_t SCRIPT_LIMIT = 224;  // multiple of 32!
+
+    ScriptSet();
+    ScriptSet(const ScriptSet &other);
+    ~ScriptSet();
+
+    bool operator == (const ScriptSet &other) const;
+    bool operator != (const ScriptSet &other) const {return !(*this == other);}
+    ScriptSet & operator = (const ScriptSet &other);
+
+    UBool      test(UScriptCode script, UErrorCode &status) const;
+    ScriptSet &Union(const ScriptSet &other);
+    ScriptSet &set(UScriptCode script, UErrorCode &status);
+    ScriptSet &reset(UScriptCode script, UErrorCode &status);
+    ScriptSet &intersect(const ScriptSet &other);
+    ScriptSet &intersect(UScriptCode script, UErrorCode &status);
+    UBool      intersects(const ScriptSet &other) const;  // Sets contain at least one script in common.
+    UBool      contains(const ScriptSet &other) const;    // All set bits in other are also set in this.
+
+    ScriptSet &setAll();
+    ScriptSet &resetAll();
+    int32_t countMembers() const;
+    int32_t hashCode() const;
+    int32_t nextSetBit(int32_t script) const;
+
+    UBool isEmpty() const;
+
+    UnicodeString &displayScripts(UnicodeString &dest) const; // append script names to dest string.
+    ScriptSet & parseScripts(const UnicodeString &scriptsString, UErrorCode &status);  // Replaces ScriptSet contents.
+
+    // Wraps around UScript::getScriptExtensions() and adds the corresponding scripts to this instance.
+    void setScriptExtensions(UChar32 codePoint, UErrorCode& status);
+
+  private:
+    uint32_t  bits[SCRIPT_LIMIT / 32];
+};
+
+U_NAMESPACE_END
+
+U_CAPI UBool U_EXPORT2
+uhash_compareScriptSet(const UElement key1, const UElement key2);
+
+U_CAPI int32_t U_EXPORT2
+uhash_hashScriptSet(const UElement key);
+
+U_CAPI void U_EXPORT2
+uhash_deleteScriptSet(void *obj);
+
+U_CAPI UBool U_EXPORT2
+uhash_equalsScriptSet(const UElement key1, const UElement key2);
+
+#endif // __SCRIPTSET_H_