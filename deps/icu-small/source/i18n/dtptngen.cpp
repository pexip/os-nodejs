<<<<<<< HEAD
// © 2016 and later: Unicode, Inc. and others.
// License & terms of use: http://www.unicode.org/copyright.html
/*
*******************************************************************************
* Copyright (C) 2007-2016, International Business Machines Corporation and
* others. All Rights Reserved.
*******************************************************************************
*
* File DTPTNGEN.CPP
*
*******************************************************************************
*/

#include "unicode/utypes.h"
#if !UCONFIG_NO_FORMATTING

#include "unicode/datefmt.h"
#include "unicode/decimfmt.h"
#include "unicode/dtfmtsym.h"
#include "unicode/dtptngen.h"
#include "unicode/localpointer.h"
#include "unicode/simpleformatter.h"
#include "unicode/smpdtfmt.h"
#include "unicode/udat.h"
#include "unicode/udatpg.h"
#include "unicode/uniset.h"
#include "unicode/uloc.h"
#include "unicode/ures.h"
#include "unicode/ustring.h"
#include "unicode/rep.h"
#include "unicode/region.h"
#include "cpputils.h"
#include "mutex.h"
#include "umutex.h"
#include "cmemory.h"
#include "cstring.h"
#include "locbased.h"
#include "hash.h"
#include "uhash.h"
#include "uresimp.h"
#include "dtptngen_impl.h"
#include "ucln_in.h"
#include "charstr.h"
#include "uassert.h"

#if U_CHARSET_FAMILY==U_EBCDIC_FAMILY
/**
 * If we are on EBCDIC, use an iterator which will
 * traverse the bundles in ASCII order.
 */
#define U_USE_ASCII_BUNDLE_ITERATOR
#define U_SORT_ASCII_BUNDLE_ITERATOR
#endif

#if defined(U_USE_ASCII_BUNDLE_ITERATOR)

#include "unicode/ustring.h"
#include "uarrsort.h"

struct UResAEntry {
    UChar *key;
    UResourceBundle *item;
};

struct UResourceBundleAIterator {
    UResourceBundle  *bund;
    UResAEntry *entries;
    int32_t num;
    int32_t cursor;
};

/* Must be C linkage to pass function pointer to the sort function */

U_CDECL_BEGIN

static int32_t U_CALLCONV
ures_a_codepointSort(const void *context, const void *left, const void *right) {
    //CompareContext *cmp=(CompareContext *)context;
    return u_strcmp(((const UResAEntry *)left)->key,
                    ((const UResAEntry *)right)->key);
}

U_CDECL_END

static void ures_a_open(UResourceBundleAIterator *aiter, UResourceBundle *bund, UErrorCode *status) {
    if(U_FAILURE(*status)) {
        return;
    }
    aiter->bund = bund;
    aiter->num = ures_getSize(aiter->bund);
    aiter->cursor = 0;
#if !defined(U_SORT_ASCII_BUNDLE_ITERATOR)
    aiter->entries = nullptr;
#else
    aiter->entries = (UResAEntry*)uprv_malloc(sizeof(UResAEntry)*aiter->num);
    for(int i=0;i<aiter->num;i++) {
        aiter->entries[i].item = ures_getByIndex(aiter->bund, i, nullptr, status);
        const char *akey = ures_getKey(aiter->entries[i].item);
        int32_t len = uprv_strlen(akey)+1;
        aiter->entries[i].key = (UChar*)uprv_malloc(len*sizeof(UChar));
        u_charsToUChars(akey, aiter->entries[i].key, len);
    }
    uprv_sortArray(aiter->entries, aiter->num, sizeof(UResAEntry), ures_a_codepointSort, nullptr, TRUE, status);
#endif
}

static void ures_a_close(UResourceBundleAIterator *aiter) {
#if defined(U_SORT_ASCII_BUNDLE_ITERATOR)
    for(int i=0;i<aiter->num;i++) {
        uprv_free(aiter->entries[i].key);
        ures_close(aiter->entries[i].item);
    }
#endif
}

static const UChar *ures_a_getNextString(UResourceBundleAIterator *aiter, int32_t *len, const char **key, UErrorCode *err) {
#if !defined(U_SORT_ASCII_BUNDLE_ITERATOR)
    return ures_getNextString(aiter->bund, len, key, err);
#else
    if(U_FAILURE(*err)) return nullptr;
    UResourceBundle *item = aiter->entries[aiter->cursor].item;
    const UChar* ret = ures_getString(item, len, err);
    *key = ures_getKey(item);
    aiter->cursor++;
    return ret;
#endif
}


#endif


U_NAMESPACE_BEGIN

// *****************************************************************************
// class DateTimePatternGenerator
// *****************************************************************************
static const UChar Canonical_Items[] = {
    // GyQMwWEDFdaHmsSv
    CAP_G, LOW_Y, CAP_Q, CAP_M, LOW_W, CAP_W, CAP_E,
    CAP_D, CAP_F, LOW_D, LOW_A, // The UDATPG_x_FIELD constants and these fields have a different order than in ICU4J
    CAP_H, LOW_M, LOW_S, CAP_S, LOW_V, 0
};

static const dtTypeElem dtTypes[] = {
    // patternChar, field, type, minLen, weight
    {CAP_G, UDATPG_ERA_FIELD, DT_SHORT, 1, 3,},
    {CAP_G, UDATPG_ERA_FIELD, DT_LONG,  4, 0},
    {CAP_G, UDATPG_ERA_FIELD, DT_NARROW, 5, 0},

    {LOW_Y, UDATPG_YEAR_FIELD, DT_NUMERIC, 1, 20},
    {CAP_Y, UDATPG_YEAR_FIELD, DT_NUMERIC + DT_DELTA, 1, 20},
    {LOW_U, UDATPG_YEAR_FIELD, DT_NUMERIC + 2*DT_DELTA, 1, 20},
    {LOW_R, UDATPG_YEAR_FIELD, DT_NUMERIC + 3*DT_DELTA, 1, 20},
    {CAP_U, UDATPG_YEAR_FIELD, DT_SHORT, 1, 3},
    {CAP_U, UDATPG_YEAR_FIELD, DT_LONG, 4, 0},
    {CAP_U, UDATPG_YEAR_FIELD, DT_NARROW, 5, 0},

    {CAP_Q, UDATPG_QUARTER_FIELD, DT_NUMERIC, 1, 2},
    {CAP_Q, UDATPG_QUARTER_FIELD, DT_SHORT, 3, 0},
    {CAP_Q, UDATPG_QUARTER_FIELD, DT_LONG, 4, 0},
    {CAP_Q, UDATPG_QUARTER_FIELD, DT_NARROW, 5, 0},
    {LOW_Q, UDATPG_QUARTER_FIELD, DT_NUMERIC + DT_DELTA, 1, 2},
    {LOW_Q, UDATPG_QUARTER_FIELD, DT_SHORT - DT_DELTA, 3, 0},
    {LOW_Q, UDATPG_QUARTER_FIELD, DT_LONG - DT_DELTA, 4, 0},
    {LOW_Q, UDATPG_QUARTER_FIELD, DT_NARROW - DT_DELTA, 5, 0},

    {CAP_M, UDATPG_MONTH_FIELD, DT_NUMERIC, 1, 2},
    {CAP_M, UDATPG_MONTH_FIELD, DT_SHORT, 3, 0},
    {CAP_M, UDATPG_MONTH_FIELD, DT_LONG, 4, 0},
    {CAP_M, UDATPG_MONTH_FIELD, DT_NARROW, 5, 0},
    {CAP_L, UDATPG_MONTH_FIELD, DT_NUMERIC + DT_DELTA, 1, 2},
    {CAP_L, UDATPG_MONTH_FIELD, DT_SHORT - DT_DELTA, 3, 0},
    {CAP_L, UDATPG_MONTH_FIELD, DT_LONG - DT_DELTA, 4, 0},
    {CAP_L, UDATPG_MONTH_FIELD, DT_NARROW - DT_DELTA, 5, 0},
    {LOW_L, UDATPG_MONTH_FIELD, DT_NUMERIC + DT_DELTA, 1, 1},

    {LOW_W, UDATPG_WEEK_OF_YEAR_FIELD, DT_NUMERIC, 1, 2},

    {CAP_W, UDATPG_WEEK_OF_MONTH_FIELD, DT_NUMERIC, 1, 0},

    {CAP_E, UDATPG_WEEKDAY_FIELD, DT_SHORT, 1, 3},
    {CAP_E, UDATPG_WEEKDAY_FIELD, DT_LONG, 4, 0},
    {CAP_E, UDATPG_WEEKDAY_FIELD, DT_NARROW, 5, 0},
    {CAP_E, UDATPG_WEEKDAY_FIELD, DT_SHORTER, 6, 0},
    {LOW_C, UDATPG_WEEKDAY_FIELD, DT_NUMERIC + 2*DT_DELTA, 1, 2},
    {LOW_C, UDATPG_WEEKDAY_FIELD, DT_SHORT - 2*DT_DELTA, 3, 0},
    {LOW_C, UDATPG_WEEKDAY_FIELD, DT_LONG - 2*DT_DELTA, 4, 0},
    {LOW_C, UDATPG_WEEKDAY_FIELD, DT_NARROW - 2*DT_DELTA, 5, 0},
    {LOW_C, UDATPG_WEEKDAY_FIELD, DT_SHORTER - 2*DT_DELTA, 6, 0},
    {LOW_E, UDATPG_WEEKDAY_FIELD, DT_NUMERIC + DT_DELTA, 1, 2}, // LOW_E is currently not used in CLDR data, should not be canonical
    {LOW_E, UDATPG_WEEKDAY_FIELD, DT_SHORT - DT_DELTA, 3, 0},
    {LOW_E, UDATPG_WEEKDAY_FIELD, DT_LONG - DT_DELTA, 4, 0},
    {LOW_E, UDATPG_WEEKDAY_FIELD, DT_NARROW - DT_DELTA, 5, 0},
    {LOW_E, UDATPG_WEEKDAY_FIELD, DT_SHORTER - DT_DELTA, 6, 0},

    {LOW_D, UDATPG_DAY_FIELD, DT_NUMERIC, 1, 2},
    {LOW_G, UDATPG_DAY_FIELD, DT_NUMERIC + DT_DELTA, 1, 20}, // really internal use, so we don't care

    {CAP_D, UDATPG_DAY_OF_YEAR_FIELD, DT_NUMERIC, 1, 3},

    {CAP_F, UDATPG_DAY_OF_WEEK_IN_MONTH_FIELD, DT_NUMERIC, 1, 0},

    {LOW_A, UDATPG_DAYPERIOD_FIELD, DT_SHORT, 1, 3},
    {LOW_A, UDATPG_DAYPERIOD_FIELD, DT_LONG, 4, 0},
    {LOW_A, UDATPG_DAYPERIOD_FIELD, DT_NARROW, 5, 0},
    {LOW_B, UDATPG_DAYPERIOD_FIELD, DT_SHORT - DT_DELTA, 1, 3},
    {LOW_B, UDATPG_DAYPERIOD_FIELD, DT_LONG - DT_DELTA, 4, 0},
    {LOW_B, UDATPG_DAYPERIOD_FIELD, DT_NARROW - DT_DELTA, 5, 0},
    // b needs to be closer to a than to B, so we make this 3*DT_DELTA
    {CAP_B, UDATPG_DAYPERIOD_FIELD, DT_SHORT - 3*DT_DELTA, 1, 3},
    {CAP_B, UDATPG_DAYPERIOD_FIELD, DT_LONG - 3*DT_DELTA, 4, 0},
    {CAP_B, UDATPG_DAYPERIOD_FIELD, DT_NARROW - 3*DT_DELTA, 5, 0},

    {CAP_H, UDATPG_HOUR_FIELD, DT_NUMERIC + 10*DT_DELTA, 1, 2}, // 24 hour
    {LOW_K, UDATPG_HOUR_FIELD, DT_NUMERIC + 11*DT_DELTA, 1, 2}, // 24 hour
    {LOW_H, UDATPG_HOUR_FIELD, DT_NUMERIC, 1, 2}, // 12 hour
    {CAP_K, UDATPG_HOUR_FIELD, DT_NUMERIC + DT_DELTA, 1, 2}, // 12 hour
    // The C code has had versions of the following 3, keep & update. Should not need these, but...
    // Without these, certain tests using e.g. staticGetSkeleton fail because j/J in patterns
    // get skipped instead of mapped to the right hour chars, for example in
    //   DateFormatTest::TestPatternFromSkeleton
    //   IntlTestDateTimePatternGeneratorAPI:: testStaticGetSkeleton
    //   DateIntervalFormatTest::testTicket11985
    // Need to investigate better handling of jJC replacement e.g. in staticGetSkeleton.
    {CAP_J, UDATPG_HOUR_FIELD, DT_NUMERIC + 5*DT_DELTA, 1, 2}, // 12/24 hour no AM/PM
    {LOW_J, UDATPG_HOUR_FIELD, DT_NUMERIC + 6*DT_DELTA, 1, 6}, // 12/24 hour
    {CAP_C, UDATPG_HOUR_FIELD, DT_NUMERIC + 7*DT_DELTA, 1, 6}, // 12/24 hour with preferred dayPeriods for 12

    {LOW_M, UDATPG_MINUTE_FIELD, DT_NUMERIC, 1, 2},

    {LOW_S, UDATPG_SECOND_FIELD, DT_NUMERIC, 1, 2},
    {CAP_A, UDATPG_SECOND_FIELD, DT_NUMERIC + DT_DELTA, 1, 1000},

    {CAP_S, UDATPG_FRACTIONAL_SECOND_FIELD, DT_NUMERIC, 1, 1000},

    {LOW_V, UDATPG_ZONE_FIELD, DT_SHORT - 2*DT_DELTA, 1, 0},
    {LOW_V, UDATPG_ZONE_FIELD, DT_LONG - 2*DT_DELTA, 4, 0},
    {LOW_Z, UDATPG_ZONE_FIELD, DT_SHORT, 1, 3},
    {LOW_Z, UDATPG_ZONE_FIELD, DT_LONG, 4, 0},
    {CAP_Z, UDATPG_ZONE_FIELD, DT_NARROW - DT_DELTA, 1, 3},
    {CAP_Z, UDATPG_ZONE_FIELD, DT_LONG - DT_DELTA, 4, 0},
    {CAP_Z, UDATPG_ZONE_FIELD, DT_SHORT - DT_DELTA, 5, 0},
    {CAP_O, UDATPG_ZONE_FIELD, DT_SHORT - DT_DELTA, 1, 0},
    {CAP_O, UDATPG_ZONE_FIELD, DT_LONG - DT_DELTA, 4, 0},
    {CAP_V, UDATPG_ZONE_FIELD, DT_SHORT - DT_DELTA, 1, 0},
    {CAP_V, UDATPG_ZONE_FIELD, DT_LONG - DT_DELTA, 2, 0},
    {CAP_V, UDATPG_ZONE_FIELD, DT_LONG-1 - DT_DELTA, 3, 0},
    {CAP_V, UDATPG_ZONE_FIELD, DT_LONG-2 - DT_DELTA, 4, 0},
    {CAP_X, UDATPG_ZONE_FIELD, DT_NARROW - DT_DELTA, 1, 0},
    {CAP_X, UDATPG_ZONE_FIELD, DT_SHORT - DT_DELTA, 2, 0},
    {CAP_X, UDATPG_ZONE_FIELD, DT_LONG - DT_DELTA, 4, 0},
    {LOW_X, UDATPG_ZONE_FIELD, DT_NARROW - DT_DELTA, 1, 0},
    {LOW_X, UDATPG_ZONE_FIELD, DT_SHORT - DT_DELTA, 2, 0},
    {LOW_X, UDATPG_ZONE_FIELD, DT_LONG - DT_DELTA, 4, 0},

    {0, UDATPG_FIELD_COUNT, 0, 0, 0} , // last row of dtTypes[]
 };

static const char* const CLDR_FIELD_APPEND[] = {
    "Era", "Year", "Quarter", "Month", "Week", "*", "Day-Of-Week",
    "*", "*", "Day", "*", // The UDATPG_x_FIELD constants and these fields have a different order than in ICU4J
    "Hour", "Minute", "Second", "*", "Timezone"
};

static const char* const CLDR_FIELD_NAME[UDATPG_FIELD_COUNT] = {
    "era", "year", "quarter", "month", "week", "weekOfMonth", "weekday",
    "dayOfYear", "weekdayOfMonth", "day", "dayperiod", // The UDATPG_x_FIELD constants and these fields have a different order than in ICU4J
    "hour", "minute", "second", "*", "zone"
};

static const char* const CLDR_FIELD_WIDTH[] = { // [UDATPG_WIDTH_COUNT]
    "", "-short", "-narrow"
};

// TODO(ticket:13619): remove when definition uncommented in dtptngen.h.
static const int32_t UDATPG_WIDTH_COUNT = UDATPG_NARROW + 1;
static constexpr UDateTimePGDisplayWidth UDATPG_WIDTH_APPENDITEM = UDATPG_WIDE;
static constexpr int32_t UDATPG_FIELD_KEY_MAX = 24; // max length of CLDR field tag (type + width)

// For appendItems
static const UChar UDATPG_ItemFormat[]= {0x7B, 0x30, 0x7D, 0x20, 0x251C, 0x7B, 0x32, 0x7D, 0x3A,
    0x20, 0x7B, 0x31, 0x7D, 0x2524, 0};  // {0} \u251C{2}: {1}\u2524

//static const UChar repeatedPatterns[6]={CAP_G, CAP_E, LOW_Z, LOW_V, CAP_Q, 0}; // "GEzvQ"

static const char DT_DateTimePatternsTag[]="DateTimePatterns";
static const char DT_DateTimeCalendarTag[]="calendar";
static const char DT_DateTimeGregorianTag[]="gregorian";
static const char DT_DateTimeAppendItemsTag[]="appendItems";
static const char DT_DateTimeFieldsTag[]="fields";
static const char DT_DateTimeAvailableFormatsTag[]="availableFormats";
//static const UnicodeString repeatedPattern=UnicodeString(repeatedPatterns);

UOBJECT_DEFINE_RTTI_IMPLEMENTATION(DateTimePatternGenerator)
UOBJECT_DEFINE_RTTI_IMPLEMENTATION(DTSkeletonEnumeration)
UOBJECT_DEFINE_RTTI_IMPLEMENTATION(DTRedundantEnumeration)

DateTimePatternGenerator*  U_EXPORT2
DateTimePatternGenerator::createInstance(UErrorCode& status) {
    return createInstance(Locale::getDefault(), status);
}

DateTimePatternGenerator* U_EXPORT2
DateTimePatternGenerator::createInstance(const Locale& locale, UErrorCode& status) {
    if (U_FAILURE(status)) {
        return nullptr;
    }
    LocalPointer<DateTimePatternGenerator> result(
            new DateTimePatternGenerator(locale, status), status);
    return U_SUCCESS(status) ? result.orphan() : nullptr;
}

DateTimePatternGenerator* U_EXPORT2
DateTimePatternGenerator::createInstanceNoStdPat(const Locale& locale, UErrorCode& status) {
    if (U_FAILURE(status)) {
        return nullptr;
    }
    LocalPointer<DateTimePatternGenerator> result(
            new DateTimePatternGenerator(locale, status, true), status);
    return U_SUCCESS(status) ? result.orphan() : nullptr;
}

DateTimePatternGenerator*  U_EXPORT2
DateTimePatternGenerator::createEmptyInstance(UErrorCode& status) {
    if (U_FAILURE(status)) {
        return nullptr;
    }
    LocalPointer<DateTimePatternGenerator> result(
            new DateTimePatternGenerator(status), status);
    return U_SUCCESS(status) ? result.orphan() : nullptr;
}

DateTimePatternGenerator::DateTimePatternGenerator(UErrorCode &status) :
    skipMatcher(nullptr),
    fAvailableFormatKeyHash(nullptr),
    fDefaultHourFormatChar(0),
    internalErrorCode(U_ZERO_ERROR)
{
    fp = new FormatParser();
    dtMatcher = new DateTimeMatcher();
    distanceInfo = new DistanceInfo();
    patternMap = new PatternMap();
    if (fp == nullptr || dtMatcher == nullptr || distanceInfo == nullptr || patternMap == nullptr) {
        internalErrorCode = status = U_MEMORY_ALLOCATION_ERROR;
    }
}

DateTimePatternGenerator::DateTimePatternGenerator(const Locale& locale, UErrorCode &status, UBool skipStdPatterns) :
    skipMatcher(nullptr),
    fAvailableFormatKeyHash(nullptr),
    fDefaultHourFormatChar(0),
    internalErrorCode(U_ZERO_ERROR)
{
    fp = new FormatParser();
    dtMatcher = new DateTimeMatcher();
    distanceInfo = new DistanceInfo();
    patternMap = new PatternMap();
    if (fp == nullptr || dtMatcher == nullptr || distanceInfo == nullptr || patternMap == nullptr) {
        internalErrorCode = status = U_MEMORY_ALLOCATION_ERROR;
    }
    else {
        initData(locale, status, skipStdPatterns);
    }
}

DateTimePatternGenerator::DateTimePatternGenerator(const DateTimePatternGenerator& other) :
    UObject(),
    skipMatcher(nullptr),
    fAvailableFormatKeyHash(nullptr),
    fDefaultHourFormatChar(0),
    internalErrorCode(U_ZERO_ERROR)
{
    fp = new FormatParser();
    dtMatcher = new DateTimeMatcher();
    distanceInfo = new DistanceInfo();
    patternMap = new PatternMap();
    if (fp == nullptr || dtMatcher == nullptr || distanceInfo == nullptr || patternMap == nullptr) {
        internalErrorCode = U_MEMORY_ALLOCATION_ERROR;
    }
    *this=other;
}

DateTimePatternGenerator&
DateTimePatternGenerator::operator=(const DateTimePatternGenerator& other) {
    // reflexive case
    if (&other == this) {
        return *this;
    }
    internalErrorCode = other.internalErrorCode;
    pLocale = other.pLocale;
    fDefaultHourFormatChar = other.fDefaultHourFormatChar;
    *fp = *(other.fp);
    dtMatcher->copyFrom(other.dtMatcher->skeleton);
    *distanceInfo = *(other.distanceInfo);
    dateTimeFormat = other.dateTimeFormat;
    decimal = other.decimal;
    // NUL-terminate for the C API.
    dateTimeFormat.getTerminatedBuffer();
    decimal.getTerminatedBuffer();
    delete skipMatcher;
    if ( other.skipMatcher == nullptr ) {
        skipMatcher = nullptr;
    }
    else {
        skipMatcher = new DateTimeMatcher(*other.skipMatcher);
        if (skipMatcher == nullptr)
        {
            internalErrorCode = U_MEMORY_ALLOCATION_ERROR;
            return *this;
        }
    }
    for (int32_t i=0; i< UDATPG_FIELD_COUNT; ++i ) {
        appendItemFormats[i] = other.appendItemFormats[i];
        appendItemFormats[i].getTerminatedBuffer(); // NUL-terminate for the C API.
        for (int32_t j=0; j< UDATPG_WIDTH_COUNT; ++j ) {
            fieldDisplayNames[i][j] = other.fieldDisplayNames[i][j];
            fieldDisplayNames[i][j].getTerminatedBuffer(); // NUL-terminate for the C API.
        }
    }
    patternMap->copyFrom(*other.patternMap, internalErrorCode);
    copyHashtable(other.fAvailableFormatKeyHash, internalErrorCode);
    return *this;
}


UBool
DateTimePatternGenerator::operator==(const DateTimePatternGenerator& other) const {
    if (this == &other) {
        return TRUE;
    }
    if ((pLocale==other.pLocale) && (patternMap->equals(*other.patternMap)) &&
        (dateTimeFormat==other.dateTimeFormat) && (decimal==other.decimal)) {
        for ( int32_t i=0 ; i<UDATPG_FIELD_COUNT; ++i ) {
            if (appendItemFormats[i] != other.appendItemFormats[i]) {
                return FALSE;
            }
            for (int32_t j=0; j< UDATPG_WIDTH_COUNT; ++j ) {
                if (fieldDisplayNames[i][j] != other.fieldDisplayNames[i][j]) {
                    return FALSE;
                }
            }
        }
        return TRUE;
    }
    else {
        return FALSE;
    }
}

UBool
DateTimePatternGenerator::operator!=(const DateTimePatternGenerator& other) const {
    return  !operator==(other);
}

DateTimePatternGenerator::~DateTimePatternGenerator() {
    if (fAvailableFormatKeyHash!=nullptr) {
        delete fAvailableFormatKeyHash;
    }

    if (fp != nullptr) delete fp;
    if (dtMatcher != nullptr) delete dtMatcher;
    if (distanceInfo != nullptr) delete distanceInfo;
    if (patternMap != nullptr) delete patternMap;
    if (skipMatcher != nullptr) delete skipMatcher;
}

namespace {

UInitOnce initOnce = U_INITONCE_INITIALIZER;
UHashtable *localeToAllowedHourFormatsMap = nullptr;

// Value deleter for hashmap.
U_CFUNC void U_CALLCONV deleteAllowedHourFormats(void *ptr) {
    uprv_free(ptr);
}

// Close hashmap at cleanup.
U_CFUNC UBool U_CALLCONV allowedHourFormatsCleanup() {
    uhash_close(localeToAllowedHourFormatsMap);
    return TRUE;
}

enum AllowedHourFormat{
    ALLOWED_HOUR_FORMAT_UNKNOWN = -1,
    ALLOWED_HOUR_FORMAT_h,
    ALLOWED_HOUR_FORMAT_H,
    ALLOWED_HOUR_FORMAT_K,  // Added ICU-20383, used by JP
    ALLOWED_HOUR_FORMAT_k,  // Added ICU-20383, not currently used
    ALLOWED_HOUR_FORMAT_hb,
    ALLOWED_HOUR_FORMAT_hB,
    ALLOWED_HOUR_FORMAT_Kb, // Added ICU-20383, not currently used
    ALLOWED_HOUR_FORMAT_KB, // Added ICU-20383, not currently used
    // ICU-20383 The following are unlikely and not currently used
    ALLOWED_HOUR_FORMAT_Hb,
    ALLOWED_HOUR_FORMAT_HB
};

}  // namespace

void
DateTimePatternGenerator::initData(const Locale& locale, UErrorCode &status, UBool skipStdPatterns) {
    //const char *baseLangName = locale.getBaseName(); // unused

    skipMatcher = nullptr;
    fAvailableFormatKeyHash=nullptr;
    addCanonicalItems(status);
    if (!skipStdPatterns) { // skip to prevent circular dependency when called from SimpleDateFormat::construct
        addICUPatterns(locale, status);
    }
    addCLDRData(locale, status);
    setDateTimeFromCalendar(locale, status);
    setDecimalSymbols(locale, status);
    umtx_initOnce(initOnce, loadAllowedHourFormatsData, status);
    getAllowedHourFormats(locale, status);
    // If any of the above methods failed then the object is in an invalid state.
    internalErrorCode = status;
} // DateTimePatternGenerator::initData

namespace {

struct AllowedHourFormatsSink : public ResourceSink {
    // Initialize sub-sinks.
    AllowedHourFormatsSink() {}
    virtual ~AllowedHourFormatsSink();

    virtual void put(const char *key, ResourceValue &value, UBool /*noFallback*/,
                     UErrorCode &errorCode) {
        ResourceTable timeData = value.getTable(errorCode);
        if (U_FAILURE(errorCode)) { return; }
        for (int32_t i = 0; timeData.getKeyAndValue(i, key, value); ++i) {
            const char *regionOrLocale = key;
            ResourceTable formatList = value.getTable(errorCode);
            if (U_FAILURE(errorCode)) { return; }
            // below we construct a list[] that has an entry for the "preferred" value at [0],
            // followed by 1 or more entries for the "allowed" values, terminated with an
            // entry for ALLOWED_HOUR_FORMAT_UNKNOWN (not included in length below)
            LocalMemory<int32_t> list;
            int32_t length = 0;
            int32_t preferredFormat = ALLOWED_HOUR_FORMAT_UNKNOWN;
            for (int32_t j = 0; formatList.getKeyAndValue(j, key, value); ++j) {
                if (uprv_strcmp(key, "allowed") == 0) {
                    if (value.getType() == URES_STRING) {
                        length = 2; // 1 preferred to add later, 1 allowed to add now
                        if (list.allocateInsteadAndReset(length + 1) == nullptr) {
                            errorCode = U_MEMORY_ALLOCATION_ERROR;
                            return;
                        }
                        list[1] = getHourFormatFromUnicodeString(value.getUnicodeString(errorCode));
                    }
                    else {
                        ResourceArray allowedFormats = value.getArray(errorCode);
                        length = allowedFormats.getSize() + 1; // 1 preferred, getSize allowed
                        if (list.allocateInsteadAndReset(length + 1) == nullptr) {
                            errorCode = U_MEMORY_ALLOCATION_ERROR;
                            return;
                        }
                        for (int32_t k = 1; k < length; ++k) {
                            allowedFormats.getValue(k-1, value);
                            list[k] = getHourFormatFromUnicodeString(value.getUnicodeString(errorCode));
                        }
                    }
                } else if (uprv_strcmp(key, "preferred") == 0) {
                    preferredFormat = getHourFormatFromUnicodeString(value.getUnicodeString(errorCode));
                }
            }
            if (length > 1) {
                list[0] = (preferredFormat!=ALLOWED_HOUR_FORMAT_UNKNOWN)? preferredFormat: list[1];
            } else {
                // fallback handling for missing data
                length = 2; // 1 preferred, 1 allowed
                if (list.allocateInsteadAndReset(length + 1) == nullptr) {
                    errorCode = U_MEMORY_ALLOCATION_ERROR;
                    return;
                }
                list[0] = (preferredFormat!=ALLOWED_HOUR_FORMAT_UNKNOWN)? preferredFormat: ALLOWED_HOUR_FORMAT_H;
                list[1] = list[0];
            }
            list[length] = ALLOWED_HOUR_FORMAT_UNKNOWN;
            // At this point list[] will have at least two non-ALLOWED_HOUR_FORMAT_UNKNOWN entries,
            // followed by ALLOWED_HOUR_FORMAT_UNKNOWN.
            uhash_put(localeToAllowedHourFormatsMap, const_cast<char *>(regionOrLocale), list.orphan(), &errorCode);
            if (U_FAILURE(errorCode)) { return; }
        }
    }

    AllowedHourFormat getHourFormatFromUnicodeString(const UnicodeString &s) {
        if (s.length() == 1) {
            if (s[0] == LOW_H) { return ALLOWED_HOUR_FORMAT_h; }
            if (s[0] == CAP_H) { return ALLOWED_HOUR_FORMAT_H; }
            if (s[0] == CAP_K) { return ALLOWED_HOUR_FORMAT_K; }
            if (s[0] == LOW_K) { return ALLOWED_HOUR_FORMAT_k; }
        } else if (s.length() == 2) {
            if (s[0] == LOW_H && s[1] == LOW_B) { return ALLOWED_HOUR_FORMAT_hb; }
            if (s[0] == LOW_H && s[1] == CAP_B) { return ALLOWED_HOUR_FORMAT_hB; }
            if (s[0] == CAP_K && s[1] == LOW_B) { return ALLOWED_HOUR_FORMAT_Kb; }
            if (s[0] == CAP_K && s[1] == CAP_B) { return ALLOWED_HOUR_FORMAT_KB; }
            if (s[0] == CAP_H && s[1] == LOW_B) { return ALLOWED_HOUR_FORMAT_Hb; }
            if (s[0] == CAP_H && s[1] == CAP_B) { return ALLOWED_HOUR_FORMAT_HB; }
        }

        return ALLOWED_HOUR_FORMAT_UNKNOWN;
    }
};

}  // namespace

AllowedHourFormatsSink::~AllowedHourFormatsSink() {}

U_CFUNC void U_CALLCONV DateTimePatternGenerator::loadAllowedHourFormatsData(UErrorCode &status) {
    if (U_FAILURE(status)) { return; }
    localeToAllowedHourFormatsMap = uhash_open(
        uhash_hashChars, uhash_compareChars, nullptr, &status);
    if (U_FAILURE(status)) { return; }

    uhash_setValueDeleter(localeToAllowedHourFormatsMap, deleteAllowedHourFormats);
    ucln_i18n_registerCleanup(UCLN_I18N_ALLOWED_HOUR_FORMATS, allowedHourFormatsCleanup);

    LocalUResourceBundlePointer rb(ures_openDirect(nullptr, "supplementalData", &status));
    if (U_FAILURE(status)) { return; }

    AllowedHourFormatsSink sink;
    // TODO: Currently in the enumeration each table allocates a new array.
    // Try to reduce the number of memory allocations. Consider storing a
    // UVector32 with the concatenation of all of the sub-arrays, put the start index
    // into the hashmap, store 6 single-value sub-arrays right at the beginning of the
    // vector (at index enum*2) for easy data sharing, copy sub-arrays into runtime
    // object. Remember to clean up the vector, too.
    ures_getAllItemsWithFallback(rb.getAlias(), "timeData", sink, status);
}

static int32_t* getAllowedHourFormatsLangCountry(const char* language, const char* country, UErrorCode& status) {
    CharString langCountry;
    langCountry.append(language, status);
    langCountry.append('_', status);
    langCountry.append(country, status);

    int32_t* allowedFormats;
    allowedFormats = (int32_t *)uhash_get(localeToAllowedHourFormatsMap, langCountry.data());
    if (allowedFormats == nullptr) {
        allowedFormats = (int32_t *)uhash_get(localeToAllowedHourFormatsMap, const_cast<char *>(country));
    }

    return allowedFormats;
}

void DateTimePatternGenerator::getAllowedHourFormats(const Locale &locale, UErrorCode &status) {
    if (U_FAILURE(status)) { return; }

    const char *language = locale.getLanguage();
    const char *country = locale.getCountry();
    Locale maxLocale;  // must be here for correct lifetime
    if (*language == '\0' || *country == '\0') {
        maxLocale = locale;
        UErrorCode localStatus = U_ZERO_ERROR;
        maxLocale.addLikelySubtags(localStatus);
        if (U_SUCCESS(localStatus)) {
            language = maxLocale.getLanguage();
            country = maxLocale.getCountry();
        }
    }
    if (*language == '\0') {
        // Unexpected, but fail gracefully
        language = "und";
    }
    if (*country == '\0') {
        country = "001";
    }

    int32_t* allowedFormats = getAllowedHourFormatsLangCountry(language, country, status);

    // We need to check if there is an hour cycle on locale
    char buffer[8];
    int32_t count = locale.getKeywordValue("hours", buffer, sizeof(buffer), status);

    fDefaultHourFormatChar = 0;
    if (U_SUCCESS(status) && count > 0) {
        if(uprv_strcmp(buffer, "h24") == 0) {
            fDefaultHourFormatChar = LOW_K;
        } else if(uprv_strcmp(buffer, "h23") == 0) {
            fDefaultHourFormatChar = CAP_H;
        } else if(uprv_strcmp(buffer, "h12") == 0) {
            fDefaultHourFormatChar = LOW_H;
        } else if(uprv_strcmp(buffer, "h11") == 0) {
            fDefaultHourFormatChar = CAP_K;
        }
    }

    // Check if the region has an alias
    if (allowedFormats == nullptr) {
        UErrorCode localStatus = U_ZERO_ERROR;
        const Region* region = Region::getInstance(country, localStatus);
        if (U_SUCCESS(localStatus)) {
            country = region->getRegionCode(); // the real region code
            allowedFormats = getAllowedHourFormatsLangCountry(language, country, status);
        }
    }

    if (allowedFormats != nullptr) {  // Lookup is successful
        // Here allowedFormats points to a list consisting of key for preferredFormat,
        // followed by one or more keys for allowedFormats, then followed by ALLOWED_HOUR_FORMAT_UNKNOWN.
        if (!fDefaultHourFormatChar) {
            switch (allowedFormats[0]) {
                case ALLOWED_HOUR_FORMAT_h: fDefaultHourFormatChar = LOW_H; break;
                case ALLOWED_HOUR_FORMAT_H: fDefaultHourFormatChar = CAP_H; break;
                case ALLOWED_HOUR_FORMAT_K: fDefaultHourFormatChar = CAP_K; break;
                case ALLOWED_HOUR_FORMAT_k: fDefaultHourFormatChar = LOW_K; break;
                default: fDefaultHourFormatChar = CAP_H; break;
            }
        }

        for (int32_t i = 0; i < UPRV_LENGTHOF(fAllowedHourFormats); ++i) {
            fAllowedHourFormats[i] = allowedFormats[i + 1];
            if (fAllowedHourFormats[i] == ALLOWED_HOUR_FORMAT_UNKNOWN) {
                break;
            }
        }
    } else {  // Lookup failed, twice
        if (!fDefaultHourFormatChar) {
            fDefaultHourFormatChar = CAP_H;
        }
        fAllowedHourFormats[0] = ALLOWED_HOUR_FORMAT_H;
        fAllowedHourFormats[1] = ALLOWED_HOUR_FORMAT_UNKNOWN;
    }
}

UDateFormatHourCycle
DateTimePatternGenerator::getDefaultHourCycle(UErrorCode& status) const {
    if (U_FAILURE(status)) {
        return UDAT_HOUR_CYCLE_23;
    }
    if (fDefaultHourFormatChar == 0) {
        // We need to return something, but the caller should ignore it
        // anyways since the returned status is a failure.
        status = U_UNSUPPORTED_ERROR;
        return UDAT_HOUR_CYCLE_23;
    }
    switch (fDefaultHourFormatChar) {
        case CAP_K:
            return UDAT_HOUR_CYCLE_11;
        case LOW_H:
            return UDAT_HOUR_CYCLE_12;
        case CAP_H:
            return UDAT_HOUR_CYCLE_23;
        case LOW_K:
            return UDAT_HOUR_CYCLE_24;
        default:
            UPRV_UNREACHABLE;
    }
}

UnicodeString
DateTimePatternGenerator::getSkeleton(const UnicodeString& pattern, UErrorCode&
/*status*/) {
    FormatParser fp2;
    DateTimeMatcher matcher;
    PtnSkeleton localSkeleton;
    matcher.set(pattern, &fp2, localSkeleton);
    return localSkeleton.getSkeleton();
}

UnicodeString
DateTimePatternGenerator::staticGetSkeleton(
        const UnicodeString& pattern, UErrorCode& /*status*/) {
    FormatParser fp;
    DateTimeMatcher matcher;
    PtnSkeleton localSkeleton;
    matcher.set(pattern, &fp, localSkeleton);
    return localSkeleton.getSkeleton();
}

UnicodeString
DateTimePatternGenerator::getBaseSkeleton(const UnicodeString& pattern, UErrorCode& /*status*/) {
    FormatParser fp2;
    DateTimeMatcher matcher;
    PtnSkeleton localSkeleton;
    matcher.set(pattern, &fp2, localSkeleton);
    return localSkeleton.getBaseSkeleton();
}

UnicodeString
DateTimePatternGenerator::staticGetBaseSkeleton(
        const UnicodeString& pattern, UErrorCode& /*status*/) {
    FormatParser fp;
    DateTimeMatcher matcher;
    PtnSkeleton localSkeleton;
    matcher.set(pattern, &fp, localSkeleton);
    return localSkeleton.getBaseSkeleton();
}

void
DateTimePatternGenerator::addICUPatterns(const Locale& locale, UErrorCode& status) {
    if (U_FAILURE(status)) { return; }
    UnicodeString dfPattern;
    UnicodeString conflictingString;
    DateFormat* df;

    // Load with ICU patterns
    for (int32_t i=DateFormat::kFull; i<=DateFormat::kShort; i++) {
        DateFormat::EStyle style = (DateFormat::EStyle)i;
        df = DateFormat::createDateInstance(style, locale);
        SimpleDateFormat* sdf;
        if (df != nullptr && (sdf = dynamic_cast<SimpleDateFormat*>(df)) != nullptr) {
            sdf->toPattern(dfPattern);
            addPattern(dfPattern, FALSE, conflictingString, status);
        }
        // TODO Maybe we should return an error when the date format isn't simple.
        delete df;
        if (U_FAILURE(status)) { return; }

        df = DateFormat::createTimeInstance(style, locale);
        if (df != nullptr && (sdf = dynamic_cast<SimpleDateFormat*>(df)) != nullptr) {
            sdf->toPattern(dfPattern);
            addPattern(dfPattern, FALSE, conflictingString, status);

            // TODO: C++ and Java are inconsistent (see #12568).
            // C++ uses MEDIUM, but Java uses SHORT.
            if ( i==DateFormat::kShort && !dfPattern.isEmpty() ) {
                consumeShortTimePattern(dfPattern, status);
            }
        }
        // TODO Maybe we should return an error when the date format isn't simple.
        delete df;
        if (U_FAILURE(status)) { return; }
    }
}

void
DateTimePatternGenerator::hackTimes(const UnicodeString& hackPattern, UErrorCode& status)  {
    UnicodeString conflictingString;

    fp->set(hackPattern);
    UnicodeString mmss;
    UBool gotMm=FALSE;
    for (int32_t i=0; i<fp->itemNumber; ++i) {
        UnicodeString field = fp->items[i];
        if ( fp->isQuoteLiteral(field) ) {
            if ( gotMm ) {
               UnicodeString quoteLiteral;
               fp->getQuoteLiteral(quoteLiteral, &i);
               mmss += quoteLiteral;
            }
        }
        else {
            if (fp->isPatternSeparator(field) && gotMm) {
                mmss+=field;
            }
            else {
                UChar ch=field.charAt(0);
                if (ch==LOW_M) {
                    gotMm=TRUE;
                    mmss+=field;
                }
                else {
                    if (ch==LOW_S) {
                        if (!gotMm) {
                            break;
                        }
                        mmss+= field;
                        addPattern(mmss, FALSE, conflictingString, status);
                        break;
                    }
                    else {
                        if (gotMm || ch==LOW_Z || ch==CAP_Z || ch==LOW_V || ch==CAP_V) {
                            break;
                        }
                    }
                }
            }
        }
    }
}

#define ULOC_LOCALE_IDENTIFIER_CAPACITY (ULOC_FULLNAME_CAPACITY + 1 + ULOC_KEYWORD_AND_VALUES_CAPACITY)

void
DateTimePatternGenerator::getCalendarTypeToUse(const Locale& locale, CharString& destination, UErrorCode& err) {
    destination.clear().append(DT_DateTimeGregorianTag, -1, err); // initial default
    if ( U_SUCCESS(err) ) {
        UErrorCode localStatus = U_ZERO_ERROR;
        char localeWithCalendarKey[ULOC_LOCALE_IDENTIFIER_CAPACITY];
        // obtain a locale that always has the calendar key value that should be used
        ures_getFunctionalEquivalent(
            localeWithCalendarKey,
            ULOC_LOCALE_IDENTIFIER_CAPACITY,
            nullptr,
            "calendar",
            "calendar",
            locale.getName(),
            nullptr,
            FALSE,
            &localStatus);
        localeWithCalendarKey[ULOC_LOCALE_IDENTIFIER_CAPACITY-1] = 0; // ensure null termination
        // now get the calendar key value from that locale
        char calendarType[ULOC_KEYWORDS_CAPACITY];
        int32_t calendarTypeLen = uloc_getKeywordValue(
            localeWithCalendarKey,
            "calendar",
            calendarType,
            ULOC_KEYWORDS_CAPACITY,
            &localStatus);
        // If the input locale was invalid, don't fail with missing resource error, instead
        // continue with default of Gregorian.
        if (U_FAILURE(localStatus) && localStatus != U_MISSING_RESOURCE_ERROR) {
            err = localStatus;
            return;
        }
        if (calendarTypeLen > 0 && calendarTypeLen < ULOC_KEYWORDS_CAPACITY) {
            destination.clear().append(calendarType, -1, err);
            if (U_FAILURE(err)) { return; }
        }
    }
}

void
DateTimePatternGenerator::consumeShortTimePattern(const UnicodeString& shortTimePattern,
        UErrorCode& status) {
    if (U_FAILURE(status)) { return; }
    // ICU-20383 No longer set fDefaultHourFormatChar to the hour format character from
    // this pattern; instead it is set from localeToAllowedHourFormatsMap which now
    // includes entries for both preferred and allowed formats.

    // HACK for hh:ss
    hackTimes(shortTimePattern, status);
}

struct DateTimePatternGenerator::AppendItemFormatsSink : public ResourceSink {

    // Destination for data, modified via setters.
    DateTimePatternGenerator& dtpg;

    AppendItemFormatsSink(DateTimePatternGenerator& _dtpg) : dtpg(_dtpg) {}
    virtual ~AppendItemFormatsSink();

    virtual void put(const char *key, ResourceValue &value, UBool /*noFallback*/,
            UErrorCode &errorCode) {
        ResourceTable itemsTable = value.getTable(errorCode);
        if (U_FAILURE(errorCode)) { return; }
        for (int32_t i = 0; itemsTable.getKeyAndValue(i, key, value); ++i) {
            UDateTimePatternField field = dtpg.getAppendFormatNumber(key);
            if (field == UDATPG_FIELD_COUNT) { continue; }
            const UnicodeString& valueStr = value.getUnicodeString(errorCode);
            if (dtpg.getAppendItemFormat(field).isEmpty() && !valueStr.isEmpty()) {
                dtpg.setAppendItemFormat(field, valueStr);
            }
        }
    }

    void fillInMissing() {
        UnicodeString defaultItemFormat(TRUE, UDATPG_ItemFormat, UPRV_LENGTHOF(UDATPG_ItemFormat)-1);  // Read-only alias.
        for (int32_t i = 0; i < UDATPG_FIELD_COUNT; i++) {
            UDateTimePatternField field = (UDateTimePatternField)i;
            if (dtpg.getAppendItemFormat(field).isEmpty()) {
                dtpg.setAppendItemFormat(field, defaultItemFormat);
            }
        }
    }
};

struct DateTimePatternGenerator::AppendItemNamesSink : public ResourceSink {

    // Destination for data, modified via setters.
    DateTimePatternGenerator& dtpg;

    AppendItemNamesSink(DateTimePatternGenerator& _dtpg) : dtpg(_dtpg) {}
    virtual ~AppendItemNamesSink();

    virtual void put(const char *key, ResourceValue &value, UBool /*noFallback*/,
            UErrorCode &errorCode) {
        ResourceTable itemsTable = value.getTable(errorCode);
        if (U_FAILURE(errorCode)) { return; }
        for (int32_t i = 0; itemsTable.getKeyAndValue(i, key, value); ++i) {
            UDateTimePGDisplayWidth width;
            UDateTimePatternField field = dtpg.getFieldAndWidthIndices(key, &width);
            if (field == UDATPG_FIELD_COUNT) { continue; }
            ResourceTable detailsTable = value.getTable(errorCode);
            if (U_FAILURE(errorCode)) { return; }
            for (int32_t j = 0; detailsTable.getKeyAndValue(j, key, value); ++j) {
                if (uprv_strcmp(key, "dn") != 0) { continue; }
                const UnicodeString& valueStr = value.getUnicodeString(errorCode);
                if (dtpg.getFieldDisplayName(field,width).isEmpty() && !valueStr.isEmpty()) {
                    dtpg.setFieldDisplayName(field,width,valueStr);
                }
                break;
            }
        }
    }

    void fillInMissing() {
        for (int32_t i = 0; i < UDATPG_FIELD_COUNT; i++) {
            UnicodeString& valueStr = dtpg.getMutableFieldDisplayName((UDateTimePatternField)i, UDATPG_WIDE);
            if (valueStr.isEmpty()) {
                valueStr = CAP_F;
                U_ASSERT(i < 20);
                if (i < 10) {
                    // F0, F1, ..., F9
                    valueStr += (UChar)(i+0x30);
                } else {
                    // F10, F11, ...
                    valueStr += (UChar)0x31;
                    valueStr += (UChar)(i-10 + 0x30);
                }
                // NUL-terminate for the C API.
                valueStr.getTerminatedBuffer();
            }
            for (int32_t j = 1; j < UDATPG_WIDTH_COUNT; j++) {
                UnicodeString& valueStr2 = dtpg.getMutableFieldDisplayName((UDateTimePatternField)i, (UDateTimePGDisplayWidth)j);
                if (valueStr2.isEmpty()) {
                    valueStr2 = dtpg.getFieldDisplayName((UDateTimePatternField)i, (UDateTimePGDisplayWidth)(j-1));
                }
            }
        }
    }
};

struct DateTimePatternGenerator::AvailableFormatsSink : public ResourceSink {

    // Destination for data, modified via setters.
    DateTimePatternGenerator& dtpg;

    // Temporary variable, required for calling addPatternWithSkeleton.
    UnicodeString conflictingPattern;

    AvailableFormatsSink(DateTimePatternGenerator& _dtpg) : dtpg(_dtpg) {}
    virtual ~AvailableFormatsSink();

    virtual void put(const char *key, ResourceValue &value, UBool isRoot,
            UErrorCode &errorCode) {
        ResourceTable itemsTable = value.getTable(errorCode);
        if (U_FAILURE(errorCode)) { return; }
        for (int32_t i = 0; itemsTable.getKeyAndValue(i, key, value); ++i) {
            const UnicodeString formatKey(key, -1, US_INV);
            if (!dtpg.isAvailableFormatSet(formatKey) ) {
                dtpg.setAvailableFormat(formatKey, errorCode);
                // Add pattern with its associated skeleton. Override any duplicate
                // derived from std patterns, but not a previous availableFormats entry:
                const UnicodeString& formatValue = value.getUnicodeString(errorCode);
                conflictingPattern.remove();
                dtpg.addPatternWithSkeleton(formatValue, &formatKey, !isRoot, conflictingPattern, errorCode);
            }
        }
    }
};

// Virtual destructors must be defined out of line.
DateTimePatternGenerator::AppendItemFormatsSink::~AppendItemFormatsSink() {}
DateTimePatternGenerator::AppendItemNamesSink::~AppendItemNamesSink() {}
DateTimePatternGenerator::AvailableFormatsSink::~AvailableFormatsSink() {}

void
DateTimePatternGenerator::addCLDRData(const Locale& locale, UErrorCode& errorCode) {
    if (U_FAILURE(errorCode)) { return; }
    UnicodeString rbPattern, value, field;
    CharString path;

    LocalUResourceBundlePointer rb(ures_open(nullptr, locale.getName(), &errorCode));
    if (U_FAILURE(errorCode)) { return; }

    CharString calendarTypeToUse; // to be filled in with the type to use, if all goes well
    getCalendarTypeToUse(locale, calendarTypeToUse, errorCode);
    if (U_FAILURE(errorCode)) { return; }

    // Local err to ignore resource not found exceptions
    UErrorCode err = U_ZERO_ERROR;

    // Load append item formats.
    AppendItemFormatsSink appendItemFormatsSink(*this);
    path.clear()
        .append(DT_DateTimeCalendarTag, errorCode)
        .append('/', errorCode)
        .append(calendarTypeToUse, errorCode)
        .append('/', errorCode)
        .append(DT_DateTimeAppendItemsTag, errorCode); // i.e., calendar/xxx/appendItems
    if (U_FAILURE(errorCode)) { return; }
    ures_getAllItemsWithFallback(rb.getAlias(), path.data(), appendItemFormatsSink, err);
    appendItemFormatsSink.fillInMissing();

    // Load CLDR item names.
    err = U_ZERO_ERROR;
    AppendItemNamesSink appendItemNamesSink(*this);
    ures_getAllItemsWithFallback(rb.getAlias(), DT_DateTimeFieldsTag, appendItemNamesSink, err);
    appendItemNamesSink.fillInMissing();

    // Load the available formats from CLDR.
    err = U_ZERO_ERROR;
    initHashtable(errorCode);
    if (U_FAILURE(errorCode)) { return; }
    AvailableFormatsSink availableFormatsSink(*this);
    path.clear()
        .append(DT_DateTimeCalendarTag, errorCode)
        .append('/', errorCode)
        .append(calendarTypeToUse, errorCode)
        .append('/', errorCode)
        .append(DT_DateTimeAvailableFormatsTag, errorCode); // i.e., calendar/xxx/availableFormats
    if (U_FAILURE(errorCode)) { return; }
    ures_getAllItemsWithFallback(rb.getAlias(), path.data(), availableFormatsSink, err);
}

void
DateTimePatternGenerator::initHashtable(UErrorCode& err) {
    if (U_FAILURE(err)) { return; }
    if (fAvailableFormatKeyHash!=nullptr) {
        return;
    }
    LocalPointer<Hashtable> hash(new Hashtable(FALSE, err), err);
    if (U_SUCCESS(err)) {
        fAvailableFormatKeyHash = hash.orphan();
    }
}

void
DateTimePatternGenerator::setAppendItemFormat(UDateTimePatternField field, const UnicodeString& value) {
    appendItemFormats[field] = value;
    // NUL-terminate for the C API.
    appendItemFormats[field].getTerminatedBuffer();
}

const UnicodeString&
DateTimePatternGenerator::getAppendItemFormat(UDateTimePatternField field) const {
    return appendItemFormats[field];
}

void
DateTimePatternGenerator::setAppendItemName(UDateTimePatternField field, const UnicodeString& value) {
    setFieldDisplayName(field, UDATPG_WIDTH_APPENDITEM, value);
}

const UnicodeString&
DateTimePatternGenerator::getAppendItemName(UDateTimePatternField field) const {
    return fieldDisplayNames[field][UDATPG_WIDTH_APPENDITEM];
}

void
DateTimePatternGenerator::setFieldDisplayName(UDateTimePatternField field, UDateTimePGDisplayWidth width, const UnicodeString& value) {
    fieldDisplayNames[field][width] = value;
    // NUL-terminate for the C API.
    fieldDisplayNames[field][width].getTerminatedBuffer();
}

UnicodeString
DateTimePatternGenerator::getFieldDisplayName(UDateTimePatternField field, UDateTimePGDisplayWidth width) const {
    return fieldDisplayNames[field][width];
}

UnicodeString&
DateTimePatternGenerator::getMutableFieldDisplayName(UDateTimePatternField field, UDateTimePGDisplayWidth width) {
    return fieldDisplayNames[field][width];
}

void
DateTimePatternGenerator::getAppendName(UDateTimePatternField field, UnicodeString& value) {
    value = SINGLE_QUOTE;
    value += fieldDisplayNames[field][UDATPG_WIDTH_APPENDITEM];
    value += SINGLE_QUOTE;
}

UnicodeString
DateTimePatternGenerator::getBestPattern(const UnicodeString& patternForm, UErrorCode& status) {
    return getBestPattern(patternForm, UDATPG_MATCH_NO_OPTIONS, status);
}

UnicodeString
DateTimePatternGenerator::getBestPattern(const UnicodeString& patternForm, UDateTimePatternMatchOptions options, UErrorCode& status) {
    if (U_FAILURE(status)) {
        return UnicodeString();
    }
    if (U_FAILURE(internalErrorCode)) {
        status = internalErrorCode;
        return UnicodeString();
    }
    const UnicodeString *bestPattern = nullptr;
    UnicodeString dtFormat;
    UnicodeString resultPattern;
    int32_t flags = kDTPGNoFlags;

    int32_t dateMask=(1<<UDATPG_DAYPERIOD_FIELD) - 1;
    int32_t timeMask=(1<<UDATPG_FIELD_COUNT) - 1 - dateMask;

    // Replace hour metacharacters 'j', 'C' and 'J', set flags as necessary
    UnicodeString patternFormMapped = mapSkeletonMetacharacters(patternForm, &flags, status);
    if (U_FAILURE(status)) {
        return UnicodeString();
    }

    resultPattern.remove();
    dtMatcher->set(patternFormMapped, fp);
    const PtnSkeleton* specifiedSkeleton = nullptr;
    bestPattern=getBestRaw(*dtMatcher, -1, distanceInfo, status, &specifiedSkeleton);
    if (U_FAILURE(status)) {
        return UnicodeString();
    }

    if ( distanceInfo->missingFieldMask==0 && distanceInfo->extraFieldMask==0 ) {
        resultPattern = adjustFieldTypes(*bestPattern, specifiedSkeleton, flags, options);

        return resultPattern;
    }
    int32_t neededFields = dtMatcher->getFieldMask();
    UnicodeString datePattern=getBestAppending(neededFields & dateMask, flags, status, options);
    UnicodeString timePattern=getBestAppending(neededFields & timeMask, flags, status, options);
    if (U_FAILURE(status)) {
        return UnicodeString();
    }
    if (datePattern.length()==0) {
        if (timePattern.length()==0) {
            resultPattern.remove();
        }
        else {
            return timePattern;
        }
    }
    if (timePattern.length()==0) {
        return datePattern;
    }
    resultPattern.remove();
    status = U_ZERO_ERROR;
    dtFormat=getDateTimeFormat();
    SimpleFormatter(dtFormat, 2, 2, status).format(timePattern, datePattern, resultPattern, status);
    return resultPattern;
}

/*
 * Map a skeleton that may have metacharacters jJC to one without, by replacing
 * the metacharacters with locale-appropriate fields of h/H/k/K and of a/b/B
 * (depends on fDefaultHourFormatChar and fAllowedHourFormats being set, which in
 * turn depends on initData having been run). This method also updates the flags
 * as necessary. Returns the updated skeleton.
 */
UnicodeString
DateTimePatternGenerator::mapSkeletonMetacharacters(const UnicodeString& patternForm, int32_t* flags, UErrorCode& status) {
    UnicodeString patternFormMapped;
    patternFormMapped.remove();
    UBool inQuoted = FALSE;
    int32_t patPos, patLen = patternForm.length();
    for (patPos = 0; patPos < patLen; patPos++) {
        UChar patChr = patternForm.charAt(patPos);
        if (patChr == SINGLE_QUOTE) {
            inQuoted = !inQuoted;
        } else if (!inQuoted) {
            // Handle special mappings for 'j' and 'C' in which fields lengths
            // 1,3,5 => hour field length 1
            // 2,4,6 => hour field length 2
            // 1,2 => abbreviated dayPeriod (field length 1..3)
            // 3,4 => long dayPeriod (field length 4)
            // 5,6 => narrow dayPeriod (field length 5)
            if (patChr == LOW_J || patChr == CAP_C) {
                int32_t extraLen = 0; // 1 less than total field length
                while (patPos+1 < patLen && patternForm.charAt(patPos+1)==patChr) {
                    extraLen++;
                    patPos++;
                }
                int32_t hourLen = 1 + (extraLen & 1);
                int32_t dayPeriodLen = (extraLen < 2)? 1: 3 + (extraLen >> 1);
                UChar hourChar = LOW_H;
                UChar dayPeriodChar = LOW_A;
                if (patChr == LOW_J) {
                    hourChar = fDefaultHourFormatChar;
                } else {
                    AllowedHourFormat bestAllowed;
                    if (fAllowedHourFormats[0] != ALLOWED_HOUR_FORMAT_UNKNOWN) {
                        bestAllowed = (AllowedHourFormat)fAllowedHourFormats[0];
                    } else {
                        status = U_INVALID_FORMAT_ERROR;
                        return UnicodeString();
                    }
                    if (bestAllowed == ALLOWED_HOUR_FORMAT_H || bestAllowed == ALLOWED_HOUR_FORMAT_HB || bestAllowed == ALLOWED_HOUR_FORMAT_Hb) {
                        hourChar = CAP_H;
                    } else if (bestAllowed == ALLOWED_HOUR_FORMAT_K || bestAllowed == ALLOWED_HOUR_FORMAT_KB || bestAllowed == ALLOWED_HOUR_FORMAT_Kb) {
                        hourChar = CAP_K;
                    } else if (bestAllowed == ALLOWED_HOUR_FORMAT_k) {
                        hourChar = LOW_K;
                    }
                    // in #13183 just add b/B to skeleton, no longer need to set special flags
                    if (bestAllowed == ALLOWED_HOUR_FORMAT_HB || bestAllowed == ALLOWED_HOUR_FORMAT_hB || bestAllowed == ALLOWED_HOUR_FORMAT_KB) {
                        dayPeriodChar = CAP_B;
                    } else if (bestAllowed == ALLOWED_HOUR_FORMAT_Hb || bestAllowed == ALLOWED_HOUR_FORMAT_hb || bestAllowed == ALLOWED_HOUR_FORMAT_Kb) {
                        dayPeriodChar = LOW_B;
                    }
                }
                if (hourChar==CAP_H || hourChar==LOW_K) {
                    dayPeriodLen = 0;
                }
                while (dayPeriodLen-- > 0) {
                    patternFormMapped.append(dayPeriodChar);
                }
                while (hourLen-- > 0) {
                    patternFormMapped.append(hourChar);
                }
            } else if (patChr == CAP_J) {
                // Get pattern for skeleton with H, then replace H or k
                // with fDefaultHourFormatChar (if different)
                patternFormMapped.append(CAP_H);
                *flags |= kDTPGSkeletonUsesCapJ;
            } else {
                patternFormMapped.append(patChr);
            }
        }
    }
    return patternFormMapped;
}

UnicodeString
DateTimePatternGenerator::replaceFieldTypes(const UnicodeString& pattern,
                                            const UnicodeString& skeleton,
                                            UErrorCode& status) {
    return replaceFieldTypes(pattern, skeleton, UDATPG_MATCH_NO_OPTIONS, status);
}

UnicodeString
DateTimePatternGenerator::replaceFieldTypes(const UnicodeString& pattern,
                                            const UnicodeString& skeleton,
                                            UDateTimePatternMatchOptions options,
                                            UErrorCode& status) {
    if (U_FAILURE(status)) {
        return UnicodeString();
    }
    if (U_FAILURE(internalErrorCode)) {
        status = internalErrorCode;
        return UnicodeString();
    }
    dtMatcher->set(skeleton, fp);
    UnicodeString result = adjustFieldTypes(pattern, nullptr, kDTPGNoFlags, options);
    return result;
}

void
DateTimePatternGenerator::setDecimal(const UnicodeString& newDecimal) {
    this->decimal = newDecimal;
    // NUL-terminate for the C API.
    this->decimal.getTerminatedBuffer();
}

const UnicodeString&
DateTimePatternGenerator::getDecimal() const {
    return decimal;
}

void
DateTimePatternGenerator::addCanonicalItems(UErrorCode& status) {
    if (U_FAILURE(status)) { return; }
    UnicodeString  conflictingPattern;

    for (int32_t i=0; i<UDATPG_FIELD_COUNT; i++) {
        if (Canonical_Items[i] > 0) {
            addPattern(UnicodeString(Canonical_Items[i]), FALSE, conflictingPattern, status);
        }
        if (U_FAILURE(status)) { return; }
    }
}

void
DateTimePatternGenerator::setDateTimeFormat(const UnicodeString& dtFormat) {
    dateTimeFormat = dtFormat;
    // NUL-terminate for the C API.
    dateTimeFormat.getTerminatedBuffer();
}

const UnicodeString&
DateTimePatternGenerator::getDateTimeFormat() const {
    return dateTimeFormat;
}

void
DateTimePatternGenerator::setDateTimeFromCalendar(const Locale& locale, UErrorCode& status) {
    if (U_FAILURE(status)) { return; }

    const UChar *resStr;
    int32_t resStrLen = 0;

    LocalPointer<Calendar> fCalendar(Calendar::createInstance(locale, status), status);
    if (U_FAILURE(status)) { return; }

    LocalUResourceBundlePointer calData(ures_open(nullptr, locale.getBaseName(), &status));
    if (U_FAILURE(status)) { return; }
    ures_getByKey(calData.getAlias(), DT_DateTimeCalendarTag, calData.getAlias(), &status);
    if (U_FAILURE(status)) { return; }

    LocalUResourceBundlePointer dateTimePatterns;
    if (fCalendar->getType() != nullptr && *fCalendar->getType() != '\0'
            && uprv_strcmp(fCalendar->getType(), DT_DateTimeGregorianTag) != 0) {
        dateTimePatterns.adoptInstead(ures_getByKeyWithFallback(calData.getAlias(), fCalendar->getType(),
                                                                nullptr, &status));
        ures_getByKeyWithFallback(dateTimePatterns.getAlias(), DT_DateTimePatternsTag,
                                  dateTimePatterns.getAlias(), &status);
    }

    if (dateTimePatterns.isNull() || status == U_MISSING_RESOURCE_ERROR) {
        status = U_ZERO_ERROR;
        dateTimePatterns.adoptInstead(ures_getByKeyWithFallback(calData.getAlias(), DT_DateTimeGregorianTag,
                                                                dateTimePatterns.orphan(), &status));
        ures_getByKeyWithFallback(dateTimePatterns.getAlias(), DT_DateTimePatternsTag,
                                  dateTimePatterns.getAlias(), &status);
    }
    if (U_FAILURE(status)) { return; }

    if (ures_getSize(dateTimePatterns.getAlias()) <= DateFormat::kDateTime)
    {
        status = U_INVALID_FORMAT_ERROR;
        return;
    }
    resStr = ures_getStringByIndex(dateTimePatterns.getAlias(), (int32_t)DateFormat::kDateTime, &resStrLen, &status);
    setDateTimeFormat(UnicodeString(TRUE, resStr, resStrLen));
}

void
DateTimePatternGenerator::setDecimalSymbols(const Locale& locale, UErrorCode& status) {
    DecimalFormatSymbols dfs = DecimalFormatSymbols(locale, status);
    if(U_SUCCESS(status)) {
        decimal = dfs.getSymbol(DecimalFormatSymbols::kDecimalSeparatorSymbol);
        // NUL-terminate for the C API.
        decimal.getTerminatedBuffer();
    }
}

UDateTimePatternConflict
DateTimePatternGenerator::addPattern(
    const UnicodeString& pattern,
    UBool override,
    UnicodeString &conflictingPattern,
    UErrorCode& status)
{
    if (U_FAILURE(internalErrorCode)) {
        status = internalErrorCode;
        return UDATPG_NO_CONFLICT;
    }

    return addPatternWithSkeleton(pattern, nullptr, override, conflictingPattern, status);
}

// For DateTimePatternGenerator::addPatternWithSkeleton -
// If skeletonToUse is specified, then an availableFormats entry is being added. In this case:
// 1. We pass that skeleton to matcher.set instead of having it derive a skeleton from the pattern.
// 2. If the new entry's skeleton or basePattern does match an existing entry but that entry also had a skeleton specified
// (i.e. it was also from availableFormats), then the new entry does not override it regardless of the value of the override
// parameter. This prevents later availableFormats entries from a parent locale overriding earlier ones from the actual
// specified locale. However, availableFormats entries *should* override entries with matching skeleton whose skeleton was
// derived (i.e. entries derived from the standard date/time patters for the specified locale).
// 3. When adding the pattern (patternMap->add), we set a new boolean to indicate that the added entry had a
// specified skeleton (which sets a new field in the PtnElem in the PatternMap).
UDateTimePatternConflict
DateTimePatternGenerator::addPatternWithSkeleton(
    const UnicodeString& pattern,
    const UnicodeString* skeletonToUse,
    UBool override,
    UnicodeString& conflictingPattern,
    UErrorCode& status)
{
    if (U_FAILURE(internalErrorCode)) {
        status = internalErrorCode;
        return UDATPG_NO_CONFLICT;
    }

    UnicodeString basePattern;
    PtnSkeleton   skeleton;
    UDateTimePatternConflict conflictingStatus = UDATPG_NO_CONFLICT;

    DateTimeMatcher matcher;
    if ( skeletonToUse == nullptr ) {
        matcher.set(pattern, fp, skeleton);
        matcher.getBasePattern(basePattern);
    } else {
        matcher.set(*skeletonToUse, fp, skeleton); // no longer trims skeleton fields to max len 3, per #7930
        matcher.getBasePattern(basePattern); // or perhaps instead: basePattern = *skeletonToUse;
    }
    // We only care about base conflicts - and replacing the pattern associated with a base - if:
    // 1. the conflicting previous base pattern did *not* have an explicit skeleton; in that case the previous
    // base + pattern combination was derived from either (a) a canonical item, (b) a standard format, or
    // (c) a pattern specified programmatically with a previous call to addPattern (which would only happen
    // if we are getting here from a subsequent call to addPattern).
    // 2. a skeleton is specified for the current pattern, but override=false; in that case we are checking
    // availableFormats items from root, which should not override any previous entry with the same base.
    UBool entryHadSpecifiedSkeleton;
    const UnicodeString *duplicatePattern = patternMap->getPatternFromBasePattern(basePattern, entryHadSpecifiedSkeleton);
    if (duplicatePattern != nullptr && (!entryHadSpecifiedSkeleton || (skeletonToUse != nullptr && !override))) {
        conflictingStatus = UDATPG_BASE_CONFLICT;
        conflictingPattern = *duplicatePattern;
        if (!override) {
            return conflictingStatus;
        }
    }
    // The only time we get here with override=true and skeletonToUse!=null is when adding availableFormats
    // items from CLDR data. In that case, we don't want an item from a parent locale to replace an item with
    // same skeleton from the specified locale, so skip the current item if skeletonWasSpecified is true for
    // the previously-specified conflicting item.
    const PtnSkeleton* entrySpecifiedSkeleton = nullptr;
    duplicatePattern = patternMap->getPatternFromSkeleton(skeleton, &entrySpecifiedSkeleton);
    if (duplicatePattern != nullptr ) {
        conflictingStatus = UDATPG_CONFLICT;
        conflictingPattern = *duplicatePattern;
        if (!override || (skeletonToUse != nullptr && entrySpecifiedSkeleton != nullptr)) {
            return conflictingStatus;
        }
    }
    patternMap->add(basePattern, skeleton, pattern, skeletonToUse != nullptr, status);
    if(U_FAILURE(status)) {
        return conflictingStatus;
    }

    return UDATPG_NO_CONFLICT;
}


UDateTimePatternField
DateTimePatternGenerator::getAppendFormatNumber(const char* field) const {
    for (int32_t i=0; i<UDATPG_FIELD_COUNT; ++i ) {
        if (uprv_strcmp(CLDR_FIELD_APPEND[i], field)==0) {
            return (UDateTimePatternField)i;
        }
    }
    return UDATPG_FIELD_COUNT;
}

UDateTimePatternField
DateTimePatternGenerator::getFieldAndWidthIndices(const char* key, UDateTimePGDisplayWidth* widthP) const {
    char cldrFieldKey[UDATPG_FIELD_KEY_MAX + 1];
    uprv_strncpy(cldrFieldKey, key, UDATPG_FIELD_KEY_MAX);
    cldrFieldKey[UDATPG_FIELD_KEY_MAX]=0; // ensure termination
    *widthP = UDATPG_WIDE;
    char* hyphenPtr = uprv_strchr(cldrFieldKey, '-');
    if (hyphenPtr) {
        for (int32_t i=UDATPG_WIDTH_COUNT-1; i>0; --i) {
            if (uprv_strcmp(CLDR_FIELD_WIDTH[i], hyphenPtr)==0) {
                *widthP=(UDateTimePGDisplayWidth)i;
                break;
            }
        }
        *hyphenPtr = 0; // now delete width portion of key
    }
    for (int32_t i=0; i<UDATPG_FIELD_COUNT; ++i ) {
        if (uprv_strcmp(CLDR_FIELD_NAME[i],cldrFieldKey)==0) {
            return (UDateTimePatternField)i;
        }
    }
    return UDATPG_FIELD_COUNT;
}

const UnicodeString*
DateTimePatternGenerator::getBestRaw(DateTimeMatcher& source,
                                     int32_t includeMask,
                                     DistanceInfo* missingFields,
                                     UErrorCode &status,
                                     const PtnSkeleton** specifiedSkeletonPtr) {
    int32_t bestDistance = 0x7fffffff;
    int32_t bestMissingFieldMask = -1;
    DistanceInfo tempInfo;
    const UnicodeString *bestPattern=nullptr;
    const PtnSkeleton* specifiedSkeleton=nullptr;

    PatternMapIterator it(status);
    if (U_FAILURE(status)) { return nullptr; }

    for (it.set(*patternMap); it.hasNext(); ) {
        DateTimeMatcher trial = it.next();
        if (trial.equals(skipMatcher)) {
            continue;
        }
        int32_t distance=source.getDistance(trial, includeMask, tempInfo);
        // Because we iterate over a map the order is undefined. Can change between implementations,
        // versions, and will very likely be different between Java and C/C++.
        // So if we have patterns with the same distance we also look at the missingFieldMask,
        // and we favour the smallest one. Because the field is a bitmask this technically means we
        // favour differences in the "least significant fields". For example we prefer the one with differences
        // in seconds field vs one with difference in the hours field.
        if (distance<bestDistance || (distance==bestDistance && bestMissingFieldMask<tempInfo.missingFieldMask)) {
            bestDistance=distance;
            bestMissingFieldMask=tempInfo.missingFieldMask;
            bestPattern=patternMap->getPatternFromSkeleton(*trial.getSkeletonPtr(), &specifiedSkeleton);
            missingFields->setTo(tempInfo);
            if (distance==0) {
                break;
            }
        }
    }

    // If the best raw match had a specified skeleton and that skeleton was requested by the caller,
    // then return it too. This generally happens when the caller needs to pass that skeleton
    // through to adjustFieldTypes so the latter can do a better job.
    if (bestPattern && specifiedSkeletonPtr) {
        *specifiedSkeletonPtr = specifiedSkeleton;
    }
    return bestPattern;
}

UnicodeString
DateTimePatternGenerator::adjustFieldTypes(const UnicodeString& pattern,
                                           const PtnSkeleton* specifiedSkeleton,
                                           int32_t flags,
                                           UDateTimePatternMatchOptions options) {
    UnicodeString newPattern;
    fp->set(pattern);
    for (int32_t i=0; i < fp->itemNumber; i++) {
        UnicodeString field = fp->items[i];
        if ( fp->isQuoteLiteral(field) ) {

            UnicodeString quoteLiteral;
            fp->getQuoteLiteral(quoteLiteral, &i);
            newPattern += quoteLiteral;
        }
        else {
            if (fp->isPatternSeparator(field)) {
                newPattern+=field;
                continue;
            }
            int32_t canonicalIndex = fp->getCanonicalIndex(field);
            if (canonicalIndex < 0) {
                newPattern+=field;
                continue;  // don't adjust
            }
            const dtTypeElem *row = &dtTypes[canonicalIndex];
            int32_t typeValue = row->field;

            // handle day periods - with #13183, no longer need special handling here, integrated with normal types

            if ((flags & kDTPGFixFractionalSeconds) != 0 && typeValue == UDATPG_SECOND_FIELD) {
                field += decimal;
                dtMatcher->skeleton.original.appendFieldTo(UDATPG_FRACTIONAL_SECOND_FIELD, field);
            } else if (dtMatcher->skeleton.type[typeValue]!=0) {
                    // Here:
                    // - "reqField" is the field from the originally requested skeleton after replacement
                    // of metacharacters 'j', 'C' and 'J', with length "reqFieldLen".
                    // - "field" is the field from the found pattern.
                    //
                    // The adjusted field should consist of characters from the originally requested
                    // skeleton, except in the case of UDATPG_MONTH_FIELD or
                    // UDATPG_WEEKDAY_FIELD or UDATPG_YEAR_FIELD, in which case it should consist
                    // of characters from the found pattern. In some cases of UDATPG_HOUR_FIELD,
                    // there is adjustment following the "defaultHourFormatChar". There is explanation
                    // how it is done below.
                    //
                    // The length of the adjusted field (adjFieldLen) should match that in the originally
                    // requested skeleton, except that in the following cases the length of the adjusted field
                    // should match that in the found pattern (i.e. the length of this pattern field should
                    // not be adjusted):
                    // 1. typeValue is UDATPG_HOUR_FIELD/MINUTE/SECOND and the corresponding bit in options is
                    //    not set (ticket #7180). Note, we may want to implement a similar change for other
                    //    numeric fields (MM, dd, etc.) so the default behavior is to get locale preference for
                    //    field length, but options bits can be used to override this.
                    // 2. There is a specified skeleton for the found pattern and one of the following is true:
                    //    a) The length of the field in the skeleton (skelFieldLen) is equal to reqFieldLen.
                    //    b) The pattern field is numeric and the skeleton field is not, or vice versa.

                    UChar reqFieldChar = dtMatcher->skeleton.original.getFieldChar(typeValue);
                    int32_t reqFieldLen = dtMatcher->skeleton.original.getFieldLength(typeValue);
                    if (reqFieldChar == CAP_E && reqFieldLen < 3)
                        reqFieldLen = 3; // 1-3 for E are equivalent to 3 for c,e
                    int32_t adjFieldLen = reqFieldLen;
                    if ( (typeValue==UDATPG_HOUR_FIELD && (options & UDATPG_MATCH_HOUR_FIELD_LENGTH)==0) ||
                         (typeValue==UDATPG_MINUTE_FIELD && (options & UDATPG_MATCH_MINUTE_FIELD_LENGTH)==0) ||
                         (typeValue==UDATPG_SECOND_FIELD && (options & UDATPG_MATCH_SECOND_FIELD_LENGTH)==0) ) {
                         adjFieldLen = field.length();
                    } else if (specifiedSkeleton) {
                        int32_t skelFieldLen = specifiedSkeleton->original.getFieldLength(typeValue);
                        UBool patFieldIsNumeric = (row->type > 0);
                        UBool skelFieldIsNumeric = (specifiedSkeleton->type[typeValue] > 0);
                        if (skelFieldLen == reqFieldLen || (patFieldIsNumeric && !skelFieldIsNumeric) || (skelFieldIsNumeric && !patFieldIsNumeric)) {
                            // don't adjust the field length in the found pattern
                            adjFieldLen = field.length();
                        }
                    }
                    UChar c = (typeValue!= UDATPG_HOUR_FIELD
                            && typeValue!= UDATPG_MONTH_FIELD
                            && typeValue!= UDATPG_WEEKDAY_FIELD
                            && (typeValue!= UDATPG_YEAR_FIELD || reqFieldChar==CAP_Y))
                            ? reqFieldChar
                            : field.charAt(0);
                    if (typeValue == UDATPG_HOUR_FIELD && fDefaultHourFormatChar != 0) {
                        // The adjustment here is required to match spec (https://www.unicode.org/reports/tr35/tr35-dates.html#dfst-hour).
                        // It is necessary to match the hour-cycle preferred by the Locale.
                        // Given that, we need to do the following adjustments:
                        // 1. When hour-cycle is h11 it should replace 'h' by 'K'.
                        // 2. When hour-cycle is h23 it should replace 'H' by 'k'.
                        // 3. When hour-cycle is h24 it should replace 'k' by 'H'.
                        // 4. When hour-cycle is h12 it should replace 'K' by 'h'.

                        if ((flags & kDTPGSkeletonUsesCapJ) != 0 || reqFieldChar == fDefaultHourFormatChar) {
                            c = fDefaultHourFormatChar;
                        } else if (reqFieldChar == LOW_H && fDefaultHourFormatChar == CAP_K) {
                            c = CAP_K;
                        } else if (reqFieldChar == CAP_H && fDefaultHourFormatChar == LOW_K) {
                            c = LOW_K;
                        } else if (reqFieldChar == LOW_K && fDefaultHourFormatChar == CAP_H) {
                            c = CAP_H;
                        } else if (reqFieldChar == CAP_K && fDefaultHourFormatChar == LOW_H) {
                            c = LOW_H;
                        }
                    }

                    field.remove();
                    for (int32_t j=adjFieldLen; j>0; --j) {
                        field += c;
                    }
            }
            newPattern+=field;
        }
    }
    return newPattern;
}

UnicodeString
DateTimePatternGenerator::getBestAppending(int32_t missingFields, int32_t flags, UErrorCode &status, UDateTimePatternMatchOptions options) {
    if (U_FAILURE(status)) {
        return UnicodeString();
    }
    UnicodeString  resultPattern, tempPattern;
    const UnicodeString* tempPatternPtr;
    int32_t lastMissingFieldMask=0;
    if (missingFields!=0) {
        resultPattern=UnicodeString();
        const PtnSkeleton* specifiedSkeleton=nullptr;
        tempPatternPtr = getBestRaw(*dtMatcher, missingFields, distanceInfo, status, &specifiedSkeleton);
        if (U_FAILURE(status)) {
            return UnicodeString();
        }
        tempPattern = *tempPatternPtr;
        resultPattern = adjustFieldTypes(tempPattern, specifiedSkeleton, flags, options);
        if ( distanceInfo->missingFieldMask==0 ) {
            return resultPattern;
        }
        while (distanceInfo->missingFieldMask!=0) { // precondition: EVERY single field must work!
            if ( lastMissingFieldMask == distanceInfo->missingFieldMask ) {
                break;  // cannot find the proper missing field
            }
            if (((distanceInfo->missingFieldMask & UDATPG_SECOND_AND_FRACTIONAL_MASK)==UDATPG_FRACTIONAL_MASK) &&
                ((missingFields & UDATPG_SECOND_AND_FRACTIONAL_MASK) == UDATPG_SECOND_AND_FRACTIONAL_MASK)) {
                resultPattern = adjustFieldTypes(resultPattern, specifiedSkeleton, flags | kDTPGFixFractionalSeconds, options);
                distanceInfo->missingFieldMask &= ~UDATPG_FRACTIONAL_MASK;
                continue;
            }
            int32_t startingMask = distanceInfo->missingFieldMask;
            tempPatternPtr = getBestRaw(*dtMatcher, distanceInfo->missingFieldMask, distanceInfo, status, &specifiedSkeleton);
            if (U_FAILURE(status)) {
                return UnicodeString();
            }
            tempPattern = *tempPatternPtr;
            tempPattern = adjustFieldTypes(tempPattern, specifiedSkeleton, flags, options);
            int32_t foundMask=startingMask& ~distanceInfo->missingFieldMask;
            int32_t topField=getTopBitNumber(foundMask);

            if (appendItemFormats[topField].length() != 0) {
                UnicodeString appendName;
                getAppendName((UDateTimePatternField)topField, appendName);
                const UnicodeString *values[3] = {
                    &resultPattern,
                    &tempPattern,
                    &appendName
                };
                SimpleFormatter(appendItemFormats[topField], 2, 3, status).
                    formatAndReplace(values, 3, resultPattern, nullptr, 0, status);
            }
            lastMissingFieldMask = distanceInfo->missingFieldMask;
        }
    }
    return resultPattern;
}

int32_t
DateTimePatternGenerator::getTopBitNumber(int32_t foundMask) const {
    if ( foundMask==0 ) {
        return 0;
    }
    int32_t i=0;
    while (foundMask!=0) {
        foundMask >>=1;
        ++i;
    }
    if (i-1 >UDATPG_ZONE_FIELD) {
        return UDATPG_ZONE_FIELD;
    }
    else
        return i-1;
}

void
DateTimePatternGenerator::setAvailableFormat(const UnicodeString &key, UErrorCode& err)
{
    fAvailableFormatKeyHash->puti(key, 1, err);
}

UBool
DateTimePatternGenerator::isAvailableFormatSet(const UnicodeString &key) const {
    return (UBool)(fAvailableFormatKeyHash->geti(key) == 1);
}

void
DateTimePatternGenerator::copyHashtable(Hashtable *other, UErrorCode &status) {
    if (other == nullptr || U_FAILURE(status)) {
        return;
    }
    if (fAvailableFormatKeyHash != nullptr) {
        delete fAvailableFormatKeyHash;
        fAvailableFormatKeyHash = nullptr;
    }
    initHashtable(status);
    if(U_FAILURE(status)){
        return;
    }
    int32_t pos = UHASH_FIRST;
    const UHashElement* elem = nullptr;
    // walk through the hash table and create a deep clone
    while((elem = other->nextElement(pos))!= nullptr){
        const UHashTok otherKeyTok = elem->key;
        UnicodeString* otherKey = (UnicodeString*)otherKeyTok.pointer;
        fAvailableFormatKeyHash->puti(*otherKey, 1, status);
        if(U_FAILURE(status)){
            return;
        }
    }
}

StringEnumeration*
DateTimePatternGenerator::getSkeletons(UErrorCode& status) const {
    if (U_FAILURE(status)) {
        return nullptr;
    }
    if (U_FAILURE(internalErrorCode)) {
        status = internalErrorCode;
        return nullptr;
    }
    LocalPointer<StringEnumeration> skeletonEnumerator(
        new DTSkeletonEnumeration(*patternMap, DT_SKELETON, status), status);

    return U_SUCCESS(status) ? skeletonEnumerator.orphan() : nullptr;
}

const UnicodeString&
DateTimePatternGenerator::getPatternForSkeleton(const UnicodeString& skeleton) const {
    PtnElem *curElem;

    if (skeleton.length() ==0) {
        return emptyString;
    }
    curElem = patternMap->getHeader(skeleton.charAt(0));
    while ( curElem != nullptr ) {
        if ( curElem->skeleton->getSkeleton()==skeleton ) {
            return curElem->pattern;
        }
        curElem = curElem->next.getAlias();
    }
    return emptyString;
}

StringEnumeration*
DateTimePatternGenerator::getBaseSkeletons(UErrorCode& status) const {
    if (U_FAILURE(status)) {
        return nullptr;
    }
    if (U_FAILURE(internalErrorCode)) {
        status = internalErrorCode;
        return nullptr;
    }
    LocalPointer<StringEnumeration> baseSkeletonEnumerator(
        new DTSkeletonEnumeration(*patternMap, DT_BASESKELETON, status), status);

    return U_SUCCESS(status) ? baseSkeletonEnumerator.orphan() : nullptr;
}

StringEnumeration*
DateTimePatternGenerator::getRedundants(UErrorCode& status) {
    if (U_FAILURE(status)) { return nullptr; }
    if (U_FAILURE(internalErrorCode)) {
        status = internalErrorCode;
        return nullptr;
    }
    LocalPointer<StringEnumeration> output(new DTRedundantEnumeration(), status);
    if (U_FAILURE(status)) { return nullptr; }
    const UnicodeString *pattern;
    PatternMapIterator it(status);
    if (U_FAILURE(status)) { return nullptr; }

    for (it.set(*patternMap); it.hasNext(); ) {
        DateTimeMatcher current = it.next();
        pattern = patternMap->getPatternFromSkeleton(*(it.getSkeleton()));
        if ( isCanonicalItem(*pattern) ) {
            continue;
        }
        if ( skipMatcher == nullptr ) {
            skipMatcher = new DateTimeMatcher(current);
            if (skipMatcher == nullptr) {
                status = U_MEMORY_ALLOCATION_ERROR;
                return nullptr;
            }
        }
        else {
            *skipMatcher = current;
        }
        UnicodeString trial = getBestPattern(current.getPattern(), status);
        if (U_FAILURE(status)) { return nullptr; }
        if (trial == *pattern) {
            ((DTRedundantEnumeration *)output.getAlias())->add(*pattern, status);
            if (U_FAILURE(status)) { return nullptr; }
        }
        if (current.equals(skipMatcher)) {
            continue;
        }
    }
    return output.orphan();
}

UBool
DateTimePatternGenerator::isCanonicalItem(const UnicodeString& item) const {
    if ( item.length() != 1 ) {
        return FALSE;
    }
    for (int32_t i=0; i<UDATPG_FIELD_COUNT; ++i) {
        if (item.charAt(0)==Canonical_Items[i]) {
            return TRUE;
        }
    }
    return FALSE;
}


DateTimePatternGenerator*
DateTimePatternGenerator::clone() const {
    return new DateTimePatternGenerator(*this);
}

PatternMap::PatternMap() {
   for (int32_t i=0; i < MAX_PATTERN_ENTRIES; ++i ) {
       boot[i] = nullptr;
   }
   isDupAllowed = TRUE;
}

void
PatternMap::copyFrom(const PatternMap& other, UErrorCode& status) {
    if (U_FAILURE(status)) {
        return;
    }
    this->isDupAllowed = other.isDupAllowed;
    for (int32_t bootIndex = 0; bootIndex < MAX_PATTERN_ENTRIES; ++bootIndex) {
        PtnElem *curElem, *otherElem, *prevElem=nullptr;
        otherElem = other.boot[bootIndex];
        while (otherElem != nullptr) {
            LocalPointer<PtnElem> newElem(new PtnElem(otherElem->basePattern, otherElem->pattern), status);
            if (U_FAILURE(status)) {
                return; // out of memory
            }
            newElem->skeleton.adoptInsteadAndCheckErrorCode(new PtnSkeleton(*(otherElem->skeleton)), status);
            if (U_FAILURE(status)) {
                return; // out of memory
            }
            newElem->skeletonWasSpecified = otherElem->skeletonWasSpecified;

            // Release ownership from the LocalPointer of the PtnElem object.
            // The PtnElem will now be owned by either the boot (for the first entry in the linked-list)
            // or owned by the previous PtnElem object in the linked-list.
            curElem = newElem.orphan();

            if (this->boot[bootIndex] == nullptr) {
                this->boot[bootIndex] = curElem;
            } else {
                if (prevElem != nullptr) {
                    prevElem->next.adoptInstead(curElem);
                } else {
                    UPRV_UNREACHABLE;
                }
            }
            prevElem = curElem;
            otherElem = otherElem->next.getAlias();
        }

    }
}

PtnElem*
PatternMap::getHeader(UChar baseChar) const {
    PtnElem* curElem;

    if ( (baseChar >= CAP_A) && (baseChar <= CAP_Z) ) {
         curElem = boot[baseChar-CAP_A];
    }
    else {
        if ( (baseChar >=LOW_A) && (baseChar <= LOW_Z) ) {
            curElem = boot[26+baseChar-LOW_A];
        }
        else {
            return nullptr;
        }
    }
    return curElem;
}

PatternMap::~PatternMap() {
   for (int32_t i=0; i < MAX_PATTERN_ENTRIES; ++i ) {
       if (boot[i] != nullptr ) {
           delete boot[i];
           boot[i] = nullptr;
       }
   }
}  // PatternMap destructor

void
PatternMap::add(const UnicodeString& basePattern,
                const PtnSkeleton& skeleton,
                const UnicodeString& value,// mapped pattern value
                UBool skeletonWasSpecified,
                UErrorCode &status) {
    UChar baseChar = basePattern.charAt(0);
    PtnElem *curElem, *baseElem;
    status = U_ZERO_ERROR;

    // the baseChar must be A-Z or a-z
    if ((baseChar >= CAP_A) && (baseChar <= CAP_Z)) {
        baseElem = boot[baseChar-CAP_A];
    }
    else {
        if ((baseChar >=LOW_A) && (baseChar <= LOW_Z)) {
            baseElem = boot[26+baseChar-LOW_A];
         }
         else {
             status = U_ILLEGAL_CHARACTER;
             return;
         }
    }

    if (baseElem == nullptr) {
        LocalPointer<PtnElem> newElem(new PtnElem(basePattern, value), status);
        if (U_FAILURE(status)) {
            return; // out of memory
        }
        newElem->skeleton.adoptInsteadAndCheckErrorCode(new PtnSkeleton(skeleton), status);
        if (U_FAILURE(status)) {
            return; // out of memory
        }
        newElem->skeletonWasSpecified = skeletonWasSpecified;
        if (baseChar >= LOW_A) {
            boot[26 + (baseChar - LOW_A)] = newElem.orphan(); // the boot array now owns the PtnElem.
        }
        else {
            boot[baseChar - CAP_A] = newElem.orphan(); // the boot array now owns the PtnElem.
        }
    }
    if ( baseElem != nullptr ) {
        curElem = getDuplicateElem(basePattern, skeleton, baseElem);

        if (curElem == nullptr) {
            // add new element to the list.
            curElem = baseElem;
            while( curElem -> next != nullptr )
            {
                curElem = curElem->next.getAlias();
            }

            LocalPointer<PtnElem> newElem(new PtnElem(basePattern, value), status);
            if (U_FAILURE(status)) {
                return; // out of memory
            }
            newElem->skeleton.adoptInsteadAndCheckErrorCode(new PtnSkeleton(skeleton), status);
            if (U_FAILURE(status)) {
                return; // out of memory
            }
            newElem->skeletonWasSpecified = skeletonWasSpecified;
            curElem->next.adoptInstead(newElem.orphan());
            curElem = curElem->next.getAlias();
        }
        else {
            // Pattern exists in the list already.
            if ( !isDupAllowed ) {
                return;
            }
            // Overwrite the value.
            curElem->pattern = value;
            // It was a bug that we were not doing the following previously,
            // though that bug hid other problems by making things partly work.
            curElem->skeletonWasSpecified = skeletonWasSpecified;
        }
    }
}  // PatternMap::add

// Find the pattern from the given basePattern string.
const UnicodeString *
PatternMap::getPatternFromBasePattern(const UnicodeString& basePattern, UBool& skeletonWasSpecified) const { // key to search for
   PtnElem *curElem;

   if ((curElem=getHeader(basePattern.charAt(0)))==nullptr) {
       return nullptr;  // no match
   }

   do  {
       if ( basePattern.compare(curElem->basePattern)==0 ) {
          skeletonWasSpecified = curElem->skeletonWasSpecified;
          return &(curElem->pattern);
       }
       curElem = curElem->next.getAlias();
   } while (curElem != nullptr);

   return nullptr;
}  // PatternMap::getFromBasePattern


// Find the pattern from the given skeleton.
// At least when this is called from getBestRaw & addPattern (in which case specifiedSkeletonPtr is non-NULL),
// the comparison should be based on skeleton.original (which is unique and tied to the distance measurement in bestRaw)
// and not skeleton.baseOriginal (which is not unique); otherwise we may pick a different skeleton than the one with the
// optimum distance value in getBestRaw. When this is called from public getRedundants (specifiedSkeletonPtr is NULL),
// for now it will continue to compare based on baseOriginal so as not to change the behavior unnecessarily.
const UnicodeString *
PatternMap::getPatternFromSkeleton(const PtnSkeleton& skeleton, const PtnSkeleton** specifiedSkeletonPtr) const { // key to search for
   PtnElem *curElem;

   if (specifiedSkeletonPtr) {
       *specifiedSkeletonPtr = nullptr;
   }

   // find boot entry
   UChar baseChar = skeleton.getFirstChar();
   if ((curElem=getHeader(baseChar))==nullptr) {
       return nullptr;  // no match
   }

   do  {
       UBool equal;
       if (specifiedSkeletonPtr != nullptr) { // called from DateTimePatternGenerator::getBestRaw or addPattern, use original
           equal = curElem->skeleton->original == skeleton.original;
       } else { // called from DateTimePatternGenerator::getRedundants, use baseOriginal
           equal = curElem->skeleton->baseOriginal == skeleton.baseOriginal;
       }
       if (equal) {
           if (specifiedSkeletonPtr && curElem->skeletonWasSpecified) {
               *specifiedSkeletonPtr = curElem->skeleton.getAlias();
           }
           return &(curElem->pattern);
       }
       curElem = curElem->next.getAlias();
   } while (curElem != nullptr);

   return nullptr;
}

UBool
PatternMap::equals(const PatternMap& other) const {
    if ( this==&other ) {
        return TRUE;
    }
    for (int32_t bootIndex = 0; bootIndex < MAX_PATTERN_ENTRIES; ++bootIndex) {
        if (boot[bootIndex] == other.boot[bootIndex]) {
            continue;
        }
        if ((boot[bootIndex] == nullptr) || (other.boot[bootIndex] == nullptr)) {
            return FALSE;
        }
        PtnElem *otherElem = other.boot[bootIndex];
        PtnElem *myElem = boot[bootIndex];
        while ((otherElem != nullptr) || (myElem != nullptr)) {
            if ( myElem == otherElem ) {
                break;
            }
            if ((otherElem == nullptr) || (myElem == nullptr)) {
                return FALSE;
            }
            if ( (myElem->basePattern != otherElem->basePattern) ||
                 (myElem->pattern != otherElem->pattern) ) {
                return FALSE;
            }
            if ((myElem->skeleton.getAlias() != otherElem->skeleton.getAlias()) &&
                !myElem->skeleton->equals(*(otherElem->skeleton))) {
                return FALSE;
            }
            myElem = myElem->next.getAlias();
            otherElem = otherElem->next.getAlias();
        }
    }
    return TRUE;
}

// find any key existing in the mapping table already.
// return TRUE if there is an existing key, otherwise return FALSE.
PtnElem*
PatternMap::getDuplicateElem(
            const UnicodeString &basePattern,
            const PtnSkeleton &skeleton,
            PtnElem *baseElem) {
   PtnElem *curElem;

   if ( baseElem == nullptr ) {
         return nullptr;
   }
   else {
         curElem = baseElem;
   }
   do {
     if ( basePattern.compare(curElem->basePattern)==0 ) {
         UBool isEqual = TRUE;
         for (int32_t i = 0; i < UDATPG_FIELD_COUNT; ++i) {
            if (curElem->skeleton->type[i] != skeleton.type[i] ) {
                isEqual = FALSE;
                break;
            }
        }
        if (isEqual) {
            return curElem;
        }
     }
     curElem = curElem->next.getAlias();
   } while( curElem != nullptr );

   // end of the list
   return nullptr;

}  // PatternMap::getDuplicateElem

DateTimeMatcher::DateTimeMatcher(void) {
}

DateTimeMatcher::~DateTimeMatcher() {}

DateTimeMatcher::DateTimeMatcher(const DateTimeMatcher& other) {
    copyFrom(other.skeleton);
}

DateTimeMatcher& DateTimeMatcher::operator=(const DateTimeMatcher& other) {
    copyFrom(other.skeleton);
    return *this;
}


void
DateTimeMatcher::set(const UnicodeString& pattern, FormatParser* fp) {
    PtnSkeleton localSkeleton;
    return set(pattern, fp, localSkeleton);
}

void
DateTimeMatcher::set(const UnicodeString& pattern, FormatParser* fp, PtnSkeleton& skeletonResult) {
    int32_t i;
    for (i=0; i<UDATPG_FIELD_COUNT; ++i) {
        skeletonResult.type[i] = NONE;
    }
    skeletonResult.original.clear();
    skeletonResult.baseOriginal.clear();
    skeletonResult.addedDefaultDayPeriod = FALSE;

    fp->set(pattern);
    for (i=0; i < fp->itemNumber; i++) {
        const UnicodeString& value = fp->items[i];
        // don't skip 'a' anymore, dayPeriod handled specially below

        if ( fp->isQuoteLiteral(value) ) {
            UnicodeString quoteLiteral;
            fp->getQuoteLiteral(quoteLiteral, &i);
            continue;
        }
        int32_t canonicalIndex = fp->getCanonicalIndex(value);
        if (canonicalIndex < 0) {
            continue;
        }
        const dtTypeElem *row = &dtTypes[canonicalIndex];
        int32_t field = row->field;
        skeletonResult.original.populate(field, value);
        UChar repeatChar = row->patternChar;
        int32_t repeatCount = row->minLen;
        skeletonResult.baseOriginal.populate(field, repeatChar, repeatCount);
        int16_t subField = row->type;
        if (row->type > 0) {
            U_ASSERT(value.length() < INT16_MAX);
            subField += static_cast<int16_t>(value.length());
        }
        skeletonResult.type[field] = subField;
    }

    // #20739, we have a skeleton with minutes and milliseconds, but no seconds
    //
    // Theoretically we would need to check and fix all fields with "gaps":
    // for example year-day (no month), month-hour (no day), and so on, All the possible field combinations.
    // Plus some smartness: year + hour => should we add month, or add day-of-year?
    // What about month + day-of-week, or month + am/pm indicator.
    // I think beyond a certain point we should not try to fix bad developer input and try guessing what they mean.
    // Garbage in, garbage out.
    if (!skeletonResult.original.isFieldEmpty(UDATPG_MINUTE_FIELD)
        && !skeletonResult.original.isFieldEmpty(UDATPG_FRACTIONAL_SECOND_FIELD)
        && skeletonResult.original.isFieldEmpty(UDATPG_SECOND_FIELD)) {
        // Force the use of seconds
        for (i = 0; dtTypes[i].patternChar != 0; i++) {
            if (dtTypes[i].field == UDATPG_SECOND_FIELD) {
                // first entry for UDATPG_SECOND_FIELD
                skeletonResult.original.populate(UDATPG_SECOND_FIELD, dtTypes[i].patternChar, dtTypes[i].minLen);
                skeletonResult.baseOriginal.populate(UDATPG_SECOND_FIELD, dtTypes[i].patternChar, dtTypes[i].minLen);
                // We add value.length, same as above, when type is first initialized.
                // The value we want to "fake" here is "s", and 1 means "s".length()
                int16_t subField = dtTypes[i].type;
                skeletonResult.type[UDATPG_SECOND_FIELD] = (subField > 0) ? subField + 1 : subField;
                break;
            }
        }
    }

    // #13183, handle special behavior for day period characters (a, b, B)
    if (!skeletonResult.original.isFieldEmpty(UDATPG_HOUR_FIELD)) {
        if (skeletonResult.original.getFieldChar(UDATPG_HOUR_FIELD)==LOW_H || skeletonResult.original.getFieldChar(UDATPG_HOUR_FIELD)==CAP_K) {
            // We have a skeleton with 12-hour-cycle format
            if (skeletonResult.original.isFieldEmpty(UDATPG_DAYPERIOD_FIELD)) {
                // But we do not have a day period in the skeleton; add the default DAYPERIOD (currently "a")
                for (i = 0; dtTypes[i].patternChar != 0; i++) {
                    if ( dtTypes[i].field == UDATPG_DAYPERIOD_FIELD ) {
                        // first entry for UDATPG_DAYPERIOD_FIELD
                        skeletonResult.original.populate(UDATPG_DAYPERIOD_FIELD, dtTypes[i].patternChar, dtTypes[i].minLen);
                        skeletonResult.baseOriginal.populate(UDATPG_DAYPERIOD_FIELD, dtTypes[i].patternChar, dtTypes[i].minLen);
                        skeletonResult.type[UDATPG_DAYPERIOD_FIELD] = dtTypes[i].type;
                        skeletonResult.addedDefaultDayPeriod = TRUE;
                        break;
                    }
                }
            }
        } else {
            // Skeleton has 24-hour-cycle hour format and has dayPeriod, delete dayPeriod (i.e. ignore it)
            skeletonResult.original.clearField(UDATPG_DAYPERIOD_FIELD);
            skeletonResult.baseOriginal.clearField(UDATPG_DAYPERIOD_FIELD);
            skeletonResult.type[UDATPG_DAYPERIOD_FIELD] = NONE;
        }
    }
    copyFrom(skeletonResult);
}

void
DateTimeMatcher::getBasePattern(UnicodeString &result ) {
    result.remove(); // Reset the result first.
    skeleton.baseOriginal.appendTo(result);
}

UnicodeString
DateTimeMatcher::getPattern() {
    UnicodeString result;
    return skeleton.original.appendTo(result);
}

int32_t
DateTimeMatcher::getDistance(const DateTimeMatcher& other, int32_t includeMask, DistanceInfo& distanceInfo) const {
    int32_t result = 0;
    distanceInfo.clear();
    for (int32_t i=0; i<UDATPG_FIELD_COUNT; ++i ) {
        int32_t myType = (includeMask&(1<<i))==0 ? 0 : skeleton.type[i];
        int32_t otherType = other.skeleton.type[i];
        if (myType==otherType) {
            continue;
        }
        if (myType==0) {// and other is not
            result += EXTRA_FIELD;
            distanceInfo.addExtra(i);
        }
        else {
            if (otherType==0) {
                result += MISSING_FIELD;
                distanceInfo.addMissing(i);
            }
            else {
                result += abs(myType - otherType);
            }
        }

    }
    return result;
}

void
DateTimeMatcher::copyFrom(const PtnSkeleton& newSkeleton) {
    skeleton.copyFrom(newSkeleton);
}

void
DateTimeMatcher::copyFrom() {
    // same as clear
    skeleton.clear();
}

UBool
DateTimeMatcher::equals(const DateTimeMatcher* other) const {
    if (other==nullptr) { return FALSE; }
    return skeleton.original == other->skeleton.original;
}

int32_t
DateTimeMatcher::getFieldMask() const {
    int32_t result = 0;

    for (int32_t i=0; i<UDATPG_FIELD_COUNT; ++i) {
        if (skeleton.type[i]!=0) {
            result |= (1<<i);
        }
    }
    return result;
}

PtnSkeleton*
DateTimeMatcher::getSkeletonPtr() {
    return &skeleton;
}

FormatParser::FormatParser () {
    status = START;
    itemNumber = 0;
}


FormatParser::~FormatParser () {
}


// Find the next token with the starting position and length
// Note: the startPos may
FormatParser::TokenStatus
FormatParser::setTokens(const UnicodeString& pattern, int32_t startPos, int32_t *len) {
    int32_t curLoc = startPos;
    if ( curLoc >= pattern.length()) {
        return DONE;
    }
    // check the current char is between A-Z or a-z
    do {
        UChar c=pattern.charAt(curLoc);
        if ( (c>=CAP_A && c<=CAP_Z) || (c>=LOW_A && c<=LOW_Z) ) {
           curLoc++;
        }
        else {
               startPos = curLoc;
               *len=1;
               return ADD_TOKEN;
        }

        if ( pattern.charAt(curLoc)!= pattern.charAt(startPos) ) {
            break;  // not the same token
        }
    } while(curLoc <= pattern.length());
    *len = curLoc-startPos;
    return ADD_TOKEN;
}

void
FormatParser::set(const UnicodeString& pattern) {
    int32_t startPos = 0;
    TokenStatus result = START;
    int32_t len = 0;
    itemNumber = 0;

    do {
        result = setTokens( pattern, startPos, &len );
        if ( result == ADD_TOKEN )
        {
            items[itemNumber++] = UnicodeString(pattern, startPos, len );
            startPos += len;
        }
        else {
            break;
        }
    } while (result==ADD_TOKEN && itemNumber < MAX_DT_TOKEN);
}

int32_t
FormatParser::getCanonicalIndex(const UnicodeString& s, UBool strict) {
    int32_t len = s.length();
    if (len == 0) {
        return -1;
    }
    UChar ch = s.charAt(0);

    // Verify that all are the same character.
    for (int32_t l = 1; l < len; l++) {
        if (ch != s.charAt(l)) {
            return -1;
        }
    }
    int32_t i = 0;
    int32_t bestRow = -1;
    while (dtTypes[i].patternChar != 0x0000) {
        if ( dtTypes[i].patternChar != ch ) {
            ++i;
            continue;
        }
        bestRow = i;
        if (dtTypes[i].patternChar != dtTypes[i+1].patternChar) {
            return i;
        }
        if (dtTypes[i+1].minLen <= len) {
            ++i;
            continue;
        }
        return i;
    }
    return strict ? -1 : bestRow;
}

UBool
FormatParser::isQuoteLiteral(const UnicodeString& s) {
    return (UBool)(s.charAt(0) == SINGLE_QUOTE);
}

// This function assumes the current itemIndex points to the quote literal.
// Please call isQuoteLiteral prior to this function.
void
FormatParser::getQuoteLiteral(UnicodeString& quote, int32_t *itemIndex) {
    int32_t i = *itemIndex;

    quote.remove();
    if (items[i].charAt(0)==SINGLE_QUOTE) {
        quote += items[i];
        ++i;
    }
    while ( i < itemNumber ) {
        if ( items[i].charAt(0)==SINGLE_QUOTE ) {
            if ( (i+1<itemNumber) && (items[i+1].charAt(0)==SINGLE_QUOTE)) {
                // two single quotes e.g. 'o''clock'
                quote += items[i++];
                quote += items[i++];
                continue;
            }
            else {
                quote += items[i];
                break;
            }
        }
        else {
            quote += items[i];
        }
        ++i;
    }
    *itemIndex=i;
}

UBool
FormatParser::isPatternSeparator(const UnicodeString& field) const {
    for (int32_t i=0; i<field.length(); ++i ) {
        UChar c= field.charAt(i);
        if ( (c==SINGLE_QUOTE) || (c==BACKSLASH) || (c==SPACE) || (c==COLON) ||
             (c==QUOTATION_MARK) || (c==COMMA) || (c==HYPHEN) ||(items[i].charAt(0)==DOT) ) {
            continue;
        }
        else {
            return FALSE;
        }
    }
    return TRUE;
}

DistanceInfo::~DistanceInfo() {}

void
DistanceInfo::setTo(const DistanceInfo& other) {
    missingFieldMask = other.missingFieldMask;
    extraFieldMask= other.extraFieldMask;
}

PatternMapIterator::PatternMapIterator(UErrorCode& status) :
    bootIndex(0), nodePtr(nullptr), matcher(nullptr), patternMap(nullptr)
{
    if (U_FAILURE(status)) { return; }
    matcher.adoptInsteadAndCheckErrorCode(new DateTimeMatcher(), status);
}

PatternMapIterator::~PatternMapIterator() {
}

void
PatternMapIterator::set(PatternMap& newPatternMap) {
    this->patternMap=&newPatternMap;
}

PtnSkeleton*
PatternMapIterator::getSkeleton() const {
    if ( nodePtr == nullptr ) {
        return nullptr;
    }
    else {
        return nodePtr->skeleton.getAlias();
    }
}

UBool
PatternMapIterator::hasNext() const {
    int32_t headIndex = bootIndex;
    PtnElem *curPtr = nodePtr;

    if (patternMap==nullptr) {
        return FALSE;
    }
    while ( headIndex < MAX_PATTERN_ENTRIES ) {
        if ( curPtr != nullptr ) {
            if ( curPtr->next != nullptr ) {
                return TRUE;
            }
            else {
                headIndex++;
                curPtr=nullptr;
                continue;
            }
        }
        else {
            if ( patternMap->boot[headIndex] != nullptr ) {
                return TRUE;
            }
            else {
                headIndex++;
                continue;
            }
        }
    }
    return FALSE;
}

DateTimeMatcher&
PatternMapIterator::next() {
    while ( bootIndex < MAX_PATTERN_ENTRIES ) {
        if ( nodePtr != nullptr ) {
            if ( nodePtr->next != nullptr ) {
                nodePtr = nodePtr->next.getAlias();
                break;
            }
            else {
                bootIndex++;
                nodePtr=nullptr;
                continue;
            }
        }
        else {
            if ( patternMap->boot[bootIndex] != nullptr ) {
                nodePtr = patternMap->boot[bootIndex];
                break;
            }
            else {
                bootIndex++;
                continue;
            }
        }
    }
    if (nodePtr!=nullptr) {
        matcher->copyFrom(*nodePtr->skeleton);
    }
    else {
        matcher->copyFrom();
    }
    return *matcher;
}


SkeletonFields::SkeletonFields() {
    // Set initial values to zero
    clear();
}

void SkeletonFields::clear() {
    uprv_memset(chars, 0, sizeof(chars));
    uprv_memset(lengths, 0, sizeof(lengths));
}

void SkeletonFields::copyFrom(const SkeletonFields& other) {
    uprv_memcpy(chars, other.chars, sizeof(chars));
    uprv_memcpy(lengths, other.lengths, sizeof(lengths));
}

void SkeletonFields::clearField(int32_t field) {
    chars[field] = 0;
    lengths[field] = 0;
}

UChar SkeletonFields::getFieldChar(int32_t field) const {
    return chars[field];
}

int32_t SkeletonFields::getFieldLength(int32_t field) const {
    return lengths[field];
}

void SkeletonFields::populate(int32_t field, const UnicodeString& value) {
    populate(field, value.charAt(0), value.length());
}

void SkeletonFields::populate(int32_t field, UChar ch, int32_t length) {
    chars[field] = (int8_t) ch;
    lengths[field] = (int8_t) length;
}

UBool SkeletonFields::isFieldEmpty(int32_t field) const {
    return lengths[field] == 0;
}

UnicodeString& SkeletonFields::appendTo(UnicodeString& string) const {
    for (int32_t i = 0; i < UDATPG_FIELD_COUNT; ++i) {
        appendFieldTo(i, string);
    }
    return string;
}

UnicodeString& SkeletonFields::appendFieldTo(int32_t field, UnicodeString& string) const {
    UChar ch(chars[field]);
    int32_t length = (int32_t) lengths[field];

    for (int32_t i=0; i<length; i++) {
        string += ch;
    }
    return string;
}

UChar SkeletonFields::getFirstChar() const {
    for (int32_t i = 0; i < UDATPG_FIELD_COUNT; ++i) {
        if (lengths[i] != 0) {
            return chars[i];
        }
    }
    return '\0';
}


PtnSkeleton::PtnSkeleton()
    : addedDefaultDayPeriod(FALSE) {
}

PtnSkeleton::PtnSkeleton(const PtnSkeleton& other) {
    copyFrom(other);
}

void PtnSkeleton::copyFrom(const PtnSkeleton& other) {
    uprv_memcpy(type, other.type, sizeof(type));
    original.copyFrom(other.original);
    baseOriginal.copyFrom(other.baseOriginal);
    addedDefaultDayPeriod = other.addedDefaultDayPeriod;
}

void PtnSkeleton::clear() {
    uprv_memset(type, 0, sizeof(type));
    original.clear();
    baseOriginal.clear();
}

UBool
PtnSkeleton::equals(const PtnSkeleton& other) const  {
    return (original == other.original)
        && (baseOriginal == other.baseOriginal)
        && (uprv_memcmp(type, other.type, sizeof(type)) == 0);
}

UnicodeString
PtnSkeleton::getSkeleton() const {
    UnicodeString result;
    result = original.appendTo(result);
    int32_t pos;
    if (addedDefaultDayPeriod && (pos = result.indexOf(LOW_A)) >= 0) {
        // for backward compatibility: if DateTimeMatcher.set added a single 'a' that
        // was not in the provided skeleton, remove it here before returning skeleton.
        result.remove(pos, 1);
    }
    return result;
}

UnicodeString
PtnSkeleton::getBaseSkeleton() const {
    UnicodeString result;
    result = baseOriginal.appendTo(result);
    int32_t pos;
    if (addedDefaultDayPeriod && (pos = result.indexOf(LOW_A)) >= 0) {
        // for backward compatibility: if DateTimeMatcher.set added a single 'a' that
        // was not in the provided skeleton, remove it here before returning skeleton.
        result.remove(pos, 1);
    }
    return result;
}

UChar
PtnSkeleton::getFirstChar() const {
    return baseOriginal.getFirstChar();
}

PtnSkeleton::~PtnSkeleton() {
}

PtnElem::PtnElem(const UnicodeString &basePat, const UnicodeString &pat) :
    basePattern(basePat), skeleton(nullptr), pattern(pat), next(nullptr)
{
}

PtnElem::~PtnElem() {
}

DTSkeletonEnumeration::DTSkeletonEnumeration(PatternMap& patternMap, dtStrEnum type, UErrorCode& status) : fSkeletons(nullptr) {
    PtnElem  *curElem;
    PtnSkeleton *curSkeleton;
    UnicodeString s;
    int32_t bootIndex;

    pos=0;
    fSkeletons.adoptInsteadAndCheckErrorCode(new UVector(status), status);
    if (U_FAILURE(status)) {
        return;
    }

    for (bootIndex=0; bootIndex<MAX_PATTERN_ENTRIES; ++bootIndex ) {
        curElem = patternMap.boot[bootIndex];
        while (curElem!=nullptr) {
            switch(type) {
                case DT_BASESKELETON:
                    s=curElem->basePattern;
                    break;
                case DT_PATTERN:
                    s=curElem->pattern;
                    break;
                case DT_SKELETON:
                    curSkeleton=curElem->skeleton.getAlias();
                    s=curSkeleton->getSkeleton();
                    break;
            }
            if ( !isCanonicalItem(s) ) {
                LocalPointer<UnicodeString> newElem(new UnicodeString(s), status);
                if (U_FAILURE(status)) {
                    return;
                }
                fSkeletons->addElement(newElem.getAlias(), status);
                if (U_FAILURE(status)) {
                    fSkeletons.adoptInstead(nullptr);
                    return;
                }
                newElem.orphan(); // fSkeletons vector now owns the UnicodeString.
            }
            curElem = curElem->next.getAlias();
        }
    }
    if ((bootIndex==MAX_PATTERN_ENTRIES) && (curElem!=nullptr) ) {
        status = U_BUFFER_OVERFLOW_ERROR;
    }
}

const UnicodeString*
DTSkeletonEnumeration::snext(UErrorCode& status) {
    if (U_SUCCESS(status) && fSkeletons.isValid() && pos < fSkeletons->size()) {
        return (const UnicodeString*)fSkeletons->elementAt(pos++);
    }
    return nullptr;
}

void
DTSkeletonEnumeration::reset(UErrorCode& /*status*/) {
    pos=0;
}

int32_t
DTSkeletonEnumeration::count(UErrorCode& /*status*/) const {
   return (fSkeletons.isNull()) ? 0 : fSkeletons->size();
}

UBool
DTSkeletonEnumeration::isCanonicalItem(const UnicodeString& item) {
    if ( item.length() != 1 ) {
        return FALSE;
    }
    for (int32_t i=0; i<UDATPG_FIELD_COUNT; ++i) {
        if (item.charAt(0)==Canonical_Items[i]) {
            return TRUE;
        }
    }
    return FALSE;
}

DTSkeletonEnumeration::~DTSkeletonEnumeration() {
    UnicodeString *s;
    if (fSkeletons.isValid()) {
        for (int32_t i = 0; i < fSkeletons->size(); ++i) {
            if ((s = (UnicodeString *)fSkeletons->elementAt(i)) != nullptr) {
                delete s;
            }
        }
    }
}

DTRedundantEnumeration::DTRedundantEnumeration() : pos(0), fPatterns(nullptr) {
}

void
DTRedundantEnumeration::add(const UnicodeString& pattern, UErrorCode& status) {
    if (U_FAILURE(status)) { return; }
    if (fPatterns.isNull())  {
        fPatterns.adoptInsteadAndCheckErrorCode(new UVector(status), status);
        if (U_FAILURE(status)) {
            return;
       }
    }
    LocalPointer<UnicodeString> newElem(new UnicodeString(pattern), status);
    if (U_FAILURE(status)) {
        return;
    }
    fPatterns->addElement(newElem.getAlias(), status);
    if (U_FAILURE(status)) {
        fPatterns.adoptInstead(nullptr);
        return;
    }
    newElem.orphan(); // fPatterns now owns the string.
}

const UnicodeString*
DTRedundantEnumeration::snext(UErrorCode& status) {
    if (U_SUCCESS(status) && fPatterns.isValid() && pos < fPatterns->size()) {
        return (const UnicodeString*)fPatterns->elementAt(pos++);
    }
    return nullptr;
}

void
DTRedundantEnumeration::reset(UErrorCode& /*status*/) {
    pos=0;
}

int32_t
DTRedundantEnumeration::count(UErrorCode& /*status*/) const {
    return (fPatterns.isNull()) ? 0 : fPatterns->size();
}

UBool
DTRedundantEnumeration::isCanonicalItem(const UnicodeString& item) const {
    if ( item.length() != 1 ) {
        return FALSE;
    }
    for (int32_t i=0; i<UDATPG_FIELD_COUNT; ++i) {
        if (item.charAt(0)==Canonical_Items[i]) {
            return TRUE;
        }
    }
    return FALSE;
}

DTRedundantEnumeration::~DTRedundantEnumeration() {
    UnicodeString *s;
    if (fPatterns.isValid()) {
        for (int32_t i = 0; i < fPatterns->size(); ++i) {
            if ((s = (UnicodeString *)fPatterns->elementAt(i)) != nullptr) {
                delete s;
            }
        }
    }
}

U_NAMESPACE_END


#endif /* #if !UCONFIG_NO_FORMATTING */

//eof
=======
// © 2016 and later: Unicode, Inc. and others.
// License & terms of use: http://www.unicode.org/copyright.html
/*
*******************************************************************************
* Copyright (C) 2007-2016, International Business Machines Corporation and
* others. All Rights Reserved.
*******************************************************************************
*
* File DTPTNGEN.CPP
*
*******************************************************************************
*/

#include "unicode/utypes.h"
#if !UCONFIG_NO_FORMATTING

#include "unicode/datefmt.h"
#include "unicode/decimfmt.h"
#include "unicode/dtfmtsym.h"
#include "unicode/dtptngen.h"
#include "unicode/localpointer.h"
#include "unicode/simpleformatter.h"
#include "unicode/smpdtfmt.h"
#include "unicode/udat.h"
#include "unicode/udatpg.h"
#include "unicode/uniset.h"
#include "unicode/uloc.h"
#include "unicode/ures.h"
#include "unicode/ustring.h"
#include "unicode/rep.h"
#include "unicode/region.h"
#include "cpputils.h"
#include "mutex.h"
#include "umutex.h"
#include "cmemory.h"
#include "cstring.h"
#include "locbased.h"
#include "hash.h"
#include "uhash.h"
#include "uresimp.h"
#include "dtptngen_impl.h"
#include "ucln_in.h"
#include "charstr.h"
#include "uassert.h"

#if U_CHARSET_FAMILY==U_EBCDIC_FAMILY
/**
 * If we are on EBCDIC, use an iterator which will
 * traverse the bundles in ASCII order.
 */
#define U_USE_ASCII_BUNDLE_ITERATOR
#define U_SORT_ASCII_BUNDLE_ITERATOR
#endif

#if defined(U_USE_ASCII_BUNDLE_ITERATOR)

#include "unicode/ustring.h"
#include "uarrsort.h"

struct UResAEntry {
    char16_t *key;
    UResourceBundle *item;
};

struct UResourceBundleAIterator {
    UResourceBundle  *bund;
    UResAEntry *entries;
    int32_t num;
    int32_t cursor;
};

/* Must be C linkage to pass function pointer to the sort function */

U_CDECL_BEGIN

static int32_t U_CALLCONV
ures_a_codepointSort(const void *context, const void *left, const void *right) {
    //CompareContext *cmp=(CompareContext *)context;
    return u_strcmp(((const UResAEntry *)left)->key,
                    ((const UResAEntry *)right)->key);
}

U_CDECL_END

static void ures_a_open(UResourceBundleAIterator *aiter, UResourceBundle *bund, UErrorCode *status) {
    if(U_FAILURE(*status)) {
        return;
    }
    aiter->bund = bund;
    aiter->num = ures_getSize(aiter->bund);
    aiter->cursor = 0;
#if !defined(U_SORT_ASCII_BUNDLE_ITERATOR)
    aiter->entries = nullptr;
#else
    aiter->entries = (UResAEntry*)uprv_malloc(sizeof(UResAEntry)*aiter->num);
    for(int i=0;i<aiter->num;i++) {
        aiter->entries[i].item = ures_getByIndex(aiter->bund, i, nullptr, status);
        const char *akey = ures_getKey(aiter->entries[i].item);
        int32_t len = uprv_strlen(akey)+1;
        aiter->entries[i].key = (char16_t*)uprv_malloc(len*sizeof(char16_t));
        u_charsToUChars(akey, aiter->entries[i].key, len);
    }
    uprv_sortArray(aiter->entries, aiter->num, sizeof(UResAEntry), ures_a_codepointSort, nullptr, true, status);
#endif
}

static void ures_a_close(UResourceBundleAIterator *aiter) {
#if defined(U_SORT_ASCII_BUNDLE_ITERATOR)
    for(int i=0;i<aiter->num;i++) {
        uprv_free(aiter->entries[i].key);
        ures_close(aiter->entries[i].item);
    }
#endif
}

static const char16_t *ures_a_getNextString(UResourceBundleAIterator *aiter, int32_t *len, const char **key, UErrorCode *err) {
#if !defined(U_SORT_ASCII_BUNDLE_ITERATOR)
    return ures_getNextString(aiter->bund, len, key, err);
#else
    if(U_FAILURE(*err)) return nullptr;
    UResourceBundle *item = aiter->entries[aiter->cursor].item;
    const char16_t* ret = ures_getString(item, len, err);
    *key = ures_getKey(item);
    aiter->cursor++;
    return ret;
#endif
}


#endif


U_NAMESPACE_BEGIN

// *****************************************************************************
// class DateTimePatternGenerator
// *****************************************************************************
static const char16_t Canonical_Items[] = {
    // GyQMwWEDFdaHmsSv
    CAP_G, LOW_Y, CAP_Q, CAP_M, LOW_W, CAP_W, CAP_E,
    CAP_D, CAP_F, LOW_D, LOW_A, // The UDATPG_x_FIELD constants and these fields have a different order than in ICU4J
    CAP_H, LOW_M, LOW_S, CAP_S, LOW_V, 0
};

static const dtTypeElem dtTypes[] = {
    // patternChar, field, type, minLen, weight
    {CAP_G, UDATPG_ERA_FIELD, DT_SHORT, 1, 3,},
    {CAP_G, UDATPG_ERA_FIELD, DT_LONG,  4, 0},
    {CAP_G, UDATPG_ERA_FIELD, DT_NARROW, 5, 0},

    {LOW_Y, UDATPG_YEAR_FIELD, DT_NUMERIC, 1, 20},
    {CAP_Y, UDATPG_YEAR_FIELD, DT_NUMERIC + DT_DELTA, 1, 20},
    {LOW_U, UDATPG_YEAR_FIELD, DT_NUMERIC + 2*DT_DELTA, 1, 20},
    {LOW_R, UDATPG_YEAR_FIELD, DT_NUMERIC + 3*DT_DELTA, 1, 20},
    {CAP_U, UDATPG_YEAR_FIELD, DT_SHORT, 1, 3},
    {CAP_U, UDATPG_YEAR_FIELD, DT_LONG, 4, 0},
    {CAP_U, UDATPG_YEAR_FIELD, DT_NARROW, 5, 0},

    {CAP_Q, UDATPG_QUARTER_FIELD, DT_NUMERIC, 1, 2},
    {CAP_Q, UDATPG_QUARTER_FIELD, DT_SHORT, 3, 0},
    {CAP_Q, UDATPG_QUARTER_FIELD, DT_LONG, 4, 0},
    {CAP_Q, UDATPG_QUARTER_FIELD, DT_NARROW, 5, 0},
    {LOW_Q, UDATPG_QUARTER_FIELD, DT_NUMERIC + DT_DELTA, 1, 2},
    {LOW_Q, UDATPG_QUARTER_FIELD, DT_SHORT - DT_DELTA, 3, 0},
    {LOW_Q, UDATPG_QUARTER_FIELD, DT_LONG - DT_DELTA, 4, 0},
    {LOW_Q, UDATPG_QUARTER_FIELD, DT_NARROW - DT_DELTA, 5, 0},

    {CAP_M, UDATPG_MONTH_FIELD, DT_NUMERIC, 1, 2},
    {CAP_M, UDATPG_MONTH_FIELD, DT_SHORT, 3, 0},
    {CAP_M, UDATPG_MONTH_FIELD, DT_LONG, 4, 0},
    {CAP_M, UDATPG_MONTH_FIELD, DT_NARROW, 5, 0},
    {CAP_L, UDATPG_MONTH_FIELD, DT_NUMERIC + DT_DELTA, 1, 2},
    {CAP_L, UDATPG_MONTH_FIELD, DT_SHORT - DT_DELTA, 3, 0},
    {CAP_L, UDATPG_MONTH_FIELD, DT_LONG - DT_DELTA, 4, 0},
    {CAP_L, UDATPG_MONTH_FIELD, DT_NARROW - DT_DELTA, 5, 0},
    {LOW_L, UDATPG_MONTH_FIELD, DT_NUMERIC + DT_DELTA, 1, 1},

    {LOW_W, UDATPG_WEEK_OF_YEAR_FIELD, DT_NUMERIC, 1, 2},

    {CAP_W, UDATPG_WEEK_OF_MONTH_FIELD, DT_NUMERIC, 1, 0},

    {CAP_E, UDATPG_WEEKDAY_FIELD, DT_SHORT, 1, 3},
    {CAP_E, UDATPG_WEEKDAY_FIELD, DT_LONG, 4, 0},
    {CAP_E, UDATPG_WEEKDAY_FIELD, DT_NARROW, 5, 0},
    {CAP_E, UDATPG_WEEKDAY_FIELD, DT_SHORTER, 6, 0},
    {LOW_C, UDATPG_WEEKDAY_FIELD, DT_NUMERIC + 2*DT_DELTA, 1, 2},
    {LOW_C, UDATPG_WEEKDAY_FIELD, DT_SHORT - 2*DT_DELTA, 3, 0},
    {LOW_C, UDATPG_WEEKDAY_FIELD, DT_LONG - 2*DT_DELTA, 4, 0},
    {LOW_C, UDATPG_WEEKDAY_FIELD, DT_NARROW - 2*DT_DELTA, 5, 0},
    {LOW_C, UDATPG_WEEKDAY_FIELD, DT_SHORTER - 2*DT_DELTA, 6, 0},
    {LOW_E, UDATPG_WEEKDAY_FIELD, DT_NUMERIC + DT_DELTA, 1, 2}, // LOW_E is currently not used in CLDR data, should not be canonical
    {LOW_E, UDATPG_WEEKDAY_FIELD, DT_SHORT - DT_DELTA, 3, 0},
    {LOW_E, UDATPG_WEEKDAY_FIELD, DT_LONG - DT_DELTA, 4, 0},
    {LOW_E, UDATPG_WEEKDAY_FIELD, DT_NARROW - DT_DELTA, 5, 0},
    {LOW_E, UDATPG_WEEKDAY_FIELD, DT_SHORTER - DT_DELTA, 6, 0},

    {LOW_D, UDATPG_DAY_FIELD, DT_NUMERIC, 1, 2},
    {LOW_G, UDATPG_DAY_FIELD, DT_NUMERIC + DT_DELTA, 1, 20}, // really internal use, so we don't care

    {CAP_D, UDATPG_DAY_OF_YEAR_FIELD, DT_NUMERIC, 1, 3},

    {CAP_F, UDATPG_DAY_OF_WEEK_IN_MONTH_FIELD, DT_NUMERIC, 1, 0},

    {LOW_A, UDATPG_DAYPERIOD_FIELD, DT_SHORT, 1, 3},
    {LOW_A, UDATPG_DAYPERIOD_FIELD, DT_LONG, 4, 0},
    {LOW_A, UDATPG_DAYPERIOD_FIELD, DT_NARROW, 5, 0},
    {LOW_B, UDATPG_DAYPERIOD_FIELD, DT_SHORT - DT_DELTA, 1, 3},
    {LOW_B, UDATPG_DAYPERIOD_FIELD, DT_LONG - DT_DELTA, 4, 0},
    {LOW_B, UDATPG_DAYPERIOD_FIELD, DT_NARROW - DT_DELTA, 5, 0},
    // b needs to be closer to a than to B, so we make this 3*DT_DELTA
    {CAP_B, UDATPG_DAYPERIOD_FIELD, DT_SHORT - 3*DT_DELTA, 1, 3},
    {CAP_B, UDATPG_DAYPERIOD_FIELD, DT_LONG - 3*DT_DELTA, 4, 0},
    {CAP_B, UDATPG_DAYPERIOD_FIELD, DT_NARROW - 3*DT_DELTA, 5, 0},

    {CAP_H, UDATPG_HOUR_FIELD, DT_NUMERIC + 10*DT_DELTA, 1, 2}, // 24 hour
    {LOW_K, UDATPG_HOUR_FIELD, DT_NUMERIC + 11*DT_DELTA, 1, 2}, // 24 hour
    {LOW_H, UDATPG_HOUR_FIELD, DT_NUMERIC, 1, 2}, // 12 hour
    {CAP_K, UDATPG_HOUR_FIELD, DT_NUMERIC + DT_DELTA, 1, 2}, // 12 hour
    // The C code has had versions of the following 3, keep & update. Should not need these, but...
    // Without these, certain tests using e.g. staticGetSkeleton fail because j/J in patterns
    // get skipped instead of mapped to the right hour chars, for example in
    //   DateFormatTest::TestPatternFromSkeleton
    //   IntlTestDateTimePatternGeneratorAPI:: testStaticGetSkeleton
    //   DateIntervalFormatTest::testTicket11985
    // Need to investigate better handling of jJC replacement e.g. in staticGetSkeleton.
    {CAP_J, UDATPG_HOUR_FIELD, DT_NUMERIC + 5*DT_DELTA, 1, 2}, // 12/24 hour no AM/PM
    {LOW_J, UDATPG_HOUR_FIELD, DT_NUMERIC + 6*DT_DELTA, 1, 6}, // 12/24 hour
    {CAP_C, UDATPG_HOUR_FIELD, DT_NUMERIC + 7*DT_DELTA, 1, 6}, // 12/24 hour with preferred dayPeriods for 12

    {LOW_M, UDATPG_MINUTE_FIELD, DT_NUMERIC, 1, 2},

    {LOW_S, UDATPG_SECOND_FIELD, DT_NUMERIC, 1, 2},
    {CAP_A, UDATPG_SECOND_FIELD, DT_NUMERIC + DT_DELTA, 1, 1000},

    {CAP_S, UDATPG_FRACTIONAL_SECOND_FIELD, DT_NUMERIC, 1, 1000},

    {LOW_V, UDATPG_ZONE_FIELD, DT_SHORT - 2*DT_DELTA, 1, 0},
    {LOW_V, UDATPG_ZONE_FIELD, DT_LONG - 2*DT_DELTA, 4, 0},
    {LOW_Z, UDATPG_ZONE_FIELD, DT_SHORT, 1, 3},
    {LOW_Z, UDATPG_ZONE_FIELD, DT_LONG, 4, 0},
    {CAP_Z, UDATPG_ZONE_FIELD, DT_NARROW - DT_DELTA, 1, 3},
    {CAP_Z, UDATPG_ZONE_FIELD, DT_LONG - DT_DELTA, 4, 0},
    {CAP_Z, UDATPG_ZONE_FIELD, DT_SHORT - DT_DELTA, 5, 0},
    {CAP_O, UDATPG_ZONE_FIELD, DT_SHORT - DT_DELTA, 1, 0},
    {CAP_O, UDATPG_ZONE_FIELD, DT_LONG - DT_DELTA, 4, 0},
    {CAP_V, UDATPG_ZONE_FIELD, DT_SHORT - DT_DELTA, 1, 0},
    {CAP_V, UDATPG_ZONE_FIELD, DT_LONG - DT_DELTA, 2, 0},
    {CAP_V, UDATPG_ZONE_FIELD, DT_LONG-1 - DT_DELTA, 3, 0},
    {CAP_V, UDATPG_ZONE_FIELD, DT_LONG-2 - DT_DELTA, 4, 0},
    {CAP_X, UDATPG_ZONE_FIELD, DT_NARROW - DT_DELTA, 1, 0},
    {CAP_X, UDATPG_ZONE_FIELD, DT_SHORT - DT_DELTA, 2, 0},
    {CAP_X, UDATPG_ZONE_FIELD, DT_LONG - DT_DELTA, 4, 0},
    {LOW_X, UDATPG_ZONE_FIELD, DT_NARROW - DT_DELTA, 1, 0},
    {LOW_X, UDATPG_ZONE_FIELD, DT_SHORT - DT_DELTA, 2, 0},
    {LOW_X, UDATPG_ZONE_FIELD, DT_LONG - DT_DELTA, 4, 0},

    {0, UDATPG_FIELD_COUNT, 0, 0, 0} , // last row of dtTypes[]
 };

static const char* const CLDR_FIELD_APPEND[] = {
    "Era", "Year", "Quarter", "Month", "Week", "*", "Day-Of-Week",
    "*", "*", "Day", "*", // The UDATPG_x_FIELD constants and these fields have a different order than in ICU4J
    "Hour", "Minute", "Second", "*", "Timezone"
};

static const char* const CLDR_FIELD_NAME[UDATPG_FIELD_COUNT] = {
    "era", "year", "quarter", "month", "week", "weekOfMonth", "weekday",
    "dayOfYear", "weekdayOfMonth", "day", "dayperiod", // The UDATPG_x_FIELD constants and these fields have a different order than in ICU4J
    "hour", "minute", "second", "*", "zone"
};

static const char* const CLDR_FIELD_WIDTH[] = { // [UDATPG_WIDTH_COUNT]
    "", "-short", "-narrow"
};

static constexpr UDateTimePGDisplayWidth UDATPG_WIDTH_APPENDITEM = UDATPG_WIDE;
static constexpr int32_t UDATPG_FIELD_KEY_MAX = 24; // max length of CLDR field tag (type + width)

// For appendItems
static const char16_t UDATPG_ItemFormat[]= {0x7B, 0x30, 0x7D, 0x20, 0x251C, 0x7B, 0x32, 0x7D, 0x3A,
    0x20, 0x7B, 0x31, 0x7D, 0x2524, 0};  // {0} \u251C{2}: {1}\u2524

//static const char16_t repeatedPatterns[6]={CAP_G, CAP_E, LOW_Z, LOW_V, CAP_Q, 0}; // "GEzvQ"

static const char DT_DateTimePatternsTag[]="DateTimePatterns";
static const char DT_DateAtTimePatternsTag[]="DateTimePatterns%atTime";
static const char DT_DateTimeCalendarTag[]="calendar";
static const char DT_DateTimeGregorianTag[]="gregorian";
static const char DT_DateTimeAppendItemsTag[]="appendItems";
static const char DT_DateTimeFieldsTag[]="fields";
static const char DT_DateTimeAvailableFormatsTag[]="availableFormats";
//static const UnicodeString repeatedPattern=UnicodeString(repeatedPatterns);

UOBJECT_DEFINE_RTTI_IMPLEMENTATION(DateTimePatternGenerator)
UOBJECT_DEFINE_RTTI_IMPLEMENTATION(DTSkeletonEnumeration)
UOBJECT_DEFINE_RTTI_IMPLEMENTATION(DTRedundantEnumeration)

DateTimePatternGenerator*  U_EXPORT2
DateTimePatternGenerator::createInstance(UErrorCode& status) {
    return createInstance(Locale::getDefault(), status);
}

DateTimePatternGenerator* U_EXPORT2
DateTimePatternGenerator::createInstance(const Locale& locale, UErrorCode& status) {
    if (U_FAILURE(status)) {
        return nullptr;
    }
    LocalPointer<DateTimePatternGenerator> result(
            new DateTimePatternGenerator(locale, status), status);
    return U_SUCCESS(status) ? result.orphan() : nullptr;
}

DateTimePatternGenerator* U_EXPORT2
DateTimePatternGenerator::createInstanceNoStdPat(const Locale& locale, UErrorCode& status) {
    if (U_FAILURE(status)) {
        return nullptr;
    }
    LocalPointer<DateTimePatternGenerator> result(
            new DateTimePatternGenerator(locale, status, true), status);
    return U_SUCCESS(status) ? result.orphan() : nullptr;
}

DateTimePatternGenerator*  U_EXPORT2
DateTimePatternGenerator::createEmptyInstance(UErrorCode& status) {
    if (U_FAILURE(status)) {
        return nullptr;
    }
    LocalPointer<DateTimePatternGenerator> result(
            new DateTimePatternGenerator(status), status);
    return U_SUCCESS(status) ? result.orphan() : nullptr;
}

DateTimePatternGenerator::DateTimePatternGenerator(UErrorCode &status) :
    skipMatcher(nullptr),
    fAvailableFormatKeyHash(nullptr),
    fDefaultHourFormatChar(0),
    internalErrorCode(U_ZERO_ERROR)
{
    fp = new FormatParser();
    dtMatcher = new DateTimeMatcher();
    distanceInfo = new DistanceInfo();
    patternMap = new PatternMap();
    if (fp == nullptr || dtMatcher == nullptr || distanceInfo == nullptr || patternMap == nullptr) {
        internalErrorCode = status = U_MEMORY_ALLOCATION_ERROR;
    }
}

DateTimePatternGenerator::DateTimePatternGenerator(const Locale& locale, UErrorCode &status, UBool skipStdPatterns) :
    skipMatcher(nullptr),
    fAvailableFormatKeyHash(nullptr),
    fDefaultHourFormatChar(0),
    internalErrorCode(U_ZERO_ERROR)
{
    fp = new FormatParser();
    dtMatcher = new DateTimeMatcher();
    distanceInfo = new DistanceInfo();
    patternMap = new PatternMap();
    if (fp == nullptr || dtMatcher == nullptr || distanceInfo == nullptr || patternMap == nullptr) {
        internalErrorCode = status = U_MEMORY_ALLOCATION_ERROR;
    }
    else {
        initData(locale, status, skipStdPatterns);
    }
}

DateTimePatternGenerator::DateTimePatternGenerator(const DateTimePatternGenerator& other) :
    UObject(),
    skipMatcher(nullptr),
    fAvailableFormatKeyHash(nullptr),
    fDefaultHourFormatChar(0),
    internalErrorCode(U_ZERO_ERROR)
{
    fp = new FormatParser();
    dtMatcher = new DateTimeMatcher();
    distanceInfo = new DistanceInfo();
    patternMap = new PatternMap();
    if (fp == nullptr || dtMatcher == nullptr || distanceInfo == nullptr || patternMap == nullptr) {
        internalErrorCode = U_MEMORY_ALLOCATION_ERROR;
    }
    *this=other;
}

DateTimePatternGenerator&
DateTimePatternGenerator::operator=(const DateTimePatternGenerator& other) {
    // reflexive case
    if (&other == this) {
        return *this;
    }
    internalErrorCode = other.internalErrorCode;
    pLocale = other.pLocale;
    fDefaultHourFormatChar = other.fDefaultHourFormatChar;
    *fp = *(other.fp);
    dtMatcher->copyFrom(other.dtMatcher->skeleton);
    *distanceInfo = *(other.distanceInfo);
    for (int32_t style = UDAT_FULL; style <= UDAT_SHORT; style++) {
        dateTimeFormat[style] = other.dateTimeFormat[style];
    }
    decimal = other.decimal;
    for (int32_t style = UDAT_FULL; style <= UDAT_SHORT; style++) {
        dateTimeFormat[style].getTerminatedBuffer(); // NUL-terminate for the C API.
    }
    decimal.getTerminatedBuffer();
    delete skipMatcher;
    if ( other.skipMatcher == nullptr ) {
        skipMatcher = nullptr;
    }
    else {
        skipMatcher = new DateTimeMatcher(*other.skipMatcher);
        if (skipMatcher == nullptr)
        {
            internalErrorCode = U_MEMORY_ALLOCATION_ERROR;
            return *this;
        }
    }
    for (int32_t i=0; i< UDATPG_FIELD_COUNT; ++i ) {
        appendItemFormats[i] = other.appendItemFormats[i];
        appendItemFormats[i].getTerminatedBuffer(); // NUL-terminate for the C API.
        for (int32_t j=0; j< UDATPG_WIDTH_COUNT; ++j ) {
            fieldDisplayNames[i][j] = other.fieldDisplayNames[i][j];
            fieldDisplayNames[i][j].getTerminatedBuffer(); // NUL-terminate for the C API.
        }
    }
    patternMap->copyFrom(*other.patternMap, internalErrorCode);
    copyHashtable(other.fAvailableFormatKeyHash, internalErrorCode);
    return *this;
}


bool
DateTimePatternGenerator::operator==(const DateTimePatternGenerator& other) const {
    if (this == &other) {
        return true;
    }
    if ((pLocale==other.pLocale) && (patternMap->equals(*other.patternMap)) &&
        (decimal==other.decimal)) {
        for (int32_t style = UDAT_FULL; style <= UDAT_SHORT; style++) {
            if (dateTimeFormat[style] != other.dateTimeFormat[style]) {
                return false;
            }
        }
        for ( int32_t i=0 ; i<UDATPG_FIELD_COUNT; ++i ) {
            if (appendItemFormats[i] != other.appendItemFormats[i]) {
                return false;
            }
            for (int32_t j=0; j< UDATPG_WIDTH_COUNT; ++j ) {
                if (fieldDisplayNames[i][j] != other.fieldDisplayNames[i][j]) {
                    return false;
                }
            }
        }
        return true;
    }
    else {
        return false;
    }
}

bool
DateTimePatternGenerator::operator!=(const DateTimePatternGenerator& other) const {
    return  !operator==(other);
}

DateTimePatternGenerator::~DateTimePatternGenerator() {
    if (fAvailableFormatKeyHash!=nullptr) {
        delete fAvailableFormatKeyHash;
    }

    if (fp != nullptr) delete fp;
    if (dtMatcher != nullptr) delete dtMatcher;
    if (distanceInfo != nullptr) delete distanceInfo;
    if (patternMap != nullptr) delete patternMap;
    if (skipMatcher != nullptr) delete skipMatcher;
}

namespace {

UInitOnce initOnce {};
UHashtable *localeToAllowedHourFormatsMap = nullptr;

// Value deleter for hashmap.
U_CFUNC void U_CALLCONV deleteAllowedHourFormats(void *ptr) {
    uprv_free(ptr);
}

// Close hashmap at cleanup.
U_CFUNC UBool U_CALLCONV allowedHourFormatsCleanup() {
    uhash_close(localeToAllowedHourFormatsMap);
    return true;
}

enum AllowedHourFormat{
    ALLOWED_HOUR_FORMAT_UNKNOWN = -1,
    ALLOWED_HOUR_FORMAT_h,
    ALLOWED_HOUR_FORMAT_H,
    ALLOWED_HOUR_FORMAT_K,  // Added ICU-20383, used by JP
    ALLOWED_HOUR_FORMAT_k,  // Added ICU-20383, not currently used
    ALLOWED_HOUR_FORMAT_hb,
    ALLOWED_HOUR_FORMAT_hB,
    ALLOWED_HOUR_FORMAT_Kb, // Added ICU-20383, not currently used
    ALLOWED_HOUR_FORMAT_KB, // Added ICU-20383, not currently used
    // ICU-20383 The following are unlikely and not currently used
    ALLOWED_HOUR_FORMAT_Hb,
    ALLOWED_HOUR_FORMAT_HB
};

}  // namespace

void
DateTimePatternGenerator::initData(const Locale& locale, UErrorCode &status, UBool skipStdPatterns) {
    //const char *baseLangName = locale.getBaseName(); // unused

    skipMatcher = nullptr;
    fAvailableFormatKeyHash=nullptr;
    addCanonicalItems(status);
    if (!skipStdPatterns) { // skip to prevent circular dependency when called from SimpleDateFormat::construct
        addICUPatterns(locale, status);
    }
    addCLDRData(locale, status);
    setDateTimeFromCalendar(locale, status);
    setDecimalSymbols(locale, status);
    umtx_initOnce(initOnce, loadAllowedHourFormatsData, status);
    getAllowedHourFormats(locale, status);
    // If any of the above methods failed then the object is in an invalid state.
    internalErrorCode = status;
} // DateTimePatternGenerator::initData

namespace {

struct AllowedHourFormatsSink : public ResourceSink {
    // Initialize sub-sinks.
    AllowedHourFormatsSink() {}
    virtual ~AllowedHourFormatsSink();

    virtual void put(const char *key, ResourceValue &value, UBool /*noFallback*/,
                     UErrorCode &errorCode) override {
        ResourceTable timeData = value.getTable(errorCode);
        if (U_FAILURE(errorCode)) { return; }
        for (int32_t i = 0; timeData.getKeyAndValue(i, key, value); ++i) {
            const char *regionOrLocale = key;
            ResourceTable formatList = value.getTable(errorCode);
            if (U_FAILURE(errorCode)) { return; }
            // below we construct a list[] that has an entry for the "preferred" value at [0],
            // followed by 1 or more entries for the "allowed" values, terminated with an
            // entry for ALLOWED_HOUR_FORMAT_UNKNOWN (not included in length below)
            LocalMemory<int32_t> list;
            int32_t length = 0;
            int32_t preferredFormat = ALLOWED_HOUR_FORMAT_UNKNOWN;
            for (int32_t j = 0; formatList.getKeyAndValue(j, key, value); ++j) {
                if (uprv_strcmp(key, "allowed") == 0) {
                    if (value.getType() == URES_STRING) {
                        length = 2; // 1 preferred to add later, 1 allowed to add now
                        if (list.allocateInsteadAndReset(length + 1) == nullptr) {
                            errorCode = U_MEMORY_ALLOCATION_ERROR;
                            return;
                        }
                        list[1] = getHourFormatFromUnicodeString(value.getUnicodeString(errorCode));
                    }
                    else {
                        ResourceArray allowedFormats = value.getArray(errorCode);
                        length = allowedFormats.getSize() + 1; // 1 preferred, getSize allowed
                        if (list.allocateInsteadAndReset(length + 1) == nullptr) {
                            errorCode = U_MEMORY_ALLOCATION_ERROR;
                            return;
                        }
                        for (int32_t k = 1; k < length; ++k) {
                            allowedFormats.getValue(k-1, value);
                            list[k] = getHourFormatFromUnicodeString(value.getUnicodeString(errorCode));
                        }
                    }
                } else if (uprv_strcmp(key, "preferred") == 0) {
                    preferredFormat = getHourFormatFromUnicodeString(value.getUnicodeString(errorCode));
                }
            }
            if (length > 1) {
                list[0] = (preferredFormat!=ALLOWED_HOUR_FORMAT_UNKNOWN)? preferredFormat: list[1];
            } else {
                // fallback handling for missing data
                length = 2; // 1 preferred, 1 allowed
                if (list.allocateInsteadAndReset(length + 1) == nullptr) {
                    errorCode = U_MEMORY_ALLOCATION_ERROR;
                    return;
                }
                list[0] = (preferredFormat!=ALLOWED_HOUR_FORMAT_UNKNOWN)? preferredFormat: ALLOWED_HOUR_FORMAT_H;
                list[1] = list[0];
            }
            list[length] = ALLOWED_HOUR_FORMAT_UNKNOWN;
            // At this point list[] will have at least two non-ALLOWED_HOUR_FORMAT_UNKNOWN entries,
            // followed by ALLOWED_HOUR_FORMAT_UNKNOWN.
            uhash_put(localeToAllowedHourFormatsMap, const_cast<char *>(regionOrLocale), list.orphan(), &errorCode);
            if (U_FAILURE(errorCode)) { return; }
        }
    }

    AllowedHourFormat getHourFormatFromUnicodeString(const UnicodeString &s) {
        if (s.length() == 1) {
            if (s[0] == LOW_H) { return ALLOWED_HOUR_FORMAT_h; }
            if (s[0] == CAP_H) { return ALLOWED_HOUR_FORMAT_H; }
            if (s[0] == CAP_K) { return ALLOWED_HOUR_FORMAT_K; }
            if (s[0] == LOW_K) { return ALLOWED_HOUR_FORMAT_k; }
        } else if (s.length() == 2) {
            if (s[0] == LOW_H && s[1] == LOW_B) { return ALLOWED_HOUR_FORMAT_hb; }
            if (s[0] == LOW_H && s[1] == CAP_B) { return ALLOWED_HOUR_FORMAT_hB; }
            if (s[0] == CAP_K && s[1] == LOW_B) { return ALLOWED_HOUR_FORMAT_Kb; }
            if (s[0] == CAP_K && s[1] == CAP_B) { return ALLOWED_HOUR_FORMAT_KB; }
            if (s[0] == CAP_H && s[1] == LOW_B) { return ALLOWED_HOUR_FORMAT_Hb; }
            if (s[0] == CAP_H && s[1] == CAP_B) { return ALLOWED_HOUR_FORMAT_HB; }
        }

        return ALLOWED_HOUR_FORMAT_UNKNOWN;
    }
};

}  // namespace

AllowedHourFormatsSink::~AllowedHourFormatsSink() {}

U_CFUNC void U_CALLCONV DateTimePatternGenerator::loadAllowedHourFormatsData(UErrorCode &status) {
    if (U_FAILURE(status)) { return; }
    localeToAllowedHourFormatsMap = uhash_open(
        uhash_hashChars, uhash_compareChars, nullptr, &status);
    if (U_FAILURE(status)) { return; }

    uhash_setValueDeleter(localeToAllowedHourFormatsMap, deleteAllowedHourFormats);
    ucln_i18n_registerCleanup(UCLN_I18N_ALLOWED_HOUR_FORMATS, allowedHourFormatsCleanup);

    LocalUResourceBundlePointer rb(ures_openDirect(nullptr, "supplementalData", &status));
    if (U_FAILURE(status)) { return; }

    AllowedHourFormatsSink sink;
    // TODO: Currently in the enumeration each table allocates a new array.
    // Try to reduce the number of memory allocations. Consider storing a
    // UVector32 with the concatenation of all of the sub-arrays, put the start index
    // into the hashmap, store 6 single-value sub-arrays right at the beginning of the
    // vector (at index enum*2) for easy data sharing, copy sub-arrays into runtime
    // object. Remember to clean up the vector, too.
    ures_getAllItemsWithFallback(rb.getAlias(), "timeData", sink, status);    
}

static int32_t* getAllowedHourFormatsLangCountry(const char* language, const char* country, UErrorCode& status) {
    CharString langCountry;
    langCountry.append(language, status);
    langCountry.append('_', status);
    langCountry.append(country, status);

    int32_t* allowedFormats;
    allowedFormats = (int32_t *)uhash_get(localeToAllowedHourFormatsMap, langCountry.data());
    if (allowedFormats == nullptr) {
        allowedFormats = (int32_t *)uhash_get(localeToAllowedHourFormatsMap, const_cast<char *>(country));
    }

    return allowedFormats;
}

void DateTimePatternGenerator::getAllowedHourFormats(const Locale &locale, UErrorCode &status) {
    if (U_FAILURE(status)) { return; }

    const char *language = locale.getLanguage();
    const char *country = locale.getCountry();
    
    char regionOverride[8];
    int32_t regionOverrideLength = locale.getKeywordValue("rg", regionOverride, sizeof(regionOverride), status);
    if (U_SUCCESS(status) && regionOverrideLength > 0) {
        country = regionOverride;
        if (regionOverrideLength > 2) {
            // chop off any subdivision codes that may have been included
            regionOverride[2] = '\0';
        }
    }
    
    Locale maxLocale;  // must be here for correct lifetime
    if (*language == '\0' || *country == '\0') {
        maxLocale = locale;
        UErrorCode localStatus = U_ZERO_ERROR;
        maxLocale.addLikelySubtags(localStatus);
        if (U_SUCCESS(localStatus)) {
            language = maxLocale.getLanguage();
            country = maxLocale.getCountry();
        }
    }
    if (*language == '\0') {
        // Unexpected, but fail gracefully
        language = "und";
    }
    if (*country == '\0') {
        country = "001";
    }

    int32_t* allowedFormats = getAllowedHourFormatsLangCountry(language, country, status);

    // We need to check if there is an hour cycle on locale
    char buffer[8];
    int32_t count = locale.getKeywordValue("hours", buffer, sizeof(buffer), status);

    fDefaultHourFormatChar = 0;
    if (U_SUCCESS(status) && count > 0) {
        if(uprv_strcmp(buffer, "h24") == 0) {
            fDefaultHourFormatChar = LOW_K;
        } else if(uprv_strcmp(buffer, "h23") == 0) {
            fDefaultHourFormatChar = CAP_H;
        } else if(uprv_strcmp(buffer, "h12") == 0) {
            fDefaultHourFormatChar = LOW_H;
        } else if(uprv_strcmp(buffer, "h11") == 0) {
            fDefaultHourFormatChar = CAP_K;
        }
    }

    // Check if the region has an alias
    if (allowedFormats == nullptr) {
        UErrorCode localStatus = U_ZERO_ERROR;
        const Region* region = Region::getInstance(country, localStatus);
        if (U_SUCCESS(localStatus)) {
            country = region->getRegionCode(); // the real region code
            allowedFormats = getAllowedHourFormatsLangCountry(language, country, status);
        }
    }

    if (allowedFormats != nullptr) {  // Lookup is successful
        // Here allowedFormats points to a list consisting of key for preferredFormat,
        // followed by one or more keys for allowedFormats, then followed by ALLOWED_HOUR_FORMAT_UNKNOWN.
        if (!fDefaultHourFormatChar) {
            switch (allowedFormats[0]) {
                case ALLOWED_HOUR_FORMAT_h: fDefaultHourFormatChar = LOW_H; break;
                case ALLOWED_HOUR_FORMAT_H: fDefaultHourFormatChar = CAP_H; break;
                case ALLOWED_HOUR_FORMAT_K: fDefaultHourFormatChar = CAP_K; break;
                case ALLOWED_HOUR_FORMAT_k: fDefaultHourFormatChar = LOW_K; break;
                default: fDefaultHourFormatChar = CAP_H; break;
            }
        }

        for (int32_t i = 0; i < UPRV_LENGTHOF(fAllowedHourFormats); ++i) {
            fAllowedHourFormats[i] = allowedFormats[i + 1];
            if (fAllowedHourFormats[i] == ALLOWED_HOUR_FORMAT_UNKNOWN) {
                break;
            }
        }
    } else {  // Lookup failed, twice
        if (!fDefaultHourFormatChar) {
            fDefaultHourFormatChar = CAP_H;
        }
        fAllowedHourFormats[0] = ALLOWED_HOUR_FORMAT_H;
        fAllowedHourFormats[1] = ALLOWED_HOUR_FORMAT_UNKNOWN;
    }
}

UDateFormatHourCycle
DateTimePatternGenerator::getDefaultHourCycle(UErrorCode& status) const {
    if (U_FAILURE(status)) {
        return UDAT_HOUR_CYCLE_23;
    }
    if (fDefaultHourFormatChar == 0) {
        // We need to return something, but the caller should ignore it
        // anyways since the returned status is a failure.
        status = U_UNSUPPORTED_ERROR;
        return UDAT_HOUR_CYCLE_23;
    }
    switch (fDefaultHourFormatChar) {
        case CAP_K:
            return UDAT_HOUR_CYCLE_11;
        case LOW_H:
            return UDAT_HOUR_CYCLE_12;
        case CAP_H:
            return UDAT_HOUR_CYCLE_23;
        case LOW_K:
            return UDAT_HOUR_CYCLE_24;
        default:
            UPRV_UNREACHABLE_EXIT;
    }
}

UnicodeString
DateTimePatternGenerator::getSkeleton(const UnicodeString& pattern, UErrorCode&
/*status*/) {
    FormatParser fp2;
    DateTimeMatcher matcher;
    PtnSkeleton localSkeleton;
    matcher.set(pattern, &fp2, localSkeleton);
    return localSkeleton.getSkeleton();
}

UnicodeString
DateTimePatternGenerator::staticGetSkeleton(
        const UnicodeString& pattern, UErrorCode& /*status*/) {
    FormatParser fp;
    DateTimeMatcher matcher;
    PtnSkeleton localSkeleton;
    matcher.set(pattern, &fp, localSkeleton);
    return localSkeleton.getSkeleton();
}

UnicodeString
DateTimePatternGenerator::getBaseSkeleton(const UnicodeString& pattern, UErrorCode& /*status*/) {
    FormatParser fp2;
    DateTimeMatcher matcher;
    PtnSkeleton localSkeleton;
    matcher.set(pattern, &fp2, localSkeleton);
    return localSkeleton.getBaseSkeleton();
}

UnicodeString
DateTimePatternGenerator::staticGetBaseSkeleton(
        const UnicodeString& pattern, UErrorCode& /*status*/) {
    FormatParser fp;
    DateTimeMatcher matcher;
    PtnSkeleton localSkeleton;
    matcher.set(pattern, &fp, localSkeleton);
    return localSkeleton.getBaseSkeleton();
}

void
DateTimePatternGenerator::addICUPatterns(const Locale& locale, UErrorCode& status) {
    if (U_FAILURE(status)) { return; }
    UnicodeString dfPattern;
    UnicodeString conflictingString;
    DateFormat* df;

    // Load with ICU patterns
    for (int32_t i=DateFormat::kFull; i<=DateFormat::kShort; i++) {
        DateFormat::EStyle style = (DateFormat::EStyle)i;
        df = DateFormat::createDateInstance(style, locale);
        SimpleDateFormat* sdf;
        if (df != nullptr && (sdf = dynamic_cast<SimpleDateFormat*>(df)) != nullptr) {
            sdf->toPattern(dfPattern);
            addPattern(dfPattern, false, conflictingString, status);
        }
        // TODO Maybe we should return an error when the date format isn't simple.
        delete df;
        if (U_FAILURE(status)) { return; }

        df = DateFormat::createTimeInstance(style, locale);
        if (df != nullptr && (sdf = dynamic_cast<SimpleDateFormat*>(df)) != nullptr) {
            sdf->toPattern(dfPattern);
            addPattern(dfPattern, false, conflictingString, status);

            // TODO: C++ and Java are inconsistent (see #12568).
            // C++ uses MEDIUM, but Java uses SHORT.
            if ( i==DateFormat::kShort && !dfPattern.isEmpty() ) {
                consumeShortTimePattern(dfPattern, status);
            }
        }
        // TODO Maybe we should return an error when the date format isn't simple.
        delete df;
        if (U_FAILURE(status)) { return; }
    }
}

void
DateTimePatternGenerator::hackTimes(const UnicodeString& hackPattern, UErrorCode& status)  {
    UnicodeString conflictingString;

    fp->set(hackPattern);
    UnicodeString mmss;
    UBool gotMm=false;
    for (int32_t i=0; i<fp->itemNumber; ++i) {
        UnicodeString field = fp->items[i];
        if ( fp->isQuoteLiteral(field) ) {
            if ( gotMm ) {
               UnicodeString quoteLiteral;
               fp->getQuoteLiteral(quoteLiteral, &i);
               mmss += quoteLiteral;
            }
        }
        else {
            if (fp->isPatternSeparator(field) && gotMm) {
                mmss+=field;
            }
            else {
                char16_t ch=field.charAt(0);
                if (ch==LOW_M) {
                    gotMm=true;
                    mmss+=field;
                }
                else {
                    if (ch==LOW_S) {
                        if (!gotMm) {
                            break;
                        }
                        mmss+= field;
                        addPattern(mmss, false, conflictingString, status);
                        break;
                    }
                    else {
                        if (gotMm || ch==LOW_Z || ch==CAP_Z || ch==LOW_V || ch==CAP_V) {
                            break;
                        }
                    }
                }
            }
        }
    }
}

#define ULOC_LOCALE_IDENTIFIER_CAPACITY (ULOC_FULLNAME_CAPACITY + 1 + ULOC_KEYWORD_AND_VALUES_CAPACITY)

void
DateTimePatternGenerator::getCalendarTypeToUse(const Locale& locale, CharString& destination, UErrorCode& err) {
    destination.clear().append(DT_DateTimeGregorianTag, -1, err); // initial default
    if ( U_SUCCESS(err) ) {
        UErrorCode localStatus = U_ZERO_ERROR;
        char localeWithCalendarKey[ULOC_LOCALE_IDENTIFIER_CAPACITY];
        // obtain a locale that always has the calendar key value that should be used
        ures_getFunctionalEquivalent(
            localeWithCalendarKey,
            ULOC_LOCALE_IDENTIFIER_CAPACITY,
            nullptr,
            "calendar",
            "calendar",
            locale.getName(),
            nullptr,
            false,
            &localStatus);
        localeWithCalendarKey[ULOC_LOCALE_IDENTIFIER_CAPACITY-1] = 0; // ensure null termination
        // now get the calendar key value from that locale
        char calendarType[ULOC_KEYWORDS_CAPACITY];
        int32_t calendarTypeLen = uloc_getKeywordValue(
            localeWithCalendarKey,
            "calendar",
            calendarType,
            ULOC_KEYWORDS_CAPACITY,
            &localStatus);
        // If the input locale was invalid, don't fail with missing resource error, instead
        // continue with default of Gregorian.
        if (U_FAILURE(localStatus) && localStatus != U_MISSING_RESOURCE_ERROR) {
            err = localStatus;
            return;
        }
        if (calendarTypeLen > 0 && calendarTypeLen < ULOC_KEYWORDS_CAPACITY) {
            destination.clear().append(calendarType, -1, err);
            if (U_FAILURE(err)) { return; }
        }
    }
}

void
DateTimePatternGenerator::consumeShortTimePattern(const UnicodeString& shortTimePattern,
        UErrorCode& status) {
    if (U_FAILURE(status)) { return; }
    // ICU-20383 No longer set fDefaultHourFormatChar to the hour format character from
    // this pattern; instead it is set from localeToAllowedHourFormatsMap which now
    // includes entries for both preferred and allowed formats.

    // HACK for hh:ss
    hackTimes(shortTimePattern, status);
}

struct DateTimePatternGenerator::AppendItemFormatsSink : public ResourceSink {

    // Destination for data, modified via setters.
    DateTimePatternGenerator& dtpg;

    AppendItemFormatsSink(DateTimePatternGenerator& _dtpg) : dtpg(_dtpg) {}
    virtual ~AppendItemFormatsSink();

    virtual void put(const char *key, ResourceValue &value, UBool /*noFallback*/,
            UErrorCode &errorCode) override {
        UDateTimePatternField field = dtpg.getAppendFormatNumber(key);
        if (field == UDATPG_FIELD_COUNT) { return; }
        const UnicodeString& valueStr = value.getUnicodeString(errorCode);
        if (dtpg.getAppendItemFormat(field).isEmpty() && !valueStr.isEmpty()) {
            dtpg.setAppendItemFormat(field, valueStr);
        }
    }

    void fillInMissing() {
        UnicodeString defaultItemFormat(true, UDATPG_ItemFormat, UPRV_LENGTHOF(UDATPG_ItemFormat)-1);  // Read-only alias.
        for (int32_t i = 0; i < UDATPG_FIELD_COUNT; i++) {
            UDateTimePatternField field = (UDateTimePatternField)i;
            if (dtpg.getAppendItemFormat(field).isEmpty()) {
                dtpg.setAppendItemFormat(field, defaultItemFormat);
            }
        }
    }
};

struct DateTimePatternGenerator::AppendItemNamesSink : public ResourceSink {

    // Destination for data, modified via setters.
    DateTimePatternGenerator& dtpg;

    AppendItemNamesSink(DateTimePatternGenerator& _dtpg) : dtpg(_dtpg) {}
    virtual ~AppendItemNamesSink();

    virtual void put(const char *key, ResourceValue &value, UBool /*noFallback*/,
            UErrorCode &errorCode) override {
        UDateTimePGDisplayWidth width;
        UDateTimePatternField field = dtpg.getFieldAndWidthIndices(key, &width);
        if (field == UDATPG_FIELD_COUNT) { return; }
        ResourceTable detailsTable = value.getTable(errorCode);
        if (U_FAILURE(errorCode)) { return; }
        if (!detailsTable.findValue("dn", value)) { return; }
        const UnicodeString& valueStr = value.getUnicodeString(errorCode);
        if (U_SUCCESS(errorCode) && dtpg.getFieldDisplayName(field,width).isEmpty() && !valueStr.isEmpty()) {
            dtpg.setFieldDisplayName(field,width,valueStr);
        }
    }

    void fillInMissing() {
        for (int32_t i = 0; i < UDATPG_FIELD_COUNT; i++) {
            UnicodeString& valueStr = dtpg.getMutableFieldDisplayName((UDateTimePatternField)i, UDATPG_WIDE);
            if (valueStr.isEmpty()) {
                valueStr = CAP_F;
                U_ASSERT(i < 20);
                if (i < 10) {
                    // F0, F1, ..., F9
                    valueStr += (char16_t)(i+0x30);
                } else {
                    // F10, F11, ...
                    valueStr += (char16_t)0x31;
                    valueStr += (char16_t)(i-10 + 0x30);
                }
                // NUL-terminate for the C API.
                valueStr.getTerminatedBuffer();
            }
            for (int32_t j = 1; j < UDATPG_WIDTH_COUNT; j++) {
                UnicodeString& valueStr2 = dtpg.getMutableFieldDisplayName((UDateTimePatternField)i, (UDateTimePGDisplayWidth)j);
                if (valueStr2.isEmpty()) {
                    valueStr2 = dtpg.getFieldDisplayName((UDateTimePatternField)i, (UDateTimePGDisplayWidth)(j-1));
                }
            }
        }
    }
};

struct DateTimePatternGenerator::AvailableFormatsSink : public ResourceSink {

    // Destination for data, modified via setters.
    DateTimePatternGenerator& dtpg;

    // Temporary variable, required for calling addPatternWithSkeleton.
    UnicodeString conflictingPattern;

    AvailableFormatsSink(DateTimePatternGenerator& _dtpg) : dtpg(_dtpg) {}
    virtual ~AvailableFormatsSink();

    virtual void put(const char *key, ResourceValue &value, UBool isRoot,
            UErrorCode &errorCode) override {
        const UnicodeString formatKey(key, -1, US_INV);
        if (!dtpg.isAvailableFormatSet(formatKey) ) {
            dtpg.setAvailableFormat(formatKey, errorCode);
            // Add pattern with its associated skeleton. Override any duplicate
            // derived from std patterns, but not a previous availableFormats entry:
            const UnicodeString& formatValue = value.getUnicodeString(errorCode);
            conflictingPattern.remove();
            dtpg.addPatternWithSkeleton(formatValue, &formatKey, !isRoot, conflictingPattern, errorCode);
        }
    }
};

// Virtual destructors must be defined out of line.
DateTimePatternGenerator::AppendItemFormatsSink::~AppendItemFormatsSink() {}
DateTimePatternGenerator::AppendItemNamesSink::~AppendItemNamesSink() {}
DateTimePatternGenerator::AvailableFormatsSink::~AvailableFormatsSink() {}

void
DateTimePatternGenerator::addCLDRData(const Locale& locale, UErrorCode& errorCode) {
    if (U_FAILURE(errorCode)) { return; }
    UnicodeString rbPattern, value, field;
    CharString path;

    LocalUResourceBundlePointer rb(ures_open(nullptr, locale.getName(), &errorCode));
    if (U_FAILURE(errorCode)) { return; }

    CharString calendarTypeToUse; // to be filled in with the type to use, if all goes well
    getCalendarTypeToUse(locale, calendarTypeToUse, errorCode);
    if (U_FAILURE(errorCode)) { return; }

    // Local err to ignore resource not found exceptions
    UErrorCode err = U_ZERO_ERROR;

    // Load append item formats.
    AppendItemFormatsSink appendItemFormatsSink(*this);
    path.clear()
        .append(DT_DateTimeCalendarTag, errorCode)
        .append('/', errorCode)
        .append(calendarTypeToUse, errorCode)
        .append('/', errorCode)
        .append(DT_DateTimeAppendItemsTag, errorCode); // i.e., calendar/xxx/appendItems
    if (U_FAILURE(errorCode)) { return; }
    ures_getAllChildrenWithFallback(rb.getAlias(), path.data(), appendItemFormatsSink, err);
    appendItemFormatsSink.fillInMissing();

    // Load CLDR item names.
    err = U_ZERO_ERROR;
    AppendItemNamesSink appendItemNamesSink(*this);
    ures_getAllChildrenWithFallback(rb.getAlias(), DT_DateTimeFieldsTag, appendItemNamesSink, err);
    appendItemNamesSink.fillInMissing();

    // Load the available formats from CLDR.
    err = U_ZERO_ERROR;
    initHashtable(errorCode);
    if (U_FAILURE(errorCode)) { return; }
    AvailableFormatsSink availableFormatsSink(*this);
    path.clear()
        .append(DT_DateTimeCalendarTag, errorCode)
        .append('/', errorCode)
        .append(calendarTypeToUse, errorCode)
        .append('/', errorCode)
        .append(DT_DateTimeAvailableFormatsTag, errorCode); // i.e., calendar/xxx/availableFormats
    if (U_FAILURE(errorCode)) { return; }
    ures_getAllChildrenWithFallback(rb.getAlias(), path.data(), availableFormatsSink, err);
}

void
DateTimePatternGenerator::initHashtable(UErrorCode& err) {
    if (U_FAILURE(err)) { return; }
    if (fAvailableFormatKeyHash!=nullptr) {
        return;
    }
    LocalPointer<Hashtable> hash(new Hashtable(false, err), err);
    if (U_SUCCESS(err)) {
        fAvailableFormatKeyHash = hash.orphan();
    }
}

void
DateTimePatternGenerator::setAppendItemFormat(UDateTimePatternField field, const UnicodeString& value) {
    appendItemFormats[field] = value;
    // NUL-terminate for the C API.
    appendItemFormats[field].getTerminatedBuffer();
}

const UnicodeString&
DateTimePatternGenerator::getAppendItemFormat(UDateTimePatternField field) const {
    return appendItemFormats[field];
}

void
DateTimePatternGenerator::setAppendItemName(UDateTimePatternField field, const UnicodeString& value) {
    setFieldDisplayName(field, UDATPG_WIDTH_APPENDITEM, value);
}

const UnicodeString&
DateTimePatternGenerator::getAppendItemName(UDateTimePatternField field) const {
    return fieldDisplayNames[field][UDATPG_WIDTH_APPENDITEM];
}

void
DateTimePatternGenerator::setFieldDisplayName(UDateTimePatternField field, UDateTimePGDisplayWidth width, const UnicodeString& value) {
    fieldDisplayNames[field][width] = value;
    // NUL-terminate for the C API.
    fieldDisplayNames[field][width].getTerminatedBuffer();
}

UnicodeString
DateTimePatternGenerator::getFieldDisplayName(UDateTimePatternField field, UDateTimePGDisplayWidth width) const {
    return fieldDisplayNames[field][width];
}

UnicodeString&
DateTimePatternGenerator::getMutableFieldDisplayName(UDateTimePatternField field, UDateTimePGDisplayWidth width) {
    return fieldDisplayNames[field][width];
}

void
DateTimePatternGenerator::getAppendName(UDateTimePatternField field, UnicodeString& value) {
    value = SINGLE_QUOTE;
    value += fieldDisplayNames[field][UDATPG_WIDTH_APPENDITEM];
    value += SINGLE_QUOTE;
}

UnicodeString
DateTimePatternGenerator::getBestPattern(const UnicodeString& patternForm, UErrorCode& status) {
    return getBestPattern(patternForm, UDATPG_MATCH_NO_OPTIONS, status);
}

UnicodeString
DateTimePatternGenerator::getBestPattern(const UnicodeString& patternForm, UDateTimePatternMatchOptions options, UErrorCode& status) {
    if (U_FAILURE(status)) {
        return UnicodeString();
    }
    if (U_FAILURE(internalErrorCode)) {
        status = internalErrorCode;
        return UnicodeString();
    }
    const UnicodeString *bestPattern = nullptr;
    UnicodeString dtFormat;
    UnicodeString resultPattern;
    int32_t flags = kDTPGNoFlags;

    int32_t dateMask=(1<<UDATPG_DAYPERIOD_FIELD) - 1;
    int32_t timeMask=(1<<UDATPG_FIELD_COUNT) - 1 - dateMask;

    // Replace hour metacharacters 'j', 'C' and 'J', set flags as necessary
    UnicodeString patternFormMapped = mapSkeletonMetacharacters(patternForm, &flags, status);
    if (U_FAILURE(status)) {
        return UnicodeString();
    }

    resultPattern.remove();
    dtMatcher->set(patternFormMapped, fp);
    const PtnSkeleton* specifiedSkeleton = nullptr;
    bestPattern=getBestRaw(*dtMatcher, -1, distanceInfo, status, &specifiedSkeleton);
    if (U_FAILURE(status)) {
        return UnicodeString();
    }

    if ( distanceInfo->missingFieldMask==0 && distanceInfo->extraFieldMask==0 ) {
        resultPattern = adjustFieldTypes(*bestPattern, specifiedSkeleton, flags, options);

        return resultPattern;
    }
    int32_t neededFields = dtMatcher->getFieldMask();
    UnicodeString datePattern=getBestAppending(neededFields & dateMask, flags, status, options);
    UnicodeString timePattern=getBestAppending(neededFields & timeMask, flags, status, options);
    if (U_FAILURE(status)) {
        return UnicodeString();
    }
    if (datePattern.length()==0) {
        if (timePattern.length()==0) {
            resultPattern.remove();
        }
        else {
            return timePattern;
        }
    }
    if (timePattern.length()==0) {
        return datePattern;
    }
    resultPattern.remove();
    status = U_ZERO_ERROR;
    // determine which dateTimeFormat to use
    PtnSkeleton* reqSkeleton = dtMatcher->getSkeletonPtr();
    UDateFormatStyle style = UDAT_SHORT;
    int32_t monthFieldLen = reqSkeleton->baseOriginal.getFieldLength(UDATPG_MONTH_FIELD);
    if (monthFieldLen == 4) {
        if (reqSkeleton->baseOriginal.getFieldLength(UDATPG_WEEKDAY_FIELD) > 0) {
            style = UDAT_FULL;
        } else {
            style = UDAT_LONG;
        }
    } else if (monthFieldLen == 3) {
        style = UDAT_MEDIUM;
    }
    // and now use it to compose date and time
    dtFormat=getDateTimeFormat(style, status);
    SimpleFormatter(dtFormat, 2, 2, status).format(timePattern, datePattern, resultPattern, status);
    return resultPattern;
}

/*
 * Map a skeleton that may have metacharacters jJC to one without, by replacing
 * the metacharacters with locale-appropriate fields of h/H/k/K and of a/b/B
 * (depends on fDefaultHourFormatChar and fAllowedHourFormats being set, which in
 * turn depends on initData having been run). This method also updates the flags
 * as necessary. Returns the updated skeleton.
 */
UnicodeString
DateTimePatternGenerator::mapSkeletonMetacharacters(const UnicodeString& patternForm, int32_t* flags, UErrorCode& status) {
    UnicodeString patternFormMapped;
    patternFormMapped.remove();
    UBool inQuoted = false;
    int32_t patPos, patLen = patternForm.length();
    for (patPos = 0; patPos < patLen; patPos++) {
        char16_t patChr = patternForm.charAt(patPos);
        if (patChr == SINGLE_QUOTE) {
            inQuoted = !inQuoted;
        } else if (!inQuoted) {
            // Handle special mappings for 'j' and 'C' in which fields lengths
            // 1,3,5 => hour field length 1
            // 2,4,6 => hour field length 2
            // 1,2 => abbreviated dayPeriod (field length 1..3)
            // 3,4 => long dayPeriod (field length 4)
            // 5,6 => narrow dayPeriod (field length 5)
            if (patChr == LOW_J || patChr == CAP_C) {
                int32_t extraLen = 0; // 1 less than total field length
                while (patPos+1 < patLen && patternForm.charAt(patPos+1)==patChr) {
                    extraLen++;
                    patPos++;
                }
                int32_t hourLen = 1 + (extraLen & 1);
                int32_t dayPeriodLen = (extraLen < 2)? 1: 3 + (extraLen >> 1);
                char16_t hourChar = LOW_H;
                char16_t dayPeriodChar = LOW_A;
                if (patChr == LOW_J) {
                    hourChar = fDefaultHourFormatChar;
                } else {
                    AllowedHourFormat bestAllowed;
                    if (fAllowedHourFormats[0] != ALLOWED_HOUR_FORMAT_UNKNOWN) {
                        bestAllowed = (AllowedHourFormat)fAllowedHourFormats[0];
                    } else {
                        status = U_INVALID_FORMAT_ERROR;
                        return UnicodeString();
                    }
                    if (bestAllowed == ALLOWED_HOUR_FORMAT_H || bestAllowed == ALLOWED_HOUR_FORMAT_HB || bestAllowed == ALLOWED_HOUR_FORMAT_Hb) {
                        hourChar = CAP_H;
                    } else if (bestAllowed == ALLOWED_HOUR_FORMAT_K || bestAllowed == ALLOWED_HOUR_FORMAT_KB || bestAllowed == ALLOWED_HOUR_FORMAT_Kb) {
                        hourChar = CAP_K;
                    } else if (bestAllowed == ALLOWED_HOUR_FORMAT_k) {
                        hourChar = LOW_K;
                    }
                    // in #13183 just add b/B to skeleton, no longer need to set special flags
                    if (bestAllowed == ALLOWED_HOUR_FORMAT_HB || bestAllowed == ALLOWED_HOUR_FORMAT_hB || bestAllowed == ALLOWED_HOUR_FORMAT_KB) {
                        dayPeriodChar = CAP_B;
                    } else if (bestAllowed == ALLOWED_HOUR_FORMAT_Hb || bestAllowed == ALLOWED_HOUR_FORMAT_hb || bestAllowed == ALLOWED_HOUR_FORMAT_Kb) {
                        dayPeriodChar = LOW_B;
                    }
                }
                if (hourChar==CAP_H || hourChar==LOW_K) {
                    dayPeriodLen = 0;
                }
                while (dayPeriodLen-- > 0) {
                    patternFormMapped.append(dayPeriodChar);
                }
                while (hourLen-- > 0) {
                    patternFormMapped.append(hourChar);
                }
            } else if (patChr == CAP_J) {
                // Get pattern for skeleton with H, then replace H or k
                // with fDefaultHourFormatChar (if different)
                patternFormMapped.append(CAP_H);
                *flags |= kDTPGSkeletonUsesCapJ;
            } else {
                patternFormMapped.append(patChr);
            }
        }
    }
    return patternFormMapped;
}

UnicodeString
DateTimePatternGenerator::replaceFieldTypes(const UnicodeString& pattern,
                                            const UnicodeString& skeleton,
                                            UErrorCode& status) {
    return replaceFieldTypes(pattern, skeleton, UDATPG_MATCH_NO_OPTIONS, status);
}

UnicodeString
DateTimePatternGenerator::replaceFieldTypes(const UnicodeString& pattern,
                                            const UnicodeString& skeleton,
                                            UDateTimePatternMatchOptions options,
                                            UErrorCode& status) {
    if (U_FAILURE(status)) {
        return UnicodeString();
    }
    if (U_FAILURE(internalErrorCode)) {
        status = internalErrorCode;
        return UnicodeString();
    }
    dtMatcher->set(skeleton, fp);
    UnicodeString result = adjustFieldTypes(pattern, nullptr, kDTPGNoFlags, options);
    return result;
}

void
DateTimePatternGenerator::setDecimal(const UnicodeString& newDecimal) {
    this->decimal = newDecimal;
    // NUL-terminate for the C API.
    this->decimal.getTerminatedBuffer();
}

const UnicodeString&
DateTimePatternGenerator::getDecimal() const {
    return decimal;
}

void
DateTimePatternGenerator::addCanonicalItems(UErrorCode& status) {
    if (U_FAILURE(status)) { return; }
    UnicodeString  conflictingPattern;

    for (int32_t i=0; i<UDATPG_FIELD_COUNT; i++) {
        if (Canonical_Items[i] > 0) {
            addPattern(UnicodeString(Canonical_Items[i]), false, conflictingPattern, status);
        }
        if (U_FAILURE(status)) { return; }
    }
}

void
DateTimePatternGenerator::setDateTimeFormat(const UnicodeString& dtFormat) {
    UErrorCode status = U_ZERO_ERROR;
    for (int32_t style = UDAT_FULL; style <= UDAT_SHORT; style++) {
        setDateTimeFormat((UDateFormatStyle)style, dtFormat, status);
    }
}

const UnicodeString&
DateTimePatternGenerator::getDateTimeFormat() const {
    UErrorCode status = U_ZERO_ERROR;
    return getDateTimeFormat(UDAT_MEDIUM, status);
}

void
DateTimePatternGenerator::setDateTimeFormat(UDateFormatStyle style, const UnicodeString& dtFormat, UErrorCode& status) {
    if (U_FAILURE(status)) {
        return;
    }
    if (style < UDAT_FULL || style > UDAT_SHORT) {
        status = U_ILLEGAL_ARGUMENT_ERROR;
        return;
    }
    dateTimeFormat[style] = dtFormat;
    // Note for the following: getTerminatedBuffer() can re-allocate the UnicodeString
    // buffer so we do this here before clients request a const ref to the UnicodeString
    // or its buffer.
    dateTimeFormat[style].getTerminatedBuffer(); // NUL-terminate for the C API.
}

const UnicodeString&
DateTimePatternGenerator::getDateTimeFormat(UDateFormatStyle style, UErrorCode& status) const {
    static const UnicodeString emptyString = UNICODE_STRING_SIMPLE("");
    if (U_FAILURE(status)) {
        return emptyString;
    }
    if (style < UDAT_FULL || style > UDAT_SHORT) {
        status = U_ILLEGAL_ARGUMENT_ERROR;
        return emptyString;
    }
    return dateTimeFormat[style];
}

static const int32_t cTypeBufMax = 32;

void
DateTimePatternGenerator::setDateTimeFromCalendar(const Locale& locale, UErrorCode& status) {
    if (U_FAILURE(status)) { return; }

    const char16_t *resStr;
    int32_t resStrLen = 0;

    LocalUResourceBundlePointer calData(ures_open(nullptr, locale.getBaseName(), &status));
    if (U_FAILURE(status)) { return; }
    ures_getByKey(calData.getAlias(), DT_DateTimeCalendarTag, calData.getAlias(), &status);
    if (U_FAILURE(status)) { return; }

    char cType[cTypeBufMax + 1];
    Calendar::getCalendarTypeFromLocale(locale, cType, cTypeBufMax, status);
    cType[cTypeBufMax] = 0;
    if (U_FAILURE(status) || cType[0] == 0) {
        status = U_ZERO_ERROR;
        uprv_strcpy(cType, DT_DateTimeGregorianTag);
    }
    UBool cTypeIsGregorian = (uprv_strcmp(cType, DT_DateTimeGregorianTag) == 0);

    // Currently, for compatibility with pre-CLDR-42 data, we default to the "atTime"
    // combining patterns. Depending on guidance in CLDR 42 spec and on DisplayOptions,
    // we may change this.
    LocalUResourceBundlePointer specificCalBundle;
    LocalUResourceBundlePointer dateTimePatterns;
    int32_t dateTimeOffset = 0; // initially for DateTimePatterns%atTime
    if (!cTypeIsGregorian) {
        specificCalBundle.adoptInstead(ures_getByKeyWithFallback(calData.getAlias(), cType,
                                        nullptr, &status));
        dateTimePatterns.adoptInstead(ures_getByKeyWithFallback(specificCalBundle.getAlias(), DT_DateAtTimePatternsTag, // the %atTime variant, 4 entries
                                        nullptr, &status));
    }
    if (dateTimePatterns.isNull() || status == U_MISSING_RESOURCE_ERROR) {
        status = U_ZERO_ERROR;
        specificCalBundle.adoptInstead(ures_getByKeyWithFallback(calData.getAlias(), DT_DateTimeGregorianTag,
                                        nullptr, &status));
        dateTimePatterns.adoptInstead(ures_getByKeyWithFallback(specificCalBundle.getAlias(), DT_DateAtTimePatternsTag, // the %atTime variant, 4 entries
                                        nullptr, &status));
    }
    if (U_SUCCESS(status) && (ures_getSize(dateTimePatterns.getAlias()) < 4)) {
        status = U_INVALID_FORMAT_ERROR;
    }
    if (status == U_MISSING_RESOURCE_ERROR) {
        // Try again with standard variant
        status = U_ZERO_ERROR;
        dateTimePatterns.orphan();
        dateTimeOffset = (int32_t)DateFormat::kDateTimeOffset;
        if (!cTypeIsGregorian) {
            specificCalBundle.adoptInstead(ures_getByKeyWithFallback(calData.getAlias(), cType,
                                            nullptr, &status));
            dateTimePatterns.adoptInstead(ures_getByKeyWithFallback(specificCalBundle.getAlias(), DT_DateTimePatternsTag, // the standard variant, 13 entries
                                            nullptr, &status));
        }
        if (dateTimePatterns.isNull() || status == U_MISSING_RESOURCE_ERROR) {
            status = U_ZERO_ERROR;
            specificCalBundle.adoptInstead(ures_getByKeyWithFallback(calData.getAlias(), DT_DateTimeGregorianTag,
                                            nullptr, &status));
            dateTimePatterns.adoptInstead(ures_getByKeyWithFallback(specificCalBundle.getAlias(), DT_DateTimePatternsTag, // the standard variant, 13 entries
                                            nullptr, &status));
        }
        if (U_SUCCESS(status) && (ures_getSize(dateTimePatterns.getAlias()) <= DateFormat::kDateTimeOffset + DateFormat::kShort)) {
            status = U_INVALID_FORMAT_ERROR;
        }
    }
    if (U_FAILURE(status)) { return; }
    for (int32_t style = UDAT_FULL; style <= UDAT_SHORT; style++) {
        resStr = ures_getStringByIndex(dateTimePatterns.getAlias(), dateTimeOffset + style, &resStrLen, &status);
        setDateTimeFormat((UDateFormatStyle)style, UnicodeString(true, resStr, resStrLen), status);
    }
}

void
DateTimePatternGenerator::setDecimalSymbols(const Locale& locale, UErrorCode& status) {
    DecimalFormatSymbols dfs = DecimalFormatSymbols(locale, status);
    if(U_SUCCESS(status)) {
        decimal = dfs.getSymbol(DecimalFormatSymbols::kDecimalSeparatorSymbol);
        // NUL-terminate for the C API.
        decimal.getTerminatedBuffer();
    }
}

UDateTimePatternConflict
DateTimePatternGenerator::addPattern(
    const UnicodeString& pattern,
    UBool override,
    UnicodeString &conflictingPattern,
    UErrorCode& status)
{
    if (U_FAILURE(internalErrorCode)) {
        status = internalErrorCode;
        return UDATPG_NO_CONFLICT;
    }

    return addPatternWithSkeleton(pattern, nullptr, override, conflictingPattern, status);
}

// For DateTimePatternGenerator::addPatternWithSkeleton -
// If skeletonToUse is specified, then an availableFormats entry is being added. In this case:
// 1. We pass that skeleton to matcher.set instead of having it derive a skeleton from the pattern.
// 2. If the new entry's skeleton or basePattern does match an existing entry but that entry also had a skeleton specified
// (i.e. it was also from availableFormats), then the new entry does not override it regardless of the value of the override
// parameter. This prevents later availableFormats entries from a parent locale overriding earlier ones from the actual
// specified locale. However, availableFormats entries *should* override entries with matching skeleton whose skeleton was
// derived (i.e. entries derived from the standard date/time patters for the specified locale).
// 3. When adding the pattern (patternMap->add), we set a new boolean to indicate that the added entry had a
// specified skeleton (which sets a new field in the PtnElem in the PatternMap).
UDateTimePatternConflict
DateTimePatternGenerator::addPatternWithSkeleton(
    const UnicodeString& pattern,
    const UnicodeString* skeletonToUse,
    UBool override,
    UnicodeString& conflictingPattern,
    UErrorCode& status)
{
    if (U_FAILURE(internalErrorCode)) {
        status = internalErrorCode;
        return UDATPG_NO_CONFLICT;
    }

    UnicodeString basePattern;
    PtnSkeleton   skeleton;
    UDateTimePatternConflict conflictingStatus = UDATPG_NO_CONFLICT;

    DateTimeMatcher matcher;
    if ( skeletonToUse == nullptr ) {
        matcher.set(pattern, fp, skeleton);
        matcher.getBasePattern(basePattern);
    } else {
        matcher.set(*skeletonToUse, fp, skeleton); // no longer trims skeleton fields to max len 3, per #7930
        matcher.getBasePattern(basePattern); // or perhaps instead: basePattern = *skeletonToUse;
    }
    // We only care about base conflicts - and replacing the pattern associated with a base - if:
    // 1. the conflicting previous base pattern did *not* have an explicit skeleton; in that case the previous
    // base + pattern combination was derived from either (a) a canonical item, (b) a standard format, or
    // (c) a pattern specified programmatically with a previous call to addPattern (which would only happen
    // if we are getting here from a subsequent call to addPattern).
    // 2. a skeleton is specified for the current pattern, but override=false; in that case we are checking
    // availableFormats items from root, which should not override any previous entry with the same base.
    UBool entryHadSpecifiedSkeleton;
    const UnicodeString *duplicatePattern = patternMap->getPatternFromBasePattern(basePattern, entryHadSpecifiedSkeleton);
    if (duplicatePattern != nullptr && (!entryHadSpecifiedSkeleton || (skeletonToUse != nullptr && !override))) {
        conflictingStatus = UDATPG_BASE_CONFLICT;
        conflictingPattern = *duplicatePattern;
        if (!override) {
            return conflictingStatus;
        }
    }
    // The only time we get here with override=true and skeletonToUse!=null is when adding availableFormats
    // items from CLDR data. In that case, we don't want an item from a parent locale to replace an item with
    // same skeleton from the specified locale, so skip the current item if skeletonWasSpecified is true for
    // the previously-specified conflicting item.
    const PtnSkeleton* entrySpecifiedSkeleton = nullptr;
    duplicatePattern = patternMap->getPatternFromSkeleton(skeleton, &entrySpecifiedSkeleton);
    if (duplicatePattern != nullptr ) {
        conflictingStatus = UDATPG_CONFLICT;
        conflictingPattern = *duplicatePattern;
        if (!override || (skeletonToUse != nullptr && entrySpecifiedSkeleton != nullptr)) {
            return conflictingStatus;
        }
    }
    patternMap->add(basePattern, skeleton, pattern, skeletonToUse != nullptr, status);
    if(U_FAILURE(status)) {
        return conflictingStatus;
    }

    return UDATPG_NO_CONFLICT;
}


UDateTimePatternField
DateTimePatternGenerator::getAppendFormatNumber(const char* field) const {
    for (int32_t i=0; i<UDATPG_FIELD_COUNT; ++i ) {
        if (uprv_strcmp(CLDR_FIELD_APPEND[i], field)==0) {
            return (UDateTimePatternField)i;
        }
    }
    return UDATPG_FIELD_COUNT;
}

UDateTimePatternField
DateTimePatternGenerator::getFieldAndWidthIndices(const char* key, UDateTimePGDisplayWidth* widthP) const {
    char cldrFieldKey[UDATPG_FIELD_KEY_MAX + 1];
    uprv_strncpy(cldrFieldKey, key, UDATPG_FIELD_KEY_MAX);
    cldrFieldKey[UDATPG_FIELD_KEY_MAX]=0; // ensure termination
    *widthP = UDATPG_WIDE;
    char* hyphenPtr = uprv_strchr(cldrFieldKey, '-');
    if (hyphenPtr) {
        for (int32_t i=UDATPG_WIDTH_COUNT-1; i>0; --i) {
            if (uprv_strcmp(CLDR_FIELD_WIDTH[i], hyphenPtr)==0) {
                *widthP=(UDateTimePGDisplayWidth)i;
                break;
            }
        }
        *hyphenPtr = 0; // now delete width portion of key
    }
    for (int32_t i=0; i<UDATPG_FIELD_COUNT; ++i ) {
        if (uprv_strcmp(CLDR_FIELD_NAME[i],cldrFieldKey)==0) {
            return (UDateTimePatternField)i;
        }
    }
    return UDATPG_FIELD_COUNT;
}

const UnicodeString*
DateTimePatternGenerator::getBestRaw(DateTimeMatcher& source,
                                     int32_t includeMask,
                                     DistanceInfo* missingFields,
                                     UErrorCode &status,
                                     const PtnSkeleton** specifiedSkeletonPtr) {
    int32_t bestDistance = 0x7fffffff;
    int32_t bestMissingFieldMask = -1;
    DistanceInfo tempInfo;
    const UnicodeString *bestPattern=nullptr;
    const PtnSkeleton* specifiedSkeleton=nullptr;

    PatternMapIterator it(status);
    if (U_FAILURE(status)) { return nullptr; }

    for (it.set(*patternMap); it.hasNext(); ) {
        DateTimeMatcher trial = it.next();
        if (trial.equals(skipMatcher)) {
            continue;
        }
        int32_t distance=source.getDistance(trial, includeMask, tempInfo);
        // Because we iterate over a map the order is undefined. Can change between implementations,
        // versions, and will very likely be different between Java and C/C++.
        // So if we have patterns with the same distance we also look at the missingFieldMask,
        // and we favour the smallest one. Because the field is a bitmask this technically means we
        // favour differences in the "least significant fields". For example we prefer the one with differences
        // in seconds field vs one with difference in the hours field.
        if (distance<bestDistance || (distance==bestDistance && bestMissingFieldMask<tempInfo.missingFieldMask)) {
            bestDistance=distance;
            bestMissingFieldMask=tempInfo.missingFieldMask;
            bestPattern=patternMap->getPatternFromSkeleton(*trial.getSkeletonPtr(), &specifiedSkeleton);
            missingFields->setTo(tempInfo);
            if (distance==0) {
                break;
            }
        }
    }

    // If the best raw match had a specified skeleton and that skeleton was requested by the caller,
    // then return it too. This generally happens when the caller needs to pass that skeleton
    // through to adjustFieldTypes so the latter can do a better job.
    if (bestPattern && specifiedSkeletonPtr) {
        *specifiedSkeletonPtr = specifiedSkeleton;
    }
    return bestPattern;
}

UnicodeString
DateTimePatternGenerator::adjustFieldTypes(const UnicodeString& pattern,
                                           const PtnSkeleton* specifiedSkeleton,
                                           int32_t flags,
                                           UDateTimePatternMatchOptions options) {
    UnicodeString newPattern;
    fp->set(pattern);
    for (int32_t i=0; i < fp->itemNumber; i++) {
        UnicodeString field = fp->items[i];
        if ( fp->isQuoteLiteral(field) ) {

            UnicodeString quoteLiteral;
            fp->getQuoteLiteral(quoteLiteral, &i);
            newPattern += quoteLiteral;
        }
        else {
            if (fp->isPatternSeparator(field)) {
                newPattern+=field;
                continue;
            }
            int32_t canonicalIndex = fp->getCanonicalIndex(field);
            if (canonicalIndex < 0) {
                newPattern+=field;
                continue;  // don't adjust
            }
            const dtTypeElem *row = &dtTypes[canonicalIndex];
            int32_t typeValue = row->field;

            // handle day periods - with #13183, no longer need special handling here, integrated with normal types

            if ((flags & kDTPGFixFractionalSeconds) != 0 && typeValue == UDATPG_SECOND_FIELD) {
                field += decimal;
                dtMatcher->skeleton.original.appendFieldTo(UDATPG_FRACTIONAL_SECOND_FIELD, field);
            } else if (dtMatcher->skeleton.type[typeValue]!=0) {
                    // Here:
                    // - "reqField" is the field from the originally requested skeleton after replacement
                    // of metacharacters 'j', 'C' and 'J', with length "reqFieldLen".
                    // - "field" is the field from the found pattern.
                    //
                    // The adjusted field should consist of characters from the originally requested
                    // skeleton, except in the case of UDATPG_MONTH_FIELD or
                    // UDATPG_WEEKDAY_FIELD or UDATPG_YEAR_FIELD, in which case it should consist
                    // of characters from the found pattern. In some cases of UDATPG_HOUR_FIELD,
                    // there is adjustment following the "defaultHourFormatChar". There is explanation
                    // how it is done below.
                    //
                    // The length of the adjusted field (adjFieldLen) should match that in the originally
                    // requested skeleton, except that in the following cases the length of the adjusted field
                    // should match that in the found pattern (i.e. the length of this pattern field should
                    // not be adjusted):
                    // 1. typeValue is UDATPG_HOUR_FIELD/MINUTE/SECOND and the corresponding bit in options is
                    //    not set (ticket #7180). Note, we may want to implement a similar change for other
                    //    numeric fields (MM, dd, etc.) so the default behavior is to get locale preference for
                    //    field length, but options bits can be used to override this.
                    // 2. There is a specified skeleton for the found pattern and one of the following is true:
                    //    a) The length of the field in the skeleton (skelFieldLen) is equal to reqFieldLen.
                    //    b) The pattern field is numeric and the skeleton field is not, or vice versa.

                    char16_t reqFieldChar = dtMatcher->skeleton.original.getFieldChar(typeValue);
                    int32_t reqFieldLen = dtMatcher->skeleton.original.getFieldLength(typeValue);
                    if (reqFieldChar == CAP_E && reqFieldLen < 3)
                        reqFieldLen = 3; // 1-3 for E are equivalent to 3 for c,e
                    int32_t adjFieldLen = reqFieldLen;
                    if ( (typeValue==UDATPG_HOUR_FIELD && (options & UDATPG_MATCH_HOUR_FIELD_LENGTH)==0) ||
                         (typeValue==UDATPG_MINUTE_FIELD && (options & UDATPG_MATCH_MINUTE_FIELD_LENGTH)==0) ||
                         (typeValue==UDATPG_SECOND_FIELD && (options & UDATPG_MATCH_SECOND_FIELD_LENGTH)==0) ) {
                         adjFieldLen = field.length();
                    } else if (specifiedSkeleton && reqFieldChar != LOW_C && reqFieldChar != LOW_E) {
                        // (we skip this section for 'c' and 'e' because unlike the other characters considered in this function,
                        // they have no minimum field length-- 'E' and 'EE' are equivalent to 'EEE', but 'e' and 'ee' are not
                        // equivalent to 'eee' -- see the entries for "week day" in
                        // https://www.unicode.org/reports/tr35/tr35-dates.html#Date_Field_Symbol_Table for more info)
                        int32_t skelFieldLen = specifiedSkeleton->original.getFieldLength(typeValue);
                        UBool patFieldIsNumeric = (row->type > 0);
                        UBool skelFieldIsNumeric = (specifiedSkeleton->type[typeValue] > 0);
                        if (skelFieldLen == reqFieldLen || (patFieldIsNumeric && !skelFieldIsNumeric) || (skelFieldIsNumeric && !patFieldIsNumeric)) {
                            // don't adjust the field length in the found pattern
                            adjFieldLen = field.length();
                        }
                    }
                    char16_t c = (typeValue!= UDATPG_HOUR_FIELD
                            && typeValue!= UDATPG_MONTH_FIELD
                            && typeValue!= UDATPG_WEEKDAY_FIELD
                            && (typeValue!= UDATPG_YEAR_FIELD || reqFieldChar==CAP_Y))
                            ? reqFieldChar
                            : field.charAt(0);
                    if (c == CAP_E && adjFieldLen < 3) {
                        c = LOW_E;
                    }
                    if (typeValue == UDATPG_HOUR_FIELD && fDefaultHourFormatChar != 0) {
                        // The adjustment here is required to match spec (https://www.unicode.org/reports/tr35/tr35-dates.html#dfst-hour).
                        // It is necessary to match the hour-cycle preferred by the Locale.
                        // Given that, we need to do the following adjustments:
                        // 1. When hour-cycle is h11 it should replace 'h' by 'K'.
                        // 2. When hour-cycle is h23 it should replace 'H' by 'k'.
                        // 3. When hour-cycle is h24 it should replace 'k' by 'H'.
                        // 4. When hour-cycle is h12 it should replace 'K' by 'h'.

                        if ((flags & kDTPGSkeletonUsesCapJ) != 0 || reqFieldChar == fDefaultHourFormatChar) {
                            c = fDefaultHourFormatChar;
                        } else if (reqFieldChar == LOW_H && fDefaultHourFormatChar == CAP_K) {
                            c = CAP_K;
                        } else if (reqFieldChar == CAP_H && fDefaultHourFormatChar == LOW_K) {
                            c = LOW_K;
                        } else if (reqFieldChar == LOW_K && fDefaultHourFormatChar == CAP_H) {
                            c = CAP_H;
                        } else if (reqFieldChar == CAP_K && fDefaultHourFormatChar == LOW_H) {
                            c = LOW_H;
                        }
                    }

                    field.remove();
                    for (int32_t j=adjFieldLen; j>0; --j) {
                        field += c;
                    }
            }
            newPattern+=field;
        }
    }
    return newPattern;
}

UnicodeString
DateTimePatternGenerator::getBestAppending(int32_t missingFields, int32_t flags, UErrorCode &status, UDateTimePatternMatchOptions options) {
    if (U_FAILURE(status)) {
        return UnicodeString();
    }
    UnicodeString  resultPattern, tempPattern;
    const UnicodeString* tempPatternPtr;
    int32_t lastMissingFieldMask=0;
    if (missingFields!=0) {
        resultPattern=UnicodeString();
        const PtnSkeleton* specifiedSkeleton=nullptr;
        tempPatternPtr = getBestRaw(*dtMatcher, missingFields, distanceInfo, status, &specifiedSkeleton);
        if (U_FAILURE(status)) {
            return UnicodeString();
        }
        tempPattern = *tempPatternPtr;
        resultPattern = adjustFieldTypes(tempPattern, specifiedSkeleton, flags, options);
        if ( distanceInfo->missingFieldMask==0 ) {
            return resultPattern;
        }
        while (distanceInfo->missingFieldMask!=0) { // precondition: EVERY single field must work!
            if ( lastMissingFieldMask == distanceInfo->missingFieldMask ) {
                break;  // cannot find the proper missing field
            }
            if (((distanceInfo->missingFieldMask & UDATPG_SECOND_AND_FRACTIONAL_MASK)==UDATPG_FRACTIONAL_MASK) &&
                ((missingFields & UDATPG_SECOND_AND_FRACTIONAL_MASK) == UDATPG_SECOND_AND_FRACTIONAL_MASK)) {
                resultPattern = adjustFieldTypes(resultPattern, specifiedSkeleton, flags | kDTPGFixFractionalSeconds, options);
                distanceInfo->missingFieldMask &= ~UDATPG_FRACTIONAL_MASK;
                continue;
            }
            int32_t startingMask = distanceInfo->missingFieldMask;
            tempPatternPtr = getBestRaw(*dtMatcher, distanceInfo->missingFieldMask, distanceInfo, status, &specifiedSkeleton);
            if (U_FAILURE(status)) {
                return UnicodeString();
            }
            tempPattern = *tempPatternPtr;
            tempPattern = adjustFieldTypes(tempPattern, specifiedSkeleton, flags, options);
            int32_t foundMask=startingMask& ~distanceInfo->missingFieldMask;
            int32_t topField=getTopBitNumber(foundMask);

            if (appendItemFormats[topField].length() != 0) {
                UnicodeString appendName;
                getAppendName((UDateTimePatternField)topField, appendName);
                const UnicodeString *values[3] = {
                    &resultPattern,
                    &tempPattern,
                    &appendName
                };
                SimpleFormatter(appendItemFormats[topField], 2, 3, status).
                    formatAndReplace(values, 3, resultPattern, nullptr, 0, status);
            }
            lastMissingFieldMask = distanceInfo->missingFieldMask;
        }
    }
    return resultPattern;
}

int32_t
DateTimePatternGenerator::getTopBitNumber(int32_t foundMask) const {
    if ( foundMask==0 ) {
        return 0;
    }
    int32_t i=0;
    while (foundMask!=0) {
        foundMask >>=1;
        ++i;
    }
    if (i-1 >UDATPG_ZONE_FIELD) {
        return UDATPG_ZONE_FIELD;
    }
    else
        return i-1;
}

void
DateTimePatternGenerator::setAvailableFormat(const UnicodeString &key, UErrorCode& err)
{
    fAvailableFormatKeyHash->puti(key, 1, err);
}

UBool
DateTimePatternGenerator::isAvailableFormatSet(const UnicodeString &key) const {
    return (UBool)(fAvailableFormatKeyHash->geti(key) == 1);
}

void
DateTimePatternGenerator::copyHashtable(Hashtable *other, UErrorCode &status) {
    if (other == nullptr || U_FAILURE(status)) {
        return;
    }
    if (fAvailableFormatKeyHash != nullptr) {
        delete fAvailableFormatKeyHash;
        fAvailableFormatKeyHash = nullptr;
    }
    initHashtable(status);
    if(U_FAILURE(status)){
        return;
    }
    int32_t pos = UHASH_FIRST;
    const UHashElement* elem = nullptr;
    // walk through the hash table and create a deep clone
    while((elem = other->nextElement(pos))!= nullptr){
        const UHashTok otherKeyTok = elem->key;
        UnicodeString* otherKey = (UnicodeString*)otherKeyTok.pointer;
        fAvailableFormatKeyHash->puti(*otherKey, 1, status);
        if(U_FAILURE(status)){
            return;
        }
    }
}

StringEnumeration*
DateTimePatternGenerator::getSkeletons(UErrorCode& status) const {
    if (U_FAILURE(status)) {
        return nullptr;
    }
    if (U_FAILURE(internalErrorCode)) {
        status = internalErrorCode;
        return nullptr;
    }
    LocalPointer<StringEnumeration> skeletonEnumerator(
        new DTSkeletonEnumeration(*patternMap, DT_SKELETON, status), status);

    return U_SUCCESS(status) ? skeletonEnumerator.orphan() : nullptr;
}

const UnicodeString&
DateTimePatternGenerator::getPatternForSkeleton(const UnicodeString& skeleton) const {
    PtnElem *curElem;

    if (skeleton.length() ==0) {
        return emptyString;
    }
    curElem = patternMap->getHeader(skeleton.charAt(0));
    while ( curElem != nullptr ) {
        if ( curElem->skeleton->getSkeleton()==skeleton ) {
            return curElem->pattern;
        }
        curElem = curElem->next.getAlias();
    }
    return emptyString;
}

StringEnumeration*
DateTimePatternGenerator::getBaseSkeletons(UErrorCode& status) const {
    if (U_FAILURE(status)) {
        return nullptr;
    }
    if (U_FAILURE(internalErrorCode)) {
        status = internalErrorCode;
        return nullptr;
    }
    LocalPointer<StringEnumeration> baseSkeletonEnumerator(
        new DTSkeletonEnumeration(*patternMap, DT_BASESKELETON, status), status);

    return U_SUCCESS(status) ? baseSkeletonEnumerator.orphan() : nullptr;
}

StringEnumeration*
DateTimePatternGenerator::getRedundants(UErrorCode& status) {
    if (U_FAILURE(status)) { return nullptr; }
    if (U_FAILURE(internalErrorCode)) {
        status = internalErrorCode;
        return nullptr;
    }
    LocalPointer<StringEnumeration> output(new DTRedundantEnumeration(), status);
    if (U_FAILURE(status)) { return nullptr; }
    const UnicodeString *pattern;
    PatternMapIterator it(status);
    if (U_FAILURE(status)) { return nullptr; }

    for (it.set(*patternMap); it.hasNext(); ) {
        DateTimeMatcher current = it.next();
        pattern = patternMap->getPatternFromSkeleton(*(it.getSkeleton()));
        if ( isCanonicalItem(*pattern) ) {
            continue;
        }
        if ( skipMatcher == nullptr ) {
            skipMatcher = new DateTimeMatcher(current);
            if (skipMatcher == nullptr) {
                status = U_MEMORY_ALLOCATION_ERROR;
                return nullptr;
            }
        }
        else {
            *skipMatcher = current;
        }
        UnicodeString trial = getBestPattern(current.getPattern(), status);
        if (U_FAILURE(status)) { return nullptr; }
        if (trial == *pattern) {
            ((DTRedundantEnumeration *)output.getAlias())->add(*pattern, status);
            if (U_FAILURE(status)) { return nullptr; }
        }
        if (current.equals(skipMatcher)) {
            continue;
        }
    }
    return output.orphan();
}

UBool
DateTimePatternGenerator::isCanonicalItem(const UnicodeString& item) const {
    if ( item.length() != 1 ) {
        return false;
    }
    for (int32_t i=0; i<UDATPG_FIELD_COUNT; ++i) {
        if (item.charAt(0)==Canonical_Items[i]) {
            return true;
        }
    }
    return false;
}


DateTimePatternGenerator*
DateTimePatternGenerator::clone() const {
    return new DateTimePatternGenerator(*this);
}

PatternMap::PatternMap() {
   for (int32_t i=0; i < MAX_PATTERN_ENTRIES; ++i ) {
       boot[i] = nullptr;
   }
   isDupAllowed = true;
}

void
PatternMap::copyFrom(const PatternMap& other, UErrorCode& status) {
    if (U_FAILURE(status)) {
        return;
    }
    this->isDupAllowed = other.isDupAllowed;
    for (int32_t bootIndex = 0; bootIndex < MAX_PATTERN_ENTRIES; ++bootIndex) {
        PtnElem *curElem, *otherElem, *prevElem=nullptr;
        otherElem = other.boot[bootIndex];
        while (otherElem != nullptr) {
            LocalPointer<PtnElem> newElem(new PtnElem(otherElem->basePattern, otherElem->pattern), status);
            if (U_FAILURE(status)) {
                return; // out of memory
            }
            newElem->skeleton.adoptInsteadAndCheckErrorCode(new PtnSkeleton(*(otherElem->skeleton)), status);
            if (U_FAILURE(status)) {
                return; // out of memory
            }
            newElem->skeletonWasSpecified = otherElem->skeletonWasSpecified;

            // Release ownership from the LocalPointer of the PtnElem object.
            // The PtnElem will now be owned by either the boot (for the first entry in the linked-list)
            // or owned by the previous PtnElem object in the linked-list.
            curElem = newElem.orphan();

            if (this->boot[bootIndex] == nullptr) {
                this->boot[bootIndex] = curElem;
            } else {
                if (prevElem != nullptr) {
                    prevElem->next.adoptInstead(curElem);
                } else {
                    UPRV_UNREACHABLE_EXIT;
                }
            }
            prevElem = curElem;
            otherElem = otherElem->next.getAlias();
        }

    }
}

PtnElem*
PatternMap::getHeader(char16_t baseChar) const {
    PtnElem* curElem;

    if ( (baseChar >= CAP_A) && (baseChar <= CAP_Z) ) {
         curElem = boot[baseChar-CAP_A];
    }
    else {
        if ( (baseChar >=LOW_A) && (baseChar <= LOW_Z) ) {
            curElem = boot[26+baseChar-LOW_A];
        }
        else {
            return nullptr;
        }
    }
    return curElem;
}

PatternMap::~PatternMap() {
   for (int32_t i=0; i < MAX_PATTERN_ENTRIES; ++i ) {
       if (boot[i] != nullptr ) {
           delete boot[i];
           boot[i] = nullptr;
       }
   }
}  // PatternMap destructor

void
PatternMap::add(const UnicodeString& basePattern,
                const PtnSkeleton& skeleton,
                const UnicodeString& value,// mapped pattern value
                UBool skeletonWasSpecified,
                UErrorCode &status) {
    char16_t baseChar = basePattern.charAt(0);
    PtnElem *curElem, *baseElem;
    status = U_ZERO_ERROR;

    // the baseChar must be A-Z or a-z
    if ((baseChar >= CAP_A) && (baseChar <= CAP_Z)) {
        baseElem = boot[baseChar-CAP_A];
    }
    else {
        if ((baseChar >=LOW_A) && (baseChar <= LOW_Z)) {
            baseElem = boot[26+baseChar-LOW_A];
         }
         else {
             status = U_ILLEGAL_CHARACTER;
             return;
         }
    }

    if (baseElem == nullptr) {
        LocalPointer<PtnElem> newElem(new PtnElem(basePattern, value), status);
        if (U_FAILURE(status)) {
            return; // out of memory
        }
        newElem->skeleton.adoptInsteadAndCheckErrorCode(new PtnSkeleton(skeleton), status);
        if (U_FAILURE(status)) {
            return; // out of memory
        }
        newElem->skeletonWasSpecified = skeletonWasSpecified;
        if (baseChar >= LOW_A) {
            boot[26 + (baseChar - LOW_A)] = newElem.orphan(); // the boot array now owns the PtnElem.
        }
        else {
            boot[baseChar - CAP_A] = newElem.orphan(); // the boot array now owns the PtnElem.
        }
    }
    if ( baseElem != nullptr ) {
        curElem = getDuplicateElem(basePattern, skeleton, baseElem);

        if (curElem == nullptr) {
            // add new element to the list.
            curElem = baseElem;
            while( curElem -> next != nullptr )
            {
                curElem = curElem->next.getAlias();
            }

            LocalPointer<PtnElem> newElem(new PtnElem(basePattern, value), status);
            if (U_FAILURE(status)) {
                return; // out of memory
            }
            newElem->skeleton.adoptInsteadAndCheckErrorCode(new PtnSkeleton(skeleton), status);
            if (U_FAILURE(status)) {
                return; // out of memory
            }
            newElem->skeletonWasSpecified = skeletonWasSpecified;
            curElem->next.adoptInstead(newElem.orphan());
            curElem = curElem->next.getAlias();
        }
        else {
            // Pattern exists in the list already.
            if ( !isDupAllowed ) {
                return;
            }
            // Overwrite the value.
            curElem->pattern = value;
            // It was a bug that we were not doing the following previously,
            // though that bug hid other problems by making things partly work.
            curElem->skeletonWasSpecified = skeletonWasSpecified;
        }
    }
}  // PatternMap::add

// Find the pattern from the given basePattern string.
const UnicodeString *
PatternMap::getPatternFromBasePattern(const UnicodeString& basePattern, UBool& skeletonWasSpecified) const { // key to search for
   PtnElem *curElem;

   if ((curElem=getHeader(basePattern.charAt(0)))==nullptr) {
       return nullptr;  // no match
   }

   do  {
       if ( basePattern.compare(curElem->basePattern)==0 ) {
          skeletonWasSpecified = curElem->skeletonWasSpecified;
          return &(curElem->pattern);
       }
       curElem = curElem->next.getAlias();
   } while (curElem != nullptr);

   return nullptr;
}  // PatternMap::getFromBasePattern


// Find the pattern from the given skeleton.
// At least when this is called from getBestRaw & addPattern (in which case specifiedSkeletonPtr is non-nullptr),
// the comparison should be based on skeleton.original (which is unique and tied to the distance measurement in bestRaw)
// and not skeleton.baseOriginal (which is not unique); otherwise we may pick a different skeleton than the one with the
// optimum distance value in getBestRaw. When this is called from public getRedundants (specifiedSkeletonPtr is nullptr),
// for now it will continue to compare based on baseOriginal so as not to change the behavior unnecessarily.
const UnicodeString *
PatternMap::getPatternFromSkeleton(const PtnSkeleton& skeleton, const PtnSkeleton** specifiedSkeletonPtr) const { // key to search for
   PtnElem *curElem;

   if (specifiedSkeletonPtr) {
       *specifiedSkeletonPtr = nullptr;
   }

   // find boot entry
   char16_t baseChar = skeleton.getFirstChar();
   if ((curElem=getHeader(baseChar))==nullptr) {
       return nullptr;  // no match
   }

   do  {
       UBool equal;
       if (specifiedSkeletonPtr != nullptr) { // called from DateTimePatternGenerator::getBestRaw or addPattern, use original
           equal = curElem->skeleton->original == skeleton.original;
       } else { // called from DateTimePatternGenerator::getRedundants, use baseOriginal
           equal = curElem->skeleton->baseOriginal == skeleton.baseOriginal;
       }
       if (equal) {
           if (specifiedSkeletonPtr && curElem->skeletonWasSpecified) {
               *specifiedSkeletonPtr = curElem->skeleton.getAlias();
           }
           return &(curElem->pattern);
       }
       curElem = curElem->next.getAlias();
   } while (curElem != nullptr);

   return nullptr;
}

UBool
PatternMap::equals(const PatternMap& other) const {
    if ( this==&other ) {
        return true;
    }
    for (int32_t bootIndex = 0; bootIndex < MAX_PATTERN_ENTRIES; ++bootIndex) {
        if (boot[bootIndex] == other.boot[bootIndex]) {
            continue;
        }
        if ((boot[bootIndex] == nullptr) || (other.boot[bootIndex] == nullptr)) {
            return false;
        }
        PtnElem *otherElem = other.boot[bootIndex];
        PtnElem *myElem = boot[bootIndex];
        while ((otherElem != nullptr) || (myElem != nullptr)) {
            if ( myElem == otherElem ) {
                break;
            }
            if ((otherElem == nullptr) || (myElem == nullptr)) {
                return false;
            }
            if ( (myElem->basePattern != otherElem->basePattern) ||
                 (myElem->pattern != otherElem->pattern) ) {
                return false;
            }
            if ((myElem->skeleton.getAlias() != otherElem->skeleton.getAlias()) &&
                !myElem->skeleton->equals(*(otherElem->skeleton))) {
                return false;
            }
            myElem = myElem->next.getAlias();
            otherElem = otherElem->next.getAlias();
        }
    }
    return true;
}

// find any key existing in the mapping table already.
// return true if there is an existing key, otherwise return false.
PtnElem*
PatternMap::getDuplicateElem(
            const UnicodeString &basePattern,
            const PtnSkeleton &skeleton,
            PtnElem *baseElem) {
   PtnElem *curElem;

   if ( baseElem == nullptr ) {
         return nullptr;
   }
   else {
         curElem = baseElem;
   }
   do {
     if ( basePattern.compare(curElem->basePattern)==0 ) {
         UBool isEqual = true;
         for (int32_t i = 0; i < UDATPG_FIELD_COUNT; ++i) {
            if (curElem->skeleton->type[i] != skeleton.type[i] ) {
                isEqual = false;
                break;
            }
        }
        if (isEqual) {
            return curElem;
        }
     }
     curElem = curElem->next.getAlias();
   } while( curElem != nullptr );

   // end of the list
   return nullptr;

}  // PatternMap::getDuplicateElem

DateTimeMatcher::DateTimeMatcher() {
}

DateTimeMatcher::~DateTimeMatcher() {}

DateTimeMatcher::DateTimeMatcher(const DateTimeMatcher& other) {
    copyFrom(other.skeleton);
}

DateTimeMatcher& DateTimeMatcher::operator=(const DateTimeMatcher& other) {
    copyFrom(other.skeleton);
    return *this;
}


void
DateTimeMatcher::set(const UnicodeString& pattern, FormatParser* fp) {
    PtnSkeleton localSkeleton;
    return set(pattern, fp, localSkeleton);
}

void
DateTimeMatcher::set(const UnicodeString& pattern, FormatParser* fp, PtnSkeleton& skeletonResult) {
    int32_t i;
    for (i=0; i<UDATPG_FIELD_COUNT; ++i) {
        skeletonResult.type[i] = NONE;
    }
    skeletonResult.original.clear();
    skeletonResult.baseOriginal.clear();
    skeletonResult.addedDefaultDayPeriod = false;

    fp->set(pattern);
    for (i=0; i < fp->itemNumber; i++) {
        const UnicodeString& value = fp->items[i];
        // don't skip 'a' anymore, dayPeriod handled specially below

        if ( fp->isQuoteLiteral(value) ) {
            UnicodeString quoteLiteral;
            fp->getQuoteLiteral(quoteLiteral, &i);
            continue;
        }
        int32_t canonicalIndex = fp->getCanonicalIndex(value);
        if (canonicalIndex < 0) {
            continue;
        }
        const dtTypeElem *row = &dtTypes[canonicalIndex];
        int32_t field = row->field;
        skeletonResult.original.populate(field, value);
        char16_t repeatChar = row->patternChar;
        int32_t repeatCount = row->minLen;
        skeletonResult.baseOriginal.populate(field, repeatChar, repeatCount);
        int16_t subField = row->type;
        if (row->type > 0) {
            U_ASSERT(value.length() < INT16_MAX);
            subField += static_cast<int16_t>(value.length());
        }
        skeletonResult.type[field] = subField;
    }

    // #20739, we have a skeleton with minutes and milliseconds, but no seconds
    //
    // Theoretically we would need to check and fix all fields with "gaps":
    // for example year-day (no month), month-hour (no day), and so on, All the possible field combinations.
    // Plus some smartness: year + hour => should we add month, or add day-of-year?
    // What about month + day-of-week, or month + am/pm indicator.
    // I think beyond a certain point we should not try to fix bad developer input and try guessing what they mean.
    // Garbage in, garbage out.
    if (!skeletonResult.original.isFieldEmpty(UDATPG_MINUTE_FIELD)
        && !skeletonResult.original.isFieldEmpty(UDATPG_FRACTIONAL_SECOND_FIELD)
        && skeletonResult.original.isFieldEmpty(UDATPG_SECOND_FIELD)) {
        // Force the use of seconds
        for (i = 0; dtTypes[i].patternChar != 0; i++) {
            if (dtTypes[i].field == UDATPG_SECOND_FIELD) {
                // first entry for UDATPG_SECOND_FIELD
                skeletonResult.original.populate(UDATPG_SECOND_FIELD, dtTypes[i].patternChar, dtTypes[i].minLen);
                skeletonResult.baseOriginal.populate(UDATPG_SECOND_FIELD, dtTypes[i].patternChar, dtTypes[i].minLen);
                // We add value.length, same as above, when type is first initialized.
                // The value we want to "fake" here is "s", and 1 means "s".length()
                int16_t subField = dtTypes[i].type;
                skeletonResult.type[UDATPG_SECOND_FIELD] = (subField > 0) ? subField + 1 : subField;
                break;
            }
        }
    }

    // #13183, handle special behavior for day period characters (a, b, B)
    if (!skeletonResult.original.isFieldEmpty(UDATPG_HOUR_FIELD)) {
        if (skeletonResult.original.getFieldChar(UDATPG_HOUR_FIELD)==LOW_H || skeletonResult.original.getFieldChar(UDATPG_HOUR_FIELD)==CAP_K) {
            // We have a skeleton with 12-hour-cycle format
            if (skeletonResult.original.isFieldEmpty(UDATPG_DAYPERIOD_FIELD)) {
                // But we do not have a day period in the skeleton; add the default DAYPERIOD (currently "a")
                for (i = 0; dtTypes[i].patternChar != 0; i++) {
                    if ( dtTypes[i].field == UDATPG_DAYPERIOD_FIELD ) {
                        // first entry for UDATPG_DAYPERIOD_FIELD
                        skeletonResult.original.populate(UDATPG_DAYPERIOD_FIELD, dtTypes[i].patternChar, dtTypes[i].minLen);
                        skeletonResult.baseOriginal.populate(UDATPG_DAYPERIOD_FIELD, dtTypes[i].patternChar, dtTypes[i].minLen);
                        skeletonResult.type[UDATPG_DAYPERIOD_FIELD] = dtTypes[i].type;
                        skeletonResult.addedDefaultDayPeriod = true;
                        break;
                    }
                }
            }
        } else {
            // Skeleton has 24-hour-cycle hour format and has dayPeriod, delete dayPeriod (i.e. ignore it)
            skeletonResult.original.clearField(UDATPG_DAYPERIOD_FIELD);
            skeletonResult.baseOriginal.clearField(UDATPG_DAYPERIOD_FIELD);
            skeletonResult.type[UDATPG_DAYPERIOD_FIELD] = NONE;
        }
    }
    copyFrom(skeletonResult);
}

void
DateTimeMatcher::getBasePattern(UnicodeString &result ) {
    result.remove(); // Reset the result first.
    skeleton.baseOriginal.appendTo(result);
}

UnicodeString
DateTimeMatcher::getPattern() {
    UnicodeString result;
    return skeleton.original.appendTo(result);
}

int32_t
DateTimeMatcher::getDistance(const DateTimeMatcher& other, int32_t includeMask, DistanceInfo& distanceInfo) const {
    int32_t result = 0;
    distanceInfo.clear();
    for (int32_t i=0; i<UDATPG_FIELD_COUNT; ++i ) {
        int32_t myType = (includeMask&(1<<i))==0 ? 0 : skeleton.type[i];
        int32_t otherType = other.skeleton.type[i];
        if (myType==otherType) {
            continue;
        }
        if (myType==0) {// and other is not
            result += EXTRA_FIELD;
            distanceInfo.addExtra(i);
        }
        else {
            if (otherType==0) {
                result += MISSING_FIELD;
                distanceInfo.addMissing(i);
            }
            else {
                result += abs(myType - otherType);
            }
        }

    }
    return result;
}

void
DateTimeMatcher::copyFrom(const PtnSkeleton& newSkeleton) {
    skeleton.copyFrom(newSkeleton);
}

void
DateTimeMatcher::copyFrom() {
    // same as clear
    skeleton.clear();
}

UBool
DateTimeMatcher::equals(const DateTimeMatcher* other) const {
    if (other==nullptr) { return false; }
    return skeleton.original == other->skeleton.original;
}

int32_t
DateTimeMatcher::getFieldMask() const {
    int32_t result = 0;

    for (int32_t i=0; i<UDATPG_FIELD_COUNT; ++i) {
        if (skeleton.type[i]!=0) {
            result |= (1<<i);
        }
    }
    return result;
}

PtnSkeleton*
DateTimeMatcher::getSkeletonPtr() {
    return &skeleton;
}

FormatParser::FormatParser () {
    status = START;
    itemNumber = 0;
}


FormatParser::~FormatParser () {
}


// Find the next token with the starting position and length
// Note: the startPos may
FormatParser::TokenStatus
FormatParser::setTokens(const UnicodeString& pattern, int32_t startPos, int32_t *len) {
    int32_t curLoc = startPos;
    if ( curLoc >= pattern.length()) {
        return DONE;
    }
    // check the current char is between A-Z or a-z
    do {
        char16_t c=pattern.charAt(curLoc);
        if ( (c>=CAP_A && c<=CAP_Z) || (c>=LOW_A && c<=LOW_Z) ) {
           curLoc++;
        }
        else {
               startPos = curLoc;
               *len=1;
               return ADD_TOKEN;
        }

        if ( pattern.charAt(curLoc)!= pattern.charAt(startPos) ) {
            break;  // not the same token
        }
    } while(curLoc <= pattern.length());
    *len = curLoc-startPos;
    return ADD_TOKEN;
}

void
FormatParser::set(const UnicodeString& pattern) {
    int32_t startPos = 0;
    TokenStatus result = START;
    int32_t len = 0;
    itemNumber = 0;

    do {
        result = setTokens( pattern, startPos, &len );
        if ( result == ADD_TOKEN )
        {
            items[itemNumber++] = UnicodeString(pattern, startPos, len );
            startPos += len;
        }
        else {
            break;
        }
    } while (result==ADD_TOKEN && itemNumber < MAX_DT_TOKEN);
}

int32_t
FormatParser::getCanonicalIndex(const UnicodeString& s, UBool strict) {
    int32_t len = s.length();
    if (len == 0) {
        return -1;
    }
    char16_t ch = s.charAt(0);

    // Verify that all are the same character.
    for (int32_t l = 1; l < len; l++) {
        if (ch != s.charAt(l)) {
            return -1;
        }
    }
    int32_t i = 0;
    int32_t bestRow = -1;
    while (dtTypes[i].patternChar != 0x0000) {
        if ( dtTypes[i].patternChar != ch ) {
            ++i;
            continue;
        }
        bestRow = i;
        if (dtTypes[i].patternChar != dtTypes[i+1].patternChar) {
            return i;
        }
        if (dtTypes[i+1].minLen <= len) {
            ++i;
            continue;
        }
        return i;
    }
    return strict ? -1 : bestRow;
}

UBool
FormatParser::isQuoteLiteral(const UnicodeString& s) {
    return (UBool)(s.charAt(0) == SINGLE_QUOTE);
}

// This function assumes the current itemIndex points to the quote literal.
// Please call isQuoteLiteral prior to this function.
void
FormatParser::getQuoteLiteral(UnicodeString& quote, int32_t *itemIndex) {
    int32_t i = *itemIndex;

    quote.remove();
    if (items[i].charAt(0)==SINGLE_QUOTE) {
        quote += items[i];
        ++i;
    }
    while ( i < itemNumber ) {
        if ( items[i].charAt(0)==SINGLE_QUOTE ) {
            if ( (i+1<itemNumber) && (items[i+1].charAt(0)==SINGLE_QUOTE)) {
                // two single quotes e.g. 'o''clock'
                quote += items[i++];
                quote += items[i++];
                continue;
            }
            else {
                quote += items[i];
                break;
            }
        }
        else {
            quote += items[i];
        }
        ++i;
    }
    *itemIndex=i;
}

UBool
FormatParser::isPatternSeparator(const UnicodeString& field) const {
    for (int32_t i=0; i<field.length(); ++i ) {
        char16_t c= field.charAt(i);
        if ( (c==SINGLE_QUOTE) || (c==BACKSLASH) || (c==SPACE) || (c==COLON) ||
             (c==QUOTATION_MARK) || (c==COMMA) || (c==HYPHEN) ||(items[i].charAt(0)==DOT) ) {
            continue;
        }
        else {
            return false;
        }
    }
    return true;
}

DistanceInfo::~DistanceInfo() {}

void
DistanceInfo::setTo(const DistanceInfo& other) {
    missingFieldMask = other.missingFieldMask;
    extraFieldMask= other.extraFieldMask;
}

PatternMapIterator::PatternMapIterator(UErrorCode& status) :
    bootIndex(0), nodePtr(nullptr), matcher(nullptr), patternMap(nullptr)
{
    if (U_FAILURE(status)) { return; }
    matcher.adoptInsteadAndCheckErrorCode(new DateTimeMatcher(), status);
}

PatternMapIterator::~PatternMapIterator() {
}

void
PatternMapIterator::set(PatternMap& newPatternMap) {
    this->patternMap=&newPatternMap;
}

PtnSkeleton*
PatternMapIterator::getSkeleton() const {
    if ( nodePtr == nullptr ) {
        return nullptr;
    }
    else {
        return nodePtr->skeleton.getAlias();
    }
}

UBool
PatternMapIterator::hasNext() const {
    int32_t headIndex = bootIndex;
    PtnElem *curPtr = nodePtr;

    if (patternMap==nullptr) {
        return false;
    }
    while ( headIndex < MAX_PATTERN_ENTRIES ) {
        if ( curPtr != nullptr ) {
            if ( curPtr->next != nullptr ) {
                return true;
            }
            else {
                headIndex++;
                curPtr=nullptr;
                continue;
            }
        }
        else {
            if ( patternMap->boot[headIndex] != nullptr ) {
                return true;
            }
            else {
                headIndex++;
                continue;
            }
        }
    }
    return false;
}

DateTimeMatcher&
PatternMapIterator::next() {
    while ( bootIndex < MAX_PATTERN_ENTRIES ) {
        if ( nodePtr != nullptr ) {
            if ( nodePtr->next != nullptr ) {
                nodePtr = nodePtr->next.getAlias();
                break;
            }
            else {
                bootIndex++;
                nodePtr=nullptr;
                continue;
            }
        }
        else {
            if ( patternMap->boot[bootIndex] != nullptr ) {
                nodePtr = patternMap->boot[bootIndex];
                break;
            }
            else {
                bootIndex++;
                continue;
            }
        }
    }
    if (nodePtr!=nullptr) {
        matcher->copyFrom(*nodePtr->skeleton);
    }
    else {
        matcher->copyFrom();
    }
    return *matcher;
}


SkeletonFields::SkeletonFields() {
    // Set initial values to zero
    clear();
}

void SkeletonFields::clear() {
    uprv_memset(chars, 0, sizeof(chars));
    uprv_memset(lengths, 0, sizeof(lengths));
}

void SkeletonFields::copyFrom(const SkeletonFields& other) {
    uprv_memcpy(chars, other.chars, sizeof(chars));
    uprv_memcpy(lengths, other.lengths, sizeof(lengths));
}

void SkeletonFields::clearField(int32_t field) {
    chars[field] = 0;
    lengths[field] = 0;
}

char16_t SkeletonFields::getFieldChar(int32_t field) const {
    return chars[field];
}

int32_t SkeletonFields::getFieldLength(int32_t field) const {
    return lengths[field];
}

void SkeletonFields::populate(int32_t field, const UnicodeString& value) {
    populate(field, value.charAt(0), value.length());
}

void SkeletonFields::populate(int32_t field, char16_t ch, int32_t length) {
    chars[field] = (int8_t) ch;
    lengths[field] = (int8_t) length;
}

UBool SkeletonFields::isFieldEmpty(int32_t field) const {
    return lengths[field] == 0;
}

UnicodeString& SkeletonFields::appendTo(UnicodeString& string) const {
    for (int32_t i = 0; i < UDATPG_FIELD_COUNT; ++i) {
        appendFieldTo(i, string);
    }
    return string;
}

UnicodeString& SkeletonFields::appendFieldTo(int32_t field, UnicodeString& string) const {
    char16_t ch(chars[field]);
    int32_t length = (int32_t) lengths[field];

    for (int32_t i=0; i<length; i++) {
        string += ch;
    }
    return string;
}

char16_t SkeletonFields::getFirstChar() const {
    for (int32_t i = 0; i < UDATPG_FIELD_COUNT; ++i) {
        if (lengths[i] != 0) {
            return chars[i];
        }
    }
    return '\0';
}


PtnSkeleton::PtnSkeleton()
    : addedDefaultDayPeriod(false) {
}

PtnSkeleton::PtnSkeleton(const PtnSkeleton& other) {
    copyFrom(other);
}

void PtnSkeleton::copyFrom(const PtnSkeleton& other) {
    uprv_memcpy(type, other.type, sizeof(type));
    original.copyFrom(other.original);
    baseOriginal.copyFrom(other.baseOriginal);
    addedDefaultDayPeriod = other.addedDefaultDayPeriod;
}

void PtnSkeleton::clear() {
    uprv_memset(type, 0, sizeof(type));
    original.clear();
    baseOriginal.clear();
}

UBool
PtnSkeleton::equals(const PtnSkeleton& other) const  {
    return (original == other.original)
        && (baseOriginal == other.baseOriginal)
        && (uprv_memcmp(type, other.type, sizeof(type)) == 0);
}

UnicodeString
PtnSkeleton::getSkeleton() const {
    UnicodeString result;
    result = original.appendTo(result);
    int32_t pos;
    if (addedDefaultDayPeriod && (pos = result.indexOf(LOW_A)) >= 0) {
        // for backward compatibility: if DateTimeMatcher.set added a single 'a' that
        // was not in the provided skeleton, remove it here before returning skeleton.
        result.remove(pos, 1);
    }
    return result;
}

UnicodeString
PtnSkeleton::getBaseSkeleton() const {
    UnicodeString result;
    result = baseOriginal.appendTo(result);
    int32_t pos;
    if (addedDefaultDayPeriod && (pos = result.indexOf(LOW_A)) >= 0) {
        // for backward compatibility: if DateTimeMatcher.set added a single 'a' that
        // was not in the provided skeleton, remove it here before returning skeleton.
        result.remove(pos, 1);
    }
    return result;
}

char16_t
PtnSkeleton::getFirstChar() const {
    return baseOriginal.getFirstChar();
}

PtnSkeleton::~PtnSkeleton() {
}

PtnElem::PtnElem(const UnicodeString &basePat, const UnicodeString &pat) :
    basePattern(basePat), skeleton(nullptr), pattern(pat), next(nullptr)
{
}

PtnElem::~PtnElem() {
}

DTSkeletonEnumeration::DTSkeletonEnumeration(PatternMap& patternMap, dtStrEnum type, UErrorCode& status) : fSkeletons(nullptr) {
    PtnElem  *curElem;
    PtnSkeleton *curSkeleton;
    UnicodeString s;
    int32_t bootIndex;

    pos=0;
    fSkeletons.adoptInsteadAndCheckErrorCode(new UVector(status), status);
    if (U_FAILURE(status)) {
        return;
    }

    for (bootIndex=0; bootIndex<MAX_PATTERN_ENTRIES; ++bootIndex ) {
        curElem = patternMap.boot[bootIndex];
        while (curElem!=nullptr) {
            switch(type) {
                case DT_BASESKELETON:
                    s=curElem->basePattern;
                    break;
                case DT_PATTERN:
                    s=curElem->pattern;
                    break;
                case DT_SKELETON:
                    curSkeleton=curElem->skeleton.getAlias();
                    s=curSkeleton->getSkeleton();
                    break;
            }
            if ( !isCanonicalItem(s) ) {
                LocalPointer<UnicodeString> newElem(s.clone(), status);
                if (U_FAILURE(status)) { 
                    return;
                }
                fSkeletons->addElement(newElem.getAlias(), status);
                if (U_FAILURE(status)) {
                    fSkeletons.adoptInstead(nullptr);
                    return;
                }
                newElem.orphan(); // fSkeletons vector now owns the UnicodeString (although it
                                  // does not use a deleter function to manage the ownership).
            }
            curElem = curElem->next.getAlias();
        }
    }
    if ((bootIndex==MAX_PATTERN_ENTRIES) && (curElem!=nullptr) ) {
        status = U_BUFFER_OVERFLOW_ERROR;
    }
}

const UnicodeString*
DTSkeletonEnumeration::snext(UErrorCode& status) {
    if (U_SUCCESS(status) && fSkeletons.isValid() && pos < fSkeletons->size()) {
        return (const UnicodeString*)fSkeletons->elementAt(pos++);
    }
    return nullptr;
}

void
DTSkeletonEnumeration::reset(UErrorCode& /*status*/) {
    pos=0;
}

int32_t
DTSkeletonEnumeration::count(UErrorCode& /*status*/) const {
   return (fSkeletons.isNull()) ? 0 : fSkeletons->size();
}

UBool
DTSkeletonEnumeration::isCanonicalItem(const UnicodeString& item) {
    if ( item.length() != 1 ) {
        return false;
    }
    for (int32_t i=0; i<UDATPG_FIELD_COUNT; ++i) {
        if (item.charAt(0)==Canonical_Items[i]) {
            return true;
        }
    }
    return false;
}

DTSkeletonEnumeration::~DTSkeletonEnumeration() {
    UnicodeString *s;
    if (fSkeletons.isValid()) {
        for (int32_t i = 0; i < fSkeletons->size(); ++i) {
            if ((s = (UnicodeString *)fSkeletons->elementAt(i)) != nullptr) {
                delete s;
            }
        }
    }
}

DTRedundantEnumeration::DTRedundantEnumeration() : pos(0), fPatterns(nullptr) {
}

void
DTRedundantEnumeration::add(const UnicodeString& pattern, UErrorCode& status) {
    if (U_FAILURE(status)) { return; }
    if (fPatterns.isNull())  {
        fPatterns.adoptInsteadAndCheckErrorCode(new UVector(status), status);
        if (U_FAILURE(status)) {
            return;
       }
    }
    LocalPointer<UnicodeString> newElem(new UnicodeString(pattern), status);
    if (U_FAILURE(status)) {
        return;
    }
    fPatterns->addElement(newElem.getAlias(), status);
    if (U_FAILURE(status)) {
        fPatterns.adoptInstead(nullptr);
        return;
    }
    newElem.orphan(); // fPatterns now owns the string, although a UVector
                      // deleter function is not used to manage that ownership.
}

const UnicodeString*
DTRedundantEnumeration::snext(UErrorCode& status) {
    if (U_SUCCESS(status) && fPatterns.isValid() && pos < fPatterns->size()) {
        return (const UnicodeString*)fPatterns->elementAt(pos++);
    }
    return nullptr;
}

void
DTRedundantEnumeration::reset(UErrorCode& /*status*/) {
    pos=0;
}

int32_t
DTRedundantEnumeration::count(UErrorCode& /*status*/) const {
    return (fPatterns.isNull()) ? 0 : fPatterns->size();
}

UBool
DTRedundantEnumeration::isCanonicalItem(const UnicodeString& item) const {
    if ( item.length() != 1 ) {
        return false;
    }
    for (int32_t i=0; i<UDATPG_FIELD_COUNT; ++i) {
        if (item.charAt(0)==Canonical_Items[i]) {
            return true;
        }
    }
    return false;
}

DTRedundantEnumeration::~DTRedundantEnumeration() {
    UnicodeString *s;
    if (fPatterns.isValid()) {
        for (int32_t i = 0; i < fPatterns->size(); ++i) {
            if ((s = (UnicodeString *)fPatterns->elementAt(i)) != nullptr) {
                delete s;
            }
        }
    }    
}

U_NAMESPACE_END


#endif /* #if !UCONFIG_NO_FORMATTING */

//eof
>>>>>>> a8a80be5
<|MERGE_RESOLUTION|>--- conflicted
+++ resolved
@@ -1,5954 +1,3020 @@
-<<<<<<< HEAD
-// © 2016 and later: Unicode, Inc. and others.
-// License & terms of use: http://www.unicode.org/copyright.html
-/*
-*******************************************************************************
-* Copyright (C) 2007-2016, International Business Machines Corporation and
-* others. All Rights Reserved.
-*******************************************************************************
-*
-* File DTPTNGEN.CPP
-*
-*******************************************************************************
-*/
-
-#include "unicode/utypes.h"
-#if !UCONFIG_NO_FORMATTING
-
-#include "unicode/datefmt.h"
-#include "unicode/decimfmt.h"
-#include "unicode/dtfmtsym.h"
-#include "unicode/dtptngen.h"
-#include "unicode/localpointer.h"
-#include "unicode/simpleformatter.h"
-#include "unicode/smpdtfmt.h"
-#include "unicode/udat.h"
-#include "unicode/udatpg.h"
-#include "unicode/uniset.h"
-#include "unicode/uloc.h"
-#include "unicode/ures.h"
-#include "unicode/ustring.h"
-#include "unicode/rep.h"
-#include "unicode/region.h"
-#include "cpputils.h"
-#include "mutex.h"
-#include "umutex.h"
-#include "cmemory.h"
-#include "cstring.h"
-#include "locbased.h"
-#include "hash.h"
-#include "uhash.h"
-#include "uresimp.h"
-#include "dtptngen_impl.h"
-#include "ucln_in.h"
-#include "charstr.h"
-#include "uassert.h"
-
-#if U_CHARSET_FAMILY==U_EBCDIC_FAMILY
-/**
- * If we are on EBCDIC, use an iterator which will
- * traverse the bundles in ASCII order.
- */
-#define U_USE_ASCII_BUNDLE_ITERATOR
-#define U_SORT_ASCII_BUNDLE_ITERATOR
-#endif
-
-#if defined(U_USE_ASCII_BUNDLE_ITERATOR)
-
-#include "unicode/ustring.h"
-#include "uarrsort.h"
-
-struct UResAEntry {
-    UChar *key;
-    UResourceBundle *item;
-};
-
-struct UResourceBundleAIterator {
-    UResourceBundle  *bund;
-    UResAEntry *entries;
-    int32_t num;
-    int32_t cursor;
-};
-
-/* Must be C linkage to pass function pointer to the sort function */
-
-U_CDECL_BEGIN
-
-static int32_t U_CALLCONV
-ures_a_codepointSort(const void *context, const void *left, const void *right) {
-    //CompareContext *cmp=(CompareContext *)context;
-    return u_strcmp(((const UResAEntry *)left)->key,
-                    ((const UResAEntry *)right)->key);
-}
-
-U_CDECL_END
-
-static void ures_a_open(UResourceBundleAIterator *aiter, UResourceBundle *bund, UErrorCode *status) {
-    if(U_FAILURE(*status)) {
-        return;
-    }
-    aiter->bund = bund;
-    aiter->num = ures_getSize(aiter->bund);
-    aiter->cursor = 0;
-#if !defined(U_SORT_ASCII_BUNDLE_ITERATOR)
-    aiter->entries = nullptr;
-#else
-    aiter->entries = (UResAEntry*)uprv_malloc(sizeof(UResAEntry)*aiter->num);
-    for(int i=0;i<aiter->num;i++) {
-        aiter->entries[i].item = ures_getByIndex(aiter->bund, i, nullptr, status);
-        const char *akey = ures_getKey(aiter->entries[i].item);
-        int32_t len = uprv_strlen(akey)+1;
-        aiter->entries[i].key = (UChar*)uprv_malloc(len*sizeof(UChar));
-        u_charsToUChars(akey, aiter->entries[i].key, len);
-    }
-    uprv_sortArray(aiter->entries, aiter->num, sizeof(UResAEntry), ures_a_codepointSort, nullptr, TRUE, status);
-#endif
-}
-
-static void ures_a_close(UResourceBundleAIterator *aiter) {
-#if defined(U_SORT_ASCII_BUNDLE_ITERATOR)
-    for(int i=0;i<aiter->num;i++) {
-        uprv_free(aiter->entries[i].key);
-        ures_close(aiter->entries[i].item);
-    }
-#endif
-}
-
-static const UChar *ures_a_getNextString(UResourceBundleAIterator *aiter, int32_t *len, const char **key, UErrorCode *err) {
-#if !defined(U_SORT_ASCII_BUNDLE_ITERATOR)
-    return ures_getNextString(aiter->bund, len, key, err);
-#else
-    if(U_FAILURE(*err)) return nullptr;
-    UResourceBundle *item = aiter->entries[aiter->cursor].item;
-    const UChar* ret = ures_getString(item, len, err);
-    *key = ures_getKey(item);
-    aiter->cursor++;
-    return ret;
-#endif
-}
-
-
-#endif
-
-
-U_NAMESPACE_BEGIN
-
-// *****************************************************************************
-// class DateTimePatternGenerator
-// *****************************************************************************
-static const UChar Canonical_Items[] = {
-    // GyQMwWEDFdaHmsSv
-    CAP_G, LOW_Y, CAP_Q, CAP_M, LOW_W, CAP_W, CAP_E,
-    CAP_D, CAP_F, LOW_D, LOW_A, // The UDATPG_x_FIELD constants and these fields have a different order than in ICU4J
-    CAP_H, LOW_M, LOW_S, CAP_S, LOW_V, 0
-};
-
-static const dtTypeElem dtTypes[] = {
-    // patternChar, field, type, minLen, weight
-    {CAP_G, UDATPG_ERA_FIELD, DT_SHORT, 1, 3,},
-    {CAP_G, UDATPG_ERA_FIELD, DT_LONG,  4, 0},
-    {CAP_G, UDATPG_ERA_FIELD, DT_NARROW, 5, 0},
-
-    {LOW_Y, UDATPG_YEAR_FIELD, DT_NUMERIC, 1, 20},
-    {CAP_Y, UDATPG_YEAR_FIELD, DT_NUMERIC + DT_DELTA, 1, 20},
-    {LOW_U, UDATPG_YEAR_FIELD, DT_NUMERIC + 2*DT_DELTA, 1, 20},
-    {LOW_R, UDATPG_YEAR_FIELD, DT_NUMERIC + 3*DT_DELTA, 1, 20},
-    {CAP_U, UDATPG_YEAR_FIELD, DT_SHORT, 1, 3},
-    {CAP_U, UDATPG_YEAR_FIELD, DT_LONG, 4, 0},
-    {CAP_U, UDATPG_YEAR_FIELD, DT_NARROW, 5, 0},
-
-    {CAP_Q, UDATPG_QUARTER_FIELD, DT_NUMERIC, 1, 2},
-    {CAP_Q, UDATPG_QUARTER_FIELD, DT_SHORT, 3, 0},
-    {CAP_Q, UDATPG_QUARTER_FIELD, DT_LONG, 4, 0},
-    {CAP_Q, UDATPG_QUARTER_FIELD, DT_NARROW, 5, 0},
-    {LOW_Q, UDATPG_QUARTER_FIELD, DT_NUMERIC + DT_DELTA, 1, 2},
-    {LOW_Q, UDATPG_QUARTER_FIELD, DT_SHORT - DT_DELTA, 3, 0},
-    {LOW_Q, UDATPG_QUARTER_FIELD, DT_LONG - DT_DELTA, 4, 0},
-    {LOW_Q, UDATPG_QUARTER_FIELD, DT_NARROW - DT_DELTA, 5, 0},
-
-    {CAP_M, UDATPG_MONTH_FIELD, DT_NUMERIC, 1, 2},
-    {CAP_M, UDATPG_MONTH_FIELD, DT_SHORT, 3, 0},
-    {CAP_M, UDATPG_MONTH_FIELD, DT_LONG, 4, 0},
-    {CAP_M, UDATPG_MONTH_FIELD, DT_NARROW, 5, 0},
-    {CAP_L, UDATPG_MONTH_FIELD, DT_NUMERIC + DT_DELTA, 1, 2},
-    {CAP_L, UDATPG_MONTH_FIELD, DT_SHORT - DT_DELTA, 3, 0},
-    {CAP_L, UDATPG_MONTH_FIELD, DT_LONG - DT_DELTA, 4, 0},
-    {CAP_L, UDATPG_MONTH_FIELD, DT_NARROW - DT_DELTA, 5, 0},
-    {LOW_L, UDATPG_MONTH_FIELD, DT_NUMERIC + DT_DELTA, 1, 1},
-
-    {LOW_W, UDATPG_WEEK_OF_YEAR_FIELD, DT_NUMERIC, 1, 2},
-
-    {CAP_W, UDATPG_WEEK_OF_MONTH_FIELD, DT_NUMERIC, 1, 0},
-
-    {CAP_E, UDATPG_WEEKDAY_FIELD, DT_SHORT, 1, 3},
-    {CAP_E, UDATPG_WEEKDAY_FIELD, DT_LONG, 4, 0},
-    {CAP_E, UDATPG_WEEKDAY_FIELD, DT_NARROW, 5, 0},
-    {CAP_E, UDATPG_WEEKDAY_FIELD, DT_SHORTER, 6, 0},
-    {LOW_C, UDATPG_WEEKDAY_FIELD, DT_NUMERIC + 2*DT_DELTA, 1, 2},
-    {LOW_C, UDATPG_WEEKDAY_FIELD, DT_SHORT - 2*DT_DELTA, 3, 0},
-    {LOW_C, UDATPG_WEEKDAY_FIELD, DT_LONG - 2*DT_DELTA, 4, 0},
-    {LOW_C, UDATPG_WEEKDAY_FIELD, DT_NARROW - 2*DT_DELTA, 5, 0},
-    {LOW_C, UDATPG_WEEKDAY_FIELD, DT_SHORTER - 2*DT_DELTA, 6, 0},
-    {LOW_E, UDATPG_WEEKDAY_FIELD, DT_NUMERIC + DT_DELTA, 1, 2}, // LOW_E is currently not used in CLDR data, should not be canonical
-    {LOW_E, UDATPG_WEEKDAY_FIELD, DT_SHORT - DT_DELTA, 3, 0},
-    {LOW_E, UDATPG_WEEKDAY_FIELD, DT_LONG - DT_DELTA, 4, 0},
-    {LOW_E, UDATPG_WEEKDAY_FIELD, DT_NARROW - DT_DELTA, 5, 0},
-    {LOW_E, UDATPG_WEEKDAY_FIELD, DT_SHORTER - DT_DELTA, 6, 0},
-
-    {LOW_D, UDATPG_DAY_FIELD, DT_NUMERIC, 1, 2},
-    {LOW_G, UDATPG_DAY_FIELD, DT_NUMERIC + DT_DELTA, 1, 20}, // really internal use, so we don't care
-
-    {CAP_D, UDATPG_DAY_OF_YEAR_FIELD, DT_NUMERIC, 1, 3},
-
-    {CAP_F, UDATPG_DAY_OF_WEEK_IN_MONTH_FIELD, DT_NUMERIC, 1, 0},
-
-    {LOW_A, UDATPG_DAYPERIOD_FIELD, DT_SHORT, 1, 3},
-    {LOW_A, UDATPG_DAYPERIOD_FIELD, DT_LONG, 4, 0},
-    {LOW_A, UDATPG_DAYPERIOD_FIELD, DT_NARROW, 5, 0},
-    {LOW_B, UDATPG_DAYPERIOD_FIELD, DT_SHORT - DT_DELTA, 1, 3},
-    {LOW_B, UDATPG_DAYPERIOD_FIELD, DT_LONG - DT_DELTA, 4, 0},
-    {LOW_B, UDATPG_DAYPERIOD_FIELD, DT_NARROW - DT_DELTA, 5, 0},
-    // b needs to be closer to a than to B, so we make this 3*DT_DELTA
-    {CAP_B, UDATPG_DAYPERIOD_FIELD, DT_SHORT - 3*DT_DELTA, 1, 3},
-    {CAP_B, UDATPG_DAYPERIOD_FIELD, DT_LONG - 3*DT_DELTA, 4, 0},
-    {CAP_B, UDATPG_DAYPERIOD_FIELD, DT_NARROW - 3*DT_DELTA, 5, 0},
-
-    {CAP_H, UDATPG_HOUR_FIELD, DT_NUMERIC + 10*DT_DELTA, 1, 2}, // 24 hour
-    {LOW_K, UDATPG_HOUR_FIELD, DT_NUMERIC + 11*DT_DELTA, 1, 2}, // 24 hour
-    {LOW_H, UDATPG_HOUR_FIELD, DT_NUMERIC, 1, 2}, // 12 hour
-    {CAP_K, UDATPG_HOUR_FIELD, DT_NUMERIC + DT_DELTA, 1, 2}, // 12 hour
-    // The C code has had versions of the following 3, keep & update. Should not need these, but...
-    // Without these, certain tests using e.g. staticGetSkeleton fail because j/J in patterns
-    // get skipped instead of mapped to the right hour chars, for example in
-    //   DateFormatTest::TestPatternFromSkeleton
-    //   IntlTestDateTimePatternGeneratorAPI:: testStaticGetSkeleton
-    //   DateIntervalFormatTest::testTicket11985
-    // Need to investigate better handling of jJC replacement e.g. in staticGetSkeleton.
-    {CAP_J, UDATPG_HOUR_FIELD, DT_NUMERIC + 5*DT_DELTA, 1, 2}, // 12/24 hour no AM/PM
-    {LOW_J, UDATPG_HOUR_FIELD, DT_NUMERIC + 6*DT_DELTA, 1, 6}, // 12/24 hour
-    {CAP_C, UDATPG_HOUR_FIELD, DT_NUMERIC + 7*DT_DELTA, 1, 6}, // 12/24 hour with preferred dayPeriods for 12
-
-    {LOW_M, UDATPG_MINUTE_FIELD, DT_NUMERIC, 1, 2},
-
-    {LOW_S, UDATPG_SECOND_FIELD, DT_NUMERIC, 1, 2},
-    {CAP_A, UDATPG_SECOND_FIELD, DT_NUMERIC + DT_DELTA, 1, 1000},
-
-    {CAP_S, UDATPG_FRACTIONAL_SECOND_FIELD, DT_NUMERIC, 1, 1000},
-
-    {LOW_V, UDATPG_ZONE_FIELD, DT_SHORT - 2*DT_DELTA, 1, 0},
-    {LOW_V, UDATPG_ZONE_FIELD, DT_LONG - 2*DT_DELTA, 4, 0},
-    {LOW_Z, UDATPG_ZONE_FIELD, DT_SHORT, 1, 3},
-    {LOW_Z, UDATPG_ZONE_FIELD, DT_LONG, 4, 0},
-    {CAP_Z, UDATPG_ZONE_FIELD, DT_NARROW - DT_DELTA, 1, 3},
-    {CAP_Z, UDATPG_ZONE_FIELD, DT_LONG - DT_DELTA, 4, 0},
-    {CAP_Z, UDATPG_ZONE_FIELD, DT_SHORT - DT_DELTA, 5, 0},
-    {CAP_O, UDATPG_ZONE_FIELD, DT_SHORT - DT_DELTA, 1, 0},
-    {CAP_O, UDATPG_ZONE_FIELD, DT_LONG - DT_DELTA, 4, 0},
-    {CAP_V, UDATPG_ZONE_FIELD, DT_SHORT - DT_DELTA, 1, 0},
-    {CAP_V, UDATPG_ZONE_FIELD, DT_LONG - DT_DELTA, 2, 0},
-    {CAP_V, UDATPG_ZONE_FIELD, DT_LONG-1 - DT_DELTA, 3, 0},
-    {CAP_V, UDATPG_ZONE_FIELD, DT_LONG-2 - DT_DELTA, 4, 0},
-    {CAP_X, UDATPG_ZONE_FIELD, DT_NARROW - DT_DELTA, 1, 0},
-    {CAP_X, UDATPG_ZONE_FIELD, DT_SHORT - DT_DELTA, 2, 0},
-    {CAP_X, UDATPG_ZONE_FIELD, DT_LONG - DT_DELTA, 4, 0},
-    {LOW_X, UDATPG_ZONE_FIELD, DT_NARROW - DT_DELTA, 1, 0},
-    {LOW_X, UDATPG_ZONE_FIELD, DT_SHORT - DT_DELTA, 2, 0},
-    {LOW_X, UDATPG_ZONE_FIELD, DT_LONG - DT_DELTA, 4, 0},
-
-    {0, UDATPG_FIELD_COUNT, 0, 0, 0} , // last row of dtTypes[]
- };
-
-static const char* const CLDR_FIELD_APPEND[] = {
-    "Era", "Year", "Quarter", "Month", "Week", "*", "Day-Of-Week",
-    "*", "*", "Day", "*", // The UDATPG_x_FIELD constants and these fields have a different order than in ICU4J
-    "Hour", "Minute", "Second", "*", "Timezone"
-};
-
-static const char* const CLDR_FIELD_NAME[UDATPG_FIELD_COUNT] = {
-    "era", "year", "quarter", "month", "week", "weekOfMonth", "weekday",
-    "dayOfYear", "weekdayOfMonth", "day", "dayperiod", // The UDATPG_x_FIELD constants and these fields have a different order than in ICU4J
-    "hour", "minute", "second", "*", "zone"
-};
-
-static const char* const CLDR_FIELD_WIDTH[] = { // [UDATPG_WIDTH_COUNT]
-    "", "-short", "-narrow"
-};
-
-// TODO(ticket:13619): remove when definition uncommented in dtptngen.h.
-static const int32_t UDATPG_WIDTH_COUNT = UDATPG_NARROW + 1;
-static constexpr UDateTimePGDisplayWidth UDATPG_WIDTH_APPENDITEM = UDATPG_WIDE;
-static constexpr int32_t UDATPG_FIELD_KEY_MAX = 24; // max length of CLDR field tag (type + width)
-
-// For appendItems
-static const UChar UDATPG_ItemFormat[]= {0x7B, 0x30, 0x7D, 0x20, 0x251C, 0x7B, 0x32, 0x7D, 0x3A,
-    0x20, 0x7B, 0x31, 0x7D, 0x2524, 0};  // {0} \u251C{2}: {1}\u2524
-
-//static const UChar repeatedPatterns[6]={CAP_G, CAP_E, LOW_Z, LOW_V, CAP_Q, 0}; // "GEzvQ"
-
-static const char DT_DateTimePatternsTag[]="DateTimePatterns";
-static const char DT_DateTimeCalendarTag[]="calendar";
-static const char DT_DateTimeGregorianTag[]="gregorian";
-static const char DT_DateTimeAppendItemsTag[]="appendItems";
-static const char DT_DateTimeFieldsTag[]="fields";
-static const char DT_DateTimeAvailableFormatsTag[]="availableFormats";
-//static const UnicodeString repeatedPattern=UnicodeString(repeatedPatterns);
-
-UOBJECT_DEFINE_RTTI_IMPLEMENTATION(DateTimePatternGenerator)
-UOBJECT_DEFINE_RTTI_IMPLEMENTATION(DTSkeletonEnumeration)
-UOBJECT_DEFINE_RTTI_IMPLEMENTATION(DTRedundantEnumeration)
-
-DateTimePatternGenerator*  U_EXPORT2
-DateTimePatternGenerator::createInstance(UErrorCode& status) {
-    return createInstance(Locale::getDefault(), status);
-}
-
-DateTimePatternGenerator* U_EXPORT2
-DateTimePatternGenerator::createInstance(const Locale& locale, UErrorCode& status) {
-    if (U_FAILURE(status)) {
-        return nullptr;
-    }
-    LocalPointer<DateTimePatternGenerator> result(
-            new DateTimePatternGenerator(locale, status), status);
-    return U_SUCCESS(status) ? result.orphan() : nullptr;
-}
-
-DateTimePatternGenerator* U_EXPORT2
-DateTimePatternGenerator::createInstanceNoStdPat(const Locale& locale, UErrorCode& status) {
-    if (U_FAILURE(status)) {
-        return nullptr;
-    }
-    LocalPointer<DateTimePatternGenerator> result(
-            new DateTimePatternGenerator(locale, status, true), status);
-    return U_SUCCESS(status) ? result.orphan() : nullptr;
-}
-
-DateTimePatternGenerator*  U_EXPORT2
-DateTimePatternGenerator::createEmptyInstance(UErrorCode& status) {
-    if (U_FAILURE(status)) {
-        return nullptr;
-    }
-    LocalPointer<DateTimePatternGenerator> result(
-            new DateTimePatternGenerator(status), status);
-    return U_SUCCESS(status) ? result.orphan() : nullptr;
-}
-
-DateTimePatternGenerator::DateTimePatternGenerator(UErrorCode &status) :
-    skipMatcher(nullptr),
-    fAvailableFormatKeyHash(nullptr),
-    fDefaultHourFormatChar(0),
-    internalErrorCode(U_ZERO_ERROR)
-{
-    fp = new FormatParser();
-    dtMatcher = new DateTimeMatcher();
-    distanceInfo = new DistanceInfo();
-    patternMap = new PatternMap();
-    if (fp == nullptr || dtMatcher == nullptr || distanceInfo == nullptr || patternMap == nullptr) {
-        internalErrorCode = status = U_MEMORY_ALLOCATION_ERROR;
-    }
-}
-
-DateTimePatternGenerator::DateTimePatternGenerator(const Locale& locale, UErrorCode &status, UBool skipStdPatterns) :
-    skipMatcher(nullptr),
-    fAvailableFormatKeyHash(nullptr),
-    fDefaultHourFormatChar(0),
-    internalErrorCode(U_ZERO_ERROR)
-{
-    fp = new FormatParser();
-    dtMatcher = new DateTimeMatcher();
-    distanceInfo = new DistanceInfo();
-    patternMap = new PatternMap();
-    if (fp == nullptr || dtMatcher == nullptr || distanceInfo == nullptr || patternMap == nullptr) {
-        internalErrorCode = status = U_MEMORY_ALLOCATION_ERROR;
-    }
-    else {
-        initData(locale, status, skipStdPatterns);
-    }
-}
-
-DateTimePatternGenerator::DateTimePatternGenerator(const DateTimePatternGenerator& other) :
-    UObject(),
-    skipMatcher(nullptr),
-    fAvailableFormatKeyHash(nullptr),
-    fDefaultHourFormatChar(0),
-    internalErrorCode(U_ZERO_ERROR)
-{
-    fp = new FormatParser();
-    dtMatcher = new DateTimeMatcher();
-    distanceInfo = new DistanceInfo();
-    patternMap = new PatternMap();
-    if (fp == nullptr || dtMatcher == nullptr || distanceInfo == nullptr || patternMap == nullptr) {
-        internalErrorCode = U_MEMORY_ALLOCATION_ERROR;
-    }
-    *this=other;
-}
-
-DateTimePatternGenerator&
-DateTimePatternGenerator::operator=(const DateTimePatternGenerator& other) {
-    // reflexive case
-    if (&other == this) {
-        return *this;
-    }
-    internalErrorCode = other.internalErrorCode;
-    pLocale = other.pLocale;
-    fDefaultHourFormatChar = other.fDefaultHourFormatChar;
-    *fp = *(other.fp);
-    dtMatcher->copyFrom(other.dtMatcher->skeleton);
-    *distanceInfo = *(other.distanceInfo);
-    dateTimeFormat = other.dateTimeFormat;
-    decimal = other.decimal;
-    // NUL-terminate for the C API.
-    dateTimeFormat.getTerminatedBuffer();
-    decimal.getTerminatedBuffer();
-    delete skipMatcher;
-    if ( other.skipMatcher == nullptr ) {
-        skipMatcher = nullptr;
-    }
-    else {
-        skipMatcher = new DateTimeMatcher(*other.skipMatcher);
-        if (skipMatcher == nullptr)
-        {
-            internalErrorCode = U_MEMORY_ALLOCATION_ERROR;
-            return *this;
-        }
-    }
-    for (int32_t i=0; i< UDATPG_FIELD_COUNT; ++i ) {
-        appendItemFormats[i] = other.appendItemFormats[i];
-        appendItemFormats[i].getTerminatedBuffer(); // NUL-terminate for the C API.
-        for (int32_t j=0; j< UDATPG_WIDTH_COUNT; ++j ) {
-            fieldDisplayNames[i][j] = other.fieldDisplayNames[i][j];
-            fieldDisplayNames[i][j].getTerminatedBuffer(); // NUL-terminate for the C API.
-        }
-    }
-    patternMap->copyFrom(*other.patternMap, internalErrorCode);
-    copyHashtable(other.fAvailableFormatKeyHash, internalErrorCode);
-    return *this;
-}
-
-
-UBool
-DateTimePatternGenerator::operator==(const DateTimePatternGenerator& other) const {
-    if (this == &other) {
-        return TRUE;
-    }
-    if ((pLocale==other.pLocale) && (patternMap->equals(*other.patternMap)) &&
-        (dateTimeFormat==other.dateTimeFormat) && (decimal==other.decimal)) {
-        for ( int32_t i=0 ; i<UDATPG_FIELD_COUNT; ++i ) {
-            if (appendItemFormats[i] != other.appendItemFormats[i]) {
-                return FALSE;
-            }
-            for (int32_t j=0; j< UDATPG_WIDTH_COUNT; ++j ) {
-                if (fieldDisplayNames[i][j] != other.fieldDisplayNames[i][j]) {
-                    return FALSE;
-                }
-            }
-        }
-        return TRUE;
-    }
-    else {
-        return FALSE;
-    }
-}
-
-UBool
-DateTimePatternGenerator::operator!=(const DateTimePatternGenerator& other) const {
-    return  !operator==(other);
-}
-
-DateTimePatternGenerator::~DateTimePatternGenerator() {
-    if (fAvailableFormatKeyHash!=nullptr) {
-        delete fAvailableFormatKeyHash;
-    }
-
-    if (fp != nullptr) delete fp;
-    if (dtMatcher != nullptr) delete dtMatcher;
-    if (distanceInfo != nullptr) delete distanceInfo;
-    if (patternMap != nullptr) delete patternMap;
-    if (skipMatcher != nullptr) delete skipMatcher;
-}
-
-namespace {
-
-UInitOnce initOnce = U_INITONCE_INITIALIZER;
-UHashtable *localeToAllowedHourFormatsMap = nullptr;
-
-// Value deleter for hashmap.
-U_CFUNC void U_CALLCONV deleteAllowedHourFormats(void *ptr) {
-    uprv_free(ptr);
-}
-
-// Close hashmap at cleanup.
-U_CFUNC UBool U_CALLCONV allowedHourFormatsCleanup() {
-    uhash_close(localeToAllowedHourFormatsMap);
-    return TRUE;
-}
-
-enum AllowedHourFormat{
-    ALLOWED_HOUR_FORMAT_UNKNOWN = -1,
-    ALLOWED_HOUR_FORMAT_h,
-    ALLOWED_HOUR_FORMAT_H,
-    ALLOWED_HOUR_FORMAT_K,  // Added ICU-20383, used by JP
-    ALLOWED_HOUR_FORMAT_k,  // Added ICU-20383, not currently used
-    ALLOWED_HOUR_FORMAT_hb,
-    ALLOWED_HOUR_FORMAT_hB,
-    ALLOWED_HOUR_FORMAT_Kb, // Added ICU-20383, not currently used
-    ALLOWED_HOUR_FORMAT_KB, // Added ICU-20383, not currently used
-    // ICU-20383 The following are unlikely and not currently used
-    ALLOWED_HOUR_FORMAT_Hb,
-    ALLOWED_HOUR_FORMAT_HB
-};
-
-}  // namespace
-
-void
-DateTimePatternGenerator::initData(const Locale& locale, UErrorCode &status, UBool skipStdPatterns) {
-    //const char *baseLangName = locale.getBaseName(); // unused
-
-    skipMatcher = nullptr;
-    fAvailableFormatKeyHash=nullptr;
-    addCanonicalItems(status);
-    if (!skipStdPatterns) { // skip to prevent circular dependency when called from SimpleDateFormat::construct
-        addICUPatterns(locale, status);
-    }
-    addCLDRData(locale, status);
-    setDateTimeFromCalendar(locale, status);
-    setDecimalSymbols(locale, status);
-    umtx_initOnce(initOnce, loadAllowedHourFormatsData, status);
-    getAllowedHourFormats(locale, status);
-    // If any of the above methods failed then the object is in an invalid state.
-    internalErrorCode = status;
-} // DateTimePatternGenerator::initData
-
-namespace {
-
-struct AllowedHourFormatsSink : public ResourceSink {
-    // Initialize sub-sinks.
-    AllowedHourFormatsSink() {}
-    virtual ~AllowedHourFormatsSink();
-
-    virtual void put(const char *key, ResourceValue &value, UBool /*noFallback*/,
-                     UErrorCode &errorCode) {
-        ResourceTable timeData = value.getTable(errorCode);
-        if (U_FAILURE(errorCode)) { return; }
-        for (int32_t i = 0; timeData.getKeyAndValue(i, key, value); ++i) {
-            const char *regionOrLocale = key;
-            ResourceTable formatList = value.getTable(errorCode);
-            if (U_FAILURE(errorCode)) { return; }
-            // below we construct a list[] that has an entry for the "preferred" value at [0],
-            // followed by 1 or more entries for the "allowed" values, terminated with an
-            // entry for ALLOWED_HOUR_FORMAT_UNKNOWN (not included in length below)
-            LocalMemory<int32_t> list;
-            int32_t length = 0;
-            int32_t preferredFormat = ALLOWED_HOUR_FORMAT_UNKNOWN;
-            for (int32_t j = 0; formatList.getKeyAndValue(j, key, value); ++j) {
-                if (uprv_strcmp(key, "allowed") == 0) {
-                    if (value.getType() == URES_STRING) {
-                        length = 2; // 1 preferred to add later, 1 allowed to add now
-                        if (list.allocateInsteadAndReset(length + 1) == nullptr) {
-                            errorCode = U_MEMORY_ALLOCATION_ERROR;
-                            return;
-                        }
-                        list[1] = getHourFormatFromUnicodeString(value.getUnicodeString(errorCode));
-                    }
-                    else {
-                        ResourceArray allowedFormats = value.getArray(errorCode);
-                        length = allowedFormats.getSize() + 1; // 1 preferred, getSize allowed
-                        if (list.allocateInsteadAndReset(length + 1) == nullptr) {
-                            errorCode = U_MEMORY_ALLOCATION_ERROR;
-                            return;
-                        }
-                        for (int32_t k = 1; k < length; ++k) {
-                            allowedFormats.getValue(k-1, value);
-                            list[k] = getHourFormatFromUnicodeString(value.getUnicodeString(errorCode));
-                        }
-                    }
-                } else if (uprv_strcmp(key, "preferred") == 0) {
-                    preferredFormat = getHourFormatFromUnicodeString(value.getUnicodeString(errorCode));
-                }
-            }
-            if (length > 1) {
-                list[0] = (preferredFormat!=ALLOWED_HOUR_FORMAT_UNKNOWN)? preferredFormat: list[1];
-            } else {
-                // fallback handling for missing data
-                length = 2; // 1 preferred, 1 allowed
-                if (list.allocateInsteadAndReset(length + 1) == nullptr) {
-                    errorCode = U_MEMORY_ALLOCATION_ERROR;
-                    return;
-                }
-                list[0] = (preferredFormat!=ALLOWED_HOUR_FORMAT_UNKNOWN)? preferredFormat: ALLOWED_HOUR_FORMAT_H;
-                list[1] = list[0];
-            }
-            list[length] = ALLOWED_HOUR_FORMAT_UNKNOWN;
-            // At this point list[] will have at least two non-ALLOWED_HOUR_FORMAT_UNKNOWN entries,
-            // followed by ALLOWED_HOUR_FORMAT_UNKNOWN.
-            uhash_put(localeToAllowedHourFormatsMap, const_cast<char *>(regionOrLocale), list.orphan(), &errorCode);
-            if (U_FAILURE(errorCode)) { return; }
-        }
-    }
-
-    AllowedHourFormat getHourFormatFromUnicodeString(const UnicodeString &s) {
-        if (s.length() == 1) {
-            if (s[0] == LOW_H) { return ALLOWED_HOUR_FORMAT_h; }
-            if (s[0] == CAP_H) { return ALLOWED_HOUR_FORMAT_H; }
-            if (s[0] == CAP_K) { return ALLOWED_HOUR_FORMAT_K; }
-            if (s[0] == LOW_K) { return ALLOWED_HOUR_FORMAT_k; }
-        } else if (s.length() == 2) {
-            if (s[0] == LOW_H && s[1] == LOW_B) { return ALLOWED_HOUR_FORMAT_hb; }
-            if (s[0] == LOW_H && s[1] == CAP_B) { return ALLOWED_HOUR_FORMAT_hB; }
-            if (s[0] == CAP_K && s[1] == LOW_B) { return ALLOWED_HOUR_FORMAT_Kb; }
-            if (s[0] == CAP_K && s[1] == CAP_B) { return ALLOWED_HOUR_FORMAT_KB; }
-            if (s[0] == CAP_H && s[1] == LOW_B) { return ALLOWED_HOUR_FORMAT_Hb; }
-            if (s[0] == CAP_H && s[1] == CAP_B) { return ALLOWED_HOUR_FORMAT_HB; }
-        }
-
-        return ALLOWED_HOUR_FORMAT_UNKNOWN;
-    }
-};
-
-}  // namespace
-
-AllowedHourFormatsSink::~AllowedHourFormatsSink() {}
-
-U_CFUNC void U_CALLCONV DateTimePatternGenerator::loadAllowedHourFormatsData(UErrorCode &status) {
-    if (U_FAILURE(status)) { return; }
-    localeToAllowedHourFormatsMap = uhash_open(
-        uhash_hashChars, uhash_compareChars, nullptr, &status);
-    if (U_FAILURE(status)) { return; }
-
-    uhash_setValueDeleter(localeToAllowedHourFormatsMap, deleteAllowedHourFormats);
-    ucln_i18n_registerCleanup(UCLN_I18N_ALLOWED_HOUR_FORMATS, allowedHourFormatsCleanup);
-
-    LocalUResourceBundlePointer rb(ures_openDirect(nullptr, "supplementalData", &status));
-    if (U_FAILURE(status)) { return; }
-
-    AllowedHourFormatsSink sink;
-    // TODO: Currently in the enumeration each table allocates a new array.
-    // Try to reduce the number of memory allocations. Consider storing a
-    // UVector32 with the concatenation of all of the sub-arrays, put the start index
-    // into the hashmap, store 6 single-value sub-arrays right at the beginning of the
-    // vector (at index enum*2) for easy data sharing, copy sub-arrays into runtime
-    // object. Remember to clean up the vector, too.
-    ures_getAllItemsWithFallback(rb.getAlias(), "timeData", sink, status);
-}
-
-static int32_t* getAllowedHourFormatsLangCountry(const char* language, const char* country, UErrorCode& status) {
-    CharString langCountry;
-    langCountry.append(language, status);
-    langCountry.append('_', status);
-    langCountry.append(country, status);
-
-    int32_t* allowedFormats;
-    allowedFormats = (int32_t *)uhash_get(localeToAllowedHourFormatsMap, langCountry.data());
-    if (allowedFormats == nullptr) {
-        allowedFormats = (int32_t *)uhash_get(localeToAllowedHourFormatsMap, const_cast<char *>(country));
-    }
-
-    return allowedFormats;
-}
-
-void DateTimePatternGenerator::getAllowedHourFormats(const Locale &locale, UErrorCode &status) {
-    if (U_FAILURE(status)) { return; }
-
-    const char *language = locale.getLanguage();
-    const char *country = locale.getCountry();
-    Locale maxLocale;  // must be here for correct lifetime
-    if (*language == '\0' || *country == '\0') {
-        maxLocale = locale;
-        UErrorCode localStatus = U_ZERO_ERROR;
-        maxLocale.addLikelySubtags(localStatus);
-        if (U_SUCCESS(localStatus)) {
-            language = maxLocale.getLanguage();
-            country = maxLocale.getCountry();
-        }
-    }
-    if (*language == '\0') {
-        // Unexpected, but fail gracefully
-        language = "und";
-    }
-    if (*country == '\0') {
-        country = "001";
-    }
-
-    int32_t* allowedFormats = getAllowedHourFormatsLangCountry(language, country, status);
-
-    // We need to check if there is an hour cycle on locale
-    char buffer[8];
-    int32_t count = locale.getKeywordValue("hours", buffer, sizeof(buffer), status);
-
-    fDefaultHourFormatChar = 0;
-    if (U_SUCCESS(status) && count > 0) {
-        if(uprv_strcmp(buffer, "h24") == 0) {
-            fDefaultHourFormatChar = LOW_K;
-        } else if(uprv_strcmp(buffer, "h23") == 0) {
-            fDefaultHourFormatChar = CAP_H;
-        } else if(uprv_strcmp(buffer, "h12") == 0) {
-            fDefaultHourFormatChar = LOW_H;
-        } else if(uprv_strcmp(buffer, "h11") == 0) {
-            fDefaultHourFormatChar = CAP_K;
-        }
-    }
-
-    // Check if the region has an alias
-    if (allowedFormats == nullptr) {
-        UErrorCode localStatus = U_ZERO_ERROR;
-        const Region* region = Region::getInstance(country, localStatus);
-        if (U_SUCCESS(localStatus)) {
-            country = region->getRegionCode(); // the real region code
-            allowedFormats = getAllowedHourFormatsLangCountry(language, country, status);
-        }
-    }
-
-    if (allowedFormats != nullptr) {  // Lookup is successful
-        // Here allowedFormats points to a list consisting of key for preferredFormat,
-        // followed by one or more keys for allowedFormats, then followed by ALLOWED_HOUR_FORMAT_UNKNOWN.
-        if (!fDefaultHourFormatChar) {
-            switch (allowedFormats[0]) {
-                case ALLOWED_HOUR_FORMAT_h: fDefaultHourFormatChar = LOW_H; break;
-                case ALLOWED_HOUR_FORMAT_H: fDefaultHourFormatChar = CAP_H; break;
-                case ALLOWED_HOUR_FORMAT_K: fDefaultHourFormatChar = CAP_K; break;
-                case ALLOWED_HOUR_FORMAT_k: fDefaultHourFormatChar = LOW_K; break;
-                default: fDefaultHourFormatChar = CAP_H; break;
-            }
-        }
-
-        for (int32_t i = 0; i < UPRV_LENGTHOF(fAllowedHourFormats); ++i) {
-            fAllowedHourFormats[i] = allowedFormats[i + 1];
-            if (fAllowedHourFormats[i] == ALLOWED_HOUR_FORMAT_UNKNOWN) {
-                break;
-            }
-        }
-    } else {  // Lookup failed, twice
-        if (!fDefaultHourFormatChar) {
-            fDefaultHourFormatChar = CAP_H;
-        }
-        fAllowedHourFormats[0] = ALLOWED_HOUR_FORMAT_H;
-        fAllowedHourFormats[1] = ALLOWED_HOUR_FORMAT_UNKNOWN;
-    }
-}
-
-UDateFormatHourCycle
-DateTimePatternGenerator::getDefaultHourCycle(UErrorCode& status) const {
-    if (U_FAILURE(status)) {
-        return UDAT_HOUR_CYCLE_23;
-    }
-    if (fDefaultHourFormatChar == 0) {
-        // We need to return something, but the caller should ignore it
-        // anyways since the returned status is a failure.
-        status = U_UNSUPPORTED_ERROR;
-        return UDAT_HOUR_CYCLE_23;
-    }
-    switch (fDefaultHourFormatChar) {
-        case CAP_K:
-            return UDAT_HOUR_CYCLE_11;
-        case LOW_H:
-            return UDAT_HOUR_CYCLE_12;
-        case CAP_H:
-            return UDAT_HOUR_CYCLE_23;
-        case LOW_K:
-            return UDAT_HOUR_CYCLE_24;
-        default:
-            UPRV_UNREACHABLE;
-    }
-}
-
-UnicodeString
-DateTimePatternGenerator::getSkeleton(const UnicodeString& pattern, UErrorCode&
-/*status*/) {
-    FormatParser fp2;
-    DateTimeMatcher matcher;
-    PtnSkeleton localSkeleton;
-    matcher.set(pattern, &fp2, localSkeleton);
-    return localSkeleton.getSkeleton();
-}
-
-UnicodeString
-DateTimePatternGenerator::staticGetSkeleton(
-        const UnicodeString& pattern, UErrorCode& /*status*/) {
-    FormatParser fp;
-    DateTimeMatcher matcher;
-    PtnSkeleton localSkeleton;
-    matcher.set(pattern, &fp, localSkeleton);
-    return localSkeleton.getSkeleton();
-}
-
-UnicodeString
-DateTimePatternGenerator::getBaseSkeleton(const UnicodeString& pattern, UErrorCode& /*status*/) {
-    FormatParser fp2;
-    DateTimeMatcher matcher;
-    PtnSkeleton localSkeleton;
-    matcher.set(pattern, &fp2, localSkeleton);
-    return localSkeleton.getBaseSkeleton();
-}
-
-UnicodeString
-DateTimePatternGenerator::staticGetBaseSkeleton(
-        const UnicodeString& pattern, UErrorCode& /*status*/) {
-    FormatParser fp;
-    DateTimeMatcher matcher;
-    PtnSkeleton localSkeleton;
-    matcher.set(pattern, &fp, localSkeleton);
-    return localSkeleton.getBaseSkeleton();
-}
-
-void
-DateTimePatternGenerator::addICUPatterns(const Locale& locale, UErrorCode& status) {
-    if (U_FAILURE(status)) { return; }
-    UnicodeString dfPattern;
-    UnicodeString conflictingString;
-    DateFormat* df;
-
-    // Load with ICU patterns
-    for (int32_t i=DateFormat::kFull; i<=DateFormat::kShort; i++) {
-        DateFormat::EStyle style = (DateFormat::EStyle)i;
-        df = DateFormat::createDateInstance(style, locale);
-        SimpleDateFormat* sdf;
-        if (df != nullptr && (sdf = dynamic_cast<SimpleDateFormat*>(df)) != nullptr) {
-            sdf->toPattern(dfPattern);
-            addPattern(dfPattern, FALSE, conflictingString, status);
-        }
-        // TODO Maybe we should return an error when the date format isn't simple.
-        delete df;
-        if (U_FAILURE(status)) { return; }
-
-        df = DateFormat::createTimeInstance(style, locale);
-        if (df != nullptr && (sdf = dynamic_cast<SimpleDateFormat*>(df)) != nullptr) {
-            sdf->toPattern(dfPattern);
-            addPattern(dfPattern, FALSE, conflictingString, status);
-
-            // TODO: C++ and Java are inconsistent (see #12568).
-            // C++ uses MEDIUM, but Java uses SHORT.
-            if ( i==DateFormat::kShort && !dfPattern.isEmpty() ) {
-                consumeShortTimePattern(dfPattern, status);
-            }
-        }
-        // TODO Maybe we should return an error when the date format isn't simple.
-        delete df;
-        if (U_FAILURE(status)) { return; }
-    }
-}
-
-void
-DateTimePatternGenerator::hackTimes(const UnicodeString& hackPattern, UErrorCode& status)  {
-    UnicodeString conflictingString;
-
-    fp->set(hackPattern);
-    UnicodeString mmss;
-    UBool gotMm=FALSE;
-    for (int32_t i=0; i<fp->itemNumber; ++i) {
-        UnicodeString field = fp->items[i];
-        if ( fp->isQuoteLiteral(field) ) {
-            if ( gotMm ) {
-               UnicodeString quoteLiteral;
-               fp->getQuoteLiteral(quoteLiteral, &i);
-               mmss += quoteLiteral;
-            }
-        }
-        else {
-            if (fp->isPatternSeparator(field) && gotMm) {
-                mmss+=field;
-            }
-            else {
-                UChar ch=field.charAt(0);
-                if (ch==LOW_M) {
-                    gotMm=TRUE;
-                    mmss+=field;
-                }
-                else {
-                    if (ch==LOW_S) {
-                        if (!gotMm) {
-                            break;
-                        }
-                        mmss+= field;
-                        addPattern(mmss, FALSE, conflictingString, status);
-                        break;
-                    }
-                    else {
-                        if (gotMm || ch==LOW_Z || ch==CAP_Z || ch==LOW_V || ch==CAP_V) {
-                            break;
-                        }
-                    }
-                }
-            }
-        }
-    }
-}
-
-#define ULOC_LOCALE_IDENTIFIER_CAPACITY (ULOC_FULLNAME_CAPACITY + 1 + ULOC_KEYWORD_AND_VALUES_CAPACITY)
-
-void
-DateTimePatternGenerator::getCalendarTypeToUse(const Locale& locale, CharString& destination, UErrorCode& err) {
-    destination.clear().append(DT_DateTimeGregorianTag, -1, err); // initial default
-    if ( U_SUCCESS(err) ) {
-        UErrorCode localStatus = U_ZERO_ERROR;
-        char localeWithCalendarKey[ULOC_LOCALE_IDENTIFIER_CAPACITY];
-        // obtain a locale that always has the calendar key value that should be used
-        ures_getFunctionalEquivalent(
-            localeWithCalendarKey,
-            ULOC_LOCALE_IDENTIFIER_CAPACITY,
-            nullptr,
-            "calendar",
-            "calendar",
-            locale.getName(),
-            nullptr,
-            FALSE,
-            &localStatus);
-        localeWithCalendarKey[ULOC_LOCALE_IDENTIFIER_CAPACITY-1] = 0; // ensure null termination
-        // now get the calendar key value from that locale
-        char calendarType[ULOC_KEYWORDS_CAPACITY];
-        int32_t calendarTypeLen = uloc_getKeywordValue(
-            localeWithCalendarKey,
-            "calendar",
-            calendarType,
-            ULOC_KEYWORDS_CAPACITY,
-            &localStatus);
-        // If the input locale was invalid, don't fail with missing resource error, instead
-        // continue with default of Gregorian.
-        if (U_FAILURE(localStatus) && localStatus != U_MISSING_RESOURCE_ERROR) {
-            err = localStatus;
-            return;
-        }
-        if (calendarTypeLen > 0 && calendarTypeLen < ULOC_KEYWORDS_CAPACITY) {
-            destination.clear().append(calendarType, -1, err);
-            if (U_FAILURE(err)) { return; }
-        }
-    }
-}
-
-void
-DateTimePatternGenerator::consumeShortTimePattern(const UnicodeString& shortTimePattern,
-        UErrorCode& status) {
-    if (U_FAILURE(status)) { return; }
-    // ICU-20383 No longer set fDefaultHourFormatChar to the hour format character from
-    // this pattern; instead it is set from localeToAllowedHourFormatsMap which now
-    // includes entries for both preferred and allowed formats.
-
-    // HACK for hh:ss
-    hackTimes(shortTimePattern, status);
-}
-
-struct DateTimePatternGenerator::AppendItemFormatsSink : public ResourceSink {
-
-    // Destination for data, modified via setters.
-    DateTimePatternGenerator& dtpg;
-
-    AppendItemFormatsSink(DateTimePatternGenerator& _dtpg) : dtpg(_dtpg) {}
-    virtual ~AppendItemFormatsSink();
-
-    virtual void put(const char *key, ResourceValue &value, UBool /*noFallback*/,
-            UErrorCode &errorCode) {
-        ResourceTable itemsTable = value.getTable(errorCode);
-        if (U_FAILURE(errorCode)) { return; }
-        for (int32_t i = 0; itemsTable.getKeyAndValue(i, key, value); ++i) {
-            UDateTimePatternField field = dtpg.getAppendFormatNumber(key);
-            if (field == UDATPG_FIELD_COUNT) { continue; }
-            const UnicodeString& valueStr = value.getUnicodeString(errorCode);
-            if (dtpg.getAppendItemFormat(field).isEmpty() && !valueStr.isEmpty()) {
-                dtpg.setAppendItemFormat(field, valueStr);
-            }
-        }
-    }
-
-    void fillInMissing() {
-        UnicodeString defaultItemFormat(TRUE, UDATPG_ItemFormat, UPRV_LENGTHOF(UDATPG_ItemFormat)-1);  // Read-only alias.
-        for (int32_t i = 0; i < UDATPG_FIELD_COUNT; i++) {
-            UDateTimePatternField field = (UDateTimePatternField)i;
-            if (dtpg.getAppendItemFormat(field).isEmpty()) {
-                dtpg.setAppendItemFormat(field, defaultItemFormat);
-            }
-        }
-    }
-};
-
-struct DateTimePatternGenerator::AppendItemNamesSink : public ResourceSink {
-
-    // Destination for data, modified via setters.
-    DateTimePatternGenerator& dtpg;
-
-    AppendItemNamesSink(DateTimePatternGenerator& _dtpg) : dtpg(_dtpg) {}
-    virtual ~AppendItemNamesSink();
-
-    virtual void put(const char *key, ResourceValue &value, UBool /*noFallback*/,
-            UErrorCode &errorCode) {
-        ResourceTable itemsTable = value.getTable(errorCode);
-        if (U_FAILURE(errorCode)) { return; }
-        for (int32_t i = 0; itemsTable.getKeyAndValue(i, key, value); ++i) {
-            UDateTimePGDisplayWidth width;
-            UDateTimePatternField field = dtpg.getFieldAndWidthIndices(key, &width);
-            if (field == UDATPG_FIELD_COUNT) { continue; }
-            ResourceTable detailsTable = value.getTable(errorCode);
-            if (U_FAILURE(errorCode)) { return; }
-            for (int32_t j = 0; detailsTable.getKeyAndValue(j, key, value); ++j) {
-                if (uprv_strcmp(key, "dn") != 0) { continue; }
-                const UnicodeString& valueStr = value.getUnicodeString(errorCode);
-                if (dtpg.getFieldDisplayName(field,width).isEmpty() && !valueStr.isEmpty()) {
-                    dtpg.setFieldDisplayName(field,width,valueStr);
-                }
-                break;
-            }
-        }
-    }
-
-    void fillInMissing() {
-        for (int32_t i = 0; i < UDATPG_FIELD_COUNT; i++) {
-            UnicodeString& valueStr = dtpg.getMutableFieldDisplayName((UDateTimePatternField)i, UDATPG_WIDE);
-            if (valueStr.isEmpty()) {
-                valueStr = CAP_F;
-                U_ASSERT(i < 20);
-                if (i < 10) {
-                    // F0, F1, ..., F9
-                    valueStr += (UChar)(i+0x30);
-                } else {
-                    // F10, F11, ...
-                    valueStr += (UChar)0x31;
-                    valueStr += (UChar)(i-10 + 0x30);
-                }
-                // NUL-terminate for the C API.
-                valueStr.getTerminatedBuffer();
-            }
-            for (int32_t j = 1; j < UDATPG_WIDTH_COUNT; j++) {
-                UnicodeString& valueStr2 = dtpg.getMutableFieldDisplayName((UDateTimePatternField)i, (UDateTimePGDisplayWidth)j);
-                if (valueStr2.isEmpty()) {
-                    valueStr2 = dtpg.getFieldDisplayName((UDateTimePatternField)i, (UDateTimePGDisplayWidth)(j-1));
-                }
-            }
-        }
-    }
-};
-
-struct DateTimePatternGenerator::AvailableFormatsSink : public ResourceSink {
-
-    // Destination for data, modified via setters.
-    DateTimePatternGenerator& dtpg;
-
-    // Temporary variable, required for calling addPatternWithSkeleton.
-    UnicodeString conflictingPattern;
-
-    AvailableFormatsSink(DateTimePatternGenerator& _dtpg) : dtpg(_dtpg) {}
-    virtual ~AvailableFormatsSink();
-
-    virtual void put(const char *key, ResourceValue &value, UBool isRoot,
-            UErrorCode &errorCode) {
-        ResourceTable itemsTable = value.getTable(errorCode);
-        if (U_FAILURE(errorCode)) { return; }
-        for (int32_t i = 0; itemsTable.getKeyAndValue(i, key, value); ++i) {
-            const UnicodeString formatKey(key, -1, US_INV);
-            if (!dtpg.isAvailableFormatSet(formatKey) ) {
-                dtpg.setAvailableFormat(formatKey, errorCode);
-                // Add pattern with its associated skeleton. Override any duplicate
-                // derived from std patterns, but not a previous availableFormats entry:
-                const UnicodeString& formatValue = value.getUnicodeString(errorCode);
-                conflictingPattern.remove();
-                dtpg.addPatternWithSkeleton(formatValue, &formatKey, !isRoot, conflictingPattern, errorCode);
-            }
-        }
-    }
-};
-
-// Virtual destructors must be defined out of line.
-DateTimePatternGenerator::AppendItemFormatsSink::~AppendItemFormatsSink() {}
-DateTimePatternGenerator::AppendItemNamesSink::~AppendItemNamesSink() {}
-DateTimePatternGenerator::AvailableFormatsSink::~AvailableFormatsSink() {}
-
-void
-DateTimePatternGenerator::addCLDRData(const Locale& locale, UErrorCode& errorCode) {
-    if (U_FAILURE(errorCode)) { return; }
-    UnicodeString rbPattern, value, field;
-    CharString path;
-
-    LocalUResourceBundlePointer rb(ures_open(nullptr, locale.getName(), &errorCode));
-    if (U_FAILURE(errorCode)) { return; }
-
-    CharString calendarTypeToUse; // to be filled in with the type to use, if all goes well
-    getCalendarTypeToUse(locale, calendarTypeToUse, errorCode);
-    if (U_FAILURE(errorCode)) { return; }
-
-    // Local err to ignore resource not found exceptions
-    UErrorCode err = U_ZERO_ERROR;
-
-    // Load append item formats.
-    AppendItemFormatsSink appendItemFormatsSink(*this);
-    path.clear()
-        .append(DT_DateTimeCalendarTag, errorCode)
-        .append('/', errorCode)
-        .append(calendarTypeToUse, errorCode)
-        .append('/', errorCode)
-        .append(DT_DateTimeAppendItemsTag, errorCode); // i.e., calendar/xxx/appendItems
-    if (U_FAILURE(errorCode)) { return; }
-    ures_getAllItemsWithFallback(rb.getAlias(), path.data(), appendItemFormatsSink, err);
-    appendItemFormatsSink.fillInMissing();
-
-    // Load CLDR item names.
-    err = U_ZERO_ERROR;
-    AppendItemNamesSink appendItemNamesSink(*this);
-    ures_getAllItemsWithFallback(rb.getAlias(), DT_DateTimeFieldsTag, appendItemNamesSink, err);
-    appendItemNamesSink.fillInMissing();
-
-    // Load the available formats from CLDR.
-    err = U_ZERO_ERROR;
-    initHashtable(errorCode);
-    if (U_FAILURE(errorCode)) { return; }
-    AvailableFormatsSink availableFormatsSink(*this);
-    path.clear()
-        .append(DT_DateTimeCalendarTag, errorCode)
-        .append('/', errorCode)
-        .append(calendarTypeToUse, errorCode)
-        .append('/', errorCode)
-        .append(DT_DateTimeAvailableFormatsTag, errorCode); // i.e., calendar/xxx/availableFormats
-    if (U_FAILURE(errorCode)) { return; }
-    ures_getAllItemsWithFallback(rb.getAlias(), path.data(), availableFormatsSink, err);
-}
-
-void
-DateTimePatternGenerator::initHashtable(UErrorCode& err) {
-    if (U_FAILURE(err)) { return; }
-    if (fAvailableFormatKeyHash!=nullptr) {
-        return;
-    }
-    LocalPointer<Hashtable> hash(new Hashtable(FALSE, err), err);
-    if (U_SUCCESS(err)) {
-        fAvailableFormatKeyHash = hash.orphan();
-    }
-}
-
-void
-DateTimePatternGenerator::setAppendItemFormat(UDateTimePatternField field, const UnicodeString& value) {
-    appendItemFormats[field] = value;
-    // NUL-terminate for the C API.
-    appendItemFormats[field].getTerminatedBuffer();
-}
-
-const UnicodeString&
-DateTimePatternGenerator::getAppendItemFormat(UDateTimePatternField field) const {
-    return appendItemFormats[field];
-}
-
-void
-DateTimePatternGenerator::setAppendItemName(UDateTimePatternField field, const UnicodeString& value) {
-    setFieldDisplayName(field, UDATPG_WIDTH_APPENDITEM, value);
-}
-
-const UnicodeString&
-DateTimePatternGenerator::getAppendItemName(UDateTimePatternField field) const {
-    return fieldDisplayNames[field][UDATPG_WIDTH_APPENDITEM];
-}
-
-void
-DateTimePatternGenerator::setFieldDisplayName(UDateTimePatternField field, UDateTimePGDisplayWidth width, const UnicodeString& value) {
-    fieldDisplayNames[field][width] = value;
-    // NUL-terminate for the C API.
-    fieldDisplayNames[field][width].getTerminatedBuffer();
-}
-
-UnicodeString
-DateTimePatternGenerator::getFieldDisplayName(UDateTimePatternField field, UDateTimePGDisplayWidth width) const {
-    return fieldDisplayNames[field][width];
-}
-
-UnicodeString&
-DateTimePatternGenerator::getMutableFieldDisplayName(UDateTimePatternField field, UDateTimePGDisplayWidth width) {
-    return fieldDisplayNames[field][width];
-}
-
-void
-DateTimePatternGenerator::getAppendName(UDateTimePatternField field, UnicodeString& value) {
-    value = SINGLE_QUOTE;
-    value += fieldDisplayNames[field][UDATPG_WIDTH_APPENDITEM];
-    value += SINGLE_QUOTE;
-}
-
-UnicodeString
-DateTimePatternGenerator::getBestPattern(const UnicodeString& patternForm, UErrorCode& status) {
-    return getBestPattern(patternForm, UDATPG_MATCH_NO_OPTIONS, status);
-}
-
-UnicodeString
-DateTimePatternGenerator::getBestPattern(const UnicodeString& patternForm, UDateTimePatternMatchOptions options, UErrorCode& status) {
-    if (U_FAILURE(status)) {
-        return UnicodeString();
-    }
-    if (U_FAILURE(internalErrorCode)) {
-        status = internalErrorCode;
-        return UnicodeString();
-    }
-    const UnicodeString *bestPattern = nullptr;
-    UnicodeString dtFormat;
-    UnicodeString resultPattern;
-    int32_t flags = kDTPGNoFlags;
-
-    int32_t dateMask=(1<<UDATPG_DAYPERIOD_FIELD) - 1;
-    int32_t timeMask=(1<<UDATPG_FIELD_COUNT) - 1 - dateMask;
-
-    // Replace hour metacharacters 'j', 'C' and 'J', set flags as necessary
-    UnicodeString patternFormMapped = mapSkeletonMetacharacters(patternForm, &flags, status);
-    if (U_FAILURE(status)) {
-        return UnicodeString();
-    }
-
-    resultPattern.remove();
-    dtMatcher->set(patternFormMapped, fp);
-    const PtnSkeleton* specifiedSkeleton = nullptr;
-    bestPattern=getBestRaw(*dtMatcher, -1, distanceInfo, status, &specifiedSkeleton);
-    if (U_FAILURE(status)) {
-        return UnicodeString();
-    }
-
-    if ( distanceInfo->missingFieldMask==0 && distanceInfo->extraFieldMask==0 ) {
-        resultPattern = adjustFieldTypes(*bestPattern, specifiedSkeleton, flags, options);
-
-        return resultPattern;
-    }
-    int32_t neededFields = dtMatcher->getFieldMask();
-    UnicodeString datePattern=getBestAppending(neededFields & dateMask, flags, status, options);
-    UnicodeString timePattern=getBestAppending(neededFields & timeMask, flags, status, options);
-    if (U_FAILURE(status)) {
-        return UnicodeString();
-    }
-    if (datePattern.length()==0) {
-        if (timePattern.length()==0) {
-            resultPattern.remove();
-        }
-        else {
-            return timePattern;
-        }
-    }
-    if (timePattern.length()==0) {
-        return datePattern;
-    }
-    resultPattern.remove();
-    status = U_ZERO_ERROR;
-    dtFormat=getDateTimeFormat();
-    SimpleFormatter(dtFormat, 2, 2, status).format(timePattern, datePattern, resultPattern, status);
-    return resultPattern;
-}
-
-/*
- * Map a skeleton that may have metacharacters jJC to one without, by replacing
- * the metacharacters with locale-appropriate fields of h/H/k/K and of a/b/B
- * (depends on fDefaultHourFormatChar and fAllowedHourFormats being set, which in
- * turn depends on initData having been run). This method also updates the flags
- * as necessary. Returns the updated skeleton.
- */
-UnicodeString
-DateTimePatternGenerator::mapSkeletonMetacharacters(const UnicodeString& patternForm, int32_t* flags, UErrorCode& status) {
-    UnicodeString patternFormMapped;
-    patternFormMapped.remove();
-    UBool inQuoted = FALSE;
-    int32_t patPos, patLen = patternForm.length();
-    for (patPos = 0; patPos < patLen; patPos++) {
-        UChar patChr = patternForm.charAt(patPos);
-        if (patChr == SINGLE_QUOTE) {
-            inQuoted = !inQuoted;
-        } else if (!inQuoted) {
-            // Handle special mappings for 'j' and 'C' in which fields lengths
-            // 1,3,5 => hour field length 1
-            // 2,4,6 => hour field length 2
-            // 1,2 => abbreviated dayPeriod (field length 1..3)
-            // 3,4 => long dayPeriod (field length 4)
-            // 5,6 => narrow dayPeriod (field length 5)
-            if (patChr == LOW_J || patChr == CAP_C) {
-                int32_t extraLen = 0; // 1 less than total field length
-                while (patPos+1 < patLen && patternForm.charAt(patPos+1)==patChr) {
-                    extraLen++;
-                    patPos++;
-                }
-                int32_t hourLen = 1 + (extraLen & 1);
-                int32_t dayPeriodLen = (extraLen < 2)? 1: 3 + (extraLen >> 1);
-                UChar hourChar = LOW_H;
-                UChar dayPeriodChar = LOW_A;
-                if (patChr == LOW_J) {
-                    hourChar = fDefaultHourFormatChar;
-                } else {
-                    AllowedHourFormat bestAllowed;
-                    if (fAllowedHourFormats[0] != ALLOWED_HOUR_FORMAT_UNKNOWN) {
-                        bestAllowed = (AllowedHourFormat)fAllowedHourFormats[0];
-                    } else {
-                        status = U_INVALID_FORMAT_ERROR;
-                        return UnicodeString();
-                    }
-                    if (bestAllowed == ALLOWED_HOUR_FORMAT_H || bestAllowed == ALLOWED_HOUR_FORMAT_HB || bestAllowed == ALLOWED_HOUR_FORMAT_Hb) {
-                        hourChar = CAP_H;
-                    } else if (bestAllowed == ALLOWED_HOUR_FORMAT_K || bestAllowed == ALLOWED_HOUR_FORMAT_KB || bestAllowed == ALLOWED_HOUR_FORMAT_Kb) {
-                        hourChar = CAP_K;
-                    } else if (bestAllowed == ALLOWED_HOUR_FORMAT_k) {
-                        hourChar = LOW_K;
-                    }
-                    // in #13183 just add b/B to skeleton, no longer need to set special flags
-                    if (bestAllowed == ALLOWED_HOUR_FORMAT_HB || bestAllowed == ALLOWED_HOUR_FORMAT_hB || bestAllowed == ALLOWED_HOUR_FORMAT_KB) {
-                        dayPeriodChar = CAP_B;
-                    } else if (bestAllowed == ALLOWED_HOUR_FORMAT_Hb || bestAllowed == ALLOWED_HOUR_FORMAT_hb || bestAllowed == ALLOWED_HOUR_FORMAT_Kb) {
-                        dayPeriodChar = LOW_B;
-                    }
-                }
-                if (hourChar==CAP_H || hourChar==LOW_K) {
-                    dayPeriodLen = 0;
-                }
-                while (dayPeriodLen-- > 0) {
-                    patternFormMapped.append(dayPeriodChar);
-                }
-                while (hourLen-- > 0) {
-                    patternFormMapped.append(hourChar);
-                }
-            } else if (patChr == CAP_J) {
-                // Get pattern for skeleton with H, then replace H or k
-                // with fDefaultHourFormatChar (if different)
-                patternFormMapped.append(CAP_H);
-                *flags |= kDTPGSkeletonUsesCapJ;
-            } else {
-                patternFormMapped.append(patChr);
-            }
-        }
-    }
-    return patternFormMapped;
-}
-
-UnicodeString
-DateTimePatternGenerator::replaceFieldTypes(const UnicodeString& pattern,
-                                            const UnicodeString& skeleton,
-                                            UErrorCode& status) {
-    return replaceFieldTypes(pattern, skeleton, UDATPG_MATCH_NO_OPTIONS, status);
-}
-
-UnicodeString
-DateTimePatternGenerator::replaceFieldTypes(const UnicodeString& pattern,
-                                            const UnicodeString& skeleton,
-                                            UDateTimePatternMatchOptions options,
-                                            UErrorCode& status) {
-    if (U_FAILURE(status)) {
-        return UnicodeString();
-    }
-    if (U_FAILURE(internalErrorCode)) {
-        status = internalErrorCode;
-        return UnicodeString();
-    }
-    dtMatcher->set(skeleton, fp);
-    UnicodeString result = adjustFieldTypes(pattern, nullptr, kDTPGNoFlags, options);
-    return result;
-}
-
-void
-DateTimePatternGenerator::setDecimal(const UnicodeString& newDecimal) {
-    this->decimal = newDecimal;
-    // NUL-terminate for the C API.
-    this->decimal.getTerminatedBuffer();
-}
-
-const UnicodeString&
-DateTimePatternGenerator::getDecimal() const {
-    return decimal;
-}
-
-void
-DateTimePatternGenerator::addCanonicalItems(UErrorCode& status) {
-    if (U_FAILURE(status)) { return; }
-    UnicodeString  conflictingPattern;
-
-    for (int32_t i=0; i<UDATPG_FIELD_COUNT; i++) {
-        if (Canonical_Items[i] > 0) {
-            addPattern(UnicodeString(Canonical_Items[i]), FALSE, conflictingPattern, status);
-        }
-        if (U_FAILURE(status)) { return; }
-    }
-}
-
-void
-DateTimePatternGenerator::setDateTimeFormat(const UnicodeString& dtFormat) {
-    dateTimeFormat = dtFormat;
-    // NUL-terminate for the C API.
-    dateTimeFormat.getTerminatedBuffer();
-}
-
-const UnicodeString&
-DateTimePatternGenerator::getDateTimeFormat() const {
-    return dateTimeFormat;
-}
-
-void
-DateTimePatternGenerator::setDateTimeFromCalendar(const Locale& locale, UErrorCode& status) {
-    if (U_FAILURE(status)) { return; }
-
-    const UChar *resStr;
-    int32_t resStrLen = 0;
-
-    LocalPointer<Calendar> fCalendar(Calendar::createInstance(locale, status), status);
-    if (U_FAILURE(status)) { return; }
-
-    LocalUResourceBundlePointer calData(ures_open(nullptr, locale.getBaseName(), &status));
-    if (U_FAILURE(status)) { return; }
-    ures_getByKey(calData.getAlias(), DT_DateTimeCalendarTag, calData.getAlias(), &status);
-    if (U_FAILURE(status)) { return; }
-
-    LocalUResourceBundlePointer dateTimePatterns;
-    if (fCalendar->getType() != nullptr && *fCalendar->getType() != '\0'
-            && uprv_strcmp(fCalendar->getType(), DT_DateTimeGregorianTag) != 0) {
-        dateTimePatterns.adoptInstead(ures_getByKeyWithFallback(calData.getAlias(), fCalendar->getType(),
-                                                                nullptr, &status));
-        ures_getByKeyWithFallback(dateTimePatterns.getAlias(), DT_DateTimePatternsTag,
-                                  dateTimePatterns.getAlias(), &status);
-    }
-
-    if (dateTimePatterns.isNull() || status == U_MISSING_RESOURCE_ERROR) {
-        status = U_ZERO_ERROR;
-        dateTimePatterns.adoptInstead(ures_getByKeyWithFallback(calData.getAlias(), DT_DateTimeGregorianTag,
-                                                                dateTimePatterns.orphan(), &status));
-        ures_getByKeyWithFallback(dateTimePatterns.getAlias(), DT_DateTimePatternsTag,
-                                  dateTimePatterns.getAlias(), &status);
-    }
-    if (U_FAILURE(status)) { return; }
-
-    if (ures_getSize(dateTimePatterns.getAlias()) <= DateFormat::kDateTime)
-    {
-        status = U_INVALID_FORMAT_ERROR;
-        return;
-    }
-    resStr = ures_getStringByIndex(dateTimePatterns.getAlias(), (int32_t)DateFormat::kDateTime, &resStrLen, &status);
-    setDateTimeFormat(UnicodeString(TRUE, resStr, resStrLen));
-}
-
-void
-DateTimePatternGenerator::setDecimalSymbols(const Locale& locale, UErrorCode& status) {
-    DecimalFormatSymbols dfs = DecimalFormatSymbols(locale, status);
-    if(U_SUCCESS(status)) {
-        decimal = dfs.getSymbol(DecimalFormatSymbols::kDecimalSeparatorSymbol);
-        // NUL-terminate for the C API.
-        decimal.getTerminatedBuffer();
-    }
-}
-
-UDateTimePatternConflict
-DateTimePatternGenerator::addPattern(
-    const UnicodeString& pattern,
-    UBool override,
-    UnicodeString &conflictingPattern,
-    UErrorCode& status)
-{
-    if (U_FAILURE(internalErrorCode)) {
-        status = internalErrorCode;
-        return UDATPG_NO_CONFLICT;
-    }
-
-    return addPatternWithSkeleton(pattern, nullptr, override, conflictingPattern, status);
-}
-
-// For DateTimePatternGenerator::addPatternWithSkeleton -
-// If skeletonToUse is specified, then an availableFormats entry is being added. In this case:
-// 1. We pass that skeleton to matcher.set instead of having it derive a skeleton from the pattern.
-// 2. If the new entry's skeleton or basePattern does match an existing entry but that entry also had a skeleton specified
-// (i.e. it was also from availableFormats), then the new entry does not override it regardless of the value of the override
-// parameter. This prevents later availableFormats entries from a parent locale overriding earlier ones from the actual
-// specified locale. However, availableFormats entries *should* override entries with matching skeleton whose skeleton was
-// derived (i.e. entries derived from the standard date/time patters for the specified locale).
-// 3. When adding the pattern (patternMap->add), we set a new boolean to indicate that the added entry had a
-// specified skeleton (which sets a new field in the PtnElem in the PatternMap).
-UDateTimePatternConflict
-DateTimePatternGenerator::addPatternWithSkeleton(
-    const UnicodeString& pattern,
-    const UnicodeString* skeletonToUse,
-    UBool override,
-    UnicodeString& conflictingPattern,
-    UErrorCode& status)
-{
-    if (U_FAILURE(internalErrorCode)) {
-        status = internalErrorCode;
-        return UDATPG_NO_CONFLICT;
-    }
-
-    UnicodeString basePattern;
-    PtnSkeleton   skeleton;
-    UDateTimePatternConflict conflictingStatus = UDATPG_NO_CONFLICT;
-
-    DateTimeMatcher matcher;
-    if ( skeletonToUse == nullptr ) {
-        matcher.set(pattern, fp, skeleton);
-        matcher.getBasePattern(basePattern);
-    } else {
-        matcher.set(*skeletonToUse, fp, skeleton); // no longer trims skeleton fields to max len 3, per #7930
-        matcher.getBasePattern(basePattern); // or perhaps instead: basePattern = *skeletonToUse;
-    }
-    // We only care about base conflicts - and replacing the pattern associated with a base - if:
-    // 1. the conflicting previous base pattern did *not* have an explicit skeleton; in that case the previous
-    // base + pattern combination was derived from either (a) a canonical item, (b) a standard format, or
-    // (c) a pattern specified programmatically with a previous call to addPattern (which would only happen
-    // if we are getting here from a subsequent call to addPattern).
-    // 2. a skeleton is specified for the current pattern, but override=false; in that case we are checking
-    // availableFormats items from root, which should not override any previous entry with the same base.
-    UBool entryHadSpecifiedSkeleton;
-    const UnicodeString *duplicatePattern = patternMap->getPatternFromBasePattern(basePattern, entryHadSpecifiedSkeleton);
-    if (duplicatePattern != nullptr && (!entryHadSpecifiedSkeleton || (skeletonToUse != nullptr && !override))) {
-        conflictingStatus = UDATPG_BASE_CONFLICT;
-        conflictingPattern = *duplicatePattern;
-        if (!override) {
-            return conflictingStatus;
-        }
-    }
-    // The only time we get here with override=true and skeletonToUse!=null is when adding availableFormats
-    // items from CLDR data. In that case, we don't want an item from a parent locale to replace an item with
-    // same skeleton from the specified locale, so skip the current item if skeletonWasSpecified is true for
-    // the previously-specified conflicting item.
-    const PtnSkeleton* entrySpecifiedSkeleton = nullptr;
-    duplicatePattern = patternMap->getPatternFromSkeleton(skeleton, &entrySpecifiedSkeleton);
-    if (duplicatePattern != nullptr ) {
-        conflictingStatus = UDATPG_CONFLICT;
-        conflictingPattern = *duplicatePattern;
-        if (!override || (skeletonToUse != nullptr && entrySpecifiedSkeleton != nullptr)) {
-            return conflictingStatus;
-        }
-    }
-    patternMap->add(basePattern, skeleton, pattern, skeletonToUse != nullptr, status);
-    if(U_FAILURE(status)) {
-        return conflictingStatus;
-    }
-
-    return UDATPG_NO_CONFLICT;
-}
-
-
-UDateTimePatternField
-DateTimePatternGenerator::getAppendFormatNumber(const char* field) const {
-    for (int32_t i=0; i<UDATPG_FIELD_COUNT; ++i ) {
-        if (uprv_strcmp(CLDR_FIELD_APPEND[i], field)==0) {
-            return (UDateTimePatternField)i;
-        }
-    }
-    return UDATPG_FIELD_COUNT;
-}
-
-UDateTimePatternField
-DateTimePatternGenerator::getFieldAndWidthIndices(const char* key, UDateTimePGDisplayWidth* widthP) const {
-    char cldrFieldKey[UDATPG_FIELD_KEY_MAX + 1];
-    uprv_strncpy(cldrFieldKey, key, UDATPG_FIELD_KEY_MAX);
-    cldrFieldKey[UDATPG_FIELD_KEY_MAX]=0; // ensure termination
-    *widthP = UDATPG_WIDE;
-    char* hyphenPtr = uprv_strchr(cldrFieldKey, '-');
-    if (hyphenPtr) {
-        for (int32_t i=UDATPG_WIDTH_COUNT-1; i>0; --i) {
-            if (uprv_strcmp(CLDR_FIELD_WIDTH[i], hyphenPtr)==0) {
-                *widthP=(UDateTimePGDisplayWidth)i;
-                break;
-            }
-        }
-        *hyphenPtr = 0; // now delete width portion of key
-    }
-    for (int32_t i=0; i<UDATPG_FIELD_COUNT; ++i ) {
-        if (uprv_strcmp(CLDR_FIELD_NAME[i],cldrFieldKey)==0) {
-            return (UDateTimePatternField)i;
-        }
-    }
-    return UDATPG_FIELD_COUNT;
-}
-
-const UnicodeString*
-DateTimePatternGenerator::getBestRaw(DateTimeMatcher& source,
-                                     int32_t includeMask,
-                                     DistanceInfo* missingFields,
-                                     UErrorCode &status,
-                                     const PtnSkeleton** specifiedSkeletonPtr) {
-    int32_t bestDistance = 0x7fffffff;
-    int32_t bestMissingFieldMask = -1;
-    DistanceInfo tempInfo;
-    const UnicodeString *bestPattern=nullptr;
-    const PtnSkeleton* specifiedSkeleton=nullptr;
-
-    PatternMapIterator it(status);
-    if (U_FAILURE(status)) { return nullptr; }
-
-    for (it.set(*patternMap); it.hasNext(); ) {
-        DateTimeMatcher trial = it.next();
-        if (trial.equals(skipMatcher)) {
-            continue;
-        }
-        int32_t distance=source.getDistance(trial, includeMask, tempInfo);
-        // Because we iterate over a map the order is undefined. Can change between implementations,
-        // versions, and will very likely be different between Java and C/C++.
-        // So if we have patterns with the same distance we also look at the missingFieldMask,
-        // and we favour the smallest one. Because the field is a bitmask this technically means we
-        // favour differences in the "least significant fields". For example we prefer the one with differences
-        // in seconds field vs one with difference in the hours field.
-        if (distance<bestDistance || (distance==bestDistance && bestMissingFieldMask<tempInfo.missingFieldMask)) {
-            bestDistance=distance;
-            bestMissingFieldMask=tempInfo.missingFieldMask;
-            bestPattern=patternMap->getPatternFromSkeleton(*trial.getSkeletonPtr(), &specifiedSkeleton);
-            missingFields->setTo(tempInfo);
-            if (distance==0) {
-                break;
-            }
-        }
-    }
-
-    // If the best raw match had a specified skeleton and that skeleton was requested by the caller,
-    // then return it too. This generally happens when the caller needs to pass that skeleton
-    // through to adjustFieldTypes so the latter can do a better job.
-    if (bestPattern && specifiedSkeletonPtr) {
-        *specifiedSkeletonPtr = specifiedSkeleton;
-    }
-    return bestPattern;
-}
-
-UnicodeString
-DateTimePatternGenerator::adjustFieldTypes(const UnicodeString& pattern,
-                                           const PtnSkeleton* specifiedSkeleton,
-                                           int32_t flags,
-                                           UDateTimePatternMatchOptions options) {
-    UnicodeString newPattern;
-    fp->set(pattern);
-    for (int32_t i=0; i < fp->itemNumber; i++) {
-        UnicodeString field = fp->items[i];
-        if ( fp->isQuoteLiteral(field) ) {
-
-            UnicodeString quoteLiteral;
-            fp->getQuoteLiteral(quoteLiteral, &i);
-            newPattern += quoteLiteral;
-        }
-        else {
-            if (fp->isPatternSeparator(field)) {
-                newPattern+=field;
-                continue;
-            }
-            int32_t canonicalIndex = fp->getCanonicalIndex(field);
-            if (canonicalIndex < 0) {
-                newPattern+=field;
-                continue;  // don't adjust
-            }
-            const dtTypeElem *row = &dtTypes[canonicalIndex];
-            int32_t typeValue = row->field;
-
-            // handle day periods - with #13183, no longer need special handling here, integrated with normal types
-
-            if ((flags & kDTPGFixFractionalSeconds) != 0 && typeValue == UDATPG_SECOND_FIELD) {
-                field += decimal;
-                dtMatcher->skeleton.original.appendFieldTo(UDATPG_FRACTIONAL_SECOND_FIELD, field);
-            } else if (dtMatcher->skeleton.type[typeValue]!=0) {
-                    // Here:
-                    // - "reqField" is the field from the originally requested skeleton after replacement
-                    // of metacharacters 'j', 'C' and 'J', with length "reqFieldLen".
-                    // - "field" is the field from the found pattern.
-                    //
-                    // The adjusted field should consist of characters from the originally requested
-                    // skeleton, except in the case of UDATPG_MONTH_FIELD or
-                    // UDATPG_WEEKDAY_FIELD or UDATPG_YEAR_FIELD, in which case it should consist
-                    // of characters from the found pattern. In some cases of UDATPG_HOUR_FIELD,
-                    // there is adjustment following the "defaultHourFormatChar". There is explanation
-                    // how it is done below.
-                    //
-                    // The length of the adjusted field (adjFieldLen) should match that in the originally
-                    // requested skeleton, except that in the following cases the length of the adjusted field
-                    // should match that in the found pattern (i.e. the length of this pattern field should
-                    // not be adjusted):
-                    // 1. typeValue is UDATPG_HOUR_FIELD/MINUTE/SECOND and the corresponding bit in options is
-                    //    not set (ticket #7180). Note, we may want to implement a similar change for other
-                    //    numeric fields (MM, dd, etc.) so the default behavior is to get locale preference for
-                    //    field length, but options bits can be used to override this.
-                    // 2. There is a specified skeleton for the found pattern and one of the following is true:
-                    //    a) The length of the field in the skeleton (skelFieldLen) is equal to reqFieldLen.
-                    //    b) The pattern field is numeric and the skeleton field is not, or vice versa.
-
-                    UChar reqFieldChar = dtMatcher->skeleton.original.getFieldChar(typeValue);
-                    int32_t reqFieldLen = dtMatcher->skeleton.original.getFieldLength(typeValue);
-                    if (reqFieldChar == CAP_E && reqFieldLen < 3)
-                        reqFieldLen = 3; // 1-3 for E are equivalent to 3 for c,e
-                    int32_t adjFieldLen = reqFieldLen;
-                    if ( (typeValue==UDATPG_HOUR_FIELD && (options & UDATPG_MATCH_HOUR_FIELD_LENGTH)==0) ||
-                         (typeValue==UDATPG_MINUTE_FIELD && (options & UDATPG_MATCH_MINUTE_FIELD_LENGTH)==0) ||
-                         (typeValue==UDATPG_SECOND_FIELD && (options & UDATPG_MATCH_SECOND_FIELD_LENGTH)==0) ) {
-                         adjFieldLen = field.length();
-                    } else if (specifiedSkeleton) {
-                        int32_t skelFieldLen = specifiedSkeleton->original.getFieldLength(typeValue);
-                        UBool patFieldIsNumeric = (row->type > 0);
-                        UBool skelFieldIsNumeric = (specifiedSkeleton->type[typeValue] > 0);
-                        if (skelFieldLen == reqFieldLen || (patFieldIsNumeric && !skelFieldIsNumeric) || (skelFieldIsNumeric && !patFieldIsNumeric)) {
-                            // don't adjust the field length in the found pattern
-                            adjFieldLen = field.length();
-                        }
-                    }
-                    UChar c = (typeValue!= UDATPG_HOUR_FIELD
-                            && typeValue!= UDATPG_MONTH_FIELD
-                            && typeValue!= UDATPG_WEEKDAY_FIELD
-                            && (typeValue!= UDATPG_YEAR_FIELD || reqFieldChar==CAP_Y))
-                            ? reqFieldChar
-                            : field.charAt(0);
-                    if (typeValue == UDATPG_HOUR_FIELD && fDefaultHourFormatChar != 0) {
-                        // The adjustment here is required to match spec (https://www.unicode.org/reports/tr35/tr35-dates.html#dfst-hour).
-                        // It is necessary to match the hour-cycle preferred by the Locale.
-                        // Given that, we need to do the following adjustments:
-                        // 1. When hour-cycle is h11 it should replace 'h' by 'K'.
-                        // 2. When hour-cycle is h23 it should replace 'H' by 'k'.
-                        // 3. When hour-cycle is h24 it should replace 'k' by 'H'.
-                        // 4. When hour-cycle is h12 it should replace 'K' by 'h'.
-
-                        if ((flags & kDTPGSkeletonUsesCapJ) != 0 || reqFieldChar == fDefaultHourFormatChar) {
-                            c = fDefaultHourFormatChar;
-                        } else if (reqFieldChar == LOW_H && fDefaultHourFormatChar == CAP_K) {
-                            c = CAP_K;
-                        } else if (reqFieldChar == CAP_H && fDefaultHourFormatChar == LOW_K) {
-                            c = LOW_K;
-                        } else if (reqFieldChar == LOW_K && fDefaultHourFormatChar == CAP_H) {
-                            c = CAP_H;
-                        } else if (reqFieldChar == CAP_K && fDefaultHourFormatChar == LOW_H) {
-                            c = LOW_H;
-                        }
-                    }
-
-                    field.remove();
-                    for (int32_t j=adjFieldLen; j>0; --j) {
-                        field += c;
-                    }
-            }
-            newPattern+=field;
-        }
-    }
-    return newPattern;
-}
-
-UnicodeString
-DateTimePatternGenerator::getBestAppending(int32_t missingFields, int32_t flags, UErrorCode &status, UDateTimePatternMatchOptions options) {
-    if (U_FAILURE(status)) {
-        return UnicodeString();
-    }
-    UnicodeString  resultPattern, tempPattern;
-    const UnicodeString* tempPatternPtr;
-    int32_t lastMissingFieldMask=0;
-    if (missingFields!=0) {
-        resultPattern=UnicodeString();
-        const PtnSkeleton* specifiedSkeleton=nullptr;
-        tempPatternPtr = getBestRaw(*dtMatcher, missingFields, distanceInfo, status, &specifiedSkeleton);
-        if (U_FAILURE(status)) {
-            return UnicodeString();
-        }
-        tempPattern = *tempPatternPtr;
-        resultPattern = adjustFieldTypes(tempPattern, specifiedSkeleton, flags, options);
-        if ( distanceInfo->missingFieldMask==0 ) {
-            return resultPattern;
-        }
-        while (distanceInfo->missingFieldMask!=0) { // precondition: EVERY single field must work!
-            if ( lastMissingFieldMask == distanceInfo->missingFieldMask ) {
-                break;  // cannot find the proper missing field
-            }
-            if (((distanceInfo->missingFieldMask & UDATPG_SECOND_AND_FRACTIONAL_MASK)==UDATPG_FRACTIONAL_MASK) &&
-                ((missingFields & UDATPG_SECOND_AND_FRACTIONAL_MASK) == UDATPG_SECOND_AND_FRACTIONAL_MASK)) {
-                resultPattern = adjustFieldTypes(resultPattern, specifiedSkeleton, flags | kDTPGFixFractionalSeconds, options);
-                distanceInfo->missingFieldMask &= ~UDATPG_FRACTIONAL_MASK;
-                continue;
-            }
-            int32_t startingMask = distanceInfo->missingFieldMask;
-            tempPatternPtr = getBestRaw(*dtMatcher, distanceInfo->missingFieldMask, distanceInfo, status, &specifiedSkeleton);
-            if (U_FAILURE(status)) {
-                return UnicodeString();
-            }
-            tempPattern = *tempPatternPtr;
-            tempPattern = adjustFieldTypes(tempPattern, specifiedSkeleton, flags, options);
-            int32_t foundMask=startingMask& ~distanceInfo->missingFieldMask;
-            int32_t topField=getTopBitNumber(foundMask);
-
-            if (appendItemFormats[topField].length() != 0) {
-                UnicodeString appendName;
-                getAppendName((UDateTimePatternField)topField, appendName);
-                const UnicodeString *values[3] = {
-                    &resultPattern,
-                    &tempPattern,
-                    &appendName
-                };
-                SimpleFormatter(appendItemFormats[topField], 2, 3, status).
-                    formatAndReplace(values, 3, resultPattern, nullptr, 0, status);
-            }
-            lastMissingFieldMask = distanceInfo->missingFieldMask;
-        }
-    }
-    return resultPattern;
-}
-
-int32_t
-DateTimePatternGenerator::getTopBitNumber(int32_t foundMask) const {
-    if ( foundMask==0 ) {
-        return 0;
-    }
-    int32_t i=0;
-    while (foundMask!=0) {
-        foundMask >>=1;
-        ++i;
-    }
-    if (i-1 >UDATPG_ZONE_FIELD) {
-        return UDATPG_ZONE_FIELD;
-    }
-    else
-        return i-1;
-}
-
-void
-DateTimePatternGenerator::setAvailableFormat(const UnicodeString &key, UErrorCode& err)
-{
-    fAvailableFormatKeyHash->puti(key, 1, err);
-}
-
-UBool
-DateTimePatternGenerator::isAvailableFormatSet(const UnicodeString &key) const {
-    return (UBool)(fAvailableFormatKeyHash->geti(key) == 1);
-}
-
-void
-DateTimePatternGenerator::copyHashtable(Hashtable *other, UErrorCode &status) {
-    if (other == nullptr || U_FAILURE(status)) {
-        return;
-    }
-    if (fAvailableFormatKeyHash != nullptr) {
-        delete fAvailableFormatKeyHash;
-        fAvailableFormatKeyHash = nullptr;
-    }
-    initHashtable(status);
-    if(U_FAILURE(status)){
-        return;
-    }
-    int32_t pos = UHASH_FIRST;
-    const UHashElement* elem = nullptr;
-    // walk through the hash table and create a deep clone
-    while((elem = other->nextElement(pos))!= nullptr){
-        const UHashTok otherKeyTok = elem->key;
-        UnicodeString* otherKey = (UnicodeString*)otherKeyTok.pointer;
-        fAvailableFormatKeyHash->puti(*otherKey, 1, status);
-        if(U_FAILURE(status)){
-            return;
-        }
-    }
-}
-
-StringEnumeration*
-DateTimePatternGenerator::getSkeletons(UErrorCode& status) const {
-    if (U_FAILURE(status)) {
-        return nullptr;
-    }
-    if (U_FAILURE(internalErrorCode)) {
-        status = internalErrorCode;
-        return nullptr;
-    }
-    LocalPointer<StringEnumeration> skeletonEnumerator(
-        new DTSkeletonEnumeration(*patternMap, DT_SKELETON, status), status);
-
-    return U_SUCCESS(status) ? skeletonEnumerator.orphan() : nullptr;
-}
-
-const UnicodeString&
-DateTimePatternGenerator::getPatternForSkeleton(const UnicodeString& skeleton) const {
-    PtnElem *curElem;
-
-    if (skeleton.length() ==0) {
-        return emptyString;
-    }
-    curElem = patternMap->getHeader(skeleton.charAt(0));
-    while ( curElem != nullptr ) {
-        if ( curElem->skeleton->getSkeleton()==skeleton ) {
-            return curElem->pattern;
-        }
-        curElem = curElem->next.getAlias();
-    }
-    return emptyString;
-}
-
-StringEnumeration*
-DateTimePatternGenerator::getBaseSkeletons(UErrorCode& status) const {
-    if (U_FAILURE(status)) {
-        return nullptr;
-    }
-    if (U_FAILURE(internalErrorCode)) {
-        status = internalErrorCode;
-        return nullptr;
-    }
-    LocalPointer<StringEnumeration> baseSkeletonEnumerator(
-        new DTSkeletonEnumeration(*patternMap, DT_BASESKELETON, status), status);
-
-    return U_SUCCESS(status) ? baseSkeletonEnumerator.orphan() : nullptr;
-}
-
-StringEnumeration*
-DateTimePatternGenerator::getRedundants(UErrorCode& status) {
-    if (U_FAILURE(status)) { return nullptr; }
-    if (U_FAILURE(internalErrorCode)) {
-        status = internalErrorCode;
-        return nullptr;
-    }
-    LocalPointer<StringEnumeration> output(new DTRedundantEnumeration(), status);
-    if (U_FAILURE(status)) { return nullptr; }
-    const UnicodeString *pattern;
-    PatternMapIterator it(status);
-    if (U_FAILURE(status)) { return nullptr; }
-
-    for (it.set(*patternMap); it.hasNext(); ) {
-        DateTimeMatcher current = it.next();
-        pattern = patternMap->getPatternFromSkeleton(*(it.getSkeleton()));
-        if ( isCanonicalItem(*pattern) ) {
-            continue;
-        }
-        if ( skipMatcher == nullptr ) {
-            skipMatcher = new DateTimeMatcher(current);
-            if (skipMatcher == nullptr) {
-                status = U_MEMORY_ALLOCATION_ERROR;
-                return nullptr;
-            }
-        }
-        else {
-            *skipMatcher = current;
-        }
-        UnicodeString trial = getBestPattern(current.getPattern(), status);
-        if (U_FAILURE(status)) { return nullptr; }
-        if (trial == *pattern) {
-            ((DTRedundantEnumeration *)output.getAlias())->add(*pattern, status);
-            if (U_FAILURE(status)) { return nullptr; }
-        }
-        if (current.equals(skipMatcher)) {
-            continue;
-        }
-    }
-    return output.orphan();
-}
-
-UBool
-DateTimePatternGenerator::isCanonicalItem(const UnicodeString& item) const {
-    if ( item.length() != 1 ) {
-        return FALSE;
-    }
-    for (int32_t i=0; i<UDATPG_FIELD_COUNT; ++i) {
-        if (item.charAt(0)==Canonical_Items[i]) {
-            return TRUE;
-        }
-    }
-    return FALSE;
-}
-
-
-DateTimePatternGenerator*
-DateTimePatternGenerator::clone() const {
-    return new DateTimePatternGenerator(*this);
-}
-
-PatternMap::PatternMap() {
-   for (int32_t i=0; i < MAX_PATTERN_ENTRIES; ++i ) {
-       boot[i] = nullptr;
-   }
-   isDupAllowed = TRUE;
-}
-
-void
-PatternMap::copyFrom(const PatternMap& other, UErrorCode& status) {
-    if (U_FAILURE(status)) {
-        return;
-    }
-    this->isDupAllowed = other.isDupAllowed;
-    for (int32_t bootIndex = 0; bootIndex < MAX_PATTERN_ENTRIES; ++bootIndex) {
-        PtnElem *curElem, *otherElem, *prevElem=nullptr;
-        otherElem = other.boot[bootIndex];
-        while (otherElem != nullptr) {
-            LocalPointer<PtnElem> newElem(new PtnElem(otherElem->basePattern, otherElem->pattern), status);
-            if (U_FAILURE(status)) {
-                return; // out of memory
-            }
-            newElem->skeleton.adoptInsteadAndCheckErrorCode(new PtnSkeleton(*(otherElem->skeleton)), status);
-            if (U_FAILURE(status)) {
-                return; // out of memory
-            }
-            newElem->skeletonWasSpecified = otherElem->skeletonWasSpecified;
-
-            // Release ownership from the LocalPointer of the PtnElem object.
-            // The PtnElem will now be owned by either the boot (for the first entry in the linked-list)
-            // or owned by the previous PtnElem object in the linked-list.
-            curElem = newElem.orphan();
-
-            if (this->boot[bootIndex] == nullptr) {
-                this->boot[bootIndex] = curElem;
-            } else {
-                if (prevElem != nullptr) {
-                    prevElem->next.adoptInstead(curElem);
-                } else {
-                    UPRV_UNREACHABLE;
-                }
-            }
-            prevElem = curElem;
-            otherElem = otherElem->next.getAlias();
-        }
-
-    }
-}
-
-PtnElem*
-PatternMap::getHeader(UChar baseChar) const {
-    PtnElem* curElem;
-
-    if ( (baseChar >= CAP_A) && (baseChar <= CAP_Z) ) {
-         curElem = boot[baseChar-CAP_A];
-    }
-    else {
-        if ( (baseChar >=LOW_A) && (baseChar <= LOW_Z) ) {
-            curElem = boot[26+baseChar-LOW_A];
-        }
-        else {
-            return nullptr;
-        }
-    }
-    return curElem;
-}
-
-PatternMap::~PatternMap() {
-   for (int32_t i=0; i < MAX_PATTERN_ENTRIES; ++i ) {
-       if (boot[i] != nullptr ) {
-           delete boot[i];
-           boot[i] = nullptr;
-       }
-   }
-}  // PatternMap destructor
-
-void
-PatternMap::add(const UnicodeString& basePattern,
-                const PtnSkeleton& skeleton,
-                const UnicodeString& value,// mapped pattern value
-                UBool skeletonWasSpecified,
-                UErrorCode &status) {
-    UChar baseChar = basePattern.charAt(0);
-    PtnElem *curElem, *baseElem;
-    status = U_ZERO_ERROR;
-
-    // the baseChar must be A-Z or a-z
-    if ((baseChar >= CAP_A) && (baseChar <= CAP_Z)) {
-        baseElem = boot[baseChar-CAP_A];
-    }
-    else {
-        if ((baseChar >=LOW_A) && (baseChar <= LOW_Z)) {
-            baseElem = boot[26+baseChar-LOW_A];
-         }
-         else {
-             status = U_ILLEGAL_CHARACTER;
-             return;
-         }
-    }
-
-    if (baseElem == nullptr) {
-        LocalPointer<PtnElem> newElem(new PtnElem(basePattern, value), status);
-        if (U_FAILURE(status)) {
-            return; // out of memory
-        }
-        newElem->skeleton.adoptInsteadAndCheckErrorCode(new PtnSkeleton(skeleton), status);
-        if (U_FAILURE(status)) {
-            return; // out of memory
-        }
-        newElem->skeletonWasSpecified = skeletonWasSpecified;
-        if (baseChar >= LOW_A) {
-            boot[26 + (baseChar - LOW_A)] = newElem.orphan(); // the boot array now owns the PtnElem.
-        }
-        else {
-            boot[baseChar - CAP_A] = newElem.orphan(); // the boot array now owns the PtnElem.
-        }
-    }
-    if ( baseElem != nullptr ) {
-        curElem = getDuplicateElem(basePattern, skeleton, baseElem);
-
-        if (curElem == nullptr) {
-            // add new element to the list.
-            curElem = baseElem;
-            while( curElem -> next != nullptr )
-            {
-                curElem = curElem->next.getAlias();
-            }
-
-            LocalPointer<PtnElem> newElem(new PtnElem(basePattern, value), status);
-            if (U_FAILURE(status)) {
-                return; // out of memory
-            }
-            newElem->skeleton.adoptInsteadAndCheckErrorCode(new PtnSkeleton(skeleton), status);
-            if (U_FAILURE(status)) {
-                return; // out of memory
-            }
-            newElem->skeletonWasSpecified = skeletonWasSpecified;
-            curElem->next.adoptInstead(newElem.orphan());
-            curElem = curElem->next.getAlias();
-        }
-        else {
-            // Pattern exists in the list already.
-            if ( !isDupAllowed ) {
-                return;
-            }
-            // Overwrite the value.
-            curElem->pattern = value;
-            // It was a bug that we were not doing the following previously,
-            // though that bug hid other problems by making things partly work.
-            curElem->skeletonWasSpecified = skeletonWasSpecified;
-        }
-    }
-}  // PatternMap::add
-
-// Find the pattern from the given basePattern string.
-const UnicodeString *
-PatternMap::getPatternFromBasePattern(const UnicodeString& basePattern, UBool& skeletonWasSpecified) const { // key to search for
-   PtnElem *curElem;
-
-   if ((curElem=getHeader(basePattern.charAt(0)))==nullptr) {
-       return nullptr;  // no match
-   }
-
-   do  {
-       if ( basePattern.compare(curElem->basePattern)==0 ) {
-          skeletonWasSpecified = curElem->skeletonWasSpecified;
-          return &(curElem->pattern);
-       }
-       curElem = curElem->next.getAlias();
-   } while (curElem != nullptr);
-
-   return nullptr;
-}  // PatternMap::getFromBasePattern
-
-
-// Find the pattern from the given skeleton.
-// At least when this is called from getBestRaw & addPattern (in which case specifiedSkeletonPtr is non-NULL),
-// the comparison should be based on skeleton.original (which is unique and tied to the distance measurement in bestRaw)
-// and not skeleton.baseOriginal (which is not unique); otherwise we may pick a different skeleton than the one with the
-// optimum distance value in getBestRaw. When this is called from public getRedundants (specifiedSkeletonPtr is NULL),
-// for now it will continue to compare based on baseOriginal so as not to change the behavior unnecessarily.
-const UnicodeString *
-PatternMap::getPatternFromSkeleton(const PtnSkeleton& skeleton, const PtnSkeleton** specifiedSkeletonPtr) const { // key to search for
-   PtnElem *curElem;
-
-   if (specifiedSkeletonPtr) {
-       *specifiedSkeletonPtr = nullptr;
-   }
-
-   // find boot entry
-   UChar baseChar = skeleton.getFirstChar();
-   if ((curElem=getHeader(baseChar))==nullptr) {
-       return nullptr;  // no match
-   }
-
-   do  {
-       UBool equal;
-       if (specifiedSkeletonPtr != nullptr) { // called from DateTimePatternGenerator::getBestRaw or addPattern, use original
-           equal = curElem->skeleton->original == skeleton.original;
-       } else { // called from DateTimePatternGenerator::getRedundants, use baseOriginal
-           equal = curElem->skeleton->baseOriginal == skeleton.baseOriginal;
-       }
-       if (equal) {
-           if (specifiedSkeletonPtr && curElem->skeletonWasSpecified) {
-               *specifiedSkeletonPtr = curElem->skeleton.getAlias();
-           }
-           return &(curElem->pattern);
-       }
-       curElem = curElem->next.getAlias();
-   } while (curElem != nullptr);
-
-   return nullptr;
-}
-
-UBool
-PatternMap::equals(const PatternMap& other) const {
-    if ( this==&other ) {
-        return TRUE;
-    }
-    for (int32_t bootIndex = 0; bootIndex < MAX_PATTERN_ENTRIES; ++bootIndex) {
-        if (boot[bootIndex] == other.boot[bootIndex]) {
-            continue;
-        }
-        if ((boot[bootIndex] == nullptr) || (other.boot[bootIndex] == nullptr)) {
-            return FALSE;
-        }
-        PtnElem *otherElem = other.boot[bootIndex];
-        PtnElem *myElem = boot[bootIndex];
-        while ((otherElem != nullptr) || (myElem != nullptr)) {
-            if ( myElem == otherElem ) {
-                break;
-            }
-            if ((otherElem == nullptr) || (myElem == nullptr)) {
-                return FALSE;
-            }
-            if ( (myElem->basePattern != otherElem->basePattern) ||
-                 (myElem->pattern != otherElem->pattern) ) {
-                return FALSE;
-            }
-            if ((myElem->skeleton.getAlias() != otherElem->skeleton.getAlias()) &&
-                !myElem->skeleton->equals(*(otherElem->skeleton))) {
-                return FALSE;
-            }
-            myElem = myElem->next.getAlias();
-            otherElem = otherElem->next.getAlias();
-        }
-    }
-    return TRUE;
-}
-
-// find any key existing in the mapping table already.
-// return TRUE if there is an existing key, otherwise return FALSE.
-PtnElem*
-PatternMap::getDuplicateElem(
-            const UnicodeString &basePattern,
-            const PtnSkeleton &skeleton,
-            PtnElem *baseElem) {
-   PtnElem *curElem;
-
-   if ( baseElem == nullptr ) {
-         return nullptr;
-   }
-   else {
-         curElem = baseElem;
-   }
-   do {
-     if ( basePattern.compare(curElem->basePattern)==0 ) {
-         UBool isEqual = TRUE;
-         for (int32_t i = 0; i < UDATPG_FIELD_COUNT; ++i) {
-            if (curElem->skeleton->type[i] != skeleton.type[i] ) {
-                isEqual = FALSE;
-                break;
-            }
-        }
-        if (isEqual) {
-            return curElem;
-        }
-     }
-     curElem = curElem->next.getAlias();
-   } while( curElem != nullptr );
-
-   // end of the list
-   return nullptr;
-
-}  // PatternMap::getDuplicateElem
-
-DateTimeMatcher::DateTimeMatcher(void) {
-}
-
-DateTimeMatcher::~DateTimeMatcher() {}
-
-DateTimeMatcher::DateTimeMatcher(const DateTimeMatcher& other) {
-    copyFrom(other.skeleton);
-}
-
-DateTimeMatcher& DateTimeMatcher::operator=(const DateTimeMatcher& other) {
-    copyFrom(other.skeleton);
-    return *this;
-}
-
-
-void
-DateTimeMatcher::set(const UnicodeString& pattern, FormatParser* fp) {
-    PtnSkeleton localSkeleton;
-    return set(pattern, fp, localSkeleton);
-}
-
-void
-DateTimeMatcher::set(const UnicodeString& pattern, FormatParser* fp, PtnSkeleton& skeletonResult) {
-    int32_t i;
-    for (i=0; i<UDATPG_FIELD_COUNT; ++i) {
-        skeletonResult.type[i] = NONE;
-    }
-    skeletonResult.original.clear();
-    skeletonResult.baseOriginal.clear();
-    skeletonResult.addedDefaultDayPeriod = FALSE;
-
-    fp->set(pattern);
-    for (i=0; i < fp->itemNumber; i++) {
-        const UnicodeString& value = fp->items[i];
-        // don't skip 'a' anymore, dayPeriod handled specially below
-
-        if ( fp->isQuoteLiteral(value) ) {
-            UnicodeString quoteLiteral;
-            fp->getQuoteLiteral(quoteLiteral, &i);
-            continue;
-        }
-        int32_t canonicalIndex = fp->getCanonicalIndex(value);
-        if (canonicalIndex < 0) {
-            continue;
-        }
-        const dtTypeElem *row = &dtTypes[canonicalIndex];
-        int32_t field = row->field;
-        skeletonResult.original.populate(field, value);
-        UChar repeatChar = row->patternChar;
-        int32_t repeatCount = row->minLen;
-        skeletonResult.baseOriginal.populate(field, repeatChar, repeatCount);
-        int16_t subField = row->type;
-        if (row->type > 0) {
-            U_ASSERT(value.length() < INT16_MAX);
-            subField += static_cast<int16_t>(value.length());
-        }
-        skeletonResult.type[field] = subField;
-    }
-
-    // #20739, we have a skeleton with minutes and milliseconds, but no seconds
-    //
-    // Theoretically we would need to check and fix all fields with "gaps":
-    // for example year-day (no month), month-hour (no day), and so on, All the possible field combinations.
-    // Plus some smartness: year + hour => should we add month, or add day-of-year?
-    // What about month + day-of-week, or month + am/pm indicator.
-    // I think beyond a certain point we should not try to fix bad developer input and try guessing what they mean.
-    // Garbage in, garbage out.
-    if (!skeletonResult.original.isFieldEmpty(UDATPG_MINUTE_FIELD)
-        && !skeletonResult.original.isFieldEmpty(UDATPG_FRACTIONAL_SECOND_FIELD)
-        && skeletonResult.original.isFieldEmpty(UDATPG_SECOND_FIELD)) {
-        // Force the use of seconds
-        for (i = 0; dtTypes[i].patternChar != 0; i++) {
-            if (dtTypes[i].field == UDATPG_SECOND_FIELD) {
-                // first entry for UDATPG_SECOND_FIELD
-                skeletonResult.original.populate(UDATPG_SECOND_FIELD, dtTypes[i].patternChar, dtTypes[i].minLen);
-                skeletonResult.baseOriginal.populate(UDATPG_SECOND_FIELD, dtTypes[i].patternChar, dtTypes[i].minLen);
-                // We add value.length, same as above, when type is first initialized.
-                // The value we want to "fake" here is "s", and 1 means "s".length()
-                int16_t subField = dtTypes[i].type;
-                skeletonResult.type[UDATPG_SECOND_FIELD] = (subField > 0) ? subField + 1 : subField;
-                break;
-            }
-        }
-    }
-
-    // #13183, handle special behavior for day period characters (a, b, B)
-    if (!skeletonResult.original.isFieldEmpty(UDATPG_HOUR_FIELD)) {
-        if (skeletonResult.original.getFieldChar(UDATPG_HOUR_FIELD)==LOW_H || skeletonResult.original.getFieldChar(UDATPG_HOUR_FIELD)==CAP_K) {
-            // We have a skeleton with 12-hour-cycle format
-            if (skeletonResult.original.isFieldEmpty(UDATPG_DAYPERIOD_FIELD)) {
-                // But we do not have a day period in the skeleton; add the default DAYPERIOD (currently "a")
-                for (i = 0; dtTypes[i].patternChar != 0; i++) {
-                    if ( dtTypes[i].field == UDATPG_DAYPERIOD_FIELD ) {
-                        // first entry for UDATPG_DAYPERIOD_FIELD
-                        skeletonResult.original.populate(UDATPG_DAYPERIOD_FIELD, dtTypes[i].patternChar, dtTypes[i].minLen);
-                        skeletonResult.baseOriginal.populate(UDATPG_DAYPERIOD_FIELD, dtTypes[i].patternChar, dtTypes[i].minLen);
-                        skeletonResult.type[UDATPG_DAYPERIOD_FIELD] = dtTypes[i].type;
-                        skeletonResult.addedDefaultDayPeriod = TRUE;
-                        break;
-                    }
-                }
-            }
-        } else {
-            // Skeleton has 24-hour-cycle hour format and has dayPeriod, delete dayPeriod (i.e. ignore it)
-            skeletonResult.original.clearField(UDATPG_DAYPERIOD_FIELD);
-            skeletonResult.baseOriginal.clearField(UDATPG_DAYPERIOD_FIELD);
-            skeletonResult.type[UDATPG_DAYPERIOD_FIELD] = NONE;
-        }
-    }
-    copyFrom(skeletonResult);
-}
-
-void
-DateTimeMatcher::getBasePattern(UnicodeString &result ) {
-    result.remove(); // Reset the result first.
-    skeleton.baseOriginal.appendTo(result);
-}
-
-UnicodeString
-DateTimeMatcher::getPattern() {
-    UnicodeString result;
-    return skeleton.original.appendTo(result);
-}
-
-int32_t
-DateTimeMatcher::getDistance(const DateTimeMatcher& other, int32_t includeMask, DistanceInfo& distanceInfo) const {
-    int32_t result = 0;
-    distanceInfo.clear();
-    for (int32_t i=0; i<UDATPG_FIELD_COUNT; ++i ) {
-        int32_t myType = (includeMask&(1<<i))==0 ? 0 : skeleton.type[i];
-        int32_t otherType = other.skeleton.type[i];
-        if (myType==otherType) {
-            continue;
-        }
-        if (myType==0) {// and other is not
-            result += EXTRA_FIELD;
-            distanceInfo.addExtra(i);
-        }
-        else {
-            if (otherType==0) {
-                result += MISSING_FIELD;
-                distanceInfo.addMissing(i);
-            }
-            else {
-                result += abs(myType - otherType);
-            }
-        }
-
-    }
-    return result;
-}
-
-void
-DateTimeMatcher::copyFrom(const PtnSkeleton& newSkeleton) {
-    skeleton.copyFrom(newSkeleton);
-}
-
-void
-DateTimeMatcher::copyFrom() {
-    // same as clear
-    skeleton.clear();
-}
-
-UBool
-DateTimeMatcher::equals(const DateTimeMatcher* other) const {
-    if (other==nullptr) { return FALSE; }
-    return skeleton.original == other->skeleton.original;
-}
-
-int32_t
-DateTimeMatcher::getFieldMask() const {
-    int32_t result = 0;
-
-    for (int32_t i=0; i<UDATPG_FIELD_COUNT; ++i) {
-        if (skeleton.type[i]!=0) {
-            result |= (1<<i);
-        }
-    }
-    return result;
-}
-
-PtnSkeleton*
-DateTimeMatcher::getSkeletonPtr() {
-    return &skeleton;
-}
-
-FormatParser::FormatParser () {
-    status = START;
-    itemNumber = 0;
-}
-
-
-FormatParser::~FormatParser () {
-}
-
-
-// Find the next token with the starting position and length
-// Note: the startPos may
-FormatParser::TokenStatus
-FormatParser::setTokens(const UnicodeString& pattern, int32_t startPos, int32_t *len) {
-    int32_t curLoc = startPos;
-    if ( curLoc >= pattern.length()) {
-        return DONE;
-    }
-    // check the current char is between A-Z or a-z
-    do {
-        UChar c=pattern.charAt(curLoc);
-        if ( (c>=CAP_A && c<=CAP_Z) || (c>=LOW_A && c<=LOW_Z) ) {
-           curLoc++;
-        }
-        else {
-               startPos = curLoc;
-               *len=1;
-               return ADD_TOKEN;
-        }
-
-        if ( pattern.charAt(curLoc)!= pattern.charAt(startPos) ) {
-            break;  // not the same token
-        }
-    } while(curLoc <= pattern.length());
-    *len = curLoc-startPos;
-    return ADD_TOKEN;
-}
-
-void
-FormatParser::set(const UnicodeString& pattern) {
-    int32_t startPos = 0;
-    TokenStatus result = START;
-    int32_t len = 0;
-    itemNumber = 0;
-
-    do {
-        result = setTokens( pattern, startPos, &len );
-        if ( result == ADD_TOKEN )
-        {
-            items[itemNumber++] = UnicodeString(pattern, startPos, len );
-            startPos += len;
-        }
-        else {
-            break;
-        }
-    } while (result==ADD_TOKEN && itemNumber < MAX_DT_TOKEN);
-}
-
-int32_t
-FormatParser::getCanonicalIndex(const UnicodeString& s, UBool strict) {
-    int32_t len = s.length();
-    if (len == 0) {
-        return -1;
-    }
-    UChar ch = s.charAt(0);
-
-    // Verify that all are the same character.
-    for (int32_t l = 1; l < len; l++) {
-        if (ch != s.charAt(l)) {
-            return -1;
-        }
-    }
-    int32_t i = 0;
-    int32_t bestRow = -1;
-    while (dtTypes[i].patternChar != 0x0000) {
-        if ( dtTypes[i].patternChar != ch ) {
-            ++i;
-            continue;
-        }
-        bestRow = i;
-        if (dtTypes[i].patternChar != dtTypes[i+1].patternChar) {
-            return i;
-        }
-        if (dtTypes[i+1].minLen <= len) {
-            ++i;
-            continue;
-        }
-        return i;
-    }
-    return strict ? -1 : bestRow;
-}
-
-UBool
-FormatParser::isQuoteLiteral(const UnicodeString& s) {
-    return (UBool)(s.charAt(0) == SINGLE_QUOTE);
-}
-
-// This function assumes the current itemIndex points to the quote literal.
-// Please call isQuoteLiteral prior to this function.
-void
-FormatParser::getQuoteLiteral(UnicodeString& quote, int32_t *itemIndex) {
-    int32_t i = *itemIndex;
-
-    quote.remove();
-    if (items[i].charAt(0)==SINGLE_QUOTE) {
-        quote += items[i];
-        ++i;
-    }
-    while ( i < itemNumber ) {
-        if ( items[i].charAt(0)==SINGLE_QUOTE ) {
-            if ( (i+1<itemNumber) && (items[i+1].charAt(0)==SINGLE_QUOTE)) {
-                // two single quotes e.g. 'o''clock'
-                quote += items[i++];
-                quote += items[i++];
-                continue;
-            }
-            else {
-                quote += items[i];
-                break;
-            }
-        }
-        else {
-            quote += items[i];
-        }
-        ++i;
-    }
-    *itemIndex=i;
-}
-
-UBool
-FormatParser::isPatternSeparator(const UnicodeString& field) const {
-    for (int32_t i=0; i<field.length(); ++i ) {
-        UChar c= field.charAt(i);
-        if ( (c==SINGLE_QUOTE) || (c==BACKSLASH) || (c==SPACE) || (c==COLON) ||
-             (c==QUOTATION_MARK) || (c==COMMA) || (c==HYPHEN) ||(items[i].charAt(0)==DOT) ) {
-            continue;
-        }
-        else {
-            return FALSE;
-        }
-    }
-    return TRUE;
-}
-
-DistanceInfo::~DistanceInfo() {}
-
-void
-DistanceInfo::setTo(const DistanceInfo& other) {
-    missingFieldMask = other.missingFieldMask;
-    extraFieldMask= other.extraFieldMask;
-}
-
-PatternMapIterator::PatternMapIterator(UErrorCode& status) :
-    bootIndex(0), nodePtr(nullptr), matcher(nullptr), patternMap(nullptr)
-{
-    if (U_FAILURE(status)) { return; }
-    matcher.adoptInsteadAndCheckErrorCode(new DateTimeMatcher(), status);
-}
-
-PatternMapIterator::~PatternMapIterator() {
-}
-
-void
-PatternMapIterator::set(PatternMap& newPatternMap) {
-    this->patternMap=&newPatternMap;
-}
-
-PtnSkeleton*
-PatternMapIterator::getSkeleton() const {
-    if ( nodePtr == nullptr ) {
-        return nullptr;
-    }
-    else {
-        return nodePtr->skeleton.getAlias();
-    }
-}
-
-UBool
-PatternMapIterator::hasNext() const {
-    int32_t headIndex = bootIndex;
-    PtnElem *curPtr = nodePtr;
-
-    if (patternMap==nullptr) {
-        return FALSE;
-    }
-    while ( headIndex < MAX_PATTERN_ENTRIES ) {
-        if ( curPtr != nullptr ) {
-            if ( curPtr->next != nullptr ) {
-                return TRUE;
-            }
-            else {
-                headIndex++;
-                curPtr=nullptr;
-                continue;
-            }
-        }
-        else {
-            if ( patternMap->boot[headIndex] != nullptr ) {
-                return TRUE;
-            }
-            else {
-                headIndex++;
-                continue;
-            }
-        }
-    }
-    return FALSE;
-}
-
-DateTimeMatcher&
-PatternMapIterator::next() {
-    while ( bootIndex < MAX_PATTERN_ENTRIES ) {
-        if ( nodePtr != nullptr ) {
-            if ( nodePtr->next != nullptr ) {
-                nodePtr = nodePtr->next.getAlias();
-                break;
-            }
-            else {
-                bootIndex++;
-                nodePtr=nullptr;
-                continue;
-            }
-        }
-        else {
-            if ( patternMap->boot[bootIndex] != nullptr ) {
-                nodePtr = patternMap->boot[bootIndex];
-                break;
-            }
-            else {
-                bootIndex++;
-                continue;
-            }
-        }
-    }
-    if (nodePtr!=nullptr) {
-        matcher->copyFrom(*nodePtr->skeleton);
-    }
-    else {
-        matcher->copyFrom();
-    }
-    return *matcher;
-}
-
-
-SkeletonFields::SkeletonFields() {
-    // Set initial values to zero
-    clear();
-}
-
-void SkeletonFields::clear() {
-    uprv_memset(chars, 0, sizeof(chars));
-    uprv_memset(lengths, 0, sizeof(lengths));
-}
-
-void SkeletonFields::copyFrom(const SkeletonFields& other) {
-    uprv_memcpy(chars, other.chars, sizeof(chars));
-    uprv_memcpy(lengths, other.lengths, sizeof(lengths));
-}
-
-void SkeletonFields::clearField(int32_t field) {
-    chars[field] = 0;
-    lengths[field] = 0;
-}
-
-UChar SkeletonFields::getFieldChar(int32_t field) const {
-    return chars[field];
-}
-
-int32_t SkeletonFields::getFieldLength(int32_t field) const {
-    return lengths[field];
-}
-
-void SkeletonFields::populate(int32_t field, const UnicodeString& value) {
-    populate(field, value.charAt(0), value.length());
-}
-
-void SkeletonFields::populate(int32_t field, UChar ch, int32_t length) {
-    chars[field] = (int8_t) ch;
-    lengths[field] = (int8_t) length;
-}
-
-UBool SkeletonFields::isFieldEmpty(int32_t field) const {
-    return lengths[field] == 0;
-}
-
-UnicodeString& SkeletonFields::appendTo(UnicodeString& string) const {
-    for (int32_t i = 0; i < UDATPG_FIELD_COUNT; ++i) {
-        appendFieldTo(i, string);
-    }
-    return string;
-}
-
-UnicodeString& SkeletonFields::appendFieldTo(int32_t field, UnicodeString& string) const {
-    UChar ch(chars[field]);
-    int32_t length = (int32_t) lengths[field];
-
-    for (int32_t i=0; i<length; i++) {
-        string += ch;
-    }
-    return string;
-}
-
-UChar SkeletonFields::getFirstChar() const {
-    for (int32_t i = 0; i < UDATPG_FIELD_COUNT; ++i) {
-        if (lengths[i] != 0) {
-            return chars[i];
-        }
-    }
-    return '\0';
-}
-
-
-PtnSkeleton::PtnSkeleton()
-    : addedDefaultDayPeriod(FALSE) {
-}
-
-PtnSkeleton::PtnSkeleton(const PtnSkeleton& other) {
-    copyFrom(other);
-}
-
-void PtnSkeleton::copyFrom(const PtnSkeleton& other) {
-    uprv_memcpy(type, other.type, sizeof(type));
-    original.copyFrom(other.original);
-    baseOriginal.copyFrom(other.baseOriginal);
-    addedDefaultDayPeriod = other.addedDefaultDayPeriod;
-}
-
-void PtnSkeleton::clear() {
-    uprv_memset(type, 0, sizeof(type));
-    original.clear();
-    baseOriginal.clear();
-}
-
-UBool
-PtnSkeleton::equals(const PtnSkeleton& other) const  {
-    return (original == other.original)
-        && (baseOriginal == other.baseOriginal)
-        && (uprv_memcmp(type, other.type, sizeof(type)) == 0);
-}
-
-UnicodeString
-PtnSkeleton::getSkeleton() const {
-    UnicodeString result;
-    result = original.appendTo(result);
-    int32_t pos;
-    if (addedDefaultDayPeriod && (pos = result.indexOf(LOW_A)) >= 0) {
-        // for backward compatibility: if DateTimeMatcher.set added a single 'a' that
-        // was not in the provided skeleton, remove it here before returning skeleton.
-        result.remove(pos, 1);
-    }
-    return result;
-}
-
-UnicodeString
-PtnSkeleton::getBaseSkeleton() const {
-    UnicodeString result;
-    result = baseOriginal.appendTo(result);
-    int32_t pos;
-    if (addedDefaultDayPeriod && (pos = result.indexOf(LOW_A)) >= 0) {
-        // for backward compatibility: if DateTimeMatcher.set added a single 'a' that
-        // was not in the provided skeleton, remove it here before returning skeleton.
-        result.remove(pos, 1);
-    }
-    return result;
-}
-
-UChar
-PtnSkeleton::getFirstChar() const {
-    return baseOriginal.getFirstChar();
-}
-
-PtnSkeleton::~PtnSkeleton() {
-}
-
-PtnElem::PtnElem(const UnicodeString &basePat, const UnicodeString &pat) :
-    basePattern(basePat), skeleton(nullptr), pattern(pat), next(nullptr)
-{
-}
-
-PtnElem::~PtnElem() {
-}
-
-DTSkeletonEnumeration::DTSkeletonEnumeration(PatternMap& patternMap, dtStrEnum type, UErrorCode& status) : fSkeletons(nullptr) {
-    PtnElem  *curElem;
-    PtnSkeleton *curSkeleton;
-    UnicodeString s;
-    int32_t bootIndex;
-
-    pos=0;
-    fSkeletons.adoptInsteadAndCheckErrorCode(new UVector(status), status);
-    if (U_FAILURE(status)) {
-        return;
-    }
-
-    for (bootIndex=0; bootIndex<MAX_PATTERN_ENTRIES; ++bootIndex ) {
-        curElem = patternMap.boot[bootIndex];
-        while (curElem!=nullptr) {
-            switch(type) {
-                case DT_BASESKELETON:
-                    s=curElem->basePattern;
-                    break;
-                case DT_PATTERN:
-                    s=curElem->pattern;
-                    break;
-                case DT_SKELETON:
-                    curSkeleton=curElem->skeleton.getAlias();
-                    s=curSkeleton->getSkeleton();
-                    break;
-            }
-            if ( !isCanonicalItem(s) ) {
-                LocalPointer<UnicodeString> newElem(new UnicodeString(s), status);
-                if (U_FAILURE(status)) {
-                    return;
-                }
-                fSkeletons->addElement(newElem.getAlias(), status);
-                if (U_FAILURE(status)) {
-                    fSkeletons.adoptInstead(nullptr);
-                    return;
-                }
-                newElem.orphan(); // fSkeletons vector now owns the UnicodeString.
-            }
-            curElem = curElem->next.getAlias();
-        }
-    }
-    if ((bootIndex==MAX_PATTERN_ENTRIES) && (curElem!=nullptr) ) {
-        status = U_BUFFER_OVERFLOW_ERROR;
-    }
-}
-
-const UnicodeString*
-DTSkeletonEnumeration::snext(UErrorCode& status) {
-    if (U_SUCCESS(status) && fSkeletons.isValid() && pos < fSkeletons->size()) {
-        return (const UnicodeString*)fSkeletons->elementAt(pos++);
-    }
-    return nullptr;
-}
-
-void
-DTSkeletonEnumeration::reset(UErrorCode& /*status*/) {
-    pos=0;
-}
-
-int32_t
-DTSkeletonEnumeration::count(UErrorCode& /*status*/) const {
-   return (fSkeletons.isNull()) ? 0 : fSkeletons->size();
-}
-
-UBool
-DTSkeletonEnumeration::isCanonicalItem(const UnicodeString& item) {
-    if ( item.length() != 1 ) {
-        return FALSE;
-    }
-    for (int32_t i=0; i<UDATPG_FIELD_COUNT; ++i) {
-        if (item.charAt(0)==Canonical_Items[i]) {
-            return TRUE;
-        }
-    }
-    return FALSE;
-}
-
-DTSkeletonEnumeration::~DTSkeletonEnumeration() {
-    UnicodeString *s;
-    if (fSkeletons.isValid()) {
-        for (int32_t i = 0; i < fSkeletons->size(); ++i) {
-            if ((s = (UnicodeString *)fSkeletons->elementAt(i)) != nullptr) {
-                delete s;
-            }
-        }
-    }
-}
-
-DTRedundantEnumeration::DTRedundantEnumeration() : pos(0), fPatterns(nullptr) {
-}
-
-void
-DTRedundantEnumeration::add(const UnicodeString& pattern, UErrorCode& status) {
-    if (U_FAILURE(status)) { return; }
-    if (fPatterns.isNull())  {
-        fPatterns.adoptInsteadAndCheckErrorCode(new UVector(status), status);
-        if (U_FAILURE(status)) {
-            return;
-       }
-    }
-    LocalPointer<UnicodeString> newElem(new UnicodeString(pattern), status);
-    if (U_FAILURE(status)) {
-        return;
-    }
-    fPatterns->addElement(newElem.getAlias(), status);
-    if (U_FAILURE(status)) {
-        fPatterns.adoptInstead(nullptr);
-        return;
-    }
-    newElem.orphan(); // fPatterns now owns the string.
-}
-
-const UnicodeString*
-DTRedundantEnumeration::snext(UErrorCode& status) {
-    if (U_SUCCESS(status) && fPatterns.isValid() && pos < fPatterns->size()) {
-        return (const UnicodeString*)fPatterns->elementAt(pos++);
-    }
-    return nullptr;
-}
-
-void
-DTRedundantEnumeration::reset(UErrorCode& /*status*/) {
-    pos=0;
-}
-
-int32_t
-DTRedundantEnumeration::count(UErrorCode& /*status*/) const {
-    return (fPatterns.isNull()) ? 0 : fPatterns->size();
-}
-
-UBool
-DTRedundantEnumeration::isCanonicalItem(const UnicodeString& item) const {
-    if ( item.length() != 1 ) {
-        return FALSE;
-    }
-    for (int32_t i=0; i<UDATPG_FIELD_COUNT; ++i) {
-        if (item.charAt(0)==Canonical_Items[i]) {
-            return TRUE;
-        }
-    }
-    return FALSE;
-}
-
-DTRedundantEnumeration::~DTRedundantEnumeration() {
-    UnicodeString *s;
-    if (fPatterns.isValid()) {
-        for (int32_t i = 0; i < fPatterns->size(); ++i) {
-            if ((s = (UnicodeString *)fPatterns->elementAt(i)) != nullptr) {
-                delete s;
-            }
-        }
-    }
-}
-
-U_NAMESPACE_END
-
-
-#endif /* #if !UCONFIG_NO_FORMATTING */
-
-//eof
-=======
-// © 2016 and later: Unicode, Inc. and others.
-// License & terms of use: http://www.unicode.org/copyright.html
-/*
-*******************************************************************************
-* Copyright (C) 2007-2016, International Business Machines Corporation and
-* others. All Rights Reserved.
-*******************************************************************************
-*
-* File DTPTNGEN.CPP
-*
-*******************************************************************************
-*/
-
-#include "unicode/utypes.h"
-#if !UCONFIG_NO_FORMATTING
-
-#include "unicode/datefmt.h"
-#include "unicode/decimfmt.h"
-#include "unicode/dtfmtsym.h"
-#include "unicode/dtptngen.h"
-#include "unicode/localpointer.h"
-#include "unicode/simpleformatter.h"
-#include "unicode/smpdtfmt.h"
-#include "unicode/udat.h"
-#include "unicode/udatpg.h"
-#include "unicode/uniset.h"
-#include "unicode/uloc.h"
-#include "unicode/ures.h"
-#include "unicode/ustring.h"
-#include "unicode/rep.h"
-#include "unicode/region.h"
-#include "cpputils.h"
-#include "mutex.h"
-#include "umutex.h"
-#include "cmemory.h"
-#include "cstring.h"
-#include "locbased.h"
-#include "hash.h"
-#include "uhash.h"
-#include "uresimp.h"
-#include "dtptngen_impl.h"
-#include "ucln_in.h"
-#include "charstr.h"
-#include "uassert.h"
-
-#if U_CHARSET_FAMILY==U_EBCDIC_FAMILY
-/**
- * If we are on EBCDIC, use an iterator which will
- * traverse the bundles in ASCII order.
- */
-#define U_USE_ASCII_BUNDLE_ITERATOR
-#define U_SORT_ASCII_BUNDLE_ITERATOR
-#endif
-
-#if defined(U_USE_ASCII_BUNDLE_ITERATOR)
-
-#include "unicode/ustring.h"
-#include "uarrsort.h"
-
-struct UResAEntry {
-    char16_t *key;
-    UResourceBundle *item;
-};
-
-struct UResourceBundleAIterator {
-    UResourceBundle  *bund;
-    UResAEntry *entries;
-    int32_t num;
-    int32_t cursor;
-};
-
-/* Must be C linkage to pass function pointer to the sort function */
-
-U_CDECL_BEGIN
-
-static int32_t U_CALLCONV
-ures_a_codepointSort(const void *context, const void *left, const void *right) {
-    //CompareContext *cmp=(CompareContext *)context;
-    return u_strcmp(((const UResAEntry *)left)->key,
-                    ((const UResAEntry *)right)->key);
-}
-
-U_CDECL_END
-
-static void ures_a_open(UResourceBundleAIterator *aiter, UResourceBundle *bund, UErrorCode *status) {
-    if(U_FAILURE(*status)) {
-        return;
-    }
-    aiter->bund = bund;
-    aiter->num = ures_getSize(aiter->bund);
-    aiter->cursor = 0;
-#if !defined(U_SORT_ASCII_BUNDLE_ITERATOR)
-    aiter->entries = nullptr;
-#else
-    aiter->entries = (UResAEntry*)uprv_malloc(sizeof(UResAEntry)*aiter->num);
-    for(int i=0;i<aiter->num;i++) {
-        aiter->entries[i].item = ures_getByIndex(aiter->bund, i, nullptr, status);
-        const char *akey = ures_getKey(aiter->entries[i].item);
-        int32_t len = uprv_strlen(akey)+1;
-        aiter->entries[i].key = (char16_t*)uprv_malloc(len*sizeof(char16_t));
-        u_charsToUChars(akey, aiter->entries[i].key, len);
-    }
-    uprv_sortArray(aiter->entries, aiter->num, sizeof(UResAEntry), ures_a_codepointSort, nullptr, true, status);
-#endif
-}
-
-static void ures_a_close(UResourceBundleAIterator *aiter) {
-#if defined(U_SORT_ASCII_BUNDLE_ITERATOR)
-    for(int i=0;i<aiter->num;i++) {
-        uprv_free(aiter->entries[i].key);
-        ures_close(aiter->entries[i].item);
-    }
-#endif
-}
-
-static const char16_t *ures_a_getNextString(UResourceBundleAIterator *aiter, int32_t *len, const char **key, UErrorCode *err) {
-#if !defined(U_SORT_ASCII_BUNDLE_ITERATOR)
-    return ures_getNextString(aiter->bund, len, key, err);
-#else
-    if(U_FAILURE(*err)) return nullptr;
-    UResourceBundle *item = aiter->entries[aiter->cursor].item;
-    const char16_t* ret = ures_getString(item, len, err);
-    *key = ures_getKey(item);
-    aiter->cursor++;
-    return ret;
-#endif
-}
-
-
-#endif
-
-
-U_NAMESPACE_BEGIN
-
-// *****************************************************************************
-// class DateTimePatternGenerator
-// *****************************************************************************
-static const char16_t Canonical_Items[] = {
-    // GyQMwWEDFdaHmsSv
-    CAP_G, LOW_Y, CAP_Q, CAP_M, LOW_W, CAP_W, CAP_E,
-    CAP_D, CAP_F, LOW_D, LOW_A, // The UDATPG_x_FIELD constants and these fields have a different order than in ICU4J
-    CAP_H, LOW_M, LOW_S, CAP_S, LOW_V, 0
-};
-
-static const dtTypeElem dtTypes[] = {
-    // patternChar, field, type, minLen, weight
-    {CAP_G, UDATPG_ERA_FIELD, DT_SHORT, 1, 3,},
-    {CAP_G, UDATPG_ERA_FIELD, DT_LONG,  4, 0},
-    {CAP_G, UDATPG_ERA_FIELD, DT_NARROW, 5, 0},
-
-    {LOW_Y, UDATPG_YEAR_FIELD, DT_NUMERIC, 1, 20},
-    {CAP_Y, UDATPG_YEAR_FIELD, DT_NUMERIC + DT_DELTA, 1, 20},
-    {LOW_U, UDATPG_YEAR_FIELD, DT_NUMERIC + 2*DT_DELTA, 1, 20},
-    {LOW_R, UDATPG_YEAR_FIELD, DT_NUMERIC + 3*DT_DELTA, 1, 20},
-    {CAP_U, UDATPG_YEAR_FIELD, DT_SHORT, 1, 3},
-    {CAP_U, UDATPG_YEAR_FIELD, DT_LONG, 4, 0},
-    {CAP_U, UDATPG_YEAR_FIELD, DT_NARROW, 5, 0},
-
-    {CAP_Q, UDATPG_QUARTER_FIELD, DT_NUMERIC, 1, 2},
-    {CAP_Q, UDATPG_QUARTER_FIELD, DT_SHORT, 3, 0},
-    {CAP_Q, UDATPG_QUARTER_FIELD, DT_LONG, 4, 0},
-    {CAP_Q, UDATPG_QUARTER_FIELD, DT_NARROW, 5, 0},
-    {LOW_Q, UDATPG_QUARTER_FIELD, DT_NUMERIC + DT_DELTA, 1, 2},
-    {LOW_Q, UDATPG_QUARTER_FIELD, DT_SHORT - DT_DELTA, 3, 0},
-    {LOW_Q, UDATPG_QUARTER_FIELD, DT_LONG - DT_DELTA, 4, 0},
-    {LOW_Q, UDATPG_QUARTER_FIELD, DT_NARROW - DT_DELTA, 5, 0},
-
-    {CAP_M, UDATPG_MONTH_FIELD, DT_NUMERIC, 1, 2},
-    {CAP_M, UDATPG_MONTH_FIELD, DT_SHORT, 3, 0},
-    {CAP_M, UDATPG_MONTH_FIELD, DT_LONG, 4, 0},
-    {CAP_M, UDATPG_MONTH_FIELD, DT_NARROW, 5, 0},
-    {CAP_L, UDATPG_MONTH_FIELD, DT_NUMERIC + DT_DELTA, 1, 2},
-    {CAP_L, UDATPG_MONTH_FIELD, DT_SHORT - DT_DELTA, 3, 0},
-    {CAP_L, UDATPG_MONTH_FIELD, DT_LONG - DT_DELTA, 4, 0},
-    {CAP_L, UDATPG_MONTH_FIELD, DT_NARROW - DT_DELTA, 5, 0},
-    {LOW_L, UDATPG_MONTH_FIELD, DT_NUMERIC + DT_DELTA, 1, 1},
-
-    {LOW_W, UDATPG_WEEK_OF_YEAR_FIELD, DT_NUMERIC, 1, 2},
-
-    {CAP_W, UDATPG_WEEK_OF_MONTH_FIELD, DT_NUMERIC, 1, 0},
-
-    {CAP_E, UDATPG_WEEKDAY_FIELD, DT_SHORT, 1, 3},
-    {CAP_E, UDATPG_WEEKDAY_FIELD, DT_LONG, 4, 0},
-    {CAP_E, UDATPG_WEEKDAY_FIELD, DT_NARROW, 5, 0},
-    {CAP_E, UDATPG_WEEKDAY_FIELD, DT_SHORTER, 6, 0},
-    {LOW_C, UDATPG_WEEKDAY_FIELD, DT_NUMERIC + 2*DT_DELTA, 1, 2},
-    {LOW_C, UDATPG_WEEKDAY_FIELD, DT_SHORT - 2*DT_DELTA, 3, 0},
-    {LOW_C, UDATPG_WEEKDAY_FIELD, DT_LONG - 2*DT_DELTA, 4, 0},
-    {LOW_C, UDATPG_WEEKDAY_FIELD, DT_NARROW - 2*DT_DELTA, 5, 0},
-    {LOW_C, UDATPG_WEEKDAY_FIELD, DT_SHORTER - 2*DT_DELTA, 6, 0},
-    {LOW_E, UDATPG_WEEKDAY_FIELD, DT_NUMERIC + DT_DELTA, 1, 2}, // LOW_E is currently not used in CLDR data, should not be canonical
-    {LOW_E, UDATPG_WEEKDAY_FIELD, DT_SHORT - DT_DELTA, 3, 0},
-    {LOW_E, UDATPG_WEEKDAY_FIELD, DT_LONG - DT_DELTA, 4, 0},
-    {LOW_E, UDATPG_WEEKDAY_FIELD, DT_NARROW - DT_DELTA, 5, 0},
-    {LOW_E, UDATPG_WEEKDAY_FIELD, DT_SHORTER - DT_DELTA, 6, 0},
-
-    {LOW_D, UDATPG_DAY_FIELD, DT_NUMERIC, 1, 2},
-    {LOW_G, UDATPG_DAY_FIELD, DT_NUMERIC + DT_DELTA, 1, 20}, // really internal use, so we don't care
-
-    {CAP_D, UDATPG_DAY_OF_YEAR_FIELD, DT_NUMERIC, 1, 3},
-
-    {CAP_F, UDATPG_DAY_OF_WEEK_IN_MONTH_FIELD, DT_NUMERIC, 1, 0},
-
-    {LOW_A, UDATPG_DAYPERIOD_FIELD, DT_SHORT, 1, 3},
-    {LOW_A, UDATPG_DAYPERIOD_FIELD, DT_LONG, 4, 0},
-    {LOW_A, UDATPG_DAYPERIOD_FIELD, DT_NARROW, 5, 0},
-    {LOW_B, UDATPG_DAYPERIOD_FIELD, DT_SHORT - DT_DELTA, 1, 3},
-    {LOW_B, UDATPG_DAYPERIOD_FIELD, DT_LONG - DT_DELTA, 4, 0},
-    {LOW_B, UDATPG_DAYPERIOD_FIELD, DT_NARROW - DT_DELTA, 5, 0},
-    // b needs to be closer to a than to B, so we make this 3*DT_DELTA
-    {CAP_B, UDATPG_DAYPERIOD_FIELD, DT_SHORT - 3*DT_DELTA, 1, 3},
-    {CAP_B, UDATPG_DAYPERIOD_FIELD, DT_LONG - 3*DT_DELTA, 4, 0},
-    {CAP_B, UDATPG_DAYPERIOD_FIELD, DT_NARROW - 3*DT_DELTA, 5, 0},
-
-    {CAP_H, UDATPG_HOUR_FIELD, DT_NUMERIC + 10*DT_DELTA, 1, 2}, // 24 hour
-    {LOW_K, UDATPG_HOUR_FIELD, DT_NUMERIC + 11*DT_DELTA, 1, 2}, // 24 hour
-    {LOW_H, UDATPG_HOUR_FIELD, DT_NUMERIC, 1, 2}, // 12 hour
-    {CAP_K, UDATPG_HOUR_FIELD, DT_NUMERIC + DT_DELTA, 1, 2}, // 12 hour
-    // The C code has had versions of the following 3, keep & update. Should not need these, but...
-    // Without these, certain tests using e.g. staticGetSkeleton fail because j/J in patterns
-    // get skipped instead of mapped to the right hour chars, for example in
-    //   DateFormatTest::TestPatternFromSkeleton
-    //   IntlTestDateTimePatternGeneratorAPI:: testStaticGetSkeleton
-    //   DateIntervalFormatTest::testTicket11985
-    // Need to investigate better handling of jJC replacement e.g. in staticGetSkeleton.
-    {CAP_J, UDATPG_HOUR_FIELD, DT_NUMERIC + 5*DT_DELTA, 1, 2}, // 12/24 hour no AM/PM
-    {LOW_J, UDATPG_HOUR_FIELD, DT_NUMERIC + 6*DT_DELTA, 1, 6}, // 12/24 hour
-    {CAP_C, UDATPG_HOUR_FIELD, DT_NUMERIC + 7*DT_DELTA, 1, 6}, // 12/24 hour with preferred dayPeriods for 12
-
-    {LOW_M, UDATPG_MINUTE_FIELD, DT_NUMERIC, 1, 2},
-
-    {LOW_S, UDATPG_SECOND_FIELD, DT_NUMERIC, 1, 2},
-    {CAP_A, UDATPG_SECOND_FIELD, DT_NUMERIC + DT_DELTA, 1, 1000},
-
-    {CAP_S, UDATPG_FRACTIONAL_SECOND_FIELD, DT_NUMERIC, 1, 1000},
-
-    {LOW_V, UDATPG_ZONE_FIELD, DT_SHORT - 2*DT_DELTA, 1, 0},
-    {LOW_V, UDATPG_ZONE_FIELD, DT_LONG - 2*DT_DELTA, 4, 0},
-    {LOW_Z, UDATPG_ZONE_FIELD, DT_SHORT, 1, 3},
-    {LOW_Z, UDATPG_ZONE_FIELD, DT_LONG, 4, 0},
-    {CAP_Z, UDATPG_ZONE_FIELD, DT_NARROW - DT_DELTA, 1, 3},
-    {CAP_Z, UDATPG_ZONE_FIELD, DT_LONG - DT_DELTA, 4, 0},
-    {CAP_Z, UDATPG_ZONE_FIELD, DT_SHORT - DT_DELTA, 5, 0},
-    {CAP_O, UDATPG_ZONE_FIELD, DT_SHORT - DT_DELTA, 1, 0},
-    {CAP_O, UDATPG_ZONE_FIELD, DT_LONG - DT_DELTA, 4, 0},
-    {CAP_V, UDATPG_ZONE_FIELD, DT_SHORT - DT_DELTA, 1, 0},
-    {CAP_V, UDATPG_ZONE_FIELD, DT_LONG - DT_DELTA, 2, 0},
-    {CAP_V, UDATPG_ZONE_FIELD, DT_LONG-1 - DT_DELTA, 3, 0},
-    {CAP_V, UDATPG_ZONE_FIELD, DT_LONG-2 - DT_DELTA, 4, 0},
-    {CAP_X, UDATPG_ZONE_FIELD, DT_NARROW - DT_DELTA, 1, 0},
-    {CAP_X, UDATPG_ZONE_FIELD, DT_SHORT - DT_DELTA, 2, 0},
-    {CAP_X, UDATPG_ZONE_FIELD, DT_LONG - DT_DELTA, 4, 0},
-    {LOW_X, UDATPG_ZONE_FIELD, DT_NARROW - DT_DELTA, 1, 0},
-    {LOW_X, UDATPG_ZONE_FIELD, DT_SHORT - DT_DELTA, 2, 0},
-    {LOW_X, UDATPG_ZONE_FIELD, DT_LONG - DT_DELTA, 4, 0},
-
-    {0, UDATPG_FIELD_COUNT, 0, 0, 0} , // last row of dtTypes[]
- };
-
-static const char* const CLDR_FIELD_APPEND[] = {
-    "Era", "Year", "Quarter", "Month", "Week", "*", "Day-Of-Week",
-    "*", "*", "Day", "*", // The UDATPG_x_FIELD constants and these fields have a different order than in ICU4J
-    "Hour", "Minute", "Second", "*", "Timezone"
-};
-
-static const char* const CLDR_FIELD_NAME[UDATPG_FIELD_COUNT] = {
-    "era", "year", "quarter", "month", "week", "weekOfMonth", "weekday",
-    "dayOfYear", "weekdayOfMonth", "day", "dayperiod", // The UDATPG_x_FIELD constants and these fields have a different order than in ICU4J
-    "hour", "minute", "second", "*", "zone"
-};
-
-static const char* const CLDR_FIELD_WIDTH[] = { // [UDATPG_WIDTH_COUNT]
-    "", "-short", "-narrow"
-};
-
-static constexpr UDateTimePGDisplayWidth UDATPG_WIDTH_APPENDITEM = UDATPG_WIDE;
-static constexpr int32_t UDATPG_FIELD_KEY_MAX = 24; // max length of CLDR field tag (type + width)
-
-// For appendItems
-static const char16_t UDATPG_ItemFormat[]= {0x7B, 0x30, 0x7D, 0x20, 0x251C, 0x7B, 0x32, 0x7D, 0x3A,
-    0x20, 0x7B, 0x31, 0x7D, 0x2524, 0};  // {0} \u251C{2}: {1}\u2524
-
-//static const char16_t repeatedPatterns[6]={CAP_G, CAP_E, LOW_Z, LOW_V, CAP_Q, 0}; // "GEzvQ"
-
-static const char DT_DateTimePatternsTag[]="DateTimePatterns";
-static const char DT_DateAtTimePatternsTag[]="DateTimePatterns%atTime";
-static const char DT_DateTimeCalendarTag[]="calendar";
-static const char DT_DateTimeGregorianTag[]="gregorian";
-static const char DT_DateTimeAppendItemsTag[]="appendItems";
-static const char DT_DateTimeFieldsTag[]="fields";
-static const char DT_DateTimeAvailableFormatsTag[]="availableFormats";
-//static const UnicodeString repeatedPattern=UnicodeString(repeatedPatterns);
-
-UOBJECT_DEFINE_RTTI_IMPLEMENTATION(DateTimePatternGenerator)
-UOBJECT_DEFINE_RTTI_IMPLEMENTATION(DTSkeletonEnumeration)
-UOBJECT_DEFINE_RTTI_IMPLEMENTATION(DTRedundantEnumeration)
-
-DateTimePatternGenerator*  U_EXPORT2
-DateTimePatternGenerator::createInstance(UErrorCode& status) {
-    return createInstance(Locale::getDefault(), status);
-}
-
-DateTimePatternGenerator* U_EXPORT2
-DateTimePatternGenerator::createInstance(const Locale& locale, UErrorCode& status) {
-    if (U_FAILURE(status)) {
-        return nullptr;
-    }
-    LocalPointer<DateTimePatternGenerator> result(
-            new DateTimePatternGenerator(locale, status), status);
-    return U_SUCCESS(status) ? result.orphan() : nullptr;
-}
-
-DateTimePatternGenerator* U_EXPORT2
-DateTimePatternGenerator::createInstanceNoStdPat(const Locale& locale, UErrorCode& status) {
-    if (U_FAILURE(status)) {
-        return nullptr;
-    }
-    LocalPointer<DateTimePatternGenerator> result(
-            new DateTimePatternGenerator(locale, status, true), status);
-    return U_SUCCESS(status) ? result.orphan() : nullptr;
-}
-
-DateTimePatternGenerator*  U_EXPORT2
-DateTimePatternGenerator::createEmptyInstance(UErrorCode& status) {
-    if (U_FAILURE(status)) {
-        return nullptr;
-    }
-    LocalPointer<DateTimePatternGenerator> result(
-            new DateTimePatternGenerator(status), status);
-    return U_SUCCESS(status) ? result.orphan() : nullptr;
-}
-
-DateTimePatternGenerator::DateTimePatternGenerator(UErrorCode &status) :
-    skipMatcher(nullptr),
-    fAvailableFormatKeyHash(nullptr),
-    fDefaultHourFormatChar(0),
-    internalErrorCode(U_ZERO_ERROR)
-{
-    fp = new FormatParser();
-    dtMatcher = new DateTimeMatcher();
-    distanceInfo = new DistanceInfo();
-    patternMap = new PatternMap();
-    if (fp == nullptr || dtMatcher == nullptr || distanceInfo == nullptr || patternMap == nullptr) {
-        internalErrorCode = status = U_MEMORY_ALLOCATION_ERROR;
-    }
-}
-
-DateTimePatternGenerator::DateTimePatternGenerator(const Locale& locale, UErrorCode &status, UBool skipStdPatterns) :
-    skipMatcher(nullptr),
-    fAvailableFormatKeyHash(nullptr),
-    fDefaultHourFormatChar(0),
-    internalErrorCode(U_ZERO_ERROR)
-{
-    fp = new FormatParser();
-    dtMatcher = new DateTimeMatcher();
-    distanceInfo = new DistanceInfo();
-    patternMap = new PatternMap();
-    if (fp == nullptr || dtMatcher == nullptr || distanceInfo == nullptr || patternMap == nullptr) {
-        internalErrorCode = status = U_MEMORY_ALLOCATION_ERROR;
-    }
-    else {
-        initData(locale, status, skipStdPatterns);
-    }
-}
-
-DateTimePatternGenerator::DateTimePatternGenerator(const DateTimePatternGenerator& other) :
-    UObject(),
-    skipMatcher(nullptr),
-    fAvailableFormatKeyHash(nullptr),
-    fDefaultHourFormatChar(0),
-    internalErrorCode(U_ZERO_ERROR)
-{
-    fp = new FormatParser();
-    dtMatcher = new DateTimeMatcher();
-    distanceInfo = new DistanceInfo();
-    patternMap = new PatternMap();
-    if (fp == nullptr || dtMatcher == nullptr || distanceInfo == nullptr || patternMap == nullptr) {
-        internalErrorCode = U_MEMORY_ALLOCATION_ERROR;
-    }
-    *this=other;
-}
-
-DateTimePatternGenerator&
-DateTimePatternGenerator::operator=(const DateTimePatternGenerator& other) {
-    // reflexive case
-    if (&other == this) {
-        return *this;
-    }
-    internalErrorCode = other.internalErrorCode;
-    pLocale = other.pLocale;
-    fDefaultHourFormatChar = other.fDefaultHourFormatChar;
-    *fp = *(other.fp);
-    dtMatcher->copyFrom(other.dtMatcher->skeleton);
-    *distanceInfo = *(other.distanceInfo);
-    for (int32_t style = UDAT_FULL; style <= UDAT_SHORT; style++) {
-        dateTimeFormat[style] = other.dateTimeFormat[style];
-    }
-    decimal = other.decimal;
-    for (int32_t style = UDAT_FULL; style <= UDAT_SHORT; style++) {
-        dateTimeFormat[style].getTerminatedBuffer(); // NUL-terminate for the C API.
-    }
-    decimal.getTerminatedBuffer();
-    delete skipMatcher;
-    if ( other.skipMatcher == nullptr ) {
-        skipMatcher = nullptr;
-    }
-    else {
-        skipMatcher = new DateTimeMatcher(*other.skipMatcher);
-        if (skipMatcher == nullptr)
-        {
-            internalErrorCode = U_MEMORY_ALLOCATION_ERROR;
-            return *this;
-        }
-    }
-    for (int32_t i=0; i< UDATPG_FIELD_COUNT; ++i ) {
-        appendItemFormats[i] = other.appendItemFormats[i];
-        appendItemFormats[i].getTerminatedBuffer(); // NUL-terminate for the C API.
-        for (int32_t j=0; j< UDATPG_WIDTH_COUNT; ++j ) {
-            fieldDisplayNames[i][j] = other.fieldDisplayNames[i][j];
-            fieldDisplayNames[i][j].getTerminatedBuffer(); // NUL-terminate for the C API.
-        }
-    }
-    patternMap->copyFrom(*other.patternMap, internalErrorCode);
-    copyHashtable(other.fAvailableFormatKeyHash, internalErrorCode);
-    return *this;
-}
-
-
-bool
-DateTimePatternGenerator::operator==(const DateTimePatternGenerator& other) const {
-    if (this == &other) {
-        return true;
-    }
-    if ((pLocale==other.pLocale) && (patternMap->equals(*other.patternMap)) &&
-        (decimal==other.decimal)) {
-        for (int32_t style = UDAT_FULL; style <= UDAT_SHORT; style++) {
-            if (dateTimeFormat[style] != other.dateTimeFormat[style]) {
-                return false;
-            }
-        }
-        for ( int32_t i=0 ; i<UDATPG_FIELD_COUNT; ++i ) {
-            if (appendItemFormats[i] != other.appendItemFormats[i]) {
-                return false;
-            }
-            for (int32_t j=0; j< UDATPG_WIDTH_COUNT; ++j ) {
-                if (fieldDisplayNames[i][j] != other.fieldDisplayNames[i][j]) {
-                    return false;
-                }
-            }
-        }
-        return true;
-    }
-    else {
-        return false;
-    }
-}
-
-bool
-DateTimePatternGenerator::operator!=(const DateTimePatternGenerator& other) const {
-    return  !operator==(other);
-}
-
-DateTimePatternGenerator::~DateTimePatternGenerator() {
-    if (fAvailableFormatKeyHash!=nullptr) {
-        delete fAvailableFormatKeyHash;
-    }
-
-    if (fp != nullptr) delete fp;
-    if (dtMatcher != nullptr) delete dtMatcher;
-    if (distanceInfo != nullptr) delete distanceInfo;
-    if (patternMap != nullptr) delete patternMap;
-    if (skipMatcher != nullptr) delete skipMatcher;
-}
-
-namespace {
-
-UInitOnce initOnce {};
-UHashtable *localeToAllowedHourFormatsMap = nullptr;
-
-// Value deleter for hashmap.
-U_CFUNC void U_CALLCONV deleteAllowedHourFormats(void *ptr) {
-    uprv_free(ptr);
-}
-
-// Close hashmap at cleanup.
-U_CFUNC UBool U_CALLCONV allowedHourFormatsCleanup() {
-    uhash_close(localeToAllowedHourFormatsMap);
-    return true;
-}
-
-enum AllowedHourFormat{
-    ALLOWED_HOUR_FORMAT_UNKNOWN = -1,
-    ALLOWED_HOUR_FORMAT_h,
-    ALLOWED_HOUR_FORMAT_H,
-    ALLOWED_HOUR_FORMAT_K,  // Added ICU-20383, used by JP
-    ALLOWED_HOUR_FORMAT_k,  // Added ICU-20383, not currently used
-    ALLOWED_HOUR_FORMAT_hb,
-    ALLOWED_HOUR_FORMAT_hB,
-    ALLOWED_HOUR_FORMAT_Kb, // Added ICU-20383, not currently used
-    ALLOWED_HOUR_FORMAT_KB, // Added ICU-20383, not currently used
-    // ICU-20383 The following are unlikely and not currently used
-    ALLOWED_HOUR_FORMAT_Hb,
-    ALLOWED_HOUR_FORMAT_HB
-};
-
-}  // namespace
-
-void
-DateTimePatternGenerator::initData(const Locale& locale, UErrorCode &status, UBool skipStdPatterns) {
-    //const char *baseLangName = locale.getBaseName(); // unused
-
-    skipMatcher = nullptr;
-    fAvailableFormatKeyHash=nullptr;
-    addCanonicalItems(status);
-    if (!skipStdPatterns) { // skip to prevent circular dependency when called from SimpleDateFormat::construct
-        addICUPatterns(locale, status);
-    }
-    addCLDRData(locale, status);
-    setDateTimeFromCalendar(locale, status);
-    setDecimalSymbols(locale, status);
-    umtx_initOnce(initOnce, loadAllowedHourFormatsData, status);
-    getAllowedHourFormats(locale, status);
-    // If any of the above methods failed then the object is in an invalid state.
-    internalErrorCode = status;
-} // DateTimePatternGenerator::initData
-
-namespace {
-
-struct AllowedHourFormatsSink : public ResourceSink {
-    // Initialize sub-sinks.
-    AllowedHourFormatsSink() {}
-    virtual ~AllowedHourFormatsSink();
-
-    virtual void put(const char *key, ResourceValue &value, UBool /*noFallback*/,
-                     UErrorCode &errorCode) override {
-        ResourceTable timeData = value.getTable(errorCode);
-        if (U_FAILURE(errorCode)) { return; }
-        for (int32_t i = 0; timeData.getKeyAndValue(i, key, value); ++i) {
-            const char *regionOrLocale = key;
-            ResourceTable formatList = value.getTable(errorCode);
-            if (U_FAILURE(errorCode)) { return; }
-            // below we construct a list[] that has an entry for the "preferred" value at [0],
-            // followed by 1 or more entries for the "allowed" values, terminated with an
-            // entry for ALLOWED_HOUR_FORMAT_UNKNOWN (not included in length below)
-            LocalMemory<int32_t> list;
-            int32_t length = 0;
-            int32_t preferredFormat = ALLOWED_HOUR_FORMAT_UNKNOWN;
-            for (int32_t j = 0; formatList.getKeyAndValue(j, key, value); ++j) {
-                if (uprv_strcmp(key, "allowed") == 0) {
-                    if (value.getType() == URES_STRING) {
-                        length = 2; // 1 preferred to add later, 1 allowed to add now
-                        if (list.allocateInsteadAndReset(length + 1) == nullptr) {
-                            errorCode = U_MEMORY_ALLOCATION_ERROR;
-                            return;
-                        }
-                        list[1] = getHourFormatFromUnicodeString(value.getUnicodeString(errorCode));
-                    }
-                    else {
-                        ResourceArray allowedFormats = value.getArray(errorCode);
-                        length = allowedFormats.getSize() + 1; // 1 preferred, getSize allowed
-                        if (list.allocateInsteadAndReset(length + 1) == nullptr) {
-                            errorCode = U_MEMORY_ALLOCATION_ERROR;
-                            return;
-                        }
-                        for (int32_t k = 1; k < length; ++k) {
-                            allowedFormats.getValue(k-1, value);
-                            list[k] = getHourFormatFromUnicodeString(value.getUnicodeString(errorCode));
-                        }
-                    }
-                } else if (uprv_strcmp(key, "preferred") == 0) {
-                    preferredFormat = getHourFormatFromUnicodeString(value.getUnicodeString(errorCode));
-                }
-            }
-            if (length > 1) {
-                list[0] = (preferredFormat!=ALLOWED_HOUR_FORMAT_UNKNOWN)? preferredFormat: list[1];
-            } else {
-                // fallback handling for missing data
-                length = 2; // 1 preferred, 1 allowed
-                if (list.allocateInsteadAndReset(length + 1) == nullptr) {
-                    errorCode = U_MEMORY_ALLOCATION_ERROR;
-                    return;
-                }
-                list[0] = (preferredFormat!=ALLOWED_HOUR_FORMAT_UNKNOWN)? preferredFormat: ALLOWED_HOUR_FORMAT_H;
-                list[1] = list[0];
-            }
-            list[length] = ALLOWED_HOUR_FORMAT_UNKNOWN;
-            // At this point list[] will have at least two non-ALLOWED_HOUR_FORMAT_UNKNOWN entries,
-            // followed by ALLOWED_HOUR_FORMAT_UNKNOWN.
-            uhash_put(localeToAllowedHourFormatsMap, const_cast<char *>(regionOrLocale), list.orphan(), &errorCode);
-            if (U_FAILURE(errorCode)) { return; }
-        }
-    }
-
-    AllowedHourFormat getHourFormatFromUnicodeString(const UnicodeString &s) {
-        if (s.length() == 1) {
-            if (s[0] == LOW_H) { return ALLOWED_HOUR_FORMAT_h; }
-            if (s[0] == CAP_H) { return ALLOWED_HOUR_FORMAT_H; }
-            if (s[0] == CAP_K) { return ALLOWED_HOUR_FORMAT_K; }
-            if (s[0] == LOW_K) { return ALLOWED_HOUR_FORMAT_k; }
-        } else if (s.length() == 2) {
-            if (s[0] == LOW_H && s[1] == LOW_B) { return ALLOWED_HOUR_FORMAT_hb; }
-            if (s[0] == LOW_H && s[1] == CAP_B) { return ALLOWED_HOUR_FORMAT_hB; }
-            if (s[0] == CAP_K && s[1] == LOW_B) { return ALLOWED_HOUR_FORMAT_Kb; }
-            if (s[0] == CAP_K && s[1] == CAP_B) { return ALLOWED_HOUR_FORMAT_KB; }
-            if (s[0] == CAP_H && s[1] == LOW_B) { return ALLOWED_HOUR_FORMAT_Hb; }
-            if (s[0] == CAP_H && s[1] == CAP_B) { return ALLOWED_HOUR_FORMAT_HB; }
-        }
-
-        return ALLOWED_HOUR_FORMAT_UNKNOWN;
-    }
-};
-
-}  // namespace
-
-AllowedHourFormatsSink::~AllowedHourFormatsSink() {}
-
-U_CFUNC void U_CALLCONV DateTimePatternGenerator::loadAllowedHourFormatsData(UErrorCode &status) {
-    if (U_FAILURE(status)) { return; }
-    localeToAllowedHourFormatsMap = uhash_open(
-        uhash_hashChars, uhash_compareChars, nullptr, &status);
-    if (U_FAILURE(status)) { return; }
-
-    uhash_setValueDeleter(localeToAllowedHourFormatsMap, deleteAllowedHourFormats);
-    ucln_i18n_registerCleanup(UCLN_I18N_ALLOWED_HOUR_FORMATS, allowedHourFormatsCleanup);
-
-    LocalUResourceBundlePointer rb(ures_openDirect(nullptr, "supplementalData", &status));
-    if (U_FAILURE(status)) { return; }
-
-    AllowedHourFormatsSink sink;
-    // TODO: Currently in the enumeration each table allocates a new array.
-    // Try to reduce the number of memory allocations. Consider storing a
-    // UVector32 with the concatenation of all of the sub-arrays, put the start index
-    // into the hashmap, store 6 single-value sub-arrays right at the beginning of the
-    // vector (at index enum*2) for easy data sharing, copy sub-arrays into runtime
-    // object. Remember to clean up the vector, too.
-    ures_getAllItemsWithFallback(rb.getAlias(), "timeData", sink, status);    
-}
-
-static int32_t* getAllowedHourFormatsLangCountry(const char* language, const char* country, UErrorCode& status) {
-    CharString langCountry;
-    langCountry.append(language, status);
-    langCountry.append('_', status);
-    langCountry.append(country, status);
-
-    int32_t* allowedFormats;
-    allowedFormats = (int32_t *)uhash_get(localeToAllowedHourFormatsMap, langCountry.data());
-    if (allowedFormats == nullptr) {
-        allowedFormats = (int32_t *)uhash_get(localeToAllowedHourFormatsMap, const_cast<char *>(country));
-    }
-
-    return allowedFormats;
-}
-
-void DateTimePatternGenerator::getAllowedHourFormats(const Locale &locale, UErrorCode &status) {
-    if (U_FAILURE(status)) { return; }
-
-    const char *language = locale.getLanguage();
-    const char *country = locale.getCountry();
-    
-    char regionOverride[8];
-    int32_t regionOverrideLength = locale.getKeywordValue("rg", regionOverride, sizeof(regionOverride), status);
-    if (U_SUCCESS(status) && regionOverrideLength > 0) {
-        country = regionOverride;
-        if (regionOverrideLength > 2) {
-            // chop off any subdivision codes that may have been included
-            regionOverride[2] = '\0';
-        }
-    }
-    
-    Locale maxLocale;  // must be here for correct lifetime
-    if (*language == '\0' || *country == '\0') {
-        maxLocale = locale;
-        UErrorCode localStatus = U_ZERO_ERROR;
-        maxLocale.addLikelySubtags(localStatus);
-        if (U_SUCCESS(localStatus)) {
-            language = maxLocale.getLanguage();
-            country = maxLocale.getCountry();
-        }
-    }
-    if (*language == '\0') {
-        // Unexpected, but fail gracefully
-        language = "und";
-    }
-    if (*country == '\0') {
-        country = "001";
-    }
-
-    int32_t* allowedFormats = getAllowedHourFormatsLangCountry(language, country, status);
-
-    // We need to check if there is an hour cycle on locale
-    char buffer[8];
-    int32_t count = locale.getKeywordValue("hours", buffer, sizeof(buffer), status);
-
-    fDefaultHourFormatChar = 0;
-    if (U_SUCCESS(status) && count > 0) {
-        if(uprv_strcmp(buffer, "h24") == 0) {
-            fDefaultHourFormatChar = LOW_K;
-        } else if(uprv_strcmp(buffer, "h23") == 0) {
-            fDefaultHourFormatChar = CAP_H;
-        } else if(uprv_strcmp(buffer, "h12") == 0) {
-            fDefaultHourFormatChar = LOW_H;
-        } else if(uprv_strcmp(buffer, "h11") == 0) {
-            fDefaultHourFormatChar = CAP_K;
-        }
-    }
-
-    // Check if the region has an alias
-    if (allowedFormats == nullptr) {
-        UErrorCode localStatus = U_ZERO_ERROR;
-        const Region* region = Region::getInstance(country, localStatus);
-        if (U_SUCCESS(localStatus)) {
-            country = region->getRegionCode(); // the real region code
-            allowedFormats = getAllowedHourFormatsLangCountry(language, country, status);
-        }
-    }
-
-    if (allowedFormats != nullptr) {  // Lookup is successful
-        // Here allowedFormats points to a list consisting of key for preferredFormat,
-        // followed by one or more keys for allowedFormats, then followed by ALLOWED_HOUR_FORMAT_UNKNOWN.
-        if (!fDefaultHourFormatChar) {
-            switch (allowedFormats[0]) {
-                case ALLOWED_HOUR_FORMAT_h: fDefaultHourFormatChar = LOW_H; break;
-                case ALLOWED_HOUR_FORMAT_H: fDefaultHourFormatChar = CAP_H; break;
-                case ALLOWED_HOUR_FORMAT_K: fDefaultHourFormatChar = CAP_K; break;
-                case ALLOWED_HOUR_FORMAT_k: fDefaultHourFormatChar = LOW_K; break;
-                default: fDefaultHourFormatChar = CAP_H; break;
-            }
-        }
-
-        for (int32_t i = 0; i < UPRV_LENGTHOF(fAllowedHourFormats); ++i) {
-            fAllowedHourFormats[i] = allowedFormats[i + 1];
-            if (fAllowedHourFormats[i] == ALLOWED_HOUR_FORMAT_UNKNOWN) {
-                break;
-            }
-        }
-    } else {  // Lookup failed, twice
-        if (!fDefaultHourFormatChar) {
-            fDefaultHourFormatChar = CAP_H;
-        }
-        fAllowedHourFormats[0] = ALLOWED_HOUR_FORMAT_H;
-        fAllowedHourFormats[1] = ALLOWED_HOUR_FORMAT_UNKNOWN;
-    }
-}
-
-UDateFormatHourCycle
-DateTimePatternGenerator::getDefaultHourCycle(UErrorCode& status) const {
-    if (U_FAILURE(status)) {
-        return UDAT_HOUR_CYCLE_23;
-    }
-    if (fDefaultHourFormatChar == 0) {
-        // We need to return something, but the caller should ignore it
-        // anyways since the returned status is a failure.
-        status = U_UNSUPPORTED_ERROR;
-        return UDAT_HOUR_CYCLE_23;
-    }
-    switch (fDefaultHourFormatChar) {
-        case CAP_K:
-            return UDAT_HOUR_CYCLE_11;
-        case LOW_H:
-            return UDAT_HOUR_CYCLE_12;
-        case CAP_H:
-            return UDAT_HOUR_CYCLE_23;
-        case LOW_K:
-            return UDAT_HOUR_CYCLE_24;
-        default:
-            UPRV_UNREACHABLE_EXIT;
-    }
-}
-
-UnicodeString
-DateTimePatternGenerator::getSkeleton(const UnicodeString& pattern, UErrorCode&
-/*status*/) {
-    FormatParser fp2;
-    DateTimeMatcher matcher;
-    PtnSkeleton localSkeleton;
-    matcher.set(pattern, &fp2, localSkeleton);
-    return localSkeleton.getSkeleton();
-}
-
-UnicodeString
-DateTimePatternGenerator::staticGetSkeleton(
-        const UnicodeString& pattern, UErrorCode& /*status*/) {
-    FormatParser fp;
-    DateTimeMatcher matcher;
-    PtnSkeleton localSkeleton;
-    matcher.set(pattern, &fp, localSkeleton);
-    return localSkeleton.getSkeleton();
-}
-
-UnicodeString
-DateTimePatternGenerator::getBaseSkeleton(const UnicodeString& pattern, UErrorCode& /*status*/) {
-    FormatParser fp2;
-    DateTimeMatcher matcher;
-    PtnSkeleton localSkeleton;
-    matcher.set(pattern, &fp2, localSkeleton);
-    return localSkeleton.getBaseSkeleton();
-}
-
-UnicodeString
-DateTimePatternGenerator::staticGetBaseSkeleton(
-        const UnicodeString& pattern, UErrorCode& /*status*/) {
-    FormatParser fp;
-    DateTimeMatcher matcher;
-    PtnSkeleton localSkeleton;
-    matcher.set(pattern, &fp, localSkeleton);
-    return localSkeleton.getBaseSkeleton();
-}
-
-void
-DateTimePatternGenerator::addICUPatterns(const Locale& locale, UErrorCode& status) {
-    if (U_FAILURE(status)) { return; }
-    UnicodeString dfPattern;
-    UnicodeString conflictingString;
-    DateFormat* df;
-
-    // Load with ICU patterns
-    for (int32_t i=DateFormat::kFull; i<=DateFormat::kShort; i++) {
-        DateFormat::EStyle style = (DateFormat::EStyle)i;
-        df = DateFormat::createDateInstance(style, locale);
-        SimpleDateFormat* sdf;
-        if (df != nullptr && (sdf = dynamic_cast<SimpleDateFormat*>(df)) != nullptr) {
-            sdf->toPattern(dfPattern);
-            addPattern(dfPattern, false, conflictingString, status);
-        }
-        // TODO Maybe we should return an error when the date format isn't simple.
-        delete df;
-        if (U_FAILURE(status)) { return; }
-
-        df = DateFormat::createTimeInstance(style, locale);
-        if (df != nullptr && (sdf = dynamic_cast<SimpleDateFormat*>(df)) != nullptr) {
-            sdf->toPattern(dfPattern);
-            addPattern(dfPattern, false, conflictingString, status);
-
-            // TODO: C++ and Java are inconsistent (see #12568).
-            // C++ uses MEDIUM, but Java uses SHORT.
-            if ( i==DateFormat::kShort && !dfPattern.isEmpty() ) {
-                consumeShortTimePattern(dfPattern, status);
-            }
-        }
-        // TODO Maybe we should return an error when the date format isn't simple.
-        delete df;
-        if (U_FAILURE(status)) { return; }
-    }
-}
-
-void
-DateTimePatternGenerator::hackTimes(const UnicodeString& hackPattern, UErrorCode& status)  {
-    UnicodeString conflictingString;
-
-    fp->set(hackPattern);
-    UnicodeString mmss;
-    UBool gotMm=false;
-    for (int32_t i=0; i<fp->itemNumber; ++i) {
-        UnicodeString field = fp->items[i];
-        if ( fp->isQuoteLiteral(field) ) {
-            if ( gotMm ) {
-               UnicodeString quoteLiteral;
-               fp->getQuoteLiteral(quoteLiteral, &i);
-               mmss += quoteLiteral;
-            }
-        }
-        else {
-            if (fp->isPatternSeparator(field) && gotMm) {
-                mmss+=field;
-            }
-            else {
-                char16_t ch=field.charAt(0);
-                if (ch==LOW_M) {
-                    gotMm=true;
-                    mmss+=field;
-                }
-                else {
-                    if (ch==LOW_S) {
-                        if (!gotMm) {
-                            break;
-                        }
-                        mmss+= field;
-                        addPattern(mmss, false, conflictingString, status);
-                        break;
-                    }
-                    else {
-                        if (gotMm || ch==LOW_Z || ch==CAP_Z || ch==LOW_V || ch==CAP_V) {
-                            break;
-                        }
-                    }
-                }
-            }
-        }
-    }
-}
-
-#define ULOC_LOCALE_IDENTIFIER_CAPACITY (ULOC_FULLNAME_CAPACITY + 1 + ULOC_KEYWORD_AND_VALUES_CAPACITY)
-
-void
-DateTimePatternGenerator::getCalendarTypeToUse(const Locale& locale, CharString& destination, UErrorCode& err) {
-    destination.clear().append(DT_DateTimeGregorianTag, -1, err); // initial default
-    if ( U_SUCCESS(err) ) {
-        UErrorCode localStatus = U_ZERO_ERROR;
-        char localeWithCalendarKey[ULOC_LOCALE_IDENTIFIER_CAPACITY];
-        // obtain a locale that always has the calendar key value that should be used
-        ures_getFunctionalEquivalent(
-            localeWithCalendarKey,
-            ULOC_LOCALE_IDENTIFIER_CAPACITY,
-            nullptr,
-            "calendar",
-            "calendar",
-            locale.getName(),
-            nullptr,
-            false,
-            &localStatus);
-        localeWithCalendarKey[ULOC_LOCALE_IDENTIFIER_CAPACITY-1] = 0; // ensure null termination
-        // now get the calendar key value from that locale
-        char calendarType[ULOC_KEYWORDS_CAPACITY];
-        int32_t calendarTypeLen = uloc_getKeywordValue(
-            localeWithCalendarKey,
-            "calendar",
-            calendarType,
-            ULOC_KEYWORDS_CAPACITY,
-            &localStatus);
-        // If the input locale was invalid, don't fail with missing resource error, instead
-        // continue with default of Gregorian.
-        if (U_FAILURE(localStatus) && localStatus != U_MISSING_RESOURCE_ERROR) {
-            err = localStatus;
-            return;
-        }
-        if (calendarTypeLen > 0 && calendarTypeLen < ULOC_KEYWORDS_CAPACITY) {
-            destination.clear().append(calendarType, -1, err);
-            if (U_FAILURE(err)) { return; }
-        }
-    }
-}
-
-void
-DateTimePatternGenerator::consumeShortTimePattern(const UnicodeString& shortTimePattern,
-        UErrorCode& status) {
-    if (U_FAILURE(status)) { return; }
-    // ICU-20383 No longer set fDefaultHourFormatChar to the hour format character from
-    // this pattern; instead it is set from localeToAllowedHourFormatsMap which now
-    // includes entries for both preferred and allowed formats.
-
-    // HACK for hh:ss
-    hackTimes(shortTimePattern, status);
-}
-
-struct DateTimePatternGenerator::AppendItemFormatsSink : public ResourceSink {
-
-    // Destination for data, modified via setters.
-    DateTimePatternGenerator& dtpg;
-
-    AppendItemFormatsSink(DateTimePatternGenerator& _dtpg) : dtpg(_dtpg) {}
-    virtual ~AppendItemFormatsSink();
-
-    virtual void put(const char *key, ResourceValue &value, UBool /*noFallback*/,
-            UErrorCode &errorCode) override {
-        UDateTimePatternField field = dtpg.getAppendFormatNumber(key);
-        if (field == UDATPG_FIELD_COUNT) { return; }
-        const UnicodeString& valueStr = value.getUnicodeString(errorCode);
-        if (dtpg.getAppendItemFormat(field).isEmpty() && !valueStr.isEmpty()) {
-            dtpg.setAppendItemFormat(field, valueStr);
-        }
-    }
-
-    void fillInMissing() {
-        UnicodeString defaultItemFormat(true, UDATPG_ItemFormat, UPRV_LENGTHOF(UDATPG_ItemFormat)-1);  // Read-only alias.
-        for (int32_t i = 0; i < UDATPG_FIELD_COUNT; i++) {
-            UDateTimePatternField field = (UDateTimePatternField)i;
-            if (dtpg.getAppendItemFormat(field).isEmpty()) {
-                dtpg.setAppendItemFormat(field, defaultItemFormat);
-            }
-        }
-    }
-};
-
-struct DateTimePatternGenerator::AppendItemNamesSink : public ResourceSink {
-
-    // Destination for data, modified via setters.
-    DateTimePatternGenerator& dtpg;
-
-    AppendItemNamesSink(DateTimePatternGenerator& _dtpg) : dtpg(_dtpg) {}
-    virtual ~AppendItemNamesSink();
-
-    virtual void put(const char *key, ResourceValue &value, UBool /*noFallback*/,
-            UErrorCode &errorCode) override {
-        UDateTimePGDisplayWidth width;
-        UDateTimePatternField field = dtpg.getFieldAndWidthIndices(key, &width);
-        if (field == UDATPG_FIELD_COUNT) { return; }
-        ResourceTable detailsTable = value.getTable(errorCode);
-        if (U_FAILURE(errorCode)) { return; }
-        if (!detailsTable.findValue("dn", value)) { return; }
-        const UnicodeString& valueStr = value.getUnicodeString(errorCode);
-        if (U_SUCCESS(errorCode) && dtpg.getFieldDisplayName(field,width).isEmpty() && !valueStr.isEmpty()) {
-            dtpg.setFieldDisplayName(field,width,valueStr);
-        }
-    }
-
-    void fillInMissing() {
-        for (int32_t i = 0; i < UDATPG_FIELD_COUNT; i++) {
-            UnicodeString& valueStr = dtpg.getMutableFieldDisplayName((UDateTimePatternField)i, UDATPG_WIDE);
-            if (valueStr.isEmpty()) {
-                valueStr = CAP_F;
-                U_ASSERT(i < 20);
-                if (i < 10) {
-                    // F0, F1, ..., F9
-                    valueStr += (char16_t)(i+0x30);
-                } else {
-                    // F10, F11, ...
-                    valueStr += (char16_t)0x31;
-                    valueStr += (char16_t)(i-10 + 0x30);
-                }
-                // NUL-terminate for the C API.
-                valueStr.getTerminatedBuffer();
-            }
-            for (int32_t j = 1; j < UDATPG_WIDTH_COUNT; j++) {
-                UnicodeString& valueStr2 = dtpg.getMutableFieldDisplayName((UDateTimePatternField)i, (UDateTimePGDisplayWidth)j);
-                if (valueStr2.isEmpty()) {
-                    valueStr2 = dtpg.getFieldDisplayName((UDateTimePatternField)i, (UDateTimePGDisplayWidth)(j-1));
-                }
-            }
-        }
-    }
-};
-
-struct DateTimePatternGenerator::AvailableFormatsSink : public ResourceSink {
-
-    // Destination for data, modified via setters.
-    DateTimePatternGenerator& dtpg;
-
-    // Temporary variable, required for calling addPatternWithSkeleton.
-    UnicodeString conflictingPattern;
-
-    AvailableFormatsSink(DateTimePatternGenerator& _dtpg) : dtpg(_dtpg) {}
-    virtual ~AvailableFormatsSink();
-
-    virtual void put(const char *key, ResourceValue &value, UBool isRoot,
-            UErrorCode &errorCode) override {
-        const UnicodeString formatKey(key, -1, US_INV);
-        if (!dtpg.isAvailableFormatSet(formatKey) ) {
-            dtpg.setAvailableFormat(formatKey, errorCode);
-            // Add pattern with its associated skeleton. Override any duplicate
-            // derived from std patterns, but not a previous availableFormats entry:
-            const UnicodeString& formatValue = value.getUnicodeString(errorCode);
-            conflictingPattern.remove();
-            dtpg.addPatternWithSkeleton(formatValue, &formatKey, !isRoot, conflictingPattern, errorCode);
-        }
-    }
-};
-
-// Virtual destructors must be defined out of line.
-DateTimePatternGenerator::AppendItemFormatsSink::~AppendItemFormatsSink() {}
-DateTimePatternGenerator::AppendItemNamesSink::~AppendItemNamesSink() {}
-DateTimePatternGenerator::AvailableFormatsSink::~AvailableFormatsSink() {}
-
-void
-DateTimePatternGenerator::addCLDRData(const Locale& locale, UErrorCode& errorCode) {
-    if (U_FAILURE(errorCode)) { return; }
-    UnicodeString rbPattern, value, field;
-    CharString path;
-
-    LocalUResourceBundlePointer rb(ures_open(nullptr, locale.getName(), &errorCode));
-    if (U_FAILURE(errorCode)) { return; }
-
-    CharString calendarTypeToUse; // to be filled in with the type to use, if all goes well
-    getCalendarTypeToUse(locale, calendarTypeToUse, errorCode);
-    if (U_FAILURE(errorCode)) { return; }
-
-    // Local err to ignore resource not found exceptions
-    UErrorCode err = U_ZERO_ERROR;
-
-    // Load append item formats.
-    AppendItemFormatsSink appendItemFormatsSink(*this);
-    path.clear()
-        .append(DT_DateTimeCalendarTag, errorCode)
-        .append('/', errorCode)
-        .append(calendarTypeToUse, errorCode)
-        .append('/', errorCode)
-        .append(DT_DateTimeAppendItemsTag, errorCode); // i.e., calendar/xxx/appendItems
-    if (U_FAILURE(errorCode)) { return; }
-    ures_getAllChildrenWithFallback(rb.getAlias(), path.data(), appendItemFormatsSink, err);
-    appendItemFormatsSink.fillInMissing();
-
-    // Load CLDR item names.
-    err = U_ZERO_ERROR;
-    AppendItemNamesSink appendItemNamesSink(*this);
-    ures_getAllChildrenWithFallback(rb.getAlias(), DT_DateTimeFieldsTag, appendItemNamesSink, err);
-    appendItemNamesSink.fillInMissing();
-
-    // Load the available formats from CLDR.
-    err = U_ZERO_ERROR;
-    initHashtable(errorCode);
-    if (U_FAILURE(errorCode)) { return; }
-    AvailableFormatsSink availableFormatsSink(*this);
-    path.clear()
-        .append(DT_DateTimeCalendarTag, errorCode)
-        .append('/', errorCode)
-        .append(calendarTypeToUse, errorCode)
-        .append('/', errorCode)
-        .append(DT_DateTimeAvailableFormatsTag, errorCode); // i.e., calendar/xxx/availableFormats
-    if (U_FAILURE(errorCode)) { return; }
-    ures_getAllChildrenWithFallback(rb.getAlias(), path.data(), availableFormatsSink, err);
-}
-
-void
-DateTimePatternGenerator::initHashtable(UErrorCode& err) {
-    if (U_FAILURE(err)) { return; }
-    if (fAvailableFormatKeyHash!=nullptr) {
-        return;
-    }
-    LocalPointer<Hashtable> hash(new Hashtable(false, err), err);
-    if (U_SUCCESS(err)) {
-        fAvailableFormatKeyHash = hash.orphan();
-    }
-}
-
-void
-DateTimePatternGenerator::setAppendItemFormat(UDateTimePatternField field, const UnicodeString& value) {
-    appendItemFormats[field] = value;
-    // NUL-terminate for the C API.
-    appendItemFormats[field].getTerminatedBuffer();
-}
-
-const UnicodeString&
-DateTimePatternGenerator::getAppendItemFormat(UDateTimePatternField field) const {
-    return appendItemFormats[field];
-}
-
-void
-DateTimePatternGenerator::setAppendItemName(UDateTimePatternField field, const UnicodeString& value) {
-    setFieldDisplayName(field, UDATPG_WIDTH_APPENDITEM, value);
-}
-
-const UnicodeString&
-DateTimePatternGenerator::getAppendItemName(UDateTimePatternField field) const {
-    return fieldDisplayNames[field][UDATPG_WIDTH_APPENDITEM];
-}
-
-void
-DateTimePatternGenerator::setFieldDisplayName(UDateTimePatternField field, UDateTimePGDisplayWidth width, const UnicodeString& value) {
-    fieldDisplayNames[field][width] = value;
-    // NUL-terminate for the C API.
-    fieldDisplayNames[field][width].getTerminatedBuffer();
-}
-
-UnicodeString
-DateTimePatternGenerator::getFieldDisplayName(UDateTimePatternField field, UDateTimePGDisplayWidth width) const {
-    return fieldDisplayNames[field][width];
-}
-
-UnicodeString&
-DateTimePatternGenerator::getMutableFieldDisplayName(UDateTimePatternField field, UDateTimePGDisplayWidth width) {
-    return fieldDisplayNames[field][width];
-}
-
-void
-DateTimePatternGenerator::getAppendName(UDateTimePatternField field, UnicodeString& value) {
-    value = SINGLE_QUOTE;
-    value += fieldDisplayNames[field][UDATPG_WIDTH_APPENDITEM];
-    value += SINGLE_QUOTE;
-}
-
-UnicodeString
-DateTimePatternGenerator::getBestPattern(const UnicodeString& patternForm, UErrorCode& status) {
-    return getBestPattern(patternForm, UDATPG_MATCH_NO_OPTIONS, status);
-}
-
-UnicodeString
-DateTimePatternGenerator::getBestPattern(const UnicodeString& patternForm, UDateTimePatternMatchOptions options, UErrorCode& status) {
-    if (U_FAILURE(status)) {
-        return UnicodeString();
-    }
-    if (U_FAILURE(internalErrorCode)) {
-        status = internalErrorCode;
-        return UnicodeString();
-    }
-    const UnicodeString *bestPattern = nullptr;
-    UnicodeString dtFormat;
-    UnicodeString resultPattern;
-    int32_t flags = kDTPGNoFlags;
-
-    int32_t dateMask=(1<<UDATPG_DAYPERIOD_FIELD) - 1;
-    int32_t timeMask=(1<<UDATPG_FIELD_COUNT) - 1 - dateMask;
-
-    // Replace hour metacharacters 'j', 'C' and 'J', set flags as necessary
-    UnicodeString patternFormMapped = mapSkeletonMetacharacters(patternForm, &flags, status);
-    if (U_FAILURE(status)) {
-        return UnicodeString();
-    }
-
-    resultPattern.remove();
-    dtMatcher->set(patternFormMapped, fp);
-    const PtnSkeleton* specifiedSkeleton = nullptr;
-    bestPattern=getBestRaw(*dtMatcher, -1, distanceInfo, status, &specifiedSkeleton);
-    if (U_FAILURE(status)) {
-        return UnicodeString();
-    }
-
-    if ( distanceInfo->missingFieldMask==0 && distanceInfo->extraFieldMask==0 ) {
-        resultPattern = adjustFieldTypes(*bestPattern, specifiedSkeleton, flags, options);
-
-        return resultPattern;
-    }
-    int32_t neededFields = dtMatcher->getFieldMask();
-    UnicodeString datePattern=getBestAppending(neededFields & dateMask, flags, status, options);
-    UnicodeString timePattern=getBestAppending(neededFields & timeMask, flags, status, options);
-    if (U_FAILURE(status)) {
-        return UnicodeString();
-    }
-    if (datePattern.length()==0) {
-        if (timePattern.length()==0) {
-            resultPattern.remove();
-        }
-        else {
-            return timePattern;
-        }
-    }
-    if (timePattern.length()==0) {
-        return datePattern;
-    }
-    resultPattern.remove();
-    status = U_ZERO_ERROR;
-    // determine which dateTimeFormat to use
-    PtnSkeleton* reqSkeleton = dtMatcher->getSkeletonPtr();
-    UDateFormatStyle style = UDAT_SHORT;
-    int32_t monthFieldLen = reqSkeleton->baseOriginal.getFieldLength(UDATPG_MONTH_FIELD);
-    if (monthFieldLen == 4) {
-        if (reqSkeleton->baseOriginal.getFieldLength(UDATPG_WEEKDAY_FIELD) > 0) {
-            style = UDAT_FULL;
-        } else {
-            style = UDAT_LONG;
-        }
-    } else if (monthFieldLen == 3) {
-        style = UDAT_MEDIUM;
-    }
-    // and now use it to compose date and time
-    dtFormat=getDateTimeFormat(style, status);
-    SimpleFormatter(dtFormat, 2, 2, status).format(timePattern, datePattern, resultPattern, status);
-    return resultPattern;
-}
-
-/*
- * Map a skeleton that may have metacharacters jJC to one without, by replacing
- * the metacharacters with locale-appropriate fields of h/H/k/K and of a/b/B
- * (depends on fDefaultHourFormatChar and fAllowedHourFormats being set, which in
- * turn depends on initData having been run). This method also updates the flags
- * as necessary. Returns the updated skeleton.
- */
-UnicodeString
-DateTimePatternGenerator::mapSkeletonMetacharacters(const UnicodeString& patternForm, int32_t* flags, UErrorCode& status) {
-    UnicodeString patternFormMapped;
-    patternFormMapped.remove();
-    UBool inQuoted = false;
-    int32_t patPos, patLen = patternForm.length();
-    for (patPos = 0; patPos < patLen; patPos++) {
-        char16_t patChr = patternForm.charAt(patPos);
-        if (patChr == SINGLE_QUOTE) {
-            inQuoted = !inQuoted;
-        } else if (!inQuoted) {
-            // Handle special mappings for 'j' and 'C' in which fields lengths
-            // 1,3,5 => hour field length 1
-            // 2,4,6 => hour field length 2
-            // 1,2 => abbreviated dayPeriod (field length 1..3)
-            // 3,4 => long dayPeriod (field length 4)
-            // 5,6 => narrow dayPeriod (field length 5)
-            if (patChr == LOW_J || patChr == CAP_C) {
-                int32_t extraLen = 0; // 1 less than total field length
-                while (patPos+1 < patLen && patternForm.charAt(patPos+1)==patChr) {
-                    extraLen++;
-                    patPos++;
-                }
-                int32_t hourLen = 1 + (extraLen & 1);
-                int32_t dayPeriodLen = (extraLen < 2)? 1: 3 + (extraLen >> 1);
-                char16_t hourChar = LOW_H;
-                char16_t dayPeriodChar = LOW_A;
-                if (patChr == LOW_J) {
-                    hourChar = fDefaultHourFormatChar;
-                } else {
-                    AllowedHourFormat bestAllowed;
-                    if (fAllowedHourFormats[0] != ALLOWED_HOUR_FORMAT_UNKNOWN) {
-                        bestAllowed = (AllowedHourFormat)fAllowedHourFormats[0];
-                    } else {
-                        status = U_INVALID_FORMAT_ERROR;
-                        return UnicodeString();
-                    }
-                    if (bestAllowed == ALLOWED_HOUR_FORMAT_H || bestAllowed == ALLOWED_HOUR_FORMAT_HB || bestAllowed == ALLOWED_HOUR_FORMAT_Hb) {
-                        hourChar = CAP_H;
-                    } else if (bestAllowed == ALLOWED_HOUR_FORMAT_K || bestAllowed == ALLOWED_HOUR_FORMAT_KB || bestAllowed == ALLOWED_HOUR_FORMAT_Kb) {
-                        hourChar = CAP_K;
-                    } else if (bestAllowed == ALLOWED_HOUR_FORMAT_k) {
-                        hourChar = LOW_K;
-                    }
-                    // in #13183 just add b/B to skeleton, no longer need to set special flags
-                    if (bestAllowed == ALLOWED_HOUR_FORMAT_HB || bestAllowed == ALLOWED_HOUR_FORMAT_hB || bestAllowed == ALLOWED_HOUR_FORMAT_KB) {
-                        dayPeriodChar = CAP_B;
-                    } else if (bestAllowed == ALLOWED_HOUR_FORMAT_Hb || bestAllowed == ALLOWED_HOUR_FORMAT_hb || bestAllowed == ALLOWED_HOUR_FORMAT_Kb) {
-                        dayPeriodChar = LOW_B;
-                    }
-                }
-                if (hourChar==CAP_H || hourChar==LOW_K) {
-                    dayPeriodLen = 0;
-                }
-                while (dayPeriodLen-- > 0) {
-                    patternFormMapped.append(dayPeriodChar);
-                }
-                while (hourLen-- > 0) {
-                    patternFormMapped.append(hourChar);
-                }
-            } else if (patChr == CAP_J) {
-                // Get pattern for skeleton with H, then replace H or k
-                // with fDefaultHourFormatChar (if different)
-                patternFormMapped.append(CAP_H);
-                *flags |= kDTPGSkeletonUsesCapJ;
-            } else {
-                patternFormMapped.append(patChr);
-            }
-        }
-    }
-    return patternFormMapped;
-}
-
-UnicodeString
-DateTimePatternGenerator::replaceFieldTypes(const UnicodeString& pattern,
-                                            const UnicodeString& skeleton,
-                                            UErrorCode& status) {
-    return replaceFieldTypes(pattern, skeleton, UDATPG_MATCH_NO_OPTIONS, status);
-}
-
-UnicodeString
-DateTimePatternGenerator::replaceFieldTypes(const UnicodeString& pattern,
-                                            const UnicodeString& skeleton,
-                                            UDateTimePatternMatchOptions options,
-                                            UErrorCode& status) {
-    if (U_FAILURE(status)) {
-        return UnicodeString();
-    }
-    if (U_FAILURE(internalErrorCode)) {
-        status = internalErrorCode;
-        return UnicodeString();
-    }
-    dtMatcher->set(skeleton, fp);
-    UnicodeString result = adjustFieldTypes(pattern, nullptr, kDTPGNoFlags, options);
-    return result;
-}
-
-void
-DateTimePatternGenerator::setDecimal(const UnicodeString& newDecimal) {
-    this->decimal = newDecimal;
-    // NUL-terminate for the C API.
-    this->decimal.getTerminatedBuffer();
-}
-
-const UnicodeString&
-DateTimePatternGenerator::getDecimal() const {
-    return decimal;
-}
-
-void
-DateTimePatternGenerator::addCanonicalItems(UErrorCode& status) {
-    if (U_FAILURE(status)) { return; }
-    UnicodeString  conflictingPattern;
-
-    for (int32_t i=0; i<UDATPG_FIELD_COUNT; i++) {
-        if (Canonical_Items[i] > 0) {
-            addPattern(UnicodeString(Canonical_Items[i]), false, conflictingPattern, status);
-        }
-        if (U_FAILURE(status)) { return; }
-    }
-}
-
-void
-DateTimePatternGenerator::setDateTimeFormat(const UnicodeString& dtFormat) {
-    UErrorCode status = U_ZERO_ERROR;
-    for (int32_t style = UDAT_FULL; style <= UDAT_SHORT; style++) {
-        setDateTimeFormat((UDateFormatStyle)style, dtFormat, status);
-    }
-}
-
-const UnicodeString&
-DateTimePatternGenerator::getDateTimeFormat() const {
-    UErrorCode status = U_ZERO_ERROR;
-    return getDateTimeFormat(UDAT_MEDIUM, status);
-}
-
-void
-DateTimePatternGenerator::setDateTimeFormat(UDateFormatStyle style, const UnicodeString& dtFormat, UErrorCode& status) {
-    if (U_FAILURE(status)) {
-        return;
-    }
-    if (style < UDAT_FULL || style > UDAT_SHORT) {
-        status = U_ILLEGAL_ARGUMENT_ERROR;
-        return;
-    }
-    dateTimeFormat[style] = dtFormat;
-    // Note for the following: getTerminatedBuffer() can re-allocate the UnicodeString
-    // buffer so we do this here before clients request a const ref to the UnicodeString
-    // or its buffer.
-    dateTimeFormat[style].getTerminatedBuffer(); // NUL-terminate for the C API.
-}
-
-const UnicodeString&
-DateTimePatternGenerator::getDateTimeFormat(UDateFormatStyle style, UErrorCode& status) const {
-    static const UnicodeString emptyString = UNICODE_STRING_SIMPLE("");
-    if (U_FAILURE(status)) {
-        return emptyString;
-    }
-    if (style < UDAT_FULL || style > UDAT_SHORT) {
-        status = U_ILLEGAL_ARGUMENT_ERROR;
-        return emptyString;
-    }
-    return dateTimeFormat[style];
-}
-
-static const int32_t cTypeBufMax = 32;
-
-void
-DateTimePatternGenerator::setDateTimeFromCalendar(const Locale& locale, UErrorCode& status) {
-    if (U_FAILURE(status)) { return; }
-
-    const char16_t *resStr;
-    int32_t resStrLen = 0;
-
-    LocalUResourceBundlePointer calData(ures_open(nullptr, locale.getBaseName(), &status));
-    if (U_FAILURE(status)) { return; }
-    ures_getByKey(calData.getAlias(), DT_DateTimeCalendarTag, calData.getAlias(), &status);
-    if (U_FAILURE(status)) { return; }
-
-    char cType[cTypeBufMax + 1];
-    Calendar::getCalendarTypeFromLocale(locale, cType, cTypeBufMax, status);
-    cType[cTypeBufMax] = 0;
-    if (U_FAILURE(status) || cType[0] == 0) {
-        status = U_ZERO_ERROR;
-        uprv_strcpy(cType, DT_DateTimeGregorianTag);
-    }
-    UBool cTypeIsGregorian = (uprv_strcmp(cType, DT_DateTimeGregorianTag) == 0);
-
-    // Currently, for compatibility with pre-CLDR-42 data, we default to the "atTime"
-    // combining patterns. Depending on guidance in CLDR 42 spec and on DisplayOptions,
-    // we may change this.
-    LocalUResourceBundlePointer specificCalBundle;
-    LocalUResourceBundlePointer dateTimePatterns;
-    int32_t dateTimeOffset = 0; // initially for DateTimePatterns%atTime
-    if (!cTypeIsGregorian) {
-        specificCalBundle.adoptInstead(ures_getByKeyWithFallback(calData.getAlias(), cType,
-                                        nullptr, &status));
-        dateTimePatterns.adoptInstead(ures_getByKeyWithFallback(specificCalBundle.getAlias(), DT_DateAtTimePatternsTag, // the %atTime variant, 4 entries
-                                        nullptr, &status));
-    }
-    if (dateTimePatterns.isNull() || status == U_MISSING_RESOURCE_ERROR) {
-        status = U_ZERO_ERROR;
-        specificCalBundle.adoptInstead(ures_getByKeyWithFallback(calData.getAlias(), DT_DateTimeGregorianTag,
-                                        nullptr, &status));
-        dateTimePatterns.adoptInstead(ures_getByKeyWithFallback(specificCalBundle.getAlias(), DT_DateAtTimePatternsTag, // the %atTime variant, 4 entries
-                                        nullptr, &status));
-    }
-    if (U_SUCCESS(status) && (ures_getSize(dateTimePatterns.getAlias()) < 4)) {
-        status = U_INVALID_FORMAT_ERROR;
-    }
-    if (status == U_MISSING_RESOURCE_ERROR) {
-        // Try again with standard variant
-        status = U_ZERO_ERROR;
-        dateTimePatterns.orphan();
-        dateTimeOffset = (int32_t)DateFormat::kDateTimeOffset;
-        if (!cTypeIsGregorian) {
-            specificCalBundle.adoptInstead(ures_getByKeyWithFallback(calData.getAlias(), cType,
-                                            nullptr, &status));
-            dateTimePatterns.adoptInstead(ures_getByKeyWithFallback(specificCalBundle.getAlias(), DT_DateTimePatternsTag, // the standard variant, 13 entries
-                                            nullptr, &status));
-        }
-        if (dateTimePatterns.isNull() || status == U_MISSING_RESOURCE_ERROR) {
-            status = U_ZERO_ERROR;
-            specificCalBundle.adoptInstead(ures_getByKeyWithFallback(calData.getAlias(), DT_DateTimeGregorianTag,
-                                            nullptr, &status));
-            dateTimePatterns.adoptInstead(ures_getByKeyWithFallback(specificCalBundle.getAlias(), DT_DateTimePatternsTag, // the standard variant, 13 entries
-                                            nullptr, &status));
-        }
-        if (U_SUCCESS(status) && (ures_getSize(dateTimePatterns.getAlias()) <= DateFormat::kDateTimeOffset + DateFormat::kShort)) {
-            status = U_INVALID_FORMAT_ERROR;
-        }
-    }
-    if (U_FAILURE(status)) { return; }
-    for (int32_t style = UDAT_FULL; style <= UDAT_SHORT; style++) {
-        resStr = ures_getStringByIndex(dateTimePatterns.getAlias(), dateTimeOffset + style, &resStrLen, &status);
-        setDateTimeFormat((UDateFormatStyle)style, UnicodeString(true, resStr, resStrLen), status);
-    }
-}
-
-void
-DateTimePatternGenerator::setDecimalSymbols(const Locale& locale, UErrorCode& status) {
-    DecimalFormatSymbols dfs = DecimalFormatSymbols(locale, status);
-    if(U_SUCCESS(status)) {
-        decimal = dfs.getSymbol(DecimalFormatSymbols::kDecimalSeparatorSymbol);
-        // NUL-terminate for the C API.
-        decimal.getTerminatedBuffer();
-    }
-}
-
-UDateTimePatternConflict
-DateTimePatternGenerator::addPattern(
-    const UnicodeString& pattern,
-    UBool override,
-    UnicodeString &conflictingPattern,
-    UErrorCode& status)
-{
-    if (U_FAILURE(internalErrorCode)) {
-        status = internalErrorCode;
-        return UDATPG_NO_CONFLICT;
-    }
-
-    return addPatternWithSkeleton(pattern, nullptr, override, conflictingPattern, status);
-}
-
-// For DateTimePatternGenerator::addPatternWithSkeleton -
-// If skeletonToUse is specified, then an availableFormats entry is being added. In this case:
-// 1. We pass that skeleton to matcher.set instead of having it derive a skeleton from the pattern.
-// 2. If the new entry's skeleton or basePattern does match an existing entry but that entry also had a skeleton specified
-// (i.e. it was also from availableFormats), then the new entry does not override it regardless of the value of the override
-// parameter. This prevents later availableFormats entries from a parent locale overriding earlier ones from the actual
-// specified locale. However, availableFormats entries *should* override entries with matching skeleton whose skeleton was
-// derived (i.e. entries derived from the standard date/time patters for the specified locale).
-// 3. When adding the pattern (patternMap->add), we set a new boolean to indicate that the added entry had a
-// specified skeleton (which sets a new field in the PtnElem in the PatternMap).
-UDateTimePatternConflict
-DateTimePatternGenerator::addPatternWithSkeleton(
-    const UnicodeString& pattern,
-    const UnicodeString* skeletonToUse,
-    UBool override,
-    UnicodeString& conflictingPattern,
-    UErrorCode& status)
-{
-    if (U_FAILURE(internalErrorCode)) {
-        status = internalErrorCode;
-        return UDATPG_NO_CONFLICT;
-    }
-
-    UnicodeString basePattern;
-    PtnSkeleton   skeleton;
-    UDateTimePatternConflict conflictingStatus = UDATPG_NO_CONFLICT;
-
-    DateTimeMatcher matcher;
-    if ( skeletonToUse == nullptr ) {
-        matcher.set(pattern, fp, skeleton);
-        matcher.getBasePattern(basePattern);
-    } else {
-        matcher.set(*skeletonToUse, fp, skeleton); // no longer trims skeleton fields to max len 3, per #7930
-        matcher.getBasePattern(basePattern); // or perhaps instead: basePattern = *skeletonToUse;
-    }
-    // We only care about base conflicts - and replacing the pattern associated with a base - if:
-    // 1. the conflicting previous base pattern did *not* have an explicit skeleton; in that case the previous
-    // base + pattern combination was derived from either (a) a canonical item, (b) a standard format, or
-    // (c) a pattern specified programmatically with a previous call to addPattern (which would only happen
-    // if we are getting here from a subsequent call to addPattern).
-    // 2. a skeleton is specified for the current pattern, but override=false; in that case we are checking
-    // availableFormats items from root, which should not override any previous entry with the same base.
-    UBool entryHadSpecifiedSkeleton;
-    const UnicodeString *duplicatePattern = patternMap->getPatternFromBasePattern(basePattern, entryHadSpecifiedSkeleton);
-    if (duplicatePattern != nullptr && (!entryHadSpecifiedSkeleton || (skeletonToUse != nullptr && !override))) {
-        conflictingStatus = UDATPG_BASE_CONFLICT;
-        conflictingPattern = *duplicatePattern;
-        if (!override) {
-            return conflictingStatus;
-        }
-    }
-    // The only time we get here with override=true and skeletonToUse!=null is when adding availableFormats
-    // items from CLDR data. In that case, we don't want an item from a parent locale to replace an item with
-    // same skeleton from the specified locale, so skip the current item if skeletonWasSpecified is true for
-    // the previously-specified conflicting item.
-    const PtnSkeleton* entrySpecifiedSkeleton = nullptr;
-    duplicatePattern = patternMap->getPatternFromSkeleton(skeleton, &entrySpecifiedSkeleton);
-    if (duplicatePattern != nullptr ) {
-        conflictingStatus = UDATPG_CONFLICT;
-        conflictingPattern = *duplicatePattern;
-        if (!override || (skeletonToUse != nullptr && entrySpecifiedSkeleton != nullptr)) {
-            return conflictingStatus;
-        }
-    }
-    patternMap->add(basePattern, skeleton, pattern, skeletonToUse != nullptr, status);
-    if(U_FAILURE(status)) {
-        return conflictingStatus;
-    }
-
-    return UDATPG_NO_CONFLICT;
-}
-
-
-UDateTimePatternField
-DateTimePatternGenerator::getAppendFormatNumber(const char* field) const {
-    for (int32_t i=0; i<UDATPG_FIELD_COUNT; ++i ) {
-        if (uprv_strcmp(CLDR_FIELD_APPEND[i], field)==0) {
-            return (UDateTimePatternField)i;
-        }
-    }
-    return UDATPG_FIELD_COUNT;
-}
-
-UDateTimePatternField
-DateTimePatternGenerator::getFieldAndWidthIndices(const char* key, UDateTimePGDisplayWidth* widthP) const {
-    char cldrFieldKey[UDATPG_FIELD_KEY_MAX + 1];
-    uprv_strncpy(cldrFieldKey, key, UDATPG_FIELD_KEY_MAX);
-    cldrFieldKey[UDATPG_FIELD_KEY_MAX]=0; // ensure termination
-    *widthP = UDATPG_WIDE;
-    char* hyphenPtr = uprv_strchr(cldrFieldKey, '-');
-    if (hyphenPtr) {
-        for (int32_t i=UDATPG_WIDTH_COUNT-1; i>0; --i) {
-            if (uprv_strcmp(CLDR_FIELD_WIDTH[i], hyphenPtr)==0) {
-                *widthP=(UDateTimePGDisplayWidth)i;
-                break;
-            }
-        }
-        *hyphenPtr = 0; // now delete width portion of key
-    }
-    for (int32_t i=0; i<UDATPG_FIELD_COUNT; ++i ) {
-        if (uprv_strcmp(CLDR_FIELD_NAME[i],cldrFieldKey)==0) {
-            return (UDateTimePatternField)i;
-        }
-    }
-    return UDATPG_FIELD_COUNT;
-}
-
-const UnicodeString*
-DateTimePatternGenerator::getBestRaw(DateTimeMatcher& source,
-                                     int32_t includeMask,
-                                     DistanceInfo* missingFields,
-                                     UErrorCode &status,
-                                     const PtnSkeleton** specifiedSkeletonPtr) {
-    int32_t bestDistance = 0x7fffffff;
-    int32_t bestMissingFieldMask = -1;
-    DistanceInfo tempInfo;
-    const UnicodeString *bestPattern=nullptr;
-    const PtnSkeleton* specifiedSkeleton=nullptr;
-
-    PatternMapIterator it(status);
-    if (U_FAILURE(status)) { return nullptr; }
-
-    for (it.set(*patternMap); it.hasNext(); ) {
-        DateTimeMatcher trial = it.next();
-        if (trial.equals(skipMatcher)) {
-            continue;
-        }
-        int32_t distance=source.getDistance(trial, includeMask, tempInfo);
-        // Because we iterate over a map the order is undefined. Can change between implementations,
-        // versions, and will very likely be different between Java and C/C++.
-        // So if we have patterns with the same distance we also look at the missingFieldMask,
-        // and we favour the smallest one. Because the field is a bitmask this technically means we
-        // favour differences in the "least significant fields". For example we prefer the one with differences
-        // in seconds field vs one with difference in the hours field.
-        if (distance<bestDistance || (distance==bestDistance && bestMissingFieldMask<tempInfo.missingFieldMask)) {
-            bestDistance=distance;
-            bestMissingFieldMask=tempInfo.missingFieldMask;
-            bestPattern=patternMap->getPatternFromSkeleton(*trial.getSkeletonPtr(), &specifiedSkeleton);
-            missingFields->setTo(tempInfo);
-            if (distance==0) {
-                break;
-            }
-        }
-    }
-
-    // If the best raw match had a specified skeleton and that skeleton was requested by the caller,
-    // then return it too. This generally happens when the caller needs to pass that skeleton
-    // through to adjustFieldTypes so the latter can do a better job.
-    if (bestPattern && specifiedSkeletonPtr) {
-        *specifiedSkeletonPtr = specifiedSkeleton;
-    }
-    return bestPattern;
-}
-
-UnicodeString
-DateTimePatternGenerator::adjustFieldTypes(const UnicodeString& pattern,
-                                           const PtnSkeleton* specifiedSkeleton,
-                                           int32_t flags,
-                                           UDateTimePatternMatchOptions options) {
-    UnicodeString newPattern;
-    fp->set(pattern);
-    for (int32_t i=0; i < fp->itemNumber; i++) {
-        UnicodeString field = fp->items[i];
-        if ( fp->isQuoteLiteral(field) ) {
-
-            UnicodeString quoteLiteral;
-            fp->getQuoteLiteral(quoteLiteral, &i);
-            newPattern += quoteLiteral;
-        }
-        else {
-            if (fp->isPatternSeparator(field)) {
-                newPattern+=field;
-                continue;
-            }
-            int32_t canonicalIndex = fp->getCanonicalIndex(field);
-            if (canonicalIndex < 0) {
-                newPattern+=field;
-                continue;  // don't adjust
-            }
-            const dtTypeElem *row = &dtTypes[canonicalIndex];
-            int32_t typeValue = row->field;
-
-            // handle day periods - with #13183, no longer need special handling here, integrated with normal types
-
-            if ((flags & kDTPGFixFractionalSeconds) != 0 && typeValue == UDATPG_SECOND_FIELD) {
-                field += decimal;
-                dtMatcher->skeleton.original.appendFieldTo(UDATPG_FRACTIONAL_SECOND_FIELD, field);
-            } else if (dtMatcher->skeleton.type[typeValue]!=0) {
-                    // Here:
-                    // - "reqField" is the field from the originally requested skeleton after replacement
-                    // of metacharacters 'j', 'C' and 'J', with length "reqFieldLen".
-                    // - "field" is the field from the found pattern.
-                    //
-                    // The adjusted field should consist of characters from the originally requested
-                    // skeleton, except in the case of UDATPG_MONTH_FIELD or
-                    // UDATPG_WEEKDAY_FIELD or UDATPG_YEAR_FIELD, in which case it should consist
-                    // of characters from the found pattern. In some cases of UDATPG_HOUR_FIELD,
-                    // there is adjustment following the "defaultHourFormatChar". There is explanation
-                    // how it is done below.
-                    //
-                    // The length of the adjusted field (adjFieldLen) should match that in the originally
-                    // requested skeleton, except that in the following cases the length of the adjusted field
-                    // should match that in the found pattern (i.e. the length of this pattern field should
-                    // not be adjusted):
-                    // 1. typeValue is UDATPG_HOUR_FIELD/MINUTE/SECOND and the corresponding bit in options is
-                    //    not set (ticket #7180). Note, we may want to implement a similar change for other
-                    //    numeric fields (MM, dd, etc.) so the default behavior is to get locale preference for
-                    //    field length, but options bits can be used to override this.
-                    // 2. There is a specified skeleton for the found pattern and one of the following is true:
-                    //    a) The length of the field in the skeleton (skelFieldLen) is equal to reqFieldLen.
-                    //    b) The pattern field is numeric and the skeleton field is not, or vice versa.
-
-                    char16_t reqFieldChar = dtMatcher->skeleton.original.getFieldChar(typeValue);
-                    int32_t reqFieldLen = dtMatcher->skeleton.original.getFieldLength(typeValue);
-                    if (reqFieldChar == CAP_E && reqFieldLen < 3)
-                        reqFieldLen = 3; // 1-3 for E are equivalent to 3 for c,e
-                    int32_t adjFieldLen = reqFieldLen;
-                    if ( (typeValue==UDATPG_HOUR_FIELD && (options & UDATPG_MATCH_HOUR_FIELD_LENGTH)==0) ||
-                         (typeValue==UDATPG_MINUTE_FIELD && (options & UDATPG_MATCH_MINUTE_FIELD_LENGTH)==0) ||
-                         (typeValue==UDATPG_SECOND_FIELD && (options & UDATPG_MATCH_SECOND_FIELD_LENGTH)==0) ) {
-                         adjFieldLen = field.length();
-                    } else if (specifiedSkeleton && reqFieldChar != LOW_C && reqFieldChar != LOW_E) {
-                        // (we skip this section for 'c' and 'e' because unlike the other characters considered in this function,
-                        // they have no minimum field length-- 'E' and 'EE' are equivalent to 'EEE', but 'e' and 'ee' are not
-                        // equivalent to 'eee' -- see the entries for "week day" in
-                        // https://www.unicode.org/reports/tr35/tr35-dates.html#Date_Field_Symbol_Table for more info)
-                        int32_t skelFieldLen = specifiedSkeleton->original.getFieldLength(typeValue);
-                        UBool patFieldIsNumeric = (row->type > 0);
-                        UBool skelFieldIsNumeric = (specifiedSkeleton->type[typeValue] > 0);
-                        if (skelFieldLen == reqFieldLen || (patFieldIsNumeric && !skelFieldIsNumeric) || (skelFieldIsNumeric && !patFieldIsNumeric)) {
-                            // don't adjust the field length in the found pattern
-                            adjFieldLen = field.length();
-                        }
-                    }
-                    char16_t c = (typeValue!= UDATPG_HOUR_FIELD
-                            && typeValue!= UDATPG_MONTH_FIELD
-                            && typeValue!= UDATPG_WEEKDAY_FIELD
-                            && (typeValue!= UDATPG_YEAR_FIELD || reqFieldChar==CAP_Y))
-                            ? reqFieldChar
-                            : field.charAt(0);
-                    if (c == CAP_E && adjFieldLen < 3) {
-                        c = LOW_E;
-                    }
-                    if (typeValue == UDATPG_HOUR_FIELD && fDefaultHourFormatChar != 0) {
-                        // The adjustment here is required to match spec (https://www.unicode.org/reports/tr35/tr35-dates.html#dfst-hour).
-                        // It is necessary to match the hour-cycle preferred by the Locale.
-                        // Given that, we need to do the following adjustments:
-                        // 1. When hour-cycle is h11 it should replace 'h' by 'K'.
-                        // 2. When hour-cycle is h23 it should replace 'H' by 'k'.
-                        // 3. When hour-cycle is h24 it should replace 'k' by 'H'.
-                        // 4. When hour-cycle is h12 it should replace 'K' by 'h'.
-
-                        if ((flags & kDTPGSkeletonUsesCapJ) != 0 || reqFieldChar == fDefaultHourFormatChar) {
-                            c = fDefaultHourFormatChar;
-                        } else if (reqFieldChar == LOW_H && fDefaultHourFormatChar == CAP_K) {
-                            c = CAP_K;
-                        } else if (reqFieldChar == CAP_H && fDefaultHourFormatChar == LOW_K) {
-                            c = LOW_K;
-                        } else if (reqFieldChar == LOW_K && fDefaultHourFormatChar == CAP_H) {
-                            c = CAP_H;
-                        } else if (reqFieldChar == CAP_K && fDefaultHourFormatChar == LOW_H) {
-                            c = LOW_H;
-                        }
-                    }
-
-                    field.remove();
-                    for (int32_t j=adjFieldLen; j>0; --j) {
-                        field += c;
-                    }
-            }
-            newPattern+=field;
-        }
-    }
-    return newPattern;
-}
-
-UnicodeString
-DateTimePatternGenerator::getBestAppending(int32_t missingFields, int32_t flags, UErrorCode &status, UDateTimePatternMatchOptions options) {
-    if (U_FAILURE(status)) {
-        return UnicodeString();
-    }
-    UnicodeString  resultPattern, tempPattern;
-    const UnicodeString* tempPatternPtr;
-    int32_t lastMissingFieldMask=0;
-    if (missingFields!=0) {
-        resultPattern=UnicodeString();
-        const PtnSkeleton* specifiedSkeleton=nullptr;
-        tempPatternPtr = getBestRaw(*dtMatcher, missingFields, distanceInfo, status, &specifiedSkeleton);
-        if (U_FAILURE(status)) {
-            return UnicodeString();
-        }
-        tempPattern = *tempPatternPtr;
-        resultPattern = adjustFieldTypes(tempPattern, specifiedSkeleton, flags, options);
-        if ( distanceInfo->missingFieldMask==0 ) {
-            return resultPattern;
-        }
-        while (distanceInfo->missingFieldMask!=0) { // precondition: EVERY single field must work!
-            if ( lastMissingFieldMask == distanceInfo->missingFieldMask ) {
-                break;  // cannot find the proper missing field
-            }
-            if (((distanceInfo->missingFieldMask & UDATPG_SECOND_AND_FRACTIONAL_MASK)==UDATPG_FRACTIONAL_MASK) &&
-                ((missingFields & UDATPG_SECOND_AND_FRACTIONAL_MASK) == UDATPG_SECOND_AND_FRACTIONAL_MASK)) {
-                resultPattern = adjustFieldTypes(resultPattern, specifiedSkeleton, flags | kDTPGFixFractionalSeconds, options);
-                distanceInfo->missingFieldMask &= ~UDATPG_FRACTIONAL_MASK;
-                continue;
-            }
-            int32_t startingMask = distanceInfo->missingFieldMask;
-            tempPatternPtr = getBestRaw(*dtMatcher, distanceInfo->missingFieldMask, distanceInfo, status, &specifiedSkeleton);
-            if (U_FAILURE(status)) {
-                return UnicodeString();
-            }
-            tempPattern = *tempPatternPtr;
-            tempPattern = adjustFieldTypes(tempPattern, specifiedSkeleton, flags, options);
-            int32_t foundMask=startingMask& ~distanceInfo->missingFieldMask;
-            int32_t topField=getTopBitNumber(foundMask);
-
-            if (appendItemFormats[topField].length() != 0) {
-                UnicodeString appendName;
-                getAppendName((UDateTimePatternField)topField, appendName);
-                const UnicodeString *values[3] = {
-                    &resultPattern,
-                    &tempPattern,
-                    &appendName
-                };
-                SimpleFormatter(appendItemFormats[topField], 2, 3, status).
-                    formatAndReplace(values, 3, resultPattern, nullptr, 0, status);
-            }
-            lastMissingFieldMask = distanceInfo->missingFieldMask;
-        }
-    }
-    return resultPattern;
-}
-
-int32_t
-DateTimePatternGenerator::getTopBitNumber(int32_t foundMask) const {
-    if ( foundMask==0 ) {
-        return 0;
-    }
-    int32_t i=0;
-    while (foundMask!=0) {
-        foundMask >>=1;
-        ++i;
-    }
-    if (i-1 >UDATPG_ZONE_FIELD) {
-        return UDATPG_ZONE_FIELD;
-    }
-    else
-        return i-1;
-}
-
-void
-DateTimePatternGenerator::setAvailableFormat(const UnicodeString &key, UErrorCode& err)
-{
-    fAvailableFormatKeyHash->puti(key, 1, err);
-}
-
-UBool
-DateTimePatternGenerator::isAvailableFormatSet(const UnicodeString &key) const {
-    return (UBool)(fAvailableFormatKeyHash->geti(key) == 1);
-}
-
-void
-DateTimePatternGenerator::copyHashtable(Hashtable *other, UErrorCode &status) {
-    if (other == nullptr || U_FAILURE(status)) {
-        return;
-    }
-    if (fAvailableFormatKeyHash != nullptr) {
-        delete fAvailableFormatKeyHash;
-        fAvailableFormatKeyHash = nullptr;
-    }
-    initHashtable(status);
-    if(U_FAILURE(status)){
-        return;
-    }
-    int32_t pos = UHASH_FIRST;
-    const UHashElement* elem = nullptr;
-    // walk through the hash table and create a deep clone
-    while((elem = other->nextElement(pos))!= nullptr){
-        const UHashTok otherKeyTok = elem->key;
-        UnicodeString* otherKey = (UnicodeString*)otherKeyTok.pointer;
-        fAvailableFormatKeyHash->puti(*otherKey, 1, status);
-        if(U_FAILURE(status)){
-            return;
-        }
-    }
-}
-
-StringEnumeration*
-DateTimePatternGenerator::getSkeletons(UErrorCode& status) const {
-    if (U_FAILURE(status)) {
-        return nullptr;
-    }
-    if (U_FAILURE(internalErrorCode)) {
-        status = internalErrorCode;
-        return nullptr;
-    }
-    LocalPointer<StringEnumeration> skeletonEnumerator(
-        new DTSkeletonEnumeration(*patternMap, DT_SKELETON, status), status);
-
-    return U_SUCCESS(status) ? skeletonEnumerator.orphan() : nullptr;
-}
-
-const UnicodeString&
-DateTimePatternGenerator::getPatternForSkeleton(const UnicodeString& skeleton) const {
-    PtnElem *curElem;
-
-    if (skeleton.length() ==0) {
-        return emptyString;
-    }
-    curElem = patternMap->getHeader(skeleton.charAt(0));
-    while ( curElem != nullptr ) {
-        if ( curElem->skeleton->getSkeleton()==skeleton ) {
-            return curElem->pattern;
-        }
-        curElem = curElem->next.getAlias();
-    }
-    return emptyString;
-}
-
-StringEnumeration*
-DateTimePatternGenerator::getBaseSkeletons(UErrorCode& status) const {
-    if (U_FAILURE(status)) {
-        return nullptr;
-    }
-    if (U_FAILURE(internalErrorCode)) {
-        status = internalErrorCode;
-        return nullptr;
-    }
-    LocalPointer<StringEnumeration> baseSkeletonEnumerator(
-        new DTSkeletonEnumeration(*patternMap, DT_BASESKELETON, status), status);
-
-    return U_SUCCESS(status) ? baseSkeletonEnumerator.orphan() : nullptr;
-}
-
-StringEnumeration*
-DateTimePatternGenerator::getRedundants(UErrorCode& status) {
-    if (U_FAILURE(status)) { return nullptr; }
-    if (U_FAILURE(internalErrorCode)) {
-        status = internalErrorCode;
-        return nullptr;
-    }
-    LocalPointer<StringEnumeration> output(new DTRedundantEnumeration(), status);
-    if (U_FAILURE(status)) { return nullptr; }
-    const UnicodeString *pattern;
-    PatternMapIterator it(status);
-    if (U_FAILURE(status)) { return nullptr; }
-
-    for (it.set(*patternMap); it.hasNext(); ) {
-        DateTimeMatcher current = it.next();
-        pattern = patternMap->getPatternFromSkeleton(*(it.getSkeleton()));
-        if ( isCanonicalItem(*pattern) ) {
-            continue;
-        }
-        if ( skipMatcher == nullptr ) {
-            skipMatcher = new DateTimeMatcher(current);
-            if (skipMatcher == nullptr) {
-                status = U_MEMORY_ALLOCATION_ERROR;
-                return nullptr;
-            }
-        }
-        else {
-            *skipMatcher = current;
-        }
-        UnicodeString trial = getBestPattern(current.getPattern(), status);
-        if (U_FAILURE(status)) { return nullptr; }
-        if (trial == *pattern) {
-            ((DTRedundantEnumeration *)output.getAlias())->add(*pattern, status);
-            if (U_FAILURE(status)) { return nullptr; }
-        }
-        if (current.equals(skipMatcher)) {
-            continue;
-        }
-    }
-    return output.orphan();
-}
-
-UBool
-DateTimePatternGenerator::isCanonicalItem(const UnicodeString& item) const {
-    if ( item.length() != 1 ) {
-        return false;
-    }
-    for (int32_t i=0; i<UDATPG_FIELD_COUNT; ++i) {
-        if (item.charAt(0)==Canonical_Items[i]) {
-            return true;
-        }
-    }
-    return false;
-}
-
-
-DateTimePatternGenerator*
-DateTimePatternGenerator::clone() const {
-    return new DateTimePatternGenerator(*this);
-}
-
-PatternMap::PatternMap() {
-   for (int32_t i=0; i < MAX_PATTERN_ENTRIES; ++i ) {
-       boot[i] = nullptr;
-   }
-   isDupAllowed = true;
-}
-
-void
-PatternMap::copyFrom(const PatternMap& other, UErrorCode& status) {
-    if (U_FAILURE(status)) {
-        return;
-    }
-    this->isDupAllowed = other.isDupAllowed;
-    for (int32_t bootIndex = 0; bootIndex < MAX_PATTERN_ENTRIES; ++bootIndex) {
-        PtnElem *curElem, *otherElem, *prevElem=nullptr;
-        otherElem = other.boot[bootIndex];
-        while (otherElem != nullptr) {
-            LocalPointer<PtnElem> newElem(new PtnElem(otherElem->basePattern, otherElem->pattern), status);
-            if (U_FAILURE(status)) {
-                return; // out of memory
-            }
-            newElem->skeleton.adoptInsteadAndCheckErrorCode(new PtnSkeleton(*(otherElem->skeleton)), status);
-            if (U_FAILURE(status)) {
-                return; // out of memory
-            }
-            newElem->skeletonWasSpecified = otherElem->skeletonWasSpecified;
-
-            // Release ownership from the LocalPointer of the PtnElem object.
-            // The PtnElem will now be owned by either the boot (for the first entry in the linked-list)
-            // or owned by the previous PtnElem object in the linked-list.
-            curElem = newElem.orphan();
-
-            if (this->boot[bootIndex] == nullptr) {
-                this->boot[bootIndex] = curElem;
-            } else {
-                if (prevElem != nullptr) {
-                    prevElem->next.adoptInstead(curElem);
-                } else {
-                    UPRV_UNREACHABLE_EXIT;
-                }
-            }
-            prevElem = curElem;
-            otherElem = otherElem->next.getAlias();
-        }
-
-    }
-}
-
-PtnElem*
-PatternMap::getHeader(char16_t baseChar) const {
-    PtnElem* curElem;
-
-    if ( (baseChar >= CAP_A) && (baseChar <= CAP_Z) ) {
-         curElem = boot[baseChar-CAP_A];
-    }
-    else {
-        if ( (baseChar >=LOW_A) && (baseChar <= LOW_Z) ) {
-            curElem = boot[26+baseChar-LOW_A];
-        }
-        else {
-            return nullptr;
-        }
-    }
-    return curElem;
-}
-
-PatternMap::~PatternMap() {
-   for (int32_t i=0; i < MAX_PATTERN_ENTRIES; ++i ) {
-       if (boot[i] != nullptr ) {
-           delete boot[i];
-           boot[i] = nullptr;
-       }
-   }
-}  // PatternMap destructor
-
-void
-PatternMap::add(const UnicodeString& basePattern,
-                const PtnSkeleton& skeleton,
-                const UnicodeString& value,// mapped pattern value
-                UBool skeletonWasSpecified,
-                UErrorCode &status) {
-    char16_t baseChar = basePattern.charAt(0);
-    PtnElem *curElem, *baseElem;
-    status = U_ZERO_ERROR;
-
-    // the baseChar must be A-Z or a-z
-    if ((baseChar >= CAP_A) && (baseChar <= CAP_Z)) {
-        baseElem = boot[baseChar-CAP_A];
-    }
-    else {
-        if ((baseChar >=LOW_A) && (baseChar <= LOW_Z)) {
-            baseElem = boot[26+baseChar-LOW_A];
-         }
-         else {
-             status = U_ILLEGAL_CHARACTER;
-             return;
-         }
-    }
-
-    if (baseElem == nullptr) {
-        LocalPointer<PtnElem> newElem(new PtnElem(basePattern, value), status);
-        if (U_FAILURE(status)) {
-            return; // out of memory
-        }
-        newElem->skeleton.adoptInsteadAndCheckErrorCode(new PtnSkeleton(skeleton), status);
-        if (U_FAILURE(status)) {
-            return; // out of memory
-        }
-        newElem->skeletonWasSpecified = skeletonWasSpecified;
-        if (baseChar >= LOW_A) {
-            boot[26 + (baseChar - LOW_A)] = newElem.orphan(); // the boot array now owns the PtnElem.
-        }
-        else {
-            boot[baseChar - CAP_A] = newElem.orphan(); // the boot array now owns the PtnElem.
-        }
-    }
-    if ( baseElem != nullptr ) {
-        curElem = getDuplicateElem(basePattern, skeleton, baseElem);
-
-        if (curElem == nullptr) {
-            // add new element to the list.
-            curElem = baseElem;
-            while( curElem -> next != nullptr )
-            {
-                curElem = curElem->next.getAlias();
-            }
-
-            LocalPointer<PtnElem> newElem(new PtnElem(basePattern, value), status);
-            if (U_FAILURE(status)) {
-                return; // out of memory
-            }
-            newElem->skeleton.adoptInsteadAndCheckErrorCode(new PtnSkeleton(skeleton), status);
-            if (U_FAILURE(status)) {
-                return; // out of memory
-            }
-            newElem->skeletonWasSpecified = skeletonWasSpecified;
-            curElem->next.adoptInstead(newElem.orphan());
-            curElem = curElem->next.getAlias();
-        }
-        else {
-            // Pattern exists in the list already.
-            if ( !isDupAllowed ) {
-                return;
-            }
-            // Overwrite the value.
-            curElem->pattern = value;
-            // It was a bug that we were not doing the following previously,
-            // though that bug hid other problems by making things partly work.
-            curElem->skeletonWasSpecified = skeletonWasSpecified;
-        }
-    }
-}  // PatternMap::add
-
-// Find the pattern from the given basePattern string.
-const UnicodeString *
-PatternMap::getPatternFromBasePattern(const UnicodeString& basePattern, UBool& skeletonWasSpecified) const { // key to search for
-   PtnElem *curElem;
-
-   if ((curElem=getHeader(basePattern.charAt(0)))==nullptr) {
-       return nullptr;  // no match
-   }
-
-   do  {
-       if ( basePattern.compare(curElem->basePattern)==0 ) {
-          skeletonWasSpecified = curElem->skeletonWasSpecified;
-          return &(curElem->pattern);
-       }
-       curElem = curElem->next.getAlias();
-   } while (curElem != nullptr);
-
-   return nullptr;
-}  // PatternMap::getFromBasePattern
-
-
-// Find the pattern from the given skeleton.
-// At least when this is called from getBestRaw & addPattern (in which case specifiedSkeletonPtr is non-nullptr),
-// the comparison should be based on skeleton.original (which is unique and tied to the distance measurement in bestRaw)
-// and not skeleton.baseOriginal (which is not unique); otherwise we may pick a different skeleton than the one with the
-// optimum distance value in getBestRaw. When this is called from public getRedundants (specifiedSkeletonPtr is nullptr),
-// for now it will continue to compare based on baseOriginal so as not to change the behavior unnecessarily.
-const UnicodeString *
-PatternMap::getPatternFromSkeleton(const PtnSkeleton& skeleton, const PtnSkeleton** specifiedSkeletonPtr) const { // key to search for
-   PtnElem *curElem;
-
-   if (specifiedSkeletonPtr) {
-       *specifiedSkeletonPtr = nullptr;
-   }
-
-   // find boot entry
-   char16_t baseChar = skeleton.getFirstChar();
-   if ((curElem=getHeader(baseChar))==nullptr) {
-       return nullptr;  // no match
-   }
-
-   do  {
-       UBool equal;
-       if (specifiedSkeletonPtr != nullptr) { // called from DateTimePatternGenerator::getBestRaw or addPattern, use original
-           equal = curElem->skeleton->original == skeleton.original;
-       } else { // called from DateTimePatternGenerator::getRedundants, use baseOriginal
-           equal = curElem->skeleton->baseOriginal == skeleton.baseOriginal;
-       }
-       if (equal) {
-           if (specifiedSkeletonPtr && curElem->skeletonWasSpecified) {
-               *specifiedSkeletonPtr = curElem->skeleton.getAlias();
-           }
-           return &(curElem->pattern);
-       }
-       curElem = curElem->next.getAlias();
-   } while (curElem != nullptr);
-
-   return nullptr;
-}
-
-UBool
-PatternMap::equals(const PatternMap& other) const {
-    if ( this==&other ) {
-        return true;
-    }
-    for (int32_t bootIndex = 0; bootIndex < MAX_PATTERN_ENTRIES; ++bootIndex) {
-        if (boot[bootIndex] == other.boot[bootIndex]) {
-            continue;
-        }
-        if ((boot[bootIndex] == nullptr) || (other.boot[bootIndex] == nullptr)) {
-            return false;
-        }
-        PtnElem *otherElem = other.boot[bootIndex];
-        PtnElem *myElem = boot[bootIndex];
-        while ((otherElem != nullptr) || (myElem != nullptr)) {
-            if ( myElem == otherElem ) {
-                break;
-            }
-            if ((otherElem == nullptr) || (myElem == nullptr)) {
-                return false;
-            }
-            if ( (myElem->basePattern != otherElem->basePattern) ||
-                 (myElem->pattern != otherElem->pattern) ) {
-                return false;
-            }
-            if ((myElem->skeleton.getAlias() != otherElem->skeleton.getAlias()) &&
-                !myElem->skeleton->equals(*(otherElem->skeleton))) {
-                return false;
-            }
-            myElem = myElem->next.getAlias();
-            otherElem = otherElem->next.getAlias();
-        }
-    }
-    return true;
-}
-
-// find any key existing in the mapping table already.
-// return true if there is an existing key, otherwise return false.
-PtnElem*
-PatternMap::getDuplicateElem(
-            const UnicodeString &basePattern,
-            const PtnSkeleton &skeleton,
-            PtnElem *baseElem) {
-   PtnElem *curElem;
-
-   if ( baseElem == nullptr ) {
-         return nullptr;
-   }
-   else {
-         curElem = baseElem;
-   }
-   do {
-     if ( basePattern.compare(curElem->basePattern)==0 ) {
-         UBool isEqual = true;
-         for (int32_t i = 0; i < UDATPG_FIELD_COUNT; ++i) {
-            if (curElem->skeleton->type[i] != skeleton.type[i] ) {
-                isEqual = false;
-                break;
-            }
-        }
-        if (isEqual) {
-            return curElem;
-        }
-     }
-     curElem = curElem->next.getAlias();
-   } while( curElem != nullptr );
-
-   // end of the list
-   return nullptr;
-
-}  // PatternMap::getDuplicateElem
-
-DateTimeMatcher::DateTimeMatcher() {
-}
-
-DateTimeMatcher::~DateTimeMatcher() {}
-
-DateTimeMatcher::DateTimeMatcher(const DateTimeMatcher& other) {
-    copyFrom(other.skeleton);
-}
-
-DateTimeMatcher& DateTimeMatcher::operator=(const DateTimeMatcher& other) {
-    copyFrom(other.skeleton);
-    return *this;
-}
-
-
-void
-DateTimeMatcher::set(const UnicodeString& pattern, FormatParser* fp) {
-    PtnSkeleton localSkeleton;
-    return set(pattern, fp, localSkeleton);
-}
-
-void
-DateTimeMatcher::set(const UnicodeString& pattern, FormatParser* fp, PtnSkeleton& skeletonResult) {
-    int32_t i;
-    for (i=0; i<UDATPG_FIELD_COUNT; ++i) {
-        skeletonResult.type[i] = NONE;
-    }
-    skeletonResult.original.clear();
-    skeletonResult.baseOriginal.clear();
-    skeletonResult.addedDefaultDayPeriod = false;
-
-    fp->set(pattern);
-    for (i=0; i < fp->itemNumber; i++) {
-        const UnicodeString& value = fp->items[i];
-        // don't skip 'a' anymore, dayPeriod handled specially below
-
-        if ( fp->isQuoteLiteral(value) ) {
-            UnicodeString quoteLiteral;
-            fp->getQuoteLiteral(quoteLiteral, &i);
-            continue;
-        }
-        int32_t canonicalIndex = fp->getCanonicalIndex(value);
-        if (canonicalIndex < 0) {
-            continue;
-        }
-        const dtTypeElem *row = &dtTypes[canonicalIndex];
-        int32_t field = row->field;
-        skeletonResult.original.populate(field, value);
-        char16_t repeatChar = row->patternChar;
-        int32_t repeatCount = row->minLen;
-        skeletonResult.baseOriginal.populate(field, repeatChar, repeatCount);
-        int16_t subField = row->type;
-        if (row->type > 0) {
-            U_ASSERT(value.length() < INT16_MAX);
-            subField += static_cast<int16_t>(value.length());
-        }
-        skeletonResult.type[field] = subField;
-    }
-
-    // #20739, we have a skeleton with minutes and milliseconds, but no seconds
-    //
-    // Theoretically we would need to check and fix all fields with "gaps":
-    // for example year-day (no month), month-hour (no day), and so on, All the possible field combinations.
-    // Plus some smartness: year + hour => should we add month, or add day-of-year?
-    // What about month + day-of-week, or month + am/pm indicator.
-    // I think beyond a certain point we should not try to fix bad developer input and try guessing what they mean.
-    // Garbage in, garbage out.
-    if (!skeletonResult.original.isFieldEmpty(UDATPG_MINUTE_FIELD)
-        && !skeletonResult.original.isFieldEmpty(UDATPG_FRACTIONAL_SECOND_FIELD)
-        && skeletonResult.original.isFieldEmpty(UDATPG_SECOND_FIELD)) {
-        // Force the use of seconds
-        for (i = 0; dtTypes[i].patternChar != 0; i++) {
-            if (dtTypes[i].field == UDATPG_SECOND_FIELD) {
-                // first entry for UDATPG_SECOND_FIELD
-                skeletonResult.original.populate(UDATPG_SECOND_FIELD, dtTypes[i].patternChar, dtTypes[i].minLen);
-                skeletonResult.baseOriginal.populate(UDATPG_SECOND_FIELD, dtTypes[i].patternChar, dtTypes[i].minLen);
-                // We add value.length, same as above, when type is first initialized.
-                // The value we want to "fake" here is "s", and 1 means "s".length()
-                int16_t subField = dtTypes[i].type;
-                skeletonResult.type[UDATPG_SECOND_FIELD] = (subField > 0) ? subField + 1 : subField;
-                break;
-            }
-        }
-    }
-
-    // #13183, handle special behavior for day period characters (a, b, B)
-    if (!skeletonResult.original.isFieldEmpty(UDATPG_HOUR_FIELD)) {
-        if (skeletonResult.original.getFieldChar(UDATPG_HOUR_FIELD)==LOW_H || skeletonResult.original.getFieldChar(UDATPG_HOUR_FIELD)==CAP_K) {
-            // We have a skeleton with 12-hour-cycle format
-            if (skeletonResult.original.isFieldEmpty(UDATPG_DAYPERIOD_FIELD)) {
-                // But we do not have a day period in the skeleton; add the default DAYPERIOD (currently "a")
-                for (i = 0; dtTypes[i].patternChar != 0; i++) {
-                    if ( dtTypes[i].field == UDATPG_DAYPERIOD_FIELD ) {
-                        // first entry for UDATPG_DAYPERIOD_FIELD
-                        skeletonResult.original.populate(UDATPG_DAYPERIOD_FIELD, dtTypes[i].patternChar, dtTypes[i].minLen);
-                        skeletonResult.baseOriginal.populate(UDATPG_DAYPERIOD_FIELD, dtTypes[i].patternChar, dtTypes[i].minLen);
-                        skeletonResult.type[UDATPG_DAYPERIOD_FIELD] = dtTypes[i].type;
-                        skeletonResult.addedDefaultDayPeriod = true;
-                        break;
-                    }
-                }
-            }
-        } else {
-            // Skeleton has 24-hour-cycle hour format and has dayPeriod, delete dayPeriod (i.e. ignore it)
-            skeletonResult.original.clearField(UDATPG_DAYPERIOD_FIELD);
-            skeletonResult.baseOriginal.clearField(UDATPG_DAYPERIOD_FIELD);
-            skeletonResult.type[UDATPG_DAYPERIOD_FIELD] = NONE;
-        }
-    }
-    copyFrom(skeletonResult);
-}
-
-void
-DateTimeMatcher::getBasePattern(UnicodeString &result ) {
-    result.remove(); // Reset the result first.
-    skeleton.baseOriginal.appendTo(result);
-}
-
-UnicodeString
-DateTimeMatcher::getPattern() {
-    UnicodeString result;
-    return skeleton.original.appendTo(result);
-}
-
-int32_t
-DateTimeMatcher::getDistance(const DateTimeMatcher& other, int32_t includeMask, DistanceInfo& distanceInfo) const {
-    int32_t result = 0;
-    distanceInfo.clear();
-    for (int32_t i=0; i<UDATPG_FIELD_COUNT; ++i ) {
-        int32_t myType = (includeMask&(1<<i))==0 ? 0 : skeleton.type[i];
-        int32_t otherType = other.skeleton.type[i];
-        if (myType==otherType) {
-            continue;
-        }
-        if (myType==0) {// and other is not
-            result += EXTRA_FIELD;
-            distanceInfo.addExtra(i);
-        }
-        else {
-            if (otherType==0) {
-                result += MISSING_FIELD;
-                distanceInfo.addMissing(i);
-            }
-            else {
-                result += abs(myType - otherType);
-            }
-        }
-
-    }
-    return result;
-}
-
-void
-DateTimeMatcher::copyFrom(const PtnSkeleton& newSkeleton) {
-    skeleton.copyFrom(newSkeleton);
-}
-
-void
-DateTimeMatcher::copyFrom() {
-    // same as clear
-    skeleton.clear();
-}
-
-UBool
-DateTimeMatcher::equals(const DateTimeMatcher* other) const {
-    if (other==nullptr) { return false; }
-    return skeleton.original == other->skeleton.original;
-}
-
-int32_t
-DateTimeMatcher::getFieldMask() const {
-    int32_t result = 0;
-
-    for (int32_t i=0; i<UDATPG_FIELD_COUNT; ++i) {
-        if (skeleton.type[i]!=0) {
-            result |= (1<<i);
-        }
-    }
-    return result;
-}
-
-PtnSkeleton*
-DateTimeMatcher::getSkeletonPtr() {
-    return &skeleton;
-}
-
-FormatParser::FormatParser () {
-    status = START;
-    itemNumber = 0;
-}
-
-
-FormatParser::~FormatParser () {
-}
-
-
-// Find the next token with the starting position and length
-// Note: the startPos may
-FormatParser::TokenStatus
-FormatParser::setTokens(const UnicodeString& pattern, int32_t startPos, int32_t *len) {
-    int32_t curLoc = startPos;
-    if ( curLoc >= pattern.length()) {
-        return DONE;
-    }
-    // check the current char is between A-Z or a-z
-    do {
-        char16_t c=pattern.charAt(curLoc);
-        if ( (c>=CAP_A && c<=CAP_Z) || (c>=LOW_A && c<=LOW_Z) ) {
-           curLoc++;
-        }
-        else {
-               startPos = curLoc;
-               *len=1;
-               return ADD_TOKEN;
-        }
-
-        if ( pattern.charAt(curLoc)!= pattern.charAt(startPos) ) {
-            break;  // not the same token
-        }
-    } while(curLoc <= pattern.length());
-    *len = curLoc-startPos;
-    return ADD_TOKEN;
-}
-
-void
-FormatParser::set(const UnicodeString& pattern) {
-    int32_t startPos = 0;
-    TokenStatus result = START;
-    int32_t len = 0;
-    itemNumber = 0;
-
-    do {
-        result = setTokens( pattern, startPos, &len );
-        if ( result == ADD_TOKEN )
-        {
-            items[itemNumber++] = UnicodeString(pattern, startPos, len );
-            startPos += len;
-        }
-        else {
-            break;
-        }
-    } while (result==ADD_TOKEN && itemNumber < MAX_DT_TOKEN);
-}
-
-int32_t
-FormatParser::getCanonicalIndex(const UnicodeString& s, UBool strict) {
-    int32_t len = s.length();
-    if (len == 0) {
-        return -1;
-    }
-    char16_t ch = s.charAt(0);
-
-    // Verify that all are the same character.
-    for (int32_t l = 1; l < len; l++) {
-        if (ch != s.charAt(l)) {
-            return -1;
-        }
-    }
-    int32_t i = 0;
-    int32_t bestRow = -1;
-    while (dtTypes[i].patternChar != 0x0000) {
-        if ( dtTypes[i].patternChar != ch ) {
-            ++i;
-            continue;
-        }
-        bestRow = i;
-        if (dtTypes[i].patternChar != dtTypes[i+1].patternChar) {
-            return i;
-        }
-        if (dtTypes[i+1].minLen <= len) {
-            ++i;
-            continue;
-        }
-        return i;
-    }
-    return strict ? -1 : bestRow;
-}
-
-UBool
-FormatParser::isQuoteLiteral(const UnicodeString& s) {
-    return (UBool)(s.charAt(0) == SINGLE_QUOTE);
-}
-
-// This function assumes the current itemIndex points to the quote literal.
-// Please call isQuoteLiteral prior to this function.
-void
-FormatParser::getQuoteLiteral(UnicodeString& quote, int32_t *itemIndex) {
-    int32_t i = *itemIndex;
-
-    quote.remove();
-    if (items[i].charAt(0)==SINGLE_QUOTE) {
-        quote += items[i];
-        ++i;
-    }
-    while ( i < itemNumber ) {
-        if ( items[i].charAt(0)==SINGLE_QUOTE ) {
-            if ( (i+1<itemNumber) && (items[i+1].charAt(0)==SINGLE_QUOTE)) {
-                // two single quotes e.g. 'o''clock'
-                quote += items[i++];
-                quote += items[i++];
-                continue;
-            }
-            else {
-                quote += items[i];
-                break;
-            }
-        }
-        else {
-            quote += items[i];
-        }
-        ++i;
-    }
-    *itemIndex=i;
-}
-
-UBool
-FormatParser::isPatternSeparator(const UnicodeString& field) const {
-    for (int32_t i=0; i<field.length(); ++i ) {
-        char16_t c= field.charAt(i);
-        if ( (c==SINGLE_QUOTE) || (c==BACKSLASH) || (c==SPACE) || (c==COLON) ||
-             (c==QUOTATION_MARK) || (c==COMMA) || (c==HYPHEN) ||(items[i].charAt(0)==DOT) ) {
-            continue;
-        }
-        else {
-            return false;
-        }
-    }
-    return true;
-}
-
-DistanceInfo::~DistanceInfo() {}
-
-void
-DistanceInfo::setTo(const DistanceInfo& other) {
-    missingFieldMask = other.missingFieldMask;
-    extraFieldMask= other.extraFieldMask;
-}
-
-PatternMapIterator::PatternMapIterator(UErrorCode& status) :
-    bootIndex(0), nodePtr(nullptr), matcher(nullptr), patternMap(nullptr)
-{
-    if (U_FAILURE(status)) { return; }
-    matcher.adoptInsteadAndCheckErrorCode(new DateTimeMatcher(), status);
-}
-
-PatternMapIterator::~PatternMapIterator() {
-}
-
-void
-PatternMapIterator::set(PatternMap& newPatternMap) {
-    this->patternMap=&newPatternMap;
-}
-
-PtnSkeleton*
-PatternMapIterator::getSkeleton() const {
-    if ( nodePtr == nullptr ) {
-        return nullptr;
-    }
-    else {
-        return nodePtr->skeleton.getAlias();
-    }
-}
-
-UBool
-PatternMapIterator::hasNext() const {
-    int32_t headIndex = bootIndex;
-    PtnElem *curPtr = nodePtr;
-
-    if (patternMap==nullptr) {
-        return false;
-    }
-    while ( headIndex < MAX_PATTERN_ENTRIES ) {
-        if ( curPtr != nullptr ) {
-            if ( curPtr->next != nullptr ) {
-                return true;
-            }
-            else {
-                headIndex++;
-                curPtr=nullptr;
-                continue;
-            }
-        }
-        else {
-            if ( patternMap->boot[headIndex] != nullptr ) {
-                return true;
-            }
-            else {
-                headIndex++;
-                continue;
-            }
-        }
-    }
-    return false;
-}
-
-DateTimeMatcher&
-PatternMapIterator::next() {
-    while ( bootIndex < MAX_PATTERN_ENTRIES ) {
-        if ( nodePtr != nullptr ) {
-            if ( nodePtr->next != nullptr ) {
-                nodePtr = nodePtr->next.getAlias();
-                break;
-            }
-            else {
-                bootIndex++;
-                nodePtr=nullptr;
-                continue;
-            }
-        }
-        else {
-            if ( patternMap->boot[bootIndex] != nullptr ) {
-                nodePtr = patternMap->boot[bootIndex];
-                break;
-            }
-            else {
-                bootIndex++;
-                continue;
-            }
-        }
-    }
-    if (nodePtr!=nullptr) {
-        matcher->copyFrom(*nodePtr->skeleton);
-    }
-    else {
-        matcher->copyFrom();
-    }
-    return *matcher;
-}
-
-
-SkeletonFields::SkeletonFields() {
-    // Set initial values to zero
-    clear();
-}
-
-void SkeletonFields::clear() {
-    uprv_memset(chars, 0, sizeof(chars));
-    uprv_memset(lengths, 0, sizeof(lengths));
-}
-
-void SkeletonFields::copyFrom(const SkeletonFields& other) {
-    uprv_memcpy(chars, other.chars, sizeof(chars));
-    uprv_memcpy(lengths, other.lengths, sizeof(lengths));
-}
-
-void SkeletonFields::clearField(int32_t field) {
-    chars[field] = 0;
-    lengths[field] = 0;
-}
-
-char16_t SkeletonFields::getFieldChar(int32_t field) const {
-    return chars[field];
-}
-
-int32_t SkeletonFields::getFieldLength(int32_t field) const {
-    return lengths[field];
-}
-
-void SkeletonFields::populate(int32_t field, const UnicodeString& value) {
-    populate(field, value.charAt(0), value.length());
-}
-
-void SkeletonFields::populate(int32_t field, char16_t ch, int32_t length) {
-    chars[field] = (int8_t) ch;
-    lengths[field] = (int8_t) length;
-}
-
-UBool SkeletonFields::isFieldEmpty(int32_t field) const {
-    return lengths[field] == 0;
-}
-
-UnicodeString& SkeletonFields::appendTo(UnicodeString& string) const {
-    for (int32_t i = 0; i < UDATPG_FIELD_COUNT; ++i) {
-        appendFieldTo(i, string);
-    }
-    return string;
-}
-
-UnicodeString& SkeletonFields::appendFieldTo(int32_t field, UnicodeString& string) const {
-    char16_t ch(chars[field]);
-    int32_t length = (int32_t) lengths[field];
-
-    for (int32_t i=0; i<length; i++) {
-        string += ch;
-    }
-    return string;
-}
-
-char16_t SkeletonFields::getFirstChar() const {
-    for (int32_t i = 0; i < UDATPG_FIELD_COUNT; ++i) {
-        if (lengths[i] != 0) {
-            return chars[i];
-        }
-    }
-    return '\0';
-}
-
-
-PtnSkeleton::PtnSkeleton()
-    : addedDefaultDayPeriod(false) {
-}
-
-PtnSkeleton::PtnSkeleton(const PtnSkeleton& other) {
-    copyFrom(other);
-}
-
-void PtnSkeleton::copyFrom(const PtnSkeleton& other) {
-    uprv_memcpy(type, other.type, sizeof(type));
-    original.copyFrom(other.original);
-    baseOriginal.copyFrom(other.baseOriginal);
-    addedDefaultDayPeriod = other.addedDefaultDayPeriod;
-}
-
-void PtnSkeleton::clear() {
-    uprv_memset(type, 0, sizeof(type));
-    original.clear();
-    baseOriginal.clear();
-}
-
-UBool
-PtnSkeleton::equals(const PtnSkeleton& other) const  {
-    return (original == other.original)
-        && (baseOriginal == other.baseOriginal)
-        && (uprv_memcmp(type, other.type, sizeof(type)) == 0);
-}
-
-UnicodeString
-PtnSkeleton::getSkeleton() const {
-    UnicodeString result;
-    result = original.appendTo(result);
-    int32_t pos;
-    if (addedDefaultDayPeriod && (pos = result.indexOf(LOW_A)) >= 0) {
-        // for backward compatibility: if DateTimeMatcher.set added a single 'a' that
-        // was not in the provided skeleton, remove it here before returning skeleton.
-        result.remove(pos, 1);
-    }
-    return result;
-}
-
-UnicodeString
-PtnSkeleton::getBaseSkeleton() const {
-    UnicodeString result;
-    result = baseOriginal.appendTo(result);
-    int32_t pos;
-    if (addedDefaultDayPeriod && (pos = result.indexOf(LOW_A)) >= 0) {
-        // for backward compatibility: if DateTimeMatcher.set added a single 'a' that
-        // was not in the provided skeleton, remove it here before returning skeleton.
-        result.remove(pos, 1);
-    }
-    return result;
-}
-
-char16_t
-PtnSkeleton::getFirstChar() const {
-    return baseOriginal.getFirstChar();
-}
-
-PtnSkeleton::~PtnSkeleton() {
-}
-
-PtnElem::PtnElem(const UnicodeString &basePat, const UnicodeString &pat) :
-    basePattern(basePat), skeleton(nullptr), pattern(pat), next(nullptr)
-{
-}
-
-PtnElem::~PtnElem() {
-}
-
-DTSkeletonEnumeration::DTSkeletonEnumeration(PatternMap& patternMap, dtStrEnum type, UErrorCode& status) : fSkeletons(nullptr) {
-    PtnElem  *curElem;
-    PtnSkeleton *curSkeleton;
-    UnicodeString s;
-    int32_t bootIndex;
-
-    pos=0;
-    fSkeletons.adoptInsteadAndCheckErrorCode(new UVector(status), status);
-    if (U_FAILURE(status)) {
-        return;
-    }
-
-    for (bootIndex=0; bootIndex<MAX_PATTERN_ENTRIES; ++bootIndex ) {
-        curElem = patternMap.boot[bootIndex];
-        while (curElem!=nullptr) {
-            switch(type) {
-                case DT_BASESKELETON:
-                    s=curElem->basePattern;
-                    break;
-                case DT_PATTERN:
-                    s=curElem->pattern;
-                    break;
-                case DT_SKELETON:
-                    curSkeleton=curElem->skeleton.getAlias();
-                    s=curSkeleton->getSkeleton();
-                    break;
-            }
-            if ( !isCanonicalItem(s) ) {
-                LocalPointer<UnicodeString> newElem(s.clone(), status);
-                if (U_FAILURE(status)) { 
-                    return;
-                }
-                fSkeletons->addElement(newElem.getAlias(), status);
-                if (U_FAILURE(status)) {
-                    fSkeletons.adoptInstead(nullptr);
-                    return;
-                }
-                newElem.orphan(); // fSkeletons vector now owns the UnicodeString (although it
-                                  // does not use a deleter function to manage the ownership).
-            }
-            curElem = curElem->next.getAlias();
-        }
-    }
-    if ((bootIndex==MAX_PATTERN_ENTRIES) && (curElem!=nullptr) ) {
-        status = U_BUFFER_OVERFLOW_ERROR;
-    }
-}
-
-const UnicodeString*
-DTSkeletonEnumeration::snext(UErrorCode& status) {
-    if (U_SUCCESS(status) && fSkeletons.isValid() && pos < fSkeletons->size()) {
-        return (const UnicodeString*)fSkeletons->elementAt(pos++);
-    }
-    return nullptr;
-}
-
-void
-DTSkeletonEnumeration::reset(UErrorCode& /*status*/) {
-    pos=0;
-}
-
-int32_t
-DTSkeletonEnumeration::count(UErrorCode& /*status*/) const {
-   return (fSkeletons.isNull()) ? 0 : fSkeletons->size();
-}
-
-UBool
-DTSkeletonEnumeration::isCanonicalItem(const UnicodeString& item) {
-    if ( item.length() != 1 ) {
-        return false;
-    }
-    for (int32_t i=0; i<UDATPG_FIELD_COUNT; ++i) {
-        if (item.charAt(0)==Canonical_Items[i]) {
-            return true;
-        }
-    }
-    return false;
-}
-
-DTSkeletonEnumeration::~DTSkeletonEnumeration() {
-    UnicodeString *s;
-    if (fSkeletons.isValid()) {
-        for (int32_t i = 0; i < fSkeletons->size(); ++i) {
-            if ((s = (UnicodeString *)fSkeletons->elementAt(i)) != nullptr) {
-                delete s;
-            }
-        }
-    }
-}
-
-DTRedundantEnumeration::DTRedundantEnumeration() : pos(0), fPatterns(nullptr) {
-}
-
-void
-DTRedundantEnumeration::add(const UnicodeString& pattern, UErrorCode& status) {
-    if (U_FAILURE(status)) { return; }
-    if (fPatterns.isNull())  {
-        fPatterns.adoptInsteadAndCheckErrorCode(new UVector(status), status);
-        if (U_FAILURE(status)) {
-            return;
-       }
-    }
-    LocalPointer<UnicodeString> newElem(new UnicodeString(pattern), status);
-    if (U_FAILURE(status)) {
-        return;
-    }
-    fPatterns->addElement(newElem.getAlias(), status);
-    if (U_FAILURE(status)) {
-        fPatterns.adoptInstead(nullptr);
-        return;
-    }
-    newElem.orphan(); // fPatterns now owns the string, although a UVector
-                      // deleter function is not used to manage that ownership.
-}
-
-const UnicodeString*
-DTRedundantEnumeration::snext(UErrorCode& status) {
-    if (U_SUCCESS(status) && fPatterns.isValid() && pos < fPatterns->size()) {
-        return (const UnicodeString*)fPatterns->elementAt(pos++);
-    }
-    return nullptr;
-}
-
-void
-DTRedundantEnumeration::reset(UErrorCode& /*status*/) {
-    pos=0;
-}
-
-int32_t
-DTRedundantEnumeration::count(UErrorCode& /*status*/) const {
-    return (fPatterns.isNull()) ? 0 : fPatterns->size();
-}
-
-UBool
-DTRedundantEnumeration::isCanonicalItem(const UnicodeString& item) const {
-    if ( item.length() != 1 ) {
-        return false;
-    }
-    for (int32_t i=0; i<UDATPG_FIELD_COUNT; ++i) {
-        if (item.charAt(0)==Canonical_Items[i]) {
-            return true;
-        }
-    }
-    return false;
-}
-
-DTRedundantEnumeration::~DTRedundantEnumeration() {
-    UnicodeString *s;
-    if (fPatterns.isValid()) {
-        for (int32_t i = 0; i < fPatterns->size(); ++i) {
-            if ((s = (UnicodeString *)fPatterns->elementAt(i)) != nullptr) {
-                delete s;
-            }
-        }
-    }    
-}
-
-U_NAMESPACE_END
-
-
-#endif /* #if !UCONFIG_NO_FORMATTING */
-
-//eof
->>>>>>> a8a80be5
+// © 2016 and later: Unicode, Inc. and others.
+// License & terms of use: http://www.unicode.org/copyright.html
+/*
+*******************************************************************************
+* Copyright (C) 2007-2016, International Business Machines Corporation and
+* others. All Rights Reserved.
+*******************************************************************************
+*
+* File DTPTNGEN.CPP
+*
+*******************************************************************************
+*/
+
+#include "unicode/utypes.h"
+#if !UCONFIG_NO_FORMATTING
+
+#include "unicode/datefmt.h"
+#include "unicode/decimfmt.h"
+#include "unicode/dtfmtsym.h"
+#include "unicode/dtptngen.h"
+#include "unicode/localpointer.h"
+#include "unicode/simpleformatter.h"
+#include "unicode/smpdtfmt.h"
+#include "unicode/udat.h"
+#include "unicode/udatpg.h"
+#include "unicode/uniset.h"
+#include "unicode/uloc.h"
+#include "unicode/ures.h"
+#include "unicode/ustring.h"
+#include "unicode/rep.h"
+#include "unicode/region.h"
+#include "cpputils.h"
+#include "mutex.h"
+#include "umutex.h"
+#include "cmemory.h"
+#include "cstring.h"
+#include "locbased.h"
+#include "hash.h"
+#include "uhash.h"
+#include "uresimp.h"
+#include "dtptngen_impl.h"
+#include "ucln_in.h"
+#include "charstr.h"
+#include "uassert.h"
+
+#if U_CHARSET_FAMILY==U_EBCDIC_FAMILY
+/**
+ * If we are on EBCDIC, use an iterator which will
+ * traverse the bundles in ASCII order.
+ */
+#define U_USE_ASCII_BUNDLE_ITERATOR
+#define U_SORT_ASCII_BUNDLE_ITERATOR
+#endif
+
+#if defined(U_USE_ASCII_BUNDLE_ITERATOR)
+
+#include "unicode/ustring.h"
+#include "uarrsort.h"
+
+struct UResAEntry {
+    char16_t *key;
+    UResourceBundle *item;
+};
+
+struct UResourceBundleAIterator {
+    UResourceBundle  *bund;
+    UResAEntry *entries;
+    int32_t num;
+    int32_t cursor;
+};
+
+/* Must be C linkage to pass function pointer to the sort function */
+
+U_CDECL_BEGIN
+
+static int32_t U_CALLCONV
+ures_a_codepointSort(const void *context, const void *left, const void *right) {
+    //CompareContext *cmp=(CompareContext *)context;
+    return u_strcmp(((const UResAEntry *)left)->key,
+                    ((const UResAEntry *)right)->key);
+}
+
+U_CDECL_END
+
+static void ures_a_open(UResourceBundleAIterator *aiter, UResourceBundle *bund, UErrorCode *status) {
+    if(U_FAILURE(*status)) {
+        return;
+    }
+    aiter->bund = bund;
+    aiter->num = ures_getSize(aiter->bund);
+    aiter->cursor = 0;
+#if !defined(U_SORT_ASCII_BUNDLE_ITERATOR)
+    aiter->entries = nullptr;
+#else
+    aiter->entries = (UResAEntry*)uprv_malloc(sizeof(UResAEntry)*aiter->num);
+    for(int i=0;i<aiter->num;i++) {
+        aiter->entries[i].item = ures_getByIndex(aiter->bund, i, nullptr, status);
+        const char *akey = ures_getKey(aiter->entries[i].item);
+        int32_t len = uprv_strlen(akey)+1;
+        aiter->entries[i].key = (char16_t*)uprv_malloc(len*sizeof(char16_t));
+        u_charsToUChars(akey, aiter->entries[i].key, len);
+    }
+    uprv_sortArray(aiter->entries, aiter->num, sizeof(UResAEntry), ures_a_codepointSort, nullptr, true, status);
+#endif
+}
+
+static void ures_a_close(UResourceBundleAIterator *aiter) {
+#if defined(U_SORT_ASCII_BUNDLE_ITERATOR)
+    for(int i=0;i<aiter->num;i++) {
+        uprv_free(aiter->entries[i].key);
+        ures_close(aiter->entries[i].item);
+    }
+#endif
+}
+
+static const char16_t *ures_a_getNextString(UResourceBundleAIterator *aiter, int32_t *len, const char **key, UErrorCode *err) {
+#if !defined(U_SORT_ASCII_BUNDLE_ITERATOR)
+    return ures_getNextString(aiter->bund, len, key, err);
+#else
+    if(U_FAILURE(*err)) return nullptr;
+    UResourceBundle *item = aiter->entries[aiter->cursor].item;
+    const char16_t* ret = ures_getString(item, len, err);
+    *key = ures_getKey(item);
+    aiter->cursor++;
+    return ret;
+#endif
+}
+
+
+#endif
+
+
+U_NAMESPACE_BEGIN
+
+// *****************************************************************************
+// class DateTimePatternGenerator
+// *****************************************************************************
+static const char16_t Canonical_Items[] = {
+    // GyQMwWEDFdaHmsSv
+    CAP_G, LOW_Y, CAP_Q, CAP_M, LOW_W, CAP_W, CAP_E,
+    CAP_D, CAP_F, LOW_D, LOW_A, // The UDATPG_x_FIELD constants and these fields have a different order than in ICU4J
+    CAP_H, LOW_M, LOW_S, CAP_S, LOW_V, 0
+};
+
+static const dtTypeElem dtTypes[] = {
+    // patternChar, field, type, minLen, weight
+    {CAP_G, UDATPG_ERA_FIELD, DT_SHORT, 1, 3,},
+    {CAP_G, UDATPG_ERA_FIELD, DT_LONG,  4, 0},
+    {CAP_G, UDATPG_ERA_FIELD, DT_NARROW, 5, 0},
+
+    {LOW_Y, UDATPG_YEAR_FIELD, DT_NUMERIC, 1, 20},
+    {CAP_Y, UDATPG_YEAR_FIELD, DT_NUMERIC + DT_DELTA, 1, 20},
+    {LOW_U, UDATPG_YEAR_FIELD, DT_NUMERIC + 2*DT_DELTA, 1, 20},
+    {LOW_R, UDATPG_YEAR_FIELD, DT_NUMERIC + 3*DT_DELTA, 1, 20},
+    {CAP_U, UDATPG_YEAR_FIELD, DT_SHORT, 1, 3},
+    {CAP_U, UDATPG_YEAR_FIELD, DT_LONG, 4, 0},
+    {CAP_U, UDATPG_YEAR_FIELD, DT_NARROW, 5, 0},
+
+    {CAP_Q, UDATPG_QUARTER_FIELD, DT_NUMERIC, 1, 2},
+    {CAP_Q, UDATPG_QUARTER_FIELD, DT_SHORT, 3, 0},
+    {CAP_Q, UDATPG_QUARTER_FIELD, DT_LONG, 4, 0},
+    {CAP_Q, UDATPG_QUARTER_FIELD, DT_NARROW, 5, 0},
+    {LOW_Q, UDATPG_QUARTER_FIELD, DT_NUMERIC + DT_DELTA, 1, 2},
+    {LOW_Q, UDATPG_QUARTER_FIELD, DT_SHORT - DT_DELTA, 3, 0},
+    {LOW_Q, UDATPG_QUARTER_FIELD, DT_LONG - DT_DELTA, 4, 0},
+    {LOW_Q, UDATPG_QUARTER_FIELD, DT_NARROW - DT_DELTA, 5, 0},
+
+    {CAP_M, UDATPG_MONTH_FIELD, DT_NUMERIC, 1, 2},
+    {CAP_M, UDATPG_MONTH_FIELD, DT_SHORT, 3, 0},
+    {CAP_M, UDATPG_MONTH_FIELD, DT_LONG, 4, 0},
+    {CAP_M, UDATPG_MONTH_FIELD, DT_NARROW, 5, 0},
+    {CAP_L, UDATPG_MONTH_FIELD, DT_NUMERIC + DT_DELTA, 1, 2},
+    {CAP_L, UDATPG_MONTH_FIELD, DT_SHORT - DT_DELTA, 3, 0},
+    {CAP_L, UDATPG_MONTH_FIELD, DT_LONG - DT_DELTA, 4, 0},
+    {CAP_L, UDATPG_MONTH_FIELD, DT_NARROW - DT_DELTA, 5, 0},
+    {LOW_L, UDATPG_MONTH_FIELD, DT_NUMERIC + DT_DELTA, 1, 1},
+
+    {LOW_W, UDATPG_WEEK_OF_YEAR_FIELD, DT_NUMERIC, 1, 2},
+
+    {CAP_W, UDATPG_WEEK_OF_MONTH_FIELD, DT_NUMERIC, 1, 0},
+
+    {CAP_E, UDATPG_WEEKDAY_FIELD, DT_SHORT, 1, 3},
+    {CAP_E, UDATPG_WEEKDAY_FIELD, DT_LONG, 4, 0},
+    {CAP_E, UDATPG_WEEKDAY_FIELD, DT_NARROW, 5, 0},
+    {CAP_E, UDATPG_WEEKDAY_FIELD, DT_SHORTER, 6, 0},
+    {LOW_C, UDATPG_WEEKDAY_FIELD, DT_NUMERIC + 2*DT_DELTA, 1, 2},
+    {LOW_C, UDATPG_WEEKDAY_FIELD, DT_SHORT - 2*DT_DELTA, 3, 0},
+    {LOW_C, UDATPG_WEEKDAY_FIELD, DT_LONG - 2*DT_DELTA, 4, 0},
+    {LOW_C, UDATPG_WEEKDAY_FIELD, DT_NARROW - 2*DT_DELTA, 5, 0},
+    {LOW_C, UDATPG_WEEKDAY_FIELD, DT_SHORTER - 2*DT_DELTA, 6, 0},
+    {LOW_E, UDATPG_WEEKDAY_FIELD, DT_NUMERIC + DT_DELTA, 1, 2}, // LOW_E is currently not used in CLDR data, should not be canonical
+    {LOW_E, UDATPG_WEEKDAY_FIELD, DT_SHORT - DT_DELTA, 3, 0},
+    {LOW_E, UDATPG_WEEKDAY_FIELD, DT_LONG - DT_DELTA, 4, 0},
+    {LOW_E, UDATPG_WEEKDAY_FIELD, DT_NARROW - DT_DELTA, 5, 0},
+    {LOW_E, UDATPG_WEEKDAY_FIELD, DT_SHORTER - DT_DELTA, 6, 0},
+
+    {LOW_D, UDATPG_DAY_FIELD, DT_NUMERIC, 1, 2},
+    {LOW_G, UDATPG_DAY_FIELD, DT_NUMERIC + DT_DELTA, 1, 20}, // really internal use, so we don't care
+
+    {CAP_D, UDATPG_DAY_OF_YEAR_FIELD, DT_NUMERIC, 1, 3},
+
+    {CAP_F, UDATPG_DAY_OF_WEEK_IN_MONTH_FIELD, DT_NUMERIC, 1, 0},
+
+    {LOW_A, UDATPG_DAYPERIOD_FIELD, DT_SHORT, 1, 3},
+    {LOW_A, UDATPG_DAYPERIOD_FIELD, DT_LONG, 4, 0},
+    {LOW_A, UDATPG_DAYPERIOD_FIELD, DT_NARROW, 5, 0},
+    {LOW_B, UDATPG_DAYPERIOD_FIELD, DT_SHORT - DT_DELTA, 1, 3},
+    {LOW_B, UDATPG_DAYPERIOD_FIELD, DT_LONG - DT_DELTA, 4, 0},
+    {LOW_B, UDATPG_DAYPERIOD_FIELD, DT_NARROW - DT_DELTA, 5, 0},
+    // b needs to be closer to a than to B, so we make this 3*DT_DELTA
+    {CAP_B, UDATPG_DAYPERIOD_FIELD, DT_SHORT - 3*DT_DELTA, 1, 3},
+    {CAP_B, UDATPG_DAYPERIOD_FIELD, DT_LONG - 3*DT_DELTA, 4, 0},
+    {CAP_B, UDATPG_DAYPERIOD_FIELD, DT_NARROW - 3*DT_DELTA, 5, 0},
+
+    {CAP_H, UDATPG_HOUR_FIELD, DT_NUMERIC + 10*DT_DELTA, 1, 2}, // 24 hour
+    {LOW_K, UDATPG_HOUR_FIELD, DT_NUMERIC + 11*DT_DELTA, 1, 2}, // 24 hour
+    {LOW_H, UDATPG_HOUR_FIELD, DT_NUMERIC, 1, 2}, // 12 hour
+    {CAP_K, UDATPG_HOUR_FIELD, DT_NUMERIC + DT_DELTA, 1, 2}, // 12 hour
+    // The C code has had versions of the following 3, keep & update. Should not need these, but...
+    // Without these, certain tests using e.g. staticGetSkeleton fail because j/J in patterns
+    // get skipped instead of mapped to the right hour chars, for example in
+    //   DateFormatTest::TestPatternFromSkeleton
+    //   IntlTestDateTimePatternGeneratorAPI:: testStaticGetSkeleton
+    //   DateIntervalFormatTest::testTicket11985
+    // Need to investigate better handling of jJC replacement e.g. in staticGetSkeleton.
+    {CAP_J, UDATPG_HOUR_FIELD, DT_NUMERIC + 5*DT_DELTA, 1, 2}, // 12/24 hour no AM/PM
+    {LOW_J, UDATPG_HOUR_FIELD, DT_NUMERIC + 6*DT_DELTA, 1, 6}, // 12/24 hour
+    {CAP_C, UDATPG_HOUR_FIELD, DT_NUMERIC + 7*DT_DELTA, 1, 6}, // 12/24 hour with preferred dayPeriods for 12
+
+    {LOW_M, UDATPG_MINUTE_FIELD, DT_NUMERIC, 1, 2},
+
+    {LOW_S, UDATPG_SECOND_FIELD, DT_NUMERIC, 1, 2},
+    {CAP_A, UDATPG_SECOND_FIELD, DT_NUMERIC + DT_DELTA, 1, 1000},
+
+    {CAP_S, UDATPG_FRACTIONAL_SECOND_FIELD, DT_NUMERIC, 1, 1000},
+
+    {LOW_V, UDATPG_ZONE_FIELD, DT_SHORT - 2*DT_DELTA, 1, 0},
+    {LOW_V, UDATPG_ZONE_FIELD, DT_LONG - 2*DT_DELTA, 4, 0},
+    {LOW_Z, UDATPG_ZONE_FIELD, DT_SHORT, 1, 3},
+    {LOW_Z, UDATPG_ZONE_FIELD, DT_LONG, 4, 0},
+    {CAP_Z, UDATPG_ZONE_FIELD, DT_NARROW - DT_DELTA, 1, 3},
+    {CAP_Z, UDATPG_ZONE_FIELD, DT_LONG - DT_DELTA, 4, 0},
+    {CAP_Z, UDATPG_ZONE_FIELD, DT_SHORT - DT_DELTA, 5, 0},
+    {CAP_O, UDATPG_ZONE_FIELD, DT_SHORT - DT_DELTA, 1, 0},
+    {CAP_O, UDATPG_ZONE_FIELD, DT_LONG - DT_DELTA, 4, 0},
+    {CAP_V, UDATPG_ZONE_FIELD, DT_SHORT - DT_DELTA, 1, 0},
+    {CAP_V, UDATPG_ZONE_FIELD, DT_LONG - DT_DELTA, 2, 0},
+    {CAP_V, UDATPG_ZONE_FIELD, DT_LONG-1 - DT_DELTA, 3, 0},
+    {CAP_V, UDATPG_ZONE_FIELD, DT_LONG-2 - DT_DELTA, 4, 0},
+    {CAP_X, UDATPG_ZONE_FIELD, DT_NARROW - DT_DELTA, 1, 0},
+    {CAP_X, UDATPG_ZONE_FIELD, DT_SHORT - DT_DELTA, 2, 0},
+    {CAP_X, UDATPG_ZONE_FIELD, DT_LONG - DT_DELTA, 4, 0},
+    {LOW_X, UDATPG_ZONE_FIELD, DT_NARROW - DT_DELTA, 1, 0},
+    {LOW_X, UDATPG_ZONE_FIELD, DT_SHORT - DT_DELTA, 2, 0},
+    {LOW_X, UDATPG_ZONE_FIELD, DT_LONG - DT_DELTA, 4, 0},
+
+    {0, UDATPG_FIELD_COUNT, 0, 0, 0} , // last row of dtTypes[]
+ };
+
+static const char* const CLDR_FIELD_APPEND[] = {
+    "Era", "Year", "Quarter", "Month", "Week", "*", "Day-Of-Week",
+    "*", "*", "Day", "*", // The UDATPG_x_FIELD constants and these fields have a different order than in ICU4J
+    "Hour", "Minute", "Second", "*", "Timezone"
+};
+
+static const char* const CLDR_FIELD_NAME[UDATPG_FIELD_COUNT] = {
+    "era", "year", "quarter", "month", "week", "weekOfMonth", "weekday",
+    "dayOfYear", "weekdayOfMonth", "day", "dayperiod", // The UDATPG_x_FIELD constants and these fields have a different order than in ICU4J
+    "hour", "minute", "second", "*", "zone"
+};
+
+static const char* const CLDR_FIELD_WIDTH[] = { // [UDATPG_WIDTH_COUNT]
+    "", "-short", "-narrow"
+};
+
+static constexpr UDateTimePGDisplayWidth UDATPG_WIDTH_APPENDITEM = UDATPG_WIDE;
+static constexpr int32_t UDATPG_FIELD_KEY_MAX = 24; // max length of CLDR field tag (type + width)
+
+// For appendItems
+static const char16_t UDATPG_ItemFormat[]= {0x7B, 0x30, 0x7D, 0x20, 0x251C, 0x7B, 0x32, 0x7D, 0x3A,
+    0x20, 0x7B, 0x31, 0x7D, 0x2524, 0};  // {0} \u251C{2}: {1}\u2524
+
+//static const char16_t repeatedPatterns[6]={CAP_G, CAP_E, LOW_Z, LOW_V, CAP_Q, 0}; // "GEzvQ"
+
+static const char DT_DateTimePatternsTag[]="DateTimePatterns";
+static const char DT_DateAtTimePatternsTag[]="DateTimePatterns%atTime";
+static const char DT_DateTimeCalendarTag[]="calendar";
+static const char DT_DateTimeGregorianTag[]="gregorian";
+static const char DT_DateTimeAppendItemsTag[]="appendItems";
+static const char DT_DateTimeFieldsTag[]="fields";
+static const char DT_DateTimeAvailableFormatsTag[]="availableFormats";
+//static const UnicodeString repeatedPattern=UnicodeString(repeatedPatterns);
+
+UOBJECT_DEFINE_RTTI_IMPLEMENTATION(DateTimePatternGenerator)
+UOBJECT_DEFINE_RTTI_IMPLEMENTATION(DTSkeletonEnumeration)
+UOBJECT_DEFINE_RTTI_IMPLEMENTATION(DTRedundantEnumeration)
+
+DateTimePatternGenerator*  U_EXPORT2
+DateTimePatternGenerator::createInstance(UErrorCode& status) {
+    return createInstance(Locale::getDefault(), status);
+}
+
+DateTimePatternGenerator* U_EXPORT2
+DateTimePatternGenerator::createInstance(const Locale& locale, UErrorCode& status) {
+    if (U_FAILURE(status)) {
+        return nullptr;
+    }
+    LocalPointer<DateTimePatternGenerator> result(
+            new DateTimePatternGenerator(locale, status), status);
+    return U_SUCCESS(status) ? result.orphan() : nullptr;
+}
+
+DateTimePatternGenerator* U_EXPORT2
+DateTimePatternGenerator::createInstanceNoStdPat(const Locale& locale, UErrorCode& status) {
+    if (U_FAILURE(status)) {
+        return nullptr;
+    }
+    LocalPointer<DateTimePatternGenerator> result(
+            new DateTimePatternGenerator(locale, status, true), status);
+    return U_SUCCESS(status) ? result.orphan() : nullptr;
+}
+
+DateTimePatternGenerator*  U_EXPORT2
+DateTimePatternGenerator::createEmptyInstance(UErrorCode& status) {
+    if (U_FAILURE(status)) {
+        return nullptr;
+    }
+    LocalPointer<DateTimePatternGenerator> result(
+            new DateTimePatternGenerator(status), status);
+    return U_SUCCESS(status) ? result.orphan() : nullptr;
+}
+
+DateTimePatternGenerator::DateTimePatternGenerator(UErrorCode &status) :
+    skipMatcher(nullptr),
+    fAvailableFormatKeyHash(nullptr),
+    fDefaultHourFormatChar(0),
+    internalErrorCode(U_ZERO_ERROR)
+{
+    fp = new FormatParser();
+    dtMatcher = new DateTimeMatcher();
+    distanceInfo = new DistanceInfo();
+    patternMap = new PatternMap();
+    if (fp == nullptr || dtMatcher == nullptr || distanceInfo == nullptr || patternMap == nullptr) {
+        internalErrorCode = status = U_MEMORY_ALLOCATION_ERROR;
+    }
+}
+
+DateTimePatternGenerator::DateTimePatternGenerator(const Locale& locale, UErrorCode &status, UBool skipStdPatterns) :
+    skipMatcher(nullptr),
+    fAvailableFormatKeyHash(nullptr),
+    fDefaultHourFormatChar(0),
+    internalErrorCode(U_ZERO_ERROR)
+{
+    fp = new FormatParser();
+    dtMatcher = new DateTimeMatcher();
+    distanceInfo = new DistanceInfo();
+    patternMap = new PatternMap();
+    if (fp == nullptr || dtMatcher == nullptr || distanceInfo == nullptr || patternMap == nullptr) {
+        internalErrorCode = status = U_MEMORY_ALLOCATION_ERROR;
+    }
+    else {
+        initData(locale, status, skipStdPatterns);
+    }
+}
+
+DateTimePatternGenerator::DateTimePatternGenerator(const DateTimePatternGenerator& other) :
+    UObject(),
+    skipMatcher(nullptr),
+    fAvailableFormatKeyHash(nullptr),
+    fDefaultHourFormatChar(0),
+    internalErrorCode(U_ZERO_ERROR)
+{
+    fp = new FormatParser();
+    dtMatcher = new DateTimeMatcher();
+    distanceInfo = new DistanceInfo();
+    patternMap = new PatternMap();
+    if (fp == nullptr || dtMatcher == nullptr || distanceInfo == nullptr || patternMap == nullptr) {
+        internalErrorCode = U_MEMORY_ALLOCATION_ERROR;
+    }
+    *this=other;
+}
+
+DateTimePatternGenerator&
+DateTimePatternGenerator::operator=(const DateTimePatternGenerator& other) {
+    // reflexive case
+    if (&other == this) {
+        return *this;
+    }
+    internalErrorCode = other.internalErrorCode;
+    pLocale = other.pLocale;
+    fDefaultHourFormatChar = other.fDefaultHourFormatChar;
+    *fp = *(other.fp);
+    dtMatcher->copyFrom(other.dtMatcher->skeleton);
+    *distanceInfo = *(other.distanceInfo);
+    for (int32_t style = UDAT_FULL; style <= UDAT_SHORT; style++) {
+        dateTimeFormat[style] = other.dateTimeFormat[style];
+    }
+    decimal = other.decimal;
+    for (int32_t style = UDAT_FULL; style <= UDAT_SHORT; style++) {
+        dateTimeFormat[style].getTerminatedBuffer(); // NUL-terminate for the C API.
+    }
+    decimal.getTerminatedBuffer();
+    delete skipMatcher;
+    if ( other.skipMatcher == nullptr ) {
+        skipMatcher = nullptr;
+    }
+    else {
+        skipMatcher = new DateTimeMatcher(*other.skipMatcher);
+        if (skipMatcher == nullptr)
+        {
+            internalErrorCode = U_MEMORY_ALLOCATION_ERROR;
+            return *this;
+        }
+    }
+    for (int32_t i=0; i< UDATPG_FIELD_COUNT; ++i ) {
+        appendItemFormats[i] = other.appendItemFormats[i];
+        appendItemFormats[i].getTerminatedBuffer(); // NUL-terminate for the C API.
+        for (int32_t j=0; j< UDATPG_WIDTH_COUNT; ++j ) {
+            fieldDisplayNames[i][j] = other.fieldDisplayNames[i][j];
+            fieldDisplayNames[i][j].getTerminatedBuffer(); // NUL-terminate for the C API.
+        }
+    }
+    patternMap->copyFrom(*other.patternMap, internalErrorCode);
+    copyHashtable(other.fAvailableFormatKeyHash, internalErrorCode);
+    return *this;
+}
+
+
+bool
+DateTimePatternGenerator::operator==(const DateTimePatternGenerator& other) const {
+    if (this == &other) {
+        return true;
+    }
+    if ((pLocale==other.pLocale) && (patternMap->equals(*other.patternMap)) &&
+        (decimal==other.decimal)) {
+        for (int32_t style = UDAT_FULL; style <= UDAT_SHORT; style++) {
+            if (dateTimeFormat[style] != other.dateTimeFormat[style]) {
+                return false;
+            }
+        }
+        for ( int32_t i=0 ; i<UDATPG_FIELD_COUNT; ++i ) {
+            if (appendItemFormats[i] != other.appendItemFormats[i]) {
+                return false;
+            }
+            for (int32_t j=0; j< UDATPG_WIDTH_COUNT; ++j ) {
+                if (fieldDisplayNames[i][j] != other.fieldDisplayNames[i][j]) {
+                    return false;
+                }
+            }
+        }
+        return true;
+    }
+    else {
+        return false;
+    }
+}
+
+bool
+DateTimePatternGenerator::operator!=(const DateTimePatternGenerator& other) const {
+    return  !operator==(other);
+}
+
+DateTimePatternGenerator::~DateTimePatternGenerator() {
+    if (fAvailableFormatKeyHash!=nullptr) {
+        delete fAvailableFormatKeyHash;
+    }
+
+    if (fp != nullptr) delete fp;
+    if (dtMatcher != nullptr) delete dtMatcher;
+    if (distanceInfo != nullptr) delete distanceInfo;
+    if (patternMap != nullptr) delete patternMap;
+    if (skipMatcher != nullptr) delete skipMatcher;
+}
+
+namespace {
+
+UInitOnce initOnce {};
+UHashtable *localeToAllowedHourFormatsMap = nullptr;
+
+// Value deleter for hashmap.
+U_CFUNC void U_CALLCONV deleteAllowedHourFormats(void *ptr) {
+    uprv_free(ptr);
+}
+
+// Close hashmap at cleanup.
+U_CFUNC UBool U_CALLCONV allowedHourFormatsCleanup() {
+    uhash_close(localeToAllowedHourFormatsMap);
+    return true;
+}
+
+enum AllowedHourFormat{
+    ALLOWED_HOUR_FORMAT_UNKNOWN = -1,
+    ALLOWED_HOUR_FORMAT_h,
+    ALLOWED_HOUR_FORMAT_H,
+    ALLOWED_HOUR_FORMAT_K,  // Added ICU-20383, used by JP
+    ALLOWED_HOUR_FORMAT_k,  // Added ICU-20383, not currently used
+    ALLOWED_HOUR_FORMAT_hb,
+    ALLOWED_HOUR_FORMAT_hB,
+    ALLOWED_HOUR_FORMAT_Kb, // Added ICU-20383, not currently used
+    ALLOWED_HOUR_FORMAT_KB, // Added ICU-20383, not currently used
+    // ICU-20383 The following are unlikely and not currently used
+    ALLOWED_HOUR_FORMAT_Hb,
+    ALLOWED_HOUR_FORMAT_HB
+};
+
+}  // namespace
+
+void
+DateTimePatternGenerator::initData(const Locale& locale, UErrorCode &status, UBool skipStdPatterns) {
+    //const char *baseLangName = locale.getBaseName(); // unused
+
+    skipMatcher = nullptr;
+    fAvailableFormatKeyHash=nullptr;
+    addCanonicalItems(status);
+    if (!skipStdPatterns) { // skip to prevent circular dependency when called from SimpleDateFormat::construct
+        addICUPatterns(locale, status);
+    }
+    addCLDRData(locale, status);
+    setDateTimeFromCalendar(locale, status);
+    setDecimalSymbols(locale, status);
+    umtx_initOnce(initOnce, loadAllowedHourFormatsData, status);
+    getAllowedHourFormats(locale, status);
+    // If any of the above methods failed then the object is in an invalid state.
+    internalErrorCode = status;
+} // DateTimePatternGenerator::initData
+
+namespace {
+
+struct AllowedHourFormatsSink : public ResourceSink {
+    // Initialize sub-sinks.
+    AllowedHourFormatsSink() {}
+    virtual ~AllowedHourFormatsSink();
+
+    virtual void put(const char *key, ResourceValue &value, UBool /*noFallback*/,
+                     UErrorCode &errorCode) override {
+        ResourceTable timeData = value.getTable(errorCode);
+        if (U_FAILURE(errorCode)) { return; }
+        for (int32_t i = 0; timeData.getKeyAndValue(i, key, value); ++i) {
+            const char *regionOrLocale = key;
+            ResourceTable formatList = value.getTable(errorCode);
+            if (U_FAILURE(errorCode)) { return; }
+            // below we construct a list[] that has an entry for the "preferred" value at [0],
+            // followed by 1 or more entries for the "allowed" values, terminated with an
+            // entry for ALLOWED_HOUR_FORMAT_UNKNOWN (not included in length below)
+            LocalMemory<int32_t> list;
+            int32_t length = 0;
+            int32_t preferredFormat = ALLOWED_HOUR_FORMAT_UNKNOWN;
+            for (int32_t j = 0; formatList.getKeyAndValue(j, key, value); ++j) {
+                if (uprv_strcmp(key, "allowed") == 0) {
+                    if (value.getType() == URES_STRING) {
+                        length = 2; // 1 preferred to add later, 1 allowed to add now
+                        if (list.allocateInsteadAndReset(length + 1) == nullptr) {
+                            errorCode = U_MEMORY_ALLOCATION_ERROR;
+                            return;
+                        }
+                        list[1] = getHourFormatFromUnicodeString(value.getUnicodeString(errorCode));
+                    }
+                    else {
+                        ResourceArray allowedFormats = value.getArray(errorCode);
+                        length = allowedFormats.getSize() + 1; // 1 preferred, getSize allowed
+                        if (list.allocateInsteadAndReset(length + 1) == nullptr) {
+                            errorCode = U_MEMORY_ALLOCATION_ERROR;
+                            return;
+                        }
+                        for (int32_t k = 1; k < length; ++k) {
+                            allowedFormats.getValue(k-1, value);
+                            list[k] = getHourFormatFromUnicodeString(value.getUnicodeString(errorCode));
+                        }
+                    }
+                } else if (uprv_strcmp(key, "preferred") == 0) {
+                    preferredFormat = getHourFormatFromUnicodeString(value.getUnicodeString(errorCode));
+                }
+            }
+            if (length > 1) {
+                list[0] = (preferredFormat!=ALLOWED_HOUR_FORMAT_UNKNOWN)? preferredFormat: list[1];
+            } else {
+                // fallback handling for missing data
+                length = 2; // 1 preferred, 1 allowed
+                if (list.allocateInsteadAndReset(length + 1) == nullptr) {
+                    errorCode = U_MEMORY_ALLOCATION_ERROR;
+                    return;
+                }
+                list[0] = (preferredFormat!=ALLOWED_HOUR_FORMAT_UNKNOWN)? preferredFormat: ALLOWED_HOUR_FORMAT_H;
+                list[1] = list[0];
+            }
+            list[length] = ALLOWED_HOUR_FORMAT_UNKNOWN;
+            // At this point list[] will have at least two non-ALLOWED_HOUR_FORMAT_UNKNOWN entries,
+            // followed by ALLOWED_HOUR_FORMAT_UNKNOWN.
+            uhash_put(localeToAllowedHourFormatsMap, const_cast<char *>(regionOrLocale), list.orphan(), &errorCode);
+            if (U_FAILURE(errorCode)) { return; }
+        }
+    }
+
+    AllowedHourFormat getHourFormatFromUnicodeString(const UnicodeString &s) {
+        if (s.length() == 1) {
+            if (s[0] == LOW_H) { return ALLOWED_HOUR_FORMAT_h; }
+            if (s[0] == CAP_H) { return ALLOWED_HOUR_FORMAT_H; }
+            if (s[0] == CAP_K) { return ALLOWED_HOUR_FORMAT_K; }
+            if (s[0] == LOW_K) { return ALLOWED_HOUR_FORMAT_k; }
+        } else if (s.length() == 2) {
+            if (s[0] == LOW_H && s[1] == LOW_B) { return ALLOWED_HOUR_FORMAT_hb; }
+            if (s[0] == LOW_H && s[1] == CAP_B) { return ALLOWED_HOUR_FORMAT_hB; }
+            if (s[0] == CAP_K && s[1] == LOW_B) { return ALLOWED_HOUR_FORMAT_Kb; }
+            if (s[0] == CAP_K && s[1] == CAP_B) { return ALLOWED_HOUR_FORMAT_KB; }
+            if (s[0] == CAP_H && s[1] == LOW_B) { return ALLOWED_HOUR_FORMAT_Hb; }
+            if (s[0] == CAP_H && s[1] == CAP_B) { return ALLOWED_HOUR_FORMAT_HB; }
+        }
+
+        return ALLOWED_HOUR_FORMAT_UNKNOWN;
+    }
+};
+
+}  // namespace
+
+AllowedHourFormatsSink::~AllowedHourFormatsSink() {}
+
+U_CFUNC void U_CALLCONV DateTimePatternGenerator::loadAllowedHourFormatsData(UErrorCode &status) {
+    if (U_FAILURE(status)) { return; }
+    localeToAllowedHourFormatsMap = uhash_open(
+        uhash_hashChars, uhash_compareChars, nullptr, &status);
+    if (U_FAILURE(status)) { return; }
+
+    uhash_setValueDeleter(localeToAllowedHourFormatsMap, deleteAllowedHourFormats);
+    ucln_i18n_registerCleanup(UCLN_I18N_ALLOWED_HOUR_FORMATS, allowedHourFormatsCleanup);
+
+    LocalUResourceBundlePointer rb(ures_openDirect(nullptr, "supplementalData", &status));
+    if (U_FAILURE(status)) { return; }
+
+    AllowedHourFormatsSink sink;
+    // TODO: Currently in the enumeration each table allocates a new array.
+    // Try to reduce the number of memory allocations. Consider storing a
+    // UVector32 with the concatenation of all of the sub-arrays, put the start index
+    // into the hashmap, store 6 single-value sub-arrays right at the beginning of the
+    // vector (at index enum*2) for easy data sharing, copy sub-arrays into runtime
+    // object. Remember to clean up the vector, too.
+    ures_getAllItemsWithFallback(rb.getAlias(), "timeData", sink, status);    
+}
+
+static int32_t* getAllowedHourFormatsLangCountry(const char* language, const char* country, UErrorCode& status) {
+    CharString langCountry;
+    langCountry.append(language, status);
+    langCountry.append('_', status);
+    langCountry.append(country, status);
+
+    int32_t* allowedFormats;
+    allowedFormats = (int32_t *)uhash_get(localeToAllowedHourFormatsMap, langCountry.data());
+    if (allowedFormats == nullptr) {
+        allowedFormats = (int32_t *)uhash_get(localeToAllowedHourFormatsMap, const_cast<char *>(country));
+    }
+
+    return allowedFormats;
+}
+
+void DateTimePatternGenerator::getAllowedHourFormats(const Locale &locale, UErrorCode &status) {
+    if (U_FAILURE(status)) { return; }
+
+    const char *language = locale.getLanguage();
+    const char *country = locale.getCountry();
+    
+    char regionOverride[8];
+    int32_t regionOverrideLength = locale.getKeywordValue("rg", regionOverride, sizeof(regionOverride), status);
+    if (U_SUCCESS(status) && regionOverrideLength > 0) {
+        country = regionOverride;
+        if (regionOverrideLength > 2) {
+            // chop off any subdivision codes that may have been included
+            regionOverride[2] = '\0';
+        }
+    }
+    
+    Locale maxLocale;  // must be here for correct lifetime
+    if (*language == '\0' || *country == '\0') {
+        maxLocale = locale;
+        UErrorCode localStatus = U_ZERO_ERROR;
+        maxLocale.addLikelySubtags(localStatus);
+        if (U_SUCCESS(localStatus)) {
+            language = maxLocale.getLanguage();
+            country = maxLocale.getCountry();
+        }
+    }
+    if (*language == '\0') {
+        // Unexpected, but fail gracefully
+        language = "und";
+    }
+    if (*country == '\0') {
+        country = "001";
+    }
+
+    int32_t* allowedFormats = getAllowedHourFormatsLangCountry(language, country, status);
+
+    // We need to check if there is an hour cycle on locale
+    char buffer[8];
+    int32_t count = locale.getKeywordValue("hours", buffer, sizeof(buffer), status);
+
+    fDefaultHourFormatChar = 0;
+    if (U_SUCCESS(status) && count > 0) {
+        if(uprv_strcmp(buffer, "h24") == 0) {
+            fDefaultHourFormatChar = LOW_K;
+        } else if(uprv_strcmp(buffer, "h23") == 0) {
+            fDefaultHourFormatChar = CAP_H;
+        } else if(uprv_strcmp(buffer, "h12") == 0) {
+            fDefaultHourFormatChar = LOW_H;
+        } else if(uprv_strcmp(buffer, "h11") == 0) {
+            fDefaultHourFormatChar = CAP_K;
+        }
+    }
+
+    // Check if the region has an alias
+    if (allowedFormats == nullptr) {
+        UErrorCode localStatus = U_ZERO_ERROR;
+        const Region* region = Region::getInstance(country, localStatus);
+        if (U_SUCCESS(localStatus)) {
+            country = region->getRegionCode(); // the real region code
+            allowedFormats = getAllowedHourFormatsLangCountry(language, country, status);
+        }
+    }
+
+    if (allowedFormats != nullptr) {  // Lookup is successful
+        // Here allowedFormats points to a list consisting of key for preferredFormat,
+        // followed by one or more keys for allowedFormats, then followed by ALLOWED_HOUR_FORMAT_UNKNOWN.
+        if (!fDefaultHourFormatChar) {
+            switch (allowedFormats[0]) {
+                case ALLOWED_HOUR_FORMAT_h: fDefaultHourFormatChar = LOW_H; break;
+                case ALLOWED_HOUR_FORMAT_H: fDefaultHourFormatChar = CAP_H; break;
+                case ALLOWED_HOUR_FORMAT_K: fDefaultHourFormatChar = CAP_K; break;
+                case ALLOWED_HOUR_FORMAT_k: fDefaultHourFormatChar = LOW_K; break;
+                default: fDefaultHourFormatChar = CAP_H; break;
+            }
+        }
+
+        for (int32_t i = 0; i < UPRV_LENGTHOF(fAllowedHourFormats); ++i) {
+            fAllowedHourFormats[i] = allowedFormats[i + 1];
+            if (fAllowedHourFormats[i] == ALLOWED_HOUR_FORMAT_UNKNOWN) {
+                break;
+            }
+        }
+    } else {  // Lookup failed, twice
+        if (!fDefaultHourFormatChar) {
+            fDefaultHourFormatChar = CAP_H;
+        }
+        fAllowedHourFormats[0] = ALLOWED_HOUR_FORMAT_H;
+        fAllowedHourFormats[1] = ALLOWED_HOUR_FORMAT_UNKNOWN;
+    }
+}
+
+UDateFormatHourCycle
+DateTimePatternGenerator::getDefaultHourCycle(UErrorCode& status) const {
+    if (U_FAILURE(status)) {
+        return UDAT_HOUR_CYCLE_23;
+    }
+    if (fDefaultHourFormatChar == 0) {
+        // We need to return something, but the caller should ignore it
+        // anyways since the returned status is a failure.
+        status = U_UNSUPPORTED_ERROR;
+        return UDAT_HOUR_CYCLE_23;
+    }
+    switch (fDefaultHourFormatChar) {
+        case CAP_K:
+            return UDAT_HOUR_CYCLE_11;
+        case LOW_H:
+            return UDAT_HOUR_CYCLE_12;
+        case CAP_H:
+            return UDAT_HOUR_CYCLE_23;
+        case LOW_K:
+            return UDAT_HOUR_CYCLE_24;
+        default:
+            UPRV_UNREACHABLE_EXIT;
+    }
+}
+
+UnicodeString
+DateTimePatternGenerator::getSkeleton(const UnicodeString& pattern, UErrorCode&
+/*status*/) {
+    FormatParser fp2;
+    DateTimeMatcher matcher;
+    PtnSkeleton localSkeleton;
+    matcher.set(pattern, &fp2, localSkeleton);
+    return localSkeleton.getSkeleton();
+}
+
+UnicodeString
+DateTimePatternGenerator::staticGetSkeleton(
+        const UnicodeString& pattern, UErrorCode& /*status*/) {
+    FormatParser fp;
+    DateTimeMatcher matcher;
+    PtnSkeleton localSkeleton;
+    matcher.set(pattern, &fp, localSkeleton);
+    return localSkeleton.getSkeleton();
+}
+
+UnicodeString
+DateTimePatternGenerator::getBaseSkeleton(const UnicodeString& pattern, UErrorCode& /*status*/) {
+    FormatParser fp2;
+    DateTimeMatcher matcher;
+    PtnSkeleton localSkeleton;
+    matcher.set(pattern, &fp2, localSkeleton);
+    return localSkeleton.getBaseSkeleton();
+}
+
+UnicodeString
+DateTimePatternGenerator::staticGetBaseSkeleton(
+        const UnicodeString& pattern, UErrorCode& /*status*/) {
+    FormatParser fp;
+    DateTimeMatcher matcher;
+    PtnSkeleton localSkeleton;
+    matcher.set(pattern, &fp, localSkeleton);
+    return localSkeleton.getBaseSkeleton();
+}
+
+void
+DateTimePatternGenerator::addICUPatterns(const Locale& locale, UErrorCode& status) {
+    if (U_FAILURE(status)) { return; }
+    UnicodeString dfPattern;
+    UnicodeString conflictingString;
+    DateFormat* df;
+
+    // Load with ICU patterns
+    for (int32_t i=DateFormat::kFull; i<=DateFormat::kShort; i++) {
+        DateFormat::EStyle style = (DateFormat::EStyle)i;
+        df = DateFormat::createDateInstance(style, locale);
+        SimpleDateFormat* sdf;
+        if (df != nullptr && (sdf = dynamic_cast<SimpleDateFormat*>(df)) != nullptr) {
+            sdf->toPattern(dfPattern);
+            addPattern(dfPattern, false, conflictingString, status);
+        }
+        // TODO Maybe we should return an error when the date format isn't simple.
+        delete df;
+        if (U_FAILURE(status)) { return; }
+
+        df = DateFormat::createTimeInstance(style, locale);
+        if (df != nullptr && (sdf = dynamic_cast<SimpleDateFormat*>(df)) != nullptr) {
+            sdf->toPattern(dfPattern);
+            addPattern(dfPattern, false, conflictingString, status);
+
+            // TODO: C++ and Java are inconsistent (see #12568).
+            // C++ uses MEDIUM, but Java uses SHORT.
+            if ( i==DateFormat::kShort && !dfPattern.isEmpty() ) {
+                consumeShortTimePattern(dfPattern, status);
+            }
+        }
+        // TODO Maybe we should return an error when the date format isn't simple.
+        delete df;
+        if (U_FAILURE(status)) { return; }
+    }
+}
+
+void
+DateTimePatternGenerator::hackTimes(const UnicodeString& hackPattern, UErrorCode& status)  {
+    UnicodeString conflictingString;
+
+    fp->set(hackPattern);
+    UnicodeString mmss;
+    UBool gotMm=false;
+    for (int32_t i=0; i<fp->itemNumber; ++i) {
+        UnicodeString field = fp->items[i];
+        if ( fp->isQuoteLiteral(field) ) {
+            if ( gotMm ) {
+               UnicodeString quoteLiteral;
+               fp->getQuoteLiteral(quoteLiteral, &i);
+               mmss += quoteLiteral;
+            }
+        }
+        else {
+            if (fp->isPatternSeparator(field) && gotMm) {
+                mmss+=field;
+            }
+            else {
+                char16_t ch=field.charAt(0);
+                if (ch==LOW_M) {
+                    gotMm=true;
+                    mmss+=field;
+                }
+                else {
+                    if (ch==LOW_S) {
+                        if (!gotMm) {
+                            break;
+                        }
+                        mmss+= field;
+                        addPattern(mmss, false, conflictingString, status);
+                        break;
+                    }
+                    else {
+                        if (gotMm || ch==LOW_Z || ch==CAP_Z || ch==LOW_V || ch==CAP_V) {
+                            break;
+                        }
+                    }
+                }
+            }
+        }
+    }
+}
+
+#define ULOC_LOCALE_IDENTIFIER_CAPACITY (ULOC_FULLNAME_CAPACITY + 1 + ULOC_KEYWORD_AND_VALUES_CAPACITY)
+
+void
+DateTimePatternGenerator::getCalendarTypeToUse(const Locale& locale, CharString& destination, UErrorCode& err) {
+    destination.clear().append(DT_DateTimeGregorianTag, -1, err); // initial default
+    if ( U_SUCCESS(err) ) {
+        UErrorCode localStatus = U_ZERO_ERROR;
+        char localeWithCalendarKey[ULOC_LOCALE_IDENTIFIER_CAPACITY];
+        // obtain a locale that always has the calendar key value that should be used
+        ures_getFunctionalEquivalent(
+            localeWithCalendarKey,
+            ULOC_LOCALE_IDENTIFIER_CAPACITY,
+            nullptr,
+            "calendar",
+            "calendar",
+            locale.getName(),
+            nullptr,
+            false,
+            &localStatus);
+        localeWithCalendarKey[ULOC_LOCALE_IDENTIFIER_CAPACITY-1] = 0; // ensure null termination
+        // now get the calendar key value from that locale
+        char calendarType[ULOC_KEYWORDS_CAPACITY];
+        int32_t calendarTypeLen = uloc_getKeywordValue(
+            localeWithCalendarKey,
+            "calendar",
+            calendarType,
+            ULOC_KEYWORDS_CAPACITY,
+            &localStatus);
+        // If the input locale was invalid, don't fail with missing resource error, instead
+        // continue with default of Gregorian.
+        if (U_FAILURE(localStatus) && localStatus != U_MISSING_RESOURCE_ERROR) {
+            err = localStatus;
+            return;
+        }
+        if (calendarTypeLen > 0 && calendarTypeLen < ULOC_KEYWORDS_CAPACITY) {
+            destination.clear().append(calendarType, -1, err);
+            if (U_FAILURE(err)) { return; }
+        }
+    }
+}
+
+void
+DateTimePatternGenerator::consumeShortTimePattern(const UnicodeString& shortTimePattern,
+        UErrorCode& status) {
+    if (U_FAILURE(status)) { return; }
+    // ICU-20383 No longer set fDefaultHourFormatChar to the hour format character from
+    // this pattern; instead it is set from localeToAllowedHourFormatsMap which now
+    // includes entries for both preferred and allowed formats.
+
+    // HACK for hh:ss
+    hackTimes(shortTimePattern, status);
+}
+
+struct DateTimePatternGenerator::AppendItemFormatsSink : public ResourceSink {
+
+    // Destination for data, modified via setters.
+    DateTimePatternGenerator& dtpg;
+
+    AppendItemFormatsSink(DateTimePatternGenerator& _dtpg) : dtpg(_dtpg) {}
+    virtual ~AppendItemFormatsSink();
+
+    virtual void put(const char *key, ResourceValue &value, UBool /*noFallback*/,
+            UErrorCode &errorCode) override {
+        UDateTimePatternField field = dtpg.getAppendFormatNumber(key);
+        if (field == UDATPG_FIELD_COUNT) { return; }
+        const UnicodeString& valueStr = value.getUnicodeString(errorCode);
+        if (dtpg.getAppendItemFormat(field).isEmpty() && !valueStr.isEmpty()) {
+            dtpg.setAppendItemFormat(field, valueStr);
+        }
+    }
+
+    void fillInMissing() {
+        UnicodeString defaultItemFormat(true, UDATPG_ItemFormat, UPRV_LENGTHOF(UDATPG_ItemFormat)-1);  // Read-only alias.
+        for (int32_t i = 0; i < UDATPG_FIELD_COUNT; i++) {
+            UDateTimePatternField field = (UDateTimePatternField)i;
+            if (dtpg.getAppendItemFormat(field).isEmpty()) {
+                dtpg.setAppendItemFormat(field, defaultItemFormat);
+            }
+        }
+    }
+};
+
+struct DateTimePatternGenerator::AppendItemNamesSink : public ResourceSink {
+
+    // Destination for data, modified via setters.
+    DateTimePatternGenerator& dtpg;
+
+    AppendItemNamesSink(DateTimePatternGenerator& _dtpg) : dtpg(_dtpg) {}
+    virtual ~AppendItemNamesSink();
+
+    virtual void put(const char *key, ResourceValue &value, UBool /*noFallback*/,
+            UErrorCode &errorCode) override {
+        UDateTimePGDisplayWidth width;
+        UDateTimePatternField field = dtpg.getFieldAndWidthIndices(key, &width);
+        if (field == UDATPG_FIELD_COUNT) { return; }
+        ResourceTable detailsTable = value.getTable(errorCode);
+        if (U_FAILURE(errorCode)) { return; }
+        if (!detailsTable.findValue("dn", value)) { return; }
+        const UnicodeString& valueStr = value.getUnicodeString(errorCode);
+        if (U_SUCCESS(errorCode) && dtpg.getFieldDisplayName(field,width).isEmpty() && !valueStr.isEmpty()) {
+            dtpg.setFieldDisplayName(field,width,valueStr);
+        }
+    }
+
+    void fillInMissing() {
+        for (int32_t i = 0; i < UDATPG_FIELD_COUNT; i++) {
+            UnicodeString& valueStr = dtpg.getMutableFieldDisplayName((UDateTimePatternField)i, UDATPG_WIDE);
+            if (valueStr.isEmpty()) {
+                valueStr = CAP_F;
+                U_ASSERT(i < 20);
+                if (i < 10) {
+                    // F0, F1, ..., F9
+                    valueStr += (char16_t)(i+0x30);
+                } else {
+                    // F10, F11, ...
+                    valueStr += (char16_t)0x31;
+                    valueStr += (char16_t)(i-10 + 0x30);
+                }
+                // NUL-terminate for the C API.
+                valueStr.getTerminatedBuffer();
+            }
+            for (int32_t j = 1; j < UDATPG_WIDTH_COUNT; j++) {
+                UnicodeString& valueStr2 = dtpg.getMutableFieldDisplayName((UDateTimePatternField)i, (UDateTimePGDisplayWidth)j);
+                if (valueStr2.isEmpty()) {
+                    valueStr2 = dtpg.getFieldDisplayName((UDateTimePatternField)i, (UDateTimePGDisplayWidth)(j-1));
+                }
+            }
+        }
+    }
+};
+
+struct DateTimePatternGenerator::AvailableFormatsSink : public ResourceSink {
+
+    // Destination for data, modified via setters.
+    DateTimePatternGenerator& dtpg;
+
+    // Temporary variable, required for calling addPatternWithSkeleton.
+    UnicodeString conflictingPattern;
+
+    AvailableFormatsSink(DateTimePatternGenerator& _dtpg) : dtpg(_dtpg) {}
+    virtual ~AvailableFormatsSink();
+
+    virtual void put(const char *key, ResourceValue &value, UBool isRoot,
+            UErrorCode &errorCode) override {
+        const UnicodeString formatKey(key, -1, US_INV);
+        if (!dtpg.isAvailableFormatSet(formatKey) ) {
+            dtpg.setAvailableFormat(formatKey, errorCode);
+            // Add pattern with its associated skeleton. Override any duplicate
+            // derived from std patterns, but not a previous availableFormats entry:
+            const UnicodeString& formatValue = value.getUnicodeString(errorCode);
+            conflictingPattern.remove();
+            dtpg.addPatternWithSkeleton(formatValue, &formatKey, !isRoot, conflictingPattern, errorCode);
+        }
+    }
+};
+
+// Virtual destructors must be defined out of line.
+DateTimePatternGenerator::AppendItemFormatsSink::~AppendItemFormatsSink() {}
+DateTimePatternGenerator::AppendItemNamesSink::~AppendItemNamesSink() {}
+DateTimePatternGenerator::AvailableFormatsSink::~AvailableFormatsSink() {}
+
+void
+DateTimePatternGenerator::addCLDRData(const Locale& locale, UErrorCode& errorCode) {
+    if (U_FAILURE(errorCode)) { return; }
+    UnicodeString rbPattern, value, field;
+    CharString path;
+
+    LocalUResourceBundlePointer rb(ures_open(nullptr, locale.getName(), &errorCode));
+    if (U_FAILURE(errorCode)) { return; }
+
+    CharString calendarTypeToUse; // to be filled in with the type to use, if all goes well
+    getCalendarTypeToUse(locale, calendarTypeToUse, errorCode);
+    if (U_FAILURE(errorCode)) { return; }
+
+    // Local err to ignore resource not found exceptions
+    UErrorCode err = U_ZERO_ERROR;
+
+    // Load append item formats.
+    AppendItemFormatsSink appendItemFormatsSink(*this);
+    path.clear()
+        .append(DT_DateTimeCalendarTag, errorCode)
+        .append('/', errorCode)
+        .append(calendarTypeToUse, errorCode)
+        .append('/', errorCode)
+        .append(DT_DateTimeAppendItemsTag, errorCode); // i.e., calendar/xxx/appendItems
+    if (U_FAILURE(errorCode)) { return; }
+    ures_getAllChildrenWithFallback(rb.getAlias(), path.data(), appendItemFormatsSink, err);
+    appendItemFormatsSink.fillInMissing();
+
+    // Load CLDR item names.
+    err = U_ZERO_ERROR;
+    AppendItemNamesSink appendItemNamesSink(*this);
+    ures_getAllChildrenWithFallback(rb.getAlias(), DT_DateTimeFieldsTag, appendItemNamesSink, err);
+    appendItemNamesSink.fillInMissing();
+
+    // Load the available formats from CLDR.
+    err = U_ZERO_ERROR;
+    initHashtable(errorCode);
+    if (U_FAILURE(errorCode)) { return; }
+    AvailableFormatsSink availableFormatsSink(*this);
+    path.clear()
+        .append(DT_DateTimeCalendarTag, errorCode)
+        .append('/', errorCode)
+        .append(calendarTypeToUse, errorCode)
+        .append('/', errorCode)
+        .append(DT_DateTimeAvailableFormatsTag, errorCode); // i.e., calendar/xxx/availableFormats
+    if (U_FAILURE(errorCode)) { return; }
+    ures_getAllChildrenWithFallback(rb.getAlias(), path.data(), availableFormatsSink, err);
+}
+
+void
+DateTimePatternGenerator::initHashtable(UErrorCode& err) {
+    if (U_FAILURE(err)) { return; }
+    if (fAvailableFormatKeyHash!=nullptr) {
+        return;
+    }
+    LocalPointer<Hashtable> hash(new Hashtable(false, err), err);
+    if (U_SUCCESS(err)) {
+        fAvailableFormatKeyHash = hash.orphan();
+    }
+}
+
+void
+DateTimePatternGenerator::setAppendItemFormat(UDateTimePatternField field, const UnicodeString& value) {
+    appendItemFormats[field] = value;
+    // NUL-terminate for the C API.
+    appendItemFormats[field].getTerminatedBuffer();
+}
+
+const UnicodeString&
+DateTimePatternGenerator::getAppendItemFormat(UDateTimePatternField field) const {
+    return appendItemFormats[field];
+}
+
+void
+DateTimePatternGenerator::setAppendItemName(UDateTimePatternField field, const UnicodeString& value) {
+    setFieldDisplayName(field, UDATPG_WIDTH_APPENDITEM, value);
+}
+
+const UnicodeString&
+DateTimePatternGenerator::getAppendItemName(UDateTimePatternField field) const {
+    return fieldDisplayNames[field][UDATPG_WIDTH_APPENDITEM];
+}
+
+void
+DateTimePatternGenerator::setFieldDisplayName(UDateTimePatternField field, UDateTimePGDisplayWidth width, const UnicodeString& value) {
+    fieldDisplayNames[field][width] = value;
+    // NUL-terminate for the C API.
+    fieldDisplayNames[field][width].getTerminatedBuffer();
+}
+
+UnicodeString
+DateTimePatternGenerator::getFieldDisplayName(UDateTimePatternField field, UDateTimePGDisplayWidth width) const {
+    return fieldDisplayNames[field][width];
+}
+
+UnicodeString&
+DateTimePatternGenerator::getMutableFieldDisplayName(UDateTimePatternField field, UDateTimePGDisplayWidth width) {
+    return fieldDisplayNames[field][width];
+}
+
+void
+DateTimePatternGenerator::getAppendName(UDateTimePatternField field, UnicodeString& value) {
+    value = SINGLE_QUOTE;
+    value += fieldDisplayNames[field][UDATPG_WIDTH_APPENDITEM];
+    value += SINGLE_QUOTE;
+}
+
+UnicodeString
+DateTimePatternGenerator::getBestPattern(const UnicodeString& patternForm, UErrorCode& status) {
+    return getBestPattern(patternForm, UDATPG_MATCH_NO_OPTIONS, status);
+}
+
+UnicodeString
+DateTimePatternGenerator::getBestPattern(const UnicodeString& patternForm, UDateTimePatternMatchOptions options, UErrorCode& status) {
+    if (U_FAILURE(status)) {
+        return UnicodeString();
+    }
+    if (U_FAILURE(internalErrorCode)) {
+        status = internalErrorCode;
+        return UnicodeString();
+    }
+    const UnicodeString *bestPattern = nullptr;
+    UnicodeString dtFormat;
+    UnicodeString resultPattern;
+    int32_t flags = kDTPGNoFlags;
+
+    int32_t dateMask=(1<<UDATPG_DAYPERIOD_FIELD) - 1;
+    int32_t timeMask=(1<<UDATPG_FIELD_COUNT) - 1 - dateMask;
+
+    // Replace hour metacharacters 'j', 'C' and 'J', set flags as necessary
+    UnicodeString patternFormMapped = mapSkeletonMetacharacters(patternForm, &flags, status);
+    if (U_FAILURE(status)) {
+        return UnicodeString();
+    }
+
+    resultPattern.remove();
+    dtMatcher->set(patternFormMapped, fp);
+    const PtnSkeleton* specifiedSkeleton = nullptr;
+    bestPattern=getBestRaw(*dtMatcher, -1, distanceInfo, status, &specifiedSkeleton);
+    if (U_FAILURE(status)) {
+        return UnicodeString();
+    }
+
+    if ( distanceInfo->missingFieldMask==0 && distanceInfo->extraFieldMask==0 ) {
+        resultPattern = adjustFieldTypes(*bestPattern, specifiedSkeleton, flags, options);
+
+        return resultPattern;
+    }
+    int32_t neededFields = dtMatcher->getFieldMask();
+    UnicodeString datePattern=getBestAppending(neededFields & dateMask, flags, status, options);
+    UnicodeString timePattern=getBestAppending(neededFields & timeMask, flags, status, options);
+    if (U_FAILURE(status)) {
+        return UnicodeString();
+    }
+    if (datePattern.length()==0) {
+        if (timePattern.length()==0) {
+            resultPattern.remove();
+        }
+        else {
+            return timePattern;
+        }
+    }
+    if (timePattern.length()==0) {
+        return datePattern;
+    }
+    resultPattern.remove();
+    status = U_ZERO_ERROR;
+    // determine which dateTimeFormat to use
+    PtnSkeleton* reqSkeleton = dtMatcher->getSkeletonPtr();
+    UDateFormatStyle style = UDAT_SHORT;
+    int32_t monthFieldLen = reqSkeleton->baseOriginal.getFieldLength(UDATPG_MONTH_FIELD);
+    if (monthFieldLen == 4) {
+        if (reqSkeleton->baseOriginal.getFieldLength(UDATPG_WEEKDAY_FIELD) > 0) {
+            style = UDAT_FULL;
+        } else {
+            style = UDAT_LONG;
+        }
+    } else if (monthFieldLen == 3) {
+        style = UDAT_MEDIUM;
+    }
+    // and now use it to compose date and time
+    dtFormat=getDateTimeFormat(style, status);
+    SimpleFormatter(dtFormat, 2, 2, status).format(timePattern, datePattern, resultPattern, status);
+    return resultPattern;
+}
+
+/*
+ * Map a skeleton that may have metacharacters jJC to one without, by replacing
+ * the metacharacters with locale-appropriate fields of h/H/k/K and of a/b/B
+ * (depends on fDefaultHourFormatChar and fAllowedHourFormats being set, which in
+ * turn depends on initData having been run). This method also updates the flags
+ * as necessary. Returns the updated skeleton.
+ */
+UnicodeString
+DateTimePatternGenerator::mapSkeletonMetacharacters(const UnicodeString& patternForm, int32_t* flags, UErrorCode& status) {
+    UnicodeString patternFormMapped;
+    patternFormMapped.remove();
+    UBool inQuoted = false;
+    int32_t patPos, patLen = patternForm.length();
+    for (patPos = 0; patPos < patLen; patPos++) {
+        char16_t patChr = patternForm.charAt(patPos);
+        if (patChr == SINGLE_QUOTE) {
+            inQuoted = !inQuoted;
+        } else if (!inQuoted) {
+            // Handle special mappings for 'j' and 'C' in which fields lengths
+            // 1,3,5 => hour field length 1
+            // 2,4,6 => hour field length 2
+            // 1,2 => abbreviated dayPeriod (field length 1..3)
+            // 3,4 => long dayPeriod (field length 4)
+            // 5,6 => narrow dayPeriod (field length 5)
+            if (patChr == LOW_J || patChr == CAP_C) {
+                int32_t extraLen = 0; // 1 less than total field length
+                while (patPos+1 < patLen && patternForm.charAt(patPos+1)==patChr) {
+                    extraLen++;
+                    patPos++;
+                }
+                int32_t hourLen = 1 + (extraLen & 1);
+                int32_t dayPeriodLen = (extraLen < 2)? 1: 3 + (extraLen >> 1);
+                char16_t hourChar = LOW_H;
+                char16_t dayPeriodChar = LOW_A;
+                if (patChr == LOW_J) {
+                    hourChar = fDefaultHourFormatChar;
+                } else {
+                    AllowedHourFormat bestAllowed;
+                    if (fAllowedHourFormats[0] != ALLOWED_HOUR_FORMAT_UNKNOWN) {
+                        bestAllowed = (AllowedHourFormat)fAllowedHourFormats[0];
+                    } else {
+                        status = U_INVALID_FORMAT_ERROR;
+                        return UnicodeString();
+                    }
+                    if (bestAllowed == ALLOWED_HOUR_FORMAT_H || bestAllowed == ALLOWED_HOUR_FORMAT_HB || bestAllowed == ALLOWED_HOUR_FORMAT_Hb) {
+                        hourChar = CAP_H;
+                    } else if (bestAllowed == ALLOWED_HOUR_FORMAT_K || bestAllowed == ALLOWED_HOUR_FORMAT_KB || bestAllowed == ALLOWED_HOUR_FORMAT_Kb) {
+                        hourChar = CAP_K;
+                    } else if (bestAllowed == ALLOWED_HOUR_FORMAT_k) {
+                        hourChar = LOW_K;
+                    }
+                    // in #13183 just add b/B to skeleton, no longer need to set special flags
+                    if (bestAllowed == ALLOWED_HOUR_FORMAT_HB || bestAllowed == ALLOWED_HOUR_FORMAT_hB || bestAllowed == ALLOWED_HOUR_FORMAT_KB) {
+                        dayPeriodChar = CAP_B;
+                    } else if (bestAllowed == ALLOWED_HOUR_FORMAT_Hb || bestAllowed == ALLOWED_HOUR_FORMAT_hb || bestAllowed == ALLOWED_HOUR_FORMAT_Kb) {
+                        dayPeriodChar = LOW_B;
+                    }
+                }
+                if (hourChar==CAP_H || hourChar==LOW_K) {
+                    dayPeriodLen = 0;
+                }
+                while (dayPeriodLen-- > 0) {
+                    patternFormMapped.append(dayPeriodChar);
+                }
+                while (hourLen-- > 0) {
+                    patternFormMapped.append(hourChar);
+                }
+            } else if (patChr == CAP_J) {
+                // Get pattern for skeleton with H, then replace H or k
+                // with fDefaultHourFormatChar (if different)
+                patternFormMapped.append(CAP_H);
+                *flags |= kDTPGSkeletonUsesCapJ;
+            } else {
+                patternFormMapped.append(patChr);
+            }
+        }
+    }
+    return patternFormMapped;
+}
+
+UnicodeString
+DateTimePatternGenerator::replaceFieldTypes(const UnicodeString& pattern,
+                                            const UnicodeString& skeleton,
+                                            UErrorCode& status) {
+    return replaceFieldTypes(pattern, skeleton, UDATPG_MATCH_NO_OPTIONS, status);
+}
+
+UnicodeString
+DateTimePatternGenerator::replaceFieldTypes(const UnicodeString& pattern,
+                                            const UnicodeString& skeleton,
+                                            UDateTimePatternMatchOptions options,
+                                            UErrorCode& status) {
+    if (U_FAILURE(status)) {
+        return UnicodeString();
+    }
+    if (U_FAILURE(internalErrorCode)) {
+        status = internalErrorCode;
+        return UnicodeString();
+    }
+    dtMatcher->set(skeleton, fp);
+    UnicodeString result = adjustFieldTypes(pattern, nullptr, kDTPGNoFlags, options);
+    return result;
+}
+
+void
+DateTimePatternGenerator::setDecimal(const UnicodeString& newDecimal) {
+    this->decimal = newDecimal;
+    // NUL-terminate for the C API.
+    this->decimal.getTerminatedBuffer();
+}
+
+const UnicodeString&
+DateTimePatternGenerator::getDecimal() const {
+    return decimal;
+}
+
+void
+DateTimePatternGenerator::addCanonicalItems(UErrorCode& status) {
+    if (U_FAILURE(status)) { return; }
+    UnicodeString  conflictingPattern;
+
+    for (int32_t i=0; i<UDATPG_FIELD_COUNT; i++) {
+        if (Canonical_Items[i] > 0) {
+            addPattern(UnicodeString(Canonical_Items[i]), false, conflictingPattern, status);
+        }
+        if (U_FAILURE(status)) { return; }
+    }
+}
+
+void
+DateTimePatternGenerator::setDateTimeFormat(const UnicodeString& dtFormat) {
+    UErrorCode status = U_ZERO_ERROR;
+    for (int32_t style = UDAT_FULL; style <= UDAT_SHORT; style++) {
+        setDateTimeFormat((UDateFormatStyle)style, dtFormat, status);
+    }
+}
+
+const UnicodeString&
+DateTimePatternGenerator::getDateTimeFormat() const {
+    UErrorCode status = U_ZERO_ERROR;
+    return getDateTimeFormat(UDAT_MEDIUM, status);
+}
+
+void
+DateTimePatternGenerator::setDateTimeFormat(UDateFormatStyle style, const UnicodeString& dtFormat, UErrorCode& status) {
+    if (U_FAILURE(status)) {
+        return;
+    }
+    if (style < UDAT_FULL || style > UDAT_SHORT) {
+        status = U_ILLEGAL_ARGUMENT_ERROR;
+        return;
+    }
+    dateTimeFormat[style] = dtFormat;
+    // Note for the following: getTerminatedBuffer() can re-allocate the UnicodeString
+    // buffer so we do this here before clients request a const ref to the UnicodeString
+    // or its buffer.
+    dateTimeFormat[style].getTerminatedBuffer(); // NUL-terminate for the C API.
+}
+
+const UnicodeString&
+DateTimePatternGenerator::getDateTimeFormat(UDateFormatStyle style, UErrorCode& status) const {
+    static const UnicodeString emptyString = UNICODE_STRING_SIMPLE("");
+    if (U_FAILURE(status)) {
+        return emptyString;
+    }
+    if (style < UDAT_FULL || style > UDAT_SHORT) {
+        status = U_ILLEGAL_ARGUMENT_ERROR;
+        return emptyString;
+    }
+    return dateTimeFormat[style];
+}
+
+static const int32_t cTypeBufMax = 32;
+
+void
+DateTimePatternGenerator::setDateTimeFromCalendar(const Locale& locale, UErrorCode& status) {
+    if (U_FAILURE(status)) { return; }
+
+    const char16_t *resStr;
+    int32_t resStrLen = 0;
+
+    LocalUResourceBundlePointer calData(ures_open(nullptr, locale.getBaseName(), &status));
+    if (U_FAILURE(status)) { return; }
+    ures_getByKey(calData.getAlias(), DT_DateTimeCalendarTag, calData.getAlias(), &status);
+    if (U_FAILURE(status)) { return; }
+
+    char cType[cTypeBufMax + 1];
+    Calendar::getCalendarTypeFromLocale(locale, cType, cTypeBufMax, status);
+    cType[cTypeBufMax] = 0;
+    if (U_FAILURE(status) || cType[0] == 0) {
+        status = U_ZERO_ERROR;
+        uprv_strcpy(cType, DT_DateTimeGregorianTag);
+    }
+    UBool cTypeIsGregorian = (uprv_strcmp(cType, DT_DateTimeGregorianTag) == 0);
+
+    // Currently, for compatibility with pre-CLDR-42 data, we default to the "atTime"
+    // combining patterns. Depending on guidance in CLDR 42 spec and on DisplayOptions,
+    // we may change this.
+    LocalUResourceBundlePointer specificCalBundle;
+    LocalUResourceBundlePointer dateTimePatterns;
+    int32_t dateTimeOffset = 0; // initially for DateTimePatterns%atTime
+    if (!cTypeIsGregorian) {
+        specificCalBundle.adoptInstead(ures_getByKeyWithFallback(calData.getAlias(), cType,
+                                        nullptr, &status));
+        dateTimePatterns.adoptInstead(ures_getByKeyWithFallback(specificCalBundle.getAlias(), DT_DateAtTimePatternsTag, // the %atTime variant, 4 entries
+                                        nullptr, &status));
+    }
+    if (dateTimePatterns.isNull() || status == U_MISSING_RESOURCE_ERROR) {
+        status = U_ZERO_ERROR;
+        specificCalBundle.adoptInstead(ures_getByKeyWithFallback(calData.getAlias(), DT_DateTimeGregorianTag,
+                                        nullptr, &status));
+        dateTimePatterns.adoptInstead(ures_getByKeyWithFallback(specificCalBundle.getAlias(), DT_DateAtTimePatternsTag, // the %atTime variant, 4 entries
+                                        nullptr, &status));
+    }
+    if (U_SUCCESS(status) && (ures_getSize(dateTimePatterns.getAlias()) < 4)) {
+        status = U_INVALID_FORMAT_ERROR;
+    }
+    if (status == U_MISSING_RESOURCE_ERROR) {
+        // Try again with standard variant
+        status = U_ZERO_ERROR;
+        dateTimePatterns.orphan();
+        dateTimeOffset = (int32_t)DateFormat::kDateTimeOffset;
+        if (!cTypeIsGregorian) {
+            specificCalBundle.adoptInstead(ures_getByKeyWithFallback(calData.getAlias(), cType,
+                                            nullptr, &status));
+            dateTimePatterns.adoptInstead(ures_getByKeyWithFallback(specificCalBundle.getAlias(), DT_DateTimePatternsTag, // the standard variant, 13 entries
+                                            nullptr, &status));
+        }
+        if (dateTimePatterns.isNull() || status == U_MISSING_RESOURCE_ERROR) {
+            status = U_ZERO_ERROR;
+            specificCalBundle.adoptInstead(ures_getByKeyWithFallback(calData.getAlias(), DT_DateTimeGregorianTag,
+                                            nullptr, &status));
+            dateTimePatterns.adoptInstead(ures_getByKeyWithFallback(specificCalBundle.getAlias(), DT_DateTimePatternsTag, // the standard variant, 13 entries
+                                            nullptr, &status));
+        }
+        if (U_SUCCESS(status) && (ures_getSize(dateTimePatterns.getAlias()) <= DateFormat::kDateTimeOffset + DateFormat::kShort)) {
+            status = U_INVALID_FORMAT_ERROR;
+        }
+    }
+    if (U_FAILURE(status)) { return; }
+    for (int32_t style = UDAT_FULL; style <= UDAT_SHORT; style++) {
+        resStr = ures_getStringByIndex(dateTimePatterns.getAlias(), dateTimeOffset + style, &resStrLen, &status);
+        setDateTimeFormat((UDateFormatStyle)style, UnicodeString(true, resStr, resStrLen), status);
+    }
+}
+
+void
+DateTimePatternGenerator::setDecimalSymbols(const Locale& locale, UErrorCode& status) {
+    DecimalFormatSymbols dfs = DecimalFormatSymbols(locale, status);
+    if(U_SUCCESS(status)) {
+        decimal = dfs.getSymbol(DecimalFormatSymbols::kDecimalSeparatorSymbol);
+        // NUL-terminate for the C API.
+        decimal.getTerminatedBuffer();
+    }
+}
+
+UDateTimePatternConflict
+DateTimePatternGenerator::addPattern(
+    const UnicodeString& pattern,
+    UBool override,
+    UnicodeString &conflictingPattern,
+    UErrorCode& status)
+{
+    if (U_FAILURE(internalErrorCode)) {
+        status = internalErrorCode;
+        return UDATPG_NO_CONFLICT;
+    }
+
+    return addPatternWithSkeleton(pattern, nullptr, override, conflictingPattern, status);
+}
+
+// For DateTimePatternGenerator::addPatternWithSkeleton -
+// If skeletonToUse is specified, then an availableFormats entry is being added. In this case:
+// 1. We pass that skeleton to matcher.set instead of having it derive a skeleton from the pattern.
+// 2. If the new entry's skeleton or basePattern does match an existing entry but that entry also had a skeleton specified
+// (i.e. it was also from availableFormats), then the new entry does not override it regardless of the value of the override
+// parameter. This prevents later availableFormats entries from a parent locale overriding earlier ones from the actual
+// specified locale. However, availableFormats entries *should* override entries with matching skeleton whose skeleton was
+// derived (i.e. entries derived from the standard date/time patters for the specified locale).
+// 3. When adding the pattern (patternMap->add), we set a new boolean to indicate that the added entry had a
+// specified skeleton (which sets a new field in the PtnElem in the PatternMap).
+UDateTimePatternConflict
+DateTimePatternGenerator::addPatternWithSkeleton(
+    const UnicodeString& pattern,
+    const UnicodeString* skeletonToUse,
+    UBool override,
+    UnicodeString& conflictingPattern,
+    UErrorCode& status)
+{
+    if (U_FAILURE(internalErrorCode)) {
+        status = internalErrorCode;
+        return UDATPG_NO_CONFLICT;
+    }
+
+    UnicodeString basePattern;
+    PtnSkeleton   skeleton;
+    UDateTimePatternConflict conflictingStatus = UDATPG_NO_CONFLICT;
+
+    DateTimeMatcher matcher;
+    if ( skeletonToUse == nullptr ) {
+        matcher.set(pattern, fp, skeleton);
+        matcher.getBasePattern(basePattern);
+    } else {
+        matcher.set(*skeletonToUse, fp, skeleton); // no longer trims skeleton fields to max len 3, per #7930
+        matcher.getBasePattern(basePattern); // or perhaps instead: basePattern = *skeletonToUse;
+    }
+    // We only care about base conflicts - and replacing the pattern associated with a base - if:
+    // 1. the conflicting previous base pattern did *not* have an explicit skeleton; in that case the previous
+    // base + pattern combination was derived from either (a) a canonical item, (b) a standard format, or
+    // (c) a pattern specified programmatically with a previous call to addPattern (which would only happen
+    // if we are getting here from a subsequent call to addPattern).
+    // 2. a skeleton is specified for the current pattern, but override=false; in that case we are checking
+    // availableFormats items from root, which should not override any previous entry with the same base.
+    UBool entryHadSpecifiedSkeleton;
+    const UnicodeString *duplicatePattern = patternMap->getPatternFromBasePattern(basePattern, entryHadSpecifiedSkeleton);
+    if (duplicatePattern != nullptr && (!entryHadSpecifiedSkeleton || (skeletonToUse != nullptr && !override))) {
+        conflictingStatus = UDATPG_BASE_CONFLICT;
+        conflictingPattern = *duplicatePattern;
+        if (!override) {
+            return conflictingStatus;
+        }
+    }
+    // The only time we get here with override=true and skeletonToUse!=null is when adding availableFormats
+    // items from CLDR data. In that case, we don't want an item from a parent locale to replace an item with
+    // same skeleton from the specified locale, so skip the current item if skeletonWasSpecified is true for
+    // the previously-specified conflicting item.
+    const PtnSkeleton* entrySpecifiedSkeleton = nullptr;
+    duplicatePattern = patternMap->getPatternFromSkeleton(skeleton, &entrySpecifiedSkeleton);
+    if (duplicatePattern != nullptr ) {
+        conflictingStatus = UDATPG_CONFLICT;
+        conflictingPattern = *duplicatePattern;
+        if (!override || (skeletonToUse != nullptr && entrySpecifiedSkeleton != nullptr)) {
+            return conflictingStatus;
+        }
+    }
+    patternMap->add(basePattern, skeleton, pattern, skeletonToUse != nullptr, status);
+    if(U_FAILURE(status)) {
+        return conflictingStatus;
+    }
+
+    return UDATPG_NO_CONFLICT;
+}
+
+
+UDateTimePatternField
+DateTimePatternGenerator::getAppendFormatNumber(const char* field) const {
+    for (int32_t i=0; i<UDATPG_FIELD_COUNT; ++i ) {
+        if (uprv_strcmp(CLDR_FIELD_APPEND[i], field)==0) {
+            return (UDateTimePatternField)i;
+        }
+    }
+    return UDATPG_FIELD_COUNT;
+}
+
+UDateTimePatternField
+DateTimePatternGenerator::getFieldAndWidthIndices(const char* key, UDateTimePGDisplayWidth* widthP) const {
+    char cldrFieldKey[UDATPG_FIELD_KEY_MAX + 1];
+    uprv_strncpy(cldrFieldKey, key, UDATPG_FIELD_KEY_MAX);
+    cldrFieldKey[UDATPG_FIELD_KEY_MAX]=0; // ensure termination
+    *widthP = UDATPG_WIDE;
+    char* hyphenPtr = uprv_strchr(cldrFieldKey, '-');
+    if (hyphenPtr) {
+        for (int32_t i=UDATPG_WIDTH_COUNT-1; i>0; --i) {
+            if (uprv_strcmp(CLDR_FIELD_WIDTH[i], hyphenPtr)==0) {
+                *widthP=(UDateTimePGDisplayWidth)i;
+                break;
+            }
+        }
+        *hyphenPtr = 0; // now delete width portion of key
+    }
+    for (int32_t i=0; i<UDATPG_FIELD_COUNT; ++i ) {
+        if (uprv_strcmp(CLDR_FIELD_NAME[i],cldrFieldKey)==0) {
+            return (UDateTimePatternField)i;
+        }
+    }
+    return UDATPG_FIELD_COUNT;
+}
+
+const UnicodeString*
+DateTimePatternGenerator::getBestRaw(DateTimeMatcher& source,
+                                     int32_t includeMask,
+                                     DistanceInfo* missingFields,
+                                     UErrorCode &status,
+                                     const PtnSkeleton** specifiedSkeletonPtr) {
+    int32_t bestDistance = 0x7fffffff;
+    int32_t bestMissingFieldMask = -1;
+    DistanceInfo tempInfo;
+    const UnicodeString *bestPattern=nullptr;
+    const PtnSkeleton* specifiedSkeleton=nullptr;
+
+    PatternMapIterator it(status);
+    if (U_FAILURE(status)) { return nullptr; }
+
+    for (it.set(*patternMap); it.hasNext(); ) {
+        DateTimeMatcher trial = it.next();
+        if (trial.equals(skipMatcher)) {
+            continue;
+        }
+        int32_t distance=source.getDistance(trial, includeMask, tempInfo);
+        // Because we iterate over a map the order is undefined. Can change between implementations,
+        // versions, and will very likely be different between Java and C/C++.
+        // So if we have patterns with the same distance we also look at the missingFieldMask,
+        // and we favour the smallest one. Because the field is a bitmask this technically means we
+        // favour differences in the "least significant fields". For example we prefer the one with differences
+        // in seconds field vs one with difference in the hours field.
+        if (distance<bestDistance || (distance==bestDistance && bestMissingFieldMask<tempInfo.missingFieldMask)) {
+            bestDistance=distance;
+            bestMissingFieldMask=tempInfo.missingFieldMask;
+            bestPattern=patternMap->getPatternFromSkeleton(*trial.getSkeletonPtr(), &specifiedSkeleton);
+            missingFields->setTo(tempInfo);
+            if (distance==0) {
+                break;
+            }
+        }
+    }
+
+    // If the best raw match had a specified skeleton and that skeleton was requested by the caller,
+    // then return it too. This generally happens when the caller needs to pass that skeleton
+    // through to adjustFieldTypes so the latter can do a better job.
+    if (bestPattern && specifiedSkeletonPtr) {
+        *specifiedSkeletonPtr = specifiedSkeleton;
+    }
+    return bestPattern;
+}
+
+UnicodeString
+DateTimePatternGenerator::adjustFieldTypes(const UnicodeString& pattern,
+                                           const PtnSkeleton* specifiedSkeleton,
+                                           int32_t flags,
+                                           UDateTimePatternMatchOptions options) {
+    UnicodeString newPattern;
+    fp->set(pattern);
+    for (int32_t i=0; i < fp->itemNumber; i++) {
+        UnicodeString field = fp->items[i];
+        if ( fp->isQuoteLiteral(field) ) {
+
+            UnicodeString quoteLiteral;
+            fp->getQuoteLiteral(quoteLiteral, &i);
+            newPattern += quoteLiteral;
+        }
+        else {
+            if (fp->isPatternSeparator(field)) {
+                newPattern+=field;
+                continue;
+            }
+            int32_t canonicalIndex = fp->getCanonicalIndex(field);
+            if (canonicalIndex < 0) {
+                newPattern+=field;
+                continue;  // don't adjust
+            }
+            const dtTypeElem *row = &dtTypes[canonicalIndex];
+            int32_t typeValue = row->field;
+
+            // handle day periods - with #13183, no longer need special handling here, integrated with normal types
+
+            if ((flags & kDTPGFixFractionalSeconds) != 0 && typeValue == UDATPG_SECOND_FIELD) {
+                field += decimal;
+                dtMatcher->skeleton.original.appendFieldTo(UDATPG_FRACTIONAL_SECOND_FIELD, field);
+            } else if (dtMatcher->skeleton.type[typeValue]!=0) {
+                    // Here:
+                    // - "reqField" is the field from the originally requested skeleton after replacement
+                    // of metacharacters 'j', 'C' and 'J', with length "reqFieldLen".
+                    // - "field" is the field from the found pattern.
+                    //
+                    // The adjusted field should consist of characters from the originally requested
+                    // skeleton, except in the case of UDATPG_MONTH_FIELD or
+                    // UDATPG_WEEKDAY_FIELD or UDATPG_YEAR_FIELD, in which case it should consist
+                    // of characters from the found pattern. In some cases of UDATPG_HOUR_FIELD,
+                    // there is adjustment following the "defaultHourFormatChar". There is explanation
+                    // how it is done below.
+                    //
+                    // The length of the adjusted field (adjFieldLen) should match that in the originally
+                    // requested skeleton, except that in the following cases the length of the adjusted field
+                    // should match that in the found pattern (i.e. the length of this pattern field should
+                    // not be adjusted):
+                    // 1. typeValue is UDATPG_HOUR_FIELD/MINUTE/SECOND and the corresponding bit in options is
+                    //    not set (ticket #7180). Note, we may want to implement a similar change for other
+                    //    numeric fields (MM, dd, etc.) so the default behavior is to get locale preference for
+                    //    field length, but options bits can be used to override this.
+                    // 2. There is a specified skeleton for the found pattern and one of the following is true:
+                    //    a) The length of the field in the skeleton (skelFieldLen) is equal to reqFieldLen.
+                    //    b) The pattern field is numeric and the skeleton field is not, or vice versa.
+
+                    char16_t reqFieldChar = dtMatcher->skeleton.original.getFieldChar(typeValue);
+                    int32_t reqFieldLen = dtMatcher->skeleton.original.getFieldLength(typeValue);
+                    if (reqFieldChar == CAP_E && reqFieldLen < 3)
+                        reqFieldLen = 3; // 1-3 for E are equivalent to 3 for c,e
+                    int32_t adjFieldLen = reqFieldLen;
+                    if ( (typeValue==UDATPG_HOUR_FIELD && (options & UDATPG_MATCH_HOUR_FIELD_LENGTH)==0) ||
+                         (typeValue==UDATPG_MINUTE_FIELD && (options & UDATPG_MATCH_MINUTE_FIELD_LENGTH)==0) ||
+                         (typeValue==UDATPG_SECOND_FIELD && (options & UDATPG_MATCH_SECOND_FIELD_LENGTH)==0) ) {
+                         adjFieldLen = field.length();
+                    } else if (specifiedSkeleton && reqFieldChar != LOW_C && reqFieldChar != LOW_E) {
+                        // (we skip this section for 'c' and 'e' because unlike the other characters considered in this function,
+                        // they have no minimum field length-- 'E' and 'EE' are equivalent to 'EEE', but 'e' and 'ee' are not
+                        // equivalent to 'eee' -- see the entries for "week day" in
+                        // https://www.unicode.org/reports/tr35/tr35-dates.html#Date_Field_Symbol_Table for more info)
+                        int32_t skelFieldLen = specifiedSkeleton->original.getFieldLength(typeValue);
+                        UBool patFieldIsNumeric = (row->type > 0);
+                        UBool skelFieldIsNumeric = (specifiedSkeleton->type[typeValue] > 0);
+                        if (skelFieldLen == reqFieldLen || (patFieldIsNumeric && !skelFieldIsNumeric) || (skelFieldIsNumeric && !patFieldIsNumeric)) {
+                            // don't adjust the field length in the found pattern
+                            adjFieldLen = field.length();
+                        }
+                    }
+                    char16_t c = (typeValue!= UDATPG_HOUR_FIELD
+                            && typeValue!= UDATPG_MONTH_FIELD
+                            && typeValue!= UDATPG_WEEKDAY_FIELD
+                            && (typeValue!= UDATPG_YEAR_FIELD || reqFieldChar==CAP_Y))
+                            ? reqFieldChar
+                            : field.charAt(0);
+                    if (c == CAP_E && adjFieldLen < 3) {
+                        c = LOW_E;
+                    }
+                    if (typeValue == UDATPG_HOUR_FIELD && fDefaultHourFormatChar != 0) {
+                        // The adjustment here is required to match spec (https://www.unicode.org/reports/tr35/tr35-dates.html#dfst-hour).
+                        // It is necessary to match the hour-cycle preferred by the Locale.
+                        // Given that, we need to do the following adjustments:
+                        // 1. When hour-cycle is h11 it should replace 'h' by 'K'.
+                        // 2. When hour-cycle is h23 it should replace 'H' by 'k'.
+                        // 3. When hour-cycle is h24 it should replace 'k' by 'H'.
+                        // 4. When hour-cycle is h12 it should replace 'K' by 'h'.
+
+                        if ((flags & kDTPGSkeletonUsesCapJ) != 0 || reqFieldChar == fDefaultHourFormatChar) {
+                            c = fDefaultHourFormatChar;
+                        } else if (reqFieldChar == LOW_H && fDefaultHourFormatChar == CAP_K) {
+                            c = CAP_K;
+                        } else if (reqFieldChar == CAP_H && fDefaultHourFormatChar == LOW_K) {
+                            c = LOW_K;
+                        } else if (reqFieldChar == LOW_K && fDefaultHourFormatChar == CAP_H) {
+                            c = CAP_H;
+                        } else if (reqFieldChar == CAP_K && fDefaultHourFormatChar == LOW_H) {
+                            c = LOW_H;
+                        }
+                    }
+
+                    field.remove();
+                    for (int32_t j=adjFieldLen; j>0; --j) {
+                        field += c;
+                    }
+            }
+            newPattern+=field;
+        }
+    }
+    return newPattern;
+}
+
+UnicodeString
+DateTimePatternGenerator::getBestAppending(int32_t missingFields, int32_t flags, UErrorCode &status, UDateTimePatternMatchOptions options) {
+    if (U_FAILURE(status)) {
+        return UnicodeString();
+    }
+    UnicodeString  resultPattern, tempPattern;
+    const UnicodeString* tempPatternPtr;
+    int32_t lastMissingFieldMask=0;
+    if (missingFields!=0) {
+        resultPattern=UnicodeString();
+        const PtnSkeleton* specifiedSkeleton=nullptr;
+        tempPatternPtr = getBestRaw(*dtMatcher, missingFields, distanceInfo, status, &specifiedSkeleton);
+        if (U_FAILURE(status)) {
+            return UnicodeString();
+        }
+        tempPattern = *tempPatternPtr;
+        resultPattern = adjustFieldTypes(tempPattern, specifiedSkeleton, flags, options);
+        if ( distanceInfo->missingFieldMask==0 ) {
+            return resultPattern;
+        }
+        while (distanceInfo->missingFieldMask!=0) { // precondition: EVERY single field must work!
+            if ( lastMissingFieldMask == distanceInfo->missingFieldMask ) {
+                break;  // cannot find the proper missing field
+            }
+            if (((distanceInfo->missingFieldMask & UDATPG_SECOND_AND_FRACTIONAL_MASK)==UDATPG_FRACTIONAL_MASK) &&
+                ((missingFields & UDATPG_SECOND_AND_FRACTIONAL_MASK) == UDATPG_SECOND_AND_FRACTIONAL_MASK)) {
+                resultPattern = adjustFieldTypes(resultPattern, specifiedSkeleton, flags | kDTPGFixFractionalSeconds, options);
+                distanceInfo->missingFieldMask &= ~UDATPG_FRACTIONAL_MASK;
+                continue;
+            }
+            int32_t startingMask = distanceInfo->missingFieldMask;
+            tempPatternPtr = getBestRaw(*dtMatcher, distanceInfo->missingFieldMask, distanceInfo, status, &specifiedSkeleton);
+            if (U_FAILURE(status)) {
+                return UnicodeString();
+            }
+            tempPattern = *tempPatternPtr;
+            tempPattern = adjustFieldTypes(tempPattern, specifiedSkeleton, flags, options);
+            int32_t foundMask=startingMask& ~distanceInfo->missingFieldMask;
+            int32_t topField=getTopBitNumber(foundMask);
+
+            if (appendItemFormats[topField].length() != 0) {
+                UnicodeString appendName;
+                getAppendName((UDateTimePatternField)topField, appendName);
+                const UnicodeString *values[3] = {
+                    &resultPattern,
+                    &tempPattern,
+                    &appendName
+                };
+                SimpleFormatter(appendItemFormats[topField], 2, 3, status).
+                    formatAndReplace(values, 3, resultPattern, nullptr, 0, status);
+            }
+            lastMissingFieldMask = distanceInfo->missingFieldMask;
+        }
+    }
+    return resultPattern;
+}
+
+int32_t
+DateTimePatternGenerator::getTopBitNumber(int32_t foundMask) const {
+    if ( foundMask==0 ) {
+        return 0;
+    }
+    int32_t i=0;
+    while (foundMask!=0) {
+        foundMask >>=1;
+        ++i;
+    }
+    if (i-1 >UDATPG_ZONE_FIELD) {
+        return UDATPG_ZONE_FIELD;
+    }
+    else
+        return i-1;
+}
+
+void
+DateTimePatternGenerator::setAvailableFormat(const UnicodeString &key, UErrorCode& err)
+{
+    fAvailableFormatKeyHash->puti(key, 1, err);
+}
+
+UBool
+DateTimePatternGenerator::isAvailableFormatSet(const UnicodeString &key) const {
+    return (UBool)(fAvailableFormatKeyHash->geti(key) == 1);
+}
+
+void
+DateTimePatternGenerator::copyHashtable(Hashtable *other, UErrorCode &status) {
+    if (other == nullptr || U_FAILURE(status)) {
+        return;
+    }
+    if (fAvailableFormatKeyHash != nullptr) {
+        delete fAvailableFormatKeyHash;
+        fAvailableFormatKeyHash = nullptr;
+    }
+    initHashtable(status);
+    if(U_FAILURE(status)){
+        return;
+    }
+    int32_t pos = UHASH_FIRST;
+    const UHashElement* elem = nullptr;
+    // walk through the hash table and create a deep clone
+    while((elem = other->nextElement(pos))!= nullptr){
+        const UHashTok otherKeyTok = elem->key;
+        UnicodeString* otherKey = (UnicodeString*)otherKeyTok.pointer;
+        fAvailableFormatKeyHash->puti(*otherKey, 1, status);
+        if(U_FAILURE(status)){
+            return;
+        }
+    }
+}
+
+StringEnumeration*
+DateTimePatternGenerator::getSkeletons(UErrorCode& status) const {
+    if (U_FAILURE(status)) {
+        return nullptr;
+    }
+    if (U_FAILURE(internalErrorCode)) {
+        status = internalErrorCode;
+        return nullptr;
+    }
+    LocalPointer<StringEnumeration> skeletonEnumerator(
+        new DTSkeletonEnumeration(*patternMap, DT_SKELETON, status), status);
+
+    return U_SUCCESS(status) ? skeletonEnumerator.orphan() : nullptr;
+}
+
+const UnicodeString&
+DateTimePatternGenerator::getPatternForSkeleton(const UnicodeString& skeleton) const {
+    PtnElem *curElem;
+
+    if (skeleton.length() ==0) {
+        return emptyString;
+    }
+    curElem = patternMap->getHeader(skeleton.charAt(0));
+    while ( curElem != nullptr ) {
+        if ( curElem->skeleton->getSkeleton()==skeleton ) {
+            return curElem->pattern;
+        }
+        curElem = curElem->next.getAlias();
+    }
+    return emptyString;
+}
+
+StringEnumeration*
+DateTimePatternGenerator::getBaseSkeletons(UErrorCode& status) const {
+    if (U_FAILURE(status)) {
+        return nullptr;
+    }
+    if (U_FAILURE(internalErrorCode)) {
+        status = internalErrorCode;
+        return nullptr;
+    }
+    LocalPointer<StringEnumeration> baseSkeletonEnumerator(
+        new DTSkeletonEnumeration(*patternMap, DT_BASESKELETON, status), status);
+
+    return U_SUCCESS(status) ? baseSkeletonEnumerator.orphan() : nullptr;
+}
+
+StringEnumeration*
+DateTimePatternGenerator::getRedundants(UErrorCode& status) {
+    if (U_FAILURE(status)) { return nullptr; }
+    if (U_FAILURE(internalErrorCode)) {
+        status = internalErrorCode;
+        return nullptr;
+    }
+    LocalPointer<StringEnumeration> output(new DTRedundantEnumeration(), status);
+    if (U_FAILURE(status)) { return nullptr; }
+    const UnicodeString *pattern;
+    PatternMapIterator it(status);
+    if (U_FAILURE(status)) { return nullptr; }
+
+    for (it.set(*patternMap); it.hasNext(); ) {
+        DateTimeMatcher current = it.next();
+        pattern = patternMap->getPatternFromSkeleton(*(it.getSkeleton()));
+        if ( isCanonicalItem(*pattern) ) {
+            continue;
+        }
+        if ( skipMatcher == nullptr ) {
+            skipMatcher = new DateTimeMatcher(current);
+            if (skipMatcher == nullptr) {
+                status = U_MEMORY_ALLOCATION_ERROR;
+                return nullptr;
+            }
+        }
+        else {
+            *skipMatcher = current;
+        }
+        UnicodeString trial = getBestPattern(current.getPattern(), status);
+        if (U_FAILURE(status)) { return nullptr; }
+        if (trial == *pattern) {
+            ((DTRedundantEnumeration *)output.getAlias())->add(*pattern, status);
+            if (U_FAILURE(status)) { return nullptr; }
+        }
+        if (current.equals(skipMatcher)) {
+            continue;
+        }
+    }
+    return output.orphan();
+}
+
+UBool
+DateTimePatternGenerator::isCanonicalItem(const UnicodeString& item) const {
+    if ( item.length() != 1 ) {
+        return false;
+    }
+    for (int32_t i=0; i<UDATPG_FIELD_COUNT; ++i) {
+        if (item.charAt(0)==Canonical_Items[i]) {
+            return true;
+        }
+    }
+    return false;
+}
+
+
+DateTimePatternGenerator*
+DateTimePatternGenerator::clone() const {
+    return new DateTimePatternGenerator(*this);
+}
+
+PatternMap::PatternMap() {
+   for (int32_t i=0; i < MAX_PATTERN_ENTRIES; ++i ) {
+       boot[i] = nullptr;
+   }
+   isDupAllowed = true;
+}
+
+void
+PatternMap::copyFrom(const PatternMap& other, UErrorCode& status) {
+    if (U_FAILURE(status)) {
+        return;
+    }
+    this->isDupAllowed = other.isDupAllowed;
+    for (int32_t bootIndex = 0; bootIndex < MAX_PATTERN_ENTRIES; ++bootIndex) {
+        PtnElem *curElem, *otherElem, *prevElem=nullptr;
+        otherElem = other.boot[bootIndex];
+        while (otherElem != nullptr) {
+            LocalPointer<PtnElem> newElem(new PtnElem(otherElem->basePattern, otherElem->pattern), status);
+            if (U_FAILURE(status)) {
+                return; // out of memory
+            }
+            newElem->skeleton.adoptInsteadAndCheckErrorCode(new PtnSkeleton(*(otherElem->skeleton)), status);
+            if (U_FAILURE(status)) {
+                return; // out of memory
+            }
+            newElem->skeletonWasSpecified = otherElem->skeletonWasSpecified;
+
+            // Release ownership from the LocalPointer of the PtnElem object.
+            // The PtnElem will now be owned by either the boot (for the first entry in the linked-list)
+            // or owned by the previous PtnElem object in the linked-list.
+            curElem = newElem.orphan();
+
+            if (this->boot[bootIndex] == nullptr) {
+                this->boot[bootIndex] = curElem;
+            } else {
+                if (prevElem != nullptr) {
+                    prevElem->next.adoptInstead(curElem);
+                } else {
+                    UPRV_UNREACHABLE_EXIT;
+                }
+            }
+            prevElem = curElem;
+            otherElem = otherElem->next.getAlias();
+        }
+
+    }
+}
+
+PtnElem*
+PatternMap::getHeader(char16_t baseChar) const {
+    PtnElem* curElem;
+
+    if ( (baseChar >= CAP_A) && (baseChar <= CAP_Z) ) {
+         curElem = boot[baseChar-CAP_A];
+    }
+    else {
+        if ( (baseChar >=LOW_A) && (baseChar <= LOW_Z) ) {
+            curElem = boot[26+baseChar-LOW_A];
+        }
+        else {
+            return nullptr;
+        }
+    }
+    return curElem;
+}
+
+PatternMap::~PatternMap() {
+   for (int32_t i=0; i < MAX_PATTERN_ENTRIES; ++i ) {
+       if (boot[i] != nullptr ) {
+           delete boot[i];
+           boot[i] = nullptr;
+       }
+   }
+}  // PatternMap destructor
+
+void
+PatternMap::add(const UnicodeString& basePattern,
+                const PtnSkeleton& skeleton,
+                const UnicodeString& value,// mapped pattern value
+                UBool skeletonWasSpecified,
+                UErrorCode &status) {
+    char16_t baseChar = basePattern.charAt(0);
+    PtnElem *curElem, *baseElem;
+    status = U_ZERO_ERROR;
+
+    // the baseChar must be A-Z or a-z
+    if ((baseChar >= CAP_A) && (baseChar <= CAP_Z)) {
+        baseElem = boot[baseChar-CAP_A];
+    }
+    else {
+        if ((baseChar >=LOW_A) && (baseChar <= LOW_Z)) {
+            baseElem = boot[26+baseChar-LOW_A];
+         }
+         else {
+             status = U_ILLEGAL_CHARACTER;
+             return;
+         }
+    }
+
+    if (baseElem == nullptr) {
+        LocalPointer<PtnElem> newElem(new PtnElem(basePattern, value), status);
+        if (U_FAILURE(status)) {
+            return; // out of memory
+        }
+        newElem->skeleton.adoptInsteadAndCheckErrorCode(new PtnSkeleton(skeleton), status);
+        if (U_FAILURE(status)) {
+            return; // out of memory
+        }
+        newElem->skeletonWasSpecified = skeletonWasSpecified;
+        if (baseChar >= LOW_A) {
+            boot[26 + (baseChar - LOW_A)] = newElem.orphan(); // the boot array now owns the PtnElem.
+        }
+        else {
+            boot[baseChar - CAP_A] = newElem.orphan(); // the boot array now owns the PtnElem.
+        }
+    }
+    if ( baseElem != nullptr ) {
+        curElem = getDuplicateElem(basePattern, skeleton, baseElem);
+
+        if (curElem == nullptr) {
+            // add new element to the list.
+            curElem = baseElem;
+            while( curElem -> next != nullptr )
+            {
+                curElem = curElem->next.getAlias();
+            }
+
+            LocalPointer<PtnElem> newElem(new PtnElem(basePattern, value), status);
+            if (U_FAILURE(status)) {
+                return; // out of memory
+            }
+            newElem->skeleton.adoptInsteadAndCheckErrorCode(new PtnSkeleton(skeleton), status);
+            if (U_FAILURE(status)) {
+                return; // out of memory
+            }
+            newElem->skeletonWasSpecified = skeletonWasSpecified;
+            curElem->next.adoptInstead(newElem.orphan());
+            curElem = curElem->next.getAlias();
+        }
+        else {
+            // Pattern exists in the list already.
+            if ( !isDupAllowed ) {
+                return;
+            }
+            // Overwrite the value.
+            curElem->pattern = value;
+            // It was a bug that we were not doing the following previously,
+            // though that bug hid other problems by making things partly work.
+            curElem->skeletonWasSpecified = skeletonWasSpecified;
+        }
+    }
+}  // PatternMap::add
+
+// Find the pattern from the given basePattern string.
+const UnicodeString *
+PatternMap::getPatternFromBasePattern(const UnicodeString& basePattern, UBool& skeletonWasSpecified) const { // key to search for
+   PtnElem *curElem;
+
+   if ((curElem=getHeader(basePattern.charAt(0)))==nullptr) {
+       return nullptr;  // no match
+   }
+
+   do  {
+       if ( basePattern.compare(curElem->basePattern)==0 ) {
+          skeletonWasSpecified = curElem->skeletonWasSpecified;
+          return &(curElem->pattern);
+       }
+       curElem = curElem->next.getAlias();
+   } while (curElem != nullptr);
+
+   return nullptr;
+}  // PatternMap::getFromBasePattern
+
+
+// Find the pattern from the given skeleton.
+// At least when this is called from getBestRaw & addPattern (in which case specifiedSkeletonPtr is non-nullptr),
+// the comparison should be based on skeleton.original (which is unique and tied to the distance measurement in bestRaw)
+// and not skeleton.baseOriginal (which is not unique); otherwise we may pick a different skeleton than the one with the
+// optimum distance value in getBestRaw. When this is called from public getRedundants (specifiedSkeletonPtr is nullptr),
+// for now it will continue to compare based on baseOriginal so as not to change the behavior unnecessarily.
+const UnicodeString *
+PatternMap::getPatternFromSkeleton(const PtnSkeleton& skeleton, const PtnSkeleton** specifiedSkeletonPtr) const { // key to search for
+   PtnElem *curElem;
+
+   if (specifiedSkeletonPtr) {
+       *specifiedSkeletonPtr = nullptr;
+   }
+
+   // find boot entry
+   char16_t baseChar = skeleton.getFirstChar();
+   if ((curElem=getHeader(baseChar))==nullptr) {
+       return nullptr;  // no match
+   }
+
+   do  {
+       UBool equal;
+       if (specifiedSkeletonPtr != nullptr) { // called from DateTimePatternGenerator::getBestRaw or addPattern, use original
+           equal = curElem->skeleton->original == skeleton.original;
+       } else { // called from DateTimePatternGenerator::getRedundants, use baseOriginal
+           equal = curElem->skeleton->baseOriginal == skeleton.baseOriginal;
+       }
+       if (equal) {
+           if (specifiedSkeletonPtr && curElem->skeletonWasSpecified) {
+               *specifiedSkeletonPtr = curElem->skeleton.getAlias();
+           }
+           return &(curElem->pattern);
+       }
+       curElem = curElem->next.getAlias();
+   } while (curElem != nullptr);
+
+   return nullptr;
+}
+
+UBool
+PatternMap::equals(const PatternMap& other) const {
+    if ( this==&other ) {
+        return true;
+    }
+    for (int32_t bootIndex = 0; bootIndex < MAX_PATTERN_ENTRIES; ++bootIndex) {
+        if (boot[bootIndex] == other.boot[bootIndex]) {
+            continue;
+        }
+        if ((boot[bootIndex] == nullptr) || (other.boot[bootIndex] == nullptr)) {
+            return false;
+        }
+        PtnElem *otherElem = other.boot[bootIndex];
+        PtnElem *myElem = boot[bootIndex];
+        while ((otherElem != nullptr) || (myElem != nullptr)) {
+            if ( myElem == otherElem ) {
+                break;
+            }
+            if ((otherElem == nullptr) || (myElem == nullptr)) {
+                return false;
+            }
+            if ( (myElem->basePattern != otherElem->basePattern) ||
+                 (myElem->pattern != otherElem->pattern) ) {
+                return false;
+            }
+            if ((myElem->skeleton.getAlias() != otherElem->skeleton.getAlias()) &&
+                !myElem->skeleton->equals(*(otherElem->skeleton))) {
+                return false;
+            }
+            myElem = myElem->next.getAlias();
+            otherElem = otherElem->next.getAlias();
+        }
+    }
+    return true;
+}
+
+// find any key existing in the mapping table already.
+// return true if there is an existing key, otherwise return false.
+PtnElem*
+PatternMap::getDuplicateElem(
+            const UnicodeString &basePattern,
+            const PtnSkeleton &skeleton,
+            PtnElem *baseElem) {
+   PtnElem *curElem;
+
+   if ( baseElem == nullptr ) {
+         return nullptr;
+   }
+   else {
+         curElem = baseElem;
+   }
+   do {
+     if ( basePattern.compare(curElem->basePattern)==0 ) {
+         UBool isEqual = true;
+         for (int32_t i = 0; i < UDATPG_FIELD_COUNT; ++i) {
+            if (curElem->skeleton->type[i] != skeleton.type[i] ) {
+                isEqual = false;
+                break;
+            }
+        }
+        if (isEqual) {
+            return curElem;
+        }
+     }
+     curElem = curElem->next.getAlias();
+   } while( curElem != nullptr );
+
+   // end of the list
+   return nullptr;
+
+}  // PatternMap::getDuplicateElem
+
+DateTimeMatcher::DateTimeMatcher() {
+}
+
+DateTimeMatcher::~DateTimeMatcher() {}
+
+DateTimeMatcher::DateTimeMatcher(const DateTimeMatcher& other) {
+    copyFrom(other.skeleton);
+}
+
+DateTimeMatcher& DateTimeMatcher::operator=(const DateTimeMatcher& other) {
+    copyFrom(other.skeleton);
+    return *this;
+}
+
+
+void
+DateTimeMatcher::set(const UnicodeString& pattern, FormatParser* fp) {
+    PtnSkeleton localSkeleton;
+    return set(pattern, fp, localSkeleton);
+}
+
+void
+DateTimeMatcher::set(const UnicodeString& pattern, FormatParser* fp, PtnSkeleton& skeletonResult) {
+    int32_t i;
+    for (i=0; i<UDATPG_FIELD_COUNT; ++i) {
+        skeletonResult.type[i] = NONE;
+    }
+    skeletonResult.original.clear();
+    skeletonResult.baseOriginal.clear();
+    skeletonResult.addedDefaultDayPeriod = false;
+
+    fp->set(pattern);
+    for (i=0; i < fp->itemNumber; i++) {
+        const UnicodeString& value = fp->items[i];
+        // don't skip 'a' anymore, dayPeriod handled specially below
+
+        if ( fp->isQuoteLiteral(value) ) {
+            UnicodeString quoteLiteral;
+            fp->getQuoteLiteral(quoteLiteral, &i);
+            continue;
+        }
+        int32_t canonicalIndex = fp->getCanonicalIndex(value);
+        if (canonicalIndex < 0) {
+            continue;
+        }
+        const dtTypeElem *row = &dtTypes[canonicalIndex];
+        int32_t field = row->field;
+        skeletonResult.original.populate(field, value);
+        char16_t repeatChar = row->patternChar;
+        int32_t repeatCount = row->minLen;
+        skeletonResult.baseOriginal.populate(field, repeatChar, repeatCount);
+        int16_t subField = row->type;
+        if (row->type > 0) {
+            U_ASSERT(value.length() < INT16_MAX);
+            subField += static_cast<int16_t>(value.length());
+        }
+        skeletonResult.type[field] = subField;
+    }
+
+    // #20739, we have a skeleton with minutes and milliseconds, but no seconds
+    //
+    // Theoretically we would need to check and fix all fields with "gaps":
+    // for example year-day (no month), month-hour (no day), and so on, All the possible field combinations.
+    // Plus some smartness: year + hour => should we add month, or add day-of-year?
+    // What about month + day-of-week, or month + am/pm indicator.
+    // I think beyond a certain point we should not try to fix bad developer input and try guessing what they mean.
+    // Garbage in, garbage out.
+    if (!skeletonResult.original.isFieldEmpty(UDATPG_MINUTE_FIELD)
+        && !skeletonResult.original.isFieldEmpty(UDATPG_FRACTIONAL_SECOND_FIELD)
+        && skeletonResult.original.isFieldEmpty(UDATPG_SECOND_FIELD)) {
+        // Force the use of seconds
+        for (i = 0; dtTypes[i].patternChar != 0; i++) {
+            if (dtTypes[i].field == UDATPG_SECOND_FIELD) {
+                // first entry for UDATPG_SECOND_FIELD
+                skeletonResult.original.populate(UDATPG_SECOND_FIELD, dtTypes[i].patternChar, dtTypes[i].minLen);
+                skeletonResult.baseOriginal.populate(UDATPG_SECOND_FIELD, dtTypes[i].patternChar, dtTypes[i].minLen);
+                // We add value.length, same as above, when type is first initialized.
+                // The value we want to "fake" here is "s", and 1 means "s".length()
+                int16_t subField = dtTypes[i].type;
+                skeletonResult.type[UDATPG_SECOND_FIELD] = (subField > 0) ? subField + 1 : subField;
+                break;
+            }
+        }
+    }
+
+    // #13183, handle special behavior for day period characters (a, b, B)
+    if (!skeletonResult.original.isFieldEmpty(UDATPG_HOUR_FIELD)) {
+        if (skeletonResult.original.getFieldChar(UDATPG_HOUR_FIELD)==LOW_H || skeletonResult.original.getFieldChar(UDATPG_HOUR_FIELD)==CAP_K) {
+            // We have a skeleton with 12-hour-cycle format
+            if (skeletonResult.original.isFieldEmpty(UDATPG_DAYPERIOD_FIELD)) {
+                // But we do not have a day period in the skeleton; add the default DAYPERIOD (currently "a")
+                for (i = 0; dtTypes[i].patternChar != 0; i++) {
+                    if ( dtTypes[i].field == UDATPG_DAYPERIOD_FIELD ) {
+                        // first entry for UDATPG_DAYPERIOD_FIELD
+                        skeletonResult.original.populate(UDATPG_DAYPERIOD_FIELD, dtTypes[i].patternChar, dtTypes[i].minLen);
+                        skeletonResult.baseOriginal.populate(UDATPG_DAYPERIOD_FIELD, dtTypes[i].patternChar, dtTypes[i].minLen);
+                        skeletonResult.type[UDATPG_DAYPERIOD_FIELD] = dtTypes[i].type;
+                        skeletonResult.addedDefaultDayPeriod = true;
+                        break;
+                    }
+                }
+            }
+        } else {
+            // Skeleton has 24-hour-cycle hour format and has dayPeriod, delete dayPeriod (i.e. ignore it)
+            skeletonResult.original.clearField(UDATPG_DAYPERIOD_FIELD);
+            skeletonResult.baseOriginal.clearField(UDATPG_DAYPERIOD_FIELD);
+            skeletonResult.type[UDATPG_DAYPERIOD_FIELD] = NONE;
+        }
+    }
+    copyFrom(skeletonResult);
+}
+
+void
+DateTimeMatcher::getBasePattern(UnicodeString &result ) {
+    result.remove(); // Reset the result first.
+    skeleton.baseOriginal.appendTo(result);
+}
+
+UnicodeString
+DateTimeMatcher::getPattern() {
+    UnicodeString result;
+    return skeleton.original.appendTo(result);
+}
+
+int32_t
+DateTimeMatcher::getDistance(const DateTimeMatcher& other, int32_t includeMask, DistanceInfo& distanceInfo) const {
+    int32_t result = 0;
+    distanceInfo.clear();
+    for (int32_t i=0; i<UDATPG_FIELD_COUNT; ++i ) {
+        int32_t myType = (includeMask&(1<<i))==0 ? 0 : skeleton.type[i];
+        int32_t otherType = other.skeleton.type[i];
+        if (myType==otherType) {
+            continue;
+        }
+        if (myType==0) {// and other is not
+            result += EXTRA_FIELD;
+            distanceInfo.addExtra(i);
+        }
+        else {
+            if (otherType==0) {
+                result += MISSING_FIELD;
+                distanceInfo.addMissing(i);
+            }
+            else {
+                result += abs(myType - otherType);
+            }
+        }
+
+    }
+    return result;
+}
+
+void
+DateTimeMatcher::copyFrom(const PtnSkeleton& newSkeleton) {
+    skeleton.copyFrom(newSkeleton);
+}
+
+void
+DateTimeMatcher::copyFrom() {
+    // same as clear
+    skeleton.clear();
+}
+
+UBool
+DateTimeMatcher::equals(const DateTimeMatcher* other) const {
+    if (other==nullptr) { return false; }
+    return skeleton.original == other->skeleton.original;
+}
+
+int32_t
+DateTimeMatcher::getFieldMask() const {
+    int32_t result = 0;
+
+    for (int32_t i=0; i<UDATPG_FIELD_COUNT; ++i) {
+        if (skeleton.type[i]!=0) {
+            result |= (1<<i);
+        }
+    }
+    return result;
+}
+
+PtnSkeleton*
+DateTimeMatcher::getSkeletonPtr() {
+    return &skeleton;
+}
+
+FormatParser::FormatParser () {
+    status = START;
+    itemNumber = 0;
+}
+
+
+FormatParser::~FormatParser () {
+}
+
+
+// Find the next token with the starting position and length
+// Note: the startPos may
+FormatParser::TokenStatus
+FormatParser::setTokens(const UnicodeString& pattern, int32_t startPos, int32_t *len) {
+    int32_t curLoc = startPos;
+    if ( curLoc >= pattern.length()) {
+        return DONE;
+    }
+    // check the current char is between A-Z or a-z
+    do {
+        char16_t c=pattern.charAt(curLoc);
+        if ( (c>=CAP_A && c<=CAP_Z) || (c>=LOW_A && c<=LOW_Z) ) {
+           curLoc++;
+        }
+        else {
+               startPos = curLoc;
+               *len=1;
+               return ADD_TOKEN;
+        }
+
+        if ( pattern.charAt(curLoc)!= pattern.charAt(startPos) ) {
+            break;  // not the same token
+        }
+    } while(curLoc <= pattern.length());
+    *len = curLoc-startPos;
+    return ADD_TOKEN;
+}
+
+void
+FormatParser::set(const UnicodeString& pattern) {
+    int32_t startPos = 0;
+    TokenStatus result = START;
+    int32_t len = 0;
+    itemNumber = 0;
+
+    do {
+        result = setTokens( pattern, startPos, &len );
+        if ( result == ADD_TOKEN )
+        {
+            items[itemNumber++] = UnicodeString(pattern, startPos, len );
+            startPos += len;
+        }
+        else {
+            break;
+        }
+    } while (result==ADD_TOKEN && itemNumber < MAX_DT_TOKEN);
+}
+
+int32_t
+FormatParser::getCanonicalIndex(const UnicodeString& s, UBool strict) {
+    int32_t len = s.length();
+    if (len == 0) {
+        return -1;
+    }
+    char16_t ch = s.charAt(0);
+
+    // Verify that all are the same character.
+    for (int32_t l = 1; l < len; l++) {
+        if (ch != s.charAt(l)) {
+            return -1;
+        }
+    }
+    int32_t i = 0;
+    int32_t bestRow = -1;
+    while (dtTypes[i].patternChar != 0x0000) {
+        if ( dtTypes[i].patternChar != ch ) {
+            ++i;
+            continue;
+        }
+        bestRow = i;
+        if (dtTypes[i].patternChar != dtTypes[i+1].patternChar) {
+            return i;
+        }
+        if (dtTypes[i+1].minLen <= len) {
+            ++i;
+            continue;
+        }
+        return i;
+    }
+    return strict ? -1 : bestRow;
+}
+
+UBool
+FormatParser::isQuoteLiteral(const UnicodeString& s) {
+    return (UBool)(s.charAt(0) == SINGLE_QUOTE);
+}
+
+// This function assumes the current itemIndex points to the quote literal.
+// Please call isQuoteLiteral prior to this function.
+void
+FormatParser::getQuoteLiteral(UnicodeString& quote, int32_t *itemIndex) {
+    int32_t i = *itemIndex;
+
+    quote.remove();
+    if (items[i].charAt(0)==SINGLE_QUOTE) {
+        quote += items[i];
+        ++i;
+    }
+    while ( i < itemNumber ) {
+        if ( items[i].charAt(0)==SINGLE_QUOTE ) {
+            if ( (i+1<itemNumber) && (items[i+1].charAt(0)==SINGLE_QUOTE)) {
+                // two single quotes e.g. 'o''clock'
+                quote += items[i++];
+                quote += items[i++];
+                continue;
+            }
+            else {
+                quote += items[i];
+                break;
+            }
+        }
+        else {
+            quote += items[i];
+        }
+        ++i;
+    }
+    *itemIndex=i;
+}
+
+UBool
+FormatParser::isPatternSeparator(const UnicodeString& field) const {
+    for (int32_t i=0; i<field.length(); ++i ) {
+        char16_t c= field.charAt(i);
+        if ( (c==SINGLE_QUOTE) || (c==BACKSLASH) || (c==SPACE) || (c==COLON) ||
+             (c==QUOTATION_MARK) || (c==COMMA) || (c==HYPHEN) ||(items[i].charAt(0)==DOT) ) {
+            continue;
+        }
+        else {
+            return false;
+        }
+    }
+    return true;
+}
+
+DistanceInfo::~DistanceInfo() {}
+
+void
+DistanceInfo::setTo(const DistanceInfo& other) {
+    missingFieldMask = other.missingFieldMask;
+    extraFieldMask= other.extraFieldMask;
+}
+
+PatternMapIterator::PatternMapIterator(UErrorCode& status) :
+    bootIndex(0), nodePtr(nullptr), matcher(nullptr), patternMap(nullptr)
+{
+    if (U_FAILURE(status)) { return; }
+    matcher.adoptInsteadAndCheckErrorCode(new DateTimeMatcher(), status);
+}
+
+PatternMapIterator::~PatternMapIterator() {
+}
+
+void
+PatternMapIterator::set(PatternMap& newPatternMap) {
+    this->patternMap=&newPatternMap;
+}
+
+PtnSkeleton*
+PatternMapIterator::getSkeleton() const {
+    if ( nodePtr == nullptr ) {
+        return nullptr;
+    }
+    else {
+        return nodePtr->skeleton.getAlias();
+    }
+}
+
+UBool
+PatternMapIterator::hasNext() const {
+    int32_t headIndex = bootIndex;
+    PtnElem *curPtr = nodePtr;
+
+    if (patternMap==nullptr) {
+        return false;
+    }
+    while ( headIndex < MAX_PATTERN_ENTRIES ) {
+        if ( curPtr != nullptr ) {
+            if ( curPtr->next != nullptr ) {
+                return true;
+            }
+            else {
+                headIndex++;
+                curPtr=nullptr;
+                continue;
+            }
+        }
+        else {
+            if ( patternMap->boot[headIndex] != nullptr ) {
+                return true;
+            }
+            else {
+                headIndex++;
+                continue;
+            }
+        }
+    }
+    return false;
+}
+
+DateTimeMatcher&
+PatternMapIterator::next() {
+    while ( bootIndex < MAX_PATTERN_ENTRIES ) {
+        if ( nodePtr != nullptr ) {
+            if ( nodePtr->next != nullptr ) {
+                nodePtr = nodePtr->next.getAlias();
+                break;
+            }
+            else {
+                bootIndex++;
+                nodePtr=nullptr;
+                continue;
+            }
+        }
+        else {
+            if ( patternMap->boot[bootIndex] != nullptr ) {
+                nodePtr = patternMap->boot[bootIndex];
+                break;
+            }
+            else {
+                bootIndex++;
+                continue;
+            }
+        }
+    }
+    if (nodePtr!=nullptr) {
+        matcher->copyFrom(*nodePtr->skeleton);
+    }
+    else {
+        matcher->copyFrom();
+    }
+    return *matcher;
+}
+
+
+SkeletonFields::SkeletonFields() {
+    // Set initial values to zero
+    clear();
+}
+
+void SkeletonFields::clear() {
+    uprv_memset(chars, 0, sizeof(chars));
+    uprv_memset(lengths, 0, sizeof(lengths));
+}
+
+void SkeletonFields::copyFrom(const SkeletonFields& other) {
+    uprv_memcpy(chars, other.chars, sizeof(chars));
+    uprv_memcpy(lengths, other.lengths, sizeof(lengths));
+}
+
+void SkeletonFields::clearField(int32_t field) {
+    chars[field] = 0;
+    lengths[field] = 0;
+}
+
+char16_t SkeletonFields::getFieldChar(int32_t field) const {
+    return chars[field];
+}
+
+int32_t SkeletonFields::getFieldLength(int32_t field) const {
+    return lengths[field];
+}
+
+void SkeletonFields::populate(int32_t field, const UnicodeString& value) {
+    populate(field, value.charAt(0), value.length());
+}
+
+void SkeletonFields::populate(int32_t field, char16_t ch, int32_t length) {
+    chars[field] = (int8_t) ch;
+    lengths[field] = (int8_t) length;
+}
+
+UBool SkeletonFields::isFieldEmpty(int32_t field) const {
+    return lengths[field] == 0;
+}
+
+UnicodeString& SkeletonFields::appendTo(UnicodeString& string) const {
+    for (int32_t i = 0; i < UDATPG_FIELD_COUNT; ++i) {
+        appendFieldTo(i, string);
+    }
+    return string;
+}
+
+UnicodeString& SkeletonFields::appendFieldTo(int32_t field, UnicodeString& string) const {
+    char16_t ch(chars[field]);
+    int32_t length = (int32_t) lengths[field];
+
+    for (int32_t i=0; i<length; i++) {
+        string += ch;
+    }
+    return string;
+}
+
+char16_t SkeletonFields::getFirstChar() const {
+    for (int32_t i = 0; i < UDATPG_FIELD_COUNT; ++i) {
+        if (lengths[i] != 0) {
+            return chars[i];
+        }
+    }
+    return '\0';
+}
+
+
+PtnSkeleton::PtnSkeleton()
+    : addedDefaultDayPeriod(false) {
+}
+
+PtnSkeleton::PtnSkeleton(const PtnSkeleton& other) {
+    copyFrom(other);
+}
+
+void PtnSkeleton::copyFrom(const PtnSkeleton& other) {
+    uprv_memcpy(type, other.type, sizeof(type));
+    original.copyFrom(other.original);
+    baseOriginal.copyFrom(other.baseOriginal);
+    addedDefaultDayPeriod = other.addedDefaultDayPeriod;
+}
+
+void PtnSkeleton::clear() {
+    uprv_memset(type, 0, sizeof(type));
+    original.clear();
+    baseOriginal.clear();
+}
+
+UBool
+PtnSkeleton::equals(const PtnSkeleton& other) const  {
+    return (original == other.original)
+        && (baseOriginal == other.baseOriginal)
+        && (uprv_memcmp(type, other.type, sizeof(type)) == 0);
+}
+
+UnicodeString
+PtnSkeleton::getSkeleton() const {
+    UnicodeString result;
+    result = original.appendTo(result);
+    int32_t pos;
+    if (addedDefaultDayPeriod && (pos = result.indexOf(LOW_A)) >= 0) {
+        // for backward compatibility: if DateTimeMatcher.set added a single 'a' that
+        // was not in the provided skeleton, remove it here before returning skeleton.
+        result.remove(pos, 1);
+    }
+    return result;
+}
+
+UnicodeString
+PtnSkeleton::getBaseSkeleton() const {
+    UnicodeString result;
+    result = baseOriginal.appendTo(result);
+    int32_t pos;
+    if (addedDefaultDayPeriod && (pos = result.indexOf(LOW_A)) >= 0) {
+        // for backward compatibility: if DateTimeMatcher.set added a single 'a' that
+        // was not in the provided skeleton, remove it here before returning skeleton.
+        result.remove(pos, 1);
+    }
+    return result;
+}
+
+char16_t
+PtnSkeleton::getFirstChar() const {
+    return baseOriginal.getFirstChar();
+}
+
+PtnSkeleton::~PtnSkeleton() {
+}
+
+PtnElem::PtnElem(const UnicodeString &basePat, const UnicodeString &pat) :
+    basePattern(basePat), skeleton(nullptr), pattern(pat), next(nullptr)
+{
+}
+
+PtnElem::~PtnElem() {
+}
+
+DTSkeletonEnumeration::DTSkeletonEnumeration(PatternMap& patternMap, dtStrEnum type, UErrorCode& status) : fSkeletons(nullptr) {
+    PtnElem  *curElem;
+    PtnSkeleton *curSkeleton;
+    UnicodeString s;
+    int32_t bootIndex;
+
+    pos=0;
+    fSkeletons.adoptInsteadAndCheckErrorCode(new UVector(status), status);
+    if (U_FAILURE(status)) {
+        return;
+    }
+
+    for (bootIndex=0; bootIndex<MAX_PATTERN_ENTRIES; ++bootIndex ) {
+        curElem = patternMap.boot[bootIndex];
+        while (curElem!=nullptr) {
+            switch(type) {
+                case DT_BASESKELETON:
+                    s=curElem->basePattern;
+                    break;
+                case DT_PATTERN:
+                    s=curElem->pattern;
+                    break;
+                case DT_SKELETON:
+                    curSkeleton=curElem->skeleton.getAlias();
+                    s=curSkeleton->getSkeleton();
+                    break;
+            }
+            if ( !isCanonicalItem(s) ) {
+                LocalPointer<UnicodeString> newElem(s.clone(), status);
+                if (U_FAILURE(status)) { 
+                    return;
+                }
+                fSkeletons->addElement(newElem.getAlias(), status);
+                if (U_FAILURE(status)) {
+                    fSkeletons.adoptInstead(nullptr);
+                    return;
+                }
+                newElem.orphan(); // fSkeletons vector now owns the UnicodeString (although it
+                                  // does not use a deleter function to manage the ownership).
+            }
+            curElem = curElem->next.getAlias();
+        }
+    }
+    if ((bootIndex==MAX_PATTERN_ENTRIES) && (curElem!=nullptr) ) {
+        status = U_BUFFER_OVERFLOW_ERROR;
+    }
+}
+
+const UnicodeString*
+DTSkeletonEnumeration::snext(UErrorCode& status) {
+    if (U_SUCCESS(status) && fSkeletons.isValid() && pos < fSkeletons->size()) {
+        return (const UnicodeString*)fSkeletons->elementAt(pos++);
+    }
+    return nullptr;
+}
+
+void
+DTSkeletonEnumeration::reset(UErrorCode& /*status*/) {
+    pos=0;
+}
+
+int32_t
+DTSkeletonEnumeration::count(UErrorCode& /*status*/) const {
+   return (fSkeletons.isNull()) ? 0 : fSkeletons->size();
+}
+
+UBool
+DTSkeletonEnumeration::isCanonicalItem(const UnicodeString& item) {
+    if ( item.length() != 1 ) {
+        return false;
+    }
+    for (int32_t i=0; i<UDATPG_FIELD_COUNT; ++i) {
+        if (item.charAt(0)==Canonical_Items[i]) {
+            return true;
+        }
+    }
+    return false;
+}
+
+DTSkeletonEnumeration::~DTSkeletonEnumeration() {
+    UnicodeString *s;
+    if (fSkeletons.isValid()) {
+        for (int32_t i = 0; i < fSkeletons->size(); ++i) {
+            if ((s = (UnicodeString *)fSkeletons->elementAt(i)) != nullptr) {
+                delete s;
+            }
+        }
+    }
+}
+
+DTRedundantEnumeration::DTRedundantEnumeration() : pos(0), fPatterns(nullptr) {
+}
+
+void
+DTRedundantEnumeration::add(const UnicodeString& pattern, UErrorCode& status) {
+    if (U_FAILURE(status)) { return; }
+    if (fPatterns.isNull())  {
+        fPatterns.adoptInsteadAndCheckErrorCode(new UVector(status), status);
+        if (U_FAILURE(status)) {
+            return;
+       }
+    }
+    LocalPointer<UnicodeString> newElem(new UnicodeString(pattern), status);
+    if (U_FAILURE(status)) {
+        return;
+    }
+    fPatterns->addElement(newElem.getAlias(), status);
+    if (U_FAILURE(status)) {
+        fPatterns.adoptInstead(nullptr);
+        return;
+    }
+    newElem.orphan(); // fPatterns now owns the string, although a UVector
+                      // deleter function is not used to manage that ownership.
+}
+
+const UnicodeString*
+DTRedundantEnumeration::snext(UErrorCode& status) {
+    if (U_SUCCESS(status) && fPatterns.isValid() && pos < fPatterns->size()) {
+        return (const UnicodeString*)fPatterns->elementAt(pos++);
+    }
+    return nullptr;
+}
+
+void
+DTRedundantEnumeration::reset(UErrorCode& /*status*/) {
+    pos=0;
+}
+
+int32_t
+DTRedundantEnumeration::count(UErrorCode& /*status*/) const {
+    return (fPatterns.isNull()) ? 0 : fPatterns->size();
+}
+
+UBool
+DTRedundantEnumeration::isCanonicalItem(const UnicodeString& item) const {
+    if ( item.length() != 1 ) {
+        return false;
+    }
+    for (int32_t i=0; i<UDATPG_FIELD_COUNT; ++i) {
+        if (item.charAt(0)==Canonical_Items[i]) {
+            return true;
+        }
+    }
+    return false;
+}
+
+DTRedundantEnumeration::~DTRedundantEnumeration() {
+    UnicodeString *s;
+    if (fPatterns.isValid()) {
+        for (int32_t i = 0; i < fPatterns->size(); ++i) {
+            if ((s = (UnicodeString *)fPatterns->elementAt(i)) != nullptr) {
+                delete s;
+            }
+        }
+    }    
+}
+
+U_NAMESPACE_END
+
+
+#endif /* #if !UCONFIG_NO_FORMATTING */
+
+//eof