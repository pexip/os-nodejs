<<<<<<< HEAD
// © 2016 and later: Unicode, Inc. and others.
// License & terms of use: http://www.unicode.org/copyright.html
/*
**********************************************************************
* Copyright (C) 1999-2007, International Business Machines Corporation
* and others. All Rights Reserved.
**********************************************************************
*   Date        Name        Description
*   11/17/99    aliu        Creation.
**********************************************************************
*/
#ifndef RBT_SET_H
#define RBT_SET_H

#include "unicode/utypes.h"

#if !UCONFIG_NO_TRANSLITERATION

#include "unicode/uobject.h"
#include "unicode/utrans.h"
#include "uvector.h"

U_NAMESPACE_BEGIN

class Replaceable;
class TransliterationRule;
class TransliterationRuleData;
class UnicodeFilter;
class UnicodeString;
class UnicodeSet;

/**
 * A set of rules for a <code>RuleBasedTransliterator</code>.
 * @author Alan Liu
 */
class TransliterationRuleSet : public UMemory {
    /**
     * Vector of rules, in the order added.  This is used while the
     * rule set is getting built.  After that, freeze() reorders and
     * indexes the rules into rules[].  Any given rule is stored once
     * in ruleVector, and one or more times in rules[].  ruleVector
     * owns and deletes the rules.
     */
    UVector* ruleVector;

    /**
     * Sorted and indexed table of rules.  This is created by freeze()
     * from the rules in ruleVector.  It contains alias pointers to
     * the rules in ruleVector.  It is zero before freeze() is called
     * and non-zero thereafter.
     */
    TransliterationRule** rules;

    /**
     * Index table.  For text having a first character c, compute x = c&0xFF.
     * Now use rules[index[x]..index[x+1]-1].  This index table is created by
     * freeze().  Before freeze() is called it contains garbage.
     */
    int32_t index[257];

    /**
     * Length of the longest preceding context
     */
    int32_t maxContextLength;

public:

    /**
     * Construct a new empty rule set.
     * @param status    Output parameter filled in with success or failure status.
     */
    TransliterationRuleSet(UErrorCode& status);

    /**
     * Copy constructor.
     */
    TransliterationRuleSet(const TransliterationRuleSet&);

    /**
     * Destructor.
     */
    virtual ~TransliterationRuleSet();

    /**
     * Change the data object that this rule belongs to.  Used
     * internally by the TransliterationRuleData copy constructor.
     * @param data    the new data value to be set.
     */
    void setData(const TransliterationRuleData* data);

    /**
     * Return the maximum context length.
     * @return the length of the longest preceding context.
     */
    virtual int32_t getMaximumContextLength(void) const;

    /**
     * Add a rule to this set.  Rules are added in order, and order is
     * significant.  The last call to this method must be followed by
     * a call to <code>freeze()</code> before the rule set is used.
     * This method must <em>not</em> be called after freeze() has been
     * called.
     *
     * @param adoptedRule the rule to add
     */
    virtual void addRule(TransliterationRule* adoptedRule,
                         UErrorCode& status);

    /**
     * Check this for masked rules and index it to optimize performance.
     * The sequence of operations is: (1) add rules to a set using
     * <code>addRule()</code>; (2) freeze the set using
     * <code>freeze()</code>; (3) use the rule set.  If
     * <code>addRule()</code> is called after calling this method, it
     * invalidates this object, and this method must be called again.
     * That is, <code>freeze()</code> may be called multiple times,
     * although for optimal performance it shouldn't be.
     * @param parseError A pointer to UParseError to receive information about errors
     *                   occurred.
     * @param status     Output parameter filled in with success or failure status.
     */
    virtual void freeze(UParseError& parseError, UErrorCode& status);

    /**
     * Transliterate the given text with the given UTransPosition
     * indices.  Return true if the transliteration should continue
     * or false if it should halt (because of a U_PARTIAL_MATCH match).
     * Note that false is only ever returned if isIncremental is true.
     * @param text the text to be transliterated
     * @param index the position indices, which will be updated
     * @param isIncremental if true, assume new text may be inserted
     * at index.limit, and return false if thre is a partial match.
     * @return true unless a U_PARTIAL_MATCH has been obtained,
     * indicating that transliteration should stop until more text
     * arrives.
     */
    UBool transliterate(Replaceable& text,
                        UTransPosition& index,
                        UBool isIncremental);

    /**
     * Create rule strings that represents this rule set.
     * @param result string to receive the rule strings.  Current
     * contents will be deleted.
     * @param escapeUnprintable  True, will escape the unprintable characters
     * @return    A reference to 'result'.
     */
    virtual UnicodeString& toRules(UnicodeString& result,
                                   UBool escapeUnprintable) const;

    /**
     * Return the set of all characters that may be modified
     * (getTarget=false) or emitted (getTarget=true) by this set.
     */
    UnicodeSet& getSourceTargetSet(UnicodeSet& result,
                   UBool getTarget) const;

private:

    TransliterationRuleSet &operator=(const TransliterationRuleSet &other); // forbid copying of this class
};

U_NAMESPACE_END

#endif /* #if !UCONFIG_NO_TRANSLITERATION */

#endif
=======
// © 2016 and later: Unicode, Inc. and others.
// License & terms of use: http://www.unicode.org/copyright.html
/*
**********************************************************************
* Copyright (C) 1999-2007, International Business Machines Corporation
* and others. All Rights Reserved.
**********************************************************************
*   Date        Name        Description
*   11/17/99    aliu        Creation.
**********************************************************************
*/
#ifndef RBT_SET_H
#define RBT_SET_H

#include "unicode/utypes.h"

#if !UCONFIG_NO_TRANSLITERATION

#include "unicode/uobject.h"
#include "unicode/utrans.h"
#include "uvector.h"

U_NAMESPACE_BEGIN

class Replaceable;
class TransliterationRule;
class TransliterationRuleData;
class UnicodeFilter;
class UnicodeString;
class UnicodeSet;

/**
 * A set of rules for a <code>RuleBasedTransliterator</code>.
 * @author Alan Liu
 */
class TransliterationRuleSet : public UMemory {
    /**
     * Vector of rules, in the order added.  This is used while the
     * rule set is getting built.  After that, freeze() reorders and
     * indexes the rules into rules[].  Any given rule is stored once
     * in ruleVector, and one or more times in rules[].  ruleVector
     * owns and deletes the rules.
     */
    UVector* ruleVector;

    /**
     * Sorted and indexed table of rules.  This is created by freeze()
     * from the rules in ruleVector.  It contains alias pointers to
     * the rules in ruleVector.  It is zero before freeze() is called
     * and non-zero thereafter.
     */
    TransliterationRule** rules;

    /**
     * Index table.  For text having a first character c, compute x = c&0xFF.
     * Now use rules[index[x]..index[x+1]-1].  This index table is created by
     * freeze().  Before freeze() is called it contains garbage.
     */
    int32_t index[257];

    /**
     * Length of the longest preceding context
     */
    int32_t maxContextLength;

public:

    /**
     * Construct a new empty rule set.
     * @param status    Output parameter filled in with success or failure status.
     */
    TransliterationRuleSet(UErrorCode& status);

    /**
     * Copy constructor.
     */
    TransliterationRuleSet(const TransliterationRuleSet&);

    /**
     * Destructor.
     */
    virtual ~TransliterationRuleSet();

    /**
     * Change the data object that this rule belongs to.  Used
     * internally by the TransliterationRuleData copy constructor.
     * @param data    the new data value to be set.
     */
    void setData(const TransliterationRuleData* data);

    /**
     * Return the maximum context length.
     * @return the length of the longest preceding context.
     */
    virtual int32_t getMaximumContextLength() const;

    /**
     * Add a rule to this set.  Rules are added in order, and order is
     * significant.  The last call to this method must be followed by
     * a call to <code>freeze()</code> before the rule set is used.
     * This method must <em>not</em> be called after freeze() has been
     * called.
     *
     * @param adoptedRule the rule to add
     */
    virtual void addRule(TransliterationRule* adoptedRule,
                         UErrorCode& status);

    /**
     * Check this for masked rules and index it to optimize performance.
     * The sequence of operations is: (1) add rules to a set using
     * <code>addRule()</code>; (2) freeze the set using
     * <code>freeze()</code>; (3) use the rule set.  If
     * <code>addRule()</code> is called after calling this method, it
     * invalidates this object, and this method must be called again.
     * That is, <code>freeze()</code> may be called multiple times,
     * although for optimal performance it shouldn't be.
     * @param parseError A pointer to UParseError to receive information about errors
     *                   occurred.
     * @param status     Output parameter filled in with success or failure status.
     */
    virtual void freeze(UParseError& parseError, UErrorCode& status);
    
    /**
     * Transliterate the given text with the given UTransPosition
     * indices.  Return true if the transliteration should continue
     * or false if it should halt (because of a U_PARTIAL_MATCH match).
     * Note that false is only ever returned if isIncremental is true.
     * @param text the text to be transliterated
     * @param index the position indices, which will be updated
     * @param isIncremental if true, assume new text may be inserted
     * at index.limit, and return false if thrre is a partial match.
     * @return true unless a U_PARTIAL_MATCH has been obtained,
     * indicating that transliteration should stop until more text
     * arrives.
     */
    UBool transliterate(Replaceable& text,
                        UTransPosition& index,
                        UBool isIncremental);

    /**
     * Create rule strings that represents this rule set.
     * @param result string to receive the rule strings.  Current
     * contents will be deleted.
     * @param escapeUnprintable  True, will escape the unprintable characters
     * @return    A reference to 'result'.
     */
    virtual UnicodeString& toRules(UnicodeString& result,
                                   UBool escapeUnprintable) const;

    /**
     * Return the set of all characters that may be modified
     * (getTarget=false) or emitted (getTarget=true) by this set.
     */
    UnicodeSet& getSourceTargetSet(UnicodeSet& result,
                   UBool getTarget) const;

private:

    TransliterationRuleSet &operator=(const TransliterationRuleSet &other); // forbid copying of this class
};

U_NAMESPACE_END

#endif /* #if !UCONFIG_NO_TRANSLITERATION */

#endif
>>>>>>> a8a80be5
<|MERGE_RESOLUTION|>--- conflicted
+++ resolved
@@ -1,337 +1,167 @@
-<<<<<<< HEAD
-// © 2016 and later: Unicode, Inc. and others.
-// License & terms of use: http://www.unicode.org/copyright.html
-/*
-**********************************************************************
-* Copyright (C) 1999-2007, International Business Machines Corporation
-* and others. All Rights Reserved.
-**********************************************************************
-*   Date        Name        Description
-*   11/17/99    aliu        Creation.
-**********************************************************************
-*/
-#ifndef RBT_SET_H
-#define RBT_SET_H
-
-#include "unicode/utypes.h"
-
-#if !UCONFIG_NO_TRANSLITERATION
-
-#include "unicode/uobject.h"
-#include "unicode/utrans.h"
-#include "uvector.h"
-
-U_NAMESPACE_BEGIN
-
-class Replaceable;
-class TransliterationRule;
-class TransliterationRuleData;
-class UnicodeFilter;
-class UnicodeString;
-class UnicodeSet;
-
-/**
- * A set of rules for a <code>RuleBasedTransliterator</code>.
- * @author Alan Liu
- */
-class TransliterationRuleSet : public UMemory {
-    /**
-     * Vector of rules, in the order added.  This is used while the
-     * rule set is getting built.  After that, freeze() reorders and
-     * indexes the rules into rules[].  Any given rule is stored once
-     * in ruleVector, and one or more times in rules[].  ruleVector
-     * owns and deletes the rules.
-     */
-    UVector* ruleVector;
-
-    /**
-     * Sorted and indexed table of rules.  This is created by freeze()
-     * from the rules in ruleVector.  It contains alias pointers to
-     * the rules in ruleVector.  It is zero before freeze() is called
-     * and non-zero thereafter.
-     */
-    TransliterationRule** rules;
-
-    /**
-     * Index table.  For text having a first character c, compute x = c&0xFF.
-     * Now use rules[index[x]..index[x+1]-1].  This index table is created by
-     * freeze().  Before freeze() is called it contains garbage.
-     */
-    int32_t index[257];
-
-    /**
-     * Length of the longest preceding context
-     */
-    int32_t maxContextLength;
-
-public:
-
-    /**
-     * Construct a new empty rule set.
-     * @param status    Output parameter filled in with success or failure status.
-     */
-    TransliterationRuleSet(UErrorCode& status);
-
-    /**
-     * Copy constructor.
-     */
-    TransliterationRuleSet(const TransliterationRuleSet&);
-
-    /**
-     * Destructor.
-     */
-    virtual ~TransliterationRuleSet();
-
-    /**
-     * Change the data object that this rule belongs to.  Used
-     * internally by the TransliterationRuleData copy constructor.
-     * @param data    the new data value to be set.
-     */
-    void setData(const TransliterationRuleData* data);
-
-    /**
-     * Return the maximum context length.
-     * @return the length of the longest preceding context.
-     */
-    virtual int32_t getMaximumContextLength(void) const;
-
-    /**
-     * Add a rule to this set.  Rules are added in order, and order is
-     * significant.  The last call to this method must be followed by
-     * a call to <code>freeze()</code> before the rule set is used.
-     * This method must <em>not</em> be called after freeze() has been
-     * called.
-     *
-     * @param adoptedRule the rule to add
-     */
-    virtual void addRule(TransliterationRule* adoptedRule,
-                         UErrorCode& status);
-
-    /**
-     * Check this for masked rules and index it to optimize performance.
-     * The sequence of operations is: (1) add rules to a set using
-     * <code>addRule()</code>; (2) freeze the set using
-     * <code>freeze()</code>; (3) use the rule set.  If
-     * <code>addRule()</code> is called after calling this method, it
-     * invalidates this object, and this method must be called again.
-     * That is, <code>freeze()</code> may be called multiple times,
-     * although for optimal performance it shouldn't be.
-     * @param parseError A pointer to UParseError to receive information about errors
-     *                   occurred.
-     * @param status     Output parameter filled in with success or failure status.
-     */
-    virtual void freeze(UParseError& parseError, UErrorCode& status);
-
-    /**
-     * Transliterate the given text with the given UTransPosition
-     * indices.  Return true if the transliteration should continue
-     * or false if it should halt (because of a U_PARTIAL_MATCH match).
-     * Note that false is only ever returned if isIncremental is true.
-     * @param text the text to be transliterated
-     * @param index the position indices, which will be updated
-     * @param isIncremental if true, assume new text may be inserted
-     * at index.limit, and return false if thre is a partial match.
-     * @return true unless a U_PARTIAL_MATCH has been obtained,
-     * indicating that transliteration should stop until more text
-     * arrives.
-     */
-    UBool transliterate(Replaceable& text,
-                        UTransPosition& index,
-                        UBool isIncremental);
-
-    /**
-     * Create rule strings that represents this rule set.
-     * @param result string to receive the rule strings.  Current
-     * contents will be deleted.
-     * @param escapeUnprintable  True, will escape the unprintable characters
-     * @return    A reference to 'result'.
-     */
-    virtual UnicodeString& toRules(UnicodeString& result,
-                                   UBool escapeUnprintable) const;
-
-    /**
-     * Return the set of all characters that may be modified
-     * (getTarget=false) or emitted (getTarget=true) by this set.
-     */
-    UnicodeSet& getSourceTargetSet(UnicodeSet& result,
-                   UBool getTarget) const;
-
-private:
-
-    TransliterationRuleSet &operator=(const TransliterationRuleSet &other); // forbid copying of this class
-};
-
-U_NAMESPACE_END
-
-#endif /* #if !UCONFIG_NO_TRANSLITERATION */
-
-#endif
-=======
-// © 2016 and later: Unicode, Inc. and others.
-// License & terms of use: http://www.unicode.org/copyright.html
-/*
-**********************************************************************
-* Copyright (C) 1999-2007, International Business Machines Corporation
-* and others. All Rights Reserved.
-**********************************************************************
-*   Date        Name        Description
-*   11/17/99    aliu        Creation.
-**********************************************************************
-*/
-#ifndef RBT_SET_H
-#define RBT_SET_H
-
-#include "unicode/utypes.h"
-
-#if !UCONFIG_NO_TRANSLITERATION
-
-#include "unicode/uobject.h"
-#include "unicode/utrans.h"
-#include "uvector.h"
-
-U_NAMESPACE_BEGIN
-
-class Replaceable;
-class TransliterationRule;
-class TransliterationRuleData;
-class UnicodeFilter;
-class UnicodeString;
-class UnicodeSet;
-
-/**
- * A set of rules for a <code>RuleBasedTransliterator</code>.
- * @author Alan Liu
- */
-class TransliterationRuleSet : public UMemory {
-    /**
-     * Vector of rules, in the order added.  This is used while the
-     * rule set is getting built.  After that, freeze() reorders and
-     * indexes the rules into rules[].  Any given rule is stored once
-     * in ruleVector, and one or more times in rules[].  ruleVector
-     * owns and deletes the rules.
-     */
-    UVector* ruleVector;
-
-    /**
-     * Sorted and indexed table of rules.  This is created by freeze()
-     * from the rules in ruleVector.  It contains alias pointers to
-     * the rules in ruleVector.  It is zero before freeze() is called
-     * and non-zero thereafter.
-     */
-    TransliterationRule** rules;
-
-    /**
-     * Index table.  For text having a first character c, compute x = c&0xFF.
-     * Now use rules[index[x]..index[x+1]-1].  This index table is created by
-     * freeze().  Before freeze() is called it contains garbage.
-     */
-    int32_t index[257];
-
-    /**
-     * Length of the longest preceding context
-     */
-    int32_t maxContextLength;
-
-public:
-
-    /**
-     * Construct a new empty rule set.
-     * @param status    Output parameter filled in with success or failure status.
-     */
-    TransliterationRuleSet(UErrorCode& status);
-
-    /**
-     * Copy constructor.
-     */
-    TransliterationRuleSet(const TransliterationRuleSet&);
-
-    /**
-     * Destructor.
-     */
-    virtual ~TransliterationRuleSet();
-
-    /**
-     * Change the data object that this rule belongs to.  Used
-     * internally by the TransliterationRuleData copy constructor.
-     * @param data    the new data value to be set.
-     */
-    void setData(const TransliterationRuleData* data);
-
-    /**
-     * Return the maximum context length.
-     * @return the length of the longest preceding context.
-     */
-    virtual int32_t getMaximumContextLength() const;
-
-    /**
-     * Add a rule to this set.  Rules are added in order, and order is
-     * significant.  The last call to this method must be followed by
-     * a call to <code>freeze()</code> before the rule set is used.
-     * This method must <em>not</em> be called after freeze() has been
-     * called.
-     *
-     * @param adoptedRule the rule to add
-     */
-    virtual void addRule(TransliterationRule* adoptedRule,
-                         UErrorCode& status);
-
-    /**
-     * Check this for masked rules and index it to optimize performance.
-     * The sequence of operations is: (1) add rules to a set using
-     * <code>addRule()</code>; (2) freeze the set using
-     * <code>freeze()</code>; (3) use the rule set.  If
-     * <code>addRule()</code> is called after calling this method, it
-     * invalidates this object, and this method must be called again.
-     * That is, <code>freeze()</code> may be called multiple times,
-     * although for optimal performance it shouldn't be.
-     * @param parseError A pointer to UParseError to receive information about errors
-     *                   occurred.
-     * @param status     Output parameter filled in with success or failure status.
-     */
-    virtual void freeze(UParseError& parseError, UErrorCode& status);
-    
-    /**
-     * Transliterate the given text with the given UTransPosition
-     * indices.  Return true if the transliteration should continue
-     * or false if it should halt (because of a U_PARTIAL_MATCH match).
-     * Note that false is only ever returned if isIncremental is true.
-     * @param text the text to be transliterated
-     * @param index the position indices, which will be updated
-     * @param isIncremental if true, assume new text may be inserted
-     * at index.limit, and return false if thrre is a partial match.
-     * @return true unless a U_PARTIAL_MATCH has been obtained,
-     * indicating that transliteration should stop until more text
-     * arrives.
-     */
-    UBool transliterate(Replaceable& text,
-                        UTransPosition& index,
-                        UBool isIncremental);
-
-    /**
-     * Create rule strings that represents this rule set.
-     * @param result string to receive the rule strings.  Current
-     * contents will be deleted.
-     * @param escapeUnprintable  True, will escape the unprintable characters
-     * @return    A reference to 'result'.
-     */
-    virtual UnicodeString& toRules(UnicodeString& result,
-                                   UBool escapeUnprintable) const;
-
-    /**
-     * Return the set of all characters that may be modified
-     * (getTarget=false) or emitted (getTarget=true) by this set.
-     */
-    UnicodeSet& getSourceTargetSet(UnicodeSet& result,
-                   UBool getTarget) const;
-
-private:
-
-    TransliterationRuleSet &operator=(const TransliterationRuleSet &other); // forbid copying of this class
-};
-
-U_NAMESPACE_END
-
-#endif /* #if !UCONFIG_NO_TRANSLITERATION */
-
-#endif
->>>>>>> a8a80be5
+// © 2016 and later: Unicode, Inc. and others.
+// License & terms of use: http://www.unicode.org/copyright.html
+/*
+**********************************************************************
+* Copyright (C) 1999-2007, International Business Machines Corporation
+* and others. All Rights Reserved.
+**********************************************************************
+*   Date        Name        Description
+*   11/17/99    aliu        Creation.
+**********************************************************************
+*/
+#ifndef RBT_SET_H
+#define RBT_SET_H
+
+#include "unicode/utypes.h"
+
+#if !UCONFIG_NO_TRANSLITERATION
+
+#include "unicode/uobject.h"
+#include "unicode/utrans.h"
+#include "uvector.h"
+
+U_NAMESPACE_BEGIN
+
+class Replaceable;
+class TransliterationRule;
+class TransliterationRuleData;
+class UnicodeFilter;
+class UnicodeString;
+class UnicodeSet;
+
+/**
+ * A set of rules for a <code>RuleBasedTransliterator</code>.
+ * @author Alan Liu
+ */
+class TransliterationRuleSet : public UMemory {
+    /**
+     * Vector of rules, in the order added.  This is used while the
+     * rule set is getting built.  After that, freeze() reorders and
+     * indexes the rules into rules[].  Any given rule is stored once
+     * in ruleVector, and one or more times in rules[].  ruleVector
+     * owns and deletes the rules.
+     */
+    UVector* ruleVector;
+
+    /**
+     * Sorted and indexed table of rules.  This is created by freeze()
+     * from the rules in ruleVector.  It contains alias pointers to
+     * the rules in ruleVector.  It is zero before freeze() is called
+     * and non-zero thereafter.
+     */
+    TransliterationRule** rules;
+
+    /**
+     * Index table.  For text having a first character c, compute x = c&0xFF.
+     * Now use rules[index[x]..index[x+1]-1].  This index table is created by
+     * freeze().  Before freeze() is called it contains garbage.
+     */
+    int32_t index[257];
+
+    /**
+     * Length of the longest preceding context
+     */
+    int32_t maxContextLength;
+
+public:
+
+    /**
+     * Construct a new empty rule set.
+     * @param status    Output parameter filled in with success or failure status.
+     */
+    TransliterationRuleSet(UErrorCode& status);
+
+    /**
+     * Copy constructor.
+     */
+    TransliterationRuleSet(const TransliterationRuleSet&);
+
+    /**
+     * Destructor.
+     */
+    virtual ~TransliterationRuleSet();
+
+    /**
+     * Change the data object that this rule belongs to.  Used
+     * internally by the TransliterationRuleData copy constructor.
+     * @param data    the new data value to be set.
+     */
+    void setData(const TransliterationRuleData* data);
+
+    /**
+     * Return the maximum context length.
+     * @return the length of the longest preceding context.
+     */
+    virtual int32_t getMaximumContextLength() const;
+
+    /**
+     * Add a rule to this set.  Rules are added in order, and order is
+     * significant.  The last call to this method must be followed by
+     * a call to <code>freeze()</code> before the rule set is used.
+     * This method must <em>not</em> be called after freeze() has been
+     * called.
+     *
+     * @param adoptedRule the rule to add
+     */
+    virtual void addRule(TransliterationRule* adoptedRule,
+                         UErrorCode& status);
+
+    /**
+     * Check this for masked rules and index it to optimize performance.
+     * The sequence of operations is: (1) add rules to a set using
+     * <code>addRule()</code>; (2) freeze the set using
+     * <code>freeze()</code>; (3) use the rule set.  If
+     * <code>addRule()</code> is called after calling this method, it
+     * invalidates this object, and this method must be called again.
+     * That is, <code>freeze()</code> may be called multiple times,
+     * although for optimal performance it shouldn't be.
+     * @param parseError A pointer to UParseError to receive information about errors
+     *                   occurred.
+     * @param status     Output parameter filled in with success or failure status.
+     */
+    virtual void freeze(UParseError& parseError, UErrorCode& status);
+    
+    /**
+     * Transliterate the given text with the given UTransPosition
+     * indices.  Return true if the transliteration should continue
+     * or false if it should halt (because of a U_PARTIAL_MATCH match).
+     * Note that false is only ever returned if isIncremental is true.
+     * @param text the text to be transliterated
+     * @param index the position indices, which will be updated
+     * @param isIncremental if true, assume new text may be inserted
+     * at index.limit, and return false if thrre is a partial match.
+     * @return true unless a U_PARTIAL_MATCH has been obtained,
+     * indicating that transliteration should stop until more text
+     * arrives.
+     */
+    UBool transliterate(Replaceable& text,
+                        UTransPosition& index,
+                        UBool isIncremental);
+
+    /**
+     * Create rule strings that represents this rule set.
+     * @param result string to receive the rule strings.  Current
+     * contents will be deleted.
+     * @param escapeUnprintable  True, will escape the unprintable characters
+     * @return    A reference to 'result'.
+     */
+    virtual UnicodeString& toRules(UnicodeString& result,
+                                   UBool escapeUnprintable) const;
+
+    /**
+     * Return the set of all characters that may be modified
+     * (getTarget=false) or emitted (getTarget=true) by this set.
+     */
+    UnicodeSet& getSourceTargetSet(UnicodeSet& result,
+                   UBool getTarget) const;
+
+private:
+
+    TransliterationRuleSet &operator=(const TransliterationRuleSet &other); // forbid copying of this class
+};
+
+U_NAMESPACE_END
+
+#endif /* #if !UCONFIG_NO_TRANSLITERATION */
+
+#endif