<<<<<<< HEAD
// Copyright (C) 2018 and later: Unicode, Inc. and others.
// License & terms of use: http://www.unicode.org/copyright.html

{
    "$id": "http://unicode.org/icu-filter-schema",
    "$schema": "http://json-schema.org/draft-04/schema#",
    "description": "JSON Schema for an ICU data filter file",
    "type": "object",
    "properties": {
        "strategy": {
            "type": "string",
            "enum": ["additive", "subtractive"]
        },
        "localeFilter": { "$ref": "#/definitions/filter" },
        "featureFilters": {
            "type": "object",
            "additionalProperties": {
                "oneOf": [
                    { "$ref": "#/definitions/filter" },
                    {
                        "type": "string",
                        "enum": ["include", "exclude"]
                    }
                ]
            }
        },
        "resourceFilters": {
            "type": "array",
            "items": {
                "type": "object",
                "properties": {
                    "categories": {
                        "type": "array",
                        "items": { "type": "string" }
                    },
                    "files": { "$ref": "#/definitions/filter" },
                    "rules": {
                        "type": "array",
                        "items": {
                            "type": "string",
                            "pattern": "^[+-]/[\\S]*$"
                        }
                    }
                },
                "required": ["categories", "rules"],
                "additionalProperties": false
            }
        },
        "fileReplacements": {
            "type": "object",
            "properties": {
                "directory": {
                    "type": "string",
                    "pattern": "^(\\$SRC|\\$FILTERS|\\$CWD|/$|/[^/]+)(/[^/]+)*$"
                },
                "replacements": {
                    "type": "array",
                    "items": {
                        "oneOf": [
                            { "type": "string" },
                            {
                                "type": "object",
                                "properties": {
                                    "src": { "type": "string" },
                                    "dest": { "type": "string" }
                                },
                                "additionalProperties": false,
                                "required": ["src", "dest"]
                            }
                        ]
                    }
                }
            },
            "additionalProperties": false,
            "required": ["directory", "replacements"]
        },
        "collationUCAData": {
            "type": "string",
            "enum": ["unihan", "implicithan"]
        },
        "usePoolBundle": {
            "type": "boolean"
        }
    },
    "additionalProperties": false,
    "definitions": {
        "filter": {
            "type": "object",
            "oneOf": [
                {
                    "properties": {
                        "filterType": {
                            "$ref": "#/definitions/includeExcludeFilterTypes"
                        },
                        "whitelist": { "$ref": "#/definitions/stringList" }
                    },
                    "required": ["whitelist"],
                    "additionalProperties": false
                },
                {
                    "properties": {
                        "filterType": {
                            "$ref": "#/definitions/includeExcludeFilterTypes"
                        },
                        "blacklist": { "$ref": "#/definitions/stringList" }
                    },
                    "required": ["blacklist"],
                    "additionalProperties": false
                },
                {
                    "properties": {
                        "filterType": {
                            "$ref": "#/definitions/includeExcludeFilterTypes"
                        },
                        "includelist": { "$ref": "#/definitions/stringList" }
                    },
                    "required": ["includelist"],
                    "additionalProperties": false
                },
                {
                    "properties": {
                        "filterType": {
                            "$ref": "#/definitions/includeExcludeFilterTypes"
                        },
                        "excludelist": { "$ref": "#/definitions/stringList" }
                    },
                    "required": ["excludelist"],
                    "additionalProperties": false
                },
                {
                    "properties": {
                        "filterType": {
                            "type": "string",
                            "enum": ["exclude"]
                        }
                    },
                    "required": ["filterType"],
                    "additionalProperties": false
                },
                {
                    "properties": {
                        "filterType": {
                            "type": "string",
                            "enum": ["locale"]
                        },
                        "includeChildren": {
                            "type": "boolean"
                        },
                        "includeScripts": {
                            "type": "boolean"
                        },
                        "whitelist": { "$ref": "#/definitions/stringList" }
                    },
                    "required": ["filterType", "whitelist"],
                    "additionalProperties": false
                },
                {
                    "properties": {
                        "filterType": {
                            "type": "string",
                            "enum": ["locale"]
                        },
                        "includeChildren": {
                            "type": "boolean"
                        },
                        "includeScripts": {
                            "type": "boolean"
                        },
                        "includelist": { "$ref": "#/definitions/stringList" }
                    },
                    "required": ["filterType", "includelist"],
                    "additionalProperties": false
                },
                {
                    "properties": {
                        "filterType": {
                            "type": "string",
                            "enum": ["union"]
                        },
                        "unionOf": {
                            "type": "array",
                            "items": { "$ref": "#/definitions/filter" }
                        }
                    },
                    "required": ["filterType", "unionOf"],
                    "additionalProperties": false
                }
            ]
        },
        "includeExcludeFilterTypes": {
            "type": "string",
            "enum": [
                "language",
                "regex"
            ]
        },
        "stringList": {
            "type": "array",
            "items": {
                "type": "string"
            },
            "minItems": 1,
            "uniqueItems": true
        }
    }
}
=======
// Copyright (C) 2018 and later: Unicode, Inc. and others.
// License & terms of use: http://www.unicode.org/copyright.html

{
    "$id": "http://unicode.org/icu-filter-schema",
    "$schema": "http://json-schema.org/draft-04/schema#",
    "description": "JSON Schema for an ICU data filter file",
    "type": "object",
    "properties": {
        "strategy": {
            "type": "string",
            "enum": ["additive", "subtractive"]
        },
        "localeFilter": { "$ref": "#/definitions/filter" },
        "featureFilters": {
            "type": "object",
            "additionalProperties": {
                "oneOf": [
                    { "$ref": "#/definitions/filter" },
                    {
                        "type": "string",
                        "enum": ["include", "exclude"]
                    }
                ]
            }
        },
        "resourceFilters": {
            "type": "array",
            "items": {
                "type": "object",
                "properties": {
                    "categories": {
                        "type": "array",
                        "items": { "type": "string" }
                    },
                    "files": { "$ref": "#/definitions/filter" },
                    "rules": {
                        "type": "array",
                        "items": {
                            "type": "string",
                            "pattern": "^[+-]/[\\S]*$"
                        }
                    }
                },
                "required": ["categories", "rules"],
                "additionalProperties": false
            }
        },
        "fileReplacements": {
            "type": "object",
            "properties": {
                "directory": {
                    "type": "string",
                    "pattern": "^(\\$SRC|\\$FILTERS|\\$CWD|/$|/[^/]+)(/[^/]+)*$"
                },
                "replacements": {
                    "type": "array",
                    "items": {
                        "oneOf": [
                            { "type": "string" },
                            {
                                "type": "object",
                                "properties": {
                                    "src": { "type": "string" },
                                    "dest": { "type": "string" }
                                },
                                "additionalProperties": false,
                                "required": ["src", "dest"]
                            }
                        ]
                    }
                }
            },
            "additionalProperties": false,
            "required": ["directory", "replacements"]
        },
        "collationUCAData": {
            "type": "string",
            "enum": ["unihan", "implicithan"]
        },
        "usePoolBundle": {
            "type": "boolean"
        }
    },
    "additionalProperties": false,
    "definitions": {
        "filter": {
            "type": "object",
            "oneOf": [
                {
                    "properties": {
                        "filterType": {
                            "$ref": "#/definitions/includeExcludeFilterTypes"
                        },
                        "whitelist": { "$ref": "#/definitions/stringList" }
                    },
                    "required": ["whitelist"],
                    "additionalProperties": false
                },
                {
                    "properties": {
                        "filterType": {
                            "$ref": "#/definitions/includeExcludeFilterTypes"
                        },
                        "blacklist": { "$ref": "#/definitions/stringList" }
                    },
                    "required": ["blacklist"],
                    "additionalProperties": false
                },
                {
                    "properties": {
                        "filterType": {
                            "$ref": "#/definitions/includeExcludeFilterTypes"
                        },
                        "includelist": { "$ref": "#/definitions/stringList" }
                    },
                    "required": ["includelist"],
                    "additionalProperties": false
                },
                {
                    "properties": {
                        "filterType": {
                            "$ref": "#/definitions/includeExcludeFilterTypes"
                        },
                        "excludelist": { "$ref": "#/definitions/stringList" }
                    },
                    "required": ["excludelist"],
                    "additionalProperties": false
                },
                {
                    "properties": {
                        "filterType": {
                            "type": "string",
                            "enum": ["exclude"]
                        }
                    },
                    "required": ["filterType"],
                    "additionalProperties": false
                },
                {
                    "properties": {
                        "filterType": {
                            "type": "string",
                            "enum": ["locale"]
                        },
                        "includeChildren": {
                            "type": "boolean"
                        },
                        "includeScripts": {
                            "type": "boolean"
                        },
                        "whitelist": { "$ref": "#/definitions/stringList" }
                    },
                    "required": ["filterType", "whitelist"],
                    "additionalProperties": false
                },
                {
                    "properties": {
                        "filterType": {
                            "type": "string",
                            "enum": ["locale"]
                        },
                        "includeChildren": {
                            "type": "boolean"
                        },
                        "includeScripts": {
                            "type": "boolean"
                        },
                        "includelist": { "$ref": "#/definitions/stringList" }
                    },
                    "required": ["filterType", "includelist"],
                    "additionalProperties": false
                },
                {
                    "properties": {
                        "filterType": {
                            "type": "string",
                            "enum": ["union"]
                        },
                        "unionOf": {
                            "type": "array",
                            "items": { "$ref": "#/definitions/filter" }
                        }
                    },
                    "required": ["filterType", "unionOf"],
                    "additionalProperties": false
                }
            ]
        },
        "includeExcludeFilterTypes": {
            "type": "string",
            "enum": [
                "language",
                "regex"
            ]
        },
        "stringList": {
            "type": "array",
            "items": {
                "type": "string"
            },
            "minItems": 1,
            "uniqueItems": true
        }
    }
}
>>>>>>> a8a80be5
<|MERGE_RESOLUTION|>--- conflicted
+++ resolved
@@ -1,415 +1,206 @@
-<<<<<<< HEAD
-// Copyright (C) 2018 and later: Unicode, Inc. and others.
-// License & terms of use: http://www.unicode.org/copyright.html
-
-{
-    "$id": "http://unicode.org/icu-filter-schema",
-    "$schema": "http://json-schema.org/draft-04/schema#",
-    "description": "JSON Schema for an ICU data filter file",
-    "type": "object",
-    "properties": {
-        "strategy": {
-            "type": "string",
-            "enum": ["additive", "subtractive"]
-        },
-        "localeFilter": { "$ref": "#/definitions/filter" },
-        "featureFilters": {
-            "type": "object",
-            "additionalProperties": {
-                "oneOf": [
-                    { "$ref": "#/definitions/filter" },
-                    {
-                        "type": "string",
-                        "enum": ["include", "exclude"]
-                    }
-                ]
-            }
-        },
-        "resourceFilters": {
-            "type": "array",
-            "items": {
-                "type": "object",
-                "properties": {
-                    "categories": {
-                        "type": "array",
-                        "items": { "type": "string" }
-                    },
-                    "files": { "$ref": "#/definitions/filter" },
-                    "rules": {
-                        "type": "array",
-                        "items": {
-                            "type": "string",
-                            "pattern": "^[+-]/[\\S]*$"
-                        }
-                    }
-                },
-                "required": ["categories", "rules"],
-                "additionalProperties": false
-            }
-        },
-        "fileReplacements": {
-            "type": "object",
-            "properties": {
-                "directory": {
-                    "type": "string",
-                    "pattern": "^(\\$SRC|\\$FILTERS|\\$CWD|/$|/[^/]+)(/[^/]+)*$"
-                },
-                "replacements": {
-                    "type": "array",
-                    "items": {
-                        "oneOf": [
-                            { "type": "string" },
-                            {
-                                "type": "object",
-                                "properties": {
-                                    "src": { "type": "string" },
-                                    "dest": { "type": "string" }
-                                },
-                                "additionalProperties": false,
-                                "required": ["src", "dest"]
-                            }
-                        ]
-                    }
-                }
-            },
-            "additionalProperties": false,
-            "required": ["directory", "replacements"]
-        },
-        "collationUCAData": {
-            "type": "string",
-            "enum": ["unihan", "implicithan"]
-        },
-        "usePoolBundle": {
-            "type": "boolean"
-        }
-    },
-    "additionalProperties": false,
-    "definitions": {
-        "filter": {
-            "type": "object",
-            "oneOf": [
-                {
-                    "properties": {
-                        "filterType": {
-                            "$ref": "#/definitions/includeExcludeFilterTypes"
-                        },
-                        "whitelist": { "$ref": "#/definitions/stringList" }
-                    },
-                    "required": ["whitelist"],
-                    "additionalProperties": false
-                },
-                {
-                    "properties": {
-                        "filterType": {
-                            "$ref": "#/definitions/includeExcludeFilterTypes"
-                        },
-                        "blacklist": { "$ref": "#/definitions/stringList" }
-                    },
-                    "required": ["blacklist"],
-                    "additionalProperties": false
-                },
-                {
-                    "properties": {
-                        "filterType": {
-                            "$ref": "#/definitions/includeExcludeFilterTypes"
-                        },
-                        "includelist": { "$ref": "#/definitions/stringList" }
-                    },
-                    "required": ["includelist"],
-                    "additionalProperties": false
-                },
-                {
-                    "properties": {
-                        "filterType": {
-                            "$ref": "#/definitions/includeExcludeFilterTypes"
-                        },
-                        "excludelist": { "$ref": "#/definitions/stringList" }
-                    },
-                    "required": ["excludelist"],
-                    "additionalProperties": false
-                },
-                {
-                    "properties": {
-                        "filterType": {
-                            "type": "string",
-                            "enum": ["exclude"]
-                        }
-                    },
-                    "required": ["filterType"],
-                    "additionalProperties": false
-                },
-                {
-                    "properties": {
-                        "filterType": {
-                            "type": "string",
-                            "enum": ["locale"]
-                        },
-                        "includeChildren": {
-                            "type": "boolean"
-                        },
-                        "includeScripts": {
-                            "type": "boolean"
-                        },
-                        "whitelist": { "$ref": "#/definitions/stringList" }
-                    },
-                    "required": ["filterType", "whitelist"],
-                    "additionalProperties": false
-                },
-                {
-                    "properties": {
-                        "filterType": {
-                            "type": "string",
-                            "enum": ["locale"]
-                        },
-                        "includeChildren": {
-                            "type": "boolean"
-                        },
-                        "includeScripts": {
-                            "type": "boolean"
-                        },
-                        "includelist": { "$ref": "#/definitions/stringList" }
-                    },
-                    "required": ["filterType", "includelist"],
-                    "additionalProperties": false
-                },
-                {
-                    "properties": {
-                        "filterType": {
-                            "type": "string",
-                            "enum": ["union"]
-                        },
-                        "unionOf": {
-                            "type": "array",
-                            "items": { "$ref": "#/definitions/filter" }
-                        }
-                    },
-                    "required": ["filterType", "unionOf"],
-                    "additionalProperties": false
-                }
-            ]
-        },
-        "includeExcludeFilterTypes": {
-            "type": "string",
-            "enum": [
-                "language",
-                "regex"
-            ]
-        },
-        "stringList": {
-            "type": "array",
-            "items": {
-                "type": "string"
-            },
-            "minItems": 1,
-            "uniqueItems": true
-        }
-    }
-}
-=======
-// Copyright (C) 2018 and later: Unicode, Inc. and others.
-// License & terms of use: http://www.unicode.org/copyright.html
-
-{
-    "$id": "http://unicode.org/icu-filter-schema",
-    "$schema": "http://json-schema.org/draft-04/schema#",
-    "description": "JSON Schema for an ICU data filter file",
-    "type": "object",
-    "properties": {
-        "strategy": {
-            "type": "string",
-            "enum": ["additive", "subtractive"]
-        },
-        "localeFilter": { "$ref": "#/definitions/filter" },
-        "featureFilters": {
-            "type": "object",
-            "additionalProperties": {
-                "oneOf": [
-                    { "$ref": "#/definitions/filter" },
-                    {
-                        "type": "string",
-                        "enum": ["include", "exclude"]
-                    }
-                ]
-            }
-        },
-        "resourceFilters": {
-            "type": "array",
-            "items": {
-                "type": "object",
-                "properties": {
-                    "categories": {
-                        "type": "array",
-                        "items": { "type": "string" }
-                    },
-                    "files": { "$ref": "#/definitions/filter" },
-                    "rules": {
-                        "type": "array",
-                        "items": {
-                            "type": "string",
-                            "pattern": "^[+-]/[\\S]*$"
-                        }
-                    }
-                },
-                "required": ["categories", "rules"],
-                "additionalProperties": false
-            }
-        },
-        "fileReplacements": {
-            "type": "object",
-            "properties": {
-                "directory": {
-                    "type": "string",
-                    "pattern": "^(\\$SRC|\\$FILTERS|\\$CWD|/$|/[^/]+)(/[^/]+)*$"
-                },
-                "replacements": {
-                    "type": "array",
-                    "items": {
-                        "oneOf": [
-                            { "type": "string" },
-                            {
-                                "type": "object",
-                                "properties": {
-                                    "src": { "type": "string" },
-                                    "dest": { "type": "string" }
-                                },
-                                "additionalProperties": false,
-                                "required": ["src", "dest"]
-                            }
-                        ]
-                    }
-                }
-            },
-            "additionalProperties": false,
-            "required": ["directory", "replacements"]
-        },
-        "collationUCAData": {
-            "type": "string",
-            "enum": ["unihan", "implicithan"]
-        },
-        "usePoolBundle": {
-            "type": "boolean"
-        }
-    },
-    "additionalProperties": false,
-    "definitions": {
-        "filter": {
-            "type": "object",
-            "oneOf": [
-                {
-                    "properties": {
-                        "filterType": {
-                            "$ref": "#/definitions/includeExcludeFilterTypes"
-                        },
-                        "whitelist": { "$ref": "#/definitions/stringList" }
-                    },
-                    "required": ["whitelist"],
-                    "additionalProperties": false
-                },
-                {
-                    "properties": {
-                        "filterType": {
-                            "$ref": "#/definitions/includeExcludeFilterTypes"
-                        },
-                        "blacklist": { "$ref": "#/definitions/stringList" }
-                    },
-                    "required": ["blacklist"],
-                    "additionalProperties": false
-                },
-                {
-                    "properties": {
-                        "filterType": {
-                            "$ref": "#/definitions/includeExcludeFilterTypes"
-                        },
-                        "includelist": { "$ref": "#/definitions/stringList" }
-                    },
-                    "required": ["includelist"],
-                    "additionalProperties": false
-                },
-                {
-                    "properties": {
-                        "filterType": {
-                            "$ref": "#/definitions/includeExcludeFilterTypes"
-                        },
-                        "excludelist": { "$ref": "#/definitions/stringList" }
-                    },
-                    "required": ["excludelist"],
-                    "additionalProperties": false
-                },
-                {
-                    "properties": {
-                        "filterType": {
-                            "type": "string",
-                            "enum": ["exclude"]
-                        }
-                    },
-                    "required": ["filterType"],
-                    "additionalProperties": false
-                },
-                {
-                    "properties": {
-                        "filterType": {
-                            "type": "string",
-                            "enum": ["locale"]
-                        },
-                        "includeChildren": {
-                            "type": "boolean"
-                        },
-                        "includeScripts": {
-                            "type": "boolean"
-                        },
-                        "whitelist": { "$ref": "#/definitions/stringList" }
-                    },
-                    "required": ["filterType", "whitelist"],
-                    "additionalProperties": false
-                },
-                {
-                    "properties": {
-                        "filterType": {
-                            "type": "string",
-                            "enum": ["locale"]
-                        },
-                        "includeChildren": {
-                            "type": "boolean"
-                        },
-                        "includeScripts": {
-                            "type": "boolean"
-                        },
-                        "includelist": { "$ref": "#/definitions/stringList" }
-                    },
-                    "required": ["filterType", "includelist"],
-                    "additionalProperties": false
-                },
-                {
-                    "properties": {
-                        "filterType": {
-                            "type": "string",
-                            "enum": ["union"]
-                        },
-                        "unionOf": {
-                            "type": "array",
-                            "items": { "$ref": "#/definitions/filter" }
-                        }
-                    },
-                    "required": ["filterType", "unionOf"],
-                    "additionalProperties": false
-                }
-            ]
-        },
-        "includeExcludeFilterTypes": {
-            "type": "string",
-            "enum": [
-                "language",
-                "regex"
-            ]
-        },
-        "stringList": {
-            "type": "array",
-            "items": {
-                "type": "string"
-            },
-            "minItems": 1,
-            "uniqueItems": true
-        }
-    }
-}
->>>>>>> a8a80be5
+// Copyright (C) 2018 and later: Unicode, Inc. and others.
+// License & terms of use: http://www.unicode.org/copyright.html
+
+{
+    "$id": "http://unicode.org/icu-filter-schema",
+    "$schema": "http://json-schema.org/draft-04/schema#",
+    "description": "JSON Schema for an ICU data filter file",
+    "type": "object",
+    "properties": {
+        "strategy": {
+            "type": "string",
+            "enum": ["additive", "subtractive"]
+        },
+        "localeFilter": { "$ref": "#/definitions/filter" },
+        "featureFilters": {
+            "type": "object",
+            "additionalProperties": {
+                "oneOf": [
+                    { "$ref": "#/definitions/filter" },
+                    {
+                        "type": "string",
+                        "enum": ["include", "exclude"]
+                    }
+                ]
+            }
+        },
+        "resourceFilters": {
+            "type": "array",
+            "items": {
+                "type": "object",
+                "properties": {
+                    "categories": {
+                        "type": "array",
+                        "items": { "type": "string" }
+                    },
+                    "files": { "$ref": "#/definitions/filter" },
+                    "rules": {
+                        "type": "array",
+                        "items": {
+                            "type": "string",
+                            "pattern": "^[+-]/[\\S]*$"
+                        }
+                    }
+                },
+                "required": ["categories", "rules"],
+                "additionalProperties": false
+            }
+        },
+        "fileReplacements": {
+            "type": "object",
+            "properties": {
+                "directory": {
+                    "type": "string",
+                    "pattern": "^(\\$SRC|\\$FILTERS|\\$CWD|/$|/[^/]+)(/[^/]+)*$"
+                },
+                "replacements": {
+                    "type": "array",
+                    "items": {
+                        "oneOf": [
+                            { "type": "string" },
+                            {
+                                "type": "object",
+                                "properties": {
+                                    "src": { "type": "string" },
+                                    "dest": { "type": "string" }
+                                },
+                                "additionalProperties": false,
+                                "required": ["src", "dest"]
+                            }
+                        ]
+                    }
+                }
+            },
+            "additionalProperties": false,
+            "required": ["directory", "replacements"]
+        },
+        "collationUCAData": {
+            "type": "string",
+            "enum": ["unihan", "implicithan"]
+        },
+        "usePoolBundle": {
+            "type": "boolean"
+        }
+    },
+    "additionalProperties": false,
+    "definitions": {
+        "filter": {
+            "type": "object",
+            "oneOf": [
+                {
+                    "properties": {
+                        "filterType": {
+                            "$ref": "#/definitions/includeExcludeFilterTypes"
+                        },
+                        "whitelist": { "$ref": "#/definitions/stringList" }
+                    },
+                    "required": ["whitelist"],
+                    "additionalProperties": false
+                },
+                {
+                    "properties": {
+                        "filterType": {
+                            "$ref": "#/definitions/includeExcludeFilterTypes"
+                        },
+                        "blacklist": { "$ref": "#/definitions/stringList" }
+                    },
+                    "required": ["blacklist"],
+                    "additionalProperties": false
+                },
+                {
+                    "properties": {
+                        "filterType": {
+                            "$ref": "#/definitions/includeExcludeFilterTypes"
+                        },
+                        "includelist": { "$ref": "#/definitions/stringList" }
+                    },
+                    "required": ["includelist"],
+                    "additionalProperties": false
+                },
+                {
+                    "properties": {
+                        "filterType": {
+                            "$ref": "#/definitions/includeExcludeFilterTypes"
+                        },
+                        "excludelist": { "$ref": "#/definitions/stringList" }
+                    },
+                    "required": ["excludelist"],
+                    "additionalProperties": false
+                },
+                {
+                    "properties": {
+                        "filterType": {
+                            "type": "string",
+                            "enum": ["exclude"]
+                        }
+                    },
+                    "required": ["filterType"],
+                    "additionalProperties": false
+                },
+                {
+                    "properties": {
+                        "filterType": {
+                            "type": "string",
+                            "enum": ["locale"]
+                        },
+                        "includeChildren": {
+                            "type": "boolean"
+                        },
+                        "includeScripts": {
+                            "type": "boolean"
+                        },
+                        "whitelist": { "$ref": "#/definitions/stringList" }
+                    },
+                    "required": ["filterType", "whitelist"],
+                    "additionalProperties": false
+                },
+                {
+                    "properties": {
+                        "filterType": {
+                            "type": "string",
+                            "enum": ["locale"]
+                        },
+                        "includeChildren": {
+                            "type": "boolean"
+                        },
+                        "includeScripts": {
+                            "type": "boolean"
+                        },
+                        "includelist": { "$ref": "#/definitions/stringList" }
+                    },
+                    "required": ["filterType", "includelist"],
+                    "additionalProperties": false
+                },
+                {
+                    "properties": {
+                        "filterType": {
+                            "type": "string",
+                            "enum": ["union"]
+                        },
+                        "unionOf": {
+                            "type": "array",
+                            "items": { "$ref": "#/definitions/filter" }
+                        }
+                    },
+                    "required": ["filterType", "unionOf"],
+                    "additionalProperties": false
+                }
+            ]
+        },
+        "includeExcludeFilterTypes": {
+            "type": "string",
+            "enum": [
+                "language",
+                "regex"
+            ]
+        },
+        "stringList": {
+            "type": "array",
+            "items": {
+                "type": "string"
+            },
+            "minItems": 1,
+            "uniqueItems": true
+        }
+    }
+}