<<<<<<< HEAD
// © 2016 and later: Unicode, Inc. and others.
// License & terms of use: http://www.unicode.org/copyright.html
/**************************************************************************
*
*   Copyright (C) 2000-2016, International Business Machines
*   Corporation and others.  All Rights Reserved.
*
***************************************************************************
*   file name:  pkgdata.c
*   encoding:   ANSI X3.4 (1968)
*   tab size:   8 (not used)
*   indentation:4
*
*   created on: 2000may16
*   created by: Steven \u24C7 Loomis
*
*  common types for pkgdata
*/

#include <stdbool.h>
#include <stdio.h>
#include <stdlib.h>
#include "unicode/utypes.h"
#include "unicode/putil.h"
#include "cmemory.h"
#include "cstring.h"
#include "pkgtypes.h"
#include "putilimp.h"

const char *pkg_writeCharListWrap(FileStream *s, CharList *l, const char *delim, const char *brk, int32_t quote)
{
    int32_t ln = 0;
    char buffer[1024];
    while(l != NULL)
    {
        if(l->str)
        {
            uprv_strncpy(buffer, l->str, 1020);
            buffer[1019]=0;

            if(quote < 0) { /* remove quotes */
                if(buffer[uprv_strlen(buffer)-1] == '"') {
                    buffer[uprv_strlen(buffer)-1] = '\0';
                }
                if(buffer[0] == '"') {
                    uprv_strcpy(buffer, buffer+1);
                }
            } else if(quote > 0) { /* add quotes */
                if(l->str[0] != '"') {
                    uprv_strcpy(buffer, "\"");
                    uprv_strncat(buffer, l->str,1020);
                }
                if(l->str[uprv_strlen(l->str)-1] != '"') {
                    uprv_strcat(buffer, "\"");
                }
            }
            T_FileStream_write(s, buffer, (int32_t)uprv_strlen(buffer));

            ln += (int32_t)uprv_strlen(l->str);
        }

        if(l->next && delim)
        {
            if(ln > 60 && brk) {
                ln  = 0;
                T_FileStream_write(s, brk, (int32_t)uprv_strlen(brk));
            }
            T_FileStream_write(s, delim, (int32_t)uprv_strlen(delim));
        }
        l = l->next;
    }
    return NULL;
}


const char *pkg_writeCharList(FileStream *s, CharList *l, const char *delim, int32_t quote)
{
    char buffer[1024];
    while(l != NULL)
    {
        if(l->str)
        {
            uprv_strncpy(buffer, l->str, 1023);
            buffer[1023]=0;
            if(uprv_strlen(l->str) >= 1023)
            {
                fprintf(stderr, "%s:%d: Internal error, line too long (greater than 1023 chars)\n",
                        __FILE__, __LINE__);
                exit(0);
            }
            if(quote < 0) { /* remove quotes */
                if(buffer[uprv_strlen(buffer)-1] == '"') {
                    buffer[uprv_strlen(buffer)-1] = '\0';
                }
                if(buffer[0] == '"') {
                    uprv_strcpy(buffer, buffer+1);
                }
            } else if(quote > 0) { /* add quotes */
                if(l->str[0] != '"') {
                    uprv_strcpy(buffer, "\"");
                    uprv_strcat(buffer, l->str);
                }
                if(l->str[uprv_strlen(l->str)-1] != '"') {
                    uprv_strcat(buffer, "\"");
                }
            }
            T_FileStream_write(s, buffer, (int32_t)uprv_strlen(buffer));
        }

        if(l->next && delim)
        {
            T_FileStream_write(s, delim, (int32_t)uprv_strlen(delim));
        }
        l = l->next;
    }
    return NULL;
}


/*
 * Count items . 0 if null
 */
uint32_t pkg_countCharList(CharList *l)
{
  uint32_t c = 0;
  while(l != NULL)
  {
    c++;
    l = l->next;
  }

  return c;
}

/*
 * Prepend string to CharList
 */
CharList *pkg_prependToList(CharList *l, const char *str)
{
  CharList *newList;
  newList = uprv_malloc(sizeof(CharList));

  /* test for NULL */
  if(newList == NULL) {
    return NULL;
  }

  newList->str = str;
  newList->next = l;
  return newList;
}

/*
 * append string to CharList. *end or even end can be null if you don't
 * know it.[slow]
 * Str is adopted!
 */
CharList *pkg_appendToList(CharList *l, CharList** end, const char *str)
{
  CharList *endptr = NULL, *tmp;

  if(end == NULL)
  {
    end = &endptr;
  }

  /* FIND the end */
  if((*end == NULL) && (l != NULL))
  {
    tmp = l;
    while(tmp->next)
    {
      tmp = tmp->next;
    }

    *end = tmp;
  }

  /* Create a new empty list and append it */
  if(l == NULL)
    {
      l = pkg_prependToList(NULL, str);
    }
  else
    {
      (*end)->next = pkg_prependToList(NULL, str);
    }

  /* Move the end pointer. */
  if(*end)
    {
      (*end) = (*end)->next;
    }
  else
    {
      *end = l;
    }

  return l;
}

char * convertToNativePathSeparators(char *path) {
#if defined(U_MAKE_IS_NMAKE)
    char *itr;
    while ((itr = uprv_strchr(path, U_FILE_ALT_SEP_CHAR))) {
        *itr = U_FILE_SEP_CHAR;
    }
#endif
    return path;
}

CharList *pkg_appendUniqueDirToList(CharList *l, CharList** end, const char *strAlias) {
    char aBuf[1024];
    char *rPtr;
    rPtr = uprv_strrchr(strAlias, U_FILE_SEP_CHAR);
#if (U_FILE_SEP_CHAR != U_FILE_ALT_SEP_CHAR)
    {
        char *aPtr = uprv_strrchr(strAlias, U_FILE_ALT_SEP_CHAR);
        if(!rPtr || /* regular char wasn't found or.. */
            (aPtr && (aPtr > rPtr)))
        { /* alt ptr exists and is to the right of r ptr */
            rPtr = aPtr; /* may copy NULL which is OK */
        }
    }
#endif
    if(!rPtr) {
        return l; /* no dir path */
    }
    if((rPtr-strAlias) >= UPRV_LENGTHOF(aBuf)) {
        fprintf(stderr, "## ERR: Path too long [%d chars]: %s\n", (int)sizeof(aBuf), strAlias);
        return l;
    }
    strncpy(aBuf, strAlias,(rPtr-strAlias));
    aBuf[rPtr-strAlias]=0;  /* no trailing slash */
    convertToNativePathSeparators(aBuf);

    if(!pkg_listContains(l, aBuf)) {
        return pkg_appendToList(l, end, uprv_strdup(aBuf));
    } else {
        return l; /* already found */
    }
}

#if 0
static CharList *
pkg_appendFromStrings(CharList *l, CharList** end, const char *s, int32_t len)
{
  CharList *endptr = NULL;
  const char *p;
  char *t;
  const char *targ;
  if(end == NULL) {
    end = &endptr;
  }

  if(len==-1) {
    len = uprv_strlen(s);
  }
  targ = s+len;

  while(*s && s<targ) {
    while(s<targ&&isspace(*s)) s++;
    for(p=s;s<targ&&!isspace(*p);p++);
    if(p!=s) {
      t = uprv_malloc(p-s+1);
      uprv_strncpy(t,s,p-s);
      t[p-s]=0;
      l=pkg_appendToList(l,end,t);
      fprintf(stderr, " P %s\n", t);
    }
    s=p;
  }

  return l;
}
#endif


/*
 * Delete list
 */
void pkg_deleteList(CharList *l)
{
  CharList *tmp;
  while(l != NULL)
  {
    uprv_free((void*)l->str);
    tmp = l;
    l = l->next;
    uprv_free(tmp);
  }
}

UBool  pkg_listContains(CharList *l, const char *str)
{
  for(;l;l=l->next){
    if(!uprv_strcmp(l->str, str)) {
      return true;
    }
  }

  return false;
}
=======
// © 2016 and later: Unicode, Inc. and others.
// License & terms of use: http://www.unicode.org/copyright.html
/**************************************************************************
*
*   Copyright (C) 2000-2016, International Business Machines
*   Corporation and others.  All Rights Reserved.
*
***************************************************************************
*   file name:  pkgdata.c
*   encoding:   ANSI X3.4 (1968)
*   tab size:   8 (not used)
*   indentation:4
*
*   created on: 2000may16
*   created by: Steven \u24C7 Loomis
*
*  common types for pkgdata
*/

#include <stdbool.h>
#include <stdio.h>
#include <stdlib.h>
#include "unicode/utypes.h"
#include "unicode/putil.h"
#include "cmemory.h"
#include "cstring.h"
#include "pkgtypes.h"
#include "putilimp.h"

const char *pkg_writeCharListWrap(FileStream *s, CharList *l, const char *delim, const char *brk, int32_t quote)
{
    int32_t ln = 0;
    char buffer[1024];
    while(l != NULL)
    {
        if(l->str)
        {
            uprv_strncpy(buffer, l->str, 1020);
            buffer[1019]=0;

            if(quote < 0) { /* remove quotes */
                if(buffer[uprv_strlen(buffer)-1] == '"') {
                    buffer[uprv_strlen(buffer)-1] = '\0';
                }
                if(buffer[0] == '"') {
                    uprv_strcpy(buffer, buffer+1);
                }
            } else if(quote > 0) { /* add quotes */
                if(l->str[0] != '"') {
                    uprv_strcpy(buffer, "\"");
                    uprv_strncat(buffer, l->str,1020);
                }
                if(l->str[uprv_strlen(l->str)-1] != '"') {
                    uprv_strcat(buffer, "\"");
                }
            }
            T_FileStream_write(s, buffer, (int32_t)uprv_strlen(buffer));

            ln += (int32_t)uprv_strlen(l->str);
        }

        if(l->next && delim)
        {
            if(ln > 60 && brk) {
                ln  = 0;
                T_FileStream_write(s, brk, (int32_t)uprv_strlen(brk));
            }
            T_FileStream_write(s, delim, (int32_t)uprv_strlen(delim));
        }
        l = l->next;
    }
    return NULL;
}


const char *pkg_writeCharList(FileStream *s, CharList *l, const char *delim, int32_t quote)
{
    char buffer[1024];
    while(l != NULL)
    {
        if(l->str)
        {
            uprv_strncpy(buffer, l->str, 1023);
            buffer[1023]=0;
            if(uprv_strlen(l->str) >= 1023)
            {
                fprintf(stderr, "%s:%d: Internal error, line too long (greater than 1023 chars)\n",
                        __FILE__, __LINE__);
                exit(0);
            }
            if(quote < 0) { /* remove quotes */
                if(buffer[uprv_strlen(buffer)-1] == '"') {
                    buffer[uprv_strlen(buffer)-1] = '\0';
                }
                if(buffer[0] == '"') {
                    uprv_strcpy(buffer, buffer+1);
                }
            } else if(quote > 0) { /* add quotes */
                if(l->str[0] != '"') {
                    uprv_strcpy(buffer, "\"");
                    uprv_strcat(buffer, l->str);
                }
                if(l->str[uprv_strlen(l->str)-1] != '"') {
                    uprv_strcat(buffer, "\"");
                }
            }
            T_FileStream_write(s, buffer, (int32_t)uprv_strlen(buffer));
        }

        if(l->next && delim)
        {
            T_FileStream_write(s, delim, (int32_t)uprv_strlen(delim));
        }
        l = l->next;
    }
    return NULL;
}


/*
 * Count items . 0 if null
 */
uint32_t pkg_countCharList(CharList *l)
{
  uint32_t c = 0;
  while(l != NULL)
  {
    c++;
    l = l->next;
  }

  return c;
}

/*
 * Prepend string to CharList
 */
CharList *pkg_prependToList(CharList *l, const char *str)
{
  CharList *newList;
  newList = uprv_malloc(sizeof(CharList));

  /* test for NULL */
  if(newList == NULL) {
    return NULL;
  }

  newList->str = str;
  newList->next = l;
  return newList;
}

/*
 * append string to CharList. *end or even end can be null if you don't
 * know it.[slow]
 * Str is adopted!
 */
CharList *pkg_appendToList(CharList *l, CharList** end, const char *str)
{
  CharList *endptr = NULL, *tmp;

  if(end == NULL)
  {
    end = &endptr;
  }

  /* FIND the end */
  if((*end == NULL) && (l != NULL))
  {
    tmp = l;
    while(tmp->next)
    {
      tmp = tmp->next;
    }

    *end = tmp;
  }

  /* Create a new empty list and append it */
  if(l == NULL)
    {
      l = pkg_prependToList(NULL, str);
    }
  else
    {
      (*end)->next = pkg_prependToList(NULL, str);
    }

  /* Move the end pointer. */
  if(*end)
    {
      (*end) = (*end)->next;
    }
  else
    {
      *end = l;
    }

  return l;
}

char * convertToNativePathSeparators(char *path) {
#if defined(U_MAKE_IS_NMAKE)
    char *itr;
    while ((itr = uprv_strchr(path, U_FILE_ALT_SEP_CHAR))) {
        *itr = U_FILE_SEP_CHAR;
    }
#endif
    return path;
}

CharList *pkg_appendUniqueDirToList(CharList *l, CharList** end, const char *strAlias) {
    char aBuf[1024];
    char *rPtr;
    rPtr = uprv_strrchr(strAlias, U_FILE_SEP_CHAR);
#if (U_FILE_SEP_CHAR != U_FILE_ALT_SEP_CHAR)
    {
        char *aPtr = uprv_strrchr(strAlias, U_FILE_ALT_SEP_CHAR);
        if(!rPtr || /* regular char wasn't found or.. */
            (aPtr && (aPtr > rPtr)))
        { /* alt ptr exists and is to the right of r ptr */
            rPtr = aPtr; /* may copy NULL which is OK */
        }
    }
#endif
    if(!rPtr) {
        return l; /* no dir path */
    }
    if((rPtr-strAlias) >= UPRV_LENGTHOF(aBuf)) {
        fprintf(stderr, "## ERR: Path too long [%d chars]: %s\n", (int)sizeof(aBuf), strAlias);
        return l;
    }
    strncpy(aBuf, strAlias,(rPtr-strAlias));
    aBuf[rPtr-strAlias]=0;  /* no trailing slash */
    convertToNativePathSeparators(aBuf);

    if(!pkg_listContains(l, aBuf)) {
        return pkg_appendToList(l, end, uprv_strdup(aBuf));
    } else {
        return l; /* already found */
    }
}

#if 0
static CharList *
pkg_appendFromStrings(CharList *l, CharList** end, const char *s, int32_t len)
{
  CharList *endptr = NULL;
  const char *p;
  char *t;
  const char *targ;
  if(end == NULL) {
    end = &endptr;
  }

  if(len==-1) {
    len = uprv_strlen(s);
  }
  targ = s+len;

  while(*s && s<targ) {
    while(s<targ&&isspace(*s)) s++;
    for(p=s;s<targ&&!isspace(*p);p++);
    if(p!=s) {
      t = uprv_malloc(p-s+1);
      uprv_strncpy(t,s,p-s);
      t[p-s]=0;
      l=pkg_appendToList(l,end,t);
      fprintf(stderr, " P %s\n", t);
    }
    s=p;
  }

  return l;
}
#endif


/*
 * Delete list
 */
void pkg_deleteList(CharList *l)
{
  CharList *tmp;
  while(l != NULL)
  {
    uprv_free((void*)l->str);
    tmp = l;
    l = l->next;
    uprv_free(tmp);
  }
}

UBool  pkg_listContains(CharList *l, const char *str)
{
  for(;l;l=l->next){
    if(!uprv_strcmp(l->str, str)) {
      return true;
    }
  }

  return false;
}
>>>>>>> a8a80be5
<|MERGE_RESOLUTION|>--- conflicted
+++ resolved
@@ -1,609 +1,303 @@
-<<<<<<< HEAD
-// © 2016 and later: Unicode, Inc. and others.
-// License & terms of use: http://www.unicode.org/copyright.html
-/**************************************************************************
-*
-*   Copyright (C) 2000-2016, International Business Machines
-*   Corporation and others.  All Rights Reserved.
-*
-***************************************************************************
-*   file name:  pkgdata.c
-*   encoding:   ANSI X3.4 (1968)
-*   tab size:   8 (not used)
-*   indentation:4
-*
-*   created on: 2000may16
-*   created by: Steven \u24C7 Loomis
-*
-*  common types for pkgdata
-*/
-
-#include <stdbool.h>
-#include <stdio.h>
-#include <stdlib.h>
-#include "unicode/utypes.h"
-#include "unicode/putil.h"
-#include "cmemory.h"
-#include "cstring.h"
-#include "pkgtypes.h"
-#include "putilimp.h"
-
-const char *pkg_writeCharListWrap(FileStream *s, CharList *l, const char *delim, const char *brk, int32_t quote)
-{
-    int32_t ln = 0;
-    char buffer[1024];
-    while(l != NULL)
-    {
-        if(l->str)
-        {
-            uprv_strncpy(buffer, l->str, 1020);
-            buffer[1019]=0;
-
-            if(quote < 0) { /* remove quotes */
-                if(buffer[uprv_strlen(buffer)-1] == '"') {
-                    buffer[uprv_strlen(buffer)-1] = '\0';
-                }
-                if(buffer[0] == '"') {
-                    uprv_strcpy(buffer, buffer+1);
-                }
-            } else if(quote > 0) { /* add quotes */
-                if(l->str[0] != '"') {
-                    uprv_strcpy(buffer, "\"");
-                    uprv_strncat(buffer, l->str,1020);
-                }
-                if(l->str[uprv_strlen(l->str)-1] != '"') {
-                    uprv_strcat(buffer, "\"");
-                }
-            }
-            T_FileStream_write(s, buffer, (int32_t)uprv_strlen(buffer));
-
-            ln += (int32_t)uprv_strlen(l->str);
-        }
-
-        if(l->next && delim)
-        {
-            if(ln > 60 && brk) {
-                ln  = 0;
-                T_FileStream_write(s, brk, (int32_t)uprv_strlen(brk));
-            }
-            T_FileStream_write(s, delim, (int32_t)uprv_strlen(delim));
-        }
-        l = l->next;
-    }
-    return NULL;
-}
-
-
-const char *pkg_writeCharList(FileStream *s, CharList *l, const char *delim, int32_t quote)
-{
-    char buffer[1024];
-    while(l != NULL)
-    {
-        if(l->str)
-        {
-            uprv_strncpy(buffer, l->str, 1023);
-            buffer[1023]=0;
-            if(uprv_strlen(l->str) >= 1023)
-            {
-                fprintf(stderr, "%s:%d: Internal error, line too long (greater than 1023 chars)\n",
-                        __FILE__, __LINE__);
-                exit(0);
-            }
-            if(quote < 0) { /* remove quotes */
-                if(buffer[uprv_strlen(buffer)-1] == '"') {
-                    buffer[uprv_strlen(buffer)-1] = '\0';
-                }
-                if(buffer[0] == '"') {
-                    uprv_strcpy(buffer, buffer+1);
-                }
-            } else if(quote > 0) { /* add quotes */
-                if(l->str[0] != '"') {
-                    uprv_strcpy(buffer, "\"");
-                    uprv_strcat(buffer, l->str);
-                }
-                if(l->str[uprv_strlen(l->str)-1] != '"') {
-                    uprv_strcat(buffer, "\"");
-                }
-            }
-            T_FileStream_write(s, buffer, (int32_t)uprv_strlen(buffer));
-        }
-
-        if(l->next && delim)
-        {
-            T_FileStream_write(s, delim, (int32_t)uprv_strlen(delim));
-        }
-        l = l->next;
-    }
-    return NULL;
-}
-
-
-/*
- * Count items . 0 if null
- */
-uint32_t pkg_countCharList(CharList *l)
-{
-  uint32_t c = 0;
-  while(l != NULL)
-  {
-    c++;
-    l = l->next;
-  }
-
-  return c;
-}
-
-/*
- * Prepend string to CharList
- */
-CharList *pkg_prependToList(CharList *l, const char *str)
-{
-  CharList *newList;
-  newList = uprv_malloc(sizeof(CharList));
-
-  /* test for NULL */
-  if(newList == NULL) {
-    return NULL;
-  }
-
-  newList->str = str;
-  newList->next = l;
-  return newList;
-}
-
-/*
- * append string to CharList. *end or even end can be null if you don't
- * know it.[slow]
- * Str is adopted!
- */
-CharList *pkg_appendToList(CharList *l, CharList** end, const char *str)
-{
-  CharList *endptr = NULL, *tmp;
-
-  if(end == NULL)
-  {
-    end = &endptr;
-  }
-
-  /* FIND the end */
-  if((*end == NULL) && (l != NULL))
-  {
-    tmp = l;
-    while(tmp->next)
-    {
-      tmp = tmp->next;
-    }
-
-    *end = tmp;
-  }
-
-  /* Create a new empty list and append it */
-  if(l == NULL)
-    {
-      l = pkg_prependToList(NULL, str);
-    }
-  else
-    {
-      (*end)->next = pkg_prependToList(NULL, str);
-    }
-
-  /* Move the end pointer. */
-  if(*end)
-    {
-      (*end) = (*end)->next;
-    }
-  else
-    {
-      *end = l;
-    }
-
-  return l;
-}
-
-char * convertToNativePathSeparators(char *path) {
-#if defined(U_MAKE_IS_NMAKE)
-    char *itr;
-    while ((itr = uprv_strchr(path, U_FILE_ALT_SEP_CHAR))) {
-        *itr = U_FILE_SEP_CHAR;
-    }
-#endif
-    return path;
-}
-
-CharList *pkg_appendUniqueDirToList(CharList *l, CharList** end, const char *strAlias) {
-    char aBuf[1024];
-    char *rPtr;
-    rPtr = uprv_strrchr(strAlias, U_FILE_SEP_CHAR);
-#if (U_FILE_SEP_CHAR != U_FILE_ALT_SEP_CHAR)
-    {
-        char *aPtr = uprv_strrchr(strAlias, U_FILE_ALT_SEP_CHAR);
-        if(!rPtr || /* regular char wasn't found or.. */
-            (aPtr && (aPtr > rPtr)))
-        { /* alt ptr exists and is to the right of r ptr */
-            rPtr = aPtr; /* may copy NULL which is OK */
-        }
-    }
-#endif
-    if(!rPtr) {
-        return l; /* no dir path */
-    }
-    if((rPtr-strAlias) >= UPRV_LENGTHOF(aBuf)) {
-        fprintf(stderr, "## ERR: Path too long [%d chars]: %s\n", (int)sizeof(aBuf), strAlias);
-        return l;
-    }
-    strncpy(aBuf, strAlias,(rPtr-strAlias));
-    aBuf[rPtr-strAlias]=0;  /* no trailing slash */
-    convertToNativePathSeparators(aBuf);
-
-    if(!pkg_listContains(l, aBuf)) {
-        return pkg_appendToList(l, end, uprv_strdup(aBuf));
-    } else {
-        return l; /* already found */
-    }
-}
-
-#if 0
-static CharList *
-pkg_appendFromStrings(CharList *l, CharList** end, const char *s, int32_t len)
-{
-  CharList *endptr = NULL;
-  const char *p;
-  char *t;
-  const char *targ;
-  if(end == NULL) {
-    end = &endptr;
-  }
-
-  if(len==-1) {
-    len = uprv_strlen(s);
-  }
-  targ = s+len;
-
-  while(*s && s<targ) {
-    while(s<targ&&isspace(*s)) s++;
-    for(p=s;s<targ&&!isspace(*p);p++);
-    if(p!=s) {
-      t = uprv_malloc(p-s+1);
-      uprv_strncpy(t,s,p-s);
-      t[p-s]=0;
-      l=pkg_appendToList(l,end,t);
-      fprintf(stderr, " P %s\n", t);
-    }
-    s=p;
-  }
-
-  return l;
-}
-#endif
-
-
-/*
- * Delete list
- */
-void pkg_deleteList(CharList *l)
-{
-  CharList *tmp;
-  while(l != NULL)
-  {
-    uprv_free((void*)l->str);
-    tmp = l;
-    l = l->next;
-    uprv_free(tmp);
-  }
-}
-
-UBool  pkg_listContains(CharList *l, const char *str)
-{
-  for(;l;l=l->next){
-    if(!uprv_strcmp(l->str, str)) {
-      return true;
-    }
-  }
-
-  return false;
-}
-=======
-// © 2016 and later: Unicode, Inc. and others.
-// License & terms of use: http://www.unicode.org/copyright.html
-/**************************************************************************
-*
-*   Copyright (C) 2000-2016, International Business Machines
-*   Corporation and others.  All Rights Reserved.
-*
-***************************************************************************
-*   file name:  pkgdata.c
-*   encoding:   ANSI X3.4 (1968)
-*   tab size:   8 (not used)
-*   indentation:4
-*
-*   created on: 2000may16
-*   created by: Steven \u24C7 Loomis
-*
-*  common types for pkgdata
-*/
-
-#include <stdbool.h>
-#include <stdio.h>
-#include <stdlib.h>
-#include "unicode/utypes.h"
-#include "unicode/putil.h"
-#include "cmemory.h"
-#include "cstring.h"
-#include "pkgtypes.h"
-#include "putilimp.h"
-
-const char *pkg_writeCharListWrap(FileStream *s, CharList *l, const char *delim, const char *brk, int32_t quote)
-{
-    int32_t ln = 0;
-    char buffer[1024];
-    while(l != NULL)
-    {
-        if(l->str)
-        {
-            uprv_strncpy(buffer, l->str, 1020);
-            buffer[1019]=0;
-
-            if(quote < 0) { /* remove quotes */
-                if(buffer[uprv_strlen(buffer)-1] == '"') {
-                    buffer[uprv_strlen(buffer)-1] = '\0';
-                }
-                if(buffer[0] == '"') {
-                    uprv_strcpy(buffer, buffer+1);
-                }
-            } else if(quote > 0) { /* add quotes */
-                if(l->str[0] != '"') {
-                    uprv_strcpy(buffer, "\"");
-                    uprv_strncat(buffer, l->str,1020);
-                }
-                if(l->str[uprv_strlen(l->str)-1] != '"') {
-                    uprv_strcat(buffer, "\"");
-                }
-            }
-            T_FileStream_write(s, buffer, (int32_t)uprv_strlen(buffer));
-
-            ln += (int32_t)uprv_strlen(l->str);
-        }
-
-        if(l->next && delim)
-        {
-            if(ln > 60 && brk) {
-                ln  = 0;
-                T_FileStream_write(s, brk, (int32_t)uprv_strlen(brk));
-            }
-            T_FileStream_write(s, delim, (int32_t)uprv_strlen(delim));
-        }
-        l = l->next;
-    }
-    return NULL;
-}
-
-
-const char *pkg_writeCharList(FileStream *s, CharList *l, const char *delim, int32_t quote)
-{
-    char buffer[1024];
-    while(l != NULL)
-    {
-        if(l->str)
-        {
-            uprv_strncpy(buffer, l->str, 1023);
-            buffer[1023]=0;
-            if(uprv_strlen(l->str) >= 1023)
-            {
-                fprintf(stderr, "%s:%d: Internal error, line too long (greater than 1023 chars)\n",
-                        __FILE__, __LINE__);
-                exit(0);
-            }
-            if(quote < 0) { /* remove quotes */
-                if(buffer[uprv_strlen(buffer)-1] == '"') {
-                    buffer[uprv_strlen(buffer)-1] = '\0';
-                }
-                if(buffer[0] == '"') {
-                    uprv_strcpy(buffer, buffer+1);
-                }
-            } else if(quote > 0) { /* add quotes */
-                if(l->str[0] != '"') {
-                    uprv_strcpy(buffer, "\"");
-                    uprv_strcat(buffer, l->str);
-                }
-                if(l->str[uprv_strlen(l->str)-1] != '"') {
-                    uprv_strcat(buffer, "\"");
-                }
-            }
-            T_FileStream_write(s, buffer, (int32_t)uprv_strlen(buffer));
-        }
-
-        if(l->next && delim)
-        {
-            T_FileStream_write(s, delim, (int32_t)uprv_strlen(delim));
-        }
-        l = l->next;
-    }
-    return NULL;
-}
-
-
-/*
- * Count items . 0 if null
- */
-uint32_t pkg_countCharList(CharList *l)
-{
-  uint32_t c = 0;
-  while(l != NULL)
-  {
-    c++;
-    l = l->next;
-  }
-
-  return c;
-}
-
-/*
- * Prepend string to CharList
- */
-CharList *pkg_prependToList(CharList *l, const char *str)
-{
-  CharList *newList;
-  newList = uprv_malloc(sizeof(CharList));
-
-  /* test for NULL */
-  if(newList == NULL) {
-    return NULL;
-  }
-
-  newList->str = str;
-  newList->next = l;
-  return newList;
-}
-
-/*
- * append string to CharList. *end or even end can be null if you don't
- * know it.[slow]
- * Str is adopted!
- */
-CharList *pkg_appendToList(CharList *l, CharList** end, const char *str)
-{
-  CharList *endptr = NULL, *tmp;
-
-  if(end == NULL)
-  {
-    end = &endptr;
-  }
-
-  /* FIND the end */
-  if((*end == NULL) && (l != NULL))
-  {
-    tmp = l;
-    while(tmp->next)
-    {
-      tmp = tmp->next;
-    }
-
-    *end = tmp;
-  }
-
-  /* Create a new empty list and append it */
-  if(l == NULL)
-    {
-      l = pkg_prependToList(NULL, str);
-    }
-  else
-    {
-      (*end)->next = pkg_prependToList(NULL, str);
-    }
-
-  /* Move the end pointer. */
-  if(*end)
-    {
-      (*end) = (*end)->next;
-    }
-  else
-    {
-      *end = l;
-    }
-
-  return l;
-}
-
-char * convertToNativePathSeparators(char *path) {
-#if defined(U_MAKE_IS_NMAKE)
-    char *itr;
-    while ((itr = uprv_strchr(path, U_FILE_ALT_SEP_CHAR))) {
-        *itr = U_FILE_SEP_CHAR;
-    }
-#endif
-    return path;
-}
-
-CharList *pkg_appendUniqueDirToList(CharList *l, CharList** end, const char *strAlias) {
-    char aBuf[1024];
-    char *rPtr;
-    rPtr = uprv_strrchr(strAlias, U_FILE_SEP_CHAR);
-#if (U_FILE_SEP_CHAR != U_FILE_ALT_SEP_CHAR)
-    {
-        char *aPtr = uprv_strrchr(strAlias, U_FILE_ALT_SEP_CHAR);
-        if(!rPtr || /* regular char wasn't found or.. */
-            (aPtr && (aPtr > rPtr)))
-        { /* alt ptr exists and is to the right of r ptr */
-            rPtr = aPtr; /* may copy NULL which is OK */
-        }
-    }
-#endif
-    if(!rPtr) {
-        return l; /* no dir path */
-    }
-    if((rPtr-strAlias) >= UPRV_LENGTHOF(aBuf)) {
-        fprintf(stderr, "## ERR: Path too long [%d chars]: %s\n", (int)sizeof(aBuf), strAlias);
-        return l;
-    }
-    strncpy(aBuf, strAlias,(rPtr-strAlias));
-    aBuf[rPtr-strAlias]=0;  /* no trailing slash */
-    convertToNativePathSeparators(aBuf);
-
-    if(!pkg_listContains(l, aBuf)) {
-        return pkg_appendToList(l, end, uprv_strdup(aBuf));
-    } else {
-        return l; /* already found */
-    }
-}
-
-#if 0
-static CharList *
-pkg_appendFromStrings(CharList *l, CharList** end, const char *s, int32_t len)
-{
-  CharList *endptr = NULL;
-  const char *p;
-  char *t;
-  const char *targ;
-  if(end == NULL) {
-    end = &endptr;
-  }
-
-  if(len==-1) {
-    len = uprv_strlen(s);
-  }
-  targ = s+len;
-
-  while(*s && s<targ) {
-    while(s<targ&&isspace(*s)) s++;
-    for(p=s;s<targ&&!isspace(*p);p++);
-    if(p!=s) {
-      t = uprv_malloc(p-s+1);
-      uprv_strncpy(t,s,p-s);
-      t[p-s]=0;
-      l=pkg_appendToList(l,end,t);
-      fprintf(stderr, " P %s\n", t);
-    }
-    s=p;
-  }
-
-  return l;
-}
-#endif
-
-
-/*
- * Delete list
- */
-void pkg_deleteList(CharList *l)
-{
-  CharList *tmp;
-  while(l != NULL)
-  {
-    uprv_free((void*)l->str);
-    tmp = l;
-    l = l->next;
-    uprv_free(tmp);
-  }
-}
-
-UBool  pkg_listContains(CharList *l, const char *str)
-{
-  for(;l;l=l->next){
-    if(!uprv_strcmp(l->str, str)) {
-      return true;
-    }
-  }
-
-  return false;
-}
->>>>>>> a8a80be5
+// © 2016 and later: Unicode, Inc. and others.
+// License & terms of use: http://www.unicode.org/copyright.html
+/**************************************************************************
+*
+*   Copyright (C) 2000-2016, International Business Machines
+*   Corporation and others.  All Rights Reserved.
+*
+***************************************************************************
+*   file name:  pkgdata.c
+*   encoding:   ANSI X3.4 (1968)
+*   tab size:   8 (not used)
+*   indentation:4
+*
+*   created on: 2000may16
+*   created by: Steven \u24C7 Loomis
+*
+*  common types for pkgdata
+*/
+
+#include <stdbool.h>
+#include <stdio.h>
+#include <stdlib.h>
+#include "unicode/utypes.h"
+#include "unicode/putil.h"
+#include "cmemory.h"
+#include "cstring.h"
+#include "pkgtypes.h"
+#include "putilimp.h"
+
+const char *pkg_writeCharListWrap(FileStream *s, CharList *l, const char *delim, const char *brk, int32_t quote)
+{
+    int32_t ln = 0;
+    char buffer[1024];
+    while(l != NULL)
+    {
+        if(l->str)
+        {
+            uprv_strncpy(buffer, l->str, 1020);
+            buffer[1019]=0;
+
+            if(quote < 0) { /* remove quotes */
+                if(buffer[uprv_strlen(buffer)-1] == '"') {
+                    buffer[uprv_strlen(buffer)-1] = '\0';
+                }
+                if(buffer[0] == '"') {
+                    uprv_strcpy(buffer, buffer+1);
+                }
+            } else if(quote > 0) { /* add quotes */
+                if(l->str[0] != '"') {
+                    uprv_strcpy(buffer, "\"");
+                    uprv_strncat(buffer, l->str,1020);
+                }
+                if(l->str[uprv_strlen(l->str)-1] != '"') {
+                    uprv_strcat(buffer, "\"");
+                }
+            }
+            T_FileStream_write(s, buffer, (int32_t)uprv_strlen(buffer));
+
+            ln += (int32_t)uprv_strlen(l->str);
+        }
+
+        if(l->next && delim)
+        {
+            if(ln > 60 && brk) {
+                ln  = 0;
+                T_FileStream_write(s, brk, (int32_t)uprv_strlen(brk));
+            }
+            T_FileStream_write(s, delim, (int32_t)uprv_strlen(delim));
+        }
+        l = l->next;
+    }
+    return NULL;
+}
+
+
+const char *pkg_writeCharList(FileStream *s, CharList *l, const char *delim, int32_t quote)
+{
+    char buffer[1024];
+    while(l != NULL)
+    {
+        if(l->str)
+        {
+            uprv_strncpy(buffer, l->str, 1023);
+            buffer[1023]=0;
+            if(uprv_strlen(l->str) >= 1023)
+            {
+                fprintf(stderr, "%s:%d: Internal error, line too long (greater than 1023 chars)\n",
+                        __FILE__, __LINE__);
+                exit(0);
+            }
+            if(quote < 0) { /* remove quotes */
+                if(buffer[uprv_strlen(buffer)-1] == '"') {
+                    buffer[uprv_strlen(buffer)-1] = '\0';
+                }
+                if(buffer[0] == '"') {
+                    uprv_strcpy(buffer, buffer+1);
+                }
+            } else if(quote > 0) { /* add quotes */
+                if(l->str[0] != '"') {
+                    uprv_strcpy(buffer, "\"");
+                    uprv_strcat(buffer, l->str);
+                }
+                if(l->str[uprv_strlen(l->str)-1] != '"') {
+                    uprv_strcat(buffer, "\"");
+                }
+            }
+            T_FileStream_write(s, buffer, (int32_t)uprv_strlen(buffer));
+        }
+
+        if(l->next && delim)
+        {
+            T_FileStream_write(s, delim, (int32_t)uprv_strlen(delim));
+        }
+        l = l->next;
+    }
+    return NULL;
+}
+
+
+/*
+ * Count items . 0 if null
+ */
+uint32_t pkg_countCharList(CharList *l)
+{
+  uint32_t c = 0;
+  while(l != NULL)
+  {
+    c++;
+    l = l->next;
+  }
+
+  return c;
+}
+
+/*
+ * Prepend string to CharList
+ */
+CharList *pkg_prependToList(CharList *l, const char *str)
+{
+  CharList *newList;
+  newList = uprv_malloc(sizeof(CharList));
+
+  /* test for NULL */
+  if(newList == NULL) {
+    return NULL;
+  }
+
+  newList->str = str;
+  newList->next = l;
+  return newList;
+}
+
+/*
+ * append string to CharList. *end or even end can be null if you don't
+ * know it.[slow]
+ * Str is adopted!
+ */
+CharList *pkg_appendToList(CharList *l, CharList** end, const char *str)
+{
+  CharList *endptr = NULL, *tmp;
+
+  if(end == NULL)
+  {
+    end = &endptr;
+  }
+
+  /* FIND the end */
+  if((*end == NULL) && (l != NULL))
+  {
+    tmp = l;
+    while(tmp->next)
+    {
+      tmp = tmp->next;
+    }
+
+    *end = tmp;
+  }
+
+  /* Create a new empty list and append it */
+  if(l == NULL)
+    {
+      l = pkg_prependToList(NULL, str);
+    }
+  else
+    {
+      (*end)->next = pkg_prependToList(NULL, str);
+    }
+
+  /* Move the end pointer. */
+  if(*end)
+    {
+      (*end) = (*end)->next;
+    }
+  else
+    {
+      *end = l;
+    }
+
+  return l;
+}
+
+char * convertToNativePathSeparators(char *path) {
+#if defined(U_MAKE_IS_NMAKE)
+    char *itr;
+    while ((itr = uprv_strchr(path, U_FILE_ALT_SEP_CHAR))) {
+        *itr = U_FILE_SEP_CHAR;
+    }
+#endif
+    return path;
+}
+
+CharList *pkg_appendUniqueDirToList(CharList *l, CharList** end, const char *strAlias) {
+    char aBuf[1024];
+    char *rPtr;
+    rPtr = uprv_strrchr(strAlias, U_FILE_SEP_CHAR);
+#if (U_FILE_SEP_CHAR != U_FILE_ALT_SEP_CHAR)
+    {
+        char *aPtr = uprv_strrchr(strAlias, U_FILE_ALT_SEP_CHAR);
+        if(!rPtr || /* regular char wasn't found or.. */
+            (aPtr && (aPtr > rPtr)))
+        { /* alt ptr exists and is to the right of r ptr */
+            rPtr = aPtr; /* may copy NULL which is OK */
+        }
+    }
+#endif
+    if(!rPtr) {
+        return l; /* no dir path */
+    }
+    if((rPtr-strAlias) >= UPRV_LENGTHOF(aBuf)) {
+        fprintf(stderr, "## ERR: Path too long [%d chars]: %s\n", (int)sizeof(aBuf), strAlias);
+        return l;
+    }
+    strncpy(aBuf, strAlias,(rPtr-strAlias));
+    aBuf[rPtr-strAlias]=0;  /* no trailing slash */
+    convertToNativePathSeparators(aBuf);
+
+    if(!pkg_listContains(l, aBuf)) {
+        return pkg_appendToList(l, end, uprv_strdup(aBuf));
+    } else {
+        return l; /* already found */
+    }
+}
+
+#if 0
+static CharList *
+pkg_appendFromStrings(CharList *l, CharList** end, const char *s, int32_t len)
+{
+  CharList *endptr = NULL;
+  const char *p;
+  char *t;
+  const char *targ;
+  if(end == NULL) {
+    end = &endptr;
+  }
+
+  if(len==-1) {
+    len = uprv_strlen(s);
+  }
+  targ = s+len;
+
+  while(*s && s<targ) {
+    while(s<targ&&isspace(*s)) s++;
+    for(p=s;s<targ&&!isspace(*p);p++);
+    if(p!=s) {
+      t = uprv_malloc(p-s+1);
+      uprv_strncpy(t,s,p-s);
+      t[p-s]=0;
+      l=pkg_appendToList(l,end,t);
+      fprintf(stderr, " P %s\n", t);
+    }
+    s=p;
+  }
+
+  return l;
+}
+#endif
+
+
+/*
+ * Delete list
+ */
+void pkg_deleteList(CharList *l)
+{
+  CharList *tmp;
+  while(l != NULL)
+  {
+    uprv_free((void*)l->str);
+    tmp = l;
+    l = l->next;
+    uprv_free(tmp);
+  }
+}
+
+UBool  pkg_listContains(CharList *l, const char *str)
+{
+  for(;l;l=l->next){
+    if(!uprv_strcmp(l->str, str)) {
+      return true;
+    }
+  }
+
+  return false;
+}