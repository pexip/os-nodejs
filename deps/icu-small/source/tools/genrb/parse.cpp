<<<<<<< HEAD
// © 2016 and later: Unicode, Inc. and others.
// License & terms of use: http://www.unicode.org/copyright.html
/*
*******************************************************************************
*
*   Copyright (C) 1998-2015, International Business Machines
*   Corporation and others.  All Rights Reserved.
*
*******************************************************************************
*
* File parse.cpp
*
* Modification History:
*
*   Date          Name          Description
*   05/26/99     stephen       Creation.
*   02/25/00     weiv          Overhaul to write udata
*   5/10/01      Ram           removed ustdio dependency
*   06/10/2001  Dominic Ludlam <dom@recoil.org> Rewritten
*******************************************************************************
*/

// Safer use of UnicodeString.
#ifndef UNISTR_FROM_CHAR_EXPLICIT
#   define UNISTR_FROM_CHAR_EXPLICIT explicit
#endif

// Less important, but still a good idea.
#ifndef UNISTR_FROM_STRING_EXPLICIT
#   define UNISTR_FROM_STRING_EXPLICIT explicit
#endif

#include <assert.h>
#include "parse.h"
#include "errmsg.h"
#include "uhash.h"
#include "cmemory.h"
#include "cstring.h"
#include "uinvchar.h"
#include "read.h"
#include "ustr.h"
#include "reslist.h"
#include "rbt_pars.h"
#include "genrb.h"
#include "unicode/stringpiece.h"
#include "unicode/unistr.h"
#include "unicode/ustring.h"
#include "unicode/uscript.h"
#include "unicode/utf16.h"
#include "unicode/putil.h"
#include "charstr.h"
#include "collationbuilder.h"
#include "collationdata.h"
#include "collationdatareader.h"
#include "collationdatawriter.h"
#include "collationfastlatinbuilder.h"
#include "collationinfo.h"
#include "collationroot.h"
#include "collationruleparser.h"
#include "collationtailoring.h"
#include <stdio.h>

/* Number of tokens to read ahead of the current stream position */
#define MAX_LOOKAHEAD   3

#define CR               0x000D
#define LF               0x000A
#define SPACE            0x0020
#define TAB              0x0009
#define ESCAPE           0x005C
#define HASH             0x0023
#define QUOTE            0x0027
#define ZERO             0x0030
#define STARTCOMMAND     0x005B
#define ENDCOMMAND       0x005D
#define OPENSQBRACKET    0x005B
#define CLOSESQBRACKET   0x005D

using icu::CharString;
using icu::LocalMemory;
using icu::LocalPointer;
using icu::LocalUCHARBUFPointer;
using icu::StringPiece;
using icu::UnicodeString;

struct Lookahead
{
     enum   ETokenType type;
     struct UString    value;
     struct UString    comment;
     uint32_t          line;
};

/* keep in sync with token defines in read.h */
const char *tokenNames[TOK_TOKEN_COUNT] =
{
     "string",             /* A string token, such as "MonthNames" */
     "'{'",                 /* An opening brace character */
     "'}'",                 /* A closing brace character */
     "','",                 /* A comma */
     "':'",                 /* A colon */

     "<end of file>",     /* End of the file has been reached successfully */
     "<end of line>"
};

/* Just to store "TRUE" */
//static const UChar trueValue[] = {0x0054, 0x0052, 0x0055, 0x0045, 0x0000};

typedef struct {
    struct Lookahead  lookahead[MAX_LOOKAHEAD + 1];
    uint32_t          lookaheadPosition;
    UCHARBUF         *buffer;
    struct SRBRoot *bundle;
    const char     *inputdir;
    uint32_t        inputdirLength;
    const char     *outputdir;
    uint32_t        outputdirLength;
    const char     *filename;
    UBool           makeBinaryCollation;
    UBool           omitCollationRules;
} ParseState;

typedef struct SResource *
ParseResourceFunction(ParseState* state, char *tag, uint32_t startline, const struct UString* comment, UErrorCode *status);

static struct SResource *parseResource(ParseState* state, char *tag, const struct UString *comment, UErrorCode *status);

/* The nature of the lookahead buffer:
   There are MAX_LOOKAHEAD + 1 slots, used as a circular buffer.  This provides
   MAX_LOOKAHEAD lookahead tokens and a slot for the current token and value.
   When getToken is called, the current pointer is moved to the next slot and the
   old slot is filled with the next token from the reader by calling getNextToken.
   The token values are stored in the slot, which means that token values don't
   survive a call to getToken, ie.

   UString *value;

   getToken(&value, NULL, status);
   getToken(NULL,   NULL, status);       bad - value is now a different string
*/
static void
initLookahead(ParseState* state, UCHARBUF *buf, UErrorCode *status)
{
    static uint32_t initTypeStrings = 0;
    uint32_t i;

    if (!initTypeStrings)
    {
        initTypeStrings = 1;
    }

    state->lookaheadPosition   = 0;
    state->buffer              = buf;

    resetLineNumber();

    for (i = 0; i < MAX_LOOKAHEAD; i++)
    {
        state->lookahead[i].type = getNextToken(state->buffer, &state->lookahead[i].value, &state->lookahead[i].line, &state->lookahead[i].comment, status);
        if (U_FAILURE(*status))
        {
            return;
        }
    }

    *status = U_ZERO_ERROR;
}

static void
cleanupLookahead(ParseState* state)
{
    uint32_t i;
    for (i = 0; i <= MAX_LOOKAHEAD; i++)
    {
        ustr_deinit(&state->lookahead[i].value);
        ustr_deinit(&state->lookahead[i].comment);
    }

}

static enum ETokenType
getToken(ParseState* state, struct UString **tokenValue, struct UString* comment, uint32_t *linenumber, UErrorCode *status)
{
    enum ETokenType result;
    uint32_t          i;

    result = state->lookahead[state->lookaheadPosition].type;

    if (tokenValue != NULL)
    {
        *tokenValue = &state->lookahead[state->lookaheadPosition].value;
    }

    if (linenumber != NULL)
    {
        *linenumber = state->lookahead[state->lookaheadPosition].line;
    }

    if (comment != NULL)
    {
        ustr_cpy(comment, &(state->lookahead[state->lookaheadPosition].comment), status);
    }

    i = (state->lookaheadPosition + MAX_LOOKAHEAD) % (MAX_LOOKAHEAD + 1);
    state->lookaheadPosition = (state->lookaheadPosition + 1) % (MAX_LOOKAHEAD + 1);
    ustr_setlen(&state->lookahead[i].comment, 0, status);
    ustr_setlen(&state->lookahead[i].value, 0, status);
    state->lookahead[i].type = getNextToken(state->buffer, &state->lookahead[i].value, &state->lookahead[i].line, &state->lookahead[i].comment, status);

    /* printf("getToken, returning %s\n", tokenNames[result]); */

    return result;
}

static enum ETokenType
peekToken(ParseState* state, uint32_t lookaheadCount, struct UString **tokenValue, uint32_t *linenumber, struct UString *comment, UErrorCode *status)
{
    uint32_t i = (state->lookaheadPosition + lookaheadCount) % (MAX_LOOKAHEAD + 1);

    if (U_FAILURE(*status))
    {
        return TOK_ERROR;
    }

    if (lookaheadCount >= MAX_LOOKAHEAD)
    {
        *status = U_INTERNAL_PROGRAM_ERROR;
        return TOK_ERROR;
    }

    if (tokenValue != NULL)
    {
        *tokenValue = &state->lookahead[i].value;
    }

    if (linenumber != NULL)
    {
        *linenumber = state->lookahead[i].line;
    }

    if(comment != NULL){
        ustr_cpy(comment, &(state->lookahead[state->lookaheadPosition].comment), status);
    }

    return state->lookahead[i].type;
}

static void
expect(ParseState* state, enum ETokenType expectedToken, struct UString **tokenValue, struct UString *comment, uint32_t *linenumber, UErrorCode *status)
{
    uint32_t        line;

    enum ETokenType token = getToken(state, tokenValue, comment, &line, status);

    if (linenumber != NULL)
    {
        *linenumber = line;
    }

    if (U_FAILURE(*status))
    {
        return;
    }

    if (token != expectedToken)
    {
        *status = U_INVALID_FORMAT_ERROR;
        error(line, "expecting %s, got %s", tokenNames[expectedToken], tokenNames[token]);
    }
    else
    {
        *status = U_ZERO_ERROR;
    }
}

static char *getInvariantString(ParseState* state, uint32_t *line, struct UString *comment,
                                int32_t &stringLength, UErrorCode *status)
{
    struct UString *tokenValue;
    char           *result;

    expect(state, TOK_STRING, &tokenValue, comment, line, status);

    if (U_FAILURE(*status))
    {
        return NULL;
    }

    if(!uprv_isInvariantUString(tokenValue->fChars, tokenValue->fLength)) {
        *status = U_INVALID_FORMAT_ERROR;
        error(*line, "invariant characters required for table keys, binary data, etc.");
        return NULL;
    }

    result = static_cast<char *>(uprv_malloc(tokenValue->fLength+1));

    if (result == NULL)
    {
        *status = U_MEMORY_ALLOCATION_ERROR;
        return NULL;
    }

    u_UCharsToChars(tokenValue->fChars, result, tokenValue->fLength+1);
    stringLength = tokenValue->fLength;
    return result;
}

static struct SResource *
parseUCARules(ParseState* state, char *tag, uint32_t startline, const struct UString* /*comment*/, UErrorCode *status)
{
    struct SResource *result = NULL;
    struct UString   *tokenValue;
    FileStream       *file          = NULL;
    char              filename[256] = { '\0' };
    char              cs[128]       = { '\0' };
    uint32_t          line;
    UBool quoted = FALSE;
    UCHARBUF *ucbuf=NULL;
    UChar32   c     = 0;
    const char* cp  = NULL;
    UChar *pTarget     = NULL;
    UChar *target      = NULL;
    UChar *targetLimit = NULL;
    int32_t size = 0;

    expect(state, TOK_STRING, &tokenValue, NULL, &line, status);

    if(isVerbose()){
        printf(" %s at line %i \n",  (tag == NULL) ? "(null)" : tag, (int)startline);
    }

    if (U_FAILURE(*status))
    {
        return NULL;
    }
    /* make the filename including the directory */
    if (state->inputdir != NULL)
    {
        uprv_strcat(filename, state->inputdir);

        if (state->inputdir[state->inputdirLength - 1] != U_FILE_SEP_CHAR)
        {
            uprv_strcat(filename, U_FILE_SEP_STRING);
        }
    }

    u_UCharsToChars(tokenValue->fChars, cs, tokenValue->fLength);

    expect(state, TOK_CLOSE_BRACE, NULL, NULL, NULL, status);

    if (U_FAILURE(*status))
    {
        return NULL;
    }
    uprv_strcat(filename, cs);

    if(state->omitCollationRules) {
        return res_none();
    }

    ucbuf = ucbuf_open(filename, &cp, getShowWarning(),FALSE, status);

    if (U_FAILURE(*status)) {
        error(line, "An error occurred while opening the input file %s\n", filename);
        return NULL;
    }

    /* We allocate more space than actually required
    * since the actual size needed for storing UChars
    * is not known in UTF-8 byte stream
    */
    size        = ucbuf_size(ucbuf) + 1;
    pTarget     = (UChar*) uprv_malloc(U_SIZEOF_UCHAR * size);
    uprv_memset(pTarget, 0, size*U_SIZEOF_UCHAR);
    target      = pTarget;
    targetLimit = pTarget+size;

    /* read the rules into the buffer */
    while (target < targetLimit)
    {
        c = ucbuf_getc(ucbuf, status);
        if(c == QUOTE) {
            quoted = (UBool)!quoted;
        }
        /* weiv (06/26/2002): adding the following:
         * - preserving spaces in commands [...]
         * - # comments until the end of line
         */
        if (c == STARTCOMMAND && !quoted)
        {
            /* preserve commands
             * closing bracket will be handled by the
             * append at the end of the loop
             */
            while(c != ENDCOMMAND) {
                U_APPEND_CHAR32_ONLY(c, target);
                c = ucbuf_getc(ucbuf, status);
            }
        }
        else if (c == HASH && !quoted) {
            /* skip comments */
            while(c != CR && c != LF) {
                c = ucbuf_getc(ucbuf, status);
            }
            continue;
        }
        else if (c == ESCAPE)
        {
            c = unescape(ucbuf, status);

            if (c == (UChar32)U_ERR)
            {
                uprv_free(pTarget);
                T_FileStream_close(file);
                return NULL;
            }
        }
        else if (!quoted && (c == SPACE || c == TAB || c == CR || c == LF))
        {
            /* ignore spaces carriage returns
            * and line feed unless in the form \uXXXX
            */
            continue;
        }

        /* Append UChar * after dissembling if c > 0xffff*/
        if (c != (UChar32)U_EOF)
        {
            U_APPEND_CHAR32_ONLY(c, target);
        }
        else
        {
            break;
        }
    }

    /* terminate the string */
    if(target < targetLimit){
        *target = 0x0000;
    }

    result = string_open(state->bundle, tag, pTarget, (int32_t)(target - pTarget), NULL, status);


    ucbuf_close(ucbuf);
    uprv_free(pTarget);
    T_FileStream_close(file);

    return result;
}

static struct SResource *
parseTransliterator(ParseState* state, char *tag, uint32_t startline, const struct UString* /*comment*/, UErrorCode *status)
{
    struct SResource *result = NULL;
    struct UString   *tokenValue;
    FileStream       *file          = NULL;
    char              filename[256] = { '\0' };
    char              cs[128]       = { '\0' };
    uint32_t          line;
    UCHARBUF *ucbuf=NULL;
    const char* cp  = NULL;
    UChar *pTarget     = NULL;
    const UChar *pSource     = NULL;
    int32_t size = 0;

    expect(state, TOK_STRING, &tokenValue, NULL, &line, status);

    if(isVerbose()){
        printf(" %s at line %i \n",  (tag == NULL) ? "(null)" : tag, (int)startline);
    }

    if (U_FAILURE(*status))
    {
        return NULL;
    }
    /* make the filename including the directory */
    if (state->inputdir != NULL)
    {
        uprv_strcat(filename, state->inputdir);

        if (state->inputdir[state->inputdirLength - 1] != U_FILE_SEP_CHAR)
        {
            uprv_strcat(filename, U_FILE_SEP_STRING);
        }
    }

    u_UCharsToChars(tokenValue->fChars, cs, tokenValue->fLength);

    expect(state, TOK_CLOSE_BRACE, NULL, NULL, NULL, status);

    if (U_FAILURE(*status))
    {
        return NULL;
    }
    uprv_strcat(filename, cs);


    ucbuf = ucbuf_open(filename, &cp, getShowWarning(),FALSE, status);

    if (U_FAILURE(*status)) {
        error(line, "An error occurred while opening the input file %s\n", filename);
        return NULL;
    }

    /* We allocate more space than actually required
    * since the actual size needed for storing UChars
    * is not known in UTF-8 byte stream
    */
    pSource = ucbuf_getBuffer(ucbuf, &size, status);
    pTarget     = (UChar*) uprv_malloc(U_SIZEOF_UCHAR * (size + 1));
    uprv_memset(pTarget, 0, size*U_SIZEOF_UCHAR);

#if !UCONFIG_NO_TRANSLITERATION
    size = utrans_stripRules(pSource, size, pTarget, status);
#else
    size = 0;
    fprintf(stderr, " Warning: writing empty transliteration data ( UCONFIG_NO_TRANSLITERATION ) \n");
#endif
    result = string_open(state->bundle, tag, pTarget, size, NULL, status);

    ucbuf_close(ucbuf);
    uprv_free(pTarget);
    T_FileStream_close(file);

    return result;
}
static ArrayResource* dependencyArray = NULL;

static struct SResource *
parseDependency(ParseState* state, char *tag, uint32_t startline, const struct UString* comment, UErrorCode *status)
{
    struct SResource *result = NULL;
    struct SResource *elem = NULL;
    struct UString   *tokenValue;
    uint32_t          line;
    char              filename[256] = { '\0' };
    char              cs[128]       = { '\0' };

    expect(state, TOK_STRING, &tokenValue, NULL, &line, status);

    if(isVerbose()){
        printf(" %s at line %i \n",  (tag == NULL) ? "(null)" : tag, (int)startline);
    }

    if (U_FAILURE(*status))
    {
        return NULL;
    }
    /* make the filename including the directory */
    if (state->outputdir != NULL)
    {
        uprv_strcat(filename, state->outputdir);

        if (state->outputdir[state->outputdirLength - 1] != U_FILE_SEP_CHAR)
        {
            uprv_strcat(filename, U_FILE_SEP_STRING);
        }
    }

    u_UCharsToChars(tokenValue->fChars, cs, tokenValue->fLength);

    if (U_FAILURE(*status))
    {
        return NULL;
    }
    uprv_strcat(filename, cs);
    if(!T_FileStream_file_exists(filename)){
        if(isStrict()){
            error(line, "The dependency file %s does not exist. Please make sure it exists.\n",filename);
        }else{
            warning(line, "The dependency file %s does not exist. Please make sure it exists.\n",filename);
        }
    }
    if(dependencyArray==NULL){
        dependencyArray = array_open(state->bundle, "%%DEPENDENCY", NULL, status);
    }
    if(tag!=NULL){
        result = string_open(state->bundle, tag, tokenValue->fChars, tokenValue->fLength, comment, status);
    }
    elem = string_open(state->bundle, NULL, tokenValue->fChars, tokenValue->fLength, comment, status);

    dependencyArray->add(elem);

    if (U_FAILURE(*status))
    {
        return NULL;
    }
    expect(state, TOK_CLOSE_BRACE, NULL, NULL, NULL, status);
    return result;
}
static struct SResource *
parseString(ParseState* state, char *tag, uint32_t startline, const struct UString* comment, UErrorCode *status)
{
    struct UString   *tokenValue;
    struct SResource *result = NULL;

/*    if (tag != NULL && uprv_strcmp(tag, "%%UCARULES") == 0)
    {
        return parseUCARules(tag, startline, status);
    }*/
    if(isVerbose()){
        printf(" string %s at line %i \n",  (tag == NULL) ? "(null)" : tag, (int)startline);
    }
    expect(state, TOK_STRING, &tokenValue, NULL, NULL, status);

    if (U_SUCCESS(*status))
    {
        /* create the string now - tokenValue doesn't survive a call to getToken (and therefore
        doesn't survive expect either) */

        result = string_open(state->bundle, tag, tokenValue->fChars, tokenValue->fLength, comment, status);
        if(U_SUCCESS(*status) && result) {
            expect(state, TOK_CLOSE_BRACE, NULL, NULL, NULL, status);

            if (U_FAILURE(*status))
            {
                res_close(result);
                return NULL;
            }
        }
    }

    return result;
}

static struct SResource *
parseAlias(ParseState* state, char *tag, uint32_t startline, const struct UString *comment, UErrorCode *status)
{
    struct UString   *tokenValue;
    struct SResource *result  = NULL;

    expect(state, TOK_STRING, &tokenValue, NULL, NULL, status);

    if(isVerbose()){
        printf(" alias %s at line %i \n",  (tag == NULL) ? "(null)" : tag, (int)startline);
    }

    if (U_SUCCESS(*status))
    {
        /* create the string now - tokenValue doesn't survive a call to getToken (and therefore
        doesn't survive expect either) */

        result = alias_open(state->bundle, tag, tokenValue->fChars, tokenValue->fLength, comment, status);

        expect(state, TOK_CLOSE_BRACE, NULL, NULL, NULL, status);

        if (U_FAILURE(*status))
        {
            res_close(result);
            return NULL;
        }
    }

    return result;
}

#if !UCONFIG_NO_COLLATION

namespace {

static struct SResource* resLookup(struct SResource* res, const char* key){
    if (res == res_none() || !res->isTable()) {
        return NULL;
    }

    TableResource *list = static_cast<TableResource *>(res);
    SResource *current = list->fFirst;
    while (current != NULL) {
        if (uprv_strcmp(((list->fRoot->fKeys) + (current->fKey)), key) == 0) {
            return current;
        }
        current = current->fNext;
    }
    return NULL;
}

class GenrbImporter : public icu::CollationRuleParser::Importer {
public:
    GenrbImporter(const char *in, const char *out) : inputDir(in), outputDir(out) {}
    virtual ~GenrbImporter();
    virtual void getRules(
            const char *localeID, const char *collationType,
            UnicodeString &rules,
            const char *&errorReason, UErrorCode &errorCode);

private:
    const char *inputDir;
    const char *outputDir;
};

GenrbImporter::~GenrbImporter() {}

void
GenrbImporter::getRules(
        const char *localeID, const char *collationType,
        UnicodeString &rules,
        const char *& /*errorReason*/, UErrorCode &errorCode) {
    CharString filename(localeID, errorCode);
    for(int32_t i = 0; i < filename.length(); i++){
        if(filename[i] == '-'){
            filename.data()[i] = '_';
        }
    }
    filename.append(".txt", errorCode);
    if (U_FAILURE(errorCode)) {
        return;
    }
    CharString inputDirBuf;
    CharString openFileName;
    if(inputDir == NULL) {
        const char *filenameBegin = uprv_strrchr(filename.data(), U_FILE_SEP_CHAR);
        if (filenameBegin != NULL) {
            /*
             * When a filename ../../../data/root.txt is specified,
             * we presume that the input directory is ../../../data
             * This is very important when the resource file includes
             * another file, like UCARules.txt or thaidict.brk.
             */
            StringPiece dir = filename.toStringPiece();
            const char *filenameLimit = filename.data() + filename.length();
            dir.remove_suffix((int32_t)(filenameLimit - filenameBegin));
            inputDirBuf.append(dir, errorCode);
            inputDir = inputDirBuf.data();
        }
    }else{
        int32_t dirlen  = (int32_t)uprv_strlen(inputDir);

        if((filename[0] != U_FILE_SEP_CHAR) && (inputDir[dirlen-1] !='.')) {
            /*
             * append the input dir to openFileName if the first char in
             * filename is not file separator char and the last char input directory is  not '.'.
             * This is to support :
             * genrb -s. /home/icu/data
             * genrb -s. icu/data
             * The user cannot mix notations like
             * genrb -s. /icu/data --- the absolute path specified. -s redundant
             * user should use
             * genrb -s. icu/data  --- start from CWD and look in icu/data dir
             */
            openFileName.append(inputDir, dirlen, errorCode);
            if(inputDir[dirlen-1] != U_FILE_SEP_CHAR) {
                openFileName.append(U_FILE_SEP_CHAR, errorCode);
            }
        }
    }
    openFileName.append(filename, errorCode);
    if(U_FAILURE(errorCode)) {
        return;
    }
    // printf("GenrbImporter::getRules(%s, %s) reads %s\n", localeID, collationType, openFileName.data());
    const char* cp = "";
    LocalUCHARBUFPointer ucbuf(
            ucbuf_open(openFileName.data(), &cp, getShowWarning(), TRUE, &errorCode));
    if(errorCode == U_FILE_ACCESS_ERROR) {
        fprintf(stderr, "couldn't open file %s\n", openFileName.data());
        return;
    }
    if (ucbuf.isNull() || U_FAILURE(errorCode)) {
        fprintf(stderr, "An error occurred processing file %s. Error: %s\n", openFileName.data(), u_errorName(errorCode));
        return;
    }

    /* Parse the data into an SRBRoot */
    LocalPointer<SRBRoot> data(
            parse(ucbuf.getAlias(), inputDir, outputDir, filename.data(), FALSE, FALSE, &errorCode));
    if (U_FAILURE(errorCode)) {
        return;
    }

    struct SResource *root = data->fRoot;
    struct SResource *collations = resLookup(root, "collations");
    if (collations != NULL) {
      struct SResource *collation = resLookup(collations, collationType);
      if (collation != NULL) {
        struct SResource *sequence = resLookup(collation, "Sequence");
        if (sequence != NULL && sequence->isString()) {
          // No string pointer aliasing so that we need not hold onto the resource bundle.
          StringResource *sr = static_cast<StringResource *>(sequence);
          rules = sr->fString;
        }
      }
    }
}

// Quick-and-dirty escaping function.
// Assumes that we are on an ASCII-based platform.
static void
escape(const UChar *s, char *buffer) {
    int32_t length = u_strlen(s);
    int32_t i = 0;
    for (;;) {
        UChar32 c;
        U16_NEXT(s, i, length, c);
        if (c == 0) {
            *buffer = 0;
            return;
        } else if (0x20 <= c && c <= 0x7e) {
            // printable ASCII
            *buffer++ = (char)c;  // assumes ASCII-based platform
        } else {
            buffer += sprintf(buffer, "\\u%04X", (int)c);
        }
    }
}

}  // namespace

#endif  // !UCONFIG_NO_COLLATION

static TableResource *
addCollation(ParseState* state, TableResource  *result, const char *collationType,
             uint32_t startline, UErrorCode *status)
{
    // TODO: Use LocalPointer for result, or make caller close it when there is a failure.
    struct SResource  *member = NULL;
    struct UString    *tokenValue;
    struct UString     comment;
    enum   ETokenType  token;
    char               subtag[1024];
    UnicodeString      rules;
    UBool              haveRules = FALSE;
    UVersionInfo       version;
    uint32_t           line;

    /* '{' . (name resource)* '}' */
    version[0]=0; version[1]=0; version[2]=0; version[3]=0;

    for (;;)
    {
        ustr_init(&comment);
        token = getToken(state, &tokenValue, &comment, &line, status);

        if (token == TOK_CLOSE_BRACE)
        {
            break;
        }

        if (token != TOK_STRING)
        {
            res_close(result);
            *status = U_INVALID_FORMAT_ERROR;

            if (token == TOK_EOF)
            {
                error(startline, "unterminated table");
            }
            else
            {
                error(line, "Unexpected token %s", tokenNames[token]);
            }

            return NULL;
        }

        u_UCharsToChars(tokenValue->fChars, subtag, u_strlen(tokenValue->fChars) + 1);

        if (U_FAILURE(*status))
        {
            res_close(result);
            return NULL;
        }

        member = parseResource(state, subtag, NULL, status);

        if (U_FAILURE(*status))
        {
            res_close(result);
            return NULL;
        }
        if (result == NULL)
        {
            // Ignore the parsed resources, continue parsing.
        }
        else if (uprv_strcmp(subtag, "Version") == 0 && member->isString())
        {
            StringResource *sr = static_cast<StringResource *>(member);
            char     ver[40];
            int32_t length = sr->length();

            if (length >= UPRV_LENGTHOF(ver))
            {
                length = UPRV_LENGTHOF(ver) - 1;
            }

            sr->fString.extract(0, length, ver, UPRV_LENGTHOF(ver), US_INV);
            u_versionFromString(version, ver);

            result->add(member, line, *status);
            member = NULL;
        }
        else if(uprv_strcmp(subtag, "%%CollationBin")==0)
        {
            /* discard duplicate %%CollationBin if any*/
        }
        else if (uprv_strcmp(subtag, "Sequence") == 0 && member->isString())
        {
            StringResource *sr = static_cast<StringResource *>(member);
            rules = sr->fString;
            haveRules = TRUE;
            // Defer building the collator until we have seen
            // all sub-elements of the collation table, including the Version.
            /* in order to achieve smaller data files, we can direct genrb */
            /* to omit collation rules */
            if(!state->omitCollationRules) {
                result->add(member, line, *status);
                member = NULL;
            }
        }
        else  // Just copy non-special items.
        {
            result->add(member, line, *status);
            member = NULL;
        }
        res_close(member);  // TODO: use LocalPointer
        if (U_FAILURE(*status))
        {
            res_close(result);
            return NULL;
        }
    }

    if (!haveRules) { return result; }

#if UCONFIG_NO_COLLATION || UCONFIG_NO_FILE_IO
    warning(line, "Not building collation elements because of UCONFIG_NO_COLLATION and/or UCONFIG_NO_FILE_IO, see uconfig.h");
    (void)collationType;
#else
    // CLDR ticket #3949, ICU ticket #8082:
    // Do not build collation binary data for for-import-only "private" collation rule strings.
    if (uprv_strncmp(collationType, "private-", 8) == 0) {
        if(isVerbose()) {
            printf("Not building %s~%s collation binary\n", state->filename, collationType);
        }
        return result;
    }

    if(!state->makeBinaryCollation) {
        if(isVerbose()) {
            printf("Not building %s~%s collation binary\n", state->filename, collationType);
        }
        return result;
    }
    UErrorCode intStatus = U_ZERO_ERROR;
    UParseError parseError;
    uprv_memset(&parseError, 0, sizeof(parseError));
    GenrbImporter importer(state->inputdir, state->outputdir);
    const icu::CollationTailoring *base = icu::CollationRoot::getRoot(intStatus);
    if(U_FAILURE(intStatus)) {
        error(line, "failed to load root collator (ucadata.icu) - %s", u_errorName(intStatus));
        res_close(result);
        return NULL;  // TODO: use LocalUResourceBundlePointer for result
    }
    icu::CollationBuilder builder(base, intStatus);
    if(uprv_strncmp(collationType, "search", 6) == 0) {
        builder.disableFastLatin();  // build fast-Latin table unless search collator
    }
    LocalPointer<icu::CollationTailoring> t(
            builder.parseAndBuild(rules, version, &importer, &parseError, intStatus));
    if(U_FAILURE(intStatus)) {
        const char *reason = builder.getErrorReason();
        if(reason == NULL) { reason = ""; }
        error(line, "CollationBuilder failed at %s~%s/Sequence rule offset %ld: %s  %s",
                state->filename, collationType,
                (long)parseError.offset, u_errorName(intStatus), reason);
        if(parseError.preContext[0] != 0 || parseError.postContext[0] != 0) {
            // Print pre- and post-context.
            char preBuffer[100], postBuffer[100];
            escape(parseError.preContext, preBuffer);
            escape(parseError.postContext, postBuffer);
            error(line, "  error context: \"...%s\" ! \"%s...\"", preBuffer, postBuffer);
        }
        if(isStrict() || t.isNull()) {
            *status = intStatus;
            res_close(result);
            return NULL;
        }
    }
    icu::LocalMemory<uint8_t> buffer;
    int32_t capacity = 100000;
    uint8_t *dest = buffer.allocateInsteadAndCopy(capacity);
    if(dest == NULL) {
        fprintf(stderr, "memory allocation (%ld bytes) for file contents failed\n",
                (long)capacity);
        *status = U_MEMORY_ALLOCATION_ERROR;
        res_close(result);
        return NULL;
    }
    int32_t indexes[icu::CollationDataReader::IX_TOTAL_SIZE + 1];
    int32_t totalSize = icu::CollationDataWriter::writeTailoring(
            *t, *t->settings, indexes, dest, capacity, intStatus);
    if(intStatus == U_BUFFER_OVERFLOW_ERROR) {
        intStatus = U_ZERO_ERROR;
        capacity = totalSize;
        dest = buffer.allocateInsteadAndCopy(capacity);
        if(dest == NULL) {
            fprintf(stderr, "memory allocation (%ld bytes) for file contents failed\n",
                    (long)capacity);
            *status = U_MEMORY_ALLOCATION_ERROR;
            res_close(result);
            return NULL;
        }
        totalSize = icu::CollationDataWriter::writeTailoring(
                *t, *t->settings, indexes, dest, capacity, intStatus);
    }
    if(U_FAILURE(intStatus)) {
        fprintf(stderr, "CollationDataWriter::writeTailoring() failed: %s\n",
                u_errorName(intStatus));
        res_close(result);
        return NULL;
    }
    if(isVerbose()) {
        printf("%s~%s collation tailoring part sizes:\n", state->filename, collationType);
        icu::CollationInfo::printSizes(totalSize, indexes);
        if(t->settings->hasReordering()) {
            printf("%s~%s collation reordering ranges:\n", state->filename, collationType);
            icu::CollationInfo::printReorderRanges(
                    *t->data, t->settings->reorderCodes, t->settings->reorderCodesLength);
        }
#if 0  // debugging output
    } else {
        printf("%s~%s collation tailoring part sizes:\n", state->filename, collationType);
        icu::CollationInfo::printSizes(totalSize, indexes);
#endif
    }
    struct SResource *collationBin = bin_open(state->bundle, "%%CollationBin", totalSize, dest, NULL, NULL, status);
    result->add(collationBin, line, *status);
    if (U_FAILURE(*status)) {
        res_close(result);
        return NULL;
    }
#endif
    return result;
}

static UBool
keepCollationType(const char * /*type*/) {
    return TRUE;
}

static struct SResource *
parseCollationElements(ParseState* state, char *tag, uint32_t startline, UBool newCollation, UErrorCode *status)
{
    TableResource  *result = NULL;
    struct SResource  *member = NULL;
    struct UString    *tokenValue;
    struct UString     comment;
    enum   ETokenType  token;
    char               subtag[1024], typeKeyword[1024];
    uint32_t           line;

    result = table_open(state->bundle, tag, NULL, status);

    if (result == NULL || U_FAILURE(*status))
    {
        return NULL;
    }
    if(isVerbose()){
        printf(" collation elements %s at line %i \n",  (tag == NULL) ? "(null)" : tag, (int)startline);
    }
    if(!newCollation) {
        return addCollation(state, result, "(no type)", startline, status);
    }
    else {
        for(;;) {
            ustr_init(&comment);
            token = getToken(state, &tokenValue, &comment, &line, status);

            if (token == TOK_CLOSE_BRACE)
            {
                return result;
            }

            if (token != TOK_STRING)
            {
                res_close(result);
                *status = U_INVALID_FORMAT_ERROR;

                if (token == TOK_EOF)
                {
                    error(startline, "unterminated table");
                }
                else
                {
                    error(line, "Unexpected token %s", tokenNames[token]);
                }

                return NULL;
            }

            u_UCharsToChars(tokenValue->fChars, subtag, u_strlen(tokenValue->fChars) + 1);

            if (U_FAILURE(*status))
            {
                res_close(result);
                return NULL;
            }

            if (uprv_strcmp(subtag, "default") == 0)
            {
                member = parseResource(state, subtag, NULL, status);

                if (U_FAILURE(*status))
                {
                    res_close(result);
                    return NULL;
                }

                result->add(member, line, *status);
            }
            else
            {
                token = peekToken(state, 0, &tokenValue, &line, &comment, status);
                /* this probably needs to be refactored or recursively use the parser */
                /* first we assume that our collation table won't have the explicit type */
                /* then, we cannot handle aliases */
                if(token == TOK_OPEN_BRACE) {
                    token = getToken(state, &tokenValue, &comment, &line, status);
                    TableResource *collationRes;
                    if (keepCollationType(subtag)) {
                        collationRes = table_open(state->bundle, subtag, NULL, status);
                    } else {
                        collationRes = NULL;
                    }
                    // need to parse the collation data regardless
                    collationRes = addCollation(state, collationRes, subtag, startline, status);
                    if (collationRes != NULL) {
                        result->add(collationRes, startline, *status);
                    }
                } else if(token == TOK_COLON) { /* right now, we'll just try to see if we have aliases */
                    /* we could have a table too */
                    token = peekToken(state, 1, &tokenValue, &line, &comment, status);
                    u_UCharsToChars(tokenValue->fChars, typeKeyword, u_strlen(tokenValue->fChars) + 1);
                    if(uprv_strcmp(typeKeyword, "alias") == 0) {
                        member = parseResource(state, subtag, NULL, status);
                        if (U_FAILURE(*status))
                        {
                            res_close(result);
                            return NULL;
                        }

                        result->add(member, line, *status);
                    } else {
                        res_close(result);
                        *status = U_INVALID_FORMAT_ERROR;
                        return NULL;
                    }
                } else {
                    res_close(result);
                    *status = U_INVALID_FORMAT_ERROR;
                    return NULL;
                }
            }

            /*member = string_open(bundle, subtag, tokenValue->fChars, tokenValue->fLength, status);*/

            /*expect(TOK_CLOSE_BRACE, NULL, NULL, status);*/

            if (U_FAILURE(*status))
            {
                res_close(result);
                return NULL;
            }
        }
    }
}

/* Necessary, because CollationElements requires the bundle->fRoot member to be present which,
   if this weren't special-cased, wouldn't be set until the entire file had been processed. */
static struct SResource *
realParseTable(ParseState* state, TableResource *table, char *tag, uint32_t startline, UErrorCode *status)
{
    struct SResource  *member = NULL;
    struct UString    *tokenValue=NULL;
    struct UString    comment;
    enum   ETokenType token;
    char              subtag[1024];
    uint32_t          line;
    UBool             readToken = FALSE;

    /* '{' . (name resource)* '}' */

    if(isVerbose()){
        printf(" parsing table %s at line %i \n", (tag == NULL) ? "(null)" : tag, (int)startline);
    }
    for (;;)
    {
        ustr_init(&comment);
        token = getToken(state, &tokenValue, &comment, &line, status);

        if (token == TOK_CLOSE_BRACE)
        {
            if (!readToken && isVerbose()) {
                warning(startline, "Encountered empty table");
            }
            return table;
        }

        if (token != TOK_STRING)
        {
            *status = U_INVALID_FORMAT_ERROR;

            if (token == TOK_EOF)
            {
                error(startline, "unterminated table");
            }
            else
            {
                error(line, "unexpected token %s", tokenNames[token]);
            }

            return NULL;
        }

        if(uprv_isInvariantUString(tokenValue->fChars, -1)) {
            u_UCharsToChars(tokenValue->fChars, subtag, u_strlen(tokenValue->fChars) + 1);
        } else {
            *status = U_INVALID_FORMAT_ERROR;
            error(line, "invariant characters required for table keys");
            return NULL;
        }

        if (U_FAILURE(*status))
        {
            error(line, "parse error. Stopped parsing tokens with %s", u_errorName(*status));
            return NULL;
        }

        member = parseResource(state, subtag, &comment, status);

        if (member == NULL || U_FAILURE(*status))
        {
            error(line, "parse error. Stopped parsing resource with %s", u_errorName(*status));
            return NULL;
        }

        table->add(member, line, *status);

        if (U_FAILURE(*status))
        {
            error(line, "parse error. Stopped parsing table with %s", u_errorName(*status));
            return NULL;
        }
        readToken = TRUE;
        ustr_deinit(&comment);
   }

    /* not reached */
    /* A compiler warning will appear if all paths don't contain a return statement. */
/*     *status = U_INTERNAL_PROGRAM_ERROR;
     return NULL;*/
}

static struct SResource *
parseTable(ParseState* state, char *tag, uint32_t startline, const struct UString *comment, UErrorCode *status)
{
    if (tag != NULL && uprv_strcmp(tag, "CollationElements") == 0)
    {
        return parseCollationElements(state, tag, startline, FALSE, status);
    }
    if (tag != NULL && uprv_strcmp(tag, "collations") == 0)
    {
        return parseCollationElements(state, tag, startline, TRUE, status);
    }
    if(isVerbose()){
        printf(" table %s at line %i \n",  (tag == NULL) ? "(null)" : tag, (int)startline);
    }

    TableResource *result = table_open(state->bundle, tag, comment, status);

    if (result == NULL || U_FAILURE(*status))
    {
        return NULL;
    }
    return realParseTable(state, result, tag, startline,  status);
}

static struct SResource *
parseArray(ParseState* state, char *tag, uint32_t startline, const struct UString *comment, UErrorCode *status)
{
    struct SResource  *member = NULL;
    struct UString    *tokenValue;
    struct UString    memberComments;
    enum   ETokenType token;
    UBool             readToken = FALSE;

    ArrayResource  *result = array_open(state->bundle, tag, comment, status);

    if (result == NULL || U_FAILURE(*status))
    {
        return NULL;
    }
    if(isVerbose()){
        printf(" array %s at line %i \n",  (tag == NULL) ? "(null)" : tag, (int)startline);
    }

    ustr_init(&memberComments);

    /* '{' . resource [','] '}' */
    for (;;)
    {
        /* reset length */
        ustr_setlen(&memberComments, 0, status);

        /* check for end of array, but don't consume next token unless it really is the end */
        token = peekToken(state, 0, &tokenValue, NULL, &memberComments, status);


        if (token == TOK_CLOSE_BRACE)
        {
            getToken(state, NULL, NULL, NULL, status);
            if (!readToken) {
                warning(startline, "Encountered empty array");
            }
            break;
        }

        if (token == TOK_EOF)
        {
            res_close(result);
            *status = U_INVALID_FORMAT_ERROR;
            error(startline, "unterminated array");
            return NULL;
        }

        /* string arrays are a special case */
        if (token == TOK_STRING)
        {
            getToken(state, &tokenValue, &memberComments, NULL, status);
            member = string_open(state->bundle, NULL, tokenValue->fChars, tokenValue->fLength, &memberComments, status);
        }
        else
        {
            member = parseResource(state, NULL, &memberComments, status);
        }

        if (member == NULL || U_FAILURE(*status))
        {
            res_close(result);
            return NULL;
        }

        result->add(member);

        /* eat optional comma if present */
        token = peekToken(state, 0, NULL, NULL, NULL, status);

        if (token == TOK_COMMA)
        {
            getToken(state, NULL, NULL, NULL, status);
        }

        if (U_FAILURE(*status))
        {
            res_close(result);
            return NULL;
        }
        readToken = TRUE;
    }

    ustr_deinit(&memberComments);
    return result;
}

static struct SResource *
parseIntVector(ParseState* state, char *tag, uint32_t startline, const struct UString *comment, UErrorCode *status)
{
    enum   ETokenType  token;
    char              *string;
    int32_t            value;
    UBool              readToken = FALSE;
    char              *stopstring;
    struct UString     memberComments;

    IntVectorResource *result = intvector_open(state->bundle, tag, comment, status);

    if (result == NULL || U_FAILURE(*status))
    {
        return NULL;
    }

    if(isVerbose()){
        printf(" vector %s at line %i \n",  (tag == NULL) ? "(null)" : tag, (int)startline);
    }
    ustr_init(&memberComments);
    /* '{' . string [','] '}' */
    for (;;)
    {
        ustr_setlen(&memberComments, 0, status);

        /* check for end of array, but don't consume next token unless it really is the end */
        token = peekToken(state, 0, NULL, NULL,&memberComments, status);

        if (token == TOK_CLOSE_BRACE)
        {
            /* it's the end, consume the close brace */
            getToken(state, NULL, NULL, NULL, status);
            if (!readToken) {
                warning(startline, "Encountered empty int vector");
            }
            ustr_deinit(&memberComments);
            return result;
        }

        int32_t stringLength;
        string = getInvariantString(state, NULL, NULL, stringLength, status);

        if (U_FAILURE(*status))
        {
            res_close(result);
            return NULL;
        }

        /* For handling illegal char in the Intvector */
        value = uprv_strtoul(string, &stopstring, 0);/* make intvector support decimal,hexdigit,octal digit ranging from -2^31-2^32-1*/
        int32_t len = (int32_t)(stopstring-string);

        if(len==stringLength)
        {
            result->add(value, *status);
            uprv_free(string);
            token = peekToken(state, 0, NULL, NULL, NULL, status);
        }
        else
        {
            uprv_free(string);
            *status=U_INVALID_CHAR_FOUND;
        }

        if (U_FAILURE(*status))
        {
            res_close(result);
            return NULL;
        }

        /* the comma is optional (even though it is required to prevent the reader from concatenating
        consecutive entries) so that a missing comma on the last entry isn't an error */
        if (token == TOK_COMMA)
        {
            getToken(state, NULL, NULL, NULL, status);
        }
        readToken = TRUE;
    }

    /* not reached */
    /* A compiler warning will appear if all paths don't contain a return statement. */
/*    intvector_close(result, status);
    *status = U_INTERNAL_PROGRAM_ERROR;
    return NULL;*/
}

static struct SResource *
parseBinary(ParseState* state, char *tag, uint32_t startline, const struct UString *comment, UErrorCode *status)
{
    uint32_t line;
    int32_t stringLength;
    LocalMemory<char> string(getInvariantString(state, &line, NULL, stringLength, status));
    if (string.isNull() || U_FAILURE(*status))
    {
        return NULL;
    }

    expect(state, TOK_CLOSE_BRACE, NULL, NULL, NULL, status);
    if (U_FAILURE(*status))
    {
        return NULL;
    }

    if(isVerbose()){
        printf(" binary %s at line %i \n",  (tag == NULL) ? "(null)" : tag, (int)startline);
    }

    LocalMemory<uint8_t> value;
    int32_t count = 0;
    if (stringLength > 0 && value.allocateInsteadAndCopy(stringLength) == NULL)
    {
        *status = U_MEMORY_ALLOCATION_ERROR;
        return NULL;
    }

    char toConv[3] = {'\0', '\0', '\0'};
    for (int32_t i = 0; i < stringLength;)
    {
        // Skip spaces (which may have been line endings).
        char c0 = string[i++];
        if (c0 == ' ') { continue; }
        if (i == stringLength) {
            *status=U_INVALID_CHAR_FOUND;
            error(line, "Encountered invalid binary value (odd number of hex digits)");
            return NULL;
        }
        toConv[0] = c0;
        toConv[1] = string[i++];

        char *stopstring;
        value[count++] = (uint8_t) uprv_strtoul(toConv, &stopstring, 16);
        uint32_t len=(uint32_t)(stopstring-toConv);

        if(len!=2)
        {
            *status=U_INVALID_CHAR_FOUND;
            error(line, "Encountered invalid binary value (not all pairs of hex digits)");
            return NULL;
        }
    }

    if (count == 0) {
        warning(startline, "Encountered empty binary value");
        return bin_open(state->bundle, tag, 0, NULL, "", comment, status);
    } else {
        return bin_open(state->bundle, tag, count, value.getAlias(), NULL, comment, status);
    }
}

static struct SResource *
parseInteger(ParseState* state, char *tag, uint32_t startline, const struct UString *comment, UErrorCode *status)
{
    struct SResource *result = NULL;
    int32_t           value;
    char             *string;
    char             *stopstring;

    int32_t stringLength;
    string = getInvariantString(state, NULL, NULL, stringLength, status);

    if (string == NULL || U_FAILURE(*status))
    {
        return NULL;
    }

    expect(state, TOK_CLOSE_BRACE, NULL, NULL, NULL, status);

    if (U_FAILURE(*status))
    {
        uprv_free(string);
        return NULL;
    }

    if(isVerbose()){
        printf(" integer %s at line %i \n",  (tag == NULL) ? "(null)" : tag, (int)startline);
    }

    if (stringLength == 0)
    {
        warning(startline, "Encountered empty integer. Default value is 0.");
    }

    /* Allow integer support for hexdecimal, octal digit and decimal*/
    /* and handle illegal char in the integer*/
    value = uprv_strtoul(string, &stopstring, 0);
    int32_t len = (int32_t)(stopstring-string);
    if(len==stringLength)
    {
        result = int_open(state->bundle, tag, value, comment, status);
    }
    else
    {
        *status=U_INVALID_CHAR_FOUND;
    }
    uprv_free(string);

    return result;
}

static struct SResource *
parseImport(ParseState* state, char *tag, uint32_t startline, const struct UString* comment, UErrorCode *status)
{
    uint32_t          line;
    int32_t stringLength;
    LocalMemory<char> filename(getInvariantString(state, &line, NULL, stringLength, status));
    if (U_FAILURE(*status))
    {
        return NULL;
    }

    expect(state, TOK_CLOSE_BRACE, NULL, NULL, NULL, status);

    if (U_FAILURE(*status))
    {
        return NULL;
    }

    if(isVerbose()){
        printf(" import %s at line %i \n",  (tag == NULL) ? "(null)" : tag, (int)startline);
    }

    /* Open the input file for reading */
    CharString fullname;
    if (state->inputdir != NULL) {
        fullname.append(state->inputdir, *status);
    }
    fullname.appendPathPart(filename.getAlias(), *status);
    if (U_FAILURE(*status)) {
        return NULL;
    }

    FileStream *file = T_FileStream_open(fullname.data(), "rb");
    if (file == NULL)
    {
        error(line, "couldn't open input file %s", filename.getAlias());
        *status = U_FILE_ACCESS_ERROR;
        return NULL;
    }

    int32_t len  = T_FileStream_size(file);
    LocalMemory<uint8_t> data;
    if(data.allocateInsteadAndCopy(len) == NULL)
    {
        *status = U_MEMORY_ALLOCATION_ERROR;
        T_FileStream_close (file);
        return NULL;
    }

    /* int32_t numRead = */ T_FileStream_read(file, data.getAlias(), len);
    T_FileStream_close (file);

    return bin_open(state->bundle, tag, len, data.getAlias(), fullname.data(), comment, status);
}

static struct SResource *
parseInclude(ParseState* state, char *tag, uint32_t startline, const struct UString* comment, UErrorCode *status)
{
    struct SResource *result;
    int32_t           len=0;
    char             *filename;
    uint32_t          line;
    UChar *pTarget     = NULL;

    UCHARBUF *ucbuf;
    char     *fullname = NULL;
    const char* cp = NULL;
    const UChar* uBuffer = NULL;

    int32_t stringLength;
    filename = getInvariantString(state, &line, NULL, stringLength, status);

    if (U_FAILURE(*status))
    {
        return NULL;
    }

    expect(state, TOK_CLOSE_BRACE, NULL, NULL, NULL, status);

    if (U_FAILURE(*status))
    {
        uprv_free(filename);
        return NULL;
    }

    if(isVerbose()){
        printf(" include %s at line %i \n",  (tag == NULL) ? "(null)" : tag, (int)startline);
    }

    fullname = (char *) uprv_malloc(state->inputdirLength + stringLength + 2);
    /* test for NULL */
    if(fullname == NULL)
    {
        *status = U_MEMORY_ALLOCATION_ERROR;
        uprv_free(filename);
        return NULL;
    }

    if(state->inputdir!=NULL){
        if (state->inputdir[state->inputdirLength - 1] != U_FILE_SEP_CHAR)
        {

            uprv_strcpy(fullname, state->inputdir);

            fullname[state->inputdirLength]      = U_FILE_SEP_CHAR;
            fullname[state->inputdirLength + 1] = '\0';

            uprv_strcat(fullname, filename);
        }
        else
        {
            uprv_strcpy(fullname, state->inputdir);
            uprv_strcat(fullname, filename);
        }
    }else{
        uprv_strcpy(fullname,filename);
    }

    ucbuf = ucbuf_open(fullname, &cp,getShowWarning(),FALSE,status);

    if (U_FAILURE(*status)) {
        error(line, "couldn't open input file %s\n", filename);
        return NULL;
    }

    uBuffer = ucbuf_getBuffer(ucbuf,&len,status);
    result = string_open(state->bundle, tag, uBuffer, len, comment, status);

    ucbuf_close(ucbuf);

    uprv_free(pTarget);

    uprv_free(filename);
    uprv_free(fullname);

    return result;
}





U_STRING_DECL(k_type_string,    "string",    6);
U_STRING_DECL(k_type_binary,    "binary",    6);
U_STRING_DECL(k_type_bin,       "bin",       3);
U_STRING_DECL(k_type_table,     "table",     5);
U_STRING_DECL(k_type_table_no_fallback,     "table(nofallback)",         17);
U_STRING_DECL(k_type_int,       "int",       3);
U_STRING_DECL(k_type_integer,   "integer",   7);
U_STRING_DECL(k_type_array,     "array",     5);
U_STRING_DECL(k_type_alias,     "alias",     5);
U_STRING_DECL(k_type_intvector, "intvector", 9);
U_STRING_DECL(k_type_import,    "import",    6);
U_STRING_DECL(k_type_include,   "include",   7);

/* Various non-standard processing plugins that create one or more special resources. */
U_STRING_DECL(k_type_plugin_uca_rules,      "process(uca_rules)",        18);
U_STRING_DECL(k_type_plugin_collation,      "process(collation)",        18);
U_STRING_DECL(k_type_plugin_transliterator, "process(transliterator)",   23);
U_STRING_DECL(k_type_plugin_dependency,     "process(dependency)",       19);

typedef enum EResourceType
{
    RESTYPE_UNKNOWN,
    RESTYPE_STRING,
    RESTYPE_BINARY,
    RESTYPE_TABLE,
    RESTYPE_TABLE_NO_FALLBACK,
    RESTYPE_INTEGER,
    RESTYPE_ARRAY,
    RESTYPE_ALIAS,
    RESTYPE_INTVECTOR,
    RESTYPE_IMPORT,
    RESTYPE_INCLUDE,
    RESTYPE_PROCESS_UCA_RULES,
    RESTYPE_PROCESS_COLLATION,
    RESTYPE_PROCESS_TRANSLITERATOR,
    RESTYPE_PROCESS_DEPENDENCY,
    RESTYPE_RESERVED
} EResourceType;

static struct {
    const char *nameChars;   /* only used for debugging */
    const UChar *nameUChars;
    ParseResourceFunction *parseFunction;
} gResourceTypes[] = {
    {"Unknown", NULL, NULL},
    {"string", k_type_string, parseString},
    {"binary", k_type_binary, parseBinary},
    {"table", k_type_table, parseTable},
    {"table(nofallback)", k_type_table_no_fallback, NULL}, /* parseFunction will never be called */
    {"integer", k_type_integer, parseInteger},
    {"array", k_type_array, parseArray},
    {"alias", k_type_alias, parseAlias},
    {"intvector", k_type_intvector, parseIntVector},
    {"import", k_type_import, parseImport},
    {"include", k_type_include, parseInclude},
    {"process(uca_rules)", k_type_plugin_uca_rules, parseUCARules},
    {"process(collation)", k_type_plugin_collation, NULL /* not implemented yet */},
    {"process(transliterator)", k_type_plugin_transliterator, parseTransliterator},
    {"process(dependency)", k_type_plugin_dependency, parseDependency},
    {"reserved", NULL, NULL}
};

void initParser()
{
    U_STRING_INIT(k_type_string,    "string",    6);
    U_STRING_INIT(k_type_binary,    "binary",    6);
    U_STRING_INIT(k_type_bin,       "bin",       3);
    U_STRING_INIT(k_type_table,     "table",     5);
    U_STRING_INIT(k_type_table_no_fallback,     "table(nofallback)",         17);
    U_STRING_INIT(k_type_int,       "int",       3);
    U_STRING_INIT(k_type_integer,   "integer",   7);
    U_STRING_INIT(k_type_array,     "array",     5);
    U_STRING_INIT(k_type_alias,     "alias",     5);
    U_STRING_INIT(k_type_intvector, "intvector", 9);
    U_STRING_INIT(k_type_import,    "import",    6);
    U_STRING_INIT(k_type_include,   "include",   7);

    U_STRING_INIT(k_type_plugin_uca_rules,      "process(uca_rules)",        18);
    U_STRING_INIT(k_type_plugin_collation,      "process(collation)",        18);
    U_STRING_INIT(k_type_plugin_transliterator, "process(transliterator)",   23);
    U_STRING_INIT(k_type_plugin_dependency,     "process(dependency)",       19);
}

static inline UBool isTable(enum EResourceType type) {
    return (UBool)(type==RESTYPE_TABLE || type==RESTYPE_TABLE_NO_FALLBACK);
}

static enum EResourceType
parseResourceType(ParseState* state, UErrorCode *status)
{
    struct UString        *tokenValue;
    struct UString        comment;
    enum   EResourceType  result = RESTYPE_UNKNOWN;
    uint32_t              line=0;
    ustr_init(&comment);
    expect(state, TOK_STRING, &tokenValue, &comment, &line, status);

    if (U_FAILURE(*status))
    {
        return RESTYPE_UNKNOWN;
    }

    *status = U_ZERO_ERROR;

    /* Search for normal types */
    result=RESTYPE_UNKNOWN;
    while ((result=(EResourceType)(result+1)) < RESTYPE_RESERVED) {
        if (u_strcmp(tokenValue->fChars, gResourceTypes[result].nameUChars) == 0) {
            break;
        }
    }
    /* Now search for the aliases */
    if (u_strcmp(tokenValue->fChars, k_type_int) == 0) {
        result = RESTYPE_INTEGER;
    }
    else if (u_strcmp(tokenValue->fChars, k_type_bin) == 0) {
        result = RESTYPE_BINARY;
    }
    else if (result == RESTYPE_RESERVED) {
        char tokenBuffer[1024];
        u_austrncpy(tokenBuffer, tokenValue->fChars, sizeof(tokenBuffer));
        tokenBuffer[sizeof(tokenBuffer) - 1] = 0;
        *status = U_INVALID_FORMAT_ERROR;
        error(line, "unknown resource type '%s'", tokenBuffer);
    }

    return result;
}

/* parse a non-top-level resource */
static struct SResource *
parseResource(ParseState* state, char *tag, const struct UString *comment, UErrorCode *status)
{
    enum   ETokenType      token;
    enum   EResourceType  resType = RESTYPE_UNKNOWN;
    ParseResourceFunction *parseFunction = NULL;
    struct UString        *tokenValue;
    uint32_t                 startline;
    uint32_t                 line;


    token = getToken(state, &tokenValue, NULL, &startline, status);

    if(isVerbose()){
        printf(" resource %s at line %i \n",  (tag == NULL) ? "(null)" : tag, (int)startline);
    }

    /* name . [ ':' type ] '{' resource '}' */
    /* This function parses from the colon onwards.  If the colon is present, parse the
    type then try to parse a resource of that type.  If there is no explicit type,
    work it out using the lookahead tokens. */
    switch (token)
    {
    case TOK_EOF:
        *status = U_INVALID_FORMAT_ERROR;
        error(startline, "Unexpected EOF encountered");
        return NULL;

    case TOK_ERROR:
        *status = U_INVALID_FORMAT_ERROR;
        return NULL;

    case TOK_COLON:
        resType = parseResourceType(state, status);
        expect(state, TOK_OPEN_BRACE, &tokenValue, NULL, &startline, status);

        if (U_FAILURE(*status))
        {
            return NULL;
        }

        break;

    case TOK_OPEN_BRACE:
        break;

    default:
        *status = U_INVALID_FORMAT_ERROR;
        error(startline, "syntax error while reading a resource, expected '{' or ':'");
        return NULL;
    }


    if (resType == RESTYPE_UNKNOWN)
    {
        /* No explicit type, so try to work it out.  At this point, we've read the first '{'.
        We could have any of the following:
        { {         => array (nested)
        { :/}       => array
        { string ,  => string array

        { string {  => table

        { string :/{    => table
        { string }      => string
        */

        token = peekToken(state, 0, NULL, &line, NULL,status);

        if (U_FAILURE(*status))
        {
            return NULL;
        }

        if (token == TOK_OPEN_BRACE || token == TOK_COLON ||token ==TOK_CLOSE_BRACE )
        {
            resType = RESTYPE_ARRAY;
        }
        else if (token == TOK_STRING)
        {
            token = peekToken(state, 1, NULL, &line, NULL, status);

            if (U_FAILURE(*status))
            {
                return NULL;
            }

            switch (token)
            {
            case TOK_COMMA:         resType = RESTYPE_ARRAY;  break;
            case TOK_OPEN_BRACE:    resType = RESTYPE_TABLE;  break;
            case TOK_CLOSE_BRACE:   resType = RESTYPE_STRING; break;
            case TOK_COLON:         resType = RESTYPE_TABLE;  break;
            default:
                *status = U_INVALID_FORMAT_ERROR;
                error(line, "Unexpected token after string, expected ',', '{' or '}'");
                return NULL;
            }
        }
        else
        {
            *status = U_INVALID_FORMAT_ERROR;
            error(line, "Unexpected token after '{'");
            return NULL;
        }

        /* printf("Type guessed as %s\n", resourceNames[resType]); */
    } else if(resType == RESTYPE_TABLE_NO_FALLBACK) {
        *status = U_INVALID_FORMAT_ERROR;
        error(startline, "error: %s resource type not valid except on top bundle level", gResourceTypes[resType].nameChars);
        return NULL;
    }


    /* We should now know what we need to parse next, so call the appropriate parser
    function and return. */
    parseFunction = gResourceTypes[resType].parseFunction;
    if (parseFunction != NULL) {
        return parseFunction(state, tag, startline, comment, status);
    }
    else {
        *status = U_INTERNAL_PROGRAM_ERROR;
        error(startline, "internal error: %s resource type found and not handled", gResourceTypes[resType].nameChars);
    }

    return NULL;
}

/* parse the top-level resource */
struct SRBRoot *
parse(UCHARBUF *buf, const char *inputDir, const char *outputDir, const char *filename,
      UBool makeBinaryCollation, UBool omitCollationRules, UErrorCode *status)
{
    struct UString    *tokenValue;
    struct UString    comment;
    uint32_t           line;
    enum EResourceType bundleType;
    enum ETokenType    token;
    ParseState state;
    uint32_t i;


    for (i = 0; i < MAX_LOOKAHEAD + 1; i++)
    {
        ustr_init(&state.lookahead[i].value);
        ustr_init(&state.lookahead[i].comment);
    }

    initLookahead(&state, buf, status);

    state.inputdir       = inputDir;
    state.inputdirLength = (state.inputdir != NULL) ? (uint32_t)uprv_strlen(state.inputdir) : 0;
    state.outputdir       = outputDir;
    state.outputdirLength = (state.outputdir != NULL) ? (uint32_t)uprv_strlen(state.outputdir) : 0;
    state.filename = filename;
    state.makeBinaryCollation = makeBinaryCollation;
    state.omitCollationRules = omitCollationRules;

    ustr_init(&comment);
    expect(&state, TOK_STRING, &tokenValue, &comment, NULL, status);

    state.bundle = new SRBRoot(&comment, FALSE, *status);

    if (state.bundle == NULL || U_FAILURE(*status))
    {
        delete state.bundle;

        return NULL;
    }


    state.bundle->setLocale(tokenValue->fChars, *status);

    /* The following code is to make Empty bundle work no matter with :table specifer or not */
    token = getToken(&state, NULL, NULL, &line, status);
    if(token==TOK_COLON) {
        *status=U_ZERO_ERROR;
        bundleType=parseResourceType(&state, status);

        if(isTable(bundleType))
        {
            expect(&state, TOK_OPEN_BRACE, NULL, NULL, &line, status);
        }
        else
        {
            *status=U_PARSE_ERROR;
             error(line, "parse error. Stopped parsing with %s", u_errorName(*status));
        }
    }
    else
    {
        /* not a colon */
        if(token==TOK_OPEN_BRACE)
        {
            *status=U_ZERO_ERROR;
            bundleType=RESTYPE_TABLE;
        }
        else
        {
            /* neither colon nor open brace */
            *status=U_PARSE_ERROR;
            bundleType=RESTYPE_UNKNOWN;
            error(line, "parse error, did not find open-brace '{' or colon ':', stopped with %s", u_errorName(*status));
        }
    }

    if (U_FAILURE(*status))
    {
        delete state.bundle;
        return NULL;
    }

    if(bundleType==RESTYPE_TABLE_NO_FALLBACK) {
        /*
         * Parse a top-level table with the table(nofallback) declaration.
         * This is the same as a regular table, but also sets the
         * URES_ATT_NO_FALLBACK flag in indexes[URES_INDEX_ATTRIBUTES] .
         */
        state.bundle->fNoFallback=TRUE;
    }
    /* top-level tables need not handle special table names like "collations" */
    assert(!state.bundle->fIsPoolBundle);
    assert(state.bundle->fRoot->fType == URES_TABLE);
    TableResource *rootTable = static_cast<TableResource *>(state.bundle->fRoot);
    realParseTable(&state, rootTable, NULL, line, status);
    if(dependencyArray!=NULL){
        rootTable->add(dependencyArray, 0, *status);
        dependencyArray = NULL;
    }
   if (U_FAILURE(*status))
    {
        delete state.bundle;
        res_close(dependencyArray);
        return NULL;
    }

    if (getToken(&state, NULL, NULL, &line, status) != TOK_EOF)
    {
        warning(line, "extraneous text after resource bundle (perhaps unmatched braces)");
        if(isStrict()){
            *status = U_INVALID_FORMAT_ERROR;
            return NULL;
        }
    }

    cleanupLookahead(&state);
    ustr_deinit(&comment);
    return state.bundle;
}
=======
// © 2016 and later: Unicode, Inc. and others.
// License & terms of use: http://www.unicode.org/copyright.html
/*
*******************************************************************************
*
*   Copyright (C) 1998-2015, International Business Machines
*   Corporation and others.  All Rights Reserved.
*
*******************************************************************************
*
* File parse.cpp
*
* Modification History:
*
*   Date          Name          Description
*   05/26/99     stephen       Creation.
*   02/25/00     weiv          Overhaul to write udata
*   5/10/01      Ram           removed ustdio dependency
*   06/10/2001  Dominic Ludlam <dom@recoil.org> Rewritten
*******************************************************************************
*/

// Safer use of UnicodeString.
#include <cstdint>
#include "unicode/umachine.h"
#ifndef UNISTR_FROM_CHAR_EXPLICIT
#   define UNISTR_FROM_CHAR_EXPLICIT explicit
#endif

// Less important, but still a good idea.
#ifndef UNISTR_FROM_STRING_EXPLICIT
#   define UNISTR_FROM_STRING_EXPLICIT explicit
#endif

#include <assert.h>
#include "parse.h"
#include "errmsg.h"
#include "uhash.h"
#include "cmemory.h"
#include "cstring.h"
#include "uinvchar.h"
#include "read.h"
#include "ustr.h"
#include "reslist.h"
#include "rbt_pars.h"
#include "genrb.h"
#include "unicode/normalizer2.h"
#include "unicode/stringpiece.h"
#include "unicode/unistr.h"
#include "unicode/ustring.h"
#include "unicode/uscript.h"
#include "unicode/utf16.h"
#include "unicode/putil.h"
#include "charstr.h"
#include "collationbuilder.h"
#include "collationdata.h"
#include "collationdatareader.h"
#include "collationdatawriter.h"
#include "collationfastlatinbuilder.h"
#include "collationinfo.h"
#include "collationroot.h"
#include "collationruleparser.h"
#include "collationtailoring.h"
#include <stdio.h>
#include "writesrc.h"

/* Number of tokens to read ahead of the current stream position */
#define MAX_LOOKAHEAD   3

#define CR               0x000D
#define LF               0x000A
#define SPACE            0x0020
#define TAB              0x0009
#define ESCAPE           0x005C
#define HASH             0x0023
#define QUOTE            0x0027
#define ZERO             0x0030
#define STARTCOMMAND     0x005B
#define ENDCOMMAND       0x005D
#define OPENSQBRACKET    0x005B
#define CLOSESQBRACKET   0x005D

#define ICU4X_DIACRITIC_BASE  0x0300
#define ICU4X_DIACRITIC_LIMIT 0x034F

using icu::CharString;
using icu::LocalMemory;
using icu::LocalPointer;
using icu::LocalUCHARBUFPointer;
using icu::StringPiece;
using icu::UnicodeString;

struct Lookahead
{
     enum   ETokenType type;
     struct UString    value;
     struct UString    comment;
     uint32_t          line;
};

/* keep in sync with token defines in read.h */
const char *tokenNames[TOK_TOKEN_COUNT] =
{
     "string",             /* A string token, such as "MonthNames" */
     "'{'",                 /* An opening brace character */
     "'}'",                 /* A closing brace character */
     "','",                 /* A comma */
     "':'",                 /* A colon */

     "<end of file>",     /* End of the file has been reached successfully */
     "<end of line>"
};

/* Just to store "TRUE" */
//static const char16_t trueValue[] = {0x0054, 0x0052, 0x0055, 0x0045, 0x0000};

typedef struct {
    struct Lookahead  lookahead[MAX_LOOKAHEAD + 1];
    uint32_t          lookaheadPosition;
    UCHARBUF         *buffer;
    struct SRBRoot *bundle;
    const char     *inputdir;
    uint32_t        inputdirLength;
    const char     *outputdir;
    uint32_t        outputdirLength;
    const char     *filename;
    UBool           makeBinaryCollation;
    UBool           omitCollationRules;
    UBool           icu4xMode;
} ParseState;

typedef struct SResource *
ParseResourceFunction(ParseState* state, char *tag, uint32_t startline, const struct UString* comment, UErrorCode *status);

static struct SResource *parseResource(ParseState* state, char *tag, const struct UString *comment, UErrorCode *status);

/* The nature of the lookahead buffer:
   There are MAX_LOOKAHEAD + 1 slots, used as a circular buffer.  This provides
   MAX_LOOKAHEAD lookahead tokens and a slot for the current token and value.
   When getToken is called, the current pointer is moved to the next slot and the
   old slot is filled with the next token from the reader by calling getNextToken.
   The token values are stored in the slot, which means that token values don't
   survive a call to getToken, ie.

   UString *value;

   getToken(&value, nullptr, status);
   getToken(nullptr,   nullptr, status);       bad - value is now a different string
*/
static void
initLookahead(ParseState* state, UCHARBUF *buf, UErrorCode *status)
{
    static uint32_t initTypeStrings = 0;
    uint32_t i;

    if (!initTypeStrings)
    {
        initTypeStrings = 1;
    }

    state->lookaheadPosition   = 0;
    state->buffer              = buf;

    resetLineNumber();

    for (i = 0; i < MAX_LOOKAHEAD; i++)
    {
        state->lookahead[i].type = getNextToken(state->buffer, &state->lookahead[i].value, &state->lookahead[i].line, &state->lookahead[i].comment, status);
        if (U_FAILURE(*status))
        {
            return;
        }
    }

    *status = U_ZERO_ERROR;
}

static void
cleanupLookahead(ParseState* state)
{
    uint32_t i;
    for (i = 0; i <= MAX_LOOKAHEAD; i++)
    {
        ustr_deinit(&state->lookahead[i].value);
        ustr_deinit(&state->lookahead[i].comment);
    }

}

static enum ETokenType
getToken(ParseState* state, struct UString **tokenValue, struct UString* comment, uint32_t *linenumber, UErrorCode *status)
{
    enum ETokenType result;
    uint32_t          i;

    result = state->lookahead[state->lookaheadPosition].type;

    if (tokenValue != nullptr)
    {
        *tokenValue = &state->lookahead[state->lookaheadPosition].value;
    }

    if (linenumber != nullptr)
    {
        *linenumber = state->lookahead[state->lookaheadPosition].line;
    }

    if (comment != nullptr)
    {
        ustr_cpy(comment, &(state->lookahead[state->lookaheadPosition].comment), status);
    }

    i = (state->lookaheadPosition + MAX_LOOKAHEAD) % (MAX_LOOKAHEAD + 1);
    state->lookaheadPosition = (state->lookaheadPosition + 1) % (MAX_LOOKAHEAD + 1);
    ustr_setlen(&state->lookahead[i].comment, 0, status);
    ustr_setlen(&state->lookahead[i].value, 0, status);
    state->lookahead[i].type = getNextToken(state->buffer, &state->lookahead[i].value, &state->lookahead[i].line, &state->lookahead[i].comment, status);

    /* printf("getToken, returning %s\n", tokenNames[result]); */

    return result;
}

static enum ETokenType
peekToken(ParseState* state, uint32_t lookaheadCount, struct UString **tokenValue, uint32_t *linenumber, struct UString *comment, UErrorCode *status)
{
    uint32_t i = (state->lookaheadPosition + lookaheadCount) % (MAX_LOOKAHEAD + 1);

    if (U_FAILURE(*status))
    {
        return TOK_ERROR;
    }

    if (lookaheadCount >= MAX_LOOKAHEAD)
    {
        *status = U_INTERNAL_PROGRAM_ERROR;
        return TOK_ERROR;
    }

    if (tokenValue != nullptr)
    {
        *tokenValue = &state->lookahead[i].value;
    }

    if (linenumber != nullptr)
    {
        *linenumber = state->lookahead[i].line;
    }

    if(comment != nullptr){
        ustr_cpy(comment, &(state->lookahead[state->lookaheadPosition].comment), status);
    }

    return state->lookahead[i].type;
}

static void
expect(ParseState* state, enum ETokenType expectedToken, struct UString **tokenValue, struct UString *comment, uint32_t *linenumber, UErrorCode *status)
{
    uint32_t        line;

    enum ETokenType token = getToken(state, tokenValue, comment, &line, status);

    if (linenumber != nullptr)
    {
        *linenumber = line;
    }

    if (U_FAILURE(*status))
    {
        return;
    }

    if (token != expectedToken)
    {
        *status = U_INVALID_FORMAT_ERROR;
        error(line, "expecting %s, got %s", tokenNames[expectedToken], tokenNames[token]);
    }
    else
    {
        *status = U_ZERO_ERROR;
    }
}

static char *getInvariantString(ParseState* state, uint32_t *line, struct UString *comment,
                                int32_t &stringLength, UErrorCode *status)
{
    struct UString *tokenValue;
    char           *result;

    expect(state, TOK_STRING, &tokenValue, comment, line, status);

    if (U_FAILURE(*status))
    {
        return nullptr;
    }

    if(!uprv_isInvariantUString(tokenValue->fChars, tokenValue->fLength)) {
        *status = U_INVALID_FORMAT_ERROR;
        error(*line, "invariant characters required for table keys, binary data, etc.");
        return nullptr;
    }

    result = static_cast<char *>(uprv_malloc(tokenValue->fLength+1));

    if (result == nullptr)
    {
        *status = U_MEMORY_ALLOCATION_ERROR;
        return nullptr;
    }

    u_UCharsToChars(tokenValue->fChars, result, tokenValue->fLength+1);
    stringLength = tokenValue->fLength;
    return result;
}

static struct SResource *
parseUCARules(ParseState* state, char *tag, uint32_t startline, const struct UString* /*comment*/, UErrorCode *status)
{
    struct SResource *result = nullptr;
    struct UString   *tokenValue;
    FileStream       *file          = nullptr;
    char              filename[256] = { '\0' };
    char              cs[128]       = { '\0' };
    uint32_t          line;
    UBool quoted = false;
    UCHARBUF *ucbuf=nullptr;
    UChar32   c     = 0;
    const char* cp  = nullptr;
    char16_t *pTarget     = nullptr;
    char16_t *target      = nullptr;
    char16_t *targetLimit = nullptr;
    int32_t size = 0;

    expect(state, TOK_STRING, &tokenValue, nullptr, &line, status);

    if(isVerbose()){
        printf(" %s at line %i \n",  (tag == nullptr) ? "(null)" : tag, (int)startline);
    }

    if (U_FAILURE(*status))
    {
        return nullptr;
    }
    /* make the filename including the directory */
    if (state->inputdir != nullptr)
    {
        uprv_strcat(filename, state->inputdir);

        if (state->inputdir[state->inputdirLength - 1] != U_FILE_SEP_CHAR)
        {
            uprv_strcat(filename, U_FILE_SEP_STRING);
        }
    }

    u_UCharsToChars(tokenValue->fChars, cs, tokenValue->fLength);

    expect(state, TOK_CLOSE_BRACE, nullptr, nullptr, nullptr, status);

    if (U_FAILURE(*status))
    {
        return nullptr;
    }
    uprv_strcat(filename, cs);

    if(state->omitCollationRules) {
        return res_none();
    }

    ucbuf = ucbuf_open(filename, &cp, getShowWarning(),false, status);

    if (U_FAILURE(*status)) {
        error(line, "An error occurred while opening the input file %s\n", filename);
        return nullptr;
    }

    /* We allocate more space than actually required
    * since the actual size needed for storing UChars
    * is not known in UTF-8 byte stream
    */
    size        = ucbuf_size(ucbuf) + 1;
    pTarget     = (char16_t*) uprv_malloc(U_SIZEOF_UCHAR * size);
    uprv_memset(pTarget, 0, size*U_SIZEOF_UCHAR);
    target      = pTarget;
    targetLimit = pTarget+size;

    /* read the rules into the buffer */
    while (target < targetLimit)
    {
        c = ucbuf_getc(ucbuf, status);
        if(c == QUOTE) {
            quoted = (UBool)!quoted;
        }
        /* weiv (06/26/2002): adding the following:
         * - preserving spaces in commands [...]
         * - # comments until the end of line
         */
        if (c == STARTCOMMAND && !quoted)
        {
            /* preserve commands
             * closing bracket will be handled by the
             * append at the end of the loop
             */
            while(c != ENDCOMMAND) {
                U_APPEND_CHAR32_ONLY(c, target);
                c = ucbuf_getc(ucbuf, status);
            }
        }
        else if (c == HASH && !quoted) {
            /* skip comments */
            while(c != CR && c != LF) {
                c = ucbuf_getc(ucbuf, status);
            }
            continue;
        }
        else if (c == ESCAPE)
        {
            c = unescape(ucbuf, status);

            if (c == (UChar32)U_ERR)
            {
                uprv_free(pTarget);
                T_FileStream_close(file);
                return nullptr;
            }
        }
        else if (!quoted && (c == SPACE || c == TAB || c == CR || c == LF))
        {
            /* ignore spaces carriage returns
            * and line feed unless in the form \uXXXX
            */
            continue;
        }

        /* Append char16_t * after dissembling if c > 0xffff*/
        if (c != (UChar32)U_EOF)
        {
            U_APPEND_CHAR32_ONLY(c, target);
        }
        else
        {
            break;
        }
    }

    /* terminate the string */
    if(target < targetLimit){
        *target = 0x0000;
    }

    result = string_open(state->bundle, tag, pTarget, (int32_t)(target - pTarget), nullptr, status);


    ucbuf_close(ucbuf);
    uprv_free(pTarget);
    T_FileStream_close(file);

    return result;
}

static struct SResource *
parseTransliterator(ParseState* state, char *tag, uint32_t startline, const struct UString* /*comment*/, UErrorCode *status)
{
    struct SResource *result = nullptr;
    struct UString   *tokenValue;
    FileStream       *file          = nullptr;
    char              filename[256] = { '\0' };
    char              cs[128]       = { '\0' };
    uint32_t          line;
    UCHARBUF *ucbuf=nullptr;
    const char* cp  = nullptr;
    char16_t *pTarget     = nullptr;
    const char16_t *pSource     = nullptr;
    int32_t size = 0;

    expect(state, TOK_STRING, &tokenValue, nullptr, &line, status);

    if(isVerbose()){
        printf(" %s at line %i \n",  (tag == nullptr) ? "(null)" : tag, (int)startline);
    }

    if (U_FAILURE(*status))
    {
        return nullptr;
    }
    /* make the filename including the directory */
    if (state->inputdir != nullptr)
    {
        uprv_strcat(filename, state->inputdir);

        if (state->inputdir[state->inputdirLength - 1] != U_FILE_SEP_CHAR)
        {
            uprv_strcat(filename, U_FILE_SEP_STRING);
        }
    }

    u_UCharsToChars(tokenValue->fChars, cs, tokenValue->fLength);

    expect(state, TOK_CLOSE_BRACE, nullptr, nullptr, nullptr, status);

    if (U_FAILURE(*status))
    {
        return nullptr;
    }
    uprv_strcat(filename, cs);


    ucbuf = ucbuf_open(filename, &cp, getShowWarning(),false, status);

    if (U_FAILURE(*status)) {
        error(line, "An error occurred while opening the input file %s\n", filename);
        return nullptr;
    }

    /* We allocate more space than actually required
    * since the actual size needed for storing UChars
    * is not known in UTF-8 byte stream
    */
    pSource = ucbuf_getBuffer(ucbuf, &size, status);
    pTarget     = (char16_t*) uprv_malloc(U_SIZEOF_UCHAR * (size + 1));
    uprv_memset(pTarget, 0, size*U_SIZEOF_UCHAR);

#if !UCONFIG_NO_TRANSLITERATION
    size = utrans_stripRules(pSource, size, pTarget, status);
#else
    size = 0;
    fprintf(stderr, " Warning: writing empty transliteration data ( UCONFIG_NO_TRANSLITERATION ) \n");
#endif
    result = string_open(state->bundle, tag, pTarget, size, nullptr, status);

    ucbuf_close(ucbuf);
    uprv_free(pTarget);
    T_FileStream_close(file);

    return result;
}
static ArrayResource* dependencyArray = nullptr;

static struct SResource *
parseDependency(ParseState* state, char *tag, uint32_t startline, const struct UString* comment, UErrorCode *status)
{
    struct SResource *result = nullptr;
    struct SResource *elem = nullptr;
    struct UString   *tokenValue;
    uint32_t          line;
    char              filename[256] = { '\0' };
    char              cs[128]       = { '\0' };

    expect(state, TOK_STRING, &tokenValue, nullptr, &line, status);

    if(isVerbose()){
        printf(" %s at line %i \n",  (tag == nullptr) ? "(null)" : tag, (int)startline);
    }

    if (U_FAILURE(*status))
    {
        return nullptr;
    }
    /* make the filename including the directory */
    if (state->outputdir != nullptr)
    {
        uprv_strcat(filename, state->outputdir);

        if (state->outputdir[state->outputdirLength - 1] != U_FILE_SEP_CHAR)
        {
            uprv_strcat(filename, U_FILE_SEP_STRING);
        }
    }

    u_UCharsToChars(tokenValue->fChars, cs, tokenValue->fLength);

    if (U_FAILURE(*status))
    {
        return nullptr;
    }
    uprv_strcat(filename, cs);
    if(!T_FileStream_file_exists(filename)){
        if(isStrict()){
            error(line, "The dependency file %s does not exist. Please make sure it exists.\n",filename);
        }else{
            warning(line, "The dependency file %s does not exist. Please make sure it exists.\n",filename);
        }
    }
    if(dependencyArray==nullptr){
        dependencyArray = array_open(state->bundle, "%%DEPENDENCY", nullptr, status);
    }
    if(tag!=nullptr){
        result = string_open(state->bundle, tag, tokenValue->fChars, tokenValue->fLength, comment, status);
    }
    elem = string_open(state->bundle, nullptr, tokenValue->fChars, tokenValue->fLength, comment, status);

    dependencyArray->add(elem);

    if (U_FAILURE(*status))
    {
        return nullptr;
    }
    expect(state, TOK_CLOSE_BRACE, nullptr, nullptr, nullptr, status);
    return result;
}
static struct SResource *
parseString(ParseState* state, char *tag, uint32_t startline, const struct UString* comment, UErrorCode *status)
{
    struct UString   *tokenValue;
    struct SResource *result = nullptr;

/*    if (tag != nullptr && uprv_strcmp(tag, "%%UCARULES") == 0)
    {
        return parseUCARules(tag, startline, status);
    }*/
    if(isVerbose()){
        printf(" string %s at line %i \n",  (tag == nullptr) ? "(null)" : tag, (int)startline);
    }
    expect(state, TOK_STRING, &tokenValue, nullptr, nullptr, status);

    if (U_SUCCESS(*status))
    {
        /* create the string now - tokenValue doesn't survive a call to getToken (and therefore
        doesn't survive expect either) */

        result = string_open(state->bundle, tag, tokenValue->fChars, tokenValue->fLength, comment, status);
        if(U_SUCCESS(*status) && result) {
            expect(state, TOK_CLOSE_BRACE, nullptr, nullptr, nullptr, status);

            if (U_FAILURE(*status))
            {
                res_close(result);
                return nullptr;
            }
        }
    }

    return result;
}

static struct SResource *
parseAlias(ParseState* state, char *tag, uint32_t startline, const struct UString *comment, UErrorCode *status)
{
    struct UString   *tokenValue;
    struct SResource *result  = nullptr;

    expect(state, TOK_STRING, &tokenValue, nullptr, nullptr, status);

    if(isVerbose()){
        printf(" alias %s at line %i \n",  (tag == nullptr) ? "(null)" : tag, (int)startline);
    }

    if (U_SUCCESS(*status))
    {
        /* create the string now - tokenValue doesn't survive a call to getToken (and therefore
        doesn't survive expect either) */

        result = alias_open(state->bundle, tag, tokenValue->fChars, tokenValue->fLength, comment, status);

        expect(state, TOK_CLOSE_BRACE, nullptr, nullptr, nullptr, status);

        if (U_FAILURE(*status))
        {
            res_close(result);
            return nullptr;
        }
    }

    return result;
}

#if !UCONFIG_NO_COLLATION

namespace {

static struct SResource* resLookup(struct SResource* res, const char* key){
    if (res == res_none() || !res->isTable()) {
        return nullptr;
    }

    TableResource *list = static_cast<TableResource *>(res);
    SResource *current = list->fFirst;
    while (current != nullptr) {
        if (uprv_strcmp(((list->fRoot->fKeys) + (current->fKey)), key) == 0) {
            return current;
        }
        current = current->fNext;
    }
    return nullptr;
}

class GenrbImporter : public icu::CollationRuleParser::Importer {
public:
    GenrbImporter(const char *in, const char *out) : inputDir(in), outputDir(out) {}
    virtual ~GenrbImporter();
    virtual void getRules(
            const char *localeID, const char *collationType,
            UnicodeString &rules,
            const char *&errorReason, UErrorCode &errorCode) override;

private:
    const char *inputDir;
    const char *outputDir;
};

GenrbImporter::~GenrbImporter() {}

void
GenrbImporter::getRules(
        const char *localeID, const char *collationType,
        UnicodeString &rules,
        const char *& /*errorReason*/, UErrorCode &errorCode) {
    CharString filename(localeID, errorCode);
    for(int32_t i = 0; i < filename.length(); i++){
        if(filename[i] == '-'){
            filename.data()[i] = '_';
        }
    }
    filename.append(".txt", errorCode);
    if (U_FAILURE(errorCode)) {
        return;
    }
    CharString inputDirBuf;
    CharString openFileName;
    if(inputDir == nullptr) {
        const char *filenameBegin = uprv_strrchr(filename.data(), U_FILE_SEP_CHAR);
        if (filenameBegin != nullptr) {
            /*
             * When a filename ../../../data/root.txt is specified,
             * we presume that the input directory is ../../../data
             * This is very important when the resource file includes
             * another file, like UCARules.txt or thaidict.brk.
             */
            StringPiece dir = filename.toStringPiece();
            const char *filenameLimit = filename.data() + filename.length();
            dir.remove_suffix((int32_t)(filenameLimit - filenameBegin));
            inputDirBuf.append(dir, errorCode);
            inputDir = inputDirBuf.data();
        }
    }else{
        int32_t dirlen  = (int32_t)uprv_strlen(inputDir);

        if((filename[0] != U_FILE_SEP_CHAR) && (inputDir[dirlen-1] !='.')) {
            /*
             * append the input dir to openFileName if the first char in
             * filename is not file separator char and the last char input directory is  not '.'.
             * This is to support :
             * genrb -s. /home/icu/data
             * genrb -s. icu/data
             * The user cannot mix notations like
             * genrb -s. /icu/data --- the absolute path specified. -s redundant
             * user should use
             * genrb -s. icu/data  --- start from CWD and look in icu/data dir
             */
            openFileName.append(inputDir, dirlen, errorCode);
            if(inputDir[dirlen-1] != U_FILE_SEP_CHAR) {
                openFileName.append(U_FILE_SEP_CHAR, errorCode);
            }
        }
    }
    openFileName.append(filename, errorCode);
    if(U_FAILURE(errorCode)) {
        return;
    }
    // printf("GenrbImporter::getRules(%s, %s) reads %s\n", localeID, collationType, openFileName.data());
    const char* cp = "";
    LocalUCHARBUFPointer ucbuf(
            ucbuf_open(openFileName.data(), &cp, getShowWarning(), true, &errorCode));
    if(errorCode == U_FILE_ACCESS_ERROR) {
        fprintf(stderr, "couldn't open file %s\n", openFileName.data());
        return;
    }
    if (ucbuf.isNull() || U_FAILURE(errorCode)) {
        fprintf(stderr, "An error occurred processing file %s. Error: %s\n", openFileName.data(), u_errorName(errorCode));
        return;
    }

    /* Parse the data into an SRBRoot */
    LocalPointer<SRBRoot> data(
            parse(ucbuf.getAlias(), inputDir, outputDir, filename.data(), false, false, false, &errorCode));
    if (U_FAILURE(errorCode)) {
        return;
    }

    struct SResource *root = data->fRoot;
    struct SResource *collations = resLookup(root, "collations");
    if (collations != nullptr) {
      struct SResource *collation = resLookup(collations, collationType);
      if (collation != nullptr) {
        struct SResource *sequence = resLookup(collation, "Sequence");
        if (sequence != nullptr && sequence->isString()) {
          // No string pointer aliasing so that we need not hold onto the resource bundle.
          StringResource *sr = static_cast<StringResource *>(sequence);
          rules = sr->fString;
        }
      }
    }
}

// Quick-and-dirty escaping function.
// Assumes that we are on an ASCII-based platform.
static void
escape(const char16_t *s, char *buffer, size_t n) {
    int32_t length = u_strlen(s);
    int32_t i = 0;
    for (;;) {
        UChar32 c;
        U16_NEXT(s, i, length, c);
        if (c == 0) {
            *buffer = 0;
            return;
        } else if (0x20 <= c && c <= 0x7e) {
            // printable ASCII
            *buffer++ = (char)c;  // assumes ASCII-based platform
        } else {
            buffer += snprintf(buffer, n, "\\u%04X", (int)c);
        }
    }
}

}  // namespace

static FILE*
openTOML(const char* outputdir, const char* name, const char* collationType, const char* structType, UErrorCode *status) {
    CharString baseName;
    baseName.append(name, *status);
    baseName.append("_", *status);
    baseName.append(collationType, *status);
    baseName.append("_", *status);
    baseName.append(structType, *status);

    CharString outFileName;
    if (outputdir && *outputdir) {
        outFileName.append(outputdir, *status).ensureEndsWithFileSeparator(*status);
    }
    outFileName.append(baseName, *status);
    outFileName.append(".toml", *status);
    if (U_FAILURE(*status)) {
        return nullptr;
    }

    FILE* f = fopen(outFileName.data(), "w");
    if (!f) {
        *status = U_FILE_ACCESS_ERROR;
        return nullptr;
    }
    usrc_writeFileNameGeneratedBy(f, "#", baseName.data(), "genrb -X");

    return f;
}

static void
writeCollationMetadataTOML(const char* outputdir, const char* name, const char* collationType, const uint32_t metadataBits, UErrorCode *status) {
    FILE* f = openTOML(outputdir, name, collationType, "meta", status);
    if (!f) {
        return;
    }
    // printf("writeCollationMetadataTOML %s %s\n", name, collationType);
    fprintf(f, "bits = 0x%X\n", metadataBits);
    fclose(f);
}

static UChar32
writeCollationDiacriticsTOML(const char* outputdir, const char* name, const char* collationType, const icu::CollationData* data, UErrorCode *status) {
    UChar32 limit = ICU4X_DIACRITIC_LIMIT;
    FILE* f = openTOML(outputdir, name, collationType, "dia", status);
    if (!f) {
        return limit;
    }
    // printf("writeCollationDiacriticsTOML %s %s\n", name, collationType);
    uint16_t secondaries[ICU4X_DIACRITIC_LIMIT-ICU4X_DIACRITIC_BASE];
    for (UChar32 c = ICU4X_DIACRITIC_BASE; c < ICU4X_DIACRITIC_LIMIT; ++c) {
        uint16_t secondary = 0;
        uint32_t ce32 = data->getCE32(c);
        if (ce32 == icu::Collation::FALLBACK_CE32) {
            ce32 = data->base->getCE32(c);
        }
        if (c == 0x0340 || c == 0x0341 || c == 0x0343 || c == 0x0344) {
            // These never occur in NFD data
        } else if (!icu::Collation::isSimpleOrLongCE32(ce32)) {
            if (uprv_strcmp(name, "root") == 0) {
                printf("UNSUPPORTED DIACRITIC CE32 in root: TAG: %X CE32: %X char: %X\n", icu::Collation::tagFromCE32(ce32), ce32, c);
                fclose(f);
                *status = U_INTERNAL_PROGRAM_ERROR;
                return limit;
            }
            limit = c;
            break;
        } else {
            uint64_t ce = uint64_t(icu::Collation::ceFromCE32(ce32));
            if ((ce & 0xFFFFFFFF0000FFFF) != uint64_t(icu::Collation::COMMON_TERTIARY_CE)) {
                // Not a CE where only the secondary weight differs from the expected
                // pattern.
                limit = c;
                break;
            }
            secondary = uint16_t(ce >> 16);
        }
        secondaries[c - ICU4X_DIACRITIC_BASE] = secondary;

    }
    usrc_writeArray(f, "secondaries = [\n  ", secondaries, 16, limit-ICU4X_DIACRITIC_BASE, "  ", "\n]\n");
    fclose(f);
    return limit;
}

static void
writeCollationReorderingTOML(const char* outputdir, const char* name, const char* collationType, const icu::CollationSettings* settings, UErrorCode *status) {
    FILE* f = openTOML(outputdir, name, collationType, "reord", status);
    if (!f) {
        return;
    }
    // printf("writeCollationReorderingTOML %s %s\n", name, collationType);
    fprintf(f, "min_high_no_reorder = 0x%X\n", settings->minHighNoReorder);
    usrc_writeArray(f, "reorder_table = [\n  ", settings->reorderTable, 8, 256, "  ", "\n]\n");
    usrc_writeArray(f, "reorder_ranges = [\n  ", settings->reorderRanges, 32, settings->reorderRangesLength, "  ", "\n]\n");
    fclose(f);
}


static void
writeCollationJamoTOML(const char* outputdir, const char* name, const char* collationType, const icu::CollationData* data, UErrorCode *status) {
    FILE* f = openTOML(outputdir, name, collationType, "jamo", status);
    if (!f) {
        printf("writeCollationJamoTOML FAILED TO OPEN FILE %s %s\n", name, collationType);
        return;
    }
    uint32_t jamo[0x1200-0x1100];
    for (UChar32 c = 0x1100; c < 0x1200; ++c) {
        uint32_t ce32 = data->getCE32(c);
        if (ce32 == icu::Collation::FALLBACK_CE32) {
            ce32 = data->base->getCE32(c);
        }
        // Can't reject complex CE32s, because search collations have expansions.
        // These expansions refer to the tailoring, which foils the reuse of the
        // these jamo tables.
        // XXX Figure out what to do. Perhaps instead of having Latin mini expansions,
        // there should be Hangul mini expansions.
        // XXX in any case, validate that modern jamo are self-contained.
        jamo[c - 0x1100] = ce32;

    }
    usrc_writeArray(f, "ce32s = [\n  ", jamo, 32, 0x1200-0x1100, "  ", "\n]\n");
    fclose(f);
}

static UBool
convertTrie(const void *context, UChar32 start, UChar32 end, uint32_t value) {
    if (start >= 0x1100 && start < 0x1200 && end >= 0x1100 && end < 0x1200) {
        // Range entirely in conjoining jamo block.
        return true;
    }
    icu::IcuToolErrorCode status("genrb: convertTrie");
    umutablecptrie_setRange((UMutableCPTrie*)context, start, end, value, status);
    return !U_FAILURE(*status);
}

static void
writeCollationDataTOML(const char* outputdir, const char* name, const char* collationType, const icu::CollationData* data, UBool root, UChar32 diacriticLimit, UErrorCode *status) {
    FILE* f = openTOML(outputdir, name, collationType, "data", status);
    if (!f) {
        return;
    }
    // printf("writeCollationDataTOML %s %s\n", name, collationType);

    icu::UnicodeSet tailoringSet;

    if (data->base) {
        tailoringSet.addAll(*(data->unsafeBackwardSet));
        tailoringSet.removeAll(*(data->base->unsafeBackwardSet));
    } else {
        tailoringSet.addAll(*(data->unsafeBackwardSet));
    }

    // Use the same value for out-of-range and default in the hope of not having to allocate
    // different blocks, since ICU4X never does out-of-range queries.
    uint32_t trieDefault = root ? icu::Collation::UNASSIGNED_CE32 : icu::Collation::FALLBACK_CE32;
    icu::LocalUMutableCPTriePointer builder(umutablecptrie_open(trieDefault, trieDefault, status));

    utrie2_enum(data->trie, nullptr, &convertTrie, builder.getAlias());

    // If the diacritic table was cut short, copy CE32s between the lowered
    // limit and the max limit from the root to the tailoring. As of June 2022,
    // no collation in CLDR needs this.
    for (UChar32 c = diacriticLimit; c < ICU4X_DIACRITIC_LIMIT; ++c) {
        if (c == 0x0340 || c == 0x0341 || c == 0x0343 || c == 0x0344) {
            // These never occur in NFD data.
            continue;
        }
        uint32_t ce32 = data->getCE32(c);
        if (ce32 == icu::Collation::FALLBACK_CE32) {
            ce32 = data->base->getCE32(c);
            umutablecptrie_set(builder.getAlias(), c, ce32, status);
        }
    }

    // Ensure that the range covered by the diacritic table isn't duplicated
    // in the trie.
    for (UChar32 c = ICU4X_DIACRITIC_BASE; c < diacriticLimit; ++c) {
        if (umutablecptrie_get(builder.getAlias(), c) != trieDefault) {
            umutablecptrie_set(builder.getAlias(), c, trieDefault, status);
        }
    }

    icu::LocalUCPTriePointer utrie(umutablecptrie_buildImmutable(
    builder.getAlias(),
    UCPTRIE_TYPE_SMALL,
    UCPTRIE_VALUE_BITS_32,
    status));
    usrc_writeArray(f, "contexts = [\n  ", data->contexts, 16, data->contextsLength, "  ", "\n]\n");
    usrc_writeArray(f, "ce32s = [\n  ", data->ce32s, 32, data->ce32sLength, "  ", "\n]\n");
    usrc_writeArray(f, "ces = [\n  ", data->ces, 64, data->cesLength, "  ", "\n]\n");
    fprintf(f, "[trie]\n");
    usrc_writeUCPTrie(f, "trie", utrie.getAlias(), UPRV_TARGET_SYNTAX_TOML);

    fclose(f);
}

static void
writeCollationSpecialPrimariesTOML(const char* outputdir, const char* name, const char* collationType, const icu::CollationData* data, UErrorCode *status) {
    FILE* f = openTOML(outputdir, name, collationType, "prim", status);
    if (!f) {
        return;
    }
    // printf("writeCollationSpecialPrimariesTOML %s %s\n", name, collationType);

    uint16_t lastPrimaries[4];
    for (int32_t i = 0; i < 4; ++i) {
        // getLastPrimaryForGroup subtracts one from a 16-bit value, so we add one
        // back to get a value that fits in 16 bits.
        lastPrimaries[i] = (uint16_t)((data->getLastPrimaryForGroup(UCOL_REORDER_CODE_FIRST + i) + 1) >> 16);
    }

    uint32_t numericPrimary = data->numericPrimary;
    if (numericPrimary & 0xFFFFFF) {
        printf("Lower 24 bits set in numeric primary");
        *status = U_INTERNAL_PROGRAM_ERROR;
        return;
    }

    usrc_writeArray(f, "last_primaries = [\n  ", lastPrimaries, 16, 4, "  ", "\n]\n");
    fprintf(f, "numeric_primary = 0x%X\n", numericPrimary >> 24);
    fclose(f);
}

static void
writeCollationTOML(const char* outputdir, const char* name, const char* collationType, const icu::CollationData* data, const icu::CollationSettings* settings, UErrorCode *status) {
    UBool tailored = false;
    UBool tailoredDiacritics = false;
    UBool lithuanianDotAbove = (uprv_strcmp(name, "lt") == 0);
    UBool reordering = false;
    UBool isRoot = uprv_strcmp(name, "root") == 0;
    UChar32 diacriticLimit = ICU4X_DIACRITIC_LIMIT;
    if (!data->base && isRoot) {
        diacriticLimit = writeCollationDiacriticsTOML(outputdir, name, collationType, data, status);
        if (U_FAILURE(*status)) {
            return;
        }
        writeCollationJamoTOML(outputdir, name, collationType, data, status);
        if (U_FAILURE(*status)) {
            return;
        }
        writeCollationSpecialPrimariesTOML(outputdir, name, collationType, data, status);
        if (U_FAILURE(*status)) {
            return;
        }
    } else if (data->base && !lithuanianDotAbove) {
        for (UChar32 c = ICU4X_DIACRITIC_BASE; c < ICU4X_DIACRITIC_LIMIT; ++c) {
            if (c == 0x0340 || c == 0x0341 || c == 0x0343 || c == 0x0344) {
                // These never occur in NFD data.
                continue;
            }
            uint32_t ce32 = data->getCE32(c);
            if ((ce32 != icu::Collation::FALLBACK_CE32) && (ce32 != data->base->getCE32(c))) {
                tailoredDiacritics = true;
                diacriticLimit = writeCollationDiacriticsTOML(outputdir, name, collationType, data, status);
                if (U_FAILURE(*status)) {
                    return;
                }
                break;
            }
        }
    }

    if (settings->hasReordering()) {
        reordering = true;
        // Note: There are duplicate reorderings. Expecting the ICU4X provider
        // to take care of deduplication.
        writeCollationReorderingTOML(outputdir, name, collationType, settings, status);
        if (U_FAILURE(*status)) {
            return;
        }
    }

    // Write collation data if either base is non-null or the name is root.
    // Languages that only reorder scripts are otherwise root-like and have
    // null base.
    if (data->base || isRoot) {
        tailored = !isRoot;
        writeCollationDataTOML(outputdir, name, collationType, data, (!data->base && isRoot), diacriticLimit, status);
        if (U_FAILURE(*status)) {
            return;
        }
    }

    uint32_t maxVariable = (uint32_t)settings->getMaxVariable();
    if (maxVariable >= 4) {
        printf("Max variable out of range");
        *status = U_INTERNAL_PROGRAM_ERROR;
        return;
    }

    uint32_t metadataBits = maxVariable;
    if (tailored) {
        metadataBits |= (1 << 3);
    }
    if (tailoredDiacritics) {
        metadataBits |= (1 << 4);
    }
    if (reordering) {
        metadataBits |= (1 << 5);
    }
    if (lithuanianDotAbove) {
        metadataBits |= (1 << 6);
    }
    if ((settings->options & icu::CollationSettings::BACKWARD_SECONDARY) != 0) {
        metadataBits |= (1 << 7);
    }
    if (settings->getAlternateHandling() == UCOL_SHIFTED) {
        metadataBits |= (1 << 8);
    }
    switch (settings->getCaseFirst()) {
        case UCOL_OFF:
            break;
        case UCOL_UPPER_FIRST:
            metadataBits |= (1 << 9);
            metadataBits |= (1 << 10);
            break;
        case UCOL_LOWER_FIRST:
            metadataBits |= (1 << 9);
            break;
        default:
            *status = U_INTERNAL_PROGRAM_ERROR;
            return;
    }

    writeCollationMetadataTOML(outputdir, name, collationType, metadataBits, status);
}

#endif  // !UCONFIG_NO_COLLATION

static TableResource *
addCollation(ParseState* state, TableResource  *result, const char *collationType,
             uint32_t startline, UErrorCode *status)
{
    // TODO: Use LocalPointer for result, or make caller close it when there is a failure.
    struct SResource  *member = nullptr;
    struct UString    *tokenValue;
    struct UString     comment;
    enum   ETokenType  token;
    char               subtag[1024];
    UnicodeString      rules;
    UBool              haveRules = false;
    UVersionInfo       version;
    uint32_t           line;

    /* '{' . (name resource)* '}' */
    version[0]=0; version[1]=0; version[2]=0; version[3]=0;

    for (;;)
    {
        ustr_init(&comment);
        token = getToken(state, &tokenValue, &comment, &line, status);

        if (token == TOK_CLOSE_BRACE)
        {
            break;
        }

        if (token != TOK_STRING)
        {
            res_close(result);
            *status = U_INVALID_FORMAT_ERROR;

            if (token == TOK_EOF)
            {
                error(startline, "unterminated table");
            }
            else
            {
                error(line, "Unexpected token %s", tokenNames[token]);
            }

            return nullptr;
        }

        u_UCharsToChars(tokenValue->fChars, subtag, u_strlen(tokenValue->fChars) + 1);

        if (U_FAILURE(*status))
        {
            res_close(result);
            return nullptr;
        }

        member = parseResource(state, subtag, nullptr, status);

        if (U_FAILURE(*status))
        {
            res_close(result);
            return nullptr;
        }
        if (result == nullptr)
        {
            // Ignore the parsed resources, continue parsing.
        }
        else if (uprv_strcmp(subtag, "Version") == 0 && member->isString())
        {
            StringResource *sr = static_cast<StringResource *>(member);
            char     ver[40];
            int32_t length = sr->length();

            if (length >= UPRV_LENGTHOF(ver))
            {
                length = UPRV_LENGTHOF(ver) - 1;
            }

            sr->fString.extract(0, length, ver, UPRV_LENGTHOF(ver), US_INV);
            u_versionFromString(version, ver);

            result->add(member, line, *status);
            member = nullptr;
        }
        else if(uprv_strcmp(subtag, "%%CollationBin")==0)
        {
            /* discard duplicate %%CollationBin if any*/
        }
        else if (uprv_strcmp(subtag, "Sequence") == 0 && member->isString())
        {
            StringResource *sr = static_cast<StringResource *>(member);
            rules = sr->fString;
            haveRules = true;
            // Defer building the collator until we have seen
            // all sub-elements of the collation table, including the Version.
            /* in order to achieve smaller data files, we can direct genrb */
            /* to omit collation rules */
            if(!state->omitCollationRules) {
                result->add(member, line, *status);
                member = nullptr;
            }
        }
        else  // Just copy non-special items.
        {
            result->add(member, line, *status);
            member = nullptr;
        }
        res_close(member);  // TODO: use LocalPointer
        if (U_FAILURE(*status))
        {
            res_close(result);
            return nullptr;
        }
    }

    if (!haveRules) { return result; }

#if UCONFIG_NO_COLLATION || UCONFIG_NO_FILE_IO
    warning(line, "Not building collation elements because of UCONFIG_NO_COLLATION and/or UCONFIG_NO_FILE_IO, see uconfig.h");
    (void)collationType;
#else
    // CLDR ticket #3949, ICU ticket #8082:
    // Do not build collation binary data for for-import-only "private" collation rule strings.
    if (uprv_strncmp(collationType, "private-", 8) == 0) {
        if(isVerbose()) {
            printf("Not building %s~%s collation binary\n", state->filename, collationType);
        }
        return result;
    }

    if(!state->makeBinaryCollation) {
        if(isVerbose()) {
            printf("Not building %s~%s collation binary\n", state->filename, collationType);
        }
        return result;
    }
    UErrorCode intStatus = U_ZERO_ERROR;
    UParseError parseError;
    uprv_memset(&parseError, 0, sizeof(parseError));
    GenrbImporter importer(state->inputdir, state->outputdir);
    const icu::CollationTailoring *base = icu::CollationRoot::getRoot(intStatus);
    if(U_FAILURE(intStatus)) {
        error(line, "failed to load root collator (ucadata.icu) - %s", u_errorName(intStatus));
        res_close(result);
        return nullptr;  // TODO: use LocalUResourceBundlePointer for result
    }
    icu::CollationBuilder builder(base, state->icu4xMode, intStatus);
    if(state->icu4xMode || (uprv_strncmp(collationType, "search", 6) == 0)) {
        builder.disableFastLatin();  // build fast-Latin table unless search collator or ICU4X
    }
    LocalPointer<icu::CollationTailoring> t(
            builder.parseAndBuild(rules, version, &importer, &parseError, intStatus));
    if(U_FAILURE(intStatus)) {
        const char *reason = builder.getErrorReason();
        if(reason == nullptr) { reason = ""; }
        error(line, "CollationBuilder failed at %s~%s/Sequence rule offset %ld: %s  %s",
                state->filename, collationType,
                (long)parseError.offset, u_errorName(intStatus), reason);
        if(parseError.preContext[0] != 0 || parseError.postContext[0] != 0) {
            // Print pre- and post-context.
            char preBuffer[100], postBuffer[100];
            escape(parseError.preContext, preBuffer, sizeof(preBuffer));
            escape(parseError.postContext, postBuffer, sizeof(postBuffer));
            error(line, "  error context: \"...%s\" ! \"%s...\"", preBuffer, postBuffer);
        }
        if(isStrict() || t.isNull()) {
            *status = intStatus;
            res_close(result);
            return nullptr;
        }
    }
    if (state->icu4xMode) {
        char *nameWithoutSuffix = static_cast<char *>(uprv_malloc(uprv_strlen(state->filename) + 1));
        if (nameWithoutSuffix == nullptr) {
            *status = U_MEMORY_ALLOCATION_ERROR;
            res_close(result);
            return nullptr;
        }
        uprv_strcpy(nameWithoutSuffix, state->filename);
        *uprv_strrchr(nameWithoutSuffix, '.') = 0;

        writeCollationTOML(state->outputdir, nameWithoutSuffix, collationType, t->data, t->settings, status);
        uprv_free(nameWithoutSuffix);
    }
    icu::LocalMemory<uint8_t> buffer;
    int32_t capacity = 100000;
    uint8_t *dest = buffer.allocateInsteadAndCopy(capacity);
    if(dest == nullptr) {
        fprintf(stderr, "memory allocation (%ld bytes) for file contents failed\n",
                (long)capacity);
        *status = U_MEMORY_ALLOCATION_ERROR;
        res_close(result);
        return nullptr;
    }
    int32_t indexes[icu::CollationDataReader::IX_TOTAL_SIZE + 1];
    int32_t totalSize = icu::CollationDataWriter::writeTailoring(
            *t, *t->settings, indexes, dest, capacity, intStatus);
    if(intStatus == U_BUFFER_OVERFLOW_ERROR) {
        intStatus = U_ZERO_ERROR;
        capacity = totalSize;
        dest = buffer.allocateInsteadAndCopy(capacity);
        if(dest == nullptr) {
            fprintf(stderr, "memory allocation (%ld bytes) for file contents failed\n",
                    (long)capacity);
            *status = U_MEMORY_ALLOCATION_ERROR;
            res_close(result);
            return nullptr;
        }
        totalSize = icu::CollationDataWriter::writeTailoring(
                *t, *t->settings, indexes, dest, capacity, intStatus);
    }
    if(U_FAILURE(intStatus)) {
        fprintf(stderr, "CollationDataWriter::writeTailoring() failed: %s\n",
                u_errorName(intStatus));
        res_close(result);
        return nullptr;
    }
    if(isVerbose()) {
        printf("%s~%s collation tailoring part sizes:\n", state->filename, collationType);
        icu::CollationInfo::printSizes(totalSize, indexes);
        if(t->settings->hasReordering()) {
            printf("%s~%s collation reordering ranges:\n", state->filename, collationType);
            icu::CollationInfo::printReorderRanges(
                    *t->data, t->settings->reorderCodes, t->settings->reorderCodesLength);
        }
#if 0  // debugging output
    } else {
        printf("%s~%s collation tailoring part sizes:\n", state->filename, collationType);
        icu::CollationInfo::printSizes(totalSize, indexes);
#endif
    }
    struct SResource *collationBin = bin_open(state->bundle, "%%CollationBin", totalSize, dest, nullptr, nullptr, status);
    result->add(collationBin, line, *status);
    if (U_FAILURE(*status)) {
        res_close(result);
        return nullptr;
    }
#endif
    return result;
}

static UBool
keepCollationType(const char * /*type*/) {
    return true;
}

static struct SResource *
parseCollationElements(ParseState* state, char *tag, uint32_t startline, UBool newCollation, UErrorCode *status)
{
    TableResource  *result = nullptr;
    struct SResource  *member = nullptr;
    struct UString    *tokenValue;
    struct UString     comment;
    enum   ETokenType  token;
    char               subtag[1024], typeKeyword[1024];
    uint32_t           line;

    result = table_open(state->bundle, tag, nullptr, status);

    if (result == nullptr || U_FAILURE(*status))
    {
        return nullptr;
    }
    if(isVerbose()){
        printf(" collation elements %s at line %i \n",  (tag == nullptr) ? "(null)" : tag, (int)startline);
    }
    if(!newCollation) {
        return addCollation(state, result, "(no type)", startline, status);
    }
    else {
        for(;;) {
            ustr_init(&comment);
            token = getToken(state, &tokenValue, &comment, &line, status);

            if (token == TOK_CLOSE_BRACE)
            {
                return result;
            }

            if (token != TOK_STRING)
            {
                res_close(result);
                *status = U_INVALID_FORMAT_ERROR;

                if (token == TOK_EOF)
                {
                    error(startline, "unterminated table");
                }
                else
                {
                    error(line, "Unexpected token %s", tokenNames[token]);
                }

                return nullptr;
            }

            u_UCharsToChars(tokenValue->fChars, subtag, u_strlen(tokenValue->fChars) + 1);

            if (U_FAILURE(*status))
            {
                res_close(result);
                return nullptr;
            }

            if (uprv_strcmp(subtag, "default") == 0)
            {
                member = parseResource(state, subtag, nullptr, status);

                if (U_FAILURE(*status))
                {
                    res_close(result);
                    return nullptr;
                }

                result->add(member, line, *status);
            }
            else
            {
                token = peekToken(state, 0, &tokenValue, &line, &comment, status);
                /* this probably needs to be refactored or recursively use the parser */
                /* first we assume that our collation table won't have the explicit type */
                /* then, we cannot handle aliases */
                if(token == TOK_OPEN_BRACE) {
                    token = getToken(state, &tokenValue, &comment, &line, status);
                    TableResource *collationRes;
                    if (keepCollationType(subtag)) {
                        collationRes = table_open(state->bundle, subtag, nullptr, status);
                    } else {
                        collationRes = nullptr;
                    }
                    // need to parse the collation data regardless
                    collationRes = addCollation(state, collationRes, subtag, startline, status);
                    if (collationRes != nullptr) {
                        result->add(collationRes, startline, *status);
                    }
                } else if(token == TOK_COLON) { /* right now, we'll just try to see if we have aliases */
                    /* we could have a table too */
                    token = peekToken(state, 1, &tokenValue, &line, &comment, status);
                    u_UCharsToChars(tokenValue->fChars, typeKeyword, u_strlen(tokenValue->fChars) + 1);
                    if(uprv_strcmp(typeKeyword, "alias") == 0) {
                        member = parseResource(state, subtag, nullptr, status);
                        if (U_FAILURE(*status))
                        {
                            res_close(result);
                            return nullptr;
                        }

                        result->add(member, line, *status);
                    } else {
                        res_close(result);
                        *status = U_INVALID_FORMAT_ERROR;
                        return nullptr;
                    }
                } else {
                    res_close(result);
                    *status = U_INVALID_FORMAT_ERROR;
                    return nullptr;
                }
            }

            /*member = string_open(bundle, subtag, tokenValue->fChars, tokenValue->fLength, status);*/

            /*expect(TOK_CLOSE_BRACE, nullptr, nullptr, status);*/

            if (U_FAILURE(*status))
            {
                res_close(result);
                return nullptr;
            }
        }
    }
}

/* Necessary, because CollationElements requires the bundle->fRoot member to be present which,
   if this weren't special-cased, wouldn't be set until the entire file had been processed. */
static struct SResource *
realParseTable(ParseState* state, TableResource *table, char *tag, uint32_t startline, UErrorCode *status)
{
    struct SResource  *member = nullptr;
    struct UString    *tokenValue=nullptr;
    struct UString    comment;
    enum   ETokenType token;
    char              subtag[1024];
    uint32_t          line;
    UBool             readToken = false;

    /* '{' . (name resource)* '}' */

    if(isVerbose()){
        printf(" parsing table %s at line %i \n", (tag == nullptr) ? "(null)" : tag, (int)startline);
    }
    for (;;)
    {
        ustr_init(&comment);
        token = getToken(state, &tokenValue, &comment, &line, status);

        if (token == TOK_CLOSE_BRACE)
        {
            if (!readToken && isVerbose()) {
                warning(startline, "Encountered empty table");
            }
            return table;
        }

        if (token != TOK_STRING)
        {
            *status = U_INVALID_FORMAT_ERROR;

            if (token == TOK_EOF)
            {
                error(startline, "unterminated table");
            }
            else
            {
                error(line, "unexpected token %s", tokenNames[token]);
            }

            return nullptr;
        }

        if(uprv_isInvariantUString(tokenValue->fChars, -1)) {
            u_UCharsToChars(tokenValue->fChars, subtag, u_strlen(tokenValue->fChars) + 1);
        } else {
            *status = U_INVALID_FORMAT_ERROR;
            error(line, "invariant characters required for table keys");
            return nullptr;
        }

        if (U_FAILURE(*status))
        {
            error(line, "parse error. Stopped parsing tokens with %s", u_errorName(*status));
            return nullptr;
        }

        member = parseResource(state, subtag, &comment, status);

        if (member == nullptr || U_FAILURE(*status))
        {
            error(line, "parse error. Stopped parsing resource with %s", u_errorName(*status));
            return nullptr;
        }

        table->add(member, line, *status);

        if (U_FAILURE(*status))
        {
            error(line, "parse error. Stopped parsing table with %s", u_errorName(*status));
            return nullptr;
        }
        readToken = true;
        ustr_deinit(&comment);
   }

    /* not reached */
    /* A compiler warning will appear if all paths don't contain a return statement. */
/*     *status = U_INTERNAL_PROGRAM_ERROR;
     return nullptr;*/
}

static struct SResource *
parseTable(ParseState* state, char *tag, uint32_t startline, const struct UString *comment, UErrorCode *status)
{
    if (tag != nullptr && uprv_strcmp(tag, "CollationElements") == 0)
    {
        return parseCollationElements(state, tag, startline, false, status);
    }
    if (tag != nullptr && uprv_strcmp(tag, "collations") == 0)
    {
        return parseCollationElements(state, tag, startline, true, status);
    }
    if(isVerbose()){
        printf(" table %s at line %i \n",  (tag == nullptr) ? "(null)" : tag, (int)startline);
    }

    TableResource *result = table_open(state->bundle, tag, comment, status);

    if (result == nullptr || U_FAILURE(*status))
    {
        return nullptr;
    }
    return realParseTable(state, result, tag, startline,  status);
}

static struct SResource *
parseArray(ParseState* state, char *tag, uint32_t startline, const struct UString *comment, UErrorCode *status)
{
    struct SResource  *member = nullptr;
    struct UString    *tokenValue;
    struct UString    memberComments;
    enum   ETokenType token;
    UBool             readToken = false;

    ArrayResource  *result = array_open(state->bundle, tag, comment, status);

    if (result == nullptr || U_FAILURE(*status))
    {
        return nullptr;
    }
    if(isVerbose()){
        printf(" array %s at line %i \n",  (tag == nullptr) ? "(null)" : tag, (int)startline);
    }

    ustr_init(&memberComments);

    /* '{' . resource [','] '}' */
    for (;;)
    {
        /* reset length */
        ustr_setlen(&memberComments, 0, status);

        /* check for end of array, but don't consume next token unless it really is the end */
        token = peekToken(state, 0, &tokenValue, nullptr, &memberComments, status);


        if (token == TOK_CLOSE_BRACE)
        {
            getToken(state, nullptr, nullptr, nullptr, status);
            if (!readToken) {
                warning(startline, "Encountered empty array");
            }
            break;
        }

        if (token == TOK_EOF)
        {
            res_close(result);
            *status = U_INVALID_FORMAT_ERROR;
            error(startline, "unterminated array");
            return nullptr;
        }

        /* string arrays are a special case */
        if (token == TOK_STRING)
        {
            getToken(state, &tokenValue, &memberComments, nullptr, status);
            member = string_open(state->bundle, nullptr, tokenValue->fChars, tokenValue->fLength, &memberComments, status);
        }
        else
        {
            member = parseResource(state, nullptr, &memberComments, status);
        }

        if (member == nullptr || U_FAILURE(*status))
        {
            res_close(result);
            return nullptr;
        }

        result->add(member);

        /* eat optional comma if present */
        token = peekToken(state, 0, nullptr, nullptr, nullptr, status);

        if (token == TOK_COMMA)
        {
            getToken(state, nullptr, nullptr, nullptr, status);
        }

        if (U_FAILURE(*status))
        {
            res_close(result);
            return nullptr;
        }
        readToken = true;
    }

    ustr_deinit(&memberComments);
    return result;
}

static struct SResource *
parseIntVector(ParseState* state, char *tag, uint32_t startline, const struct UString *comment, UErrorCode *status)
{
    enum   ETokenType  token;
    char              *string;
    int32_t            value;
    UBool              readToken = false;
    char              *stopstring;
    struct UString     memberComments;

    IntVectorResource *result = intvector_open(state->bundle, tag, comment, status);

    if (result == nullptr || U_FAILURE(*status))
    {
        return nullptr;
    }

    if(isVerbose()){
        printf(" vector %s at line %i \n",  (tag == nullptr) ? "(null)" : tag, (int)startline);
    }
    ustr_init(&memberComments);
    /* '{' . string [','] '}' */
    for (;;)
    {
        ustr_setlen(&memberComments, 0, status);

        /* check for end of array, but don't consume next token unless it really is the end */
        token = peekToken(state, 0, nullptr, nullptr,&memberComments, status);

        if (token == TOK_CLOSE_BRACE)
        {
            /* it's the end, consume the close brace */
            getToken(state, nullptr, nullptr, nullptr, status);
            if (!readToken) {
                warning(startline, "Encountered empty int vector");
            }
            ustr_deinit(&memberComments);
            return result;
        }

        int32_t stringLength;
        string = getInvariantString(state, nullptr, nullptr, stringLength, status);

        if (U_FAILURE(*status))
        {
            res_close(result);
            return nullptr;
        }

        /* For handling illegal char in the Intvector */
        value = uprv_strtoul(string, &stopstring, 0);/* make intvector support decimal,hexdigit,octal digit ranging from -2^31-2^32-1*/
        int32_t len = (int32_t)(stopstring-string);

        if(len==stringLength)
        {
            result->add(value, *status);
            uprv_free(string);
            token = peekToken(state, 0, nullptr, nullptr, nullptr, status);
        }
        else
        {
            uprv_free(string);
            *status=U_INVALID_CHAR_FOUND;
        }

        if (U_FAILURE(*status))
        {
            res_close(result);
            return nullptr;
        }

        /* the comma is optional (even though it is required to prevent the reader from concatenating
        consecutive entries) so that a missing comma on the last entry isn't an error */
        if (token == TOK_COMMA)
        {
            getToken(state, nullptr, nullptr, nullptr, status);
        }
        readToken = true;
    }

    /* not reached */
    /* A compiler warning will appear if all paths don't contain a return statement. */
/*    intvector_close(result, status);
    *status = U_INTERNAL_PROGRAM_ERROR;
    return nullptr;*/
}

static struct SResource *
parseBinary(ParseState* state, char *tag, uint32_t startline, const struct UString *comment, UErrorCode *status)
{
    uint32_t line;
    int32_t stringLength;
    LocalMemory<char> string(getInvariantString(state, &line, nullptr, stringLength, status));
    if (string.isNull() || U_FAILURE(*status))
    {
        return nullptr;
    }

    expect(state, TOK_CLOSE_BRACE, nullptr, nullptr, nullptr, status);
    if (U_FAILURE(*status))
    {
        return nullptr;
    }

    if(isVerbose()){
        printf(" binary %s at line %i \n",  (tag == nullptr) ? "(null)" : tag, (int)startline);
    }

    LocalMemory<uint8_t> value;
    int32_t count = 0;
    if (stringLength > 0 && value.allocateInsteadAndCopy(stringLength) == nullptr)
    {
        *status = U_MEMORY_ALLOCATION_ERROR;
        return nullptr;
    }

    char toConv[3] = {'\0', '\0', '\0'};
    for (int32_t i = 0; i < stringLength;)
    {
        // Skip spaces (which may have been line endings).
        char c0 = string[i++];
        if (c0 == ' ') { continue; }
        if (i == stringLength) {
            *status=U_INVALID_CHAR_FOUND;
            error(line, "Encountered invalid binary value (odd number of hex digits)");
            return nullptr;
        }
        toConv[0] = c0;
        toConv[1] = string[i++];

        char *stopstring;
        value[count++] = (uint8_t) uprv_strtoul(toConv, &stopstring, 16);
        uint32_t len=(uint32_t)(stopstring-toConv);

        if(len!=2)
        {
            *status=U_INVALID_CHAR_FOUND;
            error(line, "Encountered invalid binary value (not all pairs of hex digits)");
            return nullptr;
        }
    }

    if (count == 0) {
        warning(startline, "Encountered empty binary value");
        return bin_open(state->bundle, tag, 0, nullptr, "", comment, status);
    } else {
        return bin_open(state->bundle, tag, count, value.getAlias(), nullptr, comment, status);
    }
}

static struct SResource *
parseInteger(ParseState* state, char *tag, uint32_t startline, const struct UString *comment, UErrorCode *status)
{
    struct SResource *result = nullptr;
    int32_t           value;
    char             *string;
    char             *stopstring;

    int32_t stringLength;
    string = getInvariantString(state, nullptr, nullptr, stringLength, status);

    if (string == nullptr || U_FAILURE(*status))
    {
        return nullptr;
    }

    expect(state, TOK_CLOSE_BRACE, nullptr, nullptr, nullptr, status);

    if (U_FAILURE(*status))
    {
        uprv_free(string);
        return nullptr;
    }

    if(isVerbose()){
        printf(" integer %s at line %i \n",  (tag == nullptr) ? "(null)" : tag, (int)startline);
    }

    if (stringLength == 0)
    {
        warning(startline, "Encountered empty integer. Default value is 0.");
    }

    /* Allow integer support for hexdecimal, octal digit and decimal*/
    /* and handle illegal char in the integer*/
    value = uprv_strtoul(string, &stopstring, 0);
    int32_t len = (int32_t)(stopstring-string);
    if(len==stringLength)
    {
        result = int_open(state->bundle, tag, value, comment, status);
    }
    else
    {
        *status=U_INVALID_CHAR_FOUND;
    }
    uprv_free(string);

    return result;
}

static struct SResource *
parseImport(ParseState* state, char *tag, uint32_t startline, const struct UString* comment, UErrorCode *status)
{
    uint32_t          line;
    int32_t stringLength;
    LocalMemory<char> filename(getInvariantString(state, &line, nullptr, stringLength, status));
    if (U_FAILURE(*status))
    {
        return nullptr;
    }

    expect(state, TOK_CLOSE_BRACE, nullptr, nullptr, nullptr, status);

    if (U_FAILURE(*status))
    {
        return nullptr;
    }

    if(isVerbose()){
        printf(" import %s at line %i \n",  (tag == nullptr) ? "(null)" : tag, (int)startline);
    }

    /* Open the input file for reading */
    CharString fullname;
    if (state->inputdir != nullptr) {
        fullname.append(state->inputdir, *status);
    }
    fullname.appendPathPart(filename.getAlias(), *status);
    if (U_FAILURE(*status)) {
        return nullptr;
    }

    FileStream *file = T_FileStream_open(fullname.data(), "rb");
    if (file == nullptr)
    {
        error(line, "couldn't open input file %s", filename.getAlias());
        *status = U_FILE_ACCESS_ERROR;
        return nullptr;
    }

    int32_t len  = T_FileStream_size(file);
    LocalMemory<uint8_t> data;
    if(data.allocateInsteadAndCopy(len) == nullptr)
    {
        *status = U_MEMORY_ALLOCATION_ERROR;
        T_FileStream_close (file);
        return nullptr;
    }

    /* int32_t numRead = */ T_FileStream_read(file, data.getAlias(), len);
    T_FileStream_close (file);

    return bin_open(state->bundle, tag, len, data.getAlias(), fullname.data(), comment, status);
}

static struct SResource *
parseInclude(ParseState* state, char *tag, uint32_t startline, const struct UString* comment, UErrorCode *status)
{
    struct SResource *result;
    int32_t           len=0;
    char             *filename;
    uint32_t          line;
    char16_t *pTarget     = nullptr;

    UCHARBUF *ucbuf;
    char     *fullname = nullptr;
    const char* cp = nullptr;
    const char16_t* uBuffer = nullptr;

    int32_t stringLength;
    filename = getInvariantString(state, &line, nullptr, stringLength, status);

    if (U_FAILURE(*status))
    {
        return nullptr;
    }

    expect(state, TOK_CLOSE_BRACE, nullptr, nullptr, nullptr, status);

    if (U_FAILURE(*status))
    {
        uprv_free(filename);
        return nullptr;
    }

    if(isVerbose()){
        printf(" include %s at line %i \n",  (tag == nullptr) ? "(null)" : tag, (int)startline);
    }

    fullname = (char *) uprv_malloc(state->inputdirLength + stringLength + 2);
    /* test for nullptr */
    if(fullname == nullptr)
    {
        *status = U_MEMORY_ALLOCATION_ERROR;
        uprv_free(filename);
        return nullptr;
    }

    if(state->inputdir!=nullptr){
        if (state->inputdir[state->inputdirLength - 1] != U_FILE_SEP_CHAR)
        {

            uprv_strcpy(fullname, state->inputdir);

            fullname[state->inputdirLength]      = U_FILE_SEP_CHAR;
            fullname[state->inputdirLength + 1] = '\0';

            uprv_strcat(fullname, filename);
        }
        else
        {
            uprv_strcpy(fullname, state->inputdir);
            uprv_strcat(fullname, filename);
        }
    }else{
        uprv_strcpy(fullname,filename);
    }

    ucbuf = ucbuf_open(fullname, &cp,getShowWarning(),false,status);

    if (U_FAILURE(*status)) {
        error(line, "couldn't open input file %s\n", filename);
        return nullptr;
    }

    uBuffer = ucbuf_getBuffer(ucbuf,&len,status);
    result = string_open(state->bundle, tag, uBuffer, len, comment, status);

    ucbuf_close(ucbuf);

    uprv_free(pTarget);

    uprv_free(filename);
    uprv_free(fullname);

    return result;
}





U_STRING_DECL(k_type_string,    "string",    6);
U_STRING_DECL(k_type_binary,    "binary",    6);
U_STRING_DECL(k_type_bin,       "bin",       3);
U_STRING_DECL(k_type_table,     "table",     5);
U_STRING_DECL(k_type_table_no_fallback,     "table(nofallback)",         17);
U_STRING_DECL(k_type_int,       "int",       3);
U_STRING_DECL(k_type_integer,   "integer",   7);
U_STRING_DECL(k_type_array,     "array",     5);
U_STRING_DECL(k_type_alias,     "alias",     5);
U_STRING_DECL(k_type_intvector, "intvector", 9);
U_STRING_DECL(k_type_import,    "import",    6);
U_STRING_DECL(k_type_include,   "include",   7);

/* Various non-standard processing plugins that create one or more special resources. */
U_STRING_DECL(k_type_plugin_uca_rules,      "process(uca_rules)",        18);
U_STRING_DECL(k_type_plugin_collation,      "process(collation)",        18);
U_STRING_DECL(k_type_plugin_transliterator, "process(transliterator)",   23);
U_STRING_DECL(k_type_plugin_dependency,     "process(dependency)",       19);

typedef enum EResourceType
{
    RESTYPE_UNKNOWN,
    RESTYPE_STRING,
    RESTYPE_BINARY,
    RESTYPE_TABLE,
    RESTYPE_TABLE_NO_FALLBACK,
    RESTYPE_INTEGER,
    RESTYPE_ARRAY,
    RESTYPE_ALIAS,
    RESTYPE_INTVECTOR,
    RESTYPE_IMPORT,
    RESTYPE_INCLUDE,
    RESTYPE_PROCESS_UCA_RULES,
    RESTYPE_PROCESS_COLLATION,
    RESTYPE_PROCESS_TRANSLITERATOR,
    RESTYPE_PROCESS_DEPENDENCY,
    RESTYPE_RESERVED
} EResourceType;

static struct {
    const char *nameChars;   /* only used for debugging */
    const char16_t *nameUChars;
    ParseResourceFunction *parseFunction;
} gResourceTypes[] = {
    {"Unknown", nullptr, nullptr},
    {"string", k_type_string, parseString},
    {"binary", k_type_binary, parseBinary},
    {"table", k_type_table, parseTable},
    {"table(nofallback)", k_type_table_no_fallback, nullptr}, /* parseFunction will never be called */
    {"integer", k_type_integer, parseInteger},
    {"array", k_type_array, parseArray},
    {"alias", k_type_alias, parseAlias},
    {"intvector", k_type_intvector, parseIntVector},
    {"import", k_type_import, parseImport},
    {"include", k_type_include, parseInclude},
    {"process(uca_rules)", k_type_plugin_uca_rules, parseUCARules},
    {"process(collation)", k_type_plugin_collation, nullptr /* not implemented yet */},
    {"process(transliterator)", k_type_plugin_transliterator, parseTransliterator},
    {"process(dependency)", k_type_plugin_dependency, parseDependency},
    {"reserved", nullptr, nullptr}
};

void initParser()
{
    U_STRING_INIT(k_type_string,    "string",    6);
    U_STRING_INIT(k_type_binary,    "binary",    6);
    U_STRING_INIT(k_type_bin,       "bin",       3);
    U_STRING_INIT(k_type_table,     "table",     5);
    U_STRING_INIT(k_type_table_no_fallback,     "table(nofallback)",         17);
    U_STRING_INIT(k_type_int,       "int",       3);
    U_STRING_INIT(k_type_integer,   "integer",   7);
    U_STRING_INIT(k_type_array,     "array",     5);
    U_STRING_INIT(k_type_alias,     "alias",     5);
    U_STRING_INIT(k_type_intvector, "intvector", 9);
    U_STRING_INIT(k_type_import,    "import",    6);
    U_STRING_INIT(k_type_include,   "include",   7);

    U_STRING_INIT(k_type_plugin_uca_rules,      "process(uca_rules)",        18);
    U_STRING_INIT(k_type_plugin_collation,      "process(collation)",        18);
    U_STRING_INIT(k_type_plugin_transliterator, "process(transliterator)",   23);
    U_STRING_INIT(k_type_plugin_dependency,     "process(dependency)",       19);
}

static inline UBool isTable(enum EResourceType type) {
    return (UBool)(type==RESTYPE_TABLE || type==RESTYPE_TABLE_NO_FALLBACK);
}

static enum EResourceType
parseResourceType(ParseState* state, UErrorCode *status)
{
    struct UString        *tokenValue;
    struct UString        comment;
    enum   EResourceType  result = RESTYPE_UNKNOWN;
    uint32_t              line=0;
    ustr_init(&comment);
    expect(state, TOK_STRING, &tokenValue, &comment, &line, status);

    if (U_FAILURE(*status))
    {
        return RESTYPE_UNKNOWN;
    }

    *status = U_ZERO_ERROR;

    /* Search for normal types */
    result=RESTYPE_UNKNOWN;
    while ((result=(EResourceType)(result+1)) < RESTYPE_RESERVED) {
        if (u_strcmp(tokenValue->fChars, gResourceTypes[result].nameUChars) == 0) {
            break;
        }
    }
    /* Now search for the aliases */
    if (u_strcmp(tokenValue->fChars, k_type_int) == 0) {
        result = RESTYPE_INTEGER;
    }
    else if (u_strcmp(tokenValue->fChars, k_type_bin) == 0) {
        result = RESTYPE_BINARY;
    }
    else if (result == RESTYPE_RESERVED) {
        char tokenBuffer[1024];
        u_austrncpy(tokenBuffer, tokenValue->fChars, sizeof(tokenBuffer));
        tokenBuffer[sizeof(tokenBuffer) - 1] = 0;
        *status = U_INVALID_FORMAT_ERROR;
        error(line, "unknown resource type '%s'", tokenBuffer);
    }

    return result;
}

/* parse a non-top-level resource */
static struct SResource *
parseResource(ParseState* state, char *tag, const struct UString *comment, UErrorCode *status)
{
    enum   ETokenType      token;
    enum   EResourceType  resType = RESTYPE_UNKNOWN;
    ParseResourceFunction *parseFunction = nullptr;
    struct UString        *tokenValue;
    uint32_t                 startline;
    uint32_t                 line;


    token = getToken(state, &tokenValue, nullptr, &startline, status);

    if(isVerbose()){
        printf(" resource %s at line %i \n",  (tag == nullptr) ? "(null)" : tag, (int)startline);
    }

    /* name . [ ':' type ] '{' resource '}' */
    /* This function parses from the colon onwards.  If the colon is present, parse the
    type then try to parse a resource of that type.  If there is no explicit type,
    work it out using the lookahead tokens. */
    switch (token)
    {
    case TOK_EOF:
        *status = U_INVALID_FORMAT_ERROR;
        error(startline, "Unexpected EOF encountered");
        return nullptr;

    case TOK_ERROR:
        *status = U_INVALID_FORMAT_ERROR;
        return nullptr;

    case TOK_COLON:
        resType = parseResourceType(state, status);
        expect(state, TOK_OPEN_BRACE, &tokenValue, nullptr, &startline, status);

        if (U_FAILURE(*status))
        {
            return nullptr;
        }

        break;

    case TOK_OPEN_BRACE:
        break;

    default:
        *status = U_INVALID_FORMAT_ERROR;
        error(startline, "syntax error while reading a resource, expected '{' or ':'");
        return nullptr;
    }


    if (resType == RESTYPE_UNKNOWN)
    {
        /* No explicit type, so try to work it out.  At this point, we've read the first '{'.
        We could have any of the following:
        { {         => array (nested)
        { :/}       => array
        { string ,  => string array

        { string {  => table

        { string :/{    => table
        { string }      => string
        */

        token = peekToken(state, 0, nullptr, &line, nullptr,status);

        if (U_FAILURE(*status))
        {
            return nullptr;
        }

        if (token == TOK_OPEN_BRACE || token == TOK_COLON ||token ==TOK_CLOSE_BRACE )
        {
            resType = RESTYPE_ARRAY;
        }
        else if (token == TOK_STRING)
        {
            token = peekToken(state, 1, nullptr, &line, nullptr, status);

            if (U_FAILURE(*status))
            {
                return nullptr;
            }

            switch (token)
            {
            case TOK_COMMA:         resType = RESTYPE_ARRAY;  break;
            case TOK_OPEN_BRACE:    resType = RESTYPE_TABLE;  break;
            case TOK_CLOSE_BRACE:   resType = RESTYPE_STRING; break;
            case TOK_COLON:         resType = RESTYPE_TABLE;  break;
            default:
                *status = U_INVALID_FORMAT_ERROR;
                error(line, "Unexpected token after string, expected ',', '{' or '}'");
                return nullptr;
            }
        }
        else
        {
            *status = U_INVALID_FORMAT_ERROR;
            error(line, "Unexpected token after '{'");
            return nullptr;
        }

        /* printf("Type guessed as %s\n", resourceNames[resType]); */
    } else if(resType == RESTYPE_TABLE_NO_FALLBACK) {
        *status = U_INVALID_FORMAT_ERROR;
        error(startline, "error: %s resource type not valid except on top bundle level", gResourceTypes[resType].nameChars);
        return nullptr;
    }


    /* We should now know what we need to parse next, so call the appropriate parser
    function and return. */
    parseFunction = gResourceTypes[resType].parseFunction;
    if (parseFunction != nullptr) {
        return parseFunction(state, tag, startline, comment, status);
    }
    else {
        *status = U_INTERNAL_PROGRAM_ERROR;
        error(startline, "internal error: %s resource type found and not handled", gResourceTypes[resType].nameChars);
    }

    return nullptr;
}

/* parse the top-level resource */
struct SRBRoot *
parse(UCHARBUF *buf, const char *inputDir, const char *outputDir, const char *filename,
      UBool makeBinaryCollation, UBool omitCollationRules, UBool icu4xMode, UErrorCode *status)
{
    struct UString    *tokenValue;
    struct UString    comment;
    uint32_t           line;
    enum EResourceType bundleType;
    enum ETokenType    token;
    ParseState state;
    uint32_t i;


    for (i = 0; i < MAX_LOOKAHEAD + 1; i++)
    {
        ustr_init(&state.lookahead[i].value);
        ustr_init(&state.lookahead[i].comment);
    }

    initLookahead(&state, buf, status);

    state.inputdir       = inputDir;
    state.inputdirLength = (state.inputdir != nullptr) ? (uint32_t)uprv_strlen(state.inputdir) : 0;
    state.outputdir       = outputDir;
    state.outputdirLength = (state.outputdir != nullptr) ? (uint32_t)uprv_strlen(state.outputdir) : 0;
    state.filename = filename;
    state.makeBinaryCollation = makeBinaryCollation;
    state.omitCollationRules = omitCollationRules;
    state.icu4xMode = icu4xMode;

    ustr_init(&comment);
    expect(&state, TOK_STRING, &tokenValue, &comment, nullptr, status);

    state.bundle = new SRBRoot(&comment, false, *status);

    if (state.bundle == nullptr || U_FAILURE(*status))
    {
        delete state.bundle;

        return nullptr;
    }


    state.bundle->setLocale(tokenValue->fChars, *status);

    /* The following code is to make Empty bundle work no matter with :table specifer or not */
    token = getToken(&state, nullptr, nullptr, &line, status);
    if(token==TOK_COLON) {
        *status=U_ZERO_ERROR;
        bundleType=parseResourceType(&state, status);

        if(isTable(bundleType))
        {
            expect(&state, TOK_OPEN_BRACE, nullptr, nullptr, &line, status);
        }
        else
        {
            *status=U_PARSE_ERROR;
             error(line, "parse error. Stopped parsing with %s", u_errorName(*status));
        }
    }
    else
    {
        /* not a colon */
        if(token==TOK_OPEN_BRACE)
        {
            *status=U_ZERO_ERROR;
            bundleType=RESTYPE_TABLE;
        }
        else
        {
            /* neither colon nor open brace */
            *status=U_PARSE_ERROR;
            bundleType=RESTYPE_UNKNOWN;
            error(line, "parse error, did not find open-brace '{' or colon ':', stopped with %s", u_errorName(*status));
        }
    }

    if (U_FAILURE(*status))
    {
        delete state.bundle;
        return nullptr;
    }

    if(bundleType==RESTYPE_TABLE_NO_FALLBACK) {
        /*
         * Parse a top-level table with the table(nofallback) declaration.
         * This is the same as a regular table, but also sets the
         * URES_ATT_NO_FALLBACK flag in indexes[URES_INDEX_ATTRIBUTES] .
         */
        state.bundle->fNoFallback=true;
    }
    /* top-level tables need not handle special table names like "collations" */
    assert(!state.bundle->fIsPoolBundle);
    assert(state.bundle->fRoot->fType == URES_TABLE);
    TableResource *rootTable = static_cast<TableResource *>(state.bundle->fRoot);
    realParseTable(&state, rootTable, nullptr, line, status);
    if(dependencyArray!=nullptr){
        rootTable->add(dependencyArray, 0, *status);
        dependencyArray = nullptr;
    }
   if (U_FAILURE(*status))
    {
        delete state.bundle;
        res_close(dependencyArray);
        return nullptr;
    }

    if (getToken(&state, nullptr, nullptr, &line, status) != TOK_EOF)
    {
        warning(line, "extraneous text after resource bundle (perhaps unmatched braces)");
        if(isStrict()){
            *status = U_INVALID_FORMAT_ERROR;
            return nullptr;
        }
    }

    cleanupLookahead(&state);
    ustr_deinit(&comment);
    return state.bundle;
}
>>>>>>> a8a80be5
<|MERGE_RESOLUTION|>--- conflicted
+++ resolved
@@ -1,4524 +1,2435 @@
-<<<<<<< HEAD
-// © 2016 and later: Unicode, Inc. and others.
-// License & terms of use: http://www.unicode.org/copyright.html
-/*
-*******************************************************************************
-*
-*   Copyright (C) 1998-2015, International Business Machines
-*   Corporation and others.  All Rights Reserved.
-*
-*******************************************************************************
-*
-* File parse.cpp
-*
-* Modification History:
-*
-*   Date          Name          Description
-*   05/26/99     stephen       Creation.
-*   02/25/00     weiv          Overhaul to write udata
-*   5/10/01      Ram           removed ustdio dependency
-*   06/10/2001  Dominic Ludlam <dom@recoil.org> Rewritten
-*******************************************************************************
-*/
-
-// Safer use of UnicodeString.
-#ifndef UNISTR_FROM_CHAR_EXPLICIT
-#   define UNISTR_FROM_CHAR_EXPLICIT explicit
-#endif
-
-// Less important, but still a good idea.
-#ifndef UNISTR_FROM_STRING_EXPLICIT
-#   define UNISTR_FROM_STRING_EXPLICIT explicit
-#endif
-
-#include <assert.h>
-#include "parse.h"
-#include "errmsg.h"
-#include "uhash.h"
-#include "cmemory.h"
-#include "cstring.h"
-#include "uinvchar.h"
-#include "read.h"
-#include "ustr.h"
-#include "reslist.h"
-#include "rbt_pars.h"
-#include "genrb.h"
-#include "unicode/stringpiece.h"
-#include "unicode/unistr.h"
-#include "unicode/ustring.h"
-#include "unicode/uscript.h"
-#include "unicode/utf16.h"
-#include "unicode/putil.h"
-#include "charstr.h"
-#include "collationbuilder.h"
-#include "collationdata.h"
-#include "collationdatareader.h"
-#include "collationdatawriter.h"
-#include "collationfastlatinbuilder.h"
-#include "collationinfo.h"
-#include "collationroot.h"
-#include "collationruleparser.h"
-#include "collationtailoring.h"
-#include <stdio.h>
-
-/* Number of tokens to read ahead of the current stream position */
-#define MAX_LOOKAHEAD   3
-
-#define CR               0x000D
-#define LF               0x000A
-#define SPACE            0x0020
-#define TAB              0x0009
-#define ESCAPE           0x005C
-#define HASH             0x0023
-#define QUOTE            0x0027
-#define ZERO             0x0030
-#define STARTCOMMAND     0x005B
-#define ENDCOMMAND       0x005D
-#define OPENSQBRACKET    0x005B
-#define CLOSESQBRACKET   0x005D
-
-using icu::CharString;
-using icu::LocalMemory;
-using icu::LocalPointer;
-using icu::LocalUCHARBUFPointer;
-using icu::StringPiece;
-using icu::UnicodeString;
-
-struct Lookahead
-{
-     enum   ETokenType type;
-     struct UString    value;
-     struct UString    comment;
-     uint32_t          line;
-};
-
-/* keep in sync with token defines in read.h */
-const char *tokenNames[TOK_TOKEN_COUNT] =
-{
-     "string",             /* A string token, such as "MonthNames" */
-     "'{'",                 /* An opening brace character */
-     "'}'",                 /* A closing brace character */
-     "','",                 /* A comma */
-     "':'",                 /* A colon */
-
-     "<end of file>",     /* End of the file has been reached successfully */
-     "<end of line>"
-};
-
-/* Just to store "TRUE" */
-//static const UChar trueValue[] = {0x0054, 0x0052, 0x0055, 0x0045, 0x0000};
-
-typedef struct {
-    struct Lookahead  lookahead[MAX_LOOKAHEAD + 1];
-    uint32_t          lookaheadPosition;
-    UCHARBUF         *buffer;
-    struct SRBRoot *bundle;
-    const char     *inputdir;
-    uint32_t        inputdirLength;
-    const char     *outputdir;
-    uint32_t        outputdirLength;
-    const char     *filename;
-    UBool           makeBinaryCollation;
-    UBool           omitCollationRules;
-} ParseState;
-
-typedef struct SResource *
-ParseResourceFunction(ParseState* state, char *tag, uint32_t startline, const struct UString* comment, UErrorCode *status);
-
-static struct SResource *parseResource(ParseState* state, char *tag, const struct UString *comment, UErrorCode *status);
-
-/* The nature of the lookahead buffer:
-   There are MAX_LOOKAHEAD + 1 slots, used as a circular buffer.  This provides
-   MAX_LOOKAHEAD lookahead tokens and a slot for the current token and value.
-   When getToken is called, the current pointer is moved to the next slot and the
-   old slot is filled with the next token from the reader by calling getNextToken.
-   The token values are stored in the slot, which means that token values don't
-   survive a call to getToken, ie.
-
-   UString *value;
-
-   getToken(&value, NULL, status);
-   getToken(NULL,   NULL, status);       bad - value is now a different string
-*/
-static void
-initLookahead(ParseState* state, UCHARBUF *buf, UErrorCode *status)
-{
-    static uint32_t initTypeStrings = 0;
-    uint32_t i;
-
-    if (!initTypeStrings)
-    {
-        initTypeStrings = 1;
-    }
-
-    state->lookaheadPosition   = 0;
-    state->buffer              = buf;
-
-    resetLineNumber();
-
-    for (i = 0; i < MAX_LOOKAHEAD; i++)
-    {
-        state->lookahead[i].type = getNextToken(state->buffer, &state->lookahead[i].value, &state->lookahead[i].line, &state->lookahead[i].comment, status);
-        if (U_FAILURE(*status))
-        {
-            return;
-        }
-    }
-
-    *status = U_ZERO_ERROR;
-}
-
-static void
-cleanupLookahead(ParseState* state)
-{
-    uint32_t i;
-    for (i = 0; i <= MAX_LOOKAHEAD; i++)
-    {
-        ustr_deinit(&state->lookahead[i].value);
-        ustr_deinit(&state->lookahead[i].comment);
-    }
-
-}
-
-static enum ETokenType
-getToken(ParseState* state, struct UString **tokenValue, struct UString* comment, uint32_t *linenumber, UErrorCode *status)
-{
-    enum ETokenType result;
-    uint32_t          i;
-
-    result = state->lookahead[state->lookaheadPosition].type;
-
-    if (tokenValue != NULL)
-    {
-        *tokenValue = &state->lookahead[state->lookaheadPosition].value;
-    }
-
-    if (linenumber != NULL)
-    {
-        *linenumber = state->lookahead[state->lookaheadPosition].line;
-    }
-
-    if (comment != NULL)
-    {
-        ustr_cpy(comment, &(state->lookahead[state->lookaheadPosition].comment), status);
-    }
-
-    i = (state->lookaheadPosition + MAX_LOOKAHEAD) % (MAX_LOOKAHEAD + 1);
-    state->lookaheadPosition = (state->lookaheadPosition + 1) % (MAX_LOOKAHEAD + 1);
-    ustr_setlen(&state->lookahead[i].comment, 0, status);
-    ustr_setlen(&state->lookahead[i].value, 0, status);
-    state->lookahead[i].type = getNextToken(state->buffer, &state->lookahead[i].value, &state->lookahead[i].line, &state->lookahead[i].comment, status);
-
-    /* printf("getToken, returning %s\n", tokenNames[result]); */
-
-    return result;
-}
-
-static enum ETokenType
-peekToken(ParseState* state, uint32_t lookaheadCount, struct UString **tokenValue, uint32_t *linenumber, struct UString *comment, UErrorCode *status)
-{
-    uint32_t i = (state->lookaheadPosition + lookaheadCount) % (MAX_LOOKAHEAD + 1);
-
-    if (U_FAILURE(*status))
-    {
-        return TOK_ERROR;
-    }
-
-    if (lookaheadCount >= MAX_LOOKAHEAD)
-    {
-        *status = U_INTERNAL_PROGRAM_ERROR;
-        return TOK_ERROR;
-    }
-
-    if (tokenValue != NULL)
-    {
-        *tokenValue = &state->lookahead[i].value;
-    }
-
-    if (linenumber != NULL)
-    {
-        *linenumber = state->lookahead[i].line;
-    }
-
-    if(comment != NULL){
-        ustr_cpy(comment, &(state->lookahead[state->lookaheadPosition].comment), status);
-    }
-
-    return state->lookahead[i].type;
-}
-
-static void
-expect(ParseState* state, enum ETokenType expectedToken, struct UString **tokenValue, struct UString *comment, uint32_t *linenumber, UErrorCode *status)
-{
-    uint32_t        line;
-
-    enum ETokenType token = getToken(state, tokenValue, comment, &line, status);
-
-    if (linenumber != NULL)
-    {
-        *linenumber = line;
-    }
-
-    if (U_FAILURE(*status))
-    {
-        return;
-    }
-
-    if (token != expectedToken)
-    {
-        *status = U_INVALID_FORMAT_ERROR;
-        error(line, "expecting %s, got %s", tokenNames[expectedToken], tokenNames[token]);
-    }
-    else
-    {
-        *status = U_ZERO_ERROR;
-    }
-}
-
-static char *getInvariantString(ParseState* state, uint32_t *line, struct UString *comment,
-                                int32_t &stringLength, UErrorCode *status)
-{
-    struct UString *tokenValue;
-    char           *result;
-
-    expect(state, TOK_STRING, &tokenValue, comment, line, status);
-
-    if (U_FAILURE(*status))
-    {
-        return NULL;
-    }
-
-    if(!uprv_isInvariantUString(tokenValue->fChars, tokenValue->fLength)) {
-        *status = U_INVALID_FORMAT_ERROR;
-        error(*line, "invariant characters required for table keys, binary data, etc.");
-        return NULL;
-    }
-
-    result = static_cast<char *>(uprv_malloc(tokenValue->fLength+1));
-
-    if (result == NULL)
-    {
-        *status = U_MEMORY_ALLOCATION_ERROR;
-        return NULL;
-    }
-
-    u_UCharsToChars(tokenValue->fChars, result, tokenValue->fLength+1);
-    stringLength = tokenValue->fLength;
-    return result;
-}
-
-static struct SResource *
-parseUCARules(ParseState* state, char *tag, uint32_t startline, const struct UString* /*comment*/, UErrorCode *status)
-{
-    struct SResource *result = NULL;
-    struct UString   *tokenValue;
-    FileStream       *file          = NULL;
-    char              filename[256] = { '\0' };
-    char              cs[128]       = { '\0' };
-    uint32_t          line;
-    UBool quoted = FALSE;
-    UCHARBUF *ucbuf=NULL;
-    UChar32   c     = 0;
-    const char* cp  = NULL;
-    UChar *pTarget     = NULL;
-    UChar *target      = NULL;
-    UChar *targetLimit = NULL;
-    int32_t size = 0;
-
-    expect(state, TOK_STRING, &tokenValue, NULL, &line, status);
-
-    if(isVerbose()){
-        printf(" %s at line %i \n",  (tag == NULL) ? "(null)" : tag, (int)startline);
-    }
-
-    if (U_FAILURE(*status))
-    {
-        return NULL;
-    }
-    /* make the filename including the directory */
-    if (state->inputdir != NULL)
-    {
-        uprv_strcat(filename, state->inputdir);
-
-        if (state->inputdir[state->inputdirLength - 1] != U_FILE_SEP_CHAR)
-        {
-            uprv_strcat(filename, U_FILE_SEP_STRING);
-        }
-    }
-
-    u_UCharsToChars(tokenValue->fChars, cs, tokenValue->fLength);
-
-    expect(state, TOK_CLOSE_BRACE, NULL, NULL, NULL, status);
-
-    if (U_FAILURE(*status))
-    {
-        return NULL;
-    }
-    uprv_strcat(filename, cs);
-
-    if(state->omitCollationRules) {
-        return res_none();
-    }
-
-    ucbuf = ucbuf_open(filename, &cp, getShowWarning(),FALSE, status);
-
-    if (U_FAILURE(*status)) {
-        error(line, "An error occurred while opening the input file %s\n", filename);
-        return NULL;
-    }
-
-    /* We allocate more space than actually required
-    * since the actual size needed for storing UChars
-    * is not known in UTF-8 byte stream
-    */
-    size        = ucbuf_size(ucbuf) + 1;
-    pTarget     = (UChar*) uprv_malloc(U_SIZEOF_UCHAR * size);
-    uprv_memset(pTarget, 0, size*U_SIZEOF_UCHAR);
-    target      = pTarget;
-    targetLimit = pTarget+size;
-
-    /* read the rules into the buffer */
-    while (target < targetLimit)
-    {
-        c = ucbuf_getc(ucbuf, status);
-        if(c == QUOTE) {
-            quoted = (UBool)!quoted;
-        }
-        /* weiv (06/26/2002): adding the following:
-         * - preserving spaces in commands [...]
-         * - # comments until the end of line
-         */
-        if (c == STARTCOMMAND && !quoted)
-        {
-            /* preserve commands
-             * closing bracket will be handled by the
-             * append at the end of the loop
-             */
-            while(c != ENDCOMMAND) {
-                U_APPEND_CHAR32_ONLY(c, target);
-                c = ucbuf_getc(ucbuf, status);
-            }
-        }
-        else if (c == HASH && !quoted) {
-            /* skip comments */
-            while(c != CR && c != LF) {
-                c = ucbuf_getc(ucbuf, status);
-            }
-            continue;
-        }
-        else if (c == ESCAPE)
-        {
-            c = unescape(ucbuf, status);
-
-            if (c == (UChar32)U_ERR)
-            {
-                uprv_free(pTarget);
-                T_FileStream_close(file);
-                return NULL;
-            }
-        }
-        else if (!quoted && (c == SPACE || c == TAB || c == CR || c == LF))
-        {
-            /* ignore spaces carriage returns
-            * and line feed unless in the form \uXXXX
-            */
-            continue;
-        }
-
-        /* Append UChar * after dissembling if c > 0xffff*/
-        if (c != (UChar32)U_EOF)
-        {
-            U_APPEND_CHAR32_ONLY(c, target);
-        }
-        else
-        {
-            break;
-        }
-    }
-
-    /* terminate the string */
-    if(target < targetLimit){
-        *target = 0x0000;
-    }
-
-    result = string_open(state->bundle, tag, pTarget, (int32_t)(target - pTarget), NULL, status);
-
-
-    ucbuf_close(ucbuf);
-    uprv_free(pTarget);
-    T_FileStream_close(file);
-
-    return result;
-}
-
-static struct SResource *
-parseTransliterator(ParseState* state, char *tag, uint32_t startline, const struct UString* /*comment*/, UErrorCode *status)
-{
-    struct SResource *result = NULL;
-    struct UString   *tokenValue;
-    FileStream       *file          = NULL;
-    char              filename[256] = { '\0' };
-    char              cs[128]       = { '\0' };
-    uint32_t          line;
-    UCHARBUF *ucbuf=NULL;
-    const char* cp  = NULL;
-    UChar *pTarget     = NULL;
-    const UChar *pSource     = NULL;
-    int32_t size = 0;
-
-    expect(state, TOK_STRING, &tokenValue, NULL, &line, status);
-
-    if(isVerbose()){
-        printf(" %s at line %i \n",  (tag == NULL) ? "(null)" : tag, (int)startline);
-    }
-
-    if (U_FAILURE(*status))
-    {
-        return NULL;
-    }
-    /* make the filename including the directory */
-    if (state->inputdir != NULL)
-    {
-        uprv_strcat(filename, state->inputdir);
-
-        if (state->inputdir[state->inputdirLength - 1] != U_FILE_SEP_CHAR)
-        {
-            uprv_strcat(filename, U_FILE_SEP_STRING);
-        }
-    }
-
-    u_UCharsToChars(tokenValue->fChars, cs, tokenValue->fLength);
-
-    expect(state, TOK_CLOSE_BRACE, NULL, NULL, NULL, status);
-
-    if (U_FAILURE(*status))
-    {
-        return NULL;
-    }
-    uprv_strcat(filename, cs);
-
-
-    ucbuf = ucbuf_open(filename, &cp, getShowWarning(),FALSE, status);
-
-    if (U_FAILURE(*status)) {
-        error(line, "An error occurred while opening the input file %s\n", filename);
-        return NULL;
-    }
-
-    /* We allocate more space than actually required
-    * since the actual size needed for storing UChars
-    * is not known in UTF-8 byte stream
-    */
-    pSource = ucbuf_getBuffer(ucbuf, &size, status);
-    pTarget     = (UChar*) uprv_malloc(U_SIZEOF_UCHAR * (size + 1));
-    uprv_memset(pTarget, 0, size*U_SIZEOF_UCHAR);
-
-#if !UCONFIG_NO_TRANSLITERATION
-    size = utrans_stripRules(pSource, size, pTarget, status);
-#else
-    size = 0;
-    fprintf(stderr, " Warning: writing empty transliteration data ( UCONFIG_NO_TRANSLITERATION ) \n");
-#endif
-    result = string_open(state->bundle, tag, pTarget, size, NULL, status);
-
-    ucbuf_close(ucbuf);
-    uprv_free(pTarget);
-    T_FileStream_close(file);
-
-    return result;
-}
-static ArrayResource* dependencyArray = NULL;
-
-static struct SResource *
-parseDependency(ParseState* state, char *tag, uint32_t startline, const struct UString* comment, UErrorCode *status)
-{
-    struct SResource *result = NULL;
-    struct SResource *elem = NULL;
-    struct UString   *tokenValue;
-    uint32_t          line;
-    char              filename[256] = { '\0' };
-    char              cs[128]       = { '\0' };
-
-    expect(state, TOK_STRING, &tokenValue, NULL, &line, status);
-
-    if(isVerbose()){
-        printf(" %s at line %i \n",  (tag == NULL) ? "(null)" : tag, (int)startline);
-    }
-
-    if (U_FAILURE(*status))
-    {
-        return NULL;
-    }
-    /* make the filename including the directory */
-    if (state->outputdir != NULL)
-    {
-        uprv_strcat(filename, state->outputdir);
-
-        if (state->outputdir[state->outputdirLength - 1] != U_FILE_SEP_CHAR)
-        {
-            uprv_strcat(filename, U_FILE_SEP_STRING);
-        }
-    }
-
-    u_UCharsToChars(tokenValue->fChars, cs, tokenValue->fLength);
-
-    if (U_FAILURE(*status))
-    {
-        return NULL;
-    }
-    uprv_strcat(filename, cs);
-    if(!T_FileStream_file_exists(filename)){
-        if(isStrict()){
-            error(line, "The dependency file %s does not exist. Please make sure it exists.\n",filename);
-        }else{
-            warning(line, "The dependency file %s does not exist. Please make sure it exists.\n",filename);
-        }
-    }
-    if(dependencyArray==NULL){
-        dependencyArray = array_open(state->bundle, "%%DEPENDENCY", NULL, status);
-    }
-    if(tag!=NULL){
-        result = string_open(state->bundle, tag, tokenValue->fChars, tokenValue->fLength, comment, status);
-    }
-    elem = string_open(state->bundle, NULL, tokenValue->fChars, tokenValue->fLength, comment, status);
-
-    dependencyArray->add(elem);
-
-    if (U_FAILURE(*status))
-    {
-        return NULL;
-    }
-    expect(state, TOK_CLOSE_BRACE, NULL, NULL, NULL, status);
-    return result;
-}
-static struct SResource *
-parseString(ParseState* state, char *tag, uint32_t startline, const struct UString* comment, UErrorCode *status)
-{
-    struct UString   *tokenValue;
-    struct SResource *result = NULL;
-
-/*    if (tag != NULL && uprv_strcmp(tag, "%%UCARULES") == 0)
-    {
-        return parseUCARules(tag, startline, status);
-    }*/
-    if(isVerbose()){
-        printf(" string %s at line %i \n",  (tag == NULL) ? "(null)" : tag, (int)startline);
-    }
-    expect(state, TOK_STRING, &tokenValue, NULL, NULL, status);
-
-    if (U_SUCCESS(*status))
-    {
-        /* create the string now - tokenValue doesn't survive a call to getToken (and therefore
-        doesn't survive expect either) */
-
-        result = string_open(state->bundle, tag, tokenValue->fChars, tokenValue->fLength, comment, status);
-        if(U_SUCCESS(*status) && result) {
-            expect(state, TOK_CLOSE_BRACE, NULL, NULL, NULL, status);
-
-            if (U_FAILURE(*status))
-            {
-                res_close(result);
-                return NULL;
-            }
-        }
-    }
-
-    return result;
-}
-
-static struct SResource *
-parseAlias(ParseState* state, char *tag, uint32_t startline, const struct UString *comment, UErrorCode *status)
-{
-    struct UString   *tokenValue;
-    struct SResource *result  = NULL;
-
-    expect(state, TOK_STRING, &tokenValue, NULL, NULL, status);
-
-    if(isVerbose()){
-        printf(" alias %s at line %i \n",  (tag == NULL) ? "(null)" : tag, (int)startline);
-    }
-
-    if (U_SUCCESS(*status))
-    {
-        /* create the string now - tokenValue doesn't survive a call to getToken (and therefore
-        doesn't survive expect either) */
-
-        result = alias_open(state->bundle, tag, tokenValue->fChars, tokenValue->fLength, comment, status);
-
-        expect(state, TOK_CLOSE_BRACE, NULL, NULL, NULL, status);
-
-        if (U_FAILURE(*status))
-        {
-            res_close(result);
-            return NULL;
-        }
-    }
-
-    return result;
-}
-
-#if !UCONFIG_NO_COLLATION
-
-namespace {
-
-static struct SResource* resLookup(struct SResource* res, const char* key){
-    if (res == res_none() || !res->isTable()) {
-        return NULL;
-    }
-
-    TableResource *list = static_cast<TableResource *>(res);
-    SResource *current = list->fFirst;
-    while (current != NULL) {
-        if (uprv_strcmp(((list->fRoot->fKeys) + (current->fKey)), key) == 0) {
-            return current;
-        }
-        current = current->fNext;
-    }
-    return NULL;
-}
-
-class GenrbImporter : public icu::CollationRuleParser::Importer {
-public:
-    GenrbImporter(const char *in, const char *out) : inputDir(in), outputDir(out) {}
-    virtual ~GenrbImporter();
-    virtual void getRules(
-            const char *localeID, const char *collationType,
-            UnicodeString &rules,
-            const char *&errorReason, UErrorCode &errorCode);
-
-private:
-    const char *inputDir;
-    const char *outputDir;
-};
-
-GenrbImporter::~GenrbImporter() {}
-
-void
-GenrbImporter::getRules(
-        const char *localeID, const char *collationType,
-        UnicodeString &rules,
-        const char *& /*errorReason*/, UErrorCode &errorCode) {
-    CharString filename(localeID, errorCode);
-    for(int32_t i = 0; i < filename.length(); i++){
-        if(filename[i] == '-'){
-            filename.data()[i] = '_';
-        }
-    }
-    filename.append(".txt", errorCode);
-    if (U_FAILURE(errorCode)) {
-        return;
-    }
-    CharString inputDirBuf;
-    CharString openFileName;
-    if(inputDir == NULL) {
-        const char *filenameBegin = uprv_strrchr(filename.data(), U_FILE_SEP_CHAR);
-        if (filenameBegin != NULL) {
-            /*
-             * When a filename ../../../data/root.txt is specified,
-             * we presume that the input directory is ../../../data
-             * This is very important when the resource file includes
-             * another file, like UCARules.txt or thaidict.brk.
-             */
-            StringPiece dir = filename.toStringPiece();
-            const char *filenameLimit = filename.data() + filename.length();
-            dir.remove_suffix((int32_t)(filenameLimit - filenameBegin));
-            inputDirBuf.append(dir, errorCode);
-            inputDir = inputDirBuf.data();
-        }
-    }else{
-        int32_t dirlen  = (int32_t)uprv_strlen(inputDir);
-
-        if((filename[0] != U_FILE_SEP_CHAR) && (inputDir[dirlen-1] !='.')) {
-            /*
-             * append the input dir to openFileName if the first char in
-             * filename is not file separator char and the last char input directory is  not '.'.
-             * This is to support :
-             * genrb -s. /home/icu/data
-             * genrb -s. icu/data
-             * The user cannot mix notations like
-             * genrb -s. /icu/data --- the absolute path specified. -s redundant
-             * user should use
-             * genrb -s. icu/data  --- start from CWD and look in icu/data dir
-             */
-            openFileName.append(inputDir, dirlen, errorCode);
-            if(inputDir[dirlen-1] != U_FILE_SEP_CHAR) {
-                openFileName.append(U_FILE_SEP_CHAR, errorCode);
-            }
-        }
-    }
-    openFileName.append(filename, errorCode);
-    if(U_FAILURE(errorCode)) {
-        return;
-    }
-    // printf("GenrbImporter::getRules(%s, %s) reads %s\n", localeID, collationType, openFileName.data());
-    const char* cp = "";
-    LocalUCHARBUFPointer ucbuf(
-            ucbuf_open(openFileName.data(), &cp, getShowWarning(), TRUE, &errorCode));
-    if(errorCode == U_FILE_ACCESS_ERROR) {
-        fprintf(stderr, "couldn't open file %s\n", openFileName.data());
-        return;
-    }
-    if (ucbuf.isNull() || U_FAILURE(errorCode)) {
-        fprintf(stderr, "An error occurred processing file %s. Error: %s\n", openFileName.data(), u_errorName(errorCode));
-        return;
-    }
-
-    /* Parse the data into an SRBRoot */
-    LocalPointer<SRBRoot> data(
-            parse(ucbuf.getAlias(), inputDir, outputDir, filename.data(), FALSE, FALSE, &errorCode));
-    if (U_FAILURE(errorCode)) {
-        return;
-    }
-
-    struct SResource *root = data->fRoot;
-    struct SResource *collations = resLookup(root, "collations");
-    if (collations != NULL) {
-      struct SResource *collation = resLookup(collations, collationType);
-      if (collation != NULL) {
-        struct SResource *sequence = resLookup(collation, "Sequence");
-        if (sequence != NULL && sequence->isString()) {
-          // No string pointer aliasing so that we need not hold onto the resource bundle.
-          StringResource *sr = static_cast<StringResource *>(sequence);
-          rules = sr->fString;
-        }
-      }
-    }
-}
-
-// Quick-and-dirty escaping function.
-// Assumes that we are on an ASCII-based platform.
-static void
-escape(const UChar *s, char *buffer) {
-    int32_t length = u_strlen(s);
-    int32_t i = 0;
-    for (;;) {
-        UChar32 c;
-        U16_NEXT(s, i, length, c);
-        if (c == 0) {
-            *buffer = 0;
-            return;
-        } else if (0x20 <= c && c <= 0x7e) {
-            // printable ASCII
-            *buffer++ = (char)c;  // assumes ASCII-based platform
-        } else {
-            buffer += sprintf(buffer, "\\u%04X", (int)c);
-        }
-    }
-}
-
-}  // namespace
-
-#endif  // !UCONFIG_NO_COLLATION
-
-static TableResource *
-addCollation(ParseState* state, TableResource  *result, const char *collationType,
-             uint32_t startline, UErrorCode *status)
-{
-    // TODO: Use LocalPointer for result, or make caller close it when there is a failure.
-    struct SResource  *member = NULL;
-    struct UString    *tokenValue;
-    struct UString     comment;
-    enum   ETokenType  token;
-    char               subtag[1024];
-    UnicodeString      rules;
-    UBool              haveRules = FALSE;
-    UVersionInfo       version;
-    uint32_t           line;
-
-    /* '{' . (name resource)* '}' */
-    version[0]=0; version[1]=0; version[2]=0; version[3]=0;
-
-    for (;;)
-    {
-        ustr_init(&comment);
-        token = getToken(state, &tokenValue, &comment, &line, status);
-
-        if (token == TOK_CLOSE_BRACE)
-        {
-            break;
-        }
-
-        if (token != TOK_STRING)
-        {
-            res_close(result);
-            *status = U_INVALID_FORMAT_ERROR;
-
-            if (token == TOK_EOF)
-            {
-                error(startline, "unterminated table");
-            }
-            else
-            {
-                error(line, "Unexpected token %s", tokenNames[token]);
-            }
-
-            return NULL;
-        }
-
-        u_UCharsToChars(tokenValue->fChars, subtag, u_strlen(tokenValue->fChars) + 1);
-
-        if (U_FAILURE(*status))
-        {
-            res_close(result);
-            return NULL;
-        }
-
-        member = parseResource(state, subtag, NULL, status);
-
-        if (U_FAILURE(*status))
-        {
-            res_close(result);
-            return NULL;
-        }
-        if (result == NULL)
-        {
-            // Ignore the parsed resources, continue parsing.
-        }
-        else if (uprv_strcmp(subtag, "Version") == 0 && member->isString())
-        {
-            StringResource *sr = static_cast<StringResource *>(member);
-            char     ver[40];
-            int32_t length = sr->length();
-
-            if (length >= UPRV_LENGTHOF(ver))
-            {
-                length = UPRV_LENGTHOF(ver) - 1;
-            }
-
-            sr->fString.extract(0, length, ver, UPRV_LENGTHOF(ver), US_INV);
-            u_versionFromString(version, ver);
-
-            result->add(member, line, *status);
-            member = NULL;
-        }
-        else if(uprv_strcmp(subtag, "%%CollationBin")==0)
-        {
-            /* discard duplicate %%CollationBin if any*/
-        }
-        else if (uprv_strcmp(subtag, "Sequence") == 0 && member->isString())
-        {
-            StringResource *sr = static_cast<StringResource *>(member);
-            rules = sr->fString;
-            haveRules = TRUE;
-            // Defer building the collator until we have seen
-            // all sub-elements of the collation table, including the Version.
-            /* in order to achieve smaller data files, we can direct genrb */
-            /* to omit collation rules */
-            if(!state->omitCollationRules) {
-                result->add(member, line, *status);
-                member = NULL;
-            }
-        }
-        else  // Just copy non-special items.
-        {
-            result->add(member, line, *status);
-            member = NULL;
-        }
-        res_close(member);  // TODO: use LocalPointer
-        if (U_FAILURE(*status))
-        {
-            res_close(result);
-            return NULL;
-        }
-    }
-
-    if (!haveRules) { return result; }
-
-#if UCONFIG_NO_COLLATION || UCONFIG_NO_FILE_IO
-    warning(line, "Not building collation elements because of UCONFIG_NO_COLLATION and/or UCONFIG_NO_FILE_IO, see uconfig.h");
-    (void)collationType;
-#else
-    // CLDR ticket #3949, ICU ticket #8082:
-    // Do not build collation binary data for for-import-only "private" collation rule strings.
-    if (uprv_strncmp(collationType, "private-", 8) == 0) {
-        if(isVerbose()) {
-            printf("Not building %s~%s collation binary\n", state->filename, collationType);
-        }
-        return result;
-    }
-
-    if(!state->makeBinaryCollation) {
-        if(isVerbose()) {
-            printf("Not building %s~%s collation binary\n", state->filename, collationType);
-        }
-        return result;
-    }
-    UErrorCode intStatus = U_ZERO_ERROR;
-    UParseError parseError;
-    uprv_memset(&parseError, 0, sizeof(parseError));
-    GenrbImporter importer(state->inputdir, state->outputdir);
-    const icu::CollationTailoring *base = icu::CollationRoot::getRoot(intStatus);
-    if(U_FAILURE(intStatus)) {
-        error(line, "failed to load root collator (ucadata.icu) - %s", u_errorName(intStatus));
-        res_close(result);
-        return NULL;  // TODO: use LocalUResourceBundlePointer for result
-    }
-    icu::CollationBuilder builder(base, intStatus);
-    if(uprv_strncmp(collationType, "search", 6) == 0) {
-        builder.disableFastLatin();  // build fast-Latin table unless search collator
-    }
-    LocalPointer<icu::CollationTailoring> t(
-            builder.parseAndBuild(rules, version, &importer, &parseError, intStatus));
-    if(U_FAILURE(intStatus)) {
-        const char *reason = builder.getErrorReason();
-        if(reason == NULL) { reason = ""; }
-        error(line, "CollationBuilder failed at %s~%s/Sequence rule offset %ld: %s  %s",
-                state->filename, collationType,
-                (long)parseError.offset, u_errorName(intStatus), reason);
-        if(parseError.preContext[0] != 0 || parseError.postContext[0] != 0) {
-            // Print pre- and post-context.
-            char preBuffer[100], postBuffer[100];
-            escape(parseError.preContext, preBuffer);
-            escape(parseError.postContext, postBuffer);
-            error(line, "  error context: \"...%s\" ! \"%s...\"", preBuffer, postBuffer);
-        }
-        if(isStrict() || t.isNull()) {
-            *status = intStatus;
-            res_close(result);
-            return NULL;
-        }
-    }
-    icu::LocalMemory<uint8_t> buffer;
-    int32_t capacity = 100000;
-    uint8_t *dest = buffer.allocateInsteadAndCopy(capacity);
-    if(dest == NULL) {
-        fprintf(stderr, "memory allocation (%ld bytes) for file contents failed\n",
-                (long)capacity);
-        *status = U_MEMORY_ALLOCATION_ERROR;
-        res_close(result);
-        return NULL;
-    }
-    int32_t indexes[icu::CollationDataReader::IX_TOTAL_SIZE + 1];
-    int32_t totalSize = icu::CollationDataWriter::writeTailoring(
-            *t, *t->settings, indexes, dest, capacity, intStatus);
-    if(intStatus == U_BUFFER_OVERFLOW_ERROR) {
-        intStatus = U_ZERO_ERROR;
-        capacity = totalSize;
-        dest = buffer.allocateInsteadAndCopy(capacity);
-        if(dest == NULL) {
-            fprintf(stderr, "memory allocation (%ld bytes) for file contents failed\n",
-                    (long)capacity);
-            *status = U_MEMORY_ALLOCATION_ERROR;
-            res_close(result);
-            return NULL;
-        }
-        totalSize = icu::CollationDataWriter::writeTailoring(
-                *t, *t->settings, indexes, dest, capacity, intStatus);
-    }
-    if(U_FAILURE(intStatus)) {
-        fprintf(stderr, "CollationDataWriter::writeTailoring() failed: %s\n",
-                u_errorName(intStatus));
-        res_close(result);
-        return NULL;
-    }
-    if(isVerbose()) {
-        printf("%s~%s collation tailoring part sizes:\n", state->filename, collationType);
-        icu::CollationInfo::printSizes(totalSize, indexes);
-        if(t->settings->hasReordering()) {
-            printf("%s~%s collation reordering ranges:\n", state->filename, collationType);
-            icu::CollationInfo::printReorderRanges(
-                    *t->data, t->settings->reorderCodes, t->settings->reorderCodesLength);
-        }
-#if 0  // debugging output
-    } else {
-        printf("%s~%s collation tailoring part sizes:\n", state->filename, collationType);
-        icu::CollationInfo::printSizes(totalSize, indexes);
-#endif
-    }
-    struct SResource *collationBin = bin_open(state->bundle, "%%CollationBin", totalSize, dest, NULL, NULL, status);
-    result->add(collationBin, line, *status);
-    if (U_FAILURE(*status)) {
-        res_close(result);
-        return NULL;
-    }
-#endif
-    return result;
-}
-
-static UBool
-keepCollationType(const char * /*type*/) {
-    return TRUE;
-}
-
-static struct SResource *
-parseCollationElements(ParseState* state, char *tag, uint32_t startline, UBool newCollation, UErrorCode *status)
-{
-    TableResource  *result = NULL;
-    struct SResource  *member = NULL;
-    struct UString    *tokenValue;
-    struct UString     comment;
-    enum   ETokenType  token;
-    char               subtag[1024], typeKeyword[1024];
-    uint32_t           line;
-
-    result = table_open(state->bundle, tag, NULL, status);
-
-    if (result == NULL || U_FAILURE(*status))
-    {
-        return NULL;
-    }
-    if(isVerbose()){
-        printf(" collation elements %s at line %i \n",  (tag == NULL) ? "(null)" : tag, (int)startline);
-    }
-    if(!newCollation) {
-        return addCollation(state, result, "(no type)", startline, status);
-    }
-    else {
-        for(;;) {
-            ustr_init(&comment);
-            token = getToken(state, &tokenValue, &comment, &line, status);
-
-            if (token == TOK_CLOSE_BRACE)
-            {
-                return result;
-            }
-
-            if (token != TOK_STRING)
-            {
-                res_close(result);
-                *status = U_INVALID_FORMAT_ERROR;
-
-                if (token == TOK_EOF)
-                {
-                    error(startline, "unterminated table");
-                }
-                else
-                {
-                    error(line, "Unexpected token %s", tokenNames[token]);
-                }
-
-                return NULL;
-            }
-
-            u_UCharsToChars(tokenValue->fChars, subtag, u_strlen(tokenValue->fChars) + 1);
-
-            if (U_FAILURE(*status))
-            {
-                res_close(result);
-                return NULL;
-            }
-
-            if (uprv_strcmp(subtag, "default") == 0)
-            {
-                member = parseResource(state, subtag, NULL, status);
-
-                if (U_FAILURE(*status))
-                {
-                    res_close(result);
-                    return NULL;
-                }
-
-                result->add(member, line, *status);
-            }
-            else
-            {
-                token = peekToken(state, 0, &tokenValue, &line, &comment, status);
-                /* this probably needs to be refactored or recursively use the parser */
-                /* first we assume that our collation table won't have the explicit type */
-                /* then, we cannot handle aliases */
-                if(token == TOK_OPEN_BRACE) {
-                    token = getToken(state, &tokenValue, &comment, &line, status);
-                    TableResource *collationRes;
-                    if (keepCollationType(subtag)) {
-                        collationRes = table_open(state->bundle, subtag, NULL, status);
-                    } else {
-                        collationRes = NULL;
-                    }
-                    // need to parse the collation data regardless
-                    collationRes = addCollation(state, collationRes, subtag, startline, status);
-                    if (collationRes != NULL) {
-                        result->add(collationRes, startline, *status);
-                    }
-                } else if(token == TOK_COLON) { /* right now, we'll just try to see if we have aliases */
-                    /* we could have a table too */
-                    token = peekToken(state, 1, &tokenValue, &line, &comment, status);
-                    u_UCharsToChars(tokenValue->fChars, typeKeyword, u_strlen(tokenValue->fChars) + 1);
-                    if(uprv_strcmp(typeKeyword, "alias") == 0) {
-                        member = parseResource(state, subtag, NULL, status);
-                        if (U_FAILURE(*status))
-                        {
-                            res_close(result);
-                            return NULL;
-                        }
-
-                        result->add(member, line, *status);
-                    } else {
-                        res_close(result);
-                        *status = U_INVALID_FORMAT_ERROR;
-                        return NULL;
-                    }
-                } else {
-                    res_close(result);
-                    *status = U_INVALID_FORMAT_ERROR;
-                    return NULL;
-                }
-            }
-
-            /*member = string_open(bundle, subtag, tokenValue->fChars, tokenValue->fLength, status);*/
-
-            /*expect(TOK_CLOSE_BRACE, NULL, NULL, status);*/
-
-            if (U_FAILURE(*status))
-            {
-                res_close(result);
-                return NULL;
-            }
-        }
-    }
-}
-
-/* Necessary, because CollationElements requires the bundle->fRoot member to be present which,
-   if this weren't special-cased, wouldn't be set until the entire file had been processed. */
-static struct SResource *
-realParseTable(ParseState* state, TableResource *table, char *tag, uint32_t startline, UErrorCode *status)
-{
-    struct SResource  *member = NULL;
-    struct UString    *tokenValue=NULL;
-    struct UString    comment;
-    enum   ETokenType token;
-    char              subtag[1024];
-    uint32_t          line;
-    UBool             readToken = FALSE;
-
-    /* '{' . (name resource)* '}' */
-
-    if(isVerbose()){
-        printf(" parsing table %s at line %i \n", (tag == NULL) ? "(null)" : tag, (int)startline);
-    }
-    for (;;)
-    {
-        ustr_init(&comment);
-        token = getToken(state, &tokenValue, &comment, &line, status);
-
-        if (token == TOK_CLOSE_BRACE)
-        {
-            if (!readToken && isVerbose()) {
-                warning(startline, "Encountered empty table");
-            }
-            return table;
-        }
-
-        if (token != TOK_STRING)
-        {
-            *status = U_INVALID_FORMAT_ERROR;
-
-            if (token == TOK_EOF)
-            {
-                error(startline, "unterminated table");
-            }
-            else
-            {
-                error(line, "unexpected token %s", tokenNames[token]);
-            }
-
-            return NULL;
-        }
-
-        if(uprv_isInvariantUString(tokenValue->fChars, -1)) {
-            u_UCharsToChars(tokenValue->fChars, subtag, u_strlen(tokenValue->fChars) + 1);
-        } else {
-            *status = U_INVALID_FORMAT_ERROR;
-            error(line, "invariant characters required for table keys");
-            return NULL;
-        }
-
-        if (U_FAILURE(*status))
-        {
-            error(line, "parse error. Stopped parsing tokens with %s", u_errorName(*status));
-            return NULL;
-        }
-
-        member = parseResource(state, subtag, &comment, status);
-
-        if (member == NULL || U_FAILURE(*status))
-        {
-            error(line, "parse error. Stopped parsing resource with %s", u_errorName(*status));
-            return NULL;
-        }
-
-        table->add(member, line, *status);
-
-        if (U_FAILURE(*status))
-        {
-            error(line, "parse error. Stopped parsing table with %s", u_errorName(*status));
-            return NULL;
-        }
-        readToken = TRUE;
-        ustr_deinit(&comment);
-   }
-
-    /* not reached */
-    /* A compiler warning will appear if all paths don't contain a return statement. */
-/*     *status = U_INTERNAL_PROGRAM_ERROR;
-     return NULL;*/
-}
-
-static struct SResource *
-parseTable(ParseState* state, char *tag, uint32_t startline, const struct UString *comment, UErrorCode *status)
-{
-    if (tag != NULL && uprv_strcmp(tag, "CollationElements") == 0)
-    {
-        return parseCollationElements(state, tag, startline, FALSE, status);
-    }
-    if (tag != NULL && uprv_strcmp(tag, "collations") == 0)
-    {
-        return parseCollationElements(state, tag, startline, TRUE, status);
-    }
-    if(isVerbose()){
-        printf(" table %s at line %i \n",  (tag == NULL) ? "(null)" : tag, (int)startline);
-    }
-
-    TableResource *result = table_open(state->bundle, tag, comment, status);
-
-    if (result == NULL || U_FAILURE(*status))
-    {
-        return NULL;
-    }
-    return realParseTable(state, result, tag, startline,  status);
-}
-
-static struct SResource *
-parseArray(ParseState* state, char *tag, uint32_t startline, const struct UString *comment, UErrorCode *status)
-{
-    struct SResource  *member = NULL;
-    struct UString    *tokenValue;
-    struct UString    memberComments;
-    enum   ETokenType token;
-    UBool             readToken = FALSE;
-
-    ArrayResource  *result = array_open(state->bundle, tag, comment, status);
-
-    if (result == NULL || U_FAILURE(*status))
-    {
-        return NULL;
-    }
-    if(isVerbose()){
-        printf(" array %s at line %i \n",  (tag == NULL) ? "(null)" : tag, (int)startline);
-    }
-
-    ustr_init(&memberComments);
-
-    /* '{' . resource [','] '}' */
-    for (;;)
-    {
-        /* reset length */
-        ustr_setlen(&memberComments, 0, status);
-
-        /* check for end of array, but don't consume next token unless it really is the end */
-        token = peekToken(state, 0, &tokenValue, NULL, &memberComments, status);
-
-
-        if (token == TOK_CLOSE_BRACE)
-        {
-            getToken(state, NULL, NULL, NULL, status);
-            if (!readToken) {
-                warning(startline, "Encountered empty array");
-            }
-            break;
-        }
-
-        if (token == TOK_EOF)
-        {
-            res_close(result);
-            *status = U_INVALID_FORMAT_ERROR;
-            error(startline, "unterminated array");
-            return NULL;
-        }
-
-        /* string arrays are a special case */
-        if (token == TOK_STRING)
-        {
-            getToken(state, &tokenValue, &memberComments, NULL, status);
-            member = string_open(state->bundle, NULL, tokenValue->fChars, tokenValue->fLength, &memberComments, status);
-        }
-        else
-        {
-            member = parseResource(state, NULL, &memberComments, status);
-        }
-
-        if (member == NULL || U_FAILURE(*status))
-        {
-            res_close(result);
-            return NULL;
-        }
-
-        result->add(member);
-
-        /* eat optional comma if present */
-        token = peekToken(state, 0, NULL, NULL, NULL, status);
-
-        if (token == TOK_COMMA)
-        {
-            getToken(state, NULL, NULL, NULL, status);
-        }
-
-        if (U_FAILURE(*status))
-        {
-            res_close(result);
-            return NULL;
-        }
-        readToken = TRUE;
-    }
-
-    ustr_deinit(&memberComments);
-    return result;
-}
-
-static struct SResource *
-parseIntVector(ParseState* state, char *tag, uint32_t startline, const struct UString *comment, UErrorCode *status)
-{
-    enum   ETokenType  token;
-    char              *string;
-    int32_t            value;
-    UBool              readToken = FALSE;
-    char              *stopstring;
-    struct UString     memberComments;
-
-    IntVectorResource *result = intvector_open(state->bundle, tag, comment, status);
-
-    if (result == NULL || U_FAILURE(*status))
-    {
-        return NULL;
-    }
-
-    if(isVerbose()){
-        printf(" vector %s at line %i \n",  (tag == NULL) ? "(null)" : tag, (int)startline);
-    }
-    ustr_init(&memberComments);
-    /* '{' . string [','] '}' */
-    for (;;)
-    {
-        ustr_setlen(&memberComments, 0, status);
-
-        /* check for end of array, but don't consume next token unless it really is the end */
-        token = peekToken(state, 0, NULL, NULL,&memberComments, status);
-
-        if (token == TOK_CLOSE_BRACE)
-        {
-            /* it's the end, consume the close brace */
-            getToken(state, NULL, NULL, NULL, status);
-            if (!readToken) {
-                warning(startline, "Encountered empty int vector");
-            }
-            ustr_deinit(&memberComments);
-            return result;
-        }
-
-        int32_t stringLength;
-        string = getInvariantString(state, NULL, NULL, stringLength, status);
-
-        if (U_FAILURE(*status))
-        {
-            res_close(result);
-            return NULL;
-        }
-
-        /* For handling illegal char in the Intvector */
-        value = uprv_strtoul(string, &stopstring, 0);/* make intvector support decimal,hexdigit,octal digit ranging from -2^31-2^32-1*/
-        int32_t len = (int32_t)(stopstring-string);
-
-        if(len==stringLength)
-        {
-            result->add(value, *status);
-            uprv_free(string);
-            token = peekToken(state, 0, NULL, NULL, NULL, status);
-        }
-        else
-        {
-            uprv_free(string);
-            *status=U_INVALID_CHAR_FOUND;
-        }
-
-        if (U_FAILURE(*status))
-        {
-            res_close(result);
-            return NULL;
-        }
-
-        /* the comma is optional (even though it is required to prevent the reader from concatenating
-        consecutive entries) so that a missing comma on the last entry isn't an error */
-        if (token == TOK_COMMA)
-        {
-            getToken(state, NULL, NULL, NULL, status);
-        }
-        readToken = TRUE;
-    }
-
-    /* not reached */
-    /* A compiler warning will appear if all paths don't contain a return statement. */
-/*    intvector_close(result, status);
-    *status = U_INTERNAL_PROGRAM_ERROR;
-    return NULL;*/
-}
-
-static struct SResource *
-parseBinary(ParseState* state, char *tag, uint32_t startline, const struct UString *comment, UErrorCode *status)
-{
-    uint32_t line;
-    int32_t stringLength;
-    LocalMemory<char> string(getInvariantString(state, &line, NULL, stringLength, status));
-    if (string.isNull() || U_FAILURE(*status))
-    {
-        return NULL;
-    }
-
-    expect(state, TOK_CLOSE_BRACE, NULL, NULL, NULL, status);
-    if (U_FAILURE(*status))
-    {
-        return NULL;
-    }
-
-    if(isVerbose()){
-        printf(" binary %s at line %i \n",  (tag == NULL) ? "(null)" : tag, (int)startline);
-    }
-
-    LocalMemory<uint8_t> value;
-    int32_t count = 0;
-    if (stringLength > 0 && value.allocateInsteadAndCopy(stringLength) == NULL)
-    {
-        *status = U_MEMORY_ALLOCATION_ERROR;
-        return NULL;
-    }
-
-    char toConv[3] = {'\0', '\0', '\0'};
-    for (int32_t i = 0; i < stringLength;)
-    {
-        // Skip spaces (which may have been line endings).
-        char c0 = string[i++];
-        if (c0 == ' ') { continue; }
-        if (i == stringLength) {
-            *status=U_INVALID_CHAR_FOUND;
-            error(line, "Encountered invalid binary value (odd number of hex digits)");
-            return NULL;
-        }
-        toConv[0] = c0;
-        toConv[1] = string[i++];
-
-        char *stopstring;
-        value[count++] = (uint8_t) uprv_strtoul(toConv, &stopstring, 16);
-        uint32_t len=(uint32_t)(stopstring-toConv);
-
-        if(len!=2)
-        {
-            *status=U_INVALID_CHAR_FOUND;
-            error(line, "Encountered invalid binary value (not all pairs of hex digits)");
-            return NULL;
-        }
-    }
-
-    if (count == 0) {
-        warning(startline, "Encountered empty binary value");
-        return bin_open(state->bundle, tag, 0, NULL, "", comment, status);
-    } else {
-        return bin_open(state->bundle, tag, count, value.getAlias(), NULL, comment, status);
-    }
-}
-
-static struct SResource *
-parseInteger(ParseState* state, char *tag, uint32_t startline, const struct UString *comment, UErrorCode *status)
-{
-    struct SResource *result = NULL;
-    int32_t           value;
-    char             *string;
-    char             *stopstring;
-
-    int32_t stringLength;
-    string = getInvariantString(state, NULL, NULL, stringLength, status);
-
-    if (string == NULL || U_FAILURE(*status))
-    {
-        return NULL;
-    }
-
-    expect(state, TOK_CLOSE_BRACE, NULL, NULL, NULL, status);
-
-    if (U_FAILURE(*status))
-    {
-        uprv_free(string);
-        return NULL;
-    }
-
-    if(isVerbose()){
-        printf(" integer %s at line %i \n",  (tag == NULL) ? "(null)" : tag, (int)startline);
-    }
-
-    if (stringLength == 0)
-    {
-        warning(startline, "Encountered empty integer. Default value is 0.");
-    }
-
-    /* Allow integer support for hexdecimal, octal digit and decimal*/
-    /* and handle illegal char in the integer*/
-    value = uprv_strtoul(string, &stopstring, 0);
-    int32_t len = (int32_t)(stopstring-string);
-    if(len==stringLength)
-    {
-        result = int_open(state->bundle, tag, value, comment, status);
-    }
-    else
-    {
-        *status=U_INVALID_CHAR_FOUND;
-    }
-    uprv_free(string);
-
-    return result;
-}
-
-static struct SResource *
-parseImport(ParseState* state, char *tag, uint32_t startline, const struct UString* comment, UErrorCode *status)
-{
-    uint32_t          line;
-    int32_t stringLength;
-    LocalMemory<char> filename(getInvariantString(state, &line, NULL, stringLength, status));
-    if (U_FAILURE(*status))
-    {
-        return NULL;
-    }
-
-    expect(state, TOK_CLOSE_BRACE, NULL, NULL, NULL, status);
-
-    if (U_FAILURE(*status))
-    {
-        return NULL;
-    }
-
-    if(isVerbose()){
-        printf(" import %s at line %i \n",  (tag == NULL) ? "(null)" : tag, (int)startline);
-    }
-
-    /* Open the input file for reading */
-    CharString fullname;
-    if (state->inputdir != NULL) {
-        fullname.append(state->inputdir, *status);
-    }
-    fullname.appendPathPart(filename.getAlias(), *status);
-    if (U_FAILURE(*status)) {
-        return NULL;
-    }
-
-    FileStream *file = T_FileStream_open(fullname.data(), "rb");
-    if (file == NULL)
-    {
-        error(line, "couldn't open input file %s", filename.getAlias());
-        *status = U_FILE_ACCESS_ERROR;
-        return NULL;
-    }
-
-    int32_t len  = T_FileStream_size(file);
-    LocalMemory<uint8_t> data;
-    if(data.allocateInsteadAndCopy(len) == NULL)
-    {
-        *status = U_MEMORY_ALLOCATION_ERROR;
-        T_FileStream_close (file);
-        return NULL;
-    }
-
-    /* int32_t numRead = */ T_FileStream_read(file, data.getAlias(), len);
-    T_FileStream_close (file);
-
-    return bin_open(state->bundle, tag, len, data.getAlias(), fullname.data(), comment, status);
-}
-
-static struct SResource *
-parseInclude(ParseState* state, char *tag, uint32_t startline, const struct UString* comment, UErrorCode *status)
-{
-    struct SResource *result;
-    int32_t           len=0;
-    char             *filename;
-    uint32_t          line;
-    UChar *pTarget     = NULL;
-
-    UCHARBUF *ucbuf;
-    char     *fullname = NULL;
-    const char* cp = NULL;
-    const UChar* uBuffer = NULL;
-
-    int32_t stringLength;
-    filename = getInvariantString(state, &line, NULL, stringLength, status);
-
-    if (U_FAILURE(*status))
-    {
-        return NULL;
-    }
-
-    expect(state, TOK_CLOSE_BRACE, NULL, NULL, NULL, status);
-
-    if (U_FAILURE(*status))
-    {
-        uprv_free(filename);
-        return NULL;
-    }
-
-    if(isVerbose()){
-        printf(" include %s at line %i \n",  (tag == NULL) ? "(null)" : tag, (int)startline);
-    }
-
-    fullname = (char *) uprv_malloc(state->inputdirLength + stringLength + 2);
-    /* test for NULL */
-    if(fullname == NULL)
-    {
-        *status = U_MEMORY_ALLOCATION_ERROR;
-        uprv_free(filename);
-        return NULL;
-    }
-
-    if(state->inputdir!=NULL){
-        if (state->inputdir[state->inputdirLength - 1] != U_FILE_SEP_CHAR)
-        {
-
-            uprv_strcpy(fullname, state->inputdir);
-
-            fullname[state->inputdirLength]      = U_FILE_SEP_CHAR;
-            fullname[state->inputdirLength + 1] = '\0';
-
-            uprv_strcat(fullname, filename);
-        }
-        else
-        {
-            uprv_strcpy(fullname, state->inputdir);
-            uprv_strcat(fullname, filename);
-        }
-    }else{
-        uprv_strcpy(fullname,filename);
-    }
-
-    ucbuf = ucbuf_open(fullname, &cp,getShowWarning(),FALSE,status);
-
-    if (U_FAILURE(*status)) {
-        error(line, "couldn't open input file %s\n", filename);
-        return NULL;
-    }
-
-    uBuffer = ucbuf_getBuffer(ucbuf,&len,status);
-    result = string_open(state->bundle, tag, uBuffer, len, comment, status);
-
-    ucbuf_close(ucbuf);
-
-    uprv_free(pTarget);
-
-    uprv_free(filename);
-    uprv_free(fullname);
-
-    return result;
-}
-
-
-
-
-
-U_STRING_DECL(k_type_string,    "string",    6);
-U_STRING_DECL(k_type_binary,    "binary",    6);
-U_STRING_DECL(k_type_bin,       "bin",       3);
-U_STRING_DECL(k_type_table,     "table",     5);
-U_STRING_DECL(k_type_table_no_fallback,     "table(nofallback)",         17);
-U_STRING_DECL(k_type_int,       "int",       3);
-U_STRING_DECL(k_type_integer,   "integer",   7);
-U_STRING_DECL(k_type_array,     "array",     5);
-U_STRING_DECL(k_type_alias,     "alias",     5);
-U_STRING_DECL(k_type_intvector, "intvector", 9);
-U_STRING_DECL(k_type_import,    "import",    6);
-U_STRING_DECL(k_type_include,   "include",   7);
-
-/* Various non-standard processing plugins that create one or more special resources. */
-U_STRING_DECL(k_type_plugin_uca_rules,      "process(uca_rules)",        18);
-U_STRING_DECL(k_type_plugin_collation,      "process(collation)",        18);
-U_STRING_DECL(k_type_plugin_transliterator, "process(transliterator)",   23);
-U_STRING_DECL(k_type_plugin_dependency,     "process(dependency)",       19);
-
-typedef enum EResourceType
-{
-    RESTYPE_UNKNOWN,
-    RESTYPE_STRING,
-    RESTYPE_BINARY,
-    RESTYPE_TABLE,
-    RESTYPE_TABLE_NO_FALLBACK,
-    RESTYPE_INTEGER,
-    RESTYPE_ARRAY,
-    RESTYPE_ALIAS,
-    RESTYPE_INTVECTOR,
-    RESTYPE_IMPORT,
-    RESTYPE_INCLUDE,
-    RESTYPE_PROCESS_UCA_RULES,
-    RESTYPE_PROCESS_COLLATION,
-    RESTYPE_PROCESS_TRANSLITERATOR,
-    RESTYPE_PROCESS_DEPENDENCY,
-    RESTYPE_RESERVED
-} EResourceType;
-
-static struct {
-    const char *nameChars;   /* only used for debugging */
-    const UChar *nameUChars;
-    ParseResourceFunction *parseFunction;
-} gResourceTypes[] = {
-    {"Unknown", NULL, NULL},
-    {"string", k_type_string, parseString},
-    {"binary", k_type_binary, parseBinary},
-    {"table", k_type_table, parseTable},
-    {"table(nofallback)", k_type_table_no_fallback, NULL}, /* parseFunction will never be called */
-    {"integer", k_type_integer, parseInteger},
-    {"array", k_type_array, parseArray},
-    {"alias", k_type_alias, parseAlias},
-    {"intvector", k_type_intvector, parseIntVector},
-    {"import", k_type_import, parseImport},
-    {"include", k_type_include, parseInclude},
-    {"process(uca_rules)", k_type_plugin_uca_rules, parseUCARules},
-    {"process(collation)", k_type_plugin_collation, NULL /* not implemented yet */},
-    {"process(transliterator)", k_type_plugin_transliterator, parseTransliterator},
-    {"process(dependency)", k_type_plugin_dependency, parseDependency},
-    {"reserved", NULL, NULL}
-};
-
-void initParser()
-{
-    U_STRING_INIT(k_type_string,    "string",    6);
-    U_STRING_INIT(k_type_binary,    "binary",    6);
-    U_STRING_INIT(k_type_bin,       "bin",       3);
-    U_STRING_INIT(k_type_table,     "table",     5);
-    U_STRING_INIT(k_type_table_no_fallback,     "table(nofallback)",         17);
-    U_STRING_INIT(k_type_int,       "int",       3);
-    U_STRING_INIT(k_type_integer,   "integer",   7);
-    U_STRING_INIT(k_type_array,     "array",     5);
-    U_STRING_INIT(k_type_alias,     "alias",     5);
-    U_STRING_INIT(k_type_intvector, "intvector", 9);
-    U_STRING_INIT(k_type_import,    "import",    6);
-    U_STRING_INIT(k_type_include,   "include",   7);
-
-    U_STRING_INIT(k_type_plugin_uca_rules,      "process(uca_rules)",        18);
-    U_STRING_INIT(k_type_plugin_collation,      "process(collation)",        18);
-    U_STRING_INIT(k_type_plugin_transliterator, "process(transliterator)",   23);
-    U_STRING_INIT(k_type_plugin_dependency,     "process(dependency)",       19);
-}
-
-static inline UBool isTable(enum EResourceType type) {
-    return (UBool)(type==RESTYPE_TABLE || type==RESTYPE_TABLE_NO_FALLBACK);
-}
-
-static enum EResourceType
-parseResourceType(ParseState* state, UErrorCode *status)
-{
-    struct UString        *tokenValue;
-    struct UString        comment;
-    enum   EResourceType  result = RESTYPE_UNKNOWN;
-    uint32_t              line=0;
-    ustr_init(&comment);
-    expect(state, TOK_STRING, &tokenValue, &comment, &line, status);
-
-    if (U_FAILURE(*status))
-    {
-        return RESTYPE_UNKNOWN;
-    }
-
-    *status = U_ZERO_ERROR;
-
-    /* Search for normal types */
-    result=RESTYPE_UNKNOWN;
-    while ((result=(EResourceType)(result+1)) < RESTYPE_RESERVED) {
-        if (u_strcmp(tokenValue->fChars, gResourceTypes[result].nameUChars) == 0) {
-            break;
-        }
-    }
-    /* Now search for the aliases */
-    if (u_strcmp(tokenValue->fChars, k_type_int) == 0) {
-        result = RESTYPE_INTEGER;
-    }
-    else if (u_strcmp(tokenValue->fChars, k_type_bin) == 0) {
-        result = RESTYPE_BINARY;
-    }
-    else if (result == RESTYPE_RESERVED) {
-        char tokenBuffer[1024];
-        u_austrncpy(tokenBuffer, tokenValue->fChars, sizeof(tokenBuffer));
-        tokenBuffer[sizeof(tokenBuffer) - 1] = 0;
-        *status = U_INVALID_FORMAT_ERROR;
-        error(line, "unknown resource type '%s'", tokenBuffer);
-    }
-
-    return result;
-}
-
-/* parse a non-top-level resource */
-static struct SResource *
-parseResource(ParseState* state, char *tag, const struct UString *comment, UErrorCode *status)
-{
-    enum   ETokenType      token;
-    enum   EResourceType  resType = RESTYPE_UNKNOWN;
-    ParseResourceFunction *parseFunction = NULL;
-    struct UString        *tokenValue;
-    uint32_t                 startline;
-    uint32_t                 line;
-
-
-    token = getToken(state, &tokenValue, NULL, &startline, status);
-
-    if(isVerbose()){
-        printf(" resource %s at line %i \n",  (tag == NULL) ? "(null)" : tag, (int)startline);
-    }
-
-    /* name . [ ':' type ] '{' resource '}' */
-    /* This function parses from the colon onwards.  If the colon is present, parse the
-    type then try to parse a resource of that type.  If there is no explicit type,
-    work it out using the lookahead tokens. */
-    switch (token)
-    {
-    case TOK_EOF:
-        *status = U_INVALID_FORMAT_ERROR;
-        error(startline, "Unexpected EOF encountered");
-        return NULL;
-
-    case TOK_ERROR:
-        *status = U_INVALID_FORMAT_ERROR;
-        return NULL;
-
-    case TOK_COLON:
-        resType = parseResourceType(state, status);
-        expect(state, TOK_OPEN_BRACE, &tokenValue, NULL, &startline, status);
-
-        if (U_FAILURE(*status))
-        {
-            return NULL;
-        }
-
-        break;
-
-    case TOK_OPEN_BRACE:
-        break;
-
-    default:
-        *status = U_INVALID_FORMAT_ERROR;
-        error(startline, "syntax error while reading a resource, expected '{' or ':'");
-        return NULL;
-    }
-
-
-    if (resType == RESTYPE_UNKNOWN)
-    {
-        /* No explicit type, so try to work it out.  At this point, we've read the first '{'.
-        We could have any of the following:
-        { {         => array (nested)
-        { :/}       => array
-        { string ,  => string array
-
-        { string {  => table
-
-        { string :/{    => table
-        { string }      => string
-        */
-
-        token = peekToken(state, 0, NULL, &line, NULL,status);
-
-        if (U_FAILURE(*status))
-        {
-            return NULL;
-        }
-
-        if (token == TOK_OPEN_BRACE || token == TOK_COLON ||token ==TOK_CLOSE_BRACE )
-        {
-            resType = RESTYPE_ARRAY;
-        }
-        else if (token == TOK_STRING)
-        {
-            token = peekToken(state, 1, NULL, &line, NULL, status);
-
-            if (U_FAILURE(*status))
-            {
-                return NULL;
-            }
-
-            switch (token)
-            {
-            case TOK_COMMA:         resType = RESTYPE_ARRAY;  break;
-            case TOK_OPEN_BRACE:    resType = RESTYPE_TABLE;  break;
-            case TOK_CLOSE_BRACE:   resType = RESTYPE_STRING; break;
-            case TOK_COLON:         resType = RESTYPE_TABLE;  break;
-            default:
-                *status = U_INVALID_FORMAT_ERROR;
-                error(line, "Unexpected token after string, expected ',', '{' or '}'");
-                return NULL;
-            }
-        }
-        else
-        {
-            *status = U_INVALID_FORMAT_ERROR;
-            error(line, "Unexpected token after '{'");
-            return NULL;
-        }
-
-        /* printf("Type guessed as %s\n", resourceNames[resType]); */
-    } else if(resType == RESTYPE_TABLE_NO_FALLBACK) {
-        *status = U_INVALID_FORMAT_ERROR;
-        error(startline, "error: %s resource type not valid except on top bundle level", gResourceTypes[resType].nameChars);
-        return NULL;
-    }
-
-
-    /* We should now know what we need to parse next, so call the appropriate parser
-    function and return. */
-    parseFunction = gResourceTypes[resType].parseFunction;
-    if (parseFunction != NULL) {
-        return parseFunction(state, tag, startline, comment, status);
-    }
-    else {
-        *status = U_INTERNAL_PROGRAM_ERROR;
-        error(startline, "internal error: %s resource type found and not handled", gResourceTypes[resType].nameChars);
-    }
-
-    return NULL;
-}
-
-/* parse the top-level resource */
-struct SRBRoot *
-parse(UCHARBUF *buf, const char *inputDir, const char *outputDir, const char *filename,
-      UBool makeBinaryCollation, UBool omitCollationRules, UErrorCode *status)
-{
-    struct UString    *tokenValue;
-    struct UString    comment;
-    uint32_t           line;
-    enum EResourceType bundleType;
-    enum ETokenType    token;
-    ParseState state;
-    uint32_t i;
-
-
-    for (i = 0; i < MAX_LOOKAHEAD + 1; i++)
-    {
-        ustr_init(&state.lookahead[i].value);
-        ustr_init(&state.lookahead[i].comment);
-    }
-
-    initLookahead(&state, buf, status);
-
-    state.inputdir       = inputDir;
-    state.inputdirLength = (state.inputdir != NULL) ? (uint32_t)uprv_strlen(state.inputdir) : 0;
-    state.outputdir       = outputDir;
-    state.outputdirLength = (state.outputdir != NULL) ? (uint32_t)uprv_strlen(state.outputdir) : 0;
-    state.filename = filename;
-    state.makeBinaryCollation = makeBinaryCollation;
-    state.omitCollationRules = omitCollationRules;
-
-    ustr_init(&comment);
-    expect(&state, TOK_STRING, &tokenValue, &comment, NULL, status);
-
-    state.bundle = new SRBRoot(&comment, FALSE, *status);
-
-    if (state.bundle == NULL || U_FAILURE(*status))
-    {
-        delete state.bundle;
-
-        return NULL;
-    }
-
-
-    state.bundle->setLocale(tokenValue->fChars, *status);
-
-    /* The following code is to make Empty bundle work no matter with :table specifer or not */
-    token = getToken(&state, NULL, NULL, &line, status);
-    if(token==TOK_COLON) {
-        *status=U_ZERO_ERROR;
-        bundleType=parseResourceType(&state, status);
-
-        if(isTable(bundleType))
-        {
-            expect(&state, TOK_OPEN_BRACE, NULL, NULL, &line, status);
-        }
-        else
-        {
-            *status=U_PARSE_ERROR;
-             error(line, "parse error. Stopped parsing with %s", u_errorName(*status));
-        }
-    }
-    else
-    {
-        /* not a colon */
-        if(token==TOK_OPEN_BRACE)
-        {
-            *status=U_ZERO_ERROR;
-            bundleType=RESTYPE_TABLE;
-        }
-        else
-        {
-            /* neither colon nor open brace */
-            *status=U_PARSE_ERROR;
-            bundleType=RESTYPE_UNKNOWN;
-            error(line, "parse error, did not find open-brace '{' or colon ':', stopped with %s", u_errorName(*status));
-        }
-    }
-
-    if (U_FAILURE(*status))
-    {
-        delete state.bundle;
-        return NULL;
-    }
-
-    if(bundleType==RESTYPE_TABLE_NO_FALLBACK) {
-        /*
-         * Parse a top-level table with the table(nofallback) declaration.
-         * This is the same as a regular table, but also sets the
-         * URES_ATT_NO_FALLBACK flag in indexes[URES_INDEX_ATTRIBUTES] .
-         */
-        state.bundle->fNoFallback=TRUE;
-    }
-    /* top-level tables need not handle special table names like "collations" */
-    assert(!state.bundle->fIsPoolBundle);
-    assert(state.bundle->fRoot->fType == URES_TABLE);
-    TableResource *rootTable = static_cast<TableResource *>(state.bundle->fRoot);
-    realParseTable(&state, rootTable, NULL, line, status);
-    if(dependencyArray!=NULL){
-        rootTable->add(dependencyArray, 0, *status);
-        dependencyArray = NULL;
-    }
-   if (U_FAILURE(*status))
-    {
-        delete state.bundle;
-        res_close(dependencyArray);
-        return NULL;
-    }
-
-    if (getToken(&state, NULL, NULL, &line, status) != TOK_EOF)
-    {
-        warning(line, "extraneous text after resource bundle (perhaps unmatched braces)");
-        if(isStrict()){
-            *status = U_INVALID_FORMAT_ERROR;
-            return NULL;
-        }
-    }
-
-    cleanupLookahead(&state);
-    ustr_deinit(&comment);
-    return state.bundle;
-}
-=======
-// © 2016 and later: Unicode, Inc. and others.
-// License & terms of use: http://www.unicode.org/copyright.html
-/*
-*******************************************************************************
-*
-*   Copyright (C) 1998-2015, International Business Machines
-*   Corporation and others.  All Rights Reserved.
-*
-*******************************************************************************
-*
-* File parse.cpp
-*
-* Modification History:
-*
-*   Date          Name          Description
-*   05/26/99     stephen       Creation.
-*   02/25/00     weiv          Overhaul to write udata
-*   5/10/01      Ram           removed ustdio dependency
-*   06/10/2001  Dominic Ludlam <dom@recoil.org> Rewritten
-*******************************************************************************
-*/
-
-// Safer use of UnicodeString.
-#include <cstdint>
-#include "unicode/umachine.h"
-#ifndef UNISTR_FROM_CHAR_EXPLICIT
-#   define UNISTR_FROM_CHAR_EXPLICIT explicit
-#endif
-
-// Less important, but still a good idea.
-#ifndef UNISTR_FROM_STRING_EXPLICIT
-#   define UNISTR_FROM_STRING_EXPLICIT explicit
-#endif
-
-#include <assert.h>
-#include "parse.h"
-#include "errmsg.h"
-#include "uhash.h"
-#include "cmemory.h"
-#include "cstring.h"
-#include "uinvchar.h"
-#include "read.h"
-#include "ustr.h"
-#include "reslist.h"
-#include "rbt_pars.h"
-#include "genrb.h"
-#include "unicode/normalizer2.h"
-#include "unicode/stringpiece.h"
-#include "unicode/unistr.h"
-#include "unicode/ustring.h"
-#include "unicode/uscript.h"
-#include "unicode/utf16.h"
-#include "unicode/putil.h"
-#include "charstr.h"
-#include "collationbuilder.h"
-#include "collationdata.h"
-#include "collationdatareader.h"
-#include "collationdatawriter.h"
-#include "collationfastlatinbuilder.h"
-#include "collationinfo.h"
-#include "collationroot.h"
-#include "collationruleparser.h"
-#include "collationtailoring.h"
-#include <stdio.h>
-#include "writesrc.h"
-
-/* Number of tokens to read ahead of the current stream position */
-#define MAX_LOOKAHEAD   3
-
-#define CR               0x000D
-#define LF               0x000A
-#define SPACE            0x0020
-#define TAB              0x0009
-#define ESCAPE           0x005C
-#define HASH             0x0023
-#define QUOTE            0x0027
-#define ZERO             0x0030
-#define STARTCOMMAND     0x005B
-#define ENDCOMMAND       0x005D
-#define OPENSQBRACKET    0x005B
-#define CLOSESQBRACKET   0x005D
-
-#define ICU4X_DIACRITIC_BASE  0x0300
-#define ICU4X_DIACRITIC_LIMIT 0x034F
-
-using icu::CharString;
-using icu::LocalMemory;
-using icu::LocalPointer;
-using icu::LocalUCHARBUFPointer;
-using icu::StringPiece;
-using icu::UnicodeString;
-
-struct Lookahead
-{
-     enum   ETokenType type;
-     struct UString    value;
-     struct UString    comment;
-     uint32_t          line;
-};
-
-/* keep in sync with token defines in read.h */
-const char *tokenNames[TOK_TOKEN_COUNT] =
-{
-     "string",             /* A string token, such as "MonthNames" */
-     "'{'",                 /* An opening brace character */
-     "'}'",                 /* A closing brace character */
-     "','",                 /* A comma */
-     "':'",                 /* A colon */
-
-     "<end of file>",     /* End of the file has been reached successfully */
-     "<end of line>"
-};
-
-/* Just to store "TRUE" */
-//static const char16_t trueValue[] = {0x0054, 0x0052, 0x0055, 0x0045, 0x0000};
-
-typedef struct {
-    struct Lookahead  lookahead[MAX_LOOKAHEAD + 1];
-    uint32_t          lookaheadPosition;
-    UCHARBUF         *buffer;
-    struct SRBRoot *bundle;
-    const char     *inputdir;
-    uint32_t        inputdirLength;
-    const char     *outputdir;
-    uint32_t        outputdirLength;
-    const char     *filename;
-    UBool           makeBinaryCollation;
-    UBool           omitCollationRules;
-    UBool           icu4xMode;
-} ParseState;
-
-typedef struct SResource *
-ParseResourceFunction(ParseState* state, char *tag, uint32_t startline, const struct UString* comment, UErrorCode *status);
-
-static struct SResource *parseResource(ParseState* state, char *tag, const struct UString *comment, UErrorCode *status);
-
-/* The nature of the lookahead buffer:
-   There are MAX_LOOKAHEAD + 1 slots, used as a circular buffer.  This provides
-   MAX_LOOKAHEAD lookahead tokens and a slot for the current token and value.
-   When getToken is called, the current pointer is moved to the next slot and the
-   old slot is filled with the next token from the reader by calling getNextToken.
-   The token values are stored in the slot, which means that token values don't
-   survive a call to getToken, ie.
-
-   UString *value;
-
-   getToken(&value, nullptr, status);
-   getToken(nullptr,   nullptr, status);       bad - value is now a different string
-*/
-static void
-initLookahead(ParseState* state, UCHARBUF *buf, UErrorCode *status)
-{
-    static uint32_t initTypeStrings = 0;
-    uint32_t i;
-
-    if (!initTypeStrings)
-    {
-        initTypeStrings = 1;
-    }
-
-    state->lookaheadPosition   = 0;
-    state->buffer              = buf;
-
-    resetLineNumber();
-
-    for (i = 0; i < MAX_LOOKAHEAD; i++)
-    {
-        state->lookahead[i].type = getNextToken(state->buffer, &state->lookahead[i].value, &state->lookahead[i].line, &state->lookahead[i].comment, status);
-        if (U_FAILURE(*status))
-        {
-            return;
-        }
-    }
-
-    *status = U_ZERO_ERROR;
-}
-
-static void
-cleanupLookahead(ParseState* state)
-{
-    uint32_t i;
-    for (i = 0; i <= MAX_LOOKAHEAD; i++)
-    {
-        ustr_deinit(&state->lookahead[i].value);
-        ustr_deinit(&state->lookahead[i].comment);
-    }
-
-}
-
-static enum ETokenType
-getToken(ParseState* state, struct UString **tokenValue, struct UString* comment, uint32_t *linenumber, UErrorCode *status)
-{
-    enum ETokenType result;
-    uint32_t          i;
-
-    result = state->lookahead[state->lookaheadPosition].type;
-
-    if (tokenValue != nullptr)
-    {
-        *tokenValue = &state->lookahead[state->lookaheadPosition].value;
-    }
-
-    if (linenumber != nullptr)
-    {
-        *linenumber = state->lookahead[state->lookaheadPosition].line;
-    }
-
-    if (comment != nullptr)
-    {
-        ustr_cpy(comment, &(state->lookahead[state->lookaheadPosition].comment), status);
-    }
-
-    i = (state->lookaheadPosition + MAX_LOOKAHEAD) % (MAX_LOOKAHEAD + 1);
-    state->lookaheadPosition = (state->lookaheadPosition + 1) % (MAX_LOOKAHEAD + 1);
-    ustr_setlen(&state->lookahead[i].comment, 0, status);
-    ustr_setlen(&state->lookahead[i].value, 0, status);
-    state->lookahead[i].type = getNextToken(state->buffer, &state->lookahead[i].value, &state->lookahead[i].line, &state->lookahead[i].comment, status);
-
-    /* printf("getToken, returning %s\n", tokenNames[result]); */
-
-    return result;
-}
-
-static enum ETokenType
-peekToken(ParseState* state, uint32_t lookaheadCount, struct UString **tokenValue, uint32_t *linenumber, struct UString *comment, UErrorCode *status)
-{
-    uint32_t i = (state->lookaheadPosition + lookaheadCount) % (MAX_LOOKAHEAD + 1);
-
-    if (U_FAILURE(*status))
-    {
-        return TOK_ERROR;
-    }
-
-    if (lookaheadCount >= MAX_LOOKAHEAD)
-    {
-        *status = U_INTERNAL_PROGRAM_ERROR;
-        return TOK_ERROR;
-    }
-
-    if (tokenValue != nullptr)
-    {
-        *tokenValue = &state->lookahead[i].value;
-    }
-
-    if (linenumber != nullptr)
-    {
-        *linenumber = state->lookahead[i].line;
-    }
-
-    if(comment != nullptr){
-        ustr_cpy(comment, &(state->lookahead[state->lookaheadPosition].comment), status);
-    }
-
-    return state->lookahead[i].type;
-}
-
-static void
-expect(ParseState* state, enum ETokenType expectedToken, struct UString **tokenValue, struct UString *comment, uint32_t *linenumber, UErrorCode *status)
-{
-    uint32_t        line;
-
-    enum ETokenType token = getToken(state, tokenValue, comment, &line, status);
-
-    if (linenumber != nullptr)
-    {
-        *linenumber = line;
-    }
-
-    if (U_FAILURE(*status))
-    {
-        return;
-    }
-
-    if (token != expectedToken)
-    {
-        *status = U_INVALID_FORMAT_ERROR;
-        error(line, "expecting %s, got %s", tokenNames[expectedToken], tokenNames[token]);
-    }
-    else
-    {
-        *status = U_ZERO_ERROR;
-    }
-}
-
-static char *getInvariantString(ParseState* state, uint32_t *line, struct UString *comment,
-                                int32_t &stringLength, UErrorCode *status)
-{
-    struct UString *tokenValue;
-    char           *result;
-
-    expect(state, TOK_STRING, &tokenValue, comment, line, status);
-
-    if (U_FAILURE(*status))
-    {
-        return nullptr;
-    }
-
-    if(!uprv_isInvariantUString(tokenValue->fChars, tokenValue->fLength)) {
-        *status = U_INVALID_FORMAT_ERROR;
-        error(*line, "invariant characters required for table keys, binary data, etc.");
-        return nullptr;
-    }
-
-    result = static_cast<char *>(uprv_malloc(tokenValue->fLength+1));
-
-    if (result == nullptr)
-    {
-        *status = U_MEMORY_ALLOCATION_ERROR;
-        return nullptr;
-    }
-
-    u_UCharsToChars(tokenValue->fChars, result, tokenValue->fLength+1);
-    stringLength = tokenValue->fLength;
-    return result;
-}
-
-static struct SResource *
-parseUCARules(ParseState* state, char *tag, uint32_t startline, const struct UString* /*comment*/, UErrorCode *status)
-{
-    struct SResource *result = nullptr;
-    struct UString   *tokenValue;
-    FileStream       *file          = nullptr;
-    char              filename[256] = { '\0' };
-    char              cs[128]       = { '\0' };
-    uint32_t          line;
-    UBool quoted = false;
-    UCHARBUF *ucbuf=nullptr;
-    UChar32   c     = 0;
-    const char* cp  = nullptr;
-    char16_t *pTarget     = nullptr;
-    char16_t *target      = nullptr;
-    char16_t *targetLimit = nullptr;
-    int32_t size = 0;
-
-    expect(state, TOK_STRING, &tokenValue, nullptr, &line, status);
-
-    if(isVerbose()){
-        printf(" %s at line %i \n",  (tag == nullptr) ? "(null)" : tag, (int)startline);
-    }
-
-    if (U_FAILURE(*status))
-    {
-        return nullptr;
-    }
-    /* make the filename including the directory */
-    if (state->inputdir != nullptr)
-    {
-        uprv_strcat(filename, state->inputdir);
-
-        if (state->inputdir[state->inputdirLength - 1] != U_FILE_SEP_CHAR)
-        {
-            uprv_strcat(filename, U_FILE_SEP_STRING);
-        }
-    }
-
-    u_UCharsToChars(tokenValue->fChars, cs, tokenValue->fLength);
-
-    expect(state, TOK_CLOSE_BRACE, nullptr, nullptr, nullptr, status);
-
-    if (U_FAILURE(*status))
-    {
-        return nullptr;
-    }
-    uprv_strcat(filename, cs);
-
-    if(state->omitCollationRules) {
-        return res_none();
-    }
-
-    ucbuf = ucbuf_open(filename, &cp, getShowWarning(),false, status);
-
-    if (U_FAILURE(*status)) {
-        error(line, "An error occurred while opening the input file %s\n", filename);
-        return nullptr;
-    }
-
-    /* We allocate more space than actually required
-    * since the actual size needed for storing UChars
-    * is not known in UTF-8 byte stream
-    */
-    size        = ucbuf_size(ucbuf) + 1;
-    pTarget     = (char16_t*) uprv_malloc(U_SIZEOF_UCHAR * size);
-    uprv_memset(pTarget, 0, size*U_SIZEOF_UCHAR);
-    target      = pTarget;
-    targetLimit = pTarget+size;
-
-    /* read the rules into the buffer */
-    while (target < targetLimit)
-    {
-        c = ucbuf_getc(ucbuf, status);
-        if(c == QUOTE) {
-            quoted = (UBool)!quoted;
-        }
-        /* weiv (06/26/2002): adding the following:
-         * - preserving spaces in commands [...]
-         * - # comments until the end of line
-         */
-        if (c == STARTCOMMAND && !quoted)
-        {
-            /* preserve commands
-             * closing bracket will be handled by the
-             * append at the end of the loop
-             */
-            while(c != ENDCOMMAND) {
-                U_APPEND_CHAR32_ONLY(c, target);
-                c = ucbuf_getc(ucbuf, status);
-            }
-        }
-        else if (c == HASH && !quoted) {
-            /* skip comments */
-            while(c != CR && c != LF) {
-                c = ucbuf_getc(ucbuf, status);
-            }
-            continue;
-        }
-        else if (c == ESCAPE)
-        {
-            c = unescape(ucbuf, status);
-
-            if (c == (UChar32)U_ERR)
-            {
-                uprv_free(pTarget);
-                T_FileStream_close(file);
-                return nullptr;
-            }
-        }
-        else if (!quoted && (c == SPACE || c == TAB || c == CR || c == LF))
-        {
-            /* ignore spaces carriage returns
-            * and line feed unless in the form \uXXXX
-            */
-            continue;
-        }
-
-        /* Append char16_t * after dissembling if c > 0xffff*/
-        if (c != (UChar32)U_EOF)
-        {
-            U_APPEND_CHAR32_ONLY(c, target);
-        }
-        else
-        {
-            break;
-        }
-    }
-
-    /* terminate the string */
-    if(target < targetLimit){
-        *target = 0x0000;
-    }
-
-    result = string_open(state->bundle, tag, pTarget, (int32_t)(target - pTarget), nullptr, status);
-
-
-    ucbuf_close(ucbuf);
-    uprv_free(pTarget);
-    T_FileStream_close(file);
-
-    return result;
-}
-
-static struct SResource *
-parseTransliterator(ParseState* state, char *tag, uint32_t startline, const struct UString* /*comment*/, UErrorCode *status)
-{
-    struct SResource *result = nullptr;
-    struct UString   *tokenValue;
-    FileStream       *file          = nullptr;
-    char              filename[256] = { '\0' };
-    char              cs[128]       = { '\0' };
-    uint32_t          line;
-    UCHARBUF *ucbuf=nullptr;
-    const char* cp  = nullptr;
-    char16_t *pTarget     = nullptr;
-    const char16_t *pSource     = nullptr;
-    int32_t size = 0;
-
-    expect(state, TOK_STRING, &tokenValue, nullptr, &line, status);
-
-    if(isVerbose()){
-        printf(" %s at line %i \n",  (tag == nullptr) ? "(null)" : tag, (int)startline);
-    }
-
-    if (U_FAILURE(*status))
-    {
-        return nullptr;
-    }
-    /* make the filename including the directory */
-    if (state->inputdir != nullptr)
-    {
-        uprv_strcat(filename, state->inputdir);
-
-        if (state->inputdir[state->inputdirLength - 1] != U_FILE_SEP_CHAR)
-        {
-            uprv_strcat(filename, U_FILE_SEP_STRING);
-        }
-    }
-
-    u_UCharsToChars(tokenValue->fChars, cs, tokenValue->fLength);
-
-    expect(state, TOK_CLOSE_BRACE, nullptr, nullptr, nullptr, status);
-
-    if (U_FAILURE(*status))
-    {
-        return nullptr;
-    }
-    uprv_strcat(filename, cs);
-
-
-    ucbuf = ucbuf_open(filename, &cp, getShowWarning(),false, status);
-
-    if (U_FAILURE(*status)) {
-        error(line, "An error occurred while opening the input file %s\n", filename);
-        return nullptr;
-    }
-
-    /* We allocate more space than actually required
-    * since the actual size needed for storing UChars
-    * is not known in UTF-8 byte stream
-    */
-    pSource = ucbuf_getBuffer(ucbuf, &size, status);
-    pTarget     = (char16_t*) uprv_malloc(U_SIZEOF_UCHAR * (size + 1));
-    uprv_memset(pTarget, 0, size*U_SIZEOF_UCHAR);
-
-#if !UCONFIG_NO_TRANSLITERATION
-    size = utrans_stripRules(pSource, size, pTarget, status);
-#else
-    size = 0;
-    fprintf(stderr, " Warning: writing empty transliteration data ( UCONFIG_NO_TRANSLITERATION ) \n");
-#endif
-    result = string_open(state->bundle, tag, pTarget, size, nullptr, status);
-
-    ucbuf_close(ucbuf);
-    uprv_free(pTarget);
-    T_FileStream_close(file);
-
-    return result;
-}
-static ArrayResource* dependencyArray = nullptr;
-
-static struct SResource *
-parseDependency(ParseState* state, char *tag, uint32_t startline, const struct UString* comment, UErrorCode *status)
-{
-    struct SResource *result = nullptr;
-    struct SResource *elem = nullptr;
-    struct UString   *tokenValue;
-    uint32_t          line;
-    char              filename[256] = { '\0' };
-    char              cs[128]       = { '\0' };
-
-    expect(state, TOK_STRING, &tokenValue, nullptr, &line, status);
-
-    if(isVerbose()){
-        printf(" %s at line %i \n",  (tag == nullptr) ? "(null)" : tag, (int)startline);
-    }
-
-    if (U_FAILURE(*status))
-    {
-        return nullptr;
-    }
-    /* make the filename including the directory */
-    if (state->outputdir != nullptr)
-    {
-        uprv_strcat(filename, state->outputdir);
-
-        if (state->outputdir[state->outputdirLength - 1] != U_FILE_SEP_CHAR)
-        {
-            uprv_strcat(filename, U_FILE_SEP_STRING);
-        }
-    }
-
-    u_UCharsToChars(tokenValue->fChars, cs, tokenValue->fLength);
-
-    if (U_FAILURE(*status))
-    {
-        return nullptr;
-    }
-    uprv_strcat(filename, cs);
-    if(!T_FileStream_file_exists(filename)){
-        if(isStrict()){
-            error(line, "The dependency file %s does not exist. Please make sure it exists.\n",filename);
-        }else{
-            warning(line, "The dependency file %s does not exist. Please make sure it exists.\n",filename);
-        }
-    }
-    if(dependencyArray==nullptr){
-        dependencyArray = array_open(state->bundle, "%%DEPENDENCY", nullptr, status);
-    }
-    if(tag!=nullptr){
-        result = string_open(state->bundle, tag, tokenValue->fChars, tokenValue->fLength, comment, status);
-    }
-    elem = string_open(state->bundle, nullptr, tokenValue->fChars, tokenValue->fLength, comment, status);
-
-    dependencyArray->add(elem);
-
-    if (U_FAILURE(*status))
-    {
-        return nullptr;
-    }
-    expect(state, TOK_CLOSE_BRACE, nullptr, nullptr, nullptr, status);
-    return result;
-}
-static struct SResource *
-parseString(ParseState* state, char *tag, uint32_t startline, const struct UString* comment, UErrorCode *status)
-{
-    struct UString   *tokenValue;
-    struct SResource *result = nullptr;
-
-/*    if (tag != nullptr && uprv_strcmp(tag, "%%UCARULES") == 0)
-    {
-        return parseUCARules(tag, startline, status);
-    }*/
-    if(isVerbose()){
-        printf(" string %s at line %i \n",  (tag == nullptr) ? "(null)" : tag, (int)startline);
-    }
-    expect(state, TOK_STRING, &tokenValue, nullptr, nullptr, status);
-
-    if (U_SUCCESS(*status))
-    {
-        /* create the string now - tokenValue doesn't survive a call to getToken (and therefore
-        doesn't survive expect either) */
-
-        result = string_open(state->bundle, tag, tokenValue->fChars, tokenValue->fLength, comment, status);
-        if(U_SUCCESS(*status) && result) {
-            expect(state, TOK_CLOSE_BRACE, nullptr, nullptr, nullptr, status);
-
-            if (U_FAILURE(*status))
-            {
-                res_close(result);
-                return nullptr;
-            }
-        }
-    }
-
-    return result;
-}
-
-static struct SResource *
-parseAlias(ParseState* state, char *tag, uint32_t startline, const struct UString *comment, UErrorCode *status)
-{
-    struct UString   *tokenValue;
-    struct SResource *result  = nullptr;
-
-    expect(state, TOK_STRING, &tokenValue, nullptr, nullptr, status);
-
-    if(isVerbose()){
-        printf(" alias %s at line %i \n",  (tag == nullptr) ? "(null)" : tag, (int)startline);
-    }
-
-    if (U_SUCCESS(*status))
-    {
-        /* create the string now - tokenValue doesn't survive a call to getToken (and therefore
-        doesn't survive expect either) */
-
-        result = alias_open(state->bundle, tag, tokenValue->fChars, tokenValue->fLength, comment, status);
-
-        expect(state, TOK_CLOSE_BRACE, nullptr, nullptr, nullptr, status);
-
-        if (U_FAILURE(*status))
-        {
-            res_close(result);
-            return nullptr;
-        }
-    }
-
-    return result;
-}
-
-#if !UCONFIG_NO_COLLATION
-
-namespace {
-
-static struct SResource* resLookup(struct SResource* res, const char* key){
-    if (res == res_none() || !res->isTable()) {
-        return nullptr;
-    }
-
-    TableResource *list = static_cast<TableResource *>(res);
-    SResource *current = list->fFirst;
-    while (current != nullptr) {
-        if (uprv_strcmp(((list->fRoot->fKeys) + (current->fKey)), key) == 0) {
-            return current;
-        }
-        current = current->fNext;
-    }
-    return nullptr;
-}
-
-class GenrbImporter : public icu::CollationRuleParser::Importer {
-public:
-    GenrbImporter(const char *in, const char *out) : inputDir(in), outputDir(out) {}
-    virtual ~GenrbImporter();
-    virtual void getRules(
-            const char *localeID, const char *collationType,
-            UnicodeString &rules,
-            const char *&errorReason, UErrorCode &errorCode) override;
-
-private:
-    const char *inputDir;
-    const char *outputDir;
-};
-
-GenrbImporter::~GenrbImporter() {}
-
-void
-GenrbImporter::getRules(
-        const char *localeID, const char *collationType,
-        UnicodeString &rules,
-        const char *& /*errorReason*/, UErrorCode &errorCode) {
-    CharString filename(localeID, errorCode);
-    for(int32_t i = 0; i < filename.length(); i++){
-        if(filename[i] == '-'){
-            filename.data()[i] = '_';
-        }
-    }
-    filename.append(".txt", errorCode);
-    if (U_FAILURE(errorCode)) {
-        return;
-    }
-    CharString inputDirBuf;
-    CharString openFileName;
-    if(inputDir == nullptr) {
-        const char *filenameBegin = uprv_strrchr(filename.data(), U_FILE_SEP_CHAR);
-        if (filenameBegin != nullptr) {
-            /*
-             * When a filename ../../../data/root.txt is specified,
-             * we presume that the input directory is ../../../data
-             * This is very important when the resource file includes
-             * another file, like UCARules.txt or thaidict.brk.
-             */
-            StringPiece dir = filename.toStringPiece();
-            const char *filenameLimit = filename.data() + filename.length();
-            dir.remove_suffix((int32_t)(filenameLimit - filenameBegin));
-            inputDirBuf.append(dir, errorCode);
-            inputDir = inputDirBuf.data();
-        }
-    }else{
-        int32_t dirlen  = (int32_t)uprv_strlen(inputDir);
-
-        if((filename[0] != U_FILE_SEP_CHAR) && (inputDir[dirlen-1] !='.')) {
-            /*
-             * append the input dir to openFileName if the first char in
-             * filename is not file separator char and the last char input directory is  not '.'.
-             * This is to support :
-             * genrb -s. /home/icu/data
-             * genrb -s. icu/data
-             * The user cannot mix notations like
-             * genrb -s. /icu/data --- the absolute path specified. -s redundant
-             * user should use
-             * genrb -s. icu/data  --- start from CWD and look in icu/data dir
-             */
-            openFileName.append(inputDir, dirlen, errorCode);
-            if(inputDir[dirlen-1] != U_FILE_SEP_CHAR) {
-                openFileName.append(U_FILE_SEP_CHAR, errorCode);
-            }
-        }
-    }
-    openFileName.append(filename, errorCode);
-    if(U_FAILURE(errorCode)) {
-        return;
-    }
-    // printf("GenrbImporter::getRules(%s, %s) reads %s\n", localeID, collationType, openFileName.data());
-    const char* cp = "";
-    LocalUCHARBUFPointer ucbuf(
-            ucbuf_open(openFileName.data(), &cp, getShowWarning(), true, &errorCode));
-    if(errorCode == U_FILE_ACCESS_ERROR) {
-        fprintf(stderr, "couldn't open file %s\n", openFileName.data());
-        return;
-    }
-    if (ucbuf.isNull() || U_FAILURE(errorCode)) {
-        fprintf(stderr, "An error occurred processing file %s. Error: %s\n", openFileName.data(), u_errorName(errorCode));
-        return;
-    }
-
-    /* Parse the data into an SRBRoot */
-    LocalPointer<SRBRoot> data(
-            parse(ucbuf.getAlias(), inputDir, outputDir, filename.data(), false, false, false, &errorCode));
-    if (U_FAILURE(errorCode)) {
-        return;
-    }
-
-    struct SResource *root = data->fRoot;
-    struct SResource *collations = resLookup(root, "collations");
-    if (collations != nullptr) {
-      struct SResource *collation = resLookup(collations, collationType);
-      if (collation != nullptr) {
-        struct SResource *sequence = resLookup(collation, "Sequence");
-        if (sequence != nullptr && sequence->isString()) {
-          // No string pointer aliasing so that we need not hold onto the resource bundle.
-          StringResource *sr = static_cast<StringResource *>(sequence);
-          rules = sr->fString;
-        }
-      }
-    }
-}
-
-// Quick-and-dirty escaping function.
-// Assumes that we are on an ASCII-based platform.
-static void
-escape(const char16_t *s, char *buffer, size_t n) {
-    int32_t length = u_strlen(s);
-    int32_t i = 0;
-    for (;;) {
-        UChar32 c;
-        U16_NEXT(s, i, length, c);
-        if (c == 0) {
-            *buffer = 0;
-            return;
-        } else if (0x20 <= c && c <= 0x7e) {
-            // printable ASCII
-            *buffer++ = (char)c;  // assumes ASCII-based platform
-        } else {
-            buffer += snprintf(buffer, n, "\\u%04X", (int)c);
-        }
-    }
-}
-
-}  // namespace
-
-static FILE*
-openTOML(const char* outputdir, const char* name, const char* collationType, const char* structType, UErrorCode *status) {
-    CharString baseName;
-    baseName.append(name, *status);
-    baseName.append("_", *status);
-    baseName.append(collationType, *status);
-    baseName.append("_", *status);
-    baseName.append(structType, *status);
-
-    CharString outFileName;
-    if (outputdir && *outputdir) {
-        outFileName.append(outputdir, *status).ensureEndsWithFileSeparator(*status);
-    }
-    outFileName.append(baseName, *status);
-    outFileName.append(".toml", *status);
-    if (U_FAILURE(*status)) {
-        return nullptr;
-    }
-
-    FILE* f = fopen(outFileName.data(), "w");
-    if (!f) {
-        *status = U_FILE_ACCESS_ERROR;
-        return nullptr;
-    }
-    usrc_writeFileNameGeneratedBy(f, "#", baseName.data(), "genrb -X");
-
-    return f;
-}
-
-static void
-writeCollationMetadataTOML(const char* outputdir, const char* name, const char* collationType, const uint32_t metadataBits, UErrorCode *status) {
-    FILE* f = openTOML(outputdir, name, collationType, "meta", status);
-    if (!f) {
-        return;
-    }
-    // printf("writeCollationMetadataTOML %s %s\n", name, collationType);
-    fprintf(f, "bits = 0x%X\n", metadataBits);
-    fclose(f);
-}
-
-static UChar32
-writeCollationDiacriticsTOML(const char* outputdir, const char* name, const char* collationType, const icu::CollationData* data, UErrorCode *status) {
-    UChar32 limit = ICU4X_DIACRITIC_LIMIT;
-    FILE* f = openTOML(outputdir, name, collationType, "dia", status);
-    if (!f) {
-        return limit;
-    }
-    // printf("writeCollationDiacriticsTOML %s %s\n", name, collationType);
-    uint16_t secondaries[ICU4X_DIACRITIC_LIMIT-ICU4X_DIACRITIC_BASE];
-    for (UChar32 c = ICU4X_DIACRITIC_BASE; c < ICU4X_DIACRITIC_LIMIT; ++c) {
-        uint16_t secondary = 0;
-        uint32_t ce32 = data->getCE32(c);
-        if (ce32 == icu::Collation::FALLBACK_CE32) {
-            ce32 = data->base->getCE32(c);
-        }
-        if (c == 0x0340 || c == 0x0341 || c == 0x0343 || c == 0x0344) {
-            // These never occur in NFD data
-        } else if (!icu::Collation::isSimpleOrLongCE32(ce32)) {
-            if (uprv_strcmp(name, "root") == 0) {
-                printf("UNSUPPORTED DIACRITIC CE32 in root: TAG: %X CE32: %X char: %X\n", icu::Collation::tagFromCE32(ce32), ce32, c);
-                fclose(f);
-                *status = U_INTERNAL_PROGRAM_ERROR;
-                return limit;
-            }
-            limit = c;
-            break;
-        } else {
-            uint64_t ce = uint64_t(icu::Collation::ceFromCE32(ce32));
-            if ((ce & 0xFFFFFFFF0000FFFF) != uint64_t(icu::Collation::COMMON_TERTIARY_CE)) {
-                // Not a CE where only the secondary weight differs from the expected
-                // pattern.
-                limit = c;
-                break;
-            }
-            secondary = uint16_t(ce >> 16);
-        }
-        secondaries[c - ICU4X_DIACRITIC_BASE] = secondary;
-
-    }
-    usrc_writeArray(f, "secondaries = [\n  ", secondaries, 16, limit-ICU4X_DIACRITIC_BASE, "  ", "\n]\n");
-    fclose(f);
-    return limit;
-}
-
-static void
-writeCollationReorderingTOML(const char* outputdir, const char* name, const char* collationType, const icu::CollationSettings* settings, UErrorCode *status) {
-    FILE* f = openTOML(outputdir, name, collationType, "reord", status);
-    if (!f) {
-        return;
-    }
-    // printf("writeCollationReorderingTOML %s %s\n", name, collationType);
-    fprintf(f, "min_high_no_reorder = 0x%X\n", settings->minHighNoReorder);
-    usrc_writeArray(f, "reorder_table = [\n  ", settings->reorderTable, 8, 256, "  ", "\n]\n");
-    usrc_writeArray(f, "reorder_ranges = [\n  ", settings->reorderRanges, 32, settings->reorderRangesLength, "  ", "\n]\n");
-    fclose(f);
-}
-
-
-static void
-writeCollationJamoTOML(const char* outputdir, const char* name, const char* collationType, const icu::CollationData* data, UErrorCode *status) {
-    FILE* f = openTOML(outputdir, name, collationType, "jamo", status);
-    if (!f) {
-        printf("writeCollationJamoTOML FAILED TO OPEN FILE %s %s\n", name, collationType);
-        return;
-    }
-    uint32_t jamo[0x1200-0x1100];
-    for (UChar32 c = 0x1100; c < 0x1200; ++c) {
-        uint32_t ce32 = data->getCE32(c);
-        if (ce32 == icu::Collation::FALLBACK_CE32) {
-            ce32 = data->base->getCE32(c);
-        }
-        // Can't reject complex CE32s, because search collations have expansions.
-        // These expansions refer to the tailoring, which foils the reuse of the
-        // these jamo tables.
-        // XXX Figure out what to do. Perhaps instead of having Latin mini expansions,
-        // there should be Hangul mini expansions.
-        // XXX in any case, validate that modern jamo are self-contained.
-        jamo[c - 0x1100] = ce32;
-
-    }
-    usrc_writeArray(f, "ce32s = [\n  ", jamo, 32, 0x1200-0x1100, "  ", "\n]\n");
-    fclose(f);
-}
-
-static UBool
-convertTrie(const void *context, UChar32 start, UChar32 end, uint32_t value) {
-    if (start >= 0x1100 && start < 0x1200 && end >= 0x1100 && end < 0x1200) {
-        // Range entirely in conjoining jamo block.
-        return true;
-    }
-    icu::IcuToolErrorCode status("genrb: convertTrie");
-    umutablecptrie_setRange((UMutableCPTrie*)context, start, end, value, status);
-    return !U_FAILURE(*status);
-}
-
-static void
-writeCollationDataTOML(const char* outputdir, const char* name, const char* collationType, const icu::CollationData* data, UBool root, UChar32 diacriticLimit, UErrorCode *status) {
-    FILE* f = openTOML(outputdir, name, collationType, "data", status);
-    if (!f) {
-        return;
-    }
-    // printf("writeCollationDataTOML %s %s\n", name, collationType);
-
-    icu::UnicodeSet tailoringSet;
-
-    if (data->base) {
-        tailoringSet.addAll(*(data->unsafeBackwardSet));
-        tailoringSet.removeAll(*(data->base->unsafeBackwardSet));
-    } else {
-        tailoringSet.addAll(*(data->unsafeBackwardSet));
-    }
-
-    // Use the same value for out-of-range and default in the hope of not having to allocate
-    // different blocks, since ICU4X never does out-of-range queries.
-    uint32_t trieDefault = root ? icu::Collation::UNASSIGNED_CE32 : icu::Collation::FALLBACK_CE32;
-    icu::LocalUMutableCPTriePointer builder(umutablecptrie_open(trieDefault, trieDefault, status));
-
-    utrie2_enum(data->trie, nullptr, &convertTrie, builder.getAlias());
-
-    // If the diacritic table was cut short, copy CE32s between the lowered
-    // limit and the max limit from the root to the tailoring. As of June 2022,
-    // no collation in CLDR needs this.
-    for (UChar32 c = diacriticLimit; c < ICU4X_DIACRITIC_LIMIT; ++c) {
-        if (c == 0x0340 || c == 0x0341 || c == 0x0343 || c == 0x0344) {
-            // These never occur in NFD data.
-            continue;
-        }
-        uint32_t ce32 = data->getCE32(c);
-        if (ce32 == icu::Collation::FALLBACK_CE32) {
-            ce32 = data->base->getCE32(c);
-            umutablecptrie_set(builder.getAlias(), c, ce32, status);
-        }
-    }
-
-    // Ensure that the range covered by the diacritic table isn't duplicated
-    // in the trie.
-    for (UChar32 c = ICU4X_DIACRITIC_BASE; c < diacriticLimit; ++c) {
-        if (umutablecptrie_get(builder.getAlias(), c) != trieDefault) {
-            umutablecptrie_set(builder.getAlias(), c, trieDefault, status);
-        }
-    }
-
-    icu::LocalUCPTriePointer utrie(umutablecptrie_buildImmutable(
-    builder.getAlias(),
-    UCPTRIE_TYPE_SMALL,
-    UCPTRIE_VALUE_BITS_32,
-    status));
-    usrc_writeArray(f, "contexts = [\n  ", data->contexts, 16, data->contextsLength, "  ", "\n]\n");
-    usrc_writeArray(f, "ce32s = [\n  ", data->ce32s, 32, data->ce32sLength, "  ", "\n]\n");
-    usrc_writeArray(f, "ces = [\n  ", data->ces, 64, data->cesLength, "  ", "\n]\n");
-    fprintf(f, "[trie]\n");
-    usrc_writeUCPTrie(f, "trie", utrie.getAlias(), UPRV_TARGET_SYNTAX_TOML);
-
-    fclose(f);
-}
-
-static void
-writeCollationSpecialPrimariesTOML(const char* outputdir, const char* name, const char* collationType, const icu::CollationData* data, UErrorCode *status) {
-    FILE* f = openTOML(outputdir, name, collationType, "prim", status);
-    if (!f) {
-        return;
-    }
-    // printf("writeCollationSpecialPrimariesTOML %s %s\n", name, collationType);
-
-    uint16_t lastPrimaries[4];
-    for (int32_t i = 0; i < 4; ++i) {
-        // getLastPrimaryForGroup subtracts one from a 16-bit value, so we add one
-        // back to get a value that fits in 16 bits.
-        lastPrimaries[i] = (uint16_t)((data->getLastPrimaryForGroup(UCOL_REORDER_CODE_FIRST + i) + 1) >> 16);
-    }
-
-    uint32_t numericPrimary = data->numericPrimary;
-    if (numericPrimary & 0xFFFFFF) {
-        printf("Lower 24 bits set in numeric primary");
-        *status = U_INTERNAL_PROGRAM_ERROR;
-        return;
-    }
-
-    usrc_writeArray(f, "last_primaries = [\n  ", lastPrimaries, 16, 4, "  ", "\n]\n");
-    fprintf(f, "numeric_primary = 0x%X\n", numericPrimary >> 24);
-    fclose(f);
-}
-
-static void
-writeCollationTOML(const char* outputdir, const char* name, const char* collationType, const icu::CollationData* data, const icu::CollationSettings* settings, UErrorCode *status) {
-    UBool tailored = false;
-    UBool tailoredDiacritics = false;
-    UBool lithuanianDotAbove = (uprv_strcmp(name, "lt") == 0);
-    UBool reordering = false;
-    UBool isRoot = uprv_strcmp(name, "root") == 0;
-    UChar32 diacriticLimit = ICU4X_DIACRITIC_LIMIT;
-    if (!data->base && isRoot) {
-        diacriticLimit = writeCollationDiacriticsTOML(outputdir, name, collationType, data, status);
-        if (U_FAILURE(*status)) {
-            return;
-        }
-        writeCollationJamoTOML(outputdir, name, collationType, data, status);
-        if (U_FAILURE(*status)) {
-            return;
-        }
-        writeCollationSpecialPrimariesTOML(outputdir, name, collationType, data, status);
-        if (U_FAILURE(*status)) {
-            return;
-        }
-    } else if (data->base && !lithuanianDotAbove) {
-        for (UChar32 c = ICU4X_DIACRITIC_BASE; c < ICU4X_DIACRITIC_LIMIT; ++c) {
-            if (c == 0x0340 || c == 0x0341 || c == 0x0343 || c == 0x0344) {
-                // These never occur in NFD data.
-                continue;
-            }
-            uint32_t ce32 = data->getCE32(c);
-            if ((ce32 != icu::Collation::FALLBACK_CE32) && (ce32 != data->base->getCE32(c))) {
-                tailoredDiacritics = true;
-                diacriticLimit = writeCollationDiacriticsTOML(outputdir, name, collationType, data, status);
-                if (U_FAILURE(*status)) {
-                    return;
-                }
-                break;
-            }
-        }
-    }
-
-    if (settings->hasReordering()) {
-        reordering = true;
-        // Note: There are duplicate reorderings. Expecting the ICU4X provider
-        // to take care of deduplication.
-        writeCollationReorderingTOML(outputdir, name, collationType, settings, status);
-        if (U_FAILURE(*status)) {
-            return;
-        }
-    }
-
-    // Write collation data if either base is non-null or the name is root.
-    // Languages that only reorder scripts are otherwise root-like and have
-    // null base.
-    if (data->base || isRoot) {
-        tailored = !isRoot;
-        writeCollationDataTOML(outputdir, name, collationType, data, (!data->base && isRoot), diacriticLimit, status);
-        if (U_FAILURE(*status)) {
-            return;
-        }
-    }
-
-    uint32_t maxVariable = (uint32_t)settings->getMaxVariable();
-    if (maxVariable >= 4) {
-        printf("Max variable out of range");
-        *status = U_INTERNAL_PROGRAM_ERROR;
-        return;
-    }
-
-    uint32_t metadataBits = maxVariable;
-    if (tailored) {
-        metadataBits |= (1 << 3);
-    }
-    if (tailoredDiacritics) {
-        metadataBits |= (1 << 4);
-    }
-    if (reordering) {
-        metadataBits |= (1 << 5);
-    }
-    if (lithuanianDotAbove) {
-        metadataBits |= (1 << 6);
-    }
-    if ((settings->options & icu::CollationSettings::BACKWARD_SECONDARY) != 0) {
-        metadataBits |= (1 << 7);
-    }
-    if (settings->getAlternateHandling() == UCOL_SHIFTED) {
-        metadataBits |= (1 << 8);
-    }
-    switch (settings->getCaseFirst()) {
-        case UCOL_OFF:
-            break;
-        case UCOL_UPPER_FIRST:
-            metadataBits |= (1 << 9);
-            metadataBits |= (1 << 10);
-            break;
-        case UCOL_LOWER_FIRST:
-            metadataBits |= (1 << 9);
-            break;
-        default:
-            *status = U_INTERNAL_PROGRAM_ERROR;
-            return;
-    }
-
-    writeCollationMetadataTOML(outputdir, name, collationType, metadataBits, status);
-}
-
-#endif  // !UCONFIG_NO_COLLATION
-
-static TableResource *
-addCollation(ParseState* state, TableResource  *result, const char *collationType,
-             uint32_t startline, UErrorCode *status)
-{
-    // TODO: Use LocalPointer for result, or make caller close it when there is a failure.
-    struct SResource  *member = nullptr;
-    struct UString    *tokenValue;
-    struct UString     comment;
-    enum   ETokenType  token;
-    char               subtag[1024];
-    UnicodeString      rules;
-    UBool              haveRules = false;
-    UVersionInfo       version;
-    uint32_t           line;
-
-    /* '{' . (name resource)* '}' */
-    version[0]=0; version[1]=0; version[2]=0; version[3]=0;
-
-    for (;;)
-    {
-        ustr_init(&comment);
-        token = getToken(state, &tokenValue, &comment, &line, status);
-
-        if (token == TOK_CLOSE_BRACE)
-        {
-            break;
-        }
-
-        if (token != TOK_STRING)
-        {
-            res_close(result);
-            *status = U_INVALID_FORMAT_ERROR;
-
-            if (token == TOK_EOF)
-            {
-                error(startline, "unterminated table");
-            }
-            else
-            {
-                error(line, "Unexpected token %s", tokenNames[token]);
-            }
-
-            return nullptr;
-        }
-
-        u_UCharsToChars(tokenValue->fChars, subtag, u_strlen(tokenValue->fChars) + 1);
-
-        if (U_FAILURE(*status))
-        {
-            res_close(result);
-            return nullptr;
-        }
-
-        member = parseResource(state, subtag, nullptr, status);
-
-        if (U_FAILURE(*status))
-        {
-            res_close(result);
-            return nullptr;
-        }
-        if (result == nullptr)
-        {
-            // Ignore the parsed resources, continue parsing.
-        }
-        else if (uprv_strcmp(subtag, "Version") == 0 && member->isString())
-        {
-            StringResource *sr = static_cast<StringResource *>(member);
-            char     ver[40];
-            int32_t length = sr->length();
-
-            if (length >= UPRV_LENGTHOF(ver))
-            {
-                length = UPRV_LENGTHOF(ver) - 1;
-            }
-
-            sr->fString.extract(0, length, ver, UPRV_LENGTHOF(ver), US_INV);
-            u_versionFromString(version, ver);
-
-            result->add(member, line, *status);
-            member = nullptr;
-        }
-        else if(uprv_strcmp(subtag, "%%CollationBin")==0)
-        {
-            /* discard duplicate %%CollationBin if any*/
-        }
-        else if (uprv_strcmp(subtag, "Sequence") == 0 && member->isString())
-        {
-            StringResource *sr = static_cast<StringResource *>(member);
-            rules = sr->fString;
-            haveRules = true;
-            // Defer building the collator until we have seen
-            // all sub-elements of the collation table, including the Version.
-            /* in order to achieve smaller data files, we can direct genrb */
-            /* to omit collation rules */
-            if(!state->omitCollationRules) {
-                result->add(member, line, *status);
-                member = nullptr;
-            }
-        }
-        else  // Just copy non-special items.
-        {
-            result->add(member, line, *status);
-            member = nullptr;
-        }
-        res_close(member);  // TODO: use LocalPointer
-        if (U_FAILURE(*status))
-        {
-            res_close(result);
-            return nullptr;
-        }
-    }
-
-    if (!haveRules) { return result; }
-
-#if UCONFIG_NO_COLLATION || UCONFIG_NO_FILE_IO
-    warning(line, "Not building collation elements because of UCONFIG_NO_COLLATION and/or UCONFIG_NO_FILE_IO, see uconfig.h");
-    (void)collationType;
-#else
-    // CLDR ticket #3949, ICU ticket #8082:
-    // Do not build collation binary data for for-import-only "private" collation rule strings.
-    if (uprv_strncmp(collationType, "private-", 8) == 0) {
-        if(isVerbose()) {
-            printf("Not building %s~%s collation binary\n", state->filename, collationType);
-        }
-        return result;
-    }
-
-    if(!state->makeBinaryCollation) {
-        if(isVerbose()) {
-            printf("Not building %s~%s collation binary\n", state->filename, collationType);
-        }
-        return result;
-    }
-    UErrorCode intStatus = U_ZERO_ERROR;
-    UParseError parseError;
-    uprv_memset(&parseError, 0, sizeof(parseError));
-    GenrbImporter importer(state->inputdir, state->outputdir);
-    const icu::CollationTailoring *base = icu::CollationRoot::getRoot(intStatus);
-    if(U_FAILURE(intStatus)) {
-        error(line, "failed to load root collator (ucadata.icu) - %s", u_errorName(intStatus));
-        res_close(result);
-        return nullptr;  // TODO: use LocalUResourceBundlePointer for result
-    }
-    icu::CollationBuilder builder(base, state->icu4xMode, intStatus);
-    if(state->icu4xMode || (uprv_strncmp(collationType, "search", 6) == 0)) {
-        builder.disableFastLatin();  // build fast-Latin table unless search collator or ICU4X
-    }
-    LocalPointer<icu::CollationTailoring> t(
-            builder.parseAndBuild(rules, version, &importer, &parseError, intStatus));
-    if(U_FAILURE(intStatus)) {
-        const char *reason = builder.getErrorReason();
-        if(reason == nullptr) { reason = ""; }
-        error(line, "CollationBuilder failed at %s~%s/Sequence rule offset %ld: %s  %s",
-                state->filename, collationType,
-                (long)parseError.offset, u_errorName(intStatus), reason);
-        if(parseError.preContext[0] != 0 || parseError.postContext[0] != 0) {
-            // Print pre- and post-context.
-            char preBuffer[100], postBuffer[100];
-            escape(parseError.preContext, preBuffer, sizeof(preBuffer));
-            escape(parseError.postContext, postBuffer, sizeof(postBuffer));
-            error(line, "  error context: \"...%s\" ! \"%s...\"", preBuffer, postBuffer);
-        }
-        if(isStrict() || t.isNull()) {
-            *status = intStatus;
-            res_close(result);
-            return nullptr;
-        }
-    }
-    if (state->icu4xMode) {
-        char *nameWithoutSuffix = static_cast<char *>(uprv_malloc(uprv_strlen(state->filename) + 1));
-        if (nameWithoutSuffix == nullptr) {
-            *status = U_MEMORY_ALLOCATION_ERROR;
-            res_close(result);
-            return nullptr;
-        }
-        uprv_strcpy(nameWithoutSuffix, state->filename);
-        *uprv_strrchr(nameWithoutSuffix, '.') = 0;
-
-        writeCollationTOML(state->outputdir, nameWithoutSuffix, collationType, t->data, t->settings, status);
-        uprv_free(nameWithoutSuffix);
-    }
-    icu::LocalMemory<uint8_t> buffer;
-    int32_t capacity = 100000;
-    uint8_t *dest = buffer.allocateInsteadAndCopy(capacity);
-    if(dest == nullptr) {
-        fprintf(stderr, "memory allocation (%ld bytes) for file contents failed\n",
-                (long)capacity);
-        *status = U_MEMORY_ALLOCATION_ERROR;
-        res_close(result);
-        return nullptr;
-    }
-    int32_t indexes[icu::CollationDataReader::IX_TOTAL_SIZE + 1];
-    int32_t totalSize = icu::CollationDataWriter::writeTailoring(
-            *t, *t->settings, indexes, dest, capacity, intStatus);
-    if(intStatus == U_BUFFER_OVERFLOW_ERROR) {
-        intStatus = U_ZERO_ERROR;
-        capacity = totalSize;
-        dest = buffer.allocateInsteadAndCopy(capacity);
-        if(dest == nullptr) {
-            fprintf(stderr, "memory allocation (%ld bytes) for file contents failed\n",
-                    (long)capacity);
-            *status = U_MEMORY_ALLOCATION_ERROR;
-            res_close(result);
-            return nullptr;
-        }
-        totalSize = icu::CollationDataWriter::writeTailoring(
-                *t, *t->settings, indexes, dest, capacity, intStatus);
-    }
-    if(U_FAILURE(intStatus)) {
-        fprintf(stderr, "CollationDataWriter::writeTailoring() failed: %s\n",
-                u_errorName(intStatus));
-        res_close(result);
-        return nullptr;
-    }
-    if(isVerbose()) {
-        printf("%s~%s collation tailoring part sizes:\n", state->filename, collationType);
-        icu::CollationInfo::printSizes(totalSize, indexes);
-        if(t->settings->hasReordering()) {
-            printf("%s~%s collation reordering ranges:\n", state->filename, collationType);
-            icu::CollationInfo::printReorderRanges(
-                    *t->data, t->settings->reorderCodes, t->settings->reorderCodesLength);
-        }
-#if 0  // debugging output
-    } else {
-        printf("%s~%s collation tailoring part sizes:\n", state->filename, collationType);
-        icu::CollationInfo::printSizes(totalSize, indexes);
-#endif
-    }
-    struct SResource *collationBin = bin_open(state->bundle, "%%CollationBin", totalSize, dest, nullptr, nullptr, status);
-    result->add(collationBin, line, *status);
-    if (U_FAILURE(*status)) {
-        res_close(result);
-        return nullptr;
-    }
-#endif
-    return result;
-}
-
-static UBool
-keepCollationType(const char * /*type*/) {
-    return true;
-}
-
-static struct SResource *
-parseCollationElements(ParseState* state, char *tag, uint32_t startline, UBool newCollation, UErrorCode *status)
-{
-    TableResource  *result = nullptr;
-    struct SResource  *member = nullptr;
-    struct UString    *tokenValue;
-    struct UString     comment;
-    enum   ETokenType  token;
-    char               subtag[1024], typeKeyword[1024];
-    uint32_t           line;
-
-    result = table_open(state->bundle, tag, nullptr, status);
-
-    if (result == nullptr || U_FAILURE(*status))
-    {
-        return nullptr;
-    }
-    if(isVerbose()){
-        printf(" collation elements %s at line %i \n",  (tag == nullptr) ? "(null)" : tag, (int)startline);
-    }
-    if(!newCollation) {
-        return addCollation(state, result, "(no type)", startline, status);
-    }
-    else {
-        for(;;) {
-            ustr_init(&comment);
-            token = getToken(state, &tokenValue, &comment, &line, status);
-
-            if (token == TOK_CLOSE_BRACE)
-            {
-                return result;
-            }
-
-            if (token != TOK_STRING)
-            {
-                res_close(result);
-                *status = U_INVALID_FORMAT_ERROR;
-
-                if (token == TOK_EOF)
-                {
-                    error(startline, "unterminated table");
-                }
-                else
-                {
-                    error(line, "Unexpected token %s", tokenNames[token]);
-                }
-
-                return nullptr;
-            }
-
-            u_UCharsToChars(tokenValue->fChars, subtag, u_strlen(tokenValue->fChars) + 1);
-
-            if (U_FAILURE(*status))
-            {
-                res_close(result);
-                return nullptr;
-            }
-
-            if (uprv_strcmp(subtag, "default") == 0)
-            {
-                member = parseResource(state, subtag, nullptr, status);
-
-                if (U_FAILURE(*status))
-                {
-                    res_close(result);
-                    return nullptr;
-                }
-
-                result->add(member, line, *status);
-            }
-            else
-            {
-                token = peekToken(state, 0, &tokenValue, &line, &comment, status);
-                /* this probably needs to be refactored or recursively use the parser */
-                /* first we assume that our collation table won't have the explicit type */
-                /* then, we cannot handle aliases */
-                if(token == TOK_OPEN_BRACE) {
-                    token = getToken(state, &tokenValue, &comment, &line, status);
-                    TableResource *collationRes;
-                    if (keepCollationType(subtag)) {
-                        collationRes = table_open(state->bundle, subtag, nullptr, status);
-                    } else {
-                        collationRes = nullptr;
-                    }
-                    // need to parse the collation data regardless
-                    collationRes = addCollation(state, collationRes, subtag, startline, status);
-                    if (collationRes != nullptr) {
-                        result->add(collationRes, startline, *status);
-                    }
-                } else if(token == TOK_COLON) { /* right now, we'll just try to see if we have aliases */
-                    /* we could have a table too */
-                    token = peekToken(state, 1, &tokenValue, &line, &comment, status);
-                    u_UCharsToChars(tokenValue->fChars, typeKeyword, u_strlen(tokenValue->fChars) + 1);
-                    if(uprv_strcmp(typeKeyword, "alias") == 0) {
-                        member = parseResource(state, subtag, nullptr, status);
-                        if (U_FAILURE(*status))
-                        {
-                            res_close(result);
-                            return nullptr;
-                        }
-
-                        result->add(member, line, *status);
-                    } else {
-                        res_close(result);
-                        *status = U_INVALID_FORMAT_ERROR;
-                        return nullptr;
-                    }
-                } else {
-                    res_close(result);
-                    *status = U_INVALID_FORMAT_ERROR;
-                    return nullptr;
-                }
-            }
-
-            /*member = string_open(bundle, subtag, tokenValue->fChars, tokenValue->fLength, status);*/
-
-            /*expect(TOK_CLOSE_BRACE, nullptr, nullptr, status);*/
-
-            if (U_FAILURE(*status))
-            {
-                res_close(result);
-                return nullptr;
-            }
-        }
-    }
-}
-
-/* Necessary, because CollationElements requires the bundle->fRoot member to be present which,
-   if this weren't special-cased, wouldn't be set until the entire file had been processed. */
-static struct SResource *
-realParseTable(ParseState* state, TableResource *table, char *tag, uint32_t startline, UErrorCode *status)
-{
-    struct SResource  *member = nullptr;
-    struct UString    *tokenValue=nullptr;
-    struct UString    comment;
-    enum   ETokenType token;
-    char              subtag[1024];
-    uint32_t          line;
-    UBool             readToken = false;
-
-    /* '{' . (name resource)* '}' */
-
-    if(isVerbose()){
-        printf(" parsing table %s at line %i \n", (tag == nullptr) ? "(null)" : tag, (int)startline);
-    }
-    for (;;)
-    {
-        ustr_init(&comment);
-        token = getToken(state, &tokenValue, &comment, &line, status);
-
-        if (token == TOK_CLOSE_BRACE)
-        {
-            if (!readToken && isVerbose()) {
-                warning(startline, "Encountered empty table");
-            }
-            return table;
-        }
-
-        if (token != TOK_STRING)
-        {
-            *status = U_INVALID_FORMAT_ERROR;
-
-            if (token == TOK_EOF)
-            {
-                error(startline, "unterminated table");
-            }
-            else
-            {
-                error(line, "unexpected token %s", tokenNames[token]);
-            }
-
-            return nullptr;
-        }
-
-        if(uprv_isInvariantUString(tokenValue->fChars, -1)) {
-            u_UCharsToChars(tokenValue->fChars, subtag, u_strlen(tokenValue->fChars) + 1);
-        } else {
-            *status = U_INVALID_FORMAT_ERROR;
-            error(line, "invariant characters required for table keys");
-            return nullptr;
-        }
-
-        if (U_FAILURE(*status))
-        {
-            error(line, "parse error. Stopped parsing tokens with %s", u_errorName(*status));
-            return nullptr;
-        }
-
-        member = parseResource(state, subtag, &comment, status);
-
-        if (member == nullptr || U_FAILURE(*status))
-        {
-            error(line, "parse error. Stopped parsing resource with %s", u_errorName(*status));
-            return nullptr;
-        }
-
-        table->add(member, line, *status);
-
-        if (U_FAILURE(*status))
-        {
-            error(line, "parse error. Stopped parsing table with %s", u_errorName(*status));
-            return nullptr;
-        }
-        readToken = true;
-        ustr_deinit(&comment);
-   }
-
-    /* not reached */
-    /* A compiler warning will appear if all paths don't contain a return statement. */
-/*     *status = U_INTERNAL_PROGRAM_ERROR;
-     return nullptr;*/
-}
-
-static struct SResource *
-parseTable(ParseState* state, char *tag, uint32_t startline, const struct UString *comment, UErrorCode *status)
-{
-    if (tag != nullptr && uprv_strcmp(tag, "CollationElements") == 0)
-    {
-        return parseCollationElements(state, tag, startline, false, status);
-    }
-    if (tag != nullptr && uprv_strcmp(tag, "collations") == 0)
-    {
-        return parseCollationElements(state, tag, startline, true, status);
-    }
-    if(isVerbose()){
-        printf(" table %s at line %i \n",  (tag == nullptr) ? "(null)" : tag, (int)startline);
-    }
-
-    TableResource *result = table_open(state->bundle, tag, comment, status);
-
-    if (result == nullptr || U_FAILURE(*status))
-    {
-        return nullptr;
-    }
-    return realParseTable(state, result, tag, startline,  status);
-}
-
-static struct SResource *
-parseArray(ParseState* state, char *tag, uint32_t startline, const struct UString *comment, UErrorCode *status)
-{
-    struct SResource  *member = nullptr;
-    struct UString    *tokenValue;
-    struct UString    memberComments;
-    enum   ETokenType token;
-    UBool             readToken = false;
-
-    ArrayResource  *result = array_open(state->bundle, tag, comment, status);
-
-    if (result == nullptr || U_FAILURE(*status))
-    {
-        return nullptr;
-    }
-    if(isVerbose()){
-        printf(" array %s at line %i \n",  (tag == nullptr) ? "(null)" : tag, (int)startline);
-    }
-
-    ustr_init(&memberComments);
-
-    /* '{' . resource [','] '}' */
-    for (;;)
-    {
-        /* reset length */
-        ustr_setlen(&memberComments, 0, status);
-
-        /* check for end of array, but don't consume next token unless it really is the end */
-        token = peekToken(state, 0, &tokenValue, nullptr, &memberComments, status);
-
-
-        if (token == TOK_CLOSE_BRACE)
-        {
-            getToken(state, nullptr, nullptr, nullptr, status);
-            if (!readToken) {
-                warning(startline, "Encountered empty array");
-            }
-            break;
-        }
-
-        if (token == TOK_EOF)
-        {
-            res_close(result);
-            *status = U_INVALID_FORMAT_ERROR;
-            error(startline, "unterminated array");
-            return nullptr;
-        }
-
-        /* string arrays are a special case */
-        if (token == TOK_STRING)
-        {
-            getToken(state, &tokenValue, &memberComments, nullptr, status);
-            member = string_open(state->bundle, nullptr, tokenValue->fChars, tokenValue->fLength, &memberComments, status);
-        }
-        else
-        {
-            member = parseResource(state, nullptr, &memberComments, status);
-        }
-
-        if (member == nullptr || U_FAILURE(*status))
-        {
-            res_close(result);
-            return nullptr;
-        }
-
-        result->add(member);
-
-        /* eat optional comma if present */
-        token = peekToken(state, 0, nullptr, nullptr, nullptr, status);
-
-        if (token == TOK_COMMA)
-        {
-            getToken(state, nullptr, nullptr, nullptr, status);
-        }
-
-        if (U_FAILURE(*status))
-        {
-            res_close(result);
-            return nullptr;
-        }
-        readToken = true;
-    }
-
-    ustr_deinit(&memberComments);
-    return result;
-}
-
-static struct SResource *
-parseIntVector(ParseState* state, char *tag, uint32_t startline, const struct UString *comment, UErrorCode *status)
-{
-    enum   ETokenType  token;
-    char              *string;
-    int32_t            value;
-    UBool              readToken = false;
-    char              *stopstring;
-    struct UString     memberComments;
-
-    IntVectorResource *result = intvector_open(state->bundle, tag, comment, status);
-
-    if (result == nullptr || U_FAILURE(*status))
-    {
-        return nullptr;
-    }
-
-    if(isVerbose()){
-        printf(" vector %s at line %i \n",  (tag == nullptr) ? "(null)" : tag, (int)startline);
-    }
-    ustr_init(&memberComments);
-    /* '{' . string [','] '}' */
-    for (;;)
-    {
-        ustr_setlen(&memberComments, 0, status);
-
-        /* check for end of array, but don't consume next token unless it really is the end */
-        token = peekToken(state, 0, nullptr, nullptr,&memberComments, status);
-
-        if (token == TOK_CLOSE_BRACE)
-        {
-            /* it's the end, consume the close brace */
-            getToken(state, nullptr, nullptr, nullptr, status);
-            if (!readToken) {
-                warning(startline, "Encountered empty int vector");
-            }
-            ustr_deinit(&memberComments);
-            return result;
-        }
-
-        int32_t stringLength;
-        string = getInvariantString(state, nullptr, nullptr, stringLength, status);
-
-        if (U_FAILURE(*status))
-        {
-            res_close(result);
-            return nullptr;
-        }
-
-        /* For handling illegal char in the Intvector */
-        value = uprv_strtoul(string, &stopstring, 0);/* make intvector support decimal,hexdigit,octal digit ranging from -2^31-2^32-1*/
-        int32_t len = (int32_t)(stopstring-string);
-
-        if(len==stringLength)
-        {
-            result->add(value, *status);
-            uprv_free(string);
-            token = peekToken(state, 0, nullptr, nullptr, nullptr, status);
-        }
-        else
-        {
-            uprv_free(string);
-            *status=U_INVALID_CHAR_FOUND;
-        }
-
-        if (U_FAILURE(*status))
-        {
-            res_close(result);
-            return nullptr;
-        }
-
-        /* the comma is optional (even though it is required to prevent the reader from concatenating
-        consecutive entries) so that a missing comma on the last entry isn't an error */
-        if (token == TOK_COMMA)
-        {
-            getToken(state, nullptr, nullptr, nullptr, status);
-        }
-        readToken = true;
-    }
-
-    /* not reached */
-    /* A compiler warning will appear if all paths don't contain a return statement. */
-/*    intvector_close(result, status);
-    *status = U_INTERNAL_PROGRAM_ERROR;
-    return nullptr;*/
-}
-
-static struct SResource *
-parseBinary(ParseState* state, char *tag, uint32_t startline, const struct UString *comment, UErrorCode *status)
-{
-    uint32_t line;
-    int32_t stringLength;
-    LocalMemory<char> string(getInvariantString(state, &line, nullptr, stringLength, status));
-    if (string.isNull() || U_FAILURE(*status))
-    {
-        return nullptr;
-    }
-
-    expect(state, TOK_CLOSE_BRACE, nullptr, nullptr, nullptr, status);
-    if (U_FAILURE(*status))
-    {
-        return nullptr;
-    }
-
-    if(isVerbose()){
-        printf(" binary %s at line %i \n",  (tag == nullptr) ? "(null)" : tag, (int)startline);
-    }
-
-    LocalMemory<uint8_t> value;
-    int32_t count = 0;
-    if (stringLength > 0 && value.allocateInsteadAndCopy(stringLength) == nullptr)
-    {
-        *status = U_MEMORY_ALLOCATION_ERROR;
-        return nullptr;
-    }
-
-    char toConv[3] = {'\0', '\0', '\0'};
-    for (int32_t i = 0; i < stringLength;)
-    {
-        // Skip spaces (which may have been line endings).
-        char c0 = string[i++];
-        if (c0 == ' ') { continue; }
-        if (i == stringLength) {
-            *status=U_INVALID_CHAR_FOUND;
-            error(line, "Encountered invalid binary value (odd number of hex digits)");
-            return nullptr;
-        }
-        toConv[0] = c0;
-        toConv[1] = string[i++];
-
-        char *stopstring;
-        value[count++] = (uint8_t) uprv_strtoul(toConv, &stopstring, 16);
-        uint32_t len=(uint32_t)(stopstring-toConv);
-
-        if(len!=2)
-        {
-            *status=U_INVALID_CHAR_FOUND;
-            error(line, "Encountered invalid binary value (not all pairs of hex digits)");
-            return nullptr;
-        }
-    }
-
-    if (count == 0) {
-        warning(startline, "Encountered empty binary value");
-        return bin_open(state->bundle, tag, 0, nullptr, "", comment, status);
-    } else {
-        return bin_open(state->bundle, tag, count, value.getAlias(), nullptr, comment, status);
-    }
-}
-
-static struct SResource *
-parseInteger(ParseState* state, char *tag, uint32_t startline, const struct UString *comment, UErrorCode *status)
-{
-    struct SResource *result = nullptr;
-    int32_t           value;
-    char             *string;
-    char             *stopstring;
-
-    int32_t stringLength;
-    string = getInvariantString(state, nullptr, nullptr, stringLength, status);
-
-    if (string == nullptr || U_FAILURE(*status))
-    {
-        return nullptr;
-    }
-
-    expect(state, TOK_CLOSE_BRACE, nullptr, nullptr, nullptr, status);
-
-    if (U_FAILURE(*status))
-    {
-        uprv_free(string);
-        return nullptr;
-    }
-
-    if(isVerbose()){
-        printf(" integer %s at line %i \n",  (tag == nullptr) ? "(null)" : tag, (int)startline);
-    }
-
-    if (stringLength == 0)
-    {
-        warning(startline, "Encountered empty integer. Default value is 0.");
-    }
-
-    /* Allow integer support for hexdecimal, octal digit and decimal*/
-    /* and handle illegal char in the integer*/
-    value = uprv_strtoul(string, &stopstring, 0);
-    int32_t len = (int32_t)(stopstring-string);
-    if(len==stringLength)
-    {
-        result = int_open(state->bundle, tag, value, comment, status);
-    }
-    else
-    {
-        *status=U_INVALID_CHAR_FOUND;
-    }
-    uprv_free(string);
-
-    return result;
-}
-
-static struct SResource *
-parseImport(ParseState* state, char *tag, uint32_t startline, const struct UString* comment, UErrorCode *status)
-{
-    uint32_t          line;
-    int32_t stringLength;
-    LocalMemory<char> filename(getInvariantString(state, &line, nullptr, stringLength, status));
-    if (U_FAILURE(*status))
-    {
-        return nullptr;
-    }
-
-    expect(state, TOK_CLOSE_BRACE, nullptr, nullptr, nullptr, status);
-
-    if (U_FAILURE(*status))
-    {
-        return nullptr;
-    }
-
-    if(isVerbose()){
-        printf(" import %s at line %i \n",  (tag == nullptr) ? "(null)" : tag, (int)startline);
-    }
-
-    /* Open the input file for reading */
-    CharString fullname;
-    if (state->inputdir != nullptr) {
-        fullname.append(state->inputdir, *status);
-    }
-    fullname.appendPathPart(filename.getAlias(), *status);
-    if (U_FAILURE(*status)) {
-        return nullptr;
-    }
-
-    FileStream *file = T_FileStream_open(fullname.data(), "rb");
-    if (file == nullptr)
-    {
-        error(line, "couldn't open input file %s", filename.getAlias());
-        *status = U_FILE_ACCESS_ERROR;
-        return nullptr;
-    }
-
-    int32_t len  = T_FileStream_size(file);
-    LocalMemory<uint8_t> data;
-    if(data.allocateInsteadAndCopy(len) == nullptr)
-    {
-        *status = U_MEMORY_ALLOCATION_ERROR;
-        T_FileStream_close (file);
-        return nullptr;
-    }
-
-    /* int32_t numRead = */ T_FileStream_read(file, data.getAlias(), len);
-    T_FileStream_close (file);
-
-    return bin_open(state->bundle, tag, len, data.getAlias(), fullname.data(), comment, status);
-}
-
-static struct SResource *
-parseInclude(ParseState* state, char *tag, uint32_t startline, const struct UString* comment, UErrorCode *status)
-{
-    struct SResource *result;
-    int32_t           len=0;
-    char             *filename;
-    uint32_t          line;
-    char16_t *pTarget     = nullptr;
-
-    UCHARBUF *ucbuf;
-    char     *fullname = nullptr;
-    const char* cp = nullptr;
-    const char16_t* uBuffer = nullptr;
-
-    int32_t stringLength;
-    filename = getInvariantString(state, &line, nullptr, stringLength, status);
-
-    if (U_FAILURE(*status))
-    {
-        return nullptr;
-    }
-
-    expect(state, TOK_CLOSE_BRACE, nullptr, nullptr, nullptr, status);
-
-    if (U_FAILURE(*status))
-    {
-        uprv_free(filename);
-        return nullptr;
-    }
-
-    if(isVerbose()){
-        printf(" include %s at line %i \n",  (tag == nullptr) ? "(null)" : tag, (int)startline);
-    }
-
-    fullname = (char *) uprv_malloc(state->inputdirLength + stringLength + 2);
-    /* test for nullptr */
-    if(fullname == nullptr)
-    {
-        *status = U_MEMORY_ALLOCATION_ERROR;
-        uprv_free(filename);
-        return nullptr;
-    }
-
-    if(state->inputdir!=nullptr){
-        if (state->inputdir[state->inputdirLength - 1] != U_FILE_SEP_CHAR)
-        {
-
-            uprv_strcpy(fullname, state->inputdir);
-
-            fullname[state->inputdirLength]      = U_FILE_SEP_CHAR;
-            fullname[state->inputdirLength + 1] = '\0';
-
-            uprv_strcat(fullname, filename);
-        }
-        else
-        {
-            uprv_strcpy(fullname, state->inputdir);
-            uprv_strcat(fullname, filename);
-        }
-    }else{
-        uprv_strcpy(fullname,filename);
-    }
-
-    ucbuf = ucbuf_open(fullname, &cp,getShowWarning(),false,status);
-
-    if (U_FAILURE(*status)) {
-        error(line, "couldn't open input file %s\n", filename);
-        return nullptr;
-    }
-
-    uBuffer = ucbuf_getBuffer(ucbuf,&len,status);
-    result = string_open(state->bundle, tag, uBuffer, len, comment, status);
-
-    ucbuf_close(ucbuf);
-
-    uprv_free(pTarget);
-
-    uprv_free(filename);
-    uprv_free(fullname);
-
-    return result;
-}
-
-
-
-
-
-U_STRING_DECL(k_type_string,    "string",    6);
-U_STRING_DECL(k_type_binary,    "binary",    6);
-U_STRING_DECL(k_type_bin,       "bin",       3);
-U_STRING_DECL(k_type_table,     "table",     5);
-U_STRING_DECL(k_type_table_no_fallback,     "table(nofallback)",         17);
-U_STRING_DECL(k_type_int,       "int",       3);
-U_STRING_DECL(k_type_integer,   "integer",   7);
-U_STRING_DECL(k_type_array,     "array",     5);
-U_STRING_DECL(k_type_alias,     "alias",     5);
-U_STRING_DECL(k_type_intvector, "intvector", 9);
-U_STRING_DECL(k_type_import,    "import",    6);
-U_STRING_DECL(k_type_include,   "include",   7);
-
-/* Various non-standard processing plugins that create one or more special resources. */
-U_STRING_DECL(k_type_plugin_uca_rules,      "process(uca_rules)",        18);
-U_STRING_DECL(k_type_plugin_collation,      "process(collation)",        18);
-U_STRING_DECL(k_type_plugin_transliterator, "process(transliterator)",   23);
-U_STRING_DECL(k_type_plugin_dependency,     "process(dependency)",       19);
-
-typedef enum EResourceType
-{
-    RESTYPE_UNKNOWN,
-    RESTYPE_STRING,
-    RESTYPE_BINARY,
-    RESTYPE_TABLE,
-    RESTYPE_TABLE_NO_FALLBACK,
-    RESTYPE_INTEGER,
-    RESTYPE_ARRAY,
-    RESTYPE_ALIAS,
-    RESTYPE_INTVECTOR,
-    RESTYPE_IMPORT,
-    RESTYPE_INCLUDE,
-    RESTYPE_PROCESS_UCA_RULES,
-    RESTYPE_PROCESS_COLLATION,
-    RESTYPE_PROCESS_TRANSLITERATOR,
-    RESTYPE_PROCESS_DEPENDENCY,
-    RESTYPE_RESERVED
-} EResourceType;
-
-static struct {
-    const char *nameChars;   /* only used for debugging */
-    const char16_t *nameUChars;
-    ParseResourceFunction *parseFunction;
-} gResourceTypes[] = {
-    {"Unknown", nullptr, nullptr},
-    {"string", k_type_string, parseString},
-    {"binary", k_type_binary, parseBinary},
-    {"table", k_type_table, parseTable},
-    {"table(nofallback)", k_type_table_no_fallback, nullptr}, /* parseFunction will never be called */
-    {"integer", k_type_integer, parseInteger},
-    {"array", k_type_array, parseArray},
-    {"alias", k_type_alias, parseAlias},
-    {"intvector", k_type_intvector, parseIntVector},
-    {"import", k_type_import, parseImport},
-    {"include", k_type_include, parseInclude},
-    {"process(uca_rules)", k_type_plugin_uca_rules, parseUCARules},
-    {"process(collation)", k_type_plugin_collation, nullptr /* not implemented yet */},
-    {"process(transliterator)", k_type_plugin_transliterator, parseTransliterator},
-    {"process(dependency)", k_type_plugin_dependency, parseDependency},
-    {"reserved", nullptr, nullptr}
-};
-
-void initParser()
-{
-    U_STRING_INIT(k_type_string,    "string",    6);
-    U_STRING_INIT(k_type_binary,    "binary",    6);
-    U_STRING_INIT(k_type_bin,       "bin",       3);
-    U_STRING_INIT(k_type_table,     "table",     5);
-    U_STRING_INIT(k_type_table_no_fallback,     "table(nofallback)",         17);
-    U_STRING_INIT(k_type_int,       "int",       3);
-    U_STRING_INIT(k_type_integer,   "integer",   7);
-    U_STRING_INIT(k_type_array,     "array",     5);
-    U_STRING_INIT(k_type_alias,     "alias",     5);
-    U_STRING_INIT(k_type_intvector, "intvector", 9);
-    U_STRING_INIT(k_type_import,    "import",    6);
-    U_STRING_INIT(k_type_include,   "include",   7);
-
-    U_STRING_INIT(k_type_plugin_uca_rules,      "process(uca_rules)",        18);
-    U_STRING_INIT(k_type_plugin_collation,      "process(collation)",        18);
-    U_STRING_INIT(k_type_plugin_transliterator, "process(transliterator)",   23);
-    U_STRING_INIT(k_type_plugin_dependency,     "process(dependency)",       19);
-}
-
-static inline UBool isTable(enum EResourceType type) {
-    return (UBool)(type==RESTYPE_TABLE || type==RESTYPE_TABLE_NO_FALLBACK);
-}
-
-static enum EResourceType
-parseResourceType(ParseState* state, UErrorCode *status)
-{
-    struct UString        *tokenValue;
-    struct UString        comment;
-    enum   EResourceType  result = RESTYPE_UNKNOWN;
-    uint32_t              line=0;
-    ustr_init(&comment);
-    expect(state, TOK_STRING, &tokenValue, &comment, &line, status);
-
-    if (U_FAILURE(*status))
-    {
-        return RESTYPE_UNKNOWN;
-    }
-
-    *status = U_ZERO_ERROR;
-
-    /* Search for normal types */
-    result=RESTYPE_UNKNOWN;
-    while ((result=(EResourceType)(result+1)) < RESTYPE_RESERVED) {
-        if (u_strcmp(tokenValue->fChars, gResourceTypes[result].nameUChars) == 0) {
-            break;
-        }
-    }
-    /* Now search for the aliases */
-    if (u_strcmp(tokenValue->fChars, k_type_int) == 0) {
-        result = RESTYPE_INTEGER;
-    }
-    else if (u_strcmp(tokenValue->fChars, k_type_bin) == 0) {
-        result = RESTYPE_BINARY;
-    }
-    else if (result == RESTYPE_RESERVED) {
-        char tokenBuffer[1024];
-        u_austrncpy(tokenBuffer, tokenValue->fChars, sizeof(tokenBuffer));
-        tokenBuffer[sizeof(tokenBuffer) - 1] = 0;
-        *status = U_INVALID_FORMAT_ERROR;
-        error(line, "unknown resource type '%s'", tokenBuffer);
-    }
-
-    return result;
-}
-
-/* parse a non-top-level resource */
-static struct SResource *
-parseResource(ParseState* state, char *tag, const struct UString *comment, UErrorCode *status)
-{
-    enum   ETokenType      token;
-    enum   EResourceType  resType = RESTYPE_UNKNOWN;
-    ParseResourceFunction *parseFunction = nullptr;
-    struct UString        *tokenValue;
-    uint32_t                 startline;
-    uint32_t                 line;
-
-
-    token = getToken(state, &tokenValue, nullptr, &startline, status);
-
-    if(isVerbose()){
-        printf(" resource %s at line %i \n",  (tag == nullptr) ? "(null)" : tag, (int)startline);
-    }
-
-    /* name . [ ':' type ] '{' resource '}' */
-    /* This function parses from the colon onwards.  If the colon is present, parse the
-    type then try to parse a resource of that type.  If there is no explicit type,
-    work it out using the lookahead tokens. */
-    switch (token)
-    {
-    case TOK_EOF:
-        *status = U_INVALID_FORMAT_ERROR;
-        error(startline, "Unexpected EOF encountered");
-        return nullptr;
-
-    case TOK_ERROR:
-        *status = U_INVALID_FORMAT_ERROR;
-        return nullptr;
-
-    case TOK_COLON:
-        resType = parseResourceType(state, status);
-        expect(state, TOK_OPEN_BRACE, &tokenValue, nullptr, &startline, status);
-
-        if (U_FAILURE(*status))
-        {
-            return nullptr;
-        }
-
-        break;
-
-    case TOK_OPEN_BRACE:
-        break;
-
-    default:
-        *status = U_INVALID_FORMAT_ERROR;
-        error(startline, "syntax error while reading a resource, expected '{' or ':'");
-        return nullptr;
-    }
-
-
-    if (resType == RESTYPE_UNKNOWN)
-    {
-        /* No explicit type, so try to work it out.  At this point, we've read the first '{'.
-        We could have any of the following:
-        { {         => array (nested)
-        { :/}       => array
-        { string ,  => string array
-
-        { string {  => table
-
-        { string :/{    => table
-        { string }      => string
-        */
-
-        token = peekToken(state, 0, nullptr, &line, nullptr,status);
-
-        if (U_FAILURE(*status))
-        {
-            return nullptr;
-        }
-
-        if (token == TOK_OPEN_BRACE || token == TOK_COLON ||token ==TOK_CLOSE_BRACE )
-        {
-            resType = RESTYPE_ARRAY;
-        }
-        else if (token == TOK_STRING)
-        {
-            token = peekToken(state, 1, nullptr, &line, nullptr, status);
-
-            if (U_FAILURE(*status))
-            {
-                return nullptr;
-            }
-
-            switch (token)
-            {
-            case TOK_COMMA:         resType = RESTYPE_ARRAY;  break;
-            case TOK_OPEN_BRACE:    resType = RESTYPE_TABLE;  break;
-            case TOK_CLOSE_BRACE:   resType = RESTYPE_STRING; break;
-            case TOK_COLON:         resType = RESTYPE_TABLE;  break;
-            default:
-                *status = U_INVALID_FORMAT_ERROR;
-                error(line, "Unexpected token after string, expected ',', '{' or '}'");
-                return nullptr;
-            }
-        }
-        else
-        {
-            *status = U_INVALID_FORMAT_ERROR;
-            error(line, "Unexpected token after '{'");
-            return nullptr;
-        }
-
-        /* printf("Type guessed as %s\n", resourceNames[resType]); */
-    } else if(resType == RESTYPE_TABLE_NO_FALLBACK) {
-        *status = U_INVALID_FORMAT_ERROR;
-        error(startline, "error: %s resource type not valid except on top bundle level", gResourceTypes[resType].nameChars);
-        return nullptr;
-    }
-
-
-    /* We should now know what we need to parse next, so call the appropriate parser
-    function and return. */
-    parseFunction = gResourceTypes[resType].parseFunction;
-    if (parseFunction != nullptr) {
-        return parseFunction(state, tag, startline, comment, status);
-    }
-    else {
-        *status = U_INTERNAL_PROGRAM_ERROR;
-        error(startline, "internal error: %s resource type found and not handled", gResourceTypes[resType].nameChars);
-    }
-
-    return nullptr;
-}
-
-/* parse the top-level resource */
-struct SRBRoot *
-parse(UCHARBUF *buf, const char *inputDir, const char *outputDir, const char *filename,
-      UBool makeBinaryCollation, UBool omitCollationRules, UBool icu4xMode, UErrorCode *status)
-{
-    struct UString    *tokenValue;
-    struct UString    comment;
-    uint32_t           line;
-    enum EResourceType bundleType;
-    enum ETokenType    token;
-    ParseState state;
-    uint32_t i;
-
-
-    for (i = 0; i < MAX_LOOKAHEAD + 1; i++)
-    {
-        ustr_init(&state.lookahead[i].value);
-        ustr_init(&state.lookahead[i].comment);
-    }
-
-    initLookahead(&state, buf, status);
-
-    state.inputdir       = inputDir;
-    state.inputdirLength = (state.inputdir != nullptr) ? (uint32_t)uprv_strlen(state.inputdir) : 0;
-    state.outputdir       = outputDir;
-    state.outputdirLength = (state.outputdir != nullptr) ? (uint32_t)uprv_strlen(state.outputdir) : 0;
-    state.filename = filename;
-    state.makeBinaryCollation = makeBinaryCollation;
-    state.omitCollationRules = omitCollationRules;
-    state.icu4xMode = icu4xMode;
-
-    ustr_init(&comment);
-    expect(&state, TOK_STRING, &tokenValue, &comment, nullptr, status);
-
-    state.bundle = new SRBRoot(&comment, false, *status);
-
-    if (state.bundle == nullptr || U_FAILURE(*status))
-    {
-        delete state.bundle;
-
-        return nullptr;
-    }
-
-
-    state.bundle->setLocale(tokenValue->fChars, *status);
-
-    /* The following code is to make Empty bundle work no matter with :table specifer or not */
-    token = getToken(&state, nullptr, nullptr, &line, status);
-    if(token==TOK_COLON) {
-        *status=U_ZERO_ERROR;
-        bundleType=parseResourceType(&state, status);
-
-        if(isTable(bundleType))
-        {
-            expect(&state, TOK_OPEN_BRACE, nullptr, nullptr, &line, status);
-        }
-        else
-        {
-            *status=U_PARSE_ERROR;
-             error(line, "parse error. Stopped parsing with %s", u_errorName(*status));
-        }
-    }
-    else
-    {
-        /* not a colon */
-        if(token==TOK_OPEN_BRACE)
-        {
-            *status=U_ZERO_ERROR;
-            bundleType=RESTYPE_TABLE;
-        }
-        else
-        {
-            /* neither colon nor open brace */
-            *status=U_PARSE_ERROR;
-            bundleType=RESTYPE_UNKNOWN;
-            error(line, "parse error, did not find open-brace '{' or colon ':', stopped with %s", u_errorName(*status));
-        }
-    }
-
-    if (U_FAILURE(*status))
-    {
-        delete state.bundle;
-        return nullptr;
-    }
-
-    if(bundleType==RESTYPE_TABLE_NO_FALLBACK) {
-        /*
-         * Parse a top-level table with the table(nofallback) declaration.
-         * This is the same as a regular table, but also sets the
-         * URES_ATT_NO_FALLBACK flag in indexes[URES_INDEX_ATTRIBUTES] .
-         */
-        state.bundle->fNoFallback=true;
-    }
-    /* top-level tables need not handle special table names like "collations" */
-    assert(!state.bundle->fIsPoolBundle);
-    assert(state.bundle->fRoot->fType == URES_TABLE);
-    TableResource *rootTable = static_cast<TableResource *>(state.bundle->fRoot);
-    realParseTable(&state, rootTable, nullptr, line, status);
-    if(dependencyArray!=nullptr){
-        rootTable->add(dependencyArray, 0, *status);
-        dependencyArray = nullptr;
-    }
-   if (U_FAILURE(*status))
-    {
-        delete state.bundle;
-        res_close(dependencyArray);
-        return nullptr;
-    }
-
-    if (getToken(&state, nullptr, nullptr, &line, status) != TOK_EOF)
-    {
-        warning(line, "extraneous text after resource bundle (perhaps unmatched braces)");
-        if(isStrict()){
-            *status = U_INVALID_FORMAT_ERROR;
-            return nullptr;
-        }
-    }
-
-    cleanupLookahead(&state);
-    ustr_deinit(&comment);
-    return state.bundle;
-}
->>>>>>> a8a80be5
+// © 2016 and later: Unicode, Inc. and others.
+// License & terms of use: http://www.unicode.org/copyright.html
+/*
+*******************************************************************************
+*
+*   Copyright (C) 1998-2015, International Business Machines
+*   Corporation and others.  All Rights Reserved.
+*
+*******************************************************************************
+*
+* File parse.cpp
+*
+* Modification History:
+*
+*   Date          Name          Description
+*   05/26/99     stephen       Creation.
+*   02/25/00     weiv          Overhaul to write udata
+*   5/10/01      Ram           removed ustdio dependency
+*   06/10/2001  Dominic Ludlam <dom@recoil.org> Rewritten
+*******************************************************************************
+*/
+
+// Safer use of UnicodeString.
+#include <cstdint>
+#include "unicode/umachine.h"
+#ifndef UNISTR_FROM_CHAR_EXPLICIT
+#   define UNISTR_FROM_CHAR_EXPLICIT explicit
+#endif
+
+// Less important, but still a good idea.
+#ifndef UNISTR_FROM_STRING_EXPLICIT
+#   define UNISTR_FROM_STRING_EXPLICIT explicit
+#endif
+
+#include <assert.h>
+#include "parse.h"
+#include "errmsg.h"
+#include "uhash.h"
+#include "cmemory.h"
+#include "cstring.h"
+#include "uinvchar.h"
+#include "read.h"
+#include "ustr.h"
+#include "reslist.h"
+#include "rbt_pars.h"
+#include "genrb.h"
+#include "unicode/normalizer2.h"
+#include "unicode/stringpiece.h"
+#include "unicode/unistr.h"
+#include "unicode/ustring.h"
+#include "unicode/uscript.h"
+#include "unicode/utf16.h"
+#include "unicode/putil.h"
+#include "charstr.h"
+#include "collationbuilder.h"
+#include "collationdata.h"
+#include "collationdatareader.h"
+#include "collationdatawriter.h"
+#include "collationfastlatinbuilder.h"
+#include "collationinfo.h"
+#include "collationroot.h"
+#include "collationruleparser.h"
+#include "collationtailoring.h"
+#include <stdio.h>
+#include "writesrc.h"
+
+/* Number of tokens to read ahead of the current stream position */
+#define MAX_LOOKAHEAD   3
+
+#define CR               0x000D
+#define LF               0x000A
+#define SPACE            0x0020
+#define TAB              0x0009
+#define ESCAPE           0x005C
+#define HASH             0x0023
+#define QUOTE            0x0027
+#define ZERO             0x0030
+#define STARTCOMMAND     0x005B
+#define ENDCOMMAND       0x005D
+#define OPENSQBRACKET    0x005B
+#define CLOSESQBRACKET   0x005D
+
+#define ICU4X_DIACRITIC_BASE  0x0300
+#define ICU4X_DIACRITIC_LIMIT 0x034F
+
+using icu::CharString;
+using icu::LocalMemory;
+using icu::LocalPointer;
+using icu::LocalUCHARBUFPointer;
+using icu::StringPiece;
+using icu::UnicodeString;
+
+struct Lookahead
+{
+     enum   ETokenType type;
+     struct UString    value;
+     struct UString    comment;
+     uint32_t          line;
+};
+
+/* keep in sync with token defines in read.h */
+const char *tokenNames[TOK_TOKEN_COUNT] =
+{
+     "string",             /* A string token, such as "MonthNames" */
+     "'{'",                 /* An opening brace character */
+     "'}'",                 /* A closing brace character */
+     "','",                 /* A comma */
+     "':'",                 /* A colon */
+
+     "<end of file>",     /* End of the file has been reached successfully */
+     "<end of line>"
+};
+
+/* Just to store "TRUE" */
+//static const char16_t trueValue[] = {0x0054, 0x0052, 0x0055, 0x0045, 0x0000};
+
+typedef struct {
+    struct Lookahead  lookahead[MAX_LOOKAHEAD + 1];
+    uint32_t          lookaheadPosition;
+    UCHARBUF         *buffer;
+    struct SRBRoot *bundle;
+    const char     *inputdir;
+    uint32_t        inputdirLength;
+    const char     *outputdir;
+    uint32_t        outputdirLength;
+    const char     *filename;
+    UBool           makeBinaryCollation;
+    UBool           omitCollationRules;
+    UBool           icu4xMode;
+} ParseState;
+
+typedef struct SResource *
+ParseResourceFunction(ParseState* state, char *tag, uint32_t startline, const struct UString* comment, UErrorCode *status);
+
+static struct SResource *parseResource(ParseState* state, char *tag, const struct UString *comment, UErrorCode *status);
+
+/* The nature of the lookahead buffer:
+   There are MAX_LOOKAHEAD + 1 slots, used as a circular buffer.  This provides
+   MAX_LOOKAHEAD lookahead tokens and a slot for the current token and value.
+   When getToken is called, the current pointer is moved to the next slot and the
+   old slot is filled with the next token from the reader by calling getNextToken.
+   The token values are stored in the slot, which means that token values don't
+   survive a call to getToken, ie.
+
+   UString *value;
+
+   getToken(&value, nullptr, status);
+   getToken(nullptr,   nullptr, status);       bad - value is now a different string
+*/
+static void
+initLookahead(ParseState* state, UCHARBUF *buf, UErrorCode *status)
+{
+    static uint32_t initTypeStrings = 0;
+    uint32_t i;
+
+    if (!initTypeStrings)
+    {
+        initTypeStrings = 1;
+    }
+
+    state->lookaheadPosition   = 0;
+    state->buffer              = buf;
+
+    resetLineNumber();
+
+    for (i = 0; i < MAX_LOOKAHEAD; i++)
+    {
+        state->lookahead[i].type = getNextToken(state->buffer, &state->lookahead[i].value, &state->lookahead[i].line, &state->lookahead[i].comment, status);
+        if (U_FAILURE(*status))
+        {
+            return;
+        }
+    }
+
+    *status = U_ZERO_ERROR;
+}
+
+static void
+cleanupLookahead(ParseState* state)
+{
+    uint32_t i;
+    for (i = 0; i <= MAX_LOOKAHEAD; i++)
+    {
+        ustr_deinit(&state->lookahead[i].value);
+        ustr_deinit(&state->lookahead[i].comment);
+    }
+
+}
+
+static enum ETokenType
+getToken(ParseState* state, struct UString **tokenValue, struct UString* comment, uint32_t *linenumber, UErrorCode *status)
+{
+    enum ETokenType result;
+    uint32_t          i;
+
+    result = state->lookahead[state->lookaheadPosition].type;
+
+    if (tokenValue != nullptr)
+    {
+        *tokenValue = &state->lookahead[state->lookaheadPosition].value;
+    }
+
+    if (linenumber != nullptr)
+    {
+        *linenumber = state->lookahead[state->lookaheadPosition].line;
+    }
+
+    if (comment != nullptr)
+    {
+        ustr_cpy(comment, &(state->lookahead[state->lookaheadPosition].comment), status);
+    }
+
+    i = (state->lookaheadPosition + MAX_LOOKAHEAD) % (MAX_LOOKAHEAD + 1);
+    state->lookaheadPosition = (state->lookaheadPosition + 1) % (MAX_LOOKAHEAD + 1);
+    ustr_setlen(&state->lookahead[i].comment, 0, status);
+    ustr_setlen(&state->lookahead[i].value, 0, status);
+    state->lookahead[i].type = getNextToken(state->buffer, &state->lookahead[i].value, &state->lookahead[i].line, &state->lookahead[i].comment, status);
+
+    /* printf("getToken, returning %s\n", tokenNames[result]); */
+
+    return result;
+}
+
+static enum ETokenType
+peekToken(ParseState* state, uint32_t lookaheadCount, struct UString **tokenValue, uint32_t *linenumber, struct UString *comment, UErrorCode *status)
+{
+    uint32_t i = (state->lookaheadPosition + lookaheadCount) % (MAX_LOOKAHEAD + 1);
+
+    if (U_FAILURE(*status))
+    {
+        return TOK_ERROR;
+    }
+
+    if (lookaheadCount >= MAX_LOOKAHEAD)
+    {
+        *status = U_INTERNAL_PROGRAM_ERROR;
+        return TOK_ERROR;
+    }
+
+    if (tokenValue != nullptr)
+    {
+        *tokenValue = &state->lookahead[i].value;
+    }
+
+    if (linenumber != nullptr)
+    {
+        *linenumber = state->lookahead[i].line;
+    }
+
+    if(comment != nullptr){
+        ustr_cpy(comment, &(state->lookahead[state->lookaheadPosition].comment), status);
+    }
+
+    return state->lookahead[i].type;
+}
+
+static void
+expect(ParseState* state, enum ETokenType expectedToken, struct UString **tokenValue, struct UString *comment, uint32_t *linenumber, UErrorCode *status)
+{
+    uint32_t        line;
+
+    enum ETokenType token = getToken(state, tokenValue, comment, &line, status);
+
+    if (linenumber != nullptr)
+    {
+        *linenumber = line;
+    }
+
+    if (U_FAILURE(*status))
+    {
+        return;
+    }
+
+    if (token != expectedToken)
+    {
+        *status = U_INVALID_FORMAT_ERROR;
+        error(line, "expecting %s, got %s", tokenNames[expectedToken], tokenNames[token]);
+    }
+    else
+    {
+        *status = U_ZERO_ERROR;
+    }
+}
+
+static char *getInvariantString(ParseState* state, uint32_t *line, struct UString *comment,
+                                int32_t &stringLength, UErrorCode *status)
+{
+    struct UString *tokenValue;
+    char           *result;
+
+    expect(state, TOK_STRING, &tokenValue, comment, line, status);
+
+    if (U_FAILURE(*status))
+    {
+        return nullptr;
+    }
+
+    if(!uprv_isInvariantUString(tokenValue->fChars, tokenValue->fLength)) {
+        *status = U_INVALID_FORMAT_ERROR;
+        error(*line, "invariant characters required for table keys, binary data, etc.");
+        return nullptr;
+    }
+
+    result = static_cast<char *>(uprv_malloc(tokenValue->fLength+1));
+
+    if (result == nullptr)
+    {
+        *status = U_MEMORY_ALLOCATION_ERROR;
+        return nullptr;
+    }
+
+    u_UCharsToChars(tokenValue->fChars, result, tokenValue->fLength+1);
+    stringLength = tokenValue->fLength;
+    return result;
+}
+
+static struct SResource *
+parseUCARules(ParseState* state, char *tag, uint32_t startline, const struct UString* /*comment*/, UErrorCode *status)
+{
+    struct SResource *result = nullptr;
+    struct UString   *tokenValue;
+    FileStream       *file          = nullptr;
+    char              filename[256] = { '\0' };
+    char              cs[128]       = { '\0' };
+    uint32_t          line;
+    UBool quoted = false;
+    UCHARBUF *ucbuf=nullptr;
+    UChar32   c     = 0;
+    const char* cp  = nullptr;
+    char16_t *pTarget     = nullptr;
+    char16_t *target      = nullptr;
+    char16_t *targetLimit = nullptr;
+    int32_t size = 0;
+
+    expect(state, TOK_STRING, &tokenValue, nullptr, &line, status);
+
+    if(isVerbose()){
+        printf(" %s at line %i \n",  (tag == nullptr) ? "(null)" : tag, (int)startline);
+    }
+
+    if (U_FAILURE(*status))
+    {
+        return nullptr;
+    }
+    /* make the filename including the directory */
+    if (state->inputdir != nullptr)
+    {
+        uprv_strcat(filename, state->inputdir);
+
+        if (state->inputdir[state->inputdirLength - 1] != U_FILE_SEP_CHAR)
+        {
+            uprv_strcat(filename, U_FILE_SEP_STRING);
+        }
+    }
+
+    u_UCharsToChars(tokenValue->fChars, cs, tokenValue->fLength);
+
+    expect(state, TOK_CLOSE_BRACE, nullptr, nullptr, nullptr, status);
+
+    if (U_FAILURE(*status))
+    {
+        return nullptr;
+    }
+    uprv_strcat(filename, cs);
+
+    if(state->omitCollationRules) {
+        return res_none();
+    }
+
+    ucbuf = ucbuf_open(filename, &cp, getShowWarning(),false, status);
+
+    if (U_FAILURE(*status)) {
+        error(line, "An error occurred while opening the input file %s\n", filename);
+        return nullptr;
+    }
+
+    /* We allocate more space than actually required
+    * since the actual size needed for storing UChars
+    * is not known in UTF-8 byte stream
+    */
+    size        = ucbuf_size(ucbuf) + 1;
+    pTarget     = (char16_t*) uprv_malloc(U_SIZEOF_UCHAR * size);
+    uprv_memset(pTarget, 0, size*U_SIZEOF_UCHAR);
+    target      = pTarget;
+    targetLimit = pTarget+size;
+
+    /* read the rules into the buffer */
+    while (target < targetLimit)
+    {
+        c = ucbuf_getc(ucbuf, status);
+        if(c == QUOTE) {
+            quoted = (UBool)!quoted;
+        }
+        /* weiv (06/26/2002): adding the following:
+         * - preserving spaces in commands [...]
+         * - # comments until the end of line
+         */
+        if (c == STARTCOMMAND && !quoted)
+        {
+            /* preserve commands
+             * closing bracket will be handled by the
+             * append at the end of the loop
+             */
+            while(c != ENDCOMMAND) {
+                U_APPEND_CHAR32_ONLY(c, target);
+                c = ucbuf_getc(ucbuf, status);
+            }
+        }
+        else if (c == HASH && !quoted) {
+            /* skip comments */
+            while(c != CR && c != LF) {
+                c = ucbuf_getc(ucbuf, status);
+            }
+            continue;
+        }
+        else if (c == ESCAPE)
+        {
+            c = unescape(ucbuf, status);
+
+            if (c == (UChar32)U_ERR)
+            {
+                uprv_free(pTarget);
+                T_FileStream_close(file);
+                return nullptr;
+            }
+        }
+        else if (!quoted && (c == SPACE || c == TAB || c == CR || c == LF))
+        {
+            /* ignore spaces carriage returns
+            * and line feed unless in the form \uXXXX
+            */
+            continue;
+        }
+
+        /* Append char16_t * after dissembling if c > 0xffff*/
+        if (c != (UChar32)U_EOF)
+        {
+            U_APPEND_CHAR32_ONLY(c, target);
+        }
+        else
+        {
+            break;
+        }
+    }
+
+    /* terminate the string */
+    if(target < targetLimit){
+        *target = 0x0000;
+    }
+
+    result = string_open(state->bundle, tag, pTarget, (int32_t)(target - pTarget), nullptr, status);
+
+
+    ucbuf_close(ucbuf);
+    uprv_free(pTarget);
+    T_FileStream_close(file);
+
+    return result;
+}
+
+static struct SResource *
+parseTransliterator(ParseState* state, char *tag, uint32_t startline, const struct UString* /*comment*/, UErrorCode *status)
+{
+    struct SResource *result = nullptr;
+    struct UString   *tokenValue;
+    FileStream       *file          = nullptr;
+    char              filename[256] = { '\0' };
+    char              cs[128]       = { '\0' };
+    uint32_t          line;
+    UCHARBUF *ucbuf=nullptr;
+    const char* cp  = nullptr;
+    char16_t *pTarget     = nullptr;
+    const char16_t *pSource     = nullptr;
+    int32_t size = 0;
+
+    expect(state, TOK_STRING, &tokenValue, nullptr, &line, status);
+
+    if(isVerbose()){
+        printf(" %s at line %i \n",  (tag == nullptr) ? "(null)" : tag, (int)startline);
+    }
+
+    if (U_FAILURE(*status))
+    {
+        return nullptr;
+    }
+    /* make the filename including the directory */
+    if (state->inputdir != nullptr)
+    {
+        uprv_strcat(filename, state->inputdir);
+
+        if (state->inputdir[state->inputdirLength - 1] != U_FILE_SEP_CHAR)
+        {
+            uprv_strcat(filename, U_FILE_SEP_STRING);
+        }
+    }
+
+    u_UCharsToChars(tokenValue->fChars, cs, tokenValue->fLength);
+
+    expect(state, TOK_CLOSE_BRACE, nullptr, nullptr, nullptr, status);
+
+    if (U_FAILURE(*status))
+    {
+        return nullptr;
+    }
+    uprv_strcat(filename, cs);
+
+
+    ucbuf = ucbuf_open(filename, &cp, getShowWarning(),false, status);
+
+    if (U_FAILURE(*status)) {
+        error(line, "An error occurred while opening the input file %s\n", filename);
+        return nullptr;
+    }
+
+    /* We allocate more space than actually required
+    * since the actual size needed for storing UChars
+    * is not known in UTF-8 byte stream
+    */
+    pSource = ucbuf_getBuffer(ucbuf, &size, status);
+    pTarget     = (char16_t*) uprv_malloc(U_SIZEOF_UCHAR * (size + 1));
+    uprv_memset(pTarget, 0, size*U_SIZEOF_UCHAR);
+
+#if !UCONFIG_NO_TRANSLITERATION
+    size = utrans_stripRules(pSource, size, pTarget, status);
+#else
+    size = 0;
+    fprintf(stderr, " Warning: writing empty transliteration data ( UCONFIG_NO_TRANSLITERATION ) \n");
+#endif
+    result = string_open(state->bundle, tag, pTarget, size, nullptr, status);
+
+    ucbuf_close(ucbuf);
+    uprv_free(pTarget);
+    T_FileStream_close(file);
+
+    return result;
+}
+static ArrayResource* dependencyArray = nullptr;
+
+static struct SResource *
+parseDependency(ParseState* state, char *tag, uint32_t startline, const struct UString* comment, UErrorCode *status)
+{
+    struct SResource *result = nullptr;
+    struct SResource *elem = nullptr;
+    struct UString   *tokenValue;
+    uint32_t          line;
+    char              filename[256] = { '\0' };
+    char              cs[128]       = { '\0' };
+
+    expect(state, TOK_STRING, &tokenValue, nullptr, &line, status);
+
+    if(isVerbose()){
+        printf(" %s at line %i \n",  (tag == nullptr) ? "(null)" : tag, (int)startline);
+    }
+
+    if (U_FAILURE(*status))
+    {
+        return nullptr;
+    }
+    /* make the filename including the directory */
+    if (state->outputdir != nullptr)
+    {
+        uprv_strcat(filename, state->outputdir);
+
+        if (state->outputdir[state->outputdirLength - 1] != U_FILE_SEP_CHAR)
+        {
+            uprv_strcat(filename, U_FILE_SEP_STRING);
+        }
+    }
+
+    u_UCharsToChars(tokenValue->fChars, cs, tokenValue->fLength);
+
+    if (U_FAILURE(*status))
+    {
+        return nullptr;
+    }
+    uprv_strcat(filename, cs);
+    if(!T_FileStream_file_exists(filename)){
+        if(isStrict()){
+            error(line, "The dependency file %s does not exist. Please make sure it exists.\n",filename);
+        }else{
+            warning(line, "The dependency file %s does not exist. Please make sure it exists.\n",filename);
+        }
+    }
+    if(dependencyArray==nullptr){
+        dependencyArray = array_open(state->bundle, "%%DEPENDENCY", nullptr, status);
+    }
+    if(tag!=nullptr){
+        result = string_open(state->bundle, tag, tokenValue->fChars, tokenValue->fLength, comment, status);
+    }
+    elem = string_open(state->bundle, nullptr, tokenValue->fChars, tokenValue->fLength, comment, status);
+
+    dependencyArray->add(elem);
+
+    if (U_FAILURE(*status))
+    {
+        return nullptr;
+    }
+    expect(state, TOK_CLOSE_BRACE, nullptr, nullptr, nullptr, status);
+    return result;
+}
+static struct SResource *
+parseString(ParseState* state, char *tag, uint32_t startline, const struct UString* comment, UErrorCode *status)
+{
+    struct UString   *tokenValue;
+    struct SResource *result = nullptr;
+
+/*    if (tag != nullptr && uprv_strcmp(tag, "%%UCARULES") == 0)
+    {
+        return parseUCARules(tag, startline, status);
+    }*/
+    if(isVerbose()){
+        printf(" string %s at line %i \n",  (tag == nullptr) ? "(null)" : tag, (int)startline);
+    }
+    expect(state, TOK_STRING, &tokenValue, nullptr, nullptr, status);
+
+    if (U_SUCCESS(*status))
+    {
+        /* create the string now - tokenValue doesn't survive a call to getToken (and therefore
+        doesn't survive expect either) */
+
+        result = string_open(state->bundle, tag, tokenValue->fChars, tokenValue->fLength, comment, status);
+        if(U_SUCCESS(*status) && result) {
+            expect(state, TOK_CLOSE_BRACE, nullptr, nullptr, nullptr, status);
+
+            if (U_FAILURE(*status))
+            {
+                res_close(result);
+                return nullptr;
+            }
+        }
+    }
+
+    return result;
+}
+
+static struct SResource *
+parseAlias(ParseState* state, char *tag, uint32_t startline, const struct UString *comment, UErrorCode *status)
+{
+    struct UString   *tokenValue;
+    struct SResource *result  = nullptr;
+
+    expect(state, TOK_STRING, &tokenValue, nullptr, nullptr, status);
+
+    if(isVerbose()){
+        printf(" alias %s at line %i \n",  (tag == nullptr) ? "(null)" : tag, (int)startline);
+    }
+
+    if (U_SUCCESS(*status))
+    {
+        /* create the string now - tokenValue doesn't survive a call to getToken (and therefore
+        doesn't survive expect either) */
+
+        result = alias_open(state->bundle, tag, tokenValue->fChars, tokenValue->fLength, comment, status);
+
+        expect(state, TOK_CLOSE_BRACE, nullptr, nullptr, nullptr, status);
+
+        if (U_FAILURE(*status))
+        {
+            res_close(result);
+            return nullptr;
+        }
+    }
+
+    return result;
+}
+
+#if !UCONFIG_NO_COLLATION
+
+namespace {
+
+static struct SResource* resLookup(struct SResource* res, const char* key){
+    if (res == res_none() || !res->isTable()) {
+        return nullptr;
+    }
+
+    TableResource *list = static_cast<TableResource *>(res);
+    SResource *current = list->fFirst;
+    while (current != nullptr) {
+        if (uprv_strcmp(((list->fRoot->fKeys) + (current->fKey)), key) == 0) {
+            return current;
+        }
+        current = current->fNext;
+    }
+    return nullptr;
+}
+
+class GenrbImporter : public icu::CollationRuleParser::Importer {
+public:
+    GenrbImporter(const char *in, const char *out) : inputDir(in), outputDir(out) {}
+    virtual ~GenrbImporter();
+    virtual void getRules(
+            const char *localeID, const char *collationType,
+            UnicodeString &rules,
+            const char *&errorReason, UErrorCode &errorCode) override;
+
+private:
+    const char *inputDir;
+    const char *outputDir;
+};
+
+GenrbImporter::~GenrbImporter() {}
+
+void
+GenrbImporter::getRules(
+        const char *localeID, const char *collationType,
+        UnicodeString &rules,
+        const char *& /*errorReason*/, UErrorCode &errorCode) {
+    CharString filename(localeID, errorCode);
+    for(int32_t i = 0; i < filename.length(); i++){
+        if(filename[i] == '-'){
+            filename.data()[i] = '_';
+        }
+    }
+    filename.append(".txt", errorCode);
+    if (U_FAILURE(errorCode)) {
+        return;
+    }
+    CharString inputDirBuf;
+    CharString openFileName;
+    if(inputDir == nullptr) {
+        const char *filenameBegin = uprv_strrchr(filename.data(), U_FILE_SEP_CHAR);
+        if (filenameBegin != nullptr) {
+            /*
+             * When a filename ../../../data/root.txt is specified,
+             * we presume that the input directory is ../../../data
+             * This is very important when the resource file includes
+             * another file, like UCARules.txt or thaidict.brk.
+             */
+            StringPiece dir = filename.toStringPiece();
+            const char *filenameLimit = filename.data() + filename.length();
+            dir.remove_suffix((int32_t)(filenameLimit - filenameBegin));
+            inputDirBuf.append(dir, errorCode);
+            inputDir = inputDirBuf.data();
+        }
+    }else{
+        int32_t dirlen  = (int32_t)uprv_strlen(inputDir);
+
+        if((filename[0] != U_FILE_SEP_CHAR) && (inputDir[dirlen-1] !='.')) {
+            /*
+             * append the input dir to openFileName if the first char in
+             * filename is not file separator char and the last char input directory is  not '.'.
+             * This is to support :
+             * genrb -s. /home/icu/data
+             * genrb -s. icu/data
+             * The user cannot mix notations like
+             * genrb -s. /icu/data --- the absolute path specified. -s redundant
+             * user should use
+             * genrb -s. icu/data  --- start from CWD and look in icu/data dir
+             */
+            openFileName.append(inputDir, dirlen, errorCode);
+            if(inputDir[dirlen-1] != U_FILE_SEP_CHAR) {
+                openFileName.append(U_FILE_SEP_CHAR, errorCode);
+            }
+        }
+    }
+    openFileName.append(filename, errorCode);
+    if(U_FAILURE(errorCode)) {
+        return;
+    }
+    // printf("GenrbImporter::getRules(%s, %s) reads %s\n", localeID, collationType, openFileName.data());
+    const char* cp = "";
+    LocalUCHARBUFPointer ucbuf(
+            ucbuf_open(openFileName.data(), &cp, getShowWarning(), true, &errorCode));
+    if(errorCode == U_FILE_ACCESS_ERROR) {
+        fprintf(stderr, "couldn't open file %s\n", openFileName.data());
+        return;
+    }
+    if (ucbuf.isNull() || U_FAILURE(errorCode)) {
+        fprintf(stderr, "An error occurred processing file %s. Error: %s\n", openFileName.data(), u_errorName(errorCode));
+        return;
+    }
+
+    /* Parse the data into an SRBRoot */
+    LocalPointer<SRBRoot> data(
+            parse(ucbuf.getAlias(), inputDir, outputDir, filename.data(), false, false, false, &errorCode));
+    if (U_FAILURE(errorCode)) {
+        return;
+    }
+
+    struct SResource *root = data->fRoot;
+    struct SResource *collations = resLookup(root, "collations");
+    if (collations != nullptr) {
+      struct SResource *collation = resLookup(collations, collationType);
+      if (collation != nullptr) {
+        struct SResource *sequence = resLookup(collation, "Sequence");
+        if (sequence != nullptr && sequence->isString()) {
+          // No string pointer aliasing so that we need not hold onto the resource bundle.
+          StringResource *sr = static_cast<StringResource *>(sequence);
+          rules = sr->fString;
+        }
+      }
+    }
+}
+
+// Quick-and-dirty escaping function.
+// Assumes that we are on an ASCII-based platform.
+static void
+escape(const char16_t *s, char *buffer, size_t n) {
+    int32_t length = u_strlen(s);
+    int32_t i = 0;
+    for (;;) {
+        UChar32 c;
+        U16_NEXT(s, i, length, c);
+        if (c == 0) {
+            *buffer = 0;
+            return;
+        } else if (0x20 <= c && c <= 0x7e) {
+            // printable ASCII
+            *buffer++ = (char)c;  // assumes ASCII-based platform
+        } else {
+            buffer += snprintf(buffer, n, "\\u%04X", (int)c);
+        }
+    }
+}
+
+}  // namespace
+
+static FILE*
+openTOML(const char* outputdir, const char* name, const char* collationType, const char* structType, UErrorCode *status) {
+    CharString baseName;
+    baseName.append(name, *status);
+    baseName.append("_", *status);
+    baseName.append(collationType, *status);
+    baseName.append("_", *status);
+    baseName.append(structType, *status);
+
+    CharString outFileName;
+    if (outputdir && *outputdir) {
+        outFileName.append(outputdir, *status).ensureEndsWithFileSeparator(*status);
+    }
+    outFileName.append(baseName, *status);
+    outFileName.append(".toml", *status);
+    if (U_FAILURE(*status)) {
+        return nullptr;
+    }
+
+    FILE* f = fopen(outFileName.data(), "w");
+    if (!f) {
+        *status = U_FILE_ACCESS_ERROR;
+        return nullptr;
+    }
+    usrc_writeFileNameGeneratedBy(f, "#", baseName.data(), "genrb -X");
+
+    return f;
+}
+
+static void
+writeCollationMetadataTOML(const char* outputdir, const char* name, const char* collationType, const uint32_t metadataBits, UErrorCode *status) {
+    FILE* f = openTOML(outputdir, name, collationType, "meta", status);
+    if (!f) {
+        return;
+    }
+    // printf("writeCollationMetadataTOML %s %s\n", name, collationType);
+    fprintf(f, "bits = 0x%X\n", metadataBits);
+    fclose(f);
+}
+
+static UChar32
+writeCollationDiacriticsTOML(const char* outputdir, const char* name, const char* collationType, const icu::CollationData* data, UErrorCode *status) {
+    UChar32 limit = ICU4X_DIACRITIC_LIMIT;
+    FILE* f = openTOML(outputdir, name, collationType, "dia", status);
+    if (!f) {
+        return limit;
+    }
+    // printf("writeCollationDiacriticsTOML %s %s\n", name, collationType);
+    uint16_t secondaries[ICU4X_DIACRITIC_LIMIT-ICU4X_DIACRITIC_BASE];
+    for (UChar32 c = ICU4X_DIACRITIC_BASE; c < ICU4X_DIACRITIC_LIMIT; ++c) {
+        uint16_t secondary = 0;
+        uint32_t ce32 = data->getCE32(c);
+        if (ce32 == icu::Collation::FALLBACK_CE32) {
+            ce32 = data->base->getCE32(c);
+        }
+        if (c == 0x0340 || c == 0x0341 || c == 0x0343 || c == 0x0344) {
+            // These never occur in NFD data
+        } else if (!icu::Collation::isSimpleOrLongCE32(ce32)) {
+            if (uprv_strcmp(name, "root") == 0) {
+                printf("UNSUPPORTED DIACRITIC CE32 in root: TAG: %X CE32: %X char: %X\n", icu::Collation::tagFromCE32(ce32), ce32, c);
+                fclose(f);
+                *status = U_INTERNAL_PROGRAM_ERROR;
+                return limit;
+            }
+            limit = c;
+            break;
+        } else {
+            uint64_t ce = uint64_t(icu::Collation::ceFromCE32(ce32));
+            if ((ce & 0xFFFFFFFF0000FFFF) != uint64_t(icu::Collation::COMMON_TERTIARY_CE)) {
+                // Not a CE where only the secondary weight differs from the expected
+                // pattern.
+                limit = c;
+                break;
+            }
+            secondary = uint16_t(ce >> 16);
+        }
+        secondaries[c - ICU4X_DIACRITIC_BASE] = secondary;
+
+    }
+    usrc_writeArray(f, "secondaries = [\n  ", secondaries, 16, limit-ICU4X_DIACRITIC_BASE, "  ", "\n]\n");
+    fclose(f);
+    return limit;
+}
+
+static void
+writeCollationReorderingTOML(const char* outputdir, const char* name, const char* collationType, const icu::CollationSettings* settings, UErrorCode *status) {
+    FILE* f = openTOML(outputdir, name, collationType, "reord", status);
+    if (!f) {
+        return;
+    }
+    // printf("writeCollationReorderingTOML %s %s\n", name, collationType);
+    fprintf(f, "min_high_no_reorder = 0x%X\n", settings->minHighNoReorder);
+    usrc_writeArray(f, "reorder_table = [\n  ", settings->reorderTable, 8, 256, "  ", "\n]\n");
+    usrc_writeArray(f, "reorder_ranges = [\n  ", settings->reorderRanges, 32, settings->reorderRangesLength, "  ", "\n]\n");
+    fclose(f);
+}
+
+
+static void
+writeCollationJamoTOML(const char* outputdir, const char* name, const char* collationType, const icu::CollationData* data, UErrorCode *status) {
+    FILE* f = openTOML(outputdir, name, collationType, "jamo", status);
+    if (!f) {
+        printf("writeCollationJamoTOML FAILED TO OPEN FILE %s %s\n", name, collationType);
+        return;
+    }
+    uint32_t jamo[0x1200-0x1100];
+    for (UChar32 c = 0x1100; c < 0x1200; ++c) {
+        uint32_t ce32 = data->getCE32(c);
+        if (ce32 == icu::Collation::FALLBACK_CE32) {
+            ce32 = data->base->getCE32(c);
+        }
+        // Can't reject complex CE32s, because search collations have expansions.
+        // These expansions refer to the tailoring, which foils the reuse of the
+        // these jamo tables.
+        // XXX Figure out what to do. Perhaps instead of having Latin mini expansions,
+        // there should be Hangul mini expansions.
+        // XXX in any case, validate that modern jamo are self-contained.
+        jamo[c - 0x1100] = ce32;
+
+    }
+    usrc_writeArray(f, "ce32s = [\n  ", jamo, 32, 0x1200-0x1100, "  ", "\n]\n");
+    fclose(f);
+}
+
+static UBool
+convertTrie(const void *context, UChar32 start, UChar32 end, uint32_t value) {
+    if (start >= 0x1100 && start < 0x1200 && end >= 0x1100 && end < 0x1200) {
+        // Range entirely in conjoining jamo block.
+        return true;
+    }
+    icu::IcuToolErrorCode status("genrb: convertTrie");
+    umutablecptrie_setRange((UMutableCPTrie*)context, start, end, value, status);
+    return !U_FAILURE(*status);
+}
+
+static void
+writeCollationDataTOML(const char* outputdir, const char* name, const char* collationType, const icu::CollationData* data, UBool root, UChar32 diacriticLimit, UErrorCode *status) {
+    FILE* f = openTOML(outputdir, name, collationType, "data", status);
+    if (!f) {
+        return;
+    }
+    // printf("writeCollationDataTOML %s %s\n", name, collationType);
+
+    icu::UnicodeSet tailoringSet;
+
+    if (data->base) {
+        tailoringSet.addAll(*(data->unsafeBackwardSet));
+        tailoringSet.removeAll(*(data->base->unsafeBackwardSet));
+    } else {
+        tailoringSet.addAll(*(data->unsafeBackwardSet));
+    }
+
+    // Use the same value for out-of-range and default in the hope of not having to allocate
+    // different blocks, since ICU4X never does out-of-range queries.
+    uint32_t trieDefault = root ? icu::Collation::UNASSIGNED_CE32 : icu::Collation::FALLBACK_CE32;
+    icu::LocalUMutableCPTriePointer builder(umutablecptrie_open(trieDefault, trieDefault, status));
+
+    utrie2_enum(data->trie, nullptr, &convertTrie, builder.getAlias());
+
+    // If the diacritic table was cut short, copy CE32s between the lowered
+    // limit and the max limit from the root to the tailoring. As of June 2022,
+    // no collation in CLDR needs this.
+    for (UChar32 c = diacriticLimit; c < ICU4X_DIACRITIC_LIMIT; ++c) {
+        if (c == 0x0340 || c == 0x0341 || c == 0x0343 || c == 0x0344) {
+            // These never occur in NFD data.
+            continue;
+        }
+        uint32_t ce32 = data->getCE32(c);
+        if (ce32 == icu::Collation::FALLBACK_CE32) {
+            ce32 = data->base->getCE32(c);
+            umutablecptrie_set(builder.getAlias(), c, ce32, status);
+        }
+    }
+
+    // Ensure that the range covered by the diacritic table isn't duplicated
+    // in the trie.
+    for (UChar32 c = ICU4X_DIACRITIC_BASE; c < diacriticLimit; ++c) {
+        if (umutablecptrie_get(builder.getAlias(), c) != trieDefault) {
+            umutablecptrie_set(builder.getAlias(), c, trieDefault, status);
+        }
+    }
+
+    icu::LocalUCPTriePointer utrie(umutablecptrie_buildImmutable(
+    builder.getAlias(),
+    UCPTRIE_TYPE_SMALL,
+    UCPTRIE_VALUE_BITS_32,
+    status));
+    usrc_writeArray(f, "contexts = [\n  ", data->contexts, 16, data->contextsLength, "  ", "\n]\n");
+    usrc_writeArray(f, "ce32s = [\n  ", data->ce32s, 32, data->ce32sLength, "  ", "\n]\n");
+    usrc_writeArray(f, "ces = [\n  ", data->ces, 64, data->cesLength, "  ", "\n]\n");
+    fprintf(f, "[trie]\n");
+    usrc_writeUCPTrie(f, "trie", utrie.getAlias(), UPRV_TARGET_SYNTAX_TOML);
+
+    fclose(f);
+}
+
+static void
+writeCollationSpecialPrimariesTOML(const char* outputdir, const char* name, const char* collationType, const icu::CollationData* data, UErrorCode *status) {
+    FILE* f = openTOML(outputdir, name, collationType, "prim", status);
+    if (!f) {
+        return;
+    }
+    // printf("writeCollationSpecialPrimariesTOML %s %s\n", name, collationType);
+
+    uint16_t lastPrimaries[4];
+    for (int32_t i = 0; i < 4; ++i) {
+        // getLastPrimaryForGroup subtracts one from a 16-bit value, so we add one
+        // back to get a value that fits in 16 bits.
+        lastPrimaries[i] = (uint16_t)((data->getLastPrimaryForGroup(UCOL_REORDER_CODE_FIRST + i) + 1) >> 16);
+    }
+
+    uint32_t numericPrimary = data->numericPrimary;
+    if (numericPrimary & 0xFFFFFF) {
+        printf("Lower 24 bits set in numeric primary");
+        *status = U_INTERNAL_PROGRAM_ERROR;
+        return;
+    }
+
+    usrc_writeArray(f, "last_primaries = [\n  ", lastPrimaries, 16, 4, "  ", "\n]\n");
+    fprintf(f, "numeric_primary = 0x%X\n", numericPrimary >> 24);
+    fclose(f);
+}
+
+static void
+writeCollationTOML(const char* outputdir, const char* name, const char* collationType, const icu::CollationData* data, const icu::CollationSettings* settings, UErrorCode *status) {
+    UBool tailored = false;
+    UBool tailoredDiacritics = false;
+    UBool lithuanianDotAbove = (uprv_strcmp(name, "lt") == 0);
+    UBool reordering = false;
+    UBool isRoot = uprv_strcmp(name, "root") == 0;
+    UChar32 diacriticLimit = ICU4X_DIACRITIC_LIMIT;
+    if (!data->base && isRoot) {
+        diacriticLimit = writeCollationDiacriticsTOML(outputdir, name, collationType, data, status);
+        if (U_FAILURE(*status)) {
+            return;
+        }
+        writeCollationJamoTOML(outputdir, name, collationType, data, status);
+        if (U_FAILURE(*status)) {
+            return;
+        }
+        writeCollationSpecialPrimariesTOML(outputdir, name, collationType, data, status);
+        if (U_FAILURE(*status)) {
+            return;
+        }
+    } else if (data->base && !lithuanianDotAbove) {
+        for (UChar32 c = ICU4X_DIACRITIC_BASE; c < ICU4X_DIACRITIC_LIMIT; ++c) {
+            if (c == 0x0340 || c == 0x0341 || c == 0x0343 || c == 0x0344) {
+                // These never occur in NFD data.
+                continue;
+            }
+            uint32_t ce32 = data->getCE32(c);
+            if ((ce32 != icu::Collation::FALLBACK_CE32) && (ce32 != data->base->getCE32(c))) {
+                tailoredDiacritics = true;
+                diacriticLimit = writeCollationDiacriticsTOML(outputdir, name, collationType, data, status);
+                if (U_FAILURE(*status)) {
+                    return;
+                }
+                break;
+            }
+        }
+    }
+
+    if (settings->hasReordering()) {
+        reordering = true;
+        // Note: There are duplicate reorderings. Expecting the ICU4X provider
+        // to take care of deduplication.
+        writeCollationReorderingTOML(outputdir, name, collationType, settings, status);
+        if (U_FAILURE(*status)) {
+            return;
+        }
+    }
+
+    // Write collation data if either base is non-null or the name is root.
+    // Languages that only reorder scripts are otherwise root-like and have
+    // null base.
+    if (data->base || isRoot) {
+        tailored = !isRoot;
+        writeCollationDataTOML(outputdir, name, collationType, data, (!data->base && isRoot), diacriticLimit, status);
+        if (U_FAILURE(*status)) {
+            return;
+        }
+    }
+
+    uint32_t maxVariable = (uint32_t)settings->getMaxVariable();
+    if (maxVariable >= 4) {
+        printf("Max variable out of range");
+        *status = U_INTERNAL_PROGRAM_ERROR;
+        return;
+    }
+
+    uint32_t metadataBits = maxVariable;
+    if (tailored) {
+        metadataBits |= (1 << 3);
+    }
+    if (tailoredDiacritics) {
+        metadataBits |= (1 << 4);
+    }
+    if (reordering) {
+        metadataBits |= (1 << 5);
+    }
+    if (lithuanianDotAbove) {
+        metadataBits |= (1 << 6);
+    }
+    if ((settings->options & icu::CollationSettings::BACKWARD_SECONDARY) != 0) {
+        metadataBits |= (1 << 7);
+    }
+    if (settings->getAlternateHandling() == UCOL_SHIFTED) {
+        metadataBits |= (1 << 8);
+    }
+    switch (settings->getCaseFirst()) {
+        case UCOL_OFF:
+            break;
+        case UCOL_UPPER_FIRST:
+            metadataBits |= (1 << 9);
+            metadataBits |= (1 << 10);
+            break;
+        case UCOL_LOWER_FIRST:
+            metadataBits |= (1 << 9);
+            break;
+        default:
+            *status = U_INTERNAL_PROGRAM_ERROR;
+            return;
+    }
+
+    writeCollationMetadataTOML(outputdir, name, collationType, metadataBits, status);
+}
+
+#endif  // !UCONFIG_NO_COLLATION
+
+static TableResource *
+addCollation(ParseState* state, TableResource  *result, const char *collationType,
+             uint32_t startline, UErrorCode *status)
+{
+    // TODO: Use LocalPointer for result, or make caller close it when there is a failure.
+    struct SResource  *member = nullptr;
+    struct UString    *tokenValue;
+    struct UString     comment;
+    enum   ETokenType  token;
+    char               subtag[1024];
+    UnicodeString      rules;
+    UBool              haveRules = false;
+    UVersionInfo       version;
+    uint32_t           line;
+
+    /* '{' . (name resource)* '}' */
+    version[0]=0; version[1]=0; version[2]=0; version[3]=0;
+
+    for (;;)
+    {
+        ustr_init(&comment);
+        token = getToken(state, &tokenValue, &comment, &line, status);
+
+        if (token == TOK_CLOSE_BRACE)
+        {
+            break;
+        }
+
+        if (token != TOK_STRING)
+        {
+            res_close(result);
+            *status = U_INVALID_FORMAT_ERROR;
+
+            if (token == TOK_EOF)
+            {
+                error(startline, "unterminated table");
+            }
+            else
+            {
+                error(line, "Unexpected token %s", tokenNames[token]);
+            }
+
+            return nullptr;
+        }
+
+        u_UCharsToChars(tokenValue->fChars, subtag, u_strlen(tokenValue->fChars) + 1);
+
+        if (U_FAILURE(*status))
+        {
+            res_close(result);
+            return nullptr;
+        }
+
+        member = parseResource(state, subtag, nullptr, status);
+
+        if (U_FAILURE(*status))
+        {
+            res_close(result);
+            return nullptr;
+        }
+        if (result == nullptr)
+        {
+            // Ignore the parsed resources, continue parsing.
+        }
+        else if (uprv_strcmp(subtag, "Version") == 0 && member->isString())
+        {
+            StringResource *sr = static_cast<StringResource *>(member);
+            char     ver[40];
+            int32_t length = sr->length();
+
+            if (length >= UPRV_LENGTHOF(ver))
+            {
+                length = UPRV_LENGTHOF(ver) - 1;
+            }
+
+            sr->fString.extract(0, length, ver, UPRV_LENGTHOF(ver), US_INV);
+            u_versionFromString(version, ver);
+
+            result->add(member, line, *status);
+            member = nullptr;
+        }
+        else if(uprv_strcmp(subtag, "%%CollationBin")==0)
+        {
+            /* discard duplicate %%CollationBin if any*/
+        }
+        else if (uprv_strcmp(subtag, "Sequence") == 0 && member->isString())
+        {
+            StringResource *sr = static_cast<StringResource *>(member);
+            rules = sr->fString;
+            haveRules = true;
+            // Defer building the collator until we have seen
+            // all sub-elements of the collation table, including the Version.
+            /* in order to achieve smaller data files, we can direct genrb */
+            /* to omit collation rules */
+            if(!state->omitCollationRules) {
+                result->add(member, line, *status);
+                member = nullptr;
+            }
+        }
+        else  // Just copy non-special items.
+        {
+            result->add(member, line, *status);
+            member = nullptr;
+        }
+        res_close(member);  // TODO: use LocalPointer
+        if (U_FAILURE(*status))
+        {
+            res_close(result);
+            return nullptr;
+        }
+    }
+
+    if (!haveRules) { return result; }
+
+#if UCONFIG_NO_COLLATION || UCONFIG_NO_FILE_IO
+    warning(line, "Not building collation elements because of UCONFIG_NO_COLLATION and/or UCONFIG_NO_FILE_IO, see uconfig.h");
+    (void)collationType;
+#else
+    // CLDR ticket #3949, ICU ticket #8082:
+    // Do not build collation binary data for for-import-only "private" collation rule strings.
+    if (uprv_strncmp(collationType, "private-", 8) == 0) {
+        if(isVerbose()) {
+            printf("Not building %s~%s collation binary\n", state->filename, collationType);
+        }
+        return result;
+    }
+
+    if(!state->makeBinaryCollation) {
+        if(isVerbose()) {
+            printf("Not building %s~%s collation binary\n", state->filename, collationType);
+        }
+        return result;
+    }
+    UErrorCode intStatus = U_ZERO_ERROR;
+    UParseError parseError;
+    uprv_memset(&parseError, 0, sizeof(parseError));
+    GenrbImporter importer(state->inputdir, state->outputdir);
+    const icu::CollationTailoring *base = icu::CollationRoot::getRoot(intStatus);
+    if(U_FAILURE(intStatus)) {
+        error(line, "failed to load root collator (ucadata.icu) - %s", u_errorName(intStatus));
+        res_close(result);
+        return nullptr;  // TODO: use LocalUResourceBundlePointer for result
+    }
+    icu::CollationBuilder builder(base, state->icu4xMode, intStatus);
+    if(state->icu4xMode || (uprv_strncmp(collationType, "search", 6) == 0)) {
+        builder.disableFastLatin();  // build fast-Latin table unless search collator or ICU4X
+    }
+    LocalPointer<icu::CollationTailoring> t(
+            builder.parseAndBuild(rules, version, &importer, &parseError, intStatus));
+    if(U_FAILURE(intStatus)) {
+        const char *reason = builder.getErrorReason();
+        if(reason == nullptr) { reason = ""; }
+        error(line, "CollationBuilder failed at %s~%s/Sequence rule offset %ld: %s  %s",
+                state->filename, collationType,
+                (long)parseError.offset, u_errorName(intStatus), reason);
+        if(parseError.preContext[0] != 0 || parseError.postContext[0] != 0) {
+            // Print pre- and post-context.
+            char preBuffer[100], postBuffer[100];
+            escape(parseError.preContext, preBuffer, sizeof(preBuffer));
+            escape(parseError.postContext, postBuffer, sizeof(postBuffer));
+            error(line, "  error context: \"...%s\" ! \"%s...\"", preBuffer, postBuffer);
+        }
+        if(isStrict() || t.isNull()) {
+            *status = intStatus;
+            res_close(result);
+            return nullptr;
+        }
+    }
+    if (state->icu4xMode) {
+        char *nameWithoutSuffix = static_cast<char *>(uprv_malloc(uprv_strlen(state->filename) + 1));
+        if (nameWithoutSuffix == nullptr) {
+            *status = U_MEMORY_ALLOCATION_ERROR;
+            res_close(result);
+            return nullptr;
+        }
+        uprv_strcpy(nameWithoutSuffix, state->filename);
+        *uprv_strrchr(nameWithoutSuffix, '.') = 0;
+
+        writeCollationTOML(state->outputdir, nameWithoutSuffix, collationType, t->data, t->settings, status);
+        uprv_free(nameWithoutSuffix);
+    }
+    icu::LocalMemory<uint8_t> buffer;
+    int32_t capacity = 100000;
+    uint8_t *dest = buffer.allocateInsteadAndCopy(capacity);
+    if(dest == nullptr) {
+        fprintf(stderr, "memory allocation (%ld bytes) for file contents failed\n",
+                (long)capacity);
+        *status = U_MEMORY_ALLOCATION_ERROR;
+        res_close(result);
+        return nullptr;
+    }
+    int32_t indexes[icu::CollationDataReader::IX_TOTAL_SIZE + 1];
+    int32_t totalSize = icu::CollationDataWriter::writeTailoring(
+            *t, *t->settings, indexes, dest, capacity, intStatus);
+    if(intStatus == U_BUFFER_OVERFLOW_ERROR) {
+        intStatus = U_ZERO_ERROR;
+        capacity = totalSize;
+        dest = buffer.allocateInsteadAndCopy(capacity);
+        if(dest == nullptr) {
+            fprintf(stderr, "memory allocation (%ld bytes) for file contents failed\n",
+                    (long)capacity);
+            *status = U_MEMORY_ALLOCATION_ERROR;
+            res_close(result);
+            return nullptr;
+        }
+        totalSize = icu::CollationDataWriter::writeTailoring(
+                *t, *t->settings, indexes, dest, capacity, intStatus);
+    }
+    if(U_FAILURE(intStatus)) {
+        fprintf(stderr, "CollationDataWriter::writeTailoring() failed: %s\n",
+                u_errorName(intStatus));
+        res_close(result);
+        return nullptr;
+    }
+    if(isVerbose()) {
+        printf("%s~%s collation tailoring part sizes:\n", state->filename, collationType);
+        icu::CollationInfo::printSizes(totalSize, indexes);
+        if(t->settings->hasReordering()) {
+            printf("%s~%s collation reordering ranges:\n", state->filename, collationType);
+            icu::CollationInfo::printReorderRanges(
+                    *t->data, t->settings->reorderCodes, t->settings->reorderCodesLength);
+        }
+#if 0  // debugging output
+    } else {
+        printf("%s~%s collation tailoring part sizes:\n", state->filename, collationType);
+        icu::CollationInfo::printSizes(totalSize, indexes);
+#endif
+    }
+    struct SResource *collationBin = bin_open(state->bundle, "%%CollationBin", totalSize, dest, nullptr, nullptr, status);
+    result->add(collationBin, line, *status);
+    if (U_FAILURE(*status)) {
+        res_close(result);
+        return nullptr;
+    }
+#endif
+    return result;
+}
+
+static UBool
+keepCollationType(const char * /*type*/) {
+    return true;
+}
+
+static struct SResource *
+parseCollationElements(ParseState* state, char *tag, uint32_t startline, UBool newCollation, UErrorCode *status)
+{
+    TableResource  *result = nullptr;
+    struct SResource  *member = nullptr;
+    struct UString    *tokenValue;
+    struct UString     comment;
+    enum   ETokenType  token;
+    char               subtag[1024], typeKeyword[1024];
+    uint32_t           line;
+
+    result = table_open(state->bundle, tag, nullptr, status);
+
+    if (result == nullptr || U_FAILURE(*status))
+    {
+        return nullptr;
+    }
+    if(isVerbose()){
+        printf(" collation elements %s at line %i \n",  (tag == nullptr) ? "(null)" : tag, (int)startline);
+    }
+    if(!newCollation) {
+        return addCollation(state, result, "(no type)", startline, status);
+    }
+    else {
+        for(;;) {
+            ustr_init(&comment);
+            token = getToken(state, &tokenValue, &comment, &line, status);
+
+            if (token == TOK_CLOSE_BRACE)
+            {
+                return result;
+            }
+
+            if (token != TOK_STRING)
+            {
+                res_close(result);
+                *status = U_INVALID_FORMAT_ERROR;
+
+                if (token == TOK_EOF)
+                {
+                    error(startline, "unterminated table");
+                }
+                else
+                {
+                    error(line, "Unexpected token %s", tokenNames[token]);
+                }
+
+                return nullptr;
+            }
+
+            u_UCharsToChars(tokenValue->fChars, subtag, u_strlen(tokenValue->fChars) + 1);
+
+            if (U_FAILURE(*status))
+            {
+                res_close(result);
+                return nullptr;
+            }
+
+            if (uprv_strcmp(subtag, "default") == 0)
+            {
+                member = parseResource(state, subtag, nullptr, status);
+
+                if (U_FAILURE(*status))
+                {
+                    res_close(result);
+                    return nullptr;
+                }
+
+                result->add(member, line, *status);
+            }
+            else
+            {
+                token = peekToken(state, 0, &tokenValue, &line, &comment, status);
+                /* this probably needs to be refactored or recursively use the parser */
+                /* first we assume that our collation table won't have the explicit type */
+                /* then, we cannot handle aliases */
+                if(token == TOK_OPEN_BRACE) {
+                    token = getToken(state, &tokenValue, &comment, &line, status);
+                    TableResource *collationRes;
+                    if (keepCollationType(subtag)) {
+                        collationRes = table_open(state->bundle, subtag, nullptr, status);
+                    } else {
+                        collationRes = nullptr;
+                    }
+                    // need to parse the collation data regardless
+                    collationRes = addCollation(state, collationRes, subtag, startline, status);
+                    if (collationRes != nullptr) {
+                        result->add(collationRes, startline, *status);
+                    }
+                } else if(token == TOK_COLON) { /* right now, we'll just try to see if we have aliases */
+                    /* we could have a table too */
+                    token = peekToken(state, 1, &tokenValue, &line, &comment, status);
+                    u_UCharsToChars(tokenValue->fChars, typeKeyword, u_strlen(tokenValue->fChars) + 1);
+                    if(uprv_strcmp(typeKeyword, "alias") == 0) {
+                        member = parseResource(state, subtag, nullptr, status);
+                        if (U_FAILURE(*status))
+                        {
+                            res_close(result);
+                            return nullptr;
+                        }
+
+                        result->add(member, line, *status);
+                    } else {
+                        res_close(result);
+                        *status = U_INVALID_FORMAT_ERROR;
+                        return nullptr;
+                    }
+                } else {
+                    res_close(result);
+                    *status = U_INVALID_FORMAT_ERROR;
+                    return nullptr;
+                }
+            }
+
+            /*member = string_open(bundle, subtag, tokenValue->fChars, tokenValue->fLength, status);*/
+
+            /*expect(TOK_CLOSE_BRACE, nullptr, nullptr, status);*/
+
+            if (U_FAILURE(*status))
+            {
+                res_close(result);
+                return nullptr;
+            }
+        }
+    }
+}
+
+/* Necessary, because CollationElements requires the bundle->fRoot member to be present which,
+   if this weren't special-cased, wouldn't be set until the entire file had been processed. */
+static struct SResource *
+realParseTable(ParseState* state, TableResource *table, char *tag, uint32_t startline, UErrorCode *status)
+{
+    struct SResource  *member = nullptr;
+    struct UString    *tokenValue=nullptr;
+    struct UString    comment;
+    enum   ETokenType token;
+    char              subtag[1024];
+    uint32_t          line;
+    UBool             readToken = false;
+
+    /* '{' . (name resource)* '}' */
+
+    if(isVerbose()){
+        printf(" parsing table %s at line %i \n", (tag == nullptr) ? "(null)" : tag, (int)startline);
+    }
+    for (;;)
+    {
+        ustr_init(&comment);
+        token = getToken(state, &tokenValue, &comment, &line, status);
+
+        if (token == TOK_CLOSE_BRACE)
+        {
+            if (!readToken && isVerbose()) {
+                warning(startline, "Encountered empty table");
+            }
+            return table;
+        }
+
+        if (token != TOK_STRING)
+        {
+            *status = U_INVALID_FORMAT_ERROR;
+
+            if (token == TOK_EOF)
+            {
+                error(startline, "unterminated table");
+            }
+            else
+            {
+                error(line, "unexpected token %s", tokenNames[token]);
+            }
+
+            return nullptr;
+        }
+
+        if(uprv_isInvariantUString(tokenValue->fChars, -1)) {
+            u_UCharsToChars(tokenValue->fChars, subtag, u_strlen(tokenValue->fChars) + 1);
+        } else {
+            *status = U_INVALID_FORMAT_ERROR;
+            error(line, "invariant characters required for table keys");
+            return nullptr;
+        }
+
+        if (U_FAILURE(*status))
+        {
+            error(line, "parse error. Stopped parsing tokens with %s", u_errorName(*status));
+            return nullptr;
+        }
+
+        member = parseResource(state, subtag, &comment, status);
+
+        if (member == nullptr || U_FAILURE(*status))
+        {
+            error(line, "parse error. Stopped parsing resource with %s", u_errorName(*status));
+            return nullptr;
+        }
+
+        table->add(member, line, *status);
+
+        if (U_FAILURE(*status))
+        {
+            error(line, "parse error. Stopped parsing table with %s", u_errorName(*status));
+            return nullptr;
+        }
+        readToken = true;
+        ustr_deinit(&comment);
+   }
+
+    /* not reached */
+    /* A compiler warning will appear if all paths don't contain a return statement. */
+/*     *status = U_INTERNAL_PROGRAM_ERROR;
+     return nullptr;*/
+}
+
+static struct SResource *
+parseTable(ParseState* state, char *tag, uint32_t startline, const struct UString *comment, UErrorCode *status)
+{
+    if (tag != nullptr && uprv_strcmp(tag, "CollationElements") == 0)
+    {
+        return parseCollationElements(state, tag, startline, false, status);
+    }
+    if (tag != nullptr && uprv_strcmp(tag, "collations") == 0)
+    {
+        return parseCollationElements(state, tag, startline, true, status);
+    }
+    if(isVerbose()){
+        printf(" table %s at line %i \n",  (tag == nullptr) ? "(null)" : tag, (int)startline);
+    }
+
+    TableResource *result = table_open(state->bundle, tag, comment, status);
+
+    if (result == nullptr || U_FAILURE(*status))
+    {
+        return nullptr;
+    }
+    return realParseTable(state, result, tag, startline,  status);
+}
+
+static struct SResource *
+parseArray(ParseState* state, char *tag, uint32_t startline, const struct UString *comment, UErrorCode *status)
+{
+    struct SResource  *member = nullptr;
+    struct UString    *tokenValue;
+    struct UString    memberComments;
+    enum   ETokenType token;
+    UBool             readToken = false;
+
+    ArrayResource  *result = array_open(state->bundle, tag, comment, status);
+
+    if (result == nullptr || U_FAILURE(*status))
+    {
+        return nullptr;
+    }
+    if(isVerbose()){
+        printf(" array %s at line %i \n",  (tag == nullptr) ? "(null)" : tag, (int)startline);
+    }
+
+    ustr_init(&memberComments);
+
+    /* '{' . resource [','] '}' */
+    for (;;)
+    {
+        /* reset length */
+        ustr_setlen(&memberComments, 0, status);
+
+        /* check for end of array, but don't consume next token unless it really is the end */
+        token = peekToken(state, 0, &tokenValue, nullptr, &memberComments, status);
+
+
+        if (token == TOK_CLOSE_BRACE)
+        {
+            getToken(state, nullptr, nullptr, nullptr, status);
+            if (!readToken) {
+                warning(startline, "Encountered empty array");
+            }
+            break;
+        }
+
+        if (token == TOK_EOF)
+        {
+            res_close(result);
+            *status = U_INVALID_FORMAT_ERROR;
+            error(startline, "unterminated array");
+            return nullptr;
+        }
+
+        /* string arrays are a special case */
+        if (token == TOK_STRING)
+        {
+            getToken(state, &tokenValue, &memberComments, nullptr, status);
+            member = string_open(state->bundle, nullptr, tokenValue->fChars, tokenValue->fLength, &memberComments, status);
+        }
+        else
+        {
+            member = parseResource(state, nullptr, &memberComments, status);
+        }
+
+        if (member == nullptr || U_FAILURE(*status))
+        {
+            res_close(result);
+            return nullptr;
+        }
+
+        result->add(member);
+
+        /* eat optional comma if present */
+        token = peekToken(state, 0, nullptr, nullptr, nullptr, status);
+
+        if (token == TOK_COMMA)
+        {
+            getToken(state, nullptr, nullptr, nullptr, status);
+        }
+
+        if (U_FAILURE(*status))
+        {
+            res_close(result);
+            return nullptr;
+        }
+        readToken = true;
+    }
+
+    ustr_deinit(&memberComments);
+    return result;
+}
+
+static struct SResource *
+parseIntVector(ParseState* state, char *tag, uint32_t startline, const struct UString *comment, UErrorCode *status)
+{
+    enum   ETokenType  token;
+    char              *string;
+    int32_t            value;
+    UBool              readToken = false;
+    char              *stopstring;
+    struct UString     memberComments;
+
+    IntVectorResource *result = intvector_open(state->bundle, tag, comment, status);
+
+    if (result == nullptr || U_FAILURE(*status))
+    {
+        return nullptr;
+    }
+
+    if(isVerbose()){
+        printf(" vector %s at line %i \n",  (tag == nullptr) ? "(null)" : tag, (int)startline);
+    }
+    ustr_init(&memberComments);
+    /* '{' . string [','] '}' */
+    for (;;)
+    {
+        ustr_setlen(&memberComments, 0, status);
+
+        /* check for end of array, but don't consume next token unless it really is the end */
+        token = peekToken(state, 0, nullptr, nullptr,&memberComments, status);
+
+        if (token == TOK_CLOSE_BRACE)
+        {
+            /* it's the end, consume the close brace */
+            getToken(state, nullptr, nullptr, nullptr, status);
+            if (!readToken) {
+                warning(startline, "Encountered empty int vector");
+            }
+            ustr_deinit(&memberComments);
+            return result;
+        }
+
+        int32_t stringLength;
+        string = getInvariantString(state, nullptr, nullptr, stringLength, status);
+
+        if (U_FAILURE(*status))
+        {
+            res_close(result);
+            return nullptr;
+        }
+
+        /* For handling illegal char in the Intvector */
+        value = uprv_strtoul(string, &stopstring, 0);/* make intvector support decimal,hexdigit,octal digit ranging from -2^31-2^32-1*/
+        int32_t len = (int32_t)(stopstring-string);
+
+        if(len==stringLength)
+        {
+            result->add(value, *status);
+            uprv_free(string);
+            token = peekToken(state, 0, nullptr, nullptr, nullptr, status);
+        }
+        else
+        {
+            uprv_free(string);
+            *status=U_INVALID_CHAR_FOUND;
+        }
+
+        if (U_FAILURE(*status))
+        {
+            res_close(result);
+            return nullptr;
+        }
+
+        /* the comma is optional (even though it is required to prevent the reader from concatenating
+        consecutive entries) so that a missing comma on the last entry isn't an error */
+        if (token == TOK_COMMA)
+        {
+            getToken(state, nullptr, nullptr, nullptr, status);
+        }
+        readToken = true;
+    }
+
+    /* not reached */
+    /* A compiler warning will appear if all paths don't contain a return statement. */
+/*    intvector_close(result, status);
+    *status = U_INTERNAL_PROGRAM_ERROR;
+    return nullptr;*/
+}
+
+static struct SResource *
+parseBinary(ParseState* state, char *tag, uint32_t startline, const struct UString *comment, UErrorCode *status)
+{
+    uint32_t line;
+    int32_t stringLength;
+    LocalMemory<char> string(getInvariantString(state, &line, nullptr, stringLength, status));
+    if (string.isNull() || U_FAILURE(*status))
+    {
+        return nullptr;
+    }
+
+    expect(state, TOK_CLOSE_BRACE, nullptr, nullptr, nullptr, status);
+    if (U_FAILURE(*status))
+    {
+        return nullptr;
+    }
+
+    if(isVerbose()){
+        printf(" binary %s at line %i \n",  (tag == nullptr) ? "(null)" : tag, (int)startline);
+    }
+
+    LocalMemory<uint8_t> value;
+    int32_t count = 0;
+    if (stringLength > 0 && value.allocateInsteadAndCopy(stringLength) == nullptr)
+    {
+        *status = U_MEMORY_ALLOCATION_ERROR;
+        return nullptr;
+    }
+
+    char toConv[3] = {'\0', '\0', '\0'};
+    for (int32_t i = 0; i < stringLength;)
+    {
+        // Skip spaces (which may have been line endings).
+        char c0 = string[i++];
+        if (c0 == ' ') { continue; }
+        if (i == stringLength) {
+            *status=U_INVALID_CHAR_FOUND;
+            error(line, "Encountered invalid binary value (odd number of hex digits)");
+            return nullptr;
+        }
+        toConv[0] = c0;
+        toConv[1] = string[i++];
+
+        char *stopstring;
+        value[count++] = (uint8_t) uprv_strtoul(toConv, &stopstring, 16);
+        uint32_t len=(uint32_t)(stopstring-toConv);
+
+        if(len!=2)
+        {
+            *status=U_INVALID_CHAR_FOUND;
+            error(line, "Encountered invalid binary value (not all pairs of hex digits)");
+            return nullptr;
+        }
+    }
+
+    if (count == 0) {
+        warning(startline, "Encountered empty binary value");
+        return bin_open(state->bundle, tag, 0, nullptr, "", comment, status);
+    } else {
+        return bin_open(state->bundle, tag, count, value.getAlias(), nullptr, comment, status);
+    }
+}
+
+static struct SResource *
+parseInteger(ParseState* state, char *tag, uint32_t startline, const struct UString *comment, UErrorCode *status)
+{
+    struct SResource *result = nullptr;
+    int32_t           value;
+    char             *string;
+    char             *stopstring;
+
+    int32_t stringLength;
+    string = getInvariantString(state, nullptr, nullptr, stringLength, status);
+
+    if (string == nullptr || U_FAILURE(*status))
+    {
+        return nullptr;
+    }
+
+    expect(state, TOK_CLOSE_BRACE, nullptr, nullptr, nullptr, status);
+
+    if (U_FAILURE(*status))
+    {
+        uprv_free(string);
+        return nullptr;
+    }
+
+    if(isVerbose()){
+        printf(" integer %s at line %i \n",  (tag == nullptr) ? "(null)" : tag, (int)startline);
+    }
+
+    if (stringLength == 0)
+    {
+        warning(startline, "Encountered empty integer. Default value is 0.");
+    }
+
+    /* Allow integer support for hexdecimal, octal digit and decimal*/
+    /* and handle illegal char in the integer*/
+    value = uprv_strtoul(string, &stopstring, 0);
+    int32_t len = (int32_t)(stopstring-string);
+    if(len==stringLength)
+    {
+        result = int_open(state->bundle, tag, value, comment, status);
+    }
+    else
+    {
+        *status=U_INVALID_CHAR_FOUND;
+    }
+    uprv_free(string);
+
+    return result;
+}
+
+static struct SResource *
+parseImport(ParseState* state, char *tag, uint32_t startline, const struct UString* comment, UErrorCode *status)
+{
+    uint32_t          line;
+    int32_t stringLength;
+    LocalMemory<char> filename(getInvariantString(state, &line, nullptr, stringLength, status));
+    if (U_FAILURE(*status))
+    {
+        return nullptr;
+    }
+
+    expect(state, TOK_CLOSE_BRACE, nullptr, nullptr, nullptr, status);
+
+    if (U_FAILURE(*status))
+    {
+        return nullptr;
+    }
+
+    if(isVerbose()){
+        printf(" import %s at line %i \n",  (tag == nullptr) ? "(null)" : tag, (int)startline);
+    }
+
+    /* Open the input file for reading */
+    CharString fullname;
+    if (state->inputdir != nullptr) {
+        fullname.append(state->inputdir, *status);
+    }
+    fullname.appendPathPart(filename.getAlias(), *status);
+    if (U_FAILURE(*status)) {
+        return nullptr;
+    }
+
+    FileStream *file = T_FileStream_open(fullname.data(), "rb");
+    if (file == nullptr)
+    {
+        error(line, "couldn't open input file %s", filename.getAlias());
+        *status = U_FILE_ACCESS_ERROR;
+        return nullptr;
+    }
+
+    int32_t len  = T_FileStream_size(file);
+    LocalMemory<uint8_t> data;
+    if(data.allocateInsteadAndCopy(len) == nullptr)
+    {
+        *status = U_MEMORY_ALLOCATION_ERROR;
+        T_FileStream_close (file);
+        return nullptr;
+    }
+
+    /* int32_t numRead = */ T_FileStream_read(file, data.getAlias(), len);
+    T_FileStream_close (file);
+
+    return bin_open(state->bundle, tag, len, data.getAlias(), fullname.data(), comment, status);
+}
+
+static struct SResource *
+parseInclude(ParseState* state, char *tag, uint32_t startline, const struct UString* comment, UErrorCode *status)
+{
+    struct SResource *result;
+    int32_t           len=0;
+    char             *filename;
+    uint32_t          line;
+    char16_t *pTarget     = nullptr;
+
+    UCHARBUF *ucbuf;
+    char     *fullname = nullptr;
+    const char* cp = nullptr;
+    const char16_t* uBuffer = nullptr;
+
+    int32_t stringLength;
+    filename = getInvariantString(state, &line, nullptr, stringLength, status);
+
+    if (U_FAILURE(*status))
+    {
+        return nullptr;
+    }
+
+    expect(state, TOK_CLOSE_BRACE, nullptr, nullptr, nullptr, status);
+
+    if (U_FAILURE(*status))
+    {
+        uprv_free(filename);
+        return nullptr;
+    }
+
+    if(isVerbose()){
+        printf(" include %s at line %i \n",  (tag == nullptr) ? "(null)" : tag, (int)startline);
+    }
+
+    fullname = (char *) uprv_malloc(state->inputdirLength + stringLength + 2);
+    /* test for nullptr */
+    if(fullname == nullptr)
+    {
+        *status = U_MEMORY_ALLOCATION_ERROR;
+        uprv_free(filename);
+        return nullptr;
+    }
+
+    if(state->inputdir!=nullptr){
+        if (state->inputdir[state->inputdirLength - 1] != U_FILE_SEP_CHAR)
+        {
+
+            uprv_strcpy(fullname, state->inputdir);
+
+            fullname[state->inputdirLength]      = U_FILE_SEP_CHAR;
+            fullname[state->inputdirLength + 1] = '\0';
+
+            uprv_strcat(fullname, filename);
+        }
+        else
+        {
+            uprv_strcpy(fullname, state->inputdir);
+            uprv_strcat(fullname, filename);
+        }
+    }else{
+        uprv_strcpy(fullname,filename);
+    }
+
+    ucbuf = ucbuf_open(fullname, &cp,getShowWarning(),false,status);
+
+    if (U_FAILURE(*status)) {
+        error(line, "couldn't open input file %s\n", filename);
+        return nullptr;
+    }
+
+    uBuffer = ucbuf_getBuffer(ucbuf,&len,status);
+    result = string_open(state->bundle, tag, uBuffer, len, comment, status);
+
+    ucbuf_close(ucbuf);
+
+    uprv_free(pTarget);
+
+    uprv_free(filename);
+    uprv_free(fullname);
+
+    return result;
+}
+
+
+
+
+
+U_STRING_DECL(k_type_string,    "string",    6);
+U_STRING_DECL(k_type_binary,    "binary",    6);
+U_STRING_DECL(k_type_bin,       "bin",       3);
+U_STRING_DECL(k_type_table,     "table",     5);
+U_STRING_DECL(k_type_table_no_fallback,     "table(nofallback)",         17);
+U_STRING_DECL(k_type_int,       "int",       3);
+U_STRING_DECL(k_type_integer,   "integer",   7);
+U_STRING_DECL(k_type_array,     "array",     5);
+U_STRING_DECL(k_type_alias,     "alias",     5);
+U_STRING_DECL(k_type_intvector, "intvector", 9);
+U_STRING_DECL(k_type_import,    "import",    6);
+U_STRING_DECL(k_type_include,   "include",   7);
+
+/* Various non-standard processing plugins that create one or more special resources. */
+U_STRING_DECL(k_type_plugin_uca_rules,      "process(uca_rules)",        18);
+U_STRING_DECL(k_type_plugin_collation,      "process(collation)",        18);
+U_STRING_DECL(k_type_plugin_transliterator, "process(transliterator)",   23);
+U_STRING_DECL(k_type_plugin_dependency,     "process(dependency)",       19);
+
+typedef enum EResourceType
+{
+    RESTYPE_UNKNOWN,
+    RESTYPE_STRING,
+    RESTYPE_BINARY,
+    RESTYPE_TABLE,
+    RESTYPE_TABLE_NO_FALLBACK,
+    RESTYPE_INTEGER,
+    RESTYPE_ARRAY,
+    RESTYPE_ALIAS,
+    RESTYPE_INTVECTOR,
+    RESTYPE_IMPORT,
+    RESTYPE_INCLUDE,
+    RESTYPE_PROCESS_UCA_RULES,
+    RESTYPE_PROCESS_COLLATION,
+    RESTYPE_PROCESS_TRANSLITERATOR,
+    RESTYPE_PROCESS_DEPENDENCY,
+    RESTYPE_RESERVED
+} EResourceType;
+
+static struct {
+    const char *nameChars;   /* only used for debugging */
+    const char16_t *nameUChars;
+    ParseResourceFunction *parseFunction;
+} gResourceTypes[] = {
+    {"Unknown", nullptr, nullptr},
+    {"string", k_type_string, parseString},
+    {"binary", k_type_binary, parseBinary},
+    {"table", k_type_table, parseTable},
+    {"table(nofallback)", k_type_table_no_fallback, nullptr}, /* parseFunction will never be called */
+    {"integer", k_type_integer, parseInteger},
+    {"array", k_type_array, parseArray},
+    {"alias", k_type_alias, parseAlias},
+    {"intvector", k_type_intvector, parseIntVector},
+    {"import", k_type_import, parseImport},
+    {"include", k_type_include, parseInclude},
+    {"process(uca_rules)", k_type_plugin_uca_rules, parseUCARules},
+    {"process(collation)", k_type_plugin_collation, nullptr /* not implemented yet */},
+    {"process(transliterator)", k_type_plugin_transliterator, parseTransliterator},
+    {"process(dependency)", k_type_plugin_dependency, parseDependency},
+    {"reserved", nullptr, nullptr}
+};
+
+void initParser()
+{
+    U_STRING_INIT(k_type_string,    "string",    6);
+    U_STRING_INIT(k_type_binary,    "binary",    6);
+    U_STRING_INIT(k_type_bin,       "bin",       3);
+    U_STRING_INIT(k_type_table,     "table",     5);
+    U_STRING_INIT(k_type_table_no_fallback,     "table(nofallback)",         17);
+    U_STRING_INIT(k_type_int,       "int",       3);
+    U_STRING_INIT(k_type_integer,   "integer",   7);
+    U_STRING_INIT(k_type_array,     "array",     5);
+    U_STRING_INIT(k_type_alias,     "alias",     5);
+    U_STRING_INIT(k_type_intvector, "intvector", 9);
+    U_STRING_INIT(k_type_import,    "import",    6);
+    U_STRING_INIT(k_type_include,   "include",   7);
+
+    U_STRING_INIT(k_type_plugin_uca_rules,      "process(uca_rules)",        18);
+    U_STRING_INIT(k_type_plugin_collation,      "process(collation)",        18);
+    U_STRING_INIT(k_type_plugin_transliterator, "process(transliterator)",   23);
+    U_STRING_INIT(k_type_plugin_dependency,     "process(dependency)",       19);
+}
+
+static inline UBool isTable(enum EResourceType type) {
+    return (UBool)(type==RESTYPE_TABLE || type==RESTYPE_TABLE_NO_FALLBACK);
+}
+
+static enum EResourceType
+parseResourceType(ParseState* state, UErrorCode *status)
+{
+    struct UString        *tokenValue;
+    struct UString        comment;
+    enum   EResourceType  result = RESTYPE_UNKNOWN;
+    uint32_t              line=0;
+    ustr_init(&comment);
+    expect(state, TOK_STRING, &tokenValue, &comment, &line, status);
+
+    if (U_FAILURE(*status))
+    {
+        return RESTYPE_UNKNOWN;
+    }
+
+    *status = U_ZERO_ERROR;
+
+    /* Search for normal types */
+    result=RESTYPE_UNKNOWN;
+    while ((result=(EResourceType)(result+1)) < RESTYPE_RESERVED) {
+        if (u_strcmp(tokenValue->fChars, gResourceTypes[result].nameUChars) == 0) {
+            break;
+        }
+    }
+    /* Now search for the aliases */
+    if (u_strcmp(tokenValue->fChars, k_type_int) == 0) {
+        result = RESTYPE_INTEGER;
+    }
+    else if (u_strcmp(tokenValue->fChars, k_type_bin) == 0) {
+        result = RESTYPE_BINARY;
+    }
+    else if (result == RESTYPE_RESERVED) {
+        char tokenBuffer[1024];
+        u_austrncpy(tokenBuffer, tokenValue->fChars, sizeof(tokenBuffer));
+        tokenBuffer[sizeof(tokenBuffer) - 1] = 0;
+        *status = U_INVALID_FORMAT_ERROR;
+        error(line, "unknown resource type '%s'", tokenBuffer);
+    }
+
+    return result;
+}
+
+/* parse a non-top-level resource */
+static struct SResource *
+parseResource(ParseState* state, char *tag, const struct UString *comment, UErrorCode *status)
+{
+    enum   ETokenType      token;
+    enum   EResourceType  resType = RESTYPE_UNKNOWN;
+    ParseResourceFunction *parseFunction = nullptr;
+    struct UString        *tokenValue;
+    uint32_t                 startline;
+    uint32_t                 line;
+
+
+    token = getToken(state, &tokenValue, nullptr, &startline, status);
+
+    if(isVerbose()){
+        printf(" resource %s at line %i \n",  (tag == nullptr) ? "(null)" : tag, (int)startline);
+    }
+
+    /* name . [ ':' type ] '{' resource '}' */
+    /* This function parses from the colon onwards.  If the colon is present, parse the
+    type then try to parse a resource of that type.  If there is no explicit type,
+    work it out using the lookahead tokens. */
+    switch (token)
+    {
+    case TOK_EOF:
+        *status = U_INVALID_FORMAT_ERROR;
+        error(startline, "Unexpected EOF encountered");
+        return nullptr;
+
+    case TOK_ERROR:
+        *status = U_INVALID_FORMAT_ERROR;
+        return nullptr;
+
+    case TOK_COLON:
+        resType = parseResourceType(state, status);
+        expect(state, TOK_OPEN_BRACE, &tokenValue, nullptr, &startline, status);
+
+        if (U_FAILURE(*status))
+        {
+            return nullptr;
+        }
+
+        break;
+
+    case TOK_OPEN_BRACE:
+        break;
+
+    default:
+        *status = U_INVALID_FORMAT_ERROR;
+        error(startline, "syntax error while reading a resource, expected '{' or ':'");
+        return nullptr;
+    }
+
+
+    if (resType == RESTYPE_UNKNOWN)
+    {
+        /* No explicit type, so try to work it out.  At this point, we've read the first '{'.
+        We could have any of the following:
+        { {         => array (nested)
+        { :/}       => array
+        { string ,  => string array
+
+        { string {  => table
+
+        { string :/{    => table
+        { string }      => string
+        */
+
+        token = peekToken(state, 0, nullptr, &line, nullptr,status);
+
+        if (U_FAILURE(*status))
+        {
+            return nullptr;
+        }
+
+        if (token == TOK_OPEN_BRACE || token == TOK_COLON ||token ==TOK_CLOSE_BRACE )
+        {
+            resType = RESTYPE_ARRAY;
+        }
+        else if (token == TOK_STRING)
+        {
+            token = peekToken(state, 1, nullptr, &line, nullptr, status);
+
+            if (U_FAILURE(*status))
+            {
+                return nullptr;
+            }
+
+            switch (token)
+            {
+            case TOK_COMMA:         resType = RESTYPE_ARRAY;  break;
+            case TOK_OPEN_BRACE:    resType = RESTYPE_TABLE;  break;
+            case TOK_CLOSE_BRACE:   resType = RESTYPE_STRING; break;
+            case TOK_COLON:         resType = RESTYPE_TABLE;  break;
+            default:
+                *status = U_INVALID_FORMAT_ERROR;
+                error(line, "Unexpected token after string, expected ',', '{' or '}'");
+                return nullptr;
+            }
+        }
+        else
+        {
+            *status = U_INVALID_FORMAT_ERROR;
+            error(line, "Unexpected token after '{'");
+            return nullptr;
+        }
+
+        /* printf("Type guessed as %s\n", resourceNames[resType]); */
+    } else if(resType == RESTYPE_TABLE_NO_FALLBACK) {
+        *status = U_INVALID_FORMAT_ERROR;
+        error(startline, "error: %s resource type not valid except on top bundle level", gResourceTypes[resType].nameChars);
+        return nullptr;
+    }
+
+
+    /* We should now know what we need to parse next, so call the appropriate parser
+    function and return. */
+    parseFunction = gResourceTypes[resType].parseFunction;
+    if (parseFunction != nullptr) {
+        return parseFunction(state, tag, startline, comment, status);
+    }
+    else {
+        *status = U_INTERNAL_PROGRAM_ERROR;
+        error(startline, "internal error: %s resource type found and not handled", gResourceTypes[resType].nameChars);
+    }
+
+    return nullptr;
+}
+
+/* parse the top-level resource */
+struct SRBRoot *
+parse(UCHARBUF *buf, const char *inputDir, const char *outputDir, const char *filename,
+      UBool makeBinaryCollation, UBool omitCollationRules, UBool icu4xMode, UErrorCode *status)
+{
+    struct UString    *tokenValue;
+    struct UString    comment;
+    uint32_t           line;
+    enum EResourceType bundleType;
+    enum ETokenType    token;
+    ParseState state;
+    uint32_t i;
+
+
+    for (i = 0; i < MAX_LOOKAHEAD + 1; i++)
+    {
+        ustr_init(&state.lookahead[i].value);
+        ustr_init(&state.lookahead[i].comment);
+    }
+
+    initLookahead(&state, buf, status);
+
+    state.inputdir       = inputDir;
+    state.inputdirLength = (state.inputdir != nullptr) ? (uint32_t)uprv_strlen(state.inputdir) : 0;
+    state.outputdir       = outputDir;
+    state.outputdirLength = (state.outputdir != nullptr) ? (uint32_t)uprv_strlen(state.outputdir) : 0;
+    state.filename = filename;
+    state.makeBinaryCollation = makeBinaryCollation;
+    state.omitCollationRules = omitCollationRules;
+    state.icu4xMode = icu4xMode;
+
+    ustr_init(&comment);
+    expect(&state, TOK_STRING, &tokenValue, &comment, nullptr, status);
+
+    state.bundle = new SRBRoot(&comment, false, *status);
+
+    if (state.bundle == nullptr || U_FAILURE(*status))
+    {
+        delete state.bundle;
+
+        return nullptr;
+    }
+
+
+    state.bundle->setLocale(tokenValue->fChars, *status);
+
+    /* The following code is to make Empty bundle work no matter with :table specifer or not */
+    token = getToken(&state, nullptr, nullptr, &line, status);
+    if(token==TOK_COLON) {
+        *status=U_ZERO_ERROR;
+        bundleType=parseResourceType(&state, status);
+
+        if(isTable(bundleType))
+        {
+            expect(&state, TOK_OPEN_BRACE, nullptr, nullptr, &line, status);
+        }
+        else
+        {
+            *status=U_PARSE_ERROR;
+             error(line, "parse error. Stopped parsing with %s", u_errorName(*status));
+        }
+    }
+    else
+    {
+        /* not a colon */
+        if(token==TOK_OPEN_BRACE)
+        {
+            *status=U_ZERO_ERROR;
+            bundleType=RESTYPE_TABLE;
+        }
+        else
+        {
+            /* neither colon nor open brace */
+            *status=U_PARSE_ERROR;
+            bundleType=RESTYPE_UNKNOWN;
+            error(line, "parse error, did not find open-brace '{' or colon ':', stopped with %s", u_errorName(*status));
+        }
+    }
+
+    if (U_FAILURE(*status))
+    {
+        delete state.bundle;
+        return nullptr;
+    }
+
+    if(bundleType==RESTYPE_TABLE_NO_FALLBACK) {
+        /*
+         * Parse a top-level table with the table(nofallback) declaration.
+         * This is the same as a regular table, but also sets the
+         * URES_ATT_NO_FALLBACK flag in indexes[URES_INDEX_ATTRIBUTES] .
+         */
+        state.bundle->fNoFallback=true;
+    }
+    /* top-level tables need not handle special table names like "collations" */
+    assert(!state.bundle->fIsPoolBundle);
+    assert(state.bundle->fRoot->fType == URES_TABLE);
+    TableResource *rootTable = static_cast<TableResource *>(state.bundle->fRoot);
+    realParseTable(&state, rootTable, nullptr, line, status);
+    if(dependencyArray!=nullptr){
+        rootTable->add(dependencyArray, 0, *status);
+        dependencyArray = nullptr;
+    }
+   if (U_FAILURE(*status))
+    {
+        delete state.bundle;
+        res_close(dependencyArray);
+        return nullptr;
+    }
+
+    if (getToken(&state, nullptr, nullptr, &line, status) != TOK_EOF)
+    {
+        warning(line, "extraneous text after resource bundle (perhaps unmatched braces)");
+        if(isStrict()){
+            *status = U_INVALID_FORMAT_ERROR;
+            return nullptr;
+        }
+    }
+
+    cleanupLookahead(&state);
+    ustr_deinit(&comment);
+    return state.bundle;
+}