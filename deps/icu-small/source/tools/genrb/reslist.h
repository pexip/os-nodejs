--- conflicted
+++ resolved
@@ -1,895 +1,446 @@
-<<<<<<< HEAD
-// © 2016 and later: Unicode, Inc. and others.
-// License & terms of use: http://www.unicode.org/copyright.html
-/*
-*******************************************************************************
-*
-*   Copyright (C) 2000-2015, International Business Machines
-*   Corporation and others.  All Rights Reserved.
-*
-*******************************************************************************
-*
-* File reslist.h
-*
-* Modification History:
-*
-*   Date        Name        Description
-*   02/21/00    weiv        Creation.
-*******************************************************************************
-*/
-
-#ifndef RESLIST_H
-#define RESLIST_H
-
-#define KEY_SPACE_SIZE 65536
-#define RESLIST_INT_VECTOR_INIT_SIZE 2048
-
-#include <functional>
-
-#include "unicode/utypes.h"
-#include "unicode/unistr.h"
-#include "unicode/ures.h"
-#include "unicode/ustring.h"
-#include "cmemory.h"
-#include "cstring.h"
-#include "uhash.h"
-#include "unewdata.h"
-#include "uresdata.h"
-#include "ustr.h"
-
-U_CDECL_BEGIN
-
-class PathFilter;
-class PseudoListResource;
-class ResKeyPath;
-
-struct ResFile {
-    ResFile()
-            : fBytes(NULL), fIndexes(NULL),
-              fKeys(NULL), fKeysLength(0), fKeysCount(0),
-              fStrings(NULL), fStringIndexLimit(0),
-              fChecksum(0) {}
-    ~ResFile() { close(); }
-
-    void close();
-
-    uint8_t *fBytes;
-    const int32_t *fIndexes;
-    const char *fKeys;
-    int32_t fKeysLength;
-    int32_t fKeysCount;
-
-    PseudoListResource *fStrings;
-    int32_t fStringIndexLimit;
-
-    int32_t fChecksum;
-};
-
-struct SResource;
-
-typedef struct KeyMapEntry {
-    int32_t oldpos, newpos;
-} KeyMapEntry;
-
-/* Resource bundle root table */
-struct SRBRoot {
-    SRBRoot(const UString *comment, UBool isPoolBundle, UErrorCode &errorCode);
-    ~SRBRoot();
-
-    void write(const char *outputDir, const char *outputPkg,
-               char *writtenFilename, int writtenFilenameLen, UErrorCode &errorCode);
-
-    void setLocale(UChar *locale, UErrorCode &errorCode);
-    int32_t addTag(const char *tag, UErrorCode &errorCode);
-
-    const char *getKeyString(int32_t key) const;
-    const char *getKeyBytes(int32_t *pLength) const;
-
-    int32_t addKeyBytes(const char *keyBytes, int32_t length, UErrorCode &errorCode);
-
-    void compactKeys(UErrorCode &errorCode);
-
-    int32_t makeRes16(uint32_t resWord) const;
-    int32_t mapKey(int32_t oldpos) const;
-
-private:
-    void compactStringsV2(UHashtable *stringSet, UErrorCode &errorCode);
-
-public:
-    // TODO: private
-
-  SResource *fRoot;  // Normally a TableResource.
-  char *fLocale;
-  int32_t fIndexLength;
-  int32_t fMaxTableLength;
-  UBool fNoFallback; /* see URES_ATT_NO_FALLBACK */
-  int8_t fStringsForm; /* default STRINGS_UTF16_V1 */
-  UBool fIsPoolBundle;
-
-  char *fKeys;
-  KeyMapEntry *fKeyMap;
-  int32_t fKeysBottom, fKeysTop;
-  int32_t fKeysCapacity;
-  int32_t fKeysCount;
-  int32_t fLocalKeyLimit; /* key offset < limit fits into URES_TABLE */
-
-  icu::UnicodeString f16BitUnits;
-  int32_t f16BitStringsLength;
-
-  const ResFile *fUsePoolBundle;
-  int32_t fPoolStringIndexLimit;
-  int32_t fPoolStringIndex16Limit;
-  int32_t fLocalStringIndexLimit;
-  SRBRoot *fWritePoolBundle;
-};
-
-/* write a java resource file */
-// TODO: C++ify
-void bundle_write_java(struct SRBRoot *bundle, const char *outputDir, const char* outputEnc, char *writtenFilename,
-                       int writtenFilenameLen, const char* packageName, const char* bundleName, UErrorCode *status);
-
-/* write a xml resource file */
-// TODO: C++ify
-void bundle_write_xml(struct SRBRoot *bundle, const char *outputDir,const char* outputEnc, const char* rbname,
-                  char *writtenFilename, int writtenFilenameLen, const char* language, const char* package, UErrorCode *status);
-
-/* Various resource types */
-
-/*
- * Return a unique pointer to a dummy object,
- * for use in non-error cases when no resource is to be added to the bundle.
- * (NULL is used in error cases.)
- */
-struct SResource* res_none(void);
-
-class ArrayResource;
-class TableResource;
-class IntVectorResource;
-
-TableResource *table_open(struct SRBRoot *bundle, const char *tag, const struct UString* comment, UErrorCode *status);
-
-ArrayResource *array_open(struct SRBRoot *bundle, const char *tag, const struct UString* comment, UErrorCode *status);
-
-struct SResource *string_open(struct SRBRoot *bundle, const char *tag, const UChar *value, int32_t len, const struct UString* comment, UErrorCode *status);
-
-struct SResource *alias_open(struct SRBRoot *bundle, const char *tag, UChar *value, int32_t len, const struct UString* comment, UErrorCode *status);
-
-IntVectorResource *intvector_open(struct SRBRoot *bundle, const char *tag,  const struct UString* comment, UErrorCode *status);
-
-struct SResource *int_open(struct SRBRoot *bundle, const char *tag, int32_t value, const struct UString* comment, UErrorCode *status);
-
-struct SResource *bin_open(struct SRBRoot *bundle, const char *tag, uint32_t length, uint8_t *data, const char* fileName, const struct UString* comment, UErrorCode *status);
-
-/* Resource place holder */
-
-struct SResource {
-    SResource();
-    SResource(SRBRoot *bundle, const char *tag, int8_t type, const UString* comment,
-              UErrorCode &errorCode);
-    virtual ~SResource();
-
-    UBool isTable() const { return fType == URES_TABLE; }
-    UBool isString() const { return fType == URES_STRING; }
-
-    const char *getKeyString(const SRBRoot *bundle) const;
-
-    /**
-     * Preflights strings.
-     * Finds duplicates and counts the total number of string code units
-     * so that they can be written first to the 16-bit array,
-     * for minimal string and container storage.
-     *
-     * We walk the final parse tree, rather than collecting this information while building it,
-     * so that we need not deal with changes to the parse tree (especially removing resources).
-     */
-    void preflightStrings(SRBRoot *bundle, UHashtable *stringSet, UErrorCode &errorCode);
-    virtual void handlePreflightStrings(SRBRoot *bundle, UHashtable *stringSet, UErrorCode &errorCode);
-
-    /**
-     * Writes resource values into f16BitUnits
-     * and determines the resource item word, if possible.
-     */
-    void write16(SRBRoot *bundle);
-    virtual void handleWrite16(SRBRoot *bundle);
-
-    /**
-     * Calculates ("preflights") and advances the *byteOffset
-     * by the size of the resource's data in the binary file and
-     * determines the resource item word.
-     *
-     * Most handlePreWrite() functions may add any number of bytes, but preWrite()
-     * will always pad it to a multiple of 4.
-     * The resource item type may be a related subtype of the fType.
-     *
-     * The preWrite() and write() functions start and end at the same
-     * byteOffset values.
-     * Prewriting allows bundle.write() to determine the root resource item word,
-     * before actually writing the bundle contents to the file,
-     * which is necessary because the root item is stored at the beginning.
-     */
-    void preWrite(uint32_t *byteOffset);
-    virtual void handlePreWrite(uint32_t *byteOffset);
-
-    /**
-     * Writes the resource's data to mem and updates the byteOffset
-     * in parallel.
-     */
-    void write(UNewDataMemory *mem, uint32_t *byteOffset);
-    virtual void handleWrite(UNewDataMemory *mem, uint32_t *byteOffset);
-
-    /**
-     * Applies the given filter with the given base path to this resource.
-     * Removes child resources rejected by the filter recursively.
-     *
-     * @param bundle Needed in order to access the key for this and child resources.
-     */
-    virtual void applyFilter(const PathFilter& filter, ResKeyPath& path, const SRBRoot* bundle);
-
-    /**
-     * Calls the given function for every key ID present in this tree.
-     */
-    virtual void collectKeys(std::function<void(int32_t)> collector) const;
-
-    int8_t   fType;     /* nominal type: fRes (when != 0xffffffff) may use subtype */
-    UBool    fWritten;  /* res_write() can exit early */
-    uint32_t fRes;      /* resource item word; RES_BOGUS=0xffffffff if not known yet */
-    int32_t  fRes16;    /* Res16 version of fRes for Table, Table16, Array16; -1 if it does not fit. */
-    int32_t  fKey;      /* Index into bundle->fKeys; -1 if no key. */
-    int32_t  fKey16;    /* Key16 version of fKey for Table & Table16; -1 if no key or it does not fit. */
-    int      line;      /* used internally to report duplicate keys in tables */
-    SResource *fNext;   /* This is for internal chaining while building */
-    struct UString fComment;
-};
-
-class ContainerResource : public SResource {
-public:
-    ContainerResource(SRBRoot *bundle, const char *tag, int8_t type,
-                      const UString* comment, UErrorCode &errorCode)
-            : SResource(bundle, tag, type, comment, errorCode),
-              fCount(0), fFirst(NULL) {}
-    virtual ~ContainerResource();
-
-    void handlePreflightStrings(SRBRoot *bundle, UHashtable *stringSet, UErrorCode &errorCode) override;
-
-    void collectKeys(std::function<void(int32_t)> collector) const override;
-
-protected:
-    void writeAllRes16(SRBRoot *bundle);
-    void preWriteAllRes(uint32_t *byteOffset);
-    void writeAllRes(UNewDataMemory *mem, uint32_t *byteOffset);
-    void writeAllRes32(UNewDataMemory *mem, uint32_t *byteOffset);
-
-public:
-    // TODO: private with getter?
-    uint32_t fCount;
-    SResource *fFirst;
-};
-
-class TableResource : public ContainerResource {
-public:
-    TableResource(SRBRoot *bundle, const char *tag,
-                  const UString* comment, UErrorCode &errorCode)
-            : ContainerResource(bundle, tag, URES_TABLE, comment, errorCode),
-              fTableType(URES_TABLE), fRoot(bundle) {}
-    virtual ~TableResource();
-
-    void add(SResource *res, int linenumber, UErrorCode &errorCode);
-
-    void handleWrite16(SRBRoot *bundle) override;
-    void handlePreWrite(uint32_t *byteOffset) override;
-    void handleWrite(UNewDataMemory *mem, uint32_t *byteOffset) override;
-
-    void applyFilter(const PathFilter& filter, ResKeyPath& path, const SRBRoot* bundle) override;
-
-    int8_t fTableType;  // determined by table_write16() for table_preWrite() & table_write()
-    SRBRoot *fRoot;
-};
-
-class ArrayResource : public ContainerResource {
-public:
-    ArrayResource(SRBRoot *bundle, const char *tag,
-                  const UString* comment, UErrorCode &errorCode)
-            : ContainerResource(bundle, tag, URES_ARRAY, comment, errorCode),
-              fLast(NULL) {}
-    virtual ~ArrayResource();
-
-    void add(SResource *res);
-
-    virtual void handleWrite16(SRBRoot *bundle);
-    virtual void handlePreWrite(uint32_t *byteOffset);
-    virtual void handleWrite(UNewDataMemory *mem, uint32_t *byteOffset);
-
-    SResource *fLast;
-};
-
-/**
- * List of resources for a pool bundle.
- * Writes an empty table resource, rather than a container structure.
- */
-class PseudoListResource : public ContainerResource {
-public:
-    PseudoListResource(SRBRoot *bundle, UErrorCode &errorCode)
-            : ContainerResource(bundle, NULL, URES_TABLE, NULL, errorCode) {}
-    virtual ~PseudoListResource();
-
-    void add(SResource *res);
-
-    virtual void handleWrite16(SRBRoot *bundle);
-};
-
-class StringBaseResource : public SResource {
-public:
-    StringBaseResource(SRBRoot *bundle, const char *tag, int8_t type,
-                       const UChar *value, int32_t len,
-                       const UString* comment, UErrorCode &errorCode);
-    StringBaseResource(SRBRoot *bundle, int8_t type,
-                       const icu::UnicodeString &value, UErrorCode &errorCode);
-    StringBaseResource(int8_t type, const UChar *value, int32_t len, UErrorCode &errorCode);
-    virtual ~StringBaseResource();
-
-    const UChar *getBuffer() const { return icu::toUCharPtr(fString.getBuffer()); }
-    int32_t length() const { return fString.length(); }
-
-    virtual void handlePreWrite(uint32_t *byteOffset);
-    virtual void handleWrite(UNewDataMemory *mem, uint32_t *byteOffset);
-
-    // TODO: private with getter?
-    icu::UnicodeString fString;
-};
-
-class StringResource : public StringBaseResource {
-public:
-    StringResource(SRBRoot *bundle, const char *tag, const UChar *value, int32_t len,
-                   const UString* comment, UErrorCode &errorCode)
-            : StringBaseResource(bundle, tag, URES_STRING, value, len, comment, errorCode),
-              fSame(NULL), fSuffixOffset(0),
-              fNumCopies(0), fNumUnitsSaved(0), fNumCharsForLength(0) {}
-    StringResource(SRBRoot *bundle, const icu::UnicodeString &value, UErrorCode &errorCode)
-            : StringBaseResource(bundle, URES_STRING, value, errorCode),
-              fSame(NULL), fSuffixOffset(0),
-              fNumCopies(0), fNumUnitsSaved(0), fNumCharsForLength(0) {}
-    StringResource(int32_t poolStringIndex, int8_t numCharsForLength,
-                   const UChar *value, int32_t length,
-                   UErrorCode &errorCode)
-            : StringBaseResource(URES_STRING, value, length, errorCode),
-              fSame(NULL), fSuffixOffset(0),
-              fNumCopies(0), fNumUnitsSaved(0), fNumCharsForLength(numCharsForLength) {
-        // v3 pool string encoded as string-v2 with low offset
-        fRes = URES_MAKE_RESOURCE(URES_STRING_V2, poolStringIndex);
-        fWritten = true;
-    }
-    virtual ~StringResource();
-
-    int32_t get16BitStringsLength() const {
-        return fNumCharsForLength + length() + 1;  // +1 for the NUL
-    }
-
-    virtual void handlePreflightStrings(SRBRoot *bundle, UHashtable *stringSet, UErrorCode &errorCode);
-    virtual void handleWrite16(SRBRoot *bundle);
-
-    void writeUTF16v2(int32_t base, icu::UnicodeString &dest);
-
-    StringResource *fSame;  // used for duplicates
-    int32_t fSuffixOffset;  // this string is a suffix of fSame at this offset
-    int32_t fNumCopies;     // number of equal strings represented by one stringSet element
-    int32_t fNumUnitsSaved;  // from not writing duplicates and suffixes
-    int8_t fNumCharsForLength;
-};
-
-class AliasResource : public StringBaseResource {
-public:
-    AliasResource(SRBRoot *bundle, const char *tag, const UChar *value, int32_t len,
-                  const UString* comment, UErrorCode &errorCode)
-            : StringBaseResource(bundle, tag, URES_ALIAS, value, len, comment, errorCode) {}
-    virtual ~AliasResource();
-};
-
-class IntResource : public SResource {
-public:
-    IntResource(SRBRoot *bundle, const char *tag, int32_t value,
-                const UString* comment, UErrorCode &errorCode);
-    virtual ~IntResource();
-
-    // TODO: private with getter?
-    int32_t fValue;
-};
-
-class IntVectorResource : public SResource {
-public:
-    IntVectorResource(SRBRoot *bundle, const char *tag,
-                      const UString* comment, UErrorCode &errorCode);
-    virtual ~IntVectorResource();
-
-    void add(int32_t value, UErrorCode &errorCode);
-
-    virtual void handlePreWrite(uint32_t *byteOffset);
-    virtual void handleWrite(UNewDataMemory *mem, uint32_t *byteOffset);
-
-    // TODO: UVector32
-    size_t fCount;
-    size_t fSize;
-    uint32_t *fArray;
-};
-
-class BinaryResource : public SResource {
-public:
-    BinaryResource(SRBRoot *bundle, const char *tag,
-                   uint32_t length, uint8_t *data, const char* fileName,
-                   const UString* comment, UErrorCode &errorCode);
-    virtual ~BinaryResource();
-
-    virtual void handlePreWrite(uint32_t *byteOffset);
-    virtual void handleWrite(UNewDataMemory *mem, uint32_t *byteOffset);
-
-    // TODO: CharString?
-    uint32_t fLength;
-    uint8_t *fData;
-    // TODO: CharString
-    char* fFileName;  // file name for binary or import binary tags if any
-};
-
-// TODO: use LocalPointer or delete
-void res_close(struct SResource *res);
-
-void setIncludeCopyright(UBool val);
-UBool getIncludeCopyright(void);
-
-void setFormatVersion(int32_t formatVersion);
-
-int32_t getFormatVersion();
-
-void setUsePoolBundle(UBool use);
-
-/* in wrtxml.cpp */
-uint32_t computeCRC(const char *ptr, uint32_t len, uint32_t lastcrc);
-
-U_CDECL_END
-#endif /* #ifndef RESLIST_H */
-=======
-// © 2016 and later: Unicode, Inc. and others.
-// License & terms of use: http://www.unicode.org/copyright.html
-/*
-*******************************************************************************
-*
-*   Copyright (C) 2000-2015, International Business Machines
-*   Corporation and others.  All Rights Reserved.
-*
-*******************************************************************************
-*
-* File reslist.h
-*
-* Modification History:
-*
-*   Date        Name        Description
-*   02/21/00    weiv        Creation.
-*******************************************************************************
-*/
-
-#ifndef RESLIST_H
-#define RESLIST_H
-
-#define KEY_SPACE_SIZE 65536
-#define RESLIST_INT_VECTOR_INIT_SIZE 2048
-
-#include <functional>
-
-#include "unicode/utypes.h"
-#include "unicode/unistr.h"
-#include "unicode/ures.h"
-#include "unicode/ustring.h"
-#include "cmemory.h"
-#include "cstring.h"
-#include "uhash.h"
-#include "unewdata.h"
-#include "uresdata.h"
-#include "ustr.h"
-
-U_CDECL_BEGIN
-
-class PathFilter;
-class PseudoListResource;
-class ResKeyPath;
-
-struct ResFile {
-    ResFile()
-            : fBytes(nullptr), fIndexes(nullptr),
-              fKeys(nullptr), fKeysLength(0), fKeysCount(0),
-              fStrings(nullptr), fStringIndexLimit(0),
-              fChecksum(0) {}
-    ~ResFile() { close(); }
-
-    void close();
-
-    uint8_t *fBytes;
-    const int32_t *fIndexes;
-    const char *fKeys;
-    int32_t fKeysLength;
-    int32_t fKeysCount;
-
-    PseudoListResource *fStrings;
-    int32_t fStringIndexLimit;
-
-    int32_t fChecksum;
-};
-
-struct SResource;
-
-typedef struct KeyMapEntry {
-    int32_t oldpos, newpos;
-} KeyMapEntry;
-
-/* Resource bundle root table */
-struct SRBRoot {
-    SRBRoot(const UString *comment, UBool isPoolBundle, UErrorCode &errorCode);
-    ~SRBRoot();
-
-    void write(const char *outputDir, const char *outputPkg,
-               char *writtenFilename, int writtenFilenameLen, UErrorCode &errorCode);
-
-    void setLocale(char16_t *locale, UErrorCode &errorCode);
-    int32_t addTag(const char *tag, UErrorCode &errorCode);
-
-    const char *getKeyString(int32_t key) const;
-    const char *getKeyBytes(int32_t *pLength) const;
-
-    int32_t addKeyBytes(const char *keyBytes, int32_t length, UErrorCode &errorCode);
-
-    void compactKeys(UErrorCode &errorCode);
-
-    int32_t makeRes16(uint32_t resWord) const;
-    int32_t mapKey(int32_t oldpos) const;
-
-private:
-    void compactStringsV2(UHashtable *stringSet, UErrorCode &errorCode);
-
-public:
-    // TODO: private
-
-  SResource *fRoot;  // Normally a TableResource.
-  char *fLocale;
-  int32_t fIndexLength;
-  int32_t fMaxTableLength;
-  UBool fNoFallback; /* see URES_ATT_NO_FALLBACK */
-  int8_t fStringsForm; /* default STRINGS_UTF16_V1 */
-  UBool fIsPoolBundle;
-
-  char *fKeys;
-  KeyMapEntry *fKeyMap;
-  int32_t fKeysBottom, fKeysTop;
-  int32_t fKeysCapacity;
-  int32_t fKeysCount;
-  int32_t fLocalKeyLimit; /* key offset < limit fits into URES_TABLE */
-
-  icu::UnicodeString f16BitUnits;
-  int32_t f16BitStringsLength;
-
-  const ResFile *fUsePoolBundle;
-  int32_t fPoolStringIndexLimit;
-  int32_t fPoolStringIndex16Limit;
-  int32_t fLocalStringIndexLimit;
-  SRBRoot *fWritePoolBundle;
-};
-
-/* write a java resource file */
-// TODO: C++ify
-void bundle_write_java(struct SRBRoot *bundle, const char *outputDir, const char* outputEnc, char *writtenFilename, 
-                       int writtenFilenameLen, const char* packageName, const char* bundleName, UErrorCode *status);
-
-/* write a xml resource file */
-// TODO: C++ify
-void bundle_write_xml(struct SRBRoot *bundle, const char *outputDir,const char* outputEnc, const char* rbname,
-                  char *writtenFilename, int writtenFilenameLen, const char* language, const char* package, UErrorCode *status);
-
-/* Various resource types */
-
-/*
- * Return a unique pointer to a dummy object,
- * for use in non-error cases when no resource is to be added to the bundle.
- * (nullptr is used in error cases.)
- */
-struct SResource* res_none();
-
-class ArrayResource;
-class TableResource;
-class IntVectorResource;
-
-TableResource *table_open(struct SRBRoot *bundle, const char *tag, const struct UString* comment, UErrorCode *status);
-
-ArrayResource *array_open(struct SRBRoot *bundle, const char *tag, const struct UString* comment, UErrorCode *status);
-
-struct SResource *string_open(struct SRBRoot *bundle, const char *tag, const char16_t *value, int32_t len, const struct UString* comment, UErrorCode *status);
-
-struct SResource *alias_open(struct SRBRoot *bundle, const char *tag, char16_t *value, int32_t len, const struct UString* comment, UErrorCode *status);
-
-IntVectorResource *intvector_open(struct SRBRoot *bundle, const char *tag,  const struct UString* comment, UErrorCode *status);
-
-struct SResource *int_open(struct SRBRoot *bundle, const char *tag, int32_t value, const struct UString* comment, UErrorCode *status);
-
-struct SResource *bin_open(struct SRBRoot *bundle, const char *tag, uint32_t length, uint8_t *data, const char* fileName, const struct UString* comment, UErrorCode *status);
-
-/* Resource place holder */
-
-struct SResource {
-    SResource();
-    SResource(SRBRoot *bundle, const char *tag, int8_t type, const UString* comment,
-              UErrorCode &errorCode);
-    virtual ~SResource();
-
-    UBool isTable() const { return fType == URES_TABLE; }
-    UBool isString() const { return fType == URES_STRING; }
-
-    const char *getKeyString(const SRBRoot *bundle) const;
-
-    /**
-     * Preflights strings.
-     * Finds duplicates and counts the total number of string code units
-     * so that they can be written first to the 16-bit array,
-     * for minimal string and container storage.
-     *
-     * We walk the final parse tree, rather than collecting this information while building it,
-     * so that we need not deal with changes to the parse tree (especially removing resources).
-     */
-    void preflightStrings(SRBRoot *bundle, UHashtable *stringSet, UErrorCode &errorCode);
-    virtual void handlePreflightStrings(SRBRoot *bundle, UHashtable *stringSet, UErrorCode &errorCode);
-
-    /**
-     * Writes resource values into f16BitUnits
-     * and determines the resource item word, if possible.
-     */
-    void write16(SRBRoot *bundle);
-    virtual void handleWrite16(SRBRoot *bundle);
-
-    /**
-     * Calculates ("preflights") and advances the *byteOffset
-     * by the size of the resource's data in the binary file and
-     * determines the resource item word.
-     *
-     * Most handlePreWrite() functions may add any number of bytes, but preWrite()
-     * will always pad it to a multiple of 4.
-     * The resource item type may be a related subtype of the fType.
-     *
-     * The preWrite() and write() functions start and end at the same
-     * byteOffset values.
-     * Prewriting allows bundle.write() to determine the root resource item word,
-     * before actually writing the bundle contents to the file,
-     * which is necessary because the root item is stored at the beginning.
-     */
-    void preWrite(uint32_t *byteOffset);
-    virtual void handlePreWrite(uint32_t *byteOffset);
-
-    /**
-     * Writes the resource's data to mem and updates the byteOffset
-     * in parallel.
-     */
-    void write(UNewDataMemory *mem, uint32_t *byteOffset);
-    virtual void handleWrite(UNewDataMemory *mem, uint32_t *byteOffset);
-
-    /**
-     * Applies the given filter with the given base path to this resource.
-     * Removes child resources rejected by the filter recursively.
-     * 
-     * @param bundle Needed in order to access the key for this and child resources.
-     */
-    virtual void applyFilter(const PathFilter& filter, ResKeyPath& path, const SRBRoot* bundle);
-
-    /**
-     * Calls the given function for every key ID present in this tree.
-     */
-    virtual void collectKeys(std::function<void(int32_t)> collector) const;
-
-    int8_t   fType;     /* nominal type: fRes (when != 0xffffffff) may use subtype */
-    UBool    fWritten;  /* res_write() can exit early */
-    uint32_t fRes;      /* resource item word; RES_BOGUS=0xffffffff if not known yet */
-    int32_t  fRes16;    /* Res16 version of fRes for Table, Table16, Array16; -1 if it does not fit. */
-    int32_t  fKey;      /* Index into bundle->fKeys; -1 if no key. */
-    int32_t  fKey16;    /* Key16 version of fKey for Table & Table16; -1 if no key or it does not fit. */
-    int      line;      /* used internally to report duplicate keys in tables */
-    SResource *fNext;   /* This is for internal chaining while building */
-    struct UString fComment;
-};
-
-class ContainerResource : public SResource {
-public:
-    ContainerResource(SRBRoot *bundle, const char *tag, int8_t type,
-                      const UString* comment, UErrorCode &errorCode)
-            : SResource(bundle, tag, type, comment, errorCode),
-              fCount(0), fFirst(nullptr) {}
-    virtual ~ContainerResource();
-
-    void handlePreflightStrings(SRBRoot *bundle, UHashtable *stringSet, UErrorCode &errorCode) override;
-
-    void collectKeys(std::function<void(int32_t)> collector) const override;
-
-protected:
-    void writeAllRes16(SRBRoot *bundle);
-    void preWriteAllRes(uint32_t *byteOffset);
-    void writeAllRes(UNewDataMemory *mem, uint32_t *byteOffset);
-    void writeAllRes32(UNewDataMemory *mem, uint32_t *byteOffset);
-
-public:
-    // TODO: private with getter?
-    uint32_t fCount;
-    SResource *fFirst;
-};
-
-class TableResource : public ContainerResource {
-public:
-    TableResource(SRBRoot *bundle, const char *tag,
-                  const UString* comment, UErrorCode &errorCode)
-            : ContainerResource(bundle, tag, URES_TABLE, comment, errorCode),
-              fTableType(URES_TABLE), fRoot(bundle) {}
-    virtual ~TableResource();
-
-    void add(SResource *res, int linenumber, UErrorCode &errorCode);
-
-    void handleWrite16(SRBRoot *bundle) override;
-    void handlePreWrite(uint32_t *byteOffset) override;
-    void handleWrite(UNewDataMemory *mem, uint32_t *byteOffset) override;
-
-    void applyFilter(const PathFilter& filter, ResKeyPath& path, const SRBRoot* bundle) override;
-
-    int8_t fTableType;  // determined by table_write16() for table_preWrite() & table_write()
-    SRBRoot *fRoot;
-};
-
-class ArrayResource : public ContainerResource {
-public:
-    ArrayResource(SRBRoot *bundle, const char *tag,
-                  const UString* comment, UErrorCode &errorCode)
-            : ContainerResource(bundle, tag, URES_ARRAY, comment, errorCode),
-              fLast(nullptr) {}
-    virtual ~ArrayResource();
-
-    void add(SResource *res);
-
-    virtual void handleWrite16(SRBRoot *bundle) override;
-    virtual void handlePreWrite(uint32_t *byteOffset) override;
-    virtual void handleWrite(UNewDataMemory *mem, uint32_t *byteOffset) override;
-
-    SResource *fLast;
-};
-
-/**
- * List of resources for a pool bundle.
- * Writes an empty table resource, rather than a container structure.
- */
-class PseudoListResource : public ContainerResource {
-public:
-    PseudoListResource(SRBRoot *bundle, UErrorCode &errorCode)
-            : ContainerResource(bundle, nullptr, URES_TABLE, nullptr, errorCode) {}
-    virtual ~PseudoListResource();
-
-    void add(SResource *res);
-
-    virtual void handleWrite16(SRBRoot *bundle) override;
-};
-
-class StringBaseResource : public SResource {
-public:
-    StringBaseResource(SRBRoot *bundle, const char *tag, int8_t type,
-                       const char16_t *value, int32_t len,
-                       const UString* comment, UErrorCode &errorCode);
-    StringBaseResource(SRBRoot *bundle, int8_t type,
-                       const icu::UnicodeString &value, UErrorCode &errorCode);
-    StringBaseResource(int8_t type, const char16_t *value, int32_t len, UErrorCode &errorCode);
-    virtual ~StringBaseResource();
-
-    const char16_t *getBuffer() const { return icu::toUCharPtr(fString.getBuffer()); }
-    int32_t length() const { return fString.length(); }
-
-    virtual void handlePreWrite(uint32_t *byteOffset) override;
-    virtual void handleWrite(UNewDataMemory *mem, uint32_t *byteOffset) override;
-
-    // TODO: private with getter?
-    icu::UnicodeString fString;
-};
-
-class StringResource : public StringBaseResource {
-public:
-    StringResource(SRBRoot *bundle, const char *tag, const char16_t *value, int32_t len,
-                   const UString* comment, UErrorCode &errorCode)
-            : StringBaseResource(bundle, tag, URES_STRING, value, len, comment, errorCode),
-              fSame(nullptr), fSuffixOffset(0),
-              fNumCopies(0), fNumUnitsSaved(0), fNumCharsForLength(0) {}
-    StringResource(SRBRoot *bundle, const icu::UnicodeString &value, UErrorCode &errorCode)
-            : StringBaseResource(bundle, URES_STRING, value, errorCode),
-              fSame(nullptr), fSuffixOffset(0),
-              fNumCopies(0), fNumUnitsSaved(0), fNumCharsForLength(0) {}
-    StringResource(int32_t poolStringIndex, int8_t numCharsForLength,
-                   const char16_t *value, int32_t length,
-                   UErrorCode &errorCode)
-            : StringBaseResource(URES_STRING, value, length, errorCode),
-              fSame(nullptr), fSuffixOffset(0),
-              fNumCopies(0), fNumUnitsSaved(0), fNumCharsForLength(numCharsForLength) {
-        // v3 pool string encoded as string-v2 with low offset
-        fRes = URES_MAKE_RESOURCE(URES_STRING_V2, poolStringIndex);
-        fWritten = true;
-    }
-    virtual ~StringResource();
-
-    int32_t get16BitStringsLength() const {
-        return fNumCharsForLength + length() + 1;  // +1 for the NUL
-    }
-
-    virtual void handlePreflightStrings(SRBRoot *bundle, UHashtable *stringSet, UErrorCode &errorCode) override;
-    virtual void handleWrite16(SRBRoot *bundle) override;
-
-    void writeUTF16v2(int32_t base, icu::UnicodeString &dest);
-
-    StringResource *fSame;  // used for duplicates
-    int32_t fSuffixOffset;  // this string is a suffix of fSame at this offset
-    int32_t fNumCopies;     // number of equal strings represented by one stringSet element
-    int32_t fNumUnitsSaved;  // from not writing duplicates and suffixes
-    int8_t fNumCharsForLength;
-};
-
-class AliasResource : public StringBaseResource {
-public:
-    AliasResource(SRBRoot *bundle, const char *tag, const char16_t *value, int32_t len,
-                  const UString* comment, UErrorCode &errorCode)
-            : StringBaseResource(bundle, tag, URES_ALIAS, value, len, comment, errorCode) {}
-    virtual ~AliasResource();
-};
-
-class IntResource : public SResource {
-public:
-    IntResource(SRBRoot *bundle, const char *tag, int32_t value,
-                const UString* comment, UErrorCode &errorCode);
-    virtual ~IntResource();
-
-    // TODO: private with getter?
-    int32_t fValue;
-};
-
-class IntVectorResource : public SResource {
-public:
-    IntVectorResource(SRBRoot *bundle, const char *tag,
-                      const UString* comment, UErrorCode &errorCode);
-    virtual ~IntVectorResource();
-
-    void add(int32_t value, UErrorCode &errorCode);
-
-    virtual void handlePreWrite(uint32_t *byteOffset) override;
-    virtual void handleWrite(UNewDataMemory *mem, uint32_t *byteOffset) override;
-
-    // TODO: UVector32
-    size_t fCount;
-    size_t fSize;
-    uint32_t *fArray;
-};
-
-class BinaryResource : public SResource {
-public:
-    BinaryResource(SRBRoot *bundle, const char *tag,
-                   uint32_t length, uint8_t *data, const char* fileName,
-                   const UString* comment, UErrorCode &errorCode);
-    virtual ~BinaryResource();
-
-    virtual void handlePreWrite(uint32_t *byteOffset) override;
-    virtual void handleWrite(UNewDataMemory *mem, uint32_t *byteOffset) override;
-
-    // TODO: CharString?
-    uint32_t fLength;
-    uint8_t *fData;
-    // TODO: CharString
-    char* fFileName;  // file name for binary or import binary tags if any
-};
-
-// TODO: use LocalPointer or delete
-void res_close(struct SResource *res);
-
-void setIncludeCopyright(UBool val);
-UBool getIncludeCopyright();
-
-void setFormatVersion(int32_t formatVersion);
-
-int32_t getFormatVersion();
-
-void setUsePoolBundle(UBool use);
-
-/* in wrtxml.cpp */
-uint32_t computeCRC(const char *ptr, uint32_t len, uint32_t lastcrc);
-
-U_CDECL_END
-#endif /* #ifndef RESLIST_H */
->>>>>>> a8a80be5
+// © 2016 and later: Unicode, Inc. and others.
+// License & terms of use: http://www.unicode.org/copyright.html
+/*
+*******************************************************************************
+*
+*   Copyright (C) 2000-2015, International Business Machines
+*   Corporation and others.  All Rights Reserved.
+*
+*******************************************************************************
+*
+* File reslist.h
+*
+* Modification History:
+*
+*   Date        Name        Description
+*   02/21/00    weiv        Creation.
+*******************************************************************************
+*/
+
+#ifndef RESLIST_H
+#define RESLIST_H
+
+#define KEY_SPACE_SIZE 65536
+#define RESLIST_INT_VECTOR_INIT_SIZE 2048
+
+#include <functional>
+
+#include "unicode/utypes.h"
+#include "unicode/unistr.h"
+#include "unicode/ures.h"
+#include "unicode/ustring.h"
+#include "cmemory.h"
+#include "cstring.h"
+#include "uhash.h"
+#include "unewdata.h"
+#include "uresdata.h"
+#include "ustr.h"
+
+U_CDECL_BEGIN
+
+class PathFilter;
+class PseudoListResource;
+class ResKeyPath;
+
+struct ResFile {
+    ResFile()
+            : fBytes(nullptr), fIndexes(nullptr),
+              fKeys(nullptr), fKeysLength(0), fKeysCount(0),
+              fStrings(nullptr), fStringIndexLimit(0),
+              fChecksum(0) {}
+    ~ResFile() { close(); }
+
+    void close();
+
+    uint8_t *fBytes;
+    const int32_t *fIndexes;
+    const char *fKeys;
+    int32_t fKeysLength;
+    int32_t fKeysCount;
+
+    PseudoListResource *fStrings;
+    int32_t fStringIndexLimit;
+
+    int32_t fChecksum;
+};
+
+struct SResource;
+
+typedef struct KeyMapEntry {
+    int32_t oldpos, newpos;
+} KeyMapEntry;
+
+/* Resource bundle root table */
+struct SRBRoot {
+    SRBRoot(const UString *comment, UBool isPoolBundle, UErrorCode &errorCode);
+    ~SRBRoot();
+
+    void write(const char *outputDir, const char *outputPkg,
+               char *writtenFilename, int writtenFilenameLen, UErrorCode &errorCode);
+
+    void setLocale(char16_t *locale, UErrorCode &errorCode);
+    int32_t addTag(const char *tag, UErrorCode &errorCode);
+
+    const char *getKeyString(int32_t key) const;
+    const char *getKeyBytes(int32_t *pLength) const;
+
+    int32_t addKeyBytes(const char *keyBytes, int32_t length, UErrorCode &errorCode);
+
+    void compactKeys(UErrorCode &errorCode);
+
+    int32_t makeRes16(uint32_t resWord) const;
+    int32_t mapKey(int32_t oldpos) const;
+
+private:
+    void compactStringsV2(UHashtable *stringSet, UErrorCode &errorCode);
+
+public:
+    // TODO: private
+
+  SResource *fRoot;  // Normally a TableResource.
+  char *fLocale;
+  int32_t fIndexLength;
+  int32_t fMaxTableLength;
+  UBool fNoFallback; /* see URES_ATT_NO_FALLBACK */
+  int8_t fStringsForm; /* default STRINGS_UTF16_V1 */
+  UBool fIsPoolBundle;
+
+  char *fKeys;
+  KeyMapEntry *fKeyMap;
+  int32_t fKeysBottom, fKeysTop;
+  int32_t fKeysCapacity;
+  int32_t fKeysCount;
+  int32_t fLocalKeyLimit; /* key offset < limit fits into URES_TABLE */
+
+  icu::UnicodeString f16BitUnits;
+  int32_t f16BitStringsLength;
+
+  const ResFile *fUsePoolBundle;
+  int32_t fPoolStringIndexLimit;
+  int32_t fPoolStringIndex16Limit;
+  int32_t fLocalStringIndexLimit;
+  SRBRoot *fWritePoolBundle;
+};
+
+/* write a java resource file */
+// TODO: C++ify
+void bundle_write_java(struct SRBRoot *bundle, const char *outputDir, const char* outputEnc, char *writtenFilename, 
+                       int writtenFilenameLen, const char* packageName, const char* bundleName, UErrorCode *status);
+
+/* write a xml resource file */
+// TODO: C++ify
+void bundle_write_xml(struct SRBRoot *bundle, const char *outputDir,const char* outputEnc, const char* rbname,
+                  char *writtenFilename, int writtenFilenameLen, const char* language, const char* package, UErrorCode *status);
+
+/* Various resource types */
+
+/*
+ * Return a unique pointer to a dummy object,
+ * for use in non-error cases when no resource is to be added to the bundle.
+ * (nullptr is used in error cases.)
+ */
+struct SResource* res_none();
+
+class ArrayResource;
+class TableResource;
+class IntVectorResource;
+
+TableResource *table_open(struct SRBRoot *bundle, const char *tag, const struct UString* comment, UErrorCode *status);
+
+ArrayResource *array_open(struct SRBRoot *bundle, const char *tag, const struct UString* comment, UErrorCode *status);
+
+struct SResource *string_open(struct SRBRoot *bundle, const char *tag, const char16_t *value, int32_t len, const struct UString* comment, UErrorCode *status);
+
+struct SResource *alias_open(struct SRBRoot *bundle, const char *tag, char16_t *value, int32_t len, const struct UString* comment, UErrorCode *status);
+
+IntVectorResource *intvector_open(struct SRBRoot *bundle, const char *tag,  const struct UString* comment, UErrorCode *status);
+
+struct SResource *int_open(struct SRBRoot *bundle, const char *tag, int32_t value, const struct UString* comment, UErrorCode *status);
+
+struct SResource *bin_open(struct SRBRoot *bundle, const char *tag, uint32_t length, uint8_t *data, const char* fileName, const struct UString* comment, UErrorCode *status);
+
+/* Resource place holder */
+
+struct SResource {
+    SResource();
+    SResource(SRBRoot *bundle, const char *tag, int8_t type, const UString* comment,
+              UErrorCode &errorCode);
+    virtual ~SResource();
+
+    UBool isTable() const { return fType == URES_TABLE; }
+    UBool isString() const { return fType == URES_STRING; }
+
+    const char *getKeyString(const SRBRoot *bundle) const;
+
+    /**
+     * Preflights strings.
+     * Finds duplicates and counts the total number of string code units
+     * so that they can be written first to the 16-bit array,
+     * for minimal string and container storage.
+     *
+     * We walk the final parse tree, rather than collecting this information while building it,
+     * so that we need not deal with changes to the parse tree (especially removing resources).
+     */
+    void preflightStrings(SRBRoot *bundle, UHashtable *stringSet, UErrorCode &errorCode);
+    virtual void handlePreflightStrings(SRBRoot *bundle, UHashtable *stringSet, UErrorCode &errorCode);
+
+    /**
+     * Writes resource values into f16BitUnits
+     * and determines the resource item word, if possible.
+     */
+    void write16(SRBRoot *bundle);
+    virtual void handleWrite16(SRBRoot *bundle);
+
+    /**
+     * Calculates ("preflights") and advances the *byteOffset
+     * by the size of the resource's data in the binary file and
+     * determines the resource item word.
+     *
+     * Most handlePreWrite() functions may add any number of bytes, but preWrite()
+     * will always pad it to a multiple of 4.
+     * The resource item type may be a related subtype of the fType.
+     *
+     * The preWrite() and write() functions start and end at the same
+     * byteOffset values.
+     * Prewriting allows bundle.write() to determine the root resource item word,
+     * before actually writing the bundle contents to the file,
+     * which is necessary because the root item is stored at the beginning.
+     */
+    void preWrite(uint32_t *byteOffset);
+    virtual void handlePreWrite(uint32_t *byteOffset);
+
+    /**
+     * Writes the resource's data to mem and updates the byteOffset
+     * in parallel.
+     */
+    void write(UNewDataMemory *mem, uint32_t *byteOffset);
+    virtual void handleWrite(UNewDataMemory *mem, uint32_t *byteOffset);
+
+    /**
+     * Applies the given filter with the given base path to this resource.
+     * Removes child resources rejected by the filter recursively.
+     * 
+     * @param bundle Needed in order to access the key for this and child resources.
+     */
+    virtual void applyFilter(const PathFilter& filter, ResKeyPath& path, const SRBRoot* bundle);
+
+    /**
+     * Calls the given function for every key ID present in this tree.
+     */
+    virtual void collectKeys(std::function<void(int32_t)> collector) const;
+
+    int8_t   fType;     /* nominal type: fRes (when != 0xffffffff) may use subtype */
+    UBool    fWritten;  /* res_write() can exit early */
+    uint32_t fRes;      /* resource item word; RES_BOGUS=0xffffffff if not known yet */
+    int32_t  fRes16;    /* Res16 version of fRes for Table, Table16, Array16; -1 if it does not fit. */
+    int32_t  fKey;      /* Index into bundle->fKeys; -1 if no key. */
+    int32_t  fKey16;    /* Key16 version of fKey for Table & Table16; -1 if no key or it does not fit. */
+    int      line;      /* used internally to report duplicate keys in tables */
+    SResource *fNext;   /* This is for internal chaining while building */
+    struct UString fComment;
+};
+
+class ContainerResource : public SResource {
+public:
+    ContainerResource(SRBRoot *bundle, const char *tag, int8_t type,
+                      const UString* comment, UErrorCode &errorCode)
+            : SResource(bundle, tag, type, comment, errorCode),
+              fCount(0), fFirst(nullptr) {}
+    virtual ~ContainerResource();
+
+    void handlePreflightStrings(SRBRoot *bundle, UHashtable *stringSet, UErrorCode &errorCode) override;
+
+    void collectKeys(std::function<void(int32_t)> collector) const override;
+
+protected:
+    void writeAllRes16(SRBRoot *bundle);
+    void preWriteAllRes(uint32_t *byteOffset);
+    void writeAllRes(UNewDataMemory *mem, uint32_t *byteOffset);
+    void writeAllRes32(UNewDataMemory *mem, uint32_t *byteOffset);
+
+public:
+    // TODO: private with getter?
+    uint32_t fCount;
+    SResource *fFirst;
+};
+
+class TableResource : public ContainerResource {
+public:
+    TableResource(SRBRoot *bundle, const char *tag,
+                  const UString* comment, UErrorCode &errorCode)
+            : ContainerResource(bundle, tag, URES_TABLE, comment, errorCode),
+              fTableType(URES_TABLE), fRoot(bundle) {}
+    virtual ~TableResource();
+
+    void add(SResource *res, int linenumber, UErrorCode &errorCode);
+
+    void handleWrite16(SRBRoot *bundle) override;
+    void handlePreWrite(uint32_t *byteOffset) override;
+    void handleWrite(UNewDataMemory *mem, uint32_t *byteOffset) override;
+
+    void applyFilter(const PathFilter& filter, ResKeyPath& path, const SRBRoot* bundle) override;
+
+    int8_t fTableType;  // determined by table_write16() for table_preWrite() & table_write()
+    SRBRoot *fRoot;
+};
+
+class ArrayResource : public ContainerResource {
+public:
+    ArrayResource(SRBRoot *bundle, const char *tag,
+                  const UString* comment, UErrorCode &errorCode)
+            : ContainerResource(bundle, tag, URES_ARRAY, comment, errorCode),
+              fLast(nullptr) {}
+    virtual ~ArrayResource();
+
+    void add(SResource *res);
+
+    virtual void handleWrite16(SRBRoot *bundle) override;
+    virtual void handlePreWrite(uint32_t *byteOffset) override;
+    virtual void handleWrite(UNewDataMemory *mem, uint32_t *byteOffset) override;
+
+    SResource *fLast;
+};
+
+/**
+ * List of resources for a pool bundle.
+ * Writes an empty table resource, rather than a container structure.
+ */
+class PseudoListResource : public ContainerResource {
+public:
+    PseudoListResource(SRBRoot *bundle, UErrorCode &errorCode)
+            : ContainerResource(bundle, nullptr, URES_TABLE, nullptr, errorCode) {}
+    virtual ~PseudoListResource();
+
+    void add(SResource *res);
+
+    virtual void handleWrite16(SRBRoot *bundle) override;
+};
+
+class StringBaseResource : public SResource {
+public:
+    StringBaseResource(SRBRoot *bundle, const char *tag, int8_t type,
+                       const char16_t *value, int32_t len,
+                       const UString* comment, UErrorCode &errorCode);
+    StringBaseResource(SRBRoot *bundle, int8_t type,
+                       const icu::UnicodeString &value, UErrorCode &errorCode);
+    StringBaseResource(int8_t type, const char16_t *value, int32_t len, UErrorCode &errorCode);
+    virtual ~StringBaseResource();
+
+    const char16_t *getBuffer() const { return icu::toUCharPtr(fString.getBuffer()); }
+    int32_t length() const { return fString.length(); }
+
+    virtual void handlePreWrite(uint32_t *byteOffset) override;
+    virtual void handleWrite(UNewDataMemory *mem, uint32_t *byteOffset) override;
+
+    // TODO: private with getter?
+    icu::UnicodeString fString;
+};
+
+class StringResource : public StringBaseResource {
+public:
+    StringResource(SRBRoot *bundle, const char *tag, const char16_t *value, int32_t len,
+                   const UString* comment, UErrorCode &errorCode)
+            : StringBaseResource(bundle, tag, URES_STRING, value, len, comment, errorCode),
+              fSame(nullptr), fSuffixOffset(0),
+              fNumCopies(0), fNumUnitsSaved(0), fNumCharsForLength(0) {}
+    StringResource(SRBRoot *bundle, const icu::UnicodeString &value, UErrorCode &errorCode)
+            : StringBaseResource(bundle, URES_STRING, value, errorCode),
+              fSame(nullptr), fSuffixOffset(0),
+              fNumCopies(0), fNumUnitsSaved(0), fNumCharsForLength(0) {}
+    StringResource(int32_t poolStringIndex, int8_t numCharsForLength,
+                   const char16_t *value, int32_t length,
+                   UErrorCode &errorCode)
+            : StringBaseResource(URES_STRING, value, length, errorCode),
+              fSame(nullptr), fSuffixOffset(0),
+              fNumCopies(0), fNumUnitsSaved(0), fNumCharsForLength(numCharsForLength) {
+        // v3 pool string encoded as string-v2 with low offset
+        fRes = URES_MAKE_RESOURCE(URES_STRING_V2, poolStringIndex);
+        fWritten = true;
+    }
+    virtual ~StringResource();
+
+    int32_t get16BitStringsLength() const {
+        return fNumCharsForLength + length() + 1;  // +1 for the NUL
+    }
+
+    virtual void handlePreflightStrings(SRBRoot *bundle, UHashtable *stringSet, UErrorCode &errorCode) override;
+    virtual void handleWrite16(SRBRoot *bundle) override;
+
+    void writeUTF16v2(int32_t base, icu::UnicodeString &dest);
+
+    StringResource *fSame;  // used for duplicates
+    int32_t fSuffixOffset;  // this string is a suffix of fSame at this offset
+    int32_t fNumCopies;     // number of equal strings represented by one stringSet element
+    int32_t fNumUnitsSaved;  // from not writing duplicates and suffixes
+    int8_t fNumCharsForLength;
+};
+
+class AliasResource : public StringBaseResource {
+public:
+    AliasResource(SRBRoot *bundle, const char *tag, const char16_t *value, int32_t len,
+                  const UString* comment, UErrorCode &errorCode)
+            : StringBaseResource(bundle, tag, URES_ALIAS, value, len, comment, errorCode) {}
+    virtual ~AliasResource();
+};
+
+class IntResource : public SResource {
+public:
+    IntResource(SRBRoot *bundle, const char *tag, int32_t value,
+                const UString* comment, UErrorCode &errorCode);
+    virtual ~IntResource();
+
+    // TODO: private with getter?
+    int32_t fValue;
+};
+
+class IntVectorResource : public SResource {
+public:
+    IntVectorResource(SRBRoot *bundle, const char *tag,
+                      const UString* comment, UErrorCode &errorCode);
+    virtual ~IntVectorResource();
+
+    void add(int32_t value, UErrorCode &errorCode);
+
+    virtual void handlePreWrite(uint32_t *byteOffset) override;
+    virtual void handleWrite(UNewDataMemory *mem, uint32_t *byteOffset) override;
+
+    // TODO: UVector32
+    size_t fCount;
+    size_t fSize;
+    uint32_t *fArray;
+};
+
+class BinaryResource : public SResource {
+public:
+    BinaryResource(SRBRoot *bundle, const char *tag,
+                   uint32_t length, uint8_t *data, const char* fileName,
+                   const UString* comment, UErrorCode &errorCode);
+    virtual ~BinaryResource();
+
+    virtual void handlePreWrite(uint32_t *byteOffset) override;
+    virtual void handleWrite(UNewDataMemory *mem, uint32_t *byteOffset) override;
+
+    // TODO: CharString?
+    uint32_t fLength;
+    uint8_t *fData;
+    // TODO: CharString
+    char* fFileName;  // file name for binary or import binary tags if any
+};
+
+// TODO: use LocalPointer or delete
+void res_close(struct SResource *res);
+
+void setIncludeCopyright(UBool val);
+UBool getIncludeCopyright();
+
+void setFormatVersion(int32_t formatVersion);
+
+int32_t getFormatVersion();
+
+void setUsePoolBundle(UBool use);
+
+/* in wrtxml.cpp */
+uint32_t computeCRC(const char *ptr, uint32_t len, uint32_t lastcrc);
+
+U_CDECL_END
+#endif /* #ifndef RESLIST_H */