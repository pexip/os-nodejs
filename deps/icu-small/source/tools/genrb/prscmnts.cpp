--- conflicted
+++ resolved
@@ -1,498 +1,248 @@
-<<<<<<< HEAD
-// © 2016 and later: Unicode, Inc. and others.
-// License & terms of use: http://www.unicode.org/copyright.html
-/*
- *******************************************************************************
- *   Copyright (C) 2003-2014, International Business Machines
- *   Corporation and others.  All Rights Reserved.
- *******************************************************************************
- *
- * File prscmnts.cpp
- *
- * Modification History:
- *
- *   Date          Name        Description
- *   08/22/2003    ram         Creation.
- *******************************************************************************
- */
-
-// Safer use of UnicodeString.
-#ifndef UNISTR_FROM_CHAR_EXPLICIT
-#   define UNISTR_FROM_CHAR_EXPLICIT explicit
-#endif
-
-// Less important, but still a good idea.
-#ifndef UNISTR_FROM_STRING_EXPLICIT
-#   define UNISTR_FROM_STRING_EXPLICIT explicit
-#endif
-
-#include "unicode/regex.h"
-#include "unicode/unistr.h"
-#include "unicode/parseerr.h"
-#include "prscmnts.h"
-#include <stdio.h>
-#include <stdlib.h>
-
-U_NAMESPACE_USE
-
-#if UCONFIG_NO_REGULAR_EXPRESSIONS==0 /* donot compile when RegularExpressions not available */
-
-#define MAX_SPLIT_STRINGS 20
-
-const char *patternStrings[UPC_LIMIT]={
-    "^translate\\s*(.*)",
-    "^note\\s*(.*)"
-};
-
-U_CFUNC int32_t
-removeText(UChar *source, int32_t srcLen,
-           UnicodeString patString,uint32_t options,
-           UnicodeString replaceText, UErrorCode *status){
-
-    if(status == NULL || U_FAILURE(*status)){
-        return 0;
-    }
-
-    UnicodeString src(source, srcLen);
-
-    RegexMatcher    myMatcher(patString, src, options, *status);
-    if(U_FAILURE(*status)){
-        return 0;
-    }
-    UnicodeString dest;
-
-
-    dest = myMatcher.replaceAll(replaceText,*status);
-
-
-    return dest.extract(source, srcLen, *status);
-
-}
-U_CFUNC int32_t
-trim(UChar *src, int32_t srcLen, UErrorCode *status){
-     srcLen = removeText(src, srcLen, UnicodeString("^[ \\r\\n]+ "), 0, UnicodeString(), status); // remove leading new lines
-     srcLen = removeText(src, srcLen, UnicodeString("^\\s+"), 0, UnicodeString(), status); // remove leading spaces
-     srcLen = removeText(src, srcLen, UnicodeString("\\s+$"), 0, UnicodeString(), status); // remvoe trailing spcaes
-     return srcLen;
-}
-
-U_CFUNC int32_t
-removeCmtText(UChar* source, int32_t srcLen, UErrorCode* status){
-    srcLen = trim(source, srcLen, status);
-    UnicodeString patString("^\\s*?\\*\\s*?");  // remove pattern like " * " at the beginning of the line
-    srcLen = removeText(source, srcLen, patString, UREGEX_MULTILINE, UnicodeString(), status);
-    return removeText(source, srcLen, UnicodeString("[ \\r\\n]+"), 0, UnicodeString(" "), status);// remove new lines;
-}
-
-U_CFUNC int32_t
-getText(const UChar* source, int32_t srcLen,
-        UChar** dest, int32_t destCapacity,
-        UnicodeString patternString,
-        UErrorCode* status){
-
-    if(status == NULL || U_FAILURE(*status)){
-        return 0;
-    }
-
-    UnicodeString     stringArray[MAX_SPLIT_STRINGS];
-    RegexPattern      *pattern = RegexPattern::compile(UnicodeString("@"), 0, *status);
-    UnicodeString src (source,srcLen);
-
-    if (U_FAILURE(*status)) {
-        return 0;
-    }
-    pattern->split(src, stringArray, MAX_SPLIT_STRINGS, *status);
-
-    RegexMatcher matcher(patternString, UREGEX_DOTALL, *status);
-    if (U_FAILURE(*status)) {
-        return 0;
-    }
-    for(int32_t i=0; i<MAX_SPLIT_STRINGS; i++){
-        matcher.reset(stringArray[i]);
-        if(matcher.lookingAt(*status)){
-            UnicodeString out = matcher.group(1, *status);
-
-            return out.extract(*dest, destCapacity,*status);
-        }
-    }
-    return 0;
-}
-
-
-#define AT_SIGN  0x0040
-
-U_CFUNC int32_t
-getDescription( const UChar* source, int32_t srcLen,
-                UChar** dest, int32_t destCapacity,
-                UErrorCode* status){
-    if(status == NULL || U_FAILURE(*status)){
-        return 0;
-    }
-
-    UnicodeString     stringArray[MAX_SPLIT_STRINGS];
-    RegexPattern      *pattern = RegexPattern::compile(UnicodeString("@"), UREGEX_MULTILINE, *status);
-    UnicodeString src(source, srcLen);
-
-    if (U_FAILURE(*status)) {
-        return 0;
-    }
-    pattern->split(src, stringArray,MAX_SPLIT_STRINGS , *status);
-
-    if(stringArray[0].indexOf((UChar)AT_SIGN)==-1){
-        int32_t destLen =  stringArray[0].extract(*dest, destCapacity, *status);
-        return trim(*dest, destLen, status);
-    }
-    return 0;
-}
-
-U_CFUNC int32_t
-getCount(const UChar* source, int32_t srcLen,
-         UParseCommentsOption option, UErrorCode *status){
-
-    if(status == NULL || U_FAILURE(*status)){
-        return 0;
-    }
-
-    UnicodeString     stringArray[MAX_SPLIT_STRINGS];
-    RegexPattern      *pattern = RegexPattern::compile(UnicodeString("@"), UREGEX_MULTILINE, *status);
-    UnicodeString src (source, srcLen);
-
-
-    if (U_FAILURE(*status)) {
-        return 0;
-    }
-    int32_t retLen = pattern->split(src, stringArray, MAX_SPLIT_STRINGS, *status);
-
-    UnicodeString patternString(patternStrings[option]);
-    RegexMatcher matcher(patternString, UREGEX_DOTALL, *status);
-    if (U_FAILURE(*status)) {
-        return 0;
-    }
-    int32_t count = 0;
-    for(int32_t i=0; i<retLen; i++){
-        matcher.reset(stringArray[i]);
-        if(matcher.lookingAt(*status)){
-            count++;
-        }
-    }
-    if(option == UPC_TRANSLATE && count > 1){
-        fprintf(stderr, "Multiple @translate tags cannot be supported.\n");
-        exit(U_UNSUPPORTED_ERROR);
-    }
-    return count;
-}
-
-U_CFUNC int32_t
-getAt(const UChar* source, int32_t srcLen,
-        UChar** dest, int32_t destCapacity,
-        int32_t index,
-        UParseCommentsOption option,
-        UErrorCode* status){
-
-    if(status == NULL || U_FAILURE(*status)){
-        return 0;
-    }
-
-    UnicodeString     stringArray[MAX_SPLIT_STRINGS];
-    RegexPattern      *pattern = RegexPattern::compile(UnicodeString("@"), UREGEX_MULTILINE, *status);
-    UnicodeString src (source, srcLen);
-
-
-    if (U_FAILURE(*status)) {
-        return 0;
-    }
-    int32_t retLen = pattern->split(src, stringArray, MAX_SPLIT_STRINGS, *status);
-
-    UnicodeString patternString(patternStrings[option]);
-    RegexMatcher matcher(patternString, UREGEX_DOTALL, *status);
-    if (U_FAILURE(*status)) {
-        return 0;
-    }
-    int32_t count = 0;
-    for(int32_t i=0; i<retLen; i++){
-        matcher.reset(stringArray[i]);
-        if(matcher.lookingAt(*status)){
-            if(count == index){
-                UnicodeString out = matcher.group(1, *status);
-                return out.extract(*dest, destCapacity,*status);
-            }
-            count++;
-
-        }
-    }
-    return 0;
-
-}
-
-U_CFUNC int32_t
-getTranslate( const UChar* source, int32_t srcLen,
-              UChar** dest, int32_t destCapacity,
-              UErrorCode* status){
-    UnicodeString     notePatternString("^translate\\s*?(.*)");
-
-    int32_t destLen = getText(source, srcLen, dest, destCapacity, notePatternString, status);
-    return trim(*dest, destLen, status);
-}
-
-U_CFUNC int32_t
-getNote(const UChar* source, int32_t srcLen,
-        UChar** dest, int32_t destCapacity,
-        UErrorCode* status){
-
-    UnicodeString     notePatternString("^note\\s*?(.*)");
-    int32_t destLen =  getText(source, srcLen, dest, destCapacity, notePatternString, status);
-    return trim(*dest, destLen, status);
-
-}
-
-#endif /* UCONFIG_NO_REGULAR_EXPRESSIONS */
-=======
-// © 2016 and later: Unicode, Inc. and others.
-// License & terms of use: http://www.unicode.org/copyright.html
-/*
- *******************************************************************************
- *   Copyright (C) 2003-2014, International Business Machines
- *   Corporation and others.  All Rights Reserved.
- *******************************************************************************
- *
- * File prscmnts.cpp
- *
- * Modification History:
- *
- *   Date          Name        Description
- *   08/22/2003    ram         Creation.
- *******************************************************************************
- */
-
-// Safer use of UnicodeString.
-#ifndef UNISTR_FROM_CHAR_EXPLICIT
-#   define UNISTR_FROM_CHAR_EXPLICIT explicit
-#endif
-
-// Less important, but still a good idea.
-#ifndef UNISTR_FROM_STRING_EXPLICIT
-#   define UNISTR_FROM_STRING_EXPLICIT explicit
-#endif
-
-#include "unicode/regex.h"
-#include "unicode/unistr.h"
-#include "unicode/parseerr.h"
-#include "prscmnts.h"
-#include <stdio.h>
-#include <stdlib.h>
-
-U_NAMESPACE_USE
-
-#if UCONFIG_NO_REGULAR_EXPRESSIONS==0 /* donot compile when RegularExpressions not available */
-
-#define MAX_SPLIT_STRINGS 20
-
-const char *patternStrings[UPC_LIMIT]={
-    "^translate\\s*(.*)",
-    "^note\\s*(.*)"
-};
-
-U_CFUNC int32_t 
-removeText(char16_t *source, int32_t srcLen,
-           UnicodeString patString,uint32_t options,  
-           UnicodeString replaceText, UErrorCode *status){
-
-    if(status == nullptr || U_FAILURE(*status)){
-        return 0;
-    }
-
-    UnicodeString src(source, srcLen);
-
-    RegexMatcher    myMatcher(patString, src, options, *status);
-    if(U_FAILURE(*status)){
-        return 0;
-    }
-    UnicodeString dest;
-
-
-    dest = myMatcher.replaceAll(replaceText,*status);
-    
-    
-    return dest.extract(source, srcLen, *status);
-
-}
-U_CFUNC int32_t
-trim(char16_t *src, int32_t srcLen, UErrorCode *status){
-     srcLen = removeText(src, srcLen, UnicodeString("^[ \\r\\n]+ "), 0, UnicodeString(), status); // remove leading new lines
-     srcLen = removeText(src, srcLen, UnicodeString("^\\s+"), 0, UnicodeString(), status); // remove leading spaces
-     srcLen = removeText(src, srcLen, UnicodeString("\\s+$"), 0, UnicodeString(), status); // remove trailing spcaes
-     return srcLen;
-}
-
-U_CFUNC int32_t 
-removeCmtText(char16_t* source, int32_t srcLen, UErrorCode* status){
-    srcLen = trim(source, srcLen, status);
-    UnicodeString patString("^\\s*?\\*\\s*?");  // remove pattern like " * " at the beginning of the line
-    srcLen = removeText(source, srcLen, patString, UREGEX_MULTILINE, UnicodeString(), status);
-    return removeText(source, srcLen, UnicodeString("[ \\r\\n]+"), 0, UnicodeString(" "), status);// remove new lines;
-}
-
-U_CFUNC int32_t 
-getText(const char16_t* source, int32_t srcLen,
-        char16_t** dest, int32_t destCapacity,
-        UnicodeString patternString, 
-        UErrorCode* status){
-    
-    if(status == nullptr || U_FAILURE(*status)){
-        return 0;
-    }
-
-    UnicodeString     stringArray[MAX_SPLIT_STRINGS];
-    RegexPattern      *pattern = RegexPattern::compile(UnicodeString("@"), 0, *status);
-    UnicodeString src (source,srcLen);
-    
-    if (U_FAILURE(*status)) {
-        return 0;
-    }
-    pattern->split(src, stringArray, MAX_SPLIT_STRINGS, *status);
-    
-    RegexMatcher matcher(patternString, UREGEX_DOTALL, *status);
-    if (U_FAILURE(*status)) {
-        return 0;
-    }
-    for(int32_t i=0; i<MAX_SPLIT_STRINGS; i++){
-        matcher.reset(stringArray[i]);
-        if(matcher.lookingAt(*status)){
-            UnicodeString out = matcher.group(1, *status);
-
-            return out.extract(*dest, destCapacity,*status);
-        }
-    }
-    return 0;
-}
-
-
-#define AT_SIGN  0x0040
-
-U_CFUNC int32_t
-getDescription( const char16_t* source, int32_t srcLen,
-                char16_t** dest, int32_t destCapacity,
-                UErrorCode* status){
-    if(status == nullptr || U_FAILURE(*status)){
-        return 0;
-    }
-
-    UnicodeString     stringArray[MAX_SPLIT_STRINGS];
-    RegexPattern      *pattern = RegexPattern::compile(UnicodeString("@"), UREGEX_MULTILINE, *status);
-    UnicodeString src(source, srcLen);
-    
-    if (U_FAILURE(*status)) {
-        return 0;
-    }
-    pattern->split(src, stringArray,MAX_SPLIT_STRINGS , *status);
-
-    if(stringArray[0].indexOf((char16_t)AT_SIGN)==-1){
-        int32_t destLen =  stringArray[0].extract(*dest, destCapacity, *status);
-        return trim(*dest, destLen, status);
-    }
-    return 0;
-}
-
-U_CFUNC int32_t
-getCount(const char16_t* source, int32_t srcLen,
-         UParseCommentsOption option, UErrorCode *status){
-    
-    if(status == nullptr || U_FAILURE(*status)){
-        return 0;
-    }
-
-    UnicodeString     stringArray[MAX_SPLIT_STRINGS];
-    RegexPattern      *pattern = RegexPattern::compile(UnicodeString("@"), UREGEX_MULTILINE, *status);
-    UnicodeString src (source, srcLen);
-
-
-    if (U_FAILURE(*status)) {
-        return 0;
-    }
-    int32_t retLen = pattern->split(src, stringArray, MAX_SPLIT_STRINGS, *status);
-    
-    UnicodeString patternString(patternStrings[option]);
-    RegexMatcher matcher(patternString, UREGEX_DOTALL, *status);
-    if (U_FAILURE(*status)) {
-        return 0;
-    } 
-    int32_t count = 0;
-    for(int32_t i=0; i<retLen; i++){
-        matcher.reset(stringArray[i]);
-        if(matcher.lookingAt(*status)){
-            count++;
-        }
-    }
-    if(option == UPC_TRANSLATE && count > 1){
-        fprintf(stderr, "Multiple @translate tags cannot be supported.\n");
-        exit(U_UNSUPPORTED_ERROR);
-    }
-    return count;
-}
-
-U_CFUNC int32_t 
-getAt(const char16_t* source, int32_t srcLen,
-        char16_t** dest, int32_t destCapacity,
-        int32_t index,
-        UParseCommentsOption option,
-        UErrorCode* status){
-
-    if(status == nullptr || U_FAILURE(*status)){
-        return 0;
-    }
-
-    UnicodeString     stringArray[MAX_SPLIT_STRINGS];
-    RegexPattern      *pattern = RegexPattern::compile(UnicodeString("@"), UREGEX_MULTILINE, *status);
-    UnicodeString src (source, srcLen);
-
-
-    if (U_FAILURE(*status)) {
-        return 0;
-    }
-    int32_t retLen = pattern->split(src, stringArray, MAX_SPLIT_STRINGS, *status);
-    
-    UnicodeString patternString(patternStrings[option]);
-    RegexMatcher matcher(patternString, UREGEX_DOTALL, *status);
-    if (U_FAILURE(*status)) {
-        return 0;
-    } 
-    int32_t count = 0;
-    for(int32_t i=0; i<retLen; i++){
-        matcher.reset(stringArray[i]);
-        if(matcher.lookingAt(*status)){
-            if(count == index){
-                UnicodeString out = matcher.group(1, *status);
-                return out.extract(*dest, destCapacity,*status);
-            }
-            count++;
-            
-        }
-    }
-    return 0;
-
-}
-
-U_CFUNC int32_t
-getTranslate( const char16_t* source, int32_t srcLen,
-              char16_t** dest, int32_t destCapacity,
-              UErrorCode* status){
-    UnicodeString     notePatternString("^translate\\s*?(.*)");
-    
-    int32_t destLen = getText(source, srcLen, dest, destCapacity, notePatternString, status);
-    return trim(*dest, destLen, status);
-}
-
-U_CFUNC int32_t 
-getNote(const char16_t* source, int32_t srcLen,
-        char16_t** dest, int32_t destCapacity,
-        UErrorCode* status){
-
-    UnicodeString     notePatternString("^note\\s*?(.*)");
-    int32_t destLen =  getText(source, srcLen, dest, destCapacity, notePatternString, status);
-    return trim(*dest, destLen, status);
-
-}
-
-#endif /* UCONFIG_NO_REGULAR_EXPRESSIONS */
-
->>>>>>> a8a80be5
+// © 2016 and later: Unicode, Inc. and others.
+// License & terms of use: http://www.unicode.org/copyright.html
+/*
+ *******************************************************************************
+ *   Copyright (C) 2003-2014, International Business Machines
+ *   Corporation and others.  All Rights Reserved.
+ *******************************************************************************
+ *
+ * File prscmnts.cpp
+ *
+ * Modification History:
+ *
+ *   Date          Name        Description
+ *   08/22/2003    ram         Creation.
+ *******************************************************************************
+ */
+
+// Safer use of UnicodeString.
+#ifndef UNISTR_FROM_CHAR_EXPLICIT
+#   define UNISTR_FROM_CHAR_EXPLICIT explicit
+#endif
+
+// Less important, but still a good idea.
+#ifndef UNISTR_FROM_STRING_EXPLICIT
+#   define UNISTR_FROM_STRING_EXPLICIT explicit
+#endif
+
+#include "unicode/regex.h"
+#include "unicode/unistr.h"
+#include "unicode/parseerr.h"
+#include "prscmnts.h"
+#include <stdio.h>
+#include <stdlib.h>
+
+U_NAMESPACE_USE
+
+#if UCONFIG_NO_REGULAR_EXPRESSIONS==0 /* donot compile when RegularExpressions not available */
+
+#define MAX_SPLIT_STRINGS 20
+
+const char *patternStrings[UPC_LIMIT]={
+    "^translate\\s*(.*)",
+    "^note\\s*(.*)"
+};
+
+U_CFUNC int32_t 
+removeText(char16_t *source, int32_t srcLen,
+           UnicodeString patString,uint32_t options,  
+           UnicodeString replaceText, UErrorCode *status){
+
+    if(status == nullptr || U_FAILURE(*status)){
+        return 0;
+    }
+
+    UnicodeString src(source, srcLen);
+
+    RegexMatcher    myMatcher(patString, src, options, *status);
+    if(U_FAILURE(*status)){
+        return 0;
+    }
+    UnicodeString dest;
+
+
+    dest = myMatcher.replaceAll(replaceText,*status);
+    
+    
+    return dest.extract(source, srcLen, *status);
+
+}
+U_CFUNC int32_t
+trim(char16_t *src, int32_t srcLen, UErrorCode *status){
+     srcLen = removeText(src, srcLen, UnicodeString("^[ \\r\\n]+ "), 0, UnicodeString(), status); // remove leading new lines
+     srcLen = removeText(src, srcLen, UnicodeString("^\\s+"), 0, UnicodeString(), status); // remove leading spaces
+     srcLen = removeText(src, srcLen, UnicodeString("\\s+$"), 0, UnicodeString(), status); // remove trailing spcaes
+     return srcLen;
+}
+
+U_CFUNC int32_t 
+removeCmtText(char16_t* source, int32_t srcLen, UErrorCode* status){
+    srcLen = trim(source, srcLen, status);
+    UnicodeString patString("^\\s*?\\*\\s*?");  // remove pattern like " * " at the beginning of the line
+    srcLen = removeText(source, srcLen, patString, UREGEX_MULTILINE, UnicodeString(), status);
+    return removeText(source, srcLen, UnicodeString("[ \\r\\n]+"), 0, UnicodeString(" "), status);// remove new lines;
+}
+
+U_CFUNC int32_t 
+getText(const char16_t* source, int32_t srcLen,
+        char16_t** dest, int32_t destCapacity,
+        UnicodeString patternString, 
+        UErrorCode* status){
+    
+    if(status == nullptr || U_FAILURE(*status)){
+        return 0;
+    }
+
+    UnicodeString     stringArray[MAX_SPLIT_STRINGS];
+    RegexPattern      *pattern = RegexPattern::compile(UnicodeString("@"), 0, *status);
+    UnicodeString src (source,srcLen);
+    
+    if (U_FAILURE(*status)) {
+        return 0;
+    }
+    pattern->split(src, stringArray, MAX_SPLIT_STRINGS, *status);
+    
+    RegexMatcher matcher(patternString, UREGEX_DOTALL, *status);
+    if (U_FAILURE(*status)) {
+        return 0;
+    }
+    for(int32_t i=0; i<MAX_SPLIT_STRINGS; i++){
+        matcher.reset(stringArray[i]);
+        if(matcher.lookingAt(*status)){
+            UnicodeString out = matcher.group(1, *status);
+
+            return out.extract(*dest, destCapacity,*status);
+        }
+    }
+    return 0;
+}
+
+
+#define AT_SIGN  0x0040
+
+U_CFUNC int32_t
+getDescription( const char16_t* source, int32_t srcLen,
+                char16_t** dest, int32_t destCapacity,
+                UErrorCode* status){
+    if(status == nullptr || U_FAILURE(*status)){
+        return 0;
+    }
+
+    UnicodeString     stringArray[MAX_SPLIT_STRINGS];
+    RegexPattern      *pattern = RegexPattern::compile(UnicodeString("@"), UREGEX_MULTILINE, *status);
+    UnicodeString src(source, srcLen);
+    
+    if (U_FAILURE(*status)) {
+        return 0;
+    }
+    pattern->split(src, stringArray,MAX_SPLIT_STRINGS , *status);
+
+    if(stringArray[0].indexOf((char16_t)AT_SIGN)==-1){
+        int32_t destLen =  stringArray[0].extract(*dest, destCapacity, *status);
+        return trim(*dest, destLen, status);
+    }
+    return 0;
+}
+
+U_CFUNC int32_t
+getCount(const char16_t* source, int32_t srcLen,
+         UParseCommentsOption option, UErrorCode *status){
+    
+    if(status == nullptr || U_FAILURE(*status)){
+        return 0;
+    }
+
+    UnicodeString     stringArray[MAX_SPLIT_STRINGS];
+    RegexPattern      *pattern = RegexPattern::compile(UnicodeString("@"), UREGEX_MULTILINE, *status);
+    UnicodeString src (source, srcLen);
+
+
+    if (U_FAILURE(*status)) {
+        return 0;
+    }
+    int32_t retLen = pattern->split(src, stringArray, MAX_SPLIT_STRINGS, *status);
+    
+    UnicodeString patternString(patternStrings[option]);
+    RegexMatcher matcher(patternString, UREGEX_DOTALL, *status);
+    if (U_FAILURE(*status)) {
+        return 0;
+    } 
+    int32_t count = 0;
+    for(int32_t i=0; i<retLen; i++){
+        matcher.reset(stringArray[i]);
+        if(matcher.lookingAt(*status)){
+            count++;
+        }
+    }
+    if(option == UPC_TRANSLATE && count > 1){
+        fprintf(stderr, "Multiple @translate tags cannot be supported.\n");
+        exit(U_UNSUPPORTED_ERROR);
+    }
+    return count;
+}
+
+U_CFUNC int32_t 
+getAt(const char16_t* source, int32_t srcLen,
+        char16_t** dest, int32_t destCapacity,
+        int32_t index,
+        UParseCommentsOption option,
+        UErrorCode* status){
+
+    if(status == nullptr || U_FAILURE(*status)){
+        return 0;
+    }
+
+    UnicodeString     stringArray[MAX_SPLIT_STRINGS];
+    RegexPattern      *pattern = RegexPattern::compile(UnicodeString("@"), UREGEX_MULTILINE, *status);
+    UnicodeString src (source, srcLen);
+
+
+    if (U_FAILURE(*status)) {
+        return 0;
+    }
+    int32_t retLen = pattern->split(src, stringArray, MAX_SPLIT_STRINGS, *status);
+    
+    UnicodeString patternString(patternStrings[option]);
+    RegexMatcher matcher(patternString, UREGEX_DOTALL, *status);
+    if (U_FAILURE(*status)) {
+        return 0;
+    } 
+    int32_t count = 0;
+    for(int32_t i=0; i<retLen; i++){
+        matcher.reset(stringArray[i]);
+        if(matcher.lookingAt(*status)){
+            if(count == index){
+                UnicodeString out = matcher.group(1, *status);
+                return out.extract(*dest, destCapacity,*status);
+            }
+            count++;
+            
+        }
+    }
+    return 0;
+
+}
+
+U_CFUNC int32_t
+getTranslate( const char16_t* source, int32_t srcLen,
+              char16_t** dest, int32_t destCapacity,
+              UErrorCode* status){
+    UnicodeString     notePatternString("^translate\\s*?(.*)");
+    
+    int32_t destLen = getText(source, srcLen, dest, destCapacity, notePatternString, status);
+    return trim(*dest, destLen, status);
+}
+
+U_CFUNC int32_t 
+getNote(const char16_t* source, int32_t srcLen,
+        char16_t** dest, int32_t destCapacity,
+        UErrorCode* status){
+
+    UnicodeString     notePatternString("^note\\s*?(.*)");
+    int32_t destLen =  getText(source, srcLen, dest, destCapacity, notePatternString, status);
+    return trim(*dest, destLen, status);
+
+}
+
+#endif /* UCONFIG_NO_REGULAR_EXPRESSIONS */
+