--- conflicted
+++ resolved
@@ -1,3599 +1,1794 @@
-<<<<<<< HEAD
-// © 2016 and later: Unicode, Inc. and others.
-// License & terms of use: http://www.unicode.org/copyright.html
-/*
-*******************************************************************************
-*
-*   Copyright (C) 2000-2015, International Business Machines
-*   Corporation and others.  All Rights Reserved.
-*
-*******************************************************************************
-*
-* File reslist.cpp
-*
-* Modification History:
-*
-*   Date        Name        Description
-*   02/21/00    weiv        Creation.
-*******************************************************************************
-*/
-
-// Safer use of UnicodeString.
-#ifndef UNISTR_FROM_CHAR_EXPLICIT
-#   define UNISTR_FROM_CHAR_EXPLICIT explicit
-#endif
-
-// Less important, but still a good idea.
-#ifndef UNISTR_FROM_STRING_EXPLICIT
-#   define UNISTR_FROM_STRING_EXPLICIT explicit
-#endif
-
-#include <assert.h>
-#include <iostream>
-#include <set>
-#include <stdio.h>
-
-#include "unicode/localpointer.h"
-#include "reslist.h"
-#include "unewdata.h"
-#include "unicode/ures.h"
-#include "unicode/putil.h"
-#include "errmsg.h"
-#include "filterrb.h"
-#include "toolutil.h"
-
-#include "uarrsort.h"
-#include "uelement.h"
-#include "uhash.h"
-#include "uinvchar.h"
-#include "ustr_imp.h"
-#include "unicode/utf16.h"
-#include "uassert.h"
-
-/*
- * Align binary data at a 16-byte offset from the start of the resource bundle,
- * to be safe for any data type it may contain.
- */
-#define BIN_ALIGNMENT 16
-
-// This numeric constant must be at least 1.
-// If StringResource.fNumUnitsSaved == 0 then the string occurs only once,
-// and it makes no sense to move it to the pool bundle.
-// The larger the threshold for fNumUnitsSaved
-// the smaller the savings, and the smaller the pool bundle.
-// We trade some total size reduction to reduce the pool bundle a bit,
-// so that one can reasonably save data size by
-// removing bundle files without rebuilding the pool bundle.
-// This can also help to keep the pool and total (pool+local) string indexes
-// within 16 bits, that is, within range of Table16 and Array16 containers.
-#ifndef GENRB_MIN_16BIT_UNITS_SAVED_FOR_POOL_STRING
-#   define GENRB_MIN_16BIT_UNITS_SAVED_FOR_POOL_STRING 10
-#endif
-
-U_NAMESPACE_USE
-
-static UBool gIncludeCopyright = FALSE;
-static UBool gUsePoolBundle = FALSE;
-static UBool gIsDefaultFormatVersion = TRUE;
-static int32_t gFormatVersion = 3;
-
-/* How do we store string values? */
-enum {
-    STRINGS_UTF16_V1,   /* formatVersion 1: int length + UChars + NUL + padding to 4 bytes */
-    STRINGS_UTF16_V2    /* formatVersion 2 & up: optional length in 1..3 UChars + UChars + NUL */
-};
-
-static const int32_t MAX_IMPLICIT_STRING_LENGTH = 40;  /* do not store the length explicitly for such strings */
-
-static const ResFile kNoPoolBundle;
-
-/*
- * res_none() returns the address of kNoResource,
- * for use in non-error cases when no resource is to be added to the bundle.
- * (NULL is used in error cases.)
- */
-static SResource kNoResource;  // TODO: const
-
-static UDataInfo dataInfo= {
-    sizeof(UDataInfo),
-    0,
-
-    U_IS_BIG_ENDIAN,
-    U_CHARSET_FAMILY,
-    sizeof(UChar),
-    0,
-
-    {0x52, 0x65, 0x73, 0x42},     /* dataFormat="ResB" */
-    {1, 3, 0, 0},                 /* formatVersion */
-    {1, 4, 0, 0}                  /* dataVersion take a look at version inside parsed resb*/
-};
-
-static const UVersionInfo gFormatVersions[4] = {  /* indexed by a major-formatVersion integer */
-    { 0, 0, 0, 0 },
-    { 1, 3, 0, 0 },
-    { 2, 0, 0, 0 },
-    { 3, 0, 0, 0 }
-};
-// Remember to update genrb.h GENRB_VERSION when changing the data format.
-// (Or maybe we should remove GENRB_VERSION and report the ICU version number?)
-
-static uint8_t calcPadding(uint32_t size) {
-    /* returns space we need to pad */
-    return (uint8_t) ((size % sizeof(uint32_t)) ? (sizeof(uint32_t) - (size % sizeof(uint32_t))) : 0);
-
-}
-
-void setIncludeCopyright(UBool val){
-    gIncludeCopyright=val;
-}
-
-UBool getIncludeCopyright(void){
-    return gIncludeCopyright;
-}
-
-void setFormatVersion(int32_t formatVersion) {
-    gIsDefaultFormatVersion = FALSE;
-    gFormatVersion = formatVersion;
-}
-
-int32_t getFormatVersion() {
-    return gFormatVersion;
-}
-
-void setUsePoolBundle(UBool use) {
-    gUsePoolBundle = use;
-}
-
-// TODO: return const pointer, or find another way to express "none"
-struct SResource* res_none() {
-    return &kNoResource;
-}
-
-SResource::SResource()
-        : fType(URES_NONE), fWritten(FALSE), fRes(RES_BOGUS), fRes16(-1), fKey(-1), fKey16(-1),
-          line(0), fNext(NULL) {
-    ustr_init(&fComment);
-}
-
-SResource::SResource(SRBRoot *bundle, const char *tag, int8_t type, const UString* comment,
-                     UErrorCode &errorCode)
-        : fType(type), fWritten(FALSE), fRes(RES_BOGUS), fRes16(-1),
-          fKey(bundle != NULL ? bundle->addTag(tag, errorCode) : -1), fKey16(-1),
-          line(0), fNext(NULL) {
-    ustr_init(&fComment);
-    if(comment != NULL) {
-        ustr_cpy(&fComment, comment, &errorCode);
-    }
-}
-
-SResource::~SResource() {
-    ustr_deinit(&fComment);
-}
-
-ContainerResource::~ContainerResource() {
-    SResource *current = fFirst;
-    while (current != NULL) {
-        SResource *next = current->fNext;
-        delete current;
-        current = next;
-    }
-}
-
-TableResource::~TableResource() {}
-
-// TODO: clarify that containers adopt new items, even in error cases; use LocalPointer
-void TableResource::add(SResource *res, int linenumber, UErrorCode &errorCode) {
-    if (U_FAILURE(errorCode) || res == NULL || res == &kNoResource) {
-        return;
-    }
-
-    /* remember this linenumber to report to the user if there is a duplicate key */
-    res->line = linenumber;
-
-    /* here we need to traverse the list */
-    ++fCount;
-
-    /* is the list still empty? */
-    if (fFirst == NULL) {
-        fFirst = res;
-        res->fNext = NULL;
-        return;
-    }
-
-    const char *resKeyString = fRoot->fKeys + res->fKey;
-
-    SResource *current = fFirst;
-
-    SResource *prev = NULL;
-    while (current != NULL) {
-        const char *currentKeyString = fRoot->fKeys + current->fKey;
-        int diff;
-        /*
-         * formatVersion 1: compare key strings in native-charset order
-         * formatVersion 2 and up: compare key strings in ASCII order
-         */
-        if (gFormatVersion == 1 || U_CHARSET_FAMILY == U_ASCII_FAMILY) {
-            diff = uprv_strcmp(currentKeyString, resKeyString);
-        } else {
-            diff = uprv_compareInvCharsAsAscii(currentKeyString, resKeyString);
-        }
-        if (diff < 0) {
-            prev    = current;
-            current = current->fNext;
-        } else if (diff > 0) {
-            /* we're either in front of the list, or in the middle */
-            if (prev == NULL) {
-                /* front of the list */
-                fFirst = res;
-            } else {
-                /* middle of the list */
-                prev->fNext = res;
-            }
-
-            res->fNext = current;
-            return;
-        } else {
-            /* Key already exists! ERROR! */
-            error(linenumber, "duplicate key '%s' in table, first appeared at line %d", currentKeyString, current->line);
-            errorCode = U_UNSUPPORTED_ERROR;
-            return;
-        }
-    }
-
-    /* end of list */
-    prev->fNext = res;
-    res->fNext  = NULL;
-}
-
-ArrayResource::~ArrayResource() {}
-
-void ArrayResource::add(SResource *res) {
-    if (res != NULL && res != &kNoResource) {
-        if (fFirst == NULL) {
-            fFirst = res;
-        } else {
-            fLast->fNext = res;
-        }
-        fLast = res;
-        ++fCount;
-    }
-}
-
-PseudoListResource::~PseudoListResource() {}
-
-void PseudoListResource::add(SResource *res) {
-    if (res != NULL && res != &kNoResource) {
-        res->fNext = fFirst;
-        fFirst = res;
-        ++fCount;
-    }
-}
-
-StringBaseResource::StringBaseResource(SRBRoot *bundle, const char *tag, int8_t type,
-                                       const UChar *value, int32_t len,
-                                       const UString* comment, UErrorCode &errorCode)
-        : SResource(bundle, tag, type, comment, errorCode) {
-    if (len == 0 && gFormatVersion > 1) {
-        fRes = URES_MAKE_EMPTY_RESOURCE(type);
-        fWritten = TRUE;
-        return;
-    }
-
-    fString.setTo(ConstChar16Ptr(value), len);
-    fString.getTerminatedBuffer();  // Some code relies on NUL-termination.
-    if (U_SUCCESS(errorCode) && fString.isBogus()) {
-        errorCode = U_MEMORY_ALLOCATION_ERROR;
-    }
-}
-
-StringBaseResource::StringBaseResource(SRBRoot *bundle, int8_t type,
-                                       const icu::UnicodeString &value, UErrorCode &errorCode)
-        : SResource(bundle, NULL, type, NULL, errorCode), fString(value) {
-    if (value.isEmpty() && gFormatVersion > 1) {
-        fRes = URES_MAKE_EMPTY_RESOURCE(type);
-        fWritten = TRUE;
-        return;
-    }
-
-    fString.getTerminatedBuffer();  // Some code relies on NUL-termination.
-    if (U_SUCCESS(errorCode) && fString.isBogus()) {
-        errorCode = U_MEMORY_ALLOCATION_ERROR;
-    }
-}
-
-// Pool bundle string, alias the buffer. Guaranteed NUL-terminated and not empty.
-StringBaseResource::StringBaseResource(int8_t type, const UChar *value, int32_t len,
-                                       UErrorCode &errorCode)
-        : SResource(NULL, NULL, type, NULL, errorCode), fString(TRUE, value, len) {
-    assert(len > 0);
-    assert(!fString.isBogus());
-}
-
-StringBaseResource::~StringBaseResource() {}
-
-static int32_t U_CALLCONV
-string_hash(const UElement key) {
-    const StringResource *res = static_cast<const StringResource *>(key.pointer);
-    return res->fString.hashCode();
-}
-
-static UBool U_CALLCONV
-string_comp(const UElement key1, const UElement key2) {
-    const StringResource *res1 = static_cast<const StringResource *>(key1.pointer);
-    const StringResource *res2 = static_cast<const StringResource *>(key2.pointer);
-    return res1->fString == res2->fString;
-}
-
-StringResource::~StringResource() {}
-
-AliasResource::~AliasResource() {}
-
-IntResource::IntResource(SRBRoot *bundle, const char *tag, int32_t value,
-                         const UString* comment, UErrorCode &errorCode)
-        : SResource(bundle, tag, URES_INT, comment, errorCode) {
-    fValue = value;
-    fRes = URES_MAKE_RESOURCE(URES_INT, value & RES_MAX_OFFSET);
-    fWritten = TRUE;
-}
-
-IntResource::~IntResource() {}
-
-IntVectorResource::IntVectorResource(SRBRoot *bundle, const char *tag,
-                  const UString* comment, UErrorCode &errorCode)
-        : SResource(bundle, tag, URES_INT_VECTOR, comment, errorCode),
-          fCount(0), fSize(RESLIST_INT_VECTOR_INIT_SIZE),
-          fArray(new uint32_t[fSize]) {
-    if (fArray == NULL) {
-        errorCode = U_MEMORY_ALLOCATION_ERROR;
-        return;
-    }
-}
-
-IntVectorResource::~IntVectorResource() {
-    delete[] fArray;
-}
-
-void IntVectorResource::add(int32_t value, UErrorCode &errorCode) {
-    if (fCount == fSize) {
-        uint32_t* tmp = new uint32_t[2 * fSize];
-        if (tmp == nullptr) {
-            errorCode = U_MEMORY_ALLOCATION_ERROR;
-            return;
-        }
-        uprv_memcpy(tmp, fArray, fSize * sizeof(uint32_t));
-        delete[] fArray;
-        fArray = tmp;
-        fSize *= 2;
-    }
-    if (U_SUCCESS(errorCode)) {
-        fArray[fCount++] = value;
-    }
-}
-
-BinaryResource::BinaryResource(SRBRoot *bundle, const char *tag,
-                               uint32_t length, uint8_t *data, const char* fileName,
-                               const UString* comment, UErrorCode &errorCode)
-        : SResource(bundle, tag, URES_BINARY, comment, errorCode),
-          fLength(length), fData(NULL), fFileName(NULL) {
-    if (U_FAILURE(errorCode)) {
-        return;
-    }
-    if (fileName != NULL && *fileName != 0){
-        fFileName = new char[uprv_strlen(fileName)+1];
-        if (fFileName == NULL) {
-            errorCode = U_MEMORY_ALLOCATION_ERROR;
-            return;
-        }
-        uprv_strcpy(fFileName, fileName);
-    }
-    if (length > 0) {
-        fData = new uint8_t[length];
-        if (fData == NULL) {
-            errorCode = U_MEMORY_ALLOCATION_ERROR;
-            return;
-        }
-        uprv_memcpy(fData, data, length);
-    } else {
-        if (gFormatVersion > 1) {
-            fRes = URES_MAKE_EMPTY_RESOURCE(URES_BINARY);
-            fWritten = TRUE;
-        }
-    }
-}
-
-BinaryResource::~BinaryResource() {
-    delete[] fData;
-    delete[] fFileName;
-}
-
-/* Writing Functions */
-
-void
-StringResource::handlePreflightStrings(SRBRoot *bundle, UHashtable *stringSet,
-                                       UErrorCode &errorCode) {
-    assert(fSame == NULL);
-    fSame = static_cast<StringResource *>(uhash_get(stringSet, this));
-    if (fSame != NULL) {
-        // This is a duplicate of a pool bundle string or of an earlier-visited string.
-        if (++fSame->fNumCopies == 1) {
-            assert(fSame->fWritten);
-            int32_t poolStringIndex = (int32_t)RES_GET_OFFSET(fSame->fRes);
-            if (poolStringIndex >= bundle->fPoolStringIndexLimit) {
-                bundle->fPoolStringIndexLimit = poolStringIndex + 1;
-            }
-        }
-        return;
-    }
-    /* Put this string into the set for finding duplicates. */
-    fNumCopies = 1;
-    uhash_put(stringSet, this, this, &errorCode);
-
-    if (bundle->fStringsForm != STRINGS_UTF16_V1) {
-        int32_t len = length();
-        if (len <= MAX_IMPLICIT_STRING_LENGTH &&
-                !U16_IS_TRAIL(fString[0]) && fString.indexOf((UChar)0) < 0) {
-            /*
-             * This string will be stored without an explicit length.
-             * Runtime will detect !U16_IS_TRAIL(s[0]) and call u_strlen().
-             */
-            fNumCharsForLength = 0;
-        } else if (len <= 0x3ee) {
-            fNumCharsForLength = 1;
-        } else if (len <= 0xfffff) {
-            fNumCharsForLength = 2;
-        } else {
-            fNumCharsForLength = 3;
-        }
-        bundle->f16BitStringsLength += fNumCharsForLength + len + 1;  /* +1 for the NUL */
-    }
-}
-
-void
-ContainerResource::handlePreflightStrings(SRBRoot *bundle, UHashtable *stringSet,
-                                          UErrorCode &errorCode) {
-    for (SResource *current = fFirst; current != NULL; current = current->fNext) {
-        current->preflightStrings(bundle, stringSet, errorCode);
-    }
-}
-
-void
-SResource::preflightStrings(SRBRoot *bundle, UHashtable *stringSet, UErrorCode &errorCode) {
-    if (U_FAILURE(errorCode)) {
-        return;
-    }
-    if (fRes != RES_BOGUS) {
-        /*
-         * The resource item word was already precomputed, which means
-         * no further data needs to be written.
-         * This might be an integer, or an empty string/binary/etc.
-         */
-        return;
-    }
-    handlePreflightStrings(bundle, stringSet, errorCode);
-}
-
-void
-SResource::handlePreflightStrings(SRBRoot * /*bundle*/, UHashtable * /*stringSet*/,
-                                  UErrorCode & /*errorCode*/) {
-    /* Neither a string nor a container. */
-}
-
-int32_t
-SRBRoot::makeRes16(uint32_t resWord) const {
-    if (resWord == 0) {
-        return 0;  /* empty string */
-    }
-    uint32_t type = RES_GET_TYPE(resWord);
-    int32_t offset = (int32_t)RES_GET_OFFSET(resWord);
-    if (type == URES_STRING_V2) {
-        assert(offset > 0);
-        if (offset < fPoolStringIndexLimit) {
-            if (offset < fPoolStringIndex16Limit) {
-                return offset;
-            }
-        } else {
-            offset = offset - fPoolStringIndexLimit + fPoolStringIndex16Limit;
-            if (offset <= 0xffff) {
-                return offset;
-            }
-        }
-    }
-    return -1;
-}
-
-int32_t
-SRBRoot::mapKey(int32_t oldpos) const {
-    const KeyMapEntry *map = fKeyMap;
-    if (map == NULL) {
-        return oldpos;
-    }
-    int32_t i, start, limit;
-
-    /* do a binary search for the old, pre-compactKeys() key offset */
-    start = fUsePoolBundle->fKeysCount;
-    limit = start + fKeysCount;
-    while (start < limit - 1) {
-        i = (start + limit) / 2;
-        if (oldpos < map[i].oldpos) {
-            limit = i;
-        } else {
-            start = i;
-        }
-    }
-    assert(oldpos == map[start].oldpos);
-    return map[start].newpos;
-}
-
-/*
- * Only called for UTF-16 v1 strings and duplicate UTF-16 v2 strings.
- * For unique UTF-16 v2 strings, write16() sees fRes != RES_BOGUS
- * and exits early.
- */
-void
-StringResource::handleWrite16(SRBRoot * /*bundle*/) {
-    SResource *same;
-    if ((same = fSame) != NULL) {
-        /* This is a duplicate. */
-        assert(same->fRes != RES_BOGUS && same->fWritten);
-        fRes = same->fRes;
-        fWritten = same->fWritten;
-    }
-}
-
-void
-ContainerResource::writeAllRes16(SRBRoot *bundle) {
-    for (SResource *current = fFirst; current != NULL; current = current->fNext) {
-        bundle->f16BitUnits.append((UChar)current->fRes16);
-    }
-    fWritten = TRUE;
-}
-
-void
-ArrayResource::handleWrite16(SRBRoot *bundle) {
-    if (fCount == 0 && gFormatVersion > 1) {
-        fRes = URES_MAKE_EMPTY_RESOURCE(URES_ARRAY);
-        fWritten = TRUE;
-        return;
-    }
-
-    int32_t res16 = 0;
-    for (SResource *current = fFirst; current != NULL; current = current->fNext) {
-        current->write16(bundle);
-        res16 |= current->fRes16;
-    }
-    if (fCount <= 0xffff && res16 >= 0 && gFormatVersion > 1) {
-        fRes = URES_MAKE_RESOURCE(URES_ARRAY16, bundle->f16BitUnits.length());
-        bundle->f16BitUnits.append((UChar)fCount);
-        writeAllRes16(bundle);
-    }
-}
-
-void
-TableResource::handleWrite16(SRBRoot *bundle) {
-    if (fCount == 0 && gFormatVersion > 1) {
-        fRes = URES_MAKE_EMPTY_RESOURCE(URES_TABLE);
-        fWritten = TRUE;
-        return;
-    }
-    /* Find the smallest table type that fits the data. */
-    int32_t key16 = 0;
-    int32_t res16 = 0;
-    for (SResource *current = fFirst; current != NULL; current = current->fNext) {
-        current->write16(bundle);
-        key16 |= current->fKey16;
-        res16 |= current->fRes16;
-    }
-    if(fCount > (uint32_t)bundle->fMaxTableLength) {
-        bundle->fMaxTableLength = fCount;
-    }
-    if (fCount <= 0xffff && key16 >= 0) {
-        if (res16 >= 0 && gFormatVersion > 1) {
-            /* 16-bit count, key offsets and values */
-            fRes = URES_MAKE_RESOURCE(URES_TABLE16, bundle->f16BitUnits.length());
-            bundle->f16BitUnits.append((UChar)fCount);
-            for (SResource *current = fFirst; current != NULL; current = current->fNext) {
-                bundle->f16BitUnits.append((UChar)current->fKey16);
-            }
-            writeAllRes16(bundle);
-        } else {
-            /* 16-bit count, 16-bit key offsets, 32-bit values */
-            fTableType = URES_TABLE;
-        }
-    } else {
-        /* 32-bit count, key offsets and values */
-        fTableType = URES_TABLE32;
-    }
-}
-
-void
-PseudoListResource::handleWrite16(SRBRoot * /*bundle*/) {
-    fRes = URES_MAKE_EMPTY_RESOURCE(URES_TABLE);
-    fWritten = TRUE;
-}
-
-void
-SResource::write16(SRBRoot *bundle) {
-    if (fKey >= 0) {
-        // A tagged resource has a non-negative key index into the parsed key strings.
-        // compactKeys() built a map from parsed key index to the final key index.
-        // After the mapping, negative key indexes are used for shared pool bundle keys.
-        fKey = bundle->mapKey(fKey);
-        // If the key index fits into a Key16 for a Table or Table16,
-        // then set the fKey16 field accordingly.
-        // Otherwise keep it at -1.
-        if (fKey >= 0) {
-            if (fKey < bundle->fLocalKeyLimit) {
-                fKey16 = fKey;
-            }
-        } else {
-            int32_t poolKeyIndex = fKey & 0x7fffffff;
-            if (poolKeyIndex <= 0xffff) {
-                poolKeyIndex += bundle->fLocalKeyLimit;
-                if (poolKeyIndex <= 0xffff) {
-                    fKey16 = poolKeyIndex;
-                }
-            }
-        }
-    }
-    /*
-     * fRes != RES_BOGUS:
-     * The resource item word was already precomputed, which means
-     * no further data needs to be written.
-     * This might be an integer, or an empty or UTF-16 v2 string,
-     * an empty binary, etc.
-     */
-    if (fRes == RES_BOGUS) {
-        handleWrite16(bundle);
-    }
-    // Compute fRes16 for precomputed as well as just-computed fRes.
-    fRes16 = bundle->makeRes16(fRes);
-}
-
-void
-SResource::handleWrite16(SRBRoot * /*bundle*/) {
-    /* Only a few resource types write 16-bit units. */
-}
-
-/*
- * Only called for UTF-16 v1 strings, and for aliases.
- * For UTF-16 v2 strings, preWrite() sees fRes != RES_BOGUS
- * and exits early.
- */
-void
-StringBaseResource::handlePreWrite(uint32_t *byteOffset) {
-    /* Write the UTF-16 v1 string. */
-    fRes = URES_MAKE_RESOURCE(fType, *byteOffset >> 2);
-    *byteOffset += 4 + (length() + 1) * U_SIZEOF_UCHAR;
-}
-
-void
-IntVectorResource::handlePreWrite(uint32_t *byteOffset) {
-    if (fCount == 0 && gFormatVersion > 1) {
-        fRes = URES_MAKE_EMPTY_RESOURCE(URES_INT_VECTOR);
-        fWritten = TRUE;
-    } else {
-        fRes = URES_MAKE_RESOURCE(URES_INT_VECTOR, *byteOffset >> 2);
-        *byteOffset += (1 + fCount) * 4;
-    }
-}
-
-void
-BinaryResource::handlePreWrite(uint32_t *byteOffset) {
-    uint32_t pad       = 0;
-    uint32_t dataStart = *byteOffset + sizeof(fLength);
-
-    if (dataStart % BIN_ALIGNMENT) {
-        pad = (BIN_ALIGNMENT - dataStart % BIN_ALIGNMENT);
-        *byteOffset += pad;  /* pad == 4 or 8 or 12 */
-    }
-    fRes = URES_MAKE_RESOURCE(URES_BINARY, *byteOffset >> 2);
-    *byteOffset += 4 + fLength;
-}
-
-void
-ContainerResource::preWriteAllRes(uint32_t *byteOffset) {
-    for (SResource *current = fFirst; current != NULL; current = current->fNext) {
-        current->preWrite(byteOffset);
-    }
-}
-
-void
-ArrayResource::handlePreWrite(uint32_t *byteOffset) {
-    preWriteAllRes(byteOffset);
-    fRes = URES_MAKE_RESOURCE(URES_ARRAY, *byteOffset >> 2);
-    *byteOffset += (1 + fCount) * 4;
-}
-
-void
-TableResource::handlePreWrite(uint32_t *byteOffset) {
-    preWriteAllRes(byteOffset);
-    if (fTableType == URES_TABLE) {
-        /* 16-bit count, 16-bit key offsets, 32-bit values */
-        fRes = URES_MAKE_RESOURCE(URES_TABLE, *byteOffset >> 2);
-        *byteOffset += 2 + fCount * 6;
-    } else {
-        /* 32-bit count, key offsets and values */
-        fRes = URES_MAKE_RESOURCE(URES_TABLE32, *byteOffset >> 2);
-        *byteOffset += 4 + fCount * 8;
-    }
-}
-
-void
-SResource::preWrite(uint32_t *byteOffset) {
-    if (fRes != RES_BOGUS) {
-        /*
-         * The resource item word was already precomputed, which means
-         * no further data needs to be written.
-         * This might be an integer, or an empty or UTF-16 v2 string,
-         * an empty binary, etc.
-         */
-        return;
-    }
-    handlePreWrite(byteOffset);
-    *byteOffset += calcPadding(*byteOffset);
-}
-
-void
-SResource::handlePreWrite(uint32_t * /*byteOffset*/) {
-    assert(FALSE);
-}
-
-/*
- * Only called for UTF-16 v1 strings, and for aliases. For UTF-16 v2 strings,
- * write() sees fWritten and exits early.
- */
-void
-StringBaseResource::handleWrite(UNewDataMemory *mem, uint32_t *byteOffset) {
-    /* Write the UTF-16 v1 string. */
-    int32_t len = length();
-    udata_write32(mem, len);
-    udata_writeUString(mem, getBuffer(), len + 1);
-    *byteOffset += 4 + (len + 1) * U_SIZEOF_UCHAR;
-    fWritten = TRUE;
-}
-
-void
-ContainerResource::writeAllRes(UNewDataMemory *mem, uint32_t *byteOffset) {
-    uint32_t i = 0;
-    for (SResource *current = fFirst; current != NULL; ++i, current = current->fNext) {
-        current->write(mem, byteOffset);
-    }
-    assert(i == fCount);
-}
-
-void
-ContainerResource::writeAllRes32(UNewDataMemory *mem, uint32_t *byteOffset) {
-    for (SResource *current = fFirst; current != NULL; current = current->fNext) {
-        udata_write32(mem, current->fRes);
-    }
-    *byteOffset += fCount * 4;
-}
-
-void
-ArrayResource::handleWrite(UNewDataMemory *mem, uint32_t *byteOffset) {
-    writeAllRes(mem, byteOffset);
-    udata_write32(mem, fCount);
-    *byteOffset += 4;
-    writeAllRes32(mem, byteOffset);
-}
-
-void
-IntVectorResource::handleWrite(UNewDataMemory *mem, uint32_t *byteOffset) {
-    udata_write32(mem, fCount);
-    for(uint32_t i = 0; i < fCount; ++i) {
-      udata_write32(mem, fArray[i]);
-    }
-    *byteOffset += (1 + fCount) * 4;
-}
-
-void
-BinaryResource::handleWrite(UNewDataMemory *mem, uint32_t *byteOffset) {
-    uint32_t pad       = 0;
-    uint32_t dataStart = *byteOffset + sizeof(fLength);
-
-    if (dataStart % BIN_ALIGNMENT) {
-        pad = (BIN_ALIGNMENT - dataStart % BIN_ALIGNMENT);
-        udata_writePadding(mem, pad);  /* pad == 4 or 8 or 12 */
-        *byteOffset += pad;
-    }
-
-    udata_write32(mem, fLength);
-    if (fLength > 0) {
-        udata_writeBlock(mem, fData, fLength);
-    }
-    *byteOffset += 4 + fLength;
-}
-
-void
-TableResource::handleWrite(UNewDataMemory *mem, uint32_t *byteOffset) {
-    writeAllRes(mem, byteOffset);
-    if(fTableType == URES_TABLE) {
-        udata_write16(mem, (uint16_t)fCount);
-        for (SResource *current = fFirst; current != NULL; current = current->fNext) {
-            udata_write16(mem, current->fKey16);
-        }
-        *byteOffset += (1 + fCount)* 2;
-        if ((fCount & 1) == 0) {
-            /* 16-bit count and even number of 16-bit key offsets need padding before 32-bit resource items */
-            udata_writePadding(mem, 2);
-            *byteOffset += 2;
-        }
-    } else /* URES_TABLE32 */ {
-        udata_write32(mem, fCount);
-        for (SResource *current = fFirst; current != NULL; current = current->fNext) {
-            udata_write32(mem, (uint32_t)current->fKey);
-        }
-        *byteOffset += (1 + fCount)* 4;
-    }
-    writeAllRes32(mem, byteOffset);
-}
-
-void
-SResource::write(UNewDataMemory *mem, uint32_t *byteOffset) {
-    if (fWritten) {
-        assert(fRes != RES_BOGUS);
-        return;
-    }
-    handleWrite(mem, byteOffset);
-    uint8_t paddingSize = calcPadding(*byteOffset);
-    if (paddingSize > 0) {
-        udata_writePadding(mem, paddingSize);
-        *byteOffset += paddingSize;
-    }
-    fWritten = TRUE;
-}
-
-void
-SResource::handleWrite(UNewDataMemory * /*mem*/, uint32_t * /*byteOffset*/) {
-    assert(FALSE);
-}
-
-void SRBRoot::write(const char *outputDir, const char *outputPkg,
-                    char *writtenFilename, int writtenFilenameLen,
-                    UErrorCode &errorCode) {
-    UNewDataMemory *mem        = NULL;
-    uint32_t        byteOffset = 0;
-    uint32_t        top, size;
-    char            dataName[1024];
-    int32_t         indexes[URES_INDEX_TOP];
-
-    compactKeys(errorCode);
-    /*
-     * Add padding bytes to fKeys so that fKeysTop is 4-aligned.
-     * Safe because the capacity is a multiple of 4.
-     */
-    while (fKeysTop & 3) {
-        fKeys[fKeysTop++] = (char)0xaa;
-    }
-    /*
-     * In URES_TABLE, use all local key offsets that fit into 16 bits,
-     * and use the remaining 16-bit offsets for pool key offsets
-     * if there are any.
-     * If there are no local keys, then use the whole 16-bit space
-     * for pool key offsets.
-     * Note: This cannot be changed without changing the major formatVersion.
-     */
-    if (fKeysBottom < fKeysTop) {
-        if (fKeysTop <= 0x10000) {
-            fLocalKeyLimit = fKeysTop;
-        } else {
-            fLocalKeyLimit = 0x10000;
-        }
-    } else {
-        fLocalKeyLimit = 0;
-    }
-
-    UHashtable *stringSet;
-    if (gFormatVersion > 1) {
-        stringSet = uhash_open(string_hash, string_comp, string_comp, &errorCode);
-        if (U_SUCCESS(errorCode) &&
-                fUsePoolBundle != NULL && fUsePoolBundle->fStrings != NULL) {
-            for (SResource *current = fUsePoolBundle->fStrings->fFirst;
-                    current != NULL;
-                    current = current->fNext) {
-                StringResource *sr = static_cast<StringResource *>(current);
-                sr->fNumCopies = 0;
-                sr->fNumUnitsSaved = 0;
-                uhash_put(stringSet, sr, sr, &errorCode);
-            }
-        }
-        fRoot->preflightStrings(this, stringSet, errorCode);
-    } else {
-        stringSet = NULL;
-    }
-    if (fStringsForm == STRINGS_UTF16_V2 && f16BitStringsLength > 0) {
-        compactStringsV2(stringSet, errorCode);
-    }
-    uhash_close(stringSet);
-    if (U_FAILURE(errorCode)) {
-        return;
-    }
-
-    int32_t formatVersion = gFormatVersion;
-    if (fPoolStringIndexLimit != 0) {
-        int32_t sum = fPoolStringIndexLimit + fLocalStringIndexLimit;
-        if ((sum - 1) > RES_MAX_OFFSET) {
-            errorCode = U_BUFFER_OVERFLOW_ERROR;
-            return;
-        }
-        if (fPoolStringIndexLimit < 0x10000 && sum <= 0x10000) {
-            // 16-bit indexes work for all pool + local strings.
-            fPoolStringIndex16Limit = fPoolStringIndexLimit;
-        } else {
-            // Set the pool index threshold so that 16-bit indexes work
-            // for some pool strings and some local strings.
-            fPoolStringIndex16Limit = (int32_t)(
-                    ((int64_t)fPoolStringIndexLimit * 0xffff) / sum);
-        }
-    } else if (gIsDefaultFormatVersion && formatVersion == 3 && !fIsPoolBundle) {
-        // If we just default to formatVersion 3
-        // but there are no pool bundle strings to share
-        // and we do not write a pool bundle,
-        // then write formatVersion 2 which is just as good.
-        formatVersion = 2;
-    }
-
-    fRoot->write16(this);
-    if (f16BitUnits.isBogus()) {
-        errorCode = U_MEMORY_ALLOCATION_ERROR;
-        return;
-    }
-    if (f16BitUnits.length() & 1) {
-        f16BitUnits.append((UChar)0xaaaa);  /* pad to multiple of 4 bytes */
-    }
-
-    byteOffset = fKeysTop + f16BitUnits.length() * 2;
-    fRoot->preWrite(&byteOffset);
-
-    /* total size including the root item */
-    top = byteOffset;
-
-    if (writtenFilename && writtenFilenameLen) {
-        *writtenFilename = 0;
-    }
-
-    if (writtenFilename) {
-       int32_t off = 0, len = 0;
-       if (outputDir) {
-           len = (int32_t)uprv_strlen(outputDir);
-           if (len > writtenFilenameLen) {
-               len = writtenFilenameLen;
-           }
-           uprv_strncpy(writtenFilename, outputDir, len);
-       }
-       if (writtenFilenameLen -= len) {
-           off += len;
-           writtenFilename[off] = U_FILE_SEP_CHAR;
-           if (--writtenFilenameLen) {
-               ++off;
-               if(outputPkg != NULL)
-               {
-                   uprv_strcpy(writtenFilename+off, outputPkg);
-                   off += (int32_t)uprv_strlen(outputPkg);
-                   writtenFilename[off] = '_';
-                   ++off;
-               }
-
-               len = (int32_t)uprv_strlen(fLocale);
-               if (len > writtenFilenameLen) {
-                   len = writtenFilenameLen;
-               }
-               uprv_strncpy(writtenFilename + off, fLocale, len);
-               if (writtenFilenameLen -= len) {
-                   off += len;
-                   len = 5;
-                   if (len > writtenFilenameLen) {
-                       len = writtenFilenameLen;
-                   }
-                   uprv_strncpy(writtenFilename +  off, ".res", len);
-               }
-           }
-       }
-    }
-
-    if(outputPkg)
-    {
-        uprv_strcpy(dataName, outputPkg);
-        uprv_strcat(dataName, "_");
-        uprv_strcat(dataName, fLocale);
-    }
-    else
-    {
-        uprv_strcpy(dataName, fLocale);
-    }
-
-    uprv_memcpy(dataInfo.formatVersion, gFormatVersions + formatVersion, sizeof(UVersionInfo));
-
-    mem = udata_create(outputDir, "res", dataName,
-                       &dataInfo, (gIncludeCopyright==TRUE)? U_COPYRIGHT_STRING:NULL, &errorCode);
-    if(U_FAILURE(errorCode)){
-        return;
-    }
-
-    /* write the root item */
-    udata_write32(mem, fRoot->fRes);
-
-    /*
-     * formatVersion 1.1 (ICU 2.8):
-     * write int32_t indexes[] after root and before the key strings
-     * to make it easier to parse resource bundles in icuswap or from Java etc.
-     */
-    uprv_memset(indexes, 0, sizeof(indexes));
-    indexes[URES_INDEX_LENGTH]=             fIndexLength;
-    indexes[URES_INDEX_KEYS_TOP]=           fKeysTop>>2;
-    indexes[URES_INDEX_RESOURCES_TOP]=      (int32_t)(top>>2);
-    indexes[URES_INDEX_BUNDLE_TOP]=         indexes[URES_INDEX_RESOURCES_TOP];
-    indexes[URES_INDEX_MAX_TABLE_LENGTH]=   fMaxTableLength;
-
-    /*
-     * formatVersion 1.2 (ICU 3.6):
-     * write indexes[URES_INDEX_ATTRIBUTES] with URES_ATT_NO_FALLBACK set or not set
-     * the memset() above initialized all indexes[] to 0
-     */
-    if (fNoFallback) {
-        indexes[URES_INDEX_ATTRIBUTES]=URES_ATT_NO_FALLBACK;
-    }
-    /*
-     * formatVersion 2.0 (ICU 4.4):
-     * more compact string value storage, optional pool bundle
-     */
-    if (URES_INDEX_16BIT_TOP < fIndexLength) {
-        indexes[URES_INDEX_16BIT_TOP] = (fKeysTop>>2) + (f16BitUnits.length()>>1);
-    }
-    if (URES_INDEX_POOL_CHECKSUM < fIndexLength) {
-        if (fIsPoolBundle) {
-            indexes[URES_INDEX_ATTRIBUTES] |= URES_ATT_IS_POOL_BUNDLE | URES_ATT_NO_FALLBACK;
-            uint32_t checksum = computeCRC((const char *)(fKeys + fKeysBottom),
-                                           (uint32_t)(fKeysTop - fKeysBottom), 0);
-            if (f16BitUnits.length() <= 1) {
-                // no pool strings to checksum
-            } else if (U_IS_BIG_ENDIAN) {
-                checksum = computeCRC(reinterpret_cast<const char *>(f16BitUnits.getBuffer()),
-                                      (uint32_t)f16BitUnits.length() * 2, checksum);
-            } else {
-                // Swap to big-endian so we get the same checksum on all platforms
-                // (except for charset family, due to the key strings).
-                UnicodeString s(f16BitUnits);
-                assert(!s.isBogus());
-                // .getBuffer(capacity) returns a mutable buffer
-                char16_t* p = s.getBuffer(f16BitUnits.length());
-                for (int32_t count = f16BitUnits.length(); count > 0; --count) {
-                    uint16_t x = *p;
-                    *p++ = (uint16_t)((x << 8) | (x >> 8));
-                }
-                s.releaseBuffer(f16BitUnits.length());
-                checksum = computeCRC((const char *)s.getBuffer(),
-                                      (uint32_t)f16BitUnits.length() * 2, checksum);
-            }
-            indexes[URES_INDEX_POOL_CHECKSUM] = (int32_t)checksum;
-        } else if (gUsePoolBundle) {
-            indexes[URES_INDEX_ATTRIBUTES] |= URES_ATT_USES_POOL_BUNDLE;
-            indexes[URES_INDEX_POOL_CHECKSUM] = fUsePoolBundle->fChecksum;
-        }
-    }
-    // formatVersion 3 (ICU 56):
-    // share string values via pool bundle strings
-    indexes[URES_INDEX_LENGTH] |= fPoolStringIndexLimit << 8;  // bits 23..0 -> 31..8
-    indexes[URES_INDEX_ATTRIBUTES] |= (fPoolStringIndexLimit >> 12) & 0xf000;  // bits 27..24 -> 15..12
-    indexes[URES_INDEX_ATTRIBUTES] |= fPoolStringIndex16Limit << 16;
-
-    /* write the indexes[] */
-    udata_writeBlock(mem, indexes, fIndexLength*4);
-
-    /* write the table key strings */
-    udata_writeBlock(mem, fKeys+fKeysBottom,
-                          fKeysTop-fKeysBottom);
-
-    /* write the v2 UTF-16 strings, URES_TABLE16 and URES_ARRAY16 */
-    udata_writeBlock(mem, f16BitUnits.getBuffer(), f16BitUnits.length()*2);
-
-    /* write all of the bundle contents: the root item and its children */
-    byteOffset = fKeysTop + f16BitUnits.length() * 2;
-    fRoot->write(mem, &byteOffset);
-    assert(byteOffset == top);
-
-    size = udata_finish(mem, &errorCode);
-    if(top != size) {
-        fprintf(stderr, "genrb error: wrote %u bytes but counted %u\n",
-                (int)size, (int)top);
-        errorCode = U_INTERNAL_PROGRAM_ERROR;
-    }
-}
-
-/* Opening Functions */
-
-TableResource* table_open(struct SRBRoot *bundle, const char *tag, const struct UString* comment, UErrorCode *status) {
-    LocalPointer<TableResource> res(new TableResource(bundle, tag, comment, *status), *status);
-    return U_SUCCESS(*status) ? res.orphan() : NULL;
-}
-
-ArrayResource* array_open(struct SRBRoot *bundle, const char *tag, const struct UString* comment, UErrorCode *status) {
-    LocalPointer<ArrayResource> res(new ArrayResource(bundle, tag, comment, *status), *status);
-    return U_SUCCESS(*status) ? res.orphan() : NULL;
-}
-
-struct SResource *string_open(struct SRBRoot *bundle, const char *tag, const UChar *value, int32_t len, const struct UString* comment, UErrorCode *status) {
-    LocalPointer<SResource> res(
-            new StringResource(bundle, tag, value, len, comment, *status), *status);
-    return U_SUCCESS(*status) ? res.orphan() : NULL;
-}
-
-struct SResource *alias_open(struct SRBRoot *bundle, const char *tag, UChar *value, int32_t len, const struct UString* comment, UErrorCode *status) {
-    LocalPointer<SResource> res(
-            new AliasResource(bundle, tag, value, len, comment, *status), *status);
-    return U_SUCCESS(*status) ? res.orphan() : NULL;
-}
-
-IntVectorResource *intvector_open(struct SRBRoot *bundle, const char *tag, const struct UString* comment, UErrorCode *status) {
-    LocalPointer<IntVectorResource> res(
-            new IntVectorResource(bundle, tag, comment, *status), *status);
-    return U_SUCCESS(*status) ? res.orphan() : NULL;
-}
-
-struct SResource *int_open(struct SRBRoot *bundle, const char *tag, int32_t value, const struct UString* comment, UErrorCode *status) {
-    LocalPointer<SResource> res(new IntResource(bundle, tag, value, comment, *status), *status);
-    return U_SUCCESS(*status) ? res.orphan() : NULL;
-}
-
-struct SResource *bin_open(struct SRBRoot *bundle, const char *tag, uint32_t length, uint8_t *data, const char* fileName, const struct UString* comment, UErrorCode *status) {
-    LocalPointer<SResource> res(
-            new BinaryResource(bundle, tag, length, data, fileName, comment, *status), *status);
-    return U_SUCCESS(*status) ? res.orphan() : NULL;
-}
-
-SRBRoot::SRBRoot(const UString *comment, UBool isPoolBundle, UErrorCode &errorCode)
-        : fRoot(NULL), fLocale(NULL), fIndexLength(0), fMaxTableLength(0), fNoFallback(FALSE),
-          fStringsForm(STRINGS_UTF16_V1), fIsPoolBundle(isPoolBundle),
-          fKeys(NULL), fKeyMap(NULL),
-          fKeysBottom(0), fKeysTop(0), fKeysCapacity(0),
-          fKeysCount(0), fLocalKeyLimit(0),
-          f16BitUnits(), f16BitStringsLength(0),
-          fUsePoolBundle(&kNoPoolBundle),
-          fPoolStringIndexLimit(0), fPoolStringIndex16Limit(0), fLocalStringIndexLimit(0),
-          fWritePoolBundle(NULL) {
-    if (U_FAILURE(errorCode)) {
-        return;
-    }
-
-    if (gFormatVersion > 1) {
-        // f16BitUnits must start with a zero for empty resources.
-        // We might be able to omit it if there are no empty 16-bit resources.
-        f16BitUnits.append((UChar)0);
-    }
-
-    fKeys = (char *) uprv_malloc(sizeof(char) * KEY_SPACE_SIZE);
-    if (isPoolBundle) {
-        fRoot = new PseudoListResource(this, errorCode);
-    } else {
-        fRoot = new TableResource(this, NULL, comment, errorCode);
-    }
-    if (fKeys == NULL || fRoot == NULL || U_FAILURE(errorCode)) {
-        if (U_SUCCESS(errorCode)) {
-            errorCode = U_MEMORY_ALLOCATION_ERROR;
-        }
-        return;
-    }
-
-    fKeysCapacity = KEY_SPACE_SIZE;
-    /* formatVersion 1.1 and up: start fKeysTop after the root item and indexes[] */
-    if (gUsePoolBundle || isPoolBundle) {
-        fIndexLength = URES_INDEX_POOL_CHECKSUM + 1;
-    } else if (gFormatVersion >= 2) {
-        fIndexLength = URES_INDEX_16BIT_TOP + 1;
-    } else /* formatVersion 1 */ {
-        fIndexLength = URES_INDEX_ATTRIBUTES + 1;
-    }
-    fKeysBottom = (1 /* root */ + fIndexLength) * 4;
-    uprv_memset(fKeys, 0, fKeysBottom);
-    fKeysTop = fKeysBottom;
-
-    if (gFormatVersion == 1) {
-        fStringsForm = STRINGS_UTF16_V1;
-    } else {
-        fStringsForm = STRINGS_UTF16_V2;
-    }
-}
-
-/* Closing Functions */
-
-void res_close(struct SResource *res) {
-    delete res;
-}
-
-SRBRoot::~SRBRoot() {
-    delete fRoot;
-    uprv_free(fLocale);
-    uprv_free(fKeys);
-    uprv_free(fKeyMap);
-}
-
-/* Misc Functions */
-
-void SRBRoot::setLocale(UChar *locale, UErrorCode &errorCode) {
-    if(U_FAILURE(errorCode)) {
-        return;
-    }
-
-    uprv_free(fLocale);
-    fLocale = (char*) uprv_malloc(sizeof(char) * (u_strlen(locale)+1));
-    if(fLocale == NULL) {
-        errorCode = U_MEMORY_ALLOCATION_ERROR;
-        return;
-    }
-
-    u_UCharsToChars(locale, fLocale, u_strlen(locale)+1);
-}
-
-const char *
-SRBRoot::getKeyString(int32_t key) const {
-    if (key < 0) {
-        return fUsePoolBundle->fKeys + (key & 0x7fffffff);
-    } else {
-        return fKeys + key;
-    }
-}
-
-const char *
-SResource::getKeyString(const SRBRoot *bundle) const {
-    if (fKey == -1) {
-        return NULL;
-    }
-    return bundle->getKeyString(fKey);
-}
-
-const char *
-SRBRoot::getKeyBytes(int32_t *pLength) const {
-    *pLength = fKeysTop - fKeysBottom;
-    return fKeys + fKeysBottom;
-}
-
-int32_t
-SRBRoot::addKeyBytes(const char *keyBytes, int32_t length, UErrorCode &errorCode) {
-    int32_t keypos;
-
-    // It is not legal to add new key bytes after compactKeys is run!
-    U_ASSERT(fKeyMap == nullptr);
-
-    if (U_FAILURE(errorCode)) {
-        return -1;
-    }
-    if (length < 0 || (keyBytes == NULL && length != 0)) {
-        errorCode = U_ILLEGAL_ARGUMENT_ERROR;
-        return -1;
-    }
-    if (length == 0) {
-        return fKeysTop;
-    }
-
-    keypos = fKeysTop;
-    fKeysTop += length;
-    if (fKeysTop >= fKeysCapacity) {
-        /* overflow - resize the keys buffer */
-        fKeysCapacity += KEY_SPACE_SIZE;
-        fKeys = static_cast<char *>(uprv_realloc(fKeys, fKeysCapacity));
-        if(fKeys == NULL) {
-            errorCode = U_MEMORY_ALLOCATION_ERROR;
-            return -1;
-        }
-    }
-
-    uprv_memcpy(fKeys + keypos, keyBytes, length);
-
-    return keypos;
-}
-
-int32_t
-SRBRoot::addTag(const char *tag, UErrorCode &errorCode) {
-    int32_t keypos;
-
-    if (U_FAILURE(errorCode)) {
-        return -1;
-    }
-
-    if (tag == NULL) {
-        /* no error: the root table and array items have no keys */
-        return -1;
-    }
-
-    keypos = addKeyBytes(tag, (int32_t)(uprv_strlen(tag) + 1), errorCode);
-    if (U_SUCCESS(errorCode)) {
-        ++fKeysCount;
-    }
-    return keypos;
-}
-
-static int32_t
-compareInt32(int32_t lPos, int32_t rPos) {
-    /*
-     * Compare possibly-negative key offsets. Don't just return lPos - rPos
-     * because that is prone to negative-integer underflows.
-     */
-    if (lPos < rPos) {
-        return -1;
-    } else if (lPos > rPos) {
-        return 1;
-    } else {
-        return 0;
-    }
-}
-
-static int32_t U_CALLCONV
-compareKeySuffixes(const void *context, const void *l, const void *r) {
-    const struct SRBRoot *bundle=(const struct SRBRoot *)context;
-    int32_t lPos = ((const KeyMapEntry *)l)->oldpos;
-    int32_t rPos = ((const KeyMapEntry *)r)->oldpos;
-    const char *lStart = bundle->getKeyString(lPos);
-    const char *lLimit = lStart;
-    const char *rStart = bundle->getKeyString(rPos);
-    const char *rLimit = rStart;
-    int32_t diff;
-    while (*lLimit != 0) { ++lLimit; }
-    while (*rLimit != 0) { ++rLimit; }
-    /* compare keys in reverse character order */
-    while (lStart < lLimit && rStart < rLimit) {
-        diff = (int32_t)(uint8_t)*--lLimit - (int32_t)(uint8_t)*--rLimit;
-        if (diff != 0) {
-            return diff;
-        }
-    }
-    /* sort equal suffixes by descending key length */
-    diff = (int32_t)(rLimit - rStart) - (int32_t)(lLimit - lStart);
-    if (diff != 0) {
-        return diff;
-    }
-    /* Sort pool bundle keys first (negative oldpos), and otherwise keys in parsing order. */
-    return compareInt32(lPos, rPos);
-}
-
-static int32_t U_CALLCONV
-compareKeyNewpos(const void * /*context*/, const void *l, const void *r) {
-    return compareInt32(((const KeyMapEntry *)l)->newpos, ((const KeyMapEntry *)r)->newpos);
-}
-
-static int32_t U_CALLCONV
-compareKeyOldpos(const void * /*context*/, const void *l, const void *r) {
-    return compareInt32(((const KeyMapEntry *)l)->oldpos, ((const KeyMapEntry *)r)->oldpos);
-}
-
-void SResource::collectKeys(std::function<void(int32_t)> collector) const {
-    collector(fKey);
-}
-
-void ContainerResource::collectKeys(std::function<void(int32_t)> collector) const {
-    collector(fKey);
-    for (SResource* curr = fFirst; curr != NULL; curr = curr->fNext) {
-        curr->collectKeys(collector);
-    }
-}
-
-void
-SRBRoot::compactKeys(UErrorCode &errorCode) {
-    KeyMapEntry *map;
-    char *keys;
-    int32_t i;
-
-    // Except for pool bundles, keys might not be used.
-    // Do not add unused keys to the final bundle.
-    std::set<int32_t> keysInUse;
-    if (!fIsPoolBundle) {
-        fRoot->collectKeys([&keysInUse](int32_t key) {
-            if (key >= 0) {
-                keysInUse.insert(key);
-            }
-        });
-        fKeysCount = static_cast<int32_t>(keysInUse.size());
-    }
-
-    int32_t keysCount = fUsePoolBundle->fKeysCount + fKeysCount;
-    if (U_FAILURE(errorCode) || fKeyMap != NULL) {
-        return;
-    }
-    map = (KeyMapEntry *)uprv_malloc(keysCount * sizeof(KeyMapEntry));
-    if (map == NULL) {
-        errorCode = U_MEMORY_ALLOCATION_ERROR;
-        return;
-    }
-    keys = (char *)fUsePoolBundle->fKeys;
-    for (i = 0; i < fUsePoolBundle->fKeysCount; ++i) {
-        map[i].oldpos =
-            (int32_t)(keys - fUsePoolBundle->fKeys) | 0x80000000;  /* negative oldpos */
-        map[i].newpos = 0;
-        while (*keys != 0) { ++keys; }  /* skip the key */
-        ++keys;  /* skip the NUL */
-    }
-    keys = fKeys + fKeysBottom;
-    while (i < keysCount) {
-        int32_t keyOffset = static_cast<int32_t>(keys - fKeys);
-        if (!fIsPoolBundle && keysInUse.count(keyOffset) == 0) {
-            // Mark the unused key as deleted
-            while (*keys != 0) { *keys++ = 1; }
-            *keys++ = 1;
-        } else {
-            map[i].oldpos = keyOffset;
-            map[i].newpos = 0;
-            while (*keys != 0) { ++keys; }  /* skip the key */
-            ++keys;  /* skip the NUL */
-            i++;
-        }
-    }
-    if (keys != fKeys + fKeysTop) {
-        // Throw away any unused keys from the end
-        fKeysTop = static_cast<int32_t>(keys - fKeys);
-    }
-    /* Sort the keys so that each one is immediately followed by all of its suffixes. */
-    uprv_sortArray(map, keysCount, (int32_t)sizeof(KeyMapEntry),
-                   compareKeySuffixes, this, FALSE, &errorCode);
-    /*
-     * Make suffixes point into earlier, longer strings that contain them
-     * and mark the old, now unused suffix bytes as deleted.
-     */
-    if (U_SUCCESS(errorCode)) {
-        keys = fKeys;
-        for (i = 0; i < keysCount;) {
-            /*
-             * This key is not a suffix of the previous one;
-             * keep this one and delete the following ones that are
-             * suffixes of this one.
-             */
-            const char *key;
-            const char *keyLimit;
-            int32_t j = i + 1;
-            map[i].newpos = map[i].oldpos;
-            if (j < keysCount && map[j].oldpos < 0) {
-                /* Key string from the pool bundle, do not delete. */
-                i = j;
-                continue;
-            }
-            key = getKeyString(map[i].oldpos);
-            for (keyLimit = key; *keyLimit != 0; ++keyLimit) {}
-            for (; j < keysCount && map[j].oldpos >= 0; ++j) {
-                const char *k;
-                char *suffix;
-                const char *suffixLimit;
-                int32_t offset;
-                suffix = keys + map[j].oldpos;
-                for (suffixLimit = suffix; *suffixLimit != 0; ++suffixLimit) {}
-                offset = static_cast<int32_t>((keyLimit - key) - (suffixLimit - suffix));
-                if (offset < 0) {
-                    break;  /* suffix cannot be longer than the original */
-                }
-                /* Is it a suffix of the earlier, longer key? */
-                for (k = keyLimit; suffix < suffixLimit && *--k == *--suffixLimit;) {}
-                if (suffix == suffixLimit && *k == *suffixLimit) {
-                    map[j].newpos = map[i].oldpos + offset;  /* yes, point to the earlier key */
-                    // Mark the suffix as deleted
-                    while (*suffix != 0) { *suffix++ = 1; }
-                    *suffix = 1;
-                } else {
-                    break;  /* not a suffix, restart from here */
-                }
-            }
-            i = j;
-        }
-        /*
-         * Re-sort by newpos, then modify the key characters array in-place
-         * to squeeze out unused bytes, and readjust the newpos offsets.
-         */
-        uprv_sortArray(map, keysCount, (int32_t)sizeof(KeyMapEntry),
-                       compareKeyNewpos, NULL, FALSE, &errorCode);
-        if (U_SUCCESS(errorCode)) {
-            int32_t oldpos, newpos, limit;
-            oldpos = newpos = fKeysBottom;
-            limit = fKeysTop;
-            /* skip key offsets that point into the pool bundle rather than this new bundle */
-            for (i = 0; i < keysCount && map[i].newpos < 0; ++i) {}
-            if (i < keysCount) {
-                while (oldpos < limit) {
-                    if (keys[oldpos] == 1) {
-                        ++oldpos;  /* skip unused bytes */
-                    } else {
-                        /* adjust the new offsets for keys starting here */
-                        while (i < keysCount && map[i].newpos == oldpos) {
-                            map[i++].newpos = newpos;
-                        }
-                        /* move the key characters to their new position */
-                        keys[newpos++] = keys[oldpos++];
-                    }
-                }
-                U_ASSERT(i == keysCount);
-            }
-            fKeysTop = newpos;
-            /* Re-sort once more, by old offsets for binary searching. */
-            uprv_sortArray(map, keysCount, (int32_t)sizeof(KeyMapEntry),
-                           compareKeyOldpos, NULL, FALSE, &errorCode);
-            if (U_SUCCESS(errorCode)) {
-                /* key size reduction by limit - newpos */
-                fKeyMap = map;
-                map = NULL;
-            }
-        }
-    }
-    uprv_free(map);
-}
-
-static int32_t U_CALLCONV
-compareStringSuffixes(const void * /*context*/, const void *l, const void *r) {
-    const StringResource *left = *((const StringResource **)l);
-    const StringResource *right = *((const StringResource **)r);
-    const UChar *lStart = left->getBuffer();
-    const UChar *lLimit = lStart + left->length();
-    const UChar *rStart = right->getBuffer();
-    const UChar *rLimit = rStart + right->length();
-    int32_t diff;
-    /* compare keys in reverse character order */
-    while (lStart < lLimit && rStart < rLimit) {
-        diff = (int32_t)*--lLimit - (int32_t)*--rLimit;
-        if (diff != 0) {
-            return diff;
-        }
-    }
-    /* sort equal suffixes by descending string length */
-    return right->length() - left->length();
-}
-
-static int32_t U_CALLCONV
-compareStringLengths(const void * /*context*/, const void *l, const void *r) {
-    const StringResource *left = *((const StringResource **)l);
-    const StringResource *right = *((const StringResource **)r);
-    int32_t diff;
-    /* Make "is suffix of another string" compare greater than a non-suffix. */
-    diff = (int)(left->fSame != NULL) - (int)(right->fSame != NULL);
-    if (diff != 0) {
-        return diff;
-    }
-    /* sort by ascending string length */
-    diff = left->length() - right->length();
-    if (diff != 0) {
-        return diff;
-    }
-    // sort by descending size reduction
-    diff = right->fNumUnitsSaved - left->fNumUnitsSaved;
-    if (diff != 0) {
-        return diff;
-    }
-    // sort lexically
-    return left->fString.compare(right->fString);
-}
-
-void
-StringResource::writeUTF16v2(int32_t base, UnicodeString &dest) {
-    int32_t len = length();
-    fRes = URES_MAKE_RESOURCE(URES_STRING_V2, base + dest.length());
-    fWritten = TRUE;
-    switch(fNumCharsForLength) {
-    case 0:
-        break;
-    case 1:
-        dest.append((UChar)(0xdc00 + len));
-        break;
-    case 2:
-        dest.append((UChar)(0xdfef + (len >> 16)));
-        dest.append((UChar)len);
-        break;
-    case 3:
-        dest.append((UChar)0xdfff);
-        dest.append((UChar)(len >> 16));
-        dest.append((UChar)len);
-        break;
-    default:
-        break;  /* will not occur */
-    }
-    dest.append(fString);
-    dest.append((UChar)0);
-}
-
-void
-SRBRoot::compactStringsV2(UHashtable *stringSet, UErrorCode &errorCode) {
-    if (U_FAILURE(errorCode)) {
-        return;
-    }
-    // Store the StringResource pointers in an array for
-    // easy sorting and processing.
-    // We enumerate a set of strings, so there are no duplicates.
-    int32_t count = uhash_count(stringSet);
-    LocalArray<StringResource *> array(new StringResource *[count], errorCode);
-    if (U_FAILURE(errorCode)) {
-        return;
-    }
-    for (int32_t pos = UHASH_FIRST, i = 0; i < count; ++i) {
-        array[i] = (StringResource *)uhash_nextElement(stringSet, &pos)->key.pointer;
-    }
-    /* Sort the strings so that each one is immediately followed by all of its suffixes. */
-    uprv_sortArray(array.getAlias(), count, (int32_t)sizeof(struct SResource **),
-                   compareStringSuffixes, NULL, FALSE, &errorCode);
-    if (U_FAILURE(errorCode)) {
-        return;
-    }
-    /*
-     * Make suffixes point into earlier, longer strings that contain them.
-     * Temporarily use fSame and fSuffixOffset for suffix strings to
-     * refer to the remaining ones.
-     */
-    for (int32_t i = 0; i < count;) {
-        /*
-         * This string is not a suffix of the previous one;
-         * write this one and subsume the following ones that are
-         * suffixes of this one.
-         */
-        StringResource *res = array[i];
-        res->fNumUnitsSaved = (res->fNumCopies - 1) * res->get16BitStringsLength();
-        // Whole duplicates of pool strings are already account for in fPoolStringIndexLimit,
-        // see StringResource::handlePreflightStrings().
-        int32_t j;
-        for (j = i + 1; j < count; ++j) {
-            StringResource *suffixRes = array[j];
-            /* Is it a suffix of the earlier, longer string? */
-            if (res->fString.endsWith(suffixRes->fString)) {
-                assert(res->length() != suffixRes->length());  // Set strings are unique.
-                if (suffixRes->fWritten) {
-                    // Pool string, skip.
-                } else if (suffixRes->fNumCharsForLength == 0) {
-                    /* yes, point to the earlier string */
-                    suffixRes->fSame = res;
-                    suffixRes->fSuffixOffset = res->length() - suffixRes->length();
-                    if (res->fWritten) {
-                        // Suffix-share res which is a pool string.
-                        // Compute the resource word and collect the maximum.
-                        suffixRes->fRes =
-                                res->fRes + res->fNumCharsForLength + suffixRes->fSuffixOffset;
-                        int32_t poolStringIndex = (int32_t)RES_GET_OFFSET(suffixRes->fRes);
-                        if (poolStringIndex >= fPoolStringIndexLimit) {
-                            fPoolStringIndexLimit = poolStringIndex + 1;
-                        }
-                        suffixRes->fWritten = TRUE;
-                    }
-                    res->fNumUnitsSaved += suffixRes->fNumCopies * suffixRes->get16BitStringsLength();
-                } else {
-                    /* write the suffix by itself if we need explicit length */
-                }
-            } else {
-                break;  /* not a suffix, restart from here */
-            }
-        }
-        i = j;
-    }
-    /*
-     * Re-sort the strings by ascending length (except suffixes last)
-     * to optimize for URES_TABLE16 and URES_ARRAY16:
-     * Keep as many as possible within reach of 16-bit offsets.
-     */
-    uprv_sortArray(array.getAlias(), count, (int32_t)sizeof(struct SResource **),
-                   compareStringLengths, NULL, FALSE, &errorCode);
-    if (U_FAILURE(errorCode)) {
-        return;
-    }
-    if (fIsPoolBundle) {
-        // Write strings that are sufficiently shared.
-        // Avoid writing other strings.
-        int32_t numStringsWritten = 0;
-        int32_t numUnitsSaved = 0;
-        int32_t numUnitsNotSaved = 0;
-        for (int32_t i = 0; i < count; ++i) {
-            StringResource *res = array[i];
-            // Maximum pool string index when suffix-sharing the last character.
-            int32_t maxStringIndex =
-                    f16BitUnits.length() + res->fNumCharsForLength + res->length() - 1;
-            if (res->fNumUnitsSaved >= GENRB_MIN_16BIT_UNITS_SAVED_FOR_POOL_STRING &&
-                    maxStringIndex < RES_MAX_OFFSET) {
-                res->writeUTF16v2(0, f16BitUnits);
-                ++numStringsWritten;
-                numUnitsSaved += res->fNumUnitsSaved;
-            } else {
-                numUnitsNotSaved += res->fNumUnitsSaved;
-                res->fRes = URES_MAKE_EMPTY_RESOURCE(URES_STRING);
-                res->fWritten = TRUE;
-            }
-        }
-        if (f16BitUnits.isBogus()) {
-            errorCode = U_MEMORY_ALLOCATION_ERROR;
-        }
-        if (getShowWarning()) {  // not quiet
-            printf("number of shared strings: %d\n", (int)numStringsWritten);
-            printf("16-bit units for strings: %6d = %6d bytes\n",
-                   (int)f16BitUnits.length(), (int)f16BitUnits.length() * 2);
-            printf("16-bit units saved:       %6d = %6d bytes\n",
-                   (int)numUnitsSaved, (int)numUnitsSaved * 2);
-            printf("16-bit units not saved:   %6d = %6d bytes\n",
-                   (int)numUnitsNotSaved, (int)numUnitsNotSaved * 2);
-        }
-    } else {
-        assert(fPoolStringIndexLimit <= fUsePoolBundle->fStringIndexLimit);
-        /* Write the non-suffix strings. */
-        int32_t i;
-        for (i = 0; i < count && array[i]->fSame == NULL; ++i) {
-            StringResource *res = array[i];
-            if (!res->fWritten) {
-                int32_t localStringIndex = f16BitUnits.length();
-                if (localStringIndex >= fLocalStringIndexLimit) {
-                    fLocalStringIndexLimit = localStringIndex + 1;
-                }
-                res->writeUTF16v2(fPoolStringIndexLimit, f16BitUnits);
-            }
-        }
-        if (f16BitUnits.isBogus()) {
-            errorCode = U_MEMORY_ALLOCATION_ERROR;
-            return;
-        }
-        if (fWritePoolBundle != NULL && gFormatVersion >= 3) {
-            PseudoListResource *poolStrings =
-                    static_cast<PseudoListResource *>(fWritePoolBundle->fRoot);
-            for (i = 0; i < count && array[i]->fSame == NULL; ++i) {
-                assert(!array[i]->fString.isEmpty());
-                StringResource *poolString =
-                        new StringResource(fWritePoolBundle, array[i]->fString, errorCode);
-                if (poolString == NULL) {
-                    errorCode = U_MEMORY_ALLOCATION_ERROR;
-                    break;
-                }
-                poolStrings->add(poolString);
-            }
-        }
-        /* Write the suffix strings. Make each point to the real string. */
-        for (; i < count; ++i) {
-            StringResource *res = array[i];
-            if (res->fWritten) {
-                continue;
-            }
-            StringResource *same = res->fSame;
-            assert(res->length() != same->length());  // Set strings are unique.
-            res->fRes = same->fRes + same->fNumCharsForLength + res->fSuffixOffset;
-            int32_t localStringIndex = (int32_t)RES_GET_OFFSET(res->fRes) - fPoolStringIndexLimit;
-            // Suffixes of pool strings have been set already.
-            assert(localStringIndex >= 0);
-            if (localStringIndex >= fLocalStringIndexLimit) {
-                fLocalStringIndexLimit = localStringIndex + 1;
-            }
-            res->fWritten = TRUE;
-        }
-    }
-    // +1 to account for the initial zero in f16BitUnits
-    assert(f16BitUnits.length() <= (f16BitStringsLength + 1));
-}
-
-void SResource::applyFilter(
-        const PathFilter& /*filter*/,
-        ResKeyPath& /*path*/,
-        const SRBRoot* /*bundle*/) {
-    // Only a few resource types (tables) are capable of being filtered.
-}
-
-void TableResource::applyFilter(
-        const PathFilter& filter,
-        ResKeyPath& path,
-        const SRBRoot* bundle) {
-    SResource* prev = nullptr;
-    SResource* curr = fFirst;
-    for (; curr != nullptr;) {
-        path.push(curr->getKeyString(bundle));
-        auto inclusion = filter.match(path);
-        if (inclusion == PathFilter::EInclusion::INCLUDE) {
-            // Include whole subtree
-            // no-op
-            if (isVerbose()) {
-                std::cout << "genrb subtree: " << bundle->fLocale << ": INCLUDE: " << path << std::endl;
-            }
-        } else if (inclusion == PathFilter::EInclusion::EXCLUDE) {
-            // Reject the whole subtree
-            // Remove it from the linked list
-            if (isVerbose()) {
-                std::cout << "genrb subtree: " << bundle->fLocale << ": DELETE:  " << path << std::endl;
-            }
-            if (prev == nullptr) {
-                fFirst = curr->fNext;
-            } else {
-                prev->fNext = curr->fNext;
-            }
-            fCount--;
-            delete curr;
-            curr = prev;
-        } else {
-            U_ASSERT(inclusion == PathFilter::EInclusion::PARTIAL);
-            // Recurse into the child
-            curr->applyFilter(filter, path, bundle);
-        }
-        path.pop();
-
-        prev = curr;
-        if (curr == nullptr) {
-            curr = fFirst;
-        } else {
-            curr = curr->fNext;
-        }
-    }
-}
-=======
-// © 2016 and later: Unicode, Inc. and others.
-// License & terms of use: http://www.unicode.org/copyright.html
-/*
-*******************************************************************************
-*
-*   Copyright (C) 2000-2015, International Business Machines
-*   Corporation and others.  All Rights Reserved.
-*
-*******************************************************************************
-*
-* File reslist.cpp
-*
-* Modification History:
-*
-*   Date        Name        Description
-*   02/21/00    weiv        Creation.
-*******************************************************************************
-*/
-
-// Safer use of UnicodeString.
-#ifndef UNISTR_FROM_CHAR_EXPLICIT
-#   define UNISTR_FROM_CHAR_EXPLICIT explicit
-#endif
-
-// Less important, but still a good idea.
-#ifndef UNISTR_FROM_STRING_EXPLICIT
-#   define UNISTR_FROM_STRING_EXPLICIT explicit
-#endif
-
-#include <assert.h>
-#include <iostream>
-#include <set>
-#include <stdio.h>
-
-#include "unicode/localpointer.h"
-#include "reslist.h"
-#include "unewdata.h"
-#include "unicode/ures.h"
-#include "unicode/putil.h"
-#include "errmsg.h"
-#include "filterrb.h"
-#include "toolutil.h"
-
-#include "uarrsort.h"
-#include "uelement.h"
-#include "uhash.h"
-#include "uinvchar.h"
-#include "ustr_imp.h"
-#include "unicode/utf16.h"
-#include "uassert.h"
-
-/*
- * Align binary data at a 16-byte offset from the start of the resource bundle,
- * to be safe for any data type it may contain.
- */
-#define BIN_ALIGNMENT 16
-
-// This numeric constant must be at least 1.
-// If StringResource.fNumUnitsSaved == 0 then the string occurs only once,
-// and it makes no sense to move it to the pool bundle.
-// The larger the threshold for fNumUnitsSaved
-// the smaller the savings, and the smaller the pool bundle.
-// We trade some total size reduction to reduce the pool bundle a bit,
-// so that one can reasonably save data size by
-// removing bundle files without rebuilding the pool bundle.
-// This can also help to keep the pool and total (pool+local) string indexes
-// within 16 bits, that is, within range of Table16 and Array16 containers.
-#ifndef GENRB_MIN_16BIT_UNITS_SAVED_FOR_POOL_STRING
-#   define GENRB_MIN_16BIT_UNITS_SAVED_FOR_POOL_STRING 10
-#endif
-
-U_NAMESPACE_USE
-
-static UBool gIncludeCopyright = false;
-static UBool gUsePoolBundle = false;
-static UBool gIsDefaultFormatVersion = true;
-static int32_t gFormatVersion = 3;
-
-/* How do we store string values? */
-enum {
-    STRINGS_UTF16_V1,   /* formatVersion 1: int length + UChars + NUL + padding to 4 bytes */
-    STRINGS_UTF16_V2    /* formatVersion 2 & up: optional length in 1..3 UChars + UChars + NUL */
-};
-
-static const int32_t MAX_IMPLICIT_STRING_LENGTH = 40;  /* do not store the length explicitly for such strings */
-
-static const ResFile kNoPoolBundle;
-
-/*
- * res_none() returns the address of kNoResource,
- * for use in non-error cases when no resource is to be added to the bundle.
- * (nullptr is used in error cases.)
- */
-static SResource kNoResource;  // TODO: const
-
-static UDataInfo dataInfo= {
-    sizeof(UDataInfo),
-    0,
-
-    U_IS_BIG_ENDIAN,
-    U_CHARSET_FAMILY,
-    sizeof(char16_t),
-    0,
-
-    {0x52, 0x65, 0x73, 0x42},     /* dataFormat="ResB" */
-    {1, 3, 0, 0},                 /* formatVersion */
-    {1, 4, 0, 0}                  /* dataVersion take a look at version inside parsed resb*/
-};
-
-static const UVersionInfo gFormatVersions[4] = {  /* indexed by a major-formatVersion integer */
-    { 0, 0, 0, 0 },
-    { 1, 3, 0, 0 },
-    { 2, 0, 0, 0 },
-    { 3, 0, 0, 0 }
-};
-// Remember to update genrb.h GENRB_VERSION when changing the data format.
-// (Or maybe we should remove GENRB_VERSION and report the ICU version number?)
-
-static uint8_t calcPadding(uint32_t size) {
-    /* returns space we need to pad */
-    return (uint8_t) ((size % sizeof(uint32_t)) ? (sizeof(uint32_t) - (size % sizeof(uint32_t))) : 0);
-
-}
-
-void setIncludeCopyright(UBool val){
-    gIncludeCopyright=val;
-}
-
-UBool getIncludeCopyright(){
-    return gIncludeCopyright;
-}
-
-void setFormatVersion(int32_t formatVersion) {
-    gIsDefaultFormatVersion = false;
-    gFormatVersion = formatVersion;
-}
-
-int32_t getFormatVersion() {
-    return gFormatVersion;
-}
-
-void setUsePoolBundle(UBool use) {
-    gUsePoolBundle = use;
-}
-
-// TODO: return const pointer, or find another way to express "none"
-struct SResource* res_none() {
-    return &kNoResource;
-}
-
-SResource::SResource()
-        : fType(URES_NONE), fWritten(false), fRes(RES_BOGUS), fRes16(-1), fKey(-1), fKey16(-1),
-          line(0), fNext(nullptr) {
-    ustr_init(&fComment);
-}
-
-SResource::SResource(SRBRoot *bundle, const char *tag, int8_t type, const UString* comment,
-                     UErrorCode &errorCode)
-        : fType(type), fWritten(false), fRes(RES_BOGUS), fRes16(-1),
-          fKey(bundle != nullptr ? bundle->addTag(tag, errorCode) : -1), fKey16(-1),
-          line(0), fNext(nullptr) {
-    ustr_init(&fComment);
-    if(comment != nullptr) {
-        ustr_cpy(&fComment, comment, &errorCode);
-    }
-}
-
-SResource::~SResource() {
-    ustr_deinit(&fComment);
-}
-
-ContainerResource::~ContainerResource() {
-    SResource *current = fFirst;
-    while (current != nullptr) {
-        SResource *next = current->fNext;
-        delete current;
-        current = next;
-    }
-}
-
-TableResource::~TableResource() {}
-
-// TODO: clarify that containers adopt new items, even in error cases; use LocalPointer
-void TableResource::add(SResource *res, int linenumber, UErrorCode &errorCode) {
-    if (U_FAILURE(errorCode) || res == nullptr || res == &kNoResource) {
-        return;
-    }
-
-    /* remember this linenumber to report to the user if there is a duplicate key */
-    res->line = linenumber;
-
-    /* here we need to traverse the list */
-    ++fCount;
-
-    /* is the list still empty? */
-    if (fFirst == nullptr) {
-        fFirst = res;
-        res->fNext = nullptr;
-        return;
-    }
-
-    const char *resKeyString = fRoot->fKeys + res->fKey;
-
-    SResource *current = fFirst;
-
-    SResource *prev = nullptr;
-    while (current != nullptr) {
-        const char *currentKeyString = fRoot->fKeys + current->fKey;
-        int diff;
-        /*
-         * formatVersion 1: compare key strings in native-charset order
-         * formatVersion 2 and up: compare key strings in ASCII order
-         */
-        if (gFormatVersion == 1 || U_CHARSET_FAMILY == U_ASCII_FAMILY) {
-            diff = uprv_strcmp(currentKeyString, resKeyString);
-        } else {
-            diff = uprv_compareInvCharsAsAscii(currentKeyString, resKeyString);
-        }
-        if (diff < 0) {
-            prev    = current;
-            current = current->fNext;
-        } else if (diff > 0) {
-            /* we're either in front of the list, or in the middle */
-            if (prev == nullptr) {
-                /* front of the list */
-                fFirst = res;
-            } else {
-                /* middle of the list */
-                prev->fNext = res;
-            }
-
-            res->fNext = current;
-            return;
-        } else {
-            /* Key already exists! ERROR! */
-            error(linenumber, "duplicate key '%s' in table, first appeared at line %d", currentKeyString, current->line);
-            errorCode = U_UNSUPPORTED_ERROR;
-            return;
-        }
-    }
-
-    /* end of list */
-    prev->fNext = res;
-    res->fNext  = nullptr;
-}
-
-ArrayResource::~ArrayResource() {}
-
-void ArrayResource::add(SResource *res) {
-    if (res != nullptr && res != &kNoResource) {
-        if (fFirst == nullptr) {
-            fFirst = res;
-        } else {
-            fLast->fNext = res;
-        }
-        fLast = res;
-        ++fCount;
-    }
-}
-
-PseudoListResource::~PseudoListResource() {}
-
-void PseudoListResource::add(SResource *res) {
-    if (res != nullptr && res != &kNoResource) {
-        res->fNext = fFirst;
-        fFirst = res;
-        ++fCount;
-    }
-}
-
-StringBaseResource::StringBaseResource(SRBRoot *bundle, const char *tag, int8_t type,
-                                       const char16_t *value, int32_t len,
-                                       const UString* comment, UErrorCode &errorCode)
-        : SResource(bundle, tag, type, comment, errorCode) {
-    if (len == 0 && gFormatVersion > 1) {
-        fRes = URES_MAKE_EMPTY_RESOURCE(type);
-        fWritten = true;
-        return;
-    }
-
-    fString.setTo(ConstChar16Ptr(value), len);
-    fString.getTerminatedBuffer();  // Some code relies on NUL-termination.
-    if (U_SUCCESS(errorCode) && fString.isBogus()) {
-        errorCode = U_MEMORY_ALLOCATION_ERROR;
-    }
-}
-
-StringBaseResource::StringBaseResource(SRBRoot *bundle, int8_t type,
-                                       const icu::UnicodeString &value, UErrorCode &errorCode)
-        : SResource(bundle, nullptr, type, nullptr, errorCode), fString(value) {
-    if (value.isEmpty() && gFormatVersion > 1) {
-        fRes = URES_MAKE_EMPTY_RESOURCE(type);
-        fWritten = true;
-        return;
-    }
-
-    fString.getTerminatedBuffer();  // Some code relies on NUL-termination.
-    if (U_SUCCESS(errorCode) && fString.isBogus()) {
-        errorCode = U_MEMORY_ALLOCATION_ERROR;
-    }
-}
-
-// Pool bundle string, alias the buffer. Guaranteed NUL-terminated and not empty.
-StringBaseResource::StringBaseResource(int8_t type, const char16_t *value, int32_t len,
-                                       UErrorCode &errorCode)
-        : SResource(nullptr, nullptr, type, nullptr, errorCode), fString(true, value, len) {
-    assert(len > 0);
-    assert(!fString.isBogus());
-}
-
-StringBaseResource::~StringBaseResource() {}
-
-static int32_t U_CALLCONV
-string_hash(const UElement key) {
-    const StringResource *res = static_cast<const StringResource *>(key.pointer);
-    return res->fString.hashCode();
-}
-
-static UBool U_CALLCONV
-string_comp(const UElement key1, const UElement key2) {
-    const StringResource *res1 = static_cast<const StringResource *>(key1.pointer);
-    const StringResource *res2 = static_cast<const StringResource *>(key2.pointer);
-    return res1->fString == res2->fString;
-}
-
-StringResource::~StringResource() {}
-
-AliasResource::~AliasResource() {}
-
-IntResource::IntResource(SRBRoot *bundle, const char *tag, int32_t value,
-                         const UString* comment, UErrorCode &errorCode)
-        : SResource(bundle, tag, URES_INT, comment, errorCode) {
-    fValue = value;
-    fRes = URES_MAKE_RESOURCE(URES_INT, value & RES_MAX_OFFSET);
-    fWritten = true;
-}
-
-IntResource::~IntResource() {}
-
-IntVectorResource::IntVectorResource(SRBRoot *bundle, const char *tag,
-                  const UString* comment, UErrorCode &errorCode)
-        : SResource(bundle, tag, URES_INT_VECTOR, comment, errorCode),
-          fCount(0), fSize(RESLIST_INT_VECTOR_INIT_SIZE),
-          fArray(new uint32_t[fSize]) {
-    if (fArray == nullptr) {
-        errorCode = U_MEMORY_ALLOCATION_ERROR;
-        return;
-    }
-}
-
-IntVectorResource::~IntVectorResource() {
-    delete[] fArray;
-}
-
-void IntVectorResource::add(int32_t value, UErrorCode &errorCode) {
-    if (fCount == fSize) {
-        uint32_t* tmp = new uint32_t[2 * fSize];
-        if (tmp == nullptr) {
-            errorCode = U_MEMORY_ALLOCATION_ERROR;
-            return;
-        }
-        uprv_memcpy(tmp, fArray, fSize * sizeof(uint32_t));
-        delete[] fArray;
-        fArray = tmp;
-        fSize *= 2;
-    }
-    if (U_SUCCESS(errorCode)) {
-        fArray[fCount++] = value;
-    }
-}
-
-BinaryResource::BinaryResource(SRBRoot *bundle, const char *tag,
-                               uint32_t length, uint8_t *data, const char* fileName,
-                               const UString* comment, UErrorCode &errorCode)
-        : SResource(bundle, tag, URES_BINARY, comment, errorCode),
-          fLength(length), fData(nullptr), fFileName(nullptr) {
-    if (U_FAILURE(errorCode)) {
-        return;
-    }
-    if (fileName != nullptr && *fileName != 0){
-        fFileName = new char[uprv_strlen(fileName)+1];
-        if (fFileName == nullptr) {
-            errorCode = U_MEMORY_ALLOCATION_ERROR;
-            return;
-        }
-        uprv_strcpy(fFileName, fileName);
-    }
-    if (length > 0) {
-        fData = new uint8_t[length];
-        if (fData == nullptr) {
-            errorCode = U_MEMORY_ALLOCATION_ERROR;
-            return;
-        }
-        uprv_memcpy(fData, data, length);
-    } else {
-        if (gFormatVersion > 1) {
-            fRes = URES_MAKE_EMPTY_RESOURCE(URES_BINARY);
-            fWritten = true;
-        }
-    }
-}
-
-BinaryResource::~BinaryResource() {
-    delete[] fData;
-    delete[] fFileName;
-}
-
-/* Writing Functions */
-
-void
-StringResource::handlePreflightStrings(SRBRoot *bundle, UHashtable *stringSet,
-                                       UErrorCode &errorCode) {
-    assert(fSame == nullptr);
-    fSame = static_cast<StringResource *>(uhash_get(stringSet, this));
-    if (fSame != nullptr) {
-        // This is a duplicate of a pool bundle string or of an earlier-visited string.
-        if (++fSame->fNumCopies == 1) {
-            assert(fSame->fWritten);
-            int32_t poolStringIndex = (int32_t)RES_GET_OFFSET(fSame->fRes);
-            if (poolStringIndex >= bundle->fPoolStringIndexLimit) {
-                bundle->fPoolStringIndexLimit = poolStringIndex + 1;
-            }
-        }
-        return;
-    }
-    /* Put this string into the set for finding duplicates. */
-    fNumCopies = 1;
-    uhash_put(stringSet, this, this, &errorCode);
-
-    if (bundle->fStringsForm != STRINGS_UTF16_V1) {
-        int32_t len = length();
-        if (len <= MAX_IMPLICIT_STRING_LENGTH &&
-                !U16_IS_TRAIL(fString[0]) && fString.indexOf((char16_t)0) < 0) {
-            /*
-             * This string will be stored without an explicit length.
-             * Runtime will detect !U16_IS_TRAIL(s[0]) and call u_strlen().
-             */
-            fNumCharsForLength = 0;
-        } else if (len <= 0x3ee) {
-            fNumCharsForLength = 1;
-        } else if (len <= 0xfffff) {
-            fNumCharsForLength = 2;
-        } else {
-            fNumCharsForLength = 3;
-        }
-        bundle->f16BitStringsLength += fNumCharsForLength + len + 1;  /* +1 for the NUL */
-    }
-}
-
-void
-ContainerResource::handlePreflightStrings(SRBRoot *bundle, UHashtable *stringSet,
-                                          UErrorCode &errorCode) {
-    for (SResource *current = fFirst; current != nullptr; current = current->fNext) {
-        current->preflightStrings(bundle, stringSet, errorCode);
-    }
-}
-
-void
-SResource::preflightStrings(SRBRoot *bundle, UHashtable *stringSet, UErrorCode &errorCode) {
-    if (U_FAILURE(errorCode)) {
-        return;
-    }
-    if (fRes != RES_BOGUS) {
-        /*
-         * The resource item word was already precomputed, which means
-         * no further data needs to be written.
-         * This might be an integer, or an empty string/binary/etc.
-         */
-        return;
-    }
-    handlePreflightStrings(bundle, stringSet, errorCode);
-}
-
-void
-SResource::handlePreflightStrings(SRBRoot * /*bundle*/, UHashtable * /*stringSet*/,
-                                  UErrorCode & /*errorCode*/) {
-    /* Neither a string nor a container. */
-}
-
-int32_t
-SRBRoot::makeRes16(uint32_t resWord) const {
-    if (resWord == 0) {
-        return 0;  /* empty string */
-    }
-    uint32_t type = RES_GET_TYPE(resWord);
-    int32_t offset = (int32_t)RES_GET_OFFSET(resWord);
-    if (type == URES_STRING_V2) {
-        assert(offset > 0);
-        if (offset < fPoolStringIndexLimit) {
-            if (offset < fPoolStringIndex16Limit) {
-                return offset;
-            }
-        } else {
-            offset = offset - fPoolStringIndexLimit + fPoolStringIndex16Limit;
-            if (offset <= 0xffff) {
-                return offset;
-            }
-        }
-    }
-    return -1;
-}
-
-int32_t
-SRBRoot::mapKey(int32_t oldpos) const {
-    const KeyMapEntry *map = fKeyMap;
-    if (map == nullptr) {
-        return oldpos;
-    }
-    int32_t i, start, limit;
-
-    /* do a binary search for the old, pre-compactKeys() key offset */
-    start = fUsePoolBundle->fKeysCount;
-    limit = start + fKeysCount;
-    while (start < limit - 1) {
-        i = (start + limit) / 2;
-        if (oldpos < map[i].oldpos) {
-            limit = i;
-        } else {
-            start = i;
-        }
-    }
-    assert(oldpos == map[start].oldpos);
-    return map[start].newpos;
-}
-
-/*
- * Only called for UTF-16 v1 strings and duplicate UTF-16 v2 strings.
- * For unique UTF-16 v2 strings, write16() sees fRes != RES_BOGUS
- * and exits early.
- */
-void
-StringResource::handleWrite16(SRBRoot * /*bundle*/) {
-    SResource *same;
-    if ((same = fSame) != nullptr) {
-        /* This is a duplicate. */
-        assert(same->fRes != RES_BOGUS && same->fWritten);
-        fRes = same->fRes;
-        fWritten = same->fWritten;
-    }
-}
-
-void
-ContainerResource::writeAllRes16(SRBRoot *bundle) {
-    for (SResource *current = fFirst; current != nullptr; current = current->fNext) {
-        bundle->f16BitUnits.append((char16_t)current->fRes16);
-    }
-    fWritten = true;
-}
-
-void
-ArrayResource::handleWrite16(SRBRoot *bundle) {
-    if (fCount == 0 && gFormatVersion > 1) {
-        fRes = URES_MAKE_EMPTY_RESOURCE(URES_ARRAY);
-        fWritten = true;
-        return;
-    }
-
-    int32_t res16 = 0;
-    for (SResource *current = fFirst; current != nullptr; current = current->fNext) {
-        current->write16(bundle);
-        res16 |= current->fRes16;
-    }
-    if (fCount <= 0xffff && res16 >= 0 && gFormatVersion > 1) {
-        fRes = URES_MAKE_RESOURCE(URES_ARRAY16, bundle->f16BitUnits.length());
-        bundle->f16BitUnits.append((char16_t)fCount);
-        writeAllRes16(bundle);
-    }
-}
-
-void
-TableResource::handleWrite16(SRBRoot *bundle) {
-    if (fCount == 0 && gFormatVersion > 1) {
-        fRes = URES_MAKE_EMPTY_RESOURCE(URES_TABLE);
-        fWritten = true;
-        return;
-    }
-    /* Find the smallest table type that fits the data. */
-    int32_t key16 = 0;
-    int32_t res16 = 0;
-    for (SResource *current = fFirst; current != nullptr; current = current->fNext) {
-        current->write16(bundle);
-        key16 |= current->fKey16;
-        res16 |= current->fRes16;
-    }
-    if(fCount > (uint32_t)bundle->fMaxTableLength) {
-        bundle->fMaxTableLength = fCount;
-    }
-    if (fCount <= 0xffff && key16 >= 0) {
-        if (res16 >= 0 && gFormatVersion > 1) {
-            /* 16-bit count, key offsets and values */
-            fRes = URES_MAKE_RESOURCE(URES_TABLE16, bundle->f16BitUnits.length());
-            bundle->f16BitUnits.append((char16_t)fCount);
-            for (SResource *current = fFirst; current != nullptr; current = current->fNext) {
-                bundle->f16BitUnits.append((char16_t)current->fKey16);
-            }
-            writeAllRes16(bundle);
-        } else {
-            /* 16-bit count, 16-bit key offsets, 32-bit values */
-            fTableType = URES_TABLE;
-        }
-    } else {
-        /* 32-bit count, key offsets and values */
-        fTableType = URES_TABLE32;
-    }
-}
-
-void
-PseudoListResource::handleWrite16(SRBRoot * /*bundle*/) {
-    fRes = URES_MAKE_EMPTY_RESOURCE(URES_TABLE);
-    fWritten = true;
-}
-
-void
-SResource::write16(SRBRoot *bundle) {
-    if (fKey >= 0) {
-        // A tagged resource has a non-negative key index into the parsed key strings.
-        // compactKeys() built a map from parsed key index to the final key index.
-        // After the mapping, negative key indexes are used for shared pool bundle keys.
-        fKey = bundle->mapKey(fKey);
-        // If the key index fits into a Key16 for a Table or Table16,
-        // then set the fKey16 field accordingly.
-        // Otherwise keep it at -1.
-        if (fKey >= 0) {
-            if (fKey < bundle->fLocalKeyLimit) {
-                fKey16 = fKey;
-            }
-        } else {
-            int32_t poolKeyIndex = fKey & 0x7fffffff;
-            if (poolKeyIndex <= 0xffff) {
-                poolKeyIndex += bundle->fLocalKeyLimit;
-                if (poolKeyIndex <= 0xffff) {
-                    fKey16 = poolKeyIndex;
-                }
-            }
-        }
-    }
-    /*
-     * fRes != RES_BOGUS:
-     * The resource item word was already precomputed, which means
-     * no further data needs to be written.
-     * This might be an integer, or an empty or UTF-16 v2 string,
-     * an empty binary, etc.
-     */
-    if (fRes == RES_BOGUS) {
-        handleWrite16(bundle);
-    }
-    // Compute fRes16 for precomputed as well as just-computed fRes.
-    fRes16 = bundle->makeRes16(fRes);
-}
-
-void
-SResource::handleWrite16(SRBRoot * /*bundle*/) {
-    /* Only a few resource types write 16-bit units. */
-}
-
-/*
- * Only called for UTF-16 v1 strings, and for aliases.
- * For UTF-16 v2 strings, preWrite() sees fRes != RES_BOGUS
- * and exits early.
- */
-void
-StringBaseResource::handlePreWrite(uint32_t *byteOffset) {
-    /* Write the UTF-16 v1 string. */
-    fRes = URES_MAKE_RESOURCE(fType, *byteOffset >> 2);
-    *byteOffset += 4 + (length() + 1) * U_SIZEOF_UCHAR;
-}
-
-void
-IntVectorResource::handlePreWrite(uint32_t *byteOffset) {
-    if (fCount == 0 && gFormatVersion > 1) {
-        fRes = URES_MAKE_EMPTY_RESOURCE(URES_INT_VECTOR);
-        fWritten = true;
-    } else {
-        fRes = URES_MAKE_RESOURCE(URES_INT_VECTOR, *byteOffset >> 2);
-        *byteOffset += (1 + fCount) * 4;
-    }
-}
-
-void
-BinaryResource::handlePreWrite(uint32_t *byteOffset) {
-    uint32_t pad       = 0;
-    uint32_t dataStart = *byteOffset + sizeof(fLength);
-
-    if (dataStart % BIN_ALIGNMENT) {
-        pad = (BIN_ALIGNMENT - dataStart % BIN_ALIGNMENT);
-        *byteOffset += pad;  /* pad == 4 or 8 or 12 */
-    }
-    fRes = URES_MAKE_RESOURCE(URES_BINARY, *byteOffset >> 2);
-    *byteOffset += 4 + fLength;
-}
-
-void
-ContainerResource::preWriteAllRes(uint32_t *byteOffset) {
-    for (SResource *current = fFirst; current != nullptr; current = current->fNext) {
-        current->preWrite(byteOffset);
-    }
-}
-
-void
-ArrayResource::handlePreWrite(uint32_t *byteOffset) {
-    preWriteAllRes(byteOffset);
-    fRes = URES_MAKE_RESOURCE(URES_ARRAY, *byteOffset >> 2);
-    *byteOffset += (1 + fCount) * 4;
-}
-
-void
-TableResource::handlePreWrite(uint32_t *byteOffset) {
-    preWriteAllRes(byteOffset);
-    if (fTableType == URES_TABLE) {
-        /* 16-bit count, 16-bit key offsets, 32-bit values */
-        fRes = URES_MAKE_RESOURCE(URES_TABLE, *byteOffset >> 2);
-        *byteOffset += 2 + fCount * 6;
-    } else {
-        /* 32-bit count, key offsets and values */
-        fRes = URES_MAKE_RESOURCE(URES_TABLE32, *byteOffset >> 2);
-        *byteOffset += 4 + fCount * 8;
-    }
-}
-
-void
-SResource::preWrite(uint32_t *byteOffset) {
-    if (fRes != RES_BOGUS) {
-        /*
-         * The resource item word was already precomputed, which means
-         * no further data needs to be written.
-         * This might be an integer, or an empty or UTF-16 v2 string,
-         * an empty binary, etc.
-         */
-        return;
-    }
-    handlePreWrite(byteOffset);
-    *byteOffset += calcPadding(*byteOffset);
-}
-
-void
-SResource::handlePreWrite(uint32_t * /*byteOffset*/) {
-    assert(false);
-}
-
-/*
- * Only called for UTF-16 v1 strings, and for aliases. For UTF-16 v2 strings,
- * write() sees fWritten and exits early.
- */
-void
-StringBaseResource::handleWrite(UNewDataMemory *mem, uint32_t *byteOffset) {
-    /* Write the UTF-16 v1 string. */
-    int32_t len = length();
-    udata_write32(mem, len);
-    udata_writeUString(mem, getBuffer(), len + 1);
-    *byteOffset += 4 + (len + 1) * U_SIZEOF_UCHAR;
-    fWritten = true;
-}
-
-void
-ContainerResource::writeAllRes(UNewDataMemory *mem, uint32_t *byteOffset) {
-    uint32_t i = 0;
-    for (SResource *current = fFirst; current != nullptr; ++i, current = current->fNext) {
-        current->write(mem, byteOffset);
-    }
-    assert(i == fCount);
-}
-
-void
-ContainerResource::writeAllRes32(UNewDataMemory *mem, uint32_t *byteOffset) {
-    for (SResource *current = fFirst; current != nullptr; current = current->fNext) {
-        udata_write32(mem, current->fRes);
-    }
-    *byteOffset += fCount * 4;
-}
-
-void
-ArrayResource::handleWrite(UNewDataMemory *mem, uint32_t *byteOffset) {
-    writeAllRes(mem, byteOffset);
-    udata_write32(mem, fCount);
-    *byteOffset += 4;
-    writeAllRes32(mem, byteOffset);
-}
-
-void
-IntVectorResource::handleWrite(UNewDataMemory *mem, uint32_t *byteOffset) {
-    udata_write32(mem, fCount);
-    for(uint32_t i = 0; i < fCount; ++i) {
-      udata_write32(mem, fArray[i]);
-    }
-    *byteOffset += (1 + fCount) * 4;
-}
-
-void
-BinaryResource::handleWrite(UNewDataMemory *mem, uint32_t *byteOffset) {
-    uint32_t pad       = 0;
-    uint32_t dataStart = *byteOffset + sizeof(fLength);
-
-    if (dataStart % BIN_ALIGNMENT) {
-        pad = (BIN_ALIGNMENT - dataStart % BIN_ALIGNMENT);
-        udata_writePadding(mem, pad);  /* pad == 4 or 8 or 12 */
-        *byteOffset += pad;
-    }
-
-    udata_write32(mem, fLength);
-    if (fLength > 0) {
-        udata_writeBlock(mem, fData, fLength);
-    }
-    *byteOffset += 4 + fLength;
-}
-
-void
-TableResource::handleWrite(UNewDataMemory *mem, uint32_t *byteOffset) {
-    writeAllRes(mem, byteOffset);
-    if(fTableType == URES_TABLE) {
-        udata_write16(mem, (uint16_t)fCount);
-        for (SResource *current = fFirst; current != nullptr; current = current->fNext) {
-            udata_write16(mem, current->fKey16);
-        }
-        *byteOffset += (1 + fCount)* 2;
-        if ((fCount & 1) == 0) {
-            /* 16-bit count and even number of 16-bit key offsets need padding before 32-bit resource items */
-            udata_writePadding(mem, 2);
-            *byteOffset += 2;
-        }
-    } else /* URES_TABLE32 */ {
-        udata_write32(mem, fCount);
-        for (SResource *current = fFirst; current != nullptr; current = current->fNext) {
-            udata_write32(mem, (uint32_t)current->fKey);
-        }
-        *byteOffset += (1 + fCount)* 4;
-    }
-    writeAllRes32(mem, byteOffset);
-}
-
-void
-SResource::write(UNewDataMemory *mem, uint32_t *byteOffset) {
-    if (fWritten) {
-        assert(fRes != RES_BOGUS);
-        return;
-    }
-    handleWrite(mem, byteOffset);
-    uint8_t paddingSize = calcPadding(*byteOffset);
-    if (paddingSize > 0) {
-        udata_writePadding(mem, paddingSize);
-        *byteOffset += paddingSize;
-    }
-    fWritten = true;
-}
-
-void
-SResource::handleWrite(UNewDataMemory * /*mem*/, uint32_t * /*byteOffset*/) {
-    assert(false);
-}
-
-void SRBRoot::write(const char *outputDir, const char *outputPkg,
-                    char *writtenFilename, int writtenFilenameLen,
-                    UErrorCode &errorCode) {
-    UNewDataMemory *mem        = nullptr;
-    uint32_t        byteOffset = 0;
-    uint32_t        top, size;
-    char            dataName[1024];
-    int32_t         indexes[URES_INDEX_TOP];
-
-    compactKeys(errorCode);
-    /*
-     * Add padding bytes to fKeys so that fKeysTop is 4-aligned.
-     * Safe because the capacity is a multiple of 4.
-     */
-    while (fKeysTop & 3) {
-        fKeys[fKeysTop++] = (char)0xaa;
-    }
-    /*
-     * In URES_TABLE, use all local key offsets that fit into 16 bits,
-     * and use the remaining 16-bit offsets for pool key offsets
-     * if there are any.
-     * If there are no local keys, then use the whole 16-bit space
-     * for pool key offsets.
-     * Note: This cannot be changed without changing the major formatVersion.
-     */
-    if (fKeysBottom < fKeysTop) {
-        if (fKeysTop <= 0x10000) {
-            fLocalKeyLimit = fKeysTop;
-        } else {
-            fLocalKeyLimit = 0x10000;
-        }
-    } else {
-        fLocalKeyLimit = 0;
-    }
-
-    UHashtable *stringSet;
-    if (gFormatVersion > 1) {
-        stringSet = uhash_open(string_hash, string_comp, string_comp, &errorCode);
-        if (U_SUCCESS(errorCode) &&
-                fUsePoolBundle != nullptr && fUsePoolBundle->fStrings != nullptr) {
-            for (SResource *current = fUsePoolBundle->fStrings->fFirst;
-                    current != nullptr;
-                    current = current->fNext) {
-                StringResource *sr = static_cast<StringResource *>(current);
-                sr->fNumCopies = 0;
-                sr->fNumUnitsSaved = 0;
-                uhash_put(stringSet, sr, sr, &errorCode);
-            }
-        }
-        fRoot->preflightStrings(this, stringSet, errorCode);
-    } else {
-        stringSet = nullptr;
-    }
-    if (fStringsForm == STRINGS_UTF16_V2 && f16BitStringsLength > 0) {
-        compactStringsV2(stringSet, errorCode);
-    }
-    uhash_close(stringSet);
-    if (U_FAILURE(errorCode)) {
-        return;
-    }
-
-    int32_t formatVersion = gFormatVersion;
-    if (fPoolStringIndexLimit != 0) {
-        int32_t sum = fPoolStringIndexLimit + fLocalStringIndexLimit;
-        if ((sum - 1) > RES_MAX_OFFSET) {
-            errorCode = U_BUFFER_OVERFLOW_ERROR;
-            return;
-        }
-        if (fPoolStringIndexLimit < 0x10000 && sum <= 0x10000) {
-            // 16-bit indexes work for all pool + local strings.
-            fPoolStringIndex16Limit = fPoolStringIndexLimit;
-        } else {
-            // Set the pool index threshold so that 16-bit indexes work
-            // for some pool strings and some local strings.
-            fPoolStringIndex16Limit = (int32_t)(
-                    ((int64_t)fPoolStringIndexLimit * 0xffff) / sum);
-        }
-    } else if (gIsDefaultFormatVersion && formatVersion == 3 && !fIsPoolBundle) {
-        // If we just default to formatVersion 3
-        // but there are no pool bundle strings to share
-        // and we do not write a pool bundle,
-        // then write formatVersion 2 which is just as good.
-        formatVersion = 2;
-    }
-
-    fRoot->write16(this);
-    if (f16BitUnits.isBogus()) {
-        errorCode = U_MEMORY_ALLOCATION_ERROR;
-        return;
-    }
-    if (f16BitUnits.length() & 1) {
-        f16BitUnits.append((char16_t)0xaaaa);  /* pad to multiple of 4 bytes */
-    }
-
-    byteOffset = fKeysTop + f16BitUnits.length() * 2;
-    fRoot->preWrite(&byteOffset);
-
-    /* total size including the root item */
-    top = byteOffset;
-
-    if (writtenFilename && writtenFilenameLen) {
-        *writtenFilename = 0;
-    }
-
-    if (writtenFilename) {
-       int32_t off = 0, len = 0;
-       if (outputDir) {
-           uprv_strncpy(writtenFilename, outputDir, writtenFilenameLen);
-       }
-       if (writtenFilenameLen -= len) {
-           off += len;
-           writtenFilename[off] = U_FILE_SEP_CHAR;
-           if (--writtenFilenameLen) {
-               ++off;
-               if(outputPkg != nullptr)
-               {
-                   uprv_strcpy(writtenFilename+off, outputPkg);
-                   off += (int32_t)uprv_strlen(outputPkg);
-                   writtenFilename[off] = '_';
-                   ++off;
-               }
-
-               len = (int32_t)uprv_strlen(fLocale);
-               if (len > writtenFilenameLen) {
-                   len = writtenFilenameLen;
-               }
-               uprv_strncpy(writtenFilename + off, fLocale, writtenFilenameLen - off);
-               if (writtenFilenameLen -= len) {
-                   off += len;
-                   uprv_strncpy(writtenFilename +  off, ".res", writtenFilenameLen - off);
-               }
-           }
-       }
-    }
-
-    if(outputPkg)
-    {
-        uprv_strcpy(dataName, outputPkg);
-        uprv_strcat(dataName, "_");
-        uprv_strcat(dataName, fLocale);
-    }
-    else
-    {
-        uprv_strcpy(dataName, fLocale);
-    }
-
-    uprv_memcpy(dataInfo.formatVersion, gFormatVersions + formatVersion, sizeof(UVersionInfo));
-
-    mem = udata_create(outputDir, "res", dataName,
-                       &dataInfo, (gIncludeCopyright==true)? U_COPYRIGHT_STRING:nullptr, &errorCode);
-    if(U_FAILURE(errorCode)){
-        return;
-    }
-
-    /* write the root item */
-    udata_write32(mem, fRoot->fRes);
-
-    /*
-     * formatVersion 1.1 (ICU 2.8):
-     * write int32_t indexes[] after root and before the key strings
-     * to make it easier to parse resource bundles in icuswap or from Java etc.
-     */
-    uprv_memset(indexes, 0, sizeof(indexes));
-    indexes[URES_INDEX_LENGTH]=             fIndexLength;
-    indexes[URES_INDEX_KEYS_TOP]=           fKeysTop>>2;
-    indexes[URES_INDEX_RESOURCES_TOP]=      (int32_t)(top>>2);
-    indexes[URES_INDEX_BUNDLE_TOP]=         indexes[URES_INDEX_RESOURCES_TOP];
-    indexes[URES_INDEX_MAX_TABLE_LENGTH]=   fMaxTableLength;
-
-    /*
-     * formatVersion 1.2 (ICU 3.6):
-     * write indexes[URES_INDEX_ATTRIBUTES] with URES_ATT_NO_FALLBACK set or not set
-     * the memset() above initialized all indexes[] to 0
-     */
-    if (fNoFallback) {
-        indexes[URES_INDEX_ATTRIBUTES]=URES_ATT_NO_FALLBACK;
-    }
-    /*
-     * formatVersion 2.0 (ICU 4.4):
-     * more compact string value storage, optional pool bundle
-     */
-    if (URES_INDEX_16BIT_TOP < fIndexLength) {
-        indexes[URES_INDEX_16BIT_TOP] = (fKeysTop>>2) + (f16BitUnits.length()>>1);
-    }
-    if (URES_INDEX_POOL_CHECKSUM < fIndexLength) {
-        if (fIsPoolBundle) {
-            indexes[URES_INDEX_ATTRIBUTES] |= URES_ATT_IS_POOL_BUNDLE | URES_ATT_NO_FALLBACK;
-            uint32_t checksum = computeCRC((const char *)(fKeys + fKeysBottom),
-                                           (uint32_t)(fKeysTop - fKeysBottom), 0);
-            if (f16BitUnits.length() <= 1) {
-                // no pool strings to checksum
-            } else if (U_IS_BIG_ENDIAN) {
-                checksum = computeCRC(reinterpret_cast<const char *>(f16BitUnits.getBuffer()),
-                                      (uint32_t)f16BitUnits.length() * 2, checksum);
-            } else {
-                // Swap to big-endian so we get the same checksum on all platforms
-                // (except for charset family, due to the key strings).
-                UnicodeString s(f16BitUnits);
-                assert(!s.isBogus());
-                // .getBuffer(capacity) returns a mutable buffer
-                char16_t* p = s.getBuffer(f16BitUnits.length());
-                for (int32_t count = f16BitUnits.length(); count > 0; --count) {
-                    uint16_t x = *p;
-                    *p++ = (uint16_t)((x << 8) | (x >> 8));
-                }
-                s.releaseBuffer(f16BitUnits.length());
-                checksum = computeCRC((const char *)s.getBuffer(),
-                                      (uint32_t)f16BitUnits.length() * 2, checksum);
-            }
-            indexes[URES_INDEX_POOL_CHECKSUM] = (int32_t)checksum;
-        } else if (gUsePoolBundle) {
-            indexes[URES_INDEX_ATTRIBUTES] |= URES_ATT_USES_POOL_BUNDLE;
-            indexes[URES_INDEX_POOL_CHECKSUM] = fUsePoolBundle->fChecksum;
-        }
-    }
-    // formatVersion 3 (ICU 56):
-    // share string values via pool bundle strings
-    indexes[URES_INDEX_LENGTH] |= fPoolStringIndexLimit << 8;  // bits 23..0 -> 31..8
-    indexes[URES_INDEX_ATTRIBUTES] |= (fPoolStringIndexLimit >> 12) & 0xf000;  // bits 27..24 -> 15..12
-    indexes[URES_INDEX_ATTRIBUTES] |= fPoolStringIndex16Limit << 16;
-
-    /* write the indexes[] */
-    udata_writeBlock(mem, indexes, fIndexLength*4);
-
-    /* write the table key strings */
-    udata_writeBlock(mem, fKeys+fKeysBottom,
-                          fKeysTop-fKeysBottom);
-
-    /* write the v2 UTF-16 strings, URES_TABLE16 and URES_ARRAY16 */
-    udata_writeBlock(mem, f16BitUnits.getBuffer(), f16BitUnits.length()*2);
-
-    /* write all of the bundle contents: the root item and its children */
-    byteOffset = fKeysTop + f16BitUnits.length() * 2;
-    fRoot->write(mem, &byteOffset);
-    assert(byteOffset == top);
-
-    size = udata_finish(mem, &errorCode);
-    if(top != size) {
-        fprintf(stderr, "genrb error: wrote %u bytes but counted %u\n",
-                (int)size, (int)top);
-        errorCode = U_INTERNAL_PROGRAM_ERROR;
-    }
-}
-
-/* Opening Functions */
-
-TableResource* table_open(struct SRBRoot *bundle, const char *tag, const struct UString* comment, UErrorCode *status) {
-    LocalPointer<TableResource> res(new TableResource(bundle, tag, comment, *status), *status);
-    return U_SUCCESS(*status) ? res.orphan() : nullptr;
-}
-
-ArrayResource* array_open(struct SRBRoot *bundle, const char *tag, const struct UString* comment, UErrorCode *status) {
-    LocalPointer<ArrayResource> res(new ArrayResource(bundle, tag, comment, *status), *status);
-    return U_SUCCESS(*status) ? res.orphan() : nullptr;
-}
-
-struct SResource *string_open(struct SRBRoot *bundle, const char *tag, const char16_t *value, int32_t len, const struct UString* comment, UErrorCode *status) {
-    LocalPointer<SResource> res(
-            new StringResource(bundle, tag, value, len, comment, *status), *status);
-    return U_SUCCESS(*status) ? res.orphan() : nullptr;
-}
-
-struct SResource *alias_open(struct SRBRoot *bundle, const char *tag, char16_t *value, int32_t len, const struct UString* comment, UErrorCode *status) {
-    LocalPointer<SResource> res(
-            new AliasResource(bundle, tag, value, len, comment, *status), *status);
-    return U_SUCCESS(*status) ? res.orphan() : nullptr;
-}
-
-IntVectorResource *intvector_open(struct SRBRoot *bundle, const char *tag, const struct UString* comment, UErrorCode *status) {
-    LocalPointer<IntVectorResource> res(
-            new IntVectorResource(bundle, tag, comment, *status), *status);
-    return U_SUCCESS(*status) ? res.orphan() : nullptr;
-}
-
-struct SResource *int_open(struct SRBRoot *bundle, const char *tag, int32_t value, const struct UString* comment, UErrorCode *status) {
-    LocalPointer<SResource> res(new IntResource(bundle, tag, value, comment, *status), *status);
-    return U_SUCCESS(*status) ? res.orphan() : nullptr;
-}
-
-struct SResource *bin_open(struct SRBRoot *bundle, const char *tag, uint32_t length, uint8_t *data, const char* fileName, const struct UString* comment, UErrorCode *status) {
-    LocalPointer<SResource> res(
-            new BinaryResource(bundle, tag, length, data, fileName, comment, *status), *status);
-    return U_SUCCESS(*status) ? res.orphan() : nullptr;
-}
-
-SRBRoot::SRBRoot(const UString *comment, UBool isPoolBundle, UErrorCode &errorCode)
-        : fRoot(nullptr), fLocale(nullptr), fIndexLength(0), fMaxTableLength(0), fNoFallback(false),
-          fStringsForm(STRINGS_UTF16_V1), fIsPoolBundle(isPoolBundle),
-          fKeys(nullptr), fKeyMap(nullptr),
-          fKeysBottom(0), fKeysTop(0), fKeysCapacity(0),
-          fKeysCount(0), fLocalKeyLimit(0),
-          f16BitUnits(), f16BitStringsLength(0),
-          fUsePoolBundle(&kNoPoolBundle),
-          fPoolStringIndexLimit(0), fPoolStringIndex16Limit(0), fLocalStringIndexLimit(0),
-          fWritePoolBundle(nullptr) {
-    if (U_FAILURE(errorCode)) {
-        return;
-    }
-
-    if (gFormatVersion > 1) {
-        // f16BitUnits must start with a zero for empty resources.
-        // We might be able to omit it if there are no empty 16-bit resources.
-        f16BitUnits.append((char16_t)0);
-    }
-
-    fKeys = (char *) uprv_malloc(sizeof(char) * KEY_SPACE_SIZE);
-    if (isPoolBundle) {
-        fRoot = new PseudoListResource(this, errorCode);
-    } else {
-        fRoot = new TableResource(this, nullptr, comment, errorCode);
-    }
-    if (fKeys == nullptr || fRoot == nullptr || U_FAILURE(errorCode)) {
-        if (U_SUCCESS(errorCode)) {
-            errorCode = U_MEMORY_ALLOCATION_ERROR;
-        }
-        return;
-    }
-
-    fKeysCapacity = KEY_SPACE_SIZE;
-    /* formatVersion 1.1 and up: start fKeysTop after the root item and indexes[] */
-    if (gUsePoolBundle || isPoolBundle) {
-        fIndexLength = URES_INDEX_POOL_CHECKSUM + 1;
-    } else if (gFormatVersion >= 2) {
-        fIndexLength = URES_INDEX_16BIT_TOP + 1;
-    } else /* formatVersion 1 */ {
-        fIndexLength = URES_INDEX_ATTRIBUTES + 1;
-    }
-    fKeysBottom = (1 /* root */ + fIndexLength) * 4;
-    uprv_memset(fKeys, 0, fKeysBottom);
-    fKeysTop = fKeysBottom;
-
-    if (gFormatVersion == 1) {
-        fStringsForm = STRINGS_UTF16_V1;
-    } else {
-        fStringsForm = STRINGS_UTF16_V2;
-    }
-}
-
-/* Closing Functions */
-
-void res_close(struct SResource *res) {
-    delete res;
-}
-
-SRBRoot::~SRBRoot() {
-    delete fRoot;
-    uprv_free(fLocale);
-    uprv_free(fKeys);
-    uprv_free(fKeyMap);
-}
-
-/* Misc Functions */
-
-void SRBRoot::setLocale(char16_t *locale, UErrorCode &errorCode) {
-    if(U_FAILURE(errorCode)) {
-        return;
-    }
-
-    uprv_free(fLocale);
-    fLocale = (char*) uprv_malloc(sizeof(char) * (u_strlen(locale)+1));
-    if(fLocale == nullptr) {
-        errorCode = U_MEMORY_ALLOCATION_ERROR;
-        return;
-    }
-
-    u_UCharsToChars(locale, fLocale, u_strlen(locale)+1);
-}
-
-const char *
-SRBRoot::getKeyString(int32_t key) const {
-    if (key < 0) {
-        return fUsePoolBundle->fKeys + (key & 0x7fffffff);
-    } else {
-        return fKeys + key;
-    }
-}
-
-const char *
-SResource::getKeyString(const SRBRoot *bundle) const {
-    if (fKey == -1) {
-        return nullptr;
-    }
-    return bundle->getKeyString(fKey);
-}
-
-const char *
-SRBRoot::getKeyBytes(int32_t *pLength) const {
-    *pLength = fKeysTop - fKeysBottom;
-    return fKeys + fKeysBottom;
-}
-
-int32_t
-SRBRoot::addKeyBytes(const char *keyBytes, int32_t length, UErrorCode &errorCode) {
-    int32_t keypos;
-
-    // It is not legal to add new key bytes after compactKeys is run!
-    U_ASSERT(fKeyMap == nullptr);
-
-    if (U_FAILURE(errorCode)) {
-        return -1;
-    }
-    if (length < 0 || (keyBytes == nullptr && length != 0)) {
-        errorCode = U_ILLEGAL_ARGUMENT_ERROR;
-        return -1;
-    }
-    if (length == 0) {
-        return fKeysTop;
-    }
-
-    keypos = fKeysTop;
-    fKeysTop += length;
-    if (fKeysTop >= fKeysCapacity) {
-        /* overflow - resize the keys buffer */
-        fKeysCapacity += KEY_SPACE_SIZE;
-        fKeys = static_cast<char *>(uprv_realloc(fKeys, fKeysCapacity));
-        if(fKeys == nullptr) {
-            errorCode = U_MEMORY_ALLOCATION_ERROR;
-            return -1;
-        }
-    }
-
-    uprv_memcpy(fKeys + keypos, keyBytes, length);
-
-    return keypos;
-}
-
-int32_t
-SRBRoot::addTag(const char *tag, UErrorCode &errorCode) {
-    int32_t keypos;
-
-    if (U_FAILURE(errorCode)) {
-        return -1;
-    }
-
-    if (tag == nullptr) {
-        /* no error: the root table and array items have no keys */
-        return -1;
-    }
-
-    keypos = addKeyBytes(tag, (int32_t)(uprv_strlen(tag) + 1), errorCode);
-    if (U_SUCCESS(errorCode)) {
-        ++fKeysCount;
-    }
-    return keypos;
-}
-
-static int32_t
-compareInt32(int32_t lPos, int32_t rPos) {
-    /*
-     * Compare possibly-negative key offsets. Don't just return lPos - rPos
-     * because that is prone to negative-integer underflows.
-     */
-    if (lPos < rPos) {
-        return -1;
-    } else if (lPos > rPos) {
-        return 1;
-    } else {
-        return 0;
-    }
-}
-
-static int32_t U_CALLCONV
-compareKeySuffixes(const void *context, const void *l, const void *r) {
-    const struct SRBRoot *bundle=(const struct SRBRoot *)context;
-    int32_t lPos = ((const KeyMapEntry *)l)->oldpos;
-    int32_t rPos = ((const KeyMapEntry *)r)->oldpos;
-    const char *lStart = bundle->getKeyString(lPos);
-    const char *lLimit = lStart;
-    const char *rStart = bundle->getKeyString(rPos);
-    const char *rLimit = rStart;
-    int32_t diff;
-    while (*lLimit != 0) { ++lLimit; }
-    while (*rLimit != 0) { ++rLimit; }
-    /* compare keys in reverse character order */
-    while (lStart < lLimit && rStart < rLimit) {
-        diff = (int32_t)(uint8_t)*--lLimit - (int32_t)(uint8_t)*--rLimit;
-        if (diff != 0) {
-            return diff;
-        }
-    }
-    /* sort equal suffixes by descending key length */
-    diff = (int32_t)(rLimit - rStart) - (int32_t)(lLimit - lStart);
-    if (diff != 0) {
-        return diff;
-    }
-    /* Sort pool bundle keys first (negative oldpos), and otherwise keys in parsing order. */
-    return compareInt32(lPos, rPos);
-}
-
-static int32_t U_CALLCONV
-compareKeyNewpos(const void * /*context*/, const void *l, const void *r) {
-    return compareInt32(((const KeyMapEntry *)l)->newpos, ((const KeyMapEntry *)r)->newpos);
-}
-
-static int32_t U_CALLCONV
-compareKeyOldpos(const void * /*context*/, const void *l, const void *r) {
-    return compareInt32(((const KeyMapEntry *)l)->oldpos, ((const KeyMapEntry *)r)->oldpos);
-}
-
-void SResource::collectKeys(std::function<void(int32_t)> collector) const {
-    collector(fKey);
-}
-
-void ContainerResource::collectKeys(std::function<void(int32_t)> collector) const {
-    collector(fKey);
-    for (SResource* curr = fFirst; curr != nullptr; curr = curr->fNext) {
-        curr->collectKeys(collector);
-    }
-}
-
-void
-SRBRoot::compactKeys(UErrorCode &errorCode) {
-    KeyMapEntry *map;
-    char *keys;
-    int32_t i;
-
-    // Except for pool bundles, keys might not be used.
-    // Do not add unused keys to the final bundle.
-    std::set<int32_t> keysInUse;
-    if (!fIsPoolBundle) {
-        fRoot->collectKeys([&keysInUse](int32_t key) {
-            if (key >= 0) {
-                keysInUse.insert(key);
-            }
-        });
-        fKeysCount = static_cast<int32_t>(keysInUse.size());
-    }
-
-    int32_t keysCount = fUsePoolBundle->fKeysCount + fKeysCount;
-    if (U_FAILURE(errorCode) || fKeyMap != nullptr) {
-        return;
-    }
-    map = (KeyMapEntry *)uprv_malloc(keysCount * sizeof(KeyMapEntry));
-    if (map == nullptr) {
-        errorCode = U_MEMORY_ALLOCATION_ERROR;
-        return;
-    }
-    keys = (char *)fUsePoolBundle->fKeys;
-    for (i = 0; i < fUsePoolBundle->fKeysCount; ++i) {
-        map[i].oldpos =
-            (int32_t)(keys - fUsePoolBundle->fKeys) | 0x80000000;  /* negative oldpos */
-        map[i].newpos = 0;
-        while (*keys != 0) { ++keys; }  /* skip the key */
-        ++keys;  /* skip the NUL */
-    }
-    keys = fKeys + fKeysBottom;
-    while (i < keysCount) {
-        int32_t keyOffset = static_cast<int32_t>(keys - fKeys);
-        if (!fIsPoolBundle && keysInUse.count(keyOffset) == 0) {
-            // Mark the unused key as deleted
-            while (*keys != 0) { *keys++ = 1; }
-            *keys++ = 1;
-        } else {
-            map[i].oldpos = keyOffset;
-            map[i].newpos = 0;
-            while (*keys != 0) { ++keys; }  /* skip the key */
-            ++keys;  /* skip the NUL */
-            i++;
-        }
-    }
-    if (keys != fKeys + fKeysTop) {
-        // Throw away any unused keys from the end
-        fKeysTop = static_cast<int32_t>(keys - fKeys);
-    }
-    /* Sort the keys so that each one is immediately followed by all of its suffixes. */
-    uprv_sortArray(map, keysCount, (int32_t)sizeof(KeyMapEntry),
-                   compareKeySuffixes, this, false, &errorCode);
-    /*
-     * Make suffixes point into earlier, longer strings that contain them
-     * and mark the old, now unused suffix bytes as deleted.
-     */
-    if (U_SUCCESS(errorCode)) {
-        keys = fKeys;
-        for (i = 0; i < keysCount;) {
-            /*
-             * This key is not a suffix of the previous one;
-             * keep this one and delete the following ones that are
-             * suffixes of this one.
-             */
-            const char *key;
-            const char *keyLimit;
-            int32_t j = i + 1;
-            map[i].newpos = map[i].oldpos;
-            if (j < keysCount && map[j].oldpos < 0) {
-                /* Key string from the pool bundle, do not delete. */
-                i = j;
-                continue;
-            }
-            key = getKeyString(map[i].oldpos);
-            for (keyLimit = key; *keyLimit != 0; ++keyLimit) {}
-            for (; j < keysCount && map[j].oldpos >= 0; ++j) {
-                const char *k;
-                char *suffix;
-                const char *suffixLimit;
-                int32_t offset;
-                suffix = keys + map[j].oldpos;
-                for (suffixLimit = suffix; *suffixLimit != 0; ++suffixLimit) {}
-                offset = static_cast<int32_t>((keyLimit - key) - (suffixLimit - suffix));
-                if (offset < 0) {
-                    break;  /* suffix cannot be longer than the original */
-                }
-                /* Is it a suffix of the earlier, longer key? */
-                for (k = keyLimit; suffix < suffixLimit && *--k == *--suffixLimit;) {}
-                if (suffix == suffixLimit && *k == *suffixLimit) {
-                    map[j].newpos = map[i].oldpos + offset;  /* yes, point to the earlier key */
-                    // Mark the suffix as deleted
-                    while (*suffix != 0) { *suffix++ = 1; }
-                    *suffix = 1;
-                } else {
-                    break;  /* not a suffix, restart from here */
-                }
-            }
-            i = j;
-        }
-        /*
-         * Re-sort by newpos, then modify the key characters array in-place
-         * to squeeze out unused bytes, and readjust the newpos offsets.
-         */
-        uprv_sortArray(map, keysCount, (int32_t)sizeof(KeyMapEntry),
-                       compareKeyNewpos, nullptr, false, &errorCode);
-        if (U_SUCCESS(errorCode)) {
-            int32_t oldpos, newpos, limit;
-            oldpos = newpos = fKeysBottom;
-            limit = fKeysTop;
-            /* skip key offsets that point into the pool bundle rather than this new bundle */
-            for (i = 0; i < keysCount && map[i].newpos < 0; ++i) {}
-            if (i < keysCount) {
-                while (oldpos < limit) {
-                    if (keys[oldpos] == 1) {
-                        ++oldpos;  /* skip unused bytes */
-                    } else {
-                        /* adjust the new offsets for keys starting here */
-                        while (i < keysCount && map[i].newpos == oldpos) {
-                            map[i++].newpos = newpos;
-                        }
-                        /* move the key characters to their new position */
-                        keys[newpos++] = keys[oldpos++];
-                    }
-                }
-                U_ASSERT(i == keysCount);
-            }
-            fKeysTop = newpos;
-            /* Re-sort once more, by old offsets for binary searching. */
-            uprv_sortArray(map, keysCount, (int32_t)sizeof(KeyMapEntry),
-                           compareKeyOldpos, nullptr, false, &errorCode);
-            if (U_SUCCESS(errorCode)) {
-                /* key size reduction by limit - newpos */
-                fKeyMap = map;
-                map = nullptr;
-            }
-        }
-    }
-    uprv_free(map);
-}
-
-static int32_t U_CALLCONV
-compareStringSuffixes(const void * /*context*/, const void *l, const void *r) {
-    const StringResource *left = *((const StringResource **)l);
-    const StringResource *right = *((const StringResource **)r);
-    const char16_t *lStart = left->getBuffer();
-    const char16_t *lLimit = lStart + left->length();
-    const char16_t *rStart = right->getBuffer();
-    const char16_t *rLimit = rStart + right->length();
-    int32_t diff;
-    /* compare keys in reverse character order */
-    while (lStart < lLimit && rStart < rLimit) {
-        diff = (int32_t)*--lLimit - (int32_t)*--rLimit;
-        if (diff != 0) {
-            return diff;
-        }
-    }
-    /* sort equal suffixes by descending string length */
-    return right->length() - left->length();
-}
-
-static int32_t U_CALLCONV
-compareStringLengths(const void * /*context*/, const void *l, const void *r) {
-    const StringResource *left = *((const StringResource **)l);
-    const StringResource *right = *((const StringResource **)r);
-    int32_t diff;
-    /* Make "is suffix of another string" compare greater than a non-suffix. */
-    diff = (int)(left->fSame != nullptr) - (int)(right->fSame != nullptr);
-    if (diff != 0) {
-        return diff;
-    }
-    /* sort by ascending string length */
-    diff = left->length() - right->length();
-    if (diff != 0) {
-        return diff;
-    }
-    // sort by descending size reduction
-    diff = right->fNumUnitsSaved - left->fNumUnitsSaved;
-    if (diff != 0) {
-        return diff;
-    }
-    // sort lexically
-    return left->fString.compare(right->fString);
-}
-
-void
-StringResource::writeUTF16v2(int32_t base, UnicodeString &dest) {
-    int32_t len = length();
-    fRes = URES_MAKE_RESOURCE(URES_STRING_V2, base + dest.length());
-    fWritten = true;
-    switch(fNumCharsForLength) {
-    case 0:
-        break;
-    case 1:
-        dest.append((char16_t)(0xdc00 + len));
-        break;
-    case 2:
-        dest.append((char16_t)(0xdfef + (len >> 16)));
-        dest.append((char16_t)len);
-        break;
-    case 3:
-        dest.append((char16_t)0xdfff);
-        dest.append((char16_t)(len >> 16));
-        dest.append((char16_t)len);
-        break;
-    default:
-        break;  /* will not occur */
-    }
-    dest.append(fString);
-    dest.append((char16_t)0);
-}
-
-void
-SRBRoot::compactStringsV2(UHashtable *stringSet, UErrorCode &errorCode) {
-    if (U_FAILURE(errorCode)) {
-        return;
-    }
-    // Store the StringResource pointers in an array for
-    // easy sorting and processing.
-    // We enumerate a set of strings, so there are no duplicates.
-    int32_t count = uhash_count(stringSet);
-    LocalArray<StringResource *> array(new StringResource *[count], errorCode);
-    if (U_FAILURE(errorCode)) {
-        return;
-    }
-    for (int32_t pos = UHASH_FIRST, i = 0; i < count; ++i) {
-        array[i] = (StringResource *)uhash_nextElement(stringSet, &pos)->key.pointer;
-    }
-    /* Sort the strings so that each one is immediately followed by all of its suffixes. */
-    uprv_sortArray(array.getAlias(), count, (int32_t)sizeof(struct SResource **),
-                   compareStringSuffixes, nullptr, false, &errorCode);
-    if (U_FAILURE(errorCode)) {
-        return;
-    }
-    /*
-     * Make suffixes point into earlier, longer strings that contain them.
-     * Temporarily use fSame and fSuffixOffset for suffix strings to
-     * refer to the remaining ones.
-     */
-    for (int32_t i = 0; i < count;) {
-        /*
-         * This string is not a suffix of the previous one;
-         * write this one and subsume the following ones that are
-         * suffixes of this one.
-         */
-        StringResource *res = array[i];
-        res->fNumUnitsSaved = (res->fNumCopies - 1) * res->get16BitStringsLength();
-        // Whole duplicates of pool strings are already account for in fPoolStringIndexLimit,
-        // see StringResource::handlePreflightStrings().
-        int32_t j;
-        for (j = i + 1; j < count; ++j) {
-            StringResource *suffixRes = array[j];
-            /* Is it a suffix of the earlier, longer string? */
-            if (res->fString.endsWith(suffixRes->fString)) {
-                assert(res->length() != suffixRes->length());  // Set strings are unique.
-                if (suffixRes->fWritten) {
-                    // Pool string, skip.
-                } else if (suffixRes->fNumCharsForLength == 0) {
-                    /* yes, point to the earlier string */
-                    suffixRes->fSame = res;
-                    suffixRes->fSuffixOffset = res->length() - suffixRes->length();
-                    if (res->fWritten) {
-                        // Suffix-share res which is a pool string.
-                        // Compute the resource word and collect the maximum.
-                        suffixRes->fRes =
-                                res->fRes + res->fNumCharsForLength + suffixRes->fSuffixOffset;
-                        int32_t poolStringIndex = (int32_t)RES_GET_OFFSET(suffixRes->fRes);
-                        if (poolStringIndex >= fPoolStringIndexLimit) {
-                            fPoolStringIndexLimit = poolStringIndex + 1;
-                        }
-                        suffixRes->fWritten = true;
-                    }
-                    res->fNumUnitsSaved += suffixRes->fNumCopies * suffixRes->get16BitStringsLength();
-                } else {
-                    /* write the suffix by itself if we need explicit length */
-                }
-            } else {
-                break;  /* not a suffix, restart from here */
-            }
-        }
-        i = j;
-    }
-    /*
-     * Re-sort the strings by ascending length (except suffixes last)
-     * to optimize for URES_TABLE16 and URES_ARRAY16:
-     * Keep as many as possible within reach of 16-bit offsets.
-     */
-    uprv_sortArray(array.getAlias(), count, (int32_t)sizeof(struct SResource **),
-                   compareStringLengths, nullptr, false, &errorCode);
-    if (U_FAILURE(errorCode)) {
-        return;
-    }
-    if (fIsPoolBundle) {
-        // Write strings that are sufficiently shared.
-        // Avoid writing other strings.
-        int32_t numStringsWritten = 0;
-        int32_t numUnitsSaved = 0;
-        int32_t numUnitsNotSaved = 0;
-        for (int32_t i = 0; i < count; ++i) {
-            StringResource *res = array[i];
-            // Maximum pool string index when suffix-sharing the last character.
-            int32_t maxStringIndex =
-                    f16BitUnits.length() + res->fNumCharsForLength + res->length() - 1;
-            if (res->fNumUnitsSaved >= GENRB_MIN_16BIT_UNITS_SAVED_FOR_POOL_STRING &&
-                    maxStringIndex < RES_MAX_OFFSET) {
-                res->writeUTF16v2(0, f16BitUnits);
-                ++numStringsWritten;
-                numUnitsSaved += res->fNumUnitsSaved;
-            } else {
-                numUnitsNotSaved += res->fNumUnitsSaved;
-                res->fRes = URES_MAKE_EMPTY_RESOURCE(URES_STRING);
-                res->fWritten = true;
-            }
-        }
-        if (f16BitUnits.isBogus()) {
-            errorCode = U_MEMORY_ALLOCATION_ERROR;
-        }
-        if (getShowWarning()) {  // not quiet
-            printf("number of shared strings: %d\n", (int)numStringsWritten);
-            printf("16-bit units for strings: %6d = %6d bytes\n",
-                   (int)f16BitUnits.length(), (int)f16BitUnits.length() * 2);
-            printf("16-bit units saved:       %6d = %6d bytes\n",
-                   (int)numUnitsSaved, (int)numUnitsSaved * 2);
-            printf("16-bit units not saved:   %6d = %6d bytes\n",
-                   (int)numUnitsNotSaved, (int)numUnitsNotSaved * 2);
-        }
-    } else {
-        assert(fPoolStringIndexLimit <= fUsePoolBundle->fStringIndexLimit);
-        /* Write the non-suffix strings. */
-        int32_t i;
-        for (i = 0; i < count && array[i]->fSame == nullptr; ++i) {
-            StringResource *res = array[i];
-            if (!res->fWritten) {
-                int32_t localStringIndex = f16BitUnits.length();
-                if (localStringIndex >= fLocalStringIndexLimit) {
-                    fLocalStringIndexLimit = localStringIndex + 1;
-                }
-                res->writeUTF16v2(fPoolStringIndexLimit, f16BitUnits);
-            }
-        }
-        if (f16BitUnits.isBogus()) {
-            errorCode = U_MEMORY_ALLOCATION_ERROR;
-            return;
-        }
-        if (fWritePoolBundle != nullptr && gFormatVersion >= 3) {
-            PseudoListResource *poolStrings =
-                    static_cast<PseudoListResource *>(fWritePoolBundle->fRoot);
-            for (i = 0; i < count && array[i]->fSame == nullptr; ++i) {
-                assert(!array[i]->fString.isEmpty());
-                StringResource *poolString =
-                        new StringResource(fWritePoolBundle, array[i]->fString, errorCode);
-                if (poolString == nullptr) {
-                    errorCode = U_MEMORY_ALLOCATION_ERROR;
-                    break;
-                }
-                poolStrings->add(poolString);
-            }
-        }
-        /* Write the suffix strings. Make each point to the real string. */
-        for (; i < count; ++i) {
-            StringResource *res = array[i];
-            if (res->fWritten) {
-                continue;
-            }
-            StringResource *same = res->fSame;
-            assert(res->length() != same->length());  // Set strings are unique.
-            res->fRes = same->fRes + same->fNumCharsForLength + res->fSuffixOffset;
-            int32_t localStringIndex = (int32_t)RES_GET_OFFSET(res->fRes) - fPoolStringIndexLimit;
-            // Suffixes of pool strings have been set already.
-            assert(localStringIndex >= 0);
-            if (localStringIndex >= fLocalStringIndexLimit) {
-                fLocalStringIndexLimit = localStringIndex + 1;
-            }
-            res->fWritten = true;
-        }
-    }
-    // +1 to account for the initial zero in f16BitUnits
-    assert(f16BitUnits.length() <= (f16BitStringsLength + 1));
-}
-
-void SResource::applyFilter(
-        const PathFilter& /*filter*/,
-        ResKeyPath& /*path*/,
-        const SRBRoot* /*bundle*/) {
-    // Only a few resource types (tables) are capable of being filtered.
-}
-
-void TableResource::applyFilter(
-        const PathFilter& filter,
-        ResKeyPath& path,
-        const SRBRoot* bundle) {
-    SResource* prev = nullptr;
-    SResource* curr = fFirst;
-    for (; curr != nullptr;) {
-        path.push(curr->getKeyString(bundle));
-        auto inclusion = filter.match(path);
-        if (inclusion == PathFilter::EInclusion::INCLUDE) {
-            // Include whole subtree
-            // no-op
-            if (isVerbose()) {
-                std::cout << "genrb subtree: " << bundle->fLocale << ": INCLUDE: " << path << std::endl;
-            }
-        } else if (inclusion == PathFilter::EInclusion::EXCLUDE) {
-            // Reject the whole subtree
-            // Remove it from the linked list
-            if (isVerbose()) {
-                std::cout << "genrb subtree: " << bundle->fLocale << ": DELETE:  " << path << std::endl;
-            }
-            if (prev == nullptr) {
-                fFirst = curr->fNext;
-            } else {
-                prev->fNext = curr->fNext;
-            }
-            fCount--;
-            delete curr;
-            curr = prev;
-        } else {
-            U_ASSERT(inclusion == PathFilter::EInclusion::PARTIAL);
-            // Recurse into the child
-            curr->applyFilter(filter, path, bundle);
-        }
-        path.pop();
-
-        prev = curr;
-        if (curr == nullptr) {
-            curr = fFirst;
-        } else {
-            curr = curr->fNext;
-        }
-    }
-}
->>>>>>> a8a80be5
+// © 2016 and later: Unicode, Inc. and others.
+// License & terms of use: http://www.unicode.org/copyright.html
+/*
+*******************************************************************************
+*
+*   Copyright (C) 2000-2015, International Business Machines
+*   Corporation and others.  All Rights Reserved.
+*
+*******************************************************************************
+*
+* File reslist.cpp
+*
+* Modification History:
+*
+*   Date        Name        Description
+*   02/21/00    weiv        Creation.
+*******************************************************************************
+*/
+
+// Safer use of UnicodeString.
+#ifndef UNISTR_FROM_CHAR_EXPLICIT
+#   define UNISTR_FROM_CHAR_EXPLICIT explicit
+#endif
+
+// Less important, but still a good idea.
+#ifndef UNISTR_FROM_STRING_EXPLICIT
+#   define UNISTR_FROM_STRING_EXPLICIT explicit
+#endif
+
+#include <assert.h>
+#include <iostream>
+#include <set>
+#include <stdio.h>
+
+#include "unicode/localpointer.h"
+#include "reslist.h"
+#include "unewdata.h"
+#include "unicode/ures.h"
+#include "unicode/putil.h"
+#include "errmsg.h"
+#include "filterrb.h"
+#include "toolutil.h"
+
+#include "uarrsort.h"
+#include "uelement.h"
+#include "uhash.h"
+#include "uinvchar.h"
+#include "ustr_imp.h"
+#include "unicode/utf16.h"
+#include "uassert.h"
+
+/*
+ * Align binary data at a 16-byte offset from the start of the resource bundle,
+ * to be safe for any data type it may contain.
+ */
+#define BIN_ALIGNMENT 16
+
+// This numeric constant must be at least 1.
+// If StringResource.fNumUnitsSaved == 0 then the string occurs only once,
+// and it makes no sense to move it to the pool bundle.
+// The larger the threshold for fNumUnitsSaved
+// the smaller the savings, and the smaller the pool bundle.
+// We trade some total size reduction to reduce the pool bundle a bit,
+// so that one can reasonably save data size by
+// removing bundle files without rebuilding the pool bundle.
+// This can also help to keep the pool and total (pool+local) string indexes
+// within 16 bits, that is, within range of Table16 and Array16 containers.
+#ifndef GENRB_MIN_16BIT_UNITS_SAVED_FOR_POOL_STRING
+#   define GENRB_MIN_16BIT_UNITS_SAVED_FOR_POOL_STRING 10
+#endif
+
+U_NAMESPACE_USE
+
+static UBool gIncludeCopyright = false;
+static UBool gUsePoolBundle = false;
+static UBool gIsDefaultFormatVersion = true;
+static int32_t gFormatVersion = 3;
+
+/* How do we store string values? */
+enum {
+    STRINGS_UTF16_V1,   /* formatVersion 1: int length + UChars + NUL + padding to 4 bytes */
+    STRINGS_UTF16_V2    /* formatVersion 2 & up: optional length in 1..3 UChars + UChars + NUL */
+};
+
+static const int32_t MAX_IMPLICIT_STRING_LENGTH = 40;  /* do not store the length explicitly for such strings */
+
+static const ResFile kNoPoolBundle;
+
+/*
+ * res_none() returns the address of kNoResource,
+ * for use in non-error cases when no resource is to be added to the bundle.
+ * (nullptr is used in error cases.)
+ */
+static SResource kNoResource;  // TODO: const
+
+static UDataInfo dataInfo= {
+    sizeof(UDataInfo),
+    0,
+
+    U_IS_BIG_ENDIAN,
+    U_CHARSET_FAMILY,
+    sizeof(char16_t),
+    0,
+
+    {0x52, 0x65, 0x73, 0x42},     /* dataFormat="ResB" */
+    {1, 3, 0, 0},                 /* formatVersion */
+    {1, 4, 0, 0}                  /* dataVersion take a look at version inside parsed resb*/
+};
+
+static const UVersionInfo gFormatVersions[4] = {  /* indexed by a major-formatVersion integer */
+    { 0, 0, 0, 0 },
+    { 1, 3, 0, 0 },
+    { 2, 0, 0, 0 },
+    { 3, 0, 0, 0 }
+};
+// Remember to update genrb.h GENRB_VERSION when changing the data format.
+// (Or maybe we should remove GENRB_VERSION and report the ICU version number?)
+
+static uint8_t calcPadding(uint32_t size) {
+    /* returns space we need to pad */
+    return (uint8_t) ((size % sizeof(uint32_t)) ? (sizeof(uint32_t) - (size % sizeof(uint32_t))) : 0);
+
+}
+
+void setIncludeCopyright(UBool val){
+    gIncludeCopyright=val;
+}
+
+UBool getIncludeCopyright(){
+    return gIncludeCopyright;
+}
+
+void setFormatVersion(int32_t formatVersion) {
+    gIsDefaultFormatVersion = false;
+    gFormatVersion = formatVersion;
+}
+
+int32_t getFormatVersion() {
+    return gFormatVersion;
+}
+
+void setUsePoolBundle(UBool use) {
+    gUsePoolBundle = use;
+}
+
+// TODO: return const pointer, or find another way to express "none"
+struct SResource* res_none() {
+    return &kNoResource;
+}
+
+SResource::SResource()
+        : fType(URES_NONE), fWritten(false), fRes(RES_BOGUS), fRes16(-1), fKey(-1), fKey16(-1),
+          line(0), fNext(nullptr) {
+    ustr_init(&fComment);
+}
+
+SResource::SResource(SRBRoot *bundle, const char *tag, int8_t type, const UString* comment,
+                     UErrorCode &errorCode)
+        : fType(type), fWritten(false), fRes(RES_BOGUS), fRes16(-1),
+          fKey(bundle != nullptr ? bundle->addTag(tag, errorCode) : -1), fKey16(-1),
+          line(0), fNext(nullptr) {
+    ustr_init(&fComment);
+    if(comment != nullptr) {
+        ustr_cpy(&fComment, comment, &errorCode);
+    }
+}
+
+SResource::~SResource() {
+    ustr_deinit(&fComment);
+}
+
+ContainerResource::~ContainerResource() {
+    SResource *current = fFirst;
+    while (current != nullptr) {
+        SResource *next = current->fNext;
+        delete current;
+        current = next;
+    }
+}
+
+TableResource::~TableResource() {}
+
+// TODO: clarify that containers adopt new items, even in error cases; use LocalPointer
+void TableResource::add(SResource *res, int linenumber, UErrorCode &errorCode) {
+    if (U_FAILURE(errorCode) || res == nullptr || res == &kNoResource) {
+        return;
+    }
+
+    /* remember this linenumber to report to the user if there is a duplicate key */
+    res->line = linenumber;
+
+    /* here we need to traverse the list */
+    ++fCount;
+
+    /* is the list still empty? */
+    if (fFirst == nullptr) {
+        fFirst = res;
+        res->fNext = nullptr;
+        return;
+    }
+
+    const char *resKeyString = fRoot->fKeys + res->fKey;
+
+    SResource *current = fFirst;
+
+    SResource *prev = nullptr;
+    while (current != nullptr) {
+        const char *currentKeyString = fRoot->fKeys + current->fKey;
+        int diff;
+        /*
+         * formatVersion 1: compare key strings in native-charset order
+         * formatVersion 2 and up: compare key strings in ASCII order
+         */
+        if (gFormatVersion == 1 || U_CHARSET_FAMILY == U_ASCII_FAMILY) {
+            diff = uprv_strcmp(currentKeyString, resKeyString);
+        } else {
+            diff = uprv_compareInvCharsAsAscii(currentKeyString, resKeyString);
+        }
+        if (diff < 0) {
+            prev    = current;
+            current = current->fNext;
+        } else if (diff > 0) {
+            /* we're either in front of the list, or in the middle */
+            if (prev == nullptr) {
+                /* front of the list */
+                fFirst = res;
+            } else {
+                /* middle of the list */
+                prev->fNext = res;
+            }
+
+            res->fNext = current;
+            return;
+        } else {
+            /* Key already exists! ERROR! */
+            error(linenumber, "duplicate key '%s' in table, first appeared at line %d", currentKeyString, current->line);
+            errorCode = U_UNSUPPORTED_ERROR;
+            return;
+        }
+    }
+
+    /* end of list */
+    prev->fNext = res;
+    res->fNext  = nullptr;
+}
+
+ArrayResource::~ArrayResource() {}
+
+void ArrayResource::add(SResource *res) {
+    if (res != nullptr && res != &kNoResource) {
+        if (fFirst == nullptr) {
+            fFirst = res;
+        } else {
+            fLast->fNext = res;
+        }
+        fLast = res;
+        ++fCount;
+    }
+}
+
+PseudoListResource::~PseudoListResource() {}
+
+void PseudoListResource::add(SResource *res) {
+    if (res != nullptr && res != &kNoResource) {
+        res->fNext = fFirst;
+        fFirst = res;
+        ++fCount;
+    }
+}
+
+StringBaseResource::StringBaseResource(SRBRoot *bundle, const char *tag, int8_t type,
+                                       const char16_t *value, int32_t len,
+                                       const UString* comment, UErrorCode &errorCode)
+        : SResource(bundle, tag, type, comment, errorCode) {
+    if (len == 0 && gFormatVersion > 1) {
+        fRes = URES_MAKE_EMPTY_RESOURCE(type);
+        fWritten = true;
+        return;
+    }
+
+    fString.setTo(ConstChar16Ptr(value), len);
+    fString.getTerminatedBuffer();  // Some code relies on NUL-termination.
+    if (U_SUCCESS(errorCode) && fString.isBogus()) {
+        errorCode = U_MEMORY_ALLOCATION_ERROR;
+    }
+}
+
+StringBaseResource::StringBaseResource(SRBRoot *bundle, int8_t type,
+                                       const icu::UnicodeString &value, UErrorCode &errorCode)
+        : SResource(bundle, nullptr, type, nullptr, errorCode), fString(value) {
+    if (value.isEmpty() && gFormatVersion > 1) {
+        fRes = URES_MAKE_EMPTY_RESOURCE(type);
+        fWritten = true;
+        return;
+    }
+
+    fString.getTerminatedBuffer();  // Some code relies on NUL-termination.
+    if (U_SUCCESS(errorCode) && fString.isBogus()) {
+        errorCode = U_MEMORY_ALLOCATION_ERROR;
+    }
+}
+
+// Pool bundle string, alias the buffer. Guaranteed NUL-terminated and not empty.
+StringBaseResource::StringBaseResource(int8_t type, const char16_t *value, int32_t len,
+                                       UErrorCode &errorCode)
+        : SResource(nullptr, nullptr, type, nullptr, errorCode), fString(true, value, len) {
+    assert(len > 0);
+    assert(!fString.isBogus());
+}
+
+StringBaseResource::~StringBaseResource() {}
+
+static int32_t U_CALLCONV
+string_hash(const UElement key) {
+    const StringResource *res = static_cast<const StringResource *>(key.pointer);
+    return res->fString.hashCode();
+}
+
+static UBool U_CALLCONV
+string_comp(const UElement key1, const UElement key2) {
+    const StringResource *res1 = static_cast<const StringResource *>(key1.pointer);
+    const StringResource *res2 = static_cast<const StringResource *>(key2.pointer);
+    return res1->fString == res2->fString;
+}
+
+StringResource::~StringResource() {}
+
+AliasResource::~AliasResource() {}
+
+IntResource::IntResource(SRBRoot *bundle, const char *tag, int32_t value,
+                         const UString* comment, UErrorCode &errorCode)
+        : SResource(bundle, tag, URES_INT, comment, errorCode) {
+    fValue = value;
+    fRes = URES_MAKE_RESOURCE(URES_INT, value & RES_MAX_OFFSET);
+    fWritten = true;
+}
+
+IntResource::~IntResource() {}
+
+IntVectorResource::IntVectorResource(SRBRoot *bundle, const char *tag,
+                  const UString* comment, UErrorCode &errorCode)
+        : SResource(bundle, tag, URES_INT_VECTOR, comment, errorCode),
+          fCount(0), fSize(RESLIST_INT_VECTOR_INIT_SIZE),
+          fArray(new uint32_t[fSize]) {
+    if (fArray == nullptr) {
+        errorCode = U_MEMORY_ALLOCATION_ERROR;
+        return;
+    }
+}
+
+IntVectorResource::~IntVectorResource() {
+    delete[] fArray;
+}
+
+void IntVectorResource::add(int32_t value, UErrorCode &errorCode) {
+    if (fCount == fSize) {
+        uint32_t* tmp = new uint32_t[2 * fSize];
+        if (tmp == nullptr) {
+            errorCode = U_MEMORY_ALLOCATION_ERROR;
+            return;
+        }
+        uprv_memcpy(tmp, fArray, fSize * sizeof(uint32_t));
+        delete[] fArray;
+        fArray = tmp;
+        fSize *= 2;
+    }
+    if (U_SUCCESS(errorCode)) {
+        fArray[fCount++] = value;
+    }
+}
+
+BinaryResource::BinaryResource(SRBRoot *bundle, const char *tag,
+                               uint32_t length, uint8_t *data, const char* fileName,
+                               const UString* comment, UErrorCode &errorCode)
+        : SResource(bundle, tag, URES_BINARY, comment, errorCode),
+          fLength(length), fData(nullptr), fFileName(nullptr) {
+    if (U_FAILURE(errorCode)) {
+        return;
+    }
+    if (fileName != nullptr && *fileName != 0){
+        fFileName = new char[uprv_strlen(fileName)+1];
+        if (fFileName == nullptr) {
+            errorCode = U_MEMORY_ALLOCATION_ERROR;
+            return;
+        }
+        uprv_strcpy(fFileName, fileName);
+    }
+    if (length > 0) {
+        fData = new uint8_t[length];
+        if (fData == nullptr) {
+            errorCode = U_MEMORY_ALLOCATION_ERROR;
+            return;
+        }
+        uprv_memcpy(fData, data, length);
+    } else {
+        if (gFormatVersion > 1) {
+            fRes = URES_MAKE_EMPTY_RESOURCE(URES_BINARY);
+            fWritten = true;
+        }
+    }
+}
+
+BinaryResource::~BinaryResource() {
+    delete[] fData;
+    delete[] fFileName;
+}
+
+/* Writing Functions */
+
+void
+StringResource::handlePreflightStrings(SRBRoot *bundle, UHashtable *stringSet,
+                                       UErrorCode &errorCode) {
+    assert(fSame == nullptr);
+    fSame = static_cast<StringResource *>(uhash_get(stringSet, this));
+    if (fSame != nullptr) {
+        // This is a duplicate of a pool bundle string or of an earlier-visited string.
+        if (++fSame->fNumCopies == 1) {
+            assert(fSame->fWritten);
+            int32_t poolStringIndex = (int32_t)RES_GET_OFFSET(fSame->fRes);
+            if (poolStringIndex >= bundle->fPoolStringIndexLimit) {
+                bundle->fPoolStringIndexLimit = poolStringIndex + 1;
+            }
+        }
+        return;
+    }
+    /* Put this string into the set for finding duplicates. */
+    fNumCopies = 1;
+    uhash_put(stringSet, this, this, &errorCode);
+
+    if (bundle->fStringsForm != STRINGS_UTF16_V1) {
+        int32_t len = length();
+        if (len <= MAX_IMPLICIT_STRING_LENGTH &&
+                !U16_IS_TRAIL(fString[0]) && fString.indexOf((char16_t)0) < 0) {
+            /*
+             * This string will be stored without an explicit length.
+             * Runtime will detect !U16_IS_TRAIL(s[0]) and call u_strlen().
+             */
+            fNumCharsForLength = 0;
+        } else if (len <= 0x3ee) {
+            fNumCharsForLength = 1;
+        } else if (len <= 0xfffff) {
+            fNumCharsForLength = 2;
+        } else {
+            fNumCharsForLength = 3;
+        }
+        bundle->f16BitStringsLength += fNumCharsForLength + len + 1;  /* +1 for the NUL */
+    }
+}
+
+void
+ContainerResource::handlePreflightStrings(SRBRoot *bundle, UHashtable *stringSet,
+                                          UErrorCode &errorCode) {
+    for (SResource *current = fFirst; current != nullptr; current = current->fNext) {
+        current->preflightStrings(bundle, stringSet, errorCode);
+    }
+}
+
+void
+SResource::preflightStrings(SRBRoot *bundle, UHashtable *stringSet, UErrorCode &errorCode) {
+    if (U_FAILURE(errorCode)) {
+        return;
+    }
+    if (fRes != RES_BOGUS) {
+        /*
+         * The resource item word was already precomputed, which means
+         * no further data needs to be written.
+         * This might be an integer, or an empty string/binary/etc.
+         */
+        return;
+    }
+    handlePreflightStrings(bundle, stringSet, errorCode);
+}
+
+void
+SResource::handlePreflightStrings(SRBRoot * /*bundle*/, UHashtable * /*stringSet*/,
+                                  UErrorCode & /*errorCode*/) {
+    /* Neither a string nor a container. */
+}
+
+int32_t
+SRBRoot::makeRes16(uint32_t resWord) const {
+    if (resWord == 0) {
+        return 0;  /* empty string */
+    }
+    uint32_t type = RES_GET_TYPE(resWord);
+    int32_t offset = (int32_t)RES_GET_OFFSET(resWord);
+    if (type == URES_STRING_V2) {
+        assert(offset > 0);
+        if (offset < fPoolStringIndexLimit) {
+            if (offset < fPoolStringIndex16Limit) {
+                return offset;
+            }
+        } else {
+            offset = offset - fPoolStringIndexLimit + fPoolStringIndex16Limit;
+            if (offset <= 0xffff) {
+                return offset;
+            }
+        }
+    }
+    return -1;
+}
+
+int32_t
+SRBRoot::mapKey(int32_t oldpos) const {
+    const KeyMapEntry *map = fKeyMap;
+    if (map == nullptr) {
+        return oldpos;
+    }
+    int32_t i, start, limit;
+
+    /* do a binary search for the old, pre-compactKeys() key offset */
+    start = fUsePoolBundle->fKeysCount;
+    limit = start + fKeysCount;
+    while (start < limit - 1) {
+        i = (start + limit) / 2;
+        if (oldpos < map[i].oldpos) {
+            limit = i;
+        } else {
+            start = i;
+        }
+    }
+    assert(oldpos == map[start].oldpos);
+    return map[start].newpos;
+}
+
+/*
+ * Only called for UTF-16 v1 strings and duplicate UTF-16 v2 strings.
+ * For unique UTF-16 v2 strings, write16() sees fRes != RES_BOGUS
+ * and exits early.
+ */
+void
+StringResource::handleWrite16(SRBRoot * /*bundle*/) {
+    SResource *same;
+    if ((same = fSame) != nullptr) {
+        /* This is a duplicate. */
+        assert(same->fRes != RES_BOGUS && same->fWritten);
+        fRes = same->fRes;
+        fWritten = same->fWritten;
+    }
+}
+
+void
+ContainerResource::writeAllRes16(SRBRoot *bundle) {
+    for (SResource *current = fFirst; current != nullptr; current = current->fNext) {
+        bundle->f16BitUnits.append((char16_t)current->fRes16);
+    }
+    fWritten = true;
+}
+
+void
+ArrayResource::handleWrite16(SRBRoot *bundle) {
+    if (fCount == 0 && gFormatVersion > 1) {
+        fRes = URES_MAKE_EMPTY_RESOURCE(URES_ARRAY);
+        fWritten = true;
+        return;
+    }
+
+    int32_t res16 = 0;
+    for (SResource *current = fFirst; current != nullptr; current = current->fNext) {
+        current->write16(bundle);
+        res16 |= current->fRes16;
+    }
+    if (fCount <= 0xffff && res16 >= 0 && gFormatVersion > 1) {
+        fRes = URES_MAKE_RESOURCE(URES_ARRAY16, bundle->f16BitUnits.length());
+        bundle->f16BitUnits.append((char16_t)fCount);
+        writeAllRes16(bundle);
+    }
+}
+
+void
+TableResource::handleWrite16(SRBRoot *bundle) {
+    if (fCount == 0 && gFormatVersion > 1) {
+        fRes = URES_MAKE_EMPTY_RESOURCE(URES_TABLE);
+        fWritten = true;
+        return;
+    }
+    /* Find the smallest table type that fits the data. */
+    int32_t key16 = 0;
+    int32_t res16 = 0;
+    for (SResource *current = fFirst; current != nullptr; current = current->fNext) {
+        current->write16(bundle);
+        key16 |= current->fKey16;
+        res16 |= current->fRes16;
+    }
+    if(fCount > (uint32_t)bundle->fMaxTableLength) {
+        bundle->fMaxTableLength = fCount;
+    }
+    if (fCount <= 0xffff && key16 >= 0) {
+        if (res16 >= 0 && gFormatVersion > 1) {
+            /* 16-bit count, key offsets and values */
+            fRes = URES_MAKE_RESOURCE(URES_TABLE16, bundle->f16BitUnits.length());
+            bundle->f16BitUnits.append((char16_t)fCount);
+            for (SResource *current = fFirst; current != nullptr; current = current->fNext) {
+                bundle->f16BitUnits.append((char16_t)current->fKey16);
+            }
+            writeAllRes16(bundle);
+        } else {
+            /* 16-bit count, 16-bit key offsets, 32-bit values */
+            fTableType = URES_TABLE;
+        }
+    } else {
+        /* 32-bit count, key offsets and values */
+        fTableType = URES_TABLE32;
+    }
+}
+
+void
+PseudoListResource::handleWrite16(SRBRoot * /*bundle*/) {
+    fRes = URES_MAKE_EMPTY_RESOURCE(URES_TABLE);
+    fWritten = true;
+}
+
+void
+SResource::write16(SRBRoot *bundle) {
+    if (fKey >= 0) {
+        // A tagged resource has a non-negative key index into the parsed key strings.
+        // compactKeys() built a map from parsed key index to the final key index.
+        // After the mapping, negative key indexes are used for shared pool bundle keys.
+        fKey = bundle->mapKey(fKey);
+        // If the key index fits into a Key16 for a Table or Table16,
+        // then set the fKey16 field accordingly.
+        // Otherwise keep it at -1.
+        if (fKey >= 0) {
+            if (fKey < bundle->fLocalKeyLimit) {
+                fKey16 = fKey;
+            }
+        } else {
+            int32_t poolKeyIndex = fKey & 0x7fffffff;
+            if (poolKeyIndex <= 0xffff) {
+                poolKeyIndex += bundle->fLocalKeyLimit;
+                if (poolKeyIndex <= 0xffff) {
+                    fKey16 = poolKeyIndex;
+                }
+            }
+        }
+    }
+    /*
+     * fRes != RES_BOGUS:
+     * The resource item word was already precomputed, which means
+     * no further data needs to be written.
+     * This might be an integer, or an empty or UTF-16 v2 string,
+     * an empty binary, etc.
+     */
+    if (fRes == RES_BOGUS) {
+        handleWrite16(bundle);
+    }
+    // Compute fRes16 for precomputed as well as just-computed fRes.
+    fRes16 = bundle->makeRes16(fRes);
+}
+
+void
+SResource::handleWrite16(SRBRoot * /*bundle*/) {
+    /* Only a few resource types write 16-bit units. */
+}
+
+/*
+ * Only called for UTF-16 v1 strings, and for aliases.
+ * For UTF-16 v2 strings, preWrite() sees fRes != RES_BOGUS
+ * and exits early.
+ */
+void
+StringBaseResource::handlePreWrite(uint32_t *byteOffset) {
+    /* Write the UTF-16 v1 string. */
+    fRes = URES_MAKE_RESOURCE(fType, *byteOffset >> 2);
+    *byteOffset += 4 + (length() + 1) * U_SIZEOF_UCHAR;
+}
+
+void
+IntVectorResource::handlePreWrite(uint32_t *byteOffset) {
+    if (fCount == 0 && gFormatVersion > 1) {
+        fRes = URES_MAKE_EMPTY_RESOURCE(URES_INT_VECTOR);
+        fWritten = true;
+    } else {
+        fRes = URES_MAKE_RESOURCE(URES_INT_VECTOR, *byteOffset >> 2);
+        *byteOffset += (1 + fCount) * 4;
+    }
+}
+
+void
+BinaryResource::handlePreWrite(uint32_t *byteOffset) {
+    uint32_t pad       = 0;
+    uint32_t dataStart = *byteOffset + sizeof(fLength);
+
+    if (dataStart % BIN_ALIGNMENT) {
+        pad = (BIN_ALIGNMENT - dataStart % BIN_ALIGNMENT);
+        *byteOffset += pad;  /* pad == 4 or 8 or 12 */
+    }
+    fRes = URES_MAKE_RESOURCE(URES_BINARY, *byteOffset >> 2);
+    *byteOffset += 4 + fLength;
+}
+
+void
+ContainerResource::preWriteAllRes(uint32_t *byteOffset) {
+    for (SResource *current = fFirst; current != nullptr; current = current->fNext) {
+        current->preWrite(byteOffset);
+    }
+}
+
+void
+ArrayResource::handlePreWrite(uint32_t *byteOffset) {
+    preWriteAllRes(byteOffset);
+    fRes = URES_MAKE_RESOURCE(URES_ARRAY, *byteOffset >> 2);
+    *byteOffset += (1 + fCount) * 4;
+}
+
+void
+TableResource::handlePreWrite(uint32_t *byteOffset) {
+    preWriteAllRes(byteOffset);
+    if (fTableType == URES_TABLE) {
+        /* 16-bit count, 16-bit key offsets, 32-bit values */
+        fRes = URES_MAKE_RESOURCE(URES_TABLE, *byteOffset >> 2);
+        *byteOffset += 2 + fCount * 6;
+    } else {
+        /* 32-bit count, key offsets and values */
+        fRes = URES_MAKE_RESOURCE(URES_TABLE32, *byteOffset >> 2);
+        *byteOffset += 4 + fCount * 8;
+    }
+}
+
+void
+SResource::preWrite(uint32_t *byteOffset) {
+    if (fRes != RES_BOGUS) {
+        /*
+         * The resource item word was already precomputed, which means
+         * no further data needs to be written.
+         * This might be an integer, or an empty or UTF-16 v2 string,
+         * an empty binary, etc.
+         */
+        return;
+    }
+    handlePreWrite(byteOffset);
+    *byteOffset += calcPadding(*byteOffset);
+}
+
+void
+SResource::handlePreWrite(uint32_t * /*byteOffset*/) {
+    assert(false);
+}
+
+/*
+ * Only called for UTF-16 v1 strings, and for aliases. For UTF-16 v2 strings,
+ * write() sees fWritten and exits early.
+ */
+void
+StringBaseResource::handleWrite(UNewDataMemory *mem, uint32_t *byteOffset) {
+    /* Write the UTF-16 v1 string. */
+    int32_t len = length();
+    udata_write32(mem, len);
+    udata_writeUString(mem, getBuffer(), len + 1);
+    *byteOffset += 4 + (len + 1) * U_SIZEOF_UCHAR;
+    fWritten = true;
+}
+
+void
+ContainerResource::writeAllRes(UNewDataMemory *mem, uint32_t *byteOffset) {
+    uint32_t i = 0;
+    for (SResource *current = fFirst; current != nullptr; ++i, current = current->fNext) {
+        current->write(mem, byteOffset);
+    }
+    assert(i == fCount);
+}
+
+void
+ContainerResource::writeAllRes32(UNewDataMemory *mem, uint32_t *byteOffset) {
+    for (SResource *current = fFirst; current != nullptr; current = current->fNext) {
+        udata_write32(mem, current->fRes);
+    }
+    *byteOffset += fCount * 4;
+}
+
+void
+ArrayResource::handleWrite(UNewDataMemory *mem, uint32_t *byteOffset) {
+    writeAllRes(mem, byteOffset);
+    udata_write32(mem, fCount);
+    *byteOffset += 4;
+    writeAllRes32(mem, byteOffset);
+}
+
+void
+IntVectorResource::handleWrite(UNewDataMemory *mem, uint32_t *byteOffset) {
+    udata_write32(mem, fCount);
+    for(uint32_t i = 0; i < fCount; ++i) {
+      udata_write32(mem, fArray[i]);
+    }
+    *byteOffset += (1 + fCount) * 4;
+}
+
+void
+BinaryResource::handleWrite(UNewDataMemory *mem, uint32_t *byteOffset) {
+    uint32_t pad       = 0;
+    uint32_t dataStart = *byteOffset + sizeof(fLength);
+
+    if (dataStart % BIN_ALIGNMENT) {
+        pad = (BIN_ALIGNMENT - dataStart % BIN_ALIGNMENT);
+        udata_writePadding(mem, pad);  /* pad == 4 or 8 or 12 */
+        *byteOffset += pad;
+    }
+
+    udata_write32(mem, fLength);
+    if (fLength > 0) {
+        udata_writeBlock(mem, fData, fLength);
+    }
+    *byteOffset += 4 + fLength;
+}
+
+void
+TableResource::handleWrite(UNewDataMemory *mem, uint32_t *byteOffset) {
+    writeAllRes(mem, byteOffset);
+    if(fTableType == URES_TABLE) {
+        udata_write16(mem, (uint16_t)fCount);
+        for (SResource *current = fFirst; current != nullptr; current = current->fNext) {
+            udata_write16(mem, current->fKey16);
+        }
+        *byteOffset += (1 + fCount)* 2;
+        if ((fCount & 1) == 0) {
+            /* 16-bit count and even number of 16-bit key offsets need padding before 32-bit resource items */
+            udata_writePadding(mem, 2);
+            *byteOffset += 2;
+        }
+    } else /* URES_TABLE32 */ {
+        udata_write32(mem, fCount);
+        for (SResource *current = fFirst; current != nullptr; current = current->fNext) {
+            udata_write32(mem, (uint32_t)current->fKey);
+        }
+        *byteOffset += (1 + fCount)* 4;
+    }
+    writeAllRes32(mem, byteOffset);
+}
+
+void
+SResource::write(UNewDataMemory *mem, uint32_t *byteOffset) {
+    if (fWritten) {
+        assert(fRes != RES_BOGUS);
+        return;
+    }
+    handleWrite(mem, byteOffset);
+    uint8_t paddingSize = calcPadding(*byteOffset);
+    if (paddingSize > 0) {
+        udata_writePadding(mem, paddingSize);
+        *byteOffset += paddingSize;
+    }
+    fWritten = true;
+}
+
+void
+SResource::handleWrite(UNewDataMemory * /*mem*/, uint32_t * /*byteOffset*/) {
+    assert(false);
+}
+
+void SRBRoot::write(const char *outputDir, const char *outputPkg,
+                    char *writtenFilename, int writtenFilenameLen,
+                    UErrorCode &errorCode) {
+    UNewDataMemory *mem        = nullptr;
+    uint32_t        byteOffset = 0;
+    uint32_t        top, size;
+    char            dataName[1024];
+    int32_t         indexes[URES_INDEX_TOP];
+
+    compactKeys(errorCode);
+    /*
+     * Add padding bytes to fKeys so that fKeysTop is 4-aligned.
+     * Safe because the capacity is a multiple of 4.
+     */
+    while (fKeysTop & 3) {
+        fKeys[fKeysTop++] = (char)0xaa;
+    }
+    /*
+     * In URES_TABLE, use all local key offsets that fit into 16 bits,
+     * and use the remaining 16-bit offsets for pool key offsets
+     * if there are any.
+     * If there are no local keys, then use the whole 16-bit space
+     * for pool key offsets.
+     * Note: This cannot be changed without changing the major formatVersion.
+     */
+    if (fKeysBottom < fKeysTop) {
+        if (fKeysTop <= 0x10000) {
+            fLocalKeyLimit = fKeysTop;
+        } else {
+            fLocalKeyLimit = 0x10000;
+        }
+    } else {
+        fLocalKeyLimit = 0;
+    }
+
+    UHashtable *stringSet;
+    if (gFormatVersion > 1) {
+        stringSet = uhash_open(string_hash, string_comp, string_comp, &errorCode);
+        if (U_SUCCESS(errorCode) &&
+                fUsePoolBundle != nullptr && fUsePoolBundle->fStrings != nullptr) {
+            for (SResource *current = fUsePoolBundle->fStrings->fFirst;
+                    current != nullptr;
+                    current = current->fNext) {
+                StringResource *sr = static_cast<StringResource *>(current);
+                sr->fNumCopies = 0;
+                sr->fNumUnitsSaved = 0;
+                uhash_put(stringSet, sr, sr, &errorCode);
+            }
+        }
+        fRoot->preflightStrings(this, stringSet, errorCode);
+    } else {
+        stringSet = nullptr;
+    }
+    if (fStringsForm == STRINGS_UTF16_V2 && f16BitStringsLength > 0) {
+        compactStringsV2(stringSet, errorCode);
+    }
+    uhash_close(stringSet);
+    if (U_FAILURE(errorCode)) {
+        return;
+    }
+
+    int32_t formatVersion = gFormatVersion;
+    if (fPoolStringIndexLimit != 0) {
+        int32_t sum = fPoolStringIndexLimit + fLocalStringIndexLimit;
+        if ((sum - 1) > RES_MAX_OFFSET) {
+            errorCode = U_BUFFER_OVERFLOW_ERROR;
+            return;
+        }
+        if (fPoolStringIndexLimit < 0x10000 && sum <= 0x10000) {
+            // 16-bit indexes work for all pool + local strings.
+            fPoolStringIndex16Limit = fPoolStringIndexLimit;
+        } else {
+            // Set the pool index threshold so that 16-bit indexes work
+            // for some pool strings and some local strings.
+            fPoolStringIndex16Limit = (int32_t)(
+                    ((int64_t)fPoolStringIndexLimit * 0xffff) / sum);
+        }
+    } else if (gIsDefaultFormatVersion && formatVersion == 3 && !fIsPoolBundle) {
+        // If we just default to formatVersion 3
+        // but there are no pool bundle strings to share
+        // and we do not write a pool bundle,
+        // then write formatVersion 2 which is just as good.
+        formatVersion = 2;
+    }
+
+    fRoot->write16(this);
+    if (f16BitUnits.isBogus()) {
+        errorCode = U_MEMORY_ALLOCATION_ERROR;
+        return;
+    }
+    if (f16BitUnits.length() & 1) {
+        f16BitUnits.append((char16_t)0xaaaa);  /* pad to multiple of 4 bytes */
+    }
+
+    byteOffset = fKeysTop + f16BitUnits.length() * 2;
+    fRoot->preWrite(&byteOffset);
+
+    /* total size including the root item */
+    top = byteOffset;
+
+    if (writtenFilename && writtenFilenameLen) {
+        *writtenFilename = 0;
+    }
+
+    if (writtenFilename) {
+       int32_t off = 0, len = 0;
+       if (outputDir) {
+           uprv_strncpy(writtenFilename, outputDir, writtenFilenameLen);
+       }
+       if (writtenFilenameLen -= len) {
+           off += len;
+           writtenFilename[off] = U_FILE_SEP_CHAR;
+           if (--writtenFilenameLen) {
+               ++off;
+               if(outputPkg != nullptr)
+               {
+                   uprv_strcpy(writtenFilename+off, outputPkg);
+                   off += (int32_t)uprv_strlen(outputPkg);
+                   writtenFilename[off] = '_';
+                   ++off;
+               }
+
+               len = (int32_t)uprv_strlen(fLocale);
+               if (len > writtenFilenameLen) {
+                   len = writtenFilenameLen;
+               }
+               uprv_strncpy(writtenFilename + off, fLocale, writtenFilenameLen - off);
+               if (writtenFilenameLen -= len) {
+                   off += len;
+                   uprv_strncpy(writtenFilename +  off, ".res", writtenFilenameLen - off);
+               }
+           }
+       }
+    }
+
+    if(outputPkg)
+    {
+        uprv_strcpy(dataName, outputPkg);
+        uprv_strcat(dataName, "_");
+        uprv_strcat(dataName, fLocale);
+    }
+    else
+    {
+        uprv_strcpy(dataName, fLocale);
+    }
+
+    uprv_memcpy(dataInfo.formatVersion, gFormatVersions + formatVersion, sizeof(UVersionInfo));
+
+    mem = udata_create(outputDir, "res", dataName,
+                       &dataInfo, (gIncludeCopyright==true)? U_COPYRIGHT_STRING:nullptr, &errorCode);
+    if(U_FAILURE(errorCode)){
+        return;
+    }
+
+    /* write the root item */
+    udata_write32(mem, fRoot->fRes);
+
+    /*
+     * formatVersion 1.1 (ICU 2.8):
+     * write int32_t indexes[] after root and before the key strings
+     * to make it easier to parse resource bundles in icuswap or from Java etc.
+     */
+    uprv_memset(indexes, 0, sizeof(indexes));
+    indexes[URES_INDEX_LENGTH]=             fIndexLength;
+    indexes[URES_INDEX_KEYS_TOP]=           fKeysTop>>2;
+    indexes[URES_INDEX_RESOURCES_TOP]=      (int32_t)(top>>2);
+    indexes[URES_INDEX_BUNDLE_TOP]=         indexes[URES_INDEX_RESOURCES_TOP];
+    indexes[URES_INDEX_MAX_TABLE_LENGTH]=   fMaxTableLength;
+
+    /*
+     * formatVersion 1.2 (ICU 3.6):
+     * write indexes[URES_INDEX_ATTRIBUTES] with URES_ATT_NO_FALLBACK set or not set
+     * the memset() above initialized all indexes[] to 0
+     */
+    if (fNoFallback) {
+        indexes[URES_INDEX_ATTRIBUTES]=URES_ATT_NO_FALLBACK;
+    }
+    /*
+     * formatVersion 2.0 (ICU 4.4):
+     * more compact string value storage, optional pool bundle
+     */
+    if (URES_INDEX_16BIT_TOP < fIndexLength) {
+        indexes[URES_INDEX_16BIT_TOP] = (fKeysTop>>2) + (f16BitUnits.length()>>1);
+    }
+    if (URES_INDEX_POOL_CHECKSUM < fIndexLength) {
+        if (fIsPoolBundle) {
+            indexes[URES_INDEX_ATTRIBUTES] |= URES_ATT_IS_POOL_BUNDLE | URES_ATT_NO_FALLBACK;
+            uint32_t checksum = computeCRC((const char *)(fKeys + fKeysBottom),
+                                           (uint32_t)(fKeysTop - fKeysBottom), 0);
+            if (f16BitUnits.length() <= 1) {
+                // no pool strings to checksum
+            } else if (U_IS_BIG_ENDIAN) {
+                checksum = computeCRC(reinterpret_cast<const char *>(f16BitUnits.getBuffer()),
+                                      (uint32_t)f16BitUnits.length() * 2, checksum);
+            } else {
+                // Swap to big-endian so we get the same checksum on all platforms
+                // (except for charset family, due to the key strings).
+                UnicodeString s(f16BitUnits);
+                assert(!s.isBogus());
+                // .getBuffer(capacity) returns a mutable buffer
+                char16_t* p = s.getBuffer(f16BitUnits.length());
+                for (int32_t count = f16BitUnits.length(); count > 0; --count) {
+                    uint16_t x = *p;
+                    *p++ = (uint16_t)((x << 8) | (x >> 8));
+                }
+                s.releaseBuffer(f16BitUnits.length());
+                checksum = computeCRC((const char *)s.getBuffer(),
+                                      (uint32_t)f16BitUnits.length() * 2, checksum);
+            }
+            indexes[URES_INDEX_POOL_CHECKSUM] = (int32_t)checksum;
+        } else if (gUsePoolBundle) {
+            indexes[URES_INDEX_ATTRIBUTES] |= URES_ATT_USES_POOL_BUNDLE;
+            indexes[URES_INDEX_POOL_CHECKSUM] = fUsePoolBundle->fChecksum;
+        }
+    }
+    // formatVersion 3 (ICU 56):
+    // share string values via pool bundle strings
+    indexes[URES_INDEX_LENGTH] |= fPoolStringIndexLimit << 8;  // bits 23..0 -> 31..8
+    indexes[URES_INDEX_ATTRIBUTES] |= (fPoolStringIndexLimit >> 12) & 0xf000;  // bits 27..24 -> 15..12
+    indexes[URES_INDEX_ATTRIBUTES] |= fPoolStringIndex16Limit << 16;
+
+    /* write the indexes[] */
+    udata_writeBlock(mem, indexes, fIndexLength*4);
+
+    /* write the table key strings */
+    udata_writeBlock(mem, fKeys+fKeysBottom,
+                          fKeysTop-fKeysBottom);
+
+    /* write the v2 UTF-16 strings, URES_TABLE16 and URES_ARRAY16 */
+    udata_writeBlock(mem, f16BitUnits.getBuffer(), f16BitUnits.length()*2);
+
+    /* write all of the bundle contents: the root item and its children */
+    byteOffset = fKeysTop + f16BitUnits.length() * 2;
+    fRoot->write(mem, &byteOffset);
+    assert(byteOffset == top);
+
+    size = udata_finish(mem, &errorCode);
+    if(top != size) {
+        fprintf(stderr, "genrb error: wrote %u bytes but counted %u\n",
+                (int)size, (int)top);
+        errorCode = U_INTERNAL_PROGRAM_ERROR;
+    }
+}
+
+/* Opening Functions */
+
+TableResource* table_open(struct SRBRoot *bundle, const char *tag, const struct UString* comment, UErrorCode *status) {
+    LocalPointer<TableResource> res(new TableResource(bundle, tag, comment, *status), *status);
+    return U_SUCCESS(*status) ? res.orphan() : nullptr;
+}
+
+ArrayResource* array_open(struct SRBRoot *bundle, const char *tag, const struct UString* comment, UErrorCode *status) {
+    LocalPointer<ArrayResource> res(new ArrayResource(bundle, tag, comment, *status), *status);
+    return U_SUCCESS(*status) ? res.orphan() : nullptr;
+}
+
+struct SResource *string_open(struct SRBRoot *bundle, const char *tag, const char16_t *value, int32_t len, const struct UString* comment, UErrorCode *status) {
+    LocalPointer<SResource> res(
+            new StringResource(bundle, tag, value, len, comment, *status), *status);
+    return U_SUCCESS(*status) ? res.orphan() : nullptr;
+}
+
+struct SResource *alias_open(struct SRBRoot *bundle, const char *tag, char16_t *value, int32_t len, const struct UString* comment, UErrorCode *status) {
+    LocalPointer<SResource> res(
+            new AliasResource(bundle, tag, value, len, comment, *status), *status);
+    return U_SUCCESS(*status) ? res.orphan() : nullptr;
+}
+
+IntVectorResource *intvector_open(struct SRBRoot *bundle, const char *tag, const struct UString* comment, UErrorCode *status) {
+    LocalPointer<IntVectorResource> res(
+            new IntVectorResource(bundle, tag, comment, *status), *status);
+    return U_SUCCESS(*status) ? res.orphan() : nullptr;
+}
+
+struct SResource *int_open(struct SRBRoot *bundle, const char *tag, int32_t value, const struct UString* comment, UErrorCode *status) {
+    LocalPointer<SResource> res(new IntResource(bundle, tag, value, comment, *status), *status);
+    return U_SUCCESS(*status) ? res.orphan() : nullptr;
+}
+
+struct SResource *bin_open(struct SRBRoot *bundle, const char *tag, uint32_t length, uint8_t *data, const char* fileName, const struct UString* comment, UErrorCode *status) {
+    LocalPointer<SResource> res(
+            new BinaryResource(bundle, tag, length, data, fileName, comment, *status), *status);
+    return U_SUCCESS(*status) ? res.orphan() : nullptr;
+}
+
+SRBRoot::SRBRoot(const UString *comment, UBool isPoolBundle, UErrorCode &errorCode)
+        : fRoot(nullptr), fLocale(nullptr), fIndexLength(0), fMaxTableLength(0), fNoFallback(false),
+          fStringsForm(STRINGS_UTF16_V1), fIsPoolBundle(isPoolBundle),
+          fKeys(nullptr), fKeyMap(nullptr),
+          fKeysBottom(0), fKeysTop(0), fKeysCapacity(0),
+          fKeysCount(0), fLocalKeyLimit(0),
+          f16BitUnits(), f16BitStringsLength(0),
+          fUsePoolBundle(&kNoPoolBundle),
+          fPoolStringIndexLimit(0), fPoolStringIndex16Limit(0), fLocalStringIndexLimit(0),
+          fWritePoolBundle(nullptr) {
+    if (U_FAILURE(errorCode)) {
+        return;
+    }
+
+    if (gFormatVersion > 1) {
+        // f16BitUnits must start with a zero for empty resources.
+        // We might be able to omit it if there are no empty 16-bit resources.
+        f16BitUnits.append((char16_t)0);
+    }
+
+    fKeys = (char *) uprv_malloc(sizeof(char) * KEY_SPACE_SIZE);
+    if (isPoolBundle) {
+        fRoot = new PseudoListResource(this, errorCode);
+    } else {
+        fRoot = new TableResource(this, nullptr, comment, errorCode);
+    }
+    if (fKeys == nullptr || fRoot == nullptr || U_FAILURE(errorCode)) {
+        if (U_SUCCESS(errorCode)) {
+            errorCode = U_MEMORY_ALLOCATION_ERROR;
+        }
+        return;
+    }
+
+    fKeysCapacity = KEY_SPACE_SIZE;
+    /* formatVersion 1.1 and up: start fKeysTop after the root item and indexes[] */
+    if (gUsePoolBundle || isPoolBundle) {
+        fIndexLength = URES_INDEX_POOL_CHECKSUM + 1;
+    } else if (gFormatVersion >= 2) {
+        fIndexLength = URES_INDEX_16BIT_TOP + 1;
+    } else /* formatVersion 1 */ {
+        fIndexLength = URES_INDEX_ATTRIBUTES + 1;
+    }
+    fKeysBottom = (1 /* root */ + fIndexLength) * 4;
+    uprv_memset(fKeys, 0, fKeysBottom);
+    fKeysTop = fKeysBottom;
+
+    if (gFormatVersion == 1) {
+        fStringsForm = STRINGS_UTF16_V1;
+    } else {
+        fStringsForm = STRINGS_UTF16_V2;
+    }
+}
+
+/* Closing Functions */
+
+void res_close(struct SResource *res) {
+    delete res;
+}
+
+SRBRoot::~SRBRoot() {
+    delete fRoot;
+    uprv_free(fLocale);
+    uprv_free(fKeys);
+    uprv_free(fKeyMap);
+}
+
+/* Misc Functions */
+
+void SRBRoot::setLocale(char16_t *locale, UErrorCode &errorCode) {
+    if(U_FAILURE(errorCode)) {
+        return;
+    }
+
+    uprv_free(fLocale);
+    fLocale = (char*) uprv_malloc(sizeof(char) * (u_strlen(locale)+1));
+    if(fLocale == nullptr) {
+        errorCode = U_MEMORY_ALLOCATION_ERROR;
+        return;
+    }
+
+    u_UCharsToChars(locale, fLocale, u_strlen(locale)+1);
+}
+
+const char *
+SRBRoot::getKeyString(int32_t key) const {
+    if (key < 0) {
+        return fUsePoolBundle->fKeys + (key & 0x7fffffff);
+    } else {
+        return fKeys + key;
+    }
+}
+
+const char *
+SResource::getKeyString(const SRBRoot *bundle) const {
+    if (fKey == -1) {
+        return nullptr;
+    }
+    return bundle->getKeyString(fKey);
+}
+
+const char *
+SRBRoot::getKeyBytes(int32_t *pLength) const {
+    *pLength = fKeysTop - fKeysBottom;
+    return fKeys + fKeysBottom;
+}
+
+int32_t
+SRBRoot::addKeyBytes(const char *keyBytes, int32_t length, UErrorCode &errorCode) {
+    int32_t keypos;
+
+    // It is not legal to add new key bytes after compactKeys is run!
+    U_ASSERT(fKeyMap == nullptr);
+
+    if (U_FAILURE(errorCode)) {
+        return -1;
+    }
+    if (length < 0 || (keyBytes == nullptr && length != 0)) {
+        errorCode = U_ILLEGAL_ARGUMENT_ERROR;
+        return -1;
+    }
+    if (length == 0) {
+        return fKeysTop;
+    }
+
+    keypos = fKeysTop;
+    fKeysTop += length;
+    if (fKeysTop >= fKeysCapacity) {
+        /* overflow - resize the keys buffer */
+        fKeysCapacity += KEY_SPACE_SIZE;
+        fKeys = static_cast<char *>(uprv_realloc(fKeys, fKeysCapacity));
+        if(fKeys == nullptr) {
+            errorCode = U_MEMORY_ALLOCATION_ERROR;
+            return -1;
+        }
+    }
+
+    uprv_memcpy(fKeys + keypos, keyBytes, length);
+
+    return keypos;
+}
+
+int32_t
+SRBRoot::addTag(const char *tag, UErrorCode &errorCode) {
+    int32_t keypos;
+
+    if (U_FAILURE(errorCode)) {
+        return -1;
+    }
+
+    if (tag == nullptr) {
+        /* no error: the root table and array items have no keys */
+        return -1;
+    }
+
+    keypos = addKeyBytes(tag, (int32_t)(uprv_strlen(tag) + 1), errorCode);
+    if (U_SUCCESS(errorCode)) {
+        ++fKeysCount;
+    }
+    return keypos;
+}
+
+static int32_t
+compareInt32(int32_t lPos, int32_t rPos) {
+    /*
+     * Compare possibly-negative key offsets. Don't just return lPos - rPos
+     * because that is prone to negative-integer underflows.
+     */
+    if (lPos < rPos) {
+        return -1;
+    } else if (lPos > rPos) {
+        return 1;
+    } else {
+        return 0;
+    }
+}
+
+static int32_t U_CALLCONV
+compareKeySuffixes(const void *context, const void *l, const void *r) {
+    const struct SRBRoot *bundle=(const struct SRBRoot *)context;
+    int32_t lPos = ((const KeyMapEntry *)l)->oldpos;
+    int32_t rPos = ((const KeyMapEntry *)r)->oldpos;
+    const char *lStart = bundle->getKeyString(lPos);
+    const char *lLimit = lStart;
+    const char *rStart = bundle->getKeyString(rPos);
+    const char *rLimit = rStart;
+    int32_t diff;
+    while (*lLimit != 0) { ++lLimit; }
+    while (*rLimit != 0) { ++rLimit; }
+    /* compare keys in reverse character order */
+    while (lStart < lLimit && rStart < rLimit) {
+        diff = (int32_t)(uint8_t)*--lLimit - (int32_t)(uint8_t)*--rLimit;
+        if (diff != 0) {
+            return diff;
+        }
+    }
+    /* sort equal suffixes by descending key length */
+    diff = (int32_t)(rLimit - rStart) - (int32_t)(lLimit - lStart);
+    if (diff != 0) {
+        return diff;
+    }
+    /* Sort pool bundle keys first (negative oldpos), and otherwise keys in parsing order. */
+    return compareInt32(lPos, rPos);
+}
+
+static int32_t U_CALLCONV
+compareKeyNewpos(const void * /*context*/, const void *l, const void *r) {
+    return compareInt32(((const KeyMapEntry *)l)->newpos, ((const KeyMapEntry *)r)->newpos);
+}
+
+static int32_t U_CALLCONV
+compareKeyOldpos(const void * /*context*/, const void *l, const void *r) {
+    return compareInt32(((const KeyMapEntry *)l)->oldpos, ((const KeyMapEntry *)r)->oldpos);
+}
+
+void SResource::collectKeys(std::function<void(int32_t)> collector) const {
+    collector(fKey);
+}
+
+void ContainerResource::collectKeys(std::function<void(int32_t)> collector) const {
+    collector(fKey);
+    for (SResource* curr = fFirst; curr != nullptr; curr = curr->fNext) {
+        curr->collectKeys(collector);
+    }
+}
+
+void
+SRBRoot::compactKeys(UErrorCode &errorCode) {
+    KeyMapEntry *map;
+    char *keys;
+    int32_t i;
+
+    // Except for pool bundles, keys might not be used.
+    // Do not add unused keys to the final bundle.
+    std::set<int32_t> keysInUse;
+    if (!fIsPoolBundle) {
+        fRoot->collectKeys([&keysInUse](int32_t key) {
+            if (key >= 0) {
+                keysInUse.insert(key);
+            }
+        });
+        fKeysCount = static_cast<int32_t>(keysInUse.size());
+    }
+
+    int32_t keysCount = fUsePoolBundle->fKeysCount + fKeysCount;
+    if (U_FAILURE(errorCode) || fKeyMap != nullptr) {
+        return;
+    }
+    map = (KeyMapEntry *)uprv_malloc(keysCount * sizeof(KeyMapEntry));
+    if (map == nullptr) {
+        errorCode = U_MEMORY_ALLOCATION_ERROR;
+        return;
+    }
+    keys = (char *)fUsePoolBundle->fKeys;
+    for (i = 0; i < fUsePoolBundle->fKeysCount; ++i) {
+        map[i].oldpos =
+            (int32_t)(keys - fUsePoolBundle->fKeys) | 0x80000000;  /* negative oldpos */
+        map[i].newpos = 0;
+        while (*keys != 0) { ++keys; }  /* skip the key */
+        ++keys;  /* skip the NUL */
+    }
+    keys = fKeys + fKeysBottom;
+    while (i < keysCount) {
+        int32_t keyOffset = static_cast<int32_t>(keys - fKeys);
+        if (!fIsPoolBundle && keysInUse.count(keyOffset) == 0) {
+            // Mark the unused key as deleted
+            while (*keys != 0) { *keys++ = 1; }
+            *keys++ = 1;
+        } else {
+            map[i].oldpos = keyOffset;
+            map[i].newpos = 0;
+            while (*keys != 0) { ++keys; }  /* skip the key */
+            ++keys;  /* skip the NUL */
+            i++;
+        }
+    }
+    if (keys != fKeys + fKeysTop) {
+        // Throw away any unused keys from the end
+        fKeysTop = static_cast<int32_t>(keys - fKeys);
+    }
+    /* Sort the keys so that each one is immediately followed by all of its suffixes. */
+    uprv_sortArray(map, keysCount, (int32_t)sizeof(KeyMapEntry),
+                   compareKeySuffixes, this, false, &errorCode);
+    /*
+     * Make suffixes point into earlier, longer strings that contain them
+     * and mark the old, now unused suffix bytes as deleted.
+     */
+    if (U_SUCCESS(errorCode)) {
+        keys = fKeys;
+        for (i = 0; i < keysCount;) {
+            /*
+             * This key is not a suffix of the previous one;
+             * keep this one and delete the following ones that are
+             * suffixes of this one.
+             */
+            const char *key;
+            const char *keyLimit;
+            int32_t j = i + 1;
+            map[i].newpos = map[i].oldpos;
+            if (j < keysCount && map[j].oldpos < 0) {
+                /* Key string from the pool bundle, do not delete. */
+                i = j;
+                continue;
+            }
+            key = getKeyString(map[i].oldpos);
+            for (keyLimit = key; *keyLimit != 0; ++keyLimit) {}
+            for (; j < keysCount && map[j].oldpos >= 0; ++j) {
+                const char *k;
+                char *suffix;
+                const char *suffixLimit;
+                int32_t offset;
+                suffix = keys + map[j].oldpos;
+                for (suffixLimit = suffix; *suffixLimit != 0; ++suffixLimit) {}
+                offset = static_cast<int32_t>((keyLimit - key) - (suffixLimit - suffix));
+                if (offset < 0) {
+                    break;  /* suffix cannot be longer than the original */
+                }
+                /* Is it a suffix of the earlier, longer key? */
+                for (k = keyLimit; suffix < suffixLimit && *--k == *--suffixLimit;) {}
+                if (suffix == suffixLimit && *k == *suffixLimit) {
+                    map[j].newpos = map[i].oldpos + offset;  /* yes, point to the earlier key */
+                    // Mark the suffix as deleted
+                    while (*suffix != 0) { *suffix++ = 1; }
+                    *suffix = 1;
+                } else {
+                    break;  /* not a suffix, restart from here */
+                }
+            }
+            i = j;
+        }
+        /*
+         * Re-sort by newpos, then modify the key characters array in-place
+         * to squeeze out unused bytes, and readjust the newpos offsets.
+         */
+        uprv_sortArray(map, keysCount, (int32_t)sizeof(KeyMapEntry),
+                       compareKeyNewpos, nullptr, false, &errorCode);
+        if (U_SUCCESS(errorCode)) {
+            int32_t oldpos, newpos, limit;
+            oldpos = newpos = fKeysBottom;
+            limit = fKeysTop;
+            /* skip key offsets that point into the pool bundle rather than this new bundle */
+            for (i = 0; i < keysCount && map[i].newpos < 0; ++i) {}
+            if (i < keysCount) {
+                while (oldpos < limit) {
+                    if (keys[oldpos] == 1) {
+                        ++oldpos;  /* skip unused bytes */
+                    } else {
+                        /* adjust the new offsets for keys starting here */
+                        while (i < keysCount && map[i].newpos == oldpos) {
+                            map[i++].newpos = newpos;
+                        }
+                        /* move the key characters to their new position */
+                        keys[newpos++] = keys[oldpos++];
+                    }
+                }
+                U_ASSERT(i == keysCount);
+            }
+            fKeysTop = newpos;
+            /* Re-sort once more, by old offsets for binary searching. */
+            uprv_sortArray(map, keysCount, (int32_t)sizeof(KeyMapEntry),
+                           compareKeyOldpos, nullptr, false, &errorCode);
+            if (U_SUCCESS(errorCode)) {
+                /* key size reduction by limit - newpos */
+                fKeyMap = map;
+                map = nullptr;
+            }
+        }
+    }
+    uprv_free(map);
+}
+
+static int32_t U_CALLCONV
+compareStringSuffixes(const void * /*context*/, const void *l, const void *r) {
+    const StringResource *left = *((const StringResource **)l);
+    const StringResource *right = *((const StringResource **)r);
+    const char16_t *lStart = left->getBuffer();
+    const char16_t *lLimit = lStart + left->length();
+    const char16_t *rStart = right->getBuffer();
+    const char16_t *rLimit = rStart + right->length();
+    int32_t diff;
+    /* compare keys in reverse character order */
+    while (lStart < lLimit && rStart < rLimit) {
+        diff = (int32_t)*--lLimit - (int32_t)*--rLimit;
+        if (diff != 0) {
+            return diff;
+        }
+    }
+    /* sort equal suffixes by descending string length */
+    return right->length() - left->length();
+}
+
+static int32_t U_CALLCONV
+compareStringLengths(const void * /*context*/, const void *l, const void *r) {
+    const StringResource *left = *((const StringResource **)l);
+    const StringResource *right = *((const StringResource **)r);
+    int32_t diff;
+    /* Make "is suffix of another string" compare greater than a non-suffix. */
+    diff = (int)(left->fSame != nullptr) - (int)(right->fSame != nullptr);
+    if (diff != 0) {
+        return diff;
+    }
+    /* sort by ascending string length */
+    diff = left->length() - right->length();
+    if (diff != 0) {
+        return diff;
+    }
+    // sort by descending size reduction
+    diff = right->fNumUnitsSaved - left->fNumUnitsSaved;
+    if (diff != 0) {
+        return diff;
+    }
+    // sort lexically
+    return left->fString.compare(right->fString);
+}
+
+void
+StringResource::writeUTF16v2(int32_t base, UnicodeString &dest) {
+    int32_t len = length();
+    fRes = URES_MAKE_RESOURCE(URES_STRING_V2, base + dest.length());
+    fWritten = true;
+    switch(fNumCharsForLength) {
+    case 0:
+        break;
+    case 1:
+        dest.append((char16_t)(0xdc00 + len));
+        break;
+    case 2:
+        dest.append((char16_t)(0xdfef + (len >> 16)));
+        dest.append((char16_t)len);
+        break;
+    case 3:
+        dest.append((char16_t)0xdfff);
+        dest.append((char16_t)(len >> 16));
+        dest.append((char16_t)len);
+        break;
+    default:
+        break;  /* will not occur */
+    }
+    dest.append(fString);
+    dest.append((char16_t)0);
+}
+
+void
+SRBRoot::compactStringsV2(UHashtable *stringSet, UErrorCode &errorCode) {
+    if (U_FAILURE(errorCode)) {
+        return;
+    }
+    // Store the StringResource pointers in an array for
+    // easy sorting and processing.
+    // We enumerate a set of strings, so there are no duplicates.
+    int32_t count = uhash_count(stringSet);
+    LocalArray<StringResource *> array(new StringResource *[count], errorCode);
+    if (U_FAILURE(errorCode)) {
+        return;
+    }
+    for (int32_t pos = UHASH_FIRST, i = 0; i < count; ++i) {
+        array[i] = (StringResource *)uhash_nextElement(stringSet, &pos)->key.pointer;
+    }
+    /* Sort the strings so that each one is immediately followed by all of its suffixes. */
+    uprv_sortArray(array.getAlias(), count, (int32_t)sizeof(struct SResource **),
+                   compareStringSuffixes, nullptr, false, &errorCode);
+    if (U_FAILURE(errorCode)) {
+        return;
+    }
+    /*
+     * Make suffixes point into earlier, longer strings that contain them.
+     * Temporarily use fSame and fSuffixOffset for suffix strings to
+     * refer to the remaining ones.
+     */
+    for (int32_t i = 0; i < count;) {
+        /*
+         * This string is not a suffix of the previous one;
+         * write this one and subsume the following ones that are
+         * suffixes of this one.
+         */
+        StringResource *res = array[i];
+        res->fNumUnitsSaved = (res->fNumCopies - 1) * res->get16BitStringsLength();
+        // Whole duplicates of pool strings are already account for in fPoolStringIndexLimit,
+        // see StringResource::handlePreflightStrings().
+        int32_t j;
+        for (j = i + 1; j < count; ++j) {
+            StringResource *suffixRes = array[j];
+            /* Is it a suffix of the earlier, longer string? */
+            if (res->fString.endsWith(suffixRes->fString)) {
+                assert(res->length() != suffixRes->length());  // Set strings are unique.
+                if (suffixRes->fWritten) {
+                    // Pool string, skip.
+                } else if (suffixRes->fNumCharsForLength == 0) {
+                    /* yes, point to the earlier string */
+                    suffixRes->fSame = res;
+                    suffixRes->fSuffixOffset = res->length() - suffixRes->length();
+                    if (res->fWritten) {
+                        // Suffix-share res which is a pool string.
+                        // Compute the resource word and collect the maximum.
+                        suffixRes->fRes =
+                                res->fRes + res->fNumCharsForLength + suffixRes->fSuffixOffset;
+                        int32_t poolStringIndex = (int32_t)RES_GET_OFFSET(suffixRes->fRes);
+                        if (poolStringIndex >= fPoolStringIndexLimit) {
+                            fPoolStringIndexLimit = poolStringIndex + 1;
+                        }
+                        suffixRes->fWritten = true;
+                    }
+                    res->fNumUnitsSaved += suffixRes->fNumCopies * suffixRes->get16BitStringsLength();
+                } else {
+                    /* write the suffix by itself if we need explicit length */
+                }
+            } else {
+                break;  /* not a suffix, restart from here */
+            }
+        }
+        i = j;
+    }
+    /*
+     * Re-sort the strings by ascending length (except suffixes last)
+     * to optimize for URES_TABLE16 and URES_ARRAY16:
+     * Keep as many as possible within reach of 16-bit offsets.
+     */
+    uprv_sortArray(array.getAlias(), count, (int32_t)sizeof(struct SResource **),
+                   compareStringLengths, nullptr, false, &errorCode);
+    if (U_FAILURE(errorCode)) {
+        return;
+    }
+    if (fIsPoolBundle) {
+        // Write strings that are sufficiently shared.
+        // Avoid writing other strings.
+        int32_t numStringsWritten = 0;
+        int32_t numUnitsSaved = 0;
+        int32_t numUnitsNotSaved = 0;
+        for (int32_t i = 0; i < count; ++i) {
+            StringResource *res = array[i];
+            // Maximum pool string index when suffix-sharing the last character.
+            int32_t maxStringIndex =
+                    f16BitUnits.length() + res->fNumCharsForLength + res->length() - 1;
+            if (res->fNumUnitsSaved >= GENRB_MIN_16BIT_UNITS_SAVED_FOR_POOL_STRING &&
+                    maxStringIndex < RES_MAX_OFFSET) {
+                res->writeUTF16v2(0, f16BitUnits);
+                ++numStringsWritten;
+                numUnitsSaved += res->fNumUnitsSaved;
+            } else {
+                numUnitsNotSaved += res->fNumUnitsSaved;
+                res->fRes = URES_MAKE_EMPTY_RESOURCE(URES_STRING);
+                res->fWritten = true;
+            }
+        }
+        if (f16BitUnits.isBogus()) {
+            errorCode = U_MEMORY_ALLOCATION_ERROR;
+        }
+        if (getShowWarning()) {  // not quiet
+            printf("number of shared strings: %d\n", (int)numStringsWritten);
+            printf("16-bit units for strings: %6d = %6d bytes\n",
+                   (int)f16BitUnits.length(), (int)f16BitUnits.length() * 2);
+            printf("16-bit units saved:       %6d = %6d bytes\n",
+                   (int)numUnitsSaved, (int)numUnitsSaved * 2);
+            printf("16-bit units not saved:   %6d = %6d bytes\n",
+                   (int)numUnitsNotSaved, (int)numUnitsNotSaved * 2);
+        }
+    } else {
+        assert(fPoolStringIndexLimit <= fUsePoolBundle->fStringIndexLimit);
+        /* Write the non-suffix strings. */
+        int32_t i;
+        for (i = 0; i < count && array[i]->fSame == nullptr; ++i) {
+            StringResource *res = array[i];
+            if (!res->fWritten) {
+                int32_t localStringIndex = f16BitUnits.length();
+                if (localStringIndex >= fLocalStringIndexLimit) {
+                    fLocalStringIndexLimit = localStringIndex + 1;
+                }
+                res->writeUTF16v2(fPoolStringIndexLimit, f16BitUnits);
+            }
+        }
+        if (f16BitUnits.isBogus()) {
+            errorCode = U_MEMORY_ALLOCATION_ERROR;
+            return;
+        }
+        if (fWritePoolBundle != nullptr && gFormatVersion >= 3) {
+            PseudoListResource *poolStrings =
+                    static_cast<PseudoListResource *>(fWritePoolBundle->fRoot);
+            for (i = 0; i < count && array[i]->fSame == nullptr; ++i) {
+                assert(!array[i]->fString.isEmpty());
+                StringResource *poolString =
+                        new StringResource(fWritePoolBundle, array[i]->fString, errorCode);
+                if (poolString == nullptr) {
+                    errorCode = U_MEMORY_ALLOCATION_ERROR;
+                    break;
+                }
+                poolStrings->add(poolString);
+            }
+        }
+        /* Write the suffix strings. Make each point to the real string. */
+        for (; i < count; ++i) {
+            StringResource *res = array[i];
+            if (res->fWritten) {
+                continue;
+            }
+            StringResource *same = res->fSame;
+            assert(res->length() != same->length());  // Set strings are unique.
+            res->fRes = same->fRes + same->fNumCharsForLength + res->fSuffixOffset;
+            int32_t localStringIndex = (int32_t)RES_GET_OFFSET(res->fRes) - fPoolStringIndexLimit;
+            // Suffixes of pool strings have been set already.
+            assert(localStringIndex >= 0);
+            if (localStringIndex >= fLocalStringIndexLimit) {
+                fLocalStringIndexLimit = localStringIndex + 1;
+            }
+            res->fWritten = true;
+        }
+    }
+    // +1 to account for the initial zero in f16BitUnits
+    assert(f16BitUnits.length() <= (f16BitStringsLength + 1));
+}
+
+void SResource::applyFilter(
+        const PathFilter& /*filter*/,
+        ResKeyPath& /*path*/,
+        const SRBRoot* /*bundle*/) {
+    // Only a few resource types (tables) are capable of being filtered.
+}
+
+void TableResource::applyFilter(
+        const PathFilter& filter,
+        ResKeyPath& path,
+        const SRBRoot* bundle) {
+    SResource* prev = nullptr;
+    SResource* curr = fFirst;
+    for (; curr != nullptr;) {
+        path.push(curr->getKeyString(bundle));
+        auto inclusion = filter.match(path);
+        if (inclusion == PathFilter::EInclusion::INCLUDE) {
+            // Include whole subtree
+            // no-op
+            if (isVerbose()) {
+                std::cout << "genrb subtree: " << bundle->fLocale << ": INCLUDE: " << path << std::endl;
+            }
+        } else if (inclusion == PathFilter::EInclusion::EXCLUDE) {
+            // Reject the whole subtree
+            // Remove it from the linked list
+            if (isVerbose()) {
+                std::cout << "genrb subtree: " << bundle->fLocale << ": DELETE:  " << path << std::endl;
+            }
+            if (prev == nullptr) {
+                fFirst = curr->fNext;
+            } else {
+                prev->fNext = curr->fNext;
+            }
+            fCount--;
+            delete curr;
+            curr = prev;
+        } else {
+            U_ASSERT(inclusion == PathFilter::EInclusion::PARTIAL);
+            // Recurse into the child
+            curr->applyFilter(filter, path, bundle);
+        }
+        path.pop();
+
+        prev = curr;
+        if (curr == nullptr) {
+            curr = fFirst;
+        } else {
+            curr = curr->fNext;
+        }
+    }
+}