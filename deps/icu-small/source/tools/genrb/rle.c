--- conflicted
+++ resolved
@@ -1,818 +1,408 @@
-<<<<<<< HEAD
-// © 2016 and later: Unicode, Inc. and others.
-// License & terms of use: http://www.unicode.org/copyright.html
-/*
-*******************************************************************************
-*
-*   Copyright (C) 2000-2003, International Business Machines
-*   Corporation and others.  All Rights Reserved.
-*
-*******************************************************************************
-*
-* File writejava.c
-*
-* Modification History:
-*
-*   Date        Name        Description
-*   01/11/02    Ram        Creation.
-*******************************************************************************
-*/
-#include <stdbool.h>
-#include "rle.h"
-/**
- * The ESCAPE character is used during run-length encoding.  It signals
- * a run of identical chars.
- */
-static const uint16_t ESCAPE = 0xA5A5;
-
-/**
- * The ESCAPE_BYTE character is used during run-length encoding.  It signals
- * a run of identical bytes.
- */
-static const uint8_t ESCAPE_BYTE = (uint8_t)0xA5;
-
-/**
- * Append a byte to the given StringBuffer, packing two bytes into each
- * character.  The state parameter maintains intermediary data between
- * calls.
- * @param state A two-element array, with state[0] == 0 if this is the
- * first byte of a pair, or state[0] != 0 if this is the second byte
- * of a pair, in which case state[1] is the first byte.
- */
-static uint16_t*
-appendEncodedByte(uint16_t* buffer, uint16_t* buffLimit, uint8_t value, uint8_t state[],UErrorCode* status) {
-    if(!status || U_FAILURE(*status)){
-        return NULL;
-    }
-    if (state[0] != 0) {
-        uint16_t c = (uint16_t) ((state[1] << 8) | (((int32_t) value) & 0xFF));
-        if(buffer < buffLimit){
-            *buffer++ = c;
-        }else{
-            *status = U_BUFFER_OVERFLOW_ERROR;
-        }
-        state[0] = 0;
-        return buffer;
-    }
-    else {
-        state[0] = 1;
-        state[1] = value;
-        return buffer;
-    }
-}
-/**
- * Encode a run, possibly a degenerate run (of < 4 values).
- * @param length The length of the run; must be > 0 && <= 0xFF.
- */
-static uint16_t*
-encodeRunByte(uint16_t* buffer,uint16_t* bufLimit, uint8_t value, int32_t length, uint8_t state[], UErrorCode* status) {
-    if(!status || U_FAILURE(*status)){
-        return NULL;
-    }
-    if (length < 4) {
-        int32_t j=0;
-        for (; j<length; ++j) {
-            if (value == ESCAPE_BYTE) {
-                buffer = appendEncodedByte(buffer,bufLimit, ESCAPE_BYTE, state,status);
-            }
-            buffer = appendEncodedByte(buffer,bufLimit, value, state, status);
-        }
-    }
-    else {
-        if (length == ESCAPE_BYTE) {
-            if (value == ESCAPE_BYTE){
-               buffer =  appendEncodedByte(buffer, bufLimit,ESCAPE_BYTE, state,status);
-            }
-            buffer = appendEncodedByte(buffer,bufLimit, value, state, status);
-            --length;
-        }
-        buffer = appendEncodedByte(buffer,bufLimit, ESCAPE_BYTE, state,status);
-        buffer = appendEncodedByte(buffer,bufLimit, (char)length, state, status);
-        buffer = appendEncodedByte(buffer,bufLimit, value, state, status); /* Don't need to escape this value*/
-    }
-    return buffer;
-}
-
-#define APPEND( buffer, bufLimit, value, num, status) UPRV_BLOCK_MACRO_BEGIN { \
-    if(buffer<bufLimit){                    \
-        *buffer++=(value);                  \
-    }else{                                  \
-        *status = U_BUFFER_OVERFLOW_ERROR;  \
-    }                                       \
-    num++;                                  \
-} UPRV_BLOCK_MACRO_END
-
-/**
- * Encode a run, possibly a degenerate run (of < 4 values).
- * @param length The length of the run; must be > 0 && <= 0xFFFF.
- */
-static uint16_t*
-encodeRunShort(uint16_t* buffer,uint16_t* bufLimit, uint16_t value, int32_t length,UErrorCode* status) {
-    int32_t num=0;
-    if (length < 4) {
-        int j=0;
-        for (; j<length; ++j) {
-            if (value == (int32_t) ESCAPE){
-                APPEND(buffer,bufLimit,ESCAPE, num, status);
-
-            }
-            APPEND(buffer,bufLimit,value,num, status);
-        }
-    }
-    else {
-        if (length == (int32_t) ESCAPE) {
-            if (value == (int32_t) ESCAPE){
-                APPEND(buffer,bufLimit,ESCAPE,num,status);
-
-            }
-            APPEND(buffer,bufLimit,value,num,status);
-            --length;
-        }
-        APPEND(buffer,bufLimit,ESCAPE,num,status);
-        APPEND(buffer,bufLimit,(uint16_t) length, num,status);
-        APPEND(buffer,bufLimit,(uint16_t)value, num, status); /* Don't need to escape this value */
-    }
-    return buffer;
-}
-
-/**
- * Construct a string representing a char array.  Use run-length encoding.
- * A character represents itself, unless it is the ESCAPE character.  Then
- * the following notations are possible:
- *   ESCAPE ESCAPE   ESCAPE literal
- *   ESCAPE n c      n instances of character c
- * Since an encoded run occupies 3 characters, we only encode runs of 4 or
- * more characters.  Thus we have n > 0 and n != ESCAPE and n <= 0xFFFF.
- * If we encounter a run where n == ESCAPE, we represent this as:
- *   c ESCAPE n-1 c
- * The ESCAPE value is chosen so as not to collide with commonly
- * seen values.
- */
-int32_t
-usArrayToRLEString(const uint16_t* src,int32_t srcLen,uint16_t* buffer, int32_t bufLen,UErrorCode* status) {
-    uint16_t* bufLimit =  buffer+bufLen;
-    uint16_t* saveBuffer = buffer;
-    if(buffer < bufLimit){
-        *buffer++ =  (uint16_t)(srcLen>>16);
-        if(buffer<bufLimit){
-            uint16_t runValue = src[0];
-            int32_t runLength = 1;
-            int i=1;
-            *buffer++ = (uint16_t) srcLen;
-
-            for (; i<srcLen; ++i) {
-                uint16_t s = src[i];
-                if (s == runValue && runLength < 0xFFFF){
-                    ++runLength;
-                }else {
-                    buffer = encodeRunShort(buffer,bufLimit, (uint16_t)runValue, runLength,status);
-                    runValue = s;
-                    runLength = 1;
-                }
-            }
-            buffer= encodeRunShort(buffer,bufLimit,(uint16_t)runValue, runLength,status);
-        }else{
-            *status = U_BUFFER_OVERFLOW_ERROR;
-        }
-    }else{
-        *status = U_BUFFER_OVERFLOW_ERROR;
-    }
-    return (int32_t)(buffer - saveBuffer);
-}
-
-/**
- * Construct a string representing a byte array.  Use run-length encoding.
- * Two bytes are packed into a single char, with a single extra zero byte at
- * the end if needed.  A byte represents itself, unless it is the
- * ESCAPE_BYTE.  Then the following notations are possible:
- *   ESCAPE_BYTE ESCAPE_BYTE   ESCAPE_BYTE literal
- *   ESCAPE_BYTE n b           n instances of byte b
- * Since an encoded run occupies 3 bytes, we only encode runs of 4 or
- * more bytes.  Thus we have n > 0 and n != ESCAPE_BYTE and n <= 0xFF.
- * If we encounter a run where n == ESCAPE_BYTE, we represent this as:
- *   b ESCAPE_BYTE n-1 b
- * The ESCAPE_BYTE value is chosen so as not to collide with commonly
- * seen values.
- */
-int32_t
-byteArrayToRLEString(const uint8_t* src,int32_t srcLen, uint16_t* buffer,int32_t bufLen, UErrorCode* status) {
-    const uint16_t* saveBuf = buffer;
-    uint16_t* bufLimit =  buffer+bufLen;
-    if(buffer < bufLimit){
-        *buffer++ = ((uint16_t) (srcLen >> 16));
-
-        if(buffer<bufLimit){
-            uint8_t runValue = src[0];
-            int runLength = 1;
-            uint8_t state[2]= {0};
-            int i=1;
-            *buffer++=((uint16_t) srcLen);
-            for (; i<srcLen; ++i) {
-                uint8_t b = src[i];
-                if (b == runValue && runLength < 0xFF){
-                    ++runLength;
-                }
-                else {
-                    buffer = encodeRunByte(buffer, bufLimit,runValue, runLength, state,status);
-                    runValue = b;
-                    runLength = 1;
-                }
-            }
-            buffer = encodeRunByte(buffer,bufLimit, runValue, runLength, state, status);
-
-            /* We must save the final byte, if there is one, by padding
-             * an extra zero.
-             */
-            if (state[0] != 0) {
-                buffer = appendEncodedByte(buffer,bufLimit, 0, state ,status);
-            }
-        }else{
-            *status = U_BUFFER_OVERFLOW_ERROR;
-        }
-    }else{
-        *status = U_BUFFER_OVERFLOW_ERROR;
-    }
-    return (int32_t) (buffer - saveBuf);
-}
-
-
-/**
- * Construct an array of shorts from a run-length encoded string.
- */
-int32_t
-rleStringToUCharArray(uint16_t* src, int32_t srcLen, uint16_t* target, int32_t tgtLen, UErrorCode* status) {
-    int32_t length = 0;
-    int32_t ai = 0;
-    int i=2;
-
-    if(!status || U_FAILURE(*status)){
-        return 0;
-    }
-    /* the source is null terminated */
-    if(srcLen == -1){
-        srcLen = u_strlen(src);
-    }
-    if(srcLen <= 2){
-        return 2;
-    }
-    length = (((int32_t) src[0]) << 16) | ((int32_t) src[1]);
-
-    if(target == NULL){
-        return length;
-    }
-    if(tgtLen < length){
-        *status = U_BUFFER_OVERFLOW_ERROR;
-        return length;
-    }
-
-    for (; i<srcLen; ++i) {
-        uint16_t c = src[i];
-        if (c == ESCAPE) {
-            c = src[++i];
-            if (c == ESCAPE) {
-                target[ai++] = c;
-            } else {
-                int32_t runLength = (int32_t) c;
-                uint16_t runValue = src[++i];
-                int j=0;
-                for (; j<runLength; ++j) {
-                    target[ai++] = runValue;
-                }
-            }
-        }
-        else {
-            target[ai++] = c;
-        }
-    }
-
-    if (ai != length){
-        *status = U_INTERNAL_PROGRAM_ERROR;
-    }
-
-    return length;
-}
-
-/**
- * Construct an array of bytes from a run-length encoded string.
- */
-int32_t
-rleStringToByteArray(uint16_t* src, int32_t srcLen, uint8_t* target, int32_t tgtLen, UErrorCode* status) {
-
-    int32_t length = 0;
-    UBool nextChar = true;
-    uint16_t c = 0;
-    int32_t node = 0;
-    int32_t runLength = 0;
-    int32_t i = 2;
-    int32_t ai=0;
-
-    if(!status || U_FAILURE(*status)){
-        return 0;
-    }
-    /* the source is null terminated */
-    if(srcLen == -1){
-        srcLen = u_strlen(src);
-    }
-    if(srcLen <= 2){
-        return 2;
-    }
-    length = (((int32_t) src[0]) << 16) | ((int32_t) src[1]);
-
-    if(target == NULL){
-        return length;
-    }
-    if(tgtLen < length){
-        *status = U_BUFFER_OVERFLOW_ERROR;
-        return length;
-    }
-
-    for (; ai<tgtLen; ) {
-       /* This part of the loop places the next byte into the local
-        * variable 'b' each time through the loop.  It keeps the
-        * current character in 'c' and uses the boolean 'nextChar'
-        * to see if we've taken both bytes out of 'c' yet.
-        */
-        uint8_t b;
-        if (nextChar) {
-            c = src[i++];
-            b = (uint8_t) (c >> 8);
-            nextChar = false;
-        }
-        else {
-            b = (uint8_t) (c & 0xFF);
-            nextChar = true;
-        }
-
-       /* This part of the loop is a tiny state machine which handles
-        * the parsing of the run-length encoding.  This would be simpler
-        * if we could look ahead, but we can't, so we use 'node' to
-        * move between three nodes in the state machine.
-        */
-        switch (node) {
-        case 0:
-            /* Normal idle node */
-            if (b == ESCAPE_BYTE) {
-                node = 1;
-            }
-            else {
-                target[ai++] = b;
-            }
-            break;
-        case 1:
-           /* We have seen one ESCAPE_BYTE; we expect either a second
-            * one, or a run length and value.
-            */
-            if (b == ESCAPE_BYTE) {
-                target[ai++] = ESCAPE_BYTE;
-                node = 0;
-            }
-            else {
-                runLength = b;
-                node = 2;
-            }
-            break;
-        case 2:
-            {
-                int j=0;
-               /* We have seen an ESCAPE_BYTE and length byte.  We interpret
-                * the next byte as the value to be repeated.
-                */
-                for (; j<runLength; ++j){
-                    if(ai<tgtLen){
-                        target[ai++] = b;
-                    }else{
-                        *status = U_BUFFER_OVERFLOW_ERROR;
-                        return ai;
-                    }
-                }
-                node = 0;
-                break;
-            }
-        }
-    }
-
-    if (node != 0){
-        *status = U_INTERNAL_PROGRAM_ERROR;
-        /*("Bad run-length encoded byte array")*/
-        return 0;
-    }
-
-
-    if (i != srcLen){
-        /*("Excess data in RLE byte array string");*/
-        *status = U_INTERNAL_PROGRAM_ERROR;
-        return ai;
-    }
-
-    return ai;
-}
-=======
-// © 2016 and later: Unicode, Inc. and others.
-// License & terms of use: http://www.unicode.org/copyright.html
-/*
-*******************************************************************************
-*
-*   Copyright (C) 2000-2003, International Business Machines
-*   Corporation and others.  All Rights Reserved.
-*
-*******************************************************************************
-*
-* File writejava.c
-*
-* Modification History:
-*
-*   Date        Name        Description
-*   01/11/02    Ram        Creation.
-*******************************************************************************
-*/
-#include <stdbool.h>
-#include "rle.h"
-/**
- * The ESCAPE character is used during run-length encoding.  It signals
- * a run of identical chars.
- */
-static const uint16_t ESCAPE = 0xA5A5;
-
-/**
- * The ESCAPE_BYTE character is used during run-length encoding.  It signals
- * a run of identical bytes.
- */
-static const uint8_t ESCAPE_BYTE = (uint8_t)0xA5;
-
-/**
- * Append a byte to the given StringBuffer, packing two bytes into each
- * character.  The state parameter maintains intermediary data between
- * calls.
- * @param state A two-element array, with state[0] == 0 if this is the
- * first byte of a pair, or state[0] != 0 if this is the second byte
- * of a pair, in which case state[1] is the first byte.
- */
-static uint16_t*
-appendEncodedByte(uint16_t* buffer, uint16_t* buffLimit, uint8_t value, uint8_t state[],UErrorCode* status) {
-    if(!status || U_FAILURE(*status)){
-        return NULL;
-    }
-    if (state[0] != 0) {
-        uint16_t c = (uint16_t) ((state[1] << 8) | (((int32_t) value) & 0xFF));
-        if(buffer < buffLimit){
-            *buffer++ = c;
-        }else{
-            *status = U_BUFFER_OVERFLOW_ERROR;
-        }
-        state[0] = 0;
-        return buffer;
-    }
-    else {
-        state[0] = 1;
-        state[1] = value;
-        return buffer;
-    }
-}
-/**
- * Encode a run, possibly a degenerate run (of < 4 values).
- * @param length The length of the run; must be > 0 && <= 0xFF.
- */
-static uint16_t*
-encodeRunByte(uint16_t* buffer,uint16_t* bufLimit, uint8_t value, int32_t length, uint8_t state[], UErrorCode* status) {
-    if(!status || U_FAILURE(*status)){
-        return NULL;
-    }
-    if (length < 4) {
-        int32_t j=0;
-        for (; j<length; ++j) {
-            if (value == ESCAPE_BYTE) {
-                buffer = appendEncodedByte(buffer,bufLimit, ESCAPE_BYTE, state,status);
-            }
-            buffer = appendEncodedByte(buffer,bufLimit, value, state, status);
-        }
-    }
-    else {
-        if (length == ESCAPE_BYTE) {
-            if (value == ESCAPE_BYTE){
-               buffer =  appendEncodedByte(buffer, bufLimit,ESCAPE_BYTE, state,status);
-            }
-            buffer = appendEncodedByte(buffer,bufLimit, value, state, status);
-            --length;
-        }
-        buffer = appendEncodedByte(buffer,bufLimit, ESCAPE_BYTE, state,status);
-        buffer = appendEncodedByte(buffer,bufLimit, (char)length, state, status);
-        buffer = appendEncodedByte(buffer,bufLimit, value, state, status); /* Don't need to escape this value*/
-    }
-    return buffer;
-}
-
-#define APPEND( buffer, bufLimit, value, num, status) UPRV_BLOCK_MACRO_BEGIN { \
-    if(buffer<bufLimit){                    \
-        *buffer++=(value);                  \
-    }else{                                  \
-        *status = U_BUFFER_OVERFLOW_ERROR;  \
-    }                                       \
-    num++;                                  \
-} UPRV_BLOCK_MACRO_END
-
-/**
- * Encode a run, possibly a degenerate run (of < 4 values).
- * @param length The length of the run; must be > 0 && <= 0xFFFF.
- */
-static uint16_t*
-encodeRunShort(uint16_t* buffer,uint16_t* bufLimit, uint16_t value, int32_t length,UErrorCode* status) {
-    int32_t num=0;
-    if (length < 4) {
-        int j=0;
-        for (; j<length; ++j) {
-            if (value == (int32_t) ESCAPE){
-                APPEND(buffer,bufLimit,ESCAPE, num, status);
-
-            }
-            APPEND(buffer,bufLimit,value,num, status);
-        }
-    }
-    else {
-        if (length == (int32_t) ESCAPE) {
-            if (value == (int32_t) ESCAPE){
-                APPEND(buffer,bufLimit,ESCAPE,num,status);
-
-            }
-            APPEND(buffer,bufLimit,value,num,status);
-            --length;
-        }
-        APPEND(buffer,bufLimit,ESCAPE,num,status);
-        APPEND(buffer,bufLimit,(uint16_t) length, num,status);
-        APPEND(buffer,bufLimit,(uint16_t)value, num, status); /* Don't need to escape this value */
-    }
-    return buffer;
-}
-
-/**
- * Construct a string representing a char array.  Use run-length encoding.
- * A character represents itself, unless it is the ESCAPE character.  Then
- * the following notations are possible:
- *   ESCAPE ESCAPE   ESCAPE literal
- *   ESCAPE n c      n instances of character c
- * Since an encoded run occupies 3 characters, we only encode runs of 4 or
- * more characters.  Thus we have n > 0 and n != ESCAPE and n <= 0xFFFF.
- * If we encounter a run where n == ESCAPE, we represent this as:
- *   c ESCAPE n-1 c
- * The ESCAPE value is chosen so as not to collide with commonly
- * seen values.
- */
-int32_t
-usArrayToRLEString(const uint16_t* src,int32_t srcLen,uint16_t* buffer, int32_t bufLen,UErrorCode* status) {
-    uint16_t* bufLimit =  buffer+bufLen;
-    uint16_t* saveBuffer = buffer;
-    if(buffer < bufLimit){
-        *buffer++ =  (uint16_t)(srcLen>>16);
-        if(buffer<bufLimit){
-            uint16_t runValue = src[0];
-            int32_t runLength = 1;
-            int i=1;
-            *buffer++ = (uint16_t) srcLen;
-
-            for (; i<srcLen; ++i) {
-                uint16_t s = src[i];
-                if (s == runValue && runLength < 0xFFFF){
-                    ++runLength;
-                }else {
-                    buffer = encodeRunShort(buffer,bufLimit, (uint16_t)runValue, runLength,status);
-                    runValue = s;
-                    runLength = 1;
-                }
-            }
-            buffer= encodeRunShort(buffer,bufLimit,(uint16_t)runValue, runLength,status);
-        }else{
-            *status = U_BUFFER_OVERFLOW_ERROR;
-        }
-    }else{
-        *status = U_BUFFER_OVERFLOW_ERROR;
-    }
-    return (int32_t)(buffer - saveBuffer);
-}
-
-/**
- * Construct a string representing a byte array.  Use run-length encoding.
- * Two bytes are packed into a single char, with a single extra zero byte at
- * the end if needed.  A byte represents itself, unless it is the
- * ESCAPE_BYTE.  Then the following notations are possible:
- *   ESCAPE_BYTE ESCAPE_BYTE   ESCAPE_BYTE literal
- *   ESCAPE_BYTE n b           n instances of byte b
- * Since an encoded run occupies 3 bytes, we only encode runs of 4 or
- * more bytes.  Thus we have n > 0 and n != ESCAPE_BYTE and n <= 0xFF.
- * If we encounter a run where n == ESCAPE_BYTE, we represent this as:
- *   b ESCAPE_BYTE n-1 b
- * The ESCAPE_BYTE value is chosen so as not to collide with commonly
- * seen values.
- */
-int32_t
-byteArrayToRLEString(const uint8_t* src,int32_t srcLen, uint16_t* buffer,int32_t bufLen, UErrorCode* status) {
-    const uint16_t* saveBuf = buffer;
-    uint16_t* bufLimit =  buffer+bufLen;
-    if(buffer < bufLimit){
-        *buffer++ = ((uint16_t) (srcLen >> 16));
-
-        if(buffer<bufLimit){
-            uint8_t runValue = src[0];
-            int runLength = 1;
-            uint8_t state[2]= {0};
-            int i=1;
-            *buffer++=((uint16_t) srcLen);
-            for (; i<srcLen; ++i) {
-                uint8_t b = src[i];
-                if (b == runValue && runLength < 0xFF){
-                    ++runLength;
-                }
-                else {
-                    buffer = encodeRunByte(buffer, bufLimit,runValue, runLength, state,status);
-                    runValue = b;
-                    runLength = 1;
-                }
-            }
-            buffer = encodeRunByte(buffer,bufLimit, runValue, runLength, state, status);
-
-            /* We must save the final byte, if there is one, by padding
-             * an extra zero.
-             */
-            if (state[0] != 0) {
-                buffer = appendEncodedByte(buffer,bufLimit, 0, state ,status);
-            }
-        }else{
-            *status = U_BUFFER_OVERFLOW_ERROR;
-        }
-    }else{
-        *status = U_BUFFER_OVERFLOW_ERROR;
-    }
-    return (int32_t) (buffer - saveBuf);
-}
-
-
-/**
- * Construct an array of shorts from a run-length encoded string.
- */
-int32_t
-rleStringToUCharArray(uint16_t* src, int32_t srcLen, uint16_t* target, int32_t tgtLen, UErrorCode* status) {
-    int32_t length = 0;
-    int32_t ai = 0;
-    int i=2;
-
-    if(!status || U_FAILURE(*status)){
-        return 0;
-    }
-    /* the source is null terminated */
-    if(srcLen == -1){
-        srcLen = u_strlen(src);
-    }
-    if(srcLen <= 2){
-        return 2;
-    }
-    length = (((int32_t) src[0]) << 16) | ((int32_t) src[1]);
-
-    if(target == NULL){
-        return length;
-    }
-    if(tgtLen < length){
-        *status = U_BUFFER_OVERFLOW_ERROR;
-        return length;
-    }
-
-    for (; i<srcLen; ++i) {
-        uint16_t c = src[i];
-        if (c == ESCAPE) {
-            c = src[++i];
-            if (c == ESCAPE) {
-                target[ai++] = c;
-            } else {
-                int32_t runLength = (int32_t) c;
-                uint16_t runValue = src[++i];
-                int j=0;
-                for (; j<runLength; ++j) {
-                    target[ai++] = runValue;
-                }
-            }
-        }
-        else {
-            target[ai++] = c;
-        }
-    }
-
-    if (ai != length){
-        *status = U_INTERNAL_PROGRAM_ERROR;
-    }
-
-    return length;
-}
-
-/**
- * Construct an array of bytes from a run-length encoded string.
- */
-int32_t
-rleStringToByteArray(uint16_t* src, int32_t srcLen, uint8_t* target, int32_t tgtLen, UErrorCode* status) {
-
-    int32_t length = 0;
-    UBool nextChar = true;
-    uint16_t c = 0;
-    int32_t node = 0;
-    int32_t runLength = 0;
-    int32_t i = 2;
-    int32_t ai=0;
-
-    if(!status || U_FAILURE(*status)){
-        return 0;
-    }
-    /* the source is null terminated */
-    if(srcLen == -1){
-        srcLen = u_strlen(src);
-    }
-    if(srcLen <= 2){
-        return 2;
-    }
-    length = (((int32_t) src[0]) << 16) | ((int32_t) src[1]);
-
-    if(target == NULL){
-        return length;
-    }
-    if(tgtLen < length){
-        *status = U_BUFFER_OVERFLOW_ERROR;
-        return length;
-    }
-
-    for (; ai<tgtLen; ) {
-       /* This part of the loop places the next byte into the local
-        * variable 'b' each time through the loop.  It keeps the
-        * current character in 'c' and uses the boolean 'nextChar'
-        * to see if we've taken both bytes out of 'c' yet.
-        */
-        uint8_t b;
-        if (nextChar) {
-            c = src[i++];
-            b = (uint8_t) (c >> 8);
-            nextChar = false;
-        }
-        else {
-            b = (uint8_t) (c & 0xFF);
-            nextChar = true;
-        }
-
-       /* This part of the loop is a tiny state machine which handles
-        * the parsing of the run-length encoding.  This would be simpler
-        * if we could look ahead, but we can't, so we use 'node' to
-        * move between three nodes in the state machine.
-        */
-        switch (node) {
-        case 0:
-            /* Normal idle node */
-            if (b == ESCAPE_BYTE) {
-                node = 1;
-            }
-            else {
-                target[ai++] = b;
-            }
-            break;
-        case 1:
-           /* We have seen one ESCAPE_BYTE; we expect either a second
-            * one, or a run length and value.
-            */
-            if (b == ESCAPE_BYTE) {
-                target[ai++] = ESCAPE_BYTE;
-                node = 0;
-            }
-            else {
-                runLength = b;
-                node = 2;
-            }
-            break;
-        case 2:
-            {
-                int j=0;
-               /* We have seen an ESCAPE_BYTE and length byte.  We interpret
-                * the next byte as the value to be repeated.
-                */
-                for (; j<runLength; ++j){
-                    if(ai<tgtLen){
-                        target[ai++] = b;
-                    }else{
-                        *status = U_BUFFER_OVERFLOW_ERROR;
-                        return ai;
-                    }
-                }
-                node = 0;
-                break;
-            }
-        }
-    }
-
-    if (node != 0){
-        *status = U_INTERNAL_PROGRAM_ERROR;
-        /*("Bad run-length encoded byte array")*/
-        return 0;
-    }
-
-
-    if (i != srcLen){
-        /*("Excess data in RLE byte array string");*/
-        *status = U_INTERNAL_PROGRAM_ERROR;
-        return ai;
-    }
-
-    return ai;
-}
-
->>>>>>> a8a80be5
+// © 2016 and later: Unicode, Inc. and others.
+// License & terms of use: http://www.unicode.org/copyright.html
+/*
+*******************************************************************************
+*
+*   Copyright (C) 2000-2003, International Business Machines
+*   Corporation and others.  All Rights Reserved.
+*
+*******************************************************************************
+*
+* File writejava.c
+*
+* Modification History:
+*
+*   Date        Name        Description
+*   01/11/02    Ram        Creation.
+*******************************************************************************
+*/
+#include <stdbool.h>
+#include "rle.h"
+/**
+ * The ESCAPE character is used during run-length encoding.  It signals
+ * a run of identical chars.
+ */
+static const uint16_t ESCAPE = 0xA5A5;
+
+/**
+ * The ESCAPE_BYTE character is used during run-length encoding.  It signals
+ * a run of identical bytes.
+ */
+static const uint8_t ESCAPE_BYTE = (uint8_t)0xA5;
+
+/**
+ * Append a byte to the given StringBuffer, packing two bytes into each
+ * character.  The state parameter maintains intermediary data between
+ * calls.
+ * @param state A two-element array, with state[0] == 0 if this is the
+ * first byte of a pair, or state[0] != 0 if this is the second byte
+ * of a pair, in which case state[1] is the first byte.
+ */
+static uint16_t*
+appendEncodedByte(uint16_t* buffer, uint16_t* buffLimit, uint8_t value, uint8_t state[],UErrorCode* status) {
+    if(!status || U_FAILURE(*status)){
+        return NULL;
+    }
+    if (state[0] != 0) {
+        uint16_t c = (uint16_t) ((state[1] << 8) | (((int32_t) value) & 0xFF));
+        if(buffer < buffLimit){
+            *buffer++ = c;
+        }else{
+            *status = U_BUFFER_OVERFLOW_ERROR;
+        }
+        state[0] = 0;
+        return buffer;
+    }
+    else {
+        state[0] = 1;
+        state[1] = value;
+        return buffer;
+    }
+}
+/**
+ * Encode a run, possibly a degenerate run (of < 4 values).
+ * @param length The length of the run; must be > 0 && <= 0xFF.
+ */
+static uint16_t*
+encodeRunByte(uint16_t* buffer,uint16_t* bufLimit, uint8_t value, int32_t length, uint8_t state[], UErrorCode* status) {
+    if(!status || U_FAILURE(*status)){
+        return NULL;
+    }
+    if (length < 4) {
+        int32_t j=0;
+        for (; j<length; ++j) {
+            if (value == ESCAPE_BYTE) {
+                buffer = appendEncodedByte(buffer,bufLimit, ESCAPE_BYTE, state,status);
+            }
+            buffer = appendEncodedByte(buffer,bufLimit, value, state, status);
+        }
+    }
+    else {
+        if (length == ESCAPE_BYTE) {
+            if (value == ESCAPE_BYTE){
+               buffer =  appendEncodedByte(buffer, bufLimit,ESCAPE_BYTE, state,status);
+            }
+            buffer = appendEncodedByte(buffer,bufLimit, value, state, status);
+            --length;
+        }
+        buffer = appendEncodedByte(buffer,bufLimit, ESCAPE_BYTE, state,status);
+        buffer = appendEncodedByte(buffer,bufLimit, (char)length, state, status);
+        buffer = appendEncodedByte(buffer,bufLimit, value, state, status); /* Don't need to escape this value*/
+    }
+    return buffer;
+}
+
+#define APPEND( buffer, bufLimit, value, num, status) UPRV_BLOCK_MACRO_BEGIN { \
+    if(buffer<bufLimit){                    \
+        *buffer++=(value);                  \
+    }else{                                  \
+        *status = U_BUFFER_OVERFLOW_ERROR;  \
+    }                                       \
+    num++;                                  \
+} UPRV_BLOCK_MACRO_END
+
+/**
+ * Encode a run, possibly a degenerate run (of < 4 values).
+ * @param length The length of the run; must be > 0 && <= 0xFFFF.
+ */
+static uint16_t*
+encodeRunShort(uint16_t* buffer,uint16_t* bufLimit, uint16_t value, int32_t length,UErrorCode* status) {
+    int32_t num=0;
+    if (length < 4) {
+        int j=0;
+        for (; j<length; ++j) {
+            if (value == (int32_t) ESCAPE){
+                APPEND(buffer,bufLimit,ESCAPE, num, status);
+
+            }
+            APPEND(buffer,bufLimit,value,num, status);
+        }
+    }
+    else {
+        if (length == (int32_t) ESCAPE) {
+            if (value == (int32_t) ESCAPE){
+                APPEND(buffer,bufLimit,ESCAPE,num,status);
+
+            }
+            APPEND(buffer,bufLimit,value,num,status);
+            --length;
+        }
+        APPEND(buffer,bufLimit,ESCAPE,num,status);
+        APPEND(buffer,bufLimit,(uint16_t) length, num,status);
+        APPEND(buffer,bufLimit,(uint16_t)value, num, status); /* Don't need to escape this value */
+    }
+    return buffer;
+}
+
+/**
+ * Construct a string representing a char array.  Use run-length encoding.
+ * A character represents itself, unless it is the ESCAPE character.  Then
+ * the following notations are possible:
+ *   ESCAPE ESCAPE   ESCAPE literal
+ *   ESCAPE n c      n instances of character c
+ * Since an encoded run occupies 3 characters, we only encode runs of 4 or
+ * more characters.  Thus we have n > 0 and n != ESCAPE and n <= 0xFFFF.
+ * If we encounter a run where n == ESCAPE, we represent this as:
+ *   c ESCAPE n-1 c
+ * The ESCAPE value is chosen so as not to collide with commonly
+ * seen values.
+ */
+int32_t
+usArrayToRLEString(const uint16_t* src,int32_t srcLen,uint16_t* buffer, int32_t bufLen,UErrorCode* status) {
+    uint16_t* bufLimit =  buffer+bufLen;
+    uint16_t* saveBuffer = buffer;
+    if(buffer < bufLimit){
+        *buffer++ =  (uint16_t)(srcLen>>16);
+        if(buffer<bufLimit){
+            uint16_t runValue = src[0];
+            int32_t runLength = 1;
+            int i=1;
+            *buffer++ = (uint16_t) srcLen;
+
+            for (; i<srcLen; ++i) {
+                uint16_t s = src[i];
+                if (s == runValue && runLength < 0xFFFF){
+                    ++runLength;
+                }else {
+                    buffer = encodeRunShort(buffer,bufLimit, (uint16_t)runValue, runLength,status);
+                    runValue = s;
+                    runLength = 1;
+                }
+            }
+            buffer= encodeRunShort(buffer,bufLimit,(uint16_t)runValue, runLength,status);
+        }else{
+            *status = U_BUFFER_OVERFLOW_ERROR;
+        }
+    }else{
+        *status = U_BUFFER_OVERFLOW_ERROR;
+    }
+    return (int32_t)(buffer - saveBuffer);
+}
+
+/**
+ * Construct a string representing a byte array.  Use run-length encoding.
+ * Two bytes are packed into a single char, with a single extra zero byte at
+ * the end if needed.  A byte represents itself, unless it is the
+ * ESCAPE_BYTE.  Then the following notations are possible:
+ *   ESCAPE_BYTE ESCAPE_BYTE   ESCAPE_BYTE literal
+ *   ESCAPE_BYTE n b           n instances of byte b
+ * Since an encoded run occupies 3 bytes, we only encode runs of 4 or
+ * more bytes.  Thus we have n > 0 and n != ESCAPE_BYTE and n <= 0xFF.
+ * If we encounter a run where n == ESCAPE_BYTE, we represent this as:
+ *   b ESCAPE_BYTE n-1 b
+ * The ESCAPE_BYTE value is chosen so as not to collide with commonly
+ * seen values.
+ */
+int32_t
+byteArrayToRLEString(const uint8_t* src,int32_t srcLen, uint16_t* buffer,int32_t bufLen, UErrorCode* status) {
+    const uint16_t* saveBuf = buffer;
+    uint16_t* bufLimit =  buffer+bufLen;
+    if(buffer < bufLimit){
+        *buffer++ = ((uint16_t) (srcLen >> 16));
+
+        if(buffer<bufLimit){
+            uint8_t runValue = src[0];
+            int runLength = 1;
+            uint8_t state[2]= {0};
+            int i=1;
+            *buffer++=((uint16_t) srcLen);
+            for (; i<srcLen; ++i) {
+                uint8_t b = src[i];
+                if (b == runValue && runLength < 0xFF){
+                    ++runLength;
+                }
+                else {
+                    buffer = encodeRunByte(buffer, bufLimit,runValue, runLength, state,status);
+                    runValue = b;
+                    runLength = 1;
+                }
+            }
+            buffer = encodeRunByte(buffer,bufLimit, runValue, runLength, state, status);
+
+            /* We must save the final byte, if there is one, by padding
+             * an extra zero.
+             */
+            if (state[0] != 0) {
+                buffer = appendEncodedByte(buffer,bufLimit, 0, state ,status);
+            }
+        }else{
+            *status = U_BUFFER_OVERFLOW_ERROR;
+        }
+    }else{
+        *status = U_BUFFER_OVERFLOW_ERROR;
+    }
+    return (int32_t) (buffer - saveBuf);
+}
+
+
+/**
+ * Construct an array of shorts from a run-length encoded string.
+ */
+int32_t
+rleStringToUCharArray(uint16_t* src, int32_t srcLen, uint16_t* target, int32_t tgtLen, UErrorCode* status) {
+    int32_t length = 0;
+    int32_t ai = 0;
+    int i=2;
+
+    if(!status || U_FAILURE(*status)){
+        return 0;
+    }
+    /* the source is null terminated */
+    if(srcLen == -1){
+        srcLen = u_strlen(src);
+    }
+    if(srcLen <= 2){
+        return 2;
+    }
+    length = (((int32_t) src[0]) << 16) | ((int32_t) src[1]);
+
+    if(target == NULL){
+        return length;
+    }
+    if(tgtLen < length){
+        *status = U_BUFFER_OVERFLOW_ERROR;
+        return length;
+    }
+
+    for (; i<srcLen; ++i) {
+        uint16_t c = src[i];
+        if (c == ESCAPE) {
+            c = src[++i];
+            if (c == ESCAPE) {
+                target[ai++] = c;
+            } else {
+                int32_t runLength = (int32_t) c;
+                uint16_t runValue = src[++i];
+                int j=0;
+                for (; j<runLength; ++j) {
+                    target[ai++] = runValue;
+                }
+            }
+        }
+        else {
+            target[ai++] = c;
+        }
+    }
+
+    if (ai != length){
+        *status = U_INTERNAL_PROGRAM_ERROR;
+    }
+
+    return length;
+}
+
+/**
+ * Construct an array of bytes from a run-length encoded string.
+ */
+int32_t
+rleStringToByteArray(uint16_t* src, int32_t srcLen, uint8_t* target, int32_t tgtLen, UErrorCode* status) {
+
+    int32_t length = 0;
+    UBool nextChar = true;
+    uint16_t c = 0;
+    int32_t node = 0;
+    int32_t runLength = 0;
+    int32_t i = 2;
+    int32_t ai=0;
+
+    if(!status || U_FAILURE(*status)){
+        return 0;
+    }
+    /* the source is null terminated */
+    if(srcLen == -1){
+        srcLen = u_strlen(src);
+    }
+    if(srcLen <= 2){
+        return 2;
+    }
+    length = (((int32_t) src[0]) << 16) | ((int32_t) src[1]);
+
+    if(target == NULL){
+        return length;
+    }
+    if(tgtLen < length){
+        *status = U_BUFFER_OVERFLOW_ERROR;
+        return length;
+    }
+
+    for (; ai<tgtLen; ) {
+       /* This part of the loop places the next byte into the local
+        * variable 'b' each time through the loop.  It keeps the
+        * current character in 'c' and uses the boolean 'nextChar'
+        * to see if we've taken both bytes out of 'c' yet.
+        */
+        uint8_t b;
+        if (nextChar) {
+            c = src[i++];
+            b = (uint8_t) (c >> 8);
+            nextChar = false;
+        }
+        else {
+            b = (uint8_t) (c & 0xFF);
+            nextChar = true;
+        }
+
+       /* This part of the loop is a tiny state machine which handles
+        * the parsing of the run-length encoding.  This would be simpler
+        * if we could look ahead, but we can't, so we use 'node' to
+        * move between three nodes in the state machine.
+        */
+        switch (node) {
+        case 0:
+            /* Normal idle node */
+            if (b == ESCAPE_BYTE) {
+                node = 1;
+            }
+            else {
+                target[ai++] = b;
+            }
+            break;
+        case 1:
+           /* We have seen one ESCAPE_BYTE; we expect either a second
+            * one, or a run length and value.
+            */
+            if (b == ESCAPE_BYTE) {
+                target[ai++] = ESCAPE_BYTE;
+                node = 0;
+            }
+            else {
+                runLength = b;
+                node = 2;
+            }
+            break;
+        case 2:
+            {
+                int j=0;
+               /* We have seen an ESCAPE_BYTE and length byte.  We interpret
+                * the next byte as the value to be repeated.
+                */
+                for (; j<runLength; ++j){
+                    if(ai<tgtLen){
+                        target[ai++] = b;
+                    }else{
+                        *status = U_BUFFER_OVERFLOW_ERROR;
+                        return ai;
+                    }
+                }
+                node = 0;
+                break;
+            }
+        }
+    }
+
+    if (node != 0){
+        *status = U_INTERNAL_PROGRAM_ERROR;
+        /*("Bad run-length encoded byte array")*/
+        return 0;
+    }
+
+
+    if (i != srcLen){
+        /*("Excess data in RLE byte array string");*/
+        *status = U_INTERNAL_PROGRAM_ERROR;
+        return ai;
+    }
+
+    return ai;
+}
+