--- conflicted
+++ resolved
@@ -1,323 +1,160 @@
-<<<<<<< HEAD
-// © 2016 and later: Unicode, Inc. and others.
-// License & terms of use: http://www.unicode.org/copyright.html
-/********************************************************************
- * COPYRIGHT:
- * Copyright (c) 2007-2012, International Business Machines Corporation and
- * others. All Rights Reserved.
- ********************************************************************/
-
-#include "udbgutil.h"
-#include "dbgutil.h"
-
-#if !UCONFIG_NO_FORMATTING
-
-#include "unicode/unistr.h"
-#include "unicode/ustring.h"
-#include "util.h"
-#include "ucln.h"
-
-#include <stdio.h>
-#include <string.h>
-#include <stdlib.h>
-
-U_NAMESPACE_USE
-
-static UnicodeString **strs = NULL;
-
-static const UnicodeString&  _fieldString(UDebugEnumType type, int32_t field, UnicodeString& fillin) {
-    const char *str = udbg_enumName(type, field);
-    if(str == NULL) {
-        return fillin.remove();
-    } else {
-        return fillin = UnicodeString(str, -1, US_INV);
-    }
-}
-
-U_CDECL_BEGIN
-static void udbg_cleanup(void) {
-    if(strs != NULL) {
-        for(int t=0;t<=UDBG_ENUM_COUNT;t++) {
-            delete [] strs[t];
-        }
-        delete[] strs;
-        strs = NULL;
-    }
-}
-
-static UBool tu_cleanup(void)
-{
-    udbg_cleanup();
-    return TRUE;
-}
-
-static void udbg_register_cleanup(void) {
-   ucln_registerCleanup(UCLN_TOOLUTIL, tu_cleanup);
-}
-U_CDECL_END
-
-static void udbg_setup(void) {
-    if(strs == NULL) {
-        udbg_register_cleanup();
-        //fprintf(stderr,"Initializing string cache..\n");
-        //fflush(stderr);
-        UnicodeString **newStrs = new UnicodeString*[UDBG_ENUM_COUNT+1];
-        for(int t=0;t<UDBG_ENUM_COUNT;t++) {
-            int32_t c = udbg_enumCount((UDebugEnumType)t);
-            newStrs[t] = new UnicodeString[c+1];
-            for(int f=0;f<=c;f++) {
-                _fieldString((UDebugEnumType)t, f, newStrs[t][f]);
-            }
-        }
-        newStrs[UDBG_ENUM_COUNT] = new UnicodeString[1]; // empty string
-
-        strs = newStrs;
-    }
-}
-
-
-
-U_TOOLUTIL_API const UnicodeString& U_EXPORT2 udbg_enumString(UDebugEnumType type, int32_t field) {
-    if(strs == NULL ) {
-        udbg_setup();
-    }
-    if(type<0||type>=UDBG_ENUM_COUNT) {
-        // use UDBG_ENUM_COUNT,0  to mean an empty string
-        //fprintf(stderr, "** returning out of range on %d\n",type);
-        //fflush(stderr);
-        return strs[UDBG_ENUM_COUNT][0];
-    }
-    int32_t count = udbg_enumCount(type);
-    //fprintf(stderr, "enumString [%d,%d]: typecount %d, fieldcount %d\n", type,field,UDBG_ENUM_COUNT,count);
-    //fflush(stderr);
-    if(field<0 || field > count) {
-        return strs[type][count];
-    } else {        return strs[type][field];
-    }
-}
-
-U_CAPI int32_t  U_EXPORT2 udbg_enumByString(UDebugEnumType type, const UnicodeString& string) {
-    if(type<0||type>=UDBG_ENUM_COUNT) {
-        return -1;
-    }
-    // initialize array
-    udbg_enumString(type,0);
-    // search
-   /// printf("type=%d\n", type); fflush(stdout);
-    for(int i=0;i<udbg_enumCount(type);i++) {
-//    printf("i=%d/%d\n", i, udbg_enumCount(type)); fflush(stdout);
-        if(string == (strs[type][i])) {
-            return i;
-        }
-    }
-    return -1;
-}
-
-// from DataMap::utoi
-U_CAPI int32_t
-udbg_stoi(const UnicodeString &s)
-{
-    char ch[256];
-    const UChar *u = toUCharPtr(s.getBuffer());
-    int32_t len = s.length();
-    u_UCharsToChars(u, ch, len);
-    ch[len] = 0; /* include terminating \0 */
-    return atoi(ch);
-}
-
-
-U_CAPI double
-udbg_stod(const UnicodeString &s)
-{
-    char ch[256];
-    const UChar *u = toUCharPtr(s.getBuffer());
-    int32_t len = s.length();
-    u_UCharsToChars(u, ch, len);
-    ch[len] = 0; /* include terminating \0 */
-    return atof(ch);
-}
-
-U_CAPI UnicodeString *
-udbg_escape(const UnicodeString &src, UnicodeString *dst)
-{
-    dst->remove();
-    for (int32_t i = 0; i < src.length(); ++i) {
-        UChar c = src[i];
-        if(ICU_Utility::isUnprintable(c)) {
-            *dst += UnicodeString("[");
-            ICU_Utility::escapeUnprintable(*dst, c);
-            *dst += UnicodeString("]");
-        }
-        else {
-            *dst += c;
-        }
-    }
-
-    return dst;
-}
-
-
-
-#endif
-=======
-// © 2016 and later: Unicode, Inc. and others.
-// License & terms of use: http://www.unicode.org/copyright.html
-/********************************************************************
- * COPYRIGHT:
- * Copyright (c) 2007-2012, International Business Machines Corporation and
- * others. All Rights Reserved.
- ********************************************************************/
-
-#include "udbgutil.h"
-#include "dbgutil.h"
-
-#if !UCONFIG_NO_FORMATTING
-
-#include "unicode/unistr.h"
-#include "unicode/ustring.h"
-#include "util.h"
-#include "ucln.h"
-
-#include <stdio.h>
-#include <string.h>
-#include <stdlib.h>
-
-U_NAMESPACE_USE
-
-static UnicodeString **strs = nullptr;
-
-static const UnicodeString&  _fieldString(UDebugEnumType type, int32_t field, UnicodeString& fillin) {
-    const char *str = udbg_enumName(type, field);
-    if(str == nullptr) {
-        return fillin.remove();
-    } else {
-        return fillin = UnicodeString(str, -1, US_INV);
-    }
-}
-
-U_CDECL_BEGIN
-static void udbg_cleanup() {
-    if(strs != nullptr) {
-        for(int t=0;t<=UDBG_ENUM_COUNT;t++) {
-            delete [] strs[t];
-        }
-        delete[] strs;
-        strs = nullptr;
-    }
-}
-
-static UBool tu_cleanup()
-{
-    udbg_cleanup();
-    return true;
-}
-
-static void udbg_register_cleanup() {
-   ucln_registerCleanup(UCLN_TOOLUTIL, tu_cleanup);
-}
-U_CDECL_END
-
-static void udbg_setup() {
-    if(strs == nullptr) {
-        udbg_register_cleanup();
-        //fprintf(stderr,"Initializing string cache..\n");
-        //fflush(stderr);
-        UnicodeString **newStrs = new UnicodeString*[UDBG_ENUM_COUNT+1];
-        for(int t=0;t<UDBG_ENUM_COUNT;t++) {
-            int32_t c = udbg_enumCount((UDebugEnumType)t);
-            newStrs[t] = new UnicodeString[c+1];
-            for(int f=0;f<=c;f++) {
-                _fieldString((UDebugEnumType)t, f, newStrs[t][f]);
-            }
-        }
-        newStrs[UDBG_ENUM_COUNT] = new UnicodeString[1]; // empty string
-
-        strs = newStrs;
-    }
-}
-
-
-
-U_TOOLUTIL_API const UnicodeString& U_EXPORT2 udbg_enumString(UDebugEnumType type, int32_t field) {
-    if(strs == nullptr ) {
-        udbg_setup();
-    }
-    if(type<0||type>=UDBG_ENUM_COUNT) {
-        // use UDBG_ENUM_COUNT,0  to mean an empty string
-        //fprintf(stderr, "** returning out of range on %d\n",type);
-        //fflush(stderr);
-        return strs[UDBG_ENUM_COUNT][0];
-    }
-    int32_t count = udbg_enumCount(type);
-    //fprintf(stderr, "enumString [%d,%d]: typecount %d, fieldcount %d\n", type,field,UDBG_ENUM_COUNT,count);
-    //fflush(stderr);
-    if(field<0 || field > count) {
-        return strs[type][count];
-    } else {        return strs[type][field];
-    }
-}
-
-U_CAPI int32_t  U_EXPORT2 udbg_enumByString(UDebugEnumType type, const UnicodeString& string) {
-    if(type<0||type>=UDBG_ENUM_COUNT) {
-        return -1;
-    }
-    // initialize array
-    udbg_enumString(type,0);
-    // search
-   /// printf("type=%d\n", type); fflush(stdout);
-    for(int i=0;i<udbg_enumCount(type);i++) {
-//    printf("i=%d/%d\n", i, udbg_enumCount(type)); fflush(stdout);
-        if(string == (strs[type][i])) {
-            return i;
-        }
-    }
-    return -1;
-}
-
-// from DataMap::utoi
-U_CAPI int32_t 
-udbg_stoi(const UnicodeString &s)
-{
-    char ch[256];
-    const char16_t *u = toUCharPtr(s.getBuffer());
-    int32_t len = s.length();
-    u_UCharsToChars(u, ch, len);
-    ch[len] = 0; /* include terminating \0 */
-    return atoi(ch);
-}
-
-
-U_CAPI double 
-udbg_stod(const UnicodeString &s)
-{
-    char ch[256];
-    const char16_t *u = toUCharPtr(s.getBuffer());
-    int32_t len = s.length();
-    u_UCharsToChars(u, ch, len);
-    ch[len] = 0; /* include terminating \0 */
-    return atof(ch);
-}
-
-U_CAPI UnicodeString *
-udbg_escape(const UnicodeString &src, UnicodeString *dst)
-{
-    dst->remove();
-    for (int32_t i = 0; i < src.length(); ++i) {
-        char16_t c = src[i];
-        if(ICU_Utility::isUnprintable(c)) {
-            *dst += UnicodeString("[");
-            ICU_Utility::escapeUnprintable(*dst, c);
-            *dst += UnicodeString("]");
-        }
-        else {
-            *dst += c;
-        }
-    }
-
-    return dst;
-}
-
-
-
-#endif
->>>>>>> a8a80be5
+// © 2016 and later: Unicode, Inc. and others.
+// License & terms of use: http://www.unicode.org/copyright.html
+/********************************************************************
+ * COPYRIGHT:
+ * Copyright (c) 2007-2012, International Business Machines Corporation and
+ * others. All Rights Reserved.
+ ********************************************************************/
+
+#include "udbgutil.h"
+#include "dbgutil.h"
+
+#if !UCONFIG_NO_FORMATTING
+
+#include "unicode/unistr.h"
+#include "unicode/ustring.h"
+#include "util.h"
+#include "ucln.h"
+
+#include <stdio.h>
+#include <string.h>
+#include <stdlib.h>
+
+U_NAMESPACE_USE
+
+static UnicodeString **strs = nullptr;
+
+static const UnicodeString&  _fieldString(UDebugEnumType type, int32_t field, UnicodeString& fillin) {
+    const char *str = udbg_enumName(type, field);
+    if(str == nullptr) {
+        return fillin.remove();
+    } else {
+        return fillin = UnicodeString(str, -1, US_INV);
+    }
+}
+
+U_CDECL_BEGIN
+static void udbg_cleanup() {
+    if(strs != nullptr) {
+        for(int t=0;t<=UDBG_ENUM_COUNT;t++) {
+            delete [] strs[t];
+        }
+        delete[] strs;
+        strs = nullptr;
+    }
+}
+
+static UBool tu_cleanup()
+{
+    udbg_cleanup();
+    return true;
+}
+
+static void udbg_register_cleanup() {
+   ucln_registerCleanup(UCLN_TOOLUTIL, tu_cleanup);
+}
+U_CDECL_END
+
+static void udbg_setup() {
+    if(strs == nullptr) {
+        udbg_register_cleanup();
+        //fprintf(stderr,"Initializing string cache..\n");
+        //fflush(stderr);
+        UnicodeString **newStrs = new UnicodeString*[UDBG_ENUM_COUNT+1];
+        for(int t=0;t<UDBG_ENUM_COUNT;t++) {
+            int32_t c = udbg_enumCount((UDebugEnumType)t);
+            newStrs[t] = new UnicodeString[c+1];
+            for(int f=0;f<=c;f++) {
+                _fieldString((UDebugEnumType)t, f, newStrs[t][f]);
+            }
+        }
+        newStrs[UDBG_ENUM_COUNT] = new UnicodeString[1]; // empty string
+
+        strs = newStrs;
+    }
+}
+
+
+
+U_TOOLUTIL_API const UnicodeString& U_EXPORT2 udbg_enumString(UDebugEnumType type, int32_t field) {
+    if(strs == nullptr ) {
+        udbg_setup();
+    }
+    if(type<0||type>=UDBG_ENUM_COUNT) {
+        // use UDBG_ENUM_COUNT,0  to mean an empty string
+        //fprintf(stderr, "** returning out of range on %d\n",type);
+        //fflush(stderr);
+        return strs[UDBG_ENUM_COUNT][0];
+    }
+    int32_t count = udbg_enumCount(type);
+    //fprintf(stderr, "enumString [%d,%d]: typecount %d, fieldcount %d\n", type,field,UDBG_ENUM_COUNT,count);
+    //fflush(stderr);
+    if(field<0 || field > count) {
+        return strs[type][count];
+    } else {        return strs[type][field];
+    }
+}
+
+U_CAPI int32_t  U_EXPORT2 udbg_enumByString(UDebugEnumType type, const UnicodeString& string) {
+    if(type<0||type>=UDBG_ENUM_COUNT) {
+        return -1;
+    }
+    // initialize array
+    udbg_enumString(type,0);
+    // search
+   /// printf("type=%d\n", type); fflush(stdout);
+    for(int i=0;i<udbg_enumCount(type);i++) {
+//    printf("i=%d/%d\n", i, udbg_enumCount(type)); fflush(stdout);
+        if(string == (strs[type][i])) {
+            return i;
+        }
+    }
+    return -1;
+}
+
+// from DataMap::utoi
+U_CAPI int32_t 
+udbg_stoi(const UnicodeString &s)
+{
+    char ch[256];
+    const char16_t *u = toUCharPtr(s.getBuffer());
+    int32_t len = s.length();
+    u_UCharsToChars(u, ch, len);
+    ch[len] = 0; /* include terminating \0 */
+    return atoi(ch);
+}
+
+
+U_CAPI double 
+udbg_stod(const UnicodeString &s)
+{
+    char ch[256];
+    const char16_t *u = toUCharPtr(s.getBuffer());
+    int32_t len = s.length();
+    u_UCharsToChars(u, ch, len);
+    ch[len] = 0; /* include terminating \0 */
+    return atof(ch);
+}
+
+U_CAPI UnicodeString *
+udbg_escape(const UnicodeString &src, UnicodeString *dst)
+{
+    dst->remove();
+    for (int32_t i = 0; i < src.length(); ++i) {
+        char16_t c = src[i];
+        if(ICU_Utility::isUnprintable(c)) {
+            *dst += UnicodeString("[");
+            ICU_Utility::escapeUnprintable(*dst, c);
+            *dst += UnicodeString("]");
+        }
+        else {
+            *dst += c;
+        }
+    }
+
+    return dst;
+}
+
+
+
+#endif