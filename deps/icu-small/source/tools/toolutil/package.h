--- conflicted
+++ resolved
@@ -1,407 +1,203 @@
-<<<<<<< HEAD
-// © 2016 and later: Unicode, Inc. and others.
-// License & terms of use: http://www.unicode.org/copyright.html
-/*
-*******************************************************************************
-*
-*   Copyright (C) 2005-2014, International Business Machines
-*   Corporation and others.  All Rights Reserved.
-*
-*******************************************************************************
-*   file name:  package.h
-*   encoding:   UTF-8
-*   tab size:   8 (not used)
-*   indentation:4
-*
-*   created on: 2005aug25
-*   created by: Markus W. Scherer
-*
-*   Read, modify, and write ICU .dat data package files.
-*/
-
-#ifndef __PACKAGE_H__
-#define __PACKAGE_H__
-
-#include "unicode/utypes.h"
-
-#include <stdio.h>
-
-// .dat package file representation ---------------------------------------- ***
-
-#define STRING_STORE_SIZE 100000
-#define MAX_PKG_NAME_LENGTH 64
-
-typedef void CheckDependency(void *context, const char *itemName, const char *targetName);
-
-U_NAMESPACE_BEGIN
-
-struct Item {
-    char *name;
-    uint8_t *data;
-    int32_t length;
-    UBool isDataOwned;
-    char type;
-};
-
-class U_TOOLUTIL_API Package {
-public:
-    /*
-     * Constructor.
-     * Prepare this object for a new, empty package.
-     */
-    Package();
-
-    /* Destructor. */
-    ~Package();
-
-    /**
-     * Uses the prefix of the first entry of the package in readPackage(),
-     * rather than the package basename.
-     */
-    void setAutoPrefix() { doAutoPrefix=true; }
-    /**
-     * Same as setAutoPrefix(), plus the prefix must end with the platform type letter.
-     */
-    void setAutoPrefixWithType() {
-        doAutoPrefix=true;
-        prefixEndsWithType=true;
-    }
-    void setPrefix(const char *p);
-
-    /*
-     * Read an existing .dat package file.
-     * The header and item name strings are swapped into this object,
-     * but the items are left unswapped.
-     */
-    void readPackage(const char *filename);
-    /*
-     * Write a .dat package file with the items in this object.
-     * Swap all pieces to the desired output platform properties.
-     * The package becomes unusable:
-     * The item names are swapped and sorted in the outCharset rather than the local one.
-     * Also, the items themselves are swapped in-place
-     */
-    void writePackage(const char *filename, char outType, const char *comment);
-
-    /*
-     * Return the input data type letter (l, b, or e).
-     */
-    char getInType();
-
-    // find the item in items[], return the non-negative index if found, else the binary-not of the insertion point
-    int32_t findItem(const char *name, int32_t length=-1) const;
-
-    /*
-     * Set internal state for following calls to findNextItem() which will return
-     * indexes for items whose names match the pattern.
-     */
-    void findItems(const char *pattern);
-    int32_t findNextItem();
-    /*
-     * Set the match mode for findItems() & findNextItem().
-     * @param mode 0=default
-     *             MATCH_NOSLASH * does not match a '/'
-     */
-    void setMatchMode(uint32_t mode);
-
-    enum {
-        MATCH_NOSLASH=1
-    };
-
-    void addItem(const char *name);
-    void addItem(const char *name, uint8_t *data, int32_t length, UBool isDataOwned, char type);
-    void addFile(const char *filesPath, const char *name);
-    void addItems(const Package &listPkg);
-
-    void removeItem(int32_t itemIndex);
-    void removeItems(const char *pattern);
-    void removeItems(const Package &listPkg);
-
-    /* The extractItem() functions accept outputType=0 to mean "don't swap the item". */
-    void extractItem(const char *filesPath, int32_t itemIndex, char outType);
-    void extractItems(const char *filesPath, const char *pattern, char outType);
-    void extractItems(const char *filesPath, const Package &listPkg, char outType);
-
-    /* This variant extracts an item to a specific filename. */
-    void extractItem(const char *filesPath, const char *outName, int32_t itemIndex, char outType);
-
-    int32_t getItemCount() const;
-    const Item *getItem(int32_t idx) const;
-
-    /*
-     * Check dependencies and return true if all dependencies are fulfilled.
-     */
-    UBool checkDependencies();
-
-    /*
-     * Enumerate all the dependencies and give the results to context and call CheckDependency callback
-     * @param context user context (will be passed to check function)
-     * @param check will be called with context and any missing items
-     */
-    void enumDependencies(void *context, CheckDependency check);
-
-private:
-    void enumDependencies(Item *pItem, void *context, CheckDependency check);
-
-    /**
-     * Default CheckDependency function used by checkDependencies()
-     */
-    static void checkDependency(void *context, const char *itemName, const char *targetName);
-
-    /*
-     * Allocate a string in inStrings or outStrings.
-     * The length does not include the terminating NUL.
-     */
-    char *allocString(UBool in, int32_t length);
-
-    void sortItems();
-
-    // data fields
-    char inPkgName[MAX_PKG_NAME_LENGTH];
-    char pkgPrefix[MAX_PKG_NAME_LENGTH];
-
-    uint8_t *inData;
-    uint8_t header[1024];
-    int32_t inLength, headerLength;
-    uint8_t inCharset;
-    UBool inIsBigEndian;
-    UBool doAutoPrefix;
-    UBool prefixEndsWithType;
-
-    int32_t itemCount;
-    int32_t itemMax;
-    Item   *items;
-
-    int32_t inStringTop, outStringTop;
-    char inStrings[STRING_STORE_SIZE], outStrings[STRING_STORE_SIZE];
-
-    // match mode for findItems(pattern) and findNextItem()
-    uint32_t matchMode;
-
-    // state for findItems(pattern) and findNextItem()
-    const char *findPrefix, *findSuffix;
-    int32_t findPrefixLength, findSuffixLength;
-    int32_t findNextIndex;
-
-    // state for checkDependencies()
-    UBool isMissingItems;
-
-    /**
-     * Grow itemMax to new value
-     */
-    void setItemCapacity(int32_t max);
-
-    /**
-     * Grow itemMax to at least itemCount+1
-     */
-    void ensureItemCapacity();
-};
-
-U_NAMESPACE_END
-
-#endif
-=======
-// © 2016 and later: Unicode, Inc. and others.
-// License & terms of use: http://www.unicode.org/copyright.html
-/*
-*******************************************************************************
-*
-*   Copyright (C) 2005-2014, International Business Machines
-*   Corporation and others.  All Rights Reserved.
-*
-*******************************************************************************
-*   file name:  package.h
-*   encoding:   UTF-8
-*   tab size:   8 (not used)
-*   indentation:4
-*
-*   created on: 2005aug25
-*   created by: Markus W. Scherer
-*
-*   Read, modify, and write ICU .dat data package files.
-*/
-
-#ifndef __PACKAGE_H__
-#define __PACKAGE_H__
-
-#include "unicode/utypes.h"
-
-#include <stdio.h>
-
-// .dat package file representation ---------------------------------------- ***
-
-#define STRING_STORE_SIZE 100000
-#define MAX_PKG_NAME_LENGTH 64
-
-typedef void CheckDependency(void *context, const char *itemName, const char *targetName);
-
-U_NAMESPACE_BEGIN
-
-struct Item {
-    char *name;
-    uint8_t *data;
-    int32_t length;
-    UBool isDataOwned;
-    char type;
-};
-
-class U_TOOLUTIL_API Package {
-public:
-    /*
-     * Constructor.
-     * Prepare this object for a new, empty package.
-     */
-    Package();
-
-    /* Destructor. */
-    ~Package();
-
-    /**
-     * Uses the prefix of the first entry of the package in readPackage(),
-     * rather than the package basename.
-     */
-    void setAutoPrefix() { doAutoPrefix=true; }
-    /**
-     * Same as setAutoPrefix(), plus the prefix must end with the platform type letter.
-     */
-    void setAutoPrefixWithType() {
-        doAutoPrefix=true;
-        prefixEndsWithType=true;
-    }
-    void setPrefix(const char *p);
-
-    /*
-     * Read an existing .dat package file.
-     * The header and item name strings are swapped into this object,
-     * but the items are left unswapped.
-     */
-    void readPackage(const char *filename);
-    /*
-     * Write a .dat package file with the items in this object.
-     * Swap all pieces to the desired output platform properties.
-     * The package becomes unusable:
-     * The item names are swapped and sorted in the outCharset rather than the local one.
-     * Also, the items themselves are swapped in-place
-     */
-    void writePackage(const char *filename, char outType, const char *comment);
-
-    /*
-     * Return the input data type letter (l, b, or e).
-     */
-    char getInType();
-
-    // find the item in items[], return the non-negative index if found, else the binary-not of the insertion point
-    int32_t findItem(const char *name, int32_t length=-1) const;
-
-    /*
-     * Set internal state for following calls to findNextItem() which will return
-     * indexes for items whose names match the pattern.
-     */
-    void findItems(const char *pattern);
-    int32_t findNextItem();
-    /*
-     * Set the match mode for findItems() & findNextItem().
-     * @param mode 0=default
-     *             MATCH_NOSLASH * does not match a '/'
-     */
-    void setMatchMode(uint32_t mode);
-
-    enum {
-        MATCH_NOSLASH=1
-    };
-
-    void addItem(const char *name);
-    void addItem(const char *name, uint8_t *data, int32_t length, UBool isDataOwned, char type);
-    void addFile(const char *filesPath, const char *name);
-    void addItems(const Package &listPkg);
-
-    void removeItem(int32_t itemIndex);
-    void removeItems(const char *pattern);
-    void removeItems(const Package &listPkg);
-
-    /* The extractItem() functions accept outputType=0 to mean "don't swap the item". */
-    void extractItem(const char *filesPath, int32_t itemIndex, char outType);
-    void extractItems(const char *filesPath, const char *pattern, char outType);
-    void extractItems(const char *filesPath, const Package &listPkg, char outType);
-
-    /* This variant extracts an item to a specific filename. */
-    void extractItem(const char *filesPath, const char *outName, int32_t itemIndex, char outType);
-
-    int32_t getItemCount() const;
-    const Item *getItem(int32_t idx) const;
-
-    /*
-     * Check dependencies and return true if all dependencies are fulfilled.
-     */
-    UBool checkDependencies();
-
-    /*
-     * Enumerate all the dependencies and give the results to context and call CheckDependency callback
-     * @param context user context (will be passed to check function)
-     * @param check will be called with context and any missing items
-     */
-    void enumDependencies(void *context, CheckDependency check);
-
-private:
-    void enumDependencies(Item *pItem, void *context, CheckDependency check);
-
-    /**
-     * Default CheckDependency function used by checkDependencies()
-     */
-    static void checkDependency(void *context, const char *itemName, const char *targetName);
-
-    /*
-     * Allocate a string in inStrings or outStrings.
-     * The length does not include the terminating NUL.
-     */
-    char *allocString(UBool in, int32_t length);
-
-    void sortItems();
-
-    // data fields
-    char inPkgName[MAX_PKG_NAME_LENGTH];
-    char pkgPrefix[MAX_PKG_NAME_LENGTH];
-
-    uint8_t *inData;
-    uint8_t header[1024];
-    int32_t inLength, headerLength;
-    uint8_t inCharset;
-    UBool inIsBigEndian;
-    UBool doAutoPrefix;
-    UBool prefixEndsWithType;
-
-    int32_t itemCount;
-    int32_t itemMax;
-    Item   *items;
-
-    int32_t inStringTop, outStringTop;
-    char inStrings[STRING_STORE_SIZE], outStrings[STRING_STORE_SIZE];
-
-    // match mode for findItems(pattern) and findNextItem()
-    uint32_t matchMode;
-
-    // state for findItems(pattern) and findNextItem()
-    const char *findPrefix, *findSuffix;
-    int32_t findPrefixLength, findSuffixLength;
-    int32_t findNextIndex;
-
-    // state for checkDependencies()
-    UBool isMissingItems;
-
-    /**
-     * Grow itemMax to new value
-     */
-    void setItemCapacity(int32_t max);
-
-    /**
-     * Grow itemMax to at least itemCount+1
-     */
-    void ensureItemCapacity();
-};
-
-U_NAMESPACE_END
-
-#endif
-
-
->>>>>>> a8a80be5
+// © 2016 and later: Unicode, Inc. and others.
+// License & terms of use: http://www.unicode.org/copyright.html
+/*
+*******************************************************************************
+*
+*   Copyright (C) 2005-2014, International Business Machines
+*   Corporation and others.  All Rights Reserved.
+*
+*******************************************************************************
+*   file name:  package.h
+*   encoding:   UTF-8
+*   tab size:   8 (not used)
+*   indentation:4
+*
+*   created on: 2005aug25
+*   created by: Markus W. Scherer
+*
+*   Read, modify, and write ICU .dat data package files.
+*/
+
+#ifndef __PACKAGE_H__
+#define __PACKAGE_H__
+
+#include "unicode/utypes.h"
+
+#include <stdio.h>
+
+// .dat package file representation ---------------------------------------- ***
+
+#define STRING_STORE_SIZE 100000
+#define MAX_PKG_NAME_LENGTH 64
+
+typedef void CheckDependency(void *context, const char *itemName, const char *targetName);
+
+U_NAMESPACE_BEGIN
+
+struct Item {
+    char *name;
+    uint8_t *data;
+    int32_t length;
+    UBool isDataOwned;
+    char type;
+};
+
+class U_TOOLUTIL_API Package {
+public:
+    /*
+     * Constructor.
+     * Prepare this object for a new, empty package.
+     */
+    Package();
+
+    /* Destructor. */
+    ~Package();
+
+    /**
+     * Uses the prefix of the first entry of the package in readPackage(),
+     * rather than the package basename.
+     */
+    void setAutoPrefix() { doAutoPrefix=true; }
+    /**
+     * Same as setAutoPrefix(), plus the prefix must end with the platform type letter.
+     */
+    void setAutoPrefixWithType() {
+        doAutoPrefix=true;
+        prefixEndsWithType=true;
+    }
+    void setPrefix(const char *p);
+
+    /*
+     * Read an existing .dat package file.
+     * The header and item name strings are swapped into this object,
+     * but the items are left unswapped.
+     */
+    void readPackage(const char *filename);
+    /*
+     * Write a .dat package file with the items in this object.
+     * Swap all pieces to the desired output platform properties.
+     * The package becomes unusable:
+     * The item names are swapped and sorted in the outCharset rather than the local one.
+     * Also, the items themselves are swapped in-place
+     */
+    void writePackage(const char *filename, char outType, const char *comment);
+
+    /*
+     * Return the input data type letter (l, b, or e).
+     */
+    char getInType();
+
+    // find the item in items[], return the non-negative index if found, else the binary-not of the insertion point
+    int32_t findItem(const char *name, int32_t length=-1) const;
+
+    /*
+     * Set internal state for following calls to findNextItem() which will return
+     * indexes for items whose names match the pattern.
+     */
+    void findItems(const char *pattern);
+    int32_t findNextItem();
+    /*
+     * Set the match mode for findItems() & findNextItem().
+     * @param mode 0=default
+     *             MATCH_NOSLASH * does not match a '/'
+     */
+    void setMatchMode(uint32_t mode);
+
+    enum {
+        MATCH_NOSLASH=1
+    };
+
+    void addItem(const char *name);
+    void addItem(const char *name, uint8_t *data, int32_t length, UBool isDataOwned, char type);
+    void addFile(const char *filesPath, const char *name);
+    void addItems(const Package &listPkg);
+
+    void removeItem(int32_t itemIndex);
+    void removeItems(const char *pattern);
+    void removeItems(const Package &listPkg);
+
+    /* The extractItem() functions accept outputType=0 to mean "don't swap the item". */
+    void extractItem(const char *filesPath, int32_t itemIndex, char outType);
+    void extractItems(const char *filesPath, const char *pattern, char outType);
+    void extractItems(const char *filesPath, const Package &listPkg, char outType);
+
+    /* This variant extracts an item to a specific filename. */
+    void extractItem(const char *filesPath, const char *outName, int32_t itemIndex, char outType);
+
+    int32_t getItemCount() const;
+    const Item *getItem(int32_t idx) const;
+
+    /*
+     * Check dependencies and return true if all dependencies are fulfilled.
+     */
+    UBool checkDependencies();
+
+    /*
+     * Enumerate all the dependencies and give the results to context and call CheckDependency callback
+     * @param context user context (will be passed to check function)
+     * @param check will be called with context and any missing items
+     */
+    void enumDependencies(void *context, CheckDependency check);
+
+private:
+    void enumDependencies(Item *pItem, void *context, CheckDependency check);
+
+    /**
+     * Default CheckDependency function used by checkDependencies()
+     */
+    static void checkDependency(void *context, const char *itemName, const char *targetName);
+
+    /*
+     * Allocate a string in inStrings or outStrings.
+     * The length does not include the terminating NUL.
+     */
+    char *allocString(UBool in, int32_t length);
+
+    void sortItems();
+
+    // data fields
+    char inPkgName[MAX_PKG_NAME_LENGTH];
+    char pkgPrefix[MAX_PKG_NAME_LENGTH];
+
+    uint8_t *inData;
+    uint8_t header[1024];
+    int32_t inLength, headerLength;
+    uint8_t inCharset;
+    UBool inIsBigEndian;
+    UBool doAutoPrefix;
+    UBool prefixEndsWithType;
+
+    int32_t itemCount;
+    int32_t itemMax;
+    Item   *items;
+
+    int32_t inStringTop, outStringTop;
+    char inStrings[STRING_STORE_SIZE], outStrings[STRING_STORE_SIZE];
+
+    // match mode for findItems(pattern) and findNextItem()
+    uint32_t matchMode;
+
+    // state for findItems(pattern) and findNextItem()
+    const char *findPrefix, *findSuffix;
+    int32_t findPrefixLength, findSuffixLength;
+    int32_t findNextIndex;
+
+    // state for checkDependencies()
+    UBool isMissingItems;
+
+    /**
+     * Grow itemMax to new value
+     */
+    void setItemCapacity(int32_t max);
+
+    /**
+     * Grow itemMax to at least itemCount+1
+     */
+    void ensureItemCapacity();
+};
+
+U_NAMESPACE_END
+
+#endif
+
+