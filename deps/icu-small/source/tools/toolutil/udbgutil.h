--- conflicted
+++ resolved
@@ -1,297 +1,147 @@
-<<<<<<< HEAD
-// © 2016 and later: Unicode, Inc. and others.
-// License & terms of use: http://www.unicode.org/copyright.html
-/*
-************************************************************************
-* Copyright (c) 2008-2015, International Business Machines
-* Corporation and others.  All Rights Reserved.
-************************************************************************
-*/
-
-/** C Utilities to aid in debugging **/
-
-#ifndef _UDBGUTIL_H
-#define _UDBGUTIL_H
-
-#include "unicode/utypes.h"
-#include <stdio.h>
-
-enum UDebugEnumType {
-    UDBG_UDebugEnumType = 0, /* Self-referential, strings for UDebugEnumType. Count=ENUM_COUNT. */
-#if !UCONFIG_NO_FORMATTING
-    UDBG_UCalendarDateFields, /* UCalendarDateFields. Count=UCAL_FIELD_COUNT.  Unsupported if UCONFIG_NO_FORMATTING. */
-    UDBG_UCalendarMonths, /* UCalendarMonths. Count= (UCAL_UNDECIMBER+1) */
-    UDBG_UDateFormatStyle, /* Count = UDAT_SHORT=1 */
-#endif
-#if UCONFIG_ENABLE_PLUGINS
-    UDBG_UPlugReason,   /* Count = UPLUG_REASON_COUNT */
-    UDBG_UPlugLevel,    /* COUNT = UPLUG_LEVEL_COUNT */
-#endif
-    UDBG_UAcceptResult, /* Count = ULOC_ACCEPT_FALLBACK+1=3 */
-
-    /* All following enums may be discontiguous. */
-
-#if !UCONFIG_NO_COLLATION
-    UDBG_UColAttributeValue,  /* UCOL_ATTRIBUTE_VALUE_COUNT */
-#endif
-    UDBG_ENUM_COUNT,
-    UDBG_HIGHEST_CONTIGUOUS_ENUM = UDBG_UAcceptResult,  /**< last enum in this list with contiguous (testable) values. */
-    UDBG_INVALID_ENUM = -1 /** Invalid enum value **/
-};
-
-typedef enum UDebugEnumType UDebugEnumType;
-
-/**
- * @param type the type of enum
- * Print how many enums are contained for this type.
- * Should be equal to the appropriate _COUNT constant or there is an error. Return -1 if unsupported.
- */
-U_CAPI int32_t U_EXPORT2 udbg_enumCount(UDebugEnumType type);
-
-/**
- * Convert an enum to a string
- * @param type type of enum
- * @param field field number
- * @return string of the format "ERA", "YEAR", etc, or NULL if out of range or unsupported
- */
-U_CAPI const char * U_EXPORT2 udbg_enumName(UDebugEnumType type, int32_t field);
-
-/**
- * for consistency checking
- * @param type the type of enum
- * Print how many enums should be contained for this type.
- * This is equal to the appropriate _COUNT constant or there is an error. Returns -1 if unsupported.
- */
-U_CAPI int32_t U_EXPORT2 udbg_enumExpectedCount(UDebugEnumType type);
-
-/**
- * For consistency checking, returns the expected enum ordinal value for the given index value.
- * @param type which type
- * @param field field number
- * @return should be equal to 'field' or -1 if out of range.
- */
-U_CAPI int32_t U_EXPORT2 udbg_enumArrayValue(UDebugEnumType type, int32_t field);
-
-/**
- * Locate the specified field value by name.
- * @param type which type
- * @param name name of string (case sensitive)
- * @return should be a field value or -1 if not found.
- */
-U_CAPI int32_t U_EXPORT2 udbg_enumByName(UDebugEnumType type, const char *name);
-
-
-/**
- * Return the Platform (U_PLATFORM) as a string
- */
-U_CAPI const char *udbg_getPlatform(void);
-
-/**
- * Get the nth system parameter's name
- * @param i index of name, starting from zero
- * @return name, or NULL if off the end
- * @see udbg_getSystemParameterValue
- */
-U_CAPI const char *udbg_getSystemParameterNameByIndex(int32_t i);
-
-/**
- * Get the nth system parameter's value, in a user supplied buffer
- * @parameter i index of value, starting from zero
- * @param status error status
- * @return length written (standard termination rules)
- * @see udbg_getSystemParameterName
- */
-U_CAPI int32_t udbg_getSystemParameterValueByIndex(int32_t i, char *buffer, int32_t bufferCapacity, UErrorCode *status);
-
-/**
- * Write ICU info as XML
- */
-U_CAPI void udbg_writeIcuInfo(FILE *f);
-
-/**
- * \def UDBG_KNOWNISSUE_LEN
- * Length of output buffer for udbg_knownIssueURLFrom
- */
-#define UDBG_KNOWNISSUE_LEN 255
-
-/**
- * Open (or reopen) a 'known issue' table.
- * @param ptr pointer to 'table'. Opaque.
- * @return new or existing ptr
- */
-U_CAPI void *udbg_knownIssue_openU(void *ptr, const char *ticket, char *where, const UChar *msg, UBool *firstForTicket,
-                                   UBool *firstForWhere);
-
-
-/**
- * Open (or reopen) a 'known issue' table.
- * @param ptr pointer to 'table'. Opaque.
- * @return new or existing ptr
- */
-U_CAPI void *udbg_knownIssue_open(void *ptr, const char *ticket, char *where, const char *msg, UBool *firstForTicket,
-                                   UBool *firstForWhere);
-
-/**
- * Print 'known issue' table, to std::cout.
- * @param ptr pointer from udbg_knownIssue
- * @return TRUE if there were any issues.
- */
-U_CAPI UBool udbg_knownIssue_print(void *ptr);
-
-/**
- * Close 'known issue' table.
- * @param ptr
- */
-U_CAPI void udbg_knownIssue_close(void *ptr);
-
-
-#endif
-=======
-// © 2016 and later: Unicode, Inc. and others.
-// License & terms of use: http://www.unicode.org/copyright.html
-/*
-************************************************************************
-* Copyright (c) 2008-2015, International Business Machines
-* Corporation and others.  All Rights Reserved.
-************************************************************************
-*/
-
-/** C Utilities to aid in debugging **/
-
-#ifndef _UDBGUTIL_H
-#define _UDBGUTIL_H
-
-#include "unicode/utypes.h"
-#include <stdio.h>
-
-enum UDebugEnumType {
-    UDBG_UDebugEnumType = 0, /* Self-referential, strings for UDebugEnumType. Count=ENUM_COUNT. */
-#if !UCONFIG_NO_FORMATTING
-    UDBG_UCalendarDateFields, /* UCalendarDateFields. Count=UCAL_FIELD_COUNT.  Unsupported if UCONFIG_NO_FORMATTING. */
-    UDBG_UCalendarMonths, /* UCalendarMonths. Count= (UCAL_UNDECIMBER+1) */
-    UDBG_UDateFormatStyle, /* Count = UDAT_SHORT=1 */
-#endif
-#if UCONFIG_ENABLE_PLUGINS
-    UDBG_UPlugReason,   /* Count = UPLUG_REASON_COUNT */
-    UDBG_UPlugLevel,    /* COUNT = UPLUG_LEVEL_COUNT */
-#endif
-    UDBG_UAcceptResult, /* Count = ULOC_ACCEPT_FALLBACK+1=3 */
-
-    /* All following enums may be discontiguous. */
-
-#if !UCONFIG_NO_COLLATION
-    UDBG_UColAttributeValue,  /* UCOL_ATTRIBUTE_VALUE_COUNT */
-#endif
-    UDBG_ENUM_COUNT,
-    UDBG_HIGHEST_CONTIGUOUS_ENUM = UDBG_UAcceptResult,  /**< last enum in this list with contiguous (testable) values. */
-    UDBG_INVALID_ENUM = -1 /** Invalid enum value **/
-};
-
-typedef enum UDebugEnumType UDebugEnumType;
-
-/**
- * @param type the type of enum
- * Print how many enums are contained for this type.
- * Should be equal to the appropriate _COUNT constant or there is an error. Return -1 if unsupported.
- */
-U_CAPI int32_t U_EXPORT2 udbg_enumCount(UDebugEnumType type);
-
-/**
- * Convert an enum to a string
- * @param type type of enum
- * @param field field number
- * @return string of the format "ERA", "YEAR", etc, or NULL if out of range or unsupported
- */
-U_CAPI const char * U_EXPORT2 udbg_enumName(UDebugEnumType type, int32_t field);
-
-/**
- * for consistency checking
- * @param type the type of enum
- * Print how many enums should be contained for this type.
- * This is equal to the appropriate _COUNT constant or there is an error. Returns -1 if unsupported.
- */
-U_CAPI int32_t U_EXPORT2 udbg_enumExpectedCount(UDebugEnumType type);
-
-/**
- * For consistency checking, returns the expected enum ordinal value for the given index value.
- * @param type which type
- * @param field field number
- * @return should be equal to 'field' or -1 if out of range.
- */
-U_CAPI int32_t U_EXPORT2 udbg_enumArrayValue(UDebugEnumType type, int32_t field);
-
-/**
- * Locate the specified field value by name.
- * @param type which type
- * @param name name of string (case sensitive)
- * @return should be a field value or -1 if not found.
- */
-U_CAPI int32_t U_EXPORT2 udbg_enumByName(UDebugEnumType type, const char *name);
-
-
-/**
- * Return the Platform (U_PLATFORM) as a string
- */
-U_CAPI const char *udbg_getPlatform(void);
-
-/**
- * Get the nth system parameter's name
- * @param i index of name, starting from zero
- * @return name, or NULL if off the end
- * @see udbg_getSystemParameterValue
- */
-U_CAPI const char *udbg_getSystemParameterNameByIndex(int32_t i);
-
-/**
- * Get the nth system parameter's value, in a user supplied buffer
- * @parameter i index of value, starting from zero
- * @param status error status
- * @return length written (standard termination rules)
- * @see udbg_getSystemParameterName
- */
-U_CAPI int32_t udbg_getSystemParameterValueByIndex(int32_t i, char *buffer, int32_t bufferCapacity, UErrorCode *status);
-
-/**
- * Write ICU info as XML
- */
-U_CAPI void udbg_writeIcuInfo(FILE *f);
-
-/**
- * \def UDBG_KNOWNISSUE_LEN
- * Length of output buffer for udbg_knownIssueURLFrom
- */
-#define UDBG_KNOWNISSUE_LEN 255
-
-/**
- * Open (or reopen) a 'known issue' table.
- * @param ptr pointer to 'table'. Opaque.
- * @return new or existing ptr
- */
-U_CAPI void *udbg_knownIssue_openU(void *ptr, const char *ticket, char *where, const UChar *msg, UBool *firstForTicket,
-                                   UBool *firstForWhere);
-
-
-/**
- * Open (or reopen) a 'known issue' table.
- * @param ptr pointer to 'table'. Opaque.
- * @return new or existing ptr
- */
-U_CAPI void *udbg_knownIssue_open(void *ptr, const char *ticket, char *where, const char *msg, UBool *firstForTicket,
-                                   UBool *firstForWhere);
-
-/**
- * Print 'known issue' table, to std::cout.
- * @param ptr pointer from udbg_knownIssue
- * @return true if there were any issues.
- */
-U_CAPI UBool udbg_knownIssue_print(void *ptr);
-
-/**
- * Close 'known issue' table.
- * @param ptr
- */
-U_CAPI void udbg_knownIssue_close(void *ptr);
-
-
-#endif
->>>>>>> a8a80be5
+// © 2016 and later: Unicode, Inc. and others.
+// License & terms of use: http://www.unicode.org/copyright.html
+/*
+************************************************************************
+* Copyright (c) 2008-2015, International Business Machines
+* Corporation and others.  All Rights Reserved.
+************************************************************************
+*/
+
+/** C Utilities to aid in debugging **/
+
+#ifndef _UDBGUTIL_H
+#define _UDBGUTIL_H
+
+#include "unicode/utypes.h"
+#include <stdio.h>
+
+enum UDebugEnumType {
+    UDBG_UDebugEnumType = 0, /* Self-referential, strings for UDebugEnumType. Count=ENUM_COUNT. */
+#if !UCONFIG_NO_FORMATTING
+    UDBG_UCalendarDateFields, /* UCalendarDateFields. Count=UCAL_FIELD_COUNT.  Unsupported if UCONFIG_NO_FORMATTING. */
+    UDBG_UCalendarMonths, /* UCalendarMonths. Count= (UCAL_UNDECIMBER+1) */
+    UDBG_UDateFormatStyle, /* Count = UDAT_SHORT=1 */
+#endif
+#if UCONFIG_ENABLE_PLUGINS
+    UDBG_UPlugReason,   /* Count = UPLUG_REASON_COUNT */
+    UDBG_UPlugLevel,    /* COUNT = UPLUG_LEVEL_COUNT */
+#endif
+    UDBG_UAcceptResult, /* Count = ULOC_ACCEPT_FALLBACK+1=3 */
+
+    /* All following enums may be discontiguous. */
+
+#if !UCONFIG_NO_COLLATION
+    UDBG_UColAttributeValue,  /* UCOL_ATTRIBUTE_VALUE_COUNT */
+#endif
+    UDBG_ENUM_COUNT,
+    UDBG_HIGHEST_CONTIGUOUS_ENUM = UDBG_UAcceptResult,  /**< last enum in this list with contiguous (testable) values. */
+    UDBG_INVALID_ENUM = -1 /** Invalid enum value **/
+};
+
+typedef enum UDebugEnumType UDebugEnumType;
+
+/**
+ * @param type the type of enum
+ * Print how many enums are contained for this type.
+ * Should be equal to the appropriate _COUNT constant or there is an error. Return -1 if unsupported.
+ */
+U_CAPI int32_t U_EXPORT2 udbg_enumCount(UDebugEnumType type);
+
+/**
+ * Convert an enum to a string
+ * @param type type of enum
+ * @param field field number
+ * @return string of the format "ERA", "YEAR", etc, or NULL if out of range or unsupported
+ */
+U_CAPI const char * U_EXPORT2 udbg_enumName(UDebugEnumType type, int32_t field);
+
+/**
+ * for consistency checking
+ * @param type the type of enum
+ * Print how many enums should be contained for this type.
+ * This is equal to the appropriate _COUNT constant or there is an error. Returns -1 if unsupported.
+ */
+U_CAPI int32_t U_EXPORT2 udbg_enumExpectedCount(UDebugEnumType type);
+
+/**
+ * For consistency checking, returns the expected enum ordinal value for the given index value.
+ * @param type which type
+ * @param field field number
+ * @return should be equal to 'field' or -1 if out of range.
+ */
+U_CAPI int32_t U_EXPORT2 udbg_enumArrayValue(UDebugEnumType type, int32_t field);
+
+/**
+ * Locate the specified field value by name.
+ * @param type which type
+ * @param name name of string (case sensitive)
+ * @return should be a field value or -1 if not found.
+ */
+U_CAPI int32_t U_EXPORT2 udbg_enumByName(UDebugEnumType type, const char *name);
+
+
+/**
+ * Return the Platform (U_PLATFORM) as a string
+ */
+U_CAPI const char *udbg_getPlatform(void);
+
+/**
+ * Get the nth system parameter's name
+ * @param i index of name, starting from zero
+ * @return name, or NULL if off the end
+ * @see udbg_getSystemParameterValue
+ */
+U_CAPI const char *udbg_getSystemParameterNameByIndex(int32_t i);
+
+/**
+ * Get the nth system parameter's value, in a user supplied buffer
+ * @parameter i index of value, starting from zero
+ * @param status error status
+ * @return length written (standard termination rules)
+ * @see udbg_getSystemParameterName
+ */
+U_CAPI int32_t udbg_getSystemParameterValueByIndex(int32_t i, char *buffer, int32_t bufferCapacity, UErrorCode *status);
+
+/**
+ * Write ICU info as XML
+ */
+U_CAPI void udbg_writeIcuInfo(FILE *f);
+
+/**
+ * \def UDBG_KNOWNISSUE_LEN
+ * Length of output buffer for udbg_knownIssueURLFrom
+ */
+#define UDBG_KNOWNISSUE_LEN 255
+
+/**
+ * Open (or reopen) a 'known issue' table.
+ * @param ptr pointer to 'table'. Opaque.
+ * @return new or existing ptr
+ */
+U_CAPI void *udbg_knownIssue_openU(void *ptr, const char *ticket, char *where, const UChar *msg, UBool *firstForTicket,
+                                   UBool *firstForWhere);
+
+
+/**
+ * Open (or reopen) a 'known issue' table.
+ * @param ptr pointer to 'table'. Opaque.
+ * @return new or existing ptr
+ */
+U_CAPI void *udbg_knownIssue_open(void *ptr, const char *ticket, char *where, const char *msg, UBool *firstForTicket,
+                                   UBool *firstForWhere);
+
+/**
+ * Print 'known issue' table, to std::cout.
+ * @param ptr pointer from udbg_knownIssue
+ * @return true if there were any issues.
+ */
+U_CAPI UBool udbg_knownIssue_print(void *ptr);
+
+/**
+ * Close 'known issue' table.
+ * @param ptr
+ */
+U_CAPI void udbg_knownIssue_close(void *ptr);
+
+
+#endif