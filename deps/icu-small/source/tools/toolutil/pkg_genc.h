<<<<<<< HEAD
// © 2016 and later: Unicode, Inc. and others.
// License & terms of use: http://www.unicode.org/copyright.html
/******************************************************************************
 *   Copyright (C) 2008-2011, International Business Machines
 *   Corporation and others.  All Rights Reserved.
 *******************************************************************************
 */

#ifndef __PKG_GENC_H__
#define __PKG_GENC_H__

#include "unicode/utypes.h"
#include "toolutil.h"

#include "unicode/putil.h"
#include "putilimp.h"

/*** Platform #defines move here ***/
#if U_PLATFORM_HAS_WIN32_API
#ifdef __GNUC__
#define WINDOWS_WITH_GNUC
#else
#define WINDOWS_WITH_MSVC
#endif
#endif


#if !defined(WINDOWS_WITH_MSVC)
#define BUILD_DATA_WITHOUT_ASSEMBLY
#endif

#ifndef U_DISABLE_OBJ_CODE /* testing */
#if defined(WINDOWS_WITH_MSVC) || U_PLATFORM_IS_LINUX_BASED
#define CAN_WRITE_OBJ_CODE
#endif
#if U_PLATFORM_HAS_WIN32_API || defined(U_ELF)
#define CAN_GENERATE_OBJECTS
#endif
#endif

#if U_PLATFORM == U_PF_CYGWIN || defined(CYGWINMSVC)
#define USING_CYGWIN
#endif

/*
 * When building the data library without assembly,
 * some platforms use a single c code file for all of
 * the data to generate the final data library. This can
 * increase the performance of the pkdata tool.
 */
#if U_PLATFORM == U_PF_OS400
#define USE_SINGLE_CCODE_FILE
#endif

/* Need to fix the file seperator character when using MinGW. */
#if defined(WINDOWS_WITH_GNUC) || defined(USING_CYGWIN)
#define PKGDATA_FILE_SEP_STRING "/"
#else
#define PKGDATA_FILE_SEP_STRING U_FILE_SEP_STRING
#endif

#define LARGE_BUFFER_MAX_SIZE 2048
#define SMALL_BUFFER_MAX_SIZE 512
#define SMALL_BUFFER_FLAG_NAMES 32
#define BUFFER_PADDING_SIZE 20

/** End platform defines **/



U_CAPI void U_EXPORT2
printAssemblyHeadersToStdErr(void);

U_CAPI UBool U_EXPORT2
checkAssemblyHeaderName(const char* optAssembly);

U_CAPI void U_EXPORT2
writeCCode(
    const char *filename,
    const char *destdir,
    const char *optName,
    const char *optFilename,
    char *outFilePath,
    size_t outFilePathCapacity);

U_CAPI void U_EXPORT2
writeAssemblyCode(
    const char *filename,
    const char *destdir,
    const char *optEntryPoint,
    const char *optFilename,
    char *outFilePath,
    size_t outFilePathCapacity);

U_CAPI void U_EXPORT2
writeObjectCode(
    const char *filename,
    const char *destdir,
    const char *optEntryPoint,
    const char *optMatchArch,
    const char *optFilename,
    char *outFilePath,
    size_t outFilePathCapacity,
    UBool optWinDllExport);

#endif
=======
// © 2016 and later: Unicode, Inc. and others.
// License & terms of use: http://www.unicode.org/copyright.html
/******************************************************************************
 *   Copyright (C) 2008-2011, International Business Machines
 *   Corporation and others.  All Rights Reserved.
 *******************************************************************************
 */

#ifndef __PKG_GENC_H__
#define __PKG_GENC_H__

#include "unicode/utypes.h"
#include "toolutil.h"

#include "unicode/putil.h"
#include "putilimp.h"

/*** Platform #defines move here ***/
#if U_PLATFORM_HAS_WIN32_API
#ifdef __GNUC__
#define WINDOWS_WITH_GNUC
#else
#define WINDOWS_WITH_MSVC
#endif
#endif


#if !defined(WINDOWS_WITH_MSVC)
#define BUILD_DATA_WITHOUT_ASSEMBLY
#endif

#ifndef U_DISABLE_OBJ_CODE /* testing */
#if defined(WINDOWS_WITH_MSVC) || U_PLATFORM_IS_LINUX_BASED
#define CAN_WRITE_OBJ_CODE
#endif
#if U_PLATFORM_HAS_WIN32_API || defined(U_ELF)
#define CAN_GENERATE_OBJECTS
#endif
#endif

#if U_PLATFORM == U_PF_CYGWIN || defined(CYGWINMSVC)
#define USING_CYGWIN
#endif

/*
 * When building the data library without assembly,
 * some platforms use a single c code file for all of
 * the data to generate the final data library. This can
 * increase the performance of the pkdata tool.
 */
#if U_PLATFORM == U_PF_OS400
#define USE_SINGLE_CCODE_FILE
#endif

/* Need to fix the file seperator character when using MinGW. */
#if defined(WINDOWS_WITH_GNUC) || defined(USING_CYGWIN)
#define PKGDATA_FILE_SEP_STRING "/"
#else
#define PKGDATA_FILE_SEP_STRING U_FILE_SEP_STRING
#endif

#define LARGE_BUFFER_MAX_SIZE 2048
#define SMALL_BUFFER_MAX_SIZE 512
#define SMALL_BUFFER_FLAG_NAMES 32
#define BUFFER_PADDING_SIZE 20

/** End platform defines **/



U_CAPI void U_EXPORT2
printAssemblyHeadersToStdErr(void);

U_CAPI UBool U_EXPORT2
checkAssemblyHeaderName(const char* optAssembly);

U_CAPI void U_EXPORT2
writeCCode(
    const char *filename,
    const char *destdir,
    const char *optEntryPoint,
    const char *optName,
    const char *optFilename,
    char *outFilePath,
    size_t outFilePathCapacity);

U_CAPI void U_EXPORT2
writeAssemblyCode(
    const char *filename,
    const char *destdir,
    const char *optEntryPoint,
    const char *optFilename,
    char *outFilePath,
    size_t outFilePathCapacity);

U_CAPI void U_EXPORT2
writeObjectCode(
    const char *filename,
    const char *destdir,
    const char *optEntryPoint,
    const char *optMatchArch,
    const char *optFilename,
    char *outFilePath,
    size_t outFilePathCapacity,
    UBool optWinDllExport);

#endif
>>>>>>> a8a80be5
<|MERGE_RESOLUTION|>--- conflicted
+++ resolved
@@ -1,216 +1,107 @@
-<<<<<<< HEAD
-// © 2016 and later: Unicode, Inc. and others.
-// License & terms of use: http://www.unicode.org/copyright.html
-/******************************************************************************
- *   Copyright (C) 2008-2011, International Business Machines
- *   Corporation and others.  All Rights Reserved.
- *******************************************************************************
- */
-
-#ifndef __PKG_GENC_H__
-#define __PKG_GENC_H__
-
-#include "unicode/utypes.h"
-#include "toolutil.h"
-
-#include "unicode/putil.h"
-#include "putilimp.h"
-
-/*** Platform #defines move here ***/
-#if U_PLATFORM_HAS_WIN32_API
-#ifdef __GNUC__
-#define WINDOWS_WITH_GNUC
-#else
-#define WINDOWS_WITH_MSVC
-#endif
-#endif
-
-
-#if !defined(WINDOWS_WITH_MSVC)
-#define BUILD_DATA_WITHOUT_ASSEMBLY
-#endif
-
-#ifndef U_DISABLE_OBJ_CODE /* testing */
-#if defined(WINDOWS_WITH_MSVC) || U_PLATFORM_IS_LINUX_BASED
-#define CAN_WRITE_OBJ_CODE
-#endif
-#if U_PLATFORM_HAS_WIN32_API || defined(U_ELF)
-#define CAN_GENERATE_OBJECTS
-#endif
-#endif
-
-#if U_PLATFORM == U_PF_CYGWIN || defined(CYGWINMSVC)
-#define USING_CYGWIN
-#endif
-
-/*
- * When building the data library without assembly,
- * some platforms use a single c code file for all of
- * the data to generate the final data library. This can
- * increase the performance of the pkdata tool.
- */
-#if U_PLATFORM == U_PF_OS400
-#define USE_SINGLE_CCODE_FILE
-#endif
-
-/* Need to fix the file seperator character when using MinGW. */
-#if defined(WINDOWS_WITH_GNUC) || defined(USING_CYGWIN)
-#define PKGDATA_FILE_SEP_STRING "/"
-#else
-#define PKGDATA_FILE_SEP_STRING U_FILE_SEP_STRING
-#endif
-
-#define LARGE_BUFFER_MAX_SIZE 2048
-#define SMALL_BUFFER_MAX_SIZE 512
-#define SMALL_BUFFER_FLAG_NAMES 32
-#define BUFFER_PADDING_SIZE 20
-
-/** End platform defines **/
-
-
-
-U_CAPI void U_EXPORT2
-printAssemblyHeadersToStdErr(void);
-
-U_CAPI UBool U_EXPORT2
-checkAssemblyHeaderName(const char* optAssembly);
-
-U_CAPI void U_EXPORT2
-writeCCode(
-    const char *filename,
-    const char *destdir,
-    const char *optName,
-    const char *optFilename,
-    char *outFilePath,
-    size_t outFilePathCapacity);
-
-U_CAPI void U_EXPORT2
-writeAssemblyCode(
-    const char *filename,
-    const char *destdir,
-    const char *optEntryPoint,
-    const char *optFilename,
-    char *outFilePath,
-    size_t outFilePathCapacity);
-
-U_CAPI void U_EXPORT2
-writeObjectCode(
-    const char *filename,
-    const char *destdir,
-    const char *optEntryPoint,
-    const char *optMatchArch,
-    const char *optFilename,
-    char *outFilePath,
-    size_t outFilePathCapacity,
-    UBool optWinDllExport);
-
-#endif
-=======
-// © 2016 and later: Unicode, Inc. and others.
-// License & terms of use: http://www.unicode.org/copyright.html
-/******************************************************************************
- *   Copyright (C) 2008-2011, International Business Machines
- *   Corporation and others.  All Rights Reserved.
- *******************************************************************************
- */
-
-#ifndef __PKG_GENC_H__
-#define __PKG_GENC_H__
-
-#include "unicode/utypes.h"
-#include "toolutil.h"
-
-#include "unicode/putil.h"
-#include "putilimp.h"
-
-/*** Platform #defines move here ***/
-#if U_PLATFORM_HAS_WIN32_API
-#ifdef __GNUC__
-#define WINDOWS_WITH_GNUC
-#else
-#define WINDOWS_WITH_MSVC
-#endif
-#endif
-
-
-#if !defined(WINDOWS_WITH_MSVC)
-#define BUILD_DATA_WITHOUT_ASSEMBLY
-#endif
-
-#ifndef U_DISABLE_OBJ_CODE /* testing */
-#if defined(WINDOWS_WITH_MSVC) || U_PLATFORM_IS_LINUX_BASED
-#define CAN_WRITE_OBJ_CODE
-#endif
-#if U_PLATFORM_HAS_WIN32_API || defined(U_ELF)
-#define CAN_GENERATE_OBJECTS
-#endif
-#endif
-
-#if U_PLATFORM == U_PF_CYGWIN || defined(CYGWINMSVC)
-#define USING_CYGWIN
-#endif
-
-/*
- * When building the data library without assembly,
- * some platforms use a single c code file for all of
- * the data to generate the final data library. This can
- * increase the performance of the pkdata tool.
- */
-#if U_PLATFORM == U_PF_OS400
-#define USE_SINGLE_CCODE_FILE
-#endif
-
-/* Need to fix the file seperator character when using MinGW. */
-#if defined(WINDOWS_WITH_GNUC) || defined(USING_CYGWIN)
-#define PKGDATA_FILE_SEP_STRING "/"
-#else
-#define PKGDATA_FILE_SEP_STRING U_FILE_SEP_STRING
-#endif
-
-#define LARGE_BUFFER_MAX_SIZE 2048
-#define SMALL_BUFFER_MAX_SIZE 512
-#define SMALL_BUFFER_FLAG_NAMES 32
-#define BUFFER_PADDING_SIZE 20
-
-/** End platform defines **/
-
-
-
-U_CAPI void U_EXPORT2
-printAssemblyHeadersToStdErr(void);
-
-U_CAPI UBool U_EXPORT2
-checkAssemblyHeaderName(const char* optAssembly);
-
-U_CAPI void U_EXPORT2
-writeCCode(
-    const char *filename,
-    const char *destdir,
-    const char *optEntryPoint,
-    const char *optName,
-    const char *optFilename,
-    char *outFilePath,
-    size_t outFilePathCapacity);
-
-U_CAPI void U_EXPORT2
-writeAssemblyCode(
-    const char *filename,
-    const char *destdir,
-    const char *optEntryPoint,
-    const char *optFilename,
-    char *outFilePath,
-    size_t outFilePathCapacity);
-
-U_CAPI void U_EXPORT2
-writeObjectCode(
-    const char *filename,
-    const char *destdir,
-    const char *optEntryPoint,
-    const char *optMatchArch,
-    const char *optFilename,
-    char *outFilePath,
-    size_t outFilePathCapacity,
-    UBool optWinDllExport);
-
-#endif
->>>>>>> a8a80be5
+// © 2016 and later: Unicode, Inc. and others.
+// License & terms of use: http://www.unicode.org/copyright.html
+/******************************************************************************
+ *   Copyright (C) 2008-2011, International Business Machines
+ *   Corporation and others.  All Rights Reserved.
+ *******************************************************************************
+ */
+
+#ifndef __PKG_GENC_H__
+#define __PKG_GENC_H__
+
+#include "unicode/utypes.h"
+#include "toolutil.h"
+
+#include "unicode/putil.h"
+#include "putilimp.h"
+
+/*** Platform #defines move here ***/
+#if U_PLATFORM_HAS_WIN32_API
+#ifdef __GNUC__
+#define WINDOWS_WITH_GNUC
+#else
+#define WINDOWS_WITH_MSVC
+#endif
+#endif
+
+
+#if !defined(WINDOWS_WITH_MSVC)
+#define BUILD_DATA_WITHOUT_ASSEMBLY
+#endif
+
+#ifndef U_DISABLE_OBJ_CODE /* testing */
+#if defined(WINDOWS_WITH_MSVC) || U_PLATFORM_IS_LINUX_BASED
+#define CAN_WRITE_OBJ_CODE
+#endif
+#if U_PLATFORM_HAS_WIN32_API || defined(U_ELF)
+#define CAN_GENERATE_OBJECTS
+#endif
+#endif
+
+#if U_PLATFORM == U_PF_CYGWIN || defined(CYGWINMSVC)
+#define USING_CYGWIN
+#endif
+
+/*
+ * When building the data library without assembly,
+ * some platforms use a single c code file for all of
+ * the data to generate the final data library. This can
+ * increase the performance of the pkdata tool.
+ */
+#if U_PLATFORM == U_PF_OS400
+#define USE_SINGLE_CCODE_FILE
+#endif
+
+/* Need to fix the file seperator character when using MinGW. */
+#if defined(WINDOWS_WITH_GNUC) || defined(USING_CYGWIN)
+#define PKGDATA_FILE_SEP_STRING "/"
+#else
+#define PKGDATA_FILE_SEP_STRING U_FILE_SEP_STRING
+#endif
+
+#define LARGE_BUFFER_MAX_SIZE 2048
+#define SMALL_BUFFER_MAX_SIZE 512
+#define SMALL_BUFFER_FLAG_NAMES 32
+#define BUFFER_PADDING_SIZE 20
+
+/** End platform defines **/
+
+
+
+U_CAPI void U_EXPORT2
+printAssemblyHeadersToStdErr(void);
+
+U_CAPI UBool U_EXPORT2
+checkAssemblyHeaderName(const char* optAssembly);
+
+U_CAPI void U_EXPORT2
+writeCCode(
+    const char *filename,
+    const char *destdir,
+    const char *optEntryPoint,
+    const char *optName,
+    const char *optFilename,
+    char *outFilePath,
+    size_t outFilePathCapacity);
+
+U_CAPI void U_EXPORT2
+writeAssemblyCode(
+    const char *filename,
+    const char *destdir,
+    const char *optEntryPoint,
+    const char *optFilename,
+    char *outFilePath,
+    size_t outFilePathCapacity);
+
+U_CAPI void U_EXPORT2
+writeObjectCode(
+    const char *filename,
+    const char *destdir,
+    const char *optEntryPoint,
+    const char *optMatchArch,
+    const char *optFilename,
+    char *outFilePath,
+    size_t outFilePathCapacity,
+    UBool optWinDllExport);
+
+#endif