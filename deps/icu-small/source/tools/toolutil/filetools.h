<<<<<<< HEAD
// © 2016 and later: Unicode, Inc. and others.
// License & terms of use: http://www.unicode.org/copyright.html
/*
*******************************************************************************
*
*   Copyright (C) 2009, International Business Machines
*   Corporation and others.  All Rights Reserved.
*
*******************************************************************************
*   file name:  filetools.h
*   encoding:   UTF-8
*   tab size:   8 (not used)
*   indentation:4
*
*   created on: 2009jan09
*   created by: Michael Ow
*
* Contains various functions to handle files.
* Not suitable for production use. Not supported.
* Not conformant. Not efficient.
*/

#ifndef __FILETOOLS_H__
#define __FILETOOLS_H__

#include "unicode/utypes.h"

U_CAPI UBool U_EXPORT2
isFileModTimeLater(const char *filePath, const char *checkAgainst, UBool isDir=false);

U_CAPI void U_EXPORT2
swapFileSepChar(char *filePath, const char oldFileSepChar, const char newFileSepChar);

#endif
=======
// © 2016 and later: Unicode, Inc. and others.
// License & terms of use: http://www.unicode.org/copyright.html
/*
*******************************************************************************
*
*   Copyright (C) 2009, International Business Machines
*   Corporation and others.  All Rights Reserved.
*
*******************************************************************************
*   file name:  filetools.h
*   encoding:   UTF-8
*   tab size:   8 (not used)
*   indentation:4
*
*   created on: 2009jan09
*   created by: Michael Ow
*
* Contains various functions to handle files.
* Not suitable for production use. Not supported.
* Not conformant. Not efficient.
*/

#ifndef __FILETOOLS_H__
#define __FILETOOLS_H__

#include "unicode/utypes.h"

U_CAPI UBool U_EXPORT2
isFileModTimeLater(const char *filePath, const char *checkAgainst, UBool isDir=false);

U_CAPI void U_EXPORT2
swapFileSepChar(char *filePath, const char oldFileSepChar, const char newFileSepChar);

#endif
>>>>>>> a8a80be5
<|MERGE_RESOLUTION|>--- conflicted
+++ resolved
@@ -1,71 +1,34 @@
-<<<<<<< HEAD
-// © 2016 and later: Unicode, Inc. and others.
-// License & terms of use: http://www.unicode.org/copyright.html
-/*
-*******************************************************************************
-*
-*   Copyright (C) 2009, International Business Machines
-*   Corporation and others.  All Rights Reserved.
-*
-*******************************************************************************
-*   file name:  filetools.h
-*   encoding:   UTF-8
-*   tab size:   8 (not used)
-*   indentation:4
-*
-*   created on: 2009jan09
-*   created by: Michael Ow
-*
-* Contains various functions to handle files.
-* Not suitable for production use. Not supported.
-* Not conformant. Not efficient.
-*/
-
-#ifndef __FILETOOLS_H__
-#define __FILETOOLS_H__
-
-#include "unicode/utypes.h"
-
-U_CAPI UBool U_EXPORT2
-isFileModTimeLater(const char *filePath, const char *checkAgainst, UBool isDir=false);
-
-U_CAPI void U_EXPORT2
-swapFileSepChar(char *filePath, const char oldFileSepChar, const char newFileSepChar);
-
-#endif
-=======
-// © 2016 and later: Unicode, Inc. and others.
-// License & terms of use: http://www.unicode.org/copyright.html
-/*
-*******************************************************************************
-*
-*   Copyright (C) 2009, International Business Machines
-*   Corporation and others.  All Rights Reserved.
-*
-*******************************************************************************
-*   file name:  filetools.h
-*   encoding:   UTF-8
-*   tab size:   8 (not used)
-*   indentation:4
-*
-*   created on: 2009jan09
-*   created by: Michael Ow
-*
-* Contains various functions to handle files.
-* Not suitable for production use. Not supported.
-* Not conformant. Not efficient.
-*/
-
-#ifndef __FILETOOLS_H__
-#define __FILETOOLS_H__
-
-#include "unicode/utypes.h"
-
-U_CAPI UBool U_EXPORT2
-isFileModTimeLater(const char *filePath, const char *checkAgainst, UBool isDir=false);
-
-U_CAPI void U_EXPORT2
-swapFileSepChar(char *filePath, const char oldFileSepChar, const char newFileSepChar);
-
-#endif
->>>>>>> a8a80be5
+// © 2016 and later: Unicode, Inc. and others.
+// License & terms of use: http://www.unicode.org/copyright.html
+/*
+*******************************************************************************
+*
+*   Copyright (C) 2009, International Business Machines
+*   Corporation and others.  All Rights Reserved.
+*
+*******************************************************************************
+*   file name:  filetools.h
+*   encoding:   UTF-8
+*   tab size:   8 (not used)
+*   indentation:4
+*
+*   created on: 2009jan09
+*   created by: Michael Ow
+*
+* Contains various functions to handle files.
+* Not suitable for production use. Not supported.
+* Not conformant. Not efficient.
+*/
+
+#ifndef __FILETOOLS_H__
+#define __FILETOOLS_H__
+
+#include "unicode/utypes.h"
+
+U_CAPI UBool U_EXPORT2
+isFileModTimeLater(const char *filePath, const char *checkAgainst, UBool isDir=false);
+
+U_CAPI void U_EXPORT2
+swapFileSepChar(char *filePath, const char oldFileSepChar, const char newFileSepChar);
+
+#endif