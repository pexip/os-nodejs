--- conflicted
+++ resolved
@@ -1,438 +1,218 @@
-<<<<<<< HEAD
-// © 2016 and later: Unicode, Inc. and others.
-// License & terms of use: http://www.unicode.org/copyright.html
-/*
-*******************************************************************************
-*
-*   Copyright (C) 1998-2016, International Business Machines
-*   Corporation and others.  All Rights Reserved.
-*
-*******************************************************************************
-*
-* File ucbuf.h
-*
-* Modification History:
-*
-*   Date        Name        Description
-*   05/10/01    Ram         Creation.
-*
-* This API reads in files and returns UChars
-*******************************************************************************
-*/
-
-#include "unicode/localpointer.h"
-#include "unicode/ucnv.h"
-#include "filestrm.h"
-
-#if !UCONFIG_NO_CONVERSION
-
-#ifndef UCBUF_H
-#define UCBUF_H 1
-
-typedef struct UCHARBUF UCHARBUF;
-/**
- * End of file value
- */
-#define U_EOF ((int32_t)0xFFFFFFFF)
-/**
- * Error value if a sequence cannot be unescaped
- */
-#define U_ERR ((int32_t)0xFFFFFFFE)
-
-typedef struct ULine ULine;
-
-struct  ULine {
-    UChar     *name;
-    int32_t   len;
-};
-
-/**
- * Opens the UCHARBUF with the given file stream and code page for conversion
- * @param fileName  Name of the file to open.
- * @param codepage  The encoding of the file stream to convert to Unicode.
- *                  If *codepage is NULL on input the API will try to autodetect
- *                  popular Unicode encodings
- * @param showWarning Flag to print out warnings to STDOUT
- * @param buffered  If TRUE performs a buffered read of the input file. If FALSE reads
- *                  the whole file into memory and converts it.
- * @param err is a pointer to a valid <code>UErrorCode</code> value. If this value
- *        indicates a failure on entry, the function will immediately return.
- *        On exit the value will indicate the success of the operation.
- * @return pointer to the newly opened UCHARBUF
- */
-U_CAPI UCHARBUF* U_EXPORT2
-ucbuf_open(const char* fileName,const char** codepage,UBool showWarning, UBool buffered, UErrorCode* err);
-
-/**
- * Gets a UTF-16 code unit at the current position from the converted buffer
- * and increments the current position
- * @param buf Pointer to UCHARBUF structure
- * @param err is a pointer to a valid <code>UErrorCode</code> value. If this value
- *        indicates a failure on entry, the function will immediately return.
- *        On exit the value will indicate the success of the operation.
- */
-U_CAPI int32_t U_EXPORT2
-ucbuf_getc(UCHARBUF* buf,UErrorCode* err);
-
-/**
- * Gets a UTF-32 code point at the current position from the converted buffer
- * and increments the current position
- * @param buf Pointer to UCHARBUF structure
- * @param err is a pointer to a valid <code>UErrorCode</code> value. If this value
- *        indicates a failure on entry, the function will immediately return.
- *        On exit the value will indicate the success of the operation.
- */
-U_CAPI int32_t U_EXPORT2
-ucbuf_getc32(UCHARBUF* buf,UErrorCode* err);
-
-/**
- * Gets a UTF-16 code unit at the current position from the converted buffer after
- * unescaping and increments the current position. If the escape sequence is for UTF-32
- * code point (\\Uxxxxxxxx) then a UTF-32 codepoint is returned
- * @param buf Pointer to UCHARBUF structure
- * @param err is a pointer to a valid <code>UErrorCode</code> value. If this value
- *        indicates a failure on entry, the function will immediately return.
- *        On exit the value will indicate the success of the operation.
- */
-U_CAPI int32_t U_EXPORT2
-ucbuf_getcx32(UCHARBUF* buf,UErrorCode* err);
-
-/**
- * Gets a pointer to the current position in the internal buffer and length of the line.
- * It imperative to make a copy of the returned buffer before performing operations on it.
- * @param buf Pointer to UCHARBUF structure
- * @param len Output param to receive the len of the buffer returned till end of the line
- * @param err is a pointer to a valid <code>UErrorCode</code> value. If this value
- *        indicates a failure on entry, the function will immediately return.
- *        On exit the value will indicate the success of the operation.
- *        Error: U_TRUNCATED_CHAR_FOUND
- * @return Pointer to the internal buffer, NULL if EOF
- */
-U_CAPI const UChar* U_EXPORT2
-ucbuf_readline(UCHARBUF* buf,int32_t* len, UErrorCode* err);
-
-
-/**
- * Resets the buffers and the underlying file stream.
- * @param buf Pointer to UCHARBUF structure
- * @param err is a pointer to a valid <code>UErrorCode</code> value. If this value
- *        indicates a failure on entry, the function will immediately return.
- *        On exit the value will indicate the success of the operation.
- */
-U_CAPI void U_EXPORT2
-ucbuf_rewind(UCHARBUF* buf,UErrorCode* err);
-
-/**
- * Returns a pointer to the internal converted buffer
- * @param buf Pointer to UCHARBUF structure
- * @param len Pointer to int32_t to receive the lenth of buffer
- * @param err is a pointer to a valid <code>UErrorCode</code> value. If this value
- *        indicates a failure on entry, the function will immediately return.
- *        On exit the value will indicate the success of the operation.
- * @return Pointer to internal UChar buffer
- */
-U_CAPI const UChar* U_EXPORT2
-ucbuf_getBuffer(UCHARBUF* buf,int32_t* len,UErrorCode* err);
-
-/**
- * Closes the UCHARBUF structure members and cleans up the malloc'ed memory
- * @param buf Pointer to UCHARBUF structure
- */
-U_CAPI void U_EXPORT2
-ucbuf_close(UCHARBUF* buf);
-
-#if U_SHOW_CPLUSPLUS_API
-
-U_NAMESPACE_BEGIN
-
-/**
- * \class LocalUCHARBUFPointer
- * "Smart pointer" class, closes a UCHARBUF via ucbuf_close().
- * For most methods see the LocalPointerBase base class.
- *
- * @see LocalPointerBase
- * @see LocalPointer
- */
-U_DEFINE_LOCAL_OPEN_POINTER(LocalUCHARBUFPointer, UCHARBUF, ucbuf_close);
-
-U_NAMESPACE_END
-
-#endif
-
-/**
- * Rewinds the buffer by one codepoint. Does not rewind over escaped characters.
- */
-U_CAPI void U_EXPORT2
-ucbuf_ungetc(int32_t ungetChar,UCHARBUF* buf);
-
-
-/**
- * Autodetects the encoding of the file stream. Only Unicode charsets are autodectected.
- * Some Unicode charsets are stateful and need byte identifiers to be converted also to bring
- * the converter to correct state for converting the rest of the stream. So the UConverter parameter
- * is necessary.
- * If the charset was autodetected, the caller must close both the input FileStream
- * and the converter.
- *
- * @param fileName The file name to be opened and encoding autodected
- * @param conv  Output param to receive the opened converter if autodetected; NULL otherwise.
- * @param cp Output param to receive the detected encoding
- * @param err is a pointer to a valid <code>UErrorCode</code> value. If this value
- *        indicates a failure on entry, the function will immediately return.
- *        On exit the value will indicate the success of the operation.
- * @return The input FileStream if its charset was autodetected; NULL otherwise.
- */
-U_CAPI FileStream * U_EXPORT2
-ucbuf_autodetect(const char* fileName, const char** cp,UConverter** conv,
-int32_t* signatureLength, UErrorCode* status);
-
-/**
- * Autodetects the encoding of the file stream. Only Unicode charsets are autodectected.
- * Some Unicode charsets are stateful and need byte identifiers to be converted also to bring
- * the converter to correct state for converting the rest of the stream. So the UConverter parameter
- * is necessary.
- * If the charset was autodetected, the caller must close the converter.
- *
- * @param fileStream The file stream whose encoding is to be detected
- * @param conv  Output param to receive the opened converter if autodetected; NULL otherwise.
- * @param cp Output param to receive the detected encoding
- * @param err is a pointer to a valid <code>UErrorCode</code> value. If this value
- *        indicates a failure on entry, the function will immediately return.
- *        On exit the value will indicate the success of the operation.
- * @return Boolean whether the Unicode charset was autodetected.
- */
-
-U_CAPI UBool U_EXPORT2
-ucbuf_autodetect_fs(FileStream* in, const char** cp, UConverter** conv, int32_t* signatureLength, UErrorCode* status);
-
-/**
- * Returns the approximate size in UChars required for converting the file to UChars
- */
-U_CAPI int32_t U_EXPORT2
-ucbuf_size(UCHARBUF* buf);
-
-U_CAPI const char* U_EXPORT2
-ucbuf_resolveFileName(const char* inputDir, const char* fileName, char* target, int32_t* len, UErrorCode* status);
-
-#endif
-#endif
-=======
-// © 2016 and later: Unicode, Inc. and others.
-// License & terms of use: http://www.unicode.org/copyright.html
-/*
-*******************************************************************************
-*
-*   Copyright (C) 1998-2016, International Business Machines
-*   Corporation and others.  All Rights Reserved.
-*
-*******************************************************************************
-*
-* File ucbuf.h
-*
-* Modification History:
-*
-*   Date        Name        Description
-*   05/10/01    Ram         Creation.
-*
-* This API reads in files and returns UChars
-*******************************************************************************
-*/
-
-#include "unicode/localpointer.h"
-#include "unicode/ucnv.h"
-#include "filestrm.h"
-
-#if !UCONFIG_NO_CONVERSION
-
-#ifndef UCBUF_H
-#define UCBUF_H 1
-
-typedef struct UCHARBUF UCHARBUF;
-/**
- * End of file value
- */
-#define U_EOF ((int32_t)0xFFFFFFFF)
-/**
- * Error value if a sequence cannot be unescaped
- */
-#define U_ERR ((int32_t)0xFFFFFFFE)
-
-typedef struct ULine ULine;
-
-struct  ULine {
-    UChar     *name;
-    int32_t   len;
-};
-
-/**
- * Opens the UCHARBUF with the given file stream and code page for conversion
- * @param fileName  Name of the file to open.
- * @param codepage  The encoding of the file stream to convert to Unicode.
- *                  If *codepage is NULL on input the API will try to autodetect
- *                  popular Unicode encodings
- * @param showWarning Flag to print out warnings to STDOUT
- * @param buffered  If true performs a buffered read of the input file. If false reads
- *                  the whole file into memory and converts it.
- * @param err is a pointer to a valid <code>UErrorCode</code> value. If this value
- *        indicates a failure on entry, the function will immediately return.
- *        On exit the value will indicate the success of the operation.
- * @return pointer to the newly opened UCHARBUF
- */
-U_CAPI UCHARBUF* U_EXPORT2
-ucbuf_open(const char* fileName,const char** codepage,UBool showWarning, UBool buffered, UErrorCode* err);
-
-/**
- * Gets a UTF-16 code unit at the current position from the converted buffer
- * and increments the current position
- * @param buf Pointer to UCHARBUF structure
- * @param err is a pointer to a valid <code>UErrorCode</code> value. If this value
- *        indicates a failure on entry, the function will immediately return.
- *        On exit the value will indicate the success of the operation.
- */
-U_CAPI int32_t U_EXPORT2
-ucbuf_getc(UCHARBUF* buf,UErrorCode* err);
-
-/**
- * Gets a UTF-32 code point at the current position from the converted buffer
- * and increments the current position
- * @param buf Pointer to UCHARBUF structure
- * @param err is a pointer to a valid <code>UErrorCode</code> value. If this value
- *        indicates a failure on entry, the function will immediately return.
- *        On exit the value will indicate the success of the operation.
- */
-U_CAPI int32_t U_EXPORT2
-ucbuf_getc32(UCHARBUF* buf,UErrorCode* err);
-
-/**
- * Gets a UTF-16 code unit at the current position from the converted buffer after
- * unescaping and increments the current position. If the escape sequence is for UTF-32
- * code point (\\Uxxxxxxxx) then a UTF-32 codepoint is returned
- * @param buf Pointer to UCHARBUF structure
- * @param err is a pointer to a valid <code>UErrorCode</code> value. If this value
- *        indicates a failure on entry, the function will immediately return.
- *        On exit the value will indicate the success of the operation.
- */
-U_CAPI int32_t U_EXPORT2
-ucbuf_getcx32(UCHARBUF* buf,UErrorCode* err);
-
-/**
- * Gets a pointer to the current position in the internal buffer and length of the line.
- * It imperative to make a copy of the returned buffer before performing operations on it.
- * @param buf Pointer to UCHARBUF structure
- * @param len Output param to receive the len of the buffer returned till end of the line
- * @param err is a pointer to a valid <code>UErrorCode</code> value. If this value
- *        indicates a failure on entry, the function will immediately return.
- *        On exit the value will indicate the success of the operation.
- *        Error: U_TRUNCATED_CHAR_FOUND
- * @return Pointer to the internal buffer, NULL if EOF
- */
-U_CAPI const UChar* U_EXPORT2
-ucbuf_readline(UCHARBUF* buf,int32_t* len, UErrorCode* err);
-
-
-/**
- * Resets the buffers and the underlying file stream.
- * @param buf Pointer to UCHARBUF structure
- * @param err is a pointer to a valid <code>UErrorCode</code> value. If this value
- *        indicates a failure on entry, the function will immediately return.
- *        On exit the value will indicate the success of the operation.
- */
-U_CAPI void U_EXPORT2
-ucbuf_rewind(UCHARBUF* buf,UErrorCode* err);
-
-/**
- * Returns a pointer to the internal converted buffer
- * @param buf Pointer to UCHARBUF structure
- * @param len Pointer to int32_t to receive the length of buffer
- * @param err is a pointer to a valid <code>UErrorCode</code> value. If this value
- *        indicates a failure on entry, the function will immediately return.
- *        On exit the value will indicate the success of the operation.
- * @return Pointer to internal UChar buffer
- */
-U_CAPI const UChar* U_EXPORT2
-ucbuf_getBuffer(UCHARBUF* buf,int32_t* len,UErrorCode* err);
-
-/**
- * Closes the UCHARBUF structure members and cleans up the malloc'ed memory
- * @param buf Pointer to UCHARBUF structure
- */
-U_CAPI void U_EXPORT2
-ucbuf_close(UCHARBUF* buf);
-
-#if U_SHOW_CPLUSPLUS_API
-
-U_NAMESPACE_BEGIN
-
-/**
- * \class LocalUCHARBUFPointer
- * "Smart pointer" class, closes a UCHARBUF via ucbuf_close().
- * For most methods see the LocalPointerBase base class.
- *
- * @see LocalPointerBase
- * @see LocalPointer
- */
-U_DEFINE_LOCAL_OPEN_POINTER(LocalUCHARBUFPointer, UCHARBUF, ucbuf_close);
-
-U_NAMESPACE_END
-
-#endif
-
-/**
- * Rewinds the buffer by one codepoint. Does not rewind over escaped characters.
- */
-U_CAPI void U_EXPORT2
-ucbuf_ungetc(int32_t ungetChar,UCHARBUF* buf);
-
-
-/**
- * Autodetects the encoding of the file stream. Only Unicode charsets are autodectected.
- * Some Unicode charsets are stateful and need byte identifiers to be converted also to bring
- * the converter to correct state for converting the rest of the stream. So the UConverter parameter
- * is necessary.
- * If the charset was autodetected, the caller must close both the input FileStream
- * and the converter.
- *
- * @param fileName The file name to be opened and encoding autodected
- * @param conv  Output param to receive the opened converter if autodetected; NULL otherwise.
- * @param cp Output param to receive the detected encoding
- * @param err is a pointer to a valid <code>UErrorCode</code> value. If this value
- *        indicates a failure on entry, the function will immediately return.
- *        On exit the value will indicate the success of the operation.
- * @return The input FileStream if its charset was autodetected; NULL otherwise.
- */
-U_CAPI FileStream * U_EXPORT2
-ucbuf_autodetect(const char* fileName, const char** cp,UConverter** conv,
-int32_t* signatureLength, UErrorCode* status);
-
-/**
- * Autodetects the encoding of the file stream. Only Unicode charsets are autodectected.
- * Some Unicode charsets are stateful and need byte identifiers to be converted also to bring
- * the converter to correct state for converting the rest of the stream. So the UConverter parameter
- * is necessary.
- * If the charset was autodetected, the caller must close the converter.
- *
- * @param fileStream The file stream whose encoding is to be detected
- * @param conv  Output param to receive the opened converter if autodetected; NULL otherwise.
- * @param cp Output param to receive the detected encoding
- * @param err is a pointer to a valid <code>UErrorCode</code> value. If this value
- *        indicates a failure on entry, the function will immediately return.
- *        On exit the value will indicate the success of the operation.
- * @return Boolean whether the Unicode charset was autodetected.
- */
-
-U_CAPI UBool U_EXPORT2
-ucbuf_autodetect_fs(FileStream* in, const char** cp, UConverter** conv, int32_t* signatureLength, UErrorCode* status);
-
-/**
- * Returns the approximate size in UChars required for converting the file to UChars
- */
-U_CAPI int32_t U_EXPORT2
-ucbuf_size(UCHARBUF* buf);
-
-U_CAPI const char* U_EXPORT2
-ucbuf_resolveFileName(const char* inputDir, const char* fileName, char* target, int32_t* len, UErrorCode* status);
-
-#endif
-#endif
-
->>>>>>> a8a80be5
+// © 2016 and later: Unicode, Inc. and others.
+// License & terms of use: http://www.unicode.org/copyright.html
+/*
+*******************************************************************************
+*
+*   Copyright (C) 1998-2016, International Business Machines
+*   Corporation and others.  All Rights Reserved.
+*
+*******************************************************************************
+*
+* File ucbuf.h
+*
+* Modification History:
+*
+*   Date        Name        Description
+*   05/10/01    Ram         Creation.
+*
+* This API reads in files and returns UChars
+*******************************************************************************
+*/
+
+#include "unicode/localpointer.h"
+#include "unicode/ucnv.h"
+#include "filestrm.h"
+
+#if !UCONFIG_NO_CONVERSION
+
+#ifndef UCBUF_H
+#define UCBUF_H 1
+
+typedef struct UCHARBUF UCHARBUF;
+/**
+ * End of file value
+ */
+#define U_EOF ((int32_t)0xFFFFFFFF)
+/**
+ * Error value if a sequence cannot be unescaped
+ */
+#define U_ERR ((int32_t)0xFFFFFFFE)
+
+typedef struct ULine ULine;
+
+struct  ULine {
+    UChar     *name;
+    int32_t   len;
+};
+
+/**
+ * Opens the UCHARBUF with the given file stream and code page for conversion
+ * @param fileName  Name of the file to open.
+ * @param codepage  The encoding of the file stream to convert to Unicode.
+ *                  If *codepage is NULL on input the API will try to autodetect
+ *                  popular Unicode encodings
+ * @param showWarning Flag to print out warnings to STDOUT
+ * @param buffered  If true performs a buffered read of the input file. If false reads
+ *                  the whole file into memory and converts it.
+ * @param err is a pointer to a valid <code>UErrorCode</code> value. If this value
+ *        indicates a failure on entry, the function will immediately return.
+ *        On exit the value will indicate the success of the operation.
+ * @return pointer to the newly opened UCHARBUF
+ */
+U_CAPI UCHARBUF* U_EXPORT2
+ucbuf_open(const char* fileName,const char** codepage,UBool showWarning, UBool buffered, UErrorCode* err);
+
+/**
+ * Gets a UTF-16 code unit at the current position from the converted buffer
+ * and increments the current position
+ * @param buf Pointer to UCHARBUF structure
+ * @param err is a pointer to a valid <code>UErrorCode</code> value. If this value
+ *        indicates a failure on entry, the function will immediately return.
+ *        On exit the value will indicate the success of the operation.
+ */
+U_CAPI int32_t U_EXPORT2
+ucbuf_getc(UCHARBUF* buf,UErrorCode* err);
+
+/**
+ * Gets a UTF-32 code point at the current position from the converted buffer
+ * and increments the current position
+ * @param buf Pointer to UCHARBUF structure
+ * @param err is a pointer to a valid <code>UErrorCode</code> value. If this value
+ *        indicates a failure on entry, the function will immediately return.
+ *        On exit the value will indicate the success of the operation.
+ */
+U_CAPI int32_t U_EXPORT2
+ucbuf_getc32(UCHARBUF* buf,UErrorCode* err);
+
+/**
+ * Gets a UTF-16 code unit at the current position from the converted buffer after
+ * unescaping and increments the current position. If the escape sequence is for UTF-32
+ * code point (\\Uxxxxxxxx) then a UTF-32 codepoint is returned
+ * @param buf Pointer to UCHARBUF structure
+ * @param err is a pointer to a valid <code>UErrorCode</code> value. If this value
+ *        indicates a failure on entry, the function will immediately return.
+ *        On exit the value will indicate the success of the operation.
+ */
+U_CAPI int32_t U_EXPORT2
+ucbuf_getcx32(UCHARBUF* buf,UErrorCode* err);
+
+/**
+ * Gets a pointer to the current position in the internal buffer and length of the line.
+ * It imperative to make a copy of the returned buffer before performing operations on it.
+ * @param buf Pointer to UCHARBUF structure
+ * @param len Output param to receive the len of the buffer returned till end of the line
+ * @param err is a pointer to a valid <code>UErrorCode</code> value. If this value
+ *        indicates a failure on entry, the function will immediately return.
+ *        On exit the value will indicate the success of the operation.
+ *        Error: U_TRUNCATED_CHAR_FOUND
+ * @return Pointer to the internal buffer, NULL if EOF
+ */
+U_CAPI const UChar* U_EXPORT2
+ucbuf_readline(UCHARBUF* buf,int32_t* len, UErrorCode* err);
+
+
+/**
+ * Resets the buffers and the underlying file stream.
+ * @param buf Pointer to UCHARBUF structure
+ * @param err is a pointer to a valid <code>UErrorCode</code> value. If this value
+ *        indicates a failure on entry, the function will immediately return.
+ *        On exit the value will indicate the success of the operation.
+ */
+U_CAPI void U_EXPORT2
+ucbuf_rewind(UCHARBUF* buf,UErrorCode* err);
+
+/**
+ * Returns a pointer to the internal converted buffer
+ * @param buf Pointer to UCHARBUF structure
+ * @param len Pointer to int32_t to receive the length of buffer
+ * @param err is a pointer to a valid <code>UErrorCode</code> value. If this value
+ *        indicates a failure on entry, the function will immediately return.
+ *        On exit the value will indicate the success of the operation.
+ * @return Pointer to internal UChar buffer
+ */
+U_CAPI const UChar* U_EXPORT2
+ucbuf_getBuffer(UCHARBUF* buf,int32_t* len,UErrorCode* err);
+
+/**
+ * Closes the UCHARBUF structure members and cleans up the malloc'ed memory
+ * @param buf Pointer to UCHARBUF structure
+ */
+U_CAPI void U_EXPORT2
+ucbuf_close(UCHARBUF* buf);
+
+#if U_SHOW_CPLUSPLUS_API
+
+U_NAMESPACE_BEGIN
+
+/**
+ * \class LocalUCHARBUFPointer
+ * "Smart pointer" class, closes a UCHARBUF via ucbuf_close().
+ * For most methods see the LocalPointerBase base class.
+ *
+ * @see LocalPointerBase
+ * @see LocalPointer
+ */
+U_DEFINE_LOCAL_OPEN_POINTER(LocalUCHARBUFPointer, UCHARBUF, ucbuf_close);
+
+U_NAMESPACE_END
+
+#endif
+
+/**
+ * Rewinds the buffer by one codepoint. Does not rewind over escaped characters.
+ */
+U_CAPI void U_EXPORT2
+ucbuf_ungetc(int32_t ungetChar,UCHARBUF* buf);
+
+
+/**
+ * Autodetects the encoding of the file stream. Only Unicode charsets are autodectected.
+ * Some Unicode charsets are stateful and need byte identifiers to be converted also to bring
+ * the converter to correct state for converting the rest of the stream. So the UConverter parameter
+ * is necessary.
+ * If the charset was autodetected, the caller must close both the input FileStream
+ * and the converter.
+ *
+ * @param fileName The file name to be opened and encoding autodected
+ * @param conv  Output param to receive the opened converter if autodetected; NULL otherwise.
+ * @param cp Output param to receive the detected encoding
+ * @param err is a pointer to a valid <code>UErrorCode</code> value. If this value
+ *        indicates a failure on entry, the function will immediately return.
+ *        On exit the value will indicate the success of the operation.
+ * @return The input FileStream if its charset was autodetected; NULL otherwise.
+ */
+U_CAPI FileStream * U_EXPORT2
+ucbuf_autodetect(const char* fileName, const char** cp,UConverter** conv,
+int32_t* signatureLength, UErrorCode* status);
+
+/**
+ * Autodetects the encoding of the file stream. Only Unicode charsets are autodectected.
+ * Some Unicode charsets are stateful and need byte identifiers to be converted also to bring
+ * the converter to correct state for converting the rest of the stream. So the UConverter parameter
+ * is necessary.
+ * If the charset was autodetected, the caller must close the converter.
+ *
+ * @param fileStream The file stream whose encoding is to be detected
+ * @param conv  Output param to receive the opened converter if autodetected; NULL otherwise.
+ * @param cp Output param to receive the detected encoding
+ * @param err is a pointer to a valid <code>UErrorCode</code> value. If this value
+ *        indicates a failure on entry, the function will immediately return.
+ *        On exit the value will indicate the success of the operation.
+ * @return Boolean whether the Unicode charset was autodetected.
+ */
+
+U_CAPI UBool U_EXPORT2
+ucbuf_autodetect_fs(FileStream* in, const char** cp, UConverter** conv, int32_t* signatureLength, UErrorCode* status);
+
+/**
+ * Returns the approximate size in UChars required for converting the file to UChars
+ */
+U_CAPI int32_t U_EXPORT2
+ucbuf_size(UCHARBUF* buf);
+
+U_CAPI const char* U_EXPORT2
+ucbuf_resolveFileName(const char* inputDir, const char* fileName, char* target, int32_t* len, UErrorCode* status);
+
+#endif
+#endif
+