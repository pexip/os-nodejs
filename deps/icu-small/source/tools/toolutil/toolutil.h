<<<<<<< HEAD
// © 2016 and later: Unicode, Inc. and others.
// License & terms of use: http://www.unicode.org/copyright.html
/*
*******************************************************************************
*
*   Copyright (C) 1999-2013, International Business Machines
*   Corporation and others.  All Rights Reserved.
*
*******************************************************************************
*   file name:  toolutil.h
*   encoding:   UTF-8
*   tab size:   8 (not used)
*   indentation:4
*
*   created on: 1999nov19
*   created by: Markus W. Scherer
*
*   This file defines utility functions for ICU tools like genccode.
*/

#ifndef __TOOLUTIL_H__
#define __TOOLUTIL_H__

#include "unicode/utypes.h"

#ifndef TRUE
#   define TRUE  1
#endif
#ifndef FALSE
#   define FALSE 0
#endif

#ifdef __cplusplus

#include "unicode/errorcode.h"

U_NAMESPACE_BEGIN

/**
 * ErrorCode subclass for use in ICU command-line tools.
 * The destructor calls handleFailure() which calls exit(errorCode) when isFailure().
 */
class U_TOOLUTIL_API IcuToolErrorCode : public ErrorCode {
public:
    /**
     * @param loc A short string describing where the IcuToolErrorCode is used.
     */
    IcuToolErrorCode(const char *loc) : location(loc) {}
    virtual ~IcuToolErrorCode();
protected:
    virtual void handleFailure() const;
private:
    const char *location;
};

U_NAMESPACE_END

#endif

/*
 * For Windows, a path/filename may be the short (8.3) version
 * of the "real", long one. In this case, the short one
 * is abbreviated and contains a tilde etc.
 * This function returns a pointer to the original pathname
 * if it is the "real" one itself, and a pointer to a static
 * buffer (not thread-safe) containing the long version
 * if the pathname is indeed abbreviated.
 *
 * On platforms other than Windows, this function always returns
 * the input pathname pointer.
 *
 * This function is especially useful in tools that are called
 * by a batch file for loop, which yields short pathnames on Win9x.
 */
U_CAPI const char * U_EXPORT2
getLongPathname(const char *pathname);

/**
 * Find the basename at the end of a pathname, i.e., the part
 * after the last file separator, and return a pointer
 * to this part of the pathname.
 * If the pathname only contains a basename and no file separator,
 * then the pathname pointer itself is returned.
 **/
U_CAPI const char * U_EXPORT2
findBasename(const char *filename);

/**
 * Find the directory name of a pathname, that is, everything
 * up to but not including the last file separator.
 *
 * If successful, copies the directory name into the output buffer along with
 * a terminating NULL.
 *
 * If there isn't a directory name in the path, it returns an empty string.
 * @param path the full pathname to inspect.
 * @param buffer the output buffer
 * @param bufLen the output buffer length
 * @param status error code- may return U_BUFFER_OVERFLOW_ERROR if bufLen is too small.
 * @return If successful, a pointer to the output buffer. If failure or bufLen is too small, NULL.
 **/
U_CAPI const char * U_EXPORT2
findDirname(const char *path, char *buffer, int32_t bufLen, UErrorCode* status);

/*
 * Return the current year in the Gregorian calendar. Used for copyright generation.
 */
U_CAPI int32_t U_EXPORT2
getCurrentYear(void);

/*
 * Creates a directory with pathname.
 *
 * @param status Set to an error code when mkdir failed.
 */
U_CAPI void U_EXPORT2
uprv_mkdir(const char *pathname, UErrorCode *status);

#if !UCONFIG_NO_FILE_IO
/**
 * Return TRUE if the named item exists
 * @param file filename
 * @return TRUE if named item (file, dir, etc) exists, FALSE otherwise
 */
U_CAPI UBool U_EXPORT2
uprv_fileExists(const char *file);
#endif

/**
 * Return the modification date for the specified file or directory.
 * Return value is undefined if there was an error.
 */
/*U_CAPI UDate U_EXPORT2
uprv_getModificationDate(const char *pathname, UErrorCode *status);
*/
/*
 * Returns the modification
 *
 * @param status Set to an error code when mkdir failed.
 */

/*
 * UToolMemory is used for generic, custom memory management.
 * It is allocated with enough space for count*size bytes starting
 * at array.
 * The array is declared with a union of large data types so
 * that its base address is aligned for any types.
 * If size is a multiple of a data type size, then such items
 * can be safely allocated inside the array, at offsets that
 * are themselves multiples of size.
 */
struct UToolMemory;
typedef struct UToolMemory UToolMemory;

/**
 * Open a UToolMemory object for allocation of initialCapacity to maxCapacity
 * items with size bytes each.
 */
U_CAPI UToolMemory * U_EXPORT2
utm_open(const char *name, int32_t initialCapacity, int32_t maxCapacity, int32_t size);

/**
 * Close a UToolMemory object.
 */
U_CAPI void U_EXPORT2
utm_close(UToolMemory *mem);

/**
 * Get the pointer to the beginning of the array of items.
 * The pointer becomes invalid after allocation of new items.
 */
U_CAPI void * U_EXPORT2
utm_getStart(UToolMemory *mem);

/**
 * Get the current number of items.
 */
U_CAPI int32_t U_EXPORT2
utm_countItems(UToolMemory *mem);

/**
 * Allocate one more item and return the pointer to its start in the array.
 */
U_CAPI void * U_EXPORT2
utm_alloc(UToolMemory *mem);

/**
 * Allocate n items and return the pointer to the start of the first one in the array.
 */
U_CAPI void * U_EXPORT2
utm_allocN(UToolMemory *mem, int32_t n);

#endif
=======
// © 2016 and later: Unicode, Inc. and others.
// License & terms of use: http://www.unicode.org/copyright.html
/*
*******************************************************************************
*
*   Copyright (C) 1999-2013, International Business Machines
*   Corporation and others.  All Rights Reserved.
*
*******************************************************************************
*   file name:  toolutil.h
*   encoding:   UTF-8
*   tab size:   8 (not used)
*   indentation:4
*
*   created on: 1999nov19
*   created by: Markus W. Scherer
*
*   This file defines utility functions for ICU tools like genccode.
*/

#ifndef __TOOLUTIL_H__
#define __TOOLUTIL_H__

#include "unicode/utypes.h"

#ifdef __cplusplus

#include "unicode/errorcode.h"

U_NAMESPACE_BEGIN

/**
 * ErrorCode subclass for use in ICU command-line tools.
 * The destructor calls handleFailure() which calls exit(errorCode) when isFailure().
 */
class U_TOOLUTIL_API IcuToolErrorCode : public ErrorCode {
public:
    /**
     * @param loc A short string describing where the IcuToolErrorCode is used.
     */
    IcuToolErrorCode(const char *loc) : location(loc) {}
    virtual ~IcuToolErrorCode();
protected:
    virtual void handleFailure() const override;
private:
    const char *location;
};

U_NAMESPACE_END

#endif

/*
 * For Windows, a path/filename may be the short (8.3) version
 * of the "real", long one. In this case, the short one
 * is abbreviated and contains a tilde etc.
 * This function returns a pointer to the original pathname
 * if it is the "real" one itself, and a pointer to a static
 * buffer (not thread-safe) containing the long version
 * if the pathname is indeed abbreviated.
 *
 * On platforms other than Windows, this function always returns
 * the input pathname pointer.
 *
 * This function is especially useful in tools that are called
 * by a batch file for loop, which yields short pathnames on Win9x.
 */
U_CAPI const char * U_EXPORT2
getLongPathname(const char *pathname);

/**
 * Find the basename at the end of a pathname, i.e., the part
 * after the last file separator, and return a pointer
 * to this part of the pathname.
 * If the pathname only contains a basename and no file separator,
 * then the pathname pointer itself is returned.
 **/
U_CAPI const char * U_EXPORT2
findBasename(const char *filename);

/**
 * Find the directory name of a pathname, that is, everything
 * up to but not including the last file separator. 
 *
 * If successful, copies the directory name into the output buffer along with
 * a terminating NULL. 
 *
 * If there isn't a directory name in the path, it returns an empty string.
 * @param path the full pathname to inspect. 
 * @param buffer the output buffer
 * @param bufLen the output buffer length
 * @param status error code- may return U_BUFFER_OVERFLOW_ERROR if bufLen is too small.
 * @return If successful, a pointer to the output buffer. If failure or bufLen is too small, NULL.
 **/
U_CAPI const char * U_EXPORT2
findDirname(const char *path, char *buffer, int32_t bufLen, UErrorCode* status);

/*
 * Return the current year in the Gregorian calendar. Used for copyright generation.
 */
U_CAPI int32_t U_EXPORT2
getCurrentYear();

/*
 * Creates a directory with pathname.
 *
 * @param status Set to an error code when mkdir failed.
 */
U_CAPI void U_EXPORT2
uprv_mkdir(const char *pathname, UErrorCode *status);

#if !UCONFIG_NO_FILE_IO
/**
 * Return true if the named item exists
 * @param file filename
 * @return true if named item (file, dir, etc) exists, false otherwise
 */
U_CAPI UBool U_EXPORT2
uprv_fileExists(const char *file);
#endif

/**
 * Performs a golden data test. Asserts that the contents of the buffer is equal
 * to the data in goldenFilePath.
 *
 * Pass the value of the -G flag to "overwrite"; if true, new goldens will be
 * written to the filesystem.
 * 
 * @return The first index at which the files differ, or -1 if they are the same.
 */
U_CAPI int32_t U_EXPORT2
uprv_compareGoldenFiles(
    const char* buffer, int32_t bufferLen,
    const char* goldenFilePath,
    bool overwrite);

/**
 * Return the modification date for the specified file or directory.
 * Return value is undefined if there was an error.
 */
/*U_CAPI UDate U_EXPORT2
uprv_getModificationDate(const char *pathname, UErrorCode *status);
*/
/*
 * Returns the modification
 *
 * @param status Set to an error code when mkdir failed.
 */

/*
 * UToolMemory is used for generic, custom memory management.
 * It is allocated with enough space for count*size bytes starting
 * at array.
 * The array is declared with a union of large data types so
 * that its base address is aligned for any types.
 * If size is a multiple of a data type size, then such items
 * can be safely allocated inside the array, at offsets that
 * are themselves multiples of size.
 */
struct UToolMemory;
typedef struct UToolMemory UToolMemory;

/**
 * Open a UToolMemory object for allocation of initialCapacity to maxCapacity
 * items with size bytes each.
 */
U_CAPI UToolMemory * U_EXPORT2
utm_open(const char *name, int32_t initialCapacity, int32_t maxCapacity, int32_t size);

/**
 * Close a UToolMemory object.
 */
U_CAPI void U_EXPORT2
utm_close(UToolMemory *mem);

/**
 * Get the pointer to the beginning of the array of items.
 * The pointer becomes invalid after allocation of new items.
 */
U_CAPI void * U_EXPORT2
utm_getStart(UToolMemory *mem);

/**
 * Get the current number of items.
 */
U_CAPI int32_t U_EXPORT2
utm_countItems(UToolMemory *mem);

/**
 * Allocate one more item and return the pointer to its start in the array.
 */
U_CAPI void * U_EXPORT2
utm_alloc(UToolMemory *mem);

/**
 * Allocate n items and return the pointer to the start of the first one in the array.
 */
U_CAPI void * U_EXPORT2
utm_allocN(UToolMemory *mem, int32_t n);

#endif
>>>>>>> a8a80be5
<|MERGE_RESOLUTION|>--- conflicted
+++ resolved
@@ -1,397 +1,201 @@
-<<<<<<< HEAD
-// © 2016 and later: Unicode, Inc. and others.
-// License & terms of use: http://www.unicode.org/copyright.html
-/*
-*******************************************************************************
-*
-*   Copyright (C) 1999-2013, International Business Machines
-*   Corporation and others.  All Rights Reserved.
-*
-*******************************************************************************
-*   file name:  toolutil.h
-*   encoding:   UTF-8
-*   tab size:   8 (not used)
-*   indentation:4
-*
-*   created on: 1999nov19
-*   created by: Markus W. Scherer
-*
-*   This file defines utility functions for ICU tools like genccode.
-*/
-
-#ifndef __TOOLUTIL_H__
-#define __TOOLUTIL_H__
-
-#include "unicode/utypes.h"
-
-#ifndef TRUE
-#   define TRUE  1
-#endif
-#ifndef FALSE
-#   define FALSE 0
-#endif
-
-#ifdef __cplusplus
-
-#include "unicode/errorcode.h"
-
-U_NAMESPACE_BEGIN
-
-/**
- * ErrorCode subclass for use in ICU command-line tools.
- * The destructor calls handleFailure() which calls exit(errorCode) when isFailure().
- */
-class U_TOOLUTIL_API IcuToolErrorCode : public ErrorCode {
-public:
-    /**
-     * @param loc A short string describing where the IcuToolErrorCode is used.
-     */
-    IcuToolErrorCode(const char *loc) : location(loc) {}
-    virtual ~IcuToolErrorCode();
-protected:
-    virtual void handleFailure() const;
-private:
-    const char *location;
-};
-
-U_NAMESPACE_END
-
-#endif
-
-/*
- * For Windows, a path/filename may be the short (8.3) version
- * of the "real", long one. In this case, the short one
- * is abbreviated and contains a tilde etc.
- * This function returns a pointer to the original pathname
- * if it is the "real" one itself, and a pointer to a static
- * buffer (not thread-safe) containing the long version
- * if the pathname is indeed abbreviated.
- *
- * On platforms other than Windows, this function always returns
- * the input pathname pointer.
- *
- * This function is especially useful in tools that are called
- * by a batch file for loop, which yields short pathnames on Win9x.
- */
-U_CAPI const char * U_EXPORT2
-getLongPathname(const char *pathname);
-
-/**
- * Find the basename at the end of a pathname, i.e., the part
- * after the last file separator, and return a pointer
- * to this part of the pathname.
- * If the pathname only contains a basename and no file separator,
- * then the pathname pointer itself is returned.
- **/
-U_CAPI const char * U_EXPORT2
-findBasename(const char *filename);
-
-/**
- * Find the directory name of a pathname, that is, everything
- * up to but not including the last file separator.
- *
- * If successful, copies the directory name into the output buffer along with
- * a terminating NULL.
- *
- * If there isn't a directory name in the path, it returns an empty string.
- * @param path the full pathname to inspect.
- * @param buffer the output buffer
- * @param bufLen the output buffer length
- * @param status error code- may return U_BUFFER_OVERFLOW_ERROR if bufLen is too small.
- * @return If successful, a pointer to the output buffer. If failure or bufLen is too small, NULL.
- **/
-U_CAPI const char * U_EXPORT2
-findDirname(const char *path, char *buffer, int32_t bufLen, UErrorCode* status);
-
-/*
- * Return the current year in the Gregorian calendar. Used for copyright generation.
- */
-U_CAPI int32_t U_EXPORT2
-getCurrentYear(void);
-
-/*
- * Creates a directory with pathname.
- *
- * @param status Set to an error code when mkdir failed.
- */
-U_CAPI void U_EXPORT2
-uprv_mkdir(const char *pathname, UErrorCode *status);
-
-#if !UCONFIG_NO_FILE_IO
-/**
- * Return TRUE if the named item exists
- * @param file filename
- * @return TRUE if named item (file, dir, etc) exists, FALSE otherwise
- */
-U_CAPI UBool U_EXPORT2
-uprv_fileExists(const char *file);
-#endif
-
-/**
- * Return the modification date for the specified file or directory.
- * Return value is undefined if there was an error.
- */
-/*U_CAPI UDate U_EXPORT2
-uprv_getModificationDate(const char *pathname, UErrorCode *status);
-*/
-/*
- * Returns the modification
- *
- * @param status Set to an error code when mkdir failed.
- */
-
-/*
- * UToolMemory is used for generic, custom memory management.
- * It is allocated with enough space for count*size bytes starting
- * at array.
- * The array is declared with a union of large data types so
- * that its base address is aligned for any types.
- * If size is a multiple of a data type size, then such items
- * can be safely allocated inside the array, at offsets that
- * are themselves multiples of size.
- */
-struct UToolMemory;
-typedef struct UToolMemory UToolMemory;
-
-/**
- * Open a UToolMemory object for allocation of initialCapacity to maxCapacity
- * items with size bytes each.
- */
-U_CAPI UToolMemory * U_EXPORT2
-utm_open(const char *name, int32_t initialCapacity, int32_t maxCapacity, int32_t size);
-
-/**
- * Close a UToolMemory object.
- */
-U_CAPI void U_EXPORT2
-utm_close(UToolMemory *mem);
-
-/**
- * Get the pointer to the beginning of the array of items.
- * The pointer becomes invalid after allocation of new items.
- */
-U_CAPI void * U_EXPORT2
-utm_getStart(UToolMemory *mem);
-
-/**
- * Get the current number of items.
- */
-U_CAPI int32_t U_EXPORT2
-utm_countItems(UToolMemory *mem);
-
-/**
- * Allocate one more item and return the pointer to its start in the array.
- */
-U_CAPI void * U_EXPORT2
-utm_alloc(UToolMemory *mem);
-
-/**
- * Allocate n items and return the pointer to the start of the first one in the array.
- */
-U_CAPI void * U_EXPORT2
-utm_allocN(UToolMemory *mem, int32_t n);
-
-#endif
-=======
-// © 2016 and later: Unicode, Inc. and others.
-// License & terms of use: http://www.unicode.org/copyright.html
-/*
-*******************************************************************************
-*
-*   Copyright (C) 1999-2013, International Business Machines
-*   Corporation and others.  All Rights Reserved.
-*
-*******************************************************************************
-*   file name:  toolutil.h
-*   encoding:   UTF-8
-*   tab size:   8 (not used)
-*   indentation:4
-*
-*   created on: 1999nov19
-*   created by: Markus W. Scherer
-*
-*   This file defines utility functions for ICU tools like genccode.
-*/
-
-#ifndef __TOOLUTIL_H__
-#define __TOOLUTIL_H__
-
-#include "unicode/utypes.h"
-
-#ifdef __cplusplus
-
-#include "unicode/errorcode.h"
-
-U_NAMESPACE_BEGIN
-
-/**
- * ErrorCode subclass for use in ICU command-line tools.
- * The destructor calls handleFailure() which calls exit(errorCode) when isFailure().
- */
-class U_TOOLUTIL_API IcuToolErrorCode : public ErrorCode {
-public:
-    /**
-     * @param loc A short string describing where the IcuToolErrorCode is used.
-     */
-    IcuToolErrorCode(const char *loc) : location(loc) {}
-    virtual ~IcuToolErrorCode();
-protected:
-    virtual void handleFailure() const override;
-private:
-    const char *location;
-};
-
-U_NAMESPACE_END
-
-#endif
-
-/*
- * For Windows, a path/filename may be the short (8.3) version
- * of the "real", long one. In this case, the short one
- * is abbreviated and contains a tilde etc.
- * This function returns a pointer to the original pathname
- * if it is the "real" one itself, and a pointer to a static
- * buffer (not thread-safe) containing the long version
- * if the pathname is indeed abbreviated.
- *
- * On platforms other than Windows, this function always returns
- * the input pathname pointer.
- *
- * This function is especially useful in tools that are called
- * by a batch file for loop, which yields short pathnames on Win9x.
- */
-U_CAPI const char * U_EXPORT2
-getLongPathname(const char *pathname);
-
-/**
- * Find the basename at the end of a pathname, i.e., the part
- * after the last file separator, and return a pointer
- * to this part of the pathname.
- * If the pathname only contains a basename and no file separator,
- * then the pathname pointer itself is returned.
- **/
-U_CAPI const char * U_EXPORT2
-findBasename(const char *filename);
-
-/**
- * Find the directory name of a pathname, that is, everything
- * up to but not including the last file separator. 
- *
- * If successful, copies the directory name into the output buffer along with
- * a terminating NULL. 
- *
- * If there isn't a directory name in the path, it returns an empty string.
- * @param path the full pathname to inspect. 
- * @param buffer the output buffer
- * @param bufLen the output buffer length
- * @param status error code- may return U_BUFFER_OVERFLOW_ERROR if bufLen is too small.
- * @return If successful, a pointer to the output buffer. If failure or bufLen is too small, NULL.
- **/
-U_CAPI const char * U_EXPORT2
-findDirname(const char *path, char *buffer, int32_t bufLen, UErrorCode* status);
-
-/*
- * Return the current year in the Gregorian calendar. Used for copyright generation.
- */
-U_CAPI int32_t U_EXPORT2
-getCurrentYear();
-
-/*
- * Creates a directory with pathname.
- *
- * @param status Set to an error code when mkdir failed.
- */
-U_CAPI void U_EXPORT2
-uprv_mkdir(const char *pathname, UErrorCode *status);
-
-#if !UCONFIG_NO_FILE_IO
-/**
- * Return true if the named item exists
- * @param file filename
- * @return true if named item (file, dir, etc) exists, false otherwise
- */
-U_CAPI UBool U_EXPORT2
-uprv_fileExists(const char *file);
-#endif
-
-/**
- * Performs a golden data test. Asserts that the contents of the buffer is equal
- * to the data in goldenFilePath.
- *
- * Pass the value of the -G flag to "overwrite"; if true, new goldens will be
- * written to the filesystem.
- * 
- * @return The first index at which the files differ, or -1 if they are the same.
- */
-U_CAPI int32_t U_EXPORT2
-uprv_compareGoldenFiles(
-    const char* buffer, int32_t bufferLen,
-    const char* goldenFilePath,
-    bool overwrite);
-
-/**
- * Return the modification date for the specified file or directory.
- * Return value is undefined if there was an error.
- */
-/*U_CAPI UDate U_EXPORT2
-uprv_getModificationDate(const char *pathname, UErrorCode *status);
-*/
-/*
- * Returns the modification
- *
- * @param status Set to an error code when mkdir failed.
- */
-
-/*
- * UToolMemory is used for generic, custom memory management.
- * It is allocated with enough space for count*size bytes starting
- * at array.
- * The array is declared with a union of large data types so
- * that its base address is aligned for any types.
- * If size is a multiple of a data type size, then such items
- * can be safely allocated inside the array, at offsets that
- * are themselves multiples of size.
- */
-struct UToolMemory;
-typedef struct UToolMemory UToolMemory;
-
-/**
- * Open a UToolMemory object for allocation of initialCapacity to maxCapacity
- * items with size bytes each.
- */
-U_CAPI UToolMemory * U_EXPORT2
-utm_open(const char *name, int32_t initialCapacity, int32_t maxCapacity, int32_t size);
-
-/**
- * Close a UToolMemory object.
- */
-U_CAPI void U_EXPORT2
-utm_close(UToolMemory *mem);
-
-/**
- * Get the pointer to the beginning of the array of items.
- * The pointer becomes invalid after allocation of new items.
- */
-U_CAPI void * U_EXPORT2
-utm_getStart(UToolMemory *mem);
-
-/**
- * Get the current number of items.
- */
-U_CAPI int32_t U_EXPORT2
-utm_countItems(UToolMemory *mem);
-
-/**
- * Allocate one more item and return the pointer to its start in the array.
- */
-U_CAPI void * U_EXPORT2
-utm_alloc(UToolMemory *mem);
-
-/**
- * Allocate n items and return the pointer to the start of the first one in the array.
- */
-U_CAPI void * U_EXPORT2
-utm_allocN(UToolMemory *mem, int32_t n);
-
-#endif
->>>>>>> a8a80be5
+// © 2016 and later: Unicode, Inc. and others.
+// License & terms of use: http://www.unicode.org/copyright.html
+/*
+*******************************************************************************
+*
+*   Copyright (C) 1999-2013, International Business Machines
+*   Corporation and others.  All Rights Reserved.
+*
+*******************************************************************************
+*   file name:  toolutil.h
+*   encoding:   UTF-8
+*   tab size:   8 (not used)
+*   indentation:4
+*
+*   created on: 1999nov19
+*   created by: Markus W. Scherer
+*
+*   This file defines utility functions for ICU tools like genccode.
+*/
+
+#ifndef __TOOLUTIL_H__
+#define __TOOLUTIL_H__
+
+#include "unicode/utypes.h"
+
+#ifdef __cplusplus
+
+#include "unicode/errorcode.h"
+
+U_NAMESPACE_BEGIN
+
+/**
+ * ErrorCode subclass for use in ICU command-line tools.
+ * The destructor calls handleFailure() which calls exit(errorCode) when isFailure().
+ */
+class U_TOOLUTIL_API IcuToolErrorCode : public ErrorCode {
+public:
+    /**
+     * @param loc A short string describing where the IcuToolErrorCode is used.
+     */
+    IcuToolErrorCode(const char *loc) : location(loc) {}
+    virtual ~IcuToolErrorCode();
+protected:
+    virtual void handleFailure() const override;
+private:
+    const char *location;
+};
+
+U_NAMESPACE_END
+
+#endif
+
+/*
+ * For Windows, a path/filename may be the short (8.3) version
+ * of the "real", long one. In this case, the short one
+ * is abbreviated and contains a tilde etc.
+ * This function returns a pointer to the original pathname
+ * if it is the "real" one itself, and a pointer to a static
+ * buffer (not thread-safe) containing the long version
+ * if the pathname is indeed abbreviated.
+ *
+ * On platforms other than Windows, this function always returns
+ * the input pathname pointer.
+ *
+ * This function is especially useful in tools that are called
+ * by a batch file for loop, which yields short pathnames on Win9x.
+ */
+U_CAPI const char * U_EXPORT2
+getLongPathname(const char *pathname);
+
+/**
+ * Find the basename at the end of a pathname, i.e., the part
+ * after the last file separator, and return a pointer
+ * to this part of the pathname.
+ * If the pathname only contains a basename and no file separator,
+ * then the pathname pointer itself is returned.
+ **/
+U_CAPI const char * U_EXPORT2
+findBasename(const char *filename);
+
+/**
+ * Find the directory name of a pathname, that is, everything
+ * up to but not including the last file separator. 
+ *
+ * If successful, copies the directory name into the output buffer along with
+ * a terminating NULL. 
+ *
+ * If there isn't a directory name in the path, it returns an empty string.
+ * @param path the full pathname to inspect. 
+ * @param buffer the output buffer
+ * @param bufLen the output buffer length
+ * @param status error code- may return U_BUFFER_OVERFLOW_ERROR if bufLen is too small.
+ * @return If successful, a pointer to the output buffer. If failure or bufLen is too small, NULL.
+ **/
+U_CAPI const char * U_EXPORT2
+findDirname(const char *path, char *buffer, int32_t bufLen, UErrorCode* status);
+
+/*
+ * Return the current year in the Gregorian calendar. Used for copyright generation.
+ */
+U_CAPI int32_t U_EXPORT2
+getCurrentYear();
+
+/*
+ * Creates a directory with pathname.
+ *
+ * @param status Set to an error code when mkdir failed.
+ */
+U_CAPI void U_EXPORT2
+uprv_mkdir(const char *pathname, UErrorCode *status);
+
+#if !UCONFIG_NO_FILE_IO
+/**
+ * Return true if the named item exists
+ * @param file filename
+ * @return true if named item (file, dir, etc) exists, false otherwise
+ */
+U_CAPI UBool U_EXPORT2
+uprv_fileExists(const char *file);
+#endif
+
+/**
+ * Performs a golden data test. Asserts that the contents of the buffer is equal
+ * to the data in goldenFilePath.
+ *
+ * Pass the value of the -G flag to "overwrite"; if true, new goldens will be
+ * written to the filesystem.
+ * 
+ * @return The first index at which the files differ, or -1 if they are the same.
+ */
+U_CAPI int32_t U_EXPORT2
+uprv_compareGoldenFiles(
+    const char* buffer, int32_t bufferLen,
+    const char* goldenFilePath,
+    bool overwrite);
+
+/**
+ * Return the modification date for the specified file or directory.
+ * Return value is undefined if there was an error.
+ */
+/*U_CAPI UDate U_EXPORT2
+uprv_getModificationDate(const char *pathname, UErrorCode *status);
+*/
+/*
+ * Returns the modification
+ *
+ * @param status Set to an error code when mkdir failed.
+ */
+
+/*
+ * UToolMemory is used for generic, custom memory management.
+ * It is allocated with enough space for count*size bytes starting
+ * at array.
+ * The array is declared with a union of large data types so
+ * that its base address is aligned for any types.
+ * If size is a multiple of a data type size, then such items
+ * can be safely allocated inside the array, at offsets that
+ * are themselves multiples of size.
+ */
+struct UToolMemory;
+typedef struct UToolMemory UToolMemory;
+
+/**
+ * Open a UToolMemory object for allocation of initialCapacity to maxCapacity
+ * items with size bytes each.
+ */
+U_CAPI UToolMemory * U_EXPORT2
+utm_open(const char *name, int32_t initialCapacity, int32_t maxCapacity, int32_t size);
+
+/**
+ * Close a UToolMemory object.
+ */
+U_CAPI void U_EXPORT2
+utm_close(UToolMemory *mem);
+
+/**
+ * Get the pointer to the beginning of the array of items.
+ * The pointer becomes invalid after allocation of new items.
+ */
+U_CAPI void * U_EXPORT2
+utm_getStart(UToolMemory *mem);
+
+/**
+ * Get the current number of items.
+ */
+U_CAPI int32_t U_EXPORT2
+utm_countItems(UToolMemory *mem);
+
+/**
+ * Allocate one more item and return the pointer to its start in the array.
+ */
+U_CAPI void * U_EXPORT2
+utm_alloc(UToolMemory *mem);
+
+/**
+ * Allocate n items and return the pointer to the start of the first one in the array.
+ */
+U_CAPI void * U_EXPORT2
+utm_allocN(UToolMemory *mem, int32_t n);
+
+#endif