<<<<<<< HEAD
// © 2016 and later: Unicode, Inc. and others.
// License & terms of use: http://www.unicode.org/copyright.html
/********************************************************************
 * COPYRIGHT:
 * Copyright (c) 2007-2016, International Business Machines Corporation and
 * others. All Rights Reserved.
 ********************************************************************/

#include "udbgutil.h"
#include <string.h>
#include "ustr_imp.h"
#include "cmemory.h"
#include "cstring.h"
#include "putilimp.h"
#include "unicode/ulocdata.h"
#include "unicode/ucnv.h"
#include "unicode/unistr.h"
#include "cstr.h"

/*
To add a new enum type
      (For example: UShoeSize  with values USHOE_WIDE=0, USHOE_REGULAR, USHOE_NARROW, USHOE_COUNT)

    0. Make sure that all lines you add are protected with appropriate uconfig guards,
        such as '#if !UCONFIG_NO_SHOES'.
    1. udbgutil.h:  add  UDBG_UShoeSize to the UDebugEnumType enum before UDBG_ENUM_COUNT
      ( The subsequent steps involve this file, udbgutil.cpp )
    2. Find the marker "Add new enum types above this line"
    3. Before that marker, add a #include of any header file you need.
    4. Each enum type has three things in this section:  a #define, a count_, and an array of Fields.
       It may help to copy and paste a previous definition.
    5. In the case of the USHOE_... strings above, "USHOE_" is common to all values- six characters
         " #define LEN_USHOE 6 "
       6 characters will strip off "USHOE_" leaving enum values of WIDE, REGULAR, and NARROW.
    6. Define the 'count_' variable, with the number of enum values. If the enum has a _MAX or _COUNT value,
        that can be helpful for automatically defining the count. Otherwise define it manually.
        " static const int32_t count_UShoeSize = USHOE_COUNT; "
    7. Define the field names, in order.
        " static const Field names_UShoeSize[] =  {
        "  FIELD_NAME_STR( LEN_USHOE, USHOE_WIDE ),
        "  FIELD_NAME_STR( LEN_USHOE, USHOE_REGULAR ),
        "  FIELD_NAME_STR( LEN_USHOE, USHOE_NARROW ),
        " };
      ( The following command  was usedfor converting ucol.h into partially correct entities )
      grep "^[  ]*UCOL" < unicode/ucol.h  |
         sed -e 's%^[  ]*\([A-Z]*\)_\([A-Z_]*\).*%   FIELD_NAME_STR( LEN_\1, \1_\2 ),%g'
    8. Now, a bit farther down, add the name of the enum itself to the end of names_UDebugEnumType
          ( UDebugEnumType is an enum, too!)
        names_UDebugEnumType[] { ...
            " FIELD_NAME_STR( LEN_UDBG, UDBG_UShoeSize ),   "
    9. Find the function _udbg_enumCount  and add the count macro:
            " COUNT_CASE(UShoeSize)
   10. Find the function _udbg_enumFields  and add the field macro:
            " FIELD_CASE(UShoeSize)
   11. verify that your test code, and Java data generation, works properly.
*/

/**
 * Structure representing an enum value
 */
struct Field {
    int32_t prefix;   /**< how many characters to remove in the prefix - i.e. UCHAR_ = 5 */
	const char *str;  /**< The actual string value */
	int32_t num;      /**< The numeric value */
};

/**
 * Define another field name. Used in an array of Field s
 * @param y the common prefix length (i.e. 6 for "USHOE_" )
 * @param x the actual enum value - it will be copied in both string and symbolic form.
 * @see Field
 */
#define FIELD_NAME_STR(y,x)  { y, #x, x }


// TODO: Currently, this whole functionality goes away with UCONFIG_NO_FORMATTING. Should be split up.
#if !UCONFIG_NO_FORMATTING

// Calendar
#include "unicode/ucal.h"

// 'UCAL_' = 5
#define LEN_UCAL 5 /* UCAL_ */
static const int32_t count_UCalendarDateFields = UCAL_FIELD_COUNT;
static const Field names_UCalendarDateFields[] =
{
    FIELD_NAME_STR( LEN_UCAL, UCAL_ERA ),
    FIELD_NAME_STR( LEN_UCAL, UCAL_YEAR ),
    FIELD_NAME_STR( LEN_UCAL, UCAL_MONTH ),
    FIELD_NAME_STR( LEN_UCAL, UCAL_WEEK_OF_YEAR ),
    FIELD_NAME_STR( LEN_UCAL, UCAL_WEEK_OF_MONTH ),
    FIELD_NAME_STR( LEN_UCAL, UCAL_DATE ),
    FIELD_NAME_STR( LEN_UCAL, UCAL_DAY_OF_YEAR ),
    FIELD_NAME_STR( LEN_UCAL, UCAL_DAY_OF_WEEK ),
    FIELD_NAME_STR( LEN_UCAL, UCAL_DAY_OF_WEEK_IN_MONTH ),
    FIELD_NAME_STR( LEN_UCAL, UCAL_AM_PM ),
    FIELD_NAME_STR( LEN_UCAL, UCAL_HOUR ),
    FIELD_NAME_STR( LEN_UCAL, UCAL_HOUR_OF_DAY ),
    FIELD_NAME_STR( LEN_UCAL, UCAL_MINUTE ),
    FIELD_NAME_STR( LEN_UCAL, UCAL_SECOND ),
    FIELD_NAME_STR( LEN_UCAL, UCAL_MILLISECOND ),
    FIELD_NAME_STR( LEN_UCAL, UCAL_ZONE_OFFSET ),
    FIELD_NAME_STR( LEN_UCAL, UCAL_DST_OFFSET ),
    FIELD_NAME_STR( LEN_UCAL, UCAL_YEAR_WOY ),
    FIELD_NAME_STR( LEN_UCAL, UCAL_DOW_LOCAL ),
    FIELD_NAME_STR( LEN_UCAL, UCAL_EXTENDED_YEAR ),
    FIELD_NAME_STR( LEN_UCAL, UCAL_JULIAN_DAY ),
    FIELD_NAME_STR( LEN_UCAL, UCAL_MILLISECONDS_IN_DAY ),
    FIELD_NAME_STR( LEN_UCAL, UCAL_IS_LEAP_MONTH ),
};


static const int32_t count_UCalendarMonths = UCAL_UNDECIMBER+1;
static const Field names_UCalendarMonths[] =
{
  FIELD_NAME_STR( LEN_UCAL, UCAL_JANUARY ),
  FIELD_NAME_STR( LEN_UCAL, UCAL_FEBRUARY ),
  FIELD_NAME_STR( LEN_UCAL, UCAL_MARCH ),
  FIELD_NAME_STR( LEN_UCAL, UCAL_APRIL ),
  FIELD_NAME_STR( LEN_UCAL, UCAL_MAY ),
  FIELD_NAME_STR( LEN_UCAL, UCAL_JUNE ),
  FIELD_NAME_STR( LEN_UCAL, UCAL_JULY ),
  FIELD_NAME_STR( LEN_UCAL, UCAL_AUGUST ),
  FIELD_NAME_STR( LEN_UCAL, UCAL_SEPTEMBER ),
  FIELD_NAME_STR( LEN_UCAL, UCAL_OCTOBER ),
  FIELD_NAME_STR( LEN_UCAL, UCAL_NOVEMBER ),
  FIELD_NAME_STR( LEN_UCAL, UCAL_DECEMBER ),
  FIELD_NAME_STR( LEN_UCAL, UCAL_UNDECIMBER)
};

#include "unicode/udat.h"

#define LEN_UDAT 5 /* "UDAT_" */
static const int32_t count_UDateFormatStyle = UDAT_SHORT+1;
static const Field names_UDateFormatStyle[] =
{
        FIELD_NAME_STR( LEN_UDAT, UDAT_FULL ),
        FIELD_NAME_STR( LEN_UDAT, UDAT_LONG ),
        FIELD_NAME_STR( LEN_UDAT, UDAT_MEDIUM ),
        FIELD_NAME_STR( LEN_UDAT, UDAT_SHORT ),
        /* end regular */
    /*
     *  negative enums.. leave out for now.
        FIELD_NAME_STR( LEN_UDAT, UDAT_NONE ),
        FIELD_NAME_STR( LEN_UDAT, UDAT_PATTERN ),
     */
};

#endif

#include "unicode/uloc.h"

#define LEN_UAR 12 /* "ULOC_ACCEPT_" */
static const int32_t count_UAcceptResult = 3;
static const Field names_UAcceptResult[] =
{
        FIELD_NAME_STR( LEN_UAR, ULOC_ACCEPT_FAILED ),
        FIELD_NAME_STR( LEN_UAR, ULOC_ACCEPT_VALID ),
        FIELD_NAME_STR( LEN_UAR, ULOC_ACCEPT_FALLBACK ),
};

#if !UCONFIG_NO_COLLATION
#include "unicode/ucol.h"
#define LEN_UCOL 5 /* UCOL_ */
static const int32_t count_UColAttributeValue = UCOL_ATTRIBUTE_VALUE_COUNT;
static const Field names_UColAttributeValue[]  = {
   FIELD_NAME_STR( LEN_UCOL, UCOL_PRIMARY ),
   FIELD_NAME_STR( LEN_UCOL, UCOL_SECONDARY ),
   FIELD_NAME_STR( LEN_UCOL, UCOL_TERTIARY ),
//   FIELD_NAME_STR( LEN_UCOL, UCOL_CE_STRENGTH_LIMIT ),
   FIELD_NAME_STR( LEN_UCOL, UCOL_QUATERNARY ),
   // gap
   FIELD_NAME_STR( LEN_UCOL, UCOL_IDENTICAL ),
//   FIELD_NAME_STR( LEN_UCOL, UCOL_STRENGTH_LIMIT ),
   FIELD_NAME_STR( LEN_UCOL, UCOL_OFF ),
   FIELD_NAME_STR( LEN_UCOL, UCOL_ON ),
   // gap
   FIELD_NAME_STR( LEN_UCOL, UCOL_SHIFTED ),
   FIELD_NAME_STR( LEN_UCOL, UCOL_NON_IGNORABLE ),
   // gap
   FIELD_NAME_STR( LEN_UCOL, UCOL_LOWER_FIRST ),
   FIELD_NAME_STR( LEN_UCOL, UCOL_UPPER_FIRST ),
};

#endif


#if UCONFIG_ENABLE_PLUGINS
#include "unicode/icuplug.h"

#define LEN_UPLUG_REASON 13 /* UPLUG_REASON_ */
static const int32_t count_UPlugReason = UPLUG_REASON_COUNT;
static const Field names_UPlugReason[]  = {
   FIELD_NAME_STR( LEN_UPLUG_REASON, UPLUG_REASON_QUERY ),
   FIELD_NAME_STR( LEN_UPLUG_REASON, UPLUG_REASON_LOAD ),
   FIELD_NAME_STR( LEN_UPLUG_REASON, UPLUG_REASON_UNLOAD ),
};

#define LEN_UPLUG_LEVEL 12 /* UPLUG_LEVEL_ */
static const int32_t count_UPlugLevel = UPLUG_LEVEL_COUNT;
static const Field names_UPlugLevel[]  = {
   FIELD_NAME_STR( LEN_UPLUG_LEVEL, UPLUG_LEVEL_INVALID ),
   FIELD_NAME_STR( LEN_UPLUG_LEVEL, UPLUG_LEVEL_UNKNOWN ),
   FIELD_NAME_STR( LEN_UPLUG_LEVEL, UPLUG_LEVEL_LOW ),
   FIELD_NAME_STR( LEN_UPLUG_LEVEL, UPLUG_LEVEL_HIGH ),
};
#endif

#define LEN_UDBG 5 /* "UDBG_" */
static const int32_t count_UDebugEnumType = UDBG_ENUM_COUNT;
static const Field names_UDebugEnumType[] =
{
    FIELD_NAME_STR( LEN_UDBG, UDBG_UDebugEnumType ),
#if !UCONFIG_NO_FORMATTING
    FIELD_NAME_STR( LEN_UDBG, UDBG_UCalendarDateFields ),
    FIELD_NAME_STR( LEN_UDBG, UDBG_UCalendarMonths ),
    FIELD_NAME_STR( LEN_UDBG, UDBG_UDateFormatStyle ),
#endif
#if UCONFIG_ENABLE_PLUGINS
    FIELD_NAME_STR( LEN_UDBG, UDBG_UPlugReason ),
    FIELD_NAME_STR( LEN_UDBG, UDBG_UPlugLevel ),
#endif
    FIELD_NAME_STR( LEN_UDBG, UDBG_UAcceptResult ),
#if !UCONFIG_NO_COLLATION
    FIELD_NAME_STR( LEN_UDBG, UDBG_UColAttributeValue ),
#endif
};


// --- Add new enum types above this line ---

#define COUNT_CASE(x)  case UDBG_##x: return (actual?count_##x:UPRV_LENGTHOF(names_##x));
#define COUNT_FAIL_CASE(x) case UDBG_##x: return -1;

#define FIELD_CASE(x)  case UDBG_##x: return names_##x;
#define FIELD_FAIL_CASE(x) case UDBG_##x: return NULL;

// low level

/**
 * @param type type of item
 * @param actual TRUE: for the actual enum's type (UCAL_FIELD_COUNT, etc), or FALSE for the string count
 */
static int32_t _udbg_enumCount(UDebugEnumType type, UBool actual) {
	switch(type) {
		COUNT_CASE(UDebugEnumType)
#if !UCONFIG_NO_FORMATTING
		COUNT_CASE(UCalendarDateFields)
		COUNT_CASE(UCalendarMonths)
		COUNT_CASE(UDateFormatStyle)
#endif
#if UCONFIG_ENABLE_PLUGINS
        COUNT_CASE(UPlugReason)
        COUNT_CASE(UPlugLevel)
#endif
        COUNT_CASE(UAcceptResult)
#if !UCONFIG_NO_COLLATION
        COUNT_CASE(UColAttributeValue)
#endif
		// COUNT_FAIL_CASE(UNonExistentEnum)
	default:
		return -1;
	}
}

static const Field* _udbg_enumFields(UDebugEnumType type) {
	switch(type) {
		FIELD_CASE(UDebugEnumType)
#if !UCONFIG_NO_FORMATTING
		FIELD_CASE(UCalendarDateFields)
		FIELD_CASE(UCalendarMonths)
		FIELD_CASE(UDateFormatStyle)
#endif
#if UCONFIG_ENABLE_PLUGINS
        FIELD_CASE(UPlugReason)
        FIELD_CASE(UPlugLevel)
#endif
        FIELD_CASE(UAcceptResult)
       // FIELD_FAIL_CASE(UNonExistentEnum)
#if !UCONFIG_NO_COLLATION
        FIELD_CASE(UColAttributeValue)
#endif
	default:
		return NULL;
	}
}

// implementation

int32_t  udbg_enumCount(UDebugEnumType type) {
	return _udbg_enumCount(type, FALSE);
}

int32_t  udbg_enumExpectedCount(UDebugEnumType type) {
	return _udbg_enumCount(type, TRUE);
}

const char *  udbg_enumName(UDebugEnumType type, int32_t field) {
	if(field<0 ||
				field>=_udbg_enumCount(type,FALSE)) { // also will catch unsupported items
		return NULL;
	} else {
		const Field *fields = _udbg_enumFields(type);
		if(fields == NULL) {
			return NULL;
		} else {
			return fields[field].str + fields[field].prefix;
		}
	}
}

int32_t  udbg_enumArrayValue(UDebugEnumType type, int32_t field) {
	if(field<0 ||
				field>=_udbg_enumCount(type,FALSE)) { // also will catch unsupported items
		return -1;
	} else {
		const Field *fields = _udbg_enumFields(type);
		if(fields == NULL) {
			return -1;
		} else {
			return fields[field].num;
		}
	}
}

int32_t udbg_enumByName(UDebugEnumType type, const char *value) {
    if(type<0||type>=_udbg_enumCount(UDBG_UDebugEnumType, TRUE)) {
        return -1; // type out of range
    }
	const Field *fields = _udbg_enumFields(type);
    if (fields != NULL) {
        for(int32_t field = 0;field<_udbg_enumCount(type, FALSE);field++) {
            if(!strcmp(value, fields[field].str + fields[field].prefix)) {
                return fields[field].num;
            }
        }
        // try with the prefix
        for(int32_t field = 0;field<_udbg_enumCount(type, FALSE);field++) {
            if(!strcmp(value, fields[field].str)) {
                return fields[field].num;
            }
        }
    }
    // fail
    return -1;
}

/* platform info */
/**
 * Print the current platform
 */
U_CAPI const char *udbg_getPlatform(void)
{
#if U_PLATFORM_USES_ONLY_WIN32_API
    return "Windows";
#elif U_PLATFORM == U_PF_CYGWIN
    return "Cygwin";
#elif U_PLATFORM == U_PF_UNKNOWN
    return "unknown";
#elif U_PLATFORM == U_PF_DARWIN
    return "Darwin";
#elif U_PLATFORM == U_PF_BSD
    return "BSD";
#elif U_PLATFORM == U_PF_QNX
    return "QNX";
#elif U_PLATFORM == U_PF_LINUX
    return "Linux";
#elif U_PLATFORM == U_PF_ANDROID
    return "Android";
#elif U_PLATFORM == U_PF_CLASSIC_MACOS
    return "MacOS (Classic)";
#elif U_PLATFORM == U_PF_OS390
    return "IBM z";
#elif U_PLATFORM == U_PF_OS400
    return "IBM i";
#else
    return "Other (POSIX-like)";
#endif
}

struct USystemParams;

typedef int32_t U_CALLCONV USystemParameterCallback(const USystemParams *param, char *target, int32_t targetCapacity, UErrorCode *status);

struct USystemParams {
  const char *paramName;
  USystemParameterCallback *paramFunction;
  const char *paramStr;
  int32_t paramInt;
};

/* parameter types */
U_CAPI  int32_t
paramEmpty(const USystemParams * /* param */, char *target, int32_t targetCapacity, UErrorCode *status) {
  if(U_FAILURE(*status))return 0;
  return u_terminateChars(target, targetCapacity, 0, status);
}

U_CAPI  int32_t
paramStatic(const USystemParams *param, char *target, int32_t targetCapacity, UErrorCode *status) {
  if(param->paramStr==NULL) return paramEmpty(param,target,targetCapacity,status);
  if(U_FAILURE(*status))return 0;
  int32_t len = static_cast<int32_t>(uprv_strlen(param->paramStr));
  if(target!=NULL) {
    uprv_strncpy(target,param->paramStr,uprv_min(len,targetCapacity));
  }
  return u_terminateChars(target, targetCapacity, len, status);
}

static const char *nullString = "(null)";

static int32_t stringToStringBuffer(char *target, int32_t targetCapacity, const char *str, UErrorCode *status) {
  if(str==NULL) str=nullString;

  int32_t len = static_cast<int32_t>(uprv_strlen(str));
  if (U_SUCCESS(*status)) {
    if(target!=NULL) {
      uprv_strncpy(target,str,uprv_min(len,targetCapacity));
    }
  } else {
    const char *s = u_errorName(*status);
    len = static_cast<int32_t>(uprv_strlen(s));
    if(target!=NULL) {
      uprv_strncpy(target,s,uprv_min(len,targetCapacity));
    }
  }
  return u_terminateChars(target, targetCapacity, len, status);
}

static int32_t integerToStringBuffer(char *target, int32_t targetCapacity, int32_t n, int32_t radix, UErrorCode *status) {
  if(U_FAILURE(*status)) return 0;
  char str[300];
  T_CString_integerToString(str,n,radix);
  return stringToStringBuffer(target,targetCapacity,str,status);
}

U_CAPI  int32_t
paramInteger(const USystemParams *param, char *target, int32_t targetCapacity, UErrorCode *status) {
  if(U_FAILURE(*status))return 0;
  if(param->paramStr==NULL || param->paramStr[0]=='d') {
    return integerToStringBuffer(target,targetCapacity,param->paramInt, 10,status);
  } else if(param->paramStr[0]=='x') {
    return integerToStringBuffer(target,targetCapacity,param->paramInt, 16,status);
  } else if(param->paramStr[0]=='o') {
    return integerToStringBuffer(target,targetCapacity,param->paramInt, 8,status);
  } else if(param->paramStr[0]=='b') {
    return integerToStringBuffer(target,targetCapacity,param->paramInt, 2,status);
  } else {
    *status = U_INTERNAL_PROGRAM_ERROR;
    return 0;
  }
}


U_CAPI  int32_t
paramCldrVersion(const USystemParams * /* param */, char *target, int32_t targetCapacity, UErrorCode *status) {
  if(U_FAILURE(*status))return 0;
  char str[200]="";
  UVersionInfo icu;

  ulocdata_getCLDRVersion(icu, status);
  if(U_SUCCESS(*status)) {
    u_versionToString(icu, str);
    return stringToStringBuffer(target,targetCapacity,str,status);
  } else {
    return 0;
  }
}


#if !UCONFIG_NO_FORMATTING
U_CAPI  int32_t
paramTimezoneDefault(const USystemParams * /* param */, char *target, int32_t targetCapacity, UErrorCode *status) {
  if(U_FAILURE(*status))return 0;
  UChar buf[100];
  char buf2[100];
  int32_t len;

  len = ucal_getDefaultTimeZone(buf, 100, status);
  if(U_SUCCESS(*status)&&len>0) {
    u_UCharsToChars(buf, buf2, len+1);
    return stringToStringBuffer(target,targetCapacity, buf2,status);
  } else {
    return 0;
  }
}
#endif

U_CAPI  int32_t
paramLocaleDefaultBcp47(const USystemParams * /* param */, char *target, int32_t targetCapacity, UErrorCode *status) {
  if(U_FAILURE(*status))return 0;
  const char *def = uloc_getDefault();
  return uloc_toLanguageTag(def,target,targetCapacity,FALSE,status);
}


/* simple 1-liner param functions */
#define STRING_PARAM(func, str) U_CAPI  int32_t \
  func(const USystemParams *, char *target, int32_t targetCapacity, UErrorCode *status) \
  {  return stringToStringBuffer(target,targetCapacity,(str),status); }

STRING_PARAM(paramIcudataPath, u_getDataDirectory())
STRING_PARAM(paramPlatform, udbg_getPlatform())
STRING_PARAM(paramLocaleDefault, uloc_getDefault())
#if !UCONFIG_NO_CONVERSION
STRING_PARAM(paramConverterDefault, ucnv_getDefaultName())
#endif

#if !UCONFIG_NO_FORMATTING
STRING_PARAM(paramTimezoneVersion, ucal_getTZDataVersion(status))
#endif

static const USystemParams systemParams[] = {
  { "copyright",    paramStatic, U_COPYRIGHT_STRING,0 },
  { "product",      paramStatic, "icu4c",0 },
  { "product.full", paramStatic, "International Components for Unicode for C/C++",0 },
  { "version",      paramStatic, U_ICU_VERSION,0 },
  { "version.unicode", paramStatic, U_UNICODE_VERSION,0 },
  { "platform.number", paramInteger, "d",U_PLATFORM},
  { "platform.type", paramPlatform, NULL ,0},
  { "locale.default", paramLocaleDefault, NULL, 0},
  { "locale.default.bcp47", paramLocaleDefaultBcp47, NULL, 0},
#if !UCONFIG_NO_CONVERSION
  { "converter.default", paramConverterDefault, NULL, 0},
#endif
  { "icudata.name", paramStatic, U_ICUDATA_NAME, 0},
  { "icudata.path", paramIcudataPath, NULL, 0},

  { "cldr.version", paramCldrVersion, NULL, 0},

#if !UCONFIG_NO_FORMATTING
  { "tz.version", paramTimezoneVersion, NULL, 0},
  { "tz.default", paramTimezoneDefault, NULL, 0},
#endif

  { "cpu.bits",       paramInteger, "d", (sizeof(void*))*8},
  { "cpu.big_endian", paramInteger, "b", U_IS_BIG_ENDIAN},
  { "os.wchar_width", paramInteger, "d", U_SIZEOF_WCHAR_T},
  { "os.charset_family", paramInteger, "d", U_CHARSET_FAMILY},
#if defined (U_HOST)
  { "os.host", paramStatic, U_HOST, 0},
#endif
#if defined (U_BUILD)
  { "build.build", paramStatic, U_BUILD, 0},
#endif
#if defined (U_CC)
  { "build.cc", paramStatic, U_CC, 0},
#endif
#if defined (U_CXX)
  { "build.cxx", paramStatic, U_CXX, 0},
#endif
#if defined (CYGWINMSVC)
  { "build.cygwinmsvc", paramInteger, "b", 1},
#endif
  { "uconfig.internal_digitlist", paramInteger, "b", 1}, /* always 1 */
  { "uconfig.have_parseallinput", paramInteger, "b", UCONFIG_HAVE_PARSEALLINPUT},


};

#define U_SYSPARAM_COUNT UPRV_LENGTHOF(systemParams)

U_CAPI const char *udbg_getSystemParameterNameByIndex(int32_t i) {
  if(i>=0 && i < (int32_t)U_SYSPARAM_COUNT) {
    return systemParams[i].paramName;
  } else {
    return NULL;
  }
}


U_CAPI int32_t udbg_getSystemParameterValueByIndex(int32_t i, char *buffer, int32_t bufferCapacity, UErrorCode *status) {
  if(i>=0 && i< (int32_t)U_SYSPARAM_COUNT) {
    return systemParams[i].paramFunction(&(systemParams[i]),buffer,bufferCapacity,status);
  } else {
    return 0;
  }
}

U_CAPI void udbg_writeIcuInfo(FILE *out) {
  char str[2000];
  /* todo: API for writing DTD? */
  fprintf(out, " <icuSystemParams type=\"icu4c\">\n");
  const char *paramName;
  for(int32_t i=0;(paramName=udbg_getSystemParameterNameByIndex(i))!=NULL;i++) {
    UErrorCode status2 = U_ZERO_ERROR;
    udbg_getSystemParameterValueByIndex(i, str,2000,&status2);
    if(U_SUCCESS(status2)) {
      fprintf(out,"    <param name=\"%s\">%s</param>\n", paramName,str);
    } else {
      fprintf(out,"  <!-- n=\"%s\" ERROR: %s -->\n", paramName, u_errorName(status2));
    }
  }
  fprintf(out, " </icuSystemParams>\n");
}

#define UNICODE_BUG_URL "https://unicode-org.atlassian.net/browse/"
#define OLD_CLDR_PREFIX "cldrbug:"
#define CLDR_BUG_PREFIX "CLDR-"
#define ICU_BUG_PREFIX "ICU-"



#include <set>
#include <map>
#include <string>
#include <ostream>
#include <iostream>

class KnownIssues {
public:
  KnownIssues();
  ~KnownIssues();
  void add(const char *ticket, const char *where, const UChar *msg, UBool *firstForTicket, UBool *firstForWhere);
  void add(const char *ticket, const char *where, const char *msg, UBool *firstForTicket, UBool *firstForWhere);
  UBool print();
private:
  std::map< std::string,
            std::map < std::string, std::set < std::string > > > fTable;
};

KnownIssues::KnownIssues()
  : fTable()
{
}

KnownIssues::~KnownIssues()
{
}

/**
 * Map cldr:1234 to CLDR-1234
 * Map 1234 to ICU-1234
 */
static std::string mapTicketId(const char *ticketStr) {
  std::string ticket(ticketStr);
  // TODO: Can remove this function once all logKnownIssue calls are switched over
  // to the ICU-1234 and CLDR-1234 format.
  if(ticket.rfind(OLD_CLDR_PREFIX) == 0) {
    // map cldrbug:1234 to CLDR-1234
    ticket.replace(0, uprv_strlen(OLD_CLDR_PREFIX), CLDR_BUG_PREFIX);
  } else if(::isdigit(ticket[0])) {
    // map 1234 to ICU-1234
    ticket.insert(0, ICU_BUG_PREFIX);
  }
  return ticket;
}

void KnownIssues::add(const char *ticketStr, const char *where, const UChar *msg, UBool *firstForTicket, UBool *firstForWhere)
{
  const std::string ticket = mapTicketId(ticketStr);
  if(fTable.find(ticket) == fTable.end()) {
    if(firstForTicket!=NULL) *firstForTicket = TRUE;
    fTable[ticket] = std::map < std::string, std::set < std::string > >();
  } else {
    if(firstForTicket!=NULL) *firstForTicket = FALSE;
  }
  if(where==NULL) return;

  if(fTable[ticket].find(where) == fTable[ticket].end()) {
    if(firstForWhere!=NULL) *firstForWhere = TRUE;
    fTable[ticket][where] = std::set < std::string >();
  } else {
    if(firstForWhere!=NULL) *firstForWhere = FALSE;
  }
  if(msg==NULL || !*msg) return;

  const icu::UnicodeString ustr(msg);

  fTable[ticket][where].insert(std::string(icu::CStr(ustr)()));
}

void KnownIssues::add(const char *ticketStr, const char *where, const char *msg, UBool *firstForTicket, UBool *firstForWhere)
{
  const std::string ticket = mapTicketId(ticketStr);
  if(fTable.find(ticket) == fTable.end()) {
    if(firstForTicket!=NULL) *firstForTicket = TRUE;
    fTable[ticket] = std::map < std::string, std::set < std::string > >();
  } else {
    if(firstForTicket!=NULL) *firstForTicket = FALSE;
  }
  if(where==NULL) return;

  if(fTable[ticket].find(where) == fTable[ticket].end()) {
    if(firstForWhere!=NULL) *firstForWhere = TRUE;
    fTable[ticket][where] = std::set < std::string >();
  } else {
    if(firstForWhere!=NULL) *firstForWhere = FALSE;
  }
  if(msg==NULL || !*msg) return;

  std::string str(msg);
  fTable[ticket][where].insert(str);
}

UBool KnownIssues::print()
{
  if(fTable.empty()) {
    return FALSE;
  }

  std::cout << "KNOWN ISSUES" << std::endl;
  for( std::map<  std::string,
          std::map <  std::string,  std::set <  std::string > > >::iterator i = fTable.begin();
       i != fTable.end();
       i++ ) {
    const std::string ticketid = (*i).first;
    std::cout << "[" << ticketid << "] ";
    if(ticketid.rfind(ICU_BUG_PREFIX) == 0 || ticketid.rfind(CLDR_BUG_PREFIX) == 0) {
      // If it's a unicode.org bug.
      std::cout << UNICODE_BUG_URL << ticketid;
    } // Else: some other kind of bug. Allow this, but without a URL.
    std::cout << std::endl;

    for( std::map< std::string, std::set < std::string > >::iterator ii = (*i).second.begin();
         ii != (*i).second.end();
         ii++ ) {
      std::cout << "  " << (*ii).first << std::endl;
      for ( std::set < std::string >::iterator iii = (*ii).second.begin();
            iii != (*ii).second.end();
            iii++ ) {
        std::cout << "     " << '"' << (*iii) << '"' << std::endl;
      }
    }
  }
  return TRUE;
}

U_CAPI void *udbg_knownIssue_openU(void *ptr, const char *ticket, char *where, const UChar *msg, UBool *firstForTicket,
                                   UBool *firstForWhere) {
  KnownIssues *t = static_cast<KnownIssues*>(ptr);
  if(t==NULL) {
    t = new KnownIssues();
  }

  t->add(ticket, where, msg, firstForTicket, firstForWhere);

  return static_cast<void*>(t);
}

U_CAPI void *udbg_knownIssue_open(void *ptr, const char *ticket, char *where, const char *msg, UBool *firstForTicket,
                                   UBool *firstForWhere) {
  KnownIssues *t = static_cast<KnownIssues*>(ptr);
  if(t==NULL) {
    t = new KnownIssues();
  }

  t->add(ticket, where, msg, firstForTicket, firstForWhere);

  return static_cast<void*>(t);
}

U_CAPI UBool udbg_knownIssue_print(void *ptr) {
  KnownIssues *t = static_cast<KnownIssues*>(ptr);
  if(t==NULL) {
    return FALSE;
  } else {
    t->print();
    return TRUE;
  }
}

U_CAPI void udbg_knownIssue_close(void *ptr) {
  KnownIssues *t = static_cast<KnownIssues*>(ptr);
  delete t;
}
=======
// © 2016 and later: Unicode, Inc. and others.
// License & terms of use: http://www.unicode.org/copyright.html
/********************************************************************
 * COPYRIGHT:
 * Copyright (c) 2007-2016, International Business Machines Corporation and
 * others. All Rights Reserved.
 ********************************************************************/

#include "udbgutil.h"
#include <string.h>
#include "ustr_imp.h"
#include "cmemory.h"
#include "cstring.h"
#include "putilimp.h"
#include "unicode/ulocdata.h"
#include "unicode/ucnv.h"
#include "unicode/unistr.h"
#include "cstr.h"

/*
To add a new enum type
      (For example: UShoeSize  with values USHOE_WIDE=0, USHOE_REGULAR, USHOE_NARROW, USHOE_COUNT)

    0. Make sure that all lines you add are protected with appropriate uconfig guards,
        such as '#if !UCONFIG_NO_SHOES'.
    1. udbgutil.h:  add  UDBG_UShoeSize to the UDebugEnumType enum before UDBG_ENUM_COUNT
      ( The subsequent steps involve this file, udbgutil.cpp )
    2. Find the marker "Add new enum types above this line"
    3. Before that marker, add a #include of any header file you need.
    4. Each enum type has three things in this section:  a #define, a count_, and an array of Fields.
       It may help to copy and paste a previous definition.
    5. In the case of the USHOE_... strings above, "USHOE_" is common to all values- six characters
         " #define LEN_USHOE 6 "
       6 characters will strip off "USHOE_" leaving enum values of WIDE, REGULAR, and NARROW.
    6. Define the 'count_' variable, with the number of enum values. If the enum has a _MAX or _COUNT value,
        that can be helpful for automatically defining the count. Otherwise define it manually.
        " static const int32_t count_UShoeSize = USHOE_COUNT; "
    7. Define the field names, in order.
        " static const Field names_UShoeSize[] =  {
        "  FIELD_NAME_STR( LEN_USHOE, USHOE_WIDE ),
        "  FIELD_NAME_STR( LEN_USHOE, USHOE_REGULAR ),
        "  FIELD_NAME_STR( LEN_USHOE, USHOE_NARROW ),
        " };
      ( The following command  was usedfor converting ucol.h into partially correct entities )
      grep "^[  ]*UCOL" < unicode/ucol.h  |
         sed -e 's%^[  ]*\([A-Z]*\)_\([A-Z_]*\).*%   FIELD_NAME_STR( LEN_\1, \1_\2 ),%g'
    8. Now, a bit farther down, add the name of the enum itself to the end of names_UDebugEnumType
          ( UDebugEnumType is an enum, too!)
        names_UDebugEnumType[] { ...
            " FIELD_NAME_STR( LEN_UDBG, UDBG_UShoeSize ),   "
    9. Find the function _udbg_enumCount  and add the count macro:
            " COUNT_CASE(UShoeSize)
   10. Find the function _udbg_enumFields  and add the field macro:
            " FIELD_CASE(UShoeSize)
   11. verify that your test code, and Java data generation, works properly.
*/

/**
 * Structure representing an enum value
 */
struct Field {
    int32_t prefix;   /**< how many characters to remove in the prefix - i.e. UCHAR_ = 5 */
	const char *str;  /**< The actual string value */
	int32_t num;      /**< The numeric value */
};

/**
 * Define another field name. Used in an array of Field s
 * @param y the common prefix length (i.e. 6 for "USHOE_" )
 * @param x the actual enum value - it will be copied in both string and symbolic form.
 * @see Field
 */
#define FIELD_NAME_STR(y,x)  { y, #x, x }


// TODO: Currently, this whole functionality goes away with UCONFIG_NO_FORMATTING. Should be split up.
#if !UCONFIG_NO_FORMATTING

// Calendar
#include "unicode/ucal.h"

// 'UCAL_' = 5
#define LEN_UCAL 5 /* UCAL_ */
static const int32_t count_UCalendarDateFields = UCAL_FIELD_COUNT;
static const Field names_UCalendarDateFields[] =
{
    FIELD_NAME_STR( LEN_UCAL, UCAL_ERA ),
    FIELD_NAME_STR( LEN_UCAL, UCAL_YEAR ),
    FIELD_NAME_STR( LEN_UCAL, UCAL_MONTH ),
    FIELD_NAME_STR( LEN_UCAL, UCAL_WEEK_OF_YEAR ),
    FIELD_NAME_STR( LEN_UCAL, UCAL_WEEK_OF_MONTH ),
    FIELD_NAME_STR( LEN_UCAL, UCAL_DATE ),
    FIELD_NAME_STR( LEN_UCAL, UCAL_DAY_OF_YEAR ),
    FIELD_NAME_STR( LEN_UCAL, UCAL_DAY_OF_WEEK ),
    FIELD_NAME_STR( LEN_UCAL, UCAL_DAY_OF_WEEK_IN_MONTH ),
    FIELD_NAME_STR( LEN_UCAL, UCAL_AM_PM ),
    FIELD_NAME_STR( LEN_UCAL, UCAL_HOUR ),
    FIELD_NAME_STR( LEN_UCAL, UCAL_HOUR_OF_DAY ),
    FIELD_NAME_STR( LEN_UCAL, UCAL_MINUTE ),
    FIELD_NAME_STR( LEN_UCAL, UCAL_SECOND ),
    FIELD_NAME_STR( LEN_UCAL, UCAL_MILLISECOND ),
    FIELD_NAME_STR( LEN_UCAL, UCAL_ZONE_OFFSET ),
    FIELD_NAME_STR( LEN_UCAL, UCAL_DST_OFFSET ),
    FIELD_NAME_STR( LEN_UCAL, UCAL_YEAR_WOY ),
    FIELD_NAME_STR( LEN_UCAL, UCAL_DOW_LOCAL ),
    FIELD_NAME_STR( LEN_UCAL, UCAL_EXTENDED_YEAR ),
    FIELD_NAME_STR( LEN_UCAL, UCAL_JULIAN_DAY ),
    FIELD_NAME_STR( LEN_UCAL, UCAL_MILLISECONDS_IN_DAY ),
    FIELD_NAME_STR( LEN_UCAL, UCAL_IS_LEAP_MONTH ),
#ifndef U_HIDE_DRAFT_API
    FIELD_NAME_STR( LEN_UCAL, UCAL_ORDINAL_MONTH ),
#endif  // U_HIDE_DRAFT_API
};


static const int32_t count_UCalendarMonths = UCAL_UNDECIMBER+1;
static const Field names_UCalendarMonths[] =
{
  FIELD_NAME_STR( LEN_UCAL, UCAL_JANUARY ),
  FIELD_NAME_STR( LEN_UCAL, UCAL_FEBRUARY ),
  FIELD_NAME_STR( LEN_UCAL, UCAL_MARCH ),
  FIELD_NAME_STR( LEN_UCAL, UCAL_APRIL ),
  FIELD_NAME_STR( LEN_UCAL, UCAL_MAY ),
  FIELD_NAME_STR( LEN_UCAL, UCAL_JUNE ),
  FIELD_NAME_STR( LEN_UCAL, UCAL_JULY ),
  FIELD_NAME_STR( LEN_UCAL, UCAL_AUGUST ),
  FIELD_NAME_STR( LEN_UCAL, UCAL_SEPTEMBER ),
  FIELD_NAME_STR( LEN_UCAL, UCAL_OCTOBER ),
  FIELD_NAME_STR( LEN_UCAL, UCAL_NOVEMBER ),
  FIELD_NAME_STR( LEN_UCAL, UCAL_DECEMBER ),
  FIELD_NAME_STR( LEN_UCAL, UCAL_UNDECIMBER)
};

#include "unicode/udat.h"

#define LEN_UDAT 5 /* "UDAT_" */
static const int32_t count_UDateFormatStyle = UDAT_SHORT+1;
static const Field names_UDateFormatStyle[] =
{
        FIELD_NAME_STR( LEN_UDAT, UDAT_FULL ),
        FIELD_NAME_STR( LEN_UDAT, UDAT_LONG ),
        FIELD_NAME_STR( LEN_UDAT, UDAT_MEDIUM ),
        FIELD_NAME_STR( LEN_UDAT, UDAT_SHORT ),
        /* end regular */
    /*
     *  negative enums.. leave out for now.
        FIELD_NAME_STR( LEN_UDAT, UDAT_NONE ),
        FIELD_NAME_STR( LEN_UDAT, UDAT_PATTERN ),
     */
};

#endif

#include "unicode/uloc.h"

#define LEN_UAR 12 /* "ULOC_ACCEPT_" */
static const int32_t count_UAcceptResult = 3;
static const Field names_UAcceptResult[] =
{
        FIELD_NAME_STR( LEN_UAR, ULOC_ACCEPT_FAILED ),
        FIELD_NAME_STR( LEN_UAR, ULOC_ACCEPT_VALID ),
        FIELD_NAME_STR( LEN_UAR, ULOC_ACCEPT_FALLBACK ),
};

#if !UCONFIG_NO_COLLATION
#include "unicode/ucol.h"
#define LEN_UCOL 5 /* UCOL_ */
static const int32_t count_UColAttributeValue = UCOL_ATTRIBUTE_VALUE_COUNT;
static const Field names_UColAttributeValue[]  = {
   FIELD_NAME_STR( LEN_UCOL, UCOL_PRIMARY ),
   FIELD_NAME_STR( LEN_UCOL, UCOL_SECONDARY ),
   FIELD_NAME_STR( LEN_UCOL, UCOL_TERTIARY ),
//   FIELD_NAME_STR( LEN_UCOL, UCOL_CE_STRENGTH_LIMIT ),
   FIELD_NAME_STR( LEN_UCOL, UCOL_QUATERNARY ),
   // gap
   FIELD_NAME_STR( LEN_UCOL, UCOL_IDENTICAL ),
//   FIELD_NAME_STR( LEN_UCOL, UCOL_STRENGTH_LIMIT ),
   FIELD_NAME_STR( LEN_UCOL, UCOL_OFF ),
   FIELD_NAME_STR( LEN_UCOL, UCOL_ON ),
   // gap
   FIELD_NAME_STR( LEN_UCOL, UCOL_SHIFTED ),
   FIELD_NAME_STR( LEN_UCOL, UCOL_NON_IGNORABLE ),
   // gap
   FIELD_NAME_STR( LEN_UCOL, UCOL_LOWER_FIRST ),
   FIELD_NAME_STR( LEN_UCOL, UCOL_UPPER_FIRST ),
};

#endif


#if UCONFIG_ENABLE_PLUGINS
#include "unicode/icuplug.h"

#define LEN_UPLUG_REASON 13 /* UPLUG_REASON_ */
static const int32_t count_UPlugReason = UPLUG_REASON_COUNT;
static const Field names_UPlugReason[]  = {
   FIELD_NAME_STR( LEN_UPLUG_REASON, UPLUG_REASON_QUERY ),
   FIELD_NAME_STR( LEN_UPLUG_REASON, UPLUG_REASON_LOAD ),
   FIELD_NAME_STR( LEN_UPLUG_REASON, UPLUG_REASON_UNLOAD ),
};

#define LEN_UPLUG_LEVEL 12 /* UPLUG_LEVEL_ */
static const int32_t count_UPlugLevel = UPLUG_LEVEL_COUNT;
static const Field names_UPlugLevel[]  = {
   FIELD_NAME_STR( LEN_UPLUG_LEVEL, UPLUG_LEVEL_INVALID ),
   FIELD_NAME_STR( LEN_UPLUG_LEVEL, UPLUG_LEVEL_UNKNOWN ),
   FIELD_NAME_STR( LEN_UPLUG_LEVEL, UPLUG_LEVEL_LOW ),
   FIELD_NAME_STR( LEN_UPLUG_LEVEL, UPLUG_LEVEL_HIGH ),
};
#endif

#define LEN_UDBG 5 /* "UDBG_" */
static const int32_t count_UDebugEnumType = UDBG_ENUM_COUNT;
static const Field names_UDebugEnumType[] =
{
    FIELD_NAME_STR( LEN_UDBG, UDBG_UDebugEnumType ),
#if !UCONFIG_NO_FORMATTING
    FIELD_NAME_STR( LEN_UDBG, UDBG_UCalendarDateFields ),
    FIELD_NAME_STR( LEN_UDBG, UDBG_UCalendarMonths ),
    FIELD_NAME_STR( LEN_UDBG, UDBG_UDateFormatStyle ),
#endif
#if UCONFIG_ENABLE_PLUGINS
    FIELD_NAME_STR( LEN_UDBG, UDBG_UPlugReason ),
    FIELD_NAME_STR( LEN_UDBG, UDBG_UPlugLevel ),
#endif
    FIELD_NAME_STR( LEN_UDBG, UDBG_UAcceptResult ),
#if !UCONFIG_NO_COLLATION
    FIELD_NAME_STR( LEN_UDBG, UDBG_UColAttributeValue ),
#endif
};


// --- Add new enum types above this line ---

#define COUNT_CASE(x)  case UDBG_##x: return (actual?count_##x:UPRV_LENGTHOF(names_##x));
#define COUNT_FAIL_CASE(x) case UDBG_##x: return -1;

#define FIELD_CASE(x)  case UDBG_##x: return names_##x;
#define FIELD_FAIL_CASE(x) case UDBG_##x: return nullptr;

// low level

/**
 * @param type type of item
 * @param actual true: for the actual enum's type (UCAL_FIELD_COUNT, etc), or false for the string count
 */
static int32_t _udbg_enumCount(UDebugEnumType type, UBool actual) {
	switch(type) {
		COUNT_CASE(UDebugEnumType)
#if !UCONFIG_NO_FORMATTING
		COUNT_CASE(UCalendarDateFields)
		COUNT_CASE(UCalendarMonths)
		COUNT_CASE(UDateFormatStyle)
#endif
#if UCONFIG_ENABLE_PLUGINS
        COUNT_CASE(UPlugReason)
        COUNT_CASE(UPlugLevel)
#endif
        COUNT_CASE(UAcceptResult)
#if !UCONFIG_NO_COLLATION
        COUNT_CASE(UColAttributeValue)
#endif
		// COUNT_FAIL_CASE(UNonExistentEnum)
	default:
		return -1;
	}
}

static const Field* _udbg_enumFields(UDebugEnumType type) {
	switch(type) {
		FIELD_CASE(UDebugEnumType)
#if !UCONFIG_NO_FORMATTING
		FIELD_CASE(UCalendarDateFields)
		FIELD_CASE(UCalendarMonths)
		FIELD_CASE(UDateFormatStyle)
#endif
#if UCONFIG_ENABLE_PLUGINS
        FIELD_CASE(UPlugReason)
        FIELD_CASE(UPlugLevel)
#endif
        FIELD_CASE(UAcceptResult)
       // FIELD_FAIL_CASE(UNonExistentEnum)
#if !UCONFIG_NO_COLLATION
        FIELD_CASE(UColAttributeValue)
#endif
	default:
		return nullptr;
	}
}

// implementation

int32_t  udbg_enumCount(UDebugEnumType type) {
	return _udbg_enumCount(type, false);
}

int32_t  udbg_enumExpectedCount(UDebugEnumType type) {
	return _udbg_enumCount(type, true);
}

const char *  udbg_enumName(UDebugEnumType type, int32_t field) {
	if(field<0 ||
				field>=_udbg_enumCount(type,false)) { // also will catch unsupported items
		return nullptr;
	} else {
		const Field *fields = _udbg_enumFields(type);
		if(fields == nullptr) {
			return nullptr;
		} else {
			return fields[field].str + fields[field].prefix;
		}
	}
}

int32_t  udbg_enumArrayValue(UDebugEnumType type, int32_t field) {
	if(field<0 ||
				field>=_udbg_enumCount(type,false)) { // also will catch unsupported items
		return -1;
	} else {
		const Field *fields = _udbg_enumFields(type);
		if(fields == nullptr) {
			return -1;
		} else {
			return fields[field].num;
		}
	}
}

int32_t udbg_enumByName(UDebugEnumType type, const char *value) {
    if(type<0||type>=_udbg_enumCount(UDBG_UDebugEnumType, true)) {
        return -1; // type out of range
    }
	const Field *fields = _udbg_enumFields(type);
    if (fields != nullptr) {
        for(int32_t field = 0;field<_udbg_enumCount(type, false);field++) {
            if(!strcmp(value, fields[field].str + fields[field].prefix)) {
                return fields[field].num;
            }
        }
        // try with the prefix
        for(int32_t field = 0;field<_udbg_enumCount(type, false);field++) {
            if(!strcmp(value, fields[field].str)) {
                return fields[field].num;
            }
        }
    }
    // fail
    return -1;
}

/* platform info */
/**
 * Print the current platform
 */
U_CAPI const char *udbg_getPlatform()
{
#if U_PLATFORM_USES_ONLY_WIN32_API
    return "Windows";
#elif U_PLATFORM == U_PF_CYGWIN
    return "Cygwin";
#elif U_PLATFORM == U_PF_UNKNOWN
    return "unknown";
#elif U_PLATFORM == U_PF_DARWIN
    return "Darwin";
#elif U_PLATFORM == U_PF_BSD
    return "BSD";
#elif U_PLATFORM == U_PF_QNX
    return "QNX";
#elif U_PLATFORM == U_PF_LINUX
    return "Linux";
#elif U_PLATFORM == U_PF_ANDROID
    return "Android";
#elif U_PLATFORM == U_PF_CLASSIC_MACOS
    return "MacOS (Classic)";
#elif U_PLATFORM == U_PF_OS390
    return "IBM z";
#elif U_PLATFORM == U_PF_OS400
    return "IBM i";
#else
    return "Other (POSIX-like)";
#endif
}

struct USystemParams;

typedef int32_t U_CALLCONV USystemParameterCallback(const USystemParams *param, char *target, int32_t targetCapacity, UErrorCode *status);

struct USystemParams {
  const char *paramName;
  USystemParameterCallback *paramFunction;
  const char *paramStr;
  int32_t paramInt;
};

/* parameter types */
U_CAPI  int32_t
paramEmpty(const USystemParams * /* param */, char *target, int32_t targetCapacity, UErrorCode *status) {
  if(U_FAILURE(*status))return 0;
  return u_terminateChars(target, targetCapacity, 0, status);
}

U_CAPI  int32_t
paramStatic(const USystemParams *param, char *target, int32_t targetCapacity, UErrorCode *status) {
  if(param->paramStr==nullptr) return paramEmpty(param,target,targetCapacity,status);
  if(U_FAILURE(*status))return 0;
  int32_t len = static_cast<int32_t>(uprv_strlen(param->paramStr));
  if(target!=nullptr) {
    uprv_strncpy(target,param->paramStr,uprv_min(len,targetCapacity));
  }
  return u_terminateChars(target, targetCapacity, len, status);
}

static const char *nullString = "(null)";

static int32_t stringToStringBuffer(char *target, int32_t targetCapacity, const char *str, UErrorCode *status) {
  if(str==nullptr) str=nullString;

  int32_t len = static_cast<int32_t>(uprv_strlen(str));
  if (U_SUCCESS(*status)) {
    if(target!=nullptr) {
      uprv_strncpy(target,str,uprv_min(len,targetCapacity));
    }
  } else {
    const char *s = u_errorName(*status);
    len = static_cast<int32_t>(uprv_strlen(s));
    if(target!=nullptr) {
      uprv_strncpy(target,s,uprv_min(len,targetCapacity));
    }
  }
  return u_terminateChars(target, targetCapacity, len, status);
}

static int32_t integerToStringBuffer(char *target, int32_t targetCapacity, int32_t n, int32_t radix, UErrorCode *status) {
  if(U_FAILURE(*status)) return 0;
  char str[300];
  T_CString_integerToString(str,n,radix);
  return stringToStringBuffer(target,targetCapacity,str,status);
}

U_CAPI  int32_t
paramInteger(const USystemParams *param, char *target, int32_t targetCapacity, UErrorCode *status) {
  if(U_FAILURE(*status))return 0;
  if(param->paramStr==nullptr || param->paramStr[0]=='d') {
    return integerToStringBuffer(target,targetCapacity,param->paramInt, 10,status);
  } else if(param->paramStr[0]=='x') {
    return integerToStringBuffer(target,targetCapacity,param->paramInt, 16,status);
  } else if(param->paramStr[0]=='o') {
    return integerToStringBuffer(target,targetCapacity,param->paramInt, 8,status);
  } else if(param->paramStr[0]=='b') {
    return integerToStringBuffer(target,targetCapacity,param->paramInt, 2,status);
  } else {
    *status = U_INTERNAL_PROGRAM_ERROR;
    return 0;
  }
}


U_CAPI  int32_t
paramCldrVersion(const USystemParams * /* param */, char *target, int32_t targetCapacity, UErrorCode *status) {
  if(U_FAILURE(*status))return 0;
  char str[200]="";
  UVersionInfo icu;

  ulocdata_getCLDRVersion(icu, status);
  if(U_SUCCESS(*status)) {
    u_versionToString(icu, str);
    return stringToStringBuffer(target,targetCapacity,str,status);
  } else {
    return 0;
  }
}


#if !UCONFIG_NO_FORMATTING
U_CAPI  int32_t
paramTimezoneDefault(const USystemParams * /* param */, char *target, int32_t targetCapacity, UErrorCode *status) {
  if(U_FAILURE(*status))return 0;
  char16_t buf[100];
  char buf2[100];
  int32_t len;

  len = ucal_getDefaultTimeZone(buf, 100, status);
  if(U_SUCCESS(*status)&&len>0) {
    u_UCharsToChars(buf, buf2, len+1);
    return stringToStringBuffer(target,targetCapacity, buf2,status);
  } else {
    return 0;
  }
}
#endif

U_CAPI  int32_t
paramLocaleDefaultBcp47(const USystemParams * /* param */, char *target, int32_t targetCapacity, UErrorCode *status) {
  if(U_FAILURE(*status))return 0;
  const char *def = uloc_getDefault();
  return uloc_toLanguageTag(def,target,targetCapacity,false,status);
}


/* simple 1-liner param functions */
#define STRING_PARAM(func, str) U_CAPI  int32_t \
  func(const USystemParams *, char *target, int32_t targetCapacity, UErrorCode *status) \
  {  return stringToStringBuffer(target,targetCapacity,(str),status); }

STRING_PARAM(paramIcudataPath, u_getDataDirectory())
STRING_PARAM(paramPlatform, udbg_getPlatform())
STRING_PARAM(paramLocaleDefault, uloc_getDefault())
#if !UCONFIG_NO_CONVERSION
STRING_PARAM(paramConverterDefault, ucnv_getDefaultName())
#endif

#if !UCONFIG_NO_FORMATTING
STRING_PARAM(paramTimezoneVersion, ucal_getTZDataVersion(status))
#endif

static const USystemParams systemParams[] = {
  { "copyright",    paramStatic, U_COPYRIGHT_STRING,0 },
  { "product",      paramStatic, "icu4c",0 },
  { "product.full", paramStatic, "International Components for Unicode for C/C++",0 },
  { "version",      paramStatic, U_ICU_VERSION,0 },
  { "version.unicode", paramStatic, U_UNICODE_VERSION,0 },
  { "platform.number", paramInteger, "d",U_PLATFORM},
  { "platform.type", paramPlatform, nullptr ,0},
  { "locale.default", paramLocaleDefault, nullptr, 0},
  { "locale.default.bcp47", paramLocaleDefaultBcp47, nullptr, 0},
#if !UCONFIG_NO_CONVERSION
  { "converter.default", paramConverterDefault, nullptr, 0},
#endif
  { "icudata.name", paramStatic, U_ICUDATA_NAME, 0},
  { "icudata.path", paramIcudataPath, nullptr, 0},

  { "cldr.version", paramCldrVersion, nullptr, 0},

#if !UCONFIG_NO_FORMATTING
  { "tz.version", paramTimezoneVersion, nullptr, 0},
  { "tz.default", paramTimezoneDefault, nullptr, 0},
#endif

  { "cpu.bits",       paramInteger, "d", (sizeof(void*))*8},
  { "cpu.big_endian", paramInteger, "b", U_IS_BIG_ENDIAN},
  { "os.wchar_width", paramInteger, "d", U_SIZEOF_WCHAR_T},
  { "os.charset_family", paramInteger, "d", U_CHARSET_FAMILY},
#if defined (U_HOST)
  { "os.host", paramStatic, U_HOST, 0},
#endif
#if defined (U_BUILD)
  { "build.build", paramStatic, U_BUILD, 0},
#endif
#if defined (U_CC)
  { "build.cc", paramStatic, U_CC, 0},
#endif
#if defined (U_CXX)
  { "build.cxx", paramStatic, U_CXX, 0},
#endif
#if defined (CYGWINMSVC)
  { "build.cygwinmsvc", paramInteger, "b", 1},
#endif
  { "uconfig.internal_digitlist", paramInteger, "b", 1}, /* always 1 */
  { "uconfig.have_parseallinput", paramInteger, "b", UCONFIG_HAVE_PARSEALLINPUT},


};

#define U_SYSPARAM_COUNT UPRV_LENGTHOF(systemParams)

U_CAPI const char *udbg_getSystemParameterNameByIndex(int32_t i) {
  if(i>=0 && i < (int32_t)U_SYSPARAM_COUNT) {
    return systemParams[i].paramName;
  } else {
    return nullptr;
  }
}


U_CAPI int32_t udbg_getSystemParameterValueByIndex(int32_t i, char *buffer, int32_t bufferCapacity, UErrorCode *status) {
  if(i>=0 && i< (int32_t)U_SYSPARAM_COUNT) {
    return systemParams[i].paramFunction(&(systemParams[i]),buffer,bufferCapacity,status);
  } else {
    return 0;
  }
}

U_CAPI void udbg_writeIcuInfo(FILE *out) {
  char str[2000];
  /* todo: API for writing DTD? */
  fprintf(out, " <icuSystemParams type=\"icu4c\">\n");
  const char *paramName;
  for(int32_t i=0;(paramName=udbg_getSystemParameterNameByIndex(i))!=nullptr;i++) {
    UErrorCode status2 = U_ZERO_ERROR;
    udbg_getSystemParameterValueByIndex(i, str,2000,&status2);
    if(U_SUCCESS(status2)) {
      fprintf(out,"    <param name=\"%s\">%s</param>\n", paramName,str);
    } else {
      fprintf(out,"  <!-- n=\"%s\" ERROR: %s -->\n", paramName, u_errorName(status2));
    }
  }
  fprintf(out, " </icuSystemParams>\n");
}

#define UNICODE_BUG_URL "https://unicode-org.atlassian.net/browse/"
#define OLD_CLDR_PREFIX "cldrbug:"
#define CLDR_BUG_PREFIX "CLDR-"
#define ICU_BUG_PREFIX "ICU-"



#include <set>
#include <map>
#include <string>
#include <ostream>
#include <iostream>

class KnownIssues {
public:
  KnownIssues();
  ~KnownIssues();
  void add(const char *ticket, const char *where, const char16_t *msg, UBool *firstForTicket, UBool *firstForWhere);
  void add(const char *ticket, const char *where, const char *msg, UBool *firstForTicket, UBool *firstForWhere);
  UBool print();
private:
  std::map< std::string,
            std::map < std::string, std::set < std::string > > > fTable;
};

KnownIssues::KnownIssues()
  : fTable()
{
}

KnownIssues::~KnownIssues()
{
}

/**
 * Map cldr:1234 to CLDR-1234
 * Map 1234 to ICU-1234
 */
static std::string mapTicketId(const char *ticketStr) {
  std::string ticket(ticketStr);
  // TODO: Can remove this function once all logKnownIssue calls are switched over
  // to the ICU-1234 and CLDR-1234 format.
  if(ticket.rfind(OLD_CLDR_PREFIX) == 0) {
    // map cldrbug:1234 to CLDR-1234
    ticket.replace(0, uprv_strlen(OLD_CLDR_PREFIX), CLDR_BUG_PREFIX);
  } else if(::isdigit(ticket[0])) {
    // map 1234 to ICU-1234
    ticket.insert(0, ICU_BUG_PREFIX);
  }
  return ticket;
}

void KnownIssues::add(const char *ticketStr, const char *where, const char16_t *msg, UBool *firstForTicket, UBool *firstForWhere)
{
  const std::string ticket = mapTicketId(ticketStr);
  if(fTable.find(ticket) == fTable.end()) {
    if(firstForTicket!=nullptr) *firstForTicket = true;
    fTable[ticket] = std::map < std::string, std::set < std::string > >();
  } else {
    if(firstForTicket!=nullptr) *firstForTicket = false;
  }
  if(where==nullptr) return;

  if(fTable[ticket].find(where) == fTable[ticket].end()) {
    if(firstForWhere!=nullptr) *firstForWhere = true;
    fTable[ticket][where] = std::set < std::string >();
  } else {
    if(firstForWhere!=nullptr) *firstForWhere = false;
  }
  if(msg==nullptr || !*msg) return;

  const icu::UnicodeString ustr(msg);

  fTable[ticket][where].insert(std::string(icu::CStr(ustr)()));
}

void KnownIssues::add(const char *ticketStr, const char *where, const char *msg, UBool *firstForTicket, UBool *firstForWhere)
{
  const std::string ticket = mapTicketId(ticketStr);
  if(fTable.find(ticket) == fTable.end()) {
    if(firstForTicket!=nullptr) *firstForTicket = true;
    fTable[ticket] = std::map < std::string, std::set < std::string > >();
  } else {
    if(firstForTicket!=nullptr) *firstForTicket = false;
  }
  if(where==nullptr) return;

  if(fTable[ticket].find(where) == fTable[ticket].end()) {
    if(firstForWhere!=nullptr) *firstForWhere = true;
    fTable[ticket][where] = std::set < std::string >();
  } else {
    if(firstForWhere!=nullptr) *firstForWhere = false;
  }
  if(msg==nullptr || !*msg) return;

  std::string str(msg);
  fTable[ticket][where].insert(str);
}

UBool KnownIssues::print()
{
  if(fTable.empty()) {
    return false;
  }

  std::cout << "KNOWN ISSUES" << std::endl;
  for( std::map<  std::string,
          std::map <  std::string,  std::set <  std::string > > >::iterator i = fTable.begin();
       i != fTable.end();
       i++ ) {
    const std::string ticketid = (*i).first;
    std::cout << "[" << ticketid << "] ";
    if(ticketid.rfind(ICU_BUG_PREFIX) == 0 || ticketid.rfind(CLDR_BUG_PREFIX) == 0) {
      // If it's a unicode.org bug.
      std::cout << UNICODE_BUG_URL << ticketid;
    } // Else: some other kind of bug. Allow this, but without a URL.
    std::cout << std::endl;

    for( std::map< std::string, std::set < std::string > >::iterator ii = (*i).second.begin();
         ii != (*i).second.end();
         ii++ ) {
      std::cout << "  " << (*ii).first << std::endl;
      for ( std::set < std::string >::iterator iii = (*ii).second.begin();
            iii != (*ii).second.end();
            iii++ ) {
        std::cout << "     " << '"' << (*iii) << '"' << std::endl;
      }
    }
  }
  return true;
}

U_CAPI void *udbg_knownIssue_openU(void *ptr, const char *ticket, char *where, const char16_t *msg, UBool *firstForTicket,
                                   UBool *firstForWhere) {
  KnownIssues *t = static_cast<KnownIssues*>(ptr);
  if(t==nullptr) {
    t = new KnownIssues();
  }

  t->add(ticket, where, msg, firstForTicket, firstForWhere);

  return static_cast<void*>(t);
}

U_CAPI void *udbg_knownIssue_open(void *ptr, const char *ticket, char *where, const char *msg, UBool *firstForTicket,
                                   UBool *firstForWhere) {
  KnownIssues *t = static_cast<KnownIssues*>(ptr);
  if(t==nullptr) {
    t = new KnownIssues();
  }

  t->add(ticket, where, msg, firstForTicket, firstForWhere);

  return static_cast<void*>(t);
}

U_CAPI UBool udbg_knownIssue_print(void *ptr) {
  KnownIssues *t = static_cast<KnownIssues*>(ptr);
  if(t==nullptr) {
    return false;
  } else {
    t->print();
    return true;
  }
}

U_CAPI void udbg_knownIssue_close(void *ptr) {
  KnownIssues *t = static_cast<KnownIssues*>(ptr);
  delete t;
}
>>>>>>> a8a80be5
<|MERGE_RESOLUTION|>--- conflicted
+++ resolved
@@ -1,1538 +1,769 @@
-<<<<<<< HEAD
-// © 2016 and later: Unicode, Inc. and others.
-// License & terms of use: http://www.unicode.org/copyright.html
-/********************************************************************
- * COPYRIGHT:
- * Copyright (c) 2007-2016, International Business Machines Corporation and
- * others. All Rights Reserved.
- ********************************************************************/
-
-#include "udbgutil.h"
-#include <string.h>
-#include "ustr_imp.h"
-#include "cmemory.h"
-#include "cstring.h"
-#include "putilimp.h"
-#include "unicode/ulocdata.h"
-#include "unicode/ucnv.h"
-#include "unicode/unistr.h"
-#include "cstr.h"
-
-/*
-To add a new enum type
-      (For example: UShoeSize  with values USHOE_WIDE=0, USHOE_REGULAR, USHOE_NARROW, USHOE_COUNT)
-
-    0. Make sure that all lines you add are protected with appropriate uconfig guards,
-        such as '#if !UCONFIG_NO_SHOES'.
-    1. udbgutil.h:  add  UDBG_UShoeSize to the UDebugEnumType enum before UDBG_ENUM_COUNT
-      ( The subsequent steps involve this file, udbgutil.cpp )
-    2. Find the marker "Add new enum types above this line"
-    3. Before that marker, add a #include of any header file you need.
-    4. Each enum type has three things in this section:  a #define, a count_, and an array of Fields.
-       It may help to copy and paste a previous definition.
-    5. In the case of the USHOE_... strings above, "USHOE_" is common to all values- six characters
-         " #define LEN_USHOE 6 "
-       6 characters will strip off "USHOE_" leaving enum values of WIDE, REGULAR, and NARROW.
-    6. Define the 'count_' variable, with the number of enum values. If the enum has a _MAX or _COUNT value,
-        that can be helpful for automatically defining the count. Otherwise define it manually.
-        " static const int32_t count_UShoeSize = USHOE_COUNT; "
-    7. Define the field names, in order.
-        " static const Field names_UShoeSize[] =  {
-        "  FIELD_NAME_STR( LEN_USHOE, USHOE_WIDE ),
-        "  FIELD_NAME_STR( LEN_USHOE, USHOE_REGULAR ),
-        "  FIELD_NAME_STR( LEN_USHOE, USHOE_NARROW ),
-        " };
-      ( The following command  was usedfor converting ucol.h into partially correct entities )
-      grep "^[  ]*UCOL" < unicode/ucol.h  |
-         sed -e 's%^[  ]*\([A-Z]*\)_\([A-Z_]*\).*%   FIELD_NAME_STR( LEN_\1, \1_\2 ),%g'
-    8. Now, a bit farther down, add the name of the enum itself to the end of names_UDebugEnumType
-          ( UDebugEnumType is an enum, too!)
-        names_UDebugEnumType[] { ...
-            " FIELD_NAME_STR( LEN_UDBG, UDBG_UShoeSize ),   "
-    9. Find the function _udbg_enumCount  and add the count macro:
-            " COUNT_CASE(UShoeSize)
-   10. Find the function _udbg_enumFields  and add the field macro:
-            " FIELD_CASE(UShoeSize)
-   11. verify that your test code, and Java data generation, works properly.
-*/
-
-/**
- * Structure representing an enum value
- */
-struct Field {
-    int32_t prefix;   /**< how many characters to remove in the prefix - i.e. UCHAR_ = 5 */
-	const char *str;  /**< The actual string value */
-	int32_t num;      /**< The numeric value */
-};
-
-/**
- * Define another field name. Used in an array of Field s
- * @param y the common prefix length (i.e. 6 for "USHOE_" )
- * @param x the actual enum value - it will be copied in both string and symbolic form.
- * @see Field
- */
-#define FIELD_NAME_STR(y,x)  { y, #x, x }
-
-
-// TODO: Currently, this whole functionality goes away with UCONFIG_NO_FORMATTING. Should be split up.
-#if !UCONFIG_NO_FORMATTING
-
-// Calendar
-#include "unicode/ucal.h"
-
-// 'UCAL_' = 5
-#define LEN_UCAL 5 /* UCAL_ */
-static const int32_t count_UCalendarDateFields = UCAL_FIELD_COUNT;
-static const Field names_UCalendarDateFields[] =
-{
-    FIELD_NAME_STR( LEN_UCAL, UCAL_ERA ),
-    FIELD_NAME_STR( LEN_UCAL, UCAL_YEAR ),
-    FIELD_NAME_STR( LEN_UCAL, UCAL_MONTH ),
-    FIELD_NAME_STR( LEN_UCAL, UCAL_WEEK_OF_YEAR ),
-    FIELD_NAME_STR( LEN_UCAL, UCAL_WEEK_OF_MONTH ),
-    FIELD_NAME_STR( LEN_UCAL, UCAL_DATE ),
-    FIELD_NAME_STR( LEN_UCAL, UCAL_DAY_OF_YEAR ),
-    FIELD_NAME_STR( LEN_UCAL, UCAL_DAY_OF_WEEK ),
-    FIELD_NAME_STR( LEN_UCAL, UCAL_DAY_OF_WEEK_IN_MONTH ),
-    FIELD_NAME_STR( LEN_UCAL, UCAL_AM_PM ),
-    FIELD_NAME_STR( LEN_UCAL, UCAL_HOUR ),
-    FIELD_NAME_STR( LEN_UCAL, UCAL_HOUR_OF_DAY ),
-    FIELD_NAME_STR( LEN_UCAL, UCAL_MINUTE ),
-    FIELD_NAME_STR( LEN_UCAL, UCAL_SECOND ),
-    FIELD_NAME_STR( LEN_UCAL, UCAL_MILLISECOND ),
-    FIELD_NAME_STR( LEN_UCAL, UCAL_ZONE_OFFSET ),
-    FIELD_NAME_STR( LEN_UCAL, UCAL_DST_OFFSET ),
-    FIELD_NAME_STR( LEN_UCAL, UCAL_YEAR_WOY ),
-    FIELD_NAME_STR( LEN_UCAL, UCAL_DOW_LOCAL ),
-    FIELD_NAME_STR( LEN_UCAL, UCAL_EXTENDED_YEAR ),
-    FIELD_NAME_STR( LEN_UCAL, UCAL_JULIAN_DAY ),
-    FIELD_NAME_STR( LEN_UCAL, UCAL_MILLISECONDS_IN_DAY ),
-    FIELD_NAME_STR( LEN_UCAL, UCAL_IS_LEAP_MONTH ),
-};
-
-
-static const int32_t count_UCalendarMonths = UCAL_UNDECIMBER+1;
-static const Field names_UCalendarMonths[] =
-{
-  FIELD_NAME_STR( LEN_UCAL, UCAL_JANUARY ),
-  FIELD_NAME_STR( LEN_UCAL, UCAL_FEBRUARY ),
-  FIELD_NAME_STR( LEN_UCAL, UCAL_MARCH ),
-  FIELD_NAME_STR( LEN_UCAL, UCAL_APRIL ),
-  FIELD_NAME_STR( LEN_UCAL, UCAL_MAY ),
-  FIELD_NAME_STR( LEN_UCAL, UCAL_JUNE ),
-  FIELD_NAME_STR( LEN_UCAL, UCAL_JULY ),
-  FIELD_NAME_STR( LEN_UCAL, UCAL_AUGUST ),
-  FIELD_NAME_STR( LEN_UCAL, UCAL_SEPTEMBER ),
-  FIELD_NAME_STR( LEN_UCAL, UCAL_OCTOBER ),
-  FIELD_NAME_STR( LEN_UCAL, UCAL_NOVEMBER ),
-  FIELD_NAME_STR( LEN_UCAL, UCAL_DECEMBER ),
-  FIELD_NAME_STR( LEN_UCAL, UCAL_UNDECIMBER)
-};
-
-#include "unicode/udat.h"
-
-#define LEN_UDAT 5 /* "UDAT_" */
-static const int32_t count_UDateFormatStyle = UDAT_SHORT+1;
-static const Field names_UDateFormatStyle[] =
-{
-        FIELD_NAME_STR( LEN_UDAT, UDAT_FULL ),
-        FIELD_NAME_STR( LEN_UDAT, UDAT_LONG ),
-        FIELD_NAME_STR( LEN_UDAT, UDAT_MEDIUM ),
-        FIELD_NAME_STR( LEN_UDAT, UDAT_SHORT ),
-        /* end regular */
-    /*
-     *  negative enums.. leave out for now.
-        FIELD_NAME_STR( LEN_UDAT, UDAT_NONE ),
-        FIELD_NAME_STR( LEN_UDAT, UDAT_PATTERN ),
-     */
-};
-
-#endif
-
-#include "unicode/uloc.h"
-
-#define LEN_UAR 12 /* "ULOC_ACCEPT_" */
-static const int32_t count_UAcceptResult = 3;
-static const Field names_UAcceptResult[] =
-{
-        FIELD_NAME_STR( LEN_UAR, ULOC_ACCEPT_FAILED ),
-        FIELD_NAME_STR( LEN_UAR, ULOC_ACCEPT_VALID ),
-        FIELD_NAME_STR( LEN_UAR, ULOC_ACCEPT_FALLBACK ),
-};
-
-#if !UCONFIG_NO_COLLATION
-#include "unicode/ucol.h"
-#define LEN_UCOL 5 /* UCOL_ */
-static const int32_t count_UColAttributeValue = UCOL_ATTRIBUTE_VALUE_COUNT;
-static const Field names_UColAttributeValue[]  = {
-   FIELD_NAME_STR( LEN_UCOL, UCOL_PRIMARY ),
-   FIELD_NAME_STR( LEN_UCOL, UCOL_SECONDARY ),
-   FIELD_NAME_STR( LEN_UCOL, UCOL_TERTIARY ),
-//   FIELD_NAME_STR( LEN_UCOL, UCOL_CE_STRENGTH_LIMIT ),
-   FIELD_NAME_STR( LEN_UCOL, UCOL_QUATERNARY ),
-   // gap
-   FIELD_NAME_STR( LEN_UCOL, UCOL_IDENTICAL ),
-//   FIELD_NAME_STR( LEN_UCOL, UCOL_STRENGTH_LIMIT ),
-   FIELD_NAME_STR( LEN_UCOL, UCOL_OFF ),
-   FIELD_NAME_STR( LEN_UCOL, UCOL_ON ),
-   // gap
-   FIELD_NAME_STR( LEN_UCOL, UCOL_SHIFTED ),
-   FIELD_NAME_STR( LEN_UCOL, UCOL_NON_IGNORABLE ),
-   // gap
-   FIELD_NAME_STR( LEN_UCOL, UCOL_LOWER_FIRST ),
-   FIELD_NAME_STR( LEN_UCOL, UCOL_UPPER_FIRST ),
-};
-
-#endif
-
-
-#if UCONFIG_ENABLE_PLUGINS
-#include "unicode/icuplug.h"
-
-#define LEN_UPLUG_REASON 13 /* UPLUG_REASON_ */
-static const int32_t count_UPlugReason = UPLUG_REASON_COUNT;
-static const Field names_UPlugReason[]  = {
-   FIELD_NAME_STR( LEN_UPLUG_REASON, UPLUG_REASON_QUERY ),
-   FIELD_NAME_STR( LEN_UPLUG_REASON, UPLUG_REASON_LOAD ),
-   FIELD_NAME_STR( LEN_UPLUG_REASON, UPLUG_REASON_UNLOAD ),
-};
-
-#define LEN_UPLUG_LEVEL 12 /* UPLUG_LEVEL_ */
-static const int32_t count_UPlugLevel = UPLUG_LEVEL_COUNT;
-static const Field names_UPlugLevel[]  = {
-   FIELD_NAME_STR( LEN_UPLUG_LEVEL, UPLUG_LEVEL_INVALID ),
-   FIELD_NAME_STR( LEN_UPLUG_LEVEL, UPLUG_LEVEL_UNKNOWN ),
-   FIELD_NAME_STR( LEN_UPLUG_LEVEL, UPLUG_LEVEL_LOW ),
-   FIELD_NAME_STR( LEN_UPLUG_LEVEL, UPLUG_LEVEL_HIGH ),
-};
-#endif
-
-#define LEN_UDBG 5 /* "UDBG_" */
-static const int32_t count_UDebugEnumType = UDBG_ENUM_COUNT;
-static const Field names_UDebugEnumType[] =
-{
-    FIELD_NAME_STR( LEN_UDBG, UDBG_UDebugEnumType ),
-#if !UCONFIG_NO_FORMATTING
-    FIELD_NAME_STR( LEN_UDBG, UDBG_UCalendarDateFields ),
-    FIELD_NAME_STR( LEN_UDBG, UDBG_UCalendarMonths ),
-    FIELD_NAME_STR( LEN_UDBG, UDBG_UDateFormatStyle ),
-#endif
-#if UCONFIG_ENABLE_PLUGINS
-    FIELD_NAME_STR( LEN_UDBG, UDBG_UPlugReason ),
-    FIELD_NAME_STR( LEN_UDBG, UDBG_UPlugLevel ),
-#endif
-    FIELD_NAME_STR( LEN_UDBG, UDBG_UAcceptResult ),
-#if !UCONFIG_NO_COLLATION
-    FIELD_NAME_STR( LEN_UDBG, UDBG_UColAttributeValue ),
-#endif
-};
-
-
-// --- Add new enum types above this line ---
-
-#define COUNT_CASE(x)  case UDBG_##x: return (actual?count_##x:UPRV_LENGTHOF(names_##x));
-#define COUNT_FAIL_CASE(x) case UDBG_##x: return -1;
-
-#define FIELD_CASE(x)  case UDBG_##x: return names_##x;
-#define FIELD_FAIL_CASE(x) case UDBG_##x: return NULL;
-
-// low level
-
-/**
- * @param type type of item
- * @param actual TRUE: for the actual enum's type (UCAL_FIELD_COUNT, etc), or FALSE for the string count
- */
-static int32_t _udbg_enumCount(UDebugEnumType type, UBool actual) {
-	switch(type) {
-		COUNT_CASE(UDebugEnumType)
-#if !UCONFIG_NO_FORMATTING
-		COUNT_CASE(UCalendarDateFields)
-		COUNT_CASE(UCalendarMonths)
-		COUNT_CASE(UDateFormatStyle)
-#endif
-#if UCONFIG_ENABLE_PLUGINS
-        COUNT_CASE(UPlugReason)
-        COUNT_CASE(UPlugLevel)
-#endif
-        COUNT_CASE(UAcceptResult)
-#if !UCONFIG_NO_COLLATION
-        COUNT_CASE(UColAttributeValue)
-#endif
-		// COUNT_FAIL_CASE(UNonExistentEnum)
-	default:
-		return -1;
-	}
-}
-
-static const Field* _udbg_enumFields(UDebugEnumType type) {
-	switch(type) {
-		FIELD_CASE(UDebugEnumType)
-#if !UCONFIG_NO_FORMATTING
-		FIELD_CASE(UCalendarDateFields)
-		FIELD_CASE(UCalendarMonths)
-		FIELD_CASE(UDateFormatStyle)
-#endif
-#if UCONFIG_ENABLE_PLUGINS
-        FIELD_CASE(UPlugReason)
-        FIELD_CASE(UPlugLevel)
-#endif
-        FIELD_CASE(UAcceptResult)
-       // FIELD_FAIL_CASE(UNonExistentEnum)
-#if !UCONFIG_NO_COLLATION
-        FIELD_CASE(UColAttributeValue)
-#endif
-	default:
-		return NULL;
-	}
-}
-
-// implementation
-
-int32_t  udbg_enumCount(UDebugEnumType type) {
-	return _udbg_enumCount(type, FALSE);
-}
-
-int32_t  udbg_enumExpectedCount(UDebugEnumType type) {
-	return _udbg_enumCount(type, TRUE);
-}
-
-const char *  udbg_enumName(UDebugEnumType type, int32_t field) {
-	if(field<0 ||
-				field>=_udbg_enumCount(type,FALSE)) { // also will catch unsupported items
-		return NULL;
-	} else {
-		const Field *fields = _udbg_enumFields(type);
-		if(fields == NULL) {
-			return NULL;
-		} else {
-			return fields[field].str + fields[field].prefix;
-		}
-	}
-}
-
-int32_t  udbg_enumArrayValue(UDebugEnumType type, int32_t field) {
-	if(field<0 ||
-				field>=_udbg_enumCount(type,FALSE)) { // also will catch unsupported items
-		return -1;
-	} else {
-		const Field *fields = _udbg_enumFields(type);
-		if(fields == NULL) {
-			return -1;
-		} else {
-			return fields[field].num;
-		}
-	}
-}
-
-int32_t udbg_enumByName(UDebugEnumType type, const char *value) {
-    if(type<0||type>=_udbg_enumCount(UDBG_UDebugEnumType, TRUE)) {
-        return -1; // type out of range
-    }
-	const Field *fields = _udbg_enumFields(type);
-    if (fields != NULL) {
-        for(int32_t field = 0;field<_udbg_enumCount(type, FALSE);field++) {
-            if(!strcmp(value, fields[field].str + fields[field].prefix)) {
-                return fields[field].num;
-            }
-        }
-        // try with the prefix
-        for(int32_t field = 0;field<_udbg_enumCount(type, FALSE);field++) {
-            if(!strcmp(value, fields[field].str)) {
-                return fields[field].num;
-            }
-        }
-    }
-    // fail
-    return -1;
-}
-
-/* platform info */
-/**
- * Print the current platform
- */
-U_CAPI const char *udbg_getPlatform(void)
-{
-#if U_PLATFORM_USES_ONLY_WIN32_API
-    return "Windows";
-#elif U_PLATFORM == U_PF_CYGWIN
-    return "Cygwin";
-#elif U_PLATFORM == U_PF_UNKNOWN
-    return "unknown";
-#elif U_PLATFORM == U_PF_DARWIN
-    return "Darwin";
-#elif U_PLATFORM == U_PF_BSD
-    return "BSD";
-#elif U_PLATFORM == U_PF_QNX
-    return "QNX";
-#elif U_PLATFORM == U_PF_LINUX
-    return "Linux";
-#elif U_PLATFORM == U_PF_ANDROID
-    return "Android";
-#elif U_PLATFORM == U_PF_CLASSIC_MACOS
-    return "MacOS (Classic)";
-#elif U_PLATFORM == U_PF_OS390
-    return "IBM z";
-#elif U_PLATFORM == U_PF_OS400
-    return "IBM i";
-#else
-    return "Other (POSIX-like)";
-#endif
-}
-
-struct USystemParams;
-
-typedef int32_t U_CALLCONV USystemParameterCallback(const USystemParams *param, char *target, int32_t targetCapacity, UErrorCode *status);
-
-struct USystemParams {
-  const char *paramName;
-  USystemParameterCallback *paramFunction;
-  const char *paramStr;
-  int32_t paramInt;
-};
-
-/* parameter types */
-U_CAPI  int32_t
-paramEmpty(const USystemParams * /* param */, char *target, int32_t targetCapacity, UErrorCode *status) {
-  if(U_FAILURE(*status))return 0;
-  return u_terminateChars(target, targetCapacity, 0, status);
-}
-
-U_CAPI  int32_t
-paramStatic(const USystemParams *param, char *target, int32_t targetCapacity, UErrorCode *status) {
-  if(param->paramStr==NULL) return paramEmpty(param,target,targetCapacity,status);
-  if(U_FAILURE(*status))return 0;
-  int32_t len = static_cast<int32_t>(uprv_strlen(param->paramStr));
-  if(target!=NULL) {
-    uprv_strncpy(target,param->paramStr,uprv_min(len,targetCapacity));
-  }
-  return u_terminateChars(target, targetCapacity, len, status);
-}
-
-static const char *nullString = "(null)";
-
-static int32_t stringToStringBuffer(char *target, int32_t targetCapacity, const char *str, UErrorCode *status) {
-  if(str==NULL) str=nullString;
-
-  int32_t len = static_cast<int32_t>(uprv_strlen(str));
-  if (U_SUCCESS(*status)) {
-    if(target!=NULL) {
-      uprv_strncpy(target,str,uprv_min(len,targetCapacity));
-    }
-  } else {
-    const char *s = u_errorName(*status);
-    len = static_cast<int32_t>(uprv_strlen(s));
-    if(target!=NULL) {
-      uprv_strncpy(target,s,uprv_min(len,targetCapacity));
-    }
-  }
-  return u_terminateChars(target, targetCapacity, len, status);
-}
-
-static int32_t integerToStringBuffer(char *target, int32_t targetCapacity, int32_t n, int32_t radix, UErrorCode *status) {
-  if(U_FAILURE(*status)) return 0;
-  char str[300];
-  T_CString_integerToString(str,n,radix);
-  return stringToStringBuffer(target,targetCapacity,str,status);
-}
-
-U_CAPI  int32_t
-paramInteger(const USystemParams *param, char *target, int32_t targetCapacity, UErrorCode *status) {
-  if(U_FAILURE(*status))return 0;
-  if(param->paramStr==NULL || param->paramStr[0]=='d') {
-    return integerToStringBuffer(target,targetCapacity,param->paramInt, 10,status);
-  } else if(param->paramStr[0]=='x') {
-    return integerToStringBuffer(target,targetCapacity,param->paramInt, 16,status);
-  } else if(param->paramStr[0]=='o') {
-    return integerToStringBuffer(target,targetCapacity,param->paramInt, 8,status);
-  } else if(param->paramStr[0]=='b') {
-    return integerToStringBuffer(target,targetCapacity,param->paramInt, 2,status);
-  } else {
-    *status = U_INTERNAL_PROGRAM_ERROR;
-    return 0;
-  }
-}
-
-
-U_CAPI  int32_t
-paramCldrVersion(const USystemParams * /* param */, char *target, int32_t targetCapacity, UErrorCode *status) {
-  if(U_FAILURE(*status))return 0;
-  char str[200]="";
-  UVersionInfo icu;
-
-  ulocdata_getCLDRVersion(icu, status);
-  if(U_SUCCESS(*status)) {
-    u_versionToString(icu, str);
-    return stringToStringBuffer(target,targetCapacity,str,status);
-  } else {
-    return 0;
-  }
-}
-
-
-#if !UCONFIG_NO_FORMATTING
-U_CAPI  int32_t
-paramTimezoneDefault(const USystemParams * /* param */, char *target, int32_t targetCapacity, UErrorCode *status) {
-  if(U_FAILURE(*status))return 0;
-  UChar buf[100];
-  char buf2[100];
-  int32_t len;
-
-  len = ucal_getDefaultTimeZone(buf, 100, status);
-  if(U_SUCCESS(*status)&&len>0) {
-    u_UCharsToChars(buf, buf2, len+1);
-    return stringToStringBuffer(target,targetCapacity, buf2,status);
-  } else {
-    return 0;
-  }
-}
-#endif
-
-U_CAPI  int32_t
-paramLocaleDefaultBcp47(const USystemParams * /* param */, char *target, int32_t targetCapacity, UErrorCode *status) {
-  if(U_FAILURE(*status))return 0;
-  const char *def = uloc_getDefault();
-  return uloc_toLanguageTag(def,target,targetCapacity,FALSE,status);
-}
-
-
-/* simple 1-liner param functions */
-#define STRING_PARAM(func, str) U_CAPI  int32_t \
-  func(const USystemParams *, char *target, int32_t targetCapacity, UErrorCode *status) \
-  {  return stringToStringBuffer(target,targetCapacity,(str),status); }
-
-STRING_PARAM(paramIcudataPath, u_getDataDirectory())
-STRING_PARAM(paramPlatform, udbg_getPlatform())
-STRING_PARAM(paramLocaleDefault, uloc_getDefault())
-#if !UCONFIG_NO_CONVERSION
-STRING_PARAM(paramConverterDefault, ucnv_getDefaultName())
-#endif
-
-#if !UCONFIG_NO_FORMATTING
-STRING_PARAM(paramTimezoneVersion, ucal_getTZDataVersion(status))
-#endif
-
-static const USystemParams systemParams[] = {
-  { "copyright",    paramStatic, U_COPYRIGHT_STRING,0 },
-  { "product",      paramStatic, "icu4c",0 },
-  { "product.full", paramStatic, "International Components for Unicode for C/C++",0 },
-  { "version",      paramStatic, U_ICU_VERSION,0 },
-  { "version.unicode", paramStatic, U_UNICODE_VERSION,0 },
-  { "platform.number", paramInteger, "d",U_PLATFORM},
-  { "platform.type", paramPlatform, NULL ,0},
-  { "locale.default", paramLocaleDefault, NULL, 0},
-  { "locale.default.bcp47", paramLocaleDefaultBcp47, NULL, 0},
-#if !UCONFIG_NO_CONVERSION
-  { "converter.default", paramConverterDefault, NULL, 0},
-#endif
-  { "icudata.name", paramStatic, U_ICUDATA_NAME, 0},
-  { "icudata.path", paramIcudataPath, NULL, 0},
-
-  { "cldr.version", paramCldrVersion, NULL, 0},
-
-#if !UCONFIG_NO_FORMATTING
-  { "tz.version", paramTimezoneVersion, NULL, 0},
-  { "tz.default", paramTimezoneDefault, NULL, 0},
-#endif
-
-  { "cpu.bits",       paramInteger, "d", (sizeof(void*))*8},
-  { "cpu.big_endian", paramInteger, "b", U_IS_BIG_ENDIAN},
-  { "os.wchar_width", paramInteger, "d", U_SIZEOF_WCHAR_T},
-  { "os.charset_family", paramInteger, "d", U_CHARSET_FAMILY},
-#if defined (U_HOST)
-  { "os.host", paramStatic, U_HOST, 0},
-#endif
-#if defined (U_BUILD)
-  { "build.build", paramStatic, U_BUILD, 0},
-#endif
-#if defined (U_CC)
-  { "build.cc", paramStatic, U_CC, 0},
-#endif
-#if defined (U_CXX)
-  { "build.cxx", paramStatic, U_CXX, 0},
-#endif
-#if defined (CYGWINMSVC)
-  { "build.cygwinmsvc", paramInteger, "b", 1},
-#endif
-  { "uconfig.internal_digitlist", paramInteger, "b", 1}, /* always 1 */
-  { "uconfig.have_parseallinput", paramInteger, "b", UCONFIG_HAVE_PARSEALLINPUT},
-
-
-};
-
-#define U_SYSPARAM_COUNT UPRV_LENGTHOF(systemParams)
-
-U_CAPI const char *udbg_getSystemParameterNameByIndex(int32_t i) {
-  if(i>=0 && i < (int32_t)U_SYSPARAM_COUNT) {
-    return systemParams[i].paramName;
-  } else {
-    return NULL;
-  }
-}
-
-
-U_CAPI int32_t udbg_getSystemParameterValueByIndex(int32_t i, char *buffer, int32_t bufferCapacity, UErrorCode *status) {
-  if(i>=0 && i< (int32_t)U_SYSPARAM_COUNT) {
-    return systemParams[i].paramFunction(&(systemParams[i]),buffer,bufferCapacity,status);
-  } else {
-    return 0;
-  }
-}
-
-U_CAPI void udbg_writeIcuInfo(FILE *out) {
-  char str[2000];
-  /* todo: API for writing DTD? */
-  fprintf(out, " <icuSystemParams type=\"icu4c\">\n");
-  const char *paramName;
-  for(int32_t i=0;(paramName=udbg_getSystemParameterNameByIndex(i))!=NULL;i++) {
-    UErrorCode status2 = U_ZERO_ERROR;
-    udbg_getSystemParameterValueByIndex(i, str,2000,&status2);
-    if(U_SUCCESS(status2)) {
-      fprintf(out,"    <param name=\"%s\">%s</param>\n", paramName,str);
-    } else {
-      fprintf(out,"  <!-- n=\"%s\" ERROR: %s -->\n", paramName, u_errorName(status2));
-    }
-  }
-  fprintf(out, " </icuSystemParams>\n");
-}
-
-#define UNICODE_BUG_URL "https://unicode-org.atlassian.net/browse/"
-#define OLD_CLDR_PREFIX "cldrbug:"
-#define CLDR_BUG_PREFIX "CLDR-"
-#define ICU_BUG_PREFIX "ICU-"
-
-
-
-#include <set>
-#include <map>
-#include <string>
-#include <ostream>
-#include <iostream>
-
-class KnownIssues {
-public:
-  KnownIssues();
-  ~KnownIssues();
-  void add(const char *ticket, const char *where, const UChar *msg, UBool *firstForTicket, UBool *firstForWhere);
-  void add(const char *ticket, const char *where, const char *msg, UBool *firstForTicket, UBool *firstForWhere);
-  UBool print();
-private:
-  std::map< std::string,
-            std::map < std::string, std::set < std::string > > > fTable;
-};
-
-KnownIssues::KnownIssues()
-  : fTable()
-{
-}
-
-KnownIssues::~KnownIssues()
-{
-}
-
-/**
- * Map cldr:1234 to CLDR-1234
- * Map 1234 to ICU-1234
- */
-static std::string mapTicketId(const char *ticketStr) {
-  std::string ticket(ticketStr);
-  // TODO: Can remove this function once all logKnownIssue calls are switched over
-  // to the ICU-1234 and CLDR-1234 format.
-  if(ticket.rfind(OLD_CLDR_PREFIX) == 0) {
-    // map cldrbug:1234 to CLDR-1234
-    ticket.replace(0, uprv_strlen(OLD_CLDR_PREFIX), CLDR_BUG_PREFIX);
-  } else if(::isdigit(ticket[0])) {
-    // map 1234 to ICU-1234
-    ticket.insert(0, ICU_BUG_PREFIX);
-  }
-  return ticket;
-}
-
-void KnownIssues::add(const char *ticketStr, const char *where, const UChar *msg, UBool *firstForTicket, UBool *firstForWhere)
-{
-  const std::string ticket = mapTicketId(ticketStr);
-  if(fTable.find(ticket) == fTable.end()) {
-    if(firstForTicket!=NULL) *firstForTicket = TRUE;
-    fTable[ticket] = std::map < std::string, std::set < std::string > >();
-  } else {
-    if(firstForTicket!=NULL) *firstForTicket = FALSE;
-  }
-  if(where==NULL) return;
-
-  if(fTable[ticket].find(where) == fTable[ticket].end()) {
-    if(firstForWhere!=NULL) *firstForWhere = TRUE;
-    fTable[ticket][where] = std::set < std::string >();
-  } else {
-    if(firstForWhere!=NULL) *firstForWhere = FALSE;
-  }
-  if(msg==NULL || !*msg) return;
-
-  const icu::UnicodeString ustr(msg);
-
-  fTable[ticket][where].insert(std::string(icu::CStr(ustr)()));
-}
-
-void KnownIssues::add(const char *ticketStr, const char *where, const char *msg, UBool *firstForTicket, UBool *firstForWhere)
-{
-  const std::string ticket = mapTicketId(ticketStr);
-  if(fTable.find(ticket) == fTable.end()) {
-    if(firstForTicket!=NULL) *firstForTicket = TRUE;
-    fTable[ticket] = std::map < std::string, std::set < std::string > >();
-  } else {
-    if(firstForTicket!=NULL) *firstForTicket = FALSE;
-  }
-  if(where==NULL) return;
-
-  if(fTable[ticket].find(where) == fTable[ticket].end()) {
-    if(firstForWhere!=NULL) *firstForWhere = TRUE;
-    fTable[ticket][where] = std::set < std::string >();
-  } else {
-    if(firstForWhere!=NULL) *firstForWhere = FALSE;
-  }
-  if(msg==NULL || !*msg) return;
-
-  std::string str(msg);
-  fTable[ticket][where].insert(str);
-}
-
-UBool KnownIssues::print()
-{
-  if(fTable.empty()) {
-    return FALSE;
-  }
-
-  std::cout << "KNOWN ISSUES" << std::endl;
-  for( std::map<  std::string,
-          std::map <  std::string,  std::set <  std::string > > >::iterator i = fTable.begin();
-       i != fTable.end();
-       i++ ) {
-    const std::string ticketid = (*i).first;
-    std::cout << "[" << ticketid << "] ";
-    if(ticketid.rfind(ICU_BUG_PREFIX) == 0 || ticketid.rfind(CLDR_BUG_PREFIX) == 0) {
-      // If it's a unicode.org bug.
-      std::cout << UNICODE_BUG_URL << ticketid;
-    } // Else: some other kind of bug. Allow this, but without a URL.
-    std::cout << std::endl;
-
-    for( std::map< std::string, std::set < std::string > >::iterator ii = (*i).second.begin();
-         ii != (*i).second.end();
-         ii++ ) {
-      std::cout << "  " << (*ii).first << std::endl;
-      for ( std::set < std::string >::iterator iii = (*ii).second.begin();
-            iii != (*ii).second.end();
-            iii++ ) {
-        std::cout << "     " << '"' << (*iii) << '"' << std::endl;
-      }
-    }
-  }
-  return TRUE;
-}
-
-U_CAPI void *udbg_knownIssue_openU(void *ptr, const char *ticket, char *where, const UChar *msg, UBool *firstForTicket,
-                                   UBool *firstForWhere) {
-  KnownIssues *t = static_cast<KnownIssues*>(ptr);
-  if(t==NULL) {
-    t = new KnownIssues();
-  }
-
-  t->add(ticket, where, msg, firstForTicket, firstForWhere);
-
-  return static_cast<void*>(t);
-}
-
-U_CAPI void *udbg_knownIssue_open(void *ptr, const char *ticket, char *where, const char *msg, UBool *firstForTicket,
-                                   UBool *firstForWhere) {
-  KnownIssues *t = static_cast<KnownIssues*>(ptr);
-  if(t==NULL) {
-    t = new KnownIssues();
-  }
-
-  t->add(ticket, where, msg, firstForTicket, firstForWhere);
-
-  return static_cast<void*>(t);
-}
-
-U_CAPI UBool udbg_knownIssue_print(void *ptr) {
-  KnownIssues *t = static_cast<KnownIssues*>(ptr);
-  if(t==NULL) {
-    return FALSE;
-  } else {
-    t->print();
-    return TRUE;
-  }
-}
-
-U_CAPI void udbg_knownIssue_close(void *ptr) {
-  KnownIssues *t = static_cast<KnownIssues*>(ptr);
-  delete t;
-}
-=======
-// © 2016 and later: Unicode, Inc. and others.
-// License & terms of use: http://www.unicode.org/copyright.html
-/********************************************************************
- * COPYRIGHT:
- * Copyright (c) 2007-2016, International Business Machines Corporation and
- * others. All Rights Reserved.
- ********************************************************************/
-
-#include "udbgutil.h"
-#include <string.h>
-#include "ustr_imp.h"
-#include "cmemory.h"
-#include "cstring.h"
-#include "putilimp.h"
-#include "unicode/ulocdata.h"
-#include "unicode/ucnv.h"
-#include "unicode/unistr.h"
-#include "cstr.h"
-
-/*
-To add a new enum type
-      (For example: UShoeSize  with values USHOE_WIDE=0, USHOE_REGULAR, USHOE_NARROW, USHOE_COUNT)
-
-    0. Make sure that all lines you add are protected with appropriate uconfig guards,
-        such as '#if !UCONFIG_NO_SHOES'.
-    1. udbgutil.h:  add  UDBG_UShoeSize to the UDebugEnumType enum before UDBG_ENUM_COUNT
-      ( The subsequent steps involve this file, udbgutil.cpp )
-    2. Find the marker "Add new enum types above this line"
-    3. Before that marker, add a #include of any header file you need.
-    4. Each enum type has three things in this section:  a #define, a count_, and an array of Fields.
-       It may help to copy and paste a previous definition.
-    5. In the case of the USHOE_... strings above, "USHOE_" is common to all values- six characters
-         " #define LEN_USHOE 6 "
-       6 characters will strip off "USHOE_" leaving enum values of WIDE, REGULAR, and NARROW.
-    6. Define the 'count_' variable, with the number of enum values. If the enum has a _MAX or _COUNT value,
-        that can be helpful for automatically defining the count. Otherwise define it manually.
-        " static const int32_t count_UShoeSize = USHOE_COUNT; "
-    7. Define the field names, in order.
-        " static const Field names_UShoeSize[] =  {
-        "  FIELD_NAME_STR( LEN_USHOE, USHOE_WIDE ),
-        "  FIELD_NAME_STR( LEN_USHOE, USHOE_REGULAR ),
-        "  FIELD_NAME_STR( LEN_USHOE, USHOE_NARROW ),
-        " };
-      ( The following command  was usedfor converting ucol.h into partially correct entities )
-      grep "^[  ]*UCOL" < unicode/ucol.h  |
-         sed -e 's%^[  ]*\([A-Z]*\)_\([A-Z_]*\).*%   FIELD_NAME_STR( LEN_\1, \1_\2 ),%g'
-    8. Now, a bit farther down, add the name of the enum itself to the end of names_UDebugEnumType
-          ( UDebugEnumType is an enum, too!)
-        names_UDebugEnumType[] { ...
-            " FIELD_NAME_STR( LEN_UDBG, UDBG_UShoeSize ),   "
-    9. Find the function _udbg_enumCount  and add the count macro:
-            " COUNT_CASE(UShoeSize)
-   10. Find the function _udbg_enumFields  and add the field macro:
-            " FIELD_CASE(UShoeSize)
-   11. verify that your test code, and Java data generation, works properly.
-*/
-
-/**
- * Structure representing an enum value
- */
-struct Field {
-    int32_t prefix;   /**< how many characters to remove in the prefix - i.e. UCHAR_ = 5 */
-	const char *str;  /**< The actual string value */
-	int32_t num;      /**< The numeric value */
-};
-
-/**
- * Define another field name. Used in an array of Field s
- * @param y the common prefix length (i.e. 6 for "USHOE_" )
- * @param x the actual enum value - it will be copied in both string and symbolic form.
- * @see Field
- */
-#define FIELD_NAME_STR(y,x)  { y, #x, x }
-
-
-// TODO: Currently, this whole functionality goes away with UCONFIG_NO_FORMATTING. Should be split up.
-#if !UCONFIG_NO_FORMATTING
-
-// Calendar
-#include "unicode/ucal.h"
-
-// 'UCAL_' = 5
-#define LEN_UCAL 5 /* UCAL_ */
-static const int32_t count_UCalendarDateFields = UCAL_FIELD_COUNT;
-static const Field names_UCalendarDateFields[] =
-{
-    FIELD_NAME_STR( LEN_UCAL, UCAL_ERA ),
-    FIELD_NAME_STR( LEN_UCAL, UCAL_YEAR ),
-    FIELD_NAME_STR( LEN_UCAL, UCAL_MONTH ),
-    FIELD_NAME_STR( LEN_UCAL, UCAL_WEEK_OF_YEAR ),
-    FIELD_NAME_STR( LEN_UCAL, UCAL_WEEK_OF_MONTH ),
-    FIELD_NAME_STR( LEN_UCAL, UCAL_DATE ),
-    FIELD_NAME_STR( LEN_UCAL, UCAL_DAY_OF_YEAR ),
-    FIELD_NAME_STR( LEN_UCAL, UCAL_DAY_OF_WEEK ),
-    FIELD_NAME_STR( LEN_UCAL, UCAL_DAY_OF_WEEK_IN_MONTH ),
-    FIELD_NAME_STR( LEN_UCAL, UCAL_AM_PM ),
-    FIELD_NAME_STR( LEN_UCAL, UCAL_HOUR ),
-    FIELD_NAME_STR( LEN_UCAL, UCAL_HOUR_OF_DAY ),
-    FIELD_NAME_STR( LEN_UCAL, UCAL_MINUTE ),
-    FIELD_NAME_STR( LEN_UCAL, UCAL_SECOND ),
-    FIELD_NAME_STR( LEN_UCAL, UCAL_MILLISECOND ),
-    FIELD_NAME_STR( LEN_UCAL, UCAL_ZONE_OFFSET ),
-    FIELD_NAME_STR( LEN_UCAL, UCAL_DST_OFFSET ),
-    FIELD_NAME_STR( LEN_UCAL, UCAL_YEAR_WOY ),
-    FIELD_NAME_STR( LEN_UCAL, UCAL_DOW_LOCAL ),
-    FIELD_NAME_STR( LEN_UCAL, UCAL_EXTENDED_YEAR ),
-    FIELD_NAME_STR( LEN_UCAL, UCAL_JULIAN_DAY ),
-    FIELD_NAME_STR( LEN_UCAL, UCAL_MILLISECONDS_IN_DAY ),
-    FIELD_NAME_STR( LEN_UCAL, UCAL_IS_LEAP_MONTH ),
-#ifndef U_HIDE_DRAFT_API
-    FIELD_NAME_STR( LEN_UCAL, UCAL_ORDINAL_MONTH ),
-#endif  // U_HIDE_DRAFT_API
-};
-
-
-static const int32_t count_UCalendarMonths = UCAL_UNDECIMBER+1;
-static const Field names_UCalendarMonths[] =
-{
-  FIELD_NAME_STR( LEN_UCAL, UCAL_JANUARY ),
-  FIELD_NAME_STR( LEN_UCAL, UCAL_FEBRUARY ),
-  FIELD_NAME_STR( LEN_UCAL, UCAL_MARCH ),
-  FIELD_NAME_STR( LEN_UCAL, UCAL_APRIL ),
-  FIELD_NAME_STR( LEN_UCAL, UCAL_MAY ),
-  FIELD_NAME_STR( LEN_UCAL, UCAL_JUNE ),
-  FIELD_NAME_STR( LEN_UCAL, UCAL_JULY ),
-  FIELD_NAME_STR( LEN_UCAL, UCAL_AUGUST ),
-  FIELD_NAME_STR( LEN_UCAL, UCAL_SEPTEMBER ),
-  FIELD_NAME_STR( LEN_UCAL, UCAL_OCTOBER ),
-  FIELD_NAME_STR( LEN_UCAL, UCAL_NOVEMBER ),
-  FIELD_NAME_STR( LEN_UCAL, UCAL_DECEMBER ),
-  FIELD_NAME_STR( LEN_UCAL, UCAL_UNDECIMBER)
-};
-
-#include "unicode/udat.h"
-
-#define LEN_UDAT 5 /* "UDAT_" */
-static const int32_t count_UDateFormatStyle = UDAT_SHORT+1;
-static const Field names_UDateFormatStyle[] =
-{
-        FIELD_NAME_STR( LEN_UDAT, UDAT_FULL ),
-        FIELD_NAME_STR( LEN_UDAT, UDAT_LONG ),
-        FIELD_NAME_STR( LEN_UDAT, UDAT_MEDIUM ),
-        FIELD_NAME_STR( LEN_UDAT, UDAT_SHORT ),
-        /* end regular */
-    /*
-     *  negative enums.. leave out for now.
-        FIELD_NAME_STR( LEN_UDAT, UDAT_NONE ),
-        FIELD_NAME_STR( LEN_UDAT, UDAT_PATTERN ),
-     */
-};
-
-#endif
-
-#include "unicode/uloc.h"
-
-#define LEN_UAR 12 /* "ULOC_ACCEPT_" */
-static const int32_t count_UAcceptResult = 3;
-static const Field names_UAcceptResult[] =
-{
-        FIELD_NAME_STR( LEN_UAR, ULOC_ACCEPT_FAILED ),
-        FIELD_NAME_STR( LEN_UAR, ULOC_ACCEPT_VALID ),
-        FIELD_NAME_STR( LEN_UAR, ULOC_ACCEPT_FALLBACK ),
-};
-
-#if !UCONFIG_NO_COLLATION
-#include "unicode/ucol.h"
-#define LEN_UCOL 5 /* UCOL_ */
-static const int32_t count_UColAttributeValue = UCOL_ATTRIBUTE_VALUE_COUNT;
-static const Field names_UColAttributeValue[]  = {
-   FIELD_NAME_STR( LEN_UCOL, UCOL_PRIMARY ),
-   FIELD_NAME_STR( LEN_UCOL, UCOL_SECONDARY ),
-   FIELD_NAME_STR( LEN_UCOL, UCOL_TERTIARY ),
-//   FIELD_NAME_STR( LEN_UCOL, UCOL_CE_STRENGTH_LIMIT ),
-   FIELD_NAME_STR( LEN_UCOL, UCOL_QUATERNARY ),
-   // gap
-   FIELD_NAME_STR( LEN_UCOL, UCOL_IDENTICAL ),
-//   FIELD_NAME_STR( LEN_UCOL, UCOL_STRENGTH_LIMIT ),
-   FIELD_NAME_STR( LEN_UCOL, UCOL_OFF ),
-   FIELD_NAME_STR( LEN_UCOL, UCOL_ON ),
-   // gap
-   FIELD_NAME_STR( LEN_UCOL, UCOL_SHIFTED ),
-   FIELD_NAME_STR( LEN_UCOL, UCOL_NON_IGNORABLE ),
-   // gap
-   FIELD_NAME_STR( LEN_UCOL, UCOL_LOWER_FIRST ),
-   FIELD_NAME_STR( LEN_UCOL, UCOL_UPPER_FIRST ),
-};
-
-#endif
-
-
-#if UCONFIG_ENABLE_PLUGINS
-#include "unicode/icuplug.h"
-
-#define LEN_UPLUG_REASON 13 /* UPLUG_REASON_ */
-static const int32_t count_UPlugReason = UPLUG_REASON_COUNT;
-static const Field names_UPlugReason[]  = {
-   FIELD_NAME_STR( LEN_UPLUG_REASON, UPLUG_REASON_QUERY ),
-   FIELD_NAME_STR( LEN_UPLUG_REASON, UPLUG_REASON_LOAD ),
-   FIELD_NAME_STR( LEN_UPLUG_REASON, UPLUG_REASON_UNLOAD ),
-};
-
-#define LEN_UPLUG_LEVEL 12 /* UPLUG_LEVEL_ */
-static const int32_t count_UPlugLevel = UPLUG_LEVEL_COUNT;
-static const Field names_UPlugLevel[]  = {
-   FIELD_NAME_STR( LEN_UPLUG_LEVEL, UPLUG_LEVEL_INVALID ),
-   FIELD_NAME_STR( LEN_UPLUG_LEVEL, UPLUG_LEVEL_UNKNOWN ),
-   FIELD_NAME_STR( LEN_UPLUG_LEVEL, UPLUG_LEVEL_LOW ),
-   FIELD_NAME_STR( LEN_UPLUG_LEVEL, UPLUG_LEVEL_HIGH ),
-};
-#endif
-
-#define LEN_UDBG 5 /* "UDBG_" */
-static const int32_t count_UDebugEnumType = UDBG_ENUM_COUNT;
-static const Field names_UDebugEnumType[] =
-{
-    FIELD_NAME_STR( LEN_UDBG, UDBG_UDebugEnumType ),
-#if !UCONFIG_NO_FORMATTING
-    FIELD_NAME_STR( LEN_UDBG, UDBG_UCalendarDateFields ),
-    FIELD_NAME_STR( LEN_UDBG, UDBG_UCalendarMonths ),
-    FIELD_NAME_STR( LEN_UDBG, UDBG_UDateFormatStyle ),
-#endif
-#if UCONFIG_ENABLE_PLUGINS
-    FIELD_NAME_STR( LEN_UDBG, UDBG_UPlugReason ),
-    FIELD_NAME_STR( LEN_UDBG, UDBG_UPlugLevel ),
-#endif
-    FIELD_NAME_STR( LEN_UDBG, UDBG_UAcceptResult ),
-#if !UCONFIG_NO_COLLATION
-    FIELD_NAME_STR( LEN_UDBG, UDBG_UColAttributeValue ),
-#endif
-};
-
-
-// --- Add new enum types above this line ---
-
-#define COUNT_CASE(x)  case UDBG_##x: return (actual?count_##x:UPRV_LENGTHOF(names_##x));
-#define COUNT_FAIL_CASE(x) case UDBG_##x: return -1;
-
-#define FIELD_CASE(x)  case UDBG_##x: return names_##x;
-#define FIELD_FAIL_CASE(x) case UDBG_##x: return nullptr;
-
-// low level
-
-/**
- * @param type type of item
- * @param actual true: for the actual enum's type (UCAL_FIELD_COUNT, etc), or false for the string count
- */
-static int32_t _udbg_enumCount(UDebugEnumType type, UBool actual) {
-	switch(type) {
-		COUNT_CASE(UDebugEnumType)
-#if !UCONFIG_NO_FORMATTING
-		COUNT_CASE(UCalendarDateFields)
-		COUNT_CASE(UCalendarMonths)
-		COUNT_CASE(UDateFormatStyle)
-#endif
-#if UCONFIG_ENABLE_PLUGINS
-        COUNT_CASE(UPlugReason)
-        COUNT_CASE(UPlugLevel)
-#endif
-        COUNT_CASE(UAcceptResult)
-#if !UCONFIG_NO_COLLATION
-        COUNT_CASE(UColAttributeValue)
-#endif
-		// COUNT_FAIL_CASE(UNonExistentEnum)
-	default:
-		return -1;
-	}
-}
-
-static const Field* _udbg_enumFields(UDebugEnumType type) {
-	switch(type) {
-		FIELD_CASE(UDebugEnumType)
-#if !UCONFIG_NO_FORMATTING
-		FIELD_CASE(UCalendarDateFields)
-		FIELD_CASE(UCalendarMonths)
-		FIELD_CASE(UDateFormatStyle)
-#endif
-#if UCONFIG_ENABLE_PLUGINS
-        FIELD_CASE(UPlugReason)
-        FIELD_CASE(UPlugLevel)
-#endif
-        FIELD_CASE(UAcceptResult)
-       // FIELD_FAIL_CASE(UNonExistentEnum)
-#if !UCONFIG_NO_COLLATION
-        FIELD_CASE(UColAttributeValue)
-#endif
-	default:
-		return nullptr;
-	}
-}
-
-// implementation
-
-int32_t  udbg_enumCount(UDebugEnumType type) {
-	return _udbg_enumCount(type, false);
-}
-
-int32_t  udbg_enumExpectedCount(UDebugEnumType type) {
-	return _udbg_enumCount(type, true);
-}
-
-const char *  udbg_enumName(UDebugEnumType type, int32_t field) {
-	if(field<0 ||
-				field>=_udbg_enumCount(type,false)) { // also will catch unsupported items
-		return nullptr;
-	} else {
-		const Field *fields = _udbg_enumFields(type);
-		if(fields == nullptr) {
-			return nullptr;
-		} else {
-			return fields[field].str + fields[field].prefix;
-		}
-	}
-}
-
-int32_t  udbg_enumArrayValue(UDebugEnumType type, int32_t field) {
-	if(field<0 ||
-				field>=_udbg_enumCount(type,false)) { // also will catch unsupported items
-		return -1;
-	} else {
-		const Field *fields = _udbg_enumFields(type);
-		if(fields == nullptr) {
-			return -1;
-		} else {
-			return fields[field].num;
-		}
-	}
-}
-
-int32_t udbg_enumByName(UDebugEnumType type, const char *value) {
-    if(type<0||type>=_udbg_enumCount(UDBG_UDebugEnumType, true)) {
-        return -1; // type out of range
-    }
-	const Field *fields = _udbg_enumFields(type);
-    if (fields != nullptr) {
-        for(int32_t field = 0;field<_udbg_enumCount(type, false);field++) {
-            if(!strcmp(value, fields[field].str + fields[field].prefix)) {
-                return fields[field].num;
-            }
-        }
-        // try with the prefix
-        for(int32_t field = 0;field<_udbg_enumCount(type, false);field++) {
-            if(!strcmp(value, fields[field].str)) {
-                return fields[field].num;
-            }
-        }
-    }
-    // fail
-    return -1;
-}
-
-/* platform info */
-/**
- * Print the current platform
- */
-U_CAPI const char *udbg_getPlatform()
-{
-#if U_PLATFORM_USES_ONLY_WIN32_API
-    return "Windows";
-#elif U_PLATFORM == U_PF_CYGWIN
-    return "Cygwin";
-#elif U_PLATFORM == U_PF_UNKNOWN
-    return "unknown";
-#elif U_PLATFORM == U_PF_DARWIN
-    return "Darwin";
-#elif U_PLATFORM == U_PF_BSD
-    return "BSD";
-#elif U_PLATFORM == U_PF_QNX
-    return "QNX";
-#elif U_PLATFORM == U_PF_LINUX
-    return "Linux";
-#elif U_PLATFORM == U_PF_ANDROID
-    return "Android";
-#elif U_PLATFORM == U_PF_CLASSIC_MACOS
-    return "MacOS (Classic)";
-#elif U_PLATFORM == U_PF_OS390
-    return "IBM z";
-#elif U_PLATFORM == U_PF_OS400
-    return "IBM i";
-#else
-    return "Other (POSIX-like)";
-#endif
-}
-
-struct USystemParams;
-
-typedef int32_t U_CALLCONV USystemParameterCallback(const USystemParams *param, char *target, int32_t targetCapacity, UErrorCode *status);
-
-struct USystemParams {
-  const char *paramName;
-  USystemParameterCallback *paramFunction;
-  const char *paramStr;
-  int32_t paramInt;
-};
-
-/* parameter types */
-U_CAPI  int32_t
-paramEmpty(const USystemParams * /* param */, char *target, int32_t targetCapacity, UErrorCode *status) {
-  if(U_FAILURE(*status))return 0;
-  return u_terminateChars(target, targetCapacity, 0, status);
-}
-
-U_CAPI  int32_t
-paramStatic(const USystemParams *param, char *target, int32_t targetCapacity, UErrorCode *status) {
-  if(param->paramStr==nullptr) return paramEmpty(param,target,targetCapacity,status);
-  if(U_FAILURE(*status))return 0;
-  int32_t len = static_cast<int32_t>(uprv_strlen(param->paramStr));
-  if(target!=nullptr) {
-    uprv_strncpy(target,param->paramStr,uprv_min(len,targetCapacity));
-  }
-  return u_terminateChars(target, targetCapacity, len, status);
-}
-
-static const char *nullString = "(null)";
-
-static int32_t stringToStringBuffer(char *target, int32_t targetCapacity, const char *str, UErrorCode *status) {
-  if(str==nullptr) str=nullString;
-
-  int32_t len = static_cast<int32_t>(uprv_strlen(str));
-  if (U_SUCCESS(*status)) {
-    if(target!=nullptr) {
-      uprv_strncpy(target,str,uprv_min(len,targetCapacity));
-    }
-  } else {
-    const char *s = u_errorName(*status);
-    len = static_cast<int32_t>(uprv_strlen(s));
-    if(target!=nullptr) {
-      uprv_strncpy(target,s,uprv_min(len,targetCapacity));
-    }
-  }
-  return u_terminateChars(target, targetCapacity, len, status);
-}
-
-static int32_t integerToStringBuffer(char *target, int32_t targetCapacity, int32_t n, int32_t radix, UErrorCode *status) {
-  if(U_FAILURE(*status)) return 0;
-  char str[300];
-  T_CString_integerToString(str,n,radix);
-  return stringToStringBuffer(target,targetCapacity,str,status);
-}
-
-U_CAPI  int32_t
-paramInteger(const USystemParams *param, char *target, int32_t targetCapacity, UErrorCode *status) {
-  if(U_FAILURE(*status))return 0;
-  if(param->paramStr==nullptr || param->paramStr[0]=='d') {
-    return integerToStringBuffer(target,targetCapacity,param->paramInt, 10,status);
-  } else if(param->paramStr[0]=='x') {
-    return integerToStringBuffer(target,targetCapacity,param->paramInt, 16,status);
-  } else if(param->paramStr[0]=='o') {
-    return integerToStringBuffer(target,targetCapacity,param->paramInt, 8,status);
-  } else if(param->paramStr[0]=='b') {
-    return integerToStringBuffer(target,targetCapacity,param->paramInt, 2,status);
-  } else {
-    *status = U_INTERNAL_PROGRAM_ERROR;
-    return 0;
-  }
-}
-
-
-U_CAPI  int32_t
-paramCldrVersion(const USystemParams * /* param */, char *target, int32_t targetCapacity, UErrorCode *status) {
-  if(U_FAILURE(*status))return 0;
-  char str[200]="";
-  UVersionInfo icu;
-
-  ulocdata_getCLDRVersion(icu, status);
-  if(U_SUCCESS(*status)) {
-    u_versionToString(icu, str);
-    return stringToStringBuffer(target,targetCapacity,str,status);
-  } else {
-    return 0;
-  }
-}
-
-
-#if !UCONFIG_NO_FORMATTING
-U_CAPI  int32_t
-paramTimezoneDefault(const USystemParams * /* param */, char *target, int32_t targetCapacity, UErrorCode *status) {
-  if(U_FAILURE(*status))return 0;
-  char16_t buf[100];
-  char buf2[100];
-  int32_t len;
-
-  len = ucal_getDefaultTimeZone(buf, 100, status);
-  if(U_SUCCESS(*status)&&len>0) {
-    u_UCharsToChars(buf, buf2, len+1);
-    return stringToStringBuffer(target,targetCapacity, buf2,status);
-  } else {
-    return 0;
-  }
-}
-#endif
-
-U_CAPI  int32_t
-paramLocaleDefaultBcp47(const USystemParams * /* param */, char *target, int32_t targetCapacity, UErrorCode *status) {
-  if(U_FAILURE(*status))return 0;
-  const char *def = uloc_getDefault();
-  return uloc_toLanguageTag(def,target,targetCapacity,false,status);
-}
-
-
-/* simple 1-liner param functions */
-#define STRING_PARAM(func, str) U_CAPI  int32_t \
-  func(const USystemParams *, char *target, int32_t targetCapacity, UErrorCode *status) \
-  {  return stringToStringBuffer(target,targetCapacity,(str),status); }
-
-STRING_PARAM(paramIcudataPath, u_getDataDirectory())
-STRING_PARAM(paramPlatform, udbg_getPlatform())
-STRING_PARAM(paramLocaleDefault, uloc_getDefault())
-#if !UCONFIG_NO_CONVERSION
-STRING_PARAM(paramConverterDefault, ucnv_getDefaultName())
-#endif
-
-#if !UCONFIG_NO_FORMATTING
-STRING_PARAM(paramTimezoneVersion, ucal_getTZDataVersion(status))
-#endif
-
-static const USystemParams systemParams[] = {
-  { "copyright",    paramStatic, U_COPYRIGHT_STRING,0 },
-  { "product",      paramStatic, "icu4c",0 },
-  { "product.full", paramStatic, "International Components for Unicode for C/C++",0 },
-  { "version",      paramStatic, U_ICU_VERSION,0 },
-  { "version.unicode", paramStatic, U_UNICODE_VERSION,0 },
-  { "platform.number", paramInteger, "d",U_PLATFORM},
-  { "platform.type", paramPlatform, nullptr ,0},
-  { "locale.default", paramLocaleDefault, nullptr, 0},
-  { "locale.default.bcp47", paramLocaleDefaultBcp47, nullptr, 0},
-#if !UCONFIG_NO_CONVERSION
-  { "converter.default", paramConverterDefault, nullptr, 0},
-#endif
-  { "icudata.name", paramStatic, U_ICUDATA_NAME, 0},
-  { "icudata.path", paramIcudataPath, nullptr, 0},
-
-  { "cldr.version", paramCldrVersion, nullptr, 0},
-
-#if !UCONFIG_NO_FORMATTING
-  { "tz.version", paramTimezoneVersion, nullptr, 0},
-  { "tz.default", paramTimezoneDefault, nullptr, 0},
-#endif
-
-  { "cpu.bits",       paramInteger, "d", (sizeof(void*))*8},
-  { "cpu.big_endian", paramInteger, "b", U_IS_BIG_ENDIAN},
-  { "os.wchar_width", paramInteger, "d", U_SIZEOF_WCHAR_T},
-  { "os.charset_family", paramInteger, "d", U_CHARSET_FAMILY},
-#if defined (U_HOST)
-  { "os.host", paramStatic, U_HOST, 0},
-#endif
-#if defined (U_BUILD)
-  { "build.build", paramStatic, U_BUILD, 0},
-#endif
-#if defined (U_CC)
-  { "build.cc", paramStatic, U_CC, 0},
-#endif
-#if defined (U_CXX)
-  { "build.cxx", paramStatic, U_CXX, 0},
-#endif
-#if defined (CYGWINMSVC)
-  { "build.cygwinmsvc", paramInteger, "b", 1},
-#endif
-  { "uconfig.internal_digitlist", paramInteger, "b", 1}, /* always 1 */
-  { "uconfig.have_parseallinput", paramInteger, "b", UCONFIG_HAVE_PARSEALLINPUT},
-
-
-};
-
-#define U_SYSPARAM_COUNT UPRV_LENGTHOF(systemParams)
-
-U_CAPI const char *udbg_getSystemParameterNameByIndex(int32_t i) {
-  if(i>=0 && i < (int32_t)U_SYSPARAM_COUNT) {
-    return systemParams[i].paramName;
-  } else {
-    return nullptr;
-  }
-}
-
-
-U_CAPI int32_t udbg_getSystemParameterValueByIndex(int32_t i, char *buffer, int32_t bufferCapacity, UErrorCode *status) {
-  if(i>=0 && i< (int32_t)U_SYSPARAM_COUNT) {
-    return systemParams[i].paramFunction(&(systemParams[i]),buffer,bufferCapacity,status);
-  } else {
-    return 0;
-  }
-}
-
-U_CAPI void udbg_writeIcuInfo(FILE *out) {
-  char str[2000];
-  /* todo: API for writing DTD? */
-  fprintf(out, " <icuSystemParams type=\"icu4c\">\n");
-  const char *paramName;
-  for(int32_t i=0;(paramName=udbg_getSystemParameterNameByIndex(i))!=nullptr;i++) {
-    UErrorCode status2 = U_ZERO_ERROR;
-    udbg_getSystemParameterValueByIndex(i, str,2000,&status2);
-    if(U_SUCCESS(status2)) {
-      fprintf(out,"    <param name=\"%s\">%s</param>\n", paramName,str);
-    } else {
-      fprintf(out,"  <!-- n=\"%s\" ERROR: %s -->\n", paramName, u_errorName(status2));
-    }
-  }
-  fprintf(out, " </icuSystemParams>\n");
-}
-
-#define UNICODE_BUG_URL "https://unicode-org.atlassian.net/browse/"
-#define OLD_CLDR_PREFIX "cldrbug:"
-#define CLDR_BUG_PREFIX "CLDR-"
-#define ICU_BUG_PREFIX "ICU-"
-
-
-
-#include <set>
-#include <map>
-#include <string>
-#include <ostream>
-#include <iostream>
-
-class KnownIssues {
-public:
-  KnownIssues();
-  ~KnownIssues();
-  void add(const char *ticket, const char *where, const char16_t *msg, UBool *firstForTicket, UBool *firstForWhere);
-  void add(const char *ticket, const char *where, const char *msg, UBool *firstForTicket, UBool *firstForWhere);
-  UBool print();
-private:
-  std::map< std::string,
-            std::map < std::string, std::set < std::string > > > fTable;
-};
-
-KnownIssues::KnownIssues()
-  : fTable()
-{
-}
-
-KnownIssues::~KnownIssues()
-{
-}
-
-/**
- * Map cldr:1234 to CLDR-1234
- * Map 1234 to ICU-1234
- */
-static std::string mapTicketId(const char *ticketStr) {
-  std::string ticket(ticketStr);
-  // TODO: Can remove this function once all logKnownIssue calls are switched over
-  // to the ICU-1234 and CLDR-1234 format.
-  if(ticket.rfind(OLD_CLDR_PREFIX) == 0) {
-    // map cldrbug:1234 to CLDR-1234
-    ticket.replace(0, uprv_strlen(OLD_CLDR_PREFIX), CLDR_BUG_PREFIX);
-  } else if(::isdigit(ticket[0])) {
-    // map 1234 to ICU-1234
-    ticket.insert(0, ICU_BUG_PREFIX);
-  }
-  return ticket;
-}
-
-void KnownIssues::add(const char *ticketStr, const char *where, const char16_t *msg, UBool *firstForTicket, UBool *firstForWhere)
-{
-  const std::string ticket = mapTicketId(ticketStr);
-  if(fTable.find(ticket) == fTable.end()) {
-    if(firstForTicket!=nullptr) *firstForTicket = true;
-    fTable[ticket] = std::map < std::string, std::set < std::string > >();
-  } else {
-    if(firstForTicket!=nullptr) *firstForTicket = false;
-  }
-  if(where==nullptr) return;
-
-  if(fTable[ticket].find(where) == fTable[ticket].end()) {
-    if(firstForWhere!=nullptr) *firstForWhere = true;
-    fTable[ticket][where] = std::set < std::string >();
-  } else {
-    if(firstForWhere!=nullptr) *firstForWhere = false;
-  }
-  if(msg==nullptr || !*msg) return;
-
-  const icu::UnicodeString ustr(msg);
-
-  fTable[ticket][where].insert(std::string(icu::CStr(ustr)()));
-}
-
-void KnownIssues::add(const char *ticketStr, const char *where, const char *msg, UBool *firstForTicket, UBool *firstForWhere)
-{
-  const std::string ticket = mapTicketId(ticketStr);
-  if(fTable.find(ticket) == fTable.end()) {
-    if(firstForTicket!=nullptr) *firstForTicket = true;
-    fTable[ticket] = std::map < std::string, std::set < std::string > >();
-  } else {
-    if(firstForTicket!=nullptr) *firstForTicket = false;
-  }
-  if(where==nullptr) return;
-
-  if(fTable[ticket].find(where) == fTable[ticket].end()) {
-    if(firstForWhere!=nullptr) *firstForWhere = true;
-    fTable[ticket][where] = std::set < std::string >();
-  } else {
-    if(firstForWhere!=nullptr) *firstForWhere = false;
-  }
-  if(msg==nullptr || !*msg) return;
-
-  std::string str(msg);
-  fTable[ticket][where].insert(str);
-}
-
-UBool KnownIssues::print()
-{
-  if(fTable.empty()) {
-    return false;
-  }
-
-  std::cout << "KNOWN ISSUES" << std::endl;
-  for( std::map<  std::string,
-          std::map <  std::string,  std::set <  std::string > > >::iterator i = fTable.begin();
-       i != fTable.end();
-       i++ ) {
-    const std::string ticketid = (*i).first;
-    std::cout << "[" << ticketid << "] ";
-    if(ticketid.rfind(ICU_BUG_PREFIX) == 0 || ticketid.rfind(CLDR_BUG_PREFIX) == 0) {
-      // If it's a unicode.org bug.
-      std::cout << UNICODE_BUG_URL << ticketid;
-    } // Else: some other kind of bug. Allow this, but without a URL.
-    std::cout << std::endl;
-
-    for( std::map< std::string, std::set < std::string > >::iterator ii = (*i).second.begin();
-         ii != (*i).second.end();
-         ii++ ) {
-      std::cout << "  " << (*ii).first << std::endl;
-      for ( std::set < std::string >::iterator iii = (*ii).second.begin();
-            iii != (*ii).second.end();
-            iii++ ) {
-        std::cout << "     " << '"' << (*iii) << '"' << std::endl;
-      }
-    }
-  }
-  return true;
-}
-
-U_CAPI void *udbg_knownIssue_openU(void *ptr, const char *ticket, char *where, const char16_t *msg, UBool *firstForTicket,
-                                   UBool *firstForWhere) {
-  KnownIssues *t = static_cast<KnownIssues*>(ptr);
-  if(t==nullptr) {
-    t = new KnownIssues();
-  }
-
-  t->add(ticket, where, msg, firstForTicket, firstForWhere);
-
-  return static_cast<void*>(t);
-}
-
-U_CAPI void *udbg_knownIssue_open(void *ptr, const char *ticket, char *where, const char *msg, UBool *firstForTicket,
-                                   UBool *firstForWhere) {
-  KnownIssues *t = static_cast<KnownIssues*>(ptr);
-  if(t==nullptr) {
-    t = new KnownIssues();
-  }
-
-  t->add(ticket, where, msg, firstForTicket, firstForWhere);
-
-  return static_cast<void*>(t);
-}
-
-U_CAPI UBool udbg_knownIssue_print(void *ptr) {
-  KnownIssues *t = static_cast<KnownIssues*>(ptr);
-  if(t==nullptr) {
-    return false;
-  } else {
-    t->print();
-    return true;
-  }
-}
-
-U_CAPI void udbg_knownIssue_close(void *ptr) {
-  KnownIssues *t = static_cast<KnownIssues*>(ptr);
-  delete t;
-}
->>>>>>> a8a80be5
+// © 2016 and later: Unicode, Inc. and others.
+// License & terms of use: http://www.unicode.org/copyright.html
+/********************************************************************
+ * COPYRIGHT:
+ * Copyright (c) 2007-2016, International Business Machines Corporation and
+ * others. All Rights Reserved.
+ ********************************************************************/
+
+#include "udbgutil.h"
+#include <string.h>
+#include "ustr_imp.h"
+#include "cmemory.h"
+#include "cstring.h"
+#include "putilimp.h"
+#include "unicode/ulocdata.h"
+#include "unicode/ucnv.h"
+#include "unicode/unistr.h"
+#include "cstr.h"
+
+/*
+To add a new enum type
+      (For example: UShoeSize  with values USHOE_WIDE=0, USHOE_REGULAR, USHOE_NARROW, USHOE_COUNT)
+
+    0. Make sure that all lines you add are protected with appropriate uconfig guards,
+        such as '#if !UCONFIG_NO_SHOES'.
+    1. udbgutil.h:  add  UDBG_UShoeSize to the UDebugEnumType enum before UDBG_ENUM_COUNT
+      ( The subsequent steps involve this file, udbgutil.cpp )
+    2. Find the marker "Add new enum types above this line"
+    3. Before that marker, add a #include of any header file you need.
+    4. Each enum type has three things in this section:  a #define, a count_, and an array of Fields.
+       It may help to copy and paste a previous definition.
+    5. In the case of the USHOE_... strings above, "USHOE_" is common to all values- six characters
+         " #define LEN_USHOE 6 "
+       6 characters will strip off "USHOE_" leaving enum values of WIDE, REGULAR, and NARROW.
+    6. Define the 'count_' variable, with the number of enum values. If the enum has a _MAX or _COUNT value,
+        that can be helpful for automatically defining the count. Otherwise define it manually.
+        " static const int32_t count_UShoeSize = USHOE_COUNT; "
+    7. Define the field names, in order.
+        " static const Field names_UShoeSize[] =  {
+        "  FIELD_NAME_STR( LEN_USHOE, USHOE_WIDE ),
+        "  FIELD_NAME_STR( LEN_USHOE, USHOE_REGULAR ),
+        "  FIELD_NAME_STR( LEN_USHOE, USHOE_NARROW ),
+        " };
+      ( The following command  was usedfor converting ucol.h into partially correct entities )
+      grep "^[  ]*UCOL" < unicode/ucol.h  |
+         sed -e 's%^[  ]*\([A-Z]*\)_\([A-Z_]*\).*%   FIELD_NAME_STR( LEN_\1, \1_\2 ),%g'
+    8. Now, a bit farther down, add the name of the enum itself to the end of names_UDebugEnumType
+          ( UDebugEnumType is an enum, too!)
+        names_UDebugEnumType[] { ...
+            " FIELD_NAME_STR( LEN_UDBG, UDBG_UShoeSize ),   "
+    9. Find the function _udbg_enumCount  and add the count macro:
+            " COUNT_CASE(UShoeSize)
+   10. Find the function _udbg_enumFields  and add the field macro:
+            " FIELD_CASE(UShoeSize)
+   11. verify that your test code, and Java data generation, works properly.
+*/
+
+/**
+ * Structure representing an enum value
+ */
+struct Field {
+    int32_t prefix;   /**< how many characters to remove in the prefix - i.e. UCHAR_ = 5 */
+	const char *str;  /**< The actual string value */
+	int32_t num;      /**< The numeric value */
+};
+
+/**
+ * Define another field name. Used in an array of Field s
+ * @param y the common prefix length (i.e. 6 for "USHOE_" )
+ * @param x the actual enum value - it will be copied in both string and symbolic form.
+ * @see Field
+ */
+#define FIELD_NAME_STR(y,x)  { y, #x, x }
+
+
+// TODO: Currently, this whole functionality goes away with UCONFIG_NO_FORMATTING. Should be split up.
+#if !UCONFIG_NO_FORMATTING
+
+// Calendar
+#include "unicode/ucal.h"
+
+// 'UCAL_' = 5
+#define LEN_UCAL 5 /* UCAL_ */
+static const int32_t count_UCalendarDateFields = UCAL_FIELD_COUNT;
+static const Field names_UCalendarDateFields[] =
+{
+    FIELD_NAME_STR( LEN_UCAL, UCAL_ERA ),
+    FIELD_NAME_STR( LEN_UCAL, UCAL_YEAR ),
+    FIELD_NAME_STR( LEN_UCAL, UCAL_MONTH ),
+    FIELD_NAME_STR( LEN_UCAL, UCAL_WEEK_OF_YEAR ),
+    FIELD_NAME_STR( LEN_UCAL, UCAL_WEEK_OF_MONTH ),
+    FIELD_NAME_STR( LEN_UCAL, UCAL_DATE ),
+    FIELD_NAME_STR( LEN_UCAL, UCAL_DAY_OF_YEAR ),
+    FIELD_NAME_STR( LEN_UCAL, UCAL_DAY_OF_WEEK ),
+    FIELD_NAME_STR( LEN_UCAL, UCAL_DAY_OF_WEEK_IN_MONTH ),
+    FIELD_NAME_STR( LEN_UCAL, UCAL_AM_PM ),
+    FIELD_NAME_STR( LEN_UCAL, UCAL_HOUR ),
+    FIELD_NAME_STR( LEN_UCAL, UCAL_HOUR_OF_DAY ),
+    FIELD_NAME_STR( LEN_UCAL, UCAL_MINUTE ),
+    FIELD_NAME_STR( LEN_UCAL, UCAL_SECOND ),
+    FIELD_NAME_STR( LEN_UCAL, UCAL_MILLISECOND ),
+    FIELD_NAME_STR( LEN_UCAL, UCAL_ZONE_OFFSET ),
+    FIELD_NAME_STR( LEN_UCAL, UCAL_DST_OFFSET ),
+    FIELD_NAME_STR( LEN_UCAL, UCAL_YEAR_WOY ),
+    FIELD_NAME_STR( LEN_UCAL, UCAL_DOW_LOCAL ),
+    FIELD_NAME_STR( LEN_UCAL, UCAL_EXTENDED_YEAR ),
+    FIELD_NAME_STR( LEN_UCAL, UCAL_JULIAN_DAY ),
+    FIELD_NAME_STR( LEN_UCAL, UCAL_MILLISECONDS_IN_DAY ),
+    FIELD_NAME_STR( LEN_UCAL, UCAL_IS_LEAP_MONTH ),
+#ifndef U_HIDE_DRAFT_API
+    FIELD_NAME_STR( LEN_UCAL, UCAL_ORDINAL_MONTH ),
+#endif  // U_HIDE_DRAFT_API
+};
+
+
+static const int32_t count_UCalendarMonths = UCAL_UNDECIMBER+1;
+static const Field names_UCalendarMonths[] =
+{
+  FIELD_NAME_STR( LEN_UCAL, UCAL_JANUARY ),
+  FIELD_NAME_STR( LEN_UCAL, UCAL_FEBRUARY ),
+  FIELD_NAME_STR( LEN_UCAL, UCAL_MARCH ),
+  FIELD_NAME_STR( LEN_UCAL, UCAL_APRIL ),
+  FIELD_NAME_STR( LEN_UCAL, UCAL_MAY ),
+  FIELD_NAME_STR( LEN_UCAL, UCAL_JUNE ),
+  FIELD_NAME_STR( LEN_UCAL, UCAL_JULY ),
+  FIELD_NAME_STR( LEN_UCAL, UCAL_AUGUST ),
+  FIELD_NAME_STR( LEN_UCAL, UCAL_SEPTEMBER ),
+  FIELD_NAME_STR( LEN_UCAL, UCAL_OCTOBER ),
+  FIELD_NAME_STR( LEN_UCAL, UCAL_NOVEMBER ),
+  FIELD_NAME_STR( LEN_UCAL, UCAL_DECEMBER ),
+  FIELD_NAME_STR( LEN_UCAL, UCAL_UNDECIMBER)
+};
+
+#include "unicode/udat.h"
+
+#define LEN_UDAT 5 /* "UDAT_" */
+static const int32_t count_UDateFormatStyle = UDAT_SHORT+1;
+static const Field names_UDateFormatStyle[] =
+{
+        FIELD_NAME_STR( LEN_UDAT, UDAT_FULL ),
+        FIELD_NAME_STR( LEN_UDAT, UDAT_LONG ),
+        FIELD_NAME_STR( LEN_UDAT, UDAT_MEDIUM ),
+        FIELD_NAME_STR( LEN_UDAT, UDAT_SHORT ),
+        /* end regular */
+    /*
+     *  negative enums.. leave out for now.
+        FIELD_NAME_STR( LEN_UDAT, UDAT_NONE ),
+        FIELD_NAME_STR( LEN_UDAT, UDAT_PATTERN ),
+     */
+};
+
+#endif
+
+#include "unicode/uloc.h"
+
+#define LEN_UAR 12 /* "ULOC_ACCEPT_" */
+static const int32_t count_UAcceptResult = 3;
+static const Field names_UAcceptResult[] =
+{
+        FIELD_NAME_STR( LEN_UAR, ULOC_ACCEPT_FAILED ),
+        FIELD_NAME_STR( LEN_UAR, ULOC_ACCEPT_VALID ),
+        FIELD_NAME_STR( LEN_UAR, ULOC_ACCEPT_FALLBACK ),
+};
+
+#if !UCONFIG_NO_COLLATION
+#include "unicode/ucol.h"
+#define LEN_UCOL 5 /* UCOL_ */
+static const int32_t count_UColAttributeValue = UCOL_ATTRIBUTE_VALUE_COUNT;
+static const Field names_UColAttributeValue[]  = {
+   FIELD_NAME_STR( LEN_UCOL, UCOL_PRIMARY ),
+   FIELD_NAME_STR( LEN_UCOL, UCOL_SECONDARY ),
+   FIELD_NAME_STR( LEN_UCOL, UCOL_TERTIARY ),
+//   FIELD_NAME_STR( LEN_UCOL, UCOL_CE_STRENGTH_LIMIT ),
+   FIELD_NAME_STR( LEN_UCOL, UCOL_QUATERNARY ),
+   // gap
+   FIELD_NAME_STR( LEN_UCOL, UCOL_IDENTICAL ),
+//   FIELD_NAME_STR( LEN_UCOL, UCOL_STRENGTH_LIMIT ),
+   FIELD_NAME_STR( LEN_UCOL, UCOL_OFF ),
+   FIELD_NAME_STR( LEN_UCOL, UCOL_ON ),
+   // gap
+   FIELD_NAME_STR( LEN_UCOL, UCOL_SHIFTED ),
+   FIELD_NAME_STR( LEN_UCOL, UCOL_NON_IGNORABLE ),
+   // gap
+   FIELD_NAME_STR( LEN_UCOL, UCOL_LOWER_FIRST ),
+   FIELD_NAME_STR( LEN_UCOL, UCOL_UPPER_FIRST ),
+};
+
+#endif
+
+
+#if UCONFIG_ENABLE_PLUGINS
+#include "unicode/icuplug.h"
+
+#define LEN_UPLUG_REASON 13 /* UPLUG_REASON_ */
+static const int32_t count_UPlugReason = UPLUG_REASON_COUNT;
+static const Field names_UPlugReason[]  = {
+   FIELD_NAME_STR( LEN_UPLUG_REASON, UPLUG_REASON_QUERY ),
+   FIELD_NAME_STR( LEN_UPLUG_REASON, UPLUG_REASON_LOAD ),
+   FIELD_NAME_STR( LEN_UPLUG_REASON, UPLUG_REASON_UNLOAD ),
+};
+
+#define LEN_UPLUG_LEVEL 12 /* UPLUG_LEVEL_ */
+static const int32_t count_UPlugLevel = UPLUG_LEVEL_COUNT;
+static const Field names_UPlugLevel[]  = {
+   FIELD_NAME_STR( LEN_UPLUG_LEVEL, UPLUG_LEVEL_INVALID ),
+   FIELD_NAME_STR( LEN_UPLUG_LEVEL, UPLUG_LEVEL_UNKNOWN ),
+   FIELD_NAME_STR( LEN_UPLUG_LEVEL, UPLUG_LEVEL_LOW ),
+   FIELD_NAME_STR( LEN_UPLUG_LEVEL, UPLUG_LEVEL_HIGH ),
+};
+#endif
+
+#define LEN_UDBG 5 /* "UDBG_" */
+static const int32_t count_UDebugEnumType = UDBG_ENUM_COUNT;
+static const Field names_UDebugEnumType[] =
+{
+    FIELD_NAME_STR( LEN_UDBG, UDBG_UDebugEnumType ),
+#if !UCONFIG_NO_FORMATTING
+    FIELD_NAME_STR( LEN_UDBG, UDBG_UCalendarDateFields ),
+    FIELD_NAME_STR( LEN_UDBG, UDBG_UCalendarMonths ),
+    FIELD_NAME_STR( LEN_UDBG, UDBG_UDateFormatStyle ),
+#endif
+#if UCONFIG_ENABLE_PLUGINS
+    FIELD_NAME_STR( LEN_UDBG, UDBG_UPlugReason ),
+    FIELD_NAME_STR( LEN_UDBG, UDBG_UPlugLevel ),
+#endif
+    FIELD_NAME_STR( LEN_UDBG, UDBG_UAcceptResult ),
+#if !UCONFIG_NO_COLLATION
+    FIELD_NAME_STR( LEN_UDBG, UDBG_UColAttributeValue ),
+#endif
+};
+
+
+// --- Add new enum types above this line ---
+
+#define COUNT_CASE(x)  case UDBG_##x: return (actual?count_##x:UPRV_LENGTHOF(names_##x));
+#define COUNT_FAIL_CASE(x) case UDBG_##x: return -1;
+
+#define FIELD_CASE(x)  case UDBG_##x: return names_##x;
+#define FIELD_FAIL_CASE(x) case UDBG_##x: return nullptr;
+
+// low level
+
+/**
+ * @param type type of item
+ * @param actual true: for the actual enum's type (UCAL_FIELD_COUNT, etc), or false for the string count
+ */
+static int32_t _udbg_enumCount(UDebugEnumType type, UBool actual) {
+	switch(type) {
+		COUNT_CASE(UDebugEnumType)
+#if !UCONFIG_NO_FORMATTING
+		COUNT_CASE(UCalendarDateFields)
+		COUNT_CASE(UCalendarMonths)
+		COUNT_CASE(UDateFormatStyle)
+#endif
+#if UCONFIG_ENABLE_PLUGINS
+        COUNT_CASE(UPlugReason)
+        COUNT_CASE(UPlugLevel)
+#endif
+        COUNT_CASE(UAcceptResult)
+#if !UCONFIG_NO_COLLATION
+        COUNT_CASE(UColAttributeValue)
+#endif
+		// COUNT_FAIL_CASE(UNonExistentEnum)
+	default:
+		return -1;
+	}
+}
+
+static const Field* _udbg_enumFields(UDebugEnumType type) {
+	switch(type) {
+		FIELD_CASE(UDebugEnumType)
+#if !UCONFIG_NO_FORMATTING
+		FIELD_CASE(UCalendarDateFields)
+		FIELD_CASE(UCalendarMonths)
+		FIELD_CASE(UDateFormatStyle)
+#endif
+#if UCONFIG_ENABLE_PLUGINS
+        FIELD_CASE(UPlugReason)
+        FIELD_CASE(UPlugLevel)
+#endif
+        FIELD_CASE(UAcceptResult)
+       // FIELD_FAIL_CASE(UNonExistentEnum)
+#if !UCONFIG_NO_COLLATION
+        FIELD_CASE(UColAttributeValue)
+#endif
+	default:
+		return nullptr;
+	}
+}
+
+// implementation
+
+int32_t  udbg_enumCount(UDebugEnumType type) {
+	return _udbg_enumCount(type, false);
+}
+
+int32_t  udbg_enumExpectedCount(UDebugEnumType type) {
+	return _udbg_enumCount(type, true);
+}
+
+const char *  udbg_enumName(UDebugEnumType type, int32_t field) {
+	if(field<0 ||
+				field>=_udbg_enumCount(type,false)) { // also will catch unsupported items
+		return nullptr;
+	} else {
+		const Field *fields = _udbg_enumFields(type);
+		if(fields == nullptr) {
+			return nullptr;
+		} else {
+			return fields[field].str + fields[field].prefix;
+		}
+	}
+}
+
+int32_t  udbg_enumArrayValue(UDebugEnumType type, int32_t field) {
+	if(field<0 ||
+				field>=_udbg_enumCount(type,false)) { // also will catch unsupported items
+		return -1;
+	} else {
+		const Field *fields = _udbg_enumFields(type);
+		if(fields == nullptr) {
+			return -1;
+		} else {
+			return fields[field].num;
+		}
+	}
+}
+
+int32_t udbg_enumByName(UDebugEnumType type, const char *value) {
+    if(type<0||type>=_udbg_enumCount(UDBG_UDebugEnumType, true)) {
+        return -1; // type out of range
+    }
+	const Field *fields = _udbg_enumFields(type);
+    if (fields != nullptr) {
+        for(int32_t field = 0;field<_udbg_enumCount(type, false);field++) {
+            if(!strcmp(value, fields[field].str + fields[field].prefix)) {
+                return fields[field].num;
+            }
+        }
+        // try with the prefix
+        for(int32_t field = 0;field<_udbg_enumCount(type, false);field++) {
+            if(!strcmp(value, fields[field].str)) {
+                return fields[field].num;
+            }
+        }
+    }
+    // fail
+    return -1;
+}
+
+/* platform info */
+/**
+ * Print the current platform
+ */
+U_CAPI const char *udbg_getPlatform()
+{
+#if U_PLATFORM_USES_ONLY_WIN32_API
+    return "Windows";
+#elif U_PLATFORM == U_PF_CYGWIN
+    return "Cygwin";
+#elif U_PLATFORM == U_PF_UNKNOWN
+    return "unknown";
+#elif U_PLATFORM == U_PF_DARWIN
+    return "Darwin";
+#elif U_PLATFORM == U_PF_BSD
+    return "BSD";
+#elif U_PLATFORM == U_PF_QNX
+    return "QNX";
+#elif U_PLATFORM == U_PF_LINUX
+    return "Linux";
+#elif U_PLATFORM == U_PF_ANDROID
+    return "Android";
+#elif U_PLATFORM == U_PF_CLASSIC_MACOS
+    return "MacOS (Classic)";
+#elif U_PLATFORM == U_PF_OS390
+    return "IBM z";
+#elif U_PLATFORM == U_PF_OS400
+    return "IBM i";
+#else
+    return "Other (POSIX-like)";
+#endif
+}
+
+struct USystemParams;
+
+typedef int32_t U_CALLCONV USystemParameterCallback(const USystemParams *param, char *target, int32_t targetCapacity, UErrorCode *status);
+
+struct USystemParams {
+  const char *paramName;
+  USystemParameterCallback *paramFunction;
+  const char *paramStr;
+  int32_t paramInt;
+};
+
+/* parameter types */
+U_CAPI  int32_t
+paramEmpty(const USystemParams * /* param */, char *target, int32_t targetCapacity, UErrorCode *status) {
+  if(U_FAILURE(*status))return 0;
+  return u_terminateChars(target, targetCapacity, 0, status);
+}
+
+U_CAPI  int32_t
+paramStatic(const USystemParams *param, char *target, int32_t targetCapacity, UErrorCode *status) {
+  if(param->paramStr==nullptr) return paramEmpty(param,target,targetCapacity,status);
+  if(U_FAILURE(*status))return 0;
+  int32_t len = static_cast<int32_t>(uprv_strlen(param->paramStr));
+  if(target!=nullptr) {
+    uprv_strncpy(target,param->paramStr,uprv_min(len,targetCapacity));
+  }
+  return u_terminateChars(target, targetCapacity, len, status);
+}
+
+static const char *nullString = "(null)";
+
+static int32_t stringToStringBuffer(char *target, int32_t targetCapacity, const char *str, UErrorCode *status) {
+  if(str==nullptr) str=nullString;
+
+  int32_t len = static_cast<int32_t>(uprv_strlen(str));
+  if (U_SUCCESS(*status)) {
+    if(target!=nullptr) {
+      uprv_strncpy(target,str,uprv_min(len,targetCapacity));
+    }
+  } else {
+    const char *s = u_errorName(*status);
+    len = static_cast<int32_t>(uprv_strlen(s));
+    if(target!=nullptr) {
+      uprv_strncpy(target,s,uprv_min(len,targetCapacity));
+    }
+  }
+  return u_terminateChars(target, targetCapacity, len, status);
+}
+
+static int32_t integerToStringBuffer(char *target, int32_t targetCapacity, int32_t n, int32_t radix, UErrorCode *status) {
+  if(U_FAILURE(*status)) return 0;
+  char str[300];
+  T_CString_integerToString(str,n,radix);
+  return stringToStringBuffer(target,targetCapacity,str,status);
+}
+
+U_CAPI  int32_t
+paramInteger(const USystemParams *param, char *target, int32_t targetCapacity, UErrorCode *status) {
+  if(U_FAILURE(*status))return 0;
+  if(param->paramStr==nullptr || param->paramStr[0]=='d') {
+    return integerToStringBuffer(target,targetCapacity,param->paramInt, 10,status);
+  } else if(param->paramStr[0]=='x') {
+    return integerToStringBuffer(target,targetCapacity,param->paramInt, 16,status);
+  } else if(param->paramStr[0]=='o') {
+    return integerToStringBuffer(target,targetCapacity,param->paramInt, 8,status);
+  } else if(param->paramStr[0]=='b') {
+    return integerToStringBuffer(target,targetCapacity,param->paramInt, 2,status);
+  } else {
+    *status = U_INTERNAL_PROGRAM_ERROR;
+    return 0;
+  }
+}
+
+
+U_CAPI  int32_t
+paramCldrVersion(const USystemParams * /* param */, char *target, int32_t targetCapacity, UErrorCode *status) {
+  if(U_FAILURE(*status))return 0;
+  char str[200]="";
+  UVersionInfo icu;
+
+  ulocdata_getCLDRVersion(icu, status);
+  if(U_SUCCESS(*status)) {
+    u_versionToString(icu, str);
+    return stringToStringBuffer(target,targetCapacity,str,status);
+  } else {
+    return 0;
+  }
+}
+
+
+#if !UCONFIG_NO_FORMATTING
+U_CAPI  int32_t
+paramTimezoneDefault(const USystemParams * /* param */, char *target, int32_t targetCapacity, UErrorCode *status) {
+  if(U_FAILURE(*status))return 0;
+  char16_t buf[100];
+  char buf2[100];
+  int32_t len;
+
+  len = ucal_getDefaultTimeZone(buf, 100, status);
+  if(U_SUCCESS(*status)&&len>0) {
+    u_UCharsToChars(buf, buf2, len+1);
+    return stringToStringBuffer(target,targetCapacity, buf2,status);
+  } else {
+    return 0;
+  }
+}
+#endif
+
+U_CAPI  int32_t
+paramLocaleDefaultBcp47(const USystemParams * /* param */, char *target, int32_t targetCapacity, UErrorCode *status) {
+  if(U_FAILURE(*status))return 0;
+  const char *def = uloc_getDefault();
+  return uloc_toLanguageTag(def,target,targetCapacity,false,status);
+}
+
+
+/* simple 1-liner param functions */
+#define STRING_PARAM(func, str) U_CAPI  int32_t \
+  func(const USystemParams *, char *target, int32_t targetCapacity, UErrorCode *status) \
+  {  return stringToStringBuffer(target,targetCapacity,(str),status); }
+
+STRING_PARAM(paramIcudataPath, u_getDataDirectory())
+STRING_PARAM(paramPlatform, udbg_getPlatform())
+STRING_PARAM(paramLocaleDefault, uloc_getDefault())
+#if !UCONFIG_NO_CONVERSION
+STRING_PARAM(paramConverterDefault, ucnv_getDefaultName())
+#endif
+
+#if !UCONFIG_NO_FORMATTING
+STRING_PARAM(paramTimezoneVersion, ucal_getTZDataVersion(status))
+#endif
+
+static const USystemParams systemParams[] = {
+  { "copyright",    paramStatic, U_COPYRIGHT_STRING,0 },
+  { "product",      paramStatic, "icu4c",0 },
+  { "product.full", paramStatic, "International Components for Unicode for C/C++",0 },
+  { "version",      paramStatic, U_ICU_VERSION,0 },
+  { "version.unicode", paramStatic, U_UNICODE_VERSION,0 },
+  { "platform.number", paramInteger, "d",U_PLATFORM},
+  { "platform.type", paramPlatform, nullptr ,0},
+  { "locale.default", paramLocaleDefault, nullptr, 0},
+  { "locale.default.bcp47", paramLocaleDefaultBcp47, nullptr, 0},
+#if !UCONFIG_NO_CONVERSION
+  { "converter.default", paramConverterDefault, nullptr, 0},
+#endif
+  { "icudata.name", paramStatic, U_ICUDATA_NAME, 0},
+  { "icudata.path", paramIcudataPath, nullptr, 0},
+
+  { "cldr.version", paramCldrVersion, nullptr, 0},
+
+#if !UCONFIG_NO_FORMATTING
+  { "tz.version", paramTimezoneVersion, nullptr, 0},
+  { "tz.default", paramTimezoneDefault, nullptr, 0},
+#endif
+
+  { "cpu.bits",       paramInteger, "d", (sizeof(void*))*8},
+  { "cpu.big_endian", paramInteger, "b", U_IS_BIG_ENDIAN},
+  { "os.wchar_width", paramInteger, "d", U_SIZEOF_WCHAR_T},
+  { "os.charset_family", paramInteger, "d", U_CHARSET_FAMILY},
+#if defined (U_HOST)
+  { "os.host", paramStatic, U_HOST, 0},
+#endif
+#if defined (U_BUILD)
+  { "build.build", paramStatic, U_BUILD, 0},
+#endif
+#if defined (U_CC)
+  { "build.cc", paramStatic, U_CC, 0},
+#endif
+#if defined (U_CXX)
+  { "build.cxx", paramStatic, U_CXX, 0},
+#endif
+#if defined (CYGWINMSVC)
+  { "build.cygwinmsvc", paramInteger, "b", 1},
+#endif
+  { "uconfig.internal_digitlist", paramInteger, "b", 1}, /* always 1 */
+  { "uconfig.have_parseallinput", paramInteger, "b", UCONFIG_HAVE_PARSEALLINPUT},
+
+
+};
+
+#define U_SYSPARAM_COUNT UPRV_LENGTHOF(systemParams)
+
+U_CAPI const char *udbg_getSystemParameterNameByIndex(int32_t i) {
+  if(i>=0 && i < (int32_t)U_SYSPARAM_COUNT) {
+    return systemParams[i].paramName;
+  } else {
+    return nullptr;
+  }
+}
+
+
+U_CAPI int32_t udbg_getSystemParameterValueByIndex(int32_t i, char *buffer, int32_t bufferCapacity, UErrorCode *status) {
+  if(i>=0 && i< (int32_t)U_SYSPARAM_COUNT) {
+    return systemParams[i].paramFunction(&(systemParams[i]),buffer,bufferCapacity,status);
+  } else {
+    return 0;
+  }
+}
+
+U_CAPI void udbg_writeIcuInfo(FILE *out) {
+  char str[2000];
+  /* todo: API for writing DTD? */
+  fprintf(out, " <icuSystemParams type=\"icu4c\">\n");
+  const char *paramName;
+  for(int32_t i=0;(paramName=udbg_getSystemParameterNameByIndex(i))!=nullptr;i++) {
+    UErrorCode status2 = U_ZERO_ERROR;
+    udbg_getSystemParameterValueByIndex(i, str,2000,&status2);
+    if(U_SUCCESS(status2)) {
+      fprintf(out,"    <param name=\"%s\">%s</param>\n", paramName,str);
+    } else {
+      fprintf(out,"  <!-- n=\"%s\" ERROR: %s -->\n", paramName, u_errorName(status2));
+    }
+  }
+  fprintf(out, " </icuSystemParams>\n");
+}
+
+#define UNICODE_BUG_URL "https://unicode-org.atlassian.net/browse/"
+#define OLD_CLDR_PREFIX "cldrbug:"
+#define CLDR_BUG_PREFIX "CLDR-"
+#define ICU_BUG_PREFIX "ICU-"
+
+
+
+#include <set>
+#include <map>
+#include <string>
+#include <ostream>
+#include <iostream>
+
+class KnownIssues {
+public:
+  KnownIssues();
+  ~KnownIssues();
+  void add(const char *ticket, const char *where, const char16_t *msg, UBool *firstForTicket, UBool *firstForWhere);
+  void add(const char *ticket, const char *where, const char *msg, UBool *firstForTicket, UBool *firstForWhere);
+  UBool print();
+private:
+  std::map< std::string,
+            std::map < std::string, std::set < std::string > > > fTable;
+};
+
+KnownIssues::KnownIssues()
+  : fTable()
+{
+}
+
+KnownIssues::~KnownIssues()
+{
+}
+
+/**
+ * Map cldr:1234 to CLDR-1234
+ * Map 1234 to ICU-1234
+ */
+static std::string mapTicketId(const char *ticketStr) {
+  std::string ticket(ticketStr);
+  // TODO: Can remove this function once all logKnownIssue calls are switched over
+  // to the ICU-1234 and CLDR-1234 format.
+  if(ticket.rfind(OLD_CLDR_PREFIX) == 0) {
+    // map cldrbug:1234 to CLDR-1234
+    ticket.replace(0, uprv_strlen(OLD_CLDR_PREFIX), CLDR_BUG_PREFIX);
+  } else if(::isdigit(ticket[0])) {
+    // map 1234 to ICU-1234
+    ticket.insert(0, ICU_BUG_PREFIX);
+  }
+  return ticket;
+}
+
+void KnownIssues::add(const char *ticketStr, const char *where, const char16_t *msg, UBool *firstForTicket, UBool *firstForWhere)
+{
+  const std::string ticket = mapTicketId(ticketStr);
+  if(fTable.find(ticket) == fTable.end()) {
+    if(firstForTicket!=nullptr) *firstForTicket = true;
+    fTable[ticket] = std::map < std::string, std::set < std::string > >();
+  } else {
+    if(firstForTicket!=nullptr) *firstForTicket = false;
+  }
+  if(where==nullptr) return;
+
+  if(fTable[ticket].find(where) == fTable[ticket].end()) {
+    if(firstForWhere!=nullptr) *firstForWhere = true;
+    fTable[ticket][where] = std::set < std::string >();
+  } else {
+    if(firstForWhere!=nullptr) *firstForWhere = false;
+  }
+  if(msg==nullptr || !*msg) return;
+
+  const icu::UnicodeString ustr(msg);
+
+  fTable[ticket][where].insert(std::string(icu::CStr(ustr)()));
+}
+
+void KnownIssues::add(const char *ticketStr, const char *where, const char *msg, UBool *firstForTicket, UBool *firstForWhere)
+{
+  const std::string ticket = mapTicketId(ticketStr);
+  if(fTable.find(ticket) == fTable.end()) {
+    if(firstForTicket!=nullptr) *firstForTicket = true;
+    fTable[ticket] = std::map < std::string, std::set < std::string > >();
+  } else {
+    if(firstForTicket!=nullptr) *firstForTicket = false;
+  }
+  if(where==nullptr) return;
+
+  if(fTable[ticket].find(where) == fTable[ticket].end()) {
+    if(firstForWhere!=nullptr) *firstForWhere = true;
+    fTable[ticket][where] = std::set < std::string >();
+  } else {
+    if(firstForWhere!=nullptr) *firstForWhere = false;
+  }
+  if(msg==nullptr || !*msg) return;
+
+  std::string str(msg);
+  fTable[ticket][where].insert(str);
+}
+
+UBool KnownIssues::print()
+{
+  if(fTable.empty()) {
+    return false;
+  }
+
+  std::cout << "KNOWN ISSUES" << std::endl;
+  for( std::map<  std::string,
+          std::map <  std::string,  std::set <  std::string > > >::iterator i = fTable.begin();
+       i != fTable.end();
+       i++ ) {
+    const std::string ticketid = (*i).first;
+    std::cout << "[" << ticketid << "] ";
+    if(ticketid.rfind(ICU_BUG_PREFIX) == 0 || ticketid.rfind(CLDR_BUG_PREFIX) == 0) {
+      // If it's a unicode.org bug.
+      std::cout << UNICODE_BUG_URL << ticketid;
+    } // Else: some other kind of bug. Allow this, but without a URL.
+    std::cout << std::endl;
+
+    for( std::map< std::string, std::set < std::string > >::iterator ii = (*i).second.begin();
+         ii != (*i).second.end();
+         ii++ ) {
+      std::cout << "  " << (*ii).first << std::endl;
+      for ( std::set < std::string >::iterator iii = (*ii).second.begin();
+            iii != (*ii).second.end();
+            iii++ ) {
+        std::cout << "     " << '"' << (*iii) << '"' << std::endl;
+      }
+    }
+  }
+  return true;
+}
+
+U_CAPI void *udbg_knownIssue_openU(void *ptr, const char *ticket, char *where, const char16_t *msg, UBool *firstForTicket,
+                                   UBool *firstForWhere) {
+  KnownIssues *t = static_cast<KnownIssues*>(ptr);
+  if(t==nullptr) {
+    t = new KnownIssues();
+  }
+
+  t->add(ticket, where, msg, firstForTicket, firstForWhere);
+
+  return static_cast<void*>(t);
+}
+
+U_CAPI void *udbg_knownIssue_open(void *ptr, const char *ticket, char *where, const char *msg, UBool *firstForTicket,
+                                   UBool *firstForWhere) {
+  KnownIssues *t = static_cast<KnownIssues*>(ptr);
+  if(t==nullptr) {
+    t = new KnownIssues();
+  }
+
+  t->add(ticket, where, msg, firstForTicket, firstForWhere);
+
+  return static_cast<void*>(t);
+}
+
+U_CAPI UBool udbg_knownIssue_print(void *ptr) {
+  KnownIssues *t = static_cast<KnownIssues*>(ptr);
+  if(t==nullptr) {
+    return false;
+  } else {
+    t->print();
+    return true;
+  }
+}
+
+U_CAPI void udbg_knownIssue_close(void *ptr) {
+  KnownIssues *t = static_cast<KnownIssues*>(ptr);
+  delete t;
+}