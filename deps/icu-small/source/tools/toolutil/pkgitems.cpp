--- conflicted
+++ resolved
@@ -1,1285 +1,645 @@
-<<<<<<< HEAD
-// © 2016 and later: Unicode, Inc. and others.
-// License & terms of use: http://www.unicode.org/copyright.html
-/*
-*******************************************************************************
-*
-*   Copyright (C) 2003-2015, International Business Machines
-*   Corporation and others.  All Rights Reserved.
-*
-*******************************************************************************
-*   file name:  pkgitems.cpp
-*   encoding:   UTF-8
-*   tab size:   8 (not used)
-*   indentation:4
-*
-*   created on: 2005sep18
-*   created by: Markus W. Scherer
-*
-*   Companion file to package.cpp. Deals with details of ICU data item formats.
-*   Used for item dependencies.
-*   Contains adapted code from ucnv_bld.c (swapper code from 2003).
-*/
-
-#include "unicode/utypes.h"
-#include "unicode/ures.h"
-#include "unicode/putil.h"
-#include "unicode/udata.h"
-#include "cstring.h"
-#include "uinvchar.h"
-#include "ucmndata.h"
-#include "udataswp.h"
-#include "swapimpl.h"
-#include "toolutil.h"
-#include "package.h"
-#include "pkg_imp.h"
-
-#include <stdio.h>
-#include <stdlib.h>
-#include <string.h>
-
-/* item formats in common */
-
-#include "uresdata.h"
-#include "ucnv_bld.h"
-#include "ucnv_io.h"
-
-// general definitions ----------------------------------------------------- ***
-
-U_CDECL_BEGIN
-
-static void U_CALLCONV
-printError(void *context, const char *fmt, va_list args) {
-    vfprintf((FILE *)context, fmt, args);
-}
-
-U_CDECL_END
-
-// a data item in native-platform form ------------------------------------- ***
-
-U_NAMESPACE_BEGIN
-
-class NativeItem {
-public:
-    NativeItem() : pItem(NULL), pInfo(NULL), bytes(NULL), swapped(NULL), length(0) {}
-    NativeItem(const Item *item, UDataSwapFn *swap) : swapped(NULL) {
-        setItem(item, swap);
-    }
-    ~NativeItem() {
-        delete [] swapped;
-    }
-    const UDataInfo *getDataInfo() const {
-        return pInfo;
-    }
-    const uint8_t *getBytes() const {
-        return bytes;
-    }
-    int32_t getLength() const {
-        return length;
-    }
-
-    void setItem(const Item *item, UDataSwapFn *swap) {
-        pItem=item;
-        int32_t infoLength, itemHeaderLength;
-        UErrorCode errorCode=U_ZERO_ERROR;
-        pInfo=::getDataInfo(pItem->data, pItem->length, infoLength, itemHeaderLength, &errorCode);
-        if(U_FAILURE(errorCode)) {
-            exit(errorCode); // should succeed because readFile() checks headers
-        }
-        length=pItem->length-itemHeaderLength;
-
-        if(pInfo->isBigEndian==U_IS_BIG_ENDIAN && pInfo->charsetFamily==U_CHARSET_FAMILY) {
-            bytes=pItem->data+itemHeaderLength;
-        } else {
-            UDataSwapper *ds=udata_openSwapper((UBool)pInfo->isBigEndian, pInfo->charsetFamily, U_IS_BIG_ENDIAN, U_CHARSET_FAMILY, &errorCode);
-            if(U_FAILURE(errorCode)) {
-                fprintf(stderr, "icupkg: udata_openSwapper(\"%s\") failed - %s\n",
-                        pItem->name, u_errorName(errorCode));
-                exit(errorCode);
-            }
-
-            ds->printError=printError;
-            ds->printErrorContext=stderr;
-
-            swapped=new uint8_t[pItem->length];
-            if(swapped==NULL) {
-                fprintf(stderr, "icupkg: unable to allocate memory for swapping \"%s\"\n", pItem->name);
-                exit(U_MEMORY_ALLOCATION_ERROR);
-            }
-            swap(ds, pItem->data, pItem->length, swapped, &errorCode);
-            pInfo=::getDataInfo(swapped, pItem->length, infoLength, itemHeaderLength, &errorCode);
-            bytes=swapped+itemHeaderLength;
-            udata_closeSwapper(ds);
-        }
-    }
-
-private:
-    const Item *pItem;
-    const UDataInfo *pInfo;
-    const uint8_t *bytes;
-    uint8_t *swapped;
-    int32_t length;
-};
-
-// check a dependency ------------------------------------------------------ ***
-
-/*
- * assemble the target item name from the source item name, an ID
- * and a suffix
- */
-static void
-makeTargetName(const char *itemName, const char *id, int32_t idLength, const char *suffix,
-               char *target, int32_t capacity,
-               UErrorCode *pErrorCode) {
-    const char *itemID;
-    int32_t treeLength, suffixLength, targetLength;
-
-    // get the item basename
-    itemID=strrchr(itemName, '/');
-    if(itemID!=NULL) {
-        ++itemID;
-    } else {
-        itemID=itemName;
-    }
-
-    // build the target string
-    treeLength=(int32_t)(itemID-itemName);
-    if(idLength<0) {
-        idLength=(int32_t)strlen(id);
-    }
-    suffixLength=(int32_t)strlen(suffix);
-    targetLength=treeLength+idLength+suffixLength;
-    if(targetLength>=capacity) {
-        fprintf(stderr, "icupkg/makeTargetName(%s) target item name length %ld too long\n",
-                        itemName, (long)targetLength);
-        *pErrorCode=U_BUFFER_OVERFLOW_ERROR;
-        return;
-    }
-
-    memcpy(target, itemName, treeLength);
-    memcpy(target+treeLength, id, idLength);
-    memcpy(target+treeLength+idLength, suffix, suffixLength+1); // +1 includes the terminating NUL
-}
-
-static void
-checkIDSuffix(const char *itemName, const char *id, int32_t idLength, const char *suffix,
-              CheckDependency check, void *context,
-              UErrorCode *pErrorCode) {
-    char target[200];
-    makeTargetName(itemName, id, idLength, suffix, target, (int32_t)sizeof(target), pErrorCode);
-    if(U_SUCCESS(*pErrorCode)) {
-        check(context, itemName, target);
-    }
-}
-
-/* assemble the target item name from the item's parent item name */
-static void
-checkParent(const char *itemName, CheckDependency check, void *context,
-            UErrorCode *pErrorCode) {
-    const char *itemID, *parent, *parentLimit, *suffix;
-    int32_t parentLength;
-
-    // get the item basename
-    itemID=strrchr(itemName, '/');
-    if(itemID!=NULL) {
-        ++itemID;
-    } else {
-        itemID=itemName;
-    }
-
-    // get the item suffix
-    suffix=strrchr(itemID, '.');
-    if(suffix==NULL) {
-        // empty suffix, point to the end of the string
-        suffix=strrchr(itemID, 0);
-    }
-
-    // get the position of the last '_'
-    for(parentLimit=suffix; parentLimit>itemID && *--parentLimit!='_';) {}
-
-    if(parentLimit!=itemID) {
-        // get the parent item name by truncating the last part of this item's name */
-        parent=itemID;
-        parentLength=(int32_t)(parentLimit-itemID);
-    } else {
-        // no '_' in the item name: the parent is the root bundle
-        parent="root";
-        parentLength=4;
-        if((suffix-itemID)==parentLength && 0==memcmp(itemID, parent, parentLength)) {
-            // the item itself is "root", which does not depend on a parent
-            return;
-        }
-    }
-    checkIDSuffix(itemName, parent, parentLength, suffix, check, context, pErrorCode);
-}
-
-// get dependencies from resource bundles ---------------------------------- ***
-
-static const UChar SLASH=0x2f;
-
-/*
- * Check for the alias from the string or alias resource res.
- */
-static void
-checkAlias(const char *itemName,
-           Resource res, const UChar *alias, int32_t length, UBool useResSuffix,
-           CheckDependency check, void *context, UErrorCode *pErrorCode) {
-    int32_t i;
-
-    if(!uprv_isInvariantUString(alias, length)) {
-        fprintf(stderr, "icupkg/ures_enumDependencies(%s res=%08x) alias string contains non-invariant characters\n",
-                        itemName, res);
-        *pErrorCode=U_INVALID_CHAR_FOUND;
-        return;
-    }
-
-    // extract the locale ID from alias strings like
-    // locale_ID/key1/key2/key3
-    // locale_ID
-
-    // search for the first slash
-    for(i=0; i<length && alias[i]!=SLASH; ++i) {}
-
-    if(res_getPublicType(res)==URES_ALIAS) {
-        // ignore aliases with an initial slash:
-        // /ICUDATA/... and /pkgname/... go to a different package
-        // /LOCALE/... are for dynamic sideways fallbacks and don't go to a fixed bundle
-        if(i==0) {
-            return; // initial slash ('/')
-        }
-
-        // ignore the intra-bundle path starting from the first slash ('/')
-        length=i;
-    } else /* URES_STRING */ {
-        // the whole string should only consist of a locale ID
-        if(i!=length) {
-            fprintf(stderr, "icupkg/ures_enumDependencies(%s res=%08x) %%ALIAS contains a '/'\n",
-                            itemName, res);
-            *pErrorCode=U_UNSUPPORTED_ERROR;
-            return;
-        }
-    }
-
-    // convert the Unicode string to char *
-    char localeID[32];
-    if(length>=(int32_t)sizeof(localeID)) {
-        fprintf(stderr, "icupkg/ures_enumDependencies(%s res=%08x) alias locale ID length %ld too long\n",
-                        itemName, res, (long)length);
-        *pErrorCode=U_BUFFER_OVERFLOW_ERROR;
-        return;
-    }
-    u_UCharsToChars(alias, localeID, length);
-    localeID[length]=0;
-
-    checkIDSuffix(itemName, localeID, -1, (useResSuffix ? ".res" : ""), check, context, pErrorCode);
-}
-
-/*
- * Enumerate one resource item and its children and extract dependencies from
- * aliases.
- */
-static void
-ures_enumDependencies(const char *itemName,
-                      const ResourceData *pResData,
-                      Resource res, const char *inKey, const char *parentKey, int32_t depth,
-                      CheckDependency check, void *context,
-                      Package *pkg,
-                      UErrorCode *pErrorCode) {
-    switch(res_getPublicType(res)) {
-    case URES_STRING:
-        {
-            UBool useResSuffix = TRUE;
-            // Check for %%ALIAS
-            if(depth==1 && inKey!=NULL) {
-                if(0!=strcmp(inKey, "%%ALIAS")) {
-                    break;
-                }
-            }
-            // Check for %%DEPENDENCY
-            else if(depth==2 && parentKey!=NULL) {
-                if(0!=strcmp(parentKey, "%%DEPENDENCY")) {
-                    break;
-                }
-                useResSuffix = FALSE;
-            } else {
-                // we ignore all other strings
-                break;
-            }
-            int32_t length;
-            // No tracing: build tool
-            const UChar *alias=res_getStringNoTrace(pResData, res, &length);
-            checkAlias(itemName, res, alias, length, useResSuffix, check, context, pErrorCode);
-        }
-        break;
-    case URES_ALIAS:
-        {
-            int32_t length;
-            const UChar *alias=res_getAlias(pResData, res, &length);
-            checkAlias(itemName, res, alias, length, TRUE, check, context, pErrorCode);
-        }
-        break;
-    case URES_TABLE:
-        {
-            /* recurse */
-            int32_t count=res_countArrayItems(pResData, res);
-            for(int32_t i=0; i<count; ++i) {
-                const char *itemKey;
-                Resource item=res_getTableItemByIndex(pResData, res, i, &itemKey);
-                ures_enumDependencies(
-                        itemName, pResData,
-                        item, itemKey,
-                        inKey, depth+1,
-                        check, context,
-                        pkg,
-                        pErrorCode);
-                if(U_FAILURE(*pErrorCode)) {
-                    fprintf(stderr, "icupkg/ures_enumDependencies(%s table res=%08x)[%d].recurse(%s: %08x) failed\n",
-                                    itemName, res, i, itemKey, item);
-                    break;
-                }
-            }
-        }
-        break;
-    case URES_ARRAY:
-        {
-            /* recurse */
-            int32_t count=res_countArrayItems(pResData, res);
-            for(int32_t i=0; i<count; ++i) {
-                Resource item=res_getArrayItem(pResData, res, i);
-                ures_enumDependencies(
-                        itemName, pResData,
-                        item, NULL,
-                        inKey, depth+1,
-                        check, context,
-                        pkg,
-                        pErrorCode);
-                if(U_FAILURE(*pErrorCode)) {
-                    fprintf(stderr, "icupkg/ures_enumDependencies(%s array res=%08x)[%d].recurse(%08x) failed\n",
-                                    itemName, res, i, item);
-                    break;
-                }
-            }
-        }
-        break;
-    default:
-        break;
-    }
-}
-
-static void
-ures_enumDependencies(const char *itemName, const UDataInfo *pInfo,
-                      const uint8_t *inBytes, int32_t length,
-                      CheckDependency check, void *context,
-                      Package *pkg,
-                      UErrorCode *pErrorCode) {
-    ResourceData resData;
-
-    res_read(&resData, pInfo, inBytes, length, pErrorCode);
-    if(U_FAILURE(*pErrorCode)) {
-        fprintf(stderr, "icupkg: .res format version %02x.%02x not supported, or bundle malformed\n",
-                        pInfo->formatVersion[0], pInfo->formatVersion[1]);
-        exit(U_UNSUPPORTED_ERROR);
-    }
-
-    /*
-     * if the bundle attributes are present and the nofallback flag is not set,
-     * then add the parent bundle as a dependency
-     */
-    if(pInfo->formatVersion[0]>1 || (pInfo->formatVersion[0]==1 && pInfo->formatVersion[1]>=1)) {
-        if(!resData.noFallback) {
-            /* this bundle participates in locale fallback */
-            checkParent(itemName, check, context, pErrorCode);
-        }
-    }
-
-    icu::NativeItem nativePool;
-
-    if(resData.usesPoolBundle) {
-        char poolName[200];
-        makeTargetName(itemName, "pool", 4, ".res", poolName, (int32_t)sizeof(poolName), pErrorCode);
-        if(U_FAILURE(*pErrorCode)) {
-            return;
-        }
-        check(context, itemName, poolName);
-        int32_t index=pkg->findItem(poolName);
-        if(index<0) {
-            // We cannot work with a bundle if its pool resource is missing.
-            // check() already printed a complaint.
-            return;
-        }
-        // TODO: Cache the native version in the Item itself.
-        nativePool.setItem(pkg->getItem(index), ures_swap);
-        const UDataInfo *poolInfo=nativePool.getDataInfo();
-        if(poolInfo->formatVersion[0]<=1) {
-            fprintf(stderr, "icupkg: %s is not a pool bundle\n", poolName);
-            return;
-        }
-        const int32_t *poolRoot=(const int32_t *)nativePool.getBytes();
-        const int32_t *poolIndexes=poolRoot+1;
-        int32_t poolIndexLength=poolIndexes[URES_INDEX_LENGTH]&0xff;
-        if(!(poolIndexLength>URES_INDEX_POOL_CHECKSUM &&
-             (poolIndexes[URES_INDEX_ATTRIBUTES]&URES_ATT_IS_POOL_BUNDLE))
-        ) {
-            fprintf(stderr, "icupkg: %s is not a pool bundle\n", poolName);
-            return;
-        }
-        if(resData.pRoot[1+URES_INDEX_POOL_CHECKSUM]==poolIndexes[URES_INDEX_POOL_CHECKSUM]) {
-            resData.poolBundleKeys=(const char *)(poolIndexes+poolIndexLength);
-            resData.poolBundleStrings=(const uint16_t *)(poolRoot+poolIndexes[URES_INDEX_KEYS_TOP]);
-        } else {
-            fprintf(stderr, "icupkg: %s has mismatched checksum for %s\n", poolName, itemName);
-            return;
-        }
-    }
-
-    ures_enumDependencies(
-        itemName, &resData,
-        resData.rootRes, NULL, NULL, 0,
-        check, context,
-        pkg,
-        pErrorCode);
-}
-
-// get dependencies from conversion tables --------------------------------- ***
-
-#if !UCONFIG_NO_CONVERSION
-/* code adapted from ucnv_swap() */
-static void
-ucnv_enumDependencies(const UDataSwapper *ds,
-                      const char *itemName, const UDataInfo *pInfo,
-                      const uint8_t *inBytes, int32_t length,
-                      CheckDependency check, void *context,
-                      UErrorCode *pErrorCode) {
-    uint32_t staticDataSize;
-
-    const UConverterStaticData *inStaticData;
-
-    const _MBCSHeader *inMBCSHeader;
-    uint8_t outputType;
-
-    /* check format version */
-    if(!(
-        pInfo->formatVersion[0]==6 &&
-        pInfo->formatVersion[1]>=2
-    )) {
-        fprintf(stderr, "icupkg/ucnv_enumDependencies(): .cnv format version %02x.%02x not supported\n",
-                        pInfo->formatVersion[0], pInfo->formatVersion[1]);
-        exit(U_UNSUPPORTED_ERROR);
-    }
-
-    /* read the initial UConverterStaticData structure after the UDataInfo header */
-    inStaticData=(const UConverterStaticData *)inBytes;
-
-    if( length<(int32_t)sizeof(UConverterStaticData) ||
-        (uint32_t)length<(staticDataSize=ds->readUInt32(inStaticData->structSize))
-    ) {
-        udata_printError(ds, "icupkg/ucnv_enumDependencies(): too few bytes (%d after header) for an ICU .cnv conversion table\n",
-                            length);
-        *pErrorCode=U_INDEX_OUTOFBOUNDS_ERROR;
-        return;
-    }
-
-    inBytes+=staticDataSize;
-    length-=(int32_t)staticDataSize;
-
-    /* check for supported conversionType values */
-    if(inStaticData->conversionType==UCNV_MBCS) {
-        /* MBCS data */
-        uint32_t mbcsHeaderLength, mbcsHeaderFlags, mbcsHeaderOptions;
-        int32_t extOffset;
-
-        inMBCSHeader=(const _MBCSHeader *)inBytes;
-
-        if(length<(int32_t)sizeof(_MBCSHeader)) {
-            udata_printError(ds, "icupkg/ucnv_enumDependencies(): too few bytes (%d after headers) for an ICU MBCS .cnv conversion table\n",
-                                length);
-            *pErrorCode=U_INDEX_OUTOFBOUNDS_ERROR;
-            return;
-        }
-        if(inMBCSHeader->version[0]==4 && inMBCSHeader->version[1]>=1) {
-            mbcsHeaderLength=MBCS_HEADER_V4_LENGTH;
-        } else if(inMBCSHeader->version[0]==5 && inMBCSHeader->version[1]>=3 &&
-                  ((mbcsHeaderOptions=ds->readUInt32(inMBCSHeader->options))&
-                   MBCS_OPT_UNKNOWN_INCOMPATIBLE_MASK)==0
-        ) {
-            mbcsHeaderLength=mbcsHeaderOptions&MBCS_OPT_LENGTH_MASK;
-        } else {
-            udata_printError(ds, "icupkg/ucnv_enumDependencies(): unsupported _MBCSHeader.version %d.%d\n",
-                             inMBCSHeader->version[0], inMBCSHeader->version[1]);
-            *pErrorCode=U_UNSUPPORTED_ERROR;
-            return;
-        }
-
-        mbcsHeaderFlags=ds->readUInt32(inMBCSHeader->flags);
-        extOffset=(int32_t)(mbcsHeaderFlags>>8);
-        outputType=(uint8_t)mbcsHeaderFlags;
-
-        if(outputType==MBCS_OUTPUT_EXT_ONLY) {
-            /*
-             * extension-only file,
-             * contains a base name instead of normal base table data
-             */
-            char baseName[32];
-            int32_t baseNameLength;
-
-            /* there is extension data after the base data, see ucnv_ext.h */
-            if(length<(extOffset+UCNV_EXT_INDEXES_MIN_LENGTH*4)) {
-                udata_printError(ds, "icupkg/ucnv_enumDependencies(): too few bytes (%d after headers) for an ICU MBCS .cnv conversion table with extension data\n",
-                                 length);
-                *pErrorCode=U_INDEX_OUTOFBOUNDS_ERROR;
-                return;
-            }
-
-            /* swap the base name, between the header and the extension data */
-            const char *inBaseName=(const char *)inBytes+mbcsHeaderLength*4;
-            baseNameLength=(int32_t)strlen(inBaseName);
-            if(baseNameLength>=(int32_t)sizeof(baseName)) {
-                udata_printError(ds, "icupkg/ucnv_enumDependencies(%s): base name length %ld too long\n",
-                                 itemName, baseNameLength);
-                *pErrorCode=U_UNSUPPORTED_ERROR;
-                return;
-            }
-            ds->swapInvChars(ds, inBaseName, baseNameLength+1, baseName, pErrorCode);
-
-            checkIDSuffix(itemName, baseName, -1, ".cnv", check, context, pErrorCode);
-        }
-    }
-}
-
-// ICU data formats -------------------------------------------------------- ***
-
-static const struct {
-    uint8_t dataFormat[4];
-} dataFormats[]={
-    { { 0x52, 0x65, 0x73, 0x42 } },     /* dataFormat="ResB" */
-    { { 0x63, 0x6e, 0x76, 0x74 } },     /* dataFormat="cnvt" */
-    { { 0x43, 0x76, 0x41, 0x6c } }      /* dataFormat="CvAl" */
-};
-
-enum {
-    FMT_RES,
-    FMT_CNV,
-    FMT_ALIAS,
-    FMT_COUNT
-};
-
-static int32_t
-getDataFormat(const uint8_t dataFormat[4]) {
-    int32_t i;
-
-    for(i=0; i<FMT_COUNT; ++i) {
-        if(0==memcmp(dataFormats[i].dataFormat, dataFormat, 4)) {
-            return i;
-        }
-    }
-    return -1;
-}
-
-// enumerate dependencies of a package item -------------------------------- ***
-
-void
-Package::enumDependencies(Item *pItem, void *context, CheckDependency check) {
-    int32_t infoLength, itemHeaderLength;
-    UErrorCode errorCode=U_ZERO_ERROR;
-    const UDataInfo *pInfo=getDataInfo(pItem->data, pItem->length, infoLength, itemHeaderLength, &errorCode);
-    if(U_FAILURE(errorCode)) {
-        return; // should not occur because readFile() checks headers
-    }
-
-    // find the data format and call the corresponding function, if any
-    int32_t format=getDataFormat(pInfo->dataFormat);
-    if(format>=0) {
-        switch(format) {
-        case FMT_RES:
-            {
-                /*
-                 * Swap the resource bundle (if necessary) so that we can use
-                 * the normal runtime uresdata.c code to read it.
-                 * We do not want to duplicate that code, especially not together with on-the-fly swapping.
-                 */
-                NativeItem nrb(pItem, ures_swap);
-                ures_enumDependencies(pItem->name, nrb.getDataInfo(), nrb.getBytes(), nrb.getLength(), check, context, this, &errorCode);
-                break;
-            }
-        case FMT_CNV:
-            {
-                // TODO: share/cache swappers
-                UDataSwapper *ds=udata_openSwapper(
-                                    (UBool)pInfo->isBigEndian, pInfo->charsetFamily,
-                                    U_IS_BIG_ENDIAN, U_CHARSET_FAMILY,
-                                    &errorCode);
-                if(U_FAILURE(errorCode)) {
-                    fprintf(stderr, "icupkg: udata_openSwapper(\"%s\") failed - %s\n",
-                            pItem->name, u_errorName(errorCode));
-                    exit(errorCode);
-                }
-
-                ds->printError=printError;
-                ds->printErrorContext=stderr;
-
-                const uint8_t *inBytes=pItem->data+itemHeaderLength;
-                int32_t length=pItem->length-itemHeaderLength;
-
-                ucnv_enumDependencies(ds, pItem->name, pInfo, inBytes, length, check, context, &errorCode);
-                udata_closeSwapper(ds);
-                break;
-            }
-        default:
-            break;
-        }
-
-        if(U_FAILURE(errorCode)) {
-            exit(errorCode);
-        }
-    }
-}
-#endif /* UCONFIG_NO_CONVERSION */
-
-U_NAMESPACE_END
-=======
-// © 2016 and later: Unicode, Inc. and others.
-// License & terms of use: http://www.unicode.org/copyright.html
-/*
-*******************************************************************************
-*
-*   Copyright (C) 2003-2015, International Business Machines
-*   Corporation and others.  All Rights Reserved.
-*
-*******************************************************************************
-*   file name:  pkgitems.cpp
-*   encoding:   UTF-8
-*   tab size:   8 (not used)
-*   indentation:4
-*
-*   created on: 2005sep18
-*   created by: Markus W. Scherer
-*
-*   Companion file to package.cpp. Deals with details of ICU data item formats.
-*   Used for item dependencies.
-*   Contains adapted code from ucnv_bld.c (swapper code from 2003).
-*/
-
-#include "unicode/utypes.h"
-#include "unicode/ures.h"
-#include "unicode/putil.h"
-#include "unicode/udata.h"
-#include "cstring.h"
-#include "uinvchar.h"
-#include "ucmndata.h"
-#include "udataswp.h"
-#include "swapimpl.h"
-#include "toolutil.h"
-#include "package.h"
-#include "pkg_imp.h"
-
-#include <stdio.h>
-#include <stdlib.h>
-#include <string.h>
-
-/* item formats in common */
-
-#include "uresdata.h"
-#include "ucnv_bld.h"
-#include "ucnv_io.h"
-
-// general definitions ----------------------------------------------------- ***
-
-U_CDECL_BEGIN
-
-static void U_CALLCONV
-printError(void *context, const char *fmt, va_list args) {
-    vfprintf((FILE *)context, fmt, args);
-}
-
-U_CDECL_END
-
-// a data item in native-platform form ------------------------------------- ***
-
-U_NAMESPACE_BEGIN
-
-class NativeItem {
-public:
-    NativeItem() : pItem(nullptr), pInfo(nullptr), bytes(nullptr), swapped(nullptr), length(0) {}
-    NativeItem(const Item *item, UDataSwapFn *swap) : swapped(nullptr) {
-        setItem(item, swap);
-    }
-    ~NativeItem() {
-        delete [] swapped;
-    }
-    const UDataInfo *getDataInfo() const {
-        return pInfo;
-    }
-    const uint8_t *getBytes() const {
-        return bytes;
-    }
-    int32_t getLength() const {
-        return length;
-    }
-
-    void setItem(const Item *item, UDataSwapFn *swap) {
-        pItem=item;
-        int32_t infoLength, itemHeaderLength;
-        UErrorCode errorCode=U_ZERO_ERROR;
-        pInfo=::getDataInfo(pItem->data, pItem->length, infoLength, itemHeaderLength, &errorCode);
-        if(U_FAILURE(errorCode)) {
-            exit(errorCode); // should succeed because readFile() checks headers
-        }
-        length=pItem->length-itemHeaderLength;
-
-        if(pInfo->isBigEndian==U_IS_BIG_ENDIAN && pInfo->charsetFamily==U_CHARSET_FAMILY) {
-            bytes=pItem->data+itemHeaderLength;
-        } else {
-            UDataSwapper *ds=udata_openSwapper((UBool)pInfo->isBigEndian, pInfo->charsetFamily, U_IS_BIG_ENDIAN, U_CHARSET_FAMILY, &errorCode);
-            if(U_FAILURE(errorCode)) {
-                fprintf(stderr, "icupkg: udata_openSwapper(\"%s\") failed - %s\n",
-                        pItem->name, u_errorName(errorCode));
-                exit(errorCode);
-            }
-
-            ds->printError=printError;
-            ds->printErrorContext=stderr;
-
-            swapped=new uint8_t[pItem->length];
-            if(swapped==nullptr) {
-                fprintf(stderr, "icupkg: unable to allocate memory for swapping \"%s\"\n", pItem->name);
-                exit(U_MEMORY_ALLOCATION_ERROR);
-            }
-            swap(ds, pItem->data, pItem->length, swapped, &errorCode);
-            pInfo=::getDataInfo(swapped, pItem->length, infoLength, itemHeaderLength, &errorCode);
-            bytes=swapped+itemHeaderLength;
-            udata_closeSwapper(ds);
-        }
-    }
-
-private:
-    const Item *pItem;
-    const UDataInfo *pInfo;
-    const uint8_t *bytes;
-    uint8_t *swapped;
-    int32_t length;
-};
-
-// check a dependency ------------------------------------------------------ ***
-
-/*
- * assemble the target item name from the source item name, an ID
- * and a suffix
- */
-static void 
-makeTargetName(const char *itemName, const char *id, int32_t idLength, const char *suffix,
-               char *target, int32_t capacity,
-               UErrorCode *pErrorCode) {
-    const char *itemID;
-    int32_t treeLength, suffixLength, targetLength;
-
-    // get the item basename
-    itemID=strrchr(itemName, '/');
-    if(itemID!=nullptr) {
-        ++itemID;
-    } else {
-        itemID=itemName;
-    }
-
-    // build the target string
-    treeLength=(int32_t)(itemID-itemName);
-    if(idLength<0) {
-        idLength=(int32_t)strlen(id);
-    }
-    suffixLength=(int32_t)strlen(suffix);
-    targetLength=treeLength+idLength+suffixLength;
-    if(targetLength>=capacity) {
-        fprintf(stderr, "icupkg/makeTargetName(%s) target item name length %ld too long\n",
-                        itemName, (long)targetLength);
-        *pErrorCode=U_BUFFER_OVERFLOW_ERROR;
-        return;
-    }
-
-    memcpy(target, itemName, treeLength);
-    memcpy(target+treeLength, id, idLength);
-    memcpy(target+treeLength+idLength, suffix, suffixLength+1); // +1 includes the terminating NUL
-}
-
-static void 
-checkIDSuffix(const char *itemName, const char *id, int32_t idLength, const char *suffix,
-              CheckDependency check, void *context,
-              UErrorCode *pErrorCode) {
-    char target[200];
-    makeTargetName(itemName, id, idLength, suffix, target, (int32_t)sizeof(target), pErrorCode);
-    if(U_SUCCESS(*pErrorCode)) {
-        check(context, itemName, target);
-    }
-}
-
-/* assemble the target item name from the item's parent item name */
-static void 
-checkParent(const char *itemName, CheckDependency check, void *context,
-            UErrorCode *pErrorCode) {
-    const char *itemID, *parent, *parentLimit, *suffix;
-    int32_t parentLength;
-
-    // get the item basename
-    itemID=strrchr(itemName, '/');
-    if(itemID!=nullptr) {
-        ++itemID;
-    } else {
-        itemID=itemName;
-    }
-
-    // get the item suffix
-    suffix=strrchr(itemID, '.');
-    if(suffix==nullptr) {
-        // empty suffix, point to the end of the string
-        suffix=strrchr(itemID, 0);
-    }
-
-    // get the position of the last '_'
-    for(parentLimit=suffix; parentLimit>itemID && *--parentLimit!='_';) {}
-
-    if(parentLimit!=itemID) {
-        // get the parent item name by truncating the last part of this item's name */
-        parent=itemID;
-        parentLength=(int32_t)(parentLimit-itemID);
-    } else {
-        // no '_' in the item name: the parent is the root bundle
-        parent="root";
-        parentLength=4;
-        if((suffix-itemID)==parentLength && 0==memcmp(itemID, parent, parentLength)) {
-            // the item itself is "root", which does not depend on a parent
-            return;
-        }
-    }
-    checkIDSuffix(itemName, parent, parentLength, suffix, check, context, pErrorCode);
-}
-
-// get dependencies from resource bundles ---------------------------------- ***
-
-static const char16_t SLASH=0x2f;
-
-/*
- * Check for the alias from the string or alias resource res.
- */
-static void
-checkAlias(const char *itemName,
-           Resource res, const char16_t *alias, int32_t length, UBool useResSuffix,
-           CheckDependency check, void *context, UErrorCode *pErrorCode) {
-    int32_t i;
-
-    if(!uprv_isInvariantUString(alias, length)) {
-        fprintf(stderr, "icupkg/ures_enumDependencies(%s res=%08x) alias string contains non-invariant characters\n",
-                        itemName, res);
-        *pErrorCode=U_INVALID_CHAR_FOUND;
-        return;
-    }
-
-    // extract the locale ID from alias strings like
-    // locale_ID/key1/key2/key3
-    // locale_ID
-
-    // search for the first slash
-    for(i=0; i<length && alias[i]!=SLASH; ++i) {}
-
-    if(res_getPublicType(res)==URES_ALIAS) {
-        // ignore aliases with an initial slash:
-        // /ICUDATA/... and /pkgname/... go to a different package
-        // /LOCALE/... are for dynamic sideways fallbacks and don't go to a fixed bundle
-        if(i==0) {
-            return; // initial slash ('/')
-        }
-
-        // ignore the intra-bundle path starting from the first slash ('/')
-        length=i;
-    } else /* URES_STRING */ {
-        // the whole string should only consist of a locale ID
-        if(i!=length) {
-            fprintf(stderr, "icupkg/ures_enumDependencies(%s res=%08x) %%ALIAS contains a '/'\n",
-                            itemName, res);
-            *pErrorCode=U_UNSUPPORTED_ERROR;
-            return;
-        }
-    }
-
-    // convert the Unicode string to char *
-    char localeID[48];
-    if(length>=(int32_t)sizeof(localeID)) {
-        fprintf(stderr, "icupkg/ures_enumDependencies(%s res=%08x) alias locale ID length %ld too long\n",
-                        itemName, res, (long)length);
-        *pErrorCode=U_BUFFER_OVERFLOW_ERROR;
-        return;
-    }
-    u_UCharsToChars(alias, localeID, length);
-    localeID[length]=0;
-
-    checkIDSuffix(itemName, localeID, -1, (useResSuffix ? ".res" : ""), check, context, pErrorCode);
-}
-
-/*
- * Enumerate one resource item and its children and extract dependencies from
- * aliases.
- */
-static UBool
-ures_enumDependencies(const char *itemName,
-                      const ResourceData *pResData,
-                      Resource res, const char *inKey, const char *parentKey, int32_t depth,
-                      CheckDependency check, void *context,
-                      Package *pkg,
-                      UErrorCode *pErrorCode) {
-    UBool doCheckParent = true;  // always remains true if depth>1
-    switch(res_getPublicType(res)) {
-    case URES_STRING:
-        if(depth==1 && inKey!=nullptr &&
-                (0==strcmp(inKey, "%%ALIAS") || 0==strcmp(inKey, "%%Parent"))) {
-            // Top-level %%ALIAS string:
-            //   The alias resource bundle will be used instead of this one.
-            // Top-level %%Parent string:
-            //   We use this bundle as well as the explicit parent bundle.
-            // Either way, the truncation parent is ignored.
-            doCheckParent = false;
-            // No tracing: build tool
-            int32_t length;
-            const char16_t *alias=res_getStringNoTrace(pResData, res, &length);
-            checkAlias(itemName, res, alias, length, /*useResSuffix=*/ true,
-                       check, context, pErrorCode);
-            // If there is a %%ALIAS, then there should be nothing else in this resource bundle.
-        } else if(depth==2 && parentKey!=nullptr && 0==strcmp(parentKey, "%%DEPENDENCY")) {
-            // Second-level %%DEPENDENCY string:
-            // Explicit declaration of a dependency of this item on that one.
-            // No tracing: build tool
-            int32_t length;
-            const char16_t *alias=res_getStringNoTrace(pResData, res, &length);
-            checkAlias(itemName, res, alias, length, /*useResSuffix=*/ false,
-                       check, context, pErrorCode);
-        }
-        // we ignore all other strings
-        break;
-    case URES_ALIAS:
-        {
-            int32_t length;
-            const char16_t *alias=res_getAlias(pResData, res, &length);
-            checkAlias(itemName, res, alias, length, true, check, context, pErrorCode);
-        }
-        break;
-    case URES_TABLE:
-        {
-            /* recurse */
-            int32_t count=res_countArrayItems(pResData, res);
-            for(int32_t i=0; i<count; ++i) {
-                const char *itemKey;
-                Resource item=res_getTableItemByIndex(pResData, res, i, &itemKey);
-                // This doCheckParent return value is needed to
-                // propagate the possible false value from depth=1 to depth=0.
-                doCheckParent &= ures_enumDependencies(
-                        itemName, pResData,
-                        item, itemKey,
-                        inKey, depth+1,
-                        check, context,
-                        pkg,
-                        pErrorCode);
-                if(U_FAILURE(*pErrorCode)) {
-                    fprintf(stderr, "icupkg/ures_enumDependencies(%s table res=%08x)[%d].recurse(%s: %08x) failed\n",
-                                    itemName, res, i, itemKey, item);
-                    break;
-                }
-            }
-        }
-        break;
-    case URES_ARRAY:
-        {
-            /* recurse */
-            int32_t count=res_countArrayItems(pResData, res);
-            for(int32_t i=0; i<count; ++i) {
-                Resource item=res_getArrayItem(pResData, res, i);
-                ures_enumDependencies(
-                        itemName, pResData,
-                        item, nullptr,
-                        inKey, depth+1,
-                        check, context,
-                        pkg,
-                        pErrorCode);
-                if(U_FAILURE(*pErrorCode)) {
-                    fprintf(stderr, "icupkg/ures_enumDependencies(%s array res=%08x)[%d].recurse(%08x) failed\n",
-                                    itemName, res, i, item);
-                    break;
-                }
-            }
-        }
-        break;
-    default:
-        break;
-    }
-    return doCheckParent;
-}
-
-static void
-ures_enumDependencies(const char *itemName, const UDataInfo *pInfo,
-                      const uint8_t *inBytes, int32_t length,
-                      CheckDependency check, void *context,
-                      Package *pkg,
-                      UErrorCode *pErrorCode) {
-    ResourceData resData;
-
-    res_read(&resData, pInfo, inBytes, length, pErrorCode);
-    if(U_FAILURE(*pErrorCode)) {
-        fprintf(stderr, "icupkg: .res format version %02x.%02x not supported, or bundle malformed\n",
-                        pInfo->formatVersion[0], pInfo->formatVersion[1]);
-        exit(U_UNSUPPORTED_ERROR);
-    }
-
-    icu::NativeItem nativePool;
-
-    if(resData.usesPoolBundle) {
-        char poolName[200];
-        makeTargetName(itemName, "pool", 4, ".res", poolName, (int32_t)sizeof(poolName), pErrorCode);
-        if(U_FAILURE(*pErrorCode)) {
-            return;
-        }
-        check(context, itemName, poolName);
-        int32_t index=pkg->findItem(poolName);
-        if(index<0) {
-            // We cannot work with a bundle if its pool resource is missing.
-            // check() already printed a complaint.
-            return;
-        }
-        // TODO: Cache the native version in the Item itself.
-        nativePool.setItem(pkg->getItem(index), ures_swap);
-        const UDataInfo *poolInfo=nativePool.getDataInfo();
-        if(poolInfo->formatVersion[0]<=1) {
-            fprintf(stderr, "icupkg: %s is not a pool bundle\n", poolName);
-            return;
-        }
-        const int32_t *poolRoot=(const int32_t *)nativePool.getBytes();
-        const int32_t *poolIndexes=poolRoot+1;
-        int32_t poolIndexLength=poolIndexes[URES_INDEX_LENGTH]&0xff;
-        if(!(poolIndexLength>URES_INDEX_POOL_CHECKSUM &&
-             (poolIndexes[URES_INDEX_ATTRIBUTES]&URES_ATT_IS_POOL_BUNDLE))
-        ) {
-            fprintf(stderr, "icupkg: %s is not a pool bundle\n", poolName);
-            return;
-        }
-        if(resData.pRoot[1+URES_INDEX_POOL_CHECKSUM]==poolIndexes[URES_INDEX_POOL_CHECKSUM]) {
-            resData.poolBundleKeys=(const char *)(poolIndexes+poolIndexLength);
-            resData.poolBundleStrings=(const uint16_t *)(poolRoot+poolIndexes[URES_INDEX_KEYS_TOP]);
-        } else {
-            fprintf(stderr, "icupkg: %s has mismatched checksum for %s\n", poolName, itemName);
-            return;
-        }
-    }
-
-    UBool doCheckParent = ures_enumDependencies(
-        itemName, &resData,
-        resData.rootRes, nullptr, nullptr, 0,
-        check, context,
-        pkg,
-        pErrorCode);
-    if(!doCheckParent) {
-        return;
-    }
-
-    /*
-     * if the bundle attributes are present and the nofallback flag is not set,
-     * then add the parent bundle as a dependency
-     */
-    if(pInfo->formatVersion[0]>1 || (pInfo->formatVersion[0]==1 && pInfo->formatVersion[1]>=1)) {
-        if(!resData.noFallback) {
-            /* this bundle participates in locale fallback */
-            checkParent(itemName, check, context, pErrorCode);
-        }
-    }
-}
-
-// get dependencies from conversion tables --------------------------------- ***
-
-#if !UCONFIG_NO_CONVERSION
-/* code adapted from ucnv_swap() */
-static void
-ucnv_enumDependencies(const UDataSwapper *ds,
-                      const char *itemName, const UDataInfo *pInfo,
-                      const uint8_t *inBytes, int32_t length,
-                      CheckDependency check, void *context,
-                      UErrorCode *pErrorCode) {
-    uint32_t staticDataSize;
-
-    const UConverterStaticData *inStaticData;
-
-    const _MBCSHeader *inMBCSHeader;
-    uint8_t outputType;
-
-    /* check format version */
-    if(!(
-        pInfo->formatVersion[0]==6 &&
-        pInfo->formatVersion[1]>=2
-    )) {
-        fprintf(stderr, "icupkg/ucnv_enumDependencies(): .cnv format version %02x.%02x not supported\n",
-                        pInfo->formatVersion[0], pInfo->formatVersion[1]);
-        exit(U_UNSUPPORTED_ERROR);
-    }
-
-    /* read the initial UConverterStaticData structure after the UDataInfo header */
-    inStaticData=(const UConverterStaticData *)inBytes;
-
-    if( length<(int32_t)sizeof(UConverterStaticData) ||
-        (uint32_t)length<(staticDataSize=ds->readUInt32(inStaticData->structSize))
-    ) {
-        udata_printError(ds, "icupkg/ucnv_enumDependencies(): too few bytes (%d after header) for an ICU .cnv conversion table\n",
-                            length);
-        *pErrorCode=U_INDEX_OUTOFBOUNDS_ERROR;
-        return;
-    }
-
-    inBytes+=staticDataSize;
-    length-=(int32_t)staticDataSize;
-
-    /* check for supported conversionType values */
-    if(inStaticData->conversionType==UCNV_MBCS) {
-        /* MBCS data */
-        uint32_t mbcsHeaderLength, mbcsHeaderFlags, mbcsHeaderOptions;
-        int32_t extOffset;
-
-        inMBCSHeader=(const _MBCSHeader *)inBytes;
-
-        if(length<(int32_t)sizeof(_MBCSHeader)) {
-            udata_printError(ds, "icupkg/ucnv_enumDependencies(): too few bytes (%d after headers) for an ICU MBCS .cnv conversion table\n",
-                                length);
-            *pErrorCode=U_INDEX_OUTOFBOUNDS_ERROR;
-            return;
-        }
-        if(inMBCSHeader->version[0]==4 && inMBCSHeader->version[1]>=1) {
-            mbcsHeaderLength=MBCS_HEADER_V4_LENGTH;
-        } else if(inMBCSHeader->version[0]==5 && inMBCSHeader->version[1]>=3 &&
-                  ((mbcsHeaderOptions=ds->readUInt32(inMBCSHeader->options))&
-                   MBCS_OPT_UNKNOWN_INCOMPATIBLE_MASK)==0
-        ) {
-            mbcsHeaderLength=mbcsHeaderOptions&MBCS_OPT_LENGTH_MASK;
-        } else {
-            udata_printError(ds, "icupkg/ucnv_enumDependencies(): unsupported _MBCSHeader.version %d.%d\n",
-                             inMBCSHeader->version[0], inMBCSHeader->version[1]);
-            *pErrorCode=U_UNSUPPORTED_ERROR;
-            return;
-        }
-
-        mbcsHeaderFlags=ds->readUInt32(inMBCSHeader->flags);
-        extOffset=(int32_t)(mbcsHeaderFlags>>8);
-        outputType=(uint8_t)mbcsHeaderFlags;
-
-        if(outputType==MBCS_OUTPUT_EXT_ONLY) {
-            /*
-             * extension-only file,
-             * contains a base name instead of normal base table data
-             */
-            char baseName[32];
-            int32_t baseNameLength;
-
-            /* there is extension data after the base data, see ucnv_ext.h */
-            if(length<(extOffset+UCNV_EXT_INDEXES_MIN_LENGTH*4)) {
-                udata_printError(ds, "icupkg/ucnv_enumDependencies(): too few bytes (%d after headers) for an ICU MBCS .cnv conversion table with extension data\n",
-                                 length);
-                *pErrorCode=U_INDEX_OUTOFBOUNDS_ERROR;
-                return;
-            }
-
-            /* swap the base name, between the header and the extension data */
-            const char *inBaseName=(const char *)inBytes+mbcsHeaderLength*4;
-            baseNameLength=(int32_t)strlen(inBaseName);
-            if(baseNameLength>=(int32_t)sizeof(baseName)) {
-                udata_printError(ds, "icupkg/ucnv_enumDependencies(%s): base name length %ld too long\n",
-                                 itemName, baseNameLength);
-                *pErrorCode=U_UNSUPPORTED_ERROR;
-                return;
-            }
-            ds->swapInvChars(ds, inBaseName, baseNameLength+1, baseName, pErrorCode);
-
-            checkIDSuffix(itemName, baseName, -1, ".cnv", check, context, pErrorCode);
-        }
-    }
-}
-
-// ICU data formats -------------------------------------------------------- ***
-
-static const struct {
-    uint8_t dataFormat[4];
-} dataFormats[]={
-    { { 0x52, 0x65, 0x73, 0x42 } },     /* dataFormat="ResB" */
-    { { 0x63, 0x6e, 0x76, 0x74 } },     /* dataFormat="cnvt" */
-    { { 0x43, 0x76, 0x41, 0x6c } }      /* dataFormat="CvAl" */
-};
-
-enum {
-    FMT_RES,
-    FMT_CNV,
-    FMT_ALIAS,
-    FMT_COUNT
-};
-
-static int32_t
-getDataFormat(const uint8_t dataFormat[4]) {
-    int32_t i;
-
-    for(i=0; i<FMT_COUNT; ++i) {
-        if(0==memcmp(dataFormats[i].dataFormat, dataFormat, 4)) {
-            return i;
-        }
-    }
-    return -1;
-}
-
-// enumerate dependencies of a package item -------------------------------- ***
-
-void
-Package::enumDependencies(Item *pItem, void *context, CheckDependency check) {
-    int32_t infoLength, itemHeaderLength;
-    UErrorCode errorCode=U_ZERO_ERROR;
-    const UDataInfo *pInfo=getDataInfo(pItem->data, pItem->length, infoLength, itemHeaderLength, &errorCode);
-    if(U_FAILURE(errorCode)) {
-        return; // should not occur because readFile() checks headers
-    }
-
-    // find the data format and call the corresponding function, if any
-    int32_t format=getDataFormat(pInfo->dataFormat);
-    if(format>=0) {
-        switch(format) {
-        case FMT_RES:
-            {
-                /*
-                 * Swap the resource bundle (if necessary) so that we can use
-                 * the normal runtime uresdata.c code to read it.
-                 * We do not want to duplicate that code, especially not together with on-the-fly swapping.
-                 */
-                NativeItem nrb(pItem, ures_swap);
-                ures_enumDependencies(pItem->name, nrb.getDataInfo(), nrb.getBytes(), nrb.getLength(), check, context, this, &errorCode);
-                break;
-            }
-        case FMT_CNV:
-            {
-                // TODO: share/cache swappers
-                UDataSwapper *ds=udata_openSwapper(
-                                    (UBool)pInfo->isBigEndian, pInfo->charsetFamily,
-                                    U_IS_BIG_ENDIAN, U_CHARSET_FAMILY,
-                                    &errorCode);
-                if(U_FAILURE(errorCode)) {
-                    fprintf(stderr, "icupkg: udata_openSwapper(\"%s\") failed - %s\n",
-                            pItem->name, u_errorName(errorCode));
-                    exit(errorCode);
-                }
-
-                ds->printError=printError;
-                ds->printErrorContext=stderr;
-
-                const uint8_t *inBytes=pItem->data+itemHeaderLength;
-                int32_t length=pItem->length-itemHeaderLength;
-
-                ucnv_enumDependencies(ds, pItem->name, pInfo, inBytes, length, check, context, &errorCode);
-                udata_closeSwapper(ds);
-                break;
-            }
-        default:
-            break;
-        }
-
-        if(U_FAILURE(errorCode)) {
-            exit(errorCode);
-        }
-    }
-}
-#endif /* UCONFIG_NO_CONVERSION */
-
-U_NAMESPACE_END
->>>>>>> a8a80be5
+// © 2016 and later: Unicode, Inc. and others.
+// License & terms of use: http://www.unicode.org/copyright.html
+/*
+*******************************************************************************
+*
+*   Copyright (C) 2003-2015, International Business Machines
+*   Corporation and others.  All Rights Reserved.
+*
+*******************************************************************************
+*   file name:  pkgitems.cpp
+*   encoding:   UTF-8
+*   tab size:   8 (not used)
+*   indentation:4
+*
+*   created on: 2005sep18
+*   created by: Markus W. Scherer
+*
+*   Companion file to package.cpp. Deals with details of ICU data item formats.
+*   Used for item dependencies.
+*   Contains adapted code from ucnv_bld.c (swapper code from 2003).
+*/
+
+#include "unicode/utypes.h"
+#include "unicode/ures.h"
+#include "unicode/putil.h"
+#include "unicode/udata.h"
+#include "cstring.h"
+#include "uinvchar.h"
+#include "ucmndata.h"
+#include "udataswp.h"
+#include "swapimpl.h"
+#include "toolutil.h"
+#include "package.h"
+#include "pkg_imp.h"
+
+#include <stdio.h>
+#include <stdlib.h>
+#include <string.h>
+
+/* item formats in common */
+
+#include "uresdata.h"
+#include "ucnv_bld.h"
+#include "ucnv_io.h"
+
+// general definitions ----------------------------------------------------- ***
+
+U_CDECL_BEGIN
+
+static void U_CALLCONV
+printError(void *context, const char *fmt, va_list args) {
+    vfprintf((FILE *)context, fmt, args);
+}
+
+U_CDECL_END
+
+// a data item in native-platform form ------------------------------------- ***
+
+U_NAMESPACE_BEGIN
+
+class NativeItem {
+public:
+    NativeItem() : pItem(nullptr), pInfo(nullptr), bytes(nullptr), swapped(nullptr), length(0) {}
+    NativeItem(const Item *item, UDataSwapFn *swap) : swapped(nullptr) {
+        setItem(item, swap);
+    }
+    ~NativeItem() {
+        delete [] swapped;
+    }
+    const UDataInfo *getDataInfo() const {
+        return pInfo;
+    }
+    const uint8_t *getBytes() const {
+        return bytes;
+    }
+    int32_t getLength() const {
+        return length;
+    }
+
+    void setItem(const Item *item, UDataSwapFn *swap) {
+        pItem=item;
+        int32_t infoLength, itemHeaderLength;
+        UErrorCode errorCode=U_ZERO_ERROR;
+        pInfo=::getDataInfo(pItem->data, pItem->length, infoLength, itemHeaderLength, &errorCode);
+        if(U_FAILURE(errorCode)) {
+            exit(errorCode); // should succeed because readFile() checks headers
+        }
+        length=pItem->length-itemHeaderLength;
+
+        if(pInfo->isBigEndian==U_IS_BIG_ENDIAN && pInfo->charsetFamily==U_CHARSET_FAMILY) {
+            bytes=pItem->data+itemHeaderLength;
+        } else {
+            UDataSwapper *ds=udata_openSwapper((UBool)pInfo->isBigEndian, pInfo->charsetFamily, U_IS_BIG_ENDIAN, U_CHARSET_FAMILY, &errorCode);
+            if(U_FAILURE(errorCode)) {
+                fprintf(stderr, "icupkg: udata_openSwapper(\"%s\") failed - %s\n",
+                        pItem->name, u_errorName(errorCode));
+                exit(errorCode);
+            }
+
+            ds->printError=printError;
+            ds->printErrorContext=stderr;
+
+            swapped=new uint8_t[pItem->length];
+            if(swapped==nullptr) {
+                fprintf(stderr, "icupkg: unable to allocate memory for swapping \"%s\"\n", pItem->name);
+                exit(U_MEMORY_ALLOCATION_ERROR);
+            }
+            swap(ds, pItem->data, pItem->length, swapped, &errorCode);
+            pInfo=::getDataInfo(swapped, pItem->length, infoLength, itemHeaderLength, &errorCode);
+            bytes=swapped+itemHeaderLength;
+            udata_closeSwapper(ds);
+        }
+    }
+
+private:
+    const Item *pItem;
+    const UDataInfo *pInfo;
+    const uint8_t *bytes;
+    uint8_t *swapped;
+    int32_t length;
+};
+
+// check a dependency ------------------------------------------------------ ***
+
+/*
+ * assemble the target item name from the source item name, an ID
+ * and a suffix
+ */
+static void 
+makeTargetName(const char *itemName, const char *id, int32_t idLength, const char *suffix,
+               char *target, int32_t capacity,
+               UErrorCode *pErrorCode) {
+    const char *itemID;
+    int32_t treeLength, suffixLength, targetLength;
+
+    // get the item basename
+    itemID=strrchr(itemName, '/');
+    if(itemID!=nullptr) {
+        ++itemID;
+    } else {
+        itemID=itemName;
+    }
+
+    // build the target string
+    treeLength=(int32_t)(itemID-itemName);
+    if(idLength<0) {
+        idLength=(int32_t)strlen(id);
+    }
+    suffixLength=(int32_t)strlen(suffix);
+    targetLength=treeLength+idLength+suffixLength;
+    if(targetLength>=capacity) {
+        fprintf(stderr, "icupkg/makeTargetName(%s) target item name length %ld too long\n",
+                        itemName, (long)targetLength);
+        *pErrorCode=U_BUFFER_OVERFLOW_ERROR;
+        return;
+    }
+
+    memcpy(target, itemName, treeLength);
+    memcpy(target+treeLength, id, idLength);
+    memcpy(target+treeLength+idLength, suffix, suffixLength+1); // +1 includes the terminating NUL
+}
+
+static void 
+checkIDSuffix(const char *itemName, const char *id, int32_t idLength, const char *suffix,
+              CheckDependency check, void *context,
+              UErrorCode *pErrorCode) {
+    char target[200];
+    makeTargetName(itemName, id, idLength, suffix, target, (int32_t)sizeof(target), pErrorCode);
+    if(U_SUCCESS(*pErrorCode)) {
+        check(context, itemName, target);
+    }
+}
+
+/* assemble the target item name from the item's parent item name */
+static void 
+checkParent(const char *itemName, CheckDependency check, void *context,
+            UErrorCode *pErrorCode) {
+    const char *itemID, *parent, *parentLimit, *suffix;
+    int32_t parentLength;
+
+    // get the item basename
+    itemID=strrchr(itemName, '/');
+    if(itemID!=nullptr) {
+        ++itemID;
+    } else {
+        itemID=itemName;
+    }
+
+    // get the item suffix
+    suffix=strrchr(itemID, '.');
+    if(suffix==nullptr) {
+        // empty suffix, point to the end of the string
+        suffix=strrchr(itemID, 0);
+    }
+
+    // get the position of the last '_'
+    for(parentLimit=suffix; parentLimit>itemID && *--parentLimit!='_';) {}
+
+    if(parentLimit!=itemID) {
+        // get the parent item name by truncating the last part of this item's name */
+        parent=itemID;
+        parentLength=(int32_t)(parentLimit-itemID);
+    } else {
+        // no '_' in the item name: the parent is the root bundle
+        parent="root";
+        parentLength=4;
+        if((suffix-itemID)==parentLength && 0==memcmp(itemID, parent, parentLength)) {
+            // the item itself is "root", which does not depend on a parent
+            return;
+        }
+    }
+    checkIDSuffix(itemName, parent, parentLength, suffix, check, context, pErrorCode);
+}
+
+// get dependencies from resource bundles ---------------------------------- ***
+
+static const char16_t SLASH=0x2f;
+
+/*
+ * Check for the alias from the string or alias resource res.
+ */
+static void
+checkAlias(const char *itemName,
+           Resource res, const char16_t *alias, int32_t length, UBool useResSuffix,
+           CheckDependency check, void *context, UErrorCode *pErrorCode) {
+    int32_t i;
+
+    if(!uprv_isInvariantUString(alias, length)) {
+        fprintf(stderr, "icupkg/ures_enumDependencies(%s res=%08x) alias string contains non-invariant characters\n",
+                        itemName, res);
+        *pErrorCode=U_INVALID_CHAR_FOUND;
+        return;
+    }
+
+    // extract the locale ID from alias strings like
+    // locale_ID/key1/key2/key3
+    // locale_ID
+
+    // search for the first slash
+    for(i=0; i<length && alias[i]!=SLASH; ++i) {}
+
+    if(res_getPublicType(res)==URES_ALIAS) {
+        // ignore aliases with an initial slash:
+        // /ICUDATA/... and /pkgname/... go to a different package
+        // /LOCALE/... are for dynamic sideways fallbacks and don't go to a fixed bundle
+        if(i==0) {
+            return; // initial slash ('/')
+        }
+
+        // ignore the intra-bundle path starting from the first slash ('/')
+        length=i;
+    } else /* URES_STRING */ {
+        // the whole string should only consist of a locale ID
+        if(i!=length) {
+            fprintf(stderr, "icupkg/ures_enumDependencies(%s res=%08x) %%ALIAS contains a '/'\n",
+                            itemName, res);
+            *pErrorCode=U_UNSUPPORTED_ERROR;
+            return;
+        }
+    }
+
+    // convert the Unicode string to char *
+    char localeID[48];
+    if(length>=(int32_t)sizeof(localeID)) {
+        fprintf(stderr, "icupkg/ures_enumDependencies(%s res=%08x) alias locale ID length %ld too long\n",
+                        itemName, res, (long)length);
+        *pErrorCode=U_BUFFER_OVERFLOW_ERROR;
+        return;
+    }
+    u_UCharsToChars(alias, localeID, length);
+    localeID[length]=0;
+
+    checkIDSuffix(itemName, localeID, -1, (useResSuffix ? ".res" : ""), check, context, pErrorCode);
+}
+
+/*
+ * Enumerate one resource item and its children and extract dependencies from
+ * aliases.
+ */
+static UBool
+ures_enumDependencies(const char *itemName,
+                      const ResourceData *pResData,
+                      Resource res, const char *inKey, const char *parentKey, int32_t depth,
+                      CheckDependency check, void *context,
+                      Package *pkg,
+                      UErrorCode *pErrorCode) {
+    UBool doCheckParent = true;  // always remains true if depth>1
+    switch(res_getPublicType(res)) {
+    case URES_STRING:
+        if(depth==1 && inKey!=nullptr &&
+                (0==strcmp(inKey, "%%ALIAS") || 0==strcmp(inKey, "%%Parent"))) {
+            // Top-level %%ALIAS string:
+            //   The alias resource bundle will be used instead of this one.
+            // Top-level %%Parent string:
+            //   We use this bundle as well as the explicit parent bundle.
+            // Either way, the truncation parent is ignored.
+            doCheckParent = false;
+            // No tracing: build tool
+            int32_t length;
+            const char16_t *alias=res_getStringNoTrace(pResData, res, &length);
+            checkAlias(itemName, res, alias, length, /*useResSuffix=*/ true,
+                       check, context, pErrorCode);
+            // If there is a %%ALIAS, then there should be nothing else in this resource bundle.
+        } else if(depth==2 && parentKey!=nullptr && 0==strcmp(parentKey, "%%DEPENDENCY")) {
+            // Second-level %%DEPENDENCY string:
+            // Explicit declaration of a dependency of this item on that one.
+            // No tracing: build tool
+            int32_t length;
+            const char16_t *alias=res_getStringNoTrace(pResData, res, &length);
+            checkAlias(itemName, res, alias, length, /*useResSuffix=*/ false,
+                       check, context, pErrorCode);
+        }
+        // we ignore all other strings
+        break;
+    case URES_ALIAS:
+        {
+            int32_t length;
+            const char16_t *alias=res_getAlias(pResData, res, &length);
+            checkAlias(itemName, res, alias, length, true, check, context, pErrorCode);
+        }
+        break;
+    case URES_TABLE:
+        {
+            /* recurse */
+            int32_t count=res_countArrayItems(pResData, res);
+            for(int32_t i=0; i<count; ++i) {
+                const char *itemKey;
+                Resource item=res_getTableItemByIndex(pResData, res, i, &itemKey);
+                // This doCheckParent return value is needed to
+                // propagate the possible false value from depth=1 to depth=0.
+                doCheckParent &= ures_enumDependencies(
+                        itemName, pResData,
+                        item, itemKey,
+                        inKey, depth+1,
+                        check, context,
+                        pkg,
+                        pErrorCode);
+                if(U_FAILURE(*pErrorCode)) {
+                    fprintf(stderr, "icupkg/ures_enumDependencies(%s table res=%08x)[%d].recurse(%s: %08x) failed\n",
+                                    itemName, res, i, itemKey, item);
+                    break;
+                }
+            }
+        }
+        break;
+    case URES_ARRAY:
+        {
+            /* recurse */
+            int32_t count=res_countArrayItems(pResData, res);
+            for(int32_t i=0; i<count; ++i) {
+                Resource item=res_getArrayItem(pResData, res, i);
+                ures_enumDependencies(
+                        itemName, pResData,
+                        item, nullptr,
+                        inKey, depth+1,
+                        check, context,
+                        pkg,
+                        pErrorCode);
+                if(U_FAILURE(*pErrorCode)) {
+                    fprintf(stderr, "icupkg/ures_enumDependencies(%s array res=%08x)[%d].recurse(%08x) failed\n",
+                                    itemName, res, i, item);
+                    break;
+                }
+            }
+        }
+        break;
+    default:
+        break;
+    }
+    return doCheckParent;
+}
+
+static void
+ures_enumDependencies(const char *itemName, const UDataInfo *pInfo,
+                      const uint8_t *inBytes, int32_t length,
+                      CheckDependency check, void *context,
+                      Package *pkg,
+                      UErrorCode *pErrorCode) {
+    ResourceData resData;
+
+    res_read(&resData, pInfo, inBytes, length, pErrorCode);
+    if(U_FAILURE(*pErrorCode)) {
+        fprintf(stderr, "icupkg: .res format version %02x.%02x not supported, or bundle malformed\n",
+                        pInfo->formatVersion[0], pInfo->formatVersion[1]);
+        exit(U_UNSUPPORTED_ERROR);
+    }
+
+    icu::NativeItem nativePool;
+
+    if(resData.usesPoolBundle) {
+        char poolName[200];
+        makeTargetName(itemName, "pool", 4, ".res", poolName, (int32_t)sizeof(poolName), pErrorCode);
+        if(U_FAILURE(*pErrorCode)) {
+            return;
+        }
+        check(context, itemName, poolName);
+        int32_t index=pkg->findItem(poolName);
+        if(index<0) {
+            // We cannot work with a bundle if its pool resource is missing.
+            // check() already printed a complaint.
+            return;
+        }
+        // TODO: Cache the native version in the Item itself.
+        nativePool.setItem(pkg->getItem(index), ures_swap);
+        const UDataInfo *poolInfo=nativePool.getDataInfo();
+        if(poolInfo->formatVersion[0]<=1) {
+            fprintf(stderr, "icupkg: %s is not a pool bundle\n", poolName);
+            return;
+        }
+        const int32_t *poolRoot=(const int32_t *)nativePool.getBytes();
+        const int32_t *poolIndexes=poolRoot+1;
+        int32_t poolIndexLength=poolIndexes[URES_INDEX_LENGTH]&0xff;
+        if(!(poolIndexLength>URES_INDEX_POOL_CHECKSUM &&
+             (poolIndexes[URES_INDEX_ATTRIBUTES]&URES_ATT_IS_POOL_BUNDLE))
+        ) {
+            fprintf(stderr, "icupkg: %s is not a pool bundle\n", poolName);
+            return;
+        }
+        if(resData.pRoot[1+URES_INDEX_POOL_CHECKSUM]==poolIndexes[URES_INDEX_POOL_CHECKSUM]) {
+            resData.poolBundleKeys=(const char *)(poolIndexes+poolIndexLength);
+            resData.poolBundleStrings=(const uint16_t *)(poolRoot+poolIndexes[URES_INDEX_KEYS_TOP]);
+        } else {
+            fprintf(stderr, "icupkg: %s has mismatched checksum for %s\n", poolName, itemName);
+            return;
+        }
+    }
+
+    UBool doCheckParent = ures_enumDependencies(
+        itemName, &resData,
+        resData.rootRes, nullptr, nullptr, 0,
+        check, context,
+        pkg,
+        pErrorCode);
+    if(!doCheckParent) {
+        return;
+    }
+
+    /*
+     * if the bundle attributes are present and the nofallback flag is not set,
+     * then add the parent bundle as a dependency
+     */
+    if(pInfo->formatVersion[0]>1 || (pInfo->formatVersion[0]==1 && pInfo->formatVersion[1]>=1)) {
+        if(!resData.noFallback) {
+            /* this bundle participates in locale fallback */
+            checkParent(itemName, check, context, pErrorCode);
+        }
+    }
+}
+
+// get dependencies from conversion tables --------------------------------- ***
+
+#if !UCONFIG_NO_CONVERSION
+/* code adapted from ucnv_swap() */
+static void
+ucnv_enumDependencies(const UDataSwapper *ds,
+                      const char *itemName, const UDataInfo *pInfo,
+                      const uint8_t *inBytes, int32_t length,
+                      CheckDependency check, void *context,
+                      UErrorCode *pErrorCode) {
+    uint32_t staticDataSize;
+
+    const UConverterStaticData *inStaticData;
+
+    const _MBCSHeader *inMBCSHeader;
+    uint8_t outputType;
+
+    /* check format version */
+    if(!(
+        pInfo->formatVersion[0]==6 &&
+        pInfo->formatVersion[1]>=2
+    )) {
+        fprintf(stderr, "icupkg/ucnv_enumDependencies(): .cnv format version %02x.%02x not supported\n",
+                        pInfo->formatVersion[0], pInfo->formatVersion[1]);
+        exit(U_UNSUPPORTED_ERROR);
+    }
+
+    /* read the initial UConverterStaticData structure after the UDataInfo header */
+    inStaticData=(const UConverterStaticData *)inBytes;
+
+    if( length<(int32_t)sizeof(UConverterStaticData) ||
+        (uint32_t)length<(staticDataSize=ds->readUInt32(inStaticData->structSize))
+    ) {
+        udata_printError(ds, "icupkg/ucnv_enumDependencies(): too few bytes (%d after header) for an ICU .cnv conversion table\n",
+                            length);
+        *pErrorCode=U_INDEX_OUTOFBOUNDS_ERROR;
+        return;
+    }
+
+    inBytes+=staticDataSize;
+    length-=(int32_t)staticDataSize;
+
+    /* check for supported conversionType values */
+    if(inStaticData->conversionType==UCNV_MBCS) {
+        /* MBCS data */
+        uint32_t mbcsHeaderLength, mbcsHeaderFlags, mbcsHeaderOptions;
+        int32_t extOffset;
+
+        inMBCSHeader=(const _MBCSHeader *)inBytes;
+
+        if(length<(int32_t)sizeof(_MBCSHeader)) {
+            udata_printError(ds, "icupkg/ucnv_enumDependencies(): too few bytes (%d after headers) for an ICU MBCS .cnv conversion table\n",
+                                length);
+            *pErrorCode=U_INDEX_OUTOFBOUNDS_ERROR;
+            return;
+        }
+        if(inMBCSHeader->version[0]==4 && inMBCSHeader->version[1]>=1) {
+            mbcsHeaderLength=MBCS_HEADER_V4_LENGTH;
+        } else if(inMBCSHeader->version[0]==5 && inMBCSHeader->version[1]>=3 &&
+                  ((mbcsHeaderOptions=ds->readUInt32(inMBCSHeader->options))&
+                   MBCS_OPT_UNKNOWN_INCOMPATIBLE_MASK)==0
+        ) {
+            mbcsHeaderLength=mbcsHeaderOptions&MBCS_OPT_LENGTH_MASK;
+        } else {
+            udata_printError(ds, "icupkg/ucnv_enumDependencies(): unsupported _MBCSHeader.version %d.%d\n",
+                             inMBCSHeader->version[0], inMBCSHeader->version[1]);
+            *pErrorCode=U_UNSUPPORTED_ERROR;
+            return;
+        }
+
+        mbcsHeaderFlags=ds->readUInt32(inMBCSHeader->flags);
+        extOffset=(int32_t)(mbcsHeaderFlags>>8);
+        outputType=(uint8_t)mbcsHeaderFlags;
+
+        if(outputType==MBCS_OUTPUT_EXT_ONLY) {
+            /*
+             * extension-only file,
+             * contains a base name instead of normal base table data
+             */
+            char baseName[32];
+            int32_t baseNameLength;
+
+            /* there is extension data after the base data, see ucnv_ext.h */
+            if(length<(extOffset+UCNV_EXT_INDEXES_MIN_LENGTH*4)) {
+                udata_printError(ds, "icupkg/ucnv_enumDependencies(): too few bytes (%d after headers) for an ICU MBCS .cnv conversion table with extension data\n",
+                                 length);
+                *pErrorCode=U_INDEX_OUTOFBOUNDS_ERROR;
+                return;
+            }
+
+            /* swap the base name, between the header and the extension data */
+            const char *inBaseName=(const char *)inBytes+mbcsHeaderLength*4;
+            baseNameLength=(int32_t)strlen(inBaseName);
+            if(baseNameLength>=(int32_t)sizeof(baseName)) {
+                udata_printError(ds, "icupkg/ucnv_enumDependencies(%s): base name length %ld too long\n",
+                                 itemName, baseNameLength);
+                *pErrorCode=U_UNSUPPORTED_ERROR;
+                return;
+            }
+            ds->swapInvChars(ds, inBaseName, baseNameLength+1, baseName, pErrorCode);
+
+            checkIDSuffix(itemName, baseName, -1, ".cnv", check, context, pErrorCode);
+        }
+    }
+}
+
+// ICU data formats -------------------------------------------------------- ***
+
+static const struct {
+    uint8_t dataFormat[4];
+} dataFormats[]={
+    { { 0x52, 0x65, 0x73, 0x42 } },     /* dataFormat="ResB" */
+    { { 0x63, 0x6e, 0x76, 0x74 } },     /* dataFormat="cnvt" */
+    { { 0x43, 0x76, 0x41, 0x6c } }      /* dataFormat="CvAl" */
+};
+
+enum {
+    FMT_RES,
+    FMT_CNV,
+    FMT_ALIAS,
+    FMT_COUNT
+};
+
+static int32_t
+getDataFormat(const uint8_t dataFormat[4]) {
+    int32_t i;
+
+    for(i=0; i<FMT_COUNT; ++i) {
+        if(0==memcmp(dataFormats[i].dataFormat, dataFormat, 4)) {
+            return i;
+        }
+    }
+    return -1;
+}
+
+// enumerate dependencies of a package item -------------------------------- ***
+
+void
+Package::enumDependencies(Item *pItem, void *context, CheckDependency check) {
+    int32_t infoLength, itemHeaderLength;
+    UErrorCode errorCode=U_ZERO_ERROR;
+    const UDataInfo *pInfo=getDataInfo(pItem->data, pItem->length, infoLength, itemHeaderLength, &errorCode);
+    if(U_FAILURE(errorCode)) {
+        return; // should not occur because readFile() checks headers
+    }
+
+    // find the data format and call the corresponding function, if any
+    int32_t format=getDataFormat(pInfo->dataFormat);
+    if(format>=0) {
+        switch(format) {
+        case FMT_RES:
+            {
+                /*
+                 * Swap the resource bundle (if necessary) so that we can use
+                 * the normal runtime uresdata.c code to read it.
+                 * We do not want to duplicate that code, especially not together with on-the-fly swapping.
+                 */
+                NativeItem nrb(pItem, ures_swap);
+                ures_enumDependencies(pItem->name, nrb.getDataInfo(), nrb.getBytes(), nrb.getLength(), check, context, this, &errorCode);
+                break;
+            }
+        case FMT_CNV:
+            {
+                // TODO: share/cache swappers
+                UDataSwapper *ds=udata_openSwapper(
+                                    (UBool)pInfo->isBigEndian, pInfo->charsetFamily,
+                                    U_IS_BIG_ENDIAN, U_CHARSET_FAMILY,
+                                    &errorCode);
+                if(U_FAILURE(errorCode)) {
+                    fprintf(stderr, "icupkg: udata_openSwapper(\"%s\") failed - %s\n",
+                            pItem->name, u_errorName(errorCode));
+                    exit(errorCode);
+                }
+
+                ds->printError=printError;
+                ds->printErrorContext=stderr;
+
+                const uint8_t *inBytes=pItem->data+itemHeaderLength;
+                int32_t length=pItem->length-itemHeaderLength;
+
+                ucnv_enumDependencies(ds, pItem->name, pInfo, inBytes, length, check, context, &errorCode);
+                udata_closeSwapper(ds);
+                break;
+            }
+        default:
+            break;
+        }
+
+        if(U_FAILURE(errorCode)) {
+            exit(errorCode);
+        }
+    }
+}
+#endif /* UCONFIG_NO_CONVERSION */
+
+U_NAMESPACE_END