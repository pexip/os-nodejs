<<<<<<< HEAD
// © 2016 and later: Unicode, Inc. and others.
// License & terms of use: http://www.unicode.org/copyright.html
/*
*******************************************************************************
*
*   Copyright (C) 2005-2014, International Business Machines
*   Corporation and others.  All Rights Reserved.
*
*******************************************************************************
*   file name:  icupkg.cpp
*   encoding:   UTF-8
*   tab size:   8 (not used)
*   indentation:4
*
*   created on: 2005jul29
*   created by: Markus W. Scherer
*
*   This tool operates on ICU data (.dat package) files.
*   It takes one as input, or creates an empty one, and can remove, add, and
*   extract data pieces according to command-line options.
*   At the same time, it swaps each piece to a consistent set of platform
*   properties as desired.
*   Useful as an install-time tool for shipping only one flavor of ICU data
*   and preparing data files for the target platform.
*   Also for customizing ICU data (pruning, augmenting, replacing) and for
*   taking it apart.
*   Subsumes functionality and implementation code from
*   gencmn, decmn, and icuswap tools.
*   Will not work with data DLLs (shared libraries).
*/

#include "unicode/utypes.h"
#include "unicode/putil.h"
#include "cstring.h"
#include "toolutil.h"
#include "uoptions.h"
#include "uparse.h"
#include "filestrm.h"
#include "package.h"
#include "pkg_icu.h"

#include <stdio.h>
#include <stdlib.h>
#include <string.h>

U_NAMESPACE_USE

// TODO: add --matchmode=regex for using the ICU regex engine for item name pattern matching?

// general definitions ----------------------------------------------------- ***

// main() ------------------------------------------------------------------ ***

static void
printUsage(const char *pname, UBool isHelp) {
    FILE *where=isHelp ? stdout : stderr;

    fprintf(where,
            "%csage: %s [-h|-?|--help ] [-tl|-tb|-te] [-c] [-C comment]\n"
            "\t[-a list] [-r list] [-x list] [-l [-o outputListFileName]]\n"
            "\t[-s path] [-d path] [-w] [-m mode]\n"
            "\t[--ignore-deps]\n"
            "\t[--auto_toc_prefix] [--auto_toc_prefix_with_type] [--toc_prefix]\n"
            "\tinfilename [outfilename]\n",
            isHelp ? 'U' : 'u', pname);
    if(isHelp) {
        fprintf(where,
            "\n"
            "Read the input ICU .dat package file, modify it according to the options,\n"
            "swap it to the desired platform properties (charset & endianness),\n"
            "and optionally write the resulting ICU .dat package to the output file.\n"
            "Items are removed, then added, then extracted and listed.\n"
            "An ICU .dat package is written if items are removed or added,\n"
            "or if the input and output filenames differ,\n"
            "or if the --writepkg (-w) option is set.\n");
        fprintf(where,
            "\n"
            "If the input filename is \"new\" then an empty package is created.\n"
            "If the output filename is missing, then it is automatically generated\n"
            "from the input filename: If the input filename ends with an l, b, or e\n"
            "matching its platform properties, then the output filename will\n"
            "contain the letter from the -t (--type) option.\n");
        fprintf(where,
            "\n"
            "This tool can also be used to just swap a single ICU data file, replacing the\n"
            "former icuswap tool. For this mode, provide the infilename (and optional\n"
            "outfilename) for a non-package ICU data file.\n"
            "Allowed options include -t, -w, -s and -d.\n"
            "The filenames can be absolute, or relative to the source/dest dir paths.\n"
            "Other options are not allowed in this mode.\n");
        fprintf(where,
            "\n"
            "Options:\n"
            "\t(Only the last occurrence of an option is used.)\n"
            "\n"
            "\t-h or -? or --help    print this message and exit\n");
        fprintf(where,
            "\n"
            "\t-tl or --type l   output for little-endian/ASCII charset family\n"
            "\t-tb or --type b   output for big-endian/ASCII charset family\n"
            "\t-te or --type e   output for big-endian/EBCDIC charset family\n"
            "\t                  The output type defaults to the input type.\n"
            "\n"
            "\t-c or --copyright include the ICU copyright notice\n"
            "\t-C comment or --comment comment   include a comment string\n");
        fprintf(where,
            "\n"
            "\t-a list or --add list      add items to the package\n"
            "\t-r list or --remove list   remove items from the package\n"
            "\t-x list or --extract list  extract items from the package\n"
            "\tThe list can be a single item's filename,\n"
            "\tor a .txt filename with a list of item filenames,\n"
            "\tor an ICU .dat package filename.\n");
        fprintf(where,
            "\n"
            "\t-w or --writepkg  write the output package even if no items are removed\n"
            "\t                  or added (e.g., for only swapping the data)\n");
        fprintf(where,
            "\n"
            "\t-m mode or --matchmode mode  set the matching mode for item names with\n"
            "\t                             wildcards\n"
            "\t        noslash: the '*' wildcard does not match the '/' tree separator\n");
        fprintf(where,
            "\n"
            "\t--ignore-deps     Do not fail if not all resource dependencies are met. Use this\n"
            "\t                  option if the missing resources come from another source.");
        fprintf(where,
            "\n"
            "\tIn the .dat package, the Table of Contents (ToC) contains an entry\n"
            "\tfor each item of the form prefix/tree/itemname .\n"
            "\tThe prefix normally matches the package basename, and icupkg checks that,\n"
            "\tbut this is not necessary when ICU need not find and load the package by filename.\n"
            "\tICU package names end with the platform type letter, and thus differ\n"
            "\tbetween platform types. This is not required for user data packages.\n");
        fprintf(where,
            "\n"
            "\t--auto_toc_prefix            automatic ToC entries prefix\n"
            "\t                             Uses the prefix of the first entry of the\n"
            "\t                             input package, rather than its basename.\n"
            "\t                             Requires a non-empty input package.\n"
            "\t--auto_toc_prefix_with_type  auto_toc_prefix + adjust platform type\n"
            "\t                             Same as auto_toc_prefix but also checks that\n"
            "\t                             the prefix ends with the input platform\n"
            "\t                             type letter, and modifies it to the output\n"
            "\t                             platform type letter.\n"
            "\t                At most one of the auto_toc_prefix options\n"
            "\t                can be used at a time.\n"
            "\t--toc_prefix prefix          ToC prefix to be used in the output package\n"
            "\t                             Overrides the package basename\n"
            "\t                             and --auto_toc_prefix.\n"
            "\t                             Cannot be combined with --auto_toc_prefix_with_type.\n");
        /*
         * Usage text columns, starting after the initial TAB.
         *      1         2         3         4         5         6         7         8
         *     901234567890123456789012345678901234567890123456789012345678901234567890
         */
        fprintf(where,
            "\n"
            "\tList file syntax: Items are listed on one or more lines and separated\n"
            "\tby whitespace (space+tab).\n"
            "\tComments begin with # and are ignored. Empty lines are ignored.\n"
            "\tLines where the first non-whitespace character is one of %s\n"
            "\tare also ignored, to reserve for future syntax.\n",
            U_PKG_RESERVED_CHARS);
        fprintf(where,
            "\tItems for removal or extraction may contain a single '*' wildcard\n"
            "\tcharacter. The '*' matches zero or more characters.\n"
            "\tIf --matchmode noslash (-m noslash) is set, then the '*'\n"
            "\tdoes not match '/'.\n");
        fprintf(where,
            "\n"
            "\tItems must be listed relative to the package, and the --sourcedir or\n"
            "\tthe --destdir path will be prepended.\n"
            "\tThe paths are only prepended to item filenames while adding or\n"
            "\textracting items, not to ICU .dat package or list filenames.\n"
            "\t\n"
            "\tPaths may contain '/' instead of the platform's\n"
            "\tfile separator character, and are converted as appropriate.\n");
        fprintf(where,
            "\n"
            "\t-s path or --sourcedir path  directory for the --add items\n"
            "\t-d path or --destdir path    directory for the --extract items\n"
            "\n"
            "\t-l or --list                 list the package items\n"
            "\t                             (after modifying the package)\n"
            "\t                             to stdout or to output list file\n"
            "\t-o path or --outlist path    path/filename for the --list output\n");
    }
}

static UOption options[]={
    UOPTION_HELP_H,
    UOPTION_HELP_QUESTION_MARK,
    UOPTION_DEF("type", 't', UOPT_REQUIRES_ARG),

    UOPTION_COPYRIGHT,
    UOPTION_DEF("comment", 'C', UOPT_REQUIRES_ARG),

    UOPTION_SOURCEDIR,
    UOPTION_DESTDIR,

    UOPTION_DEF("writepkg", 'w', UOPT_NO_ARG),

    UOPTION_DEF("matchmode", 'm', UOPT_REQUIRES_ARG),

    UOPTION_DEF("ignore-deps", '\1', UOPT_NO_ARG),

    UOPTION_DEF("add", 'a', UOPT_REQUIRES_ARG),
    UOPTION_DEF("remove", 'r', UOPT_REQUIRES_ARG),
    UOPTION_DEF("extract", 'x', UOPT_REQUIRES_ARG),

    UOPTION_DEF("list", 'l', UOPT_NO_ARG),
    UOPTION_DEF("outlist", 'o', UOPT_REQUIRES_ARG),

    UOPTION_DEF("auto_toc_prefix", '\1', UOPT_NO_ARG),
    UOPTION_DEF("auto_toc_prefix_with_type", '\1', UOPT_NO_ARG),
    UOPTION_DEF("toc_prefix", '\1', UOPT_REQUIRES_ARG)
};

enum {
    OPT_HELP_H,
    OPT_HELP_QUESTION_MARK,
    OPT_OUT_TYPE,

    OPT_COPYRIGHT,
    OPT_COMMENT,

    OPT_SOURCEDIR,
    OPT_DESTDIR,

    OPT_WRITEPKG,

    OPT_MATCHMODE,

    OPT_IGNORE_DEPS,

    OPT_ADD_LIST,
    OPT_REMOVE_LIST,
    OPT_EXTRACT_LIST,

    OPT_LIST_ITEMS,
    OPT_LIST_FILE,

    OPT_AUTO_TOC_PREFIX,
    OPT_AUTO_TOC_PREFIX_WITH_TYPE,
    OPT_TOC_PREFIX,

    OPT_COUNT
};

static UBool
isPackageName(const char *filename) {
    int32_t len;

    len=(int32_t)strlen(filename)-4; /* -4: subtract the length of ".dat" */
    return (UBool)(len>0 && 0==strcmp(filename+len, ".dat"));
}
/*
This line is required by MinGW because it incorrectly globs the arguments.
So when \* is used, it turns into a list of files instead of a literal "*"
*/
int _CRT_glob = 0;

extern int
main(int argc, char *argv[]) {
    const char *pname, *sourcePath, *destPath, *inFilename, *outFilename, *outComment;
    char outType;
    UBool isHelp, isModified, isPackage;
    int result = 0;

    Package *pkg, *listPkg, *addListPkg;

    U_MAIN_INIT_ARGS(argc, argv);

    /* get the program basename */
    pname=findBasename(argv[0]);

    argc=u_parseArgs(argc, argv, UPRV_LENGTHOF(options), options);
    isHelp=options[OPT_HELP_H].doesOccur || options[OPT_HELP_QUESTION_MARK].doesOccur;
    if(isHelp) {
        printUsage(pname, TRUE);
        return U_ZERO_ERROR;
    }

    pkg=new Package;
    if(pkg==NULL) {
        fprintf(stderr, "icupkg: not enough memory\n");
        return U_MEMORY_ALLOCATION_ERROR;
    }
    isModified=FALSE;

    int autoPrefix=0;
    if(options[OPT_AUTO_TOC_PREFIX].doesOccur) {
        pkg->setAutoPrefix();
        ++autoPrefix;
    }
    if(options[OPT_AUTO_TOC_PREFIX_WITH_TYPE].doesOccur) {
        if(options[OPT_TOC_PREFIX].doesOccur) {
            fprintf(stderr, "icupkg: --auto_toc_prefix_with_type and also --toc_prefix\n");
            printUsage(pname, FALSE);
            return U_ILLEGAL_ARGUMENT_ERROR;
        }
        pkg->setAutoPrefixWithType();
        ++autoPrefix;
    }
    if(argc<2 || 3<argc || autoPrefix>1) {
        printUsage(pname, FALSE);
        return U_ILLEGAL_ARGUMENT_ERROR;
    }

    if(options[OPT_SOURCEDIR].doesOccur) {
        sourcePath=options[OPT_SOURCEDIR].value;
    } else {
        // work relative to the current working directory
        sourcePath=NULL;
    }
    if(options[OPT_DESTDIR].doesOccur) {
        destPath=options[OPT_DESTDIR].value;
    } else {
        // work relative to the current working directory
        destPath=NULL;
    }

    if(0==strcmp(argv[1], "new")) {
        if(autoPrefix) {
            fprintf(stderr, "icupkg: --auto_toc_prefix[_with_type] but no input package\n");
            printUsage(pname, FALSE);
            return U_ILLEGAL_ARGUMENT_ERROR;
        }
        inFilename=NULL;
        isPackage=TRUE;
    } else {
        inFilename=argv[1];
        if(isPackageName(inFilename)) {
            pkg->readPackage(inFilename);
            isPackage=TRUE;
        } else {
            /* swap a single file (icuswap replacement) rather than work on a package */
            pkg->addFile(sourcePath, inFilename);
            isPackage=FALSE;
        }
    }

    if(argc>=3) {
        outFilename=argv[2];
        if(0!=strcmp(argv[1], argv[2])) {
            isModified=TRUE;
        }
    } else if(isPackage) {
        outFilename=NULL;
    } else /* !isPackage */ {
        outFilename=inFilename;
        isModified=(UBool)(sourcePath!=destPath);
    }

    /* parse the output type option */
    if(options[OPT_OUT_TYPE].doesOccur) {
        const char *type=options[OPT_OUT_TYPE].value;
        if(type[0]==0 || type[1]!=0) {
            /* the type must be exactly one letter */
            printUsage(pname, FALSE);
            return U_ILLEGAL_ARGUMENT_ERROR;
        }
        outType=type[0];
        switch(outType) {
        case 'l':
        case 'b':
        case 'e':
            break;
        default:
            printUsage(pname, FALSE);
            return U_ILLEGAL_ARGUMENT_ERROR;
        }

        /*
         * Set the isModified flag if the output type differs from the
         * input package type.
         * If we swap a single file, just assume that we are modifying it.
         * The Package class does not give us access to the item and its type.
         */
        isModified|=(UBool)(!isPackage || outType!=pkg->getInType());
    } else if(isPackage) {
        outType=pkg->getInType(); // default to input type
    } else /* !isPackage: swap single file */ {
        outType=0; /* tells extractItem() to not swap */
    }

    if(options[OPT_WRITEPKG].doesOccur) {
        isModified=TRUE;
    }

    if(!isPackage) {
        /*
         * icuswap tool replacement: Only swap a single file.
         * Check that irrelevant options are not set.
         */
        if( options[OPT_COMMENT].doesOccur ||
            options[OPT_COPYRIGHT].doesOccur ||
            options[OPT_MATCHMODE].doesOccur ||
            options[OPT_REMOVE_LIST].doesOccur ||
            options[OPT_ADD_LIST].doesOccur ||
            options[OPT_EXTRACT_LIST].doesOccur ||
            options[OPT_LIST_ITEMS].doesOccur
        ) {
            printUsage(pname, FALSE);
            return U_ILLEGAL_ARGUMENT_ERROR;
        }
        if(isModified) {
            pkg->extractItem(destPath, outFilename, 0, outType);
        }

        delete pkg;
        return result;
    }

    /* Work with a package. */

    if(options[OPT_COMMENT].doesOccur) {
        outComment=options[OPT_COMMENT].value;
    } else if(options[OPT_COPYRIGHT].doesOccur) {
        outComment=U_COPYRIGHT_STRING;
    } else {
        outComment=NULL;
    }

    if(options[OPT_MATCHMODE].doesOccur) {
        if(0==strcmp(options[OPT_MATCHMODE].value, "noslash")) {
            pkg->setMatchMode(Package::MATCH_NOSLASH);
        } else {
            printUsage(pname, FALSE);
            return U_ILLEGAL_ARGUMENT_ERROR;
        }
    }

    /* remove items */
    if(options[OPT_REMOVE_LIST].doesOccur) {
        listPkg=new Package();
        if(listPkg==NULL) {
            fprintf(stderr, "icupkg: not enough memory\n");
            exit(U_MEMORY_ALLOCATION_ERROR);
        }
        if(readList(NULL, options[OPT_REMOVE_LIST].value, FALSE, listPkg)) {
            pkg->removeItems(*listPkg);
            delete listPkg;
            isModified=TRUE;
        } else {
            printUsage(pname, FALSE);
            return U_ILLEGAL_ARGUMENT_ERROR;
        }
    }

    /*
     * add items
     * use a separate Package so that its memory and items stay around
     * as long as the main Package
     */
    addListPkg=NULL;
    if(options[OPT_ADD_LIST].doesOccur) {
        addListPkg=new Package();
        if(addListPkg==NULL) {
            fprintf(stderr, "icupkg: not enough memory\n");
            exit(U_MEMORY_ALLOCATION_ERROR);
        }
        if(readList(sourcePath, options[OPT_ADD_LIST].value, TRUE, addListPkg)) {
            pkg->addItems(*addListPkg);
            // delete addListPkg; deferred until after writePackage()
            isModified=TRUE;
        } else {
            printUsage(pname, FALSE);
            return U_ILLEGAL_ARGUMENT_ERROR;
        }
    }

    /* extract items */
    if(options[OPT_EXTRACT_LIST].doesOccur) {
        listPkg=new Package();
        if(listPkg==NULL) {
            fprintf(stderr, "icupkg: not enough memory\n");
            exit(U_MEMORY_ALLOCATION_ERROR);
        }
        if(readList(NULL, options[OPT_EXTRACT_LIST].value, FALSE, listPkg)) {
            pkg->extractItems(destPath, *listPkg, outType);
            delete listPkg;
        } else {
            printUsage(pname, FALSE);
            return U_ILLEGAL_ARGUMENT_ERROR;
        }
    }

    /* list items */
    if(options[OPT_LIST_ITEMS].doesOccur) {
        int32_t i;
        if (options[OPT_LIST_FILE].doesOccur) {
            FileStream *out;
            out = T_FileStream_open(options[OPT_LIST_FILE].value, "w");
            if (out != NULL) {
                for(i=0; i<pkg->getItemCount(); ++i) {
                    T_FileStream_writeLine(out, pkg->getItem(i)->name);
                    T_FileStream_writeLine(out, "\n");
                }
                T_FileStream_close(out);
            } else {
                return U_ILLEGAL_ARGUMENT_ERROR;
            }
        } else {
            for(i=0; i<pkg->getItemCount(); ++i) {
                fprintf(stdout, "%s\n", pkg->getItem(i)->name);
            }
        }
    }

    /* check dependencies between items */
    if(!options[OPT_IGNORE_DEPS].doesOccur && !pkg->checkDependencies()) {
        /* some dependencies are not fulfilled */
        return U_MISSING_RESOURCE_ERROR;
    }

    /* write the output .dat package if there are any modifications */
    if(isModified) {
        char outFilenameBuffer[1024]; // for auto-generated output filename, if necessary

        if(outFilename==NULL || outFilename[0]==0) {
            if(inFilename==NULL || inFilename[0]==0) {
                fprintf(stderr, "icupkg: unable to auto-generate an output filename if there is no input filename\n");
                exit(U_ILLEGAL_ARGUMENT_ERROR);
            }

            /*
             * auto-generate a filename:
             * copy the inFilename,
             * and if the last basename character matches the input file's type,
             * then replace it with the output file's type
             */
            char suffix[6]="?.dat";
            char *s;

            suffix[0]=pkg->getInType();
            strcpy(outFilenameBuffer, inFilename);
            s=strchr(outFilenameBuffer, 0);
            if((s-outFilenameBuffer)>5 && 0==memcmp(s-5, suffix, 5)) {
                *(s-5)=outType;
            }
            outFilename=outFilenameBuffer;
        }
        if(options[OPT_TOC_PREFIX].doesOccur) {
            pkg->setPrefix(options[OPT_TOC_PREFIX].value);
        }
        result = writePackageDatFile(outFilename, outComment, NULL, NULL, pkg, outType);
    }

    delete addListPkg;
    delete pkg;
    return result;
}

/*
 * Hey, Emacs, please set the following:
 *
 * Local Variables:
 * indent-tabs-mode: nil
 * End:
 *
 */
=======
// © 2016 and later: Unicode, Inc. and others.
// License & terms of use: http://www.unicode.org/copyright.html
/*
*******************************************************************************
*
*   Copyright (C) 2005-2014, International Business Machines
*   Corporation and others.  All Rights Reserved.
*
*******************************************************************************
*   file name:  icupkg.cpp
*   encoding:   UTF-8
*   tab size:   8 (not used)
*   indentation:4
*
*   created on: 2005jul29
*   created by: Markus W. Scherer
*
*   This tool operates on ICU data (.dat package) files.
*   It takes one as input, or creates an empty one, and can remove, add, and
*   extract data pieces according to command-line options.
*   At the same time, it swaps each piece to a consistent set of platform
*   properties as desired.
*   Useful as an install-time tool for shipping only one flavor of ICU data
*   and preparing data files for the target platform.
*   Also for customizing ICU data (pruning, augmenting, replacing) and for
*   taking it apart.
*   Subsumes functionality and implementation code from
*   gencmn, decmn, and icuswap tools.
*   Will not work with data DLLs (shared libraries).
*/

#include "unicode/utypes.h"
#include "unicode/putil.h"
#include "cstring.h"
#include "toolutil.h"
#include "uoptions.h"
#include "uparse.h"
#include "filestrm.h"
#include "package.h"
#include "pkg_icu.h"

#include <stdio.h>
#include <stdlib.h>
#include <string.h>

U_NAMESPACE_USE

// TODO: add --matchmode=regex for using the ICU regex engine for item name pattern matching?

// general definitions ----------------------------------------------------- ***

// main() ------------------------------------------------------------------ ***

static void
printUsage(const char *pname, UBool isHelp) {
    FILE *where=isHelp ? stdout : stderr;

    fprintf(where,
            "%csage: %s [-h|-?|--help ] [-tl|-tb|-te] [-c] [-C comment]\n"
            "\t[-a list] [-r list] [-x list] [-l [-o outputListFileName]]\n"
            "\t[-s path] [-d path] [-w] [-m mode]\n"
            "\t[--ignore-deps]\n"
            "\t[--auto_toc_prefix] [--auto_toc_prefix_with_type] [--toc_prefix]\n"
            "\tinfilename [outfilename]\n",
            isHelp ? 'U' : 'u', pname);
    if(isHelp) {
        fprintf(where,
            "\n"
            "Read the input ICU .dat package file, modify it according to the options,\n"
            "swap it to the desired platform properties (charset & endianness),\n"
            "and optionally write the resulting ICU .dat package to the output file.\n"
            "Items are removed, then added, then extracted and listed.\n"
            "An ICU .dat package is written if items are removed or added,\n"
            "or if the input and output filenames differ,\n"
            "or if the --writepkg (-w) option is set.\n");
        fprintf(where,
            "\n"
            "If the input filename is \"new\" then an empty package is created.\n"
            "If the output filename is missing, then it is automatically generated\n"
            "from the input filename: If the input filename ends with an l, b, or e\n"
            "matching its platform properties, then the output filename will\n"
            "contain the letter from the -t (--type) option.\n");
        fprintf(where,
            "\n"
            "This tool can also be used to just swap a single ICU data file, replacing the\n"
            "former icuswap tool. For this mode, provide the infilename (and optional\n"
            "outfilename) for a non-package ICU data file.\n"
            "Allowed options include -t, -w, -s and -d.\n"
            "The filenames can be absolute, or relative to the source/dest dir paths.\n"
            "Other options are not allowed in this mode.\n");
        fprintf(where,
            "\n"
            "Options:\n"
            "\t(Only the last occurrence of an option is used.)\n"
            "\n"
            "\t-h or -? or --help    print this message and exit\n");
        fprintf(where,
            "\n"
            "\t-tl or --type l   output for little-endian/ASCII charset family\n"
            "\t-tb or --type b   output for big-endian/ASCII charset family\n"
            "\t-te or --type e   output for big-endian/EBCDIC charset family\n"
            "\t                  The output type defaults to the input type.\n"
            "\n"
            "\t-c or --copyright include the ICU copyright notice\n"
            "\t-C comment or --comment comment   include a comment string\n");
        fprintf(where,
            "\n"
            "\t-a list or --add list      add items to the package\n"
            "\t-r list or --remove list   remove items from the package\n"
            "\t-x list or --extract list  extract items from the package\n"
            "\tThe list can be a single item's filename,\n"
            "\tor a .txt filename with a list of item filenames,\n"
            "\tor an ICU .dat package filename.\n");
        fprintf(where,
            "\n"
            "\t-w or --writepkg  write the output package even if no items are removed\n"
            "\t                  or added (e.g., for only swapping the data)\n");
        fprintf(where,
            "\n"
            "\t-m mode or --matchmode mode  set the matching mode for item names with\n"
            "\t                             wildcards\n"
            "\t        noslash: the '*' wildcard does not match the '/' tree separator\n");
        fprintf(where,
            "\n"
            "\t--ignore-deps     Do not fail if not all resource dependencies are met. Use this\n"
            "\t                  option if the missing resources come from another source.");
        fprintf(where,
            "\n"
            "\tIn the .dat package, the Table of Contents (ToC) contains an entry\n"
            "\tfor each item of the form prefix/tree/itemname .\n"
            "\tThe prefix normally matches the package basename, and icupkg checks that,\n"
            "\tbut this is not necessary when ICU need not find and load the package by filename.\n"
            "\tICU package names end with the platform type letter, and thus differ\n"
            "\tbetween platform types. This is not required for user data packages.\n");
        fprintf(where,
            "\n"
            "\t--auto_toc_prefix            automatic ToC entries prefix\n"
            "\t                             Uses the prefix of the first entry of the\n"
            "\t                             input package, rather than its basename.\n"
            "\t                             Requires a non-empty input package.\n"
            "\t--auto_toc_prefix_with_type  auto_toc_prefix + adjust platform type\n"
            "\t                             Same as auto_toc_prefix but also checks that\n"
            "\t                             the prefix ends with the input platform\n"
            "\t                             type letter, and modifies it to the output\n"
            "\t                             platform type letter.\n"
            "\t                At most one of the auto_toc_prefix options\n"
            "\t                can be used at a time.\n"
            "\t--toc_prefix prefix          ToC prefix to be used in the output package\n"
            "\t                             Overrides the package basename\n"
            "\t                             and --auto_toc_prefix.\n"
            "\t                             Cannot be combined with --auto_toc_prefix_with_type.\n");
        /*
         * Usage text columns, starting after the initial TAB.
         *      1         2         3         4         5         6         7         8
         *     901234567890123456789012345678901234567890123456789012345678901234567890
         */
        fprintf(where,
            "\n"
            "\tList file syntax: Items are listed on one or more lines and separated\n"
            "\tby whitespace (space+tab).\n"
            "\tComments begin with # and are ignored. Empty lines are ignored.\n"
            "\tLines where the first non-whitespace character is one of %s\n"
            "\tare also ignored, to reserve for future syntax.\n",
            U_PKG_RESERVED_CHARS);
        fprintf(where,
            "\tItems for removal or extraction may contain a single '*' wildcard\n"
            "\tcharacter. The '*' matches zero or more characters.\n"
            "\tIf --matchmode noslash (-m noslash) is set, then the '*'\n"
            "\tdoes not match '/'.\n");
        fprintf(where,
            "\n"
            "\tItems must be listed relative to the package, and the --sourcedir or\n"
            "\tthe --destdir path will be prepended.\n"
            "\tThe paths are only prepended to item filenames while adding or\n"
            "\textracting items, not to ICU .dat package or list filenames.\n"
            "\t\n"
            "\tPaths may contain '/' instead of the platform's\n"
            "\tfile separator character, and are converted as appropriate.\n");
        fprintf(where,
            "\n"
            "\t-s path or --sourcedir path  directory for the --add items\n"
            "\t-d path or --destdir path    directory for the --extract items\n"
            "\n"
            "\t-l or --list                 list the package items\n"
            "\t                             (after modifying the package)\n"
            "\t                             to stdout or to output list file\n"
            "\t-o path or --outlist path    path/filename for the --list output\n");
    }
}

static UOption options[]={
    UOPTION_HELP_H,
    UOPTION_HELP_QUESTION_MARK,
    UOPTION_DEF("type", 't', UOPT_REQUIRES_ARG),

    UOPTION_COPYRIGHT,
    UOPTION_DEF("comment", 'C', UOPT_REQUIRES_ARG),

    UOPTION_SOURCEDIR,
    UOPTION_DESTDIR,

    UOPTION_DEF("writepkg", 'w', UOPT_NO_ARG),

    UOPTION_DEF("matchmode", 'm', UOPT_REQUIRES_ARG),

    UOPTION_DEF("ignore-deps", '\1', UOPT_NO_ARG),

    UOPTION_DEF("add", 'a', UOPT_REQUIRES_ARG),
    UOPTION_DEF("remove", 'r', UOPT_REQUIRES_ARG),
    UOPTION_DEF("extract", 'x', UOPT_REQUIRES_ARG),

    UOPTION_DEF("list", 'l', UOPT_NO_ARG),
    UOPTION_DEF("outlist", 'o', UOPT_REQUIRES_ARG),

    UOPTION_DEF("auto_toc_prefix", '\1', UOPT_NO_ARG),
    UOPTION_DEF("auto_toc_prefix_with_type", '\1', UOPT_NO_ARG),
    UOPTION_DEF("toc_prefix", '\1', UOPT_REQUIRES_ARG)
};

enum {
    OPT_HELP_H,
    OPT_HELP_QUESTION_MARK,
    OPT_OUT_TYPE,

    OPT_COPYRIGHT,
    OPT_COMMENT,

    OPT_SOURCEDIR,
    OPT_DESTDIR,

    OPT_WRITEPKG,

    OPT_MATCHMODE,

    OPT_IGNORE_DEPS,

    OPT_ADD_LIST,
    OPT_REMOVE_LIST,
    OPT_EXTRACT_LIST,

    OPT_LIST_ITEMS,
    OPT_LIST_FILE,

    OPT_AUTO_TOC_PREFIX,
    OPT_AUTO_TOC_PREFIX_WITH_TYPE,
    OPT_TOC_PREFIX,

    OPT_COUNT
};

static UBool
isPackageName(const char *filename) {
    int32_t len;

    len=(int32_t)strlen(filename)-4; /* -4: subtract the length of ".dat" */
    return (UBool)(len>0 && 0==strcmp(filename+len, ".dat"));
}
/*
This line is required by MinGW because it incorrectly globs the arguments.
So when \* is used, it turns into a list of files instead of a literal "*"
*/
int _CRT_glob = 0;

extern int
main(int argc, char *argv[]) {
    const char *pname, *sourcePath, *destPath, *inFilename, *outFilename, *outComment;
    char outType;
    UBool isHelp, isModified, isPackage;
    int result = 0;

    Package *pkg, *listPkg, *addListPkg;

    U_MAIN_INIT_ARGS(argc, argv);

    /* get the program basename */
    pname=findBasename(argv[0]);

    argc=u_parseArgs(argc, argv, UPRV_LENGTHOF(options), options);
    isHelp=options[OPT_HELP_H].doesOccur || options[OPT_HELP_QUESTION_MARK].doesOccur;
    if(isHelp) {
        printUsage(pname, true);
        return U_ZERO_ERROR;
    }

    pkg=new Package;
    if(pkg==nullptr) {
        fprintf(stderr, "icupkg: not enough memory\n");
        return U_MEMORY_ALLOCATION_ERROR;
    }
    isModified=false;

    int autoPrefix=0;
    if(options[OPT_AUTO_TOC_PREFIX].doesOccur) {
        pkg->setAutoPrefix();
        ++autoPrefix;
    }
    if(options[OPT_AUTO_TOC_PREFIX_WITH_TYPE].doesOccur) {
        if(options[OPT_TOC_PREFIX].doesOccur) {
            fprintf(stderr, "icupkg: --auto_toc_prefix_with_type and also --toc_prefix\n");
            printUsage(pname, false);
            return U_ILLEGAL_ARGUMENT_ERROR;
        }
        pkg->setAutoPrefixWithType();
        ++autoPrefix;
    }
    if(argc<2 || 3<argc || autoPrefix>1) {
        printUsage(pname, false);
        return U_ILLEGAL_ARGUMENT_ERROR;
    }

    if(options[OPT_SOURCEDIR].doesOccur) {
        sourcePath=options[OPT_SOURCEDIR].value;
    } else {
        // work relative to the current working directory
        sourcePath=nullptr;
    }
    if(options[OPT_DESTDIR].doesOccur) {
        destPath=options[OPT_DESTDIR].value;
    } else {
        // work relative to the current working directory
        destPath=nullptr;
    }

    if(0==strcmp(argv[1], "new")) {
        if(autoPrefix) {
            fprintf(stderr, "icupkg: --auto_toc_prefix[_with_type] but no input package\n");
            printUsage(pname, false);
            return U_ILLEGAL_ARGUMENT_ERROR;
        }
        inFilename=nullptr;
        isPackage=true;
    } else {
        inFilename=argv[1];
        if(isPackageName(inFilename)) {
            pkg->readPackage(inFilename);
            isPackage=true;
        } else {
            /* swap a single file (icuswap replacement) rather than work on a package */
            pkg->addFile(sourcePath, inFilename);
            isPackage=false;
        }
    }

    if(argc>=3) {
        outFilename=argv[2];
        if(0!=strcmp(argv[1], argv[2])) {
            isModified=true;
        }
    } else if(isPackage) {
        outFilename=nullptr;
    } else /* !isPackage */ {
        outFilename=inFilename;
        isModified=(UBool)(sourcePath!=destPath);
    }

    /* parse the output type option */
    if(options[OPT_OUT_TYPE].doesOccur) {
        const char *type=options[OPT_OUT_TYPE].value;
        if(type[0]==0 || type[1]!=0) {
            /* the type must be exactly one letter */
            printUsage(pname, false);
            return U_ILLEGAL_ARGUMENT_ERROR;
        }
        outType=type[0];
        switch(outType) {
        case 'l':
        case 'b':
        case 'e':
            break;
        default:
            printUsage(pname, false);
            return U_ILLEGAL_ARGUMENT_ERROR;
        }

        /*
         * Set the isModified flag if the output type differs from the
         * input package type.
         * If we swap a single file, just assume that we are modifying it.
         * The Package class does not give us access to the item and its type.
         */
        isModified|=(UBool)(!isPackage || outType!=pkg->getInType());
    } else if(isPackage) {
        outType=pkg->getInType(); // default to input type
    } else /* !isPackage: swap single file */ {
        outType=0; /* tells extractItem() to not swap */
    }

    if(options[OPT_WRITEPKG].doesOccur) {
        isModified=true;
    }

    if(!isPackage) {
        /*
         * icuswap tool replacement: Only swap a single file.
         * Check that irrelevant options are not set.
         */
        if( options[OPT_COMMENT].doesOccur ||
            options[OPT_COPYRIGHT].doesOccur ||
            options[OPT_MATCHMODE].doesOccur ||
            options[OPT_REMOVE_LIST].doesOccur ||
            options[OPT_ADD_LIST].doesOccur ||
            options[OPT_EXTRACT_LIST].doesOccur ||
            options[OPT_LIST_ITEMS].doesOccur
        ) {
            printUsage(pname, false);
            return U_ILLEGAL_ARGUMENT_ERROR;
        }
        if(isModified) {
            pkg->extractItem(destPath, outFilename, 0, outType);
        }

        delete pkg;
        return result;
    }

    /* Work with a package. */

    if(options[OPT_COMMENT].doesOccur) {
        outComment=options[OPT_COMMENT].value;
    } else if(options[OPT_COPYRIGHT].doesOccur) {
        outComment=U_COPYRIGHT_STRING;
    } else {
        outComment=nullptr;
    }

    if(options[OPT_MATCHMODE].doesOccur) {
        if(0==strcmp(options[OPT_MATCHMODE].value, "noslash")) {
            pkg->setMatchMode(Package::MATCH_NOSLASH);
        } else {
            printUsage(pname, false);
            return U_ILLEGAL_ARGUMENT_ERROR;
        }
    }

    /* remove items */
    if(options[OPT_REMOVE_LIST].doesOccur) {
        listPkg=new Package();
        if(listPkg==nullptr) {
            fprintf(stderr, "icupkg: not enough memory\n");
            exit(U_MEMORY_ALLOCATION_ERROR);
        }
        if(readList(nullptr, options[OPT_REMOVE_LIST].value, false, listPkg)) {
            pkg->removeItems(*listPkg);
            delete listPkg;
            isModified=true;
        } else {
            printUsage(pname, false);
            return U_ILLEGAL_ARGUMENT_ERROR;
        }
    }

    /*
     * add items
     * use a separate Package so that its memory and items stay around
     * as long as the main Package
     */
    addListPkg=nullptr;
    if(options[OPT_ADD_LIST].doesOccur) {
        addListPkg=new Package();
        if(addListPkg==nullptr) {
            fprintf(stderr, "icupkg: not enough memory\n");
            exit(U_MEMORY_ALLOCATION_ERROR);
        }
        if(readList(sourcePath, options[OPT_ADD_LIST].value, true, addListPkg)) {
            pkg->addItems(*addListPkg);
            // delete addListPkg; deferred until after writePackage()
            isModified=true;
        } else {
            printUsage(pname, false);
            return U_ILLEGAL_ARGUMENT_ERROR;
        }
    }

    /* extract items */
    if(options[OPT_EXTRACT_LIST].doesOccur) {
        listPkg=new Package();
        if(listPkg==nullptr) {
            fprintf(stderr, "icupkg: not enough memory\n");
            exit(U_MEMORY_ALLOCATION_ERROR);
        }
        if(readList(nullptr, options[OPT_EXTRACT_LIST].value, false, listPkg)) {
            pkg->extractItems(destPath, *listPkg, outType);
            delete listPkg;
        } else {
            printUsage(pname, false);
            return U_ILLEGAL_ARGUMENT_ERROR;
        }
    }

    /* list items */
    if(options[OPT_LIST_ITEMS].doesOccur) {
        int32_t i;
        if (options[OPT_LIST_FILE].doesOccur) {
            FileStream *out;
            out = T_FileStream_open(options[OPT_LIST_FILE].value, "w");
            if (out != nullptr) {
                for(i=0; i<pkg->getItemCount(); ++i) {
                    T_FileStream_writeLine(out, pkg->getItem(i)->name);
                    T_FileStream_writeLine(out, "\n");
                }
                T_FileStream_close(out);
            } else {
                return U_ILLEGAL_ARGUMENT_ERROR;
            }
        } else {
            for(i=0; i<pkg->getItemCount(); ++i) {
                fprintf(stdout, "%s\n", pkg->getItem(i)->name);
            }
        }
    }

    /* check dependencies between items */
    if(!options[OPT_IGNORE_DEPS].doesOccur && !pkg->checkDependencies()) {
        /* some dependencies are not fulfilled */
        return U_MISSING_RESOURCE_ERROR;
    }

    /* write the output .dat package if there are any modifications */
    if(isModified) {
        char outFilenameBuffer[1024]; // for auto-generated output filename, if necessary

        if(outFilename==nullptr || outFilename[0]==0) {
            if(inFilename==nullptr || inFilename[0]==0) {
                fprintf(stderr, "icupkg: unable to auto-generate an output filename if there is no input filename\n");
                exit(U_ILLEGAL_ARGUMENT_ERROR);
            }

            /*
             * auto-generate a filename:
             * copy the inFilename,
             * and if the last basename character matches the input file's type,
             * then replace it with the output file's type
             */
            char suffix[6]="?.dat";
            char *s;

            suffix[0]=pkg->getInType();
            strcpy(outFilenameBuffer, inFilename);
            s=strchr(outFilenameBuffer, 0);
            if((s-outFilenameBuffer)>5 && 0==memcmp(s-5, suffix, 5)) {
                *(s-5)=outType;
            }
            outFilename=outFilenameBuffer;
        }
        if(options[OPT_TOC_PREFIX].doesOccur) {
            pkg->setPrefix(options[OPT_TOC_PREFIX].value);
        }
        result = writePackageDatFile(outFilename, outComment, nullptr, nullptr, pkg, outType);
    }

    delete addListPkg;
    delete pkg;
    return result;
}

/*
 * Hey, Emacs, please set the following:
 *
 * Local Variables:
 * indent-tabs-mode: nil
 * End:
 *
 */
>>>>>>> a8a80be5
<|MERGE_RESOLUTION|>--- conflicted
+++ resolved
@@ -1,1129 +1,563 @@
-<<<<<<< HEAD
-// © 2016 and later: Unicode, Inc. and others.
-// License & terms of use: http://www.unicode.org/copyright.html
-/*
-*******************************************************************************
-*
-*   Copyright (C) 2005-2014, International Business Machines
-*   Corporation and others.  All Rights Reserved.
-*
-*******************************************************************************
-*   file name:  icupkg.cpp
-*   encoding:   UTF-8
-*   tab size:   8 (not used)
-*   indentation:4
-*
-*   created on: 2005jul29
-*   created by: Markus W. Scherer
-*
-*   This tool operates on ICU data (.dat package) files.
-*   It takes one as input, or creates an empty one, and can remove, add, and
-*   extract data pieces according to command-line options.
-*   At the same time, it swaps each piece to a consistent set of platform
-*   properties as desired.
-*   Useful as an install-time tool for shipping only one flavor of ICU data
-*   and preparing data files for the target platform.
-*   Also for customizing ICU data (pruning, augmenting, replacing) and for
-*   taking it apart.
-*   Subsumes functionality and implementation code from
-*   gencmn, decmn, and icuswap tools.
-*   Will not work with data DLLs (shared libraries).
-*/
-
-#include "unicode/utypes.h"
-#include "unicode/putil.h"
-#include "cstring.h"
-#include "toolutil.h"
-#include "uoptions.h"
-#include "uparse.h"
-#include "filestrm.h"
-#include "package.h"
-#include "pkg_icu.h"
-
-#include <stdio.h>
-#include <stdlib.h>
-#include <string.h>
-
-U_NAMESPACE_USE
-
-// TODO: add --matchmode=regex for using the ICU regex engine for item name pattern matching?
-
-// general definitions ----------------------------------------------------- ***
-
-// main() ------------------------------------------------------------------ ***
-
-static void
-printUsage(const char *pname, UBool isHelp) {
-    FILE *where=isHelp ? stdout : stderr;
-
-    fprintf(where,
-            "%csage: %s [-h|-?|--help ] [-tl|-tb|-te] [-c] [-C comment]\n"
-            "\t[-a list] [-r list] [-x list] [-l [-o outputListFileName]]\n"
-            "\t[-s path] [-d path] [-w] [-m mode]\n"
-            "\t[--ignore-deps]\n"
-            "\t[--auto_toc_prefix] [--auto_toc_prefix_with_type] [--toc_prefix]\n"
-            "\tinfilename [outfilename]\n",
-            isHelp ? 'U' : 'u', pname);
-    if(isHelp) {
-        fprintf(where,
-            "\n"
-            "Read the input ICU .dat package file, modify it according to the options,\n"
-            "swap it to the desired platform properties (charset & endianness),\n"
-            "and optionally write the resulting ICU .dat package to the output file.\n"
-            "Items are removed, then added, then extracted and listed.\n"
-            "An ICU .dat package is written if items are removed or added,\n"
-            "or if the input and output filenames differ,\n"
-            "or if the --writepkg (-w) option is set.\n");
-        fprintf(where,
-            "\n"
-            "If the input filename is \"new\" then an empty package is created.\n"
-            "If the output filename is missing, then it is automatically generated\n"
-            "from the input filename: If the input filename ends with an l, b, or e\n"
-            "matching its platform properties, then the output filename will\n"
-            "contain the letter from the -t (--type) option.\n");
-        fprintf(where,
-            "\n"
-            "This tool can also be used to just swap a single ICU data file, replacing the\n"
-            "former icuswap tool. For this mode, provide the infilename (and optional\n"
-            "outfilename) for a non-package ICU data file.\n"
-            "Allowed options include -t, -w, -s and -d.\n"
-            "The filenames can be absolute, or relative to the source/dest dir paths.\n"
-            "Other options are not allowed in this mode.\n");
-        fprintf(where,
-            "\n"
-            "Options:\n"
-            "\t(Only the last occurrence of an option is used.)\n"
-            "\n"
-            "\t-h or -? or --help    print this message and exit\n");
-        fprintf(where,
-            "\n"
-            "\t-tl or --type l   output for little-endian/ASCII charset family\n"
-            "\t-tb or --type b   output for big-endian/ASCII charset family\n"
-            "\t-te or --type e   output for big-endian/EBCDIC charset family\n"
-            "\t                  The output type defaults to the input type.\n"
-            "\n"
-            "\t-c or --copyright include the ICU copyright notice\n"
-            "\t-C comment or --comment comment   include a comment string\n");
-        fprintf(where,
-            "\n"
-            "\t-a list or --add list      add items to the package\n"
-            "\t-r list or --remove list   remove items from the package\n"
-            "\t-x list or --extract list  extract items from the package\n"
-            "\tThe list can be a single item's filename,\n"
-            "\tor a .txt filename with a list of item filenames,\n"
-            "\tor an ICU .dat package filename.\n");
-        fprintf(where,
-            "\n"
-            "\t-w or --writepkg  write the output package even if no items are removed\n"
-            "\t                  or added (e.g., for only swapping the data)\n");
-        fprintf(where,
-            "\n"
-            "\t-m mode or --matchmode mode  set the matching mode for item names with\n"
-            "\t                             wildcards\n"
-            "\t        noslash: the '*' wildcard does not match the '/' tree separator\n");
-        fprintf(where,
-            "\n"
-            "\t--ignore-deps     Do not fail if not all resource dependencies are met. Use this\n"
-            "\t                  option if the missing resources come from another source.");
-        fprintf(where,
-            "\n"
-            "\tIn the .dat package, the Table of Contents (ToC) contains an entry\n"
-            "\tfor each item of the form prefix/tree/itemname .\n"
-            "\tThe prefix normally matches the package basename, and icupkg checks that,\n"
-            "\tbut this is not necessary when ICU need not find and load the package by filename.\n"
-            "\tICU package names end with the platform type letter, and thus differ\n"
-            "\tbetween platform types. This is not required for user data packages.\n");
-        fprintf(where,
-            "\n"
-            "\t--auto_toc_prefix            automatic ToC entries prefix\n"
-            "\t                             Uses the prefix of the first entry of the\n"
-            "\t                             input package, rather than its basename.\n"
-            "\t                             Requires a non-empty input package.\n"
-            "\t--auto_toc_prefix_with_type  auto_toc_prefix + adjust platform type\n"
-            "\t                             Same as auto_toc_prefix but also checks that\n"
-            "\t                             the prefix ends with the input platform\n"
-            "\t                             type letter, and modifies it to the output\n"
-            "\t                             platform type letter.\n"
-            "\t                At most one of the auto_toc_prefix options\n"
-            "\t                can be used at a time.\n"
-            "\t--toc_prefix prefix          ToC prefix to be used in the output package\n"
-            "\t                             Overrides the package basename\n"
-            "\t                             and --auto_toc_prefix.\n"
-            "\t                             Cannot be combined with --auto_toc_prefix_with_type.\n");
-        /*
-         * Usage text columns, starting after the initial TAB.
-         *      1         2         3         4         5         6         7         8
-         *     901234567890123456789012345678901234567890123456789012345678901234567890
-         */
-        fprintf(where,
-            "\n"
-            "\tList file syntax: Items are listed on one or more lines and separated\n"
-            "\tby whitespace (space+tab).\n"
-            "\tComments begin with # and are ignored. Empty lines are ignored.\n"
-            "\tLines where the first non-whitespace character is one of %s\n"
-            "\tare also ignored, to reserve for future syntax.\n",
-            U_PKG_RESERVED_CHARS);
-        fprintf(where,
-            "\tItems for removal or extraction may contain a single '*' wildcard\n"
-            "\tcharacter. The '*' matches zero or more characters.\n"
-            "\tIf --matchmode noslash (-m noslash) is set, then the '*'\n"
-            "\tdoes not match '/'.\n");
-        fprintf(where,
-            "\n"
-            "\tItems must be listed relative to the package, and the --sourcedir or\n"
-            "\tthe --destdir path will be prepended.\n"
-            "\tThe paths are only prepended to item filenames while adding or\n"
-            "\textracting items, not to ICU .dat package or list filenames.\n"
-            "\t\n"
-            "\tPaths may contain '/' instead of the platform's\n"
-            "\tfile separator character, and are converted as appropriate.\n");
-        fprintf(where,
-            "\n"
-            "\t-s path or --sourcedir path  directory for the --add items\n"
-            "\t-d path or --destdir path    directory for the --extract items\n"
-            "\n"
-            "\t-l or --list                 list the package items\n"
-            "\t                             (after modifying the package)\n"
-            "\t                             to stdout or to output list file\n"
-            "\t-o path or --outlist path    path/filename for the --list output\n");
-    }
-}
-
-static UOption options[]={
-    UOPTION_HELP_H,
-    UOPTION_HELP_QUESTION_MARK,
-    UOPTION_DEF("type", 't', UOPT_REQUIRES_ARG),
-
-    UOPTION_COPYRIGHT,
-    UOPTION_DEF("comment", 'C', UOPT_REQUIRES_ARG),
-
-    UOPTION_SOURCEDIR,
-    UOPTION_DESTDIR,
-
-    UOPTION_DEF("writepkg", 'w', UOPT_NO_ARG),
-
-    UOPTION_DEF("matchmode", 'm', UOPT_REQUIRES_ARG),
-
-    UOPTION_DEF("ignore-deps", '\1', UOPT_NO_ARG),
-
-    UOPTION_DEF("add", 'a', UOPT_REQUIRES_ARG),
-    UOPTION_DEF("remove", 'r', UOPT_REQUIRES_ARG),
-    UOPTION_DEF("extract", 'x', UOPT_REQUIRES_ARG),
-
-    UOPTION_DEF("list", 'l', UOPT_NO_ARG),
-    UOPTION_DEF("outlist", 'o', UOPT_REQUIRES_ARG),
-
-    UOPTION_DEF("auto_toc_prefix", '\1', UOPT_NO_ARG),
-    UOPTION_DEF("auto_toc_prefix_with_type", '\1', UOPT_NO_ARG),
-    UOPTION_DEF("toc_prefix", '\1', UOPT_REQUIRES_ARG)
-};
-
-enum {
-    OPT_HELP_H,
-    OPT_HELP_QUESTION_MARK,
-    OPT_OUT_TYPE,
-
-    OPT_COPYRIGHT,
-    OPT_COMMENT,
-
-    OPT_SOURCEDIR,
-    OPT_DESTDIR,
-
-    OPT_WRITEPKG,
-
-    OPT_MATCHMODE,
-
-    OPT_IGNORE_DEPS,
-
-    OPT_ADD_LIST,
-    OPT_REMOVE_LIST,
-    OPT_EXTRACT_LIST,
-
-    OPT_LIST_ITEMS,
-    OPT_LIST_FILE,
-
-    OPT_AUTO_TOC_PREFIX,
-    OPT_AUTO_TOC_PREFIX_WITH_TYPE,
-    OPT_TOC_PREFIX,
-
-    OPT_COUNT
-};
-
-static UBool
-isPackageName(const char *filename) {
-    int32_t len;
-
-    len=(int32_t)strlen(filename)-4; /* -4: subtract the length of ".dat" */
-    return (UBool)(len>0 && 0==strcmp(filename+len, ".dat"));
-}
-/*
-This line is required by MinGW because it incorrectly globs the arguments.
-So when \* is used, it turns into a list of files instead of a literal "*"
-*/
-int _CRT_glob = 0;
-
-extern int
-main(int argc, char *argv[]) {
-    const char *pname, *sourcePath, *destPath, *inFilename, *outFilename, *outComment;
-    char outType;
-    UBool isHelp, isModified, isPackage;
-    int result = 0;
-
-    Package *pkg, *listPkg, *addListPkg;
-
-    U_MAIN_INIT_ARGS(argc, argv);
-
-    /* get the program basename */
-    pname=findBasename(argv[0]);
-
-    argc=u_parseArgs(argc, argv, UPRV_LENGTHOF(options), options);
-    isHelp=options[OPT_HELP_H].doesOccur || options[OPT_HELP_QUESTION_MARK].doesOccur;
-    if(isHelp) {
-        printUsage(pname, TRUE);
-        return U_ZERO_ERROR;
-    }
-
-    pkg=new Package;
-    if(pkg==NULL) {
-        fprintf(stderr, "icupkg: not enough memory\n");
-        return U_MEMORY_ALLOCATION_ERROR;
-    }
-    isModified=FALSE;
-
-    int autoPrefix=0;
-    if(options[OPT_AUTO_TOC_PREFIX].doesOccur) {
-        pkg->setAutoPrefix();
-        ++autoPrefix;
-    }
-    if(options[OPT_AUTO_TOC_PREFIX_WITH_TYPE].doesOccur) {
-        if(options[OPT_TOC_PREFIX].doesOccur) {
-            fprintf(stderr, "icupkg: --auto_toc_prefix_with_type and also --toc_prefix\n");
-            printUsage(pname, FALSE);
-            return U_ILLEGAL_ARGUMENT_ERROR;
-        }
-        pkg->setAutoPrefixWithType();
-        ++autoPrefix;
-    }
-    if(argc<2 || 3<argc || autoPrefix>1) {
-        printUsage(pname, FALSE);
-        return U_ILLEGAL_ARGUMENT_ERROR;
-    }
-
-    if(options[OPT_SOURCEDIR].doesOccur) {
-        sourcePath=options[OPT_SOURCEDIR].value;
-    } else {
-        // work relative to the current working directory
-        sourcePath=NULL;
-    }
-    if(options[OPT_DESTDIR].doesOccur) {
-        destPath=options[OPT_DESTDIR].value;
-    } else {
-        // work relative to the current working directory
-        destPath=NULL;
-    }
-
-    if(0==strcmp(argv[1], "new")) {
-        if(autoPrefix) {
-            fprintf(stderr, "icupkg: --auto_toc_prefix[_with_type] but no input package\n");
-            printUsage(pname, FALSE);
-            return U_ILLEGAL_ARGUMENT_ERROR;
-        }
-        inFilename=NULL;
-        isPackage=TRUE;
-    } else {
-        inFilename=argv[1];
-        if(isPackageName(inFilename)) {
-            pkg->readPackage(inFilename);
-            isPackage=TRUE;
-        } else {
-            /* swap a single file (icuswap replacement) rather than work on a package */
-            pkg->addFile(sourcePath, inFilename);
-            isPackage=FALSE;
-        }
-    }
-
-    if(argc>=3) {
-        outFilename=argv[2];
-        if(0!=strcmp(argv[1], argv[2])) {
-            isModified=TRUE;
-        }
-    } else if(isPackage) {
-        outFilename=NULL;
-    } else /* !isPackage */ {
-        outFilename=inFilename;
-        isModified=(UBool)(sourcePath!=destPath);
-    }
-
-    /* parse the output type option */
-    if(options[OPT_OUT_TYPE].doesOccur) {
-        const char *type=options[OPT_OUT_TYPE].value;
-        if(type[0]==0 || type[1]!=0) {
-            /* the type must be exactly one letter */
-            printUsage(pname, FALSE);
-            return U_ILLEGAL_ARGUMENT_ERROR;
-        }
-        outType=type[0];
-        switch(outType) {
-        case 'l':
-        case 'b':
-        case 'e':
-            break;
-        default:
-            printUsage(pname, FALSE);
-            return U_ILLEGAL_ARGUMENT_ERROR;
-        }
-
-        /*
-         * Set the isModified flag if the output type differs from the
-         * input package type.
-         * If we swap a single file, just assume that we are modifying it.
-         * The Package class does not give us access to the item and its type.
-         */
-        isModified|=(UBool)(!isPackage || outType!=pkg->getInType());
-    } else if(isPackage) {
-        outType=pkg->getInType(); // default to input type
-    } else /* !isPackage: swap single file */ {
-        outType=0; /* tells extractItem() to not swap */
-    }
-
-    if(options[OPT_WRITEPKG].doesOccur) {
-        isModified=TRUE;
-    }
-
-    if(!isPackage) {
-        /*
-         * icuswap tool replacement: Only swap a single file.
-         * Check that irrelevant options are not set.
-         */
-        if( options[OPT_COMMENT].doesOccur ||
-            options[OPT_COPYRIGHT].doesOccur ||
-            options[OPT_MATCHMODE].doesOccur ||
-            options[OPT_REMOVE_LIST].doesOccur ||
-            options[OPT_ADD_LIST].doesOccur ||
-            options[OPT_EXTRACT_LIST].doesOccur ||
-            options[OPT_LIST_ITEMS].doesOccur
-        ) {
-            printUsage(pname, FALSE);
-            return U_ILLEGAL_ARGUMENT_ERROR;
-        }
-        if(isModified) {
-            pkg->extractItem(destPath, outFilename, 0, outType);
-        }
-
-        delete pkg;
-        return result;
-    }
-
-    /* Work with a package. */
-
-    if(options[OPT_COMMENT].doesOccur) {
-        outComment=options[OPT_COMMENT].value;
-    } else if(options[OPT_COPYRIGHT].doesOccur) {
-        outComment=U_COPYRIGHT_STRING;
-    } else {
-        outComment=NULL;
-    }
-
-    if(options[OPT_MATCHMODE].doesOccur) {
-        if(0==strcmp(options[OPT_MATCHMODE].value, "noslash")) {
-            pkg->setMatchMode(Package::MATCH_NOSLASH);
-        } else {
-            printUsage(pname, FALSE);
-            return U_ILLEGAL_ARGUMENT_ERROR;
-        }
-    }
-
-    /* remove items */
-    if(options[OPT_REMOVE_LIST].doesOccur) {
-        listPkg=new Package();
-        if(listPkg==NULL) {
-            fprintf(stderr, "icupkg: not enough memory\n");
-            exit(U_MEMORY_ALLOCATION_ERROR);
-        }
-        if(readList(NULL, options[OPT_REMOVE_LIST].value, FALSE, listPkg)) {
-            pkg->removeItems(*listPkg);
-            delete listPkg;
-            isModified=TRUE;
-        } else {
-            printUsage(pname, FALSE);
-            return U_ILLEGAL_ARGUMENT_ERROR;
-        }
-    }
-
-    /*
-     * add items
-     * use a separate Package so that its memory and items stay around
-     * as long as the main Package
-     */
-    addListPkg=NULL;
-    if(options[OPT_ADD_LIST].doesOccur) {
-        addListPkg=new Package();
-        if(addListPkg==NULL) {
-            fprintf(stderr, "icupkg: not enough memory\n");
-            exit(U_MEMORY_ALLOCATION_ERROR);
-        }
-        if(readList(sourcePath, options[OPT_ADD_LIST].value, TRUE, addListPkg)) {
-            pkg->addItems(*addListPkg);
-            // delete addListPkg; deferred until after writePackage()
-            isModified=TRUE;
-        } else {
-            printUsage(pname, FALSE);
-            return U_ILLEGAL_ARGUMENT_ERROR;
-        }
-    }
-
-    /* extract items */
-    if(options[OPT_EXTRACT_LIST].doesOccur) {
-        listPkg=new Package();
-        if(listPkg==NULL) {
-            fprintf(stderr, "icupkg: not enough memory\n");
-            exit(U_MEMORY_ALLOCATION_ERROR);
-        }
-        if(readList(NULL, options[OPT_EXTRACT_LIST].value, FALSE, listPkg)) {
-            pkg->extractItems(destPath, *listPkg, outType);
-            delete listPkg;
-        } else {
-            printUsage(pname, FALSE);
-            return U_ILLEGAL_ARGUMENT_ERROR;
-        }
-    }
-
-    /* list items */
-    if(options[OPT_LIST_ITEMS].doesOccur) {
-        int32_t i;
-        if (options[OPT_LIST_FILE].doesOccur) {
-            FileStream *out;
-            out = T_FileStream_open(options[OPT_LIST_FILE].value, "w");
-            if (out != NULL) {
-                for(i=0; i<pkg->getItemCount(); ++i) {
-                    T_FileStream_writeLine(out, pkg->getItem(i)->name);
-                    T_FileStream_writeLine(out, "\n");
-                }
-                T_FileStream_close(out);
-            } else {
-                return U_ILLEGAL_ARGUMENT_ERROR;
-            }
-        } else {
-            for(i=0; i<pkg->getItemCount(); ++i) {
-                fprintf(stdout, "%s\n", pkg->getItem(i)->name);
-            }
-        }
-    }
-
-    /* check dependencies between items */
-    if(!options[OPT_IGNORE_DEPS].doesOccur && !pkg->checkDependencies()) {
-        /* some dependencies are not fulfilled */
-        return U_MISSING_RESOURCE_ERROR;
-    }
-
-    /* write the output .dat package if there are any modifications */
-    if(isModified) {
-        char outFilenameBuffer[1024]; // for auto-generated output filename, if necessary
-
-        if(outFilename==NULL || outFilename[0]==0) {
-            if(inFilename==NULL || inFilename[0]==0) {
-                fprintf(stderr, "icupkg: unable to auto-generate an output filename if there is no input filename\n");
-                exit(U_ILLEGAL_ARGUMENT_ERROR);
-            }
-
-            /*
-             * auto-generate a filename:
-             * copy the inFilename,
-             * and if the last basename character matches the input file's type,
-             * then replace it with the output file's type
-             */
-            char suffix[6]="?.dat";
-            char *s;
-
-            suffix[0]=pkg->getInType();
-            strcpy(outFilenameBuffer, inFilename);
-            s=strchr(outFilenameBuffer, 0);
-            if((s-outFilenameBuffer)>5 && 0==memcmp(s-5, suffix, 5)) {
-                *(s-5)=outType;
-            }
-            outFilename=outFilenameBuffer;
-        }
-        if(options[OPT_TOC_PREFIX].doesOccur) {
-            pkg->setPrefix(options[OPT_TOC_PREFIX].value);
-        }
-        result = writePackageDatFile(outFilename, outComment, NULL, NULL, pkg, outType);
-    }
-
-    delete addListPkg;
-    delete pkg;
-    return result;
-}
-
-/*
- * Hey, Emacs, please set the following:
- *
- * Local Variables:
- * indent-tabs-mode: nil
- * End:
- *
- */
-=======
-// © 2016 and later: Unicode, Inc. and others.
-// License & terms of use: http://www.unicode.org/copyright.html
-/*
-*******************************************************************************
-*
-*   Copyright (C) 2005-2014, International Business Machines
-*   Corporation and others.  All Rights Reserved.
-*
-*******************************************************************************
-*   file name:  icupkg.cpp
-*   encoding:   UTF-8
-*   tab size:   8 (not used)
-*   indentation:4
-*
-*   created on: 2005jul29
-*   created by: Markus W. Scherer
-*
-*   This tool operates on ICU data (.dat package) files.
-*   It takes one as input, or creates an empty one, and can remove, add, and
-*   extract data pieces according to command-line options.
-*   At the same time, it swaps each piece to a consistent set of platform
-*   properties as desired.
-*   Useful as an install-time tool for shipping only one flavor of ICU data
-*   and preparing data files for the target platform.
-*   Also for customizing ICU data (pruning, augmenting, replacing) and for
-*   taking it apart.
-*   Subsumes functionality and implementation code from
-*   gencmn, decmn, and icuswap tools.
-*   Will not work with data DLLs (shared libraries).
-*/
-
-#include "unicode/utypes.h"
-#include "unicode/putil.h"
-#include "cstring.h"
-#include "toolutil.h"
-#include "uoptions.h"
-#include "uparse.h"
-#include "filestrm.h"
-#include "package.h"
-#include "pkg_icu.h"
-
-#include <stdio.h>
-#include <stdlib.h>
-#include <string.h>
-
-U_NAMESPACE_USE
-
-// TODO: add --matchmode=regex for using the ICU regex engine for item name pattern matching?
-
-// general definitions ----------------------------------------------------- ***
-
-// main() ------------------------------------------------------------------ ***
-
-static void
-printUsage(const char *pname, UBool isHelp) {
-    FILE *where=isHelp ? stdout : stderr;
-
-    fprintf(where,
-            "%csage: %s [-h|-?|--help ] [-tl|-tb|-te] [-c] [-C comment]\n"
-            "\t[-a list] [-r list] [-x list] [-l [-o outputListFileName]]\n"
-            "\t[-s path] [-d path] [-w] [-m mode]\n"
-            "\t[--ignore-deps]\n"
-            "\t[--auto_toc_prefix] [--auto_toc_prefix_with_type] [--toc_prefix]\n"
-            "\tinfilename [outfilename]\n",
-            isHelp ? 'U' : 'u', pname);
-    if(isHelp) {
-        fprintf(where,
-            "\n"
-            "Read the input ICU .dat package file, modify it according to the options,\n"
-            "swap it to the desired platform properties (charset & endianness),\n"
-            "and optionally write the resulting ICU .dat package to the output file.\n"
-            "Items are removed, then added, then extracted and listed.\n"
-            "An ICU .dat package is written if items are removed or added,\n"
-            "or if the input and output filenames differ,\n"
-            "or if the --writepkg (-w) option is set.\n");
-        fprintf(where,
-            "\n"
-            "If the input filename is \"new\" then an empty package is created.\n"
-            "If the output filename is missing, then it is automatically generated\n"
-            "from the input filename: If the input filename ends with an l, b, or e\n"
-            "matching its platform properties, then the output filename will\n"
-            "contain the letter from the -t (--type) option.\n");
-        fprintf(where,
-            "\n"
-            "This tool can also be used to just swap a single ICU data file, replacing the\n"
-            "former icuswap tool. For this mode, provide the infilename (and optional\n"
-            "outfilename) for a non-package ICU data file.\n"
-            "Allowed options include -t, -w, -s and -d.\n"
-            "The filenames can be absolute, or relative to the source/dest dir paths.\n"
-            "Other options are not allowed in this mode.\n");
-        fprintf(where,
-            "\n"
-            "Options:\n"
-            "\t(Only the last occurrence of an option is used.)\n"
-            "\n"
-            "\t-h or -? or --help    print this message and exit\n");
-        fprintf(where,
-            "\n"
-            "\t-tl or --type l   output for little-endian/ASCII charset family\n"
-            "\t-tb or --type b   output for big-endian/ASCII charset family\n"
-            "\t-te or --type e   output for big-endian/EBCDIC charset family\n"
-            "\t                  The output type defaults to the input type.\n"
-            "\n"
-            "\t-c or --copyright include the ICU copyright notice\n"
-            "\t-C comment or --comment comment   include a comment string\n");
-        fprintf(where,
-            "\n"
-            "\t-a list or --add list      add items to the package\n"
-            "\t-r list or --remove list   remove items from the package\n"
-            "\t-x list or --extract list  extract items from the package\n"
-            "\tThe list can be a single item's filename,\n"
-            "\tor a .txt filename with a list of item filenames,\n"
-            "\tor an ICU .dat package filename.\n");
-        fprintf(where,
-            "\n"
-            "\t-w or --writepkg  write the output package even if no items are removed\n"
-            "\t                  or added (e.g., for only swapping the data)\n");
-        fprintf(where,
-            "\n"
-            "\t-m mode or --matchmode mode  set the matching mode for item names with\n"
-            "\t                             wildcards\n"
-            "\t        noslash: the '*' wildcard does not match the '/' tree separator\n");
-        fprintf(where,
-            "\n"
-            "\t--ignore-deps     Do not fail if not all resource dependencies are met. Use this\n"
-            "\t                  option if the missing resources come from another source.");
-        fprintf(where,
-            "\n"
-            "\tIn the .dat package, the Table of Contents (ToC) contains an entry\n"
-            "\tfor each item of the form prefix/tree/itemname .\n"
-            "\tThe prefix normally matches the package basename, and icupkg checks that,\n"
-            "\tbut this is not necessary when ICU need not find and load the package by filename.\n"
-            "\tICU package names end with the platform type letter, and thus differ\n"
-            "\tbetween platform types. This is not required for user data packages.\n");
-        fprintf(where,
-            "\n"
-            "\t--auto_toc_prefix            automatic ToC entries prefix\n"
-            "\t                             Uses the prefix of the first entry of the\n"
-            "\t                             input package, rather than its basename.\n"
-            "\t                             Requires a non-empty input package.\n"
-            "\t--auto_toc_prefix_with_type  auto_toc_prefix + adjust platform type\n"
-            "\t                             Same as auto_toc_prefix but also checks that\n"
-            "\t                             the prefix ends with the input platform\n"
-            "\t                             type letter, and modifies it to the output\n"
-            "\t                             platform type letter.\n"
-            "\t                At most one of the auto_toc_prefix options\n"
-            "\t                can be used at a time.\n"
-            "\t--toc_prefix prefix          ToC prefix to be used in the output package\n"
-            "\t                             Overrides the package basename\n"
-            "\t                             and --auto_toc_prefix.\n"
-            "\t                             Cannot be combined with --auto_toc_prefix_with_type.\n");
-        /*
-         * Usage text columns, starting after the initial TAB.
-         *      1         2         3         4         5         6         7         8
-         *     901234567890123456789012345678901234567890123456789012345678901234567890
-         */
-        fprintf(where,
-            "\n"
-            "\tList file syntax: Items are listed on one or more lines and separated\n"
-            "\tby whitespace (space+tab).\n"
-            "\tComments begin with # and are ignored. Empty lines are ignored.\n"
-            "\tLines where the first non-whitespace character is one of %s\n"
-            "\tare also ignored, to reserve for future syntax.\n",
-            U_PKG_RESERVED_CHARS);
-        fprintf(where,
-            "\tItems for removal or extraction may contain a single '*' wildcard\n"
-            "\tcharacter. The '*' matches zero or more characters.\n"
-            "\tIf --matchmode noslash (-m noslash) is set, then the '*'\n"
-            "\tdoes not match '/'.\n");
-        fprintf(where,
-            "\n"
-            "\tItems must be listed relative to the package, and the --sourcedir or\n"
-            "\tthe --destdir path will be prepended.\n"
-            "\tThe paths are only prepended to item filenames while adding or\n"
-            "\textracting items, not to ICU .dat package or list filenames.\n"
-            "\t\n"
-            "\tPaths may contain '/' instead of the platform's\n"
-            "\tfile separator character, and are converted as appropriate.\n");
-        fprintf(where,
-            "\n"
-            "\t-s path or --sourcedir path  directory for the --add items\n"
-            "\t-d path or --destdir path    directory for the --extract items\n"
-            "\n"
-            "\t-l or --list                 list the package items\n"
-            "\t                             (after modifying the package)\n"
-            "\t                             to stdout or to output list file\n"
-            "\t-o path or --outlist path    path/filename for the --list output\n");
-    }
-}
-
-static UOption options[]={
-    UOPTION_HELP_H,
-    UOPTION_HELP_QUESTION_MARK,
-    UOPTION_DEF("type", 't', UOPT_REQUIRES_ARG),
-
-    UOPTION_COPYRIGHT,
-    UOPTION_DEF("comment", 'C', UOPT_REQUIRES_ARG),
-
-    UOPTION_SOURCEDIR,
-    UOPTION_DESTDIR,
-
-    UOPTION_DEF("writepkg", 'w', UOPT_NO_ARG),
-
-    UOPTION_DEF("matchmode", 'm', UOPT_REQUIRES_ARG),
-
-    UOPTION_DEF("ignore-deps", '\1', UOPT_NO_ARG),
-
-    UOPTION_DEF("add", 'a', UOPT_REQUIRES_ARG),
-    UOPTION_DEF("remove", 'r', UOPT_REQUIRES_ARG),
-    UOPTION_DEF("extract", 'x', UOPT_REQUIRES_ARG),
-
-    UOPTION_DEF("list", 'l', UOPT_NO_ARG),
-    UOPTION_DEF("outlist", 'o', UOPT_REQUIRES_ARG),
-
-    UOPTION_DEF("auto_toc_prefix", '\1', UOPT_NO_ARG),
-    UOPTION_DEF("auto_toc_prefix_with_type", '\1', UOPT_NO_ARG),
-    UOPTION_DEF("toc_prefix", '\1', UOPT_REQUIRES_ARG)
-};
-
-enum {
-    OPT_HELP_H,
-    OPT_HELP_QUESTION_MARK,
-    OPT_OUT_TYPE,
-
-    OPT_COPYRIGHT,
-    OPT_COMMENT,
-
-    OPT_SOURCEDIR,
-    OPT_DESTDIR,
-
-    OPT_WRITEPKG,
-
-    OPT_MATCHMODE,
-
-    OPT_IGNORE_DEPS,
-
-    OPT_ADD_LIST,
-    OPT_REMOVE_LIST,
-    OPT_EXTRACT_LIST,
-
-    OPT_LIST_ITEMS,
-    OPT_LIST_FILE,
-
-    OPT_AUTO_TOC_PREFIX,
-    OPT_AUTO_TOC_PREFIX_WITH_TYPE,
-    OPT_TOC_PREFIX,
-
-    OPT_COUNT
-};
-
-static UBool
-isPackageName(const char *filename) {
-    int32_t len;
-
-    len=(int32_t)strlen(filename)-4; /* -4: subtract the length of ".dat" */
-    return (UBool)(len>0 && 0==strcmp(filename+len, ".dat"));
-}
-/*
-This line is required by MinGW because it incorrectly globs the arguments.
-So when \* is used, it turns into a list of files instead of a literal "*"
-*/
-int _CRT_glob = 0;
-
-extern int
-main(int argc, char *argv[]) {
-    const char *pname, *sourcePath, *destPath, *inFilename, *outFilename, *outComment;
-    char outType;
-    UBool isHelp, isModified, isPackage;
-    int result = 0;
-
-    Package *pkg, *listPkg, *addListPkg;
-
-    U_MAIN_INIT_ARGS(argc, argv);
-
-    /* get the program basename */
-    pname=findBasename(argv[0]);
-
-    argc=u_parseArgs(argc, argv, UPRV_LENGTHOF(options), options);
-    isHelp=options[OPT_HELP_H].doesOccur || options[OPT_HELP_QUESTION_MARK].doesOccur;
-    if(isHelp) {
-        printUsage(pname, true);
-        return U_ZERO_ERROR;
-    }
-
-    pkg=new Package;
-    if(pkg==nullptr) {
-        fprintf(stderr, "icupkg: not enough memory\n");
-        return U_MEMORY_ALLOCATION_ERROR;
-    }
-    isModified=false;
-
-    int autoPrefix=0;
-    if(options[OPT_AUTO_TOC_PREFIX].doesOccur) {
-        pkg->setAutoPrefix();
-        ++autoPrefix;
-    }
-    if(options[OPT_AUTO_TOC_PREFIX_WITH_TYPE].doesOccur) {
-        if(options[OPT_TOC_PREFIX].doesOccur) {
-            fprintf(stderr, "icupkg: --auto_toc_prefix_with_type and also --toc_prefix\n");
-            printUsage(pname, false);
-            return U_ILLEGAL_ARGUMENT_ERROR;
-        }
-        pkg->setAutoPrefixWithType();
-        ++autoPrefix;
-    }
-    if(argc<2 || 3<argc || autoPrefix>1) {
-        printUsage(pname, false);
-        return U_ILLEGAL_ARGUMENT_ERROR;
-    }
-
-    if(options[OPT_SOURCEDIR].doesOccur) {
-        sourcePath=options[OPT_SOURCEDIR].value;
-    } else {
-        // work relative to the current working directory
-        sourcePath=nullptr;
-    }
-    if(options[OPT_DESTDIR].doesOccur) {
-        destPath=options[OPT_DESTDIR].value;
-    } else {
-        // work relative to the current working directory
-        destPath=nullptr;
-    }
-
-    if(0==strcmp(argv[1], "new")) {
-        if(autoPrefix) {
-            fprintf(stderr, "icupkg: --auto_toc_prefix[_with_type] but no input package\n");
-            printUsage(pname, false);
-            return U_ILLEGAL_ARGUMENT_ERROR;
-        }
-        inFilename=nullptr;
-        isPackage=true;
-    } else {
-        inFilename=argv[1];
-        if(isPackageName(inFilename)) {
-            pkg->readPackage(inFilename);
-            isPackage=true;
-        } else {
-            /* swap a single file (icuswap replacement) rather than work on a package */
-            pkg->addFile(sourcePath, inFilename);
-            isPackage=false;
-        }
-    }
-
-    if(argc>=3) {
-        outFilename=argv[2];
-        if(0!=strcmp(argv[1], argv[2])) {
-            isModified=true;
-        }
-    } else if(isPackage) {
-        outFilename=nullptr;
-    } else /* !isPackage */ {
-        outFilename=inFilename;
-        isModified=(UBool)(sourcePath!=destPath);
-    }
-
-    /* parse the output type option */
-    if(options[OPT_OUT_TYPE].doesOccur) {
-        const char *type=options[OPT_OUT_TYPE].value;
-        if(type[0]==0 || type[1]!=0) {
-            /* the type must be exactly one letter */
-            printUsage(pname, false);
-            return U_ILLEGAL_ARGUMENT_ERROR;
-        }
-        outType=type[0];
-        switch(outType) {
-        case 'l':
-        case 'b':
-        case 'e':
-            break;
-        default:
-            printUsage(pname, false);
-            return U_ILLEGAL_ARGUMENT_ERROR;
-        }
-
-        /*
-         * Set the isModified flag if the output type differs from the
-         * input package type.
-         * If we swap a single file, just assume that we are modifying it.
-         * The Package class does not give us access to the item and its type.
-         */
-        isModified|=(UBool)(!isPackage || outType!=pkg->getInType());
-    } else if(isPackage) {
-        outType=pkg->getInType(); // default to input type
-    } else /* !isPackage: swap single file */ {
-        outType=0; /* tells extractItem() to not swap */
-    }
-
-    if(options[OPT_WRITEPKG].doesOccur) {
-        isModified=true;
-    }
-
-    if(!isPackage) {
-        /*
-         * icuswap tool replacement: Only swap a single file.
-         * Check that irrelevant options are not set.
-         */
-        if( options[OPT_COMMENT].doesOccur ||
-            options[OPT_COPYRIGHT].doesOccur ||
-            options[OPT_MATCHMODE].doesOccur ||
-            options[OPT_REMOVE_LIST].doesOccur ||
-            options[OPT_ADD_LIST].doesOccur ||
-            options[OPT_EXTRACT_LIST].doesOccur ||
-            options[OPT_LIST_ITEMS].doesOccur
-        ) {
-            printUsage(pname, false);
-            return U_ILLEGAL_ARGUMENT_ERROR;
-        }
-        if(isModified) {
-            pkg->extractItem(destPath, outFilename, 0, outType);
-        }
-
-        delete pkg;
-        return result;
-    }
-
-    /* Work with a package. */
-
-    if(options[OPT_COMMENT].doesOccur) {
-        outComment=options[OPT_COMMENT].value;
-    } else if(options[OPT_COPYRIGHT].doesOccur) {
-        outComment=U_COPYRIGHT_STRING;
-    } else {
-        outComment=nullptr;
-    }
-
-    if(options[OPT_MATCHMODE].doesOccur) {
-        if(0==strcmp(options[OPT_MATCHMODE].value, "noslash")) {
-            pkg->setMatchMode(Package::MATCH_NOSLASH);
-        } else {
-            printUsage(pname, false);
-            return U_ILLEGAL_ARGUMENT_ERROR;
-        }
-    }
-
-    /* remove items */
-    if(options[OPT_REMOVE_LIST].doesOccur) {
-        listPkg=new Package();
-        if(listPkg==nullptr) {
-            fprintf(stderr, "icupkg: not enough memory\n");
-            exit(U_MEMORY_ALLOCATION_ERROR);
-        }
-        if(readList(nullptr, options[OPT_REMOVE_LIST].value, false, listPkg)) {
-            pkg->removeItems(*listPkg);
-            delete listPkg;
-            isModified=true;
-        } else {
-            printUsage(pname, false);
-            return U_ILLEGAL_ARGUMENT_ERROR;
-        }
-    }
-
-    /*
-     * add items
-     * use a separate Package so that its memory and items stay around
-     * as long as the main Package
-     */
-    addListPkg=nullptr;
-    if(options[OPT_ADD_LIST].doesOccur) {
-        addListPkg=new Package();
-        if(addListPkg==nullptr) {
-            fprintf(stderr, "icupkg: not enough memory\n");
-            exit(U_MEMORY_ALLOCATION_ERROR);
-        }
-        if(readList(sourcePath, options[OPT_ADD_LIST].value, true, addListPkg)) {
-            pkg->addItems(*addListPkg);
-            // delete addListPkg; deferred until after writePackage()
-            isModified=true;
-        } else {
-            printUsage(pname, false);
-            return U_ILLEGAL_ARGUMENT_ERROR;
-        }
-    }
-
-    /* extract items */
-    if(options[OPT_EXTRACT_LIST].doesOccur) {
-        listPkg=new Package();
-        if(listPkg==nullptr) {
-            fprintf(stderr, "icupkg: not enough memory\n");
-            exit(U_MEMORY_ALLOCATION_ERROR);
-        }
-        if(readList(nullptr, options[OPT_EXTRACT_LIST].value, false, listPkg)) {
-            pkg->extractItems(destPath, *listPkg, outType);
-            delete listPkg;
-        } else {
-            printUsage(pname, false);
-            return U_ILLEGAL_ARGUMENT_ERROR;
-        }
-    }
-
-    /* list items */
-    if(options[OPT_LIST_ITEMS].doesOccur) {
-        int32_t i;
-        if (options[OPT_LIST_FILE].doesOccur) {
-            FileStream *out;
-            out = T_FileStream_open(options[OPT_LIST_FILE].value, "w");
-            if (out != nullptr) {
-                for(i=0; i<pkg->getItemCount(); ++i) {
-                    T_FileStream_writeLine(out, pkg->getItem(i)->name);
-                    T_FileStream_writeLine(out, "\n");
-                }
-                T_FileStream_close(out);
-            } else {
-                return U_ILLEGAL_ARGUMENT_ERROR;
-            }
-        } else {
-            for(i=0; i<pkg->getItemCount(); ++i) {
-                fprintf(stdout, "%s\n", pkg->getItem(i)->name);
-            }
-        }
-    }
-
-    /* check dependencies between items */
-    if(!options[OPT_IGNORE_DEPS].doesOccur && !pkg->checkDependencies()) {
-        /* some dependencies are not fulfilled */
-        return U_MISSING_RESOURCE_ERROR;
-    }
-
-    /* write the output .dat package if there are any modifications */
-    if(isModified) {
-        char outFilenameBuffer[1024]; // for auto-generated output filename, if necessary
-
-        if(outFilename==nullptr || outFilename[0]==0) {
-            if(inFilename==nullptr || inFilename[0]==0) {
-                fprintf(stderr, "icupkg: unable to auto-generate an output filename if there is no input filename\n");
-                exit(U_ILLEGAL_ARGUMENT_ERROR);
-            }
-
-            /*
-             * auto-generate a filename:
-             * copy the inFilename,
-             * and if the last basename character matches the input file's type,
-             * then replace it with the output file's type
-             */
-            char suffix[6]="?.dat";
-            char *s;
-
-            suffix[0]=pkg->getInType();
-            strcpy(outFilenameBuffer, inFilename);
-            s=strchr(outFilenameBuffer, 0);
-            if((s-outFilenameBuffer)>5 && 0==memcmp(s-5, suffix, 5)) {
-                *(s-5)=outType;
-            }
-            outFilename=outFilenameBuffer;
-        }
-        if(options[OPT_TOC_PREFIX].doesOccur) {
-            pkg->setPrefix(options[OPT_TOC_PREFIX].value);
-        }
-        result = writePackageDatFile(outFilename, outComment, nullptr, nullptr, pkg, outType);
-    }
-
-    delete addListPkg;
-    delete pkg;
-    return result;
-}
-
-/*
- * Hey, Emacs, please set the following:
- *
- * Local Variables:
- * indent-tabs-mode: nil
- * End:
- *
- */
->>>>>>> a8a80be5
+// © 2016 and later: Unicode, Inc. and others.
+// License & terms of use: http://www.unicode.org/copyright.html
+/*
+*******************************************************************************
+*
+*   Copyright (C) 2005-2014, International Business Machines
+*   Corporation and others.  All Rights Reserved.
+*
+*******************************************************************************
+*   file name:  icupkg.cpp
+*   encoding:   UTF-8
+*   tab size:   8 (not used)
+*   indentation:4
+*
+*   created on: 2005jul29
+*   created by: Markus W. Scherer
+*
+*   This tool operates on ICU data (.dat package) files.
+*   It takes one as input, or creates an empty one, and can remove, add, and
+*   extract data pieces according to command-line options.
+*   At the same time, it swaps each piece to a consistent set of platform
+*   properties as desired.
+*   Useful as an install-time tool for shipping only one flavor of ICU data
+*   and preparing data files for the target platform.
+*   Also for customizing ICU data (pruning, augmenting, replacing) and for
+*   taking it apart.
+*   Subsumes functionality and implementation code from
+*   gencmn, decmn, and icuswap tools.
+*   Will not work with data DLLs (shared libraries).
+*/
+
+#include "unicode/utypes.h"
+#include "unicode/putil.h"
+#include "cstring.h"
+#include "toolutil.h"
+#include "uoptions.h"
+#include "uparse.h"
+#include "filestrm.h"
+#include "package.h"
+#include "pkg_icu.h"
+
+#include <stdio.h>
+#include <stdlib.h>
+#include <string.h>
+
+U_NAMESPACE_USE
+
+// TODO: add --matchmode=regex for using the ICU regex engine for item name pattern matching?
+
+// general definitions ----------------------------------------------------- ***
+
+// main() ------------------------------------------------------------------ ***
+
+static void
+printUsage(const char *pname, UBool isHelp) {
+    FILE *where=isHelp ? stdout : stderr;
+
+    fprintf(where,
+            "%csage: %s [-h|-?|--help ] [-tl|-tb|-te] [-c] [-C comment]\n"
+            "\t[-a list] [-r list] [-x list] [-l [-o outputListFileName]]\n"
+            "\t[-s path] [-d path] [-w] [-m mode]\n"
+            "\t[--ignore-deps]\n"
+            "\t[--auto_toc_prefix] [--auto_toc_prefix_with_type] [--toc_prefix]\n"
+            "\tinfilename [outfilename]\n",
+            isHelp ? 'U' : 'u', pname);
+    if(isHelp) {
+        fprintf(where,
+            "\n"
+            "Read the input ICU .dat package file, modify it according to the options,\n"
+            "swap it to the desired platform properties (charset & endianness),\n"
+            "and optionally write the resulting ICU .dat package to the output file.\n"
+            "Items are removed, then added, then extracted and listed.\n"
+            "An ICU .dat package is written if items are removed or added,\n"
+            "or if the input and output filenames differ,\n"
+            "or if the --writepkg (-w) option is set.\n");
+        fprintf(where,
+            "\n"
+            "If the input filename is \"new\" then an empty package is created.\n"
+            "If the output filename is missing, then it is automatically generated\n"
+            "from the input filename: If the input filename ends with an l, b, or e\n"
+            "matching its platform properties, then the output filename will\n"
+            "contain the letter from the -t (--type) option.\n");
+        fprintf(where,
+            "\n"
+            "This tool can also be used to just swap a single ICU data file, replacing the\n"
+            "former icuswap tool. For this mode, provide the infilename (and optional\n"
+            "outfilename) for a non-package ICU data file.\n"
+            "Allowed options include -t, -w, -s and -d.\n"
+            "The filenames can be absolute, or relative to the source/dest dir paths.\n"
+            "Other options are not allowed in this mode.\n");
+        fprintf(where,
+            "\n"
+            "Options:\n"
+            "\t(Only the last occurrence of an option is used.)\n"
+            "\n"
+            "\t-h or -? or --help    print this message and exit\n");
+        fprintf(where,
+            "\n"
+            "\t-tl or --type l   output for little-endian/ASCII charset family\n"
+            "\t-tb or --type b   output for big-endian/ASCII charset family\n"
+            "\t-te or --type e   output for big-endian/EBCDIC charset family\n"
+            "\t                  The output type defaults to the input type.\n"
+            "\n"
+            "\t-c or --copyright include the ICU copyright notice\n"
+            "\t-C comment or --comment comment   include a comment string\n");
+        fprintf(where,
+            "\n"
+            "\t-a list or --add list      add items to the package\n"
+            "\t-r list or --remove list   remove items from the package\n"
+            "\t-x list or --extract list  extract items from the package\n"
+            "\tThe list can be a single item's filename,\n"
+            "\tor a .txt filename with a list of item filenames,\n"
+            "\tor an ICU .dat package filename.\n");
+        fprintf(where,
+            "\n"
+            "\t-w or --writepkg  write the output package even if no items are removed\n"
+            "\t                  or added (e.g., for only swapping the data)\n");
+        fprintf(where,
+            "\n"
+            "\t-m mode or --matchmode mode  set the matching mode for item names with\n"
+            "\t                             wildcards\n"
+            "\t        noslash: the '*' wildcard does not match the '/' tree separator\n");
+        fprintf(where,
+            "\n"
+            "\t--ignore-deps     Do not fail if not all resource dependencies are met. Use this\n"
+            "\t                  option if the missing resources come from another source.");
+        fprintf(where,
+            "\n"
+            "\tIn the .dat package, the Table of Contents (ToC) contains an entry\n"
+            "\tfor each item of the form prefix/tree/itemname .\n"
+            "\tThe prefix normally matches the package basename, and icupkg checks that,\n"
+            "\tbut this is not necessary when ICU need not find and load the package by filename.\n"
+            "\tICU package names end with the platform type letter, and thus differ\n"
+            "\tbetween platform types. This is not required for user data packages.\n");
+        fprintf(where,
+            "\n"
+            "\t--auto_toc_prefix            automatic ToC entries prefix\n"
+            "\t                             Uses the prefix of the first entry of the\n"
+            "\t                             input package, rather than its basename.\n"
+            "\t                             Requires a non-empty input package.\n"
+            "\t--auto_toc_prefix_with_type  auto_toc_prefix + adjust platform type\n"
+            "\t                             Same as auto_toc_prefix but also checks that\n"
+            "\t                             the prefix ends with the input platform\n"
+            "\t                             type letter, and modifies it to the output\n"
+            "\t                             platform type letter.\n"
+            "\t                At most one of the auto_toc_prefix options\n"
+            "\t                can be used at a time.\n"
+            "\t--toc_prefix prefix          ToC prefix to be used in the output package\n"
+            "\t                             Overrides the package basename\n"
+            "\t                             and --auto_toc_prefix.\n"
+            "\t                             Cannot be combined with --auto_toc_prefix_with_type.\n");
+        /*
+         * Usage text columns, starting after the initial TAB.
+         *      1         2         3         4         5         6         7         8
+         *     901234567890123456789012345678901234567890123456789012345678901234567890
+         */
+        fprintf(where,
+            "\n"
+            "\tList file syntax: Items are listed on one or more lines and separated\n"
+            "\tby whitespace (space+tab).\n"
+            "\tComments begin with # and are ignored. Empty lines are ignored.\n"
+            "\tLines where the first non-whitespace character is one of %s\n"
+            "\tare also ignored, to reserve for future syntax.\n",
+            U_PKG_RESERVED_CHARS);
+        fprintf(where,
+            "\tItems for removal or extraction may contain a single '*' wildcard\n"
+            "\tcharacter. The '*' matches zero or more characters.\n"
+            "\tIf --matchmode noslash (-m noslash) is set, then the '*'\n"
+            "\tdoes not match '/'.\n");
+        fprintf(where,
+            "\n"
+            "\tItems must be listed relative to the package, and the --sourcedir or\n"
+            "\tthe --destdir path will be prepended.\n"
+            "\tThe paths are only prepended to item filenames while adding or\n"
+            "\textracting items, not to ICU .dat package or list filenames.\n"
+            "\t\n"
+            "\tPaths may contain '/' instead of the platform's\n"
+            "\tfile separator character, and are converted as appropriate.\n");
+        fprintf(where,
+            "\n"
+            "\t-s path or --sourcedir path  directory for the --add items\n"
+            "\t-d path or --destdir path    directory for the --extract items\n"
+            "\n"
+            "\t-l or --list                 list the package items\n"
+            "\t                             (after modifying the package)\n"
+            "\t                             to stdout or to output list file\n"
+            "\t-o path or --outlist path    path/filename for the --list output\n");
+    }
+}
+
+static UOption options[]={
+    UOPTION_HELP_H,
+    UOPTION_HELP_QUESTION_MARK,
+    UOPTION_DEF("type", 't', UOPT_REQUIRES_ARG),
+
+    UOPTION_COPYRIGHT,
+    UOPTION_DEF("comment", 'C', UOPT_REQUIRES_ARG),
+
+    UOPTION_SOURCEDIR,
+    UOPTION_DESTDIR,
+
+    UOPTION_DEF("writepkg", 'w', UOPT_NO_ARG),
+
+    UOPTION_DEF("matchmode", 'm', UOPT_REQUIRES_ARG),
+
+    UOPTION_DEF("ignore-deps", '\1', UOPT_NO_ARG),
+
+    UOPTION_DEF("add", 'a', UOPT_REQUIRES_ARG),
+    UOPTION_DEF("remove", 'r', UOPT_REQUIRES_ARG),
+    UOPTION_DEF("extract", 'x', UOPT_REQUIRES_ARG),
+
+    UOPTION_DEF("list", 'l', UOPT_NO_ARG),
+    UOPTION_DEF("outlist", 'o', UOPT_REQUIRES_ARG),
+
+    UOPTION_DEF("auto_toc_prefix", '\1', UOPT_NO_ARG),
+    UOPTION_DEF("auto_toc_prefix_with_type", '\1', UOPT_NO_ARG),
+    UOPTION_DEF("toc_prefix", '\1', UOPT_REQUIRES_ARG)
+};
+
+enum {
+    OPT_HELP_H,
+    OPT_HELP_QUESTION_MARK,
+    OPT_OUT_TYPE,
+
+    OPT_COPYRIGHT,
+    OPT_COMMENT,
+
+    OPT_SOURCEDIR,
+    OPT_DESTDIR,
+
+    OPT_WRITEPKG,
+
+    OPT_MATCHMODE,
+
+    OPT_IGNORE_DEPS,
+
+    OPT_ADD_LIST,
+    OPT_REMOVE_LIST,
+    OPT_EXTRACT_LIST,
+
+    OPT_LIST_ITEMS,
+    OPT_LIST_FILE,
+
+    OPT_AUTO_TOC_PREFIX,
+    OPT_AUTO_TOC_PREFIX_WITH_TYPE,
+    OPT_TOC_PREFIX,
+
+    OPT_COUNT
+};
+
+static UBool
+isPackageName(const char *filename) {
+    int32_t len;
+
+    len=(int32_t)strlen(filename)-4; /* -4: subtract the length of ".dat" */
+    return (UBool)(len>0 && 0==strcmp(filename+len, ".dat"));
+}
+/*
+This line is required by MinGW because it incorrectly globs the arguments.
+So when \* is used, it turns into a list of files instead of a literal "*"
+*/
+int _CRT_glob = 0;
+
+extern int
+main(int argc, char *argv[]) {
+    const char *pname, *sourcePath, *destPath, *inFilename, *outFilename, *outComment;
+    char outType;
+    UBool isHelp, isModified, isPackage;
+    int result = 0;
+
+    Package *pkg, *listPkg, *addListPkg;
+
+    U_MAIN_INIT_ARGS(argc, argv);
+
+    /* get the program basename */
+    pname=findBasename(argv[0]);
+
+    argc=u_parseArgs(argc, argv, UPRV_LENGTHOF(options), options);
+    isHelp=options[OPT_HELP_H].doesOccur || options[OPT_HELP_QUESTION_MARK].doesOccur;
+    if(isHelp) {
+        printUsage(pname, true);
+        return U_ZERO_ERROR;
+    }
+
+    pkg=new Package;
+    if(pkg==nullptr) {
+        fprintf(stderr, "icupkg: not enough memory\n");
+        return U_MEMORY_ALLOCATION_ERROR;
+    }
+    isModified=false;
+
+    int autoPrefix=0;
+    if(options[OPT_AUTO_TOC_PREFIX].doesOccur) {
+        pkg->setAutoPrefix();
+        ++autoPrefix;
+    }
+    if(options[OPT_AUTO_TOC_PREFIX_WITH_TYPE].doesOccur) {
+        if(options[OPT_TOC_PREFIX].doesOccur) {
+            fprintf(stderr, "icupkg: --auto_toc_prefix_with_type and also --toc_prefix\n");
+            printUsage(pname, false);
+            return U_ILLEGAL_ARGUMENT_ERROR;
+        }
+        pkg->setAutoPrefixWithType();
+        ++autoPrefix;
+    }
+    if(argc<2 || 3<argc || autoPrefix>1) {
+        printUsage(pname, false);
+        return U_ILLEGAL_ARGUMENT_ERROR;
+    }
+
+    if(options[OPT_SOURCEDIR].doesOccur) {
+        sourcePath=options[OPT_SOURCEDIR].value;
+    } else {
+        // work relative to the current working directory
+        sourcePath=nullptr;
+    }
+    if(options[OPT_DESTDIR].doesOccur) {
+        destPath=options[OPT_DESTDIR].value;
+    } else {
+        // work relative to the current working directory
+        destPath=nullptr;
+    }
+
+    if(0==strcmp(argv[1], "new")) {
+        if(autoPrefix) {
+            fprintf(stderr, "icupkg: --auto_toc_prefix[_with_type] but no input package\n");
+            printUsage(pname, false);
+            return U_ILLEGAL_ARGUMENT_ERROR;
+        }
+        inFilename=nullptr;
+        isPackage=true;
+    } else {
+        inFilename=argv[1];
+        if(isPackageName(inFilename)) {
+            pkg->readPackage(inFilename);
+            isPackage=true;
+        } else {
+            /* swap a single file (icuswap replacement) rather than work on a package */
+            pkg->addFile(sourcePath, inFilename);
+            isPackage=false;
+        }
+    }
+
+    if(argc>=3) {
+        outFilename=argv[2];
+        if(0!=strcmp(argv[1], argv[2])) {
+            isModified=true;
+        }
+    } else if(isPackage) {
+        outFilename=nullptr;
+    } else /* !isPackage */ {
+        outFilename=inFilename;
+        isModified=(UBool)(sourcePath!=destPath);
+    }
+
+    /* parse the output type option */
+    if(options[OPT_OUT_TYPE].doesOccur) {
+        const char *type=options[OPT_OUT_TYPE].value;
+        if(type[0]==0 || type[1]!=0) {
+            /* the type must be exactly one letter */
+            printUsage(pname, false);
+            return U_ILLEGAL_ARGUMENT_ERROR;
+        }
+        outType=type[0];
+        switch(outType) {
+        case 'l':
+        case 'b':
+        case 'e':
+            break;
+        default:
+            printUsage(pname, false);
+            return U_ILLEGAL_ARGUMENT_ERROR;
+        }
+
+        /*
+         * Set the isModified flag if the output type differs from the
+         * input package type.
+         * If we swap a single file, just assume that we are modifying it.
+         * The Package class does not give us access to the item and its type.
+         */
+        isModified|=(UBool)(!isPackage || outType!=pkg->getInType());
+    } else if(isPackage) {
+        outType=pkg->getInType(); // default to input type
+    } else /* !isPackage: swap single file */ {
+        outType=0; /* tells extractItem() to not swap */
+    }
+
+    if(options[OPT_WRITEPKG].doesOccur) {
+        isModified=true;
+    }
+
+    if(!isPackage) {
+        /*
+         * icuswap tool replacement: Only swap a single file.
+         * Check that irrelevant options are not set.
+         */
+        if( options[OPT_COMMENT].doesOccur ||
+            options[OPT_COPYRIGHT].doesOccur ||
+            options[OPT_MATCHMODE].doesOccur ||
+            options[OPT_REMOVE_LIST].doesOccur ||
+            options[OPT_ADD_LIST].doesOccur ||
+            options[OPT_EXTRACT_LIST].doesOccur ||
+            options[OPT_LIST_ITEMS].doesOccur
+        ) {
+            printUsage(pname, false);
+            return U_ILLEGAL_ARGUMENT_ERROR;
+        }
+        if(isModified) {
+            pkg->extractItem(destPath, outFilename, 0, outType);
+        }
+
+        delete pkg;
+        return result;
+    }
+
+    /* Work with a package. */
+
+    if(options[OPT_COMMENT].doesOccur) {
+        outComment=options[OPT_COMMENT].value;
+    } else if(options[OPT_COPYRIGHT].doesOccur) {
+        outComment=U_COPYRIGHT_STRING;
+    } else {
+        outComment=nullptr;
+    }
+
+    if(options[OPT_MATCHMODE].doesOccur) {
+        if(0==strcmp(options[OPT_MATCHMODE].value, "noslash")) {
+            pkg->setMatchMode(Package::MATCH_NOSLASH);
+        } else {
+            printUsage(pname, false);
+            return U_ILLEGAL_ARGUMENT_ERROR;
+        }
+    }
+
+    /* remove items */
+    if(options[OPT_REMOVE_LIST].doesOccur) {
+        listPkg=new Package();
+        if(listPkg==nullptr) {
+            fprintf(stderr, "icupkg: not enough memory\n");
+            exit(U_MEMORY_ALLOCATION_ERROR);
+        }
+        if(readList(nullptr, options[OPT_REMOVE_LIST].value, false, listPkg)) {
+            pkg->removeItems(*listPkg);
+            delete listPkg;
+            isModified=true;
+        } else {
+            printUsage(pname, false);
+            return U_ILLEGAL_ARGUMENT_ERROR;
+        }
+    }
+
+    /*
+     * add items
+     * use a separate Package so that its memory and items stay around
+     * as long as the main Package
+     */
+    addListPkg=nullptr;
+    if(options[OPT_ADD_LIST].doesOccur) {
+        addListPkg=new Package();
+        if(addListPkg==nullptr) {
+            fprintf(stderr, "icupkg: not enough memory\n");
+            exit(U_MEMORY_ALLOCATION_ERROR);
+        }
+        if(readList(sourcePath, options[OPT_ADD_LIST].value, true, addListPkg)) {
+            pkg->addItems(*addListPkg);
+            // delete addListPkg; deferred until after writePackage()
+            isModified=true;
+        } else {
+            printUsage(pname, false);
+            return U_ILLEGAL_ARGUMENT_ERROR;
+        }
+    }
+
+    /* extract items */
+    if(options[OPT_EXTRACT_LIST].doesOccur) {
+        listPkg=new Package();
+        if(listPkg==nullptr) {
+            fprintf(stderr, "icupkg: not enough memory\n");
+            exit(U_MEMORY_ALLOCATION_ERROR);
+        }
+        if(readList(nullptr, options[OPT_EXTRACT_LIST].value, false, listPkg)) {
+            pkg->extractItems(destPath, *listPkg, outType);
+            delete listPkg;
+        } else {
+            printUsage(pname, false);
+            return U_ILLEGAL_ARGUMENT_ERROR;
+        }
+    }
+
+    /* list items */
+    if(options[OPT_LIST_ITEMS].doesOccur) {
+        int32_t i;
+        if (options[OPT_LIST_FILE].doesOccur) {
+            FileStream *out;
+            out = T_FileStream_open(options[OPT_LIST_FILE].value, "w");
+            if (out != nullptr) {
+                for(i=0; i<pkg->getItemCount(); ++i) {
+                    T_FileStream_writeLine(out, pkg->getItem(i)->name);
+                    T_FileStream_writeLine(out, "\n");
+                }
+                T_FileStream_close(out);
+            } else {
+                return U_ILLEGAL_ARGUMENT_ERROR;
+            }
+        } else {
+            for(i=0; i<pkg->getItemCount(); ++i) {
+                fprintf(stdout, "%s\n", pkg->getItem(i)->name);
+            }
+        }
+    }
+
+    /* check dependencies between items */
+    if(!options[OPT_IGNORE_DEPS].doesOccur && !pkg->checkDependencies()) {
+        /* some dependencies are not fulfilled */
+        return U_MISSING_RESOURCE_ERROR;
+    }
+
+    /* write the output .dat package if there are any modifications */
+    if(isModified) {
+        char outFilenameBuffer[1024]; // for auto-generated output filename, if necessary
+
+        if(outFilename==nullptr || outFilename[0]==0) {
+            if(inFilename==nullptr || inFilename[0]==0) {
+                fprintf(stderr, "icupkg: unable to auto-generate an output filename if there is no input filename\n");
+                exit(U_ILLEGAL_ARGUMENT_ERROR);
+            }
+
+            /*
+             * auto-generate a filename:
+             * copy the inFilename,
+             * and if the last basename character matches the input file's type,
+             * then replace it with the output file's type
+             */
+            char suffix[6]="?.dat";
+            char *s;
+
+            suffix[0]=pkg->getInType();
+            strcpy(outFilenameBuffer, inFilename);
+            s=strchr(outFilenameBuffer, 0);
+            if((s-outFilenameBuffer)>5 && 0==memcmp(s-5, suffix, 5)) {
+                *(s-5)=outType;
+            }
+            outFilename=outFilenameBuffer;
+        }
+        if(options[OPT_TOC_PREFIX].doesOccur) {
+            pkg->setPrefix(options[OPT_TOC_PREFIX].value);
+        }
+        result = writePackageDatFile(outFilename, outComment, nullptr, nullptr, pkg, outType);
+    }
+
+    delete addListPkg;
+    delete pkg;
+    return result;
+}
+
+/*
+ * Hey, Emacs, please set the following:
+ *
+ * Local Variables:
+ * indent-tabs-mode: nil
+ * End:
+ *
+ */