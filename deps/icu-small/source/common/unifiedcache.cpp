--- conflicted
+++ resolved
@@ -1,1047 +1,522 @@
-<<<<<<< HEAD
-// © 2016 and later: Unicode, Inc. and others.
-// License & terms of use: http://www.unicode.org/copyright.html
-/*
-******************************************************************************
-* Copyright (C) 2015, International Business Machines Corporation and
-* others. All Rights Reserved.
-******************************************************************************
-*
-* File unifiedcache.cpp
-******************************************************************************
-*/
-
-#include "unifiedcache.h"
-
-#include <algorithm>      // For std::max()
-#include <mutex>
-
-#include "uassert.h"
-#include "uhash.h"
-#include "ucln_cmn.h"
-
-static icu::UnifiedCache *gCache = NULL;
-static std::mutex *gCacheMutex = nullptr;
-static std::condition_variable *gInProgressValueAddedCond;
-static icu::UInitOnce gCacheInitOnce = U_INITONCE_INITIALIZER;
-
-static const int32_t MAX_EVICT_ITERATIONS = 10;
-static const int32_t DEFAULT_MAX_UNUSED = 1000;
-static const int32_t DEFAULT_PERCENTAGE_OF_IN_USE = 100;
-
-
-U_CDECL_BEGIN
-static UBool U_CALLCONV unifiedcache_cleanup() {
-    gCacheInitOnce.reset();
-    delete gCache;
-    gCache = nullptr;
-    gCacheMutex->~mutex();
-    gCacheMutex = nullptr;
-    gInProgressValueAddedCond->~condition_variable();
-    gInProgressValueAddedCond = nullptr;
-    return TRUE;
-}
-U_CDECL_END
-
-
-U_NAMESPACE_BEGIN
-
-U_CAPI int32_t U_EXPORT2
-ucache_hashKeys(const UHashTok key) {
-    const CacheKeyBase *ckey = (const CacheKeyBase *) key.pointer;
-    return ckey->hashCode();
-}
-
-U_CAPI UBool U_EXPORT2
-ucache_compareKeys(const UHashTok key1, const UHashTok key2) {
-    const CacheKeyBase *p1 = (const CacheKeyBase *) key1.pointer;
-    const CacheKeyBase *p2 = (const CacheKeyBase *) key2.pointer;
-    return *p1 == *p2;
-}
-
-U_CAPI void U_EXPORT2
-ucache_deleteKey(void *obj) {
-    CacheKeyBase *p = (CacheKeyBase *) obj;
-    delete p;
-}
-
-CacheKeyBase::~CacheKeyBase() {
-}
-
-static void U_CALLCONV cacheInit(UErrorCode &status) {
-    U_ASSERT(gCache == NULL);
-    ucln_common_registerCleanup(
-            UCLN_COMMON_UNIFIED_CACHE, unifiedcache_cleanup);
-
-    gCacheMutex = STATIC_NEW(std::mutex);
-    gInProgressValueAddedCond = STATIC_NEW(std::condition_variable);
-    gCache = new UnifiedCache(status);
-    if (gCache == NULL) {
-        status = U_MEMORY_ALLOCATION_ERROR;
-    }
-    if (U_FAILURE(status)) {
-        delete gCache;
-        gCache = NULL;
-        return;
-    }
-}
-
-UnifiedCache *UnifiedCache::getInstance(UErrorCode &status) {
-    umtx_initOnce(gCacheInitOnce, &cacheInit, status);
-    if (U_FAILURE(status)) {
-        return NULL;
-    }
-    U_ASSERT(gCache != NULL);
-    return gCache;
-}
-
-UnifiedCache::UnifiedCache(UErrorCode &status) :
-        fHashtable(NULL),
-        fEvictPos(UHASH_FIRST),
-        fNumValuesTotal(0),
-        fNumValuesInUse(0),
-        fMaxUnused(DEFAULT_MAX_UNUSED),
-        fMaxPercentageOfInUse(DEFAULT_PERCENTAGE_OF_IN_USE),
-        fAutoEvictedCount(0),
-        fNoValue(nullptr) {
-    if (U_FAILURE(status)) {
-        return;
-    }
-    fNoValue = new SharedObject();
-    if (fNoValue == nullptr) {
-        status = U_MEMORY_ALLOCATION_ERROR;
-        return;
-    }
-    fNoValue->softRefCount = 1;  // Add fake references to prevent fNoValue from being deleted
-    fNoValue->hardRefCount = 1;  // when other references to it are removed.
-    fNoValue->cachePtr = this;
-
-    fHashtable = uhash_open(
-            &ucache_hashKeys,
-            &ucache_compareKeys,
-            NULL,
-            &status);
-    if (U_FAILURE(status)) {
-        return;
-    }
-    uhash_setKeyDeleter(fHashtable, &ucache_deleteKey);
-}
-
-void UnifiedCache::setEvictionPolicy(
-        int32_t count, int32_t percentageOfInUseItems, UErrorCode &status) {
-    if (U_FAILURE(status)) {
-        return;
-    }
-    if (count < 0 || percentageOfInUseItems < 0) {
-        status = U_ILLEGAL_ARGUMENT_ERROR;
-        return;
-    }
-    std::lock_guard<std::mutex> lock(*gCacheMutex);
-    fMaxUnused = count;
-    fMaxPercentageOfInUse = percentageOfInUseItems;
-}
-
-int32_t UnifiedCache::unusedCount() const {
-    std::lock_guard<std::mutex> lock(*gCacheMutex);
-    return uhash_count(fHashtable) - fNumValuesInUse;
-}
-
-int64_t UnifiedCache::autoEvictedCount() const {
-    std::lock_guard<std::mutex> lock(*gCacheMutex);
-    return fAutoEvictedCount;
-}
-
-int32_t UnifiedCache::keyCount() const {
-    std::lock_guard<std::mutex> lock(*gCacheMutex);
-    return uhash_count(fHashtable);
-}
-
-void UnifiedCache::flush() const {
-    std::lock_guard<std::mutex> lock(*gCacheMutex);
-
-    // Use a loop in case cache items that are flushed held hard references to
-    // other cache items making those additional cache items eligible for
-    // flushing.
-    while (_flush(FALSE));
-}
-
-void UnifiedCache::handleUnreferencedObject() const {
-    std::lock_guard<std::mutex> lock(*gCacheMutex);
-    --fNumValuesInUse;
-    _runEvictionSlice();
-}
-
-#ifdef UNIFIED_CACHE_DEBUG
-#include <stdio.h>
-
-void UnifiedCache::dump() {
-    UErrorCode status = U_ZERO_ERROR;
-    const UnifiedCache *cache = getInstance(status);
-    if (U_FAILURE(status)) {
-        fprintf(stderr, "Unified Cache: Error fetching cache.\n");
-        return;
-    }
-    cache->dumpContents();
-}
-
-void UnifiedCache::dumpContents() const {
-    std::lock_guard<std::mutex> lock(*gCacheMutex);
-    _dumpContents();
-}
-
-// Dumps content of cache.
-// On entry, gCacheMutex must be held.
-// On exit, cache contents dumped to stderr.
-void UnifiedCache::_dumpContents() const {
-    int32_t pos = UHASH_FIRST;
-    const UHashElement *element = uhash_nextElement(fHashtable, &pos);
-    char buffer[256];
-    int32_t cnt = 0;
-    for (; element != NULL; element = uhash_nextElement(fHashtable, &pos)) {
-        const SharedObject *sharedObject =
-                (const SharedObject *) element->value.pointer;
-        const CacheKeyBase *key =
-                (const CacheKeyBase *) element->key.pointer;
-        if (sharedObject->hasHardReferences()) {
-            ++cnt;
-            fprintf(
-                    stderr,
-                    "Unified Cache: Key '%s', error %d, value %p, total refcount %d, soft refcount %d\n",
-                    key->writeDescription(buffer, 256),
-                    key->creationStatus,
-                    sharedObject == fNoValue ? NULL :sharedObject,
-                    sharedObject->getRefCount(),
-                    sharedObject->getSoftRefCount());
-        }
-    }
-    fprintf(stderr, "Unified Cache: %d out of a total of %d still have hard references\n", cnt, uhash_count(fHashtable));
-}
-#endif
-
-UnifiedCache::~UnifiedCache() {
-    // Try our best to clean up first.
-    flush();
-    {
-        // Now all that should be left in the cache are entries that refer to
-        // each other and entries with hard references from outside the cache.
-        // Nothing we can do about these so proceed to wipe out the cache.
-        std::lock_guard<std::mutex> lock(*gCacheMutex);
-        _flush(TRUE);
-    }
-    uhash_close(fHashtable);
-    fHashtable = nullptr;
-    delete fNoValue;
-    fNoValue = nullptr;
-}
-
-const UHashElement *
-UnifiedCache::_nextElement() const {
-    const UHashElement *element = uhash_nextElement(fHashtable, &fEvictPos);
-    if (element == NULL) {
-        fEvictPos = UHASH_FIRST;
-        return uhash_nextElement(fHashtable, &fEvictPos);
-    }
-    return element;
-}
-
-UBool UnifiedCache::_flush(UBool all) const {
-    UBool result = FALSE;
-    int32_t origSize = uhash_count(fHashtable);
-    for (int32_t i = 0; i < origSize; ++i) {
-        const UHashElement *element = _nextElement();
-        if (element == nullptr) {
-            break;
-        }
-        if (all || _isEvictable(element)) {
-            const SharedObject *sharedObject =
-                    (const SharedObject *) element->value.pointer;
-            U_ASSERT(sharedObject->cachePtr == this);
-            uhash_removeElement(fHashtable, element);
-            removeSoftRef(sharedObject);    // Deletes the sharedObject when softRefCount goes to zero.
-            result = TRUE;
-        }
-    }
-    return result;
-}
-
-int32_t UnifiedCache::_computeCountOfItemsToEvict() const {
-    int32_t totalItems = uhash_count(fHashtable);
-    int32_t evictableItems = totalItems - fNumValuesInUse;
-
-    int32_t unusedLimitByPercentage = fNumValuesInUse * fMaxPercentageOfInUse / 100;
-    int32_t unusedLimit = std::max(unusedLimitByPercentage, fMaxUnused);
-    int32_t countOfItemsToEvict = std::max(0, evictableItems - unusedLimit);
-    return countOfItemsToEvict;
-}
-
-void UnifiedCache::_runEvictionSlice() const {
-    int32_t maxItemsToEvict = _computeCountOfItemsToEvict();
-    if (maxItemsToEvict <= 0) {
-        return;
-    }
-    for (int32_t i = 0; i < MAX_EVICT_ITERATIONS; ++i) {
-        const UHashElement *element = _nextElement();
-        if (element == nullptr) {
-            break;
-        }
-        if (_isEvictable(element)) {
-            const SharedObject *sharedObject =
-                    (const SharedObject *) element->value.pointer;
-            uhash_removeElement(fHashtable, element);
-            removeSoftRef(sharedObject);   // Deletes sharedObject when SoftRefCount goes to zero.
-            ++fAutoEvictedCount;
-            if (--maxItemsToEvict == 0) {
-                break;
-            }
-        }
-    }
-}
-
-void UnifiedCache::_putNew(
-        const CacheKeyBase &key,
-        const SharedObject *value,
-        const UErrorCode creationStatus,
-        UErrorCode &status) const {
-    if (U_FAILURE(status)) {
-        return;
-    }
-    CacheKeyBase *keyToAdopt = key.clone();
-    if (keyToAdopt == NULL) {
-        status = U_MEMORY_ALLOCATION_ERROR;
-        return;
-    }
-    keyToAdopt->fCreationStatus = creationStatus;
-    if (value->softRefCount == 0) {
-        _registerPrimary(keyToAdopt, value);
-    }
-    void *oldValue = uhash_put(fHashtable, keyToAdopt, (void *) value, &status);
-    U_ASSERT(oldValue == nullptr);
-    (void)oldValue;
-    if (U_SUCCESS(status)) {
-        value->softRefCount++;
-    }
-}
-
-void UnifiedCache::_putIfAbsentAndGet(
-        const CacheKeyBase &key,
-        const SharedObject *&value,
-        UErrorCode &status) const {
-    std::lock_guard<std::mutex> lock(*gCacheMutex);
-    const UHashElement *element = uhash_find(fHashtable, &key);
-    if (element != NULL && !_inProgress(element)) {
-        _fetch(element, value, status);
-        return;
-    }
-    if (element == NULL) {
-        UErrorCode putError = U_ZERO_ERROR;
-        // best-effort basis only.
-        _putNew(key, value, status, putError);
-    } else {
-        _put(element, value, status);
-    }
-    // Run an eviction slice. This will run even if we added a primary entry
-    // which doesn't increase the unused count, but that is still o.k
-    _runEvictionSlice();
-}
-
-
-UBool UnifiedCache::_poll(
-        const CacheKeyBase &key,
-        const SharedObject *&value,
-        UErrorCode &status) const {
-    U_ASSERT(value == NULL);
-    U_ASSERT(status == U_ZERO_ERROR);
-    std::unique_lock<std::mutex> lock(*gCacheMutex);
-    const UHashElement *element = uhash_find(fHashtable, &key);
-
-    // If the hash table contains an inProgress placeholder entry for this key,
-    // this means that another thread is currently constructing the value object.
-    // Loop, waiting for that construction to complete.
-     while (element != NULL && _inProgress(element)) {
-         gInProgressValueAddedCond->wait(lock);
-         element = uhash_find(fHashtable, &key);
-    }
-
-    // If the hash table contains an entry for the key,
-    // fetch out the contents and return them.
-    if (element != NULL) {
-         _fetch(element, value, status);
-        return TRUE;
-    }
-
-    // The hash table contained nothing for this key.
-    // Insert an inProgress place holder value.
-    // Our caller will create the final value and update the hash table.
-    _putNew(key, fNoValue, U_ZERO_ERROR, status);
-    return FALSE;
-}
-
-void UnifiedCache::_get(
-        const CacheKeyBase &key,
-        const SharedObject *&value,
-        const void *creationContext,
-        UErrorCode &status) const {
-    U_ASSERT(value == NULL);
-    U_ASSERT(status == U_ZERO_ERROR);
-    if (_poll(key, value, status)) {
-        if (value == fNoValue) {
-            SharedObject::clearPtr(value);
-        }
-        return;
-    }
-    if (U_FAILURE(status)) {
-        return;
-    }
-    value = key.createObject(creationContext, status);
-    U_ASSERT(value == NULL || value->hasHardReferences());
-    U_ASSERT(value != NULL || status != U_ZERO_ERROR);
-    if (value == NULL) {
-        SharedObject::copyPtr(fNoValue, value);
-    }
-    _putIfAbsentAndGet(key, value, status);
-    if (value == fNoValue) {
-        SharedObject::clearPtr(value);
-    }
-}
-
-void UnifiedCache::_registerPrimary(
-            const CacheKeyBase *theKey, const SharedObject *value) const {
-    theKey->fIsPrimary = true;
-    value->cachePtr = this;
-    ++fNumValuesTotal;
-    ++fNumValuesInUse;
-}
-
-void UnifiedCache::_put(
-        const UHashElement *element,
-        const SharedObject *value,
-        const UErrorCode status) const {
-    U_ASSERT(_inProgress(element));
-    const CacheKeyBase *theKey = (const CacheKeyBase *) element->key.pointer;
-    const SharedObject *oldValue = (const SharedObject *) element->value.pointer;
-    theKey->fCreationStatus = status;
-    if (value->softRefCount == 0) {
-        _registerPrimary(theKey, value);
-    }
-    value->softRefCount++;
-    UHashElement *ptr = const_cast<UHashElement *>(element);
-    ptr->value.pointer = (void *) value;
-    U_ASSERT(oldValue == fNoValue);
-    removeSoftRef(oldValue);
-
-    // Tell waiting threads that we replace in-progress status with
-    // an error.
-    gInProgressValueAddedCond->notify_all();
-}
-
-void UnifiedCache::_fetch(
-        const UHashElement *element,
-        const SharedObject *&value,
-        UErrorCode &status) const {
-    const CacheKeyBase *theKey = (const CacheKeyBase *) element->key.pointer;
-    status = theKey->fCreationStatus;
-
-    // Since we have the cache lock, calling regular SharedObject add/removeRef
-    // could cause us to deadlock on ourselves since they may need to lock
-    // the cache mutex.
-    removeHardRef(value);
-    value = static_cast<const SharedObject *>(element->value.pointer);
-    addHardRef(value);
-}
-
-
-UBool UnifiedCache::_inProgress(const UHashElement* element) const {
-    UErrorCode status = U_ZERO_ERROR;
-    const SharedObject * value = NULL;
-    _fetch(element, value, status);
-    UBool result = _inProgress(value, status);
-    removeHardRef(value);
-    return result;
-}
-
-UBool UnifiedCache::_inProgress(
-        const SharedObject* theValue, UErrorCode creationStatus) const {
-    return (theValue == fNoValue && creationStatus == U_ZERO_ERROR);
-}
-
-UBool UnifiedCache::_isEvictable(const UHashElement *element) const
-{
-    const CacheKeyBase *theKey = (const CacheKeyBase *) element->key.pointer;
-    const SharedObject *theValue =
-            (const SharedObject *) element->value.pointer;
-
-    // Entries that are under construction are never evictable
-    if (_inProgress(theValue, theKey->fCreationStatus)) {
-        return FALSE;
-    }
-
-    // We can evict entries that are either not a primary or have just
-    // one reference (The one reference being from the cache itself).
-    return (!theKey->fIsPrimary || (theValue->softRefCount == 1 && theValue->noHardReferences()));
-}
-
-void UnifiedCache::removeSoftRef(const SharedObject *value) const {
-    U_ASSERT(value->cachePtr == this);
-    U_ASSERT(value->softRefCount > 0);
-    if (--value->softRefCount == 0) {
-        --fNumValuesTotal;
-        if (value->noHardReferences()) {
-            delete value;
-        } else {
-            // This path only happens from flush(all). Which only happens from the
-            // UnifiedCache destructor.  Nulling out value.cacheptr changes the behavior
-            // of value.removeRef(), causing the deletion to be done there.
-            value->cachePtr = nullptr;
-        }
-    }
-}
-
-int32_t UnifiedCache::removeHardRef(const SharedObject *value) const {
-    int refCount = 0;
-    if (value) {
-        refCount = umtx_atomic_dec(&value->hardRefCount);
-        U_ASSERT(refCount >= 0);
-        if (refCount == 0) {
-            --fNumValuesInUse;
-        }
-    }
-    return refCount;
-}
-
-int32_t UnifiedCache::addHardRef(const SharedObject *value) const {
-    int refCount = 0;
-    if (value) {
-        refCount = umtx_atomic_inc(&value->hardRefCount);
-        U_ASSERT(refCount >= 1);
-        if (refCount == 1) {
-            fNumValuesInUse++;
-        }
-    }
-    return refCount;
-}
-
-U_NAMESPACE_END
-=======
-// © 2016 and later: Unicode, Inc. and others.
-// License & terms of use: http://www.unicode.org/copyright.html
-/*
-******************************************************************************
-* Copyright (C) 2015, International Business Machines Corporation and
-* others. All Rights Reserved.
-******************************************************************************
-*
-* File unifiedcache.cpp
-******************************************************************************
-*/
-
-#include "unifiedcache.h"
-
-#include <algorithm>      // For std::max()
-#include <mutex>
-
-#include "uassert.h"
-#include "uhash.h"
-#include "ucln_cmn.h"
-
-static icu::UnifiedCache *gCache = nullptr;
-static std::mutex *gCacheMutex = nullptr;
-static std::condition_variable *gInProgressValueAddedCond;
-static icu::UInitOnce gCacheInitOnce {};
-
-static const int32_t MAX_EVICT_ITERATIONS = 10;
-static const int32_t DEFAULT_MAX_UNUSED = 1000;
-static const int32_t DEFAULT_PERCENTAGE_OF_IN_USE = 100;
-
-
-U_CDECL_BEGIN
-static UBool U_CALLCONV unifiedcache_cleanup() {
-    gCacheInitOnce.reset();
-    delete gCache;
-    gCache = nullptr;
-    gCacheMutex->~mutex();
-    gCacheMutex = nullptr;
-    gInProgressValueAddedCond->~condition_variable();
-    gInProgressValueAddedCond = nullptr;
-    return true;
-}
-U_CDECL_END
-
-
-U_NAMESPACE_BEGIN
-
-int32_t U_EXPORT2
-ucache_hashKeys(const UHashTok key) {
-    const CacheKeyBase *ckey = (const CacheKeyBase *) key.pointer;
-    return ckey->hashCode();
-}
-
-UBool U_EXPORT2
-ucache_compareKeys(const UHashTok key1, const UHashTok key2) {
-    const CacheKeyBase *p1 = (const CacheKeyBase *) key1.pointer;
-    const CacheKeyBase *p2 = (const CacheKeyBase *) key2.pointer;
-    return *p1 == *p2;
-}
-
-void U_EXPORT2
-ucache_deleteKey(void *obj) {
-    CacheKeyBase *p = (CacheKeyBase *) obj;
-    delete p;
-}
-
-CacheKeyBase::~CacheKeyBase() {
-}
-
-static void U_CALLCONV cacheInit(UErrorCode &status) {
-    U_ASSERT(gCache == nullptr);
-    ucln_common_registerCleanup(
-            UCLN_COMMON_UNIFIED_CACHE, unifiedcache_cleanup);
-
-    gCacheMutex = STATIC_NEW(std::mutex);
-    gInProgressValueAddedCond = STATIC_NEW(std::condition_variable);
-    gCache = new UnifiedCache(status);
-    if (gCache == nullptr) {
-        status = U_MEMORY_ALLOCATION_ERROR;
-    }
-    if (U_FAILURE(status)) {
-        delete gCache;
-        gCache = nullptr;
-        return;
-    }
-}
-
-UnifiedCache *UnifiedCache::getInstance(UErrorCode &status) {
-    umtx_initOnce(gCacheInitOnce, &cacheInit, status);
-    if (U_FAILURE(status)) {
-        return nullptr;
-    }
-    U_ASSERT(gCache != nullptr);
-    return gCache;
-}
-
-UnifiedCache::UnifiedCache(UErrorCode &status) :
-        fHashtable(nullptr),
-        fEvictPos(UHASH_FIRST),
-        fNumValuesTotal(0),
-        fNumValuesInUse(0),
-        fMaxUnused(DEFAULT_MAX_UNUSED),
-        fMaxPercentageOfInUse(DEFAULT_PERCENTAGE_OF_IN_USE),
-        fAutoEvictedCount(0),
-        fNoValue(nullptr) {
-    if (U_FAILURE(status)) {
-        return;
-    }
-    fNoValue = new SharedObject();
-    if (fNoValue == nullptr) {
-        status = U_MEMORY_ALLOCATION_ERROR;
-        return;
-    }
-    fNoValue->softRefCount = 1;  // Add fake references to prevent fNoValue from being deleted
-    fNoValue->hardRefCount = 1;  // when other references to it are removed.
-    fNoValue->cachePtr = this;
-
-    fHashtable = uhash_open(
-            &ucache_hashKeys,
-            &ucache_compareKeys,
-            nullptr,
-            &status);
-    if (U_FAILURE(status)) {
-        return;
-    }
-    uhash_setKeyDeleter(fHashtable, &ucache_deleteKey);
-}
-
-void UnifiedCache::setEvictionPolicy(
-        int32_t count, int32_t percentageOfInUseItems, UErrorCode &status) {
-    if (U_FAILURE(status)) {
-        return;
-    }
-    if (count < 0 || percentageOfInUseItems < 0) {
-        status = U_ILLEGAL_ARGUMENT_ERROR;
-        return;
-    }
-    std::lock_guard<std::mutex> lock(*gCacheMutex);
-    fMaxUnused = count;
-    fMaxPercentageOfInUse = percentageOfInUseItems;
-}
-
-int32_t UnifiedCache::unusedCount() const {
-    std::lock_guard<std::mutex> lock(*gCacheMutex);
-    return uhash_count(fHashtable) - fNumValuesInUse;
-}
-
-int64_t UnifiedCache::autoEvictedCount() const {
-    std::lock_guard<std::mutex> lock(*gCacheMutex);
-    return fAutoEvictedCount;
-}
-
-int32_t UnifiedCache::keyCount() const {
-    std::lock_guard<std::mutex> lock(*gCacheMutex);
-    return uhash_count(fHashtable);
-}
-
-void UnifiedCache::flush() const {
-    std::lock_guard<std::mutex> lock(*gCacheMutex);
-
-    // Use a loop in case cache items that are flushed held hard references to
-    // other cache items making those additional cache items eligible for
-    // flushing.
-    while (_flush(false));
-}
-
-void UnifiedCache::handleUnreferencedObject() const {
-    std::lock_guard<std::mutex> lock(*gCacheMutex);
-    --fNumValuesInUse;
-    _runEvictionSlice();
-}
-
-#ifdef UNIFIED_CACHE_DEBUG
-#include <stdio.h>
-
-void UnifiedCache::dump() {
-    UErrorCode status = U_ZERO_ERROR;
-    const UnifiedCache *cache = getInstance(status);
-    if (U_FAILURE(status)) {
-        fprintf(stderr, "Unified Cache: Error fetching cache.\n");
-        return;
-    }
-    cache->dumpContents();
-}
-
-void UnifiedCache::dumpContents() const {
-    std::lock_guard<std::mutex> lock(*gCacheMutex);
-    _dumpContents();
-}
-
-// Dumps content of cache.
-// On entry, gCacheMutex must be held.
-// On exit, cache contents dumped to stderr.
-void UnifiedCache::_dumpContents() const {
-    int32_t pos = UHASH_FIRST;
-    const UHashElement *element = uhash_nextElement(fHashtable, &pos);
-    char buffer[256];
-    int32_t cnt = 0;
-    for (; element != nullptr; element = uhash_nextElement(fHashtable, &pos)) {
-        const SharedObject *sharedObject =
-                (const SharedObject *) element->value.pointer;
-        const CacheKeyBase *key =
-                (const CacheKeyBase *) element->key.pointer;
-        if (sharedObject->hasHardReferences()) {
-            ++cnt;
-            fprintf(
-                    stderr,
-                    "Unified Cache: Key '%s', error %d, value %p, total refcount %d, soft refcount %d\n",
-                    key->writeDescription(buffer, 256),
-                    key->creationStatus,
-                    sharedObject == fNoValue ? nullptr :sharedObject,
-                    sharedObject->getRefCount(),
-                    sharedObject->getSoftRefCount());
-        }
-    }
-    fprintf(stderr, "Unified Cache: %d out of a total of %d still have hard references\n", cnt, uhash_count(fHashtable));
-}
-#endif
-
-UnifiedCache::~UnifiedCache() {
-    // Try our best to clean up first.
-    flush();
-    {
-        // Now all that should be left in the cache are entries that refer to
-        // each other and entries with hard references from outside the cache.
-        // Nothing we can do about these so proceed to wipe out the cache.
-        std::lock_guard<std::mutex> lock(*gCacheMutex);
-        _flush(true);
-    }
-    uhash_close(fHashtable);
-    fHashtable = nullptr;
-    delete fNoValue;
-    fNoValue = nullptr;
-}
-
-const UHashElement *
-UnifiedCache::_nextElement() const {
-    const UHashElement *element = uhash_nextElement(fHashtable, &fEvictPos);
-    if (element == nullptr) {
-        fEvictPos = UHASH_FIRST;
-        return uhash_nextElement(fHashtable, &fEvictPos);
-    }
-    return element;
-}
-
-UBool UnifiedCache::_flush(UBool all) const {
-    UBool result = false;
-    int32_t origSize = uhash_count(fHashtable);
-    for (int32_t i = 0; i < origSize; ++i) {
-        const UHashElement *element = _nextElement();
-        if (element == nullptr) {
-            break;
-        }
-        if (all || _isEvictable(element)) {
-            const SharedObject *sharedObject =
-                    (const SharedObject *) element->value.pointer;
-            U_ASSERT(sharedObject->cachePtr == this);
-            uhash_removeElement(fHashtable, element);
-            removeSoftRef(sharedObject);    // Deletes the sharedObject when softRefCount goes to zero.
-            result = true;
-        }
-    }
-    return result;
-}
-
-int32_t UnifiedCache::_computeCountOfItemsToEvict() const {
-    int32_t totalItems = uhash_count(fHashtable);
-    int32_t evictableItems = totalItems - fNumValuesInUse;
-
-    int32_t unusedLimitByPercentage = fNumValuesInUse * fMaxPercentageOfInUse / 100;
-    int32_t unusedLimit = std::max(unusedLimitByPercentage, fMaxUnused);
-    int32_t countOfItemsToEvict = std::max(0, evictableItems - unusedLimit);
-    return countOfItemsToEvict;
-}
-
-void UnifiedCache::_runEvictionSlice() const {
-    int32_t maxItemsToEvict = _computeCountOfItemsToEvict();
-    if (maxItemsToEvict <= 0) {
-        return;
-    }
-    for (int32_t i = 0; i < MAX_EVICT_ITERATIONS; ++i) {
-        const UHashElement *element = _nextElement();
-        if (element == nullptr) {
-            break;
-        }
-        if (_isEvictable(element)) {
-            const SharedObject *sharedObject =
-                    (const SharedObject *) element->value.pointer;
-            uhash_removeElement(fHashtable, element);
-            removeSoftRef(sharedObject);   // Deletes sharedObject when SoftRefCount goes to zero.
-            ++fAutoEvictedCount;
-            if (--maxItemsToEvict == 0) {
-                break;
-            }
-        }
-    }
-}
-
-void UnifiedCache::_putNew(
-        const CacheKeyBase &key,
-        const SharedObject *value,
-        const UErrorCode creationStatus,
-        UErrorCode &status) const {
-    if (U_FAILURE(status)) {
-        return;
-    }
-    CacheKeyBase *keyToAdopt = key.clone();
-    if (keyToAdopt == nullptr) {
-        status = U_MEMORY_ALLOCATION_ERROR;
-        return;
-    }
-    keyToAdopt->fCreationStatus = creationStatus;
-    if (value->softRefCount == 0) {
-        _registerPrimary(keyToAdopt, value);
-    }
-    void *oldValue = uhash_put(fHashtable, keyToAdopt, (void *) value, &status);
-    U_ASSERT(oldValue == nullptr);
-    (void)oldValue;
-    if (U_SUCCESS(status)) {
-        value->softRefCount++;
-    }
-}
-
-void UnifiedCache::_putIfAbsentAndGet(
-        const CacheKeyBase &key,
-        const SharedObject *&value,
-        UErrorCode &status) const {
-    std::lock_guard<std::mutex> lock(*gCacheMutex);
-    const UHashElement *element = uhash_find(fHashtable, &key);
-    if (element != nullptr && !_inProgress(element)) {
-        _fetch(element, value, status);
-        return;
-    }
-    if (element == nullptr) {
-        UErrorCode putError = U_ZERO_ERROR;
-        // best-effort basis only.
-        _putNew(key, value, status, putError);
-    } else {
-        _put(element, value, status);
-    }
-    // Run an eviction slice. This will run even if we added a primary entry
-    // which doesn't increase the unused count, but that is still o.k
-    _runEvictionSlice();
-}
-
-
-UBool UnifiedCache::_poll(
-        const CacheKeyBase &key,
-        const SharedObject *&value,
-        UErrorCode &status) const {
-    U_ASSERT(value == nullptr);
-    U_ASSERT(status == U_ZERO_ERROR);
-    std::unique_lock<std::mutex> lock(*gCacheMutex);
-    const UHashElement *element = uhash_find(fHashtable, &key);
-
-    // If the hash table contains an inProgress placeholder entry for this key,
-    // this means that another thread is currently constructing the value object.
-    // Loop, waiting for that construction to complete.
-     while (element != nullptr && _inProgress(element)) {
-         gInProgressValueAddedCond->wait(lock);
-         element = uhash_find(fHashtable, &key);
-    }
-
-    // If the hash table contains an entry for the key,
-    // fetch out the contents and return them.
-    if (element != nullptr) {
-         _fetch(element, value, status);
-        return true;
-    }
-
-    // The hash table contained nothing for this key.
-    // Insert an inProgress place holder value.
-    // Our caller will create the final value and update the hash table.
-    _putNew(key, fNoValue, U_ZERO_ERROR, status);
-    return false;
-}
-
-void UnifiedCache::_get(
-        const CacheKeyBase &key,
-        const SharedObject *&value,
-        const void *creationContext,
-        UErrorCode &status) const {
-    U_ASSERT(value == nullptr);
-    U_ASSERT(status == U_ZERO_ERROR);
-    if (_poll(key, value, status)) {
-        if (value == fNoValue) {
-            SharedObject::clearPtr(value);
-        }
-        return;
-    }
-    if (U_FAILURE(status)) {
-        return;
-    }
-    value = key.createObject(creationContext, status);
-    U_ASSERT(value == nullptr || value->hasHardReferences());
-    U_ASSERT(value != nullptr || status != U_ZERO_ERROR);
-    if (value == nullptr) {
-        SharedObject::copyPtr(fNoValue, value);
-    }
-    _putIfAbsentAndGet(key, value, status);
-    if (value == fNoValue) {
-        SharedObject::clearPtr(value);
-    }
-}
-
-void UnifiedCache::_registerPrimary(
-            const CacheKeyBase *theKey, const SharedObject *value) const {
-    theKey->fIsPrimary = true;
-    value->cachePtr = this;
-    ++fNumValuesTotal;
-    ++fNumValuesInUse;
-}
-
-void UnifiedCache::_put(
-        const UHashElement *element,
-        const SharedObject *value,
-        const UErrorCode status) const {
-    U_ASSERT(_inProgress(element));
-    const CacheKeyBase *theKey = (const CacheKeyBase *) element->key.pointer;
-    const SharedObject *oldValue = (const SharedObject *) element->value.pointer;
-    theKey->fCreationStatus = status;
-    if (value->softRefCount == 0) {
-        _registerPrimary(theKey, value);
-    }
-    value->softRefCount++;
-    UHashElement *ptr = const_cast<UHashElement *>(element);
-    ptr->value.pointer = (void *) value;
-    U_ASSERT(oldValue == fNoValue);
-    removeSoftRef(oldValue);
-
-    // Tell waiting threads that we replace in-progress status with
-    // an error.
-    gInProgressValueAddedCond->notify_all();
-}
-
-void UnifiedCache::_fetch(
-        const UHashElement *element,
-        const SharedObject *&value,
-        UErrorCode &status) const {
-    const CacheKeyBase *theKey = (const CacheKeyBase *) element->key.pointer;
-    status = theKey->fCreationStatus;
-
-    // Since we have the cache lock, calling regular SharedObject add/removeRef
-    // could cause us to deadlock on ourselves since they may need to lock
-    // the cache mutex.
-    removeHardRef(value);
-    value = static_cast<const SharedObject *>(element->value.pointer);
-    addHardRef(value);
-}
-
-
-UBool UnifiedCache::_inProgress(const UHashElement* element) const {
-    UErrorCode status = U_ZERO_ERROR;
-    const SharedObject * value = nullptr;
-    _fetch(element, value, status);
-    UBool result = _inProgress(value, status);
-    removeHardRef(value);
-    return result;
-}
-
-UBool UnifiedCache::_inProgress(
-        const SharedObject* theValue, UErrorCode creationStatus) const {
-    return (theValue == fNoValue && creationStatus == U_ZERO_ERROR);
-}
-
-UBool UnifiedCache::_isEvictable(const UHashElement *element) const
-{
-    const CacheKeyBase *theKey = (const CacheKeyBase *) element->key.pointer;
-    const SharedObject *theValue =
-            (const SharedObject *) element->value.pointer;
-
-    // Entries that are under construction are never evictable
-    if (_inProgress(theValue, theKey->fCreationStatus)) {
-        return false;
-    }
-
-    // We can evict entries that are either not a primary or have just
-    // one reference (The one reference being from the cache itself).
-    return (!theKey->fIsPrimary || (theValue->softRefCount == 1 && theValue->noHardReferences()));
-}
-
-void UnifiedCache::removeSoftRef(const SharedObject *value) const {
-    U_ASSERT(value->cachePtr == this);
-    U_ASSERT(value->softRefCount > 0);
-    if (--value->softRefCount == 0) {
-        --fNumValuesTotal;
-        if (value->noHardReferences()) {
-            delete value;
-        } else {
-            // This path only happens from flush(all). Which only happens from the
-            // UnifiedCache destructor.  Nulling out value.cacheptr changes the behavior
-            // of value.removeRef(), causing the deletion to be done there.
-            value->cachePtr = nullptr;
-        }
-    }
-}
-
-int32_t UnifiedCache::removeHardRef(const SharedObject *value) const {
-    int refCount = 0;
-    if (value) {
-        refCount = umtx_atomic_dec(&value->hardRefCount);
-        U_ASSERT(refCount >= 0);
-        if (refCount == 0) {
-            --fNumValuesInUse;
-        }
-    }
-    return refCount;
-}
-
-int32_t UnifiedCache::addHardRef(const SharedObject *value) const {
-    int refCount = 0;
-    if (value) {
-        refCount = umtx_atomic_inc(&value->hardRefCount);
-        U_ASSERT(refCount >= 1);
-        if (refCount == 1) {
-            fNumValuesInUse++;
-        }
-    }
-    return refCount;
-}
-
-U_NAMESPACE_END
->>>>>>> a8a80be5
+// © 2016 and later: Unicode, Inc. and others.
+// License & terms of use: http://www.unicode.org/copyright.html
+/*
+******************************************************************************
+* Copyright (C) 2015, International Business Machines Corporation and
+* others. All Rights Reserved.
+******************************************************************************
+*
+* File unifiedcache.cpp
+******************************************************************************
+*/
+
+#include "unifiedcache.h"
+
+#include <algorithm>      // For std::max()
+#include <mutex>
+
+#include "uassert.h"
+#include "uhash.h"
+#include "ucln_cmn.h"
+
+static icu::UnifiedCache *gCache = nullptr;
+static std::mutex *gCacheMutex = nullptr;
+static std::condition_variable *gInProgressValueAddedCond;
+static icu::UInitOnce gCacheInitOnce {};
+
+static const int32_t MAX_EVICT_ITERATIONS = 10;
+static const int32_t DEFAULT_MAX_UNUSED = 1000;
+static const int32_t DEFAULT_PERCENTAGE_OF_IN_USE = 100;
+
+
+U_CDECL_BEGIN
+static UBool U_CALLCONV unifiedcache_cleanup() {
+    gCacheInitOnce.reset();
+    delete gCache;
+    gCache = nullptr;
+    gCacheMutex->~mutex();
+    gCacheMutex = nullptr;
+    gInProgressValueAddedCond->~condition_variable();
+    gInProgressValueAddedCond = nullptr;
+    return true;
+}
+U_CDECL_END
+
+
+U_NAMESPACE_BEGIN
+
+int32_t U_EXPORT2
+ucache_hashKeys(const UHashTok key) {
+    const CacheKeyBase *ckey = (const CacheKeyBase *) key.pointer;
+    return ckey->hashCode();
+}
+
+UBool U_EXPORT2
+ucache_compareKeys(const UHashTok key1, const UHashTok key2) {
+    const CacheKeyBase *p1 = (const CacheKeyBase *) key1.pointer;
+    const CacheKeyBase *p2 = (const CacheKeyBase *) key2.pointer;
+    return *p1 == *p2;
+}
+
+void U_EXPORT2
+ucache_deleteKey(void *obj) {
+    CacheKeyBase *p = (CacheKeyBase *) obj;
+    delete p;
+}
+
+CacheKeyBase::~CacheKeyBase() {
+}
+
+static void U_CALLCONV cacheInit(UErrorCode &status) {
+    U_ASSERT(gCache == nullptr);
+    ucln_common_registerCleanup(
+            UCLN_COMMON_UNIFIED_CACHE, unifiedcache_cleanup);
+
+    gCacheMutex = STATIC_NEW(std::mutex);
+    gInProgressValueAddedCond = STATIC_NEW(std::condition_variable);
+    gCache = new UnifiedCache(status);
+    if (gCache == nullptr) {
+        status = U_MEMORY_ALLOCATION_ERROR;
+    }
+    if (U_FAILURE(status)) {
+        delete gCache;
+        gCache = nullptr;
+        return;
+    }
+}
+
+UnifiedCache *UnifiedCache::getInstance(UErrorCode &status) {
+    umtx_initOnce(gCacheInitOnce, &cacheInit, status);
+    if (U_FAILURE(status)) {
+        return nullptr;
+    }
+    U_ASSERT(gCache != nullptr);
+    return gCache;
+}
+
+UnifiedCache::UnifiedCache(UErrorCode &status) :
+        fHashtable(nullptr),
+        fEvictPos(UHASH_FIRST),
+        fNumValuesTotal(0),
+        fNumValuesInUse(0),
+        fMaxUnused(DEFAULT_MAX_UNUSED),
+        fMaxPercentageOfInUse(DEFAULT_PERCENTAGE_OF_IN_USE),
+        fAutoEvictedCount(0),
+        fNoValue(nullptr) {
+    if (U_FAILURE(status)) {
+        return;
+    }
+    fNoValue = new SharedObject();
+    if (fNoValue == nullptr) {
+        status = U_MEMORY_ALLOCATION_ERROR;
+        return;
+    }
+    fNoValue->softRefCount = 1;  // Add fake references to prevent fNoValue from being deleted
+    fNoValue->hardRefCount = 1;  // when other references to it are removed.
+    fNoValue->cachePtr = this;
+
+    fHashtable = uhash_open(
+            &ucache_hashKeys,
+            &ucache_compareKeys,
+            nullptr,
+            &status);
+    if (U_FAILURE(status)) {
+        return;
+    }
+    uhash_setKeyDeleter(fHashtable, &ucache_deleteKey);
+}
+
+void UnifiedCache::setEvictionPolicy(
+        int32_t count, int32_t percentageOfInUseItems, UErrorCode &status) {
+    if (U_FAILURE(status)) {
+        return;
+    }
+    if (count < 0 || percentageOfInUseItems < 0) {
+        status = U_ILLEGAL_ARGUMENT_ERROR;
+        return;
+    }
+    std::lock_guard<std::mutex> lock(*gCacheMutex);
+    fMaxUnused = count;
+    fMaxPercentageOfInUse = percentageOfInUseItems;
+}
+
+int32_t UnifiedCache::unusedCount() const {
+    std::lock_guard<std::mutex> lock(*gCacheMutex);
+    return uhash_count(fHashtable) - fNumValuesInUse;
+}
+
+int64_t UnifiedCache::autoEvictedCount() const {
+    std::lock_guard<std::mutex> lock(*gCacheMutex);
+    return fAutoEvictedCount;
+}
+
+int32_t UnifiedCache::keyCount() const {
+    std::lock_guard<std::mutex> lock(*gCacheMutex);
+    return uhash_count(fHashtable);
+}
+
+void UnifiedCache::flush() const {
+    std::lock_guard<std::mutex> lock(*gCacheMutex);
+
+    // Use a loop in case cache items that are flushed held hard references to
+    // other cache items making those additional cache items eligible for
+    // flushing.
+    while (_flush(false));
+}
+
+void UnifiedCache::handleUnreferencedObject() const {
+    std::lock_guard<std::mutex> lock(*gCacheMutex);
+    --fNumValuesInUse;
+    _runEvictionSlice();
+}
+
+#ifdef UNIFIED_CACHE_DEBUG
+#include <stdio.h>
+
+void UnifiedCache::dump() {
+    UErrorCode status = U_ZERO_ERROR;
+    const UnifiedCache *cache = getInstance(status);
+    if (U_FAILURE(status)) {
+        fprintf(stderr, "Unified Cache: Error fetching cache.\n");
+        return;
+    }
+    cache->dumpContents();
+}
+
+void UnifiedCache::dumpContents() const {
+    std::lock_guard<std::mutex> lock(*gCacheMutex);
+    _dumpContents();
+}
+
+// Dumps content of cache.
+// On entry, gCacheMutex must be held.
+// On exit, cache contents dumped to stderr.
+void UnifiedCache::_dumpContents() const {
+    int32_t pos = UHASH_FIRST;
+    const UHashElement *element = uhash_nextElement(fHashtable, &pos);
+    char buffer[256];
+    int32_t cnt = 0;
+    for (; element != nullptr; element = uhash_nextElement(fHashtable, &pos)) {
+        const SharedObject *sharedObject =
+                (const SharedObject *) element->value.pointer;
+        const CacheKeyBase *key =
+                (const CacheKeyBase *) element->key.pointer;
+        if (sharedObject->hasHardReferences()) {
+            ++cnt;
+            fprintf(
+                    stderr,
+                    "Unified Cache: Key '%s', error %d, value %p, total refcount %d, soft refcount %d\n",
+                    key->writeDescription(buffer, 256),
+                    key->creationStatus,
+                    sharedObject == fNoValue ? nullptr :sharedObject,
+                    sharedObject->getRefCount(),
+                    sharedObject->getSoftRefCount());
+        }
+    }
+    fprintf(stderr, "Unified Cache: %d out of a total of %d still have hard references\n", cnt, uhash_count(fHashtable));
+}
+#endif
+
+UnifiedCache::~UnifiedCache() {
+    // Try our best to clean up first.
+    flush();
+    {
+        // Now all that should be left in the cache are entries that refer to
+        // each other and entries with hard references from outside the cache.
+        // Nothing we can do about these so proceed to wipe out the cache.
+        std::lock_guard<std::mutex> lock(*gCacheMutex);
+        _flush(true);
+    }
+    uhash_close(fHashtable);
+    fHashtable = nullptr;
+    delete fNoValue;
+    fNoValue = nullptr;
+}
+
+const UHashElement *
+UnifiedCache::_nextElement() const {
+    const UHashElement *element = uhash_nextElement(fHashtable, &fEvictPos);
+    if (element == nullptr) {
+        fEvictPos = UHASH_FIRST;
+        return uhash_nextElement(fHashtable, &fEvictPos);
+    }
+    return element;
+}
+
+UBool UnifiedCache::_flush(UBool all) const {
+    UBool result = false;
+    int32_t origSize = uhash_count(fHashtable);
+    for (int32_t i = 0; i < origSize; ++i) {
+        const UHashElement *element = _nextElement();
+        if (element == nullptr) {
+            break;
+        }
+        if (all || _isEvictable(element)) {
+            const SharedObject *sharedObject =
+                    (const SharedObject *) element->value.pointer;
+            U_ASSERT(sharedObject->cachePtr == this);
+            uhash_removeElement(fHashtable, element);
+            removeSoftRef(sharedObject);    // Deletes the sharedObject when softRefCount goes to zero.
+            result = true;
+        }
+    }
+    return result;
+}
+
+int32_t UnifiedCache::_computeCountOfItemsToEvict() const {
+    int32_t totalItems = uhash_count(fHashtable);
+    int32_t evictableItems = totalItems - fNumValuesInUse;
+
+    int32_t unusedLimitByPercentage = fNumValuesInUse * fMaxPercentageOfInUse / 100;
+    int32_t unusedLimit = std::max(unusedLimitByPercentage, fMaxUnused);
+    int32_t countOfItemsToEvict = std::max(0, evictableItems - unusedLimit);
+    return countOfItemsToEvict;
+}
+
+void UnifiedCache::_runEvictionSlice() const {
+    int32_t maxItemsToEvict = _computeCountOfItemsToEvict();
+    if (maxItemsToEvict <= 0) {
+        return;
+    }
+    for (int32_t i = 0; i < MAX_EVICT_ITERATIONS; ++i) {
+        const UHashElement *element = _nextElement();
+        if (element == nullptr) {
+            break;
+        }
+        if (_isEvictable(element)) {
+            const SharedObject *sharedObject =
+                    (const SharedObject *) element->value.pointer;
+            uhash_removeElement(fHashtable, element);
+            removeSoftRef(sharedObject);   // Deletes sharedObject when SoftRefCount goes to zero.
+            ++fAutoEvictedCount;
+            if (--maxItemsToEvict == 0) {
+                break;
+            }
+        }
+    }
+}
+
+void UnifiedCache::_putNew(
+        const CacheKeyBase &key,
+        const SharedObject *value,
+        const UErrorCode creationStatus,
+        UErrorCode &status) const {
+    if (U_FAILURE(status)) {
+        return;
+    }
+    CacheKeyBase *keyToAdopt = key.clone();
+    if (keyToAdopt == nullptr) {
+        status = U_MEMORY_ALLOCATION_ERROR;
+        return;
+    }
+    keyToAdopt->fCreationStatus = creationStatus;
+    if (value->softRefCount == 0) {
+        _registerPrimary(keyToAdopt, value);
+    }
+    void *oldValue = uhash_put(fHashtable, keyToAdopt, (void *) value, &status);
+    U_ASSERT(oldValue == nullptr);
+    (void)oldValue;
+    if (U_SUCCESS(status)) {
+        value->softRefCount++;
+    }
+}
+
+void UnifiedCache::_putIfAbsentAndGet(
+        const CacheKeyBase &key,
+        const SharedObject *&value,
+        UErrorCode &status) const {
+    std::lock_guard<std::mutex> lock(*gCacheMutex);
+    const UHashElement *element = uhash_find(fHashtable, &key);
+    if (element != nullptr && !_inProgress(element)) {
+        _fetch(element, value, status);
+        return;
+    }
+    if (element == nullptr) {
+        UErrorCode putError = U_ZERO_ERROR;
+        // best-effort basis only.
+        _putNew(key, value, status, putError);
+    } else {
+        _put(element, value, status);
+    }
+    // Run an eviction slice. This will run even if we added a primary entry
+    // which doesn't increase the unused count, but that is still o.k
+    _runEvictionSlice();
+}
+
+
+UBool UnifiedCache::_poll(
+        const CacheKeyBase &key,
+        const SharedObject *&value,
+        UErrorCode &status) const {
+    U_ASSERT(value == nullptr);
+    U_ASSERT(status == U_ZERO_ERROR);
+    std::unique_lock<std::mutex> lock(*gCacheMutex);
+    const UHashElement *element = uhash_find(fHashtable, &key);
+
+    // If the hash table contains an inProgress placeholder entry for this key,
+    // this means that another thread is currently constructing the value object.
+    // Loop, waiting for that construction to complete.
+     while (element != nullptr && _inProgress(element)) {
+         gInProgressValueAddedCond->wait(lock);
+         element = uhash_find(fHashtable, &key);
+    }
+
+    // If the hash table contains an entry for the key,
+    // fetch out the contents and return them.
+    if (element != nullptr) {
+         _fetch(element, value, status);
+        return true;
+    }
+
+    // The hash table contained nothing for this key.
+    // Insert an inProgress place holder value.
+    // Our caller will create the final value and update the hash table.
+    _putNew(key, fNoValue, U_ZERO_ERROR, status);
+    return false;
+}
+
+void UnifiedCache::_get(
+        const CacheKeyBase &key,
+        const SharedObject *&value,
+        const void *creationContext,
+        UErrorCode &status) const {
+    U_ASSERT(value == nullptr);
+    U_ASSERT(status == U_ZERO_ERROR);
+    if (_poll(key, value, status)) {
+        if (value == fNoValue) {
+            SharedObject::clearPtr(value);
+        }
+        return;
+    }
+    if (U_FAILURE(status)) {
+        return;
+    }
+    value = key.createObject(creationContext, status);
+    U_ASSERT(value == nullptr || value->hasHardReferences());
+    U_ASSERT(value != nullptr || status != U_ZERO_ERROR);
+    if (value == nullptr) {
+        SharedObject::copyPtr(fNoValue, value);
+    }
+    _putIfAbsentAndGet(key, value, status);
+    if (value == fNoValue) {
+        SharedObject::clearPtr(value);
+    }
+}
+
+void UnifiedCache::_registerPrimary(
+            const CacheKeyBase *theKey, const SharedObject *value) const {
+    theKey->fIsPrimary = true;
+    value->cachePtr = this;
+    ++fNumValuesTotal;
+    ++fNumValuesInUse;
+}
+
+void UnifiedCache::_put(
+        const UHashElement *element,
+        const SharedObject *value,
+        const UErrorCode status) const {
+    U_ASSERT(_inProgress(element));
+    const CacheKeyBase *theKey = (const CacheKeyBase *) element->key.pointer;
+    const SharedObject *oldValue = (const SharedObject *) element->value.pointer;
+    theKey->fCreationStatus = status;
+    if (value->softRefCount == 0) {
+        _registerPrimary(theKey, value);
+    }
+    value->softRefCount++;
+    UHashElement *ptr = const_cast<UHashElement *>(element);
+    ptr->value.pointer = (void *) value;
+    U_ASSERT(oldValue == fNoValue);
+    removeSoftRef(oldValue);
+
+    // Tell waiting threads that we replace in-progress status with
+    // an error.
+    gInProgressValueAddedCond->notify_all();
+}
+
+void UnifiedCache::_fetch(
+        const UHashElement *element,
+        const SharedObject *&value,
+        UErrorCode &status) const {
+    const CacheKeyBase *theKey = (const CacheKeyBase *) element->key.pointer;
+    status = theKey->fCreationStatus;
+
+    // Since we have the cache lock, calling regular SharedObject add/removeRef
+    // could cause us to deadlock on ourselves since they may need to lock
+    // the cache mutex.
+    removeHardRef(value);
+    value = static_cast<const SharedObject *>(element->value.pointer);
+    addHardRef(value);
+}
+
+
+UBool UnifiedCache::_inProgress(const UHashElement* element) const {
+    UErrorCode status = U_ZERO_ERROR;
+    const SharedObject * value = nullptr;
+    _fetch(element, value, status);
+    UBool result = _inProgress(value, status);
+    removeHardRef(value);
+    return result;
+}
+
+UBool UnifiedCache::_inProgress(
+        const SharedObject* theValue, UErrorCode creationStatus) const {
+    return (theValue == fNoValue && creationStatus == U_ZERO_ERROR);
+}
+
+UBool UnifiedCache::_isEvictable(const UHashElement *element) const
+{
+    const CacheKeyBase *theKey = (const CacheKeyBase *) element->key.pointer;
+    const SharedObject *theValue =
+            (const SharedObject *) element->value.pointer;
+
+    // Entries that are under construction are never evictable
+    if (_inProgress(theValue, theKey->fCreationStatus)) {
+        return false;
+    }
+
+    // We can evict entries that are either not a primary or have just
+    // one reference (The one reference being from the cache itself).
+    return (!theKey->fIsPrimary || (theValue->softRefCount == 1 && theValue->noHardReferences()));
+}
+
+void UnifiedCache::removeSoftRef(const SharedObject *value) const {
+    U_ASSERT(value->cachePtr == this);
+    U_ASSERT(value->softRefCount > 0);
+    if (--value->softRefCount == 0) {
+        --fNumValuesTotal;
+        if (value->noHardReferences()) {
+            delete value;
+        } else {
+            // This path only happens from flush(all). Which only happens from the
+            // UnifiedCache destructor.  Nulling out value.cacheptr changes the behavior
+            // of value.removeRef(), causing the deletion to be done there.
+            value->cachePtr = nullptr;
+        }
+    }
+}
+
+int32_t UnifiedCache::removeHardRef(const SharedObject *value) const {
+    int refCount = 0;
+    if (value) {
+        refCount = umtx_atomic_dec(&value->hardRefCount);
+        U_ASSERT(refCount >= 0);
+        if (refCount == 0) {
+            --fNumValuesInUse;
+        }
+    }
+    return refCount;
+}
+
+int32_t UnifiedCache::addHardRef(const SharedObject *value) const {
+    int refCount = 0;
+    if (value) {
+        refCount = umtx_atomic_inc(&value->hardRefCount);
+        U_ASSERT(refCount >= 1);
+        if (refCount == 1) {
+            fNumValuesInUse++;
+        }
+    }
+    return refCount;
+}
+
+U_NAMESPACE_END