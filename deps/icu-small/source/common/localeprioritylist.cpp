--- conflicted
+++ resolved
@@ -1,483 +1,240 @@
-<<<<<<< HEAD
-// © 2019 and later: Unicode, Inc. and others.
-// License & terms of use: http://www.unicode.org/copyright.html
-
-// localeprioritylist.cpp
-// created: 2019jul11 Markus W. Scherer
-
-#include "unicode/utypes.h"
-#include "unicode/localpointer.h"
-#include "unicode/locid.h"
-#include "unicode/stringpiece.h"
-#include "unicode/uobject.h"
-#include "charstr.h"
-#include "cmemory.h"
-#include "localeprioritylist.h"
-#include "uarrsort.h"
-#include "uassert.h"
-#include "uhash.h"
-
-U_NAMESPACE_BEGIN
-
-namespace {
-
-int32_t hashLocale(const UHashTok token) {
-    auto *locale = static_cast<const Locale *>(token.pointer);
-    return locale->hashCode();
-}
-
-UBool compareLocales(const UHashTok t1, const UHashTok t2) {
-    auto *l1 = static_cast<const Locale *>(t1.pointer);
-    auto *l2 = static_cast<const Locale *>(t2.pointer);
-    return *l1 == *l2;
-}
-
-constexpr int32_t WEIGHT_ONE = 1000;
-
-struct LocaleAndWeight {
-    Locale *locale;
-    int32_t weight;  // 0..1000 = 0.0..1.0
-    int32_t index;  // force stable sort
-
-    int32_t compare(const LocaleAndWeight &other) const {
-        int32_t diff = other.weight - weight;  // descending: other-this
-        if (diff != 0) { return diff; }
-        return index - other.index;
-    }
-};
-
-int32_t U_CALLCONV
-compareLocaleAndWeight(const void * /*context*/, const void *left, const void *right) {
-    return static_cast<const LocaleAndWeight *>(left)->
-        compare(*static_cast<const LocaleAndWeight *>(right));
-}
-
-const char *skipSpaces(const char *p, const char *limit) {
-    while (p < limit && *p == ' ') { ++p; }
-    return p;
-}
-
-int32_t findTagLength(const char *p, const char *limit) {
-    // Look for accept-language delimiters.
-    // Leave other validation up to the Locale constructor.
-    const char *q;
-    for (q = p; q < limit; ++q) {
-        char c = *q;
-        if (c == ' ' || c == ',' || c == ';') { break; }
-    }
-    return static_cast<int32_t>(q - p);
-}
-
-/**
- * Parses and returns a qvalue weight in millis.
- * Advances p to after the parsed substring.
- * Returns a negative value if parsing fails.
- */
-int32_t parseWeight(const char *&p, const char *limit) {
-    p = skipSpaces(p, limit);
-    char c;
-    if (p == limit || ((c = *p) != '0' && c != '1')) { return -1; }
-    int32_t weight = (c - '0') * 1000;
-    if (++p == limit || *p != '.') { return weight; }
-    int32_t multiplier = 100;
-    while (++p != limit && '0' <= (c = *p) && c <= '9') {
-        c -= '0';
-        if (multiplier > 0) {
-            weight += c * multiplier;
-            multiplier /= 10;
-        } else if (multiplier == 0) {
-            // round up
-            if (c >= 5) { ++weight; }
-            multiplier = -1;
-        }  // else ignore further fraction digits
-    }
-    return weight <= WEIGHT_ONE ? weight : -1;  // bad if > 1.0
-}
-
-}  // namespace
-
-/**
- * Nothing but a wrapper over a MaybeStackArray of LocaleAndWeight.
- *
- * This wrapper exists (and is not in an anonymous namespace)
- * so that we can forward-declare it in the header file and
- * don't have to expose the MaybeStackArray specialization and
- * the LocaleAndWeight to code (like the test) that #includes localeprioritylist.h.
- * Also, otherwise we would have to do a platform-specific
- * template export declaration of some kind for the MaybeStackArray specialization
- * to be properly exported from the common DLL.
- */
-struct LocaleAndWeightArray : public UMemory {
-    MaybeStackArray<LocaleAndWeight, 20> array;
-};
-
-LocalePriorityList::LocalePriorityList(StringPiece s, UErrorCode &errorCode) {
-    if (U_FAILURE(errorCode)) { return; }
-    list = new LocaleAndWeightArray();
-    if (list == nullptr) {
-        errorCode = U_MEMORY_ALLOCATION_ERROR;
-        return;
-    }
-    const char *p = s.data();
-    const char *limit = p + s.length();
-    while ((p = skipSpaces(p, limit)) != limit) {
-        if (*p == ',') {  // empty range field
-            ++p;
-            continue;
-        }
-        int32_t tagLength = findTagLength(p, limit);
-        if (tagLength == 0) {
-            errorCode = U_ILLEGAL_ARGUMENT_ERROR;
-            return;
-        }
-        CharString tag(p, tagLength, errorCode);
-        if (U_FAILURE(errorCode)) { return; }
-        Locale locale = Locale(tag.data());
-        if (locale.isBogus()) {
-            errorCode = U_ILLEGAL_ARGUMENT_ERROR;
-            return;
-        }
-        int32_t weight = WEIGHT_ONE;
-        if ((p = skipSpaces(p + tagLength, limit)) != limit && *p == ';') {
-            if ((p = skipSpaces(p + 1, limit)) == limit || *p != 'q' ||
-                    (p = skipSpaces(p + 1, limit)) == limit || *p != '=' ||
-                    (++p, (weight = parseWeight(p, limit)) < 0)) {
-                errorCode = U_ILLEGAL_ARGUMENT_ERROR;
-                return;
-            }
-            p = skipSpaces(p, limit);
-        }
-        if (p != limit && *p != ',') {  // trailing junk
-            errorCode = U_ILLEGAL_ARGUMENT_ERROR;
-            return;
-        }
-        add(locale, weight, errorCode);
-        if (p == limit) { break; }
-        ++p;
-    }
-    sort(errorCode);
-}
-
-LocalePriorityList::~LocalePriorityList() {
-    if (list != nullptr) {
-        for (int32_t i = 0; i < listLength; ++i) {
-            delete list->array[i].locale;
-        }
-        delete list;
-    }
-    uhash_close(map);
-}
-
-const Locale *LocalePriorityList::localeAt(int32_t i) const {
-    return list->array[i].locale;
-}
-
-Locale *LocalePriorityList::orphanLocaleAt(int32_t i) {
-    if (list == nullptr) { return nullptr; }
-    LocaleAndWeight &lw = list->array[i];
-    Locale *l = lw.locale;
-    lw.locale = nullptr;
-    return l;
-}
-
-bool LocalePriorityList::add(const Locale &locale, int32_t weight, UErrorCode &errorCode) {
-    if (U_FAILURE(errorCode)) { return false; }
-    if (map == nullptr) {
-        if (weight <= 0) { return true; }  // do not add q=0
-        map = uhash_open(hashLocale, compareLocales, uhash_compareLong, &errorCode);
-        if (U_FAILURE(errorCode)) { return false; }
-    }
-    LocalPointer<Locale> clone;
-    UBool found = false;
-    int32_t index = uhash_getiAndFound(map, &locale, &found);
-    if (found) {
-        // Duplicate: Remove the old item and append it anew.
-        LocaleAndWeight &lw = list->array[index];
-        clone.adoptInstead(lw.locale);
-        lw.locale = nullptr;
-        lw.weight = 0;
-        ++numRemoved;
-    }
-    if (weight <= 0) {  // do not add q=0
-        if (found) {
-            // Not strictly necessary but cleaner.
-            uhash_removei(map, &locale);
-        }
-        return true;
-    }
-    if (clone.isNull()) {
-        clone.adoptInstead(locale.clone());
-        if (clone.isNull() || (clone->isBogus() && !locale.isBogus())) {
-            errorCode = U_MEMORY_ALLOCATION_ERROR;
-            return false;
-        }
-    }
-    if (listLength == list->array.getCapacity()) {
-        int32_t newCapacity = listLength < 50 ? 100 : 4 * listLength;
-        if (list->array.resize(newCapacity, listLength) == nullptr) {
-            errorCode = U_MEMORY_ALLOCATION_ERROR;
-            return false;
-        }
-    }
-    uhash_putiAllowZero(map, clone.getAlias(), listLength, &errorCode);
-    if (U_FAILURE(errorCode)) { return false; }
-    LocaleAndWeight &lw = list->array[listLength];
-    lw.locale = clone.orphan();
-    lw.weight = weight;
-    lw.index = listLength++;
-    if (weight < WEIGHT_ONE) { hasWeights = true; }
-    U_ASSERT(uhash_count(map) == getLength());
-    return true;
-}
-
-void LocalePriorityList::sort(UErrorCode &errorCode) {
-    // Sort by descending weights if there is a mix of weights.
-    // The comparator forces a stable sort via the item index.
-    if (U_FAILURE(errorCode) || getLength() <= 1 || !hasWeights) { return; }
-    uprv_sortArray(list->array.getAlias(), listLength, sizeof(LocaleAndWeight),
-                   compareLocaleAndWeight, nullptr, FALSE, &errorCode);
-}
-
-U_NAMESPACE_END
-=======
-// © 2019 and later: Unicode, Inc. and others.
-// License & terms of use: http://www.unicode.org/copyright.html
-
-// localeprioritylist.cpp
-// created: 2019jul11 Markus W. Scherer
-
-#include "unicode/utypes.h"
-#include "unicode/localpointer.h"
-#include "unicode/locid.h"
-#include "unicode/stringpiece.h"
-#include "unicode/uobject.h"
-#include "charstr.h"
-#include "cmemory.h"
-#include "localeprioritylist.h"
-#include "uarrsort.h"
-#include "uassert.h"
-#include "uhash.h"
-
-U_NAMESPACE_BEGIN
-
-namespace {
-
-int32_t hashLocale(const UHashTok token) {
-    auto *locale = static_cast<const Locale *>(token.pointer);
-    return locale->hashCode();
-}
-
-UBool compareLocales(const UHashTok t1, const UHashTok t2) {
-    auto *l1 = static_cast<const Locale *>(t1.pointer);
-    auto *l2 = static_cast<const Locale *>(t2.pointer);
-    return *l1 == *l2;
-}
-
-constexpr int32_t WEIGHT_ONE = 1000;
-
-struct LocaleAndWeight {
-    Locale *locale;
-    int32_t weight;  // 0..1000 = 0.0..1.0
-    int32_t index;  // force stable sort
-
-    int32_t compare(const LocaleAndWeight &other) const {
-        int32_t diff = other.weight - weight;  // descending: other-this
-        if (diff != 0) { return diff; }
-        return index - other.index;
-    }
-};
-
-int32_t U_CALLCONV
-compareLocaleAndWeight(const void * /*context*/, const void *left, const void *right) {
-    return static_cast<const LocaleAndWeight *>(left)->
-        compare(*static_cast<const LocaleAndWeight *>(right));
-}
-
-const char *skipSpaces(const char *p, const char *limit) {
-    while (p < limit && *p == ' ') { ++p; }
-    return p;
-}
-
-int32_t findTagLength(const char *p, const char *limit) {
-    // Look for accept-language delimiters.
-    // Leave other validation up to the Locale constructor.
-    const char *q;
-    for (q = p; q < limit; ++q) {
-        char c = *q;
-        if (c == ' ' || c == ',' || c == ';') { break; }
-    }
-    return static_cast<int32_t>(q - p);
-}
-
-/**
- * Parses and returns a qvalue weight in millis.
- * Advances p to after the parsed substring.
- * Returns a negative value if parsing fails.
- */
-int32_t parseWeight(const char *&p, const char *limit) {
-    p = skipSpaces(p, limit);
-    char c;
-    if (p == limit || ((c = *p) != '0' && c != '1')) { return -1; }
-    int32_t weight = (c - '0') * 1000;
-    if (++p == limit || *p != '.') { return weight; }
-    int32_t multiplier = 100;
-    while (++p != limit && '0' <= (c = *p) && c <= '9') {
-        c -= '0';
-        if (multiplier > 0) {
-            weight += c * multiplier;
-            multiplier /= 10;
-        } else if (multiplier == 0) {
-            // round up
-            if (c >= 5) { ++weight; }
-            multiplier = -1;
-        }  // else ignore further fraction digits
-    }
-    return weight <= WEIGHT_ONE ? weight : -1;  // bad if > 1.0
-}
-
-}  // namespace
-
-/**
- * Nothing but a wrapper over a MaybeStackArray of LocaleAndWeight.
- *
- * This wrapper exists (and is not in an anonymous namespace)
- * so that we can forward-declare it in the header file and
- * don't have to expose the MaybeStackArray specialization and
- * the LocaleAndWeight to code (like the test) that #includes localeprioritylist.h.
- * Also, otherwise we would have to do a platform-specific
- * template export declaration of some kind for the MaybeStackArray specialization
- * to be properly exported from the common DLL.
- */
-struct LocaleAndWeightArray : public UMemory {
-    MaybeStackArray<LocaleAndWeight, 20> array;
-};
-
-LocalePriorityList::LocalePriorityList(StringPiece s, UErrorCode &errorCode) {
-    if (U_FAILURE(errorCode)) { return; }
-    list = new LocaleAndWeightArray();
-    if (list == nullptr) {
-        errorCode = U_MEMORY_ALLOCATION_ERROR;
-        return;
-    }
-    const char *p = s.data();
-    const char *limit = p + s.length();
-    while ((p = skipSpaces(p, limit)) != limit) {
-        if (*p == ',') {  // empty range field
-            ++p;
-            continue;
-        }
-        int32_t tagLength = findTagLength(p, limit);
-        if (tagLength == 0) {
-            errorCode = U_ILLEGAL_ARGUMENT_ERROR;
-            return;
-        }
-        CharString tag(p, tagLength, errorCode);
-        if (U_FAILURE(errorCode)) { return; }
-        Locale locale = Locale(tag.data());
-        if (locale.isBogus()) {
-            errorCode = U_ILLEGAL_ARGUMENT_ERROR;
-            return;
-        }
-        int32_t weight = WEIGHT_ONE;
-        if ((p = skipSpaces(p + tagLength, limit)) != limit && *p == ';') {
-            if ((p = skipSpaces(p + 1, limit)) == limit || *p != 'q' ||
-                    (p = skipSpaces(p + 1, limit)) == limit || *p != '=' ||
-                    (++p, (weight = parseWeight(p, limit)) < 0)) {
-                errorCode = U_ILLEGAL_ARGUMENT_ERROR;
-                return;
-            }
-            p = skipSpaces(p, limit);
-        }
-        if (p != limit && *p != ',') {  // trailing junk
-            errorCode = U_ILLEGAL_ARGUMENT_ERROR;
-            return;
-        }
-        add(locale, weight, errorCode);
-        if (p == limit) { break; }
-        ++p;
-    }
-    sort(errorCode);
-}
-
-LocalePriorityList::~LocalePriorityList() {
-    if (list != nullptr) {
-        for (int32_t i = 0; i < listLength; ++i) {
-            delete list->array[i].locale;
-        }
-        delete list;
-    }
-    uhash_close(map);
-}
-
-const Locale *LocalePriorityList::localeAt(int32_t i) const {
-    return list->array[i].locale;
-}
-
-Locale *LocalePriorityList::orphanLocaleAt(int32_t i) {
-    if (list == nullptr) { return nullptr; }
-    LocaleAndWeight &lw = list->array[i];
-    Locale *l = lw.locale;
-    lw.locale = nullptr;
-    return l;
-}
-
-bool LocalePriorityList::add(const Locale &locale, int32_t weight, UErrorCode &errorCode) {
-    if (U_FAILURE(errorCode)) { return false; }
-    if (map == nullptr) {
-        if (weight <= 0) { return true; }  // do not add q=0
-        map = uhash_open(hashLocale, compareLocales, uhash_compareLong, &errorCode);
-        if (U_FAILURE(errorCode)) { return false; }
-    }
-    LocalPointer<Locale> clone;
-    UBool found = false;
-    int32_t index = uhash_getiAndFound(map, &locale, &found);
-    if (found) {
-        // Duplicate: Remove the old item and append it anew.
-        LocaleAndWeight &lw = list->array[index];
-        clone.adoptInstead(lw.locale);
-        lw.locale = nullptr;
-        lw.weight = 0;
-        ++numRemoved;
-    }
-    if (weight <= 0) {  // do not add q=0
-        if (found) {
-            // Not strictly necessary but cleaner.
-            uhash_removei(map, &locale);
-        }
-        return true;
-    }
-    if (clone.isNull()) {
-        clone.adoptInstead(locale.clone());
-        if (clone.isNull() || (clone->isBogus() && !locale.isBogus())) {
-            errorCode = U_MEMORY_ALLOCATION_ERROR;
-            return false;
-        }
-    }
-    if (listLength == list->array.getCapacity()) {
-        int32_t newCapacity = listLength < 50 ? 100 : 4 * listLength;
-        if (list->array.resize(newCapacity, listLength) == nullptr) {
-            errorCode = U_MEMORY_ALLOCATION_ERROR;
-            return false;
-        }
-    }
-    uhash_putiAllowZero(map, clone.getAlias(), listLength, &errorCode);
-    if (U_FAILURE(errorCode)) { return false; }
-    LocaleAndWeight &lw = list->array[listLength];
-    lw.locale = clone.orphan();
-    lw.weight = weight;
-    lw.index = listLength++;
-    if (weight < WEIGHT_ONE) { hasWeights = true; }
-    U_ASSERT(uhash_count(map) == getLength());
-    return true;
-}
-
-void LocalePriorityList::sort(UErrorCode &errorCode) {
-    // Sort by descending weights if there is a mix of weights.
-    // The comparator forces a stable sort via the item index.
-    if (U_FAILURE(errorCode) || getLength() <= 1 || !hasWeights) { return; }
-    uprv_sortArray(list->array.getAlias(), listLength, sizeof(LocaleAndWeight),
-                   compareLocaleAndWeight, nullptr, false, &errorCode);
-}
-
-U_NAMESPACE_END
->>>>>>> a8a80be5
+// © 2019 and later: Unicode, Inc. and others.
+// License & terms of use: http://www.unicode.org/copyright.html
+
+// localeprioritylist.cpp
+// created: 2019jul11 Markus W. Scherer
+
+#include "unicode/utypes.h"
+#include "unicode/localpointer.h"
+#include "unicode/locid.h"
+#include "unicode/stringpiece.h"
+#include "unicode/uobject.h"
+#include "charstr.h"
+#include "cmemory.h"
+#include "localeprioritylist.h"
+#include "uarrsort.h"
+#include "uassert.h"
+#include "uhash.h"
+
+U_NAMESPACE_BEGIN
+
+namespace {
+
+int32_t hashLocale(const UHashTok token) {
+    auto *locale = static_cast<const Locale *>(token.pointer);
+    return locale->hashCode();
+}
+
+UBool compareLocales(const UHashTok t1, const UHashTok t2) {
+    auto *l1 = static_cast<const Locale *>(t1.pointer);
+    auto *l2 = static_cast<const Locale *>(t2.pointer);
+    return *l1 == *l2;
+}
+
+constexpr int32_t WEIGHT_ONE = 1000;
+
+struct LocaleAndWeight {
+    Locale *locale;
+    int32_t weight;  // 0..1000 = 0.0..1.0
+    int32_t index;  // force stable sort
+
+    int32_t compare(const LocaleAndWeight &other) const {
+        int32_t diff = other.weight - weight;  // descending: other-this
+        if (diff != 0) { return diff; }
+        return index - other.index;
+    }
+};
+
+int32_t U_CALLCONV
+compareLocaleAndWeight(const void * /*context*/, const void *left, const void *right) {
+    return static_cast<const LocaleAndWeight *>(left)->
+        compare(*static_cast<const LocaleAndWeight *>(right));
+}
+
+const char *skipSpaces(const char *p, const char *limit) {
+    while (p < limit && *p == ' ') { ++p; }
+    return p;
+}
+
+int32_t findTagLength(const char *p, const char *limit) {
+    // Look for accept-language delimiters.
+    // Leave other validation up to the Locale constructor.
+    const char *q;
+    for (q = p; q < limit; ++q) {
+        char c = *q;
+        if (c == ' ' || c == ',' || c == ';') { break; }
+    }
+    return static_cast<int32_t>(q - p);
+}
+
+/**
+ * Parses and returns a qvalue weight in millis.
+ * Advances p to after the parsed substring.
+ * Returns a negative value if parsing fails.
+ */
+int32_t parseWeight(const char *&p, const char *limit) {
+    p = skipSpaces(p, limit);
+    char c;
+    if (p == limit || ((c = *p) != '0' && c != '1')) { return -1; }
+    int32_t weight = (c - '0') * 1000;
+    if (++p == limit || *p != '.') { return weight; }
+    int32_t multiplier = 100;
+    while (++p != limit && '0' <= (c = *p) && c <= '9') {
+        c -= '0';
+        if (multiplier > 0) {
+            weight += c * multiplier;
+            multiplier /= 10;
+        } else if (multiplier == 0) {
+            // round up
+            if (c >= 5) { ++weight; }
+            multiplier = -1;
+        }  // else ignore further fraction digits
+    }
+    return weight <= WEIGHT_ONE ? weight : -1;  // bad if > 1.0
+}
+
+}  // namespace
+
+/**
+ * Nothing but a wrapper over a MaybeStackArray of LocaleAndWeight.
+ *
+ * This wrapper exists (and is not in an anonymous namespace)
+ * so that we can forward-declare it in the header file and
+ * don't have to expose the MaybeStackArray specialization and
+ * the LocaleAndWeight to code (like the test) that #includes localeprioritylist.h.
+ * Also, otherwise we would have to do a platform-specific
+ * template export declaration of some kind for the MaybeStackArray specialization
+ * to be properly exported from the common DLL.
+ */
+struct LocaleAndWeightArray : public UMemory {
+    MaybeStackArray<LocaleAndWeight, 20> array;
+};
+
+LocalePriorityList::LocalePriorityList(StringPiece s, UErrorCode &errorCode) {
+    if (U_FAILURE(errorCode)) { return; }
+    list = new LocaleAndWeightArray();
+    if (list == nullptr) {
+        errorCode = U_MEMORY_ALLOCATION_ERROR;
+        return;
+    }
+    const char *p = s.data();
+    const char *limit = p + s.length();
+    while ((p = skipSpaces(p, limit)) != limit) {
+        if (*p == ',') {  // empty range field
+            ++p;
+            continue;
+        }
+        int32_t tagLength = findTagLength(p, limit);
+        if (tagLength == 0) {
+            errorCode = U_ILLEGAL_ARGUMENT_ERROR;
+            return;
+        }
+        CharString tag(p, tagLength, errorCode);
+        if (U_FAILURE(errorCode)) { return; }
+        Locale locale = Locale(tag.data());
+        if (locale.isBogus()) {
+            errorCode = U_ILLEGAL_ARGUMENT_ERROR;
+            return;
+        }
+        int32_t weight = WEIGHT_ONE;
+        if ((p = skipSpaces(p + tagLength, limit)) != limit && *p == ';') {
+            if ((p = skipSpaces(p + 1, limit)) == limit || *p != 'q' ||
+                    (p = skipSpaces(p + 1, limit)) == limit || *p != '=' ||
+                    (++p, (weight = parseWeight(p, limit)) < 0)) {
+                errorCode = U_ILLEGAL_ARGUMENT_ERROR;
+                return;
+            }
+            p = skipSpaces(p, limit);
+        }
+        if (p != limit && *p != ',') {  // trailing junk
+            errorCode = U_ILLEGAL_ARGUMENT_ERROR;
+            return;
+        }
+        add(locale, weight, errorCode);
+        if (p == limit) { break; }
+        ++p;
+    }
+    sort(errorCode);
+}
+
+LocalePriorityList::~LocalePriorityList() {
+    if (list != nullptr) {
+        for (int32_t i = 0; i < listLength; ++i) {
+            delete list->array[i].locale;
+        }
+        delete list;
+    }
+    uhash_close(map);
+}
+
+const Locale *LocalePriorityList::localeAt(int32_t i) const {
+    return list->array[i].locale;
+}
+
+Locale *LocalePriorityList::orphanLocaleAt(int32_t i) {
+    if (list == nullptr) { return nullptr; }
+    LocaleAndWeight &lw = list->array[i];
+    Locale *l = lw.locale;
+    lw.locale = nullptr;
+    return l;
+}
+
+bool LocalePriorityList::add(const Locale &locale, int32_t weight, UErrorCode &errorCode) {
+    if (U_FAILURE(errorCode)) { return false; }
+    if (map == nullptr) {
+        if (weight <= 0) { return true; }  // do not add q=0
+        map = uhash_open(hashLocale, compareLocales, uhash_compareLong, &errorCode);
+        if (U_FAILURE(errorCode)) { return false; }
+    }
+    LocalPointer<Locale> clone;
+    UBool found = false;
+    int32_t index = uhash_getiAndFound(map, &locale, &found);
+    if (found) {
+        // Duplicate: Remove the old item and append it anew.
+        LocaleAndWeight &lw = list->array[index];
+        clone.adoptInstead(lw.locale);
+        lw.locale = nullptr;
+        lw.weight = 0;
+        ++numRemoved;
+    }
+    if (weight <= 0) {  // do not add q=0
+        if (found) {
+            // Not strictly necessary but cleaner.
+            uhash_removei(map, &locale);
+        }
+        return true;
+    }
+    if (clone.isNull()) {
+        clone.adoptInstead(locale.clone());
+        if (clone.isNull() || (clone->isBogus() && !locale.isBogus())) {
+            errorCode = U_MEMORY_ALLOCATION_ERROR;
+            return false;
+        }
+    }
+    if (listLength == list->array.getCapacity()) {
+        int32_t newCapacity = listLength < 50 ? 100 : 4 * listLength;
+        if (list->array.resize(newCapacity, listLength) == nullptr) {
+            errorCode = U_MEMORY_ALLOCATION_ERROR;
+            return false;
+        }
+    }
+    uhash_putiAllowZero(map, clone.getAlias(), listLength, &errorCode);
+    if (U_FAILURE(errorCode)) { return false; }
+    LocaleAndWeight &lw = list->array[listLength];
+    lw.locale = clone.orphan();
+    lw.weight = weight;
+    lw.index = listLength++;
+    if (weight < WEIGHT_ONE) { hasWeights = true; }
+    U_ASSERT(uhash_count(map) == getLength());
+    return true;
+}
+
+void LocalePriorityList::sort(UErrorCode &errorCode) {
+    // Sort by descending weights if there is a mix of weights.
+    // The comparator forces a stable sort via the item index.
+    if (U_FAILURE(errorCode) || getLength() <= 1 || !hasWeights) { return; }
+    uprv_sortArray(list->array.getAlias(), listLength, sizeof(LocaleAndWeight),
+                   compareLocaleAndWeight, nullptr, false, &errorCode);
+}
+
+U_NAMESPACE_END