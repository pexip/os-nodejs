<<<<<<< HEAD
// © 2016 and later: Unicode, Inc. and others.
// License & terms of use: http://www.unicode.org/copyright.html
/*
 *******************************************************************************
 *
 *   Copyright (C) 2003-2016, International Business Machines
 *   Corporation and others.  All Rights Reserved.
 *
 *******************************************************************************
 *   file name:  usprep.cpp
 *   encoding:   UTF-8
 *   tab size:   8 (not used)
 *   indentation:4
 *
 *   created on: 2003jul2
 *   created by: Ram Viswanadha
 */

#include "unicode/utypes.h"

#if !UCONFIG_NO_IDNA

#include "unicode/usprep.h"

#include "unicode/normalizer2.h"
#include "unicode/ustring.h"
#include "unicode/uchar.h"
#include "unicode/uversion.h"
#include "umutex.h"
#include "cmemory.h"
#include "sprpimpl.h"
#include "ustr_imp.h"
#include "uhash.h"
#include "cstring.h"
#include "udataswp.h"
#include "ucln_cmn.h"
#include "ubidi_props.h"
#include "uprops.h"

U_NAMESPACE_USE

U_CDECL_BEGIN

/*
Static cache for already opened StringPrep profiles
*/
static UHashtable *SHARED_DATA_HASHTABLE = NULL;
static icu::UInitOnce gSharedDataInitOnce = U_INITONCE_INITIALIZER;

static UMutex usprepMutex;
/* format version of spp file */
//static uint8_t formatVersion[4]={ 0, 0, 0, 0 };

/* the Unicode version of the sprep data */
static UVersionInfo dataVersion={ 0, 0, 0, 0 };

/* Profile names must be aligned to UStringPrepProfileType */
static const char * const PROFILE_NAMES[] = {
    "rfc3491",      /* USPREP_RFC3491_NAMEPREP */
    "rfc3530cs",    /* USPREP_RFC3530_NFS4_CS_PREP */
    "rfc3530csci",  /* USPREP_RFC3530_NFS4_CS_PREP_CI */
    "rfc3491",      /* USPREP_RFC3530_NSF4_CIS_PREP */
    "rfc3530mixp",  /* USPREP_RFC3530_NSF4_MIXED_PREP_PREFIX */
    "rfc3491",      /* USPREP_RFC3530_NSF4_MIXED_PREP_SUFFIX */
    "rfc3722",      /* USPREP_RFC3722_ISCSI */
    "rfc3920node",  /* USPREP_RFC3920_NODEPREP */
    "rfc3920res",   /* USPREP_RFC3920_RESOURCEPREP */
    "rfc4011",      /* USPREP_RFC4011_MIB */
    "rfc4013",      /* USPREP_RFC4013_SASLPREP */
    "rfc4505",      /* USPREP_RFC4505_TRACE */
    "rfc4518",      /* USPREP_RFC4518_LDAP */
    "rfc4518ci",    /* USPREP_RFC4518_LDAP_CI */
};

static UBool U_CALLCONV
isSPrepAcceptable(void * /* context */,
             const char * /* type */,
             const char * /* name */,
             const UDataInfo *pInfo) {
    if(
        pInfo->size>=20 &&
        pInfo->isBigEndian==U_IS_BIG_ENDIAN &&
        pInfo->charsetFamily==U_CHARSET_FAMILY &&
        pInfo->dataFormat[0]==0x53 &&   /* dataFormat="SPRP" */
        pInfo->dataFormat[1]==0x50 &&
        pInfo->dataFormat[2]==0x52 &&
        pInfo->dataFormat[3]==0x50 &&
        pInfo->formatVersion[0]==3 &&
        pInfo->formatVersion[2]==UTRIE_SHIFT &&
        pInfo->formatVersion[3]==UTRIE_INDEX_SHIFT
    ) {
        //uprv_memcpy(formatVersion, pInfo->formatVersion, 4);
        uprv_memcpy(dataVersion, pInfo->dataVersion, 4);
        return TRUE;
    } else {
        return FALSE;
    }
}

static int32_t U_CALLCONV
getSPrepFoldingOffset(uint32_t data) {

    return (int32_t)data;

}

/* hashes an entry  */
static int32_t U_CALLCONV
hashEntry(const UHashTok parm) {
    UStringPrepKey *b = (UStringPrepKey *)parm.pointer;
    UHashTok namekey, pathkey;
    namekey.pointer = b->name;
    pathkey.pointer = b->path;
    uint32_t unsignedHash = static_cast<uint32_t>(uhash_hashChars(namekey)) +
            37u * static_cast<uint32_t>(uhash_hashChars(pathkey));
    return static_cast<int32_t>(unsignedHash);
}

/* compares two entries */
static UBool U_CALLCONV
compareEntries(const UHashTok p1, const UHashTok p2) {
    UStringPrepKey *b1 = (UStringPrepKey *)p1.pointer;
    UStringPrepKey *b2 = (UStringPrepKey *)p2.pointer;
    UHashTok name1, name2, path1, path2;
    name1.pointer = b1->name;
    name2.pointer = b2->name;
    path1.pointer = b1->path;
    path2.pointer = b2->path;
    return ((UBool)(uhash_compareChars(name1, name2) &
        uhash_compareChars(path1, path2)));
}

static void
usprep_unload(UStringPrepProfile* data){
    udata_close(data->sprepData);
}

static int32_t
usprep_internal_flushCache(UBool noRefCount){
    UStringPrepProfile *profile = NULL;
    UStringPrepKey  *key  = NULL;
    int32_t pos = UHASH_FIRST;
    int32_t deletedNum = 0;
    const UHashElement *e;

    /*
     * if shared data hasn't even been lazy evaluated yet
     * return 0
     */
    umtx_lock(&usprepMutex);
    if (SHARED_DATA_HASHTABLE == NULL) {
        umtx_unlock(&usprepMutex);
        return 0;
    }

    /*creates an enumeration to iterate through every element in the table */
    while ((e = uhash_nextElement(SHARED_DATA_HASHTABLE, &pos)) != NULL)
    {
        profile = (UStringPrepProfile *) e->value.pointer;
        key  = (UStringPrepKey *) e->key.pointer;

        if ((noRefCount== FALSE && profile->refCount == 0) ||
             noRefCount== TRUE) {
            deletedNum++;
            uhash_removeElement(SHARED_DATA_HASHTABLE, e);

            /* unload the data */
            usprep_unload(profile);

            if(key->name != NULL) {
                uprv_free(key->name);
                key->name=NULL;
            }
            if(key->path != NULL) {
                uprv_free(key->path);
                key->path=NULL;
            }
            uprv_free(profile);
            uprv_free(key);
        }

    }
    umtx_unlock(&usprepMutex);

    return deletedNum;
}

/* Works just like ucnv_flushCache()
static int32_t
usprep_flushCache(){
    return usprep_internal_flushCache(FALSE);
}
*/

static UBool U_CALLCONV usprep_cleanup(void){
    if (SHARED_DATA_HASHTABLE != NULL) {
        usprep_internal_flushCache(TRUE);
        if (SHARED_DATA_HASHTABLE != NULL && uhash_count(SHARED_DATA_HASHTABLE) == 0) {
            uhash_close(SHARED_DATA_HASHTABLE);
            SHARED_DATA_HASHTABLE = NULL;
        }
    }
    gSharedDataInitOnce.reset();
    return (SHARED_DATA_HASHTABLE == NULL);
}
U_CDECL_END


/** Initializes the cache for resources */
static void U_CALLCONV
createCache(UErrorCode &status) {
    SHARED_DATA_HASHTABLE = uhash_open(hashEntry, compareEntries, NULL, &status);
    if (U_FAILURE(status)) {
        SHARED_DATA_HASHTABLE = NULL;
    }
    ucln_common_registerCleanup(UCLN_COMMON_USPREP, usprep_cleanup);
}

static void
initCache(UErrorCode *status) {
    umtx_initOnce(gSharedDataInitOnce, &createCache, *status);
}

static UBool U_CALLCONV
loadData(UStringPrepProfile* profile,
         const char* path,
         const char* name,
         const char* type,
         UErrorCode* errorCode) {
    /* load Unicode SPREP data from file */
    UTrie _sprepTrie={ 0,0,0,0,0,0,0 };
    UDataMemory *dataMemory;
    const int32_t *p=NULL;
    const uint8_t *pb;
    UVersionInfo normUnicodeVersion;
    int32_t normUniVer, sprepUniVer, normCorrVer;

    if(errorCode==NULL || U_FAILURE(*errorCode)) {
        return 0;
    }

    /* open the data outside the mutex block */
    //TODO: change the path
    dataMemory=udata_openChoice(path, type, name, isSPrepAcceptable, NULL, errorCode);
    if(U_FAILURE(*errorCode)) {
        return FALSE;
    }

    p=(const int32_t *)udata_getMemory(dataMemory);
    pb=(const uint8_t *)(p+_SPREP_INDEX_TOP);
    utrie_unserialize(&_sprepTrie, pb, p[_SPREP_INDEX_TRIE_SIZE], errorCode);
    _sprepTrie.getFoldingOffset=getSPrepFoldingOffset;


    if(U_FAILURE(*errorCode)) {
        udata_close(dataMemory);
        return FALSE;
    }

    /* in the mutex block, set the data for this process */
    umtx_lock(&usprepMutex);
    if(profile->sprepData==NULL) {
        profile->sprepData=dataMemory;
        dataMemory=NULL;
        uprv_memcpy(&profile->indexes, p, sizeof(profile->indexes));
        uprv_memcpy(&profile->sprepTrie, &_sprepTrie, sizeof(UTrie));
    } else {
        p=(const int32_t *)udata_getMemory(profile->sprepData);
    }
    umtx_unlock(&usprepMutex);
    /* initialize some variables */
    profile->mappingData=(uint16_t *)((uint8_t *)(p+_SPREP_INDEX_TOP)+profile->indexes[_SPREP_INDEX_TRIE_SIZE]);

    u_getUnicodeVersion(normUnicodeVersion);
    normUniVer = (normUnicodeVersion[0] << 24) + (normUnicodeVersion[1] << 16) +
                 (normUnicodeVersion[2] << 8 ) + (normUnicodeVersion[3]);
    sprepUniVer = (dataVersion[0] << 24) + (dataVersion[1] << 16) +
                  (dataVersion[2] << 8 ) + (dataVersion[3]);
    normCorrVer = profile->indexes[_SPREP_NORM_CORRECTNS_LAST_UNI_VERSION];

    if(U_FAILURE(*errorCode)){
        udata_close(dataMemory);
        return FALSE;
    }
    if( normUniVer < sprepUniVer && /* the Unicode version of SPREP file must be less than the Unicode Vesion of the normalization data */
        normUniVer < normCorrVer && /* the Unicode version of the NormalizationCorrections.txt file should be less than the Unicode Vesion of the normalization data */
        ((profile->indexes[_SPREP_OPTIONS] & _SPREP_NORMALIZATION_ON) > 0) /* normalization turned on*/
      ){
        *errorCode = U_INVALID_FORMAT_ERROR;
        udata_close(dataMemory);
        return FALSE;
    }
    profile->isDataLoaded = TRUE;

    /* if a different thread set it first, then close the extra data */
    if(dataMemory!=NULL) {
        udata_close(dataMemory); /* NULL if it was set correctly */
    }


    return profile->isDataLoaded;
}

static UStringPrepProfile*
usprep_getProfile(const char* path,
                  const char* name,
                  UErrorCode *status){

    UStringPrepProfile* profile = NULL;

    initCache(status);

    if(U_FAILURE(*status)){
        return NULL;
    }

    UStringPrepKey stackKey;
    /*
     * const is cast way to save malloc, strcpy and free calls
     * we use the passed in pointers for fetching the data from the
     * hash table which is safe
     */
    stackKey.name = (char*) name;
    stackKey.path = (char*) path;

    /* fetch the data from the cache */
    umtx_lock(&usprepMutex);
    profile = (UStringPrepProfile*) (uhash_get(SHARED_DATA_HASHTABLE,&stackKey));
    if(profile != NULL) {
        profile->refCount++;
    }
    umtx_unlock(&usprepMutex);

    if(profile == NULL) {
        /* else load the data and put the data in the cache */
        LocalMemory<UStringPrepProfile> newProfile;
        if(newProfile.allocateInsteadAndReset() == NULL) {
            *status = U_MEMORY_ALLOCATION_ERROR;
            return NULL;
        }

        /* load the data */
        if(!loadData(newProfile.getAlias(), path, name, _SPREP_DATA_TYPE, status) || U_FAILURE(*status) ){
            return NULL;
        }

        /* get the options */
        newProfile->doNFKC = (UBool)((newProfile->indexes[_SPREP_OPTIONS] & _SPREP_NORMALIZATION_ON) > 0);
        newProfile->checkBiDi = (UBool)((newProfile->indexes[_SPREP_OPTIONS] & _SPREP_CHECK_BIDI_ON) > 0);

        LocalMemory<UStringPrepKey> key;
        LocalMemory<char> keyName;
        LocalMemory<char> keyPath;
        if( key.allocateInsteadAndReset() == NULL ||
            keyName.allocateInsteadAndCopy(static_cast<int32_t>(uprv_strlen(name)+1)) == NULL ||
            (path != NULL &&
             keyPath.allocateInsteadAndCopy(static_cast<int32_t>(uprv_strlen(path)+1)) == NULL)
         ) {
            *status = U_MEMORY_ALLOCATION_ERROR;
            usprep_unload(newProfile.getAlias());
            return NULL;
        }

        umtx_lock(&usprepMutex);
        // If another thread already inserted the same key/value, refcount and cleanup our thread data
        profile = (UStringPrepProfile*) (uhash_get(SHARED_DATA_HASHTABLE,&stackKey));
        if(profile != NULL) {
            profile->refCount++;
            usprep_unload(newProfile.getAlias());
        }
        else {
            /* initialize the key members */
            key->name = keyName.orphan();
            uprv_strcpy(key->name, name);
            if(path != NULL){
                key->path = keyPath.orphan();
                uprv_strcpy(key->path, path);
            }
            profile = newProfile.orphan();

            /* add the data object to the cache */
            profile->refCount = 1;
            uhash_put(SHARED_DATA_HASHTABLE, key.orphan(), profile, status);
        }
        umtx_unlock(&usprepMutex);
    }

    return profile;
}

U_CAPI UStringPrepProfile* U_EXPORT2
usprep_open(const char* path,
            const char* name,
            UErrorCode* status){

    if(status == NULL || U_FAILURE(*status)){
        return NULL;
    }

    /* initialize the profile struct members */
    return usprep_getProfile(path,name,status);
}

U_CAPI UStringPrepProfile* U_EXPORT2
usprep_openByType(UStringPrepProfileType type,
				  UErrorCode* status) {
    if(status == NULL || U_FAILURE(*status)){
        return NULL;
    }
    int32_t index = (int32_t)type;
    if (index < 0 || index >= UPRV_LENGTHOF(PROFILE_NAMES)) {
        *status = U_ILLEGAL_ARGUMENT_ERROR;
        return NULL;
    }
    return usprep_open(NULL, PROFILE_NAMES[index], status);
}

U_CAPI void U_EXPORT2
usprep_close(UStringPrepProfile* profile){
    if(profile==NULL){
        return;
    }

    umtx_lock(&usprepMutex);
    /* decrement the ref count*/
    if(profile->refCount > 0){
        profile->refCount--;
    }
    umtx_unlock(&usprepMutex);

}

U_CFUNC void
uprv_syntaxError(const UChar* rules,
                 int32_t pos,
                 int32_t rulesLen,
                 UParseError* parseError){
    if(parseError == NULL){
        return;
    }
    parseError->offset = pos;
    parseError->line = 0 ; // we are not using line numbers

    // for pre-context
    int32_t start = (pos < U_PARSE_CONTEXT_LEN)? 0 : (pos - (U_PARSE_CONTEXT_LEN-1));
    int32_t limit = pos;

    u_memcpy(parseError->preContext,rules+start,limit-start);
    //null terminate the buffer
    parseError->preContext[limit-start] = 0;

    // for post-context; include error rules[pos]
    start = pos;
    limit = start + (U_PARSE_CONTEXT_LEN-1);
    if (limit > rulesLen) {
        limit = rulesLen;
    }
    if (start < rulesLen) {
        u_memcpy(parseError->postContext,rules+start,limit-start);
    }
    //null terminate the buffer
    parseError->postContext[limit-start]= 0;
}


static inline UStringPrepType
getValues(uint16_t trieWord, int16_t& value, UBool& isIndex){

    UStringPrepType type;
    if(trieWord == 0){
        /*
         * Initial value stored in the mapping table
         * just return USPREP_TYPE_LIMIT .. so that
         * the source codepoint is copied to the destination
         */
        type = USPREP_TYPE_LIMIT;
        isIndex =FALSE;
        value = 0;
    }else if(trieWord >= _SPREP_TYPE_THRESHOLD){
        type = (UStringPrepType) (trieWord - _SPREP_TYPE_THRESHOLD);
        isIndex =FALSE;
        value = 0;
    }else{
        /* get the type */
        type = USPREP_MAP;
        /* ascertain if the value is index or delta */
        if(trieWord & 0x02){
            isIndex = TRUE;
            value = trieWord  >> 2; //mask off the lower 2 bits and shift
        }else{
            isIndex = FALSE;
            value = (int16_t)trieWord;
            value =  (value >> 2);
        }

        if((trieWord>>2) == _SPREP_MAX_INDEX_VALUE){
            type = USPREP_DELETE;
            isIndex =FALSE;
            value = 0;
        }
    }
    return type;
}

// TODO: change to writing to UnicodeString not UChar *
static int32_t
usprep_map(  const UStringPrepProfile* profile,
             const UChar* src, int32_t srcLength,
             UChar* dest, int32_t destCapacity,
             int32_t options,
             UParseError* parseError,
             UErrorCode* status ){

    uint16_t result;
    int32_t destIndex=0;
    int32_t srcIndex;
    UBool allowUnassigned = (UBool) ((options & USPREP_ALLOW_UNASSIGNED)>0);
    UStringPrepType type;
    int16_t value;
    UBool isIndex;
    const int32_t* indexes = profile->indexes;

    // no error checking the caller check for error and arguments
    // no string length check the caller finds out the string length

    for(srcIndex=0;srcIndex<srcLength;){
        UChar32 ch;

        U16_NEXT(src,srcIndex,srcLength,ch);

        result=0;

        UTRIE_GET16(&profile->sprepTrie,ch,result);

        type = getValues(result, value, isIndex);

        // check if the source codepoint is unassigned
        if(type == USPREP_UNASSIGNED && allowUnassigned == FALSE){

            uprv_syntaxError(src,srcIndex-U16_LENGTH(ch), srcLength,parseError);
            *status = U_STRINGPREP_UNASSIGNED_ERROR;
            return 0;

        }else if(type == USPREP_MAP){

            int32_t index, length;

            if(isIndex){
                index = value;
                if(index >= indexes[_SPREP_ONE_UCHAR_MAPPING_INDEX_START] &&
                         index < indexes[_SPREP_TWO_UCHARS_MAPPING_INDEX_START]){
                    length = 1;
                }else if(index >= indexes[_SPREP_TWO_UCHARS_MAPPING_INDEX_START] &&
                         index < indexes[_SPREP_THREE_UCHARS_MAPPING_INDEX_START]){
                    length = 2;
                }else if(index >= indexes[_SPREP_THREE_UCHARS_MAPPING_INDEX_START] &&
                         index < indexes[_SPREP_FOUR_UCHARS_MAPPING_INDEX_START]){
                    length = 3;
                }else{
                    length = profile->mappingData[index++];

                }

                /* copy mapping to destination */
                for(int32_t i=0; i< length; i++){
                    if(destIndex < destCapacity  ){
                        dest[destIndex] = profile->mappingData[index+i];
                    }
                    destIndex++; /* for pre-flighting */
                }
                continue;
            }else{
                // subtract the delta to arrive at the code point
                ch -= value;
            }

        }else if(type==USPREP_DELETE){
             // just consume the codepoint and continue
            continue;
        }
        //copy the code point into destination
        if(ch <= 0xFFFF){
            if(destIndex < destCapacity ){
                dest[destIndex] = (UChar)ch;
            }
            destIndex++;
        }else{
            if(destIndex+1 < destCapacity ){
                dest[destIndex]   = U16_LEAD(ch);
                dest[destIndex+1] = U16_TRAIL(ch);
            }
            destIndex +=2;
        }

    }

    return u_terminateUChars(dest, destCapacity, destIndex, status);
}

/*
   1) Map -- For each character in the input, check if it has a mapping
      and, if so, replace it with its mapping.

   2) Normalize -- Possibly normalize the result of step 1 using Unicode
      normalization.

   3) Prohibit -- Check for any characters that are not allowed in the
      output.  If any are found, return an error.

   4) Check bidi -- Possibly check for right-to-left characters, and if
      any are found, make sure that the whole string satisfies the
      requirements for bidirectional strings.  If the string does not
      satisfy the requirements for bidirectional strings, return an
      error.
      [Unicode3.2] defines several bidirectional categories; each character
       has one bidirectional category assigned to it.  For the purposes of
       the requirements below, an "RandALCat character" is a character that
       has Unicode bidirectional categories "R" or "AL"; an "LCat character"
       is a character that has Unicode bidirectional category "L".  Note


       that there are many characters which fall in neither of the above
       definitions; Latin digits (<U+0030> through <U+0039>) are examples of
       this because they have bidirectional category "EN".

       In any profile that specifies bidirectional character handling, all
       three of the following requirements MUST be met:

       1) The characters in section 5.8 MUST be prohibited.

       2) If a string contains any RandALCat character, the string MUST NOT
          contain any LCat character.

       3) If a string contains any RandALCat character, a RandALCat
          character MUST be the first character of the string, and a
          RandALCat character MUST be the last character of the string.
*/
U_CAPI int32_t U_EXPORT2
usprep_prepare(   const UStringPrepProfile* profile,
                  const UChar* src, int32_t srcLength,
                  UChar* dest, int32_t destCapacity,
                  int32_t options,
                  UParseError* parseError,
                  UErrorCode* status ){

    // check error status
    if(U_FAILURE(*status)){
        return 0;
    }

    //check arguments
    if(profile==NULL ||
            (src==NULL ? srcLength!=0 : srcLength<-1) ||
            (dest==NULL ? destCapacity!=0 : destCapacity<0)) {
        *status=U_ILLEGAL_ARGUMENT_ERROR;
        return 0;
    }

    //get the string length
    if(srcLength < 0){
        srcLength = u_strlen(src);
    }
    // map
    UnicodeString s1;
    UChar *b1 = s1.getBuffer(srcLength);
    if(b1==NULL){
        *status = U_MEMORY_ALLOCATION_ERROR;
        return 0;
    }
    int32_t b1Len = usprep_map(profile, src, srcLength,
                               b1, s1.getCapacity(), options, parseError, status);
    s1.releaseBuffer(U_SUCCESS(*status) ? b1Len : 0);

    if(*status == U_BUFFER_OVERFLOW_ERROR){
        // redo processing of string
        /* we do not have enough room so grow the buffer*/
        b1 = s1.getBuffer(b1Len);
        if(b1==NULL){
            *status = U_MEMORY_ALLOCATION_ERROR;
            return 0;
        }

        *status = U_ZERO_ERROR; // reset error
        b1Len = usprep_map(profile, src, srcLength,
                           b1, s1.getCapacity(), options, parseError, status);
        s1.releaseBuffer(U_SUCCESS(*status) ? b1Len : 0);
    }
    if(U_FAILURE(*status)){
        return 0;
    }

    // normalize
    UnicodeString s2;
    if(profile->doNFKC){
        const Normalizer2 *n2 = Normalizer2::getNFKCInstance(*status);
        FilteredNormalizer2 fn2(*n2, *uniset_getUnicode32Instance(*status));
        if(U_FAILURE(*status)){
            return 0;
        }
        fn2.normalize(s1, s2, *status);
    }else{
        s2.fastCopyFrom(s1);
    }
    if(U_FAILURE(*status)){
        return 0;
    }

    // Prohibit and checkBiDi in one pass
    const UChar *b2 = s2.getBuffer();
    int32_t b2Len = s2.length();
    UCharDirection direction=U_CHAR_DIRECTION_COUNT, firstCharDir=U_CHAR_DIRECTION_COUNT;
    UBool leftToRight=FALSE, rightToLeft=FALSE;
    int32_t rtlPos =-1, ltrPos =-1;

    for(int32_t b2Index=0; b2Index<b2Len;){
        UChar32 ch = 0;
        U16_NEXT(b2, b2Index, b2Len, ch);

        uint16_t result;
        UTRIE_GET16(&profile->sprepTrie,ch,result);

        int16_t value;
        UBool isIndex;
        UStringPrepType type = getValues(result, value, isIndex);

        if( type == USPREP_PROHIBITED ||
            ((result < _SPREP_TYPE_THRESHOLD) && (result & 0x01) /* first bit says it the code point is prohibited*/)
           ){
            *status = U_STRINGPREP_PROHIBITED_ERROR;
            uprv_syntaxError(b2, b2Index-U16_LENGTH(ch), b2Len, parseError);
            return 0;
        }

        if(profile->checkBiDi) {
            direction = ubidi_getClass(ch);
            if(firstCharDir == U_CHAR_DIRECTION_COUNT){
                firstCharDir = direction;
            }
            if(direction == U_LEFT_TO_RIGHT){
                leftToRight = TRUE;
                ltrPos = b2Index-1;
            }
            if(direction == U_RIGHT_TO_LEFT || direction == U_RIGHT_TO_LEFT_ARABIC){
                rightToLeft = TRUE;
                rtlPos = b2Index-1;
            }
        }
    }
    if(profile->checkBiDi == TRUE){
        // satisfy 2
        if( leftToRight == TRUE && rightToLeft == TRUE){
            *status = U_STRINGPREP_CHECK_BIDI_ERROR;
            uprv_syntaxError(b2,(rtlPos>ltrPos) ? rtlPos : ltrPos, b2Len, parseError);
            return 0;
        }

        //satisfy 3
        if( rightToLeft == TRUE &&
            !((firstCharDir == U_RIGHT_TO_LEFT || firstCharDir == U_RIGHT_TO_LEFT_ARABIC) &&
              (direction == U_RIGHT_TO_LEFT || direction == U_RIGHT_TO_LEFT_ARABIC))
           ){
            *status = U_STRINGPREP_CHECK_BIDI_ERROR;
            uprv_syntaxError(b2, rtlPos, b2Len, parseError);
            return FALSE;
        }
    }
    return s2.extract(dest, destCapacity, *status);
}


/* data swapping ------------------------------------------------------------ */

U_CAPI int32_t U_EXPORT2
usprep_swap(const UDataSwapper *ds,
            const void *inData, int32_t length, void *outData,
            UErrorCode *pErrorCode) {
    const UDataInfo *pInfo;
    int32_t headerSize;

    const uint8_t *inBytes;
    uint8_t *outBytes;

    const int32_t *inIndexes;
    int32_t indexes[16];

    int32_t i, offset, count, size;

    /* udata_swapDataHeader checks the arguments */
    headerSize=udata_swapDataHeader(ds, inData, length, outData, pErrorCode);
    if(pErrorCode==NULL || U_FAILURE(*pErrorCode)) {
        return 0;
    }

    /* check data format and format version */
    pInfo=(const UDataInfo *)((const char *)inData+4);
    if(!(
        pInfo->dataFormat[0]==0x53 &&   /* dataFormat="SPRP" */
        pInfo->dataFormat[1]==0x50 &&
        pInfo->dataFormat[2]==0x52 &&
        pInfo->dataFormat[3]==0x50 &&
        pInfo->formatVersion[0]==3
    )) {
        udata_printError(ds, "usprep_swap(): data format %02x.%02x.%02x.%02x (format version %02x) is not recognized as StringPrep .spp data\n",
                         pInfo->dataFormat[0], pInfo->dataFormat[1],
                         pInfo->dataFormat[2], pInfo->dataFormat[3],
                         pInfo->formatVersion[0]);
        *pErrorCode=U_UNSUPPORTED_ERROR;
        return 0;
    }

    inBytes=(const uint8_t *)inData+headerSize;
    outBytes=(uint8_t *)outData+headerSize;

    inIndexes=(const int32_t *)inBytes;

    if(length>=0) {
        length-=headerSize;
        if(length<16*4) {
            udata_printError(ds, "usprep_swap(): too few bytes (%d after header) for StringPrep .spp data\n",
                             length);
            *pErrorCode=U_INDEX_OUTOFBOUNDS_ERROR;
            return 0;
        }
    }

    /* read the first 16 indexes (ICU 2.8/format version 3: _SPREP_INDEX_TOP==16, might grow) */
    for(i=0; i<16; ++i) {
        indexes[i]=udata_readInt32(ds, inIndexes[i]);
    }

    /* calculate the total length of the data */
    size=
        16*4+ /* size of indexes[] */
        indexes[_SPREP_INDEX_TRIE_SIZE]+
        indexes[_SPREP_INDEX_MAPPING_DATA_SIZE];

    if(length>=0) {
        if(length<size) {
            udata_printError(ds, "usprep_swap(): too few bytes (%d after header) for all of StringPrep .spp data\n",
                             length);
            *pErrorCode=U_INDEX_OUTOFBOUNDS_ERROR;
            return 0;
        }

        /* copy the data for inaccessible bytes */
        if(inBytes!=outBytes) {
            uprv_memcpy(outBytes, inBytes, size);
        }

        offset=0;

        /* swap the int32_t indexes[] */
        count=16*4;
        ds->swapArray32(ds, inBytes, count, outBytes, pErrorCode);
        offset+=count;

        /* swap the UTrie */
        count=indexes[_SPREP_INDEX_TRIE_SIZE];
        utrie_swap(ds, inBytes+offset, count, outBytes+offset, pErrorCode);
        offset+=count;

        /* swap the uint16_t mappingTable[] */
        count=indexes[_SPREP_INDEX_MAPPING_DATA_SIZE];
        ds->swapArray16(ds, inBytes+offset, count, outBytes+offset, pErrorCode);
        //offset+=count;
    }

    return headerSize+size;
}

#endif /* #if !UCONFIG_NO_IDNA */
=======
// © 2016 and later: Unicode, Inc. and others.
// License & terms of use: http://www.unicode.org/copyright.html
/*
 *******************************************************************************
 *
 *   Copyright (C) 2003-2016, International Business Machines
 *   Corporation and others.  All Rights Reserved.
 *
 *******************************************************************************
 *   file name:  usprep.cpp
 *   encoding:   UTF-8
 *   tab size:   8 (not used)
 *   indentation:4
 *
 *   created on: 2003jul2
 *   created by: Ram Viswanadha
 */

#include "unicode/utypes.h"

#if !UCONFIG_NO_IDNA

#include "unicode/usprep.h"

#include "unicode/normalizer2.h"
#include "unicode/ustring.h"
#include "unicode/uchar.h"
#include "unicode/uversion.h"
#include "umutex.h"
#include "cmemory.h"
#include "sprpimpl.h"
#include "ustr_imp.h"
#include "uhash.h"
#include "cstring.h"
#include "udataswp.h"
#include "ucln_cmn.h"
#include "ubidi_props.h"
#include "uprops.h"

U_NAMESPACE_USE

U_CDECL_BEGIN

/*
Static cache for already opened StringPrep profiles
*/
static UHashtable *SHARED_DATA_HASHTABLE = nullptr;
static icu::UInitOnce gSharedDataInitOnce {};

static UMutex usprepMutex;
/* format version of spp file */
//static uint8_t formatVersion[4]={ 0, 0, 0, 0 };

/* the Unicode version of the sprep data */
static UVersionInfo dataVersion={ 0, 0, 0, 0 };

/* Profile names must be aligned to UStringPrepProfileType */
static const char * const PROFILE_NAMES[] = {
    "rfc3491",      /* USPREP_RFC3491_NAMEPREP */
    "rfc3530cs",    /* USPREP_RFC3530_NFS4_CS_PREP */
    "rfc3530csci",  /* USPREP_RFC3530_NFS4_CS_PREP_CI */
    "rfc3491",      /* USPREP_RFC3530_NSF4_CIS_PREP */
    "rfc3530mixp",  /* USPREP_RFC3530_NSF4_MIXED_PREP_PREFIX */
    "rfc3491",      /* USPREP_RFC3530_NSF4_MIXED_PREP_SUFFIX */
    "rfc3722",      /* USPREP_RFC3722_ISCSI */
    "rfc3920node",  /* USPREP_RFC3920_NODEPREP */
    "rfc3920res",   /* USPREP_RFC3920_RESOURCEPREP */
    "rfc4011",      /* USPREP_RFC4011_MIB */
    "rfc4013",      /* USPREP_RFC4013_SASLPREP */
    "rfc4505",      /* USPREP_RFC4505_TRACE */
    "rfc4518",      /* USPREP_RFC4518_LDAP */
    "rfc4518ci",    /* USPREP_RFC4518_LDAP_CI */
};

static UBool U_CALLCONV
isSPrepAcceptable(void * /* context */,
             const char * /* type */, 
             const char * /* name */,
             const UDataInfo *pInfo) {
    if(
        pInfo->size>=20 &&
        pInfo->isBigEndian==U_IS_BIG_ENDIAN &&
        pInfo->charsetFamily==U_CHARSET_FAMILY &&
        pInfo->dataFormat[0]==0x53 &&   /* dataFormat="SPRP" */
        pInfo->dataFormat[1]==0x50 &&
        pInfo->dataFormat[2]==0x52 &&
        pInfo->dataFormat[3]==0x50 &&
        pInfo->formatVersion[0]==3 &&
        pInfo->formatVersion[2]==UTRIE_SHIFT &&
        pInfo->formatVersion[3]==UTRIE_INDEX_SHIFT
    ) {
        //uprv_memcpy(formatVersion, pInfo->formatVersion, 4);
        uprv_memcpy(dataVersion, pInfo->dataVersion, 4);
        return true;
    } else {
        return false;
    }
}

static int32_t U_CALLCONV
getSPrepFoldingOffset(uint32_t data) {

    return (int32_t)data;

}

/* hashes an entry  */
static int32_t U_CALLCONV 
hashEntry(const UHashTok parm) {
    UStringPrepKey *b = (UStringPrepKey *)parm.pointer;
    UHashTok namekey, pathkey;
    namekey.pointer = b->name;
    pathkey.pointer = b->path;
    uint32_t unsignedHash = static_cast<uint32_t>(uhash_hashChars(namekey)) +
            37u * static_cast<uint32_t>(uhash_hashChars(pathkey));
    return static_cast<int32_t>(unsignedHash);
}

/* compares two entries */
static UBool U_CALLCONV 
compareEntries(const UHashTok p1, const UHashTok p2) {
    UStringPrepKey *b1 = (UStringPrepKey *)p1.pointer;
    UStringPrepKey *b2 = (UStringPrepKey *)p2.pointer;
    UHashTok name1, name2, path1, path2;
    name1.pointer = b1->name;
    name2.pointer = b2->name;
    path1.pointer = b1->path;
    path2.pointer = b2->path;
    return ((UBool)(uhash_compareChars(name1, name2) & 
        uhash_compareChars(path1, path2)));
}

static void 
usprep_unload(UStringPrepProfile* data){
    udata_close(data->sprepData);
}

static int32_t 
usprep_internal_flushCache(UBool noRefCount){
    UStringPrepProfile *profile = nullptr;
    UStringPrepKey  *key  = nullptr;
    int32_t pos = UHASH_FIRST;
    int32_t deletedNum = 0;
    const UHashElement *e;

    /*
     * if shared data hasn't even been lazy evaluated yet
     * return 0
     */
    umtx_lock(&usprepMutex);
    if (SHARED_DATA_HASHTABLE == nullptr) {
        umtx_unlock(&usprepMutex);
        return 0;
    }

    /*creates an enumeration to iterate through every element in the table */
    while ((e = uhash_nextElement(SHARED_DATA_HASHTABLE, &pos)) != nullptr)
    {
        profile = (UStringPrepProfile *) e->value.pointer;
        key  = (UStringPrepKey *) e->key.pointer;

        if ((noRefCount== false && profile->refCount == 0) || 
             noRefCount) {
            deletedNum++;
            uhash_removeElement(SHARED_DATA_HASHTABLE, e);

            /* unload the data */
            usprep_unload(profile);

            if(key->name != nullptr) {
                uprv_free(key->name);
                key->name=nullptr;
            }
            if(key->path != nullptr) {
                uprv_free(key->path);
                key->path=nullptr;
            }
            uprv_free(profile);
            uprv_free(key);
        }
       
    }
    umtx_unlock(&usprepMutex);

    return deletedNum;
}

/* Works just like ucnv_flushCache() 
static int32_t 
usprep_flushCache(){
    return usprep_internal_flushCache(false);
}
*/

static UBool U_CALLCONV usprep_cleanup(){
    if (SHARED_DATA_HASHTABLE != nullptr) {
        usprep_internal_flushCache(true);
        if (SHARED_DATA_HASHTABLE != nullptr && uhash_count(SHARED_DATA_HASHTABLE) == 0) {
            uhash_close(SHARED_DATA_HASHTABLE);
            SHARED_DATA_HASHTABLE = nullptr;
        }
    }
    gSharedDataInitOnce.reset();
    return (SHARED_DATA_HASHTABLE == nullptr);
}
U_CDECL_END


/** Initializes the cache for resources */
static void U_CALLCONV
createCache(UErrorCode &status) {
    SHARED_DATA_HASHTABLE = uhash_open(hashEntry, compareEntries, nullptr, &status);
    if (U_FAILURE(status)) {
        SHARED_DATA_HASHTABLE = nullptr;
    }
    ucln_common_registerCleanup(UCLN_COMMON_USPREP, usprep_cleanup);
}

static void 
initCache(UErrorCode *status) {
    umtx_initOnce(gSharedDataInitOnce, &createCache, *status);
}

static UBool U_CALLCONV
loadData(UStringPrepProfile* profile, 
         const char* path, 
         const char* name, 
         const char* type, 
         UErrorCode* errorCode) {
    /* load Unicode SPREP data from file */    
    UTrie _sprepTrie={ 0,0,0,0,0,0,0 };
    UDataMemory *dataMemory;
    const int32_t *p=nullptr;
    const uint8_t *pb;
    UVersionInfo normUnicodeVersion;
    int32_t normUniVer, sprepUniVer, normCorrVer;

    if(errorCode==nullptr || U_FAILURE(*errorCode)) {
        return 0;
    }

    /* open the data outside the mutex block */
    //TODO: change the path
    dataMemory=udata_openChoice(path, type, name, isSPrepAcceptable, nullptr, errorCode);
    if(U_FAILURE(*errorCode)) {
        return false;
    }

    p=(const int32_t *)udata_getMemory(dataMemory);
    pb=(const uint8_t *)(p+_SPREP_INDEX_TOP);
    utrie_unserialize(&_sprepTrie, pb, p[_SPREP_INDEX_TRIE_SIZE], errorCode);
    _sprepTrie.getFoldingOffset=getSPrepFoldingOffset;


    if(U_FAILURE(*errorCode)) {
        udata_close(dataMemory);
        return false;
    }

    /* in the mutex block, set the data for this process */
    umtx_lock(&usprepMutex);
    if(profile->sprepData==nullptr) {
        profile->sprepData=dataMemory;
        dataMemory=nullptr;
        uprv_memcpy(&profile->indexes, p, sizeof(profile->indexes));
        uprv_memcpy(&profile->sprepTrie, &_sprepTrie, sizeof(UTrie));
    } else {
        p=(const int32_t *)udata_getMemory(profile->sprepData);
    }
    umtx_unlock(&usprepMutex);
    /* initialize some variables */
    profile->mappingData=(uint16_t *)((uint8_t *)(p+_SPREP_INDEX_TOP)+profile->indexes[_SPREP_INDEX_TRIE_SIZE]);
    
    u_getUnicodeVersion(normUnicodeVersion);
    normUniVer = (normUnicodeVersion[0] << 24) + (normUnicodeVersion[1] << 16) + 
                 (normUnicodeVersion[2] << 8 ) + (normUnicodeVersion[3]);
    sprepUniVer = (dataVersion[0] << 24) + (dataVersion[1] << 16) + 
                  (dataVersion[2] << 8 ) + (dataVersion[3]);
    normCorrVer = profile->indexes[_SPREP_NORM_CORRECTNS_LAST_UNI_VERSION];
    
    if(U_FAILURE(*errorCode)){
        udata_close(dataMemory);
        return false;
    }
    if( normUniVer < sprepUniVer && /* the Unicode version of SPREP file must be less than the Unicode Version of the normalization data */
        normUniVer < normCorrVer && /* the Unicode version of the NormalizationCorrections.txt file should be less than the Unicode Version of the normalization data */
        ((profile->indexes[_SPREP_OPTIONS] & _SPREP_NORMALIZATION_ON) > 0) /* normalization turned on*/
      ){
        *errorCode = U_INVALID_FORMAT_ERROR;
        udata_close(dataMemory);
        return false;
    }
    profile->isDataLoaded = true;

    /* if a different thread set it first, then close the extra data */
    if(dataMemory!=nullptr) {
        udata_close(dataMemory); /* nullptr if it was set correctly */
    }


    return profile->isDataLoaded;
}

static UStringPrepProfile* 
usprep_getProfile(const char* path, 
                  const char* name,
                  UErrorCode *status){

    UStringPrepProfile* profile = nullptr;

    initCache(status);

    if(U_FAILURE(*status)){
        return nullptr;
    }

    UStringPrepKey stackKey;
    /* 
     * const is cast way to save malloc, strcpy and free calls 
     * we use the passed in pointers for fetching the data from the 
     * hash table which is safe
     */
    stackKey.name = (char*) name;
    stackKey.path = (char*) path;

    /* fetch the data from the cache */
    umtx_lock(&usprepMutex);
    profile = (UStringPrepProfile*) (uhash_get(SHARED_DATA_HASHTABLE,&stackKey));
    if(profile != nullptr) {
        profile->refCount++;
    }
    umtx_unlock(&usprepMutex);
    
    if(profile == nullptr) {
        /* else load the data and put the data in the cache */
        LocalMemory<UStringPrepProfile> newProfile;
        if(newProfile.allocateInsteadAndReset() == nullptr) {
            *status = U_MEMORY_ALLOCATION_ERROR;
            return nullptr;
        }

        /* load the data */
        if(!loadData(newProfile.getAlias(), path, name, _SPREP_DATA_TYPE, status) || U_FAILURE(*status) ){
            return nullptr;
        }

        /* get the options */
        newProfile->doNFKC = (UBool)((newProfile->indexes[_SPREP_OPTIONS] & _SPREP_NORMALIZATION_ON) > 0);
        newProfile->checkBiDi = (UBool)((newProfile->indexes[_SPREP_OPTIONS] & _SPREP_CHECK_BIDI_ON) > 0);

        LocalMemory<UStringPrepKey> key;
        LocalMemory<char> keyName;
        LocalMemory<char> keyPath;
        if( key.allocateInsteadAndReset() == nullptr ||
            keyName.allocateInsteadAndCopy(static_cast<int32_t>(uprv_strlen(name)+1)) == nullptr ||
            (path != nullptr &&
             keyPath.allocateInsteadAndCopy(static_cast<int32_t>(uprv_strlen(path)+1)) == nullptr)
         ) {
            *status = U_MEMORY_ALLOCATION_ERROR;
            usprep_unload(newProfile.getAlias());
            return nullptr;
        }

        umtx_lock(&usprepMutex);
        // If another thread already inserted the same key/value, refcount and cleanup our thread data
        profile = (UStringPrepProfile*) (uhash_get(SHARED_DATA_HASHTABLE,&stackKey));
        if(profile != nullptr) {
            profile->refCount++;
            usprep_unload(newProfile.getAlias());
        }
        else {
            /* initialize the key members */
            key->name = keyName.orphan();
            uprv_strcpy(key->name, name);
            if(path != nullptr){
                key->path = keyPath.orphan();
                uprv_strcpy(key->path, path);
            }        
            profile = newProfile.orphan();
    
            /* add the data object to the cache */
            profile->refCount = 1;
            uhash_put(SHARED_DATA_HASHTABLE, key.orphan(), profile, status);
        }
        umtx_unlock(&usprepMutex);
    }

    return profile;
}

U_CAPI UStringPrepProfile* U_EXPORT2
usprep_open(const char* path, 
            const char* name,
            UErrorCode* status){

    if(status == nullptr || U_FAILURE(*status)){
        return nullptr;
    }
       
    /* initialize the profile struct members */
    return usprep_getProfile(path,name,status);
}

U_CAPI UStringPrepProfile* U_EXPORT2
usprep_openByType(UStringPrepProfileType type,
				  UErrorCode* status) {
    if(status == nullptr || U_FAILURE(*status)){
        return nullptr;
    }
    int32_t index = (int32_t)type;
    if (index < 0 || index >= UPRV_LENGTHOF(PROFILE_NAMES)) {
        *status = U_ILLEGAL_ARGUMENT_ERROR;
        return nullptr;
    }
    return usprep_open(nullptr, PROFILE_NAMES[index], status);
}

U_CAPI void U_EXPORT2
usprep_close(UStringPrepProfile* profile){
    if(profile==nullptr){
        return;
    }

    umtx_lock(&usprepMutex);
    /* decrement the ref count*/
    if(profile->refCount > 0){
        profile->refCount--;
    }
    umtx_unlock(&usprepMutex);
    
}

U_CFUNC void 
uprv_syntaxError(const char16_t* rules,
                 int32_t pos,
                 int32_t rulesLen,
                 UParseError* parseError){
    if(parseError == nullptr){
        return;
    }
    parseError->offset = pos;
    parseError->line = 0 ; // we are not using line numbers 
    
    // for pre-context
    int32_t start = (pos < U_PARSE_CONTEXT_LEN)? 0 : (pos - (U_PARSE_CONTEXT_LEN-1));
    int32_t limit = pos;
    
    u_memcpy(parseError->preContext,rules+start,limit-start);
    //null terminate the buffer
    parseError->preContext[limit-start] = 0;
    
    // for post-context; include error rules[pos]
    start = pos;
    limit = start + (U_PARSE_CONTEXT_LEN-1);
    if (limit > rulesLen) {
        limit = rulesLen;
    }
    if (start < rulesLen) {
        u_memcpy(parseError->postContext,rules+start,limit-start);
    }
    //null terminate the buffer
    parseError->postContext[limit-start]= 0;
}


static inline UStringPrepType
getValues(uint16_t trieWord, int16_t& value, UBool& isIndex){

    UStringPrepType type;
    if(trieWord == 0){
        /* 
         * Initial value stored in the mapping table 
         * just return USPREP_TYPE_LIMIT .. so that
         * the source codepoint is copied to the destination
         */
        type = USPREP_TYPE_LIMIT;
        isIndex =false;
        value = 0;
    }else if(trieWord >= _SPREP_TYPE_THRESHOLD){
        type = (UStringPrepType) (trieWord - _SPREP_TYPE_THRESHOLD);
        isIndex =false;
        value = 0;
    }else{
        /* get the type */
        type = USPREP_MAP;
        /* ascertain if the value is index or delta */
        if(trieWord & 0x02){
            isIndex = true;
            value = trieWord  >> 2; //mask off the lower 2 bits and shift
        }else{
            isIndex = false;
            value = (int16_t)trieWord;
            value =  (value >> 2);
        }
 
        if((trieWord>>2) == _SPREP_MAX_INDEX_VALUE){
            type = USPREP_DELETE;
            isIndex =false;
            value = 0;
        }
    }
    return type;
}

// TODO: change to writing to UnicodeString not char16_t *
static int32_t 
usprep_map(  const UStringPrepProfile* profile, 
             const char16_t* src, int32_t srcLength,
             char16_t* dest, int32_t destCapacity,
             int32_t options,
             UParseError* parseError,
             UErrorCode* status ){
    
    uint16_t result;
    int32_t destIndex=0;
    int32_t srcIndex;
    UBool allowUnassigned = (UBool) ((options & USPREP_ALLOW_UNASSIGNED)>0);
    UStringPrepType type;
    int16_t value;
    UBool isIndex;
    const int32_t* indexes = profile->indexes;

    // no error checking the caller check for error and arguments
    // no string length check the caller finds out the string length

    for(srcIndex=0;srcIndex<srcLength;){
        UChar32 ch;

        U16_NEXT(src,srcIndex,srcLength,ch);
        
        result=0;

        UTRIE_GET16(&profile->sprepTrie,ch,result);
        
        type = getValues(result, value, isIndex);

        // check if the source codepoint is unassigned
        if(type == USPREP_UNASSIGNED && allowUnassigned == false){

            uprv_syntaxError(src,srcIndex-U16_LENGTH(ch), srcLength,parseError);
            *status = U_STRINGPREP_UNASSIGNED_ERROR;
            return 0;
            
        }else if(type == USPREP_MAP){
            
            int32_t index, length;

            if(isIndex){
                index = value;
                if(index >= indexes[_SPREP_ONE_UCHAR_MAPPING_INDEX_START] &&
                         index < indexes[_SPREP_TWO_UCHARS_MAPPING_INDEX_START]){
                    length = 1;
                }else if(index >= indexes[_SPREP_TWO_UCHARS_MAPPING_INDEX_START] &&
                         index < indexes[_SPREP_THREE_UCHARS_MAPPING_INDEX_START]){
                    length = 2;
                }else if(index >= indexes[_SPREP_THREE_UCHARS_MAPPING_INDEX_START] &&
                         index < indexes[_SPREP_FOUR_UCHARS_MAPPING_INDEX_START]){
                    length = 3;
                }else{
                    length = profile->mappingData[index++];
         
                }

                /* copy mapping to destination */
                for(int32_t i=0; i< length; i++){
                    if(destIndex < destCapacity  ){
                        dest[destIndex] = profile->mappingData[index+i];
                    }
                    destIndex++; /* for pre-flighting */
                }  
                continue;
            }else{
                // subtract the delta to arrive at the code point
                ch -= value;
            }

        }else if(type==USPREP_DELETE){
             // just consume the codepoint and continue
            continue;
        }
        //copy the code point into destination
        if(ch <= 0xFFFF){
            if(destIndex < destCapacity ){
                dest[destIndex] = (char16_t)ch;
            }
            destIndex++;
        }else{
            if(destIndex+1 < destCapacity ){
                dest[destIndex]   = U16_LEAD(ch);
                dest[destIndex+1] = U16_TRAIL(ch);
            }
            destIndex +=2;
        }
       
    }
        
    return u_terminateUChars(dest, destCapacity, destIndex, status);
}

/*
   1) Map -- For each character in the input, check if it has a mapping
      and, if so, replace it with its mapping.  

   2) Normalize -- Possibly normalize the result of step 1 using Unicode
      normalization. 

   3) Prohibit -- Check for any characters that are not allowed in the
      output.  If any are found, return an error.  

   4) Check bidi -- Possibly check for right-to-left characters, and if
      any are found, make sure that the whole string satisfies the
      requirements for bidirectional strings.  If the string does not
      satisfy the requirements for bidirectional strings, return an
      error.  
      [Unicode3.2] defines several bidirectional categories; each character
       has one bidirectional category assigned to it.  For the purposes of
       the requirements below, an "RandALCat character" is a character that
       has Unicode bidirectional categories "R" or "AL"; an "LCat character"
       is a character that has Unicode bidirectional category "L".  Note


       that there are many characters which fall in neither of the above
       definitions; Latin digits (<U+0030> through <U+0039>) are examples of
       this because they have bidirectional category "EN".

       In any profile that specifies bidirectional character handling, all
       three of the following requirements MUST be met:

       1) The characters in section 5.8 MUST be prohibited.

       2) If a string contains any RandALCat character, the string MUST NOT
          contain any LCat character.

       3) If a string contains any RandALCat character, a RandALCat
          character MUST be the first character of the string, and a
          RandALCat character MUST be the last character of the string.
*/
U_CAPI int32_t U_EXPORT2
usprep_prepare(   const UStringPrepProfile* profile,
                  const char16_t* src, int32_t srcLength,
                  char16_t* dest, int32_t destCapacity,
                  int32_t options,
                  UParseError* parseError,
                  UErrorCode* status ){

    // check error status
    if(U_FAILURE(*status)){
        return 0;
    }

    //check arguments
    if(profile==nullptr ||
            (src==nullptr ? srcLength!=0 : srcLength<-1) ||
            (dest==nullptr ? destCapacity!=0 : destCapacity<0)) {
        *status=U_ILLEGAL_ARGUMENT_ERROR;
        return 0;
    }

    //get the string length
    if(srcLength < 0){
        srcLength = u_strlen(src);
    }
    // map
    UnicodeString s1;
    char16_t *b1 = s1.getBuffer(srcLength);
    if(b1==nullptr){
        *status = U_MEMORY_ALLOCATION_ERROR;
        return 0;
    }
    int32_t b1Len = usprep_map(profile, src, srcLength,
                               b1, s1.getCapacity(), options, parseError, status);
    s1.releaseBuffer(U_SUCCESS(*status) ? b1Len : 0);

    if(*status == U_BUFFER_OVERFLOW_ERROR){
        // redo processing of string
        /* we do not have enough room so grow the buffer*/
        b1 = s1.getBuffer(b1Len);
        if(b1==nullptr){
            *status = U_MEMORY_ALLOCATION_ERROR;
            return 0;
        }

        *status = U_ZERO_ERROR; // reset error
        b1Len = usprep_map(profile, src, srcLength,
                           b1, s1.getCapacity(), options, parseError, status);
        s1.releaseBuffer(U_SUCCESS(*status) ? b1Len : 0);
    }
    if(U_FAILURE(*status)){
        return 0;
    }

    // normalize
    UnicodeString s2;
    if(profile->doNFKC){
        const Normalizer2 *n2 = Normalizer2::getNFKCInstance(*status);
        FilteredNormalizer2 fn2(*n2, *uniset_getUnicode32Instance(*status));
        if(U_FAILURE(*status)){
            return 0;
        }
        fn2.normalize(s1, s2, *status);
    }else{
        s2.fastCopyFrom(s1);
    }
    if(U_FAILURE(*status)){
        return 0;
    }

    // Prohibit and checkBiDi in one pass
    const char16_t *b2 = s2.getBuffer();
    int32_t b2Len = s2.length();
    UCharDirection direction=U_CHAR_DIRECTION_COUNT, firstCharDir=U_CHAR_DIRECTION_COUNT;
    UBool leftToRight=false, rightToLeft=false;
    int32_t rtlPos =-1, ltrPos =-1;

    for(int32_t b2Index=0; b2Index<b2Len;){
        UChar32 ch = 0;
        U16_NEXT(b2, b2Index, b2Len, ch);

        uint16_t result;
        UTRIE_GET16(&profile->sprepTrie,ch,result);

        int16_t value;
        UBool isIndex;
        UStringPrepType type = getValues(result, value, isIndex);

        if( type == USPREP_PROHIBITED || 
            ((result < _SPREP_TYPE_THRESHOLD) && (result & 0x01) /* first bit says it the code point is prohibited*/)
           ){
            *status = U_STRINGPREP_PROHIBITED_ERROR;
            uprv_syntaxError(b2, b2Index-U16_LENGTH(ch), b2Len, parseError);
            return 0;
        }

        if(profile->checkBiDi) {
            direction = ubidi_getClass(ch);
            if(firstCharDir == U_CHAR_DIRECTION_COUNT){
                firstCharDir = direction;
            }
            if(direction == U_LEFT_TO_RIGHT){
                leftToRight = true;
                ltrPos = b2Index-1;
            }
            if(direction == U_RIGHT_TO_LEFT || direction == U_RIGHT_TO_LEFT_ARABIC){
                rightToLeft = true;
                rtlPos = b2Index-1;
            }
        }
    }
    if(profile->checkBiDi){
        // satisfy 2
        if( leftToRight && rightToLeft){
            *status = U_STRINGPREP_CHECK_BIDI_ERROR;
            uprv_syntaxError(b2,(rtlPos>ltrPos) ? rtlPos : ltrPos, b2Len, parseError);
            return 0;
        }

        //satisfy 3
        if( rightToLeft && 
            !((firstCharDir == U_RIGHT_TO_LEFT || firstCharDir == U_RIGHT_TO_LEFT_ARABIC) &&
              (direction == U_RIGHT_TO_LEFT || direction == U_RIGHT_TO_LEFT_ARABIC))
           ){
            *status = U_STRINGPREP_CHECK_BIDI_ERROR;
            uprv_syntaxError(b2, rtlPos, b2Len, parseError);
            return false;
        }
    }
    return s2.extract(dest, destCapacity, *status);
}


/* data swapping ------------------------------------------------------------ */

U_CAPI int32_t U_EXPORT2
usprep_swap(const UDataSwapper *ds,
            const void *inData, int32_t length, void *outData,
            UErrorCode *pErrorCode) {
    const UDataInfo *pInfo;
    int32_t headerSize;

    const uint8_t *inBytes;
    uint8_t *outBytes;

    const int32_t *inIndexes;
    int32_t indexes[16];

    int32_t i, offset, count, size;

    /* udata_swapDataHeader checks the arguments */
    headerSize=udata_swapDataHeader(ds, inData, length, outData, pErrorCode);
    if(pErrorCode==nullptr || U_FAILURE(*pErrorCode)) {
        return 0;
    }

    /* check data format and format version */
    pInfo=(const UDataInfo *)((const char *)inData+4);
    if(!(
        pInfo->dataFormat[0]==0x53 &&   /* dataFormat="SPRP" */
        pInfo->dataFormat[1]==0x50 &&
        pInfo->dataFormat[2]==0x52 &&
        pInfo->dataFormat[3]==0x50 &&
        pInfo->formatVersion[0]==3
    )) {
        udata_printError(ds, "usprep_swap(): data format %02x.%02x.%02x.%02x (format version %02x) is not recognized as StringPrep .spp data\n",
                         pInfo->dataFormat[0], pInfo->dataFormat[1],
                         pInfo->dataFormat[2], pInfo->dataFormat[3],
                         pInfo->formatVersion[0]);
        *pErrorCode=U_UNSUPPORTED_ERROR;
        return 0;
    }

    inBytes=(const uint8_t *)inData+headerSize;
    outBytes= (outData == nullptr ) ? nullptr : (uint8_t *)outData+headerSize;

    inIndexes=(const int32_t *)inBytes;

    if(length>=0) {
        length-=headerSize;
        if(length<16*4) {
            udata_printError(ds, "usprep_swap(): too few bytes (%d after header) for StringPrep .spp data\n",
                             length);
            *pErrorCode=U_INDEX_OUTOFBOUNDS_ERROR;
            return 0;
        }
    }

    /* read the first 16 indexes (ICU 2.8/format version 3: _SPREP_INDEX_TOP==16, might grow) */
    for(i=0; i<16; ++i) {
        indexes[i]=udata_readInt32(ds, inIndexes[i]);
    }

    /* calculate the total length of the data */
    size=
        16*4+ /* size of indexes[] */
        indexes[_SPREP_INDEX_TRIE_SIZE]+
        indexes[_SPREP_INDEX_MAPPING_DATA_SIZE];

    if(length>=0) {
        if(length<size) {
            udata_printError(ds, "usprep_swap(): too few bytes (%d after header) for all of StringPrep .spp data\n",
                             length);
            *pErrorCode=U_INDEX_OUTOFBOUNDS_ERROR;
            return 0;
        }

        /* copy the data for inaccessible bytes */
        if(inBytes!=outBytes) {
            uprv_memcpy(outBytes, inBytes, size);
        }

        offset=0;

        /* swap the int32_t indexes[] */
        count=16*4;
        ds->swapArray32(ds, inBytes, count, outBytes, pErrorCode);
        offset+=count;

        /* swap the UTrie */
        count=indexes[_SPREP_INDEX_TRIE_SIZE];
        utrie_swap(ds, inBytes+offset, count, outBytes+offset, pErrorCode);
        offset+=count;

        /* swap the uint16_t mappingTable[] */
        count=indexes[_SPREP_INDEX_MAPPING_DATA_SIZE];
        ds->swapArray16(ds, inBytes+offset, count, outBytes+offset, pErrorCode);
        //offset+=count;
    }

    return headerSize+size;
}

#endif /* #if !UCONFIG_NO_IDNA */
>>>>>>> a8a80be5
<|MERGE_RESOLUTION|>--- conflicted
+++ resolved
@@ -1,1745 +1,871 @@
-<<<<<<< HEAD
-// © 2016 and later: Unicode, Inc. and others.
-// License & terms of use: http://www.unicode.org/copyright.html
-/*
- *******************************************************************************
- *
- *   Copyright (C) 2003-2016, International Business Machines
- *   Corporation and others.  All Rights Reserved.
- *
- *******************************************************************************
- *   file name:  usprep.cpp
- *   encoding:   UTF-8
- *   tab size:   8 (not used)
- *   indentation:4
- *
- *   created on: 2003jul2
- *   created by: Ram Viswanadha
- */
-
-#include "unicode/utypes.h"
-
-#if !UCONFIG_NO_IDNA
-
-#include "unicode/usprep.h"
-
-#include "unicode/normalizer2.h"
-#include "unicode/ustring.h"
-#include "unicode/uchar.h"
-#include "unicode/uversion.h"
-#include "umutex.h"
-#include "cmemory.h"
-#include "sprpimpl.h"
-#include "ustr_imp.h"
-#include "uhash.h"
-#include "cstring.h"
-#include "udataswp.h"
-#include "ucln_cmn.h"
-#include "ubidi_props.h"
-#include "uprops.h"
-
-U_NAMESPACE_USE
-
-U_CDECL_BEGIN
-
-/*
-Static cache for already opened StringPrep profiles
-*/
-static UHashtable *SHARED_DATA_HASHTABLE = NULL;
-static icu::UInitOnce gSharedDataInitOnce = U_INITONCE_INITIALIZER;
-
-static UMutex usprepMutex;
-/* format version of spp file */
-//static uint8_t formatVersion[4]={ 0, 0, 0, 0 };
-
-/* the Unicode version of the sprep data */
-static UVersionInfo dataVersion={ 0, 0, 0, 0 };
-
-/* Profile names must be aligned to UStringPrepProfileType */
-static const char * const PROFILE_NAMES[] = {
-    "rfc3491",      /* USPREP_RFC3491_NAMEPREP */
-    "rfc3530cs",    /* USPREP_RFC3530_NFS4_CS_PREP */
-    "rfc3530csci",  /* USPREP_RFC3530_NFS4_CS_PREP_CI */
-    "rfc3491",      /* USPREP_RFC3530_NSF4_CIS_PREP */
-    "rfc3530mixp",  /* USPREP_RFC3530_NSF4_MIXED_PREP_PREFIX */
-    "rfc3491",      /* USPREP_RFC3530_NSF4_MIXED_PREP_SUFFIX */
-    "rfc3722",      /* USPREP_RFC3722_ISCSI */
-    "rfc3920node",  /* USPREP_RFC3920_NODEPREP */
-    "rfc3920res",   /* USPREP_RFC3920_RESOURCEPREP */
-    "rfc4011",      /* USPREP_RFC4011_MIB */
-    "rfc4013",      /* USPREP_RFC4013_SASLPREP */
-    "rfc4505",      /* USPREP_RFC4505_TRACE */
-    "rfc4518",      /* USPREP_RFC4518_LDAP */
-    "rfc4518ci",    /* USPREP_RFC4518_LDAP_CI */
-};
-
-static UBool U_CALLCONV
-isSPrepAcceptable(void * /* context */,
-             const char * /* type */,
-             const char * /* name */,
-             const UDataInfo *pInfo) {
-    if(
-        pInfo->size>=20 &&
-        pInfo->isBigEndian==U_IS_BIG_ENDIAN &&
-        pInfo->charsetFamily==U_CHARSET_FAMILY &&
-        pInfo->dataFormat[0]==0x53 &&   /* dataFormat="SPRP" */
-        pInfo->dataFormat[1]==0x50 &&
-        pInfo->dataFormat[2]==0x52 &&
-        pInfo->dataFormat[3]==0x50 &&
-        pInfo->formatVersion[0]==3 &&
-        pInfo->formatVersion[2]==UTRIE_SHIFT &&
-        pInfo->formatVersion[3]==UTRIE_INDEX_SHIFT
-    ) {
-        //uprv_memcpy(formatVersion, pInfo->formatVersion, 4);
-        uprv_memcpy(dataVersion, pInfo->dataVersion, 4);
-        return TRUE;
-    } else {
-        return FALSE;
-    }
-}
-
-static int32_t U_CALLCONV
-getSPrepFoldingOffset(uint32_t data) {
-
-    return (int32_t)data;
-
-}
-
-/* hashes an entry  */
-static int32_t U_CALLCONV
-hashEntry(const UHashTok parm) {
-    UStringPrepKey *b = (UStringPrepKey *)parm.pointer;
-    UHashTok namekey, pathkey;
-    namekey.pointer = b->name;
-    pathkey.pointer = b->path;
-    uint32_t unsignedHash = static_cast<uint32_t>(uhash_hashChars(namekey)) +
-            37u * static_cast<uint32_t>(uhash_hashChars(pathkey));
-    return static_cast<int32_t>(unsignedHash);
-}
-
-/* compares two entries */
-static UBool U_CALLCONV
-compareEntries(const UHashTok p1, const UHashTok p2) {
-    UStringPrepKey *b1 = (UStringPrepKey *)p1.pointer;
-    UStringPrepKey *b2 = (UStringPrepKey *)p2.pointer;
-    UHashTok name1, name2, path1, path2;
-    name1.pointer = b1->name;
-    name2.pointer = b2->name;
-    path1.pointer = b1->path;
-    path2.pointer = b2->path;
-    return ((UBool)(uhash_compareChars(name1, name2) &
-        uhash_compareChars(path1, path2)));
-}
-
-static void
-usprep_unload(UStringPrepProfile* data){
-    udata_close(data->sprepData);
-}
-
-static int32_t
-usprep_internal_flushCache(UBool noRefCount){
-    UStringPrepProfile *profile = NULL;
-    UStringPrepKey  *key  = NULL;
-    int32_t pos = UHASH_FIRST;
-    int32_t deletedNum = 0;
-    const UHashElement *e;
-
-    /*
-     * if shared data hasn't even been lazy evaluated yet
-     * return 0
-     */
-    umtx_lock(&usprepMutex);
-    if (SHARED_DATA_HASHTABLE == NULL) {
-        umtx_unlock(&usprepMutex);
-        return 0;
-    }
-
-    /*creates an enumeration to iterate through every element in the table */
-    while ((e = uhash_nextElement(SHARED_DATA_HASHTABLE, &pos)) != NULL)
-    {
-        profile = (UStringPrepProfile *) e->value.pointer;
-        key  = (UStringPrepKey *) e->key.pointer;
-
-        if ((noRefCount== FALSE && profile->refCount == 0) ||
-             noRefCount== TRUE) {
-            deletedNum++;
-            uhash_removeElement(SHARED_DATA_HASHTABLE, e);
-
-            /* unload the data */
-            usprep_unload(profile);
-
-            if(key->name != NULL) {
-                uprv_free(key->name);
-                key->name=NULL;
-            }
-            if(key->path != NULL) {
-                uprv_free(key->path);
-                key->path=NULL;
-            }
-            uprv_free(profile);
-            uprv_free(key);
-        }
-
-    }
-    umtx_unlock(&usprepMutex);
-
-    return deletedNum;
-}
-
-/* Works just like ucnv_flushCache()
-static int32_t
-usprep_flushCache(){
-    return usprep_internal_flushCache(FALSE);
-}
-*/
-
-static UBool U_CALLCONV usprep_cleanup(void){
-    if (SHARED_DATA_HASHTABLE != NULL) {
-        usprep_internal_flushCache(TRUE);
-        if (SHARED_DATA_HASHTABLE != NULL && uhash_count(SHARED_DATA_HASHTABLE) == 0) {
-            uhash_close(SHARED_DATA_HASHTABLE);
-            SHARED_DATA_HASHTABLE = NULL;
-        }
-    }
-    gSharedDataInitOnce.reset();
-    return (SHARED_DATA_HASHTABLE == NULL);
-}
-U_CDECL_END
-
-
-/** Initializes the cache for resources */
-static void U_CALLCONV
-createCache(UErrorCode &status) {
-    SHARED_DATA_HASHTABLE = uhash_open(hashEntry, compareEntries, NULL, &status);
-    if (U_FAILURE(status)) {
-        SHARED_DATA_HASHTABLE = NULL;
-    }
-    ucln_common_registerCleanup(UCLN_COMMON_USPREP, usprep_cleanup);
-}
-
-static void
-initCache(UErrorCode *status) {
-    umtx_initOnce(gSharedDataInitOnce, &createCache, *status);
-}
-
-static UBool U_CALLCONV
-loadData(UStringPrepProfile* profile,
-         const char* path,
-         const char* name,
-         const char* type,
-         UErrorCode* errorCode) {
-    /* load Unicode SPREP data from file */
-    UTrie _sprepTrie={ 0,0,0,0,0,0,0 };
-    UDataMemory *dataMemory;
-    const int32_t *p=NULL;
-    const uint8_t *pb;
-    UVersionInfo normUnicodeVersion;
-    int32_t normUniVer, sprepUniVer, normCorrVer;
-
-    if(errorCode==NULL || U_FAILURE(*errorCode)) {
-        return 0;
-    }
-
-    /* open the data outside the mutex block */
-    //TODO: change the path
-    dataMemory=udata_openChoice(path, type, name, isSPrepAcceptable, NULL, errorCode);
-    if(U_FAILURE(*errorCode)) {
-        return FALSE;
-    }
-
-    p=(const int32_t *)udata_getMemory(dataMemory);
-    pb=(const uint8_t *)(p+_SPREP_INDEX_TOP);
-    utrie_unserialize(&_sprepTrie, pb, p[_SPREP_INDEX_TRIE_SIZE], errorCode);
-    _sprepTrie.getFoldingOffset=getSPrepFoldingOffset;
-
-
-    if(U_FAILURE(*errorCode)) {
-        udata_close(dataMemory);
-        return FALSE;
-    }
-
-    /* in the mutex block, set the data for this process */
-    umtx_lock(&usprepMutex);
-    if(profile->sprepData==NULL) {
-        profile->sprepData=dataMemory;
-        dataMemory=NULL;
-        uprv_memcpy(&profile->indexes, p, sizeof(profile->indexes));
-        uprv_memcpy(&profile->sprepTrie, &_sprepTrie, sizeof(UTrie));
-    } else {
-        p=(const int32_t *)udata_getMemory(profile->sprepData);
-    }
-    umtx_unlock(&usprepMutex);
-    /* initialize some variables */
-    profile->mappingData=(uint16_t *)((uint8_t *)(p+_SPREP_INDEX_TOP)+profile->indexes[_SPREP_INDEX_TRIE_SIZE]);
-
-    u_getUnicodeVersion(normUnicodeVersion);
-    normUniVer = (normUnicodeVersion[0] << 24) + (normUnicodeVersion[1] << 16) +
-                 (normUnicodeVersion[2] << 8 ) + (normUnicodeVersion[3]);
-    sprepUniVer = (dataVersion[0] << 24) + (dataVersion[1] << 16) +
-                  (dataVersion[2] << 8 ) + (dataVersion[3]);
-    normCorrVer = profile->indexes[_SPREP_NORM_CORRECTNS_LAST_UNI_VERSION];
-
-    if(U_FAILURE(*errorCode)){
-        udata_close(dataMemory);
-        return FALSE;
-    }
-    if( normUniVer < sprepUniVer && /* the Unicode version of SPREP file must be less than the Unicode Vesion of the normalization data */
-        normUniVer < normCorrVer && /* the Unicode version of the NormalizationCorrections.txt file should be less than the Unicode Vesion of the normalization data */
-        ((profile->indexes[_SPREP_OPTIONS] & _SPREP_NORMALIZATION_ON) > 0) /* normalization turned on*/
-      ){
-        *errorCode = U_INVALID_FORMAT_ERROR;
-        udata_close(dataMemory);
-        return FALSE;
-    }
-    profile->isDataLoaded = TRUE;
-
-    /* if a different thread set it first, then close the extra data */
-    if(dataMemory!=NULL) {
-        udata_close(dataMemory); /* NULL if it was set correctly */
-    }
-
-
-    return profile->isDataLoaded;
-}
-
-static UStringPrepProfile*
-usprep_getProfile(const char* path,
-                  const char* name,
-                  UErrorCode *status){
-
-    UStringPrepProfile* profile = NULL;
-
-    initCache(status);
-
-    if(U_FAILURE(*status)){
-        return NULL;
-    }
-
-    UStringPrepKey stackKey;
-    /*
-     * const is cast way to save malloc, strcpy and free calls
-     * we use the passed in pointers for fetching the data from the
-     * hash table which is safe
-     */
-    stackKey.name = (char*) name;
-    stackKey.path = (char*) path;
-
-    /* fetch the data from the cache */
-    umtx_lock(&usprepMutex);
-    profile = (UStringPrepProfile*) (uhash_get(SHARED_DATA_HASHTABLE,&stackKey));
-    if(profile != NULL) {
-        profile->refCount++;
-    }
-    umtx_unlock(&usprepMutex);
-
-    if(profile == NULL) {
-        /* else load the data and put the data in the cache */
-        LocalMemory<UStringPrepProfile> newProfile;
-        if(newProfile.allocateInsteadAndReset() == NULL) {
-            *status = U_MEMORY_ALLOCATION_ERROR;
-            return NULL;
-        }
-
-        /* load the data */
-        if(!loadData(newProfile.getAlias(), path, name, _SPREP_DATA_TYPE, status) || U_FAILURE(*status) ){
-            return NULL;
-        }
-
-        /* get the options */
-        newProfile->doNFKC = (UBool)((newProfile->indexes[_SPREP_OPTIONS] & _SPREP_NORMALIZATION_ON) > 0);
-        newProfile->checkBiDi = (UBool)((newProfile->indexes[_SPREP_OPTIONS] & _SPREP_CHECK_BIDI_ON) > 0);
-
-        LocalMemory<UStringPrepKey> key;
-        LocalMemory<char> keyName;
-        LocalMemory<char> keyPath;
-        if( key.allocateInsteadAndReset() == NULL ||
-            keyName.allocateInsteadAndCopy(static_cast<int32_t>(uprv_strlen(name)+1)) == NULL ||
-            (path != NULL &&
-             keyPath.allocateInsteadAndCopy(static_cast<int32_t>(uprv_strlen(path)+1)) == NULL)
-         ) {
-            *status = U_MEMORY_ALLOCATION_ERROR;
-            usprep_unload(newProfile.getAlias());
-            return NULL;
-        }
-
-        umtx_lock(&usprepMutex);
-        // If another thread already inserted the same key/value, refcount and cleanup our thread data
-        profile = (UStringPrepProfile*) (uhash_get(SHARED_DATA_HASHTABLE,&stackKey));
-        if(profile != NULL) {
-            profile->refCount++;
-            usprep_unload(newProfile.getAlias());
-        }
-        else {
-            /* initialize the key members */
-            key->name = keyName.orphan();
-            uprv_strcpy(key->name, name);
-            if(path != NULL){
-                key->path = keyPath.orphan();
-                uprv_strcpy(key->path, path);
-            }
-            profile = newProfile.orphan();
-
-            /* add the data object to the cache */
-            profile->refCount = 1;
-            uhash_put(SHARED_DATA_HASHTABLE, key.orphan(), profile, status);
-        }
-        umtx_unlock(&usprepMutex);
-    }
-
-    return profile;
-}
-
-U_CAPI UStringPrepProfile* U_EXPORT2
-usprep_open(const char* path,
-            const char* name,
-            UErrorCode* status){
-
-    if(status == NULL || U_FAILURE(*status)){
-        return NULL;
-    }
-
-    /* initialize the profile struct members */
-    return usprep_getProfile(path,name,status);
-}
-
-U_CAPI UStringPrepProfile* U_EXPORT2
-usprep_openByType(UStringPrepProfileType type,
-				  UErrorCode* status) {
-    if(status == NULL || U_FAILURE(*status)){
-        return NULL;
-    }
-    int32_t index = (int32_t)type;
-    if (index < 0 || index >= UPRV_LENGTHOF(PROFILE_NAMES)) {
-        *status = U_ILLEGAL_ARGUMENT_ERROR;
-        return NULL;
-    }
-    return usprep_open(NULL, PROFILE_NAMES[index], status);
-}
-
-U_CAPI void U_EXPORT2
-usprep_close(UStringPrepProfile* profile){
-    if(profile==NULL){
-        return;
-    }
-
-    umtx_lock(&usprepMutex);
-    /* decrement the ref count*/
-    if(profile->refCount > 0){
-        profile->refCount--;
-    }
-    umtx_unlock(&usprepMutex);
-
-}
-
-U_CFUNC void
-uprv_syntaxError(const UChar* rules,
-                 int32_t pos,
-                 int32_t rulesLen,
-                 UParseError* parseError){
-    if(parseError == NULL){
-        return;
-    }
-    parseError->offset = pos;
-    parseError->line = 0 ; // we are not using line numbers
-
-    // for pre-context
-    int32_t start = (pos < U_PARSE_CONTEXT_LEN)? 0 : (pos - (U_PARSE_CONTEXT_LEN-1));
-    int32_t limit = pos;
-
-    u_memcpy(parseError->preContext,rules+start,limit-start);
-    //null terminate the buffer
-    parseError->preContext[limit-start] = 0;
-
-    // for post-context; include error rules[pos]
-    start = pos;
-    limit = start + (U_PARSE_CONTEXT_LEN-1);
-    if (limit > rulesLen) {
-        limit = rulesLen;
-    }
-    if (start < rulesLen) {
-        u_memcpy(parseError->postContext,rules+start,limit-start);
-    }
-    //null terminate the buffer
-    parseError->postContext[limit-start]= 0;
-}
-
-
-static inline UStringPrepType
-getValues(uint16_t trieWord, int16_t& value, UBool& isIndex){
-
-    UStringPrepType type;
-    if(trieWord == 0){
-        /*
-         * Initial value stored in the mapping table
-         * just return USPREP_TYPE_LIMIT .. so that
-         * the source codepoint is copied to the destination
-         */
-        type = USPREP_TYPE_LIMIT;
-        isIndex =FALSE;
-        value = 0;
-    }else if(trieWord >= _SPREP_TYPE_THRESHOLD){
-        type = (UStringPrepType) (trieWord - _SPREP_TYPE_THRESHOLD);
-        isIndex =FALSE;
-        value = 0;
-    }else{
-        /* get the type */
-        type = USPREP_MAP;
-        /* ascertain if the value is index or delta */
-        if(trieWord & 0x02){
-            isIndex = TRUE;
-            value = trieWord  >> 2; //mask off the lower 2 bits and shift
-        }else{
-            isIndex = FALSE;
-            value = (int16_t)trieWord;
-            value =  (value >> 2);
-        }
-
-        if((trieWord>>2) == _SPREP_MAX_INDEX_VALUE){
-            type = USPREP_DELETE;
-            isIndex =FALSE;
-            value = 0;
-        }
-    }
-    return type;
-}
-
-// TODO: change to writing to UnicodeString not UChar *
-static int32_t
-usprep_map(  const UStringPrepProfile* profile,
-             const UChar* src, int32_t srcLength,
-             UChar* dest, int32_t destCapacity,
-             int32_t options,
-             UParseError* parseError,
-             UErrorCode* status ){
-
-    uint16_t result;
-    int32_t destIndex=0;
-    int32_t srcIndex;
-    UBool allowUnassigned = (UBool) ((options & USPREP_ALLOW_UNASSIGNED)>0);
-    UStringPrepType type;
-    int16_t value;
-    UBool isIndex;
-    const int32_t* indexes = profile->indexes;
-
-    // no error checking the caller check for error and arguments
-    // no string length check the caller finds out the string length
-
-    for(srcIndex=0;srcIndex<srcLength;){
-        UChar32 ch;
-
-        U16_NEXT(src,srcIndex,srcLength,ch);
-
-        result=0;
-
-        UTRIE_GET16(&profile->sprepTrie,ch,result);
-
-        type = getValues(result, value, isIndex);
-
-        // check if the source codepoint is unassigned
-        if(type == USPREP_UNASSIGNED && allowUnassigned == FALSE){
-
-            uprv_syntaxError(src,srcIndex-U16_LENGTH(ch), srcLength,parseError);
-            *status = U_STRINGPREP_UNASSIGNED_ERROR;
-            return 0;
-
-        }else if(type == USPREP_MAP){
-
-            int32_t index, length;
-
-            if(isIndex){
-                index = value;
-                if(index >= indexes[_SPREP_ONE_UCHAR_MAPPING_INDEX_START] &&
-                         index < indexes[_SPREP_TWO_UCHARS_MAPPING_INDEX_START]){
-                    length = 1;
-                }else if(index >= indexes[_SPREP_TWO_UCHARS_MAPPING_INDEX_START] &&
-                         index < indexes[_SPREP_THREE_UCHARS_MAPPING_INDEX_START]){
-                    length = 2;
-                }else if(index >= indexes[_SPREP_THREE_UCHARS_MAPPING_INDEX_START] &&
-                         index < indexes[_SPREP_FOUR_UCHARS_MAPPING_INDEX_START]){
-                    length = 3;
-                }else{
-                    length = profile->mappingData[index++];
-
-                }
-
-                /* copy mapping to destination */
-                for(int32_t i=0; i< length; i++){
-                    if(destIndex < destCapacity  ){
-                        dest[destIndex] = profile->mappingData[index+i];
-                    }
-                    destIndex++; /* for pre-flighting */
-                }
-                continue;
-            }else{
-                // subtract the delta to arrive at the code point
-                ch -= value;
-            }
-
-        }else if(type==USPREP_DELETE){
-             // just consume the codepoint and continue
-            continue;
-        }
-        //copy the code point into destination
-        if(ch <= 0xFFFF){
-            if(destIndex < destCapacity ){
-                dest[destIndex] = (UChar)ch;
-            }
-            destIndex++;
-        }else{
-            if(destIndex+1 < destCapacity ){
-                dest[destIndex]   = U16_LEAD(ch);
-                dest[destIndex+1] = U16_TRAIL(ch);
-            }
-            destIndex +=2;
-        }
-
-    }
-
-    return u_terminateUChars(dest, destCapacity, destIndex, status);
-}
-
-/*
-   1) Map -- For each character in the input, check if it has a mapping
-      and, if so, replace it with its mapping.
-
-   2) Normalize -- Possibly normalize the result of step 1 using Unicode
-      normalization.
-
-   3) Prohibit -- Check for any characters that are not allowed in the
-      output.  If any are found, return an error.
-
-   4) Check bidi -- Possibly check for right-to-left characters, and if
-      any are found, make sure that the whole string satisfies the
-      requirements for bidirectional strings.  If the string does not
-      satisfy the requirements for bidirectional strings, return an
-      error.
-      [Unicode3.2] defines several bidirectional categories; each character
-       has one bidirectional category assigned to it.  For the purposes of
-       the requirements below, an "RandALCat character" is a character that
-       has Unicode bidirectional categories "R" or "AL"; an "LCat character"
-       is a character that has Unicode bidirectional category "L".  Note
-
-
-       that there are many characters which fall in neither of the above
-       definitions; Latin digits (<U+0030> through <U+0039>) are examples of
-       this because they have bidirectional category "EN".
-
-       In any profile that specifies bidirectional character handling, all
-       three of the following requirements MUST be met:
-
-       1) The characters in section 5.8 MUST be prohibited.
-
-       2) If a string contains any RandALCat character, the string MUST NOT
-          contain any LCat character.
-
-       3) If a string contains any RandALCat character, a RandALCat
-          character MUST be the first character of the string, and a
-          RandALCat character MUST be the last character of the string.
-*/
-U_CAPI int32_t U_EXPORT2
-usprep_prepare(   const UStringPrepProfile* profile,
-                  const UChar* src, int32_t srcLength,
-                  UChar* dest, int32_t destCapacity,
-                  int32_t options,
-                  UParseError* parseError,
-                  UErrorCode* status ){
-
-    // check error status
-    if(U_FAILURE(*status)){
-        return 0;
-    }
-
-    //check arguments
-    if(profile==NULL ||
-            (src==NULL ? srcLength!=0 : srcLength<-1) ||
-            (dest==NULL ? destCapacity!=0 : destCapacity<0)) {
-        *status=U_ILLEGAL_ARGUMENT_ERROR;
-        return 0;
-    }
-
-    //get the string length
-    if(srcLength < 0){
-        srcLength = u_strlen(src);
-    }
-    // map
-    UnicodeString s1;
-    UChar *b1 = s1.getBuffer(srcLength);
-    if(b1==NULL){
-        *status = U_MEMORY_ALLOCATION_ERROR;
-        return 0;
-    }
-    int32_t b1Len = usprep_map(profile, src, srcLength,
-                               b1, s1.getCapacity(), options, parseError, status);
-    s1.releaseBuffer(U_SUCCESS(*status) ? b1Len : 0);
-
-    if(*status == U_BUFFER_OVERFLOW_ERROR){
-        // redo processing of string
-        /* we do not have enough room so grow the buffer*/
-        b1 = s1.getBuffer(b1Len);
-        if(b1==NULL){
-            *status = U_MEMORY_ALLOCATION_ERROR;
-            return 0;
-        }
-
-        *status = U_ZERO_ERROR; // reset error
-        b1Len = usprep_map(profile, src, srcLength,
-                           b1, s1.getCapacity(), options, parseError, status);
-        s1.releaseBuffer(U_SUCCESS(*status) ? b1Len : 0);
-    }
-    if(U_FAILURE(*status)){
-        return 0;
-    }
-
-    // normalize
-    UnicodeString s2;
-    if(profile->doNFKC){
-        const Normalizer2 *n2 = Normalizer2::getNFKCInstance(*status);
-        FilteredNormalizer2 fn2(*n2, *uniset_getUnicode32Instance(*status));
-        if(U_FAILURE(*status)){
-            return 0;
-        }
-        fn2.normalize(s1, s2, *status);
-    }else{
-        s2.fastCopyFrom(s1);
-    }
-    if(U_FAILURE(*status)){
-        return 0;
-    }
-
-    // Prohibit and checkBiDi in one pass
-    const UChar *b2 = s2.getBuffer();
-    int32_t b2Len = s2.length();
-    UCharDirection direction=U_CHAR_DIRECTION_COUNT, firstCharDir=U_CHAR_DIRECTION_COUNT;
-    UBool leftToRight=FALSE, rightToLeft=FALSE;
-    int32_t rtlPos =-1, ltrPos =-1;
-
-    for(int32_t b2Index=0; b2Index<b2Len;){
-        UChar32 ch = 0;
-        U16_NEXT(b2, b2Index, b2Len, ch);
-
-        uint16_t result;
-        UTRIE_GET16(&profile->sprepTrie,ch,result);
-
-        int16_t value;
-        UBool isIndex;
-        UStringPrepType type = getValues(result, value, isIndex);
-
-        if( type == USPREP_PROHIBITED ||
-            ((result < _SPREP_TYPE_THRESHOLD) && (result & 0x01) /* first bit says it the code point is prohibited*/)
-           ){
-            *status = U_STRINGPREP_PROHIBITED_ERROR;
-            uprv_syntaxError(b2, b2Index-U16_LENGTH(ch), b2Len, parseError);
-            return 0;
-        }
-
-        if(profile->checkBiDi) {
-            direction = ubidi_getClass(ch);
-            if(firstCharDir == U_CHAR_DIRECTION_COUNT){
-                firstCharDir = direction;
-            }
-            if(direction == U_LEFT_TO_RIGHT){
-                leftToRight = TRUE;
-                ltrPos = b2Index-1;
-            }
-            if(direction == U_RIGHT_TO_LEFT || direction == U_RIGHT_TO_LEFT_ARABIC){
-                rightToLeft = TRUE;
-                rtlPos = b2Index-1;
-            }
-        }
-    }
-    if(profile->checkBiDi == TRUE){
-        // satisfy 2
-        if( leftToRight == TRUE && rightToLeft == TRUE){
-            *status = U_STRINGPREP_CHECK_BIDI_ERROR;
-            uprv_syntaxError(b2,(rtlPos>ltrPos) ? rtlPos : ltrPos, b2Len, parseError);
-            return 0;
-        }
-
-        //satisfy 3
-        if( rightToLeft == TRUE &&
-            !((firstCharDir == U_RIGHT_TO_LEFT || firstCharDir == U_RIGHT_TO_LEFT_ARABIC) &&
-              (direction == U_RIGHT_TO_LEFT || direction == U_RIGHT_TO_LEFT_ARABIC))
-           ){
-            *status = U_STRINGPREP_CHECK_BIDI_ERROR;
-            uprv_syntaxError(b2, rtlPos, b2Len, parseError);
-            return FALSE;
-        }
-    }
-    return s2.extract(dest, destCapacity, *status);
-}
-
-
-/* data swapping ------------------------------------------------------------ */
-
-U_CAPI int32_t U_EXPORT2
-usprep_swap(const UDataSwapper *ds,
-            const void *inData, int32_t length, void *outData,
-            UErrorCode *pErrorCode) {
-    const UDataInfo *pInfo;
-    int32_t headerSize;
-
-    const uint8_t *inBytes;
-    uint8_t *outBytes;
-
-    const int32_t *inIndexes;
-    int32_t indexes[16];
-
-    int32_t i, offset, count, size;
-
-    /* udata_swapDataHeader checks the arguments */
-    headerSize=udata_swapDataHeader(ds, inData, length, outData, pErrorCode);
-    if(pErrorCode==NULL || U_FAILURE(*pErrorCode)) {
-        return 0;
-    }
-
-    /* check data format and format version */
-    pInfo=(const UDataInfo *)((const char *)inData+4);
-    if(!(
-        pInfo->dataFormat[0]==0x53 &&   /* dataFormat="SPRP" */
-        pInfo->dataFormat[1]==0x50 &&
-        pInfo->dataFormat[2]==0x52 &&
-        pInfo->dataFormat[3]==0x50 &&
-        pInfo->formatVersion[0]==3
-    )) {
-        udata_printError(ds, "usprep_swap(): data format %02x.%02x.%02x.%02x (format version %02x) is not recognized as StringPrep .spp data\n",
-                         pInfo->dataFormat[0], pInfo->dataFormat[1],
-                         pInfo->dataFormat[2], pInfo->dataFormat[3],
-                         pInfo->formatVersion[0]);
-        *pErrorCode=U_UNSUPPORTED_ERROR;
-        return 0;
-    }
-
-    inBytes=(const uint8_t *)inData+headerSize;
-    outBytes=(uint8_t *)outData+headerSize;
-
-    inIndexes=(const int32_t *)inBytes;
-
-    if(length>=0) {
-        length-=headerSize;
-        if(length<16*4) {
-            udata_printError(ds, "usprep_swap(): too few bytes (%d after header) for StringPrep .spp data\n",
-                             length);
-            *pErrorCode=U_INDEX_OUTOFBOUNDS_ERROR;
-            return 0;
-        }
-    }
-
-    /* read the first 16 indexes (ICU 2.8/format version 3: _SPREP_INDEX_TOP==16, might grow) */
-    for(i=0; i<16; ++i) {
-        indexes[i]=udata_readInt32(ds, inIndexes[i]);
-    }
-
-    /* calculate the total length of the data */
-    size=
-        16*4+ /* size of indexes[] */
-        indexes[_SPREP_INDEX_TRIE_SIZE]+
-        indexes[_SPREP_INDEX_MAPPING_DATA_SIZE];
-
-    if(length>=0) {
-        if(length<size) {
-            udata_printError(ds, "usprep_swap(): too few bytes (%d after header) for all of StringPrep .spp data\n",
-                             length);
-            *pErrorCode=U_INDEX_OUTOFBOUNDS_ERROR;
-            return 0;
-        }
-
-        /* copy the data for inaccessible bytes */
-        if(inBytes!=outBytes) {
-            uprv_memcpy(outBytes, inBytes, size);
-        }
-
-        offset=0;
-
-        /* swap the int32_t indexes[] */
-        count=16*4;
-        ds->swapArray32(ds, inBytes, count, outBytes, pErrorCode);
-        offset+=count;
-
-        /* swap the UTrie */
-        count=indexes[_SPREP_INDEX_TRIE_SIZE];
-        utrie_swap(ds, inBytes+offset, count, outBytes+offset, pErrorCode);
-        offset+=count;
-
-        /* swap the uint16_t mappingTable[] */
-        count=indexes[_SPREP_INDEX_MAPPING_DATA_SIZE];
-        ds->swapArray16(ds, inBytes+offset, count, outBytes+offset, pErrorCode);
-        //offset+=count;
-    }
-
-    return headerSize+size;
-}
-
-#endif /* #if !UCONFIG_NO_IDNA */
-=======
-// © 2016 and later: Unicode, Inc. and others.
-// License & terms of use: http://www.unicode.org/copyright.html
-/*
- *******************************************************************************
- *
- *   Copyright (C) 2003-2016, International Business Machines
- *   Corporation and others.  All Rights Reserved.
- *
- *******************************************************************************
- *   file name:  usprep.cpp
- *   encoding:   UTF-8
- *   tab size:   8 (not used)
- *   indentation:4
- *
- *   created on: 2003jul2
- *   created by: Ram Viswanadha
- */
-
-#include "unicode/utypes.h"
-
-#if !UCONFIG_NO_IDNA
-
-#include "unicode/usprep.h"
-
-#include "unicode/normalizer2.h"
-#include "unicode/ustring.h"
-#include "unicode/uchar.h"
-#include "unicode/uversion.h"
-#include "umutex.h"
-#include "cmemory.h"
-#include "sprpimpl.h"
-#include "ustr_imp.h"
-#include "uhash.h"
-#include "cstring.h"
-#include "udataswp.h"
-#include "ucln_cmn.h"
-#include "ubidi_props.h"
-#include "uprops.h"
-
-U_NAMESPACE_USE
-
-U_CDECL_BEGIN
-
-/*
-Static cache for already opened StringPrep profiles
-*/
-static UHashtable *SHARED_DATA_HASHTABLE = nullptr;
-static icu::UInitOnce gSharedDataInitOnce {};
-
-static UMutex usprepMutex;
-/* format version of spp file */
-//static uint8_t formatVersion[4]={ 0, 0, 0, 0 };
-
-/* the Unicode version of the sprep data */
-static UVersionInfo dataVersion={ 0, 0, 0, 0 };
-
-/* Profile names must be aligned to UStringPrepProfileType */
-static const char * const PROFILE_NAMES[] = {
-    "rfc3491",      /* USPREP_RFC3491_NAMEPREP */
-    "rfc3530cs",    /* USPREP_RFC3530_NFS4_CS_PREP */
-    "rfc3530csci",  /* USPREP_RFC3530_NFS4_CS_PREP_CI */
-    "rfc3491",      /* USPREP_RFC3530_NSF4_CIS_PREP */
-    "rfc3530mixp",  /* USPREP_RFC3530_NSF4_MIXED_PREP_PREFIX */
-    "rfc3491",      /* USPREP_RFC3530_NSF4_MIXED_PREP_SUFFIX */
-    "rfc3722",      /* USPREP_RFC3722_ISCSI */
-    "rfc3920node",  /* USPREP_RFC3920_NODEPREP */
-    "rfc3920res",   /* USPREP_RFC3920_RESOURCEPREP */
-    "rfc4011",      /* USPREP_RFC4011_MIB */
-    "rfc4013",      /* USPREP_RFC4013_SASLPREP */
-    "rfc4505",      /* USPREP_RFC4505_TRACE */
-    "rfc4518",      /* USPREP_RFC4518_LDAP */
-    "rfc4518ci",    /* USPREP_RFC4518_LDAP_CI */
-};
-
-static UBool U_CALLCONV
-isSPrepAcceptable(void * /* context */,
-             const char * /* type */, 
-             const char * /* name */,
-             const UDataInfo *pInfo) {
-    if(
-        pInfo->size>=20 &&
-        pInfo->isBigEndian==U_IS_BIG_ENDIAN &&
-        pInfo->charsetFamily==U_CHARSET_FAMILY &&
-        pInfo->dataFormat[0]==0x53 &&   /* dataFormat="SPRP" */
-        pInfo->dataFormat[1]==0x50 &&
-        pInfo->dataFormat[2]==0x52 &&
-        pInfo->dataFormat[3]==0x50 &&
-        pInfo->formatVersion[0]==3 &&
-        pInfo->formatVersion[2]==UTRIE_SHIFT &&
-        pInfo->formatVersion[3]==UTRIE_INDEX_SHIFT
-    ) {
-        //uprv_memcpy(formatVersion, pInfo->formatVersion, 4);
-        uprv_memcpy(dataVersion, pInfo->dataVersion, 4);
-        return true;
-    } else {
-        return false;
-    }
-}
-
-static int32_t U_CALLCONV
-getSPrepFoldingOffset(uint32_t data) {
-
-    return (int32_t)data;
-
-}
-
-/* hashes an entry  */
-static int32_t U_CALLCONV 
-hashEntry(const UHashTok parm) {
-    UStringPrepKey *b = (UStringPrepKey *)parm.pointer;
-    UHashTok namekey, pathkey;
-    namekey.pointer = b->name;
-    pathkey.pointer = b->path;
-    uint32_t unsignedHash = static_cast<uint32_t>(uhash_hashChars(namekey)) +
-            37u * static_cast<uint32_t>(uhash_hashChars(pathkey));
-    return static_cast<int32_t>(unsignedHash);
-}
-
-/* compares two entries */
-static UBool U_CALLCONV 
-compareEntries(const UHashTok p1, const UHashTok p2) {
-    UStringPrepKey *b1 = (UStringPrepKey *)p1.pointer;
-    UStringPrepKey *b2 = (UStringPrepKey *)p2.pointer;
-    UHashTok name1, name2, path1, path2;
-    name1.pointer = b1->name;
-    name2.pointer = b2->name;
-    path1.pointer = b1->path;
-    path2.pointer = b2->path;
-    return ((UBool)(uhash_compareChars(name1, name2) & 
-        uhash_compareChars(path1, path2)));
-}
-
-static void 
-usprep_unload(UStringPrepProfile* data){
-    udata_close(data->sprepData);
-}
-
-static int32_t 
-usprep_internal_flushCache(UBool noRefCount){
-    UStringPrepProfile *profile = nullptr;
-    UStringPrepKey  *key  = nullptr;
-    int32_t pos = UHASH_FIRST;
-    int32_t deletedNum = 0;
-    const UHashElement *e;
-
-    /*
-     * if shared data hasn't even been lazy evaluated yet
-     * return 0
-     */
-    umtx_lock(&usprepMutex);
-    if (SHARED_DATA_HASHTABLE == nullptr) {
-        umtx_unlock(&usprepMutex);
-        return 0;
-    }
-
-    /*creates an enumeration to iterate through every element in the table */
-    while ((e = uhash_nextElement(SHARED_DATA_HASHTABLE, &pos)) != nullptr)
-    {
-        profile = (UStringPrepProfile *) e->value.pointer;
-        key  = (UStringPrepKey *) e->key.pointer;
-
-        if ((noRefCount== false && profile->refCount == 0) || 
-             noRefCount) {
-            deletedNum++;
-            uhash_removeElement(SHARED_DATA_HASHTABLE, e);
-
-            /* unload the data */
-            usprep_unload(profile);
-
-            if(key->name != nullptr) {
-                uprv_free(key->name);
-                key->name=nullptr;
-            }
-            if(key->path != nullptr) {
-                uprv_free(key->path);
-                key->path=nullptr;
-            }
-            uprv_free(profile);
-            uprv_free(key);
-        }
-       
-    }
-    umtx_unlock(&usprepMutex);
-
-    return deletedNum;
-}
-
-/* Works just like ucnv_flushCache() 
-static int32_t 
-usprep_flushCache(){
-    return usprep_internal_flushCache(false);
-}
-*/
-
-static UBool U_CALLCONV usprep_cleanup(){
-    if (SHARED_DATA_HASHTABLE != nullptr) {
-        usprep_internal_flushCache(true);
-        if (SHARED_DATA_HASHTABLE != nullptr && uhash_count(SHARED_DATA_HASHTABLE) == 0) {
-            uhash_close(SHARED_DATA_HASHTABLE);
-            SHARED_DATA_HASHTABLE = nullptr;
-        }
-    }
-    gSharedDataInitOnce.reset();
-    return (SHARED_DATA_HASHTABLE == nullptr);
-}
-U_CDECL_END
-
-
-/** Initializes the cache for resources */
-static void U_CALLCONV
-createCache(UErrorCode &status) {
-    SHARED_DATA_HASHTABLE = uhash_open(hashEntry, compareEntries, nullptr, &status);
-    if (U_FAILURE(status)) {
-        SHARED_DATA_HASHTABLE = nullptr;
-    }
-    ucln_common_registerCleanup(UCLN_COMMON_USPREP, usprep_cleanup);
-}
-
-static void 
-initCache(UErrorCode *status) {
-    umtx_initOnce(gSharedDataInitOnce, &createCache, *status);
-}
-
-static UBool U_CALLCONV
-loadData(UStringPrepProfile* profile, 
-         const char* path, 
-         const char* name, 
-         const char* type, 
-         UErrorCode* errorCode) {
-    /* load Unicode SPREP data from file */    
-    UTrie _sprepTrie={ 0,0,0,0,0,0,0 };
-    UDataMemory *dataMemory;
-    const int32_t *p=nullptr;
-    const uint8_t *pb;
-    UVersionInfo normUnicodeVersion;
-    int32_t normUniVer, sprepUniVer, normCorrVer;
-
-    if(errorCode==nullptr || U_FAILURE(*errorCode)) {
-        return 0;
-    }
-
-    /* open the data outside the mutex block */
-    //TODO: change the path
-    dataMemory=udata_openChoice(path, type, name, isSPrepAcceptable, nullptr, errorCode);
-    if(U_FAILURE(*errorCode)) {
-        return false;
-    }
-
-    p=(const int32_t *)udata_getMemory(dataMemory);
-    pb=(const uint8_t *)(p+_SPREP_INDEX_TOP);
-    utrie_unserialize(&_sprepTrie, pb, p[_SPREP_INDEX_TRIE_SIZE], errorCode);
-    _sprepTrie.getFoldingOffset=getSPrepFoldingOffset;
-
-
-    if(U_FAILURE(*errorCode)) {
-        udata_close(dataMemory);
-        return false;
-    }
-
-    /* in the mutex block, set the data for this process */
-    umtx_lock(&usprepMutex);
-    if(profile->sprepData==nullptr) {
-        profile->sprepData=dataMemory;
-        dataMemory=nullptr;
-        uprv_memcpy(&profile->indexes, p, sizeof(profile->indexes));
-        uprv_memcpy(&profile->sprepTrie, &_sprepTrie, sizeof(UTrie));
-    } else {
-        p=(const int32_t *)udata_getMemory(profile->sprepData);
-    }
-    umtx_unlock(&usprepMutex);
-    /* initialize some variables */
-    profile->mappingData=(uint16_t *)((uint8_t *)(p+_SPREP_INDEX_TOP)+profile->indexes[_SPREP_INDEX_TRIE_SIZE]);
-    
-    u_getUnicodeVersion(normUnicodeVersion);
-    normUniVer = (normUnicodeVersion[0] << 24) + (normUnicodeVersion[1] << 16) + 
-                 (normUnicodeVersion[2] << 8 ) + (normUnicodeVersion[3]);
-    sprepUniVer = (dataVersion[0] << 24) + (dataVersion[1] << 16) + 
-                  (dataVersion[2] << 8 ) + (dataVersion[3]);
-    normCorrVer = profile->indexes[_SPREP_NORM_CORRECTNS_LAST_UNI_VERSION];
-    
-    if(U_FAILURE(*errorCode)){
-        udata_close(dataMemory);
-        return false;
-    }
-    if( normUniVer < sprepUniVer && /* the Unicode version of SPREP file must be less than the Unicode Version of the normalization data */
-        normUniVer < normCorrVer && /* the Unicode version of the NormalizationCorrections.txt file should be less than the Unicode Version of the normalization data */
-        ((profile->indexes[_SPREP_OPTIONS] & _SPREP_NORMALIZATION_ON) > 0) /* normalization turned on*/
-      ){
-        *errorCode = U_INVALID_FORMAT_ERROR;
-        udata_close(dataMemory);
-        return false;
-    }
-    profile->isDataLoaded = true;
-
-    /* if a different thread set it first, then close the extra data */
-    if(dataMemory!=nullptr) {
-        udata_close(dataMemory); /* nullptr if it was set correctly */
-    }
-
-
-    return profile->isDataLoaded;
-}
-
-static UStringPrepProfile* 
-usprep_getProfile(const char* path, 
-                  const char* name,
-                  UErrorCode *status){
-
-    UStringPrepProfile* profile = nullptr;
-
-    initCache(status);
-
-    if(U_FAILURE(*status)){
-        return nullptr;
-    }
-
-    UStringPrepKey stackKey;
-    /* 
-     * const is cast way to save malloc, strcpy and free calls 
-     * we use the passed in pointers for fetching the data from the 
-     * hash table which is safe
-     */
-    stackKey.name = (char*) name;
-    stackKey.path = (char*) path;
-
-    /* fetch the data from the cache */
-    umtx_lock(&usprepMutex);
-    profile = (UStringPrepProfile*) (uhash_get(SHARED_DATA_HASHTABLE,&stackKey));
-    if(profile != nullptr) {
-        profile->refCount++;
-    }
-    umtx_unlock(&usprepMutex);
-    
-    if(profile == nullptr) {
-        /* else load the data and put the data in the cache */
-        LocalMemory<UStringPrepProfile> newProfile;
-        if(newProfile.allocateInsteadAndReset() == nullptr) {
-            *status = U_MEMORY_ALLOCATION_ERROR;
-            return nullptr;
-        }
-
-        /* load the data */
-        if(!loadData(newProfile.getAlias(), path, name, _SPREP_DATA_TYPE, status) || U_FAILURE(*status) ){
-            return nullptr;
-        }
-
-        /* get the options */
-        newProfile->doNFKC = (UBool)((newProfile->indexes[_SPREP_OPTIONS] & _SPREP_NORMALIZATION_ON) > 0);
-        newProfile->checkBiDi = (UBool)((newProfile->indexes[_SPREP_OPTIONS] & _SPREP_CHECK_BIDI_ON) > 0);
-
-        LocalMemory<UStringPrepKey> key;
-        LocalMemory<char> keyName;
-        LocalMemory<char> keyPath;
-        if( key.allocateInsteadAndReset() == nullptr ||
-            keyName.allocateInsteadAndCopy(static_cast<int32_t>(uprv_strlen(name)+1)) == nullptr ||
-            (path != nullptr &&
-             keyPath.allocateInsteadAndCopy(static_cast<int32_t>(uprv_strlen(path)+1)) == nullptr)
-         ) {
-            *status = U_MEMORY_ALLOCATION_ERROR;
-            usprep_unload(newProfile.getAlias());
-            return nullptr;
-        }
-
-        umtx_lock(&usprepMutex);
-        // If another thread already inserted the same key/value, refcount and cleanup our thread data
-        profile = (UStringPrepProfile*) (uhash_get(SHARED_DATA_HASHTABLE,&stackKey));
-        if(profile != nullptr) {
-            profile->refCount++;
-            usprep_unload(newProfile.getAlias());
-        }
-        else {
-            /* initialize the key members */
-            key->name = keyName.orphan();
-            uprv_strcpy(key->name, name);
-            if(path != nullptr){
-                key->path = keyPath.orphan();
-                uprv_strcpy(key->path, path);
-            }        
-            profile = newProfile.orphan();
-    
-            /* add the data object to the cache */
-            profile->refCount = 1;
-            uhash_put(SHARED_DATA_HASHTABLE, key.orphan(), profile, status);
-        }
-        umtx_unlock(&usprepMutex);
-    }
-
-    return profile;
-}
-
-U_CAPI UStringPrepProfile* U_EXPORT2
-usprep_open(const char* path, 
-            const char* name,
-            UErrorCode* status){
-
-    if(status == nullptr || U_FAILURE(*status)){
-        return nullptr;
-    }
-       
-    /* initialize the profile struct members */
-    return usprep_getProfile(path,name,status);
-}
-
-U_CAPI UStringPrepProfile* U_EXPORT2
-usprep_openByType(UStringPrepProfileType type,
-				  UErrorCode* status) {
-    if(status == nullptr || U_FAILURE(*status)){
-        return nullptr;
-    }
-    int32_t index = (int32_t)type;
-    if (index < 0 || index >= UPRV_LENGTHOF(PROFILE_NAMES)) {
-        *status = U_ILLEGAL_ARGUMENT_ERROR;
-        return nullptr;
-    }
-    return usprep_open(nullptr, PROFILE_NAMES[index], status);
-}
-
-U_CAPI void U_EXPORT2
-usprep_close(UStringPrepProfile* profile){
-    if(profile==nullptr){
-        return;
-    }
-
-    umtx_lock(&usprepMutex);
-    /* decrement the ref count*/
-    if(profile->refCount > 0){
-        profile->refCount--;
-    }
-    umtx_unlock(&usprepMutex);
-    
-}
-
-U_CFUNC void 
-uprv_syntaxError(const char16_t* rules,
-                 int32_t pos,
-                 int32_t rulesLen,
-                 UParseError* parseError){
-    if(parseError == nullptr){
-        return;
-    }
-    parseError->offset = pos;
-    parseError->line = 0 ; // we are not using line numbers 
-    
-    // for pre-context
-    int32_t start = (pos < U_PARSE_CONTEXT_LEN)? 0 : (pos - (U_PARSE_CONTEXT_LEN-1));
-    int32_t limit = pos;
-    
-    u_memcpy(parseError->preContext,rules+start,limit-start);
-    //null terminate the buffer
-    parseError->preContext[limit-start] = 0;
-    
-    // for post-context; include error rules[pos]
-    start = pos;
-    limit = start + (U_PARSE_CONTEXT_LEN-1);
-    if (limit > rulesLen) {
-        limit = rulesLen;
-    }
-    if (start < rulesLen) {
-        u_memcpy(parseError->postContext,rules+start,limit-start);
-    }
-    //null terminate the buffer
-    parseError->postContext[limit-start]= 0;
-}
-
-
-static inline UStringPrepType
-getValues(uint16_t trieWord, int16_t& value, UBool& isIndex){
-
-    UStringPrepType type;
-    if(trieWord == 0){
-        /* 
-         * Initial value stored in the mapping table 
-         * just return USPREP_TYPE_LIMIT .. so that
-         * the source codepoint is copied to the destination
-         */
-        type = USPREP_TYPE_LIMIT;
-        isIndex =false;
-        value = 0;
-    }else if(trieWord >= _SPREP_TYPE_THRESHOLD){
-        type = (UStringPrepType) (trieWord - _SPREP_TYPE_THRESHOLD);
-        isIndex =false;
-        value = 0;
-    }else{
-        /* get the type */
-        type = USPREP_MAP;
-        /* ascertain if the value is index or delta */
-        if(trieWord & 0x02){
-            isIndex = true;
-            value = trieWord  >> 2; //mask off the lower 2 bits and shift
-        }else{
-            isIndex = false;
-            value = (int16_t)trieWord;
-            value =  (value >> 2);
-        }
- 
-        if((trieWord>>2) == _SPREP_MAX_INDEX_VALUE){
-            type = USPREP_DELETE;
-            isIndex =false;
-            value = 0;
-        }
-    }
-    return type;
-}
-
-// TODO: change to writing to UnicodeString not char16_t *
-static int32_t 
-usprep_map(  const UStringPrepProfile* profile, 
-             const char16_t* src, int32_t srcLength,
-             char16_t* dest, int32_t destCapacity,
-             int32_t options,
-             UParseError* parseError,
-             UErrorCode* status ){
-    
-    uint16_t result;
-    int32_t destIndex=0;
-    int32_t srcIndex;
-    UBool allowUnassigned = (UBool) ((options & USPREP_ALLOW_UNASSIGNED)>0);
-    UStringPrepType type;
-    int16_t value;
-    UBool isIndex;
-    const int32_t* indexes = profile->indexes;
-
-    // no error checking the caller check for error and arguments
-    // no string length check the caller finds out the string length
-
-    for(srcIndex=0;srcIndex<srcLength;){
-        UChar32 ch;
-
-        U16_NEXT(src,srcIndex,srcLength,ch);
-        
-        result=0;
-
-        UTRIE_GET16(&profile->sprepTrie,ch,result);
-        
-        type = getValues(result, value, isIndex);
-
-        // check if the source codepoint is unassigned
-        if(type == USPREP_UNASSIGNED && allowUnassigned == false){
-
-            uprv_syntaxError(src,srcIndex-U16_LENGTH(ch), srcLength,parseError);
-            *status = U_STRINGPREP_UNASSIGNED_ERROR;
-            return 0;
-            
-        }else if(type == USPREP_MAP){
-            
-            int32_t index, length;
-
-            if(isIndex){
-                index = value;
-                if(index >= indexes[_SPREP_ONE_UCHAR_MAPPING_INDEX_START] &&
-                         index < indexes[_SPREP_TWO_UCHARS_MAPPING_INDEX_START]){
-                    length = 1;
-                }else if(index >= indexes[_SPREP_TWO_UCHARS_MAPPING_INDEX_START] &&
-                         index < indexes[_SPREP_THREE_UCHARS_MAPPING_INDEX_START]){
-                    length = 2;
-                }else if(index >= indexes[_SPREP_THREE_UCHARS_MAPPING_INDEX_START] &&
-                         index < indexes[_SPREP_FOUR_UCHARS_MAPPING_INDEX_START]){
-                    length = 3;
-                }else{
-                    length = profile->mappingData[index++];
-         
-                }
-
-                /* copy mapping to destination */
-                for(int32_t i=0; i< length; i++){
-                    if(destIndex < destCapacity  ){
-                        dest[destIndex] = profile->mappingData[index+i];
-                    }
-                    destIndex++; /* for pre-flighting */
-                }  
-                continue;
-            }else{
-                // subtract the delta to arrive at the code point
-                ch -= value;
-            }
-
-        }else if(type==USPREP_DELETE){
-             // just consume the codepoint and continue
-            continue;
-        }
-        //copy the code point into destination
-        if(ch <= 0xFFFF){
-            if(destIndex < destCapacity ){
-                dest[destIndex] = (char16_t)ch;
-            }
-            destIndex++;
-        }else{
-            if(destIndex+1 < destCapacity ){
-                dest[destIndex]   = U16_LEAD(ch);
-                dest[destIndex+1] = U16_TRAIL(ch);
-            }
-            destIndex +=2;
-        }
-       
-    }
-        
-    return u_terminateUChars(dest, destCapacity, destIndex, status);
-}
-
-/*
-   1) Map -- For each character in the input, check if it has a mapping
-      and, if so, replace it with its mapping.  
-
-   2) Normalize -- Possibly normalize the result of step 1 using Unicode
-      normalization. 
-
-   3) Prohibit -- Check for any characters that are not allowed in the
-      output.  If any are found, return an error.  
-
-   4) Check bidi -- Possibly check for right-to-left characters, and if
-      any are found, make sure that the whole string satisfies the
-      requirements for bidirectional strings.  If the string does not
-      satisfy the requirements for bidirectional strings, return an
-      error.  
-      [Unicode3.2] defines several bidirectional categories; each character
-       has one bidirectional category assigned to it.  For the purposes of
-       the requirements below, an "RandALCat character" is a character that
-       has Unicode bidirectional categories "R" or "AL"; an "LCat character"
-       is a character that has Unicode bidirectional category "L".  Note
-
-
-       that there are many characters which fall in neither of the above
-       definitions; Latin digits (<U+0030> through <U+0039>) are examples of
-       this because they have bidirectional category "EN".
-
-       In any profile that specifies bidirectional character handling, all
-       three of the following requirements MUST be met:
-
-       1) The characters in section 5.8 MUST be prohibited.
-
-       2) If a string contains any RandALCat character, the string MUST NOT
-          contain any LCat character.
-
-       3) If a string contains any RandALCat character, a RandALCat
-          character MUST be the first character of the string, and a
-          RandALCat character MUST be the last character of the string.
-*/
-U_CAPI int32_t U_EXPORT2
-usprep_prepare(   const UStringPrepProfile* profile,
-                  const char16_t* src, int32_t srcLength,
-                  char16_t* dest, int32_t destCapacity,
-                  int32_t options,
-                  UParseError* parseError,
-                  UErrorCode* status ){
-
-    // check error status
-    if(U_FAILURE(*status)){
-        return 0;
-    }
-
-    //check arguments
-    if(profile==nullptr ||
-            (src==nullptr ? srcLength!=0 : srcLength<-1) ||
-            (dest==nullptr ? destCapacity!=0 : destCapacity<0)) {
-        *status=U_ILLEGAL_ARGUMENT_ERROR;
-        return 0;
-    }
-
-    //get the string length
-    if(srcLength < 0){
-        srcLength = u_strlen(src);
-    }
-    // map
-    UnicodeString s1;
-    char16_t *b1 = s1.getBuffer(srcLength);
-    if(b1==nullptr){
-        *status = U_MEMORY_ALLOCATION_ERROR;
-        return 0;
-    }
-    int32_t b1Len = usprep_map(profile, src, srcLength,
-                               b1, s1.getCapacity(), options, parseError, status);
-    s1.releaseBuffer(U_SUCCESS(*status) ? b1Len : 0);
-
-    if(*status == U_BUFFER_OVERFLOW_ERROR){
-        // redo processing of string
-        /* we do not have enough room so grow the buffer*/
-        b1 = s1.getBuffer(b1Len);
-        if(b1==nullptr){
-            *status = U_MEMORY_ALLOCATION_ERROR;
-            return 0;
-        }
-
-        *status = U_ZERO_ERROR; // reset error
-        b1Len = usprep_map(profile, src, srcLength,
-                           b1, s1.getCapacity(), options, parseError, status);
-        s1.releaseBuffer(U_SUCCESS(*status) ? b1Len : 0);
-    }
-    if(U_FAILURE(*status)){
-        return 0;
-    }
-
-    // normalize
-    UnicodeString s2;
-    if(profile->doNFKC){
-        const Normalizer2 *n2 = Normalizer2::getNFKCInstance(*status);
-        FilteredNormalizer2 fn2(*n2, *uniset_getUnicode32Instance(*status));
-        if(U_FAILURE(*status)){
-            return 0;
-        }
-        fn2.normalize(s1, s2, *status);
-    }else{
-        s2.fastCopyFrom(s1);
-    }
-    if(U_FAILURE(*status)){
-        return 0;
-    }
-
-    // Prohibit and checkBiDi in one pass
-    const char16_t *b2 = s2.getBuffer();
-    int32_t b2Len = s2.length();
-    UCharDirection direction=U_CHAR_DIRECTION_COUNT, firstCharDir=U_CHAR_DIRECTION_COUNT;
-    UBool leftToRight=false, rightToLeft=false;
-    int32_t rtlPos =-1, ltrPos =-1;
-
-    for(int32_t b2Index=0; b2Index<b2Len;){
-        UChar32 ch = 0;
-        U16_NEXT(b2, b2Index, b2Len, ch);
-
-        uint16_t result;
-        UTRIE_GET16(&profile->sprepTrie,ch,result);
-
-        int16_t value;
-        UBool isIndex;
-        UStringPrepType type = getValues(result, value, isIndex);
-
-        if( type == USPREP_PROHIBITED || 
-            ((result < _SPREP_TYPE_THRESHOLD) && (result & 0x01) /* first bit says it the code point is prohibited*/)
-           ){
-            *status = U_STRINGPREP_PROHIBITED_ERROR;
-            uprv_syntaxError(b2, b2Index-U16_LENGTH(ch), b2Len, parseError);
-            return 0;
-        }
-
-        if(profile->checkBiDi) {
-            direction = ubidi_getClass(ch);
-            if(firstCharDir == U_CHAR_DIRECTION_COUNT){
-                firstCharDir = direction;
-            }
-            if(direction == U_LEFT_TO_RIGHT){
-                leftToRight = true;
-                ltrPos = b2Index-1;
-            }
-            if(direction == U_RIGHT_TO_LEFT || direction == U_RIGHT_TO_LEFT_ARABIC){
-                rightToLeft = true;
-                rtlPos = b2Index-1;
-            }
-        }
-    }
-    if(profile->checkBiDi){
-        // satisfy 2
-        if( leftToRight && rightToLeft){
-            *status = U_STRINGPREP_CHECK_BIDI_ERROR;
-            uprv_syntaxError(b2,(rtlPos>ltrPos) ? rtlPos : ltrPos, b2Len, parseError);
-            return 0;
-        }
-
-        //satisfy 3
-        if( rightToLeft && 
-            !((firstCharDir == U_RIGHT_TO_LEFT || firstCharDir == U_RIGHT_TO_LEFT_ARABIC) &&
-              (direction == U_RIGHT_TO_LEFT || direction == U_RIGHT_TO_LEFT_ARABIC))
-           ){
-            *status = U_STRINGPREP_CHECK_BIDI_ERROR;
-            uprv_syntaxError(b2, rtlPos, b2Len, parseError);
-            return false;
-        }
-    }
-    return s2.extract(dest, destCapacity, *status);
-}
-
-
-/* data swapping ------------------------------------------------------------ */
-
-U_CAPI int32_t U_EXPORT2
-usprep_swap(const UDataSwapper *ds,
-            const void *inData, int32_t length, void *outData,
-            UErrorCode *pErrorCode) {
-    const UDataInfo *pInfo;
-    int32_t headerSize;
-
-    const uint8_t *inBytes;
-    uint8_t *outBytes;
-
-    const int32_t *inIndexes;
-    int32_t indexes[16];
-
-    int32_t i, offset, count, size;
-
-    /* udata_swapDataHeader checks the arguments */
-    headerSize=udata_swapDataHeader(ds, inData, length, outData, pErrorCode);
-    if(pErrorCode==nullptr || U_FAILURE(*pErrorCode)) {
-        return 0;
-    }
-
-    /* check data format and format version */
-    pInfo=(const UDataInfo *)((const char *)inData+4);
-    if(!(
-        pInfo->dataFormat[0]==0x53 &&   /* dataFormat="SPRP" */
-        pInfo->dataFormat[1]==0x50 &&
-        pInfo->dataFormat[2]==0x52 &&
-        pInfo->dataFormat[3]==0x50 &&
-        pInfo->formatVersion[0]==3
-    )) {
-        udata_printError(ds, "usprep_swap(): data format %02x.%02x.%02x.%02x (format version %02x) is not recognized as StringPrep .spp data\n",
-                         pInfo->dataFormat[0], pInfo->dataFormat[1],
-                         pInfo->dataFormat[2], pInfo->dataFormat[3],
-                         pInfo->formatVersion[0]);
-        *pErrorCode=U_UNSUPPORTED_ERROR;
-        return 0;
-    }
-
-    inBytes=(const uint8_t *)inData+headerSize;
-    outBytes= (outData == nullptr ) ? nullptr : (uint8_t *)outData+headerSize;
-
-    inIndexes=(const int32_t *)inBytes;
-
-    if(length>=0) {
-        length-=headerSize;
-        if(length<16*4) {
-            udata_printError(ds, "usprep_swap(): too few bytes (%d after header) for StringPrep .spp data\n",
-                             length);
-            *pErrorCode=U_INDEX_OUTOFBOUNDS_ERROR;
-            return 0;
-        }
-    }
-
-    /* read the first 16 indexes (ICU 2.8/format version 3: _SPREP_INDEX_TOP==16, might grow) */
-    for(i=0; i<16; ++i) {
-        indexes[i]=udata_readInt32(ds, inIndexes[i]);
-    }
-
-    /* calculate the total length of the data */
-    size=
-        16*4+ /* size of indexes[] */
-        indexes[_SPREP_INDEX_TRIE_SIZE]+
-        indexes[_SPREP_INDEX_MAPPING_DATA_SIZE];
-
-    if(length>=0) {
-        if(length<size) {
-            udata_printError(ds, "usprep_swap(): too few bytes (%d after header) for all of StringPrep .spp data\n",
-                             length);
-            *pErrorCode=U_INDEX_OUTOFBOUNDS_ERROR;
-            return 0;
-        }
-
-        /* copy the data for inaccessible bytes */
-        if(inBytes!=outBytes) {
-            uprv_memcpy(outBytes, inBytes, size);
-        }
-
-        offset=0;
-
-        /* swap the int32_t indexes[] */
-        count=16*4;
-        ds->swapArray32(ds, inBytes, count, outBytes, pErrorCode);
-        offset+=count;
-
-        /* swap the UTrie */
-        count=indexes[_SPREP_INDEX_TRIE_SIZE];
-        utrie_swap(ds, inBytes+offset, count, outBytes+offset, pErrorCode);
-        offset+=count;
-
-        /* swap the uint16_t mappingTable[] */
-        count=indexes[_SPREP_INDEX_MAPPING_DATA_SIZE];
-        ds->swapArray16(ds, inBytes+offset, count, outBytes+offset, pErrorCode);
-        //offset+=count;
-    }
-
-    return headerSize+size;
-}
-
-#endif /* #if !UCONFIG_NO_IDNA */
->>>>>>> a8a80be5
+// © 2016 and later: Unicode, Inc. and others.
+// License & terms of use: http://www.unicode.org/copyright.html
+/*
+ *******************************************************************************
+ *
+ *   Copyright (C) 2003-2016, International Business Machines
+ *   Corporation and others.  All Rights Reserved.
+ *
+ *******************************************************************************
+ *   file name:  usprep.cpp
+ *   encoding:   UTF-8
+ *   tab size:   8 (not used)
+ *   indentation:4
+ *
+ *   created on: 2003jul2
+ *   created by: Ram Viswanadha
+ */
+
+#include "unicode/utypes.h"
+
+#if !UCONFIG_NO_IDNA
+
+#include "unicode/usprep.h"
+
+#include "unicode/normalizer2.h"
+#include "unicode/ustring.h"
+#include "unicode/uchar.h"
+#include "unicode/uversion.h"
+#include "umutex.h"
+#include "cmemory.h"
+#include "sprpimpl.h"
+#include "ustr_imp.h"
+#include "uhash.h"
+#include "cstring.h"
+#include "udataswp.h"
+#include "ucln_cmn.h"
+#include "ubidi_props.h"
+#include "uprops.h"
+
+U_NAMESPACE_USE
+
+U_CDECL_BEGIN
+
+/*
+Static cache for already opened StringPrep profiles
+*/
+static UHashtable *SHARED_DATA_HASHTABLE = nullptr;
+static icu::UInitOnce gSharedDataInitOnce {};
+
+static UMutex usprepMutex;
+/* format version of spp file */
+//static uint8_t formatVersion[4]={ 0, 0, 0, 0 };
+
+/* the Unicode version of the sprep data */
+static UVersionInfo dataVersion={ 0, 0, 0, 0 };
+
+/* Profile names must be aligned to UStringPrepProfileType */
+static const char * const PROFILE_NAMES[] = {
+    "rfc3491",      /* USPREP_RFC3491_NAMEPREP */
+    "rfc3530cs",    /* USPREP_RFC3530_NFS4_CS_PREP */
+    "rfc3530csci",  /* USPREP_RFC3530_NFS4_CS_PREP_CI */
+    "rfc3491",      /* USPREP_RFC3530_NSF4_CIS_PREP */
+    "rfc3530mixp",  /* USPREP_RFC3530_NSF4_MIXED_PREP_PREFIX */
+    "rfc3491",      /* USPREP_RFC3530_NSF4_MIXED_PREP_SUFFIX */
+    "rfc3722",      /* USPREP_RFC3722_ISCSI */
+    "rfc3920node",  /* USPREP_RFC3920_NODEPREP */
+    "rfc3920res",   /* USPREP_RFC3920_RESOURCEPREP */
+    "rfc4011",      /* USPREP_RFC4011_MIB */
+    "rfc4013",      /* USPREP_RFC4013_SASLPREP */
+    "rfc4505",      /* USPREP_RFC4505_TRACE */
+    "rfc4518",      /* USPREP_RFC4518_LDAP */
+    "rfc4518ci",    /* USPREP_RFC4518_LDAP_CI */
+};
+
+static UBool U_CALLCONV
+isSPrepAcceptable(void * /* context */,
+             const char * /* type */, 
+             const char * /* name */,
+             const UDataInfo *pInfo) {
+    if(
+        pInfo->size>=20 &&
+        pInfo->isBigEndian==U_IS_BIG_ENDIAN &&
+        pInfo->charsetFamily==U_CHARSET_FAMILY &&
+        pInfo->dataFormat[0]==0x53 &&   /* dataFormat="SPRP" */
+        pInfo->dataFormat[1]==0x50 &&
+        pInfo->dataFormat[2]==0x52 &&
+        pInfo->dataFormat[3]==0x50 &&
+        pInfo->formatVersion[0]==3 &&
+        pInfo->formatVersion[2]==UTRIE_SHIFT &&
+        pInfo->formatVersion[3]==UTRIE_INDEX_SHIFT
+    ) {
+        //uprv_memcpy(formatVersion, pInfo->formatVersion, 4);
+        uprv_memcpy(dataVersion, pInfo->dataVersion, 4);
+        return true;
+    } else {
+        return false;
+    }
+}
+
+static int32_t U_CALLCONV
+getSPrepFoldingOffset(uint32_t data) {
+
+    return (int32_t)data;
+
+}
+
+/* hashes an entry  */
+static int32_t U_CALLCONV 
+hashEntry(const UHashTok parm) {
+    UStringPrepKey *b = (UStringPrepKey *)parm.pointer;
+    UHashTok namekey, pathkey;
+    namekey.pointer = b->name;
+    pathkey.pointer = b->path;
+    uint32_t unsignedHash = static_cast<uint32_t>(uhash_hashChars(namekey)) +
+            37u * static_cast<uint32_t>(uhash_hashChars(pathkey));
+    return static_cast<int32_t>(unsignedHash);
+}
+
+/* compares two entries */
+static UBool U_CALLCONV 
+compareEntries(const UHashTok p1, const UHashTok p2) {
+    UStringPrepKey *b1 = (UStringPrepKey *)p1.pointer;
+    UStringPrepKey *b2 = (UStringPrepKey *)p2.pointer;
+    UHashTok name1, name2, path1, path2;
+    name1.pointer = b1->name;
+    name2.pointer = b2->name;
+    path1.pointer = b1->path;
+    path2.pointer = b2->path;
+    return ((UBool)(uhash_compareChars(name1, name2) & 
+        uhash_compareChars(path1, path2)));
+}
+
+static void 
+usprep_unload(UStringPrepProfile* data){
+    udata_close(data->sprepData);
+}
+
+static int32_t 
+usprep_internal_flushCache(UBool noRefCount){
+    UStringPrepProfile *profile = nullptr;
+    UStringPrepKey  *key  = nullptr;
+    int32_t pos = UHASH_FIRST;
+    int32_t deletedNum = 0;
+    const UHashElement *e;
+
+    /*
+     * if shared data hasn't even been lazy evaluated yet
+     * return 0
+     */
+    umtx_lock(&usprepMutex);
+    if (SHARED_DATA_HASHTABLE == nullptr) {
+        umtx_unlock(&usprepMutex);
+        return 0;
+    }
+
+    /*creates an enumeration to iterate through every element in the table */
+    while ((e = uhash_nextElement(SHARED_DATA_HASHTABLE, &pos)) != nullptr)
+    {
+        profile = (UStringPrepProfile *) e->value.pointer;
+        key  = (UStringPrepKey *) e->key.pointer;
+
+        if ((noRefCount== false && profile->refCount == 0) || 
+             noRefCount) {
+            deletedNum++;
+            uhash_removeElement(SHARED_DATA_HASHTABLE, e);
+
+            /* unload the data */
+            usprep_unload(profile);
+
+            if(key->name != nullptr) {
+                uprv_free(key->name);
+                key->name=nullptr;
+            }
+            if(key->path != nullptr) {
+                uprv_free(key->path);
+                key->path=nullptr;
+            }
+            uprv_free(profile);
+            uprv_free(key);
+        }
+       
+    }
+    umtx_unlock(&usprepMutex);
+
+    return deletedNum;
+}
+
+/* Works just like ucnv_flushCache() 
+static int32_t 
+usprep_flushCache(){
+    return usprep_internal_flushCache(false);
+}
+*/
+
+static UBool U_CALLCONV usprep_cleanup(){
+    if (SHARED_DATA_HASHTABLE != nullptr) {
+        usprep_internal_flushCache(true);
+        if (SHARED_DATA_HASHTABLE != nullptr && uhash_count(SHARED_DATA_HASHTABLE) == 0) {
+            uhash_close(SHARED_DATA_HASHTABLE);
+            SHARED_DATA_HASHTABLE = nullptr;
+        }
+    }
+    gSharedDataInitOnce.reset();
+    return (SHARED_DATA_HASHTABLE == nullptr);
+}
+U_CDECL_END
+
+
+/** Initializes the cache for resources */
+static void U_CALLCONV
+createCache(UErrorCode &status) {
+    SHARED_DATA_HASHTABLE = uhash_open(hashEntry, compareEntries, nullptr, &status);
+    if (U_FAILURE(status)) {
+        SHARED_DATA_HASHTABLE = nullptr;
+    }
+    ucln_common_registerCleanup(UCLN_COMMON_USPREP, usprep_cleanup);
+}
+
+static void 
+initCache(UErrorCode *status) {
+    umtx_initOnce(gSharedDataInitOnce, &createCache, *status);
+}
+
+static UBool U_CALLCONV
+loadData(UStringPrepProfile* profile, 
+         const char* path, 
+         const char* name, 
+         const char* type, 
+         UErrorCode* errorCode) {
+    /* load Unicode SPREP data from file */    
+    UTrie _sprepTrie={ 0,0,0,0,0,0,0 };
+    UDataMemory *dataMemory;
+    const int32_t *p=nullptr;
+    const uint8_t *pb;
+    UVersionInfo normUnicodeVersion;
+    int32_t normUniVer, sprepUniVer, normCorrVer;
+
+    if(errorCode==nullptr || U_FAILURE(*errorCode)) {
+        return 0;
+    }
+
+    /* open the data outside the mutex block */
+    //TODO: change the path
+    dataMemory=udata_openChoice(path, type, name, isSPrepAcceptable, nullptr, errorCode);
+    if(U_FAILURE(*errorCode)) {
+        return false;
+    }
+
+    p=(const int32_t *)udata_getMemory(dataMemory);
+    pb=(const uint8_t *)(p+_SPREP_INDEX_TOP);
+    utrie_unserialize(&_sprepTrie, pb, p[_SPREP_INDEX_TRIE_SIZE], errorCode);
+    _sprepTrie.getFoldingOffset=getSPrepFoldingOffset;
+
+
+    if(U_FAILURE(*errorCode)) {
+        udata_close(dataMemory);
+        return false;
+    }
+
+    /* in the mutex block, set the data for this process */
+    umtx_lock(&usprepMutex);
+    if(profile->sprepData==nullptr) {
+        profile->sprepData=dataMemory;
+        dataMemory=nullptr;
+        uprv_memcpy(&profile->indexes, p, sizeof(profile->indexes));
+        uprv_memcpy(&profile->sprepTrie, &_sprepTrie, sizeof(UTrie));
+    } else {
+        p=(const int32_t *)udata_getMemory(profile->sprepData);
+    }
+    umtx_unlock(&usprepMutex);
+    /* initialize some variables */
+    profile->mappingData=(uint16_t *)((uint8_t *)(p+_SPREP_INDEX_TOP)+profile->indexes[_SPREP_INDEX_TRIE_SIZE]);
+    
+    u_getUnicodeVersion(normUnicodeVersion);
+    normUniVer = (normUnicodeVersion[0] << 24) + (normUnicodeVersion[1] << 16) + 
+                 (normUnicodeVersion[2] << 8 ) + (normUnicodeVersion[3]);
+    sprepUniVer = (dataVersion[0] << 24) + (dataVersion[1] << 16) + 
+                  (dataVersion[2] << 8 ) + (dataVersion[3]);
+    normCorrVer = profile->indexes[_SPREP_NORM_CORRECTNS_LAST_UNI_VERSION];
+    
+    if(U_FAILURE(*errorCode)){
+        udata_close(dataMemory);
+        return false;
+    }
+    if( normUniVer < sprepUniVer && /* the Unicode version of SPREP file must be less than the Unicode Version of the normalization data */
+        normUniVer < normCorrVer && /* the Unicode version of the NormalizationCorrections.txt file should be less than the Unicode Version of the normalization data */
+        ((profile->indexes[_SPREP_OPTIONS] & _SPREP_NORMALIZATION_ON) > 0) /* normalization turned on*/
+      ){
+        *errorCode = U_INVALID_FORMAT_ERROR;
+        udata_close(dataMemory);
+        return false;
+    }
+    profile->isDataLoaded = true;
+
+    /* if a different thread set it first, then close the extra data */
+    if(dataMemory!=nullptr) {
+        udata_close(dataMemory); /* nullptr if it was set correctly */
+    }
+
+
+    return profile->isDataLoaded;
+}
+
+static UStringPrepProfile* 
+usprep_getProfile(const char* path, 
+                  const char* name,
+                  UErrorCode *status){
+
+    UStringPrepProfile* profile = nullptr;
+
+    initCache(status);
+
+    if(U_FAILURE(*status)){
+        return nullptr;
+    }
+
+    UStringPrepKey stackKey;
+    /* 
+     * const is cast way to save malloc, strcpy and free calls 
+     * we use the passed in pointers for fetching the data from the 
+     * hash table which is safe
+     */
+    stackKey.name = (char*) name;
+    stackKey.path = (char*) path;
+
+    /* fetch the data from the cache */
+    umtx_lock(&usprepMutex);
+    profile = (UStringPrepProfile*) (uhash_get(SHARED_DATA_HASHTABLE,&stackKey));
+    if(profile != nullptr) {
+        profile->refCount++;
+    }
+    umtx_unlock(&usprepMutex);
+    
+    if(profile == nullptr) {
+        /* else load the data and put the data in the cache */
+        LocalMemory<UStringPrepProfile> newProfile;
+        if(newProfile.allocateInsteadAndReset() == nullptr) {
+            *status = U_MEMORY_ALLOCATION_ERROR;
+            return nullptr;
+        }
+
+        /* load the data */
+        if(!loadData(newProfile.getAlias(), path, name, _SPREP_DATA_TYPE, status) || U_FAILURE(*status) ){
+            return nullptr;
+        }
+
+        /* get the options */
+        newProfile->doNFKC = (UBool)((newProfile->indexes[_SPREP_OPTIONS] & _SPREP_NORMALIZATION_ON) > 0);
+        newProfile->checkBiDi = (UBool)((newProfile->indexes[_SPREP_OPTIONS] & _SPREP_CHECK_BIDI_ON) > 0);
+
+        LocalMemory<UStringPrepKey> key;
+        LocalMemory<char> keyName;
+        LocalMemory<char> keyPath;
+        if( key.allocateInsteadAndReset() == nullptr ||
+            keyName.allocateInsteadAndCopy(static_cast<int32_t>(uprv_strlen(name)+1)) == nullptr ||
+            (path != nullptr &&
+             keyPath.allocateInsteadAndCopy(static_cast<int32_t>(uprv_strlen(path)+1)) == nullptr)
+         ) {
+            *status = U_MEMORY_ALLOCATION_ERROR;
+            usprep_unload(newProfile.getAlias());
+            return nullptr;
+        }
+
+        umtx_lock(&usprepMutex);
+        // If another thread already inserted the same key/value, refcount and cleanup our thread data
+        profile = (UStringPrepProfile*) (uhash_get(SHARED_DATA_HASHTABLE,&stackKey));
+        if(profile != nullptr) {
+            profile->refCount++;
+            usprep_unload(newProfile.getAlias());
+        }
+        else {
+            /* initialize the key members */
+            key->name = keyName.orphan();
+            uprv_strcpy(key->name, name);
+            if(path != nullptr){
+                key->path = keyPath.orphan();
+                uprv_strcpy(key->path, path);
+            }        
+            profile = newProfile.orphan();
+    
+            /* add the data object to the cache */
+            profile->refCount = 1;
+            uhash_put(SHARED_DATA_HASHTABLE, key.orphan(), profile, status);
+        }
+        umtx_unlock(&usprepMutex);
+    }
+
+    return profile;
+}
+
+U_CAPI UStringPrepProfile* U_EXPORT2
+usprep_open(const char* path, 
+            const char* name,
+            UErrorCode* status){
+
+    if(status == nullptr || U_FAILURE(*status)){
+        return nullptr;
+    }
+       
+    /* initialize the profile struct members */
+    return usprep_getProfile(path,name,status);
+}
+
+U_CAPI UStringPrepProfile* U_EXPORT2
+usprep_openByType(UStringPrepProfileType type,
+				  UErrorCode* status) {
+    if(status == nullptr || U_FAILURE(*status)){
+        return nullptr;
+    }
+    int32_t index = (int32_t)type;
+    if (index < 0 || index >= UPRV_LENGTHOF(PROFILE_NAMES)) {
+        *status = U_ILLEGAL_ARGUMENT_ERROR;
+        return nullptr;
+    }
+    return usprep_open(nullptr, PROFILE_NAMES[index], status);
+}
+
+U_CAPI void U_EXPORT2
+usprep_close(UStringPrepProfile* profile){
+    if(profile==nullptr){
+        return;
+    }
+
+    umtx_lock(&usprepMutex);
+    /* decrement the ref count*/
+    if(profile->refCount > 0){
+        profile->refCount--;
+    }
+    umtx_unlock(&usprepMutex);
+    
+}
+
+U_CFUNC void 
+uprv_syntaxError(const char16_t* rules,
+                 int32_t pos,
+                 int32_t rulesLen,
+                 UParseError* parseError){
+    if(parseError == nullptr){
+        return;
+    }
+    parseError->offset = pos;
+    parseError->line = 0 ; // we are not using line numbers 
+    
+    // for pre-context
+    int32_t start = (pos < U_PARSE_CONTEXT_LEN)? 0 : (pos - (U_PARSE_CONTEXT_LEN-1));
+    int32_t limit = pos;
+    
+    u_memcpy(parseError->preContext,rules+start,limit-start);
+    //null terminate the buffer
+    parseError->preContext[limit-start] = 0;
+    
+    // for post-context; include error rules[pos]
+    start = pos;
+    limit = start + (U_PARSE_CONTEXT_LEN-1);
+    if (limit > rulesLen) {
+        limit = rulesLen;
+    }
+    if (start < rulesLen) {
+        u_memcpy(parseError->postContext,rules+start,limit-start);
+    }
+    //null terminate the buffer
+    parseError->postContext[limit-start]= 0;
+}
+
+
+static inline UStringPrepType
+getValues(uint16_t trieWord, int16_t& value, UBool& isIndex){
+
+    UStringPrepType type;
+    if(trieWord == 0){
+        /* 
+         * Initial value stored in the mapping table 
+         * just return USPREP_TYPE_LIMIT .. so that
+         * the source codepoint is copied to the destination
+         */
+        type = USPREP_TYPE_LIMIT;
+        isIndex =false;
+        value = 0;
+    }else if(trieWord >= _SPREP_TYPE_THRESHOLD){
+        type = (UStringPrepType) (trieWord - _SPREP_TYPE_THRESHOLD);
+        isIndex =false;
+        value = 0;
+    }else{
+        /* get the type */
+        type = USPREP_MAP;
+        /* ascertain if the value is index or delta */
+        if(trieWord & 0x02){
+            isIndex = true;
+            value = trieWord  >> 2; //mask off the lower 2 bits and shift
+        }else{
+            isIndex = false;
+            value = (int16_t)trieWord;
+            value =  (value >> 2);
+        }
+ 
+        if((trieWord>>2) == _SPREP_MAX_INDEX_VALUE){
+            type = USPREP_DELETE;
+            isIndex =false;
+            value = 0;
+        }
+    }
+    return type;
+}
+
+// TODO: change to writing to UnicodeString not char16_t *
+static int32_t 
+usprep_map(  const UStringPrepProfile* profile, 
+             const char16_t* src, int32_t srcLength,
+             char16_t* dest, int32_t destCapacity,
+             int32_t options,
+             UParseError* parseError,
+             UErrorCode* status ){
+    
+    uint16_t result;
+    int32_t destIndex=0;
+    int32_t srcIndex;
+    UBool allowUnassigned = (UBool) ((options & USPREP_ALLOW_UNASSIGNED)>0);
+    UStringPrepType type;
+    int16_t value;
+    UBool isIndex;
+    const int32_t* indexes = profile->indexes;
+
+    // no error checking the caller check for error and arguments
+    // no string length check the caller finds out the string length
+
+    for(srcIndex=0;srcIndex<srcLength;){
+        UChar32 ch;
+
+        U16_NEXT(src,srcIndex,srcLength,ch);
+        
+        result=0;
+
+        UTRIE_GET16(&profile->sprepTrie,ch,result);
+        
+        type = getValues(result, value, isIndex);
+
+        // check if the source codepoint is unassigned
+        if(type == USPREP_UNASSIGNED && allowUnassigned == false){
+
+            uprv_syntaxError(src,srcIndex-U16_LENGTH(ch), srcLength,parseError);
+            *status = U_STRINGPREP_UNASSIGNED_ERROR;
+            return 0;
+            
+        }else if(type == USPREP_MAP){
+            
+            int32_t index, length;
+
+            if(isIndex){
+                index = value;
+                if(index >= indexes[_SPREP_ONE_UCHAR_MAPPING_INDEX_START] &&
+                         index < indexes[_SPREP_TWO_UCHARS_MAPPING_INDEX_START]){
+                    length = 1;
+                }else if(index >= indexes[_SPREP_TWO_UCHARS_MAPPING_INDEX_START] &&
+                         index < indexes[_SPREP_THREE_UCHARS_MAPPING_INDEX_START]){
+                    length = 2;
+                }else if(index >= indexes[_SPREP_THREE_UCHARS_MAPPING_INDEX_START] &&
+                         index < indexes[_SPREP_FOUR_UCHARS_MAPPING_INDEX_START]){
+                    length = 3;
+                }else{
+                    length = profile->mappingData[index++];
+         
+                }
+
+                /* copy mapping to destination */
+                for(int32_t i=0; i< length; i++){
+                    if(destIndex < destCapacity  ){
+                        dest[destIndex] = profile->mappingData[index+i];
+                    }
+                    destIndex++; /* for pre-flighting */
+                }  
+                continue;
+            }else{
+                // subtract the delta to arrive at the code point
+                ch -= value;
+            }
+
+        }else if(type==USPREP_DELETE){
+             // just consume the codepoint and continue
+            continue;
+        }
+        //copy the code point into destination
+        if(ch <= 0xFFFF){
+            if(destIndex < destCapacity ){
+                dest[destIndex] = (char16_t)ch;
+            }
+            destIndex++;
+        }else{
+            if(destIndex+1 < destCapacity ){
+                dest[destIndex]   = U16_LEAD(ch);
+                dest[destIndex+1] = U16_TRAIL(ch);
+            }
+            destIndex +=2;
+        }
+       
+    }
+        
+    return u_terminateUChars(dest, destCapacity, destIndex, status);
+}
+
+/*
+   1) Map -- For each character in the input, check if it has a mapping
+      and, if so, replace it with its mapping.  
+
+   2) Normalize -- Possibly normalize the result of step 1 using Unicode
+      normalization. 
+
+   3) Prohibit -- Check for any characters that are not allowed in the
+      output.  If any are found, return an error.  
+
+   4) Check bidi -- Possibly check for right-to-left characters, and if
+      any are found, make sure that the whole string satisfies the
+      requirements for bidirectional strings.  If the string does not
+      satisfy the requirements for bidirectional strings, return an
+      error.  
+      [Unicode3.2] defines several bidirectional categories; each character
+       has one bidirectional category assigned to it.  For the purposes of
+       the requirements below, an "RandALCat character" is a character that
+       has Unicode bidirectional categories "R" or "AL"; an "LCat character"
+       is a character that has Unicode bidirectional category "L".  Note
+
+
+       that there are many characters which fall in neither of the above
+       definitions; Latin digits (<U+0030> through <U+0039>) are examples of
+       this because they have bidirectional category "EN".
+
+       In any profile that specifies bidirectional character handling, all
+       three of the following requirements MUST be met:
+
+       1) The characters in section 5.8 MUST be prohibited.
+
+       2) If a string contains any RandALCat character, the string MUST NOT
+          contain any LCat character.
+
+       3) If a string contains any RandALCat character, a RandALCat
+          character MUST be the first character of the string, and a
+          RandALCat character MUST be the last character of the string.
+*/
+U_CAPI int32_t U_EXPORT2
+usprep_prepare(   const UStringPrepProfile* profile,
+                  const char16_t* src, int32_t srcLength,
+                  char16_t* dest, int32_t destCapacity,
+                  int32_t options,
+                  UParseError* parseError,
+                  UErrorCode* status ){
+
+    // check error status
+    if(U_FAILURE(*status)){
+        return 0;
+    }
+
+    //check arguments
+    if(profile==nullptr ||
+            (src==nullptr ? srcLength!=0 : srcLength<-1) ||
+            (dest==nullptr ? destCapacity!=0 : destCapacity<0)) {
+        *status=U_ILLEGAL_ARGUMENT_ERROR;
+        return 0;
+    }
+
+    //get the string length
+    if(srcLength < 0){
+        srcLength = u_strlen(src);
+    }
+    // map
+    UnicodeString s1;
+    char16_t *b1 = s1.getBuffer(srcLength);
+    if(b1==nullptr){
+        *status = U_MEMORY_ALLOCATION_ERROR;
+        return 0;
+    }
+    int32_t b1Len = usprep_map(profile, src, srcLength,
+                               b1, s1.getCapacity(), options, parseError, status);
+    s1.releaseBuffer(U_SUCCESS(*status) ? b1Len : 0);
+
+    if(*status == U_BUFFER_OVERFLOW_ERROR){
+        // redo processing of string
+        /* we do not have enough room so grow the buffer*/
+        b1 = s1.getBuffer(b1Len);
+        if(b1==nullptr){
+            *status = U_MEMORY_ALLOCATION_ERROR;
+            return 0;
+        }
+
+        *status = U_ZERO_ERROR; // reset error
+        b1Len = usprep_map(profile, src, srcLength,
+                           b1, s1.getCapacity(), options, parseError, status);
+        s1.releaseBuffer(U_SUCCESS(*status) ? b1Len : 0);
+    }
+    if(U_FAILURE(*status)){
+        return 0;
+    }
+
+    // normalize
+    UnicodeString s2;
+    if(profile->doNFKC){
+        const Normalizer2 *n2 = Normalizer2::getNFKCInstance(*status);
+        FilteredNormalizer2 fn2(*n2, *uniset_getUnicode32Instance(*status));
+        if(U_FAILURE(*status)){
+            return 0;
+        }
+        fn2.normalize(s1, s2, *status);
+    }else{
+        s2.fastCopyFrom(s1);
+    }
+    if(U_FAILURE(*status)){
+        return 0;
+    }
+
+    // Prohibit and checkBiDi in one pass
+    const char16_t *b2 = s2.getBuffer();
+    int32_t b2Len = s2.length();
+    UCharDirection direction=U_CHAR_DIRECTION_COUNT, firstCharDir=U_CHAR_DIRECTION_COUNT;
+    UBool leftToRight=false, rightToLeft=false;
+    int32_t rtlPos =-1, ltrPos =-1;
+
+    for(int32_t b2Index=0; b2Index<b2Len;){
+        UChar32 ch = 0;
+        U16_NEXT(b2, b2Index, b2Len, ch);
+
+        uint16_t result;
+        UTRIE_GET16(&profile->sprepTrie,ch,result);
+
+        int16_t value;
+        UBool isIndex;
+        UStringPrepType type = getValues(result, value, isIndex);
+
+        if( type == USPREP_PROHIBITED || 
+            ((result < _SPREP_TYPE_THRESHOLD) && (result & 0x01) /* first bit says it the code point is prohibited*/)
+           ){
+            *status = U_STRINGPREP_PROHIBITED_ERROR;
+            uprv_syntaxError(b2, b2Index-U16_LENGTH(ch), b2Len, parseError);
+            return 0;
+        }
+
+        if(profile->checkBiDi) {
+            direction = ubidi_getClass(ch);
+            if(firstCharDir == U_CHAR_DIRECTION_COUNT){
+                firstCharDir = direction;
+            }
+            if(direction == U_LEFT_TO_RIGHT){
+                leftToRight = true;
+                ltrPos = b2Index-1;
+            }
+            if(direction == U_RIGHT_TO_LEFT || direction == U_RIGHT_TO_LEFT_ARABIC){
+                rightToLeft = true;
+                rtlPos = b2Index-1;
+            }
+        }
+    }
+    if(profile->checkBiDi){
+        // satisfy 2
+        if( leftToRight && rightToLeft){
+            *status = U_STRINGPREP_CHECK_BIDI_ERROR;
+            uprv_syntaxError(b2,(rtlPos>ltrPos) ? rtlPos : ltrPos, b2Len, parseError);
+            return 0;
+        }
+
+        //satisfy 3
+        if( rightToLeft && 
+            !((firstCharDir == U_RIGHT_TO_LEFT || firstCharDir == U_RIGHT_TO_LEFT_ARABIC) &&
+              (direction == U_RIGHT_TO_LEFT || direction == U_RIGHT_TO_LEFT_ARABIC))
+           ){
+            *status = U_STRINGPREP_CHECK_BIDI_ERROR;
+            uprv_syntaxError(b2, rtlPos, b2Len, parseError);
+            return false;
+        }
+    }
+    return s2.extract(dest, destCapacity, *status);
+}
+
+
+/* data swapping ------------------------------------------------------------ */
+
+U_CAPI int32_t U_EXPORT2
+usprep_swap(const UDataSwapper *ds,
+            const void *inData, int32_t length, void *outData,
+            UErrorCode *pErrorCode) {
+    const UDataInfo *pInfo;
+    int32_t headerSize;
+
+    const uint8_t *inBytes;
+    uint8_t *outBytes;
+
+    const int32_t *inIndexes;
+    int32_t indexes[16];
+
+    int32_t i, offset, count, size;
+
+    /* udata_swapDataHeader checks the arguments */
+    headerSize=udata_swapDataHeader(ds, inData, length, outData, pErrorCode);
+    if(pErrorCode==nullptr || U_FAILURE(*pErrorCode)) {
+        return 0;
+    }
+
+    /* check data format and format version */
+    pInfo=(const UDataInfo *)((const char *)inData+4);
+    if(!(
+        pInfo->dataFormat[0]==0x53 &&   /* dataFormat="SPRP" */
+        pInfo->dataFormat[1]==0x50 &&
+        pInfo->dataFormat[2]==0x52 &&
+        pInfo->dataFormat[3]==0x50 &&
+        pInfo->formatVersion[0]==3
+    )) {
+        udata_printError(ds, "usprep_swap(): data format %02x.%02x.%02x.%02x (format version %02x) is not recognized as StringPrep .spp data\n",
+                         pInfo->dataFormat[0], pInfo->dataFormat[1],
+                         pInfo->dataFormat[2], pInfo->dataFormat[3],
+                         pInfo->formatVersion[0]);
+        *pErrorCode=U_UNSUPPORTED_ERROR;
+        return 0;
+    }
+
+    inBytes=(const uint8_t *)inData+headerSize;
+    outBytes= (outData == nullptr ) ? nullptr : (uint8_t *)outData+headerSize;
+
+    inIndexes=(const int32_t *)inBytes;
+
+    if(length>=0) {
+        length-=headerSize;
+        if(length<16*4) {
+            udata_printError(ds, "usprep_swap(): too few bytes (%d after header) for StringPrep .spp data\n",
+                             length);
+            *pErrorCode=U_INDEX_OUTOFBOUNDS_ERROR;
+            return 0;
+        }
+    }
+
+    /* read the first 16 indexes (ICU 2.8/format version 3: _SPREP_INDEX_TOP==16, might grow) */
+    for(i=0; i<16; ++i) {
+        indexes[i]=udata_readInt32(ds, inIndexes[i]);
+    }
+
+    /* calculate the total length of the data */
+    size=
+        16*4+ /* size of indexes[] */
+        indexes[_SPREP_INDEX_TRIE_SIZE]+
+        indexes[_SPREP_INDEX_MAPPING_DATA_SIZE];
+
+    if(length>=0) {
+        if(length<size) {
+            udata_printError(ds, "usprep_swap(): too few bytes (%d after header) for all of StringPrep .spp data\n",
+                             length);
+            *pErrorCode=U_INDEX_OUTOFBOUNDS_ERROR;
+            return 0;
+        }
+
+        /* copy the data for inaccessible bytes */
+        if(inBytes!=outBytes) {
+            uprv_memcpy(outBytes, inBytes, size);
+        }
+
+        offset=0;
+
+        /* swap the int32_t indexes[] */
+        count=16*4;
+        ds->swapArray32(ds, inBytes, count, outBytes, pErrorCode);
+        offset+=count;
+
+        /* swap the UTrie */
+        count=indexes[_SPREP_INDEX_TRIE_SIZE];
+        utrie_swap(ds, inBytes+offset, count, outBytes+offset, pErrorCode);
+        offset+=count;
+
+        /* swap the uint16_t mappingTable[] */
+        count=indexes[_SPREP_INDEX_MAPPING_DATA_SIZE];
+        ds->swapArray16(ds, inBytes+offset, count, outBytes+offset, pErrorCode);
+        //offset+=count;
+    }
+
+    return headerSize+size;
+}
+
+#endif /* #if !UCONFIG_NO_IDNA */