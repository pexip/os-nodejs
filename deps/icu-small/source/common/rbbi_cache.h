<<<<<<< HEAD
// Copyright (C) 2016 and later: Unicode, Inc. and others.
// License & terms of use: http://www.unicode.org/copyright.html

// file: rbbi_cache.h
//
#ifndef RBBI_CACHE_H
#define RBBI_CACHE_H

#include "unicode/utypes.h"

#if !UCONFIG_NO_BREAK_ITERATION

#include "unicode/rbbi.h"
#include "unicode/uobject.h"

#include "uvectr32.h"

U_NAMESPACE_BEGIN

/* DictionaryCache  stores the boundaries obtained from a run of dictionary characters.
 *                 Dictionary boundaries are moved first to this cache, then from here
 *                 to the main BreakCache, where they may inter-leave with non-dictionary
 *                 boundaries. The public BreakIterator API always fetches directly
 *                 from the main BreakCache, not from here.
 *
 *                 In common situations, the number of boundaries in a single dictionary run
 *                 should be quite small, it will be terminated by punctuation, spaces,
 *                 or any other non-dictionary characters. The main BreakCache may end
 *                 up with boundaries from multiple dictionary based runs.
 *
 *                 The boundaries are stored in a simple ArrayList (vector), with the
 *                 assumption that they will be accessed sequentially.
 */
class RuleBasedBreakIterator::DictionaryCache: public UMemory {
  public:
     DictionaryCache(RuleBasedBreakIterator *bi, UErrorCode &status);
     ~DictionaryCache();

     void reset();

     UBool following(int32_t fromPos, int32_t *pos, int32_t *statusIndex);
     UBool preceding(int32_t fromPos, int32_t *pos, int32_t *statusIndex);

    /**
     * Populate the cache with the dictionary based boundaries within a region of text.
     * @param startPos  The start position of a range of text
     * @param endPos    The end position of a range of text
     * @param firstRuleStatus The rule status index that applies to the break at startPos
     * @param otherRuleStatus The rule status index that applies to boundaries other than startPos
     * @internal
     */
    void populateDictionary(int32_t startPos, int32_t endPos,
                         int32_t firstRuleStatus, int32_t otherRuleStatus);



    RuleBasedBreakIterator *fBI;

    UVector32           fBreaks;                // A vector containing the boundaries.
    int32_t             fPositionInCache;       // Index in fBreaks of last boundary returned by following()
                                                //    or preceding(). Optimizes sequential access.
    int32_t             fStart;                 // Text position of first boundary in cache.
    int32_t             fLimit;                 // Last boundary in cache. Which is the limit of the
                                                //    text segment being handled by the dictionary.
    int32_t             fFirstRuleStatusIndex;  // Rule status info for first boundary.
    int32_t             fOtherRuleStatusIndex;  // Rule status info for 2nd through last boundaries.
};


/*
 * class BreakCache
 *
 * Cache of break boundary positions and rule status values.
 * Break iterator API functions, next(), previous(), etc., will use cached results
 * when possible, and otherwise cache new results as they are obtained.
 *
 * Uniformly caches both dictionary and rule based (non-dictionary) boundaries.
 *
 * The cache is implemented as a single circular buffer.
 */

/*
 * size of the circular cache buffer.
 */

class RuleBasedBreakIterator::BreakCache: public UMemory {
  public:
                BreakCache(RuleBasedBreakIterator *bi, UErrorCode &status);
    virtual     ~BreakCache();
    void        reset(int32_t pos = 0, int32_t ruleStatus = 0);
    void        next() {    if (fBufIdx == fEndBufIdx) {
                                nextOL();
                            } else {
                                fBufIdx = modChunkSize(fBufIdx + 1);
                                fTextIdx = fBI->fPosition = fBoundaries[fBufIdx];
                                fBI->fRuleStatusIndex = fStatuses[fBufIdx];
                            }
                }


    void        nextOL();
    void        previous(UErrorCode &status);

    // Move the iteration state to the position following the startPosition.
    // Input position must be pinned to the input length.
    void        following(int32_t startPosition, UErrorCode &status);

    void        preceding(int32_t startPosition, UErrorCode &status);

    /*
     * Update the state of the public BreakIterator (fBI) to reflect the
     * current state of the break iterator cache (this).
     */
    int32_t     current();

    /**
     * Add boundaries to the cache near the specified position.
     * The given position need not be a boundary itself.
     * The input position must be within the range of the text, and
     * on a code point boundary.
     * If the requested position is a break boundary, leave the iteration
     * position on it.
     * If the requested position is not a boundary, leave the iteration
     * position on the preceding boundary and include both the
     * preceding and following boundaries in the cache.
     * Additional boundaries, either preceding or following, may be added
     * to the cache as a side effect.
     *
     * Return false if the operation failed.
     */
    UBool populateNear(int32_t position, UErrorCode &status);

    /**
     *  Add boundary(s) to the cache following the current last boundary.
     *  Return false if at the end of the text, and no more boundaries can be added.
     *  Leave iteration position at the first newly added boundary, or unchanged if no boundary was added.
     */
    UBool populateFollowing();

    /**
     *  Add one or more boundaries to the cache preceding the first currently cached boundary.
     *  Leave the iteration position on the first added boundary.
     *  Return false if no boundaries could be added (if at the start of the text.)
     */
    UBool populatePreceding(UErrorCode &status);

    enum UpdatePositionValues {
        RetainCachePosition = 0,
        UpdateCachePosition = 1
    };

    /*
     * Add the boundary following the current position.
     * The current position can be left as it was, or changed to the newly added boundary,
     * as specified by the update parameter.
     */
    void addFollowing(int32_t position, int32_t ruleStatusIdx, UpdatePositionValues update);


    /*
     * Add the boundary preceding the current position.
     * The current position can be left as it was, or changed to the newly added boundary,
     * as specified by the update parameter.
     */
    bool addPreceding(int32_t position, int32_t ruleStatusIdx, UpdatePositionValues update);

    /**
     *  Set the cache position to the specified position, or, if the position
     *  falls between to cached boundaries, to the preceding boundary.
     *  Fails if the requested position is outside of the range of boundaries currently held by the cache.
     *  The startPosition must be on a code point boundary.
     *
     *  Return true if successful, false if the specified position is after
     *  the last cached boundary or before the first.
     */
    UBool                   seek(int32_t startPosition);

    void dumpCache();

  private:
    static inline int32_t   modChunkSize(int index) { return index & (CACHE_SIZE - 1); }

    static constexpr int32_t CACHE_SIZE = 128;
    static_assert((CACHE_SIZE & (CACHE_SIZE-1)) == 0, "CACHE_SIZE must be power of two.");

    RuleBasedBreakIterator *fBI;
    int32_t                 fStartBufIdx;
    int32_t                 fEndBufIdx;    // inclusive

    int32_t                 fTextIdx;
    int32_t                 fBufIdx;

    int32_t                 fBoundaries[CACHE_SIZE];
    uint16_t                fStatuses[CACHE_SIZE];

    UVector32               fSideBuffer;
};

U_NAMESPACE_END

#endif // #if !UCONFIG_NO_BREAK_ITERATION

#endif // RBBI_CACHE_H
=======
// Copyright (C) 2016 and later: Unicode, Inc. and others.
// License & terms of use: http://www.unicode.org/copyright.html

// file: rbbi_cache.h
//
#ifndef RBBI_CACHE_H
#define RBBI_CACHE_H

#include "unicode/utypes.h"

#if !UCONFIG_NO_BREAK_ITERATION

#include "unicode/rbbi.h"
#include "unicode/uobject.h"

#include "uvectr32.h"

U_NAMESPACE_BEGIN

/* DictionaryCache  stores the boundaries obtained from a run of dictionary characters.
 *                 Dictionary boundaries are moved first to this cache, then from here
 *                 to the main BreakCache, where they may inter-leave with non-dictionary
 *                 boundaries. The public BreakIterator API always fetches directly
 *                 from the main BreakCache, not from here.
 *
 *                 In common situations, the number of boundaries in a single dictionary run
 *                 should be quite small, it will be terminated by punctuation, spaces,
 *                 or any other non-dictionary characters. The main BreakCache may end
 *                 up with boundaries from multiple dictionary based runs.
 *
 *                 The boundaries are stored in a simple ArrayList (vector), with the
 *                 assumption that they will be accessed sequentially.
 */                 
class RuleBasedBreakIterator::DictionaryCache: public UMemory {
  public:
     DictionaryCache(RuleBasedBreakIterator *bi, UErrorCode &status);
     ~DictionaryCache();

     void reset();

     UBool following(int32_t fromPos, int32_t *pos, int32_t *statusIndex);
     UBool preceding(int32_t fromPos, int32_t *pos, int32_t *statusIndex);

    /**
     * Populate the cache with the dictionary based boundaries within a region of text.
     * @param startPos  The start position of a range of text
     * @param endPos    The end position of a range of text
     * @param firstRuleStatus The rule status index that applies to the break at startPos
     * @param otherRuleStatus The rule status index that applies to boundaries other than startPos
     * @internal
     */
    void populateDictionary(int32_t startPos, int32_t endPos,
                         int32_t firstRuleStatus, int32_t otherRuleStatus);



    RuleBasedBreakIterator *fBI;
    
    UVector32           fBreaks;                // A vector containing the boundaries.
    int32_t             fPositionInCache;       // Index in fBreaks of last boundary returned by following()
                                                //    or preceding(). Optimizes sequential access.
    int32_t             fStart;                 // Text position of first boundary in cache.
    int32_t             fLimit;                 // Last boundary in cache. Which is the limit of the
                                                //    text segment being handled by the dictionary.
    int32_t             fFirstRuleStatusIndex;  // Rule status info for first boundary.
    int32_t             fOtherRuleStatusIndex;  // Rule status info for 2nd through last boundaries.
};


/*
 * class BreakCache
 *
 * Cache of break boundary positions and rule status values.
 * Break iterator API functions, next(), previous(), etc., will use cached results
 * when possible, and otherwise cache new results as they are obtained.
 *
 * Uniformly caches both dictionary and rule based (non-dictionary) boundaries.
 *
 * The cache is implemented as a single circular buffer.
 */

/*
 * size of the circular cache buffer.
 */

class RuleBasedBreakIterator::BreakCache: public UMemory {
  public:
                BreakCache(RuleBasedBreakIterator *bi, UErrorCode &status);
    virtual     ~BreakCache();
    void        reset(int32_t pos = 0, int32_t ruleStatus = 0);
    void        next() {    if (fBufIdx == fEndBufIdx) {
                                nextOL();
                            } else {
                                fBufIdx = modChunkSize(fBufIdx + 1);
                                fTextIdx = fBI->fPosition = fBoundaries[fBufIdx];
                                fBI->fRuleStatusIndex = fStatuses[fBufIdx];
                            }
                }


    void        nextOL();
    void        previous(UErrorCode &status);

    // Move the iteration state to the position following the startPosition.
    // Input position must be pinned to the input length.
    void        following(int32_t startPosition, UErrorCode &status);

    void        preceding(int32_t startPosition, UErrorCode &status);

    /*
     * Update the state of the public BreakIterator (fBI) to reflect the
     * current state of the break iterator cache (this).
     */
    int32_t     current();

    /**
     * Add boundaries to the cache near the specified position.
     * The given position need not be a boundary itself.
     * The input position must be within the range of the text, and
     * on a code point boundary.
     * If the requested position is a break boundary, leave the iteration
     * position on it.
     * If the requested position is not a boundary, leave the iteration
     * position on the preceding boundary and include both the
     * preceding and following boundaries in the cache.
     * Additional boundaries, either preceding or following, may be added
     * to the cache as a side effect.
     *
     * Return false if the operation failed.
     */
    UBool populateNear(int32_t position, UErrorCode &status);

    /**
     *  Add boundary(s) to the cache following the current last boundary.
     *  Return false if at the end of the text, and no more boundaries can be added.
     *  Leave iteration position at the first newly added boundary, or unchanged if no boundary was added.
     */
    UBool populateFollowing();

    /**
     *  Add one or more boundaries to the cache preceding the first currently cached boundary.
     *  Leave the iteration position on the first added boundary.
     *  Return false if no boundaries could be added (if at the start of the text.)
     */
    UBool populatePreceding(UErrorCode &status);

    enum UpdatePositionValues {
        RetainCachePosition = 0,
        UpdateCachePosition = 1
    };

    /*
     * Add the boundary following the current position.
     * The current position can be left as it was, or changed to the newly added boundary,
     * as specified by the update parameter.
     */
    void addFollowing(int32_t position, int32_t ruleStatusIdx, UpdatePositionValues update);


    /*
     * Add the boundary preceding the current position.
     * The current position can be left as it was, or changed to the newly added boundary,
     * as specified by the update parameter.
     */
    bool addPreceding(int32_t position, int32_t ruleStatusIdx, UpdatePositionValues update);

    /**
     *  Set the cache position to the specified position, or, if the position
     *  falls between to cached boundaries, to the preceding boundary.
     *  Fails if the requested position is outside of the range of boundaries currently held by the cache.
     *  The startPosition must be on a code point boundary.
     *
     *  Return true if successful, false if the specified position is after
     *  the last cached boundary or before the first.
     */
    UBool                   seek(int32_t startPosition);

    void dumpCache();

  private:
    static inline int32_t   modChunkSize(int index) { return index & (CACHE_SIZE - 1); }

    static constexpr int32_t CACHE_SIZE = 128;
    static_assert((CACHE_SIZE & (CACHE_SIZE-1)) == 0, "CACHE_SIZE must be power of two.");

    RuleBasedBreakIterator *fBI;
    int32_t                 fStartBufIdx;
    int32_t                 fEndBufIdx;    // inclusive

    int32_t                 fTextIdx;
    int32_t                 fBufIdx;

    int32_t                 fBoundaries[CACHE_SIZE];
    uint16_t                fStatuses[CACHE_SIZE];

    UVector32               fSideBuffer;
};

U_NAMESPACE_END

#endif // #if !UCONFIG_NO_BREAK_ITERATION

#endif // RBBI_CACHE_H
>>>>>>> a8a80be5
<|MERGE_RESOLUTION|>--- conflicted
+++ resolved
@@ -1,409 +1,203 @@
-<<<<<<< HEAD
-// Copyright (C) 2016 and later: Unicode, Inc. and others.
-// License & terms of use: http://www.unicode.org/copyright.html
-
-// file: rbbi_cache.h
-//
-#ifndef RBBI_CACHE_H
-#define RBBI_CACHE_H
-
-#include "unicode/utypes.h"
-
-#if !UCONFIG_NO_BREAK_ITERATION
-
-#include "unicode/rbbi.h"
-#include "unicode/uobject.h"
-
-#include "uvectr32.h"
-
-U_NAMESPACE_BEGIN
-
-/* DictionaryCache  stores the boundaries obtained from a run of dictionary characters.
- *                 Dictionary boundaries are moved first to this cache, then from here
- *                 to the main BreakCache, where they may inter-leave with non-dictionary
- *                 boundaries. The public BreakIterator API always fetches directly
- *                 from the main BreakCache, not from here.
- *
- *                 In common situations, the number of boundaries in a single dictionary run
- *                 should be quite small, it will be terminated by punctuation, spaces,
- *                 or any other non-dictionary characters. The main BreakCache may end
- *                 up with boundaries from multiple dictionary based runs.
- *
- *                 The boundaries are stored in a simple ArrayList (vector), with the
- *                 assumption that they will be accessed sequentially.
- */
-class RuleBasedBreakIterator::DictionaryCache: public UMemory {
-  public:
-     DictionaryCache(RuleBasedBreakIterator *bi, UErrorCode &status);
-     ~DictionaryCache();
-
-     void reset();
-
-     UBool following(int32_t fromPos, int32_t *pos, int32_t *statusIndex);
-     UBool preceding(int32_t fromPos, int32_t *pos, int32_t *statusIndex);
-
-    /**
-     * Populate the cache with the dictionary based boundaries within a region of text.
-     * @param startPos  The start position of a range of text
-     * @param endPos    The end position of a range of text
-     * @param firstRuleStatus The rule status index that applies to the break at startPos
-     * @param otherRuleStatus The rule status index that applies to boundaries other than startPos
-     * @internal
-     */
-    void populateDictionary(int32_t startPos, int32_t endPos,
-                         int32_t firstRuleStatus, int32_t otherRuleStatus);
-
-
-
-    RuleBasedBreakIterator *fBI;
-
-    UVector32           fBreaks;                // A vector containing the boundaries.
-    int32_t             fPositionInCache;       // Index in fBreaks of last boundary returned by following()
-                                                //    or preceding(). Optimizes sequential access.
-    int32_t             fStart;                 // Text position of first boundary in cache.
-    int32_t             fLimit;                 // Last boundary in cache. Which is the limit of the
-                                                //    text segment being handled by the dictionary.
-    int32_t             fFirstRuleStatusIndex;  // Rule status info for first boundary.
-    int32_t             fOtherRuleStatusIndex;  // Rule status info for 2nd through last boundaries.
-};
-
-
-/*
- * class BreakCache
- *
- * Cache of break boundary positions and rule status values.
- * Break iterator API functions, next(), previous(), etc., will use cached results
- * when possible, and otherwise cache new results as they are obtained.
- *
- * Uniformly caches both dictionary and rule based (non-dictionary) boundaries.
- *
- * The cache is implemented as a single circular buffer.
- */
-
-/*
- * size of the circular cache buffer.
- */
-
-class RuleBasedBreakIterator::BreakCache: public UMemory {
-  public:
-                BreakCache(RuleBasedBreakIterator *bi, UErrorCode &status);
-    virtual     ~BreakCache();
-    void        reset(int32_t pos = 0, int32_t ruleStatus = 0);
-    void        next() {    if (fBufIdx == fEndBufIdx) {
-                                nextOL();
-                            } else {
-                                fBufIdx = modChunkSize(fBufIdx + 1);
-                                fTextIdx = fBI->fPosition = fBoundaries[fBufIdx];
-                                fBI->fRuleStatusIndex = fStatuses[fBufIdx];
-                            }
-                }
-
-
-    void        nextOL();
-    void        previous(UErrorCode &status);
-
-    // Move the iteration state to the position following the startPosition.
-    // Input position must be pinned to the input length.
-    void        following(int32_t startPosition, UErrorCode &status);
-
-    void        preceding(int32_t startPosition, UErrorCode &status);
-
-    /*
-     * Update the state of the public BreakIterator (fBI) to reflect the
-     * current state of the break iterator cache (this).
-     */
-    int32_t     current();
-
-    /**
-     * Add boundaries to the cache near the specified position.
-     * The given position need not be a boundary itself.
-     * The input position must be within the range of the text, and
-     * on a code point boundary.
-     * If the requested position is a break boundary, leave the iteration
-     * position on it.
-     * If the requested position is not a boundary, leave the iteration
-     * position on the preceding boundary and include both the
-     * preceding and following boundaries in the cache.
-     * Additional boundaries, either preceding or following, may be added
-     * to the cache as a side effect.
-     *
-     * Return false if the operation failed.
-     */
-    UBool populateNear(int32_t position, UErrorCode &status);
-
-    /**
-     *  Add boundary(s) to the cache following the current last boundary.
-     *  Return false if at the end of the text, and no more boundaries can be added.
-     *  Leave iteration position at the first newly added boundary, or unchanged if no boundary was added.
-     */
-    UBool populateFollowing();
-
-    /**
-     *  Add one or more boundaries to the cache preceding the first currently cached boundary.
-     *  Leave the iteration position on the first added boundary.
-     *  Return false if no boundaries could be added (if at the start of the text.)
-     */
-    UBool populatePreceding(UErrorCode &status);
-
-    enum UpdatePositionValues {
-        RetainCachePosition = 0,
-        UpdateCachePosition = 1
-    };
-
-    /*
-     * Add the boundary following the current position.
-     * The current position can be left as it was, or changed to the newly added boundary,
-     * as specified by the update parameter.
-     */
-    void addFollowing(int32_t position, int32_t ruleStatusIdx, UpdatePositionValues update);
-
-
-    /*
-     * Add the boundary preceding the current position.
-     * The current position can be left as it was, or changed to the newly added boundary,
-     * as specified by the update parameter.
-     */
-    bool addPreceding(int32_t position, int32_t ruleStatusIdx, UpdatePositionValues update);
-
-    /**
-     *  Set the cache position to the specified position, or, if the position
-     *  falls between to cached boundaries, to the preceding boundary.
-     *  Fails if the requested position is outside of the range of boundaries currently held by the cache.
-     *  The startPosition must be on a code point boundary.
-     *
-     *  Return true if successful, false if the specified position is after
-     *  the last cached boundary or before the first.
-     */
-    UBool                   seek(int32_t startPosition);
-
-    void dumpCache();
-
-  private:
-    static inline int32_t   modChunkSize(int index) { return index & (CACHE_SIZE - 1); }
-
-    static constexpr int32_t CACHE_SIZE = 128;
-    static_assert((CACHE_SIZE & (CACHE_SIZE-1)) == 0, "CACHE_SIZE must be power of two.");
-
-    RuleBasedBreakIterator *fBI;
-    int32_t                 fStartBufIdx;
-    int32_t                 fEndBufIdx;    // inclusive
-
-    int32_t                 fTextIdx;
-    int32_t                 fBufIdx;
-
-    int32_t                 fBoundaries[CACHE_SIZE];
-    uint16_t                fStatuses[CACHE_SIZE];
-
-    UVector32               fSideBuffer;
-};
-
-U_NAMESPACE_END
-
-#endif // #if !UCONFIG_NO_BREAK_ITERATION
-
-#endif // RBBI_CACHE_H
-=======
-// Copyright (C) 2016 and later: Unicode, Inc. and others.
-// License & terms of use: http://www.unicode.org/copyright.html
-
-// file: rbbi_cache.h
-//
-#ifndef RBBI_CACHE_H
-#define RBBI_CACHE_H
-
-#include "unicode/utypes.h"
-
-#if !UCONFIG_NO_BREAK_ITERATION
-
-#include "unicode/rbbi.h"
-#include "unicode/uobject.h"
-
-#include "uvectr32.h"
-
-U_NAMESPACE_BEGIN
-
-/* DictionaryCache  stores the boundaries obtained from a run of dictionary characters.
- *                 Dictionary boundaries are moved first to this cache, then from here
- *                 to the main BreakCache, where they may inter-leave with non-dictionary
- *                 boundaries. The public BreakIterator API always fetches directly
- *                 from the main BreakCache, not from here.
- *
- *                 In common situations, the number of boundaries in a single dictionary run
- *                 should be quite small, it will be terminated by punctuation, spaces,
- *                 or any other non-dictionary characters. The main BreakCache may end
- *                 up with boundaries from multiple dictionary based runs.
- *
- *                 The boundaries are stored in a simple ArrayList (vector), with the
- *                 assumption that they will be accessed sequentially.
- */                 
-class RuleBasedBreakIterator::DictionaryCache: public UMemory {
-  public:
-     DictionaryCache(RuleBasedBreakIterator *bi, UErrorCode &status);
-     ~DictionaryCache();
-
-     void reset();
-
-     UBool following(int32_t fromPos, int32_t *pos, int32_t *statusIndex);
-     UBool preceding(int32_t fromPos, int32_t *pos, int32_t *statusIndex);
-
-    /**
-     * Populate the cache with the dictionary based boundaries within a region of text.
-     * @param startPos  The start position of a range of text
-     * @param endPos    The end position of a range of text
-     * @param firstRuleStatus The rule status index that applies to the break at startPos
-     * @param otherRuleStatus The rule status index that applies to boundaries other than startPos
-     * @internal
-     */
-    void populateDictionary(int32_t startPos, int32_t endPos,
-                         int32_t firstRuleStatus, int32_t otherRuleStatus);
-
-
-
-    RuleBasedBreakIterator *fBI;
-    
-    UVector32           fBreaks;                // A vector containing the boundaries.
-    int32_t             fPositionInCache;       // Index in fBreaks of last boundary returned by following()
-                                                //    or preceding(). Optimizes sequential access.
-    int32_t             fStart;                 // Text position of first boundary in cache.
-    int32_t             fLimit;                 // Last boundary in cache. Which is the limit of the
-                                                //    text segment being handled by the dictionary.
-    int32_t             fFirstRuleStatusIndex;  // Rule status info for first boundary.
-    int32_t             fOtherRuleStatusIndex;  // Rule status info for 2nd through last boundaries.
-};
-
-
-/*
- * class BreakCache
- *
- * Cache of break boundary positions and rule status values.
- * Break iterator API functions, next(), previous(), etc., will use cached results
- * when possible, and otherwise cache new results as they are obtained.
- *
- * Uniformly caches both dictionary and rule based (non-dictionary) boundaries.
- *
- * The cache is implemented as a single circular buffer.
- */
-
-/*
- * size of the circular cache buffer.
- */
-
-class RuleBasedBreakIterator::BreakCache: public UMemory {
-  public:
-                BreakCache(RuleBasedBreakIterator *bi, UErrorCode &status);
-    virtual     ~BreakCache();
-    void        reset(int32_t pos = 0, int32_t ruleStatus = 0);
-    void        next() {    if (fBufIdx == fEndBufIdx) {
-                                nextOL();
-                            } else {
-                                fBufIdx = modChunkSize(fBufIdx + 1);
-                                fTextIdx = fBI->fPosition = fBoundaries[fBufIdx];
-                                fBI->fRuleStatusIndex = fStatuses[fBufIdx];
-                            }
-                }
-
-
-    void        nextOL();
-    void        previous(UErrorCode &status);
-
-    // Move the iteration state to the position following the startPosition.
-    // Input position must be pinned to the input length.
-    void        following(int32_t startPosition, UErrorCode &status);
-
-    void        preceding(int32_t startPosition, UErrorCode &status);
-
-    /*
-     * Update the state of the public BreakIterator (fBI) to reflect the
-     * current state of the break iterator cache (this).
-     */
-    int32_t     current();
-
-    /**
-     * Add boundaries to the cache near the specified position.
-     * The given position need not be a boundary itself.
-     * The input position must be within the range of the text, and
-     * on a code point boundary.
-     * If the requested position is a break boundary, leave the iteration
-     * position on it.
-     * If the requested position is not a boundary, leave the iteration
-     * position on the preceding boundary and include both the
-     * preceding and following boundaries in the cache.
-     * Additional boundaries, either preceding or following, may be added
-     * to the cache as a side effect.
-     *
-     * Return false if the operation failed.
-     */
-    UBool populateNear(int32_t position, UErrorCode &status);
-
-    /**
-     *  Add boundary(s) to the cache following the current last boundary.
-     *  Return false if at the end of the text, and no more boundaries can be added.
-     *  Leave iteration position at the first newly added boundary, or unchanged if no boundary was added.
-     */
-    UBool populateFollowing();
-
-    /**
-     *  Add one or more boundaries to the cache preceding the first currently cached boundary.
-     *  Leave the iteration position on the first added boundary.
-     *  Return false if no boundaries could be added (if at the start of the text.)
-     */
-    UBool populatePreceding(UErrorCode &status);
-
-    enum UpdatePositionValues {
-        RetainCachePosition = 0,
-        UpdateCachePosition = 1
-    };
-
-    /*
-     * Add the boundary following the current position.
-     * The current position can be left as it was, or changed to the newly added boundary,
-     * as specified by the update parameter.
-     */
-    void addFollowing(int32_t position, int32_t ruleStatusIdx, UpdatePositionValues update);
-
-
-    /*
-     * Add the boundary preceding the current position.
-     * The current position can be left as it was, or changed to the newly added boundary,
-     * as specified by the update parameter.
-     */
-    bool addPreceding(int32_t position, int32_t ruleStatusIdx, UpdatePositionValues update);
-
-    /**
-     *  Set the cache position to the specified position, or, if the position
-     *  falls between to cached boundaries, to the preceding boundary.
-     *  Fails if the requested position is outside of the range of boundaries currently held by the cache.
-     *  The startPosition must be on a code point boundary.
-     *
-     *  Return true if successful, false if the specified position is after
-     *  the last cached boundary or before the first.
-     */
-    UBool                   seek(int32_t startPosition);
-
-    void dumpCache();
-
-  private:
-    static inline int32_t   modChunkSize(int index) { return index & (CACHE_SIZE - 1); }
-
-    static constexpr int32_t CACHE_SIZE = 128;
-    static_assert((CACHE_SIZE & (CACHE_SIZE-1)) == 0, "CACHE_SIZE must be power of two.");
-
-    RuleBasedBreakIterator *fBI;
-    int32_t                 fStartBufIdx;
-    int32_t                 fEndBufIdx;    // inclusive
-
-    int32_t                 fTextIdx;
-    int32_t                 fBufIdx;
-
-    int32_t                 fBoundaries[CACHE_SIZE];
-    uint16_t                fStatuses[CACHE_SIZE];
-
-    UVector32               fSideBuffer;
-};
-
-U_NAMESPACE_END
-
-#endif // #if !UCONFIG_NO_BREAK_ITERATION
-
-#endif // RBBI_CACHE_H
->>>>>>> a8a80be5
+// Copyright (C) 2016 and later: Unicode, Inc. and others.
+// License & terms of use: http://www.unicode.org/copyright.html
+
+// file: rbbi_cache.h
+//
+#ifndef RBBI_CACHE_H
+#define RBBI_CACHE_H
+
+#include "unicode/utypes.h"
+
+#if !UCONFIG_NO_BREAK_ITERATION
+
+#include "unicode/rbbi.h"
+#include "unicode/uobject.h"
+
+#include "uvectr32.h"
+
+U_NAMESPACE_BEGIN
+
+/* DictionaryCache  stores the boundaries obtained from a run of dictionary characters.
+ *                 Dictionary boundaries are moved first to this cache, then from here
+ *                 to the main BreakCache, where they may inter-leave with non-dictionary
+ *                 boundaries. The public BreakIterator API always fetches directly
+ *                 from the main BreakCache, not from here.
+ *
+ *                 In common situations, the number of boundaries in a single dictionary run
+ *                 should be quite small, it will be terminated by punctuation, spaces,
+ *                 or any other non-dictionary characters. The main BreakCache may end
+ *                 up with boundaries from multiple dictionary based runs.
+ *
+ *                 The boundaries are stored in a simple ArrayList (vector), with the
+ *                 assumption that they will be accessed sequentially.
+ */                 
+class RuleBasedBreakIterator::DictionaryCache: public UMemory {
+  public:
+     DictionaryCache(RuleBasedBreakIterator *bi, UErrorCode &status);
+     ~DictionaryCache();
+
+     void reset();
+
+     UBool following(int32_t fromPos, int32_t *pos, int32_t *statusIndex);
+     UBool preceding(int32_t fromPos, int32_t *pos, int32_t *statusIndex);
+
+    /**
+     * Populate the cache with the dictionary based boundaries within a region of text.
+     * @param startPos  The start position of a range of text
+     * @param endPos    The end position of a range of text
+     * @param firstRuleStatus The rule status index that applies to the break at startPos
+     * @param otherRuleStatus The rule status index that applies to boundaries other than startPos
+     * @internal
+     */
+    void populateDictionary(int32_t startPos, int32_t endPos,
+                         int32_t firstRuleStatus, int32_t otherRuleStatus);
+
+
+
+    RuleBasedBreakIterator *fBI;
+    
+    UVector32           fBreaks;                // A vector containing the boundaries.
+    int32_t             fPositionInCache;       // Index in fBreaks of last boundary returned by following()
+                                                //    or preceding(). Optimizes sequential access.
+    int32_t             fStart;                 // Text position of first boundary in cache.
+    int32_t             fLimit;                 // Last boundary in cache. Which is the limit of the
+                                                //    text segment being handled by the dictionary.
+    int32_t             fFirstRuleStatusIndex;  // Rule status info for first boundary.
+    int32_t             fOtherRuleStatusIndex;  // Rule status info for 2nd through last boundaries.
+};
+
+
+/*
+ * class BreakCache
+ *
+ * Cache of break boundary positions and rule status values.
+ * Break iterator API functions, next(), previous(), etc., will use cached results
+ * when possible, and otherwise cache new results as they are obtained.
+ *
+ * Uniformly caches both dictionary and rule based (non-dictionary) boundaries.
+ *
+ * The cache is implemented as a single circular buffer.
+ */
+
+/*
+ * size of the circular cache buffer.
+ */
+
+class RuleBasedBreakIterator::BreakCache: public UMemory {
+  public:
+                BreakCache(RuleBasedBreakIterator *bi, UErrorCode &status);
+    virtual     ~BreakCache();
+    void        reset(int32_t pos = 0, int32_t ruleStatus = 0);
+    void        next() {    if (fBufIdx == fEndBufIdx) {
+                                nextOL();
+                            } else {
+                                fBufIdx = modChunkSize(fBufIdx + 1);
+                                fTextIdx = fBI->fPosition = fBoundaries[fBufIdx];
+                                fBI->fRuleStatusIndex = fStatuses[fBufIdx];
+                            }
+                }
+
+
+    void        nextOL();
+    void        previous(UErrorCode &status);
+
+    // Move the iteration state to the position following the startPosition.
+    // Input position must be pinned to the input length.
+    void        following(int32_t startPosition, UErrorCode &status);
+
+    void        preceding(int32_t startPosition, UErrorCode &status);
+
+    /*
+     * Update the state of the public BreakIterator (fBI) to reflect the
+     * current state of the break iterator cache (this).
+     */
+    int32_t     current();
+
+    /**
+     * Add boundaries to the cache near the specified position.
+     * The given position need not be a boundary itself.
+     * The input position must be within the range of the text, and
+     * on a code point boundary.
+     * If the requested position is a break boundary, leave the iteration
+     * position on it.
+     * If the requested position is not a boundary, leave the iteration
+     * position on the preceding boundary and include both the
+     * preceding and following boundaries in the cache.
+     * Additional boundaries, either preceding or following, may be added
+     * to the cache as a side effect.
+     *
+     * Return false if the operation failed.
+     */
+    UBool populateNear(int32_t position, UErrorCode &status);
+
+    /**
+     *  Add boundary(s) to the cache following the current last boundary.
+     *  Return false if at the end of the text, and no more boundaries can be added.
+     *  Leave iteration position at the first newly added boundary, or unchanged if no boundary was added.
+     */
+    UBool populateFollowing();
+
+    /**
+     *  Add one or more boundaries to the cache preceding the first currently cached boundary.
+     *  Leave the iteration position on the first added boundary.
+     *  Return false if no boundaries could be added (if at the start of the text.)
+     */
+    UBool populatePreceding(UErrorCode &status);
+
+    enum UpdatePositionValues {
+        RetainCachePosition = 0,
+        UpdateCachePosition = 1
+    };
+
+    /*
+     * Add the boundary following the current position.
+     * The current position can be left as it was, or changed to the newly added boundary,
+     * as specified by the update parameter.
+     */
+    void addFollowing(int32_t position, int32_t ruleStatusIdx, UpdatePositionValues update);
+
+
+    /*
+     * Add the boundary preceding the current position.
+     * The current position can be left as it was, or changed to the newly added boundary,
+     * as specified by the update parameter.
+     */
+    bool addPreceding(int32_t position, int32_t ruleStatusIdx, UpdatePositionValues update);
+
+    /**
+     *  Set the cache position to the specified position, or, if the position
+     *  falls between to cached boundaries, to the preceding boundary.
+     *  Fails if the requested position is outside of the range of boundaries currently held by the cache.
+     *  The startPosition must be on a code point boundary.
+     *
+     *  Return true if successful, false if the specified position is after
+     *  the last cached boundary or before the first.
+     */
+    UBool                   seek(int32_t startPosition);
+
+    void dumpCache();
+
+  private:
+    static inline int32_t   modChunkSize(int index) { return index & (CACHE_SIZE - 1); }
+
+    static constexpr int32_t CACHE_SIZE = 128;
+    static_assert((CACHE_SIZE & (CACHE_SIZE-1)) == 0, "CACHE_SIZE must be power of two.");
+
+    RuleBasedBreakIterator *fBI;
+    int32_t                 fStartBufIdx;
+    int32_t                 fEndBufIdx;    // inclusive
+
+    int32_t                 fTextIdx;
+    int32_t                 fBufIdx;
+
+    int32_t                 fBoundaries[CACHE_SIZE];
+    uint16_t                fStatuses[CACHE_SIZE];
+
+    UVector32               fSideBuffer;
+};
+
+U_NAMESPACE_END
+
+#endif // #if !UCONFIG_NO_BREAK_ITERATION
+
+#endif // RBBI_CACHE_H