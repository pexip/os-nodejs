--- conflicted
+++ resolved
@@ -1,75 +1,36 @@
-<<<<<<< HEAD
-// © 2016 and later: Unicode, Inc. and others.
-// License & terms of use: http://www.unicode.org/copyright.html
-/*
-********************************************************************************
-*   Copyright (C) 2005-2011, International Business Machines
-*   Corporation and others.  All Rights Reserved.
-********************************************************************************
-*
-* File WINTZ.H
-*
-********************************************************************************
-*/
-
-#ifndef __WINTZ
-#define __WINTZ
-
-#include "unicode/utypes.h"
-
-#if U_PLATFORM_USES_ONLY_WIN32_API
-
-/**
- * \file
- * \brief C API: Utilities for dealing w/ Windows time zones.
- */
-
-U_CDECL_BEGIN
-/* Forward declarations for Windows types... */
-typedef struct _TIME_ZONE_INFORMATION TIME_ZONE_INFORMATION;
-U_CDECL_END
-
-U_CAPI const char* U_EXPORT2
-uprv_detectWindowsTimeZone();
-
-#endif /* U_PLATFORM_USES_ONLY_WIN32_API  */
-
-#endif /* __WINTZ */
-=======
-// © 2016 and later: Unicode, Inc. and others.
-// License & terms of use: http://www.unicode.org/copyright.html
-/*
-********************************************************************************
-*   Copyright (C) 2005-2011, International Business Machines
-*   Corporation and others.  All Rights Reserved.
-********************************************************************************
-*
-* File WINTZ.H
-*
-********************************************************************************
-*/
-
-#ifndef __WINTZ
-#define __WINTZ
-
-#include "unicode/utypes.h"
-
-#if U_PLATFORM_USES_ONLY_WIN32_API
-
-/**
- * \file 
- * \brief C API: Utilities for dealing w/ Windows time zones.
- */
-
-U_CDECL_BEGIN
-/* Forward declarations for Windows types... */
-typedef struct _TIME_ZONE_INFORMATION TIME_ZONE_INFORMATION;
-U_CDECL_END
-
-U_CAPI const char* U_EXPORT2
-uprv_detectWindowsTimeZone();
-
-#endif /* U_PLATFORM_USES_ONLY_WIN32_API  */
-
-#endif /* __WINTZ */
->>>>>>> a8a80be5
+// © 2016 and later: Unicode, Inc. and others.
+// License & terms of use: http://www.unicode.org/copyright.html
+/*
+********************************************************************************
+*   Copyright (C) 2005-2011, International Business Machines
+*   Corporation and others.  All Rights Reserved.
+********************************************************************************
+*
+* File WINTZ.H
+*
+********************************************************************************
+*/
+
+#ifndef __WINTZ
+#define __WINTZ
+
+#include "unicode/utypes.h"
+
+#if U_PLATFORM_USES_ONLY_WIN32_API
+
+/**
+ * \file 
+ * \brief C API: Utilities for dealing w/ Windows time zones.
+ */
+
+U_CDECL_BEGIN
+/* Forward declarations for Windows types... */
+typedef struct _TIME_ZONE_INFORMATION TIME_ZONE_INFORMATION;
+U_CDECL_END
+
+U_CAPI const char* U_EXPORT2
+uprv_detectWindowsTimeZone();
+
+#endif /* U_PLATFORM_USES_ONLY_WIN32_API  */
+
+#endif /* __WINTZ */