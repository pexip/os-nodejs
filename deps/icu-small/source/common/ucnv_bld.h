<<<<<<< HEAD
// © 2016 and later: Unicode, Inc. and others.
// License & terms of use: http://www.unicode.org/copyright.html
/*
**********************************************************************
*   Copyright (C) 1999-2015 International Business Machines
*   Corporation and others.  All Rights Reserved.
**********************************************************************
*
*
*  ucnv_bld.h:
*  Contains internal data structure definitions
* Created by Bertrand A. Damiba
*
*   Change history:
*
*   06/29/2000  helena      Major rewrite of the callback APIs.
*/

#ifndef UCNV_BLD_H
#define UCNV_BLD_H

#include "unicode/utypes.h"

#if !UCONFIG_NO_CONVERSION

#include "unicode/ucnv.h"
#include "unicode/ucnv_err.h"
#include "unicode/utf16.h"
#include "ucnv_cnv.h"
#include "ucnvmbcs.h"
#include "ucnv_ext.h"
#include "udataswp.h"

/* size of the overflow buffers in UConverter, enough for escaping callbacks */
#define UCNV_ERROR_BUFFER_LENGTH 32

/* at most 4 bytes per substitution character (part of .cnv file format! see UConverterStaticData) */
#define UCNV_MAX_SUBCHAR_LEN 4

/* at most 8 bytes per character in toUBytes[] (UTF-8 uses up to 6) */
#define UCNV_MAX_CHAR_LEN 8

/* converter options bits */
#define UCNV_OPTION_VERSION     0xf
#define UCNV_OPTION_SWAP_LFNL   0x10

#define UCNV_GET_VERSION(cnv) ((cnv)->options&UCNV_OPTION_VERSION)

U_CDECL_BEGIN /* We must declare the following as 'extern "C"' so that if ucnv
                 itself is compiled under C++, the linkage of the funcptrs will
                 work.
              */

union UConverterTable {
    UConverterMBCSTable mbcs;
};

typedef union UConverterTable UConverterTable;

struct UConverterImpl;
typedef struct UConverterImpl UConverterImpl;

/** values for the unicodeMask */
#define UCNV_HAS_SUPPLEMENTARY 1
#define UCNV_HAS_SURROGATES    2

typedef struct UConverterStaticData {   /* +offset: size */
    uint32_t structSize;                /* +0: 4 Size of this structure */

    char name
      [UCNV_MAX_CONVERTER_NAME_LENGTH]; /* +4: 60  internal name of the converter- invariant chars */

    int32_t codepage;               /* +64: 4 codepage # (now IBM-$codepage) */

    int8_t platform;                /* +68: 1 platform of the converter (only IBM now) */
    int8_t conversionType;          /* +69: 1 conversion type */

    int8_t minBytesPerChar;         /* +70: 1 Minimum # bytes per char in this codepage */
    int8_t maxBytesPerChar;         /* +71: 1 Maximum # bytes output per UChar in this codepage */

    uint8_t subChar[UCNV_MAX_SUBCHAR_LEN]; /* +72: 4  [note:  4 and 8 byte boundary] */
    int8_t subCharLen;              /* +76: 1 */

    uint8_t hasToUnicodeFallback;   /* +77: 1 UBool needs to be changed to UBool to be consistent across platform */
    uint8_t hasFromUnicodeFallback; /* +78: 1 */
    uint8_t unicodeMask;            /* +79: 1  bit 0: has supplementary  bit 1: has single surrogates */
    uint8_t subChar1;               /* +80: 1  single-byte substitution character for IBM MBCS (0 if none) */
    uint8_t reserved[19];           /* +81: 19 to round out the structure */
                                    /* total size: 100 */
} UConverterStaticData;

/*
 * Defines the UConverterSharedData struct,
 * the immutable, shared part of UConverter.
 */
struct UConverterSharedData {
    uint32_t structSize;            /* Size of this structure */
    uint32_t referenceCounter;      /* used to count number of clients, unused for static/immutable SharedData */

    const void *dataMemory;         /* from udata_openChoice() - for cleanup */

    const UConverterStaticData *staticData; /* pointer to the static (non changing) data. */

    UBool                sharedDataCached;   /* true:  shared data is in cache, don't destroy on ucnv_close() if 0 ref.  false: shared data isn't in the cache, do attempt to clean it up if the ref is 0 */
    /** If false, then referenceCounter is not used. Must not change after initialization. */
    UBool isReferenceCounted;

    const UConverterImpl *impl;     /* vtable-style struct of mostly function pointers */

    /*initial values of some members of the mutable part of object */
    uint32_t toUnicodeStatus;

    /*
     * Shared data structures currently come in two flavors:
     * - readonly for built-in algorithmic converters
     * - allocated for MBCS, with a pointer to an allocated UConverterTable
     *   which always has a UConverterMBCSTable
     *
     * To eliminate one allocation, I am making the UConverterMBCSTable
     * a member of the shared data.
     *
     * markus 2003-nov-07
     */
    UConverterMBCSTable mbcs;
};

/** UConverterSharedData initializer for static, non-reference-counted converters. */
#define UCNV_IMMUTABLE_SHARED_DATA_INITIALIZER(pStaticData, pImpl) \
    { \
        sizeof(UConverterSharedData), ~((uint32_t)0), \
        NULL, pStaticData, false, false, pImpl, \
        0, UCNV_MBCS_TABLE_INITIALIZER \
    }

/* Defines a UConverter, the lightweight mutable part the user sees */

struct UConverter {
    /*
     * Error function pointer called when conversion issues
     * occur during a ucnv_fromUnicode call
     */
    void (U_EXPORT2 *fromUCharErrorBehaviour) (const void *context,
                                     UConverterFromUnicodeArgs *args,
                                     const UChar *codeUnits,
                                     int32_t length,
                                     UChar32 codePoint,
                                     UConverterCallbackReason reason,
                                     UErrorCode *);
    /*
     * Error function pointer called when conversion issues
     * occur during a ucnv_toUnicode call
     */
    void (U_EXPORT2 *fromCharErrorBehaviour) (const void *context,
                                    UConverterToUnicodeArgs *args,
                                    const char *codeUnits,
                                    int32_t length,
                                    UConverterCallbackReason reason,
                                    UErrorCode *);

    /*
     * Pointer to additional data that depends on the converter type.
     * Used by ISO 2022, SCSU, GB 18030 converters, possibly more.
     */
    void *extraInfo;

    const void *fromUContext;
    const void *toUContext;

    /*
     * Pointer to charset bytes for substitution string if subCharLen>0,
     * or pointer to Unicode string (UChar *) if subCharLen<0.
     * subCharLen==0 is equivalent to using a skip callback.
     * If the pointer is !=subUChars then it is allocated with
     * UCNV_ERROR_BUFFER_LENGTH * U_SIZEOF_UCHAR bytes.
     * The subUChars field is declared as UChar[] not uint8_t[] to
     * guarantee alignment for UChars.
     */
    uint8_t *subChars;

    UConverterSharedData *sharedData;   /* Pointer to the shared immutable part of the converter object */

    uint32_t options; /* options flags from UConverterOpen, may contain additional bits */

    UBool sharedDataIsCached;  /* true:  shared data is in cache, don't destroy on ucnv_close() if 0 ref.  false: shared data isn't in the cache, do attempt to clean it up if the ref is 0 */
    UBool isCopyLocal;  /* true if UConverter is not owned and not released in ucnv_close() (stack-allocated, safeClone(), etc.) */
    UBool isExtraLocal; /* true if extraInfo is not owned and not released in ucnv_close() (stack-allocated, safeClone(), etc.) */

    UBool  useFallback;
    int8_t toULength;                   /* number of bytes in toUBytes */
    uint8_t toUBytes[UCNV_MAX_CHAR_LEN-1];/* more "toU status"; keeps the bytes of the current character */
    uint32_t toUnicodeStatus;           /* Used to internalize stream status information */
    int32_t mode;
    uint32_t fromUnicodeStatus;

    /*
     * More fromUnicode() status. Serves 3 purposes:
     * - keeps a lead surrogate between buffers (similar to toUBytes[])
     * - keeps a lead surrogate at the end of the stream,
     *   which the framework handles as truncated input
     * - if the fromUnicode() implementation returns to the framework
     *   (ucnv.c ucnv_fromUnicode()), then the framework calls the callback
     *   for this code point
     */
    UChar32 fromUChar32;

    /*
     * value for ucnv_getMaxCharSize()
     *
     * usually simply copied from the static data, but ucnvmbcs.c modifies
     * the value depending on the converter type and options
     */
    int8_t maxBytesPerUChar;

    int8_t subCharLen;                  /* length of the codepage specific character sequence */
    int8_t invalidCharLength;
    int8_t charErrorBufferLength;       /* number of valid bytes in charErrorBuffer */

    int8_t invalidUCharLength;
    int8_t UCharErrorBufferLength;      /* number of valid UChars in charErrorBuffer */

    uint8_t subChar1;                                   /* single-byte substitution character if different from subChar */
    UBool useSubChar1;
    char invalidCharBuffer[UCNV_MAX_CHAR_LEN];          /* bytes from last error/callback situation */
    uint8_t charErrorBuffer[UCNV_ERROR_BUFFER_LENGTH];  /* codepage output from Error functions */
    UChar subUChars[UCNV_MAX_SUBCHAR_LEN/U_SIZEOF_UCHAR]; /* see subChars documentation */

    UChar invalidUCharBuffer[U16_MAX_LENGTH];           /* UChars from last error/callback situation */
    UChar UCharErrorBuffer[UCNV_ERROR_BUFFER_LENGTH];   /* unicode output from Error functions */

    /* fields for conversion extension */

    /* store previous UChars/chars to continue partial matches */
    UChar32 preFromUFirstCP;                /* >=0: partial match */
    UChar preFromU[UCNV_EXT_MAX_UCHARS];
    char preToU[UCNV_EXT_MAX_BYTES];
    int8_t preFromULength, preToULength;    /* negative: replay */
    int8_t preToUFirstLength;               /* length of first character */

    /* new fields for ICU 4.0 */
    UConverterCallbackReason toUCallbackReason; /* (*fromCharErrorBehaviour) reason, set when error is detected */
};

U_CDECL_END /* end of UConverter */

#define CONVERTER_FILE_EXTENSION ".cnv"


/**
 * Return the number of all converter names.
 * @param pErrorCode The error code
 * @return the number of all converter names
 */
U_CFUNC uint16_t
ucnv_bld_countAvailableConverters(UErrorCode *pErrorCode);

/**
 * Return the (n)th converter name in mixed case, or NULL
 * if there is none (typically, if the data cannot be loaded).
 * 0<=index<ucnv_io_countAvailableConverters().
 * @param n The number specifies which converter name to get
 * @param pErrorCode The error code
 * @return the (n)th converter name in mixed case, or NULL if there is none.
 */
U_CFUNC const char *
ucnv_bld_getAvailableConverter(uint16_t n, UErrorCode *pErrorCode);

/**
 * Load a non-algorithmic converter.
 * If pkg==NULL, then this function must be called inside umtx_lock(&cnvCacheMutex).
 */
U_CAPI UConverterSharedData *
ucnv_load(UConverterLoadArgs *pArgs, UErrorCode *err);

/**
 * Unload a non-algorithmic converter.
 * It must be sharedData->isReferenceCounted
 * and this function must be called inside umtx_lock(&cnvCacheMutex).
 */
U_CAPI void
ucnv_unload(UConverterSharedData *sharedData);

/**
 * Swap ICU .cnv conversion tables. See udataswp.h.
 * @internal
 */
U_CAPI int32_t U_EXPORT2
ucnv_swap(const UDataSwapper *ds,
          const void *inData, int32_t length, void *outData,
          UErrorCode *pErrorCode);

U_CAPI void U_EXPORT2
ucnv_enableCleanup(void);

#endif

#endif /* _UCNV_BLD */
=======
// © 2016 and later: Unicode, Inc. and others.
// License & terms of use: http://www.unicode.org/copyright.html
/*
**********************************************************************
*   Copyright (C) 1999-2015 International Business Machines
*   Corporation and others.  All Rights Reserved.
**********************************************************************
*
*
*  ucnv_bld.h:
*  Contains internal data structure definitions
* Created by Bertrand A. Damiba
*
*   Change history:
*
*   06/29/2000  helena      Major rewrite of the callback APIs.
*/

#ifndef UCNV_BLD_H
#define UCNV_BLD_H

#include "unicode/utypes.h"

#if !UCONFIG_NO_CONVERSION

#include "unicode/ucnv.h"
#include "unicode/ucnv_err.h"
#include "unicode/utf16.h"
#include "ucnv_cnv.h"
#include "ucnvmbcs.h"
#include "ucnv_ext.h"
#include "udataswp.h"

/* size of the overflow buffers in UConverter, enough for escaping callbacks */
#define UCNV_ERROR_BUFFER_LENGTH 32

/* at most 4 bytes per substitution character (part of .cnv file format! see UConverterStaticData) */
#define UCNV_MAX_SUBCHAR_LEN 4

/* at most 8 bytes per character in toUBytes[] (UTF-8 uses up to 6) */
#define UCNV_MAX_CHAR_LEN 8

/* converter options bits */
#define UCNV_OPTION_VERSION     0xf
#define UCNV_OPTION_SWAP_LFNL   0x10

#define UCNV_GET_VERSION(cnv) ((cnv)->options&UCNV_OPTION_VERSION)

U_CDECL_BEGIN /* We must declare the following as 'extern "C"' so that if ucnv
                 itself is compiled under C++, the linkage of the funcptrs will
                 work.
              */

union UConverterTable {
    UConverterMBCSTable mbcs;
};

typedef union UConverterTable UConverterTable;

struct UConverterImpl;
typedef struct UConverterImpl UConverterImpl;

/** values for the unicodeMask */
#define UCNV_HAS_SUPPLEMENTARY 1
#define UCNV_HAS_SURROGATES    2

typedef struct UConverterStaticData {   /* +offset: size */
    uint32_t structSize;                /* +0: 4 Size of this structure */

    char name
      [UCNV_MAX_CONVERTER_NAME_LENGTH]; /* +4: 60  internal name of the converter- invariant chars */

    int32_t codepage;               /* +64: 4 codepage # (now IBM-$codepage) */

    int8_t platform;                /* +68: 1 platform of the converter (only IBM now) */
    int8_t conversionType;          /* +69: 1 conversion type */

    int8_t minBytesPerChar;         /* +70: 1 Minimum # bytes per char in this codepage */
    int8_t maxBytesPerChar;         /* +71: 1 Maximum # bytes output per UChar in this codepage */

    uint8_t subChar[UCNV_MAX_SUBCHAR_LEN]; /* +72: 4  [note:  4 and 8 byte boundary] */
    int8_t subCharLen;              /* +76: 1 */

    uint8_t hasToUnicodeFallback;   /* +77: 1 UBool needs to be changed to UBool to be consistent across platform */
    uint8_t hasFromUnicodeFallback; /* +78: 1 */
    uint8_t unicodeMask;            /* +79: 1  bit 0: has supplementary  bit 1: has single surrogates */
    uint8_t subChar1;               /* +80: 1  single-byte substitution character for IBM MBCS (0 if none) */
    uint8_t reserved[19];           /* +81: 19 to round out the structure */
                                    /* total size: 100 */
} UConverterStaticData;

/*
 * Defines the UConverterSharedData struct,
 * the immutable, shared part of UConverter.
 */
struct UConverterSharedData {
    uint32_t structSize;            /* Size of this structure */
    uint32_t referenceCounter;      /* used to count number of clients, unused for static/immutable SharedData */

    const void *dataMemory;         /* from udata_openChoice() - for cleanup */

    const UConverterStaticData *staticData; /* pointer to the static (non changing) data. */

    UBool                sharedDataCached;   /* true:  shared data is in cache, don't destroy on ucnv_close() if 0 ref.  false: shared data isn't in the cache, do attempt to clean it up if the ref is 0 */
    /** If false, then referenceCounter is not used. Must not change after initialization. */
    UBool isReferenceCounted;

    const UConverterImpl *impl;     /* vtable-style struct of mostly function pointers */

    /*initial values of some members of the mutable part of object */
    uint32_t toUnicodeStatus;

    /*
     * Shared data structures currently come in two flavors:
     * - readonly for built-in algorithmic converters
     * - allocated for MBCS, with a pointer to an allocated UConverterTable
     *   which always has a UConverterMBCSTable
     *
     * To eliminate one allocation, I am making the UConverterMBCSTable
     * a member of the shared data.
     *
     * markus 2003-nov-07
     */
    UConverterMBCSTable mbcs;
};

/** UConverterSharedData initializer for static, non-reference-counted converters. */
#define UCNV_IMMUTABLE_SHARED_DATA_INITIALIZER(pStaticData, pImpl) \
    { \
        sizeof(UConverterSharedData), ~((uint32_t)0), \
        NULL, pStaticData, false, false, pImpl, \
        0, UCNV_MBCS_TABLE_INITIALIZER \
    }

/* Defines a UConverter, the lightweight mutable part the user sees */

struct UConverter {
    /*
     * Error function pointer called when conversion issues
     * occur during a ucnv_fromUnicode call
     */
    void (U_EXPORT2 *fromUCharErrorBehaviour) (const void *context,
                                     UConverterFromUnicodeArgs *args,
                                     const UChar *codeUnits,
                                     int32_t length,
                                     UChar32 codePoint,
                                     UConverterCallbackReason reason,
                                     UErrorCode *);
    /*
     * Error function pointer called when conversion issues
     * occur during a ucnv_toUnicode call
     */
    void (U_EXPORT2 *fromCharErrorBehaviour) (const void *context,
                                    UConverterToUnicodeArgs *args,
                                    const char *codeUnits,
                                    int32_t length,
                                    UConverterCallbackReason reason,
                                    UErrorCode *);

    /*
     * Pointer to additional data that depends on the converter type.
     * Used by ISO 2022, SCSU, GB 18030 converters, possibly more.
     */
    void *extraInfo;

    const void *fromUContext;
    const void *toUContext;

    /*
     * Pointer to charset bytes for substitution string if subCharLen>0,
     * or pointer to Unicode string (UChar *) if subCharLen<0.
     * subCharLen==0 is equivalent to using a skip callback.
     * If the pointer is !=subUChars then it is allocated with
     * UCNV_ERROR_BUFFER_LENGTH * U_SIZEOF_UCHAR bytes.
     * The subUChars field is declared as UChar[] not uint8_t[] to
     * guarantee alignment for UChars.
     */
    uint8_t *subChars;

    UConverterSharedData *sharedData;   /* Pointer to the shared immutable part of the converter object */

    uint32_t options; /* options flags from UConverterOpen, may contain additional bits */

    UBool sharedDataIsCached;  /* true:  shared data is in cache, don't destroy on ucnv_close() if 0 ref.  false: shared data isn't in the cache, do attempt to clean it up if the ref is 0 */
    UBool isCopyLocal;  /* true if UConverter is not owned and not released in ucnv_close() (stack-allocated, safeClone(), etc.) */
    UBool isExtraLocal; /* true if extraInfo is not owned and not released in ucnv_close() (stack-allocated, safeClone(), etc.) */

    UBool  useFallback;
    int8_t toULength;                   /* number of bytes in toUBytes */
    uint8_t toUBytes[UCNV_MAX_CHAR_LEN-1];/* more "toU status"; keeps the bytes of the current character */
    uint32_t toUnicodeStatus;           /* Used to internalize stream status information */
    int32_t mode;
    uint32_t fromUnicodeStatus;

    /*
     * More fromUnicode() status. Serves 3 purposes:
     * - keeps a lead surrogate between buffers (similar to toUBytes[])
     * - keeps a lead surrogate at the end of the stream,
     *   which the framework handles as truncated input
     * - if the fromUnicode() implementation returns to the framework
     *   (ucnv.c ucnv_fromUnicode()), then the framework calls the callback
     *   for this code point
     */
    UChar32 fromUChar32;

    /*
     * value for ucnv_getMaxCharSize()
     *
     * usually simply copied from the static data, but ucnvmbcs.c modifies
     * the value depending on the converter type and options
     */
    int8_t maxBytesPerUChar;

    int8_t subCharLen;                  /* length of the codepage specific character sequence */
    int8_t invalidCharLength;
    int8_t charErrorBufferLength;       /* number of valid bytes in charErrorBuffer */

    int8_t invalidUCharLength;
    int8_t UCharErrorBufferLength;      /* number of valid UChars in charErrorBuffer */

    uint8_t subChar1;                                   /* single-byte substitution character if different from subChar */
    UBool useSubChar1;
    char invalidCharBuffer[UCNV_MAX_CHAR_LEN];          /* bytes from last error/callback situation */
    uint8_t charErrorBuffer[UCNV_ERROR_BUFFER_LENGTH];  /* codepage output from Error functions */
    UChar subUChars[UCNV_MAX_SUBCHAR_LEN/U_SIZEOF_UCHAR]; /* see subChars documentation */

    UChar invalidUCharBuffer[U16_MAX_LENGTH];           /* UChars from last error/callback situation */
    UChar UCharErrorBuffer[UCNV_ERROR_BUFFER_LENGTH];   /* unicode output from Error functions */

    /* fields for conversion extension */

    /* store previous UChars/chars to continue partial matches */
    UChar32 preFromUFirstCP;                /* >=0: partial match */
    UChar preFromU[UCNV_EXT_MAX_UCHARS];
    char preToU[UCNV_EXT_MAX_BYTES];
    int8_t preFromULength, preToULength;    /* negative: replay */
    int8_t preToUFirstLength;               /* length of first character */

    /* new fields for ICU 4.0 */
    UConverterCallbackReason toUCallbackReason; /* (*fromCharErrorBehaviour) reason, set when error is detected */
};

U_CDECL_END /* end of UConverter */

#define CONVERTER_FILE_EXTENSION ".cnv"


/**
 * Return the number of all converter names.
 * @param pErrorCode The error code
 * @return the number of all converter names
 */
U_CFUNC uint16_t
ucnv_bld_countAvailableConverters(UErrorCode *pErrorCode);

/**
 * Return the (n)th converter name in mixed case, or NULL
 * if there is none (typically, if the data cannot be loaded).
 * 0<=index<ucnv_io_countAvailableConverters().
 * @param n The number specifies which converter name to get
 * @param pErrorCode The error code
 * @return the (n)th converter name in mixed case, or NULL if there is none.
 */
U_CFUNC const char *
ucnv_bld_getAvailableConverter(uint16_t n, UErrorCode *pErrorCode);

/**
 * Load a non-algorithmic converter.
 * If pkg==NULL, then this function must be called inside umtx_lock(&cnvCacheMutex).
 */
U_CAPI UConverterSharedData *
ucnv_load(UConverterLoadArgs *pArgs, UErrorCode *err);

/**
 * Unload a non-algorithmic converter.
 * It must be sharedData->isReferenceCounted
 * and this function must be called inside umtx_lock(&cnvCacheMutex).
 */
U_CAPI void
ucnv_unload(UConverterSharedData *sharedData);

/**
 * Swap ICU .cnv conversion tables. See udataswp.h.
 * @internal
 */
U_CAPI int32_t U_EXPORT2
ucnv_swap(const UDataSwapper *ds,
          const void *inData, int32_t length, void *outData,
          UErrorCode *pErrorCode);

U_CAPI void U_EXPORT2
ucnv_enableCleanup(void);

#endif

#endif /* _UCNV_BLD */
>>>>>>> a8a80be5
<|MERGE_RESOLUTION|>--- conflicted
+++ resolved
@@ -1,595 +1,296 @@
-<<<<<<< HEAD
-// © 2016 and later: Unicode, Inc. and others.
-// License & terms of use: http://www.unicode.org/copyright.html
-/*
-**********************************************************************
-*   Copyright (C) 1999-2015 International Business Machines
-*   Corporation and others.  All Rights Reserved.
-**********************************************************************
-*
-*
-*  ucnv_bld.h:
-*  Contains internal data structure definitions
-* Created by Bertrand A. Damiba
-*
-*   Change history:
-*
-*   06/29/2000  helena      Major rewrite of the callback APIs.
-*/
-
-#ifndef UCNV_BLD_H
-#define UCNV_BLD_H
-
-#include "unicode/utypes.h"
-
-#if !UCONFIG_NO_CONVERSION
-
-#include "unicode/ucnv.h"
-#include "unicode/ucnv_err.h"
-#include "unicode/utf16.h"
-#include "ucnv_cnv.h"
-#include "ucnvmbcs.h"
-#include "ucnv_ext.h"
-#include "udataswp.h"
-
-/* size of the overflow buffers in UConverter, enough for escaping callbacks */
-#define UCNV_ERROR_BUFFER_LENGTH 32
-
-/* at most 4 bytes per substitution character (part of .cnv file format! see UConverterStaticData) */
-#define UCNV_MAX_SUBCHAR_LEN 4
-
-/* at most 8 bytes per character in toUBytes[] (UTF-8 uses up to 6) */
-#define UCNV_MAX_CHAR_LEN 8
-
-/* converter options bits */
-#define UCNV_OPTION_VERSION     0xf
-#define UCNV_OPTION_SWAP_LFNL   0x10
-
-#define UCNV_GET_VERSION(cnv) ((cnv)->options&UCNV_OPTION_VERSION)
-
-U_CDECL_BEGIN /* We must declare the following as 'extern "C"' so that if ucnv
-                 itself is compiled under C++, the linkage of the funcptrs will
-                 work.
-              */
-
-union UConverterTable {
-    UConverterMBCSTable mbcs;
-};
-
-typedef union UConverterTable UConverterTable;
-
-struct UConverterImpl;
-typedef struct UConverterImpl UConverterImpl;
-
-/** values for the unicodeMask */
-#define UCNV_HAS_SUPPLEMENTARY 1
-#define UCNV_HAS_SURROGATES    2
-
-typedef struct UConverterStaticData {   /* +offset: size */
-    uint32_t structSize;                /* +0: 4 Size of this structure */
-
-    char name
-      [UCNV_MAX_CONVERTER_NAME_LENGTH]; /* +4: 60  internal name of the converter- invariant chars */
-
-    int32_t codepage;               /* +64: 4 codepage # (now IBM-$codepage) */
-
-    int8_t platform;                /* +68: 1 platform of the converter (only IBM now) */
-    int8_t conversionType;          /* +69: 1 conversion type */
-
-    int8_t minBytesPerChar;         /* +70: 1 Minimum # bytes per char in this codepage */
-    int8_t maxBytesPerChar;         /* +71: 1 Maximum # bytes output per UChar in this codepage */
-
-    uint8_t subChar[UCNV_MAX_SUBCHAR_LEN]; /* +72: 4  [note:  4 and 8 byte boundary] */
-    int8_t subCharLen;              /* +76: 1 */
-
-    uint8_t hasToUnicodeFallback;   /* +77: 1 UBool needs to be changed to UBool to be consistent across platform */
-    uint8_t hasFromUnicodeFallback; /* +78: 1 */
-    uint8_t unicodeMask;            /* +79: 1  bit 0: has supplementary  bit 1: has single surrogates */
-    uint8_t subChar1;               /* +80: 1  single-byte substitution character for IBM MBCS (0 if none) */
-    uint8_t reserved[19];           /* +81: 19 to round out the structure */
-                                    /* total size: 100 */
-} UConverterStaticData;
-
-/*
- * Defines the UConverterSharedData struct,
- * the immutable, shared part of UConverter.
- */
-struct UConverterSharedData {
-    uint32_t structSize;            /* Size of this structure */
-    uint32_t referenceCounter;      /* used to count number of clients, unused for static/immutable SharedData */
-
-    const void *dataMemory;         /* from udata_openChoice() - for cleanup */
-
-    const UConverterStaticData *staticData; /* pointer to the static (non changing) data. */
-
-    UBool                sharedDataCached;   /* true:  shared data is in cache, don't destroy on ucnv_close() if 0 ref.  false: shared data isn't in the cache, do attempt to clean it up if the ref is 0 */
-    /** If false, then referenceCounter is not used. Must not change after initialization. */
-    UBool isReferenceCounted;
-
-    const UConverterImpl *impl;     /* vtable-style struct of mostly function pointers */
-
-    /*initial values of some members of the mutable part of object */
-    uint32_t toUnicodeStatus;
-
-    /*
-     * Shared data structures currently come in two flavors:
-     * - readonly for built-in algorithmic converters
-     * - allocated for MBCS, with a pointer to an allocated UConverterTable
-     *   which always has a UConverterMBCSTable
-     *
-     * To eliminate one allocation, I am making the UConverterMBCSTable
-     * a member of the shared data.
-     *
-     * markus 2003-nov-07
-     */
-    UConverterMBCSTable mbcs;
-};
-
-/** UConverterSharedData initializer for static, non-reference-counted converters. */
-#define UCNV_IMMUTABLE_SHARED_DATA_INITIALIZER(pStaticData, pImpl) \
-    { \
-        sizeof(UConverterSharedData), ~((uint32_t)0), \
-        NULL, pStaticData, false, false, pImpl, \
-        0, UCNV_MBCS_TABLE_INITIALIZER \
-    }
-
-/* Defines a UConverter, the lightweight mutable part the user sees */
-
-struct UConverter {
-    /*
-     * Error function pointer called when conversion issues
-     * occur during a ucnv_fromUnicode call
-     */
-    void (U_EXPORT2 *fromUCharErrorBehaviour) (const void *context,
-                                     UConverterFromUnicodeArgs *args,
-                                     const UChar *codeUnits,
-                                     int32_t length,
-                                     UChar32 codePoint,
-                                     UConverterCallbackReason reason,
-                                     UErrorCode *);
-    /*
-     * Error function pointer called when conversion issues
-     * occur during a ucnv_toUnicode call
-     */
-    void (U_EXPORT2 *fromCharErrorBehaviour) (const void *context,
-                                    UConverterToUnicodeArgs *args,
-                                    const char *codeUnits,
-                                    int32_t length,
-                                    UConverterCallbackReason reason,
-                                    UErrorCode *);
-
-    /*
-     * Pointer to additional data that depends on the converter type.
-     * Used by ISO 2022, SCSU, GB 18030 converters, possibly more.
-     */
-    void *extraInfo;
-
-    const void *fromUContext;
-    const void *toUContext;
-
-    /*
-     * Pointer to charset bytes for substitution string if subCharLen>0,
-     * or pointer to Unicode string (UChar *) if subCharLen<0.
-     * subCharLen==0 is equivalent to using a skip callback.
-     * If the pointer is !=subUChars then it is allocated with
-     * UCNV_ERROR_BUFFER_LENGTH * U_SIZEOF_UCHAR bytes.
-     * The subUChars field is declared as UChar[] not uint8_t[] to
-     * guarantee alignment for UChars.
-     */
-    uint8_t *subChars;
-
-    UConverterSharedData *sharedData;   /* Pointer to the shared immutable part of the converter object */
-
-    uint32_t options; /* options flags from UConverterOpen, may contain additional bits */
-
-    UBool sharedDataIsCached;  /* true:  shared data is in cache, don't destroy on ucnv_close() if 0 ref.  false: shared data isn't in the cache, do attempt to clean it up if the ref is 0 */
-    UBool isCopyLocal;  /* true if UConverter is not owned and not released in ucnv_close() (stack-allocated, safeClone(), etc.) */
-    UBool isExtraLocal; /* true if extraInfo is not owned and not released in ucnv_close() (stack-allocated, safeClone(), etc.) */
-
-    UBool  useFallback;
-    int8_t toULength;                   /* number of bytes in toUBytes */
-    uint8_t toUBytes[UCNV_MAX_CHAR_LEN-1];/* more "toU status"; keeps the bytes of the current character */
-    uint32_t toUnicodeStatus;           /* Used to internalize stream status information */
-    int32_t mode;
-    uint32_t fromUnicodeStatus;
-
-    /*
-     * More fromUnicode() status. Serves 3 purposes:
-     * - keeps a lead surrogate between buffers (similar to toUBytes[])
-     * - keeps a lead surrogate at the end of the stream,
-     *   which the framework handles as truncated input
-     * - if the fromUnicode() implementation returns to the framework
-     *   (ucnv.c ucnv_fromUnicode()), then the framework calls the callback
-     *   for this code point
-     */
-    UChar32 fromUChar32;
-
-    /*
-     * value for ucnv_getMaxCharSize()
-     *
-     * usually simply copied from the static data, but ucnvmbcs.c modifies
-     * the value depending on the converter type and options
-     */
-    int8_t maxBytesPerUChar;
-
-    int8_t subCharLen;                  /* length of the codepage specific character sequence */
-    int8_t invalidCharLength;
-    int8_t charErrorBufferLength;       /* number of valid bytes in charErrorBuffer */
-
-    int8_t invalidUCharLength;
-    int8_t UCharErrorBufferLength;      /* number of valid UChars in charErrorBuffer */
-
-    uint8_t subChar1;                                   /* single-byte substitution character if different from subChar */
-    UBool useSubChar1;
-    char invalidCharBuffer[UCNV_MAX_CHAR_LEN];          /* bytes from last error/callback situation */
-    uint8_t charErrorBuffer[UCNV_ERROR_BUFFER_LENGTH];  /* codepage output from Error functions */
-    UChar subUChars[UCNV_MAX_SUBCHAR_LEN/U_SIZEOF_UCHAR]; /* see subChars documentation */
-
-    UChar invalidUCharBuffer[U16_MAX_LENGTH];           /* UChars from last error/callback situation */
-    UChar UCharErrorBuffer[UCNV_ERROR_BUFFER_LENGTH];   /* unicode output from Error functions */
-
-    /* fields for conversion extension */
-
-    /* store previous UChars/chars to continue partial matches */
-    UChar32 preFromUFirstCP;                /* >=0: partial match */
-    UChar preFromU[UCNV_EXT_MAX_UCHARS];
-    char preToU[UCNV_EXT_MAX_BYTES];
-    int8_t preFromULength, preToULength;    /* negative: replay */
-    int8_t preToUFirstLength;               /* length of first character */
-
-    /* new fields for ICU 4.0 */
-    UConverterCallbackReason toUCallbackReason; /* (*fromCharErrorBehaviour) reason, set when error is detected */
-};
-
-U_CDECL_END /* end of UConverter */
-
-#define CONVERTER_FILE_EXTENSION ".cnv"
-
-
-/**
- * Return the number of all converter names.
- * @param pErrorCode The error code
- * @return the number of all converter names
- */
-U_CFUNC uint16_t
-ucnv_bld_countAvailableConverters(UErrorCode *pErrorCode);
-
-/**
- * Return the (n)th converter name in mixed case, or NULL
- * if there is none (typically, if the data cannot be loaded).
- * 0<=index<ucnv_io_countAvailableConverters().
- * @param n The number specifies which converter name to get
- * @param pErrorCode The error code
- * @return the (n)th converter name in mixed case, or NULL if there is none.
- */
-U_CFUNC const char *
-ucnv_bld_getAvailableConverter(uint16_t n, UErrorCode *pErrorCode);
-
-/**
- * Load a non-algorithmic converter.
- * If pkg==NULL, then this function must be called inside umtx_lock(&cnvCacheMutex).
- */
-U_CAPI UConverterSharedData *
-ucnv_load(UConverterLoadArgs *pArgs, UErrorCode *err);
-
-/**
- * Unload a non-algorithmic converter.
- * It must be sharedData->isReferenceCounted
- * and this function must be called inside umtx_lock(&cnvCacheMutex).
- */
-U_CAPI void
-ucnv_unload(UConverterSharedData *sharedData);
-
-/**
- * Swap ICU .cnv conversion tables. See udataswp.h.
- * @internal
- */
-U_CAPI int32_t U_EXPORT2
-ucnv_swap(const UDataSwapper *ds,
-          const void *inData, int32_t length, void *outData,
-          UErrorCode *pErrorCode);
-
-U_CAPI void U_EXPORT2
-ucnv_enableCleanup(void);
-
-#endif
-
-#endif /* _UCNV_BLD */
-=======
-// © 2016 and later: Unicode, Inc. and others.
-// License & terms of use: http://www.unicode.org/copyright.html
-/*
-**********************************************************************
-*   Copyright (C) 1999-2015 International Business Machines
-*   Corporation and others.  All Rights Reserved.
-**********************************************************************
-*
-*
-*  ucnv_bld.h:
-*  Contains internal data structure definitions
-* Created by Bertrand A. Damiba
-*
-*   Change history:
-*
-*   06/29/2000  helena      Major rewrite of the callback APIs.
-*/
-
-#ifndef UCNV_BLD_H
-#define UCNV_BLD_H
-
-#include "unicode/utypes.h"
-
-#if !UCONFIG_NO_CONVERSION
-
-#include "unicode/ucnv.h"
-#include "unicode/ucnv_err.h"
-#include "unicode/utf16.h"
-#include "ucnv_cnv.h"
-#include "ucnvmbcs.h"
-#include "ucnv_ext.h"
-#include "udataswp.h"
-
-/* size of the overflow buffers in UConverter, enough for escaping callbacks */
-#define UCNV_ERROR_BUFFER_LENGTH 32
-
-/* at most 4 bytes per substitution character (part of .cnv file format! see UConverterStaticData) */
-#define UCNV_MAX_SUBCHAR_LEN 4
-
-/* at most 8 bytes per character in toUBytes[] (UTF-8 uses up to 6) */
-#define UCNV_MAX_CHAR_LEN 8
-
-/* converter options bits */
-#define UCNV_OPTION_VERSION     0xf
-#define UCNV_OPTION_SWAP_LFNL   0x10
-
-#define UCNV_GET_VERSION(cnv) ((cnv)->options&UCNV_OPTION_VERSION)
-
-U_CDECL_BEGIN /* We must declare the following as 'extern "C"' so that if ucnv
-                 itself is compiled under C++, the linkage of the funcptrs will
-                 work.
-              */
-
-union UConverterTable {
-    UConverterMBCSTable mbcs;
-};
-
-typedef union UConverterTable UConverterTable;
-
-struct UConverterImpl;
-typedef struct UConverterImpl UConverterImpl;
-
-/** values for the unicodeMask */
-#define UCNV_HAS_SUPPLEMENTARY 1
-#define UCNV_HAS_SURROGATES    2
-
-typedef struct UConverterStaticData {   /* +offset: size */
-    uint32_t structSize;                /* +0: 4 Size of this structure */
-
-    char name
-      [UCNV_MAX_CONVERTER_NAME_LENGTH]; /* +4: 60  internal name of the converter- invariant chars */
-
-    int32_t codepage;               /* +64: 4 codepage # (now IBM-$codepage) */
-
-    int8_t platform;                /* +68: 1 platform of the converter (only IBM now) */
-    int8_t conversionType;          /* +69: 1 conversion type */
-
-    int8_t minBytesPerChar;         /* +70: 1 Minimum # bytes per char in this codepage */
-    int8_t maxBytesPerChar;         /* +71: 1 Maximum # bytes output per UChar in this codepage */
-
-    uint8_t subChar[UCNV_MAX_SUBCHAR_LEN]; /* +72: 4  [note:  4 and 8 byte boundary] */
-    int8_t subCharLen;              /* +76: 1 */
-
-    uint8_t hasToUnicodeFallback;   /* +77: 1 UBool needs to be changed to UBool to be consistent across platform */
-    uint8_t hasFromUnicodeFallback; /* +78: 1 */
-    uint8_t unicodeMask;            /* +79: 1  bit 0: has supplementary  bit 1: has single surrogates */
-    uint8_t subChar1;               /* +80: 1  single-byte substitution character for IBM MBCS (0 if none) */
-    uint8_t reserved[19];           /* +81: 19 to round out the structure */
-                                    /* total size: 100 */
-} UConverterStaticData;
-
-/*
- * Defines the UConverterSharedData struct,
- * the immutable, shared part of UConverter.
- */
-struct UConverterSharedData {
-    uint32_t structSize;            /* Size of this structure */
-    uint32_t referenceCounter;      /* used to count number of clients, unused for static/immutable SharedData */
-
-    const void *dataMemory;         /* from udata_openChoice() - for cleanup */
-
-    const UConverterStaticData *staticData; /* pointer to the static (non changing) data. */
-
-    UBool                sharedDataCached;   /* true:  shared data is in cache, don't destroy on ucnv_close() if 0 ref.  false: shared data isn't in the cache, do attempt to clean it up if the ref is 0 */
-    /** If false, then referenceCounter is not used. Must not change after initialization. */
-    UBool isReferenceCounted;
-
-    const UConverterImpl *impl;     /* vtable-style struct of mostly function pointers */
-
-    /*initial values of some members of the mutable part of object */
-    uint32_t toUnicodeStatus;
-
-    /*
-     * Shared data structures currently come in two flavors:
-     * - readonly for built-in algorithmic converters
-     * - allocated for MBCS, with a pointer to an allocated UConverterTable
-     *   which always has a UConverterMBCSTable
-     *
-     * To eliminate one allocation, I am making the UConverterMBCSTable
-     * a member of the shared data.
-     *
-     * markus 2003-nov-07
-     */
-    UConverterMBCSTable mbcs;
-};
-
-/** UConverterSharedData initializer for static, non-reference-counted converters. */
-#define UCNV_IMMUTABLE_SHARED_DATA_INITIALIZER(pStaticData, pImpl) \
-    { \
-        sizeof(UConverterSharedData), ~((uint32_t)0), \
-        NULL, pStaticData, false, false, pImpl, \
-        0, UCNV_MBCS_TABLE_INITIALIZER \
-    }
-
-/* Defines a UConverter, the lightweight mutable part the user sees */
-
-struct UConverter {
-    /*
-     * Error function pointer called when conversion issues
-     * occur during a ucnv_fromUnicode call
-     */
-    void (U_EXPORT2 *fromUCharErrorBehaviour) (const void *context,
-                                     UConverterFromUnicodeArgs *args,
-                                     const UChar *codeUnits,
-                                     int32_t length,
-                                     UChar32 codePoint,
-                                     UConverterCallbackReason reason,
-                                     UErrorCode *);
-    /*
-     * Error function pointer called when conversion issues
-     * occur during a ucnv_toUnicode call
-     */
-    void (U_EXPORT2 *fromCharErrorBehaviour) (const void *context,
-                                    UConverterToUnicodeArgs *args,
-                                    const char *codeUnits,
-                                    int32_t length,
-                                    UConverterCallbackReason reason,
-                                    UErrorCode *);
-
-    /*
-     * Pointer to additional data that depends on the converter type.
-     * Used by ISO 2022, SCSU, GB 18030 converters, possibly more.
-     */
-    void *extraInfo;
-
-    const void *fromUContext;
-    const void *toUContext;
-
-    /*
-     * Pointer to charset bytes for substitution string if subCharLen>0,
-     * or pointer to Unicode string (UChar *) if subCharLen<0.
-     * subCharLen==0 is equivalent to using a skip callback.
-     * If the pointer is !=subUChars then it is allocated with
-     * UCNV_ERROR_BUFFER_LENGTH * U_SIZEOF_UCHAR bytes.
-     * The subUChars field is declared as UChar[] not uint8_t[] to
-     * guarantee alignment for UChars.
-     */
-    uint8_t *subChars;
-
-    UConverterSharedData *sharedData;   /* Pointer to the shared immutable part of the converter object */
-
-    uint32_t options; /* options flags from UConverterOpen, may contain additional bits */
-
-    UBool sharedDataIsCached;  /* true:  shared data is in cache, don't destroy on ucnv_close() if 0 ref.  false: shared data isn't in the cache, do attempt to clean it up if the ref is 0 */
-    UBool isCopyLocal;  /* true if UConverter is not owned and not released in ucnv_close() (stack-allocated, safeClone(), etc.) */
-    UBool isExtraLocal; /* true if extraInfo is not owned and not released in ucnv_close() (stack-allocated, safeClone(), etc.) */
-
-    UBool  useFallback;
-    int8_t toULength;                   /* number of bytes in toUBytes */
-    uint8_t toUBytes[UCNV_MAX_CHAR_LEN-1];/* more "toU status"; keeps the bytes of the current character */
-    uint32_t toUnicodeStatus;           /* Used to internalize stream status information */
-    int32_t mode;
-    uint32_t fromUnicodeStatus;
-
-    /*
-     * More fromUnicode() status. Serves 3 purposes:
-     * - keeps a lead surrogate between buffers (similar to toUBytes[])
-     * - keeps a lead surrogate at the end of the stream,
-     *   which the framework handles as truncated input
-     * - if the fromUnicode() implementation returns to the framework
-     *   (ucnv.c ucnv_fromUnicode()), then the framework calls the callback
-     *   for this code point
-     */
-    UChar32 fromUChar32;
-
-    /*
-     * value for ucnv_getMaxCharSize()
-     *
-     * usually simply copied from the static data, but ucnvmbcs.c modifies
-     * the value depending on the converter type and options
-     */
-    int8_t maxBytesPerUChar;
-
-    int8_t subCharLen;                  /* length of the codepage specific character sequence */
-    int8_t invalidCharLength;
-    int8_t charErrorBufferLength;       /* number of valid bytes in charErrorBuffer */
-
-    int8_t invalidUCharLength;
-    int8_t UCharErrorBufferLength;      /* number of valid UChars in charErrorBuffer */
-
-    uint8_t subChar1;                                   /* single-byte substitution character if different from subChar */
-    UBool useSubChar1;
-    char invalidCharBuffer[UCNV_MAX_CHAR_LEN];          /* bytes from last error/callback situation */
-    uint8_t charErrorBuffer[UCNV_ERROR_BUFFER_LENGTH];  /* codepage output from Error functions */
-    UChar subUChars[UCNV_MAX_SUBCHAR_LEN/U_SIZEOF_UCHAR]; /* see subChars documentation */
-
-    UChar invalidUCharBuffer[U16_MAX_LENGTH];           /* UChars from last error/callback situation */
-    UChar UCharErrorBuffer[UCNV_ERROR_BUFFER_LENGTH];   /* unicode output from Error functions */
-
-    /* fields for conversion extension */
-
-    /* store previous UChars/chars to continue partial matches */
-    UChar32 preFromUFirstCP;                /* >=0: partial match */
-    UChar preFromU[UCNV_EXT_MAX_UCHARS];
-    char preToU[UCNV_EXT_MAX_BYTES];
-    int8_t preFromULength, preToULength;    /* negative: replay */
-    int8_t preToUFirstLength;               /* length of first character */
-
-    /* new fields for ICU 4.0 */
-    UConverterCallbackReason toUCallbackReason; /* (*fromCharErrorBehaviour) reason, set when error is detected */
-};
-
-U_CDECL_END /* end of UConverter */
-
-#define CONVERTER_FILE_EXTENSION ".cnv"
-
-
-/**
- * Return the number of all converter names.
- * @param pErrorCode The error code
- * @return the number of all converter names
- */
-U_CFUNC uint16_t
-ucnv_bld_countAvailableConverters(UErrorCode *pErrorCode);
-
-/**
- * Return the (n)th converter name in mixed case, or NULL
- * if there is none (typically, if the data cannot be loaded).
- * 0<=index<ucnv_io_countAvailableConverters().
- * @param n The number specifies which converter name to get
- * @param pErrorCode The error code
- * @return the (n)th converter name in mixed case, or NULL if there is none.
- */
-U_CFUNC const char *
-ucnv_bld_getAvailableConverter(uint16_t n, UErrorCode *pErrorCode);
-
-/**
- * Load a non-algorithmic converter.
- * If pkg==NULL, then this function must be called inside umtx_lock(&cnvCacheMutex).
- */
-U_CAPI UConverterSharedData *
-ucnv_load(UConverterLoadArgs *pArgs, UErrorCode *err);
-
-/**
- * Unload a non-algorithmic converter.
- * It must be sharedData->isReferenceCounted
- * and this function must be called inside umtx_lock(&cnvCacheMutex).
- */
-U_CAPI void
-ucnv_unload(UConverterSharedData *sharedData);
-
-/**
- * Swap ICU .cnv conversion tables. See udataswp.h.
- * @internal
- */
-U_CAPI int32_t U_EXPORT2
-ucnv_swap(const UDataSwapper *ds,
-          const void *inData, int32_t length, void *outData,
-          UErrorCode *pErrorCode);
-
-U_CAPI void U_EXPORT2
-ucnv_enableCleanup(void);
-
-#endif
-
-#endif /* _UCNV_BLD */
->>>>>>> a8a80be5
+// © 2016 and later: Unicode, Inc. and others.
+// License & terms of use: http://www.unicode.org/copyright.html
+/*
+**********************************************************************
+*   Copyright (C) 1999-2015 International Business Machines
+*   Corporation and others.  All Rights Reserved.
+**********************************************************************
+*
+*
+*  ucnv_bld.h:
+*  Contains internal data structure definitions
+* Created by Bertrand A. Damiba
+*
+*   Change history:
+*
+*   06/29/2000  helena      Major rewrite of the callback APIs.
+*/
+
+#ifndef UCNV_BLD_H
+#define UCNV_BLD_H
+
+#include "unicode/utypes.h"
+
+#if !UCONFIG_NO_CONVERSION
+
+#include "unicode/ucnv.h"
+#include "unicode/ucnv_err.h"
+#include "unicode/utf16.h"
+#include "ucnv_cnv.h"
+#include "ucnvmbcs.h"
+#include "ucnv_ext.h"
+#include "udataswp.h"
+
+/* size of the overflow buffers in UConverter, enough for escaping callbacks */
+#define UCNV_ERROR_BUFFER_LENGTH 32
+
+/* at most 4 bytes per substitution character (part of .cnv file format! see UConverterStaticData) */
+#define UCNV_MAX_SUBCHAR_LEN 4
+
+/* at most 8 bytes per character in toUBytes[] (UTF-8 uses up to 6) */
+#define UCNV_MAX_CHAR_LEN 8
+
+/* converter options bits */
+#define UCNV_OPTION_VERSION     0xf
+#define UCNV_OPTION_SWAP_LFNL   0x10
+
+#define UCNV_GET_VERSION(cnv) ((cnv)->options&UCNV_OPTION_VERSION)
+
+U_CDECL_BEGIN /* We must declare the following as 'extern "C"' so that if ucnv
+                 itself is compiled under C++, the linkage of the funcptrs will
+                 work.
+              */
+
+union UConverterTable {
+    UConverterMBCSTable mbcs;
+};
+
+typedef union UConverterTable UConverterTable;
+
+struct UConverterImpl;
+typedef struct UConverterImpl UConverterImpl;
+
+/** values for the unicodeMask */
+#define UCNV_HAS_SUPPLEMENTARY 1
+#define UCNV_HAS_SURROGATES    2
+
+typedef struct UConverterStaticData {   /* +offset: size */
+    uint32_t structSize;                /* +0: 4 Size of this structure */
+
+    char name
+      [UCNV_MAX_CONVERTER_NAME_LENGTH]; /* +4: 60  internal name of the converter- invariant chars */
+
+    int32_t codepage;               /* +64: 4 codepage # (now IBM-$codepage) */
+
+    int8_t platform;                /* +68: 1 platform of the converter (only IBM now) */
+    int8_t conversionType;          /* +69: 1 conversion type */
+
+    int8_t minBytesPerChar;         /* +70: 1 Minimum # bytes per char in this codepage */
+    int8_t maxBytesPerChar;         /* +71: 1 Maximum # bytes output per UChar in this codepage */
+
+    uint8_t subChar[UCNV_MAX_SUBCHAR_LEN]; /* +72: 4  [note:  4 and 8 byte boundary] */
+    int8_t subCharLen;              /* +76: 1 */
+
+    uint8_t hasToUnicodeFallback;   /* +77: 1 UBool needs to be changed to UBool to be consistent across platform */
+    uint8_t hasFromUnicodeFallback; /* +78: 1 */
+    uint8_t unicodeMask;            /* +79: 1  bit 0: has supplementary  bit 1: has single surrogates */
+    uint8_t subChar1;               /* +80: 1  single-byte substitution character for IBM MBCS (0 if none) */
+    uint8_t reserved[19];           /* +81: 19 to round out the structure */
+                                    /* total size: 100 */
+} UConverterStaticData;
+
+/*
+ * Defines the UConverterSharedData struct,
+ * the immutable, shared part of UConverter.
+ */
+struct UConverterSharedData {
+    uint32_t structSize;            /* Size of this structure */
+    uint32_t referenceCounter;      /* used to count number of clients, unused for static/immutable SharedData */
+
+    const void *dataMemory;         /* from udata_openChoice() - for cleanup */
+
+    const UConverterStaticData *staticData; /* pointer to the static (non changing) data. */
+
+    UBool                sharedDataCached;   /* true:  shared data is in cache, don't destroy on ucnv_close() if 0 ref.  false: shared data isn't in the cache, do attempt to clean it up if the ref is 0 */
+    /** If false, then referenceCounter is not used. Must not change after initialization. */
+    UBool isReferenceCounted;
+
+    const UConverterImpl *impl;     /* vtable-style struct of mostly function pointers */
+
+    /*initial values of some members of the mutable part of object */
+    uint32_t toUnicodeStatus;
+
+    /*
+     * Shared data structures currently come in two flavors:
+     * - readonly for built-in algorithmic converters
+     * - allocated for MBCS, with a pointer to an allocated UConverterTable
+     *   which always has a UConverterMBCSTable
+     *
+     * To eliminate one allocation, I am making the UConverterMBCSTable
+     * a member of the shared data.
+     *
+     * markus 2003-nov-07
+     */
+    UConverterMBCSTable mbcs;
+};
+
+/** UConverterSharedData initializer for static, non-reference-counted converters. */
+#define UCNV_IMMUTABLE_SHARED_DATA_INITIALIZER(pStaticData, pImpl) \
+    { \
+        sizeof(UConverterSharedData), ~((uint32_t)0), \
+        NULL, pStaticData, false, false, pImpl, \
+        0, UCNV_MBCS_TABLE_INITIALIZER \
+    }
+
+/* Defines a UConverter, the lightweight mutable part the user sees */
+
+struct UConverter {
+    /*
+     * Error function pointer called when conversion issues
+     * occur during a ucnv_fromUnicode call
+     */
+    void (U_EXPORT2 *fromUCharErrorBehaviour) (const void *context,
+                                     UConverterFromUnicodeArgs *args,
+                                     const UChar *codeUnits,
+                                     int32_t length,
+                                     UChar32 codePoint,
+                                     UConverterCallbackReason reason,
+                                     UErrorCode *);
+    /*
+     * Error function pointer called when conversion issues
+     * occur during a ucnv_toUnicode call
+     */
+    void (U_EXPORT2 *fromCharErrorBehaviour) (const void *context,
+                                    UConverterToUnicodeArgs *args,
+                                    const char *codeUnits,
+                                    int32_t length,
+                                    UConverterCallbackReason reason,
+                                    UErrorCode *);
+
+    /*
+     * Pointer to additional data that depends on the converter type.
+     * Used by ISO 2022, SCSU, GB 18030 converters, possibly more.
+     */
+    void *extraInfo;
+
+    const void *fromUContext;
+    const void *toUContext;
+
+    /*
+     * Pointer to charset bytes for substitution string if subCharLen>0,
+     * or pointer to Unicode string (UChar *) if subCharLen<0.
+     * subCharLen==0 is equivalent to using a skip callback.
+     * If the pointer is !=subUChars then it is allocated with
+     * UCNV_ERROR_BUFFER_LENGTH * U_SIZEOF_UCHAR bytes.
+     * The subUChars field is declared as UChar[] not uint8_t[] to
+     * guarantee alignment for UChars.
+     */
+    uint8_t *subChars;
+
+    UConverterSharedData *sharedData;   /* Pointer to the shared immutable part of the converter object */
+
+    uint32_t options; /* options flags from UConverterOpen, may contain additional bits */
+
+    UBool sharedDataIsCached;  /* true:  shared data is in cache, don't destroy on ucnv_close() if 0 ref.  false: shared data isn't in the cache, do attempt to clean it up if the ref is 0 */
+    UBool isCopyLocal;  /* true if UConverter is not owned and not released in ucnv_close() (stack-allocated, safeClone(), etc.) */
+    UBool isExtraLocal; /* true if extraInfo is not owned and not released in ucnv_close() (stack-allocated, safeClone(), etc.) */
+
+    UBool  useFallback;
+    int8_t toULength;                   /* number of bytes in toUBytes */
+    uint8_t toUBytes[UCNV_MAX_CHAR_LEN-1];/* more "toU status"; keeps the bytes of the current character */
+    uint32_t toUnicodeStatus;           /* Used to internalize stream status information */
+    int32_t mode;
+    uint32_t fromUnicodeStatus;
+
+    /*
+     * More fromUnicode() status. Serves 3 purposes:
+     * - keeps a lead surrogate between buffers (similar to toUBytes[])
+     * - keeps a lead surrogate at the end of the stream,
+     *   which the framework handles as truncated input
+     * - if the fromUnicode() implementation returns to the framework
+     *   (ucnv.c ucnv_fromUnicode()), then the framework calls the callback
+     *   for this code point
+     */
+    UChar32 fromUChar32;
+
+    /*
+     * value for ucnv_getMaxCharSize()
+     *
+     * usually simply copied from the static data, but ucnvmbcs.c modifies
+     * the value depending on the converter type and options
+     */
+    int8_t maxBytesPerUChar;
+
+    int8_t subCharLen;                  /* length of the codepage specific character sequence */
+    int8_t invalidCharLength;
+    int8_t charErrorBufferLength;       /* number of valid bytes in charErrorBuffer */
+
+    int8_t invalidUCharLength;
+    int8_t UCharErrorBufferLength;      /* number of valid UChars in charErrorBuffer */
+
+    uint8_t subChar1;                                   /* single-byte substitution character if different from subChar */
+    UBool useSubChar1;
+    char invalidCharBuffer[UCNV_MAX_CHAR_LEN];          /* bytes from last error/callback situation */
+    uint8_t charErrorBuffer[UCNV_ERROR_BUFFER_LENGTH];  /* codepage output from Error functions */
+    UChar subUChars[UCNV_MAX_SUBCHAR_LEN/U_SIZEOF_UCHAR]; /* see subChars documentation */
+
+    UChar invalidUCharBuffer[U16_MAX_LENGTH];           /* UChars from last error/callback situation */
+    UChar UCharErrorBuffer[UCNV_ERROR_BUFFER_LENGTH];   /* unicode output from Error functions */
+
+    /* fields for conversion extension */
+
+    /* store previous UChars/chars to continue partial matches */
+    UChar32 preFromUFirstCP;                /* >=0: partial match */
+    UChar preFromU[UCNV_EXT_MAX_UCHARS];
+    char preToU[UCNV_EXT_MAX_BYTES];
+    int8_t preFromULength, preToULength;    /* negative: replay */
+    int8_t preToUFirstLength;               /* length of first character */
+
+    /* new fields for ICU 4.0 */
+    UConverterCallbackReason toUCallbackReason; /* (*fromCharErrorBehaviour) reason, set when error is detected */
+};
+
+U_CDECL_END /* end of UConverter */
+
+#define CONVERTER_FILE_EXTENSION ".cnv"
+
+
+/**
+ * Return the number of all converter names.
+ * @param pErrorCode The error code
+ * @return the number of all converter names
+ */
+U_CFUNC uint16_t
+ucnv_bld_countAvailableConverters(UErrorCode *pErrorCode);
+
+/**
+ * Return the (n)th converter name in mixed case, or NULL
+ * if there is none (typically, if the data cannot be loaded).
+ * 0<=index<ucnv_io_countAvailableConverters().
+ * @param n The number specifies which converter name to get
+ * @param pErrorCode The error code
+ * @return the (n)th converter name in mixed case, or NULL if there is none.
+ */
+U_CFUNC const char *
+ucnv_bld_getAvailableConverter(uint16_t n, UErrorCode *pErrorCode);
+
+/**
+ * Load a non-algorithmic converter.
+ * If pkg==NULL, then this function must be called inside umtx_lock(&cnvCacheMutex).
+ */
+U_CAPI UConverterSharedData *
+ucnv_load(UConverterLoadArgs *pArgs, UErrorCode *err);
+
+/**
+ * Unload a non-algorithmic converter.
+ * It must be sharedData->isReferenceCounted
+ * and this function must be called inside umtx_lock(&cnvCacheMutex).
+ */
+U_CAPI void
+ucnv_unload(UConverterSharedData *sharedData);
+
+/**
+ * Swap ICU .cnv conversion tables. See udataswp.h.
+ * @internal
+ */
+U_CAPI int32_t U_EXPORT2
+ucnv_swap(const UDataSwapper *ds,
+          const void *inData, int32_t length, void *outData,
+          UErrorCode *pErrorCode);
+
+U_CAPI void U_EXPORT2
+ucnv_enableCleanup(void);
+
+#endif
+
+#endif /* _UCNV_BLD */