<<<<<<< HEAD
// © 2016 and later: Unicode, Inc. and others.
// License & terms of use: http://www.unicode.org/copyright.html
/*
*******************************************************************************
*
*   Copyright (C) 2003-2009, International Business Machines
*   Corporation and others.  All Rights Reserved.
*
*******************************************************************************
*   file name:  utracimp.h
*   encoding:   UTF-8
*   tab size:   8 (not used)
*   indentation:4
*
*   created on: 2003aug06
*   created by: Markus W. Scherer
*
*   Internal header for ICU tracing/logging.
*
*
*   Various notes:
*   - using a trace level variable to only call trace functions
*     when the level is sufficient
*   - using the same variable for tracing on/off to never make a function
*     call when off
*   - the function number is put into a local variable by the entry macro
*     and used implicitly to avoid copy&paste/typing mistakes by the developer
*   - the application must call utrace_setFunctions() and pass in
*     implementations for the trace functions
*   - ICU trace macros call ICU functions that route through the function
*     pointers if they have been set;
*     this avoids an indirection at the call site
*     (which would cost more code for another check and for the indirection)
*
*   ### TODO Issues:
*   - Verify that va_list is portable among compilers for the same platform.
*     va_list should be portable because printf() would fail otherwise!
*   - Should enum values like UTraceLevel be passed into int32_t-type arguments,
*     or should enum types be used?
*/

#ifndef __UTRACIMP_H__
#define __UTRACIMP_H__

#include "unicode/utrace.h"
#include <stdarg.h>

U_CDECL_BEGIN

/**
 *   Traced Function Exit return types.
 *   Flags indicating the number and types of varargs included in a call
 *   to a UTraceExit function.
 *   Bits 0-3:  The function return type.  First variable param.
 *   Bit    4:  Flag for presence of U_ErrorCode status param.
 *   @internal
 */
typedef enum UTraceExitVal {
    /** The traced function returns no value  @internal */
    UTRACE_EXITV_NONE   = 0,
    /** The traced function returns an int32_t, or compatible, type.  @internal */
    UTRACE_EXITV_I32    = 1,
    /** The traced function returns a pointer  @internal */
    UTRACE_EXITV_PTR    = 2,
    /** The traced function returns a UBool  @internal */
    UTRACE_EXITV_BOOL   = 3,
    /** Mask to extract the return type values from a UTraceExitVal  @internal */
    UTRACE_EXITV_MASK   = 0xf,
    /** Bit indicating that the traced function includes a UErrorCode parameter  @internal */
    UTRACE_EXITV_STATUS = 0x10
} UTraceExitVal;

/**
 * Trace function for the entry point of a function.
 * Do not use directly, use UTRACE_ENTRY instead.
 * @param fnNumber The UTraceFunctionNumber for the current function.
 * @internal
 */
U_CAPI void U_EXPORT2
utrace_entry(int32_t fnNumber);

/**
 * Trace function for each exit point of a function.
 * Do not use directly, use UTRACE_EXIT* instead.
 * @param fnNumber The UTraceFunctionNumber for the current function.
 * @param returnType The type of the value returned by the function.
 * @param errorCode The UErrorCode value at function exit. See UTRACE_EXIT.
 * @internal
 */
U_CAPI void U_EXPORT2
utrace_exit(int32_t fnNumber, int32_t returnType, ...);


/**
 * Trace function used inside functions that have a UTRACE_ENTRY() statement.
 * Do not use directly, use UTRACE_DATAX() macros instead.
 *
 * @param utraceFnNumber The number of the current function, from the local
 *        variable of the same name.
 * @param level The trace level for this message.
 * @param fmt The trace format string.
 *
 * @internal
 */
U_CAPI void U_EXPORT2
utrace_data(int32_t utraceFnNumber, int32_t level, const char *fmt, ...);

U_CDECL_END

#if U_ENABLE_TRACING

/**
 * Boolean expression to see if ICU tracing is turned on
 * to at least the specified level.
 * @internal
 */
#define UTRACE_LEVEL(level) (utrace_getLevel()>=(level))

/**
  *  Flag bit in utraceFnNumber, the local variable added to each function
  *  with tracing code to contains the function number.
  *
  *  Set the flag if the function's entry is traced, which will cause the
  *  function's exit to also be traced.  utraceFnNumber is uncoditionally
  *  set at entry, whether or not the entry is traced, so that it will
  *  always be available for error trace output.
  *  @internal
  */
#define UTRACE_TRACED_ENTRY 0x80000000

/**
 * Trace statement for the entry point of a function.
 * Stores the function number in a local variable.
 * In C code, must be placed immediately after the last variable declaration.
 * Must be matched with UTRACE_EXIT() at all function exit points.
 *
 * Tracing should start with UTRACE_ENTRY after checking for
 * U_FAILURE at function entry, so that if a function returns immediately
 * because of a pre-existing error condition, it does not show up in the trace,
 * consistent with ICU's error handling model.
 *
 * @param fnNumber The UTraceFunctionNumber for the current function.
 * @internal
 */
#define UTRACE_ENTRY(fnNumber) \
    int32_t utraceFnNumber=(fnNumber); \
UPRV_BLOCK_MACRO_BEGIN { \
    if(utrace_getLevel()>=UTRACE_INFO) { \
        utrace_entry(fnNumber); \
        utraceFnNumber |= UTRACE_TRACED_ENTRY; \
    } \
} UPRV_BLOCK_MACRO_END


/**
 * Trace statement for the entry point of open and close functions.
 * Produces trace output at a less verbose setting than plain UTRACE_ENTRY
 * Stores the function number in a local variable.
 * In C code, must be placed immediately after the last variable declaration.
 * Must be matched with UTRACE_EXIT() at all function exit points.
 *
 * @param fnNumber The UTraceFunctionNumber for the current function.
 * @internal
 */
#define UTRACE_ENTRY_OC(fnNumber) \
    int32_t utraceFnNumber=(fnNumber); \
UPRV_BLOCK_MACRO_BEGIN { \
    if(utrace_getLevel()>=UTRACE_OPEN_CLOSE) { \
        utrace_entry(fnNumber); \
        utraceFnNumber |= UTRACE_TRACED_ENTRY; \
    } \
} UPRV_BLOCK_MACRO_END

/**
 * Trace statement for each exit point of a function that has a UTRACE_ENTRY()
 * statement.
 *
 * @param errorCode The function's ICU UErrorCode value at function exit,
 *                  or U_ZERO_ERROR if the function does not use a UErrorCode.
 *                  0==U_ZERO_ERROR indicates success,
 *                  positive values an error (see u_errorName()),
 *                  negative values an informational status.
 *
 * @internal
 */
#define UTRACE_EXIT() UPRV_BLOCK_MACRO_BEGIN { \
    if(utraceFnNumber & UTRACE_TRACED_ENTRY) { \
        utrace_exit(utraceFnNumber & ~UTRACE_TRACED_ENTRY, UTRACE_EXITV_NONE); \
    } \
} UPRV_BLOCK_MACRO_END

/**
 * Trace statement for each exit point of a function that has a UTRACE_ENTRY()
 * statement, and that returns a value.
 *
 * @param val       The function's return value, int32_t or compatible type.
 *
 * @internal
 */
#define UTRACE_EXIT_VALUE(val) UPRV_BLOCK_MACRO_BEGIN { \
    if(utraceFnNumber & UTRACE_TRACED_ENTRY) { \
        utrace_exit(utraceFnNumber & ~UTRACE_TRACED_ENTRY, UTRACE_EXITV_I32, val); \
    } \
} UPRV_BLOCK_MACRO_END

#define UTRACE_EXIT_STATUS(status) UPRV_BLOCK_MACRO_BEGIN { \
    if(utraceFnNumber & UTRACE_TRACED_ENTRY) { \
        utrace_exit(utraceFnNumber & ~UTRACE_TRACED_ENTRY, UTRACE_EXITV_STATUS, status); \
    } \
} UPRV_BLOCK_MACRO_END

#define UTRACE_EXIT_VALUE_STATUS(val, status) UPRV_BLOCK_MACRO_BEGIN { \
    if(utraceFnNumber & UTRACE_TRACED_ENTRY) { \
        utrace_exit(utraceFnNumber & ~UTRACE_TRACED_ENTRY, (UTRACE_EXITV_I32 | UTRACE_EXITV_STATUS), val, status); \
    } \
} UPRV_BLOCK_MACRO_END

#define UTRACE_EXIT_PTR_STATUS(ptr, status) UPRV_BLOCK_MACRO_BEGIN { \
    if(utraceFnNumber & UTRACE_TRACED_ENTRY) { \
        utrace_exit(utraceFnNumber & ~UTRACE_TRACED_ENTRY, (UTRACE_EXITV_PTR | UTRACE_EXITV_STATUS), ptr, status); \
    } \
} UPRV_BLOCK_MACRO_END

/**
 * Trace statement used inside functions that have a UTRACE_ENTRY() statement.
 * Takes no data arguments.
 * The number of arguments for this macro must match the number of inserts
 * in the format string. Vector inserts count as two arguments.
 * Calls utrace_data() if the level is high enough.
 * @internal
 */
#define UTRACE_DATA0(level, fmt) UPRV_BLOCK_MACRO_BEGIN { \
    if(UTRACE_LEVEL(level)) { \
        utrace_data(utraceFnNumber & ~UTRACE_TRACED_ENTRY, (level), (fmt)); \
    } \
} UPRV_BLOCK_MACRO_END

/**
 * Trace statement used inside functions that have a UTRACE_ENTRY() statement.
 * Takes one data argument.
 * The number of arguments for this macro must match the number of inserts
 * in the format string. Vector inserts count as two arguments.
 * Calls utrace_data() if the level is high enough.
 * @internal
 */
#define UTRACE_DATA1(level, fmt, a) UPRV_BLOCK_MACRO_BEGIN { \
    if(UTRACE_LEVEL(level)) { \
        utrace_data(utraceFnNumber & ~UTRACE_TRACED_ENTRY , (level), (fmt), (a)); \
    } \
} UPRV_BLOCK_MACRO_END

/**
 * Trace statement used inside functions that have a UTRACE_ENTRY() statement.
 * Takes two data arguments.
 * The number of arguments for this macro must match the number of inserts
 * in the format string. Vector inserts count as two arguments.
 * Calls utrace_data() if the level is high enough.
 * @internal
 */
#define UTRACE_DATA2(level, fmt, a, b) UPRV_BLOCK_MACRO_BEGIN { \
    if(UTRACE_LEVEL(level)) { \
        utrace_data(utraceFnNumber & ~UTRACE_TRACED_ENTRY , (level), (fmt), (a), (b)); \
    } \
} UPRV_BLOCK_MACRO_END

/**
 * Trace statement used inside functions that have a UTRACE_ENTRY() statement.
 * Takes three data arguments.
 * The number of arguments for this macro must match the number of inserts
 * in the format string. Vector inserts count as two arguments.
 * Calls utrace_data() if the level is high enough.
 * @internal
 */
#define UTRACE_DATA3(level, fmt, a, b, c) UPRV_BLOCK_MACRO_BEGIN { \
    if(UTRACE_LEVEL(level)) { \
        utrace_data(utraceFnNumber & ~UTRACE_TRACED_ENTRY, (level), (fmt), (a), (b), (c)); \
    } \
} UPRV_BLOCK_MACRO_END

/**
 * Trace statement used inside functions that have a UTRACE_ENTRY() statement.
 * Takes four data arguments.
 * The number of arguments for this macro must match the number of inserts
 * in the format string. Vector inserts count as two arguments.
 * Calls utrace_data() if the level is high enough.
 * @internal
 */
#define UTRACE_DATA4(level, fmt, a, b, c, d) UPRV_BLOCK_MACRO_BEGIN { \
    if(UTRACE_LEVEL(level)) { \
        utrace_data(utraceFnNumber & ~UTRACE_TRACED_ENTRY, (level), (fmt), (a), (b), (c), (d)); \
    } \
} UPRV_BLOCK_MACRO_END

/**
 * Trace statement used inside functions that have a UTRACE_ENTRY() statement.
 * Takes five data arguments.
 * The number of arguments for this macro must match the number of inserts
 * in the format string. Vector inserts count as two arguments.
 * Calls utrace_data() if the level is high enough.
 * @internal
 */
#define UTRACE_DATA5(level, fmt, a, b, c, d, e) UPRV_BLOCK_MACRO_BEGIN { \
    if(UTRACE_LEVEL(level)) { \
        utrace_data(utraceFnNumber & ~UTRACE_TRACED_ENTRY, (level), (fmt), (a), (b), (c), (d), (e)); \
    } \
} UPRV_BLOCK_MACRO_END

/**
 * Trace statement used inside functions that have a UTRACE_ENTRY() statement.
 * Takes six data arguments.
 * The number of arguments for this macro must match the number of inserts
 * in the format string. Vector inserts count as two arguments.
 * Calls utrace_data() if the level is high enough.
 * @internal
 */
#define UTRACE_DATA6(level, fmt, a, b, c, d, e, f) UPRV_BLOCK_MACRO_BEGIN { \
    if(UTRACE_LEVEL(level)) { \
        utrace_data(utraceFnNumber & ~UTRACE_TRACED_ENTRY, (level), (fmt), (a), (b), (c), (d), (e), (f)); \
    } \
} UPRV_BLOCK_MACRO_END

/**
 * Trace statement used inside functions that have a UTRACE_ENTRY() statement.
 * Takes seven data arguments.
 * The number of arguments for this macro must match the number of inserts
 * in the format string. Vector inserts count as two arguments.
 * Calls utrace_data() if the level is high enough.
 * @internal
 */
#define UTRACE_DATA7(level, fmt, a, b, c, d, e, f, g) UPRV_BLOCK_MACRO_BEGIN { \
    if(UTRACE_LEVEL(level)) { \
        utrace_data(utraceFnNumber & ~UTRACE_TRACED_ENTRY, (level), (fmt), (a), (b), (c), (d), (e), (f), (g)); \
    } \
} UPRV_BLOCK_MACRO_END

/**
 * Trace statement used inside functions that have a UTRACE_ENTRY() statement.
 * Takes eight data arguments.
 * The number of arguments for this macro must match the number of inserts
 * in the format string. Vector inserts count as two arguments.
 * Calls utrace_data() if the level is high enough.
 * @internal
 */
#define UTRACE_DATA8(level, fmt, a, b, c, d, e, f, g, h) UPRV_BLOCK_MACRO_BEGIN { \
    if(UTRACE_LEVEL(level)) { \
        utrace_data(utraceFnNumber & ~UTRACE_TRACED_ENTRY, (level), (fmt), (a), (b), (c), (d), (e), (f), (g), (h)); \
    } \
} UPRV_BLOCK_MACRO_END

/**
 * Trace statement used inside functions that have a UTRACE_ENTRY() statement.
 * Takes nine data arguments.
 * The number of arguments for this macro must match the number of inserts
 * in the format string. Vector inserts count as two arguments.
 * Calls utrace_data() if the level is high enough.
 * @internal
 */
#define UTRACE_DATA9(level, fmt, a, b, c, d, e, f, g, h, i) UPRV_BLOCK_MACRO_BEGIN { \
    if(UTRACE_LEVEL(level)) { \
        utrace_data(utraceFnNumber & ~UTRACE_TRACED_ENTRY, (level), (fmt), (a), (b), (c), (d), (e), (f), (g), (h), (i)); \
    } \
} UPRV_BLOCK_MACRO_END

#else

/*
 * When tracing is disabled, the following macros become empty
 */

#define UTRACE_LEVEL(level) 0
#define UTRACE_ENTRY(fnNumber)
#define UTRACE_ENTRY_OC(fnNumber)
#define UTRACE_EXIT()
#define UTRACE_EXIT_VALUE(val)
#define UTRACE_EXIT_STATUS(status)
#define UTRACE_EXIT_VALUE_STATUS(val, status)
#define UTRACE_EXIT_PTR_STATUS(ptr, status)
#define UTRACE_DATA0(level, fmt)
#define UTRACE_DATA1(level, fmt, a)
#define UTRACE_DATA2(level, fmt, a, b)
#define UTRACE_DATA3(level, fmt, a, b, c)
#define UTRACE_DATA4(level, fmt, a, b, c, d)
#define UTRACE_DATA5(level, fmt, a, b, c, d, e)
#define UTRACE_DATA6(level, fmt, a, b, c, d, e, f)
#define UTRACE_DATA7(level, fmt, a, b, c, d, e, f, g)
#define UTRACE_DATA8(level, fmt, a, b, c, d, e, f, g, h)
#define UTRACE_DATA9(level, fmt, a, b, c, d, e, f, g, h, i)

#endif

#endif
=======
// © 2016 and later: Unicode, Inc. and others.
// License & terms of use: http://www.unicode.org/copyright.html
/*
*******************************************************************************
*
*   Copyright (C) 2003-2009, International Business Machines
*   Corporation and others.  All Rights Reserved.
*
*******************************************************************************
*   file name:  utracimp.h
*   encoding:   UTF-8
*   tab size:   8 (not used)
*   indentation:4
*
*   created on: 2003aug06
*   created by: Markus W. Scherer
*
*   Internal header for ICU tracing/logging.
*
*
*   Various notes:
*   - using a trace level variable to only call trace functions
*     when the level is sufficient
*   - using the same variable for tracing on/off to never make a function
*     call when off
*   - the function number is put into a local variable by the entry macro
*     and used implicitly to avoid copy&paste/typing mistakes by the developer
*   - the application must call utrace_setFunctions() and pass in
*     implementations for the trace functions
*   - ICU trace macros call ICU functions that route through the function
*     pointers if they have been set;
*     this avoids an indirection at the call site
*     (which would cost more code for another check and for the indirection)
*
*   ### TODO Issues:
*   - Verify that va_list is portable among compilers for the same platform.
*     va_list should be portable because printf() would fail otherwise!
*   - Should enum values like UTraceLevel be passed into int32_t-type arguments,
*     or should enum types be used?
*/

#ifndef __UTRACIMP_H__
#define __UTRACIMP_H__

#include "unicode/utrace.h"
#include <stdarg.h>

U_CDECL_BEGIN

/** 
 *   Traced Function Exit return types.  
 *   Flags indicating the number and types of varargs included in a call
 *   to a UTraceExit function.
 *   Bits 0-3:  The function return type.  First variable param.
 *   Bit    4:  Flag for presence of U_ErrorCode status param.
 *   @internal
 */
typedef enum UTraceExitVal {
    /** The traced function returns no value  @internal */
    UTRACE_EXITV_NONE   = 0,
    /** The traced function returns an int32_t, or compatible, type.  @internal */
    UTRACE_EXITV_I32    = 1,
    /** The traced function returns a pointer  @internal */
    UTRACE_EXITV_PTR    = 2,
    /** The traced function returns a UBool  @internal */
    UTRACE_EXITV_BOOL   = 3,
    /** Mask to extract the return type values from a UTraceExitVal  @internal */
    UTRACE_EXITV_MASK   = 0xf,
    /** Bit indicating that the traced function includes a UErrorCode parameter  @internal */
    UTRACE_EXITV_STATUS = 0x10
} UTraceExitVal;

/**
 * Trace function for the entry point of a function.
 * Do not use directly, use UTRACE_ENTRY instead.
 * @param fnNumber The UTraceFunctionNumber for the current function.
 * @internal
 */
U_CAPI void U_EXPORT2
utrace_entry(int32_t fnNumber);

/**
 * Trace function for each exit point of a function.
 * Do not use directly, use UTRACE_EXIT* instead.
 * @param fnNumber The UTraceFunctionNumber for the current function.
 * @param returnType The type of the value returned by the function.
 * @param errorCode The UErrorCode value at function exit. See UTRACE_EXIT.
 * @internal
 */
U_CAPI void U_EXPORT2
utrace_exit(int32_t fnNumber, int32_t returnType, ...);


/**
 * Trace function used inside functions that have a UTRACE_ENTRY() statement.
 * Do not use directly, use UTRACE_DATAX() macros instead.
 *
 * @param utraceFnNumber The number of the current function, from the local
 *        variable of the same name.
 * @param level The trace level for this message.
 * @param fmt The trace format string.
 *
 * @internal
 */
U_CAPI void U_EXPORT2
utrace_data(int32_t utraceFnNumber, int32_t level, const char *fmt, ...);

U_CDECL_END

#if U_ENABLE_TRACING

/**
 * Boolean expression to see if ICU tracing is turned on
 * to at least the specified level.
 * @internal
 */
#define UTRACE_LEVEL(level) (utrace_getLevel()>=(level))

/**
  *  Flag bit in utraceFnNumber, the local variable added to each function 
  *  with tracing code to contains the function number.
  *
  *  Set the flag if the function's entry is traced, which will cause the
  *  function's exit to also be traced.  utraceFnNumber is uncoditionally 
  *  set at entry, whether or not the entry is traced, so that it will
  *  always be available for error trace output.
  *  @internal
  */            
#define UTRACE_TRACED_ENTRY 0x80000000

/**
 * Trace statement for the entry point of a function.
 * Stores the function number in a local variable.
 * In C code, must be placed immediately after the last variable declaration.
 * Must be matched with UTRACE_EXIT() at all function exit points.
 *
 * Tracing should start with UTRACE_ENTRY after checking for
 * U_FAILURE at function entry, so that if a function returns immediately
 * because of a pre-existing error condition, it does not show up in the trace,
 * consistent with ICU's error handling model.
 *
 * @param fnNumber The UTraceFunctionNumber for the current function.
 * @internal
 */
#define UTRACE_ENTRY(fnNumber) \
    int32_t utraceFnNumber=(fnNumber); \
UPRV_BLOCK_MACRO_BEGIN { \
    if(utrace_getLevel()>=UTRACE_INFO) { \
        utrace_entry(fnNumber); \
        utraceFnNumber |= UTRACE_TRACED_ENTRY; \
    } \
} UPRV_BLOCK_MACRO_END


/**
 * Trace statement for the entry point of open and close functions.
 * Produces trace output at a less verbose setting than plain UTRACE_ENTRY
 * Stores the function number in a local variable.
 * In C code, must be placed immediately after the last variable declaration.
 * Must be matched with UTRACE_EXIT() at all function exit points.
 *
 * @param fnNumber The UTraceFunctionNumber for the current function.
 * @internal
 */
#define UTRACE_ENTRY_OC(fnNumber) \
    int32_t utraceFnNumber=(fnNumber); \
UPRV_BLOCK_MACRO_BEGIN { \
    if(utrace_getLevel()>=UTRACE_OPEN_CLOSE) { \
        utrace_entry(fnNumber); \
        utraceFnNumber |= UTRACE_TRACED_ENTRY; \
    } \
} UPRV_BLOCK_MACRO_END

/**
 * Trace statement for each exit point of a function that has a UTRACE_ENTRY()
 * statement.
 *
 * @param errorCode The function's ICU UErrorCode value at function exit,
 *                  or U_ZERO_ERROR if the function does not use a UErrorCode.
 *                  0==U_ZERO_ERROR indicates success,
 *                  positive values an error (see u_errorName()),
 *                  negative values an informational status.
 *
 * @internal
 */
#define UTRACE_EXIT() UPRV_BLOCK_MACRO_BEGIN { \
    if(utraceFnNumber & UTRACE_TRACED_ENTRY) { \
        utrace_exit(utraceFnNumber & ~UTRACE_TRACED_ENTRY, UTRACE_EXITV_NONE); \
    } \
} UPRV_BLOCK_MACRO_END

/**
 * Trace statement for each exit point of a function that has a UTRACE_ENTRY()
 * statement, and that returns a value.
 *
 * @param val       The function's return value, int32_t or compatible type.
 *
 * @internal 
 */
#define UTRACE_EXIT_VALUE(val) UPRV_BLOCK_MACRO_BEGIN { \
    if(utraceFnNumber & UTRACE_TRACED_ENTRY) { \
        utrace_exit(utraceFnNumber & ~UTRACE_TRACED_ENTRY, UTRACE_EXITV_I32, val); \
    } \
} UPRV_BLOCK_MACRO_END

#define UTRACE_EXIT_STATUS(status) UPRV_BLOCK_MACRO_BEGIN { \
    if(utraceFnNumber & UTRACE_TRACED_ENTRY) { \
        utrace_exit(utraceFnNumber & ~UTRACE_TRACED_ENTRY, UTRACE_EXITV_STATUS, status); \
    } \
} UPRV_BLOCK_MACRO_END

#define UTRACE_EXIT_VALUE_STATUS(val, status) UPRV_BLOCK_MACRO_BEGIN { \
    if(utraceFnNumber & UTRACE_TRACED_ENTRY) { \
        utrace_exit(utraceFnNumber & ~UTRACE_TRACED_ENTRY, (UTRACE_EXITV_I32 | UTRACE_EXITV_STATUS), val, status); \
    } \
} UPRV_BLOCK_MACRO_END

#define UTRACE_EXIT_PTR_STATUS(ptr, status) UPRV_BLOCK_MACRO_BEGIN { \
    if(utraceFnNumber & UTRACE_TRACED_ENTRY) { \
        utrace_exit(utraceFnNumber & ~UTRACE_TRACED_ENTRY, (UTRACE_EXITV_PTR | UTRACE_EXITV_STATUS), ptr, status); \
    } \
} UPRV_BLOCK_MACRO_END

/**
 * Trace statement used inside functions that have a UTRACE_ENTRY() statement.
 * Takes no data arguments.
 * The number of arguments for this macro must match the number of inserts
 * in the format string. Vector inserts count as two arguments.
 * Calls utrace_data() if the level is high enough.
 * @internal
 */
#define UTRACE_DATA0(level, fmt) UPRV_BLOCK_MACRO_BEGIN { \
    if(UTRACE_LEVEL(level)) { \
        utrace_data(utraceFnNumber & ~UTRACE_TRACED_ENTRY, (level), (fmt)); \
    } \
} UPRV_BLOCK_MACRO_END

/**
 * Trace statement used inside functions that have a UTRACE_ENTRY() statement.
 * Takes one data argument.
 * The number of arguments for this macro must match the number of inserts
 * in the format string. Vector inserts count as two arguments.
 * Calls utrace_data() if the level is high enough.
 * @internal
 */
#define UTRACE_DATA1(level, fmt, a) UPRV_BLOCK_MACRO_BEGIN { \
    if(UTRACE_LEVEL(level)) { \
        utrace_data(utraceFnNumber & ~UTRACE_TRACED_ENTRY , (level), (fmt), (a)); \
    } \
} UPRV_BLOCK_MACRO_END

/**
 * Trace statement used inside functions that have a UTRACE_ENTRY() statement.
 * Takes two data arguments.
 * The number of arguments for this macro must match the number of inserts
 * in the format string. Vector inserts count as two arguments.
 * Calls utrace_data() if the level is high enough.
 * @internal
 */
#define UTRACE_DATA2(level, fmt, a, b) UPRV_BLOCK_MACRO_BEGIN { \
    if(UTRACE_LEVEL(level)) { \
        utrace_data(utraceFnNumber & ~UTRACE_TRACED_ENTRY , (level), (fmt), (a), (b)); \
    } \
} UPRV_BLOCK_MACRO_END

/**
 * Trace statement used inside functions that have a UTRACE_ENTRY() statement.
 * Takes three data arguments.
 * The number of arguments for this macro must match the number of inserts
 * in the format string. Vector inserts count as two arguments.
 * Calls utrace_data() if the level is high enough.
 * @internal
 */
#define UTRACE_DATA3(level, fmt, a, b, c) UPRV_BLOCK_MACRO_BEGIN { \
    if(UTRACE_LEVEL(level)) { \
        utrace_data(utraceFnNumber & ~UTRACE_TRACED_ENTRY, (level), (fmt), (a), (b), (c)); \
    } \
} UPRV_BLOCK_MACRO_END

/**
 * Trace statement used inside functions that have a UTRACE_ENTRY() statement.
 * Takes four data arguments.
 * The number of arguments for this macro must match the number of inserts
 * in the format string. Vector inserts count as two arguments.
 * Calls utrace_data() if the level is high enough.
 * @internal
 */
#define UTRACE_DATA4(level, fmt, a, b, c, d) UPRV_BLOCK_MACRO_BEGIN { \
    if(UTRACE_LEVEL(level)) { \
        utrace_data(utraceFnNumber & ~UTRACE_TRACED_ENTRY, (level), (fmt), (a), (b), (c), (d)); \
    } \
} UPRV_BLOCK_MACRO_END

/**
 * Trace statement used inside functions that have a UTRACE_ENTRY() statement.
 * Takes five data arguments.
 * The number of arguments for this macro must match the number of inserts
 * in the format string. Vector inserts count as two arguments.
 * Calls utrace_data() if the level is high enough.
 * @internal
 */
#define UTRACE_DATA5(level, fmt, a, b, c, d, e) UPRV_BLOCK_MACRO_BEGIN { \
    if(UTRACE_LEVEL(level)) { \
        utrace_data(utraceFnNumber & ~UTRACE_TRACED_ENTRY, (level), (fmt), (a), (b), (c), (d), (e)); \
    } \
} UPRV_BLOCK_MACRO_END

/**
 * Trace statement used inside functions that have a UTRACE_ENTRY() statement.
 * Takes six data arguments.
 * The number of arguments for this macro must match the number of inserts
 * in the format string. Vector inserts count as two arguments.
 * Calls utrace_data() if the level is high enough.
 * @internal
 */
#define UTRACE_DATA6(level, fmt, a, b, c, d, e, f) UPRV_BLOCK_MACRO_BEGIN { \
    if(UTRACE_LEVEL(level)) { \
        utrace_data(utraceFnNumber & ~UTRACE_TRACED_ENTRY, (level), (fmt), (a), (b), (c), (d), (e), (f)); \
    } \
} UPRV_BLOCK_MACRO_END

/**
 * Trace statement used inside functions that have a UTRACE_ENTRY() statement.
 * Takes seven data arguments.
 * The number of arguments for this macro must match the number of inserts
 * in the format string. Vector inserts count as two arguments.
 * Calls utrace_data() if the level is high enough.
 * @internal
 */
#define UTRACE_DATA7(level, fmt, a, b, c, d, e, f, g) UPRV_BLOCK_MACRO_BEGIN { \
    if(UTRACE_LEVEL(level)) { \
        utrace_data(utraceFnNumber & ~UTRACE_TRACED_ENTRY, (level), (fmt), (a), (b), (c), (d), (e), (f), (g)); \
    } \
} UPRV_BLOCK_MACRO_END

/**
 * Trace statement used inside functions that have a UTRACE_ENTRY() statement.
 * Takes eight data arguments.
 * The number of arguments for this macro must match the number of inserts
 * in the format string. Vector inserts count as two arguments.
 * Calls utrace_data() if the level is high enough.
 * @internal
 */
#define UTRACE_DATA8(level, fmt, a, b, c, d, e, f, g, h) UPRV_BLOCK_MACRO_BEGIN { \
    if(UTRACE_LEVEL(level)) { \
        utrace_data(utraceFnNumber & ~UTRACE_TRACED_ENTRY, (level), (fmt), (a), (b), (c), (d), (e), (f), (g), (h)); \
    } \
} UPRV_BLOCK_MACRO_END

/**
 * Trace statement used inside functions that have a UTRACE_ENTRY() statement.
 * Takes nine data arguments.
 * The number of arguments for this macro must match the number of inserts
 * in the format string. Vector inserts count as two arguments.
 * Calls utrace_data() if the level is high enough.
 * @internal
 */
#define UTRACE_DATA9(level, fmt, a, b, c, d, e, f, g, h, i) UPRV_BLOCK_MACRO_BEGIN { \
    if(UTRACE_LEVEL(level)) { \
        utrace_data(utraceFnNumber & ~UTRACE_TRACED_ENTRY, (level), (fmt), (a), (b), (c), (d), (e), (f), (g), (h), (i)); \
    } \
} UPRV_BLOCK_MACRO_END

#else

/*
 * When tracing is disabled, the following macros become empty
 */

#define UTRACE_LEVEL(level) 0
#define UTRACE_ENTRY(fnNumber)
#define UTRACE_ENTRY_OC(fnNumber)
#define UTRACE_EXIT()
#define UTRACE_EXIT_VALUE(val)
#define UTRACE_EXIT_STATUS(status)
#define UTRACE_EXIT_VALUE_STATUS(val, status)
#define UTRACE_EXIT_PTR_STATUS(ptr, status)
#define UTRACE_DATA0(level, fmt)
#define UTRACE_DATA1(level, fmt, a)
#define UTRACE_DATA2(level, fmt, a, b)
#define UTRACE_DATA3(level, fmt, a, b, c)
#define UTRACE_DATA4(level, fmt, a, b, c, d)
#define UTRACE_DATA5(level, fmt, a, b, c, d, e)
#define UTRACE_DATA6(level, fmt, a, b, c, d, e, f)
#define UTRACE_DATA7(level, fmt, a, b, c, d, e, f, g)
#define UTRACE_DATA8(level, fmt, a, b, c, d, e, f, g, h)
#define UTRACE_DATA9(level, fmt, a, b, c, d, e, f, g, h, i)

#endif

#endif
>>>>>>> a8a80be5
<|MERGE_RESOLUTION|>--- conflicted
+++ resolved
@@ -1,785 +1,391 @@
-<<<<<<< HEAD
-// © 2016 and later: Unicode, Inc. and others.
-// License & terms of use: http://www.unicode.org/copyright.html
-/*
-*******************************************************************************
-*
-*   Copyright (C) 2003-2009, International Business Machines
-*   Corporation and others.  All Rights Reserved.
-*
-*******************************************************************************
-*   file name:  utracimp.h
-*   encoding:   UTF-8
-*   tab size:   8 (not used)
-*   indentation:4
-*
-*   created on: 2003aug06
-*   created by: Markus W. Scherer
-*
-*   Internal header for ICU tracing/logging.
-*
-*
-*   Various notes:
-*   - using a trace level variable to only call trace functions
-*     when the level is sufficient
-*   - using the same variable for tracing on/off to never make a function
-*     call when off
-*   - the function number is put into a local variable by the entry macro
-*     and used implicitly to avoid copy&paste/typing mistakes by the developer
-*   - the application must call utrace_setFunctions() and pass in
-*     implementations for the trace functions
-*   - ICU trace macros call ICU functions that route through the function
-*     pointers if they have been set;
-*     this avoids an indirection at the call site
-*     (which would cost more code for another check and for the indirection)
-*
-*   ### TODO Issues:
-*   - Verify that va_list is portable among compilers for the same platform.
-*     va_list should be portable because printf() would fail otherwise!
-*   - Should enum values like UTraceLevel be passed into int32_t-type arguments,
-*     or should enum types be used?
-*/
-
-#ifndef __UTRACIMP_H__
-#define __UTRACIMP_H__
-
-#include "unicode/utrace.h"
-#include <stdarg.h>
-
-U_CDECL_BEGIN
-
-/**
- *   Traced Function Exit return types.
- *   Flags indicating the number and types of varargs included in a call
- *   to a UTraceExit function.
- *   Bits 0-3:  The function return type.  First variable param.
- *   Bit    4:  Flag for presence of U_ErrorCode status param.
- *   @internal
- */
-typedef enum UTraceExitVal {
-    /** The traced function returns no value  @internal */
-    UTRACE_EXITV_NONE   = 0,
-    /** The traced function returns an int32_t, or compatible, type.  @internal */
-    UTRACE_EXITV_I32    = 1,
-    /** The traced function returns a pointer  @internal */
-    UTRACE_EXITV_PTR    = 2,
-    /** The traced function returns a UBool  @internal */
-    UTRACE_EXITV_BOOL   = 3,
-    /** Mask to extract the return type values from a UTraceExitVal  @internal */
-    UTRACE_EXITV_MASK   = 0xf,
-    /** Bit indicating that the traced function includes a UErrorCode parameter  @internal */
-    UTRACE_EXITV_STATUS = 0x10
-} UTraceExitVal;
-
-/**
- * Trace function for the entry point of a function.
- * Do not use directly, use UTRACE_ENTRY instead.
- * @param fnNumber The UTraceFunctionNumber for the current function.
- * @internal
- */
-U_CAPI void U_EXPORT2
-utrace_entry(int32_t fnNumber);
-
-/**
- * Trace function for each exit point of a function.
- * Do not use directly, use UTRACE_EXIT* instead.
- * @param fnNumber The UTraceFunctionNumber for the current function.
- * @param returnType The type of the value returned by the function.
- * @param errorCode The UErrorCode value at function exit. See UTRACE_EXIT.
- * @internal
- */
-U_CAPI void U_EXPORT2
-utrace_exit(int32_t fnNumber, int32_t returnType, ...);
-
-
-/**
- * Trace function used inside functions that have a UTRACE_ENTRY() statement.
- * Do not use directly, use UTRACE_DATAX() macros instead.
- *
- * @param utraceFnNumber The number of the current function, from the local
- *        variable of the same name.
- * @param level The trace level for this message.
- * @param fmt The trace format string.
- *
- * @internal
- */
-U_CAPI void U_EXPORT2
-utrace_data(int32_t utraceFnNumber, int32_t level, const char *fmt, ...);
-
-U_CDECL_END
-
-#if U_ENABLE_TRACING
-
-/**
- * Boolean expression to see if ICU tracing is turned on
- * to at least the specified level.
- * @internal
- */
-#define UTRACE_LEVEL(level) (utrace_getLevel()>=(level))
-
-/**
-  *  Flag bit in utraceFnNumber, the local variable added to each function
-  *  with tracing code to contains the function number.
-  *
-  *  Set the flag if the function's entry is traced, which will cause the
-  *  function's exit to also be traced.  utraceFnNumber is uncoditionally
-  *  set at entry, whether or not the entry is traced, so that it will
-  *  always be available for error trace output.
-  *  @internal
-  */
-#define UTRACE_TRACED_ENTRY 0x80000000
-
-/**
- * Trace statement for the entry point of a function.
- * Stores the function number in a local variable.
- * In C code, must be placed immediately after the last variable declaration.
- * Must be matched with UTRACE_EXIT() at all function exit points.
- *
- * Tracing should start with UTRACE_ENTRY after checking for
- * U_FAILURE at function entry, so that if a function returns immediately
- * because of a pre-existing error condition, it does not show up in the trace,
- * consistent with ICU's error handling model.
- *
- * @param fnNumber The UTraceFunctionNumber for the current function.
- * @internal
- */
-#define UTRACE_ENTRY(fnNumber) \
-    int32_t utraceFnNumber=(fnNumber); \
-UPRV_BLOCK_MACRO_BEGIN { \
-    if(utrace_getLevel()>=UTRACE_INFO) { \
-        utrace_entry(fnNumber); \
-        utraceFnNumber |= UTRACE_TRACED_ENTRY; \
-    } \
-} UPRV_BLOCK_MACRO_END
-
-
-/**
- * Trace statement for the entry point of open and close functions.
- * Produces trace output at a less verbose setting than plain UTRACE_ENTRY
- * Stores the function number in a local variable.
- * In C code, must be placed immediately after the last variable declaration.
- * Must be matched with UTRACE_EXIT() at all function exit points.
- *
- * @param fnNumber The UTraceFunctionNumber for the current function.
- * @internal
- */
-#define UTRACE_ENTRY_OC(fnNumber) \
-    int32_t utraceFnNumber=(fnNumber); \
-UPRV_BLOCK_MACRO_BEGIN { \
-    if(utrace_getLevel()>=UTRACE_OPEN_CLOSE) { \
-        utrace_entry(fnNumber); \
-        utraceFnNumber |= UTRACE_TRACED_ENTRY; \
-    } \
-} UPRV_BLOCK_MACRO_END
-
-/**
- * Trace statement for each exit point of a function that has a UTRACE_ENTRY()
- * statement.
- *
- * @param errorCode The function's ICU UErrorCode value at function exit,
- *                  or U_ZERO_ERROR if the function does not use a UErrorCode.
- *                  0==U_ZERO_ERROR indicates success,
- *                  positive values an error (see u_errorName()),
- *                  negative values an informational status.
- *
- * @internal
- */
-#define UTRACE_EXIT() UPRV_BLOCK_MACRO_BEGIN { \
-    if(utraceFnNumber & UTRACE_TRACED_ENTRY) { \
-        utrace_exit(utraceFnNumber & ~UTRACE_TRACED_ENTRY, UTRACE_EXITV_NONE); \
-    } \
-} UPRV_BLOCK_MACRO_END
-
-/**
- * Trace statement for each exit point of a function that has a UTRACE_ENTRY()
- * statement, and that returns a value.
- *
- * @param val       The function's return value, int32_t or compatible type.
- *
- * @internal
- */
-#define UTRACE_EXIT_VALUE(val) UPRV_BLOCK_MACRO_BEGIN { \
-    if(utraceFnNumber & UTRACE_TRACED_ENTRY) { \
-        utrace_exit(utraceFnNumber & ~UTRACE_TRACED_ENTRY, UTRACE_EXITV_I32, val); \
-    } \
-} UPRV_BLOCK_MACRO_END
-
-#define UTRACE_EXIT_STATUS(status) UPRV_BLOCK_MACRO_BEGIN { \
-    if(utraceFnNumber & UTRACE_TRACED_ENTRY) { \
-        utrace_exit(utraceFnNumber & ~UTRACE_TRACED_ENTRY, UTRACE_EXITV_STATUS, status); \
-    } \
-} UPRV_BLOCK_MACRO_END
-
-#define UTRACE_EXIT_VALUE_STATUS(val, status) UPRV_BLOCK_MACRO_BEGIN { \
-    if(utraceFnNumber & UTRACE_TRACED_ENTRY) { \
-        utrace_exit(utraceFnNumber & ~UTRACE_TRACED_ENTRY, (UTRACE_EXITV_I32 | UTRACE_EXITV_STATUS), val, status); \
-    } \
-} UPRV_BLOCK_MACRO_END
-
-#define UTRACE_EXIT_PTR_STATUS(ptr, status) UPRV_BLOCK_MACRO_BEGIN { \
-    if(utraceFnNumber & UTRACE_TRACED_ENTRY) { \
-        utrace_exit(utraceFnNumber & ~UTRACE_TRACED_ENTRY, (UTRACE_EXITV_PTR | UTRACE_EXITV_STATUS), ptr, status); \
-    } \
-} UPRV_BLOCK_MACRO_END
-
-/**
- * Trace statement used inside functions that have a UTRACE_ENTRY() statement.
- * Takes no data arguments.
- * The number of arguments for this macro must match the number of inserts
- * in the format string. Vector inserts count as two arguments.
- * Calls utrace_data() if the level is high enough.
- * @internal
- */
-#define UTRACE_DATA0(level, fmt) UPRV_BLOCK_MACRO_BEGIN { \
-    if(UTRACE_LEVEL(level)) { \
-        utrace_data(utraceFnNumber & ~UTRACE_TRACED_ENTRY, (level), (fmt)); \
-    } \
-} UPRV_BLOCK_MACRO_END
-
-/**
- * Trace statement used inside functions that have a UTRACE_ENTRY() statement.
- * Takes one data argument.
- * The number of arguments for this macro must match the number of inserts
- * in the format string. Vector inserts count as two arguments.
- * Calls utrace_data() if the level is high enough.
- * @internal
- */
-#define UTRACE_DATA1(level, fmt, a) UPRV_BLOCK_MACRO_BEGIN { \
-    if(UTRACE_LEVEL(level)) { \
-        utrace_data(utraceFnNumber & ~UTRACE_TRACED_ENTRY , (level), (fmt), (a)); \
-    } \
-} UPRV_BLOCK_MACRO_END
-
-/**
- * Trace statement used inside functions that have a UTRACE_ENTRY() statement.
- * Takes two data arguments.
- * The number of arguments for this macro must match the number of inserts
- * in the format string. Vector inserts count as two arguments.
- * Calls utrace_data() if the level is high enough.
- * @internal
- */
-#define UTRACE_DATA2(level, fmt, a, b) UPRV_BLOCK_MACRO_BEGIN { \
-    if(UTRACE_LEVEL(level)) { \
-        utrace_data(utraceFnNumber & ~UTRACE_TRACED_ENTRY , (level), (fmt), (a), (b)); \
-    } \
-} UPRV_BLOCK_MACRO_END
-
-/**
- * Trace statement used inside functions that have a UTRACE_ENTRY() statement.
- * Takes three data arguments.
- * The number of arguments for this macro must match the number of inserts
- * in the format string. Vector inserts count as two arguments.
- * Calls utrace_data() if the level is high enough.
- * @internal
- */
-#define UTRACE_DATA3(level, fmt, a, b, c) UPRV_BLOCK_MACRO_BEGIN { \
-    if(UTRACE_LEVEL(level)) { \
-        utrace_data(utraceFnNumber & ~UTRACE_TRACED_ENTRY, (level), (fmt), (a), (b), (c)); \
-    } \
-} UPRV_BLOCK_MACRO_END
-
-/**
- * Trace statement used inside functions that have a UTRACE_ENTRY() statement.
- * Takes four data arguments.
- * The number of arguments for this macro must match the number of inserts
- * in the format string. Vector inserts count as two arguments.
- * Calls utrace_data() if the level is high enough.
- * @internal
- */
-#define UTRACE_DATA4(level, fmt, a, b, c, d) UPRV_BLOCK_MACRO_BEGIN { \
-    if(UTRACE_LEVEL(level)) { \
-        utrace_data(utraceFnNumber & ~UTRACE_TRACED_ENTRY, (level), (fmt), (a), (b), (c), (d)); \
-    } \
-} UPRV_BLOCK_MACRO_END
-
-/**
- * Trace statement used inside functions that have a UTRACE_ENTRY() statement.
- * Takes five data arguments.
- * The number of arguments for this macro must match the number of inserts
- * in the format string. Vector inserts count as two arguments.
- * Calls utrace_data() if the level is high enough.
- * @internal
- */
-#define UTRACE_DATA5(level, fmt, a, b, c, d, e) UPRV_BLOCK_MACRO_BEGIN { \
-    if(UTRACE_LEVEL(level)) { \
-        utrace_data(utraceFnNumber & ~UTRACE_TRACED_ENTRY, (level), (fmt), (a), (b), (c), (d), (e)); \
-    } \
-} UPRV_BLOCK_MACRO_END
-
-/**
- * Trace statement used inside functions that have a UTRACE_ENTRY() statement.
- * Takes six data arguments.
- * The number of arguments for this macro must match the number of inserts
- * in the format string. Vector inserts count as two arguments.
- * Calls utrace_data() if the level is high enough.
- * @internal
- */
-#define UTRACE_DATA6(level, fmt, a, b, c, d, e, f) UPRV_BLOCK_MACRO_BEGIN { \
-    if(UTRACE_LEVEL(level)) { \
-        utrace_data(utraceFnNumber & ~UTRACE_TRACED_ENTRY, (level), (fmt), (a), (b), (c), (d), (e), (f)); \
-    } \
-} UPRV_BLOCK_MACRO_END
-
-/**
- * Trace statement used inside functions that have a UTRACE_ENTRY() statement.
- * Takes seven data arguments.
- * The number of arguments for this macro must match the number of inserts
- * in the format string. Vector inserts count as two arguments.
- * Calls utrace_data() if the level is high enough.
- * @internal
- */
-#define UTRACE_DATA7(level, fmt, a, b, c, d, e, f, g) UPRV_BLOCK_MACRO_BEGIN { \
-    if(UTRACE_LEVEL(level)) { \
-        utrace_data(utraceFnNumber & ~UTRACE_TRACED_ENTRY, (level), (fmt), (a), (b), (c), (d), (e), (f), (g)); \
-    } \
-} UPRV_BLOCK_MACRO_END
-
-/**
- * Trace statement used inside functions that have a UTRACE_ENTRY() statement.
- * Takes eight data arguments.
- * The number of arguments for this macro must match the number of inserts
- * in the format string. Vector inserts count as two arguments.
- * Calls utrace_data() if the level is high enough.
- * @internal
- */
-#define UTRACE_DATA8(level, fmt, a, b, c, d, e, f, g, h) UPRV_BLOCK_MACRO_BEGIN { \
-    if(UTRACE_LEVEL(level)) { \
-        utrace_data(utraceFnNumber & ~UTRACE_TRACED_ENTRY, (level), (fmt), (a), (b), (c), (d), (e), (f), (g), (h)); \
-    } \
-} UPRV_BLOCK_MACRO_END
-
-/**
- * Trace statement used inside functions that have a UTRACE_ENTRY() statement.
- * Takes nine data arguments.
- * The number of arguments for this macro must match the number of inserts
- * in the format string. Vector inserts count as two arguments.
- * Calls utrace_data() if the level is high enough.
- * @internal
- */
-#define UTRACE_DATA9(level, fmt, a, b, c, d, e, f, g, h, i) UPRV_BLOCK_MACRO_BEGIN { \
-    if(UTRACE_LEVEL(level)) { \
-        utrace_data(utraceFnNumber & ~UTRACE_TRACED_ENTRY, (level), (fmt), (a), (b), (c), (d), (e), (f), (g), (h), (i)); \
-    } \
-} UPRV_BLOCK_MACRO_END
-
-#else
-
-/*
- * When tracing is disabled, the following macros become empty
- */
-
-#define UTRACE_LEVEL(level) 0
-#define UTRACE_ENTRY(fnNumber)
-#define UTRACE_ENTRY_OC(fnNumber)
-#define UTRACE_EXIT()
-#define UTRACE_EXIT_VALUE(val)
-#define UTRACE_EXIT_STATUS(status)
-#define UTRACE_EXIT_VALUE_STATUS(val, status)
-#define UTRACE_EXIT_PTR_STATUS(ptr, status)
-#define UTRACE_DATA0(level, fmt)
-#define UTRACE_DATA1(level, fmt, a)
-#define UTRACE_DATA2(level, fmt, a, b)
-#define UTRACE_DATA3(level, fmt, a, b, c)
-#define UTRACE_DATA4(level, fmt, a, b, c, d)
-#define UTRACE_DATA5(level, fmt, a, b, c, d, e)
-#define UTRACE_DATA6(level, fmt, a, b, c, d, e, f)
-#define UTRACE_DATA7(level, fmt, a, b, c, d, e, f, g)
-#define UTRACE_DATA8(level, fmt, a, b, c, d, e, f, g, h)
-#define UTRACE_DATA9(level, fmt, a, b, c, d, e, f, g, h, i)
-
-#endif
-
-#endif
-=======
-// © 2016 and later: Unicode, Inc. and others.
-// License & terms of use: http://www.unicode.org/copyright.html
-/*
-*******************************************************************************
-*
-*   Copyright (C) 2003-2009, International Business Machines
-*   Corporation and others.  All Rights Reserved.
-*
-*******************************************************************************
-*   file name:  utracimp.h
-*   encoding:   UTF-8
-*   tab size:   8 (not used)
-*   indentation:4
-*
-*   created on: 2003aug06
-*   created by: Markus W. Scherer
-*
-*   Internal header for ICU tracing/logging.
-*
-*
-*   Various notes:
-*   - using a trace level variable to only call trace functions
-*     when the level is sufficient
-*   - using the same variable for tracing on/off to never make a function
-*     call when off
-*   - the function number is put into a local variable by the entry macro
-*     and used implicitly to avoid copy&paste/typing mistakes by the developer
-*   - the application must call utrace_setFunctions() and pass in
-*     implementations for the trace functions
-*   - ICU trace macros call ICU functions that route through the function
-*     pointers if they have been set;
-*     this avoids an indirection at the call site
-*     (which would cost more code for another check and for the indirection)
-*
-*   ### TODO Issues:
-*   - Verify that va_list is portable among compilers for the same platform.
-*     va_list should be portable because printf() would fail otherwise!
-*   - Should enum values like UTraceLevel be passed into int32_t-type arguments,
-*     or should enum types be used?
-*/
-
-#ifndef __UTRACIMP_H__
-#define __UTRACIMP_H__
-
-#include "unicode/utrace.h"
-#include <stdarg.h>
-
-U_CDECL_BEGIN
-
-/** 
- *   Traced Function Exit return types.  
- *   Flags indicating the number and types of varargs included in a call
- *   to a UTraceExit function.
- *   Bits 0-3:  The function return type.  First variable param.
- *   Bit    4:  Flag for presence of U_ErrorCode status param.
- *   @internal
- */
-typedef enum UTraceExitVal {
-    /** The traced function returns no value  @internal */
-    UTRACE_EXITV_NONE   = 0,
-    /** The traced function returns an int32_t, or compatible, type.  @internal */
-    UTRACE_EXITV_I32    = 1,
-    /** The traced function returns a pointer  @internal */
-    UTRACE_EXITV_PTR    = 2,
-    /** The traced function returns a UBool  @internal */
-    UTRACE_EXITV_BOOL   = 3,
-    /** Mask to extract the return type values from a UTraceExitVal  @internal */
-    UTRACE_EXITV_MASK   = 0xf,
-    /** Bit indicating that the traced function includes a UErrorCode parameter  @internal */
-    UTRACE_EXITV_STATUS = 0x10
-} UTraceExitVal;
-
-/**
- * Trace function for the entry point of a function.
- * Do not use directly, use UTRACE_ENTRY instead.
- * @param fnNumber The UTraceFunctionNumber for the current function.
- * @internal
- */
-U_CAPI void U_EXPORT2
-utrace_entry(int32_t fnNumber);
-
-/**
- * Trace function for each exit point of a function.
- * Do not use directly, use UTRACE_EXIT* instead.
- * @param fnNumber The UTraceFunctionNumber for the current function.
- * @param returnType The type of the value returned by the function.
- * @param errorCode The UErrorCode value at function exit. See UTRACE_EXIT.
- * @internal
- */
-U_CAPI void U_EXPORT2
-utrace_exit(int32_t fnNumber, int32_t returnType, ...);
-
-
-/**
- * Trace function used inside functions that have a UTRACE_ENTRY() statement.
- * Do not use directly, use UTRACE_DATAX() macros instead.
- *
- * @param utraceFnNumber The number of the current function, from the local
- *        variable of the same name.
- * @param level The trace level for this message.
- * @param fmt The trace format string.
- *
- * @internal
- */
-U_CAPI void U_EXPORT2
-utrace_data(int32_t utraceFnNumber, int32_t level, const char *fmt, ...);
-
-U_CDECL_END
-
-#if U_ENABLE_TRACING
-
-/**
- * Boolean expression to see if ICU tracing is turned on
- * to at least the specified level.
- * @internal
- */
-#define UTRACE_LEVEL(level) (utrace_getLevel()>=(level))
-
-/**
-  *  Flag bit in utraceFnNumber, the local variable added to each function 
-  *  with tracing code to contains the function number.
-  *
-  *  Set the flag if the function's entry is traced, which will cause the
-  *  function's exit to also be traced.  utraceFnNumber is uncoditionally 
-  *  set at entry, whether or not the entry is traced, so that it will
-  *  always be available for error trace output.
-  *  @internal
-  */            
-#define UTRACE_TRACED_ENTRY 0x80000000
-
-/**
- * Trace statement for the entry point of a function.
- * Stores the function number in a local variable.
- * In C code, must be placed immediately after the last variable declaration.
- * Must be matched with UTRACE_EXIT() at all function exit points.
- *
- * Tracing should start with UTRACE_ENTRY after checking for
- * U_FAILURE at function entry, so that if a function returns immediately
- * because of a pre-existing error condition, it does not show up in the trace,
- * consistent with ICU's error handling model.
- *
- * @param fnNumber The UTraceFunctionNumber for the current function.
- * @internal
- */
-#define UTRACE_ENTRY(fnNumber) \
-    int32_t utraceFnNumber=(fnNumber); \
-UPRV_BLOCK_MACRO_BEGIN { \
-    if(utrace_getLevel()>=UTRACE_INFO) { \
-        utrace_entry(fnNumber); \
-        utraceFnNumber |= UTRACE_TRACED_ENTRY; \
-    } \
-} UPRV_BLOCK_MACRO_END
-
-
-/**
- * Trace statement for the entry point of open and close functions.
- * Produces trace output at a less verbose setting than plain UTRACE_ENTRY
- * Stores the function number in a local variable.
- * In C code, must be placed immediately after the last variable declaration.
- * Must be matched with UTRACE_EXIT() at all function exit points.
- *
- * @param fnNumber The UTraceFunctionNumber for the current function.
- * @internal
- */
-#define UTRACE_ENTRY_OC(fnNumber) \
-    int32_t utraceFnNumber=(fnNumber); \
-UPRV_BLOCK_MACRO_BEGIN { \
-    if(utrace_getLevel()>=UTRACE_OPEN_CLOSE) { \
-        utrace_entry(fnNumber); \
-        utraceFnNumber |= UTRACE_TRACED_ENTRY; \
-    } \
-} UPRV_BLOCK_MACRO_END
-
-/**
- * Trace statement for each exit point of a function that has a UTRACE_ENTRY()
- * statement.
- *
- * @param errorCode The function's ICU UErrorCode value at function exit,
- *                  or U_ZERO_ERROR if the function does not use a UErrorCode.
- *                  0==U_ZERO_ERROR indicates success,
- *                  positive values an error (see u_errorName()),
- *                  negative values an informational status.
- *
- * @internal
- */
-#define UTRACE_EXIT() UPRV_BLOCK_MACRO_BEGIN { \
-    if(utraceFnNumber & UTRACE_TRACED_ENTRY) { \
-        utrace_exit(utraceFnNumber & ~UTRACE_TRACED_ENTRY, UTRACE_EXITV_NONE); \
-    } \
-} UPRV_BLOCK_MACRO_END
-
-/**
- * Trace statement for each exit point of a function that has a UTRACE_ENTRY()
- * statement, and that returns a value.
- *
- * @param val       The function's return value, int32_t or compatible type.
- *
- * @internal 
- */
-#define UTRACE_EXIT_VALUE(val) UPRV_BLOCK_MACRO_BEGIN { \
-    if(utraceFnNumber & UTRACE_TRACED_ENTRY) { \
-        utrace_exit(utraceFnNumber & ~UTRACE_TRACED_ENTRY, UTRACE_EXITV_I32, val); \
-    } \
-} UPRV_BLOCK_MACRO_END
-
-#define UTRACE_EXIT_STATUS(status) UPRV_BLOCK_MACRO_BEGIN { \
-    if(utraceFnNumber & UTRACE_TRACED_ENTRY) { \
-        utrace_exit(utraceFnNumber & ~UTRACE_TRACED_ENTRY, UTRACE_EXITV_STATUS, status); \
-    } \
-} UPRV_BLOCK_MACRO_END
-
-#define UTRACE_EXIT_VALUE_STATUS(val, status) UPRV_BLOCK_MACRO_BEGIN { \
-    if(utraceFnNumber & UTRACE_TRACED_ENTRY) { \
-        utrace_exit(utraceFnNumber & ~UTRACE_TRACED_ENTRY, (UTRACE_EXITV_I32 | UTRACE_EXITV_STATUS), val, status); \
-    } \
-} UPRV_BLOCK_MACRO_END
-
-#define UTRACE_EXIT_PTR_STATUS(ptr, status) UPRV_BLOCK_MACRO_BEGIN { \
-    if(utraceFnNumber & UTRACE_TRACED_ENTRY) { \
-        utrace_exit(utraceFnNumber & ~UTRACE_TRACED_ENTRY, (UTRACE_EXITV_PTR | UTRACE_EXITV_STATUS), ptr, status); \
-    } \
-} UPRV_BLOCK_MACRO_END
-
-/**
- * Trace statement used inside functions that have a UTRACE_ENTRY() statement.
- * Takes no data arguments.
- * The number of arguments for this macro must match the number of inserts
- * in the format string. Vector inserts count as two arguments.
- * Calls utrace_data() if the level is high enough.
- * @internal
- */
-#define UTRACE_DATA0(level, fmt) UPRV_BLOCK_MACRO_BEGIN { \
-    if(UTRACE_LEVEL(level)) { \
-        utrace_data(utraceFnNumber & ~UTRACE_TRACED_ENTRY, (level), (fmt)); \
-    } \
-} UPRV_BLOCK_MACRO_END
-
-/**
- * Trace statement used inside functions that have a UTRACE_ENTRY() statement.
- * Takes one data argument.
- * The number of arguments for this macro must match the number of inserts
- * in the format string. Vector inserts count as two arguments.
- * Calls utrace_data() if the level is high enough.
- * @internal
- */
-#define UTRACE_DATA1(level, fmt, a) UPRV_BLOCK_MACRO_BEGIN { \
-    if(UTRACE_LEVEL(level)) { \
-        utrace_data(utraceFnNumber & ~UTRACE_TRACED_ENTRY , (level), (fmt), (a)); \
-    } \
-} UPRV_BLOCK_MACRO_END
-
-/**
- * Trace statement used inside functions that have a UTRACE_ENTRY() statement.
- * Takes two data arguments.
- * The number of arguments for this macro must match the number of inserts
- * in the format string. Vector inserts count as two arguments.
- * Calls utrace_data() if the level is high enough.
- * @internal
- */
-#define UTRACE_DATA2(level, fmt, a, b) UPRV_BLOCK_MACRO_BEGIN { \
-    if(UTRACE_LEVEL(level)) { \
-        utrace_data(utraceFnNumber & ~UTRACE_TRACED_ENTRY , (level), (fmt), (a), (b)); \
-    } \
-} UPRV_BLOCK_MACRO_END
-
-/**
- * Trace statement used inside functions that have a UTRACE_ENTRY() statement.
- * Takes three data arguments.
- * The number of arguments for this macro must match the number of inserts
- * in the format string. Vector inserts count as two arguments.
- * Calls utrace_data() if the level is high enough.
- * @internal
- */
-#define UTRACE_DATA3(level, fmt, a, b, c) UPRV_BLOCK_MACRO_BEGIN { \
-    if(UTRACE_LEVEL(level)) { \
-        utrace_data(utraceFnNumber & ~UTRACE_TRACED_ENTRY, (level), (fmt), (a), (b), (c)); \
-    } \
-} UPRV_BLOCK_MACRO_END
-
-/**
- * Trace statement used inside functions that have a UTRACE_ENTRY() statement.
- * Takes four data arguments.
- * The number of arguments for this macro must match the number of inserts
- * in the format string. Vector inserts count as two arguments.
- * Calls utrace_data() if the level is high enough.
- * @internal
- */
-#define UTRACE_DATA4(level, fmt, a, b, c, d) UPRV_BLOCK_MACRO_BEGIN { \
-    if(UTRACE_LEVEL(level)) { \
-        utrace_data(utraceFnNumber & ~UTRACE_TRACED_ENTRY, (level), (fmt), (a), (b), (c), (d)); \
-    } \
-} UPRV_BLOCK_MACRO_END
-
-/**
- * Trace statement used inside functions that have a UTRACE_ENTRY() statement.
- * Takes five data arguments.
- * The number of arguments for this macro must match the number of inserts
- * in the format string. Vector inserts count as two arguments.
- * Calls utrace_data() if the level is high enough.
- * @internal
- */
-#define UTRACE_DATA5(level, fmt, a, b, c, d, e) UPRV_BLOCK_MACRO_BEGIN { \
-    if(UTRACE_LEVEL(level)) { \
-        utrace_data(utraceFnNumber & ~UTRACE_TRACED_ENTRY, (level), (fmt), (a), (b), (c), (d), (e)); \
-    } \
-} UPRV_BLOCK_MACRO_END
-
-/**
- * Trace statement used inside functions that have a UTRACE_ENTRY() statement.
- * Takes six data arguments.
- * The number of arguments for this macro must match the number of inserts
- * in the format string. Vector inserts count as two arguments.
- * Calls utrace_data() if the level is high enough.
- * @internal
- */
-#define UTRACE_DATA6(level, fmt, a, b, c, d, e, f) UPRV_BLOCK_MACRO_BEGIN { \
-    if(UTRACE_LEVEL(level)) { \
-        utrace_data(utraceFnNumber & ~UTRACE_TRACED_ENTRY, (level), (fmt), (a), (b), (c), (d), (e), (f)); \
-    } \
-} UPRV_BLOCK_MACRO_END
-
-/**
- * Trace statement used inside functions that have a UTRACE_ENTRY() statement.
- * Takes seven data arguments.
- * The number of arguments for this macro must match the number of inserts
- * in the format string. Vector inserts count as two arguments.
- * Calls utrace_data() if the level is high enough.
- * @internal
- */
-#define UTRACE_DATA7(level, fmt, a, b, c, d, e, f, g) UPRV_BLOCK_MACRO_BEGIN { \
-    if(UTRACE_LEVEL(level)) { \
-        utrace_data(utraceFnNumber & ~UTRACE_TRACED_ENTRY, (level), (fmt), (a), (b), (c), (d), (e), (f), (g)); \
-    } \
-} UPRV_BLOCK_MACRO_END
-
-/**
- * Trace statement used inside functions that have a UTRACE_ENTRY() statement.
- * Takes eight data arguments.
- * The number of arguments for this macro must match the number of inserts
- * in the format string. Vector inserts count as two arguments.
- * Calls utrace_data() if the level is high enough.
- * @internal
- */
-#define UTRACE_DATA8(level, fmt, a, b, c, d, e, f, g, h) UPRV_BLOCK_MACRO_BEGIN { \
-    if(UTRACE_LEVEL(level)) { \
-        utrace_data(utraceFnNumber & ~UTRACE_TRACED_ENTRY, (level), (fmt), (a), (b), (c), (d), (e), (f), (g), (h)); \
-    } \
-} UPRV_BLOCK_MACRO_END
-
-/**
- * Trace statement used inside functions that have a UTRACE_ENTRY() statement.
- * Takes nine data arguments.
- * The number of arguments for this macro must match the number of inserts
- * in the format string. Vector inserts count as two arguments.
- * Calls utrace_data() if the level is high enough.
- * @internal
- */
-#define UTRACE_DATA9(level, fmt, a, b, c, d, e, f, g, h, i) UPRV_BLOCK_MACRO_BEGIN { \
-    if(UTRACE_LEVEL(level)) { \
-        utrace_data(utraceFnNumber & ~UTRACE_TRACED_ENTRY, (level), (fmt), (a), (b), (c), (d), (e), (f), (g), (h), (i)); \
-    } \
-} UPRV_BLOCK_MACRO_END
-
-#else
-
-/*
- * When tracing is disabled, the following macros become empty
- */
-
-#define UTRACE_LEVEL(level) 0
-#define UTRACE_ENTRY(fnNumber)
-#define UTRACE_ENTRY_OC(fnNumber)
-#define UTRACE_EXIT()
-#define UTRACE_EXIT_VALUE(val)
-#define UTRACE_EXIT_STATUS(status)
-#define UTRACE_EXIT_VALUE_STATUS(val, status)
-#define UTRACE_EXIT_PTR_STATUS(ptr, status)
-#define UTRACE_DATA0(level, fmt)
-#define UTRACE_DATA1(level, fmt, a)
-#define UTRACE_DATA2(level, fmt, a, b)
-#define UTRACE_DATA3(level, fmt, a, b, c)
-#define UTRACE_DATA4(level, fmt, a, b, c, d)
-#define UTRACE_DATA5(level, fmt, a, b, c, d, e)
-#define UTRACE_DATA6(level, fmt, a, b, c, d, e, f)
-#define UTRACE_DATA7(level, fmt, a, b, c, d, e, f, g)
-#define UTRACE_DATA8(level, fmt, a, b, c, d, e, f, g, h)
-#define UTRACE_DATA9(level, fmt, a, b, c, d, e, f, g, h, i)
-
-#endif
-
-#endif
->>>>>>> a8a80be5
+// © 2016 and later: Unicode, Inc. and others.
+// License & terms of use: http://www.unicode.org/copyright.html
+/*
+*******************************************************************************
+*
+*   Copyright (C) 2003-2009, International Business Machines
+*   Corporation and others.  All Rights Reserved.
+*
+*******************************************************************************
+*   file name:  utracimp.h
+*   encoding:   UTF-8
+*   tab size:   8 (not used)
+*   indentation:4
+*
+*   created on: 2003aug06
+*   created by: Markus W. Scherer
+*
+*   Internal header for ICU tracing/logging.
+*
+*
+*   Various notes:
+*   - using a trace level variable to only call trace functions
+*     when the level is sufficient
+*   - using the same variable for tracing on/off to never make a function
+*     call when off
+*   - the function number is put into a local variable by the entry macro
+*     and used implicitly to avoid copy&paste/typing mistakes by the developer
+*   - the application must call utrace_setFunctions() and pass in
+*     implementations for the trace functions
+*   - ICU trace macros call ICU functions that route through the function
+*     pointers if they have been set;
+*     this avoids an indirection at the call site
+*     (which would cost more code for another check and for the indirection)
+*
+*   ### TODO Issues:
+*   - Verify that va_list is portable among compilers for the same platform.
+*     va_list should be portable because printf() would fail otherwise!
+*   - Should enum values like UTraceLevel be passed into int32_t-type arguments,
+*     or should enum types be used?
+*/
+
+#ifndef __UTRACIMP_H__
+#define __UTRACIMP_H__
+
+#include "unicode/utrace.h"
+#include <stdarg.h>
+
+U_CDECL_BEGIN
+
+/** 
+ *   Traced Function Exit return types.  
+ *   Flags indicating the number and types of varargs included in a call
+ *   to a UTraceExit function.
+ *   Bits 0-3:  The function return type.  First variable param.
+ *   Bit    4:  Flag for presence of U_ErrorCode status param.
+ *   @internal
+ */
+typedef enum UTraceExitVal {
+    /** The traced function returns no value  @internal */
+    UTRACE_EXITV_NONE   = 0,
+    /** The traced function returns an int32_t, or compatible, type.  @internal */
+    UTRACE_EXITV_I32    = 1,
+    /** The traced function returns a pointer  @internal */
+    UTRACE_EXITV_PTR    = 2,
+    /** The traced function returns a UBool  @internal */
+    UTRACE_EXITV_BOOL   = 3,
+    /** Mask to extract the return type values from a UTraceExitVal  @internal */
+    UTRACE_EXITV_MASK   = 0xf,
+    /** Bit indicating that the traced function includes a UErrorCode parameter  @internal */
+    UTRACE_EXITV_STATUS = 0x10
+} UTraceExitVal;
+
+/**
+ * Trace function for the entry point of a function.
+ * Do not use directly, use UTRACE_ENTRY instead.
+ * @param fnNumber The UTraceFunctionNumber for the current function.
+ * @internal
+ */
+U_CAPI void U_EXPORT2
+utrace_entry(int32_t fnNumber);
+
+/**
+ * Trace function for each exit point of a function.
+ * Do not use directly, use UTRACE_EXIT* instead.
+ * @param fnNumber The UTraceFunctionNumber for the current function.
+ * @param returnType The type of the value returned by the function.
+ * @param errorCode The UErrorCode value at function exit. See UTRACE_EXIT.
+ * @internal
+ */
+U_CAPI void U_EXPORT2
+utrace_exit(int32_t fnNumber, int32_t returnType, ...);
+
+
+/**
+ * Trace function used inside functions that have a UTRACE_ENTRY() statement.
+ * Do not use directly, use UTRACE_DATAX() macros instead.
+ *
+ * @param utraceFnNumber The number of the current function, from the local
+ *        variable of the same name.
+ * @param level The trace level for this message.
+ * @param fmt The trace format string.
+ *
+ * @internal
+ */
+U_CAPI void U_EXPORT2
+utrace_data(int32_t utraceFnNumber, int32_t level, const char *fmt, ...);
+
+U_CDECL_END
+
+#if U_ENABLE_TRACING
+
+/**
+ * Boolean expression to see if ICU tracing is turned on
+ * to at least the specified level.
+ * @internal
+ */
+#define UTRACE_LEVEL(level) (utrace_getLevel()>=(level))
+
+/**
+  *  Flag bit in utraceFnNumber, the local variable added to each function 
+  *  with tracing code to contains the function number.
+  *
+  *  Set the flag if the function's entry is traced, which will cause the
+  *  function's exit to also be traced.  utraceFnNumber is uncoditionally 
+  *  set at entry, whether or not the entry is traced, so that it will
+  *  always be available for error trace output.
+  *  @internal
+  */            
+#define UTRACE_TRACED_ENTRY 0x80000000
+
+/**
+ * Trace statement for the entry point of a function.
+ * Stores the function number in a local variable.
+ * In C code, must be placed immediately after the last variable declaration.
+ * Must be matched with UTRACE_EXIT() at all function exit points.
+ *
+ * Tracing should start with UTRACE_ENTRY after checking for
+ * U_FAILURE at function entry, so that if a function returns immediately
+ * because of a pre-existing error condition, it does not show up in the trace,
+ * consistent with ICU's error handling model.
+ *
+ * @param fnNumber The UTraceFunctionNumber for the current function.
+ * @internal
+ */
+#define UTRACE_ENTRY(fnNumber) \
+    int32_t utraceFnNumber=(fnNumber); \
+UPRV_BLOCK_MACRO_BEGIN { \
+    if(utrace_getLevel()>=UTRACE_INFO) { \
+        utrace_entry(fnNumber); \
+        utraceFnNumber |= UTRACE_TRACED_ENTRY; \
+    } \
+} UPRV_BLOCK_MACRO_END
+
+
+/**
+ * Trace statement for the entry point of open and close functions.
+ * Produces trace output at a less verbose setting than plain UTRACE_ENTRY
+ * Stores the function number in a local variable.
+ * In C code, must be placed immediately after the last variable declaration.
+ * Must be matched with UTRACE_EXIT() at all function exit points.
+ *
+ * @param fnNumber The UTraceFunctionNumber for the current function.
+ * @internal
+ */
+#define UTRACE_ENTRY_OC(fnNumber) \
+    int32_t utraceFnNumber=(fnNumber); \
+UPRV_BLOCK_MACRO_BEGIN { \
+    if(utrace_getLevel()>=UTRACE_OPEN_CLOSE) { \
+        utrace_entry(fnNumber); \
+        utraceFnNumber |= UTRACE_TRACED_ENTRY; \
+    } \
+} UPRV_BLOCK_MACRO_END
+
+/**
+ * Trace statement for each exit point of a function that has a UTRACE_ENTRY()
+ * statement.
+ *
+ * @param errorCode The function's ICU UErrorCode value at function exit,
+ *                  or U_ZERO_ERROR if the function does not use a UErrorCode.
+ *                  0==U_ZERO_ERROR indicates success,
+ *                  positive values an error (see u_errorName()),
+ *                  negative values an informational status.
+ *
+ * @internal
+ */
+#define UTRACE_EXIT() UPRV_BLOCK_MACRO_BEGIN { \
+    if(utraceFnNumber & UTRACE_TRACED_ENTRY) { \
+        utrace_exit(utraceFnNumber & ~UTRACE_TRACED_ENTRY, UTRACE_EXITV_NONE); \
+    } \
+} UPRV_BLOCK_MACRO_END
+
+/**
+ * Trace statement for each exit point of a function that has a UTRACE_ENTRY()
+ * statement, and that returns a value.
+ *
+ * @param val       The function's return value, int32_t or compatible type.
+ *
+ * @internal 
+ */
+#define UTRACE_EXIT_VALUE(val) UPRV_BLOCK_MACRO_BEGIN { \
+    if(utraceFnNumber & UTRACE_TRACED_ENTRY) { \
+        utrace_exit(utraceFnNumber & ~UTRACE_TRACED_ENTRY, UTRACE_EXITV_I32, val); \
+    } \
+} UPRV_BLOCK_MACRO_END
+
+#define UTRACE_EXIT_STATUS(status) UPRV_BLOCK_MACRO_BEGIN { \
+    if(utraceFnNumber & UTRACE_TRACED_ENTRY) { \
+        utrace_exit(utraceFnNumber & ~UTRACE_TRACED_ENTRY, UTRACE_EXITV_STATUS, status); \
+    } \
+} UPRV_BLOCK_MACRO_END
+
+#define UTRACE_EXIT_VALUE_STATUS(val, status) UPRV_BLOCK_MACRO_BEGIN { \
+    if(utraceFnNumber & UTRACE_TRACED_ENTRY) { \
+        utrace_exit(utraceFnNumber & ~UTRACE_TRACED_ENTRY, (UTRACE_EXITV_I32 | UTRACE_EXITV_STATUS), val, status); \
+    } \
+} UPRV_BLOCK_MACRO_END
+
+#define UTRACE_EXIT_PTR_STATUS(ptr, status) UPRV_BLOCK_MACRO_BEGIN { \
+    if(utraceFnNumber & UTRACE_TRACED_ENTRY) { \
+        utrace_exit(utraceFnNumber & ~UTRACE_TRACED_ENTRY, (UTRACE_EXITV_PTR | UTRACE_EXITV_STATUS), ptr, status); \
+    } \
+} UPRV_BLOCK_MACRO_END
+
+/**
+ * Trace statement used inside functions that have a UTRACE_ENTRY() statement.
+ * Takes no data arguments.
+ * The number of arguments for this macro must match the number of inserts
+ * in the format string. Vector inserts count as two arguments.
+ * Calls utrace_data() if the level is high enough.
+ * @internal
+ */
+#define UTRACE_DATA0(level, fmt) UPRV_BLOCK_MACRO_BEGIN { \
+    if(UTRACE_LEVEL(level)) { \
+        utrace_data(utraceFnNumber & ~UTRACE_TRACED_ENTRY, (level), (fmt)); \
+    } \
+} UPRV_BLOCK_MACRO_END
+
+/**
+ * Trace statement used inside functions that have a UTRACE_ENTRY() statement.
+ * Takes one data argument.
+ * The number of arguments for this macro must match the number of inserts
+ * in the format string. Vector inserts count as two arguments.
+ * Calls utrace_data() if the level is high enough.
+ * @internal
+ */
+#define UTRACE_DATA1(level, fmt, a) UPRV_BLOCK_MACRO_BEGIN { \
+    if(UTRACE_LEVEL(level)) { \
+        utrace_data(utraceFnNumber & ~UTRACE_TRACED_ENTRY , (level), (fmt), (a)); \
+    } \
+} UPRV_BLOCK_MACRO_END
+
+/**
+ * Trace statement used inside functions that have a UTRACE_ENTRY() statement.
+ * Takes two data arguments.
+ * The number of arguments for this macro must match the number of inserts
+ * in the format string. Vector inserts count as two arguments.
+ * Calls utrace_data() if the level is high enough.
+ * @internal
+ */
+#define UTRACE_DATA2(level, fmt, a, b) UPRV_BLOCK_MACRO_BEGIN { \
+    if(UTRACE_LEVEL(level)) { \
+        utrace_data(utraceFnNumber & ~UTRACE_TRACED_ENTRY , (level), (fmt), (a), (b)); \
+    } \
+} UPRV_BLOCK_MACRO_END
+
+/**
+ * Trace statement used inside functions that have a UTRACE_ENTRY() statement.
+ * Takes three data arguments.
+ * The number of arguments for this macro must match the number of inserts
+ * in the format string. Vector inserts count as two arguments.
+ * Calls utrace_data() if the level is high enough.
+ * @internal
+ */
+#define UTRACE_DATA3(level, fmt, a, b, c) UPRV_BLOCK_MACRO_BEGIN { \
+    if(UTRACE_LEVEL(level)) { \
+        utrace_data(utraceFnNumber & ~UTRACE_TRACED_ENTRY, (level), (fmt), (a), (b), (c)); \
+    } \
+} UPRV_BLOCK_MACRO_END
+
+/**
+ * Trace statement used inside functions that have a UTRACE_ENTRY() statement.
+ * Takes four data arguments.
+ * The number of arguments for this macro must match the number of inserts
+ * in the format string. Vector inserts count as two arguments.
+ * Calls utrace_data() if the level is high enough.
+ * @internal
+ */
+#define UTRACE_DATA4(level, fmt, a, b, c, d) UPRV_BLOCK_MACRO_BEGIN { \
+    if(UTRACE_LEVEL(level)) { \
+        utrace_data(utraceFnNumber & ~UTRACE_TRACED_ENTRY, (level), (fmt), (a), (b), (c), (d)); \
+    } \
+} UPRV_BLOCK_MACRO_END
+
+/**
+ * Trace statement used inside functions that have a UTRACE_ENTRY() statement.
+ * Takes five data arguments.
+ * The number of arguments for this macro must match the number of inserts
+ * in the format string. Vector inserts count as two arguments.
+ * Calls utrace_data() if the level is high enough.
+ * @internal
+ */
+#define UTRACE_DATA5(level, fmt, a, b, c, d, e) UPRV_BLOCK_MACRO_BEGIN { \
+    if(UTRACE_LEVEL(level)) { \
+        utrace_data(utraceFnNumber & ~UTRACE_TRACED_ENTRY, (level), (fmt), (a), (b), (c), (d), (e)); \
+    } \
+} UPRV_BLOCK_MACRO_END
+
+/**
+ * Trace statement used inside functions that have a UTRACE_ENTRY() statement.
+ * Takes six data arguments.
+ * The number of arguments for this macro must match the number of inserts
+ * in the format string. Vector inserts count as two arguments.
+ * Calls utrace_data() if the level is high enough.
+ * @internal
+ */
+#define UTRACE_DATA6(level, fmt, a, b, c, d, e, f) UPRV_BLOCK_MACRO_BEGIN { \
+    if(UTRACE_LEVEL(level)) { \
+        utrace_data(utraceFnNumber & ~UTRACE_TRACED_ENTRY, (level), (fmt), (a), (b), (c), (d), (e), (f)); \
+    } \
+} UPRV_BLOCK_MACRO_END
+
+/**
+ * Trace statement used inside functions that have a UTRACE_ENTRY() statement.
+ * Takes seven data arguments.
+ * The number of arguments for this macro must match the number of inserts
+ * in the format string. Vector inserts count as two arguments.
+ * Calls utrace_data() if the level is high enough.
+ * @internal
+ */
+#define UTRACE_DATA7(level, fmt, a, b, c, d, e, f, g) UPRV_BLOCK_MACRO_BEGIN { \
+    if(UTRACE_LEVEL(level)) { \
+        utrace_data(utraceFnNumber & ~UTRACE_TRACED_ENTRY, (level), (fmt), (a), (b), (c), (d), (e), (f), (g)); \
+    } \
+} UPRV_BLOCK_MACRO_END
+
+/**
+ * Trace statement used inside functions that have a UTRACE_ENTRY() statement.
+ * Takes eight data arguments.
+ * The number of arguments for this macro must match the number of inserts
+ * in the format string. Vector inserts count as two arguments.
+ * Calls utrace_data() if the level is high enough.
+ * @internal
+ */
+#define UTRACE_DATA8(level, fmt, a, b, c, d, e, f, g, h) UPRV_BLOCK_MACRO_BEGIN { \
+    if(UTRACE_LEVEL(level)) { \
+        utrace_data(utraceFnNumber & ~UTRACE_TRACED_ENTRY, (level), (fmt), (a), (b), (c), (d), (e), (f), (g), (h)); \
+    } \
+} UPRV_BLOCK_MACRO_END
+
+/**
+ * Trace statement used inside functions that have a UTRACE_ENTRY() statement.
+ * Takes nine data arguments.
+ * The number of arguments for this macro must match the number of inserts
+ * in the format string. Vector inserts count as two arguments.
+ * Calls utrace_data() if the level is high enough.
+ * @internal
+ */
+#define UTRACE_DATA9(level, fmt, a, b, c, d, e, f, g, h, i) UPRV_BLOCK_MACRO_BEGIN { \
+    if(UTRACE_LEVEL(level)) { \
+        utrace_data(utraceFnNumber & ~UTRACE_TRACED_ENTRY, (level), (fmt), (a), (b), (c), (d), (e), (f), (g), (h), (i)); \
+    } \
+} UPRV_BLOCK_MACRO_END
+
+#else
+
+/*
+ * When tracing is disabled, the following macros become empty
+ */
+
+#define UTRACE_LEVEL(level) 0
+#define UTRACE_ENTRY(fnNumber)
+#define UTRACE_ENTRY_OC(fnNumber)
+#define UTRACE_EXIT()
+#define UTRACE_EXIT_VALUE(val)
+#define UTRACE_EXIT_STATUS(status)
+#define UTRACE_EXIT_VALUE_STATUS(val, status)
+#define UTRACE_EXIT_PTR_STATUS(ptr, status)
+#define UTRACE_DATA0(level, fmt)
+#define UTRACE_DATA1(level, fmt, a)
+#define UTRACE_DATA2(level, fmt, a, b)
+#define UTRACE_DATA3(level, fmt, a, b, c)
+#define UTRACE_DATA4(level, fmt, a, b, c, d)
+#define UTRACE_DATA5(level, fmt, a, b, c, d, e)
+#define UTRACE_DATA6(level, fmt, a, b, c, d, e, f)
+#define UTRACE_DATA7(level, fmt, a, b, c, d, e, f, g)
+#define UTRACE_DATA8(level, fmt, a, b, c, d, e, f, g, h)
+#define UTRACE_DATA9(level, fmt, a, b, c, d, e, f, g, h, i)
+
+#endif
+
+#endif