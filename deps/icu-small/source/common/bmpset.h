--- conflicted
+++ resolved
@@ -1,331 +1,164 @@
-<<<<<<< HEAD
-// © 2016 and later: Unicode, Inc. and others.
-// License & terms of use: http://www.unicode.org/copyright.html
-/*
-******************************************************************************
-*
-*   Copyright (C) 2007, International Business Machines
-*   Corporation and others.  All Rights Reserved.
-*
-******************************************************************************
-*   file name:  bmpset.h
-*   encoding:   UTF-8
-*   tab size:   8 (not used)
-*   indentation:4
-*
-*   created on: 2007jan29
-*   created by: Markus W. Scherer
-*/
-
-#ifndef __BMPSET_H__
-#define __BMPSET_H__
-
-#include "unicode/utypes.h"
-#include "unicode/uniset.h"
-
-U_NAMESPACE_BEGIN
-
-/*
- * Helper class for frozen UnicodeSets, implements contains() and span()
- * optimized for BMP code points. Structured to be UTF-8-friendly.
- *
- * Latin-1: Look up bytes.
- * 2-byte characters: Bits organized vertically.
- * 3-byte characters: Use zero/one/mixed data per 64-block in U+0000..U+FFFF,
- *                    with mixed for illegal ranges.
- * Supplementary characters: Binary search over
- * the supplementary part of the parent set's inversion list.
- */
-class BMPSet : public UMemory {
-public:
-    BMPSet(const int32_t *parentList, int32_t parentListLength);
-    BMPSet(const BMPSet &otherBMPSet, const int32_t *newParentList, int32_t newParentListLength);
-    virtual ~BMPSet();
-
-    virtual UBool contains(UChar32 c) const;
-
-    /*
-     * Span the initial substring for which each character c has spanCondition==contains(c).
-     * It must be s<limit and spanCondition==0 or 1.
-     * @return The string pointer which limits the span.
-     */
-    const UChar *span(const UChar *s, const UChar *limit, USetSpanCondition spanCondition) const;
-
-    /*
-     * Span the trailing substring for which each character c has spanCondition==contains(c).
-     * It must be s<limit and spanCondition==0 or 1.
-     * @return The string pointer which starts the span.
-     */
-    const UChar *spanBack(const UChar *s, const UChar *limit, USetSpanCondition spanCondition) const;
-
-    /*
-     * Span the initial substring for which each character c has spanCondition==contains(c).
-     * It must be length>0 and spanCondition==0 or 1.
-     * @return The string pointer which limits the span.
-     */
-    const uint8_t *spanUTF8(const uint8_t *s, int32_t length, USetSpanCondition spanCondition) const;
-
-    /*
-     * Span the trailing substring for which each character c has spanCondition==contains(c).
-     * It must be length>0 and spanCondition==0 or 1.
-     * @return The start of the span.
-     */
-    int32_t spanBackUTF8(const uint8_t *s, int32_t length, USetSpanCondition spanCondition) const;
-
-private:
-    void initBits();
-    void overrideIllegal();
-
-    /**
-     * Same as UnicodeSet::findCodePoint(UChar32 c) const except that the
-     * binary search is restricted for finding code points in a certain range.
-     *
-     * For restricting the search for finding in the range start..end,
-     * pass in
-     *   lo=findCodePoint(start) and
-     *   hi=findCodePoint(end)
-     * with 0<=lo<=hi<len.
-     * findCodePoint(c) defaults to lo=0 and hi=len-1.
-     *
-     * @param c a character in a subrange of MIN_VALUE..MAX_VALUE
-     * @param lo The lowest index to be returned.
-     * @param hi The highest index to be returned.
-     * @return the smallest integer i in the range lo..hi,
-     *         inclusive, such that c < list[i]
-     */
-    int32_t findCodePoint(UChar32 c, int32_t lo, int32_t hi) const;
-
-    inline UBool containsSlow(UChar32 c, int32_t lo, int32_t hi) const;
-
-    /*
-     * One byte 0 or 1 per Latin-1 character.
-     */
-    UBool latin1Contains[0x100];
-
-    /* true if contains(U+FFFD). */
-    UBool containsFFFD;
-
-    /*
-     * One bit per code point from U+0000..U+07FF.
-     * The bits are organized vertically; consecutive code points
-     * correspond to the same bit positions in consecutive table words.
-     * With code point parts
-     *   lead=c{10..6}
-     *   trail=c{5..0}
-     * it is set.contains(c)==(table7FF[trail] bit lead)
-     *
-     * Bits for 0..7F (non-shortest forms) are set to the result of contains(FFFD)
-     * for faster validity checking at runtime.
-     */
-    uint32_t table7FF[64];
-
-    /*
-     * One bit per 64 BMP code points.
-     * The bits are organized vertically; consecutive 64-code point blocks
-     * correspond to the same bit position in consecutive table words.
-     * With code point parts
-     *   lead=c{15..12}
-     *   t1=c{11..6}
-     * test bits (lead+16) and lead in bmpBlockBits[t1].
-     * If the upper bit is 0, then the lower bit indicates if contains(c)
-     * for all code points in the 64-block.
-     * If the upper bit is 1, then the block is mixed and set.contains(c)
-     * must be called.
-     *
-     * Bits for 0..7FF (non-shortest forms) and D800..DFFF are set to
-     * the result of contains(FFFD) for faster validity checking at runtime.
-     */
-    uint32_t bmpBlockBits[64];
-
-    /*
-     * Inversion list indexes for restricted binary searches in
-     * findCodePoint(), from
-     * findCodePoint(U+0800, U+1000, U+2000, .., U+F000, U+10000).
-     * U+0800 is the first 3-byte-UTF-8 code point. Code points below U+0800 are
-     * always looked up in the bit tables.
-     * The last pair of indexes is for finding supplementary code points.
-     */
-    int32_t list4kStarts[18];
-
-    /*
-     * The inversion list of the parent set, for the slower contains() implementation
-     * for mixed BMP blocks and for supplementary code points.
-     * The list is terminated with list[listLength-1]=0x110000.
-     */
-    const int32_t *list;
-    int32_t listLength;
-};
-
-inline UBool BMPSet::containsSlow(UChar32 c, int32_t lo, int32_t hi) const {
-    return (UBool)(findCodePoint(c, lo, hi) & 1);
-}
-
-U_NAMESPACE_END
-
-#endif
-=======
-// © 2016 and later: Unicode, Inc. and others.
-// License & terms of use: http://www.unicode.org/copyright.html
-/*
-******************************************************************************
-*
-*   Copyright (C) 2007, International Business Machines
-*   Corporation and others.  All Rights Reserved.
-*
-******************************************************************************
-*   file name:  bmpset.h
-*   encoding:   UTF-8
-*   tab size:   8 (not used)
-*   indentation:4
-*
-*   created on: 2007jan29
-*   created by: Markus W. Scherer
-*/
-
-#ifndef __BMPSET_H__
-#define __BMPSET_H__
-
-#include "unicode/utypes.h"
-#include "unicode/uniset.h"
-
-U_NAMESPACE_BEGIN
-
-/*
- * Helper class for frozen UnicodeSets, implements contains() and span()
- * optimized for BMP code points. Structured to be UTF-8-friendly.
- *
- * Latin-1: Look up bytes.
- * 2-byte characters: Bits organized vertically.
- * 3-byte characters: Use zero/one/mixed data per 64-block in U+0000..U+FFFF,
- *                    with mixed for illegal ranges.
- * Supplementary characters: Binary search over
- * the supplementary part of the parent set's inversion list.
- */
-class BMPSet : public UMemory {
-public:
-    BMPSet(const int32_t *parentList, int32_t parentListLength);
-    BMPSet(const BMPSet &otherBMPSet, const int32_t *newParentList, int32_t newParentListLength);
-    virtual ~BMPSet();
-
-    virtual UBool contains(UChar32 c) const;
-
-    /*
-     * Span the initial substring for which each character c has spanCondition==contains(c).
-     * It must be s<limit and spanCondition==0 or 1.
-     * @return The string pointer which limits the span.
-     */
-    const char16_t *span(const char16_t *s, const char16_t *limit, USetSpanCondition spanCondition) const;
-
-    /*
-     * Span the trailing substring for which each character c has spanCondition==contains(c).
-     * It must be s<limit and spanCondition==0 or 1.
-     * @return The string pointer which starts the span.
-     */
-    const char16_t *spanBack(const char16_t *s, const char16_t *limit, USetSpanCondition spanCondition) const;
-
-    /*
-     * Span the initial substring for which each character c has spanCondition==contains(c).
-     * It must be length>0 and spanCondition==0 or 1.
-     * @return The string pointer which limits the span.
-     */
-    const uint8_t *spanUTF8(const uint8_t *s, int32_t length, USetSpanCondition spanCondition) const;
-
-    /*
-     * Span the trailing substring for which each character c has spanCondition==contains(c).
-     * It must be length>0 and spanCondition==0 or 1.
-     * @return The start of the span.
-     */
-    int32_t spanBackUTF8(const uint8_t *s, int32_t length, USetSpanCondition spanCondition) const;
-
-private:
-    void initBits();
-    void overrideIllegal();
-
-    /**
-     * Same as UnicodeSet::findCodePoint(UChar32 c) const except that the
-     * binary search is restricted for finding code points in a certain range.
-     *
-     * For restricting the search for finding in the range start..end,
-     * pass in
-     *   lo=findCodePoint(start) and
-     *   hi=findCodePoint(end)
-     * with 0<=lo<=hi<len.
-     * findCodePoint(c) defaults to lo=0 and hi=len-1.
-     *
-     * @param c a character in a subrange of MIN_VALUE..MAX_VALUE
-     * @param lo The lowest index to be returned.
-     * @param hi The highest index to be returned.
-     * @return the smallest integer i in the range lo..hi,
-     *         inclusive, such that c < list[i]
-     */
-    int32_t findCodePoint(UChar32 c, int32_t lo, int32_t hi) const;
-
-    inline UBool containsSlow(UChar32 c, int32_t lo, int32_t hi) const;
-
-    /*
-     * One byte 0 or 1 per Latin-1 character.
-     */
-    UBool latin1Contains[0x100];
-
-    /* true if contains(U+FFFD). */
-    UBool containsFFFD;
-
-    /*
-     * One bit per code point from U+0000..U+07FF.
-     * The bits are organized vertically; consecutive code points
-     * correspond to the same bit positions in consecutive table words.
-     * With code point parts
-     *   lead=c{10..6}
-     *   trail=c{5..0}
-     * it is set.contains(c)==(table7FF[trail] bit lead)
-     *
-     * Bits for 0..7F (non-shortest forms) are set to the result of contains(FFFD)
-     * for faster validity checking at runtime.
-     */
-    uint32_t table7FF[64];
-
-    /*
-     * One bit per 64 BMP code points.
-     * The bits are organized vertically; consecutive 64-code point blocks
-     * correspond to the same bit position in consecutive table words.
-     * With code point parts
-     *   lead=c{15..12}
-     *   t1=c{11..6}
-     * test bits (lead+16) and lead in bmpBlockBits[t1].
-     * If the upper bit is 0, then the lower bit indicates if contains(c)
-     * for all code points in the 64-block.
-     * If the upper bit is 1, then the block is mixed and set.contains(c)
-     * must be called.
-     *
-     * Bits for 0..7FF (non-shortest forms) and D800..DFFF are set to
-     * the result of contains(FFFD) for faster validity checking at runtime.
-     */
-    uint32_t bmpBlockBits[64];
-
-    /*
-     * Inversion list indexes for restricted binary searches in
-     * findCodePoint(), from
-     * findCodePoint(U+0800, U+1000, U+2000, .., U+F000, U+10000).
-     * U+0800 is the first 3-byte-UTF-8 code point. Code points below U+0800 are
-     * always looked up in the bit tables.
-     * The last pair of indexes is for finding supplementary code points.
-     */
-    int32_t list4kStarts[18];
-
-    /*
-     * The inversion list of the parent set, for the slower contains() implementation
-     * for mixed BMP blocks and for supplementary code points.
-     * The list is terminated with list[listLength-1]=0x110000.
-     */
-    const int32_t *list;
-    int32_t listLength;
-};
-
-inline UBool BMPSet::containsSlow(UChar32 c, int32_t lo, int32_t hi) const {
-    return (UBool)(findCodePoint(c, lo, hi) & 1);
-}
-
-U_NAMESPACE_END
-
-#endif
->>>>>>> a8a80be5
+// © 2016 and later: Unicode, Inc. and others.
+// License & terms of use: http://www.unicode.org/copyright.html
+/*
+******************************************************************************
+*
+*   Copyright (C) 2007, International Business Machines
+*   Corporation and others.  All Rights Reserved.
+*
+******************************************************************************
+*   file name:  bmpset.h
+*   encoding:   UTF-8
+*   tab size:   8 (not used)
+*   indentation:4
+*
+*   created on: 2007jan29
+*   created by: Markus W. Scherer
+*/
+
+#ifndef __BMPSET_H__
+#define __BMPSET_H__
+
+#include "unicode/utypes.h"
+#include "unicode/uniset.h"
+
+U_NAMESPACE_BEGIN
+
+/*
+ * Helper class for frozen UnicodeSets, implements contains() and span()
+ * optimized for BMP code points. Structured to be UTF-8-friendly.
+ *
+ * Latin-1: Look up bytes.
+ * 2-byte characters: Bits organized vertically.
+ * 3-byte characters: Use zero/one/mixed data per 64-block in U+0000..U+FFFF,
+ *                    with mixed for illegal ranges.
+ * Supplementary characters: Binary search over
+ * the supplementary part of the parent set's inversion list.
+ */
+class BMPSet : public UMemory {
+public:
+    BMPSet(const int32_t *parentList, int32_t parentListLength);
+    BMPSet(const BMPSet &otherBMPSet, const int32_t *newParentList, int32_t newParentListLength);
+    virtual ~BMPSet();
+
+    virtual UBool contains(UChar32 c) const;
+
+    /*
+     * Span the initial substring for which each character c has spanCondition==contains(c).
+     * It must be s<limit and spanCondition==0 or 1.
+     * @return The string pointer which limits the span.
+     */
+    const char16_t *span(const char16_t *s, const char16_t *limit, USetSpanCondition spanCondition) const;
+
+    /*
+     * Span the trailing substring for which each character c has spanCondition==contains(c).
+     * It must be s<limit and spanCondition==0 or 1.
+     * @return The string pointer which starts the span.
+     */
+    const char16_t *spanBack(const char16_t *s, const char16_t *limit, USetSpanCondition spanCondition) const;
+
+    /*
+     * Span the initial substring for which each character c has spanCondition==contains(c).
+     * It must be length>0 and spanCondition==0 or 1.
+     * @return The string pointer which limits the span.
+     */
+    const uint8_t *spanUTF8(const uint8_t *s, int32_t length, USetSpanCondition spanCondition) const;
+
+    /*
+     * Span the trailing substring for which each character c has spanCondition==contains(c).
+     * It must be length>0 and spanCondition==0 or 1.
+     * @return The start of the span.
+     */
+    int32_t spanBackUTF8(const uint8_t *s, int32_t length, USetSpanCondition spanCondition) const;
+
+private:
+    void initBits();
+    void overrideIllegal();
+
+    /**
+     * Same as UnicodeSet::findCodePoint(UChar32 c) const except that the
+     * binary search is restricted for finding code points in a certain range.
+     *
+     * For restricting the search for finding in the range start..end,
+     * pass in
+     *   lo=findCodePoint(start) and
+     *   hi=findCodePoint(end)
+     * with 0<=lo<=hi<len.
+     * findCodePoint(c) defaults to lo=0 and hi=len-1.
+     *
+     * @param c a character in a subrange of MIN_VALUE..MAX_VALUE
+     * @param lo The lowest index to be returned.
+     * @param hi The highest index to be returned.
+     * @return the smallest integer i in the range lo..hi,
+     *         inclusive, such that c < list[i]
+     */
+    int32_t findCodePoint(UChar32 c, int32_t lo, int32_t hi) const;
+
+    inline UBool containsSlow(UChar32 c, int32_t lo, int32_t hi) const;
+
+    /*
+     * One byte 0 or 1 per Latin-1 character.
+     */
+    UBool latin1Contains[0x100];
+
+    /* true if contains(U+FFFD). */
+    UBool containsFFFD;
+
+    /*
+     * One bit per code point from U+0000..U+07FF.
+     * The bits are organized vertically; consecutive code points
+     * correspond to the same bit positions in consecutive table words.
+     * With code point parts
+     *   lead=c{10..6}
+     *   trail=c{5..0}
+     * it is set.contains(c)==(table7FF[trail] bit lead)
+     *
+     * Bits for 0..7F (non-shortest forms) are set to the result of contains(FFFD)
+     * for faster validity checking at runtime.
+     */
+    uint32_t table7FF[64];
+
+    /*
+     * One bit per 64 BMP code points.
+     * The bits are organized vertically; consecutive 64-code point blocks
+     * correspond to the same bit position in consecutive table words.
+     * With code point parts
+     *   lead=c{15..12}
+     *   t1=c{11..6}
+     * test bits (lead+16) and lead in bmpBlockBits[t1].
+     * If the upper bit is 0, then the lower bit indicates if contains(c)
+     * for all code points in the 64-block.
+     * If the upper bit is 1, then the block is mixed and set.contains(c)
+     * must be called.
+     *
+     * Bits for 0..7FF (non-shortest forms) and D800..DFFF are set to
+     * the result of contains(FFFD) for faster validity checking at runtime.
+     */
+    uint32_t bmpBlockBits[64];
+
+    /*
+     * Inversion list indexes for restricted binary searches in
+     * findCodePoint(), from
+     * findCodePoint(U+0800, U+1000, U+2000, .., U+F000, U+10000).
+     * U+0800 is the first 3-byte-UTF-8 code point. Code points below U+0800 are
+     * always looked up in the bit tables.
+     * The last pair of indexes is for finding supplementary code points.
+     */
+    int32_t list4kStarts[18];
+
+    /*
+     * The inversion list of the parent set, for the slower contains() implementation
+     * for mixed BMP blocks and for supplementary code points.
+     * The list is terminated with list[listLength-1]=0x110000.
+     */
+    const int32_t *list;
+    int32_t listLength;
+};
+
+inline UBool BMPSet::containsSlow(UChar32 c, int32_t lo, int32_t hi) const {
+    return (UBool)(findCodePoint(c, lo, hi) & 1);
+}
+
+U_NAMESPACE_END
+
+#endif