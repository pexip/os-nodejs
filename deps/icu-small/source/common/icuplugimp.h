--- conflicted
+++ resolved
@@ -1,189 +1,93 @@
-<<<<<<< HEAD
-// © 2016 and later: Unicode, Inc. and others.
-// License & terms of use: http://www.unicode.org/copyright.html
-/*
-******************************************************************************
-*
-*   Copyright (C) 2009-2015, International Business Machines
-*   Corporation and others.  All Rights Reserved.
-*
-******************************************************************************
-*
-*  FILE NAME : icuplugimp.h
-*
-*  Internal functions for the ICU plugin system
-*
-*   Date         Name        Description
-*   10/29/2009   sl          New.
-******************************************************************************
-*/
-
-
-#ifndef ICUPLUGIMP_H
-#define ICUPLUGIMP_H
-
-#include "unicode/icuplug.h"
-
-#if UCONFIG_ENABLE_PLUGINS
-
-/*========================*/
-/** @{ Library Manipulation
- */
-
-/**
- * Open a library, adding a reference count if needed.
- * @param libName library name to load
- * @param status error code
- * @return the library pointer, or NULL
- * @internal internal use only
- */
-U_CAPI void * U_EXPORT2
-uplug_openLibrary(const char *libName, UErrorCode *status);
-
-/**
- * Close a library, if its reference count is 0
- * @param lib the library to close
- * @param status error code
- * @internal internal use only
- */
-U_CAPI void U_EXPORT2
-uplug_closeLibrary(void *lib, UErrorCode *status);
-
-/**
- * Get a library's name, or NULL if not found.
- * @param lib the library's name
- * @param status error code
- * @return the library name, or NULL if not found.
- * @internal internal use only
- */
-U_CAPI  char * U_EXPORT2
-uplug_findLibrary(void *lib, UErrorCode *status);
-
-/** @} */
-
-/*========================*/
-/** {@ ICU Plugin internal interfaces
- */
-
-/**
- * Initialize the plugins
- * @param status error result
- * @internal - Internal use only.
- */
-U_CAPI void U_EXPORT2
-uplug_init(UErrorCode *status);
-
-/**
- * Get raw plug N
- * @internal - Internal use only
- */
-U_CAPI UPlugData* U_EXPORT2
-uplug_getPlugInternal(int32_t n);
-
-/**
- * Get the name of the plugin file.
- * @internal - Internal use only.
- */
-U_CAPI const char* U_EXPORT2
-uplug_getPluginFile(void);
-
-/** @} */
-
-#endif
-
-#endif
-=======
-// © 2016 and later: Unicode, Inc. and others.
-// License & terms of use: http://www.unicode.org/copyright.html
-/*
-******************************************************************************
-*
-*   Copyright (C) 2009-2015, International Business Machines
-*   Corporation and others.  All Rights Reserved.
-*
-******************************************************************************
-*
-*  FILE NAME : icuplugimp.h
-* 
-*  Internal functions for the ICU plugin system
-*
-*   Date         Name        Description
-*   10/29/2009   sl          New.
-******************************************************************************
-*/
-
-
-#ifndef ICUPLUGIMP_H
-#define ICUPLUGIMP_H
-
-#include "unicode/icuplug.h"
-
-#if UCONFIG_ENABLE_PLUGINS
-
-/*========================*/
-/** @{ Library Manipulation  
- */
-
-/**
- * Open a library, adding a reference count if needed.
- * @param libName library name to load
- * @param status error code
- * @return the library pointer, or NULL
- * @internal internal use only
- */
-U_CAPI void * U_EXPORT2
-uplug_openLibrary(const char *libName, UErrorCode *status);
-
-/**
- * Close a library, if its reference count is 0
- * @param lib the library to close
- * @param status error code
- * @internal internal use only
- */
-U_CAPI void U_EXPORT2
-uplug_closeLibrary(void *lib, UErrorCode *status);
-
-/**
- * Get a library's name, or NULL if not found.
- * @param lib the library's name
- * @param status error code
- * @return the library name, or NULL if not found.
- * @internal internal use only
- */
-U_CAPI  char * U_EXPORT2
-uplug_findLibrary(void *lib, UErrorCode *status);
-
-/** @} */
-
-/*========================*/
-/** {@ ICU Plugin internal interfaces
- */
-
-/**
- * Initialize the plugins 
- * @param status error result
- * @internal - Internal use only.
- */
-U_CAPI void U_EXPORT2
-uplug_init(UErrorCode *status);
-
-/**
- * Get raw plug N
- * @internal - Internal use only
- */ 
-U_CAPI UPlugData* U_EXPORT2
-uplug_getPlugInternal(int32_t n);
-
-/**
- * Get the name of the plugin file. 
- * @internal - Internal use only.
- */
-U_CAPI const char* U_EXPORT2
-uplug_getPluginFile(void);
-
-/** @} */
-
-#endif
-
-#endif
->>>>>>> a8a80be5
+// © 2016 and later: Unicode, Inc. and others.
+// License & terms of use: http://www.unicode.org/copyright.html
+/*
+******************************************************************************
+*
+*   Copyright (C) 2009-2015, International Business Machines
+*   Corporation and others.  All Rights Reserved.
+*
+******************************************************************************
+*
+*  FILE NAME : icuplugimp.h
+* 
+*  Internal functions for the ICU plugin system
+*
+*   Date         Name        Description
+*   10/29/2009   sl          New.
+******************************************************************************
+*/
+
+
+#ifndef ICUPLUGIMP_H
+#define ICUPLUGIMP_H
+
+#include "unicode/icuplug.h"
+
+#if UCONFIG_ENABLE_PLUGINS
+
+/*========================*/
+/** @{ Library Manipulation  
+ */
+
+/**
+ * Open a library, adding a reference count if needed.
+ * @param libName library name to load
+ * @param status error code
+ * @return the library pointer, or NULL
+ * @internal internal use only
+ */
+U_CAPI void * U_EXPORT2
+uplug_openLibrary(const char *libName, UErrorCode *status);
+
+/**
+ * Close a library, if its reference count is 0
+ * @param lib the library to close
+ * @param status error code
+ * @internal internal use only
+ */
+U_CAPI void U_EXPORT2
+uplug_closeLibrary(void *lib, UErrorCode *status);
+
+/**
+ * Get a library's name, or NULL if not found.
+ * @param lib the library's name
+ * @param status error code
+ * @return the library name, or NULL if not found.
+ * @internal internal use only
+ */
+U_CAPI  char * U_EXPORT2
+uplug_findLibrary(void *lib, UErrorCode *status);
+
+/** @} */
+
+/*========================*/
+/** {@ ICU Plugin internal interfaces
+ */
+
+/**
+ * Initialize the plugins 
+ * @param status error result
+ * @internal - Internal use only.
+ */
+U_CAPI void U_EXPORT2
+uplug_init(UErrorCode *status);
+
+/**
+ * Get raw plug N
+ * @internal - Internal use only
+ */ 
+U_CAPI UPlugData* U_EXPORT2
+uplug_getPlugInternal(int32_t n);
+
+/**
+ * Get the name of the plugin file. 
+ * @internal - Internal use only.
+ */
+U_CAPI const char* U_EXPORT2
+uplug_getPluginFile(void);
+
+/** @} */
+
+#endif
+
+#endif