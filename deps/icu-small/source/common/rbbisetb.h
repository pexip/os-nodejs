<<<<<<< HEAD
// © 2016 and later: Unicode, Inc. and others.
// License & terms of use: http://www.unicode.org/copyright.html
//
//  rbbisetb.h
/*
**********************************************************************
*   Copyright (c) 2001-2005, International Business Machines
*   Corporation and others.  All Rights Reserved.
**********************************************************************
*/

#ifndef RBBISETB_H
#define RBBISETB_H

#include "unicode/utypes.h"

#if !UCONFIG_NO_BREAK_ITERATION

#include "unicode/ucptrie.h"
#include "unicode/umutablecptrie.h"
#include "unicode/uobject.h"
#include "rbbirb.h"
#include "uvector.h"

U_NAMESPACE_BEGIN

//
//  RBBISetBuilder   Derives the character categories used by the runtime RBBI engine
//                   from the Unicode Sets appearing in the source  RBBI rules, and
//                   creates the TRIE table used to map from Unicode to the
//                   character categories.
//


//
//  RangeDescriptor
//
//     Each of the non-overlapping character ranges gets one of these descriptors.
//     All of them are strung together in a linked list, which is kept in order
//     (by character)
//
class RangeDescriptor : public UMemory {
public:
    UChar32            fStartChar {};            // Start of range, unicode 32 bit value.
    UChar32            fEndChar {};              // End of range, unicode 32 bit value.
    int32_t            fNum {0};                 // runtime-mapped input value for this range.
    bool               fIncludesDict {false};    // True if the range includes $dictionary.
    bool               fFirstInGroup {false};    // True if first range in a group with the same fNum.
    UVector           *fIncludesSets {nullptr};  // vector of the the original
                                                 //   Unicode sets that include this range.
                                                 //    (Contains ptrs to uset nodes)
    RangeDescriptor   *fNext {nullptr};          // Next RangeDescriptor in the linked list.

    RangeDescriptor(UErrorCode &status);
    RangeDescriptor(const RangeDescriptor &other, UErrorCode &status);
    ~RangeDescriptor();
    void split(UChar32 where, UErrorCode &status);   // Spit this range in two at "where", with
                                        //   where appearing in the second (higher) part.
    bool isDictionaryRange();           // Check whether this range appears as part of
                                        //   the Unicode set named "dictionary"

    RangeDescriptor(const RangeDescriptor &other) = delete; // forbid default copying of this class
    RangeDescriptor &operator=(const RangeDescriptor &other) = delete; // forbid assigning of this class
};


//
//  RBBISetBuilder   Handles processing of Unicode Sets from RBBI rules.
//
//      Starting with the rules parse tree from the scanner,
//
//                   -  Enumerate the set of UnicodeSets that are referenced
//                      by the RBBI rules.
//                   -  compute a derived set of non-overlapping UnicodeSets
//                      that will correspond to columns in the state table for
//                      the RBBI execution engine.
//                   -  construct the trie table that maps input characters
//                      to set numbers in the non-overlapping set of sets.
//


class RBBISetBuilder : public UMemory {
public:
    RBBISetBuilder(RBBIRuleBuilder *rb);
    ~RBBISetBuilder();

    void     buildRanges();
    void     buildTrie();
    void     addValToSets(UVector *sets,      uint32_t val);
    void     addValToSet (RBBINode *usetNode, uint32_t val);
    int32_t  getNumCharCategories() const;   // CharCategories are the same as input symbol set to the
                                             //    runtime state machine, which are the same as
                                             //    columns in the DFA state table
    int32_t  getDictCategoriesStart() const; // First char category that includes $dictionary, or
                                             // last category + 1 if there are no dictionary categories.
    int32_t  getTrieSize() /*const*/;        // Size in bytes of the serialized Trie.
    void     serializeTrie(uint8_t *where);  // write out the serialized Trie.
    UChar32  getFirstChar(int32_t  val) const;
    UBool    sawBOF() const;                 // Indicate whether any references to the {bof} pseudo
                                             //   character were encountered.
    /**
     * Merge two character categories that have been identified as having equivalent behavior.
     * The ranges belonging to the second category (table column) will be added to the first.
     * @param categories the pair of categories to be merged.
     */
    void     mergeCategories(IntPair categories);

#ifdef RBBI_DEBUG
    void     printSets();
    void     printRanges();
    void     printRangeGroups();
#else
    #define printSets()
    #define printRanges()
    #define printRangeGroups()
#endif

private:
    RBBIRuleBuilder       *fRB;             // The RBBI Rule Compiler that owns us.
    UErrorCode            *fStatus;

    RangeDescriptor       *fRangeList;      // Head of the linked list of RangeDescriptors

    UMutableCPTrie        *fMutableTrie;    // The mapping TRIE that is the end result of processing
    UCPTrie               *fTrie;           //  the Unicode Sets.
    uint32_t               fTrieSize;

    // Number of range groups, which are groups of ranges that are in the same original UnicodeSets.
    int32_t               fGroupCount;

    // The number of the first dictionary char category.
    // If there are no Dictionary categories, set to the last category + 1.
    int32_t               fDictCategoriesStart;

    UBool                 fSawBOF;

    RBBISetBuilder(const RBBISetBuilder &other); // forbid copying of this class
    RBBISetBuilder &operator=(const RBBISetBuilder &other); // forbid copying of this class
};



U_NAMESPACE_END

#endif /* #if !UCONFIG_NO_BREAK_ITERATION */

#endif
=======
// © 2016 and later: Unicode, Inc. and others.
// License & terms of use: http://www.unicode.org/copyright.html
//
//  rbbisetb.h
/*
**********************************************************************
*   Copyright (c) 2001-2005, International Business Machines
*   Corporation and others.  All Rights Reserved.
**********************************************************************
*/

#ifndef RBBISETB_H
#define RBBISETB_H

#include "unicode/utypes.h"

#if !UCONFIG_NO_BREAK_ITERATION

#include "unicode/ucptrie.h"
#include "unicode/umutablecptrie.h"
#include "unicode/uobject.h"
#include "rbbirb.h"
#include "uvector.h"

U_NAMESPACE_BEGIN

//
//  RBBISetBuilder   Derives the character categories used by the runtime RBBI engine
//                   from the Unicode Sets appearing in the source  RBBI rules, and
//                   creates the TRIE table used to map from Unicode to the
//                   character categories.
//


//
//  RangeDescriptor
//
//     Each of the non-overlapping character ranges gets one of these descriptors.
//     All of them are strung together in a linked list, which is kept in order
//     (by character)
//
class RangeDescriptor : public UMemory {
public:
    UChar32            fStartChar {};            // Start of range, unicode 32 bit value.
    UChar32            fEndChar {};              // End of range, unicode 32 bit value.
    int32_t            fNum {0};                 // runtime-mapped input value for this range.
    bool               fIncludesDict {false};    // True if the range includes $dictionary.
    bool               fFirstInGroup {false};    // True if first range in a group with the same fNum.
    UVector           *fIncludesSets {nullptr};  // vector of the the original
                                                 //   Unicode sets that include this range.
                                                 //    (Contains ptrs to uset nodes)
    RangeDescriptor   *fNext {nullptr};          // Next RangeDescriptor in the linked list.

    RangeDescriptor(UErrorCode &status);
    RangeDescriptor(const RangeDescriptor &other, UErrorCode &status);
    ~RangeDescriptor();
    void split(UChar32 where, UErrorCode &status);   // Spit this range in two at "where", with
                                        //   where appearing in the second (higher) part.
    bool isDictionaryRange();           // Check whether this range appears as part of
                                        //   the Unicode set named "dictionary"

    RangeDescriptor(const RangeDescriptor &other) = delete; // forbid default copying of this class
    RangeDescriptor &operator=(const RangeDescriptor &other) = delete; // forbid assigning of this class
};


//
//  RBBISetBuilder   Handles processing of Unicode Sets from RBBI rules.
//
//      Starting with the rules parse tree from the scanner,
//
//                   -  Enumerate the set of UnicodeSets that are referenced
//                      by the RBBI rules.
//                   -  compute a derived set of non-overlapping UnicodeSets
//                      that will correspond to columns in the state table for
//                      the RBBI execution engine.
//                   -  construct the trie table that maps input characters
//                      to set numbers in the non-overlapping set of sets.
//


class RBBISetBuilder : public UMemory {
public:
    RBBISetBuilder(RBBIRuleBuilder *rb);
    ~RBBISetBuilder();

    void     buildRanges();
    void     buildTrie();
    void     addValToSets(UVector *sets,      uint32_t val);
    void     addValToSet (RBBINode *usetNode, uint32_t val);
    int32_t  getNumCharCategories() const;   // CharCategories are the same as input symbol set to the
                                             //    runtime state machine, which are the same as
                                             //    columns in the DFA state table
    int32_t  getDictCategoriesStart() const; // First char category that includes $dictionary, or
                                             // last category + 1 if there are no dictionary categories.
    int32_t  getTrieSize() /*const*/;        // Size in bytes of the serialized Trie.
    void     serializeTrie(uint8_t *where);  // write out the serialized Trie.
    UChar32  getFirstChar(int32_t  val) const;
    UBool    sawBOF() const;                 // Indicate whether any references to the {bof} pseudo
                                             //   character were encountered.
    /**
     * Merge two character categories that have been identified as having equivalent behavior.
     * The ranges belonging to the second category (table column) will be added to the first.
     * @param categories the pair of categories to be merged.
     */
    void     mergeCategories(IntPair categories);

#ifdef RBBI_DEBUG
    void     printSets();
    void     printRanges();
    void     printRangeGroups();
#else
    #define printSets()
    #define printRanges()
    #define printRangeGroups()
#endif

private:
    RBBIRuleBuilder       *fRB;             // The RBBI Rule Compiler that owns us.
    UErrorCode            *fStatus;

    RangeDescriptor       *fRangeList;      // Head of the linked list of RangeDescriptors

    UMutableCPTrie        *fMutableTrie;    // The mapping TRIE that is the end result of processing
    UCPTrie               *fTrie;           //  the Unicode Sets.
    uint32_t               fTrieSize;

    // Number of range groups, which are groups of ranges that are in the same original UnicodeSets.
    int32_t               fGroupCount;

    // The number of the first dictionary char category.
    // If there are no Dictionary categories, set to the last category + 1.
    int32_t               fDictCategoriesStart;

    UBool                 fSawBOF;

    RBBISetBuilder(const RBBISetBuilder &other) = delete; // forbid copying of this class
    RBBISetBuilder &operator=(const RBBISetBuilder &other) = delete; // forbid copying of this class
};



U_NAMESPACE_END

#endif /* #if !UCONFIG_NO_BREAK_ITERATION */

#endif
>>>>>>> a8a80be5
<|MERGE_RESOLUTION|>--- conflicted
+++ resolved
@@ -1,297 +1,147 @@
-<<<<<<< HEAD
-// © 2016 and later: Unicode, Inc. and others.
-// License & terms of use: http://www.unicode.org/copyright.html
-//
-//  rbbisetb.h
-/*
-**********************************************************************
-*   Copyright (c) 2001-2005, International Business Machines
-*   Corporation and others.  All Rights Reserved.
-**********************************************************************
-*/
-
-#ifndef RBBISETB_H
-#define RBBISETB_H
-
-#include "unicode/utypes.h"
-
-#if !UCONFIG_NO_BREAK_ITERATION
-
-#include "unicode/ucptrie.h"
-#include "unicode/umutablecptrie.h"
-#include "unicode/uobject.h"
-#include "rbbirb.h"
-#include "uvector.h"
-
-U_NAMESPACE_BEGIN
-
-//
-//  RBBISetBuilder   Derives the character categories used by the runtime RBBI engine
-//                   from the Unicode Sets appearing in the source  RBBI rules, and
-//                   creates the TRIE table used to map from Unicode to the
-//                   character categories.
-//
-
-
-//
-//  RangeDescriptor
-//
-//     Each of the non-overlapping character ranges gets one of these descriptors.
-//     All of them are strung together in a linked list, which is kept in order
-//     (by character)
-//
-class RangeDescriptor : public UMemory {
-public:
-    UChar32            fStartChar {};            // Start of range, unicode 32 bit value.
-    UChar32            fEndChar {};              // End of range, unicode 32 bit value.
-    int32_t            fNum {0};                 // runtime-mapped input value for this range.
-    bool               fIncludesDict {false};    // True if the range includes $dictionary.
-    bool               fFirstInGroup {false};    // True if first range in a group with the same fNum.
-    UVector           *fIncludesSets {nullptr};  // vector of the the original
-                                                 //   Unicode sets that include this range.
-                                                 //    (Contains ptrs to uset nodes)
-    RangeDescriptor   *fNext {nullptr};          // Next RangeDescriptor in the linked list.
-
-    RangeDescriptor(UErrorCode &status);
-    RangeDescriptor(const RangeDescriptor &other, UErrorCode &status);
-    ~RangeDescriptor();
-    void split(UChar32 where, UErrorCode &status);   // Spit this range in two at "where", with
-                                        //   where appearing in the second (higher) part.
-    bool isDictionaryRange();           // Check whether this range appears as part of
-                                        //   the Unicode set named "dictionary"
-
-    RangeDescriptor(const RangeDescriptor &other) = delete; // forbid default copying of this class
-    RangeDescriptor &operator=(const RangeDescriptor &other) = delete; // forbid assigning of this class
-};
-
-
-//
-//  RBBISetBuilder   Handles processing of Unicode Sets from RBBI rules.
-//
-//      Starting with the rules parse tree from the scanner,
-//
-//                   -  Enumerate the set of UnicodeSets that are referenced
-//                      by the RBBI rules.
-//                   -  compute a derived set of non-overlapping UnicodeSets
-//                      that will correspond to columns in the state table for
-//                      the RBBI execution engine.
-//                   -  construct the trie table that maps input characters
-//                      to set numbers in the non-overlapping set of sets.
-//
-
-
-class RBBISetBuilder : public UMemory {
-public:
-    RBBISetBuilder(RBBIRuleBuilder *rb);
-    ~RBBISetBuilder();
-
-    void     buildRanges();
-    void     buildTrie();
-    void     addValToSets(UVector *sets,      uint32_t val);
-    void     addValToSet (RBBINode *usetNode, uint32_t val);
-    int32_t  getNumCharCategories() const;   // CharCategories are the same as input symbol set to the
-                                             //    runtime state machine, which are the same as
-                                             //    columns in the DFA state table
-    int32_t  getDictCategoriesStart() const; // First char category that includes $dictionary, or
-                                             // last category + 1 if there are no dictionary categories.
-    int32_t  getTrieSize() /*const*/;        // Size in bytes of the serialized Trie.
-    void     serializeTrie(uint8_t *where);  // write out the serialized Trie.
-    UChar32  getFirstChar(int32_t  val) const;
-    UBool    sawBOF() const;                 // Indicate whether any references to the {bof} pseudo
-                                             //   character were encountered.
-    /**
-     * Merge two character categories that have been identified as having equivalent behavior.
-     * The ranges belonging to the second category (table column) will be added to the first.
-     * @param categories the pair of categories to be merged.
-     */
-    void     mergeCategories(IntPair categories);
-
-#ifdef RBBI_DEBUG
-    void     printSets();
-    void     printRanges();
-    void     printRangeGroups();
-#else
-    #define printSets()
-    #define printRanges()
-    #define printRangeGroups()
-#endif
-
-private:
-    RBBIRuleBuilder       *fRB;             // The RBBI Rule Compiler that owns us.
-    UErrorCode            *fStatus;
-
-    RangeDescriptor       *fRangeList;      // Head of the linked list of RangeDescriptors
-
-    UMutableCPTrie        *fMutableTrie;    // The mapping TRIE that is the end result of processing
-    UCPTrie               *fTrie;           //  the Unicode Sets.
-    uint32_t               fTrieSize;
-
-    // Number of range groups, which are groups of ranges that are in the same original UnicodeSets.
-    int32_t               fGroupCount;
-
-    // The number of the first dictionary char category.
-    // If there are no Dictionary categories, set to the last category + 1.
-    int32_t               fDictCategoriesStart;
-
-    UBool                 fSawBOF;
-
-    RBBISetBuilder(const RBBISetBuilder &other); // forbid copying of this class
-    RBBISetBuilder &operator=(const RBBISetBuilder &other); // forbid copying of this class
-};
-
-
-
-U_NAMESPACE_END
-
-#endif /* #if !UCONFIG_NO_BREAK_ITERATION */
-
-#endif
-=======
-// © 2016 and later: Unicode, Inc. and others.
-// License & terms of use: http://www.unicode.org/copyright.html
-//
-//  rbbisetb.h
-/*
-**********************************************************************
-*   Copyright (c) 2001-2005, International Business Machines
-*   Corporation and others.  All Rights Reserved.
-**********************************************************************
-*/
-
-#ifndef RBBISETB_H
-#define RBBISETB_H
-
-#include "unicode/utypes.h"
-
-#if !UCONFIG_NO_BREAK_ITERATION
-
-#include "unicode/ucptrie.h"
-#include "unicode/umutablecptrie.h"
-#include "unicode/uobject.h"
-#include "rbbirb.h"
-#include "uvector.h"
-
-U_NAMESPACE_BEGIN
-
-//
-//  RBBISetBuilder   Derives the character categories used by the runtime RBBI engine
-//                   from the Unicode Sets appearing in the source  RBBI rules, and
-//                   creates the TRIE table used to map from Unicode to the
-//                   character categories.
-//
-
-
-//
-//  RangeDescriptor
-//
-//     Each of the non-overlapping character ranges gets one of these descriptors.
-//     All of them are strung together in a linked list, which is kept in order
-//     (by character)
-//
-class RangeDescriptor : public UMemory {
-public:
-    UChar32            fStartChar {};            // Start of range, unicode 32 bit value.
-    UChar32            fEndChar {};              // End of range, unicode 32 bit value.
-    int32_t            fNum {0};                 // runtime-mapped input value for this range.
-    bool               fIncludesDict {false};    // True if the range includes $dictionary.
-    bool               fFirstInGroup {false};    // True if first range in a group with the same fNum.
-    UVector           *fIncludesSets {nullptr};  // vector of the the original
-                                                 //   Unicode sets that include this range.
-                                                 //    (Contains ptrs to uset nodes)
-    RangeDescriptor   *fNext {nullptr};          // Next RangeDescriptor in the linked list.
-
-    RangeDescriptor(UErrorCode &status);
-    RangeDescriptor(const RangeDescriptor &other, UErrorCode &status);
-    ~RangeDescriptor();
-    void split(UChar32 where, UErrorCode &status);   // Spit this range in two at "where", with
-                                        //   where appearing in the second (higher) part.
-    bool isDictionaryRange();           // Check whether this range appears as part of
-                                        //   the Unicode set named "dictionary"
-
-    RangeDescriptor(const RangeDescriptor &other) = delete; // forbid default copying of this class
-    RangeDescriptor &operator=(const RangeDescriptor &other) = delete; // forbid assigning of this class
-};
-
-
-//
-//  RBBISetBuilder   Handles processing of Unicode Sets from RBBI rules.
-//
-//      Starting with the rules parse tree from the scanner,
-//
-//                   -  Enumerate the set of UnicodeSets that are referenced
-//                      by the RBBI rules.
-//                   -  compute a derived set of non-overlapping UnicodeSets
-//                      that will correspond to columns in the state table for
-//                      the RBBI execution engine.
-//                   -  construct the trie table that maps input characters
-//                      to set numbers in the non-overlapping set of sets.
-//
-
-
-class RBBISetBuilder : public UMemory {
-public:
-    RBBISetBuilder(RBBIRuleBuilder *rb);
-    ~RBBISetBuilder();
-
-    void     buildRanges();
-    void     buildTrie();
-    void     addValToSets(UVector *sets,      uint32_t val);
-    void     addValToSet (RBBINode *usetNode, uint32_t val);
-    int32_t  getNumCharCategories() const;   // CharCategories are the same as input symbol set to the
-                                             //    runtime state machine, which are the same as
-                                             //    columns in the DFA state table
-    int32_t  getDictCategoriesStart() const; // First char category that includes $dictionary, or
-                                             // last category + 1 if there are no dictionary categories.
-    int32_t  getTrieSize() /*const*/;        // Size in bytes of the serialized Trie.
-    void     serializeTrie(uint8_t *where);  // write out the serialized Trie.
-    UChar32  getFirstChar(int32_t  val) const;
-    UBool    sawBOF() const;                 // Indicate whether any references to the {bof} pseudo
-                                             //   character were encountered.
-    /**
-     * Merge two character categories that have been identified as having equivalent behavior.
-     * The ranges belonging to the second category (table column) will be added to the first.
-     * @param categories the pair of categories to be merged.
-     */
-    void     mergeCategories(IntPair categories);
-
-#ifdef RBBI_DEBUG
-    void     printSets();
-    void     printRanges();
-    void     printRangeGroups();
-#else
-    #define printSets()
-    #define printRanges()
-    #define printRangeGroups()
-#endif
-
-private:
-    RBBIRuleBuilder       *fRB;             // The RBBI Rule Compiler that owns us.
-    UErrorCode            *fStatus;
-
-    RangeDescriptor       *fRangeList;      // Head of the linked list of RangeDescriptors
-
-    UMutableCPTrie        *fMutableTrie;    // The mapping TRIE that is the end result of processing
-    UCPTrie               *fTrie;           //  the Unicode Sets.
-    uint32_t               fTrieSize;
-
-    // Number of range groups, which are groups of ranges that are in the same original UnicodeSets.
-    int32_t               fGroupCount;
-
-    // The number of the first dictionary char category.
-    // If there are no Dictionary categories, set to the last category + 1.
-    int32_t               fDictCategoriesStart;
-
-    UBool                 fSawBOF;
-
-    RBBISetBuilder(const RBBISetBuilder &other) = delete; // forbid copying of this class
-    RBBISetBuilder &operator=(const RBBISetBuilder &other) = delete; // forbid copying of this class
-};
-
-
-
-U_NAMESPACE_END
-
-#endif /* #if !UCONFIG_NO_BREAK_ITERATION */
-
-#endif
->>>>>>> a8a80be5
+// © 2016 and later: Unicode, Inc. and others.
+// License & terms of use: http://www.unicode.org/copyright.html
+//
+//  rbbisetb.h
+/*
+**********************************************************************
+*   Copyright (c) 2001-2005, International Business Machines
+*   Corporation and others.  All Rights Reserved.
+**********************************************************************
+*/
+
+#ifndef RBBISETB_H
+#define RBBISETB_H
+
+#include "unicode/utypes.h"
+
+#if !UCONFIG_NO_BREAK_ITERATION
+
+#include "unicode/ucptrie.h"
+#include "unicode/umutablecptrie.h"
+#include "unicode/uobject.h"
+#include "rbbirb.h"
+#include "uvector.h"
+
+U_NAMESPACE_BEGIN
+
+//
+//  RBBISetBuilder   Derives the character categories used by the runtime RBBI engine
+//                   from the Unicode Sets appearing in the source  RBBI rules, and
+//                   creates the TRIE table used to map from Unicode to the
+//                   character categories.
+//
+
+
+//
+//  RangeDescriptor
+//
+//     Each of the non-overlapping character ranges gets one of these descriptors.
+//     All of them are strung together in a linked list, which is kept in order
+//     (by character)
+//
+class RangeDescriptor : public UMemory {
+public:
+    UChar32            fStartChar {};            // Start of range, unicode 32 bit value.
+    UChar32            fEndChar {};              // End of range, unicode 32 bit value.
+    int32_t            fNum {0};                 // runtime-mapped input value for this range.
+    bool               fIncludesDict {false};    // True if the range includes $dictionary.
+    bool               fFirstInGroup {false};    // True if first range in a group with the same fNum.
+    UVector           *fIncludesSets {nullptr};  // vector of the the original
+                                                 //   Unicode sets that include this range.
+                                                 //    (Contains ptrs to uset nodes)
+    RangeDescriptor   *fNext {nullptr};          // Next RangeDescriptor in the linked list.
+
+    RangeDescriptor(UErrorCode &status);
+    RangeDescriptor(const RangeDescriptor &other, UErrorCode &status);
+    ~RangeDescriptor();
+    void split(UChar32 where, UErrorCode &status);   // Spit this range in two at "where", with
+                                        //   where appearing in the second (higher) part.
+    bool isDictionaryRange();           // Check whether this range appears as part of
+                                        //   the Unicode set named "dictionary"
+
+    RangeDescriptor(const RangeDescriptor &other) = delete; // forbid default copying of this class
+    RangeDescriptor &operator=(const RangeDescriptor &other) = delete; // forbid assigning of this class
+};
+
+
+//
+//  RBBISetBuilder   Handles processing of Unicode Sets from RBBI rules.
+//
+//      Starting with the rules parse tree from the scanner,
+//
+//                   -  Enumerate the set of UnicodeSets that are referenced
+//                      by the RBBI rules.
+//                   -  compute a derived set of non-overlapping UnicodeSets
+//                      that will correspond to columns in the state table for
+//                      the RBBI execution engine.
+//                   -  construct the trie table that maps input characters
+//                      to set numbers in the non-overlapping set of sets.
+//
+
+
+class RBBISetBuilder : public UMemory {
+public:
+    RBBISetBuilder(RBBIRuleBuilder *rb);
+    ~RBBISetBuilder();
+
+    void     buildRanges();
+    void     buildTrie();
+    void     addValToSets(UVector *sets,      uint32_t val);
+    void     addValToSet (RBBINode *usetNode, uint32_t val);
+    int32_t  getNumCharCategories() const;   // CharCategories are the same as input symbol set to the
+                                             //    runtime state machine, which are the same as
+                                             //    columns in the DFA state table
+    int32_t  getDictCategoriesStart() const; // First char category that includes $dictionary, or
+                                             // last category + 1 if there are no dictionary categories.
+    int32_t  getTrieSize() /*const*/;        // Size in bytes of the serialized Trie.
+    void     serializeTrie(uint8_t *where);  // write out the serialized Trie.
+    UChar32  getFirstChar(int32_t  val) const;
+    UBool    sawBOF() const;                 // Indicate whether any references to the {bof} pseudo
+                                             //   character were encountered.
+    /**
+     * Merge two character categories that have been identified as having equivalent behavior.
+     * The ranges belonging to the second category (table column) will be added to the first.
+     * @param categories the pair of categories to be merged.
+     */
+    void     mergeCategories(IntPair categories);
+
+#ifdef RBBI_DEBUG
+    void     printSets();
+    void     printRanges();
+    void     printRangeGroups();
+#else
+    #define printSets()
+    #define printRanges()
+    #define printRangeGroups()
+#endif
+
+private:
+    RBBIRuleBuilder       *fRB;             // The RBBI Rule Compiler that owns us.
+    UErrorCode            *fStatus;
+
+    RangeDescriptor       *fRangeList;      // Head of the linked list of RangeDescriptors
+
+    UMutableCPTrie        *fMutableTrie;    // The mapping TRIE that is the end result of processing
+    UCPTrie               *fTrie;           //  the Unicode Sets.
+    uint32_t               fTrieSize;
+
+    // Number of range groups, which are groups of ranges that are in the same original UnicodeSets.
+    int32_t               fGroupCount;
+
+    // The number of the first dictionary char category.
+    // If there are no Dictionary categories, set to the last category + 1.
+    int32_t               fDictCategoriesStart;
+
+    UBool                 fSawBOF;
+
+    RBBISetBuilder(const RBBISetBuilder &other) = delete; // forbid copying of this class
+    RBBISetBuilder &operator=(const RBBISetBuilder &other) = delete; // forbid copying of this class
+};
+
+
+
+U_NAMESPACE_END
+
+#endif /* #if !UCONFIG_NO_BREAK_ITERATION */
+
+#endif