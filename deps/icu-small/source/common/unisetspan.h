<<<<<<< HEAD
// © 2016 and later: Unicode, Inc. and others.
// License & terms of use: http://www.unicode.org/copyright.html
/*
******************************************************************************
*
*   Copyright (C) 2007, International Business Machines
*   Corporation and others.  All Rights Reserved.
*
******************************************************************************
*   file name:  unisetspan.h
*   encoding:   UTF-8
*   tab size:   8 (not used)
*   indentation:4
*
*   created on: 2007mar01
*   created by: Markus W. Scherer
*/

#ifndef __UNISETSPAN_H__
#define __UNISETSPAN_H__

#include "unicode/utypes.h"
#include "unicode/uniset.h"

U_NAMESPACE_BEGIN

/*
 * Implement span() etc. for a set with strings.
 * Avoid recursion because of its exponential complexity.
 * Instead, try multiple paths at once and track them with an IndexList.
 */
class UnicodeSetStringSpan : public UMemory {
public:
    /*
     * Which span() variant will be used?
     * The object is either built for one variant and used once,
     * or built for all and may be used many times.
     */
    enum {
        FWD             = 0x20,
        BACK            = 0x10,
        UTF16           = 8,
        UTF8            = 4,
        CONTAINED       = 2,
        NOT_CONTAINED   = 1,

        ALL             = 0x3f,

        FWD_UTF16_CONTAINED     = FWD  | UTF16 |     CONTAINED,
        FWD_UTF16_NOT_CONTAINED = FWD  | UTF16 | NOT_CONTAINED,
        FWD_UTF8_CONTAINED      = FWD  | UTF8  |     CONTAINED,
        FWD_UTF8_NOT_CONTAINED  = FWD  | UTF8  | NOT_CONTAINED,
        BACK_UTF16_CONTAINED    = BACK | UTF16 |     CONTAINED,
        BACK_UTF16_NOT_CONTAINED= BACK | UTF16 | NOT_CONTAINED,
        BACK_UTF8_CONTAINED     = BACK | UTF8  |     CONTAINED,
        BACK_UTF8_NOT_CONTAINED = BACK | UTF8  | NOT_CONTAINED
    };

    UnicodeSetStringSpan(const UnicodeSet &set, const UVector &setStrings, uint32_t which);

    // Copy constructor. Assumes which==ALL for a frozen set.
    UnicodeSetStringSpan(const UnicodeSetStringSpan &otherStringSpan, const UVector &newParentSetStrings);

    ~UnicodeSetStringSpan();

    /*
     * Do the strings need to be checked in span() etc.?
     * @return true if strings need to be checked (call span() here),
     *         false if not (use a BMPSet for best performance).
     */
    inline UBool needsStringSpanUTF16();
    inline UBool needsStringSpanUTF8();

    // For fast UnicodeSet::contains(c).
    inline UBool contains(UChar32 c) const;

    int32_t span(const UChar *s, int32_t length, USetSpanCondition spanCondition) const;

    int32_t spanBack(const UChar *s, int32_t length, USetSpanCondition spanCondition) const;

    int32_t spanUTF8(const uint8_t *s, int32_t length, USetSpanCondition spanCondition) const;

    int32_t spanBackUTF8(const uint8_t *s, int32_t length, USetSpanCondition spanCondition) const;

private:
    // Special spanLength byte values.
    enum {
        // The spanLength is >=0xfe.
        LONG_SPAN=0xfe,
        // All code points in the string are contained in the parent set.
        ALL_CP_CONTAINED=0xff
    };

    // Add a starting or ending string character to the spanNotSet
    // so that a character span ends before any string.
    void addToSpanNotSet(UChar32 c);

    int32_t spanNot(const UChar *s, int32_t length) const;
    int32_t spanNotBack(const UChar *s, int32_t length) const;
    int32_t spanNotUTF8(const uint8_t *s, int32_t length) const;
    int32_t spanNotBackUTF8(const uint8_t *s, int32_t length) const;

    // Set for span(). Same as parent but without strings.
    UnicodeSet spanSet;

    // Set for span(not contained).
    // Same as spanSet, plus characters that start or end strings.
    UnicodeSet *pSpanNotSet;

    // The strings of the parent set.
    const UVector &strings;

    // Pointer to the UTF-8 string lengths.
    // Also pointer to further allocated storage for meta data and
    // UTF-8 string contents as necessary.
    int32_t *utf8Lengths;

    // Pointer to the part of the (utf8Lengths) memory block that stores
    // the lengths of span(), spanBack() etc. for each string.
    uint8_t *spanLengths;

    // Pointer to the part of the (utf8Lengths) memory block that stores
    // the UTF-8 versions of the parent set's strings.
    uint8_t *utf8;

    // Number of bytes for all UTF-8 versions of strings together.
    int32_t utf8Length;

    // Maximum lengths of relevant strings.
    int32_t maxLength16;
    int32_t maxLength8;

    // Set up for all variants of span()?
    UBool all;

    // Memory for small numbers and lengths of strings.
    // For example, for 8 strings:
    // 8 UTF-8 lengths, 8*4 bytes span lengths, 8*2 3-byte UTF-8 characters
    // = 112 bytes = int32_t[28].
    int32_t staticLengths[32];
};

UBool UnicodeSetStringSpan::needsStringSpanUTF16() {
    return (UBool)(maxLength16!=0);
}

UBool UnicodeSetStringSpan::needsStringSpanUTF8() {
    return (UBool)(maxLength8!=0);
}

UBool UnicodeSetStringSpan::contains(UChar32 c) const {
    return spanSet.contains(c);
}

U_NAMESPACE_END

#endif
=======
// © 2016 and later: Unicode, Inc. and others.
// License & terms of use: http://www.unicode.org/copyright.html
/*
******************************************************************************
*
*   Copyright (C) 2007, International Business Machines
*   Corporation and others.  All Rights Reserved.
*
******************************************************************************
*   file name:  unisetspan.h
*   encoding:   UTF-8
*   tab size:   8 (not used)
*   indentation:4
*
*   created on: 2007mar01
*   created by: Markus W. Scherer
*/

#ifndef __UNISETSPAN_H__
#define __UNISETSPAN_H__

#include "unicode/utypes.h"
#include "unicode/uniset.h"

U_NAMESPACE_BEGIN

/*
 * Implement span() etc. for a set with strings.
 * Avoid recursion because of its exponential complexity.
 * Instead, try multiple paths at once and track them with an IndexList.
 */
class UnicodeSetStringSpan : public UMemory {
public:
    /*
     * Which span() variant will be used?
     * The object is either built for one variant and used once,
     * or built for all and may be used many times.
     */
    enum {
        FWD             = 0x20,
        BACK            = 0x10,
        UTF16           = 8,
        UTF8            = 4,
        CONTAINED       = 2,
        NOT_CONTAINED   = 1,

        ALL             = 0x3f,

        FWD_UTF16_CONTAINED     = FWD  | UTF16 |     CONTAINED,
        FWD_UTF16_NOT_CONTAINED = FWD  | UTF16 | NOT_CONTAINED,
        FWD_UTF8_CONTAINED      = FWD  | UTF8  |     CONTAINED,
        FWD_UTF8_NOT_CONTAINED  = FWD  | UTF8  | NOT_CONTAINED,
        BACK_UTF16_CONTAINED    = BACK | UTF16 |     CONTAINED,
        BACK_UTF16_NOT_CONTAINED= BACK | UTF16 | NOT_CONTAINED,
        BACK_UTF8_CONTAINED     = BACK | UTF8  |     CONTAINED,
        BACK_UTF8_NOT_CONTAINED = BACK | UTF8  | NOT_CONTAINED
    };

    UnicodeSetStringSpan(const UnicodeSet &set, const UVector &setStrings, uint32_t which);

    // Copy constructor. Assumes which==ALL for a frozen set.
    UnicodeSetStringSpan(const UnicodeSetStringSpan &otherStringSpan, const UVector &newParentSetStrings);

    ~UnicodeSetStringSpan();

    /*
     * Do the strings need to be checked in span() etc.?
     * @return true if strings need to be checked (call span() here),
     *         false if not (use a BMPSet for best performance).
     */
    inline UBool needsStringSpanUTF16();
    inline UBool needsStringSpanUTF8();

    // For fast UnicodeSet::contains(c).
    inline UBool contains(UChar32 c) const;

    int32_t span(const char16_t *s, int32_t length, USetSpanCondition spanCondition) const;

    int32_t spanBack(const char16_t *s, int32_t length, USetSpanCondition spanCondition) const;

    int32_t spanUTF8(const uint8_t *s, int32_t length, USetSpanCondition spanCondition) const;

    int32_t spanBackUTF8(const uint8_t *s, int32_t length, USetSpanCondition spanCondition) const;

private:
    // Special spanLength byte values.
    enum {
        // The spanLength is >=0xfe.
        LONG_SPAN=0xfe,
        // All code points in the string are contained in the parent set.
        ALL_CP_CONTAINED=0xff
    };

    // Add a starting or ending string character to the spanNotSet
    // so that a character span ends before any string.
    void addToSpanNotSet(UChar32 c);

    int32_t spanNot(const char16_t *s, int32_t length) const;
    int32_t spanNotBack(const char16_t *s, int32_t length) const;
    int32_t spanNotUTF8(const uint8_t *s, int32_t length) const;
    int32_t spanNotBackUTF8(const uint8_t *s, int32_t length) const;

    // Set for span(). Same as parent but without strings.
    UnicodeSet spanSet;

    // Set for span(not contained).
    // Same as spanSet, plus characters that start or end strings.
    UnicodeSet *pSpanNotSet;

    // The strings of the parent set.
    const UVector &strings;

    // Pointer to the UTF-8 string lengths.
    // Also pointer to further allocated storage for meta data and
    // UTF-8 string contents as necessary.
    int32_t *utf8Lengths;

    // Pointer to the part of the (utf8Lengths) memory block that stores
    // the lengths of span(), spanBack() etc. for each string.
    uint8_t *spanLengths;

    // Pointer to the part of the (utf8Lengths) memory block that stores
    // the UTF-8 versions of the parent set's strings.
    uint8_t *utf8;

    // Number of bytes for all UTF-8 versions of strings together.
    int32_t utf8Length;

    // Maximum lengths of relevant strings.
    int32_t maxLength16;
    int32_t maxLength8;

    // Set up for all variants of span()?
    UBool all;

    // Memory for small numbers and lengths of strings.
    // For example, for 8 strings:
    // 8 UTF-8 lengths, 8*4 bytes span lengths, 8*2 3-byte UTF-8 characters
    // = 112 bytes = int32_t[28].
    int32_t staticLengths[32];
};

UBool UnicodeSetStringSpan::needsStringSpanUTF16() {
    return (UBool)(maxLength16!=0);
}

UBool UnicodeSetStringSpan::needsStringSpanUTF8() {
    return (UBool)(maxLength8!=0);
}

UBool UnicodeSetStringSpan::contains(UChar32 c) const {
    return spanSet.contains(c);
}

U_NAMESPACE_END

#endif
>>>>>>> a8a80be5
<|MERGE_RESOLUTION|>--- conflicted
+++ resolved
@@ -1,317 +1,157 @@
-<<<<<<< HEAD
-// © 2016 and later: Unicode, Inc. and others.
-// License & terms of use: http://www.unicode.org/copyright.html
-/*
-******************************************************************************
-*
-*   Copyright (C) 2007, International Business Machines
-*   Corporation and others.  All Rights Reserved.
-*
-******************************************************************************
-*   file name:  unisetspan.h
-*   encoding:   UTF-8
-*   tab size:   8 (not used)
-*   indentation:4
-*
-*   created on: 2007mar01
-*   created by: Markus W. Scherer
-*/
-
-#ifndef __UNISETSPAN_H__
-#define __UNISETSPAN_H__
-
-#include "unicode/utypes.h"
-#include "unicode/uniset.h"
-
-U_NAMESPACE_BEGIN
-
-/*
- * Implement span() etc. for a set with strings.
- * Avoid recursion because of its exponential complexity.
- * Instead, try multiple paths at once and track them with an IndexList.
- */
-class UnicodeSetStringSpan : public UMemory {
-public:
-    /*
-     * Which span() variant will be used?
-     * The object is either built for one variant and used once,
-     * or built for all and may be used many times.
-     */
-    enum {
-        FWD             = 0x20,
-        BACK            = 0x10,
-        UTF16           = 8,
-        UTF8            = 4,
-        CONTAINED       = 2,
-        NOT_CONTAINED   = 1,
-
-        ALL             = 0x3f,
-
-        FWD_UTF16_CONTAINED     = FWD  | UTF16 |     CONTAINED,
-        FWD_UTF16_NOT_CONTAINED = FWD  | UTF16 | NOT_CONTAINED,
-        FWD_UTF8_CONTAINED      = FWD  | UTF8  |     CONTAINED,
-        FWD_UTF8_NOT_CONTAINED  = FWD  | UTF8  | NOT_CONTAINED,
-        BACK_UTF16_CONTAINED    = BACK | UTF16 |     CONTAINED,
-        BACK_UTF16_NOT_CONTAINED= BACK | UTF16 | NOT_CONTAINED,
-        BACK_UTF8_CONTAINED     = BACK | UTF8  |     CONTAINED,
-        BACK_UTF8_NOT_CONTAINED = BACK | UTF8  | NOT_CONTAINED
-    };
-
-    UnicodeSetStringSpan(const UnicodeSet &set, const UVector &setStrings, uint32_t which);
-
-    // Copy constructor. Assumes which==ALL for a frozen set.
-    UnicodeSetStringSpan(const UnicodeSetStringSpan &otherStringSpan, const UVector &newParentSetStrings);
-
-    ~UnicodeSetStringSpan();
-
-    /*
-     * Do the strings need to be checked in span() etc.?
-     * @return true if strings need to be checked (call span() here),
-     *         false if not (use a BMPSet for best performance).
-     */
-    inline UBool needsStringSpanUTF16();
-    inline UBool needsStringSpanUTF8();
-
-    // For fast UnicodeSet::contains(c).
-    inline UBool contains(UChar32 c) const;
-
-    int32_t span(const UChar *s, int32_t length, USetSpanCondition spanCondition) const;
-
-    int32_t spanBack(const UChar *s, int32_t length, USetSpanCondition spanCondition) const;
-
-    int32_t spanUTF8(const uint8_t *s, int32_t length, USetSpanCondition spanCondition) const;
-
-    int32_t spanBackUTF8(const uint8_t *s, int32_t length, USetSpanCondition spanCondition) const;
-
-private:
-    // Special spanLength byte values.
-    enum {
-        // The spanLength is >=0xfe.
-        LONG_SPAN=0xfe,
-        // All code points in the string are contained in the parent set.
-        ALL_CP_CONTAINED=0xff
-    };
-
-    // Add a starting or ending string character to the spanNotSet
-    // so that a character span ends before any string.
-    void addToSpanNotSet(UChar32 c);
-
-    int32_t spanNot(const UChar *s, int32_t length) const;
-    int32_t spanNotBack(const UChar *s, int32_t length) const;
-    int32_t spanNotUTF8(const uint8_t *s, int32_t length) const;
-    int32_t spanNotBackUTF8(const uint8_t *s, int32_t length) const;
-
-    // Set for span(). Same as parent but without strings.
-    UnicodeSet spanSet;
-
-    // Set for span(not contained).
-    // Same as spanSet, plus characters that start or end strings.
-    UnicodeSet *pSpanNotSet;
-
-    // The strings of the parent set.
-    const UVector &strings;
-
-    // Pointer to the UTF-8 string lengths.
-    // Also pointer to further allocated storage for meta data and
-    // UTF-8 string contents as necessary.
-    int32_t *utf8Lengths;
-
-    // Pointer to the part of the (utf8Lengths) memory block that stores
-    // the lengths of span(), spanBack() etc. for each string.
-    uint8_t *spanLengths;
-
-    // Pointer to the part of the (utf8Lengths) memory block that stores
-    // the UTF-8 versions of the parent set's strings.
-    uint8_t *utf8;
-
-    // Number of bytes for all UTF-8 versions of strings together.
-    int32_t utf8Length;
-
-    // Maximum lengths of relevant strings.
-    int32_t maxLength16;
-    int32_t maxLength8;
-
-    // Set up for all variants of span()?
-    UBool all;
-
-    // Memory for small numbers and lengths of strings.
-    // For example, for 8 strings:
-    // 8 UTF-8 lengths, 8*4 bytes span lengths, 8*2 3-byte UTF-8 characters
-    // = 112 bytes = int32_t[28].
-    int32_t staticLengths[32];
-};
-
-UBool UnicodeSetStringSpan::needsStringSpanUTF16() {
-    return (UBool)(maxLength16!=0);
-}
-
-UBool UnicodeSetStringSpan::needsStringSpanUTF8() {
-    return (UBool)(maxLength8!=0);
-}
-
-UBool UnicodeSetStringSpan::contains(UChar32 c) const {
-    return spanSet.contains(c);
-}
-
-U_NAMESPACE_END
-
-#endif
-=======
-// © 2016 and later: Unicode, Inc. and others.
-// License & terms of use: http://www.unicode.org/copyright.html
-/*
-******************************************************************************
-*
-*   Copyright (C) 2007, International Business Machines
-*   Corporation and others.  All Rights Reserved.
-*
-******************************************************************************
-*   file name:  unisetspan.h
-*   encoding:   UTF-8
-*   tab size:   8 (not used)
-*   indentation:4
-*
-*   created on: 2007mar01
-*   created by: Markus W. Scherer
-*/
-
-#ifndef __UNISETSPAN_H__
-#define __UNISETSPAN_H__
-
-#include "unicode/utypes.h"
-#include "unicode/uniset.h"
-
-U_NAMESPACE_BEGIN
-
-/*
- * Implement span() etc. for a set with strings.
- * Avoid recursion because of its exponential complexity.
- * Instead, try multiple paths at once and track them with an IndexList.
- */
-class UnicodeSetStringSpan : public UMemory {
-public:
-    /*
-     * Which span() variant will be used?
-     * The object is either built for one variant and used once,
-     * or built for all and may be used many times.
-     */
-    enum {
-        FWD             = 0x20,
-        BACK            = 0x10,
-        UTF16           = 8,
-        UTF8            = 4,
-        CONTAINED       = 2,
-        NOT_CONTAINED   = 1,
-
-        ALL             = 0x3f,
-
-        FWD_UTF16_CONTAINED     = FWD  | UTF16 |     CONTAINED,
-        FWD_UTF16_NOT_CONTAINED = FWD  | UTF16 | NOT_CONTAINED,
-        FWD_UTF8_CONTAINED      = FWD  | UTF8  |     CONTAINED,
-        FWD_UTF8_NOT_CONTAINED  = FWD  | UTF8  | NOT_CONTAINED,
-        BACK_UTF16_CONTAINED    = BACK | UTF16 |     CONTAINED,
-        BACK_UTF16_NOT_CONTAINED= BACK | UTF16 | NOT_CONTAINED,
-        BACK_UTF8_CONTAINED     = BACK | UTF8  |     CONTAINED,
-        BACK_UTF8_NOT_CONTAINED = BACK | UTF8  | NOT_CONTAINED
-    };
-
-    UnicodeSetStringSpan(const UnicodeSet &set, const UVector &setStrings, uint32_t which);
-
-    // Copy constructor. Assumes which==ALL for a frozen set.
-    UnicodeSetStringSpan(const UnicodeSetStringSpan &otherStringSpan, const UVector &newParentSetStrings);
-
-    ~UnicodeSetStringSpan();
-
-    /*
-     * Do the strings need to be checked in span() etc.?
-     * @return true if strings need to be checked (call span() here),
-     *         false if not (use a BMPSet for best performance).
-     */
-    inline UBool needsStringSpanUTF16();
-    inline UBool needsStringSpanUTF8();
-
-    // For fast UnicodeSet::contains(c).
-    inline UBool contains(UChar32 c) const;
-
-    int32_t span(const char16_t *s, int32_t length, USetSpanCondition spanCondition) const;
-
-    int32_t spanBack(const char16_t *s, int32_t length, USetSpanCondition spanCondition) const;
-
-    int32_t spanUTF8(const uint8_t *s, int32_t length, USetSpanCondition spanCondition) const;
-
-    int32_t spanBackUTF8(const uint8_t *s, int32_t length, USetSpanCondition spanCondition) const;
-
-private:
-    // Special spanLength byte values.
-    enum {
-        // The spanLength is >=0xfe.
-        LONG_SPAN=0xfe,
-        // All code points in the string are contained in the parent set.
-        ALL_CP_CONTAINED=0xff
-    };
-
-    // Add a starting or ending string character to the spanNotSet
-    // so that a character span ends before any string.
-    void addToSpanNotSet(UChar32 c);
-
-    int32_t spanNot(const char16_t *s, int32_t length) const;
-    int32_t spanNotBack(const char16_t *s, int32_t length) const;
-    int32_t spanNotUTF8(const uint8_t *s, int32_t length) const;
-    int32_t spanNotBackUTF8(const uint8_t *s, int32_t length) const;
-
-    // Set for span(). Same as parent but without strings.
-    UnicodeSet spanSet;
-
-    // Set for span(not contained).
-    // Same as spanSet, plus characters that start or end strings.
-    UnicodeSet *pSpanNotSet;
-
-    // The strings of the parent set.
-    const UVector &strings;
-
-    // Pointer to the UTF-8 string lengths.
-    // Also pointer to further allocated storage for meta data and
-    // UTF-8 string contents as necessary.
-    int32_t *utf8Lengths;
-
-    // Pointer to the part of the (utf8Lengths) memory block that stores
-    // the lengths of span(), spanBack() etc. for each string.
-    uint8_t *spanLengths;
-
-    // Pointer to the part of the (utf8Lengths) memory block that stores
-    // the UTF-8 versions of the parent set's strings.
-    uint8_t *utf8;
-
-    // Number of bytes for all UTF-8 versions of strings together.
-    int32_t utf8Length;
-
-    // Maximum lengths of relevant strings.
-    int32_t maxLength16;
-    int32_t maxLength8;
-
-    // Set up for all variants of span()?
-    UBool all;
-
-    // Memory for small numbers and lengths of strings.
-    // For example, for 8 strings:
-    // 8 UTF-8 lengths, 8*4 bytes span lengths, 8*2 3-byte UTF-8 characters
-    // = 112 bytes = int32_t[28].
-    int32_t staticLengths[32];
-};
-
-UBool UnicodeSetStringSpan::needsStringSpanUTF16() {
-    return (UBool)(maxLength16!=0);
-}
-
-UBool UnicodeSetStringSpan::needsStringSpanUTF8() {
-    return (UBool)(maxLength8!=0);
-}
-
-UBool UnicodeSetStringSpan::contains(UChar32 c) const {
-    return spanSet.contains(c);
-}
-
-U_NAMESPACE_END
-
-#endif
->>>>>>> a8a80be5
+// © 2016 and later: Unicode, Inc. and others.
+// License & terms of use: http://www.unicode.org/copyright.html
+/*
+******************************************************************************
+*
+*   Copyright (C) 2007, International Business Machines
+*   Corporation and others.  All Rights Reserved.
+*
+******************************************************************************
+*   file name:  unisetspan.h
+*   encoding:   UTF-8
+*   tab size:   8 (not used)
+*   indentation:4
+*
+*   created on: 2007mar01
+*   created by: Markus W. Scherer
+*/
+
+#ifndef __UNISETSPAN_H__
+#define __UNISETSPAN_H__
+
+#include "unicode/utypes.h"
+#include "unicode/uniset.h"
+
+U_NAMESPACE_BEGIN
+
+/*
+ * Implement span() etc. for a set with strings.
+ * Avoid recursion because of its exponential complexity.
+ * Instead, try multiple paths at once and track them with an IndexList.
+ */
+class UnicodeSetStringSpan : public UMemory {
+public:
+    /*
+     * Which span() variant will be used?
+     * The object is either built for one variant and used once,
+     * or built for all and may be used many times.
+     */
+    enum {
+        FWD             = 0x20,
+        BACK            = 0x10,
+        UTF16           = 8,
+        UTF8            = 4,
+        CONTAINED       = 2,
+        NOT_CONTAINED   = 1,
+
+        ALL             = 0x3f,
+
+        FWD_UTF16_CONTAINED     = FWD  | UTF16 |     CONTAINED,
+        FWD_UTF16_NOT_CONTAINED = FWD  | UTF16 | NOT_CONTAINED,
+        FWD_UTF8_CONTAINED      = FWD  | UTF8  |     CONTAINED,
+        FWD_UTF8_NOT_CONTAINED  = FWD  | UTF8  | NOT_CONTAINED,
+        BACK_UTF16_CONTAINED    = BACK | UTF16 |     CONTAINED,
+        BACK_UTF16_NOT_CONTAINED= BACK | UTF16 | NOT_CONTAINED,
+        BACK_UTF8_CONTAINED     = BACK | UTF8  |     CONTAINED,
+        BACK_UTF8_NOT_CONTAINED = BACK | UTF8  | NOT_CONTAINED
+    };
+
+    UnicodeSetStringSpan(const UnicodeSet &set, const UVector &setStrings, uint32_t which);
+
+    // Copy constructor. Assumes which==ALL for a frozen set.
+    UnicodeSetStringSpan(const UnicodeSetStringSpan &otherStringSpan, const UVector &newParentSetStrings);
+
+    ~UnicodeSetStringSpan();
+
+    /*
+     * Do the strings need to be checked in span() etc.?
+     * @return true if strings need to be checked (call span() here),
+     *         false if not (use a BMPSet for best performance).
+     */
+    inline UBool needsStringSpanUTF16();
+    inline UBool needsStringSpanUTF8();
+
+    // For fast UnicodeSet::contains(c).
+    inline UBool contains(UChar32 c) const;
+
+    int32_t span(const char16_t *s, int32_t length, USetSpanCondition spanCondition) const;
+
+    int32_t spanBack(const char16_t *s, int32_t length, USetSpanCondition spanCondition) const;
+
+    int32_t spanUTF8(const uint8_t *s, int32_t length, USetSpanCondition spanCondition) const;
+
+    int32_t spanBackUTF8(const uint8_t *s, int32_t length, USetSpanCondition spanCondition) const;
+
+private:
+    // Special spanLength byte values.
+    enum {
+        // The spanLength is >=0xfe.
+        LONG_SPAN=0xfe,
+        // All code points in the string are contained in the parent set.
+        ALL_CP_CONTAINED=0xff
+    };
+
+    // Add a starting or ending string character to the spanNotSet
+    // so that a character span ends before any string.
+    void addToSpanNotSet(UChar32 c);
+
+    int32_t spanNot(const char16_t *s, int32_t length) const;
+    int32_t spanNotBack(const char16_t *s, int32_t length) const;
+    int32_t spanNotUTF8(const uint8_t *s, int32_t length) const;
+    int32_t spanNotBackUTF8(const uint8_t *s, int32_t length) const;
+
+    // Set for span(). Same as parent but without strings.
+    UnicodeSet spanSet;
+
+    // Set for span(not contained).
+    // Same as spanSet, plus characters that start or end strings.
+    UnicodeSet *pSpanNotSet;
+
+    // The strings of the parent set.
+    const UVector &strings;
+
+    // Pointer to the UTF-8 string lengths.
+    // Also pointer to further allocated storage for meta data and
+    // UTF-8 string contents as necessary.
+    int32_t *utf8Lengths;
+
+    // Pointer to the part of the (utf8Lengths) memory block that stores
+    // the lengths of span(), spanBack() etc. for each string.
+    uint8_t *spanLengths;
+
+    // Pointer to the part of the (utf8Lengths) memory block that stores
+    // the UTF-8 versions of the parent set's strings.
+    uint8_t *utf8;
+
+    // Number of bytes for all UTF-8 versions of strings together.
+    int32_t utf8Length;
+
+    // Maximum lengths of relevant strings.
+    int32_t maxLength16;
+    int32_t maxLength8;
+
+    // Set up for all variants of span()?
+    UBool all;
+
+    // Memory for small numbers and lengths of strings.
+    // For example, for 8 strings:
+    // 8 UTF-8 lengths, 8*4 bytes span lengths, 8*2 3-byte UTF-8 characters
+    // = 112 bytes = int32_t[28].
+    int32_t staticLengths[32];
+};
+
+UBool UnicodeSetStringSpan::needsStringSpanUTF16() {
+    return (UBool)(maxLength16!=0);
+}
+
+UBool UnicodeSetStringSpan::needsStringSpanUTF8() {
+    return (UBool)(maxLength8!=0);
+}
+
+UBool UnicodeSetStringSpan::contains(UChar32 c) const {
+    return spanSet.contains(c);
+}
+
+U_NAMESPACE_END
+
+#endif