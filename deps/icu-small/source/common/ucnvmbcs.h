--- conflicted
+++ resolved
@@ -1,1213 +1,605 @@
-<<<<<<< HEAD
-// © 2016 and later: Unicode, Inc. and others.
-// License & terms of use: http://www.unicode.org/copyright.html
-/*
-******************************************************************************
-*
-*   Copyright (C) 2000-2013, International Business Machines
-*   Corporation and others.  All Rights Reserved.
-*
-******************************************************************************
-*   file name:  ucnvmbcs.h
-*   encoding:   UTF-8
-*   tab size:   8 (not used)
-*   indentation:4
-*
-*   created on: 2000jul07
-*   created by: Markus W. Scherer
-*/
-
-#ifndef __UCNVMBCS_H__
-#define __UCNVMBCS_H__
-
-#include "unicode/utypes.h"
-
-#if !UCONFIG_NO_CONVERSION
-
-#include "unicode/ucnv.h"
-#include "ucnv_cnv.h"
-#include "ucnv_ext.h"
-
-/**
- * ICU conversion (.cnv) data file structure, following the usual UDataInfo
- * header.
- *
- * Format version: 6.2
- *
- * struct UConverterStaticData -- struct containing the converter name, IBM CCSID,
- *                                min/max bytes per character, etc.
- *                                see ucnv_bld.h
- *
- * --------------------
- *
- * The static data is followed by conversionType-specific data structures.
- * At the moment, there are only variations of MBCS converters. They all have
- * the same toUnicode structures, while the fromUnicode structures for SBCS
- * differ from those for other MBCS-style converters.
- *
- * _MBCSHeader.version 5 is optional and not backward-compatible
- * (as usual for changes in the major version field).
- *
- * Versions 5.m work like versions 4.m except:
- * - The _MBCSHeader has variable length (and is always longer than in version 4).
- *   See the struct _MBCSHeader further description below.
- * - There is a set of flags which indicate further incompatible changes.
- *   (Reader code must reject the file if it does not recognize them all.)
- * - In particular, one of these flags indicates that most of the fromUnicode
- *   data is missing and must be reconstituted from the toUnicode data
- *   and from the utf8Friendly mbcsIndex at load time.
- *   (This only works with a utf8Friendly table.)
- *   In this case, makeconv may increase maxFastUChar automatically to U+FFFF.
- *
- * The first of these versions is 5.3, which is like 4.3 except for the differences above.
- *
- * When possible, makeconv continues to generate version 4.m files.
- *
- * _MBCSHeader.version 5.4/4.4 supports "good one-way" mappings (|4)
- * in the extension tables (fromUTableValues bit 30). See ucnv_ext.h for details.
- *
- * _MBCSHeader.version 4.3 optionally modifies the fromUnicode data structures
- * slightly and optionally adds a table for conversion to MBCS (non-SBCS)
- * charsets.
- *
- * The modifications are to make the data utf8Friendly. Not every 4.3 file
- * file contains utf8Friendly data.
- * It is utf8Friendly if _MBCSHeader.version[2]!=0.
- * In this case, the data structures are utf8Friendly up to the code point
- *   maxFastUChar=((_MBCSHeader.version[2]<<8)|0xff)
- *
- * A utf8Friendly file has fromUnicode stage 3 entries for code points up to
- * maxFastUChar allocated in blocks of 64 for indexing with the 6 bits from
- * a UTF-8 trail byte. ASCII is allocated linearly with 128 contiguous entries.
- *
- * In addition, a utf8Friendly MBCS file contains an additional
- *   uint16_t mbcsIndex[(maxFastUChar+1)>>6];
- * which replaces the stage 1 and 2 tables for indexing with bits from the
- * UTF-8 lead byte and middle trail byte. Unlike the older MBCS stage 2 table,
- * the mbcsIndex does not contain roundtrip flags. Therefore, all fallbacks
- * from code points up to maxFastUChar (and roundtrips to 0x00) are moved to
- * the extension data structure. This also allows for faster roundtrip
- * conversion from UTF-16.
- *
- * SBCS files do not contain an additional sbcsIndex[] array because the
- * proportional size increase would be noticeable, but the runtime
- * code builds one for the code point range for which the runtime conversion
- * code is optimized.
- *
- * For SBCS, maxFastUChar should be at least U+0FFF. The initial makeconv
- * implementation sets it to U+1FFF. Because the sbcsIndex is not stored in
- * the file, a larger maxFastUChar only affects stage 3 block allocation size
- * and is free in empty blocks. (Larger blocks with sparse contents cause larger
- * files.) U+1FFF includes almost all of the small scripts.
- * U+0FFF covers UTF-8 two-byte sequences and three-byte sequences starting with
- * 0xe0. This includes most scripts with legacy SBCS charsets.
- * The initial runtime implementation using 4.3 files only builds an sbcsIndex
- * for code points up to U+0FFF.
- *
- * For MBCS, maxFastUChar should be at least U+D7FF (=initial value).
- * This boundary is convenient because practically all of the commonly used
- * characters are below it, and because it is the boundary to surrogate
- * code points, above which special handling is necessary anyway.
- * (Surrogate pair assembly for UTF-16, validity checking for UTF-8.)
- *
- * maxFastUChar could be up to U+FFFF to cover the whole BMP, which could be
- * useful especially for conversion from UTF-8 when the input can be assumed
- * to be valid, because the surrogate range would then not have to be
- * checked.
- * (With maxFastUChar=0xffff, makeconv would have to check for mbcsIndex value
- * overflow because with the all-unassigned block 0 and nearly full mappings
- * from the BMP it is theoretically possible that an index into stage 3
- * exceeds 16 bits.)
- *
- * _MBCSHeader.version 4.2 adds an optional conversion extension data structure.
- * If it is present, then an ICU version reading header versions 4.0 or 4.1
- * will be able to use the base table and ignore the extension.
- *
- * The unicodeMask in the static data is part of the base table data structure.
- * Especially, the UCNV_HAS_SUPPLEMENTARY flag determines the length of the
- * fromUnicode stage 1 array.
- * The static data unicodeMask refers only to the base table's properties if
- * a base table is included.
- * In an extension-only file, the static data unicodeMask is 0.
- * The extension data indexes have a separate field with the unicodeMask flags.
- *
- * MBCS-style data structure following the static data.
- * Offsets are counted in bytes from the beginning of the MBCS header structure.
- * Details about usage in comments in ucnvmbcs.c.
- *
- * struct _MBCSHeader (see the definition in this header file below)
- * contains 32-bit fields as follows:
- * 8 values:
- *  0   uint8_t[4]  MBCS version in UVersionInfo format (currently 4.3.x.0)
- *  1   uint32_t    countStates
- *  2   uint32_t    countToUFallbacks
- *  3   uint32_t    offsetToUCodeUnits
- *  4   uint32_t    offsetFromUTable
- *  5   uint32_t    offsetFromUBytes
- *  6   uint32_t    flags, bits:
- *                      31.. 8 offsetExtension -- _MBCSHeader.version 4.2 (ICU 2.8) and higher
- *                                                0 for older versions and if
- *                                                there is not extension structure
- *                       7.. 0 outputType
- *  7   uint32_t    fromUBytesLength -- _MBCSHeader.version 4.1 (ICU 2.4) and higher
- *                  counts bytes in fromUBytes[]
- *
- * New and required in version 5:
- *  8   uint32_t    options, bits:
- *                      31..16 reserved for flags that can be added without breaking
- *                                 backward compatibility
- *                      15.. 6 reserved for flags whose addition will break
- *                                 backward compatibility
- *                           6 MBCS_OPT_FROM_U -- if set,
- *                                 then most of the fromUnicode data is omitted;
- *                                 fullStage2Length is present and the missing
- *                                 bottom part of stage 2 must be reconstituted from
- *                                 the toUnicode data;
- *                                 stage 3 is missing completely as well;
- *                                 not used for SBCS tables
- *                       5.. 0 length of the _MBCSHeader (number of uint32_t)
- *
- * New and optional in version 5:
- *  9   uint32_t    fullStage2Length: used if MBCS_OPT_FROM_U is set
- *                                 specifies the full length of stage 2
- *                                 including the omitted part
- *
- * if(outputType==MBCS_OUTPUT_EXT_ONLY) {
- *     -- base table name for extension-only table
- *     char baseTableName[variable]; -- with NUL plus padding for 4-alignment
- *
- *     -- all _MBCSHeader fields except for version and flags are 0
- * } else {
- *     -- normal base table with optional extension
- *
- *     int32_t stateTable[countStates][256];
- *
- *     struct _MBCSToUFallback { (fallbacks are sorted by offset)
- *         uint32_t offset;
- *         UChar32 codePoint;
- *     } toUFallbacks[countToUFallbacks];
- *
- *     uint16_t unicodeCodeUnits[(offsetFromUTable-offsetToUCodeUnits)/2];
- *                  (padded to an even number of units)
- *
- *     -- stage 1 tables
- *     if(staticData.unicodeMask&UCNV_HAS_SUPPLEMENTARY) {
- *         -- stage 1 table for all of Unicode
- *         uint16_t fromUTable[0x440]; (32-bit-aligned)
- *     } else {
- *         -- BMP-only tables have a smaller stage 1 table
- *         uint16_t fromUTable[0x40]; (32-bit-aligned)
- *     }
- *
- *     -- stage 2 tables
- *        length determined by top of stage 1 and bottom of stage 3 tables
- *     if(outputType==MBCS_OUTPUT_1) {
- *         -- SBCS: pure indexes
- *         uint16_t stage 2 indexes[?];
- *     } else {
- *         -- DBCS, MBCS, EBCDIC_STATEFUL, ...: roundtrip flags and indexes
- *         uint32_t stage 2 flags and indexes[?];
- *         if(options&MBCS_OPT_NO_FROM_U) {
- *             stage 2 really has length fullStage2Length
- *             and the omitted lower part must be reconstituted from
- *             the toUnicode data
- *         }
- *     }
- *
- *     -- stage 3 tables with byte results
- *     if(outputType==MBCS_OUTPUT_1) {
- *         -- SBCS: each 16-bit result contains flags and the result byte, see ucnvmbcs.c
- *         uint16_t fromUBytes[fromUBytesLength/2];
- *     } else if(!(options&MBCS_OPT_NO_FROM_U)) {
- *         -- DBCS, MBCS, EBCDIC_STATEFUL, ... 2/3/4 bytes result, see ucnvmbcs.c
- *         uint8_t fromUBytes[fromUBytesLength]; or
- *         uint16_t fromUBytes[fromUBytesLength/2]; or
- *         uint32_t fromUBytes[fromUBytesLength/4];
- *     } else {
- *         fromUBytes[] must be reconstituted from the toUnicode data
- *     }
- *
- *     -- optional utf8Friendly mbcsIndex -- _MBCSHeader.version 4.3 (ICU 3.8) and higher
- *     if(outputType!=MBCS_OUTPUT_1 &&
- *        _MBCSHeader.version[1]>=3 &&
- *        (maxFastUChar=_MBCSHeader.version[2])!=0
- *     ) {
- *         maxFastUChar=(maxFastUChar<<8)|0xff;
- *         uint16_t mbcsIndex[(maxFastUChar+1)>>6];
- *     }
- * }
- *
- * -- extension table, details see ucnv_ext.h
- * int32_t indexes[>=32]; ...
- */
-
-/* MBCS converter data and state -------------------------------------------- */
-
-enum {
-    MBCS_MAX_STATE_COUNT=128
-};
-
-/**
- * MBCS action codes for conversions to Unicode.
- * These values are in bits 23..20 of the state table entries.
- */
-enum {
-    MBCS_STATE_VALID_DIRECT_16,
-    MBCS_STATE_VALID_DIRECT_20,
-
-    MBCS_STATE_FALLBACK_DIRECT_16,
-    MBCS_STATE_FALLBACK_DIRECT_20,
-
-    MBCS_STATE_VALID_16,
-    MBCS_STATE_VALID_16_PAIR,
-
-    MBCS_STATE_UNASSIGNED,
-    MBCS_STATE_ILLEGAL,
-
-    MBCS_STATE_CHANGE_ONLY
-};
-
-/* Macros for state table entries */
-#define MBCS_ENTRY_TRANSITION(state, offset) (int32_t)(((int32_t)(state)<<24L)|(offset))
-#define MBCS_ENTRY_TRANSITION_SET_OFFSET(entry, offset) (int32_t)(((entry)&0xff000000)|(offset))
-#define MBCS_ENTRY_TRANSITION_ADD_OFFSET(entry, offset) (int32_t)((entry)+(offset))
-
-#define MBCS_ENTRY_FINAL(state, action, value) (int32_t)(0x80000000|((int32_t)(state)<<24L)|((action)<<20L)|(value))
-#define MBCS_ENTRY_SET_FINAL(entry) (int32_t)((entry)|0x80000000)
-#define MBCS_ENTRY_FINAL_SET_ACTION(entry, action) (int32_t)(((entry)&0xff0fffff)|((int32_t)(action)<<20L))
-#define MBCS_ENTRY_FINAL_SET_VALUE(entry, value) (int32_t)(((entry)&0xfff00000)|(value))
-#define MBCS_ENTRY_FINAL_SET_ACTION_VALUE(entry, action, value) (int32_t)(((entry)&0xff000000)|((int32_t)(action)<<20L)|(value))
-
-#define MBCS_ENTRY_SET_STATE(entry, state) (int32_t)(((entry)&0x80ffffff)|((int32_t)(state)<<24L))
-
-#define MBCS_ENTRY_STATE(entry) ((((uint32_t)entry)>>24)&0x7f)
-
-#define MBCS_ENTRY_IS_TRANSITION(entry) ((entry)>=0)
-#define MBCS_ENTRY_IS_FINAL(entry) ((entry)<0)
-
-#define MBCS_ENTRY_TRANSITION_STATE(entry) (((uint32_t)entry)>>24)
-#define MBCS_ENTRY_TRANSITION_OFFSET(entry) ((entry)&0xffffff)
-
-#define MBCS_ENTRY_FINAL_STATE(entry) ((((uint32_t)entry)>>24)&0x7f)
-#define MBCS_ENTRY_FINAL_IS_VALID_DIRECT_16(entry) ((entry)<(int32_t)0x80100000)
-#define MBCS_ENTRY_FINAL_ACTION(entry) ((((uint32_t)entry)>>20)&0xf)
-#define MBCS_ENTRY_FINAL_VALUE(entry) ((entry)&0xfffff)
-#define MBCS_ENTRY_FINAL_VALUE_16(entry) (uint16_t)(entry)
-
-#define IS_ASCII_ROUNDTRIP(b, asciiRoundtrips) (((asciiRoundtrips) & (1<<((b)>>2)))!=0)
-
-/* single-byte fromUnicode: get the 16-bit result word */
-#define MBCS_SINGLE_RESULT_FROM_U(table, results, c) (results)[ (table)[ (table)[(c)>>10] +(((c)>>4)&0x3f) ] +((c)&0xf) ]
-
-/* single-byte fromUnicode using the sbcsIndex */
-#define SBCS_RESULT_FROM_LOW_BMP(table, results, c) (results)[ (table)[(c)>>6] +((c)&0x3f) ]
-
-/* single-byte fromUTF8 using the sbcsIndex; l and t must be masked externally; can be l=0 and t<=0x7f */
-#define SBCS_RESULT_FROM_UTF8(table, results, l, t) (results)[ (table)[l] +(t) ]
-
-/* multi-byte fromUnicode: get the 32-bit stage 2 entry */
-#define MBCS_STAGE_2_FROM_U(table, c) ((const uint32_t *)(table))[ (table)[(c)>>10] +(((c)>>4)&0x3f) ]
-#define MBCS_FROM_U_IS_ROUNDTRIP(stage2Entry, c) ( ((stage2Entry) & ((uint32_t)1<< (16+((c)&0xf)) )) !=0)
-
-#define MBCS_VALUE_2_FROM_STAGE_2(bytes, stage2Entry, c) ((uint16_t *)(bytes))[16*(uint32_t)(uint16_t)(stage2Entry)+((c)&0xf)]
-#define MBCS_VALUE_4_FROM_STAGE_2(bytes, stage2Entry, c) ((uint32_t *)(bytes))[16*(uint32_t)(uint16_t)(stage2Entry)+((c)&0xf)]
-
-#define MBCS_POINTER_3_FROM_STAGE_2(bytes, stage2Entry, c) ((bytes)+(16*(uint32_t)(uint16_t)(stage2Entry)+((c)&0xf))*3)
-
-/* double-byte fromUnicode using the mbcsIndex */
-#define DBCS_RESULT_FROM_MOST_BMP(table, results, c) (results)[ (table)[(c)>>6] +((c)&0x3f) ]
-
-/* double-byte fromUTF8 using the mbcsIndex; l and t1 combined into lt1; lt1 and t2 must be masked externally */
-#define DBCS_RESULT_FROM_UTF8(table, results, lt1, t2) (results)[ (table)[lt1] +(t2) ]
-
-
-/**
- * MBCS output types for conversions from Unicode.
- * These per-converter types determine the storage method in stage 3 of the lookup table,
- * mostly how many bytes are stored per entry.
- */
-enum {
-    MBCS_OUTPUT_1,          /* 0 */
-    MBCS_OUTPUT_2,          /* 1 */
-    MBCS_OUTPUT_3,          /* 2 */
-    MBCS_OUTPUT_4,          /* 3 */
-
-    MBCS_OUTPUT_3_EUC=8,    /* 8 */
-    MBCS_OUTPUT_4_EUC,      /* 9 */
-
-    MBCS_OUTPUT_2_SISO=12,  /* c */
-    MBCS_OUTPUT_2_HZ,       /* d */
-
-    MBCS_OUTPUT_EXT_ONLY,   /* e */
-
-    MBCS_OUTPUT_COUNT,
-
-    MBCS_OUTPUT_DBCS_ONLY=0xdb  /* runtime-only type for DBCS-only handling of SISO tables */
-};
-
-/**
- * Fallbacks to Unicode are stored outside the normal state table and code point structures
- * in a vector of items of this type. They are sorted by offset.
- */
-typedef struct {
-    uint32_t offset;
-    UChar32 codePoint;
-} _MBCSToUFallback;
-
-/** Constants for fast and UTF-8-friendly conversion. */
-enum {
-    SBCS_FAST_MAX=0x0fff,               /* maximum code point with UTF-8-friendly SBCS runtime code, see makeconv SBCS_UTF8_MAX */
-    SBCS_FAST_LIMIT=SBCS_FAST_MAX+1,    /* =0x1000 */
-    MBCS_FAST_MAX=0xd7ff,               /* maximum code point with UTF-8-friendly MBCS runtime code, see makeconv MBCS_UTF8_MAX */
-    MBCS_FAST_LIMIT=MBCS_FAST_MAX+1     /* =0xd800 */
-};
-
-/**
- * This is the MBCS part of the UConverterTable union (a runtime data structure).
- * It keeps all the per-converter data and points into the loaded mapping tables.
- *
- * utf8Friendly data structures added with _MBCSHeader.version 4.3
- */
-typedef struct UConverterMBCSTable {
-    /* toUnicode */
-    uint8_t countStates, dbcsOnlyState, stateTableOwned;
-    uint32_t countToUFallbacks;
-
-    const int32_t (*stateTable)/*[countStates]*/[256];
-    int32_t (*swapLFNLStateTable)/*[countStates]*/[256]; /* for swaplfnl */
-    const uint16_t *unicodeCodeUnits/*[countUnicodeResults]*/;
-    const _MBCSToUFallback *toUFallbacks;
-
-    /* fromUnicode */
-    const uint16_t *fromUnicodeTable;
-    const uint16_t *mbcsIndex;              /* for fast conversion from most of BMP to MBCS (utf8Friendly data) */
-    uint16_t sbcsIndex[SBCS_FAST_LIMIT>>6]; /* for fast conversion from low BMP to SBCS (utf8Friendly data) */
-    const uint8_t *fromUnicodeBytes;
-    uint8_t *swapLFNLFromUnicodeBytes;      /* for swaplfnl */
-    uint32_t fromUBytesLength;
-    uint8_t outputType, unicodeMask;
-    UBool utf8Friendly;                     /* for utf8Friendly data */
-    UChar maxFastUChar;                     /* for utf8Friendly data */
-
-    /* roundtrips */
-    uint32_t asciiRoundtrips;
-
-    /* reconstituted data that was omitted from the .cnv file */
-    uint8_t *reconstitutedData;
-
-    /* converter name for swaplfnl */
-    char *swapLFNLName;
-
-    /* extension data */
-    struct UConverterSharedData *baseSharedData;
-    const int32_t *extIndexes;
-} UConverterMBCSTable;
-
-#define UCNV_MBCS_TABLE_INITIALIZER { \
-    /* toUnicode */ \
-    0, 0, 0, \
-    0, \
-     \
-    NULL, \
-    NULL, \
-    NULL, \
-    NULL, \
-     \
-    /* fromUnicode */ \
-    NULL, \
-    NULL, \
-    { 0 }, \
-    NULL, \
-    NULL, \
-    0, \
-    0, 0, \
-    false, \
-    0, \
-     \
-    /* roundtrips */ \
-    0, \
-     \
-    /* reconstituted data that was omitted from the .cnv file */ \
-    NULL, \
-     \
-    /* converter name for swaplfnl */ \
-    NULL, \
-     \
-    /* extension data */ \
-    NULL, \
-    NULL \
-}
-
-enum {
-    MBCS_OPT_LENGTH_MASK=0x3f,
-    MBCS_OPT_NO_FROM_U=0x40,
-    /*
-     * If any of the following options bits are set,
-     * then the file must be rejected.
-     */
-    MBCS_OPT_INCOMPATIBLE_MASK=0xffc0,
-    /*
-     * Remove bits from this mask as more options are recognized
-     * by all implementations that use this constant.
-     */
-    MBCS_OPT_UNKNOWN_INCOMPATIBLE_MASK=0xff80
-};
-
-enum {
-    MBCS_HEADER_V4_LENGTH=8,
-    MBCS_HEADER_V5_MIN_LENGTH=9
-};
-
-/**
- * MBCS data header. See data format description above.
- */
-typedef struct {
-    UVersionInfo version;
-    uint32_t countStates,
-             countToUFallbacks,
-             offsetToUCodeUnits,
-             offsetFromUTable,
-             offsetFromUBytes,
-             flags,
-             fromUBytesLength;
-
-    /* new and required in version 5 */
-    uint32_t options;
-
-    /* new and optional in version 5; used if options&MBCS_OPT_NO_FROM_U */
-    uint32_t fullStage2Length;  /* number of 32-bit units */
-} _MBCSHeader;
-
-#define UCNV_MBCS_HEADER_INITIALIZER { { 0 },  0, 0, 0, 0, 0, 0, 0,  0,  0 }
-
-/*
- * This is a simple version of _MBCSGetNextUChar() that is used
- * by other converter implementations.
- * It only returns an "assigned" result if it consumes the entire input.
- * It does not use state from the converter, nor error codes.
- * It does not handle the EBCDIC swaplfnl option (set in UConverter).
- * It handles conversion extensions but not GB 18030.
- *
- * Return value:
- * U+fffe   unassigned
- * U+ffff   illegal
- * otherwise the Unicode code point
- */
-U_CFUNC UChar32
-ucnv_MBCSSimpleGetNextUChar(UConverterSharedData *sharedData,
-                        const char *source, int32_t length,
-                        UBool useFallback);
-
-/**
- * This version of _MBCSSimpleGetNextUChar() is optimized for single-byte, single-state codepages.
- * It does not handle the EBCDIC swaplfnl option (set in UConverter).
- * It does not handle conversion extensions (_extToU()).
- */
-U_CFUNC UChar32
-ucnv_MBCSSingleSimpleGetNextUChar(UConverterSharedData *sharedData,
-                              uint8_t b, UBool useFallback);
-
-/**
- * This macro version of _MBCSSingleSimpleGetNextUChar() gets a code point from a byte.
- * It works for single-byte, single-state codepages that only map
- * to and from BMP code points, and it always
- * returns fallback values.
- */
-#define _MBCS_SINGLE_SIMPLE_GET_NEXT_BMP(sharedData, b) \
-    (UChar)MBCS_ENTRY_FINAL_VALUE_16((sharedData)->mbcs.stateTable[0][(uint8_t)(b)])
-
-/**
- * This is an internal function that allows other converter implementations
- * to check whether a byte is a lead byte.
- */
-U_CFUNC UBool
-ucnv_MBCSIsLeadByte(UConverterSharedData *sharedData, char byte);
-
-/** This is a macro version of _MBCSIsLeadByte(). */
-#define _MBCS_IS_LEAD_BYTE(sharedData, byte) \
-    (UBool)MBCS_ENTRY_IS_TRANSITION((sharedData)->mbcs.stateTable[0][(uint8_t)(byte)])
-
-/*
- * This is another simple conversion function for internal use by other
- * conversion implementations.
- * It does not use the converter state nor call callbacks.
- * It does not handle the EBCDIC swaplfnl option (set in UConverter).
- * It handles conversion extensions but not GB 18030.
- *
- * It converts one single Unicode code point into codepage bytes, encoded
- * as one 32-bit value. The function returns the number of bytes in *pValue:
- * 1..4 the number of bytes in *pValue
- * 0    unassigned (*pValue undefined)
- * -1   illegal (currently not used, *pValue undefined)
- *
- * *pValue will contain the resulting bytes with the last byte in bits 7..0,
- * the second to last byte in bits 15..8, etc.
- * Currently, the function assumes but does not check that 0<=c<=0x10ffff.
- */
-U_CFUNC int32_t
-ucnv_MBCSFromUChar32(UConverterSharedData *sharedData,
-                 UChar32 c, uint32_t *pValue,
-                 UBool useFallback);
-
-/**
- * This version of _MBCSFromUChar32() is optimized for single-byte codepages.
- * It does not handle the EBCDIC swaplfnl option (set in UConverter).
- *
- * It returns the codepage byte for the code point, or -1 if it is unassigned.
- */
-U_CFUNC int32_t
-ucnv_MBCSSingleFromUChar32(UConverterSharedData *sharedData,
-                       UChar32 c,
-                       UBool useFallback);
-
-/**
- * SBCS, DBCS, and EBCDIC_STATEFUL are replaced by MBCS, but
- * we cheat a little about the type, returning the old types if appropriate.
- */
-U_CFUNC UConverterType
-ucnv_MBCSGetType(const UConverter* converter);
-
-U_CFUNC void
-ucnv_MBCSFromUnicodeWithOffsets(UConverterFromUnicodeArgs *pArgs,
-                            UErrorCode *pErrorCode);
-U_CFUNC void
-ucnv_MBCSToUnicodeWithOffsets(UConverterToUnicodeArgs *pArgs,
-                          UErrorCode *pErrorCode);
-
-/*
- * Internal function returning a UnicodeSet for toUnicode() conversion.
- * Currently only used for ISO-2022-CN, and only handles roundtrip mappings.
- * In the future, if we add support for fallback sets, this function
- * needs to be updated.
- * Handles extensions.
- * Does not empty the set first.
- */
-U_CFUNC void
-ucnv_MBCSGetUnicodeSetForUnicode(const UConverterSharedData *sharedData,
-                                 const USetAdder *sa,
-                                 UConverterUnicodeSet which,
-                                 UErrorCode *pErrorCode);
-
-/*
- * Same as ucnv_MBCSGetUnicodeSetForUnicode() but
- * the set can be filtered by encoding scheme.
- * Used by stateful converters which share regular conversion tables
- * but only use a subset of their mappings.
- */
-U_CFUNC void
-ucnv_MBCSGetFilteredUnicodeSetForUnicode(const UConverterSharedData *sharedData,
-                                         const USetAdder *sa,
-                                         UConverterUnicodeSet which,
-                                         UConverterSetFilter filter,
-                                         UErrorCode *pErrorCode);
-
-#endif
-
-#endif
-=======
-// © 2016 and later: Unicode, Inc. and others.
-// License & terms of use: http://www.unicode.org/copyright.html
-/*
-******************************************************************************
-*
-*   Copyright (C) 2000-2013, International Business Machines
-*   Corporation and others.  All Rights Reserved.
-*
-******************************************************************************
-*   file name:  ucnvmbcs.h
-*   encoding:   UTF-8
-*   tab size:   8 (not used)
-*   indentation:4
-*
-*   created on: 2000jul07
-*   created by: Markus W. Scherer
-*/
-
-#ifndef __UCNVMBCS_H__
-#define __UCNVMBCS_H__
-
-#include "unicode/utypes.h"
-
-#if !UCONFIG_NO_CONVERSION
-
-#include "unicode/ucnv.h"
-#include "ucnv_cnv.h"
-#include "ucnv_ext.h"
-
-/**
- * ICU conversion (.cnv) data file structure, following the usual UDataInfo
- * header.
- *
- * Format version: 6.2
- *
- * struct UConverterStaticData -- struct containing the converter name, IBM CCSID,
- *                                min/max bytes per character, etc.
- *                                see ucnv_bld.h
- *
- * --------------------
- *
- * The static data is followed by conversionType-specific data structures.
- * At the moment, there are only variations of MBCS converters. They all have
- * the same toUnicode structures, while the fromUnicode structures for SBCS
- * differ from those for other MBCS-style converters.
- *
- * _MBCSHeader.version 5 is optional and not backward-compatible
- * (as usual for changes in the major version field).
- *
- * Versions 5.m work like versions 4.m except:
- * - The _MBCSHeader has variable length (and is always longer than in version 4).
- *   See the struct _MBCSHeader further description below.
- * - There is a set of flags which indicate further incompatible changes.
- *   (Reader code must reject the file if it does not recognize them all.)
- * - In particular, one of these flags indicates that most of the fromUnicode
- *   data is missing and must be reconstituted from the toUnicode data
- *   and from the utf8Friendly mbcsIndex at load time.
- *   (This only works with a utf8Friendly table.)
- *   In this case, makeconv may increase maxFastUChar automatically to U+FFFF.
- *
- * The first of these versions is 5.3, which is like 4.3 except for the differences above.
- *
- * When possible, makeconv continues to generate version 4.m files.
- *
- * _MBCSHeader.version 5.4/4.4 supports "good one-way" mappings (|4)
- * in the extension tables (fromUTableValues bit 30). See ucnv_ext.h for details.
- *
- * _MBCSHeader.version 4.3 optionally modifies the fromUnicode data structures
- * slightly and optionally adds a table for conversion to MBCS (non-SBCS)
- * charsets.
- *
- * The modifications are to make the data utf8Friendly. Not every 4.3 file
- * file contains utf8Friendly data.
- * It is utf8Friendly if _MBCSHeader.version[2]!=0.
- * In this case, the data structures are utf8Friendly up to the code point
- *   maxFastUChar=((_MBCSHeader.version[2]<<8)|0xff)
- *
- * A utf8Friendly file has fromUnicode stage 3 entries for code points up to
- * maxFastUChar allocated in blocks of 64 for indexing with the 6 bits from
- * a UTF-8 trail byte. ASCII is allocated linearly with 128 contiguous entries.
- *
- * In addition, a utf8Friendly MBCS file contains an additional
- *   uint16_t mbcsIndex[(maxFastUChar+1)>>6];
- * which replaces the stage 1 and 2 tables for indexing with bits from the
- * UTF-8 lead byte and middle trail byte. Unlike the older MBCS stage 2 table,
- * the mbcsIndex does not contain roundtrip flags. Therefore, all fallbacks
- * from code points up to maxFastUChar (and roundtrips to 0x00) are moved to
- * the extension data structure. This also allows for faster roundtrip
- * conversion from UTF-16.
- *
- * SBCS files do not contain an additional sbcsIndex[] array because the
- * proportional size increase would be noticeable, but the runtime
- * code builds one for the code point range for which the runtime conversion
- * code is optimized.
- *
- * For SBCS, maxFastUChar should be at least U+0FFF. The initial makeconv
- * implementation sets it to U+1FFF. Because the sbcsIndex is not stored in
- * the file, a larger maxFastUChar only affects stage 3 block allocation size
- * and is free in empty blocks. (Larger blocks with sparse contents cause larger
- * files.) U+1FFF includes almost all of the small scripts.
- * U+0FFF covers UTF-8 two-byte sequences and three-byte sequences starting with
- * 0xe0. This includes most scripts with legacy SBCS charsets.
- * The initial runtime implementation using 4.3 files only builds an sbcsIndex
- * for code points up to U+0FFF.
- *
- * For MBCS, maxFastUChar should be at least U+D7FF (=initial value).
- * This boundary is convenient because practically all of the commonly used
- * characters are below it, and because it is the boundary to surrogate
- * code points, above which special handling is necessary anyway.
- * (Surrogate pair assembly for UTF-16, validity checking for UTF-8.)
- *
- * maxFastUChar could be up to U+FFFF to cover the whole BMP, which could be
- * useful especially for conversion from UTF-8 when the input can be assumed
- * to be valid, because the surrogate range would then not have to be
- * checked.
- * (With maxFastUChar=0xffff, makeconv would have to check for mbcsIndex value
- * overflow because with the all-unassigned block 0 and nearly full mappings
- * from the BMP it is theoretically possible that an index into stage 3
- * exceeds 16 bits.)
- *
- * _MBCSHeader.version 4.2 adds an optional conversion extension data structure.
- * If it is present, then an ICU version reading header versions 4.0 or 4.1
- * will be able to use the base table and ignore the extension.
- *
- * The unicodeMask in the static data is part of the base table data structure.
- * Especially, the UCNV_HAS_SUPPLEMENTARY flag determines the length of the
- * fromUnicode stage 1 array.
- * The static data unicodeMask refers only to the base table's properties if
- * a base table is included.
- * In an extension-only file, the static data unicodeMask is 0.
- * The extension data indexes have a separate field with the unicodeMask flags.
- *
- * MBCS-style data structure following the static data.
- * Offsets are counted in bytes from the beginning of the MBCS header structure.
- * Details about usage in comments in ucnvmbcs.c.
- *
- * struct _MBCSHeader (see the definition in this header file below)
- * contains 32-bit fields as follows:
- * 8 values:
- *  0   uint8_t[4]  MBCS version in UVersionInfo format (currently 4.3.x.0)
- *  1   uint32_t    countStates
- *  2   uint32_t    countToUFallbacks
- *  3   uint32_t    offsetToUCodeUnits
- *  4   uint32_t    offsetFromUTable
- *  5   uint32_t    offsetFromUBytes
- *  6   uint32_t    flags, bits:
- *                      31.. 8 offsetExtension -- _MBCSHeader.version 4.2 (ICU 2.8) and higher
- *                                                0 for older versions and if
- *                                                there is not extension structure
- *                       7.. 0 outputType
- *  7   uint32_t    fromUBytesLength -- _MBCSHeader.version 4.1 (ICU 2.4) and higher
- *                  counts bytes in fromUBytes[]
- *
- * New and required in version 5:
- *  8   uint32_t    options, bits:
- *                      31..16 reserved for flags that can be added without breaking
- *                                 backward compatibility
- *                      15.. 6 reserved for flags whose addition will break
- *                                 backward compatibility
- *                           6 MBCS_OPT_FROM_U -- if set,
- *                                 then most of the fromUnicode data is omitted;
- *                                 fullStage2Length is present and the missing
- *                                 bottom part of stage 2 must be reconstituted from
- *                                 the toUnicode data;
- *                                 stage 3 is missing completely as well;
- *                                 not used for SBCS tables
- *                       5.. 0 length of the _MBCSHeader (number of uint32_t)
- *
- * New and optional in version 5:
- *  9   uint32_t    fullStage2Length: used if MBCS_OPT_FROM_U is set
- *                                 specifies the full length of stage 2
- *                                 including the omitted part
- *
- * if(outputType==MBCS_OUTPUT_EXT_ONLY) {
- *     -- base table name for extension-only table
- *     char baseTableName[variable]; -- with NUL plus padding for 4-alignment
- *
- *     -- all _MBCSHeader fields except for version and flags are 0
- * } else {
- *     -- normal base table with optional extension
- *
- *     int32_t stateTable[countStates][256];
- *    
- *     struct _MBCSToUFallback { (fallbacks are sorted by offset)
- *         uint32_t offset;
- *         UChar32 codePoint;
- *     } toUFallbacks[countToUFallbacks];
- *    
- *     uint16_t unicodeCodeUnits[(offsetFromUTable-offsetToUCodeUnits)/2];
- *                  (padded to an even number of units)
- *    
- *     -- stage 1 tables
- *     if(staticData.unicodeMask&UCNV_HAS_SUPPLEMENTARY) {
- *         -- stage 1 table for all of Unicode
- *         uint16_t fromUTable[0x440]; (32-bit-aligned)
- *     } else {
- *         -- BMP-only tables have a smaller stage 1 table
- *         uint16_t fromUTable[0x40]; (32-bit-aligned)
- *     }
- *
- *     -- stage 2 tables
- *        length determined by top of stage 1 and bottom of stage 3 tables
- *     if(outputType==MBCS_OUTPUT_1) {
- *         -- SBCS: pure indexes
- *         uint16_t stage 2 indexes[?];
- *     } else {
- *         -- DBCS, MBCS, EBCDIC_STATEFUL, ...: roundtrip flags and indexes
- *         uint32_t stage 2 flags and indexes[?];
- *         if(options&MBCS_OPT_NO_FROM_U) {
- *             stage 2 really has length fullStage2Length
- *             and the omitted lower part must be reconstituted from
- *             the toUnicode data
- *         }
- *     }
- *
- *     -- stage 3 tables with byte results
- *     if(outputType==MBCS_OUTPUT_1) {
- *         -- SBCS: each 16-bit result contains flags and the result byte, see ucnvmbcs.c
- *         uint16_t fromUBytes[fromUBytesLength/2];
- *     } else if(!(options&MBCS_OPT_NO_FROM_U)) {
- *         -- DBCS, MBCS, EBCDIC_STATEFUL, ... 2/3/4 bytes result, see ucnvmbcs.c
- *         uint8_t fromUBytes[fromUBytesLength]; or
- *         uint16_t fromUBytes[fromUBytesLength/2]; or
- *         uint32_t fromUBytes[fromUBytesLength/4];
- *     } else {
- *         fromUBytes[] must be reconstituted from the toUnicode data
- *     }
- *
- *     -- optional utf8Friendly mbcsIndex -- _MBCSHeader.version 4.3 (ICU 3.8) and higher
- *     if(outputType!=MBCS_OUTPUT_1 &&
- *        _MBCSHeader.version[1]>=3 &&
- *        (maxFastUChar=_MBCSHeader.version[2])!=0
- *     ) {
- *         maxFastUChar=(maxFastUChar<<8)|0xff;
- *         uint16_t mbcsIndex[(maxFastUChar+1)>>6];
- *     }
- * }
- *
- * -- extension table, details see ucnv_ext.h
- * int32_t indexes[>=32]; ...
- */
-
-/* MBCS converter data and state -------------------------------------------- */
-
-enum {
-    MBCS_MAX_STATE_COUNT=128
-};
-
-/**
- * MBCS action codes for conversions to Unicode.
- * These values are in bits 23..20 of the state table entries.
- */
-enum {
-    MBCS_STATE_VALID_DIRECT_16,
-    MBCS_STATE_VALID_DIRECT_20,
-
-    MBCS_STATE_FALLBACK_DIRECT_16,
-    MBCS_STATE_FALLBACK_DIRECT_20,
-
-    MBCS_STATE_VALID_16,
-    MBCS_STATE_VALID_16_PAIR,
-
-    MBCS_STATE_UNASSIGNED,
-    MBCS_STATE_ILLEGAL,
-
-    MBCS_STATE_CHANGE_ONLY
-};
-
-/* Macros for state table entries */
-#define MBCS_ENTRY_TRANSITION(state, offset) (int32_t)(((int32_t)(state)<<24L)|(offset))
-#define MBCS_ENTRY_TRANSITION_SET_OFFSET(entry, offset) (int32_t)(((entry)&0xff000000)|(offset))
-#define MBCS_ENTRY_TRANSITION_ADD_OFFSET(entry, offset) (int32_t)((entry)+(offset))
-
-#define MBCS_ENTRY_FINAL(state, action, value) (int32_t)(0x80000000|((int32_t)(state)<<24L)|((action)<<20L)|(value))
-#define MBCS_ENTRY_SET_FINAL(entry) (int32_t)((entry)|0x80000000)
-#define MBCS_ENTRY_FINAL_SET_ACTION(entry, action) (int32_t)(((entry)&0xff0fffff)|((int32_t)(action)<<20L))
-#define MBCS_ENTRY_FINAL_SET_VALUE(entry, value) (int32_t)(((entry)&0xfff00000)|(value))
-#define MBCS_ENTRY_FINAL_SET_ACTION_VALUE(entry, action, value) (int32_t)(((entry)&0xff000000)|((int32_t)(action)<<20L)|(value))
-
-#define MBCS_ENTRY_SET_STATE(entry, state) (int32_t)(((entry)&0x80ffffff)|((int32_t)(state)<<24L))
-
-#define MBCS_ENTRY_STATE(entry) ((((uint32_t)entry)>>24)&0x7f)
-
-#define MBCS_ENTRY_IS_TRANSITION(entry) ((entry)>=0)
-#define MBCS_ENTRY_IS_FINAL(entry) ((entry)<0)
-
-#define MBCS_ENTRY_TRANSITION_STATE(entry) (((uint32_t)entry)>>24)
-#define MBCS_ENTRY_TRANSITION_OFFSET(entry) ((entry)&0xffffff)
-
-#define MBCS_ENTRY_FINAL_STATE(entry) ((((uint32_t)entry)>>24)&0x7f)
-#define MBCS_ENTRY_FINAL_IS_VALID_DIRECT_16(entry) ((entry)<(int32_t)0x80100000)
-#define MBCS_ENTRY_FINAL_ACTION(entry) ((((uint32_t)entry)>>20)&0xf)
-#define MBCS_ENTRY_FINAL_VALUE(entry) ((entry)&0xfffff)
-#define MBCS_ENTRY_FINAL_VALUE_16(entry) (uint16_t)(entry)
-
-#define IS_ASCII_ROUNDTRIP(b, asciiRoundtrips) (((asciiRoundtrips) & (1<<((b)>>2)))!=0)
-
-/* single-byte fromUnicode: get the 16-bit result word */
-#define MBCS_SINGLE_RESULT_FROM_U(table, results, c) (results)[ (table)[ (table)[(c)>>10] +(((c)>>4)&0x3f) ] +((c)&0xf) ]
-
-/* single-byte fromUnicode using the sbcsIndex */
-#define SBCS_RESULT_FROM_LOW_BMP(table, results, c) (results)[ (table)[(c)>>6] +((c)&0x3f) ]
-
-/* single-byte fromUTF8 using the sbcsIndex; l and t must be masked externally; can be l=0 and t<=0x7f */
-#define SBCS_RESULT_FROM_UTF8(table, results, l, t) (results)[ (table)[l] +(t) ]
-
-/* multi-byte fromUnicode: get the 32-bit stage 2 entry */
-#define MBCS_STAGE_2_FROM_U(table, c) ((const uint32_t *)(table))[ (table)[(c)>>10] +(((c)>>4)&0x3f) ]
-#define MBCS_FROM_U_IS_ROUNDTRIP(stage2Entry, c) ( ((stage2Entry) & ((uint32_t)1<< (16+((c)&0xf)) )) !=0)
-
-#define MBCS_VALUE_2_FROM_STAGE_2(bytes, stage2Entry, c) ((uint16_t *)(bytes))[16*(uint32_t)(uint16_t)(stage2Entry)+((c)&0xf)]
-#define MBCS_VALUE_4_FROM_STAGE_2(bytes, stage2Entry, c) ((uint32_t *)(bytes))[16*(uint32_t)(uint16_t)(stage2Entry)+((c)&0xf)]
-
-#define MBCS_POINTER_3_FROM_STAGE_2(bytes, stage2Entry, c) ((bytes)+(16*(uint32_t)(uint16_t)(stage2Entry)+((c)&0xf))*3)
-
-/* double-byte fromUnicode using the mbcsIndex */
-#define DBCS_RESULT_FROM_MOST_BMP(table, results, c) (results)[ (table)[(c)>>6] +((c)&0x3f) ]
-
-/* double-byte fromUTF8 using the mbcsIndex; l and t1 combined into lt1; lt1 and t2 must be masked externally */
-#define DBCS_RESULT_FROM_UTF8(table, results, lt1, t2) (results)[ (table)[lt1] +(t2) ]
-
-
-/**
- * MBCS output types for conversions from Unicode.
- * These per-converter types determine the storage method in stage 3 of the lookup table,
- * mostly how many bytes are stored per entry.
- */
-enum {
-    MBCS_OUTPUT_1,          /* 0 */
-    MBCS_OUTPUT_2,          /* 1 */
-    MBCS_OUTPUT_3,          /* 2 */
-    MBCS_OUTPUT_4,          /* 3 */
-
-    MBCS_OUTPUT_3_EUC=8,    /* 8 */
-    MBCS_OUTPUT_4_EUC,      /* 9 */
-
-    MBCS_OUTPUT_2_SISO=12,  /* c */
-    MBCS_OUTPUT_2_HZ,       /* d */
-
-    MBCS_OUTPUT_EXT_ONLY,   /* e */
-
-    MBCS_OUTPUT_COUNT,
-
-    MBCS_OUTPUT_DBCS_ONLY=0xdb  /* runtime-only type for DBCS-only handling of SISO tables */
-};
-
-/**
- * Fallbacks to Unicode are stored outside the normal state table and code point structures
- * in a vector of items of this type. They are sorted by offset.
- */
-typedef struct {
-    uint32_t offset;
-    UChar32 codePoint;
-} _MBCSToUFallback;
-
-/** Constants for fast and UTF-8-friendly conversion. */
-enum {
-    SBCS_FAST_MAX=0x0fff,               /* maximum code point with UTF-8-friendly SBCS runtime code, see makeconv SBCS_UTF8_MAX */
-    SBCS_FAST_LIMIT=SBCS_FAST_MAX+1,    /* =0x1000 */
-    MBCS_FAST_MAX=0xd7ff,               /* maximum code point with UTF-8-friendly MBCS runtime code, see makeconv MBCS_UTF8_MAX */
-    MBCS_FAST_LIMIT=MBCS_FAST_MAX+1     /* =0xd800 */
-};
-
-/**
- * This is the MBCS part of the UConverterTable union (a runtime data structure).
- * It keeps all the per-converter data and points into the loaded mapping tables.
- *
- * utf8Friendly data structures added with _MBCSHeader.version 4.3
- */
-typedef struct UConverterMBCSTable {
-    /* toUnicode */
-    uint8_t countStates, dbcsOnlyState, stateTableOwned;
-    uint32_t countToUFallbacks;
-
-    const int32_t (*stateTable)/*[countStates]*/[256];
-    int32_t (*swapLFNLStateTable)/*[countStates]*/[256]; /* for swaplfnl */
-    const uint16_t *unicodeCodeUnits/*[countUnicodeResults]*/;
-    const _MBCSToUFallback *toUFallbacks;
-
-    /* fromUnicode */
-    const uint16_t *fromUnicodeTable;
-    const uint16_t *mbcsIndex;              /* for fast conversion from most of BMP to MBCS (utf8Friendly data) */
-    uint16_t sbcsIndex[SBCS_FAST_LIMIT>>6]; /* for fast conversion from low BMP to SBCS (utf8Friendly data) */
-    const uint8_t *fromUnicodeBytes;
-    uint8_t *swapLFNLFromUnicodeBytes;      /* for swaplfnl */
-    uint32_t fromUBytesLength;
-    uint8_t outputType, unicodeMask;
-    UBool utf8Friendly;                     /* for utf8Friendly data */
-    UChar maxFastUChar;                     /* for utf8Friendly data */
-
-    /* roundtrips */
-    uint32_t asciiRoundtrips;
-
-    /* reconstituted data that was omitted from the .cnv file */
-    uint8_t *reconstitutedData;
-
-    /* converter name for swaplfnl */
-    char *swapLFNLName;
-
-    /* extension data */
-    struct UConverterSharedData *baseSharedData;
-    const int32_t *extIndexes;
-} UConverterMBCSTable;
-
-#define UCNV_MBCS_TABLE_INITIALIZER { \
-    /* toUnicode */ \
-    0, 0, 0, \
-    0, \
-     \
-    NULL, \
-    NULL, \
-    NULL, \
-    NULL, \
-     \
-    /* fromUnicode */ \
-    NULL, \
-    NULL, \
-    { 0 }, \
-    NULL, \
-    NULL, \
-    0, \
-    0, 0, \
-    false, \
-    0, \
-     \
-    /* roundtrips */ \
-    0, \
-     \
-    /* reconstituted data that was omitted from the .cnv file */ \
-    NULL, \
-     \
-    /* converter name for swaplfnl */ \
-    NULL, \
-     \
-    /* extension data */ \
-    NULL, \
-    NULL \
-}
-
-enum {
-    MBCS_OPT_LENGTH_MASK=0x3f,
-    MBCS_OPT_NO_FROM_U=0x40,
-    /*
-     * If any of the following options bits are set,
-     * then the file must be rejected.
-     */
-    MBCS_OPT_INCOMPATIBLE_MASK=0xffc0,
-    /*
-     * Remove bits from this mask as more options are recognized
-     * by all implementations that use this constant.
-     */
-    MBCS_OPT_UNKNOWN_INCOMPATIBLE_MASK=0xff80
-};
-
-enum {
-    MBCS_HEADER_V4_LENGTH=8,
-    MBCS_HEADER_V5_MIN_LENGTH=9
-};
-
-/**
- * MBCS data header. See data format description above.
- */
-typedef struct {
-    UVersionInfo version;
-    uint32_t countStates,
-             countToUFallbacks,
-             offsetToUCodeUnits,
-             offsetFromUTable,
-             offsetFromUBytes,
-             flags,
-             fromUBytesLength;
-
-    /* new and required in version 5 */
-    uint32_t options;
-
-    /* new and optional in version 5; used if options&MBCS_OPT_NO_FROM_U */
-    uint32_t fullStage2Length;  /* number of 32-bit units */
-} _MBCSHeader;
-
-#define UCNV_MBCS_HEADER_INITIALIZER { { 0 },  0, 0, 0, 0, 0, 0, 0,  0,  0 }
-
-/*
- * This is a simple version of _MBCSGetNextUChar() that is used
- * by other converter implementations.
- * It only returns an "assigned" result if it consumes the entire input.
- * It does not use state from the converter, nor error codes.
- * It does not handle the EBCDIC swaplfnl option (set in UConverter).
- * It handles conversion extensions but not GB 18030.
- *
- * Return value:
- * U+fffe   unassigned
- * U+ffff   illegal
- * otherwise the Unicode code point
- */
-U_CFUNC UChar32
-ucnv_MBCSSimpleGetNextUChar(UConverterSharedData *sharedData,
-                        const char *source, int32_t length,
-                        UBool useFallback);
-
-/**
- * This version of _MBCSSimpleGetNextUChar() is optimized for single-byte, single-state codepages.
- * It does not handle the EBCDIC swaplfnl option (set in UConverter).
- * It does not handle conversion extensions (_extToU()).
- */
-U_CFUNC UChar32
-ucnv_MBCSSingleSimpleGetNextUChar(UConverterSharedData *sharedData,
-                              uint8_t b, UBool useFallback);
-
-/**
- * This macro version of _MBCSSingleSimpleGetNextUChar() gets a code point from a byte.
- * It works for single-byte, single-state codepages that only map
- * to and from BMP code points, and it always
- * returns fallback values.
- */
-#define _MBCS_SINGLE_SIMPLE_GET_NEXT_BMP(sharedData, b) \
-    (UChar)MBCS_ENTRY_FINAL_VALUE_16((sharedData)->mbcs.stateTable[0][(uint8_t)(b)])
-
-/**
- * This is an internal function that allows other converter implementations
- * to check whether a byte is a lead byte.
- */
-U_CFUNC UBool
-ucnv_MBCSIsLeadByte(UConverterSharedData *sharedData, char byte);
-
-/** This is a macro version of _MBCSIsLeadByte(). */
-#define _MBCS_IS_LEAD_BYTE(sharedData, byte) \
-    (UBool)MBCS_ENTRY_IS_TRANSITION((sharedData)->mbcs.stateTable[0][(uint8_t)(byte)])
-
-/*
- * This is another simple conversion function for internal use by other
- * conversion implementations.
- * It does not use the converter state nor call callbacks.
- * It does not handle the EBCDIC swaplfnl option (set in UConverter).
- * It handles conversion extensions but not GB 18030.
- *
- * It converts one single Unicode code point into codepage bytes, encoded
- * as one 32-bit value. The function returns the number of bytes in *pValue:
- * 1..4 the number of bytes in *pValue
- * 0    unassigned (*pValue undefined)
- * -1   illegal (currently not used, *pValue undefined)
- *
- * *pValue will contain the resulting bytes with the last byte in bits 7..0,
- * the second to last byte in bits 15..8, etc.
- * Currently, the function assumes but does not check that 0<=c<=0x10ffff.
- */
-U_CFUNC int32_t
-ucnv_MBCSFromUChar32(UConverterSharedData *sharedData,
-                 UChar32 c, uint32_t *pValue,
-                 UBool useFallback);
-
-/**
- * This version of _MBCSFromUChar32() is optimized for single-byte codepages.
- * It does not handle the EBCDIC swaplfnl option (set in UConverter).
- *
- * It returns the codepage byte for the code point, or -1 if it is unassigned.
- */
-U_CFUNC int32_t
-ucnv_MBCSSingleFromUChar32(UConverterSharedData *sharedData,
-                       UChar32 c,
-                       UBool useFallback);
-
-/**
- * SBCS, DBCS, and EBCDIC_STATEFUL are replaced by MBCS, but
- * we cheat a little about the type, returning the old types if appropriate.
- */
-U_CFUNC UConverterType
-ucnv_MBCSGetType(const UConverter* converter);
-
-U_CFUNC void 
-ucnv_MBCSFromUnicodeWithOffsets(UConverterFromUnicodeArgs *pArgs,
-                            UErrorCode *pErrorCode);
-U_CFUNC void 
-ucnv_MBCSToUnicodeWithOffsets(UConverterToUnicodeArgs *pArgs,
-                          UErrorCode *pErrorCode);
-
-/*
- * Internal function returning a UnicodeSet for toUnicode() conversion.
- * Currently only used for ISO-2022-CN, and only handles roundtrip mappings.
- * In the future, if we add support for fallback sets, this function
- * needs to be updated.
- * Handles extensions.
- * Does not empty the set first.
- */
-U_CFUNC void
-ucnv_MBCSGetUnicodeSetForUnicode(const UConverterSharedData *sharedData,
-                                 const USetAdder *sa,
-                                 UConverterUnicodeSet which,
-                                 UErrorCode *pErrorCode);
-
-/*
- * Same as ucnv_MBCSGetUnicodeSetForUnicode() but
- * the set can be filtered by encoding scheme.
- * Used by stateful converters which share regular conversion tables
- * but only use a subset of their mappings.
- */
-U_CFUNC void
-ucnv_MBCSGetFilteredUnicodeSetForUnicode(const UConverterSharedData *sharedData,
-                                         const USetAdder *sa,
-                                         UConverterUnicodeSet which,
-                                         UConverterSetFilter filter,
-                                         UErrorCode *pErrorCode);
-
-#endif
-
-#endif
->>>>>>> a8a80be5
+// © 2016 and later: Unicode, Inc. and others.
+// License & terms of use: http://www.unicode.org/copyright.html
+/*
+******************************************************************************
+*
+*   Copyright (C) 2000-2013, International Business Machines
+*   Corporation and others.  All Rights Reserved.
+*
+******************************************************************************
+*   file name:  ucnvmbcs.h
+*   encoding:   UTF-8
+*   tab size:   8 (not used)
+*   indentation:4
+*
+*   created on: 2000jul07
+*   created by: Markus W. Scherer
+*/
+
+#ifndef __UCNVMBCS_H__
+#define __UCNVMBCS_H__
+
+#include "unicode/utypes.h"
+
+#if !UCONFIG_NO_CONVERSION
+
+#include "unicode/ucnv.h"
+#include "ucnv_cnv.h"
+#include "ucnv_ext.h"
+
+/**
+ * ICU conversion (.cnv) data file structure, following the usual UDataInfo
+ * header.
+ *
+ * Format version: 6.2
+ *
+ * struct UConverterStaticData -- struct containing the converter name, IBM CCSID,
+ *                                min/max bytes per character, etc.
+ *                                see ucnv_bld.h
+ *
+ * --------------------
+ *
+ * The static data is followed by conversionType-specific data structures.
+ * At the moment, there are only variations of MBCS converters. They all have
+ * the same toUnicode structures, while the fromUnicode structures for SBCS
+ * differ from those for other MBCS-style converters.
+ *
+ * _MBCSHeader.version 5 is optional and not backward-compatible
+ * (as usual for changes in the major version field).
+ *
+ * Versions 5.m work like versions 4.m except:
+ * - The _MBCSHeader has variable length (and is always longer than in version 4).
+ *   See the struct _MBCSHeader further description below.
+ * - There is a set of flags which indicate further incompatible changes.
+ *   (Reader code must reject the file if it does not recognize them all.)
+ * - In particular, one of these flags indicates that most of the fromUnicode
+ *   data is missing and must be reconstituted from the toUnicode data
+ *   and from the utf8Friendly mbcsIndex at load time.
+ *   (This only works with a utf8Friendly table.)
+ *   In this case, makeconv may increase maxFastUChar automatically to U+FFFF.
+ *
+ * The first of these versions is 5.3, which is like 4.3 except for the differences above.
+ *
+ * When possible, makeconv continues to generate version 4.m files.
+ *
+ * _MBCSHeader.version 5.4/4.4 supports "good one-way" mappings (|4)
+ * in the extension tables (fromUTableValues bit 30). See ucnv_ext.h for details.
+ *
+ * _MBCSHeader.version 4.3 optionally modifies the fromUnicode data structures
+ * slightly and optionally adds a table for conversion to MBCS (non-SBCS)
+ * charsets.
+ *
+ * The modifications are to make the data utf8Friendly. Not every 4.3 file
+ * file contains utf8Friendly data.
+ * It is utf8Friendly if _MBCSHeader.version[2]!=0.
+ * In this case, the data structures are utf8Friendly up to the code point
+ *   maxFastUChar=((_MBCSHeader.version[2]<<8)|0xff)
+ *
+ * A utf8Friendly file has fromUnicode stage 3 entries for code points up to
+ * maxFastUChar allocated in blocks of 64 for indexing with the 6 bits from
+ * a UTF-8 trail byte. ASCII is allocated linearly with 128 contiguous entries.
+ *
+ * In addition, a utf8Friendly MBCS file contains an additional
+ *   uint16_t mbcsIndex[(maxFastUChar+1)>>6];
+ * which replaces the stage 1 and 2 tables for indexing with bits from the
+ * UTF-8 lead byte and middle trail byte. Unlike the older MBCS stage 2 table,
+ * the mbcsIndex does not contain roundtrip flags. Therefore, all fallbacks
+ * from code points up to maxFastUChar (and roundtrips to 0x00) are moved to
+ * the extension data structure. This also allows for faster roundtrip
+ * conversion from UTF-16.
+ *
+ * SBCS files do not contain an additional sbcsIndex[] array because the
+ * proportional size increase would be noticeable, but the runtime
+ * code builds one for the code point range for which the runtime conversion
+ * code is optimized.
+ *
+ * For SBCS, maxFastUChar should be at least U+0FFF. The initial makeconv
+ * implementation sets it to U+1FFF. Because the sbcsIndex is not stored in
+ * the file, a larger maxFastUChar only affects stage 3 block allocation size
+ * and is free in empty blocks. (Larger blocks with sparse contents cause larger
+ * files.) U+1FFF includes almost all of the small scripts.
+ * U+0FFF covers UTF-8 two-byte sequences and three-byte sequences starting with
+ * 0xe0. This includes most scripts with legacy SBCS charsets.
+ * The initial runtime implementation using 4.3 files only builds an sbcsIndex
+ * for code points up to U+0FFF.
+ *
+ * For MBCS, maxFastUChar should be at least U+D7FF (=initial value).
+ * This boundary is convenient because practically all of the commonly used
+ * characters are below it, and because it is the boundary to surrogate
+ * code points, above which special handling is necessary anyway.
+ * (Surrogate pair assembly for UTF-16, validity checking for UTF-8.)
+ *
+ * maxFastUChar could be up to U+FFFF to cover the whole BMP, which could be
+ * useful especially for conversion from UTF-8 when the input can be assumed
+ * to be valid, because the surrogate range would then not have to be
+ * checked.
+ * (With maxFastUChar=0xffff, makeconv would have to check for mbcsIndex value
+ * overflow because with the all-unassigned block 0 and nearly full mappings
+ * from the BMP it is theoretically possible that an index into stage 3
+ * exceeds 16 bits.)
+ *
+ * _MBCSHeader.version 4.2 adds an optional conversion extension data structure.
+ * If it is present, then an ICU version reading header versions 4.0 or 4.1
+ * will be able to use the base table and ignore the extension.
+ *
+ * The unicodeMask in the static data is part of the base table data structure.
+ * Especially, the UCNV_HAS_SUPPLEMENTARY flag determines the length of the
+ * fromUnicode stage 1 array.
+ * The static data unicodeMask refers only to the base table's properties if
+ * a base table is included.
+ * In an extension-only file, the static data unicodeMask is 0.
+ * The extension data indexes have a separate field with the unicodeMask flags.
+ *
+ * MBCS-style data structure following the static data.
+ * Offsets are counted in bytes from the beginning of the MBCS header structure.
+ * Details about usage in comments in ucnvmbcs.c.
+ *
+ * struct _MBCSHeader (see the definition in this header file below)
+ * contains 32-bit fields as follows:
+ * 8 values:
+ *  0   uint8_t[4]  MBCS version in UVersionInfo format (currently 4.3.x.0)
+ *  1   uint32_t    countStates
+ *  2   uint32_t    countToUFallbacks
+ *  3   uint32_t    offsetToUCodeUnits
+ *  4   uint32_t    offsetFromUTable
+ *  5   uint32_t    offsetFromUBytes
+ *  6   uint32_t    flags, bits:
+ *                      31.. 8 offsetExtension -- _MBCSHeader.version 4.2 (ICU 2.8) and higher
+ *                                                0 for older versions and if
+ *                                                there is not extension structure
+ *                       7.. 0 outputType
+ *  7   uint32_t    fromUBytesLength -- _MBCSHeader.version 4.1 (ICU 2.4) and higher
+ *                  counts bytes in fromUBytes[]
+ *
+ * New and required in version 5:
+ *  8   uint32_t    options, bits:
+ *                      31..16 reserved for flags that can be added without breaking
+ *                                 backward compatibility
+ *                      15.. 6 reserved for flags whose addition will break
+ *                                 backward compatibility
+ *                           6 MBCS_OPT_FROM_U -- if set,
+ *                                 then most of the fromUnicode data is omitted;
+ *                                 fullStage2Length is present and the missing
+ *                                 bottom part of stage 2 must be reconstituted from
+ *                                 the toUnicode data;
+ *                                 stage 3 is missing completely as well;
+ *                                 not used for SBCS tables
+ *                       5.. 0 length of the _MBCSHeader (number of uint32_t)
+ *
+ * New and optional in version 5:
+ *  9   uint32_t    fullStage2Length: used if MBCS_OPT_FROM_U is set
+ *                                 specifies the full length of stage 2
+ *                                 including the omitted part
+ *
+ * if(outputType==MBCS_OUTPUT_EXT_ONLY) {
+ *     -- base table name for extension-only table
+ *     char baseTableName[variable]; -- with NUL plus padding for 4-alignment
+ *
+ *     -- all _MBCSHeader fields except for version and flags are 0
+ * } else {
+ *     -- normal base table with optional extension
+ *
+ *     int32_t stateTable[countStates][256];
+ *    
+ *     struct _MBCSToUFallback { (fallbacks are sorted by offset)
+ *         uint32_t offset;
+ *         UChar32 codePoint;
+ *     } toUFallbacks[countToUFallbacks];
+ *    
+ *     uint16_t unicodeCodeUnits[(offsetFromUTable-offsetToUCodeUnits)/2];
+ *                  (padded to an even number of units)
+ *    
+ *     -- stage 1 tables
+ *     if(staticData.unicodeMask&UCNV_HAS_SUPPLEMENTARY) {
+ *         -- stage 1 table for all of Unicode
+ *         uint16_t fromUTable[0x440]; (32-bit-aligned)
+ *     } else {
+ *         -- BMP-only tables have a smaller stage 1 table
+ *         uint16_t fromUTable[0x40]; (32-bit-aligned)
+ *     }
+ *
+ *     -- stage 2 tables
+ *        length determined by top of stage 1 and bottom of stage 3 tables
+ *     if(outputType==MBCS_OUTPUT_1) {
+ *         -- SBCS: pure indexes
+ *         uint16_t stage 2 indexes[?];
+ *     } else {
+ *         -- DBCS, MBCS, EBCDIC_STATEFUL, ...: roundtrip flags and indexes
+ *         uint32_t stage 2 flags and indexes[?];
+ *         if(options&MBCS_OPT_NO_FROM_U) {
+ *             stage 2 really has length fullStage2Length
+ *             and the omitted lower part must be reconstituted from
+ *             the toUnicode data
+ *         }
+ *     }
+ *
+ *     -- stage 3 tables with byte results
+ *     if(outputType==MBCS_OUTPUT_1) {
+ *         -- SBCS: each 16-bit result contains flags and the result byte, see ucnvmbcs.c
+ *         uint16_t fromUBytes[fromUBytesLength/2];
+ *     } else if(!(options&MBCS_OPT_NO_FROM_U)) {
+ *         -- DBCS, MBCS, EBCDIC_STATEFUL, ... 2/3/4 bytes result, see ucnvmbcs.c
+ *         uint8_t fromUBytes[fromUBytesLength]; or
+ *         uint16_t fromUBytes[fromUBytesLength/2]; or
+ *         uint32_t fromUBytes[fromUBytesLength/4];
+ *     } else {
+ *         fromUBytes[] must be reconstituted from the toUnicode data
+ *     }
+ *
+ *     -- optional utf8Friendly mbcsIndex -- _MBCSHeader.version 4.3 (ICU 3.8) and higher
+ *     if(outputType!=MBCS_OUTPUT_1 &&
+ *        _MBCSHeader.version[1]>=3 &&
+ *        (maxFastUChar=_MBCSHeader.version[2])!=0
+ *     ) {
+ *         maxFastUChar=(maxFastUChar<<8)|0xff;
+ *         uint16_t mbcsIndex[(maxFastUChar+1)>>6];
+ *     }
+ * }
+ *
+ * -- extension table, details see ucnv_ext.h
+ * int32_t indexes[>=32]; ...
+ */
+
+/* MBCS converter data and state -------------------------------------------- */
+
+enum {
+    MBCS_MAX_STATE_COUNT=128
+};
+
+/**
+ * MBCS action codes for conversions to Unicode.
+ * These values are in bits 23..20 of the state table entries.
+ */
+enum {
+    MBCS_STATE_VALID_DIRECT_16,
+    MBCS_STATE_VALID_DIRECT_20,
+
+    MBCS_STATE_FALLBACK_DIRECT_16,
+    MBCS_STATE_FALLBACK_DIRECT_20,
+
+    MBCS_STATE_VALID_16,
+    MBCS_STATE_VALID_16_PAIR,
+
+    MBCS_STATE_UNASSIGNED,
+    MBCS_STATE_ILLEGAL,
+
+    MBCS_STATE_CHANGE_ONLY
+};
+
+/* Macros for state table entries */
+#define MBCS_ENTRY_TRANSITION(state, offset) (int32_t)(((int32_t)(state)<<24L)|(offset))
+#define MBCS_ENTRY_TRANSITION_SET_OFFSET(entry, offset) (int32_t)(((entry)&0xff000000)|(offset))
+#define MBCS_ENTRY_TRANSITION_ADD_OFFSET(entry, offset) (int32_t)((entry)+(offset))
+
+#define MBCS_ENTRY_FINAL(state, action, value) (int32_t)(0x80000000|((int32_t)(state)<<24L)|((action)<<20L)|(value))
+#define MBCS_ENTRY_SET_FINAL(entry) (int32_t)((entry)|0x80000000)
+#define MBCS_ENTRY_FINAL_SET_ACTION(entry, action) (int32_t)(((entry)&0xff0fffff)|((int32_t)(action)<<20L))
+#define MBCS_ENTRY_FINAL_SET_VALUE(entry, value) (int32_t)(((entry)&0xfff00000)|(value))
+#define MBCS_ENTRY_FINAL_SET_ACTION_VALUE(entry, action, value) (int32_t)(((entry)&0xff000000)|((int32_t)(action)<<20L)|(value))
+
+#define MBCS_ENTRY_SET_STATE(entry, state) (int32_t)(((entry)&0x80ffffff)|((int32_t)(state)<<24L))
+
+#define MBCS_ENTRY_STATE(entry) ((((uint32_t)entry)>>24)&0x7f)
+
+#define MBCS_ENTRY_IS_TRANSITION(entry) ((entry)>=0)
+#define MBCS_ENTRY_IS_FINAL(entry) ((entry)<0)
+
+#define MBCS_ENTRY_TRANSITION_STATE(entry) (((uint32_t)entry)>>24)
+#define MBCS_ENTRY_TRANSITION_OFFSET(entry) ((entry)&0xffffff)
+
+#define MBCS_ENTRY_FINAL_STATE(entry) ((((uint32_t)entry)>>24)&0x7f)
+#define MBCS_ENTRY_FINAL_IS_VALID_DIRECT_16(entry) ((entry)<(int32_t)0x80100000)
+#define MBCS_ENTRY_FINAL_ACTION(entry) ((((uint32_t)entry)>>20)&0xf)
+#define MBCS_ENTRY_FINAL_VALUE(entry) ((entry)&0xfffff)
+#define MBCS_ENTRY_FINAL_VALUE_16(entry) (uint16_t)(entry)
+
+#define IS_ASCII_ROUNDTRIP(b, asciiRoundtrips) (((asciiRoundtrips) & (1<<((b)>>2)))!=0)
+
+/* single-byte fromUnicode: get the 16-bit result word */
+#define MBCS_SINGLE_RESULT_FROM_U(table, results, c) (results)[ (table)[ (table)[(c)>>10] +(((c)>>4)&0x3f) ] +((c)&0xf) ]
+
+/* single-byte fromUnicode using the sbcsIndex */
+#define SBCS_RESULT_FROM_LOW_BMP(table, results, c) (results)[ (table)[(c)>>6] +((c)&0x3f) ]
+
+/* single-byte fromUTF8 using the sbcsIndex; l and t must be masked externally; can be l=0 and t<=0x7f */
+#define SBCS_RESULT_FROM_UTF8(table, results, l, t) (results)[ (table)[l] +(t) ]
+
+/* multi-byte fromUnicode: get the 32-bit stage 2 entry */
+#define MBCS_STAGE_2_FROM_U(table, c) ((const uint32_t *)(table))[ (table)[(c)>>10] +(((c)>>4)&0x3f) ]
+#define MBCS_FROM_U_IS_ROUNDTRIP(stage2Entry, c) ( ((stage2Entry) & ((uint32_t)1<< (16+((c)&0xf)) )) !=0)
+
+#define MBCS_VALUE_2_FROM_STAGE_2(bytes, stage2Entry, c) ((uint16_t *)(bytes))[16*(uint32_t)(uint16_t)(stage2Entry)+((c)&0xf)]
+#define MBCS_VALUE_4_FROM_STAGE_2(bytes, stage2Entry, c) ((uint32_t *)(bytes))[16*(uint32_t)(uint16_t)(stage2Entry)+((c)&0xf)]
+
+#define MBCS_POINTER_3_FROM_STAGE_2(bytes, stage2Entry, c) ((bytes)+(16*(uint32_t)(uint16_t)(stage2Entry)+((c)&0xf))*3)
+
+/* double-byte fromUnicode using the mbcsIndex */
+#define DBCS_RESULT_FROM_MOST_BMP(table, results, c) (results)[ (table)[(c)>>6] +((c)&0x3f) ]
+
+/* double-byte fromUTF8 using the mbcsIndex; l and t1 combined into lt1; lt1 and t2 must be masked externally */
+#define DBCS_RESULT_FROM_UTF8(table, results, lt1, t2) (results)[ (table)[lt1] +(t2) ]
+
+
+/**
+ * MBCS output types for conversions from Unicode.
+ * These per-converter types determine the storage method in stage 3 of the lookup table,
+ * mostly how many bytes are stored per entry.
+ */
+enum {
+    MBCS_OUTPUT_1,          /* 0 */
+    MBCS_OUTPUT_2,          /* 1 */
+    MBCS_OUTPUT_3,          /* 2 */
+    MBCS_OUTPUT_4,          /* 3 */
+
+    MBCS_OUTPUT_3_EUC=8,    /* 8 */
+    MBCS_OUTPUT_4_EUC,      /* 9 */
+
+    MBCS_OUTPUT_2_SISO=12,  /* c */
+    MBCS_OUTPUT_2_HZ,       /* d */
+
+    MBCS_OUTPUT_EXT_ONLY,   /* e */
+
+    MBCS_OUTPUT_COUNT,
+
+    MBCS_OUTPUT_DBCS_ONLY=0xdb  /* runtime-only type for DBCS-only handling of SISO tables */
+};
+
+/**
+ * Fallbacks to Unicode are stored outside the normal state table and code point structures
+ * in a vector of items of this type. They are sorted by offset.
+ */
+typedef struct {
+    uint32_t offset;
+    UChar32 codePoint;
+} _MBCSToUFallback;
+
+/** Constants for fast and UTF-8-friendly conversion. */
+enum {
+    SBCS_FAST_MAX=0x0fff,               /* maximum code point with UTF-8-friendly SBCS runtime code, see makeconv SBCS_UTF8_MAX */
+    SBCS_FAST_LIMIT=SBCS_FAST_MAX+1,    /* =0x1000 */
+    MBCS_FAST_MAX=0xd7ff,               /* maximum code point with UTF-8-friendly MBCS runtime code, see makeconv MBCS_UTF8_MAX */
+    MBCS_FAST_LIMIT=MBCS_FAST_MAX+1     /* =0xd800 */
+};
+
+/**
+ * This is the MBCS part of the UConverterTable union (a runtime data structure).
+ * It keeps all the per-converter data and points into the loaded mapping tables.
+ *
+ * utf8Friendly data structures added with _MBCSHeader.version 4.3
+ */
+typedef struct UConverterMBCSTable {
+    /* toUnicode */
+    uint8_t countStates, dbcsOnlyState, stateTableOwned;
+    uint32_t countToUFallbacks;
+
+    const int32_t (*stateTable)/*[countStates]*/[256];
+    int32_t (*swapLFNLStateTable)/*[countStates]*/[256]; /* for swaplfnl */
+    const uint16_t *unicodeCodeUnits/*[countUnicodeResults]*/;
+    const _MBCSToUFallback *toUFallbacks;
+
+    /* fromUnicode */
+    const uint16_t *fromUnicodeTable;
+    const uint16_t *mbcsIndex;              /* for fast conversion from most of BMP to MBCS (utf8Friendly data) */
+    uint16_t sbcsIndex[SBCS_FAST_LIMIT>>6]; /* for fast conversion from low BMP to SBCS (utf8Friendly data) */
+    const uint8_t *fromUnicodeBytes;
+    uint8_t *swapLFNLFromUnicodeBytes;      /* for swaplfnl */
+    uint32_t fromUBytesLength;
+    uint8_t outputType, unicodeMask;
+    UBool utf8Friendly;                     /* for utf8Friendly data */
+    UChar maxFastUChar;                     /* for utf8Friendly data */
+
+    /* roundtrips */
+    uint32_t asciiRoundtrips;
+
+    /* reconstituted data that was omitted from the .cnv file */
+    uint8_t *reconstitutedData;
+
+    /* converter name for swaplfnl */
+    char *swapLFNLName;
+
+    /* extension data */
+    struct UConverterSharedData *baseSharedData;
+    const int32_t *extIndexes;
+} UConverterMBCSTable;
+
+#define UCNV_MBCS_TABLE_INITIALIZER { \
+    /* toUnicode */ \
+    0, 0, 0, \
+    0, \
+     \
+    NULL, \
+    NULL, \
+    NULL, \
+    NULL, \
+     \
+    /* fromUnicode */ \
+    NULL, \
+    NULL, \
+    { 0 }, \
+    NULL, \
+    NULL, \
+    0, \
+    0, 0, \
+    false, \
+    0, \
+     \
+    /* roundtrips */ \
+    0, \
+     \
+    /* reconstituted data that was omitted from the .cnv file */ \
+    NULL, \
+     \
+    /* converter name for swaplfnl */ \
+    NULL, \
+     \
+    /* extension data */ \
+    NULL, \
+    NULL \
+}
+
+enum {
+    MBCS_OPT_LENGTH_MASK=0x3f,
+    MBCS_OPT_NO_FROM_U=0x40,
+    /*
+     * If any of the following options bits are set,
+     * then the file must be rejected.
+     */
+    MBCS_OPT_INCOMPATIBLE_MASK=0xffc0,
+    /*
+     * Remove bits from this mask as more options are recognized
+     * by all implementations that use this constant.
+     */
+    MBCS_OPT_UNKNOWN_INCOMPATIBLE_MASK=0xff80
+};
+
+enum {
+    MBCS_HEADER_V4_LENGTH=8,
+    MBCS_HEADER_V5_MIN_LENGTH=9
+};
+
+/**
+ * MBCS data header. See data format description above.
+ */
+typedef struct {
+    UVersionInfo version;
+    uint32_t countStates,
+             countToUFallbacks,
+             offsetToUCodeUnits,
+             offsetFromUTable,
+             offsetFromUBytes,
+             flags,
+             fromUBytesLength;
+
+    /* new and required in version 5 */
+    uint32_t options;
+
+    /* new and optional in version 5; used if options&MBCS_OPT_NO_FROM_U */
+    uint32_t fullStage2Length;  /* number of 32-bit units */
+} _MBCSHeader;
+
+#define UCNV_MBCS_HEADER_INITIALIZER { { 0 },  0, 0, 0, 0, 0, 0, 0,  0,  0 }
+
+/*
+ * This is a simple version of _MBCSGetNextUChar() that is used
+ * by other converter implementations.
+ * It only returns an "assigned" result if it consumes the entire input.
+ * It does not use state from the converter, nor error codes.
+ * It does not handle the EBCDIC swaplfnl option (set in UConverter).
+ * It handles conversion extensions but not GB 18030.
+ *
+ * Return value:
+ * U+fffe   unassigned
+ * U+ffff   illegal
+ * otherwise the Unicode code point
+ */
+U_CFUNC UChar32
+ucnv_MBCSSimpleGetNextUChar(UConverterSharedData *sharedData,
+                        const char *source, int32_t length,
+                        UBool useFallback);
+
+/**
+ * This version of _MBCSSimpleGetNextUChar() is optimized for single-byte, single-state codepages.
+ * It does not handle the EBCDIC swaplfnl option (set in UConverter).
+ * It does not handle conversion extensions (_extToU()).
+ */
+U_CFUNC UChar32
+ucnv_MBCSSingleSimpleGetNextUChar(UConverterSharedData *sharedData,
+                              uint8_t b, UBool useFallback);
+
+/**
+ * This macro version of _MBCSSingleSimpleGetNextUChar() gets a code point from a byte.
+ * It works for single-byte, single-state codepages that only map
+ * to and from BMP code points, and it always
+ * returns fallback values.
+ */
+#define _MBCS_SINGLE_SIMPLE_GET_NEXT_BMP(sharedData, b) \
+    (UChar)MBCS_ENTRY_FINAL_VALUE_16((sharedData)->mbcs.stateTable[0][(uint8_t)(b)])
+
+/**
+ * This is an internal function that allows other converter implementations
+ * to check whether a byte is a lead byte.
+ */
+U_CFUNC UBool
+ucnv_MBCSIsLeadByte(UConverterSharedData *sharedData, char byte);
+
+/** This is a macro version of _MBCSIsLeadByte(). */
+#define _MBCS_IS_LEAD_BYTE(sharedData, byte) \
+    (UBool)MBCS_ENTRY_IS_TRANSITION((sharedData)->mbcs.stateTable[0][(uint8_t)(byte)])
+
+/*
+ * This is another simple conversion function for internal use by other
+ * conversion implementations.
+ * It does not use the converter state nor call callbacks.
+ * It does not handle the EBCDIC swaplfnl option (set in UConverter).
+ * It handles conversion extensions but not GB 18030.
+ *
+ * It converts one single Unicode code point into codepage bytes, encoded
+ * as one 32-bit value. The function returns the number of bytes in *pValue:
+ * 1..4 the number of bytes in *pValue
+ * 0    unassigned (*pValue undefined)
+ * -1   illegal (currently not used, *pValue undefined)
+ *
+ * *pValue will contain the resulting bytes with the last byte in bits 7..0,
+ * the second to last byte in bits 15..8, etc.
+ * Currently, the function assumes but does not check that 0<=c<=0x10ffff.
+ */
+U_CFUNC int32_t
+ucnv_MBCSFromUChar32(UConverterSharedData *sharedData,
+                 UChar32 c, uint32_t *pValue,
+                 UBool useFallback);
+
+/**
+ * This version of _MBCSFromUChar32() is optimized for single-byte codepages.
+ * It does not handle the EBCDIC swaplfnl option (set in UConverter).
+ *
+ * It returns the codepage byte for the code point, or -1 if it is unassigned.
+ */
+U_CFUNC int32_t
+ucnv_MBCSSingleFromUChar32(UConverterSharedData *sharedData,
+                       UChar32 c,
+                       UBool useFallback);
+
+/**
+ * SBCS, DBCS, and EBCDIC_STATEFUL are replaced by MBCS, but
+ * we cheat a little about the type, returning the old types if appropriate.
+ */
+U_CFUNC UConverterType
+ucnv_MBCSGetType(const UConverter* converter);
+
+U_CFUNC void 
+ucnv_MBCSFromUnicodeWithOffsets(UConverterFromUnicodeArgs *pArgs,
+                            UErrorCode *pErrorCode);
+U_CFUNC void 
+ucnv_MBCSToUnicodeWithOffsets(UConverterToUnicodeArgs *pArgs,
+                          UErrorCode *pErrorCode);
+
+/*
+ * Internal function returning a UnicodeSet for toUnicode() conversion.
+ * Currently only used for ISO-2022-CN, and only handles roundtrip mappings.
+ * In the future, if we add support for fallback sets, this function
+ * needs to be updated.
+ * Handles extensions.
+ * Does not empty the set first.
+ */
+U_CFUNC void
+ucnv_MBCSGetUnicodeSetForUnicode(const UConverterSharedData *sharedData,
+                                 const USetAdder *sa,
+                                 UConverterUnicodeSet which,
+                                 UErrorCode *pErrorCode);
+
+/*
+ * Same as ucnv_MBCSGetUnicodeSetForUnicode() but
+ * the set can be filtered by encoding scheme.
+ * Used by stateful converters which share regular conversion tables
+ * but only use a subset of their mappings.
+ */
+U_CFUNC void
+ucnv_MBCSGetFilteredUnicodeSetForUnicode(const UConverterSharedData *sharedData,
+                                         const USetAdder *sa,
+                                         UConverterUnicodeSet which,
+                                         UConverterSetFilter filter,
+                                         UErrorCode *pErrorCode);
+
+#endif
+
+#endif