--- conflicted
+++ resolved
@@ -1,4426 +1,2228 @@
-<<<<<<< HEAD
-// © 2016 and later: Unicode, Inc. and others.
-// License & terms of use: http://www.unicode.org/copyright.html
-/*
-**********************************************************************
-*   Copyright (C) 1997-2016, International Business Machines
-*   Corporation and others.  All Rights Reserved.
-**********************************************************************
-*
-* File ULOC.CPP
-*
-* Modification History:
-*
-*   Date        Name        Description
-*   04/01/97    aliu        Creation.
-*   08/21/98    stephen     JDK 1.2 sync
-*   12/08/98    rtg         New Locale implementation and C API
-*   03/15/99    damiba      overhaul.
-*   04/06/99    stephen     changed setDefault() to realloc and copy
-*   06/14/99    stephen     Changed calls to ures_open for new params
-*   07/21/99    stephen     Modified setDefault() to propagate to C++
-*   05/14/04    alan        7 years later: refactored, cleaned up, fixed bugs,
-*                           brought canonicalization code into line with spec
-*****************************************************************************/
-
-/*
-   POSIX's locale format, from putil.c: [no spaces]
-
-     ll [ _CC ] [ . MM ] [ @ VV]
-
-     l = lang, C = ctry, M = charmap, V = variant
-*/
-
-#include "unicode/bytestream.h"
-#include "unicode/errorcode.h"
-#include "unicode/stringpiece.h"
-#include "unicode/utypes.h"
-#include "unicode/ustring.h"
-#include "unicode/uloc.h"
-
-#include "bytesinkutil.h"
-#include "putilimp.h"
-#include "ustr_imp.h"
-#include "ulocimp.h"
-#include "umutex.h"
-#include "cstring.h"
-#include "cmemory.h"
-#include "locmap.h"
-#include "uarrsort.h"
-#include "uenumimp.h"
-#include "uassert.h"
-#include "charstr.h"
-
-U_NAMESPACE_USE
-
-/* ### Declarations **************************************************/
-
-/* Locale stuff from locid.cpp */
-U_CFUNC void locale_set_default(const char *id);
-U_CFUNC const char *locale_get_default(void);
-
-/* ### Data tables **************************************************/
-
-/**
- * Table of language codes, both 2- and 3-letter, with preference
- * given to 2-letter codes where possible.  Includes 3-letter codes
- * that lack a 2-letter equivalent.
- *
- * This list must be in sorted order.  This list is returned directly
- * to the user by some API.
- *
- * This list must be kept in sync with LANGUAGES_3, with corresponding
- * entries matched.
- *
- * This table should be terminated with a NULL entry, followed by a
- * second list, and another NULL entry.  The first list is visible to
- * user code when this array is returned by API.  The second list
- * contains codes we support, but do not expose through user API.
- *
- * Notes
- *
- * Tables updated per http://lcweb.loc.gov/standards/iso639-2/ to
- * include the revisions up to 2001/7/27 *CWB*
- *
- * The 3 character codes are the terminology codes like RFC 3066.  This
- * is compatible with prior ICU codes
- *
- * "in" "iw" "ji" "jw" & "sh" have been withdrawn but are still in the
- * table but now at the end of the table because 3 character codes are
- * duplicates.  This avoids bad searches going from 3 to 2 character
- * codes.
- *
- * The range qaa-qtz is reserved for local use
- */
-/* Generated using org.unicode.cldr.icu.GenerateISO639LanguageTables */
-/* ISO639 table version is 20150505 */
-/* Subsequent hand addition of selected languages */
-static const char * const LANGUAGES[] = {
-    "aa",  "ab",  "ace", "ach", "ada", "ady", "ae",  "aeb",
-    "af",  "afh", "agq", "ain", "ak",  "akk", "akz", "ale",
-    "aln", "alt", "am",  "an",  "ang", "anp", "ar",  "arc",
-    "arn", "aro", "arp", "arq", "ars", "arw", "ary", "arz", "as",
-    "asa", "ase", "ast", "av",  "avk", "awa", "ay",  "az",
-    "ba",  "bal", "ban", "bar", "bas", "bax", "bbc", "bbj",
-    "be",  "bej", "bem", "bew", "bez", "bfd", "bfq", "bg",
-    "bgn", "bho", "bi",  "bik", "bin", "bjn", "bkm", "bla",
-    "bm",  "bn",  "bo",  "bpy", "bqi", "br",  "bra", "brh",
-    "brx", "bs",  "bss", "bua", "bug", "bum", "byn", "byv",
-    "ca",  "cad", "car", "cay", "cch", "ccp", "ce",  "ceb", "cgg",
-    "ch",  "chb", "chg", "chk", "chm", "chn", "cho", "chp",
-    "chr", "chy", "ckb", "co",  "cop", "cps", "cr",  "crh",
-    "cs",  "csb", "cu",  "cv",  "cy",
-    "da",  "dak", "dar", "dav", "de",  "del", "den", "dgr",
-    "din", "dje", "doi", "dsb", "dtp", "dua", "dum", "dv",
-    "dyo", "dyu", "dz",  "dzg",
-    "ebu", "ee",  "efi", "egl", "egy", "eka", "el",  "elx",
-    "en",  "enm", "eo",  "es",  "esu", "et",  "eu",  "ewo",
-    "ext",
-    "fa",  "fan", "fat", "ff",  "fi",  "fil", "fit", "fj",
-    "fo",  "fon", "fr",  "frc", "frm", "fro", "frp", "frr",
-    "frs", "fur", "fy",
-    "ga",  "gaa", "gag", "gan", "gay", "gba", "gbz", "gd",
-    "gez", "gil", "gl",  "glk", "gmh", "gn",  "goh", "gom",
-    "gon", "gor", "got", "grb", "grc", "gsw", "gu",  "guc",
-    "gur", "guz", "gv",  "gwi",
-    "ha",  "hai", "hak", "haw", "he",  "hi",  "hif", "hil",
-    "hit", "hmn", "ho",  "hr",  "hsb", "hsn", "ht",  "hu",
-    "hup", "hy",  "hz",
-    "ia",  "iba", "ibb", "id",  "ie",  "ig",  "ii",  "ik",
-    "ilo", "inh", "io",  "is",  "it",  "iu",  "izh",
-    "ja",  "jam", "jbo", "jgo", "jmc", "jpr", "jrb", "jut",
-    "jv",
-    "ka",  "kaa", "kab", "kac", "kaj", "kam", "kaw", "kbd",
-    "kbl", "kcg", "kde", "kea", "ken", "kfo", "kg",  "kgp",
-    "kha", "kho", "khq", "khw", "ki",  "kiu", "kj",  "kk",
-    "kkj", "kl",  "kln", "km",  "kmb", "kn",  "ko",  "koi",
-    "kok", "kos", "kpe", "kr",  "krc", "kri", "krj", "krl",
-    "kru", "ks",  "ksb", "ksf", "ksh", "ku",  "kum", "kut",
-    "kv",  "kw",  "ky",
-    "la",  "lad", "lag", "lah", "lam", "lb",  "lez", "lfn",
-    "lg",  "li",  "lij", "liv", "lkt", "lmo", "ln",  "lo",
-    "lol", "loz", "lrc", "lt",  "ltg", "lu",  "lua", "lui",
-    "lun", "luo", "lus", "luy", "lv",  "lzh", "lzz",
-    "mad", "maf", "mag", "mai", "mak", "man", "mas", "mde",
-    "mdf", "mdh", "mdr", "men", "mer", "mfe", "mg",  "mga",
-    "mgh", "mgo", "mh",  "mi",  "mic", "min", "mis", "mk",
-    "ml",  "mn",  "mnc", "mni",
-    "moh", "mos", "mr",  "mrj",
-    "ms",  "mt",  "mua", "mul", "mus", "mwl", "mwr", "mwv",
-    "my",  "mye", "myv", "mzn",
-    "na",  "nan", "nap", "naq", "nb",  "nd",  "nds", "ne",
-    "new", "ng",  "nia", "niu", "njo", "nl",  "nmg", "nn",
-    "nnh", "no",  "nog", "non", "nov", "nqo", "nr",  "nso",
-    "nus", "nv",  "nwc", "ny",  "nym", "nyn", "nyo", "nzi",
-    "oc",  "oj",  "om",  "or",  "os",  "osa", "ota",
-    "pa",  "pag", "pal", "pam", "pap", "pau", "pcd", "pcm", "pdc",
-    "pdt", "peo", "pfl", "phn", "pi",  "pl",  "pms", "pnt",
-    "pon", "prg", "pro", "ps",  "pt",
-    "qu",  "quc", "qug",
-    "raj", "rap", "rar", "rgn", "rif", "rm",  "rn",  "ro",
-    "rof", "rom", "rtm", "ru",  "rue", "rug", "rup",
-    "rw",  "rwk",
-    "sa",  "sad", "sah", "sam", "saq", "sas", "sat", "saz",
-    "sba", "sbp", "sc",  "scn", "sco", "sd",  "sdc", "sdh",
-    "se",  "see", "seh", "sei", "sel", "ses", "sg",  "sga",
-    "sgs", "shi", "shn", "shu", "si",  "sid", "sk",
-    "sl",  "sli", "sly", "sm",  "sma", "smj", "smn", "sms",
-    "sn",  "snk", "so",  "sog", "sq",  "sr",  "srn", "srr",
-    "ss",  "ssy", "st",  "stq", "su",  "suk", "sus", "sux",
-    "sv",  "sw",  "swb", "syc", "syr", "szl",
-    "ta",  "tcy", "te",  "tem", "teo", "ter", "tet", "tg",
-    "th",  "ti",  "tig", "tiv", "tk",  "tkl", "tkr",
-    "tlh", "tli", "tly", "tmh", "tn",  "to",  "tog", "tpi",
-    "tr",  "tru", "trv", "ts",  "tsd", "tsi", "tt",  "ttt",
-    "tum", "tvl", "tw",  "twq", "ty",  "tyv", "tzm",
-    "udm", "ug",  "uga", "uk",  "umb", "und", "ur",  "uz",
-    "vai", "ve",  "vec", "vep", "vi",  "vls", "vmf", "vo",
-    "vot", "vro", "vun",
-    "wa",  "wae", "wal", "war", "was", "wbp", "wo",  "wuu",
-    "xal", "xh",  "xmf", "xog",
-    "yao", "yap", "yav", "ybb", "yi",  "yo",  "yrl", "yue",
-    "za",  "zap", "zbl", "zea", "zen", "zgh", "zh",  "zu",
-    "zun", "zxx", "zza",
-NULL,
-    "in",  "iw",  "ji",  "jw",  "mo",  "sh",  "swc", "tl",  /* obsolete language codes */
-NULL
-};
-
-static const char* const DEPRECATED_LANGUAGES[]={
-    "in", "iw", "ji", "jw", NULL, NULL
-};
-static const char* const REPLACEMENT_LANGUAGES[]={
-    "id", "he", "yi", "jv", NULL, NULL
-};
-
-/**
- * Table of 3-letter language codes.
- *
- * This is a lookup table used to convert 3-letter language codes to
- * their 2-letter equivalent, where possible.  It must be kept in sync
- * with LANGUAGES.  For all valid i, LANGUAGES[i] must refer to the
- * same language as LANGUAGES_3[i].  The commented-out lines are
- * copied from LANGUAGES to make eyeballing this baby easier.
- *
- * Where a 3-letter language code has no 2-letter equivalent, the
- * 3-letter code occupies both LANGUAGES[i] and LANGUAGES_3[i].
- *
- * This table should be terminated with a NULL entry, followed by a
- * second list, and another NULL entry.  The two lists correspond to
- * the two lists in LANGUAGES.
- */
-/* Generated using org.unicode.cldr.icu.GenerateISO639LanguageTables */
-/* ISO639 table version is 20150505 */
-/* Subsequent hand addition of selected languages */
-static const char * const LANGUAGES_3[] = {
-    "aar", "abk", "ace", "ach", "ada", "ady", "ave", "aeb",
-    "afr", "afh", "agq", "ain", "aka", "akk", "akz", "ale",
-    "aln", "alt", "amh", "arg", "ang", "anp", "ara", "arc",
-    "arn", "aro", "arp", "arq", "ars", "arw", "ary", "arz", "asm",
-    "asa", "ase", "ast", "ava", "avk", "awa", "aym", "aze",
-    "bak", "bal", "ban", "bar", "bas", "bax", "bbc", "bbj",
-    "bel", "bej", "bem", "bew", "bez", "bfd", "bfq", "bul",
-    "bgn", "bho", "bis", "bik", "bin", "bjn", "bkm", "bla",
-    "bam", "ben", "bod", "bpy", "bqi", "bre", "bra", "brh",
-    "brx", "bos", "bss", "bua", "bug", "bum", "byn", "byv",
-    "cat", "cad", "car", "cay", "cch", "ccp", "che", "ceb", "cgg",
-    "cha", "chb", "chg", "chk", "chm", "chn", "cho", "chp",
-    "chr", "chy", "ckb", "cos", "cop", "cps", "cre", "crh",
-    "ces", "csb", "chu", "chv", "cym",
-    "dan", "dak", "dar", "dav", "deu", "del", "den", "dgr",
-    "din", "dje", "doi", "dsb", "dtp", "dua", "dum", "div",
-    "dyo", "dyu", "dzo", "dzg",
-    "ebu", "ewe", "efi", "egl", "egy", "eka", "ell", "elx",
-    "eng", "enm", "epo", "spa", "esu", "est", "eus", "ewo",
-    "ext",
-    "fas", "fan", "fat", "ful", "fin", "fil", "fit", "fij",
-    "fao", "fon", "fra", "frc", "frm", "fro", "frp", "frr",
-    "frs", "fur", "fry",
-    "gle", "gaa", "gag", "gan", "gay", "gba", "gbz", "gla",
-    "gez", "gil", "glg", "glk", "gmh", "grn", "goh", "gom",
-    "gon", "gor", "got", "grb", "grc", "gsw", "guj", "guc",
-    "gur", "guz", "glv", "gwi",
-    "hau", "hai", "hak", "haw", "heb", "hin", "hif", "hil",
-    "hit", "hmn", "hmo", "hrv", "hsb", "hsn", "hat", "hun",
-    "hup", "hye", "her",
-    "ina", "iba", "ibb", "ind", "ile", "ibo", "iii", "ipk",
-    "ilo", "inh", "ido", "isl", "ita", "iku", "izh",
-    "jpn", "jam", "jbo", "jgo", "jmc", "jpr", "jrb", "jut",
-    "jav",
-    "kat", "kaa", "kab", "kac", "kaj", "kam", "kaw", "kbd",
-    "kbl", "kcg", "kde", "kea", "ken", "kfo", "kon", "kgp",
-    "kha", "kho", "khq", "khw", "kik", "kiu", "kua", "kaz",
-    "kkj", "kal", "kln", "khm", "kmb", "kan", "kor", "koi",
-    "kok", "kos", "kpe", "kau", "krc", "kri", "krj", "krl",
-    "kru", "kas", "ksb", "ksf", "ksh", "kur", "kum", "kut",
-    "kom", "cor", "kir",
-    "lat", "lad", "lag", "lah", "lam", "ltz", "lez", "lfn",
-    "lug", "lim", "lij", "liv", "lkt", "lmo", "lin", "lao",
-    "lol", "loz", "lrc", "lit", "ltg", "lub", "lua", "lui",
-    "lun", "luo", "lus", "luy", "lav", "lzh", "lzz",
-    "mad", "maf", "mag", "mai", "mak", "man", "mas", "mde",
-    "mdf", "mdh", "mdr", "men", "mer", "mfe", "mlg", "mga",
-    "mgh", "mgo", "mah", "mri", "mic", "min", "mis", "mkd",
-    "mal", "mon", "mnc", "mni",
-    "moh", "mos", "mar", "mrj",
-    "msa", "mlt", "mua", "mul", "mus", "mwl", "mwr", "mwv",
-    "mya", "mye", "myv", "mzn",
-    "nau", "nan", "nap", "naq", "nob", "nde", "nds", "nep",
-    "new", "ndo", "nia", "niu", "njo", "nld", "nmg", "nno",
-    "nnh", "nor", "nog", "non", "nov", "nqo", "nbl", "nso",
-    "nus", "nav", "nwc", "nya", "nym", "nyn", "nyo", "nzi",
-    "oci", "oji", "orm", "ori", "oss", "osa", "ota",
-    "pan", "pag", "pal", "pam", "pap", "pau", "pcd", "pcm", "pdc",
-    "pdt", "peo", "pfl", "phn", "pli", "pol", "pms", "pnt",
-    "pon", "prg", "pro", "pus", "por",
-    "que", "quc", "qug",
-    "raj", "rap", "rar", "rgn", "rif", "roh", "run", "ron",
-    "rof", "rom", "rtm", "rus", "rue", "rug", "rup",
-    "kin", "rwk",
-    "san", "sad", "sah", "sam", "saq", "sas", "sat", "saz",
-    "sba", "sbp", "srd", "scn", "sco", "snd", "sdc", "sdh",
-    "sme", "see", "seh", "sei", "sel", "ses", "sag", "sga",
-    "sgs", "shi", "shn", "shu", "sin", "sid", "slk",
-    "slv", "sli", "sly", "smo", "sma", "smj", "smn", "sms",
-    "sna", "snk", "som", "sog", "sqi", "srp", "srn", "srr",
-    "ssw", "ssy", "sot", "stq", "sun", "suk", "sus", "sux",
-    "swe", "swa", "swb", "syc", "syr", "szl",
-    "tam", "tcy", "tel", "tem", "teo", "ter", "tet", "tgk",
-    "tha", "tir", "tig", "tiv", "tuk", "tkl", "tkr",
-    "tlh", "tli", "tly", "tmh", "tsn", "ton", "tog", "tpi",
-    "tur", "tru", "trv", "tso", "tsd", "tsi", "tat", "ttt",
-    "tum", "tvl", "twi", "twq", "tah", "tyv", "tzm",
-    "udm", "uig", "uga", "ukr", "umb", "und", "urd", "uzb",
-    "vai", "ven", "vec", "vep", "vie", "vls", "vmf", "vol",
-    "vot", "vro", "vun",
-    "wln", "wae", "wal", "war", "was", "wbp", "wol", "wuu",
-    "xal", "xho", "xmf", "xog",
-    "yao", "yap", "yav", "ybb", "yid", "yor", "yrl", "yue",
-    "zha", "zap", "zbl", "zea", "zen", "zgh", "zho", "zul",
-    "zun", "zxx", "zza",
-NULL,
-/*  "in",  "iw",  "ji",  "jw",  "mo",  "sh",  "swc", "tl",  */
-    "ind", "heb", "yid", "jaw", "mol", "srp", "swc", "tgl",
-NULL
-};
-
-/**
- * Table of 2-letter country codes.
- *
- * This list must be in sorted order.  This list is returned directly
- * to the user by some API.
- *
- * This list must be kept in sync with COUNTRIES_3, with corresponding
- * entries matched.
- *
- * This table should be terminated with a NULL entry, followed by a
- * second list, and another NULL entry.  The first list is visible to
- * user code when this array is returned by API.  The second list
- * contains codes we support, but do not expose through user API.
- *
- * Notes:
- *
- * ZR(ZAR) is now CD(COD) and FX(FXX) is PS(PSE) as per
- * http://www.evertype.com/standards/iso3166/iso3166-1-en.html added
- * new codes keeping the old ones for compatibility updated to include
- * 1999/12/03 revisions *CWB*
- *
- * RO(ROM) is now RO(ROU) according to
- * http://www.iso.org/iso/en/prods-services/iso3166ma/03updates-on-iso-3166/nlv3e-rou.html
- */
-static const char * const COUNTRIES[] = {
-    "AD",  "AE",  "AF",  "AG",  "AI",  "AL",  "AM",
-    "AO",  "AQ",  "AR",  "AS",  "AT",  "AU",  "AW",  "AX",  "AZ",
-    "BA",  "BB",  "BD",  "BE",  "BF",  "BG",  "BH",  "BI",
-    "BJ",  "BL",  "BM",  "BN",  "BO",  "BQ",  "BR",  "BS",  "BT",  "BV",
-    "BW",  "BY",  "BZ",  "CA",  "CC",  "CD",  "CF",  "CG",
-    "CH",  "CI",  "CK",  "CL",  "CM",  "CN",  "CO",  "CR",
-    "CU",  "CV",  "CW",  "CX",  "CY",  "CZ",  "DE",  "DG",  "DJ",  "DK",
-    "DM",  "DO",  "DZ",  "EA",  "EC",  "EE",  "EG",  "EH",  "ER",
-    "ES",  "ET",  "FI",  "FJ",  "FK",  "FM",  "FO",  "FR",
-    "GA",  "GB",  "GD",  "GE",  "GF",  "GG",  "GH",  "GI",  "GL",
-    "GM",  "GN",  "GP",  "GQ",  "GR",  "GS",  "GT",  "GU",
-    "GW",  "GY",  "HK",  "HM",  "HN",  "HR",  "HT",  "HU",
-    "IC",  "ID",  "IE",  "IL",  "IM",  "IN",  "IO",  "IQ",  "IR",  "IS",
-    "IT",  "JE",  "JM",  "JO",  "JP",  "KE",  "KG",  "KH",  "KI",
-    "KM",  "KN",  "KP",  "KR",  "KW",  "KY",  "KZ",  "LA",
-    "LB",  "LC",  "LI",  "LK",  "LR",  "LS",  "LT",  "LU",
-    "LV",  "LY",  "MA",  "MC",  "MD",  "ME",  "MF",  "MG",  "MH",  "MK",
-    "ML",  "MM",  "MN",  "MO",  "MP",  "MQ",  "MR",  "MS",
-    "MT",  "MU",  "MV",  "MW",  "MX",  "MY",  "MZ",  "NA",
-    "NC",  "NE",  "NF",  "NG",  "NI",  "NL",  "NO",  "NP",
-    "NR",  "NU",  "NZ",  "OM",  "PA",  "PE",  "PF",  "PG",
-    "PH",  "PK",  "PL",  "PM",  "PN",  "PR",  "PS",  "PT",
-    "PW",  "PY",  "QA",  "RE",  "RO",  "RS",  "RU",  "RW",  "SA",
-    "SB",  "SC",  "SD",  "SE",  "SG",  "SH",  "SI",  "SJ",
-    "SK",  "SL",  "SM",  "SN",  "SO",  "SR",  "SS",  "ST",  "SV",
-    "SX",  "SY",  "SZ",  "TC",  "TD",  "TF",  "TG",  "TH",  "TJ",
-    "TK",  "TL",  "TM",  "TN",  "TO",  "TR",  "TT",  "TV",
-    "TW",  "TZ",  "UA",  "UG",  "UM",  "US",  "UY",  "UZ",
-    "VA",  "VC",  "VE",  "VG",  "VI",  "VN",  "VU",  "WF",
-    "WS",  "XK",  "YE",  "YT",  "ZA",  "ZM",  "ZW",
-NULL,
-    "AN",  "BU", "CS", "FX", "RO", "SU", "TP", "YD", "YU", "ZR",   /* obsolete country codes */
-NULL
-};
-
-static const char* const DEPRECATED_COUNTRIES[] = {
-    "AN", "BU", "CS", "DD", "DY", "FX", "HV", "NH", "RH", "SU", "TP", "UK", "VD", "YD", "YU", "ZR", NULL, NULL /* deprecated country list */
-};
-static const char* const REPLACEMENT_COUNTRIES[] = {
-/*  "AN", "BU", "CS", "DD", "DY", "FX", "HV", "NH", "RH", "SU", "TP", "UK", "VD", "YD", "YU", "ZR" */
-    "CW", "MM", "RS", "DE", "BJ", "FR", "BF", "VU", "ZW", "RU", "TL", "GB", "VN", "YE", "RS", "CD", NULL, NULL  /* replacement country codes */
-};
-
-/**
- * Table of 3-letter country codes.
- *
- * This is a lookup table used to convert 3-letter country codes to
- * their 2-letter equivalent.  It must be kept in sync with COUNTRIES.
- * For all valid i, COUNTRIES[i] must refer to the same country as
- * COUNTRIES_3[i].  The commented-out lines are copied from COUNTRIES
- * to make eyeballing this baby easier.
- *
- * This table should be terminated with a NULL entry, followed by a
- * second list, and another NULL entry.  The two lists correspond to
- * the two lists in COUNTRIES.
- */
-static const char * const COUNTRIES_3[] = {
-/*  "AD",  "AE",  "AF",  "AG",  "AI",  "AL",  "AM",      */
-    "AND", "ARE", "AFG", "ATG", "AIA", "ALB", "ARM",
-/*  "AO",  "AQ",  "AR",  "AS",  "AT",  "AU",  "AW",  "AX",  "AZ",     */
-    "AGO", "ATA", "ARG", "ASM", "AUT", "AUS", "ABW", "ALA", "AZE",
-/*  "BA",  "BB",  "BD",  "BE",  "BF",  "BG",  "BH",  "BI",     */
-    "BIH", "BRB", "BGD", "BEL", "BFA", "BGR", "BHR", "BDI",
-/*  "BJ",  "BL",  "BM",  "BN",  "BO",  "BQ",  "BR",  "BS",  "BT",  "BV",     */
-    "BEN", "BLM", "BMU", "BRN", "BOL", "BES", "BRA", "BHS", "BTN", "BVT",
-/*  "BW",  "BY",  "BZ",  "CA",  "CC",  "CD",  "CF",  "CG",     */
-    "BWA", "BLR", "BLZ", "CAN", "CCK", "COD", "CAF", "COG",
-/*  "CH",  "CI",  "CK",  "CL",  "CM",  "CN",  "CO",  "CR",     */
-    "CHE", "CIV", "COK", "CHL", "CMR", "CHN", "COL", "CRI",
-/*  "CU",  "CV",  "CW",  "CX",  "CY",  "CZ",  "DE",  "DG",  "DJ",  "DK",     */
-    "CUB", "CPV", "CUW", "CXR", "CYP", "CZE", "DEU", "DGA", "DJI", "DNK",
-/*  "DM",  "DO",  "DZ",  "EA",  "EC",  "EE",  "EG",  "EH",  "ER",     */
-    "DMA", "DOM", "DZA", "XEA", "ECU", "EST", "EGY", "ESH", "ERI",
-/*  "ES",  "ET",  "FI",  "FJ",  "FK",  "FM",  "FO",  "FR",     */
-    "ESP", "ETH", "FIN", "FJI", "FLK", "FSM", "FRO", "FRA",
-/*  "GA",  "GB",  "GD",  "GE",  "GF",  "GG",  "GH",  "GI",  "GL",     */
-    "GAB", "GBR", "GRD", "GEO", "GUF", "GGY", "GHA", "GIB", "GRL",
-/*  "GM",  "GN",  "GP",  "GQ",  "GR",  "GS",  "GT",  "GU",     */
-    "GMB", "GIN", "GLP", "GNQ", "GRC", "SGS", "GTM", "GUM",
-/*  "GW",  "GY",  "HK",  "HM",  "HN",  "HR",  "HT",  "HU",     */
-    "GNB", "GUY", "HKG", "HMD", "HND", "HRV", "HTI", "HUN",
-/*  "IC",  "ID",  "IE",  "IL",  "IM",  "IN",  "IO",  "IQ",  "IR",  "IS" */
-    "XIC", "IDN", "IRL", "ISR", "IMN", "IND", "IOT", "IRQ", "IRN", "ISL",
-/*  "IT",  "JE",  "JM",  "JO",  "JP",  "KE",  "KG",  "KH",  "KI",     */
-    "ITA", "JEY", "JAM", "JOR", "JPN", "KEN", "KGZ", "KHM", "KIR",
-/*  "KM",  "KN",  "KP",  "KR",  "KW",  "KY",  "KZ",  "LA",     */
-    "COM", "KNA", "PRK", "KOR", "KWT", "CYM", "KAZ", "LAO",
-/*  "LB",  "LC",  "LI",  "LK",  "LR",  "LS",  "LT",  "LU",     */
-    "LBN", "LCA", "LIE", "LKA", "LBR", "LSO", "LTU", "LUX",
-/*  "LV",  "LY",  "MA",  "MC",  "MD",  "ME",  "MF",  "MG",  "MH",  "MK",     */
-    "LVA", "LBY", "MAR", "MCO", "MDA", "MNE", "MAF", "MDG", "MHL", "MKD",
-/*  "ML",  "MM",  "MN",  "MO",  "MP",  "MQ",  "MR",  "MS",     */
-    "MLI", "MMR", "MNG", "MAC", "MNP", "MTQ", "MRT", "MSR",
-/*  "MT",  "MU",  "MV",  "MW",  "MX",  "MY",  "MZ",  "NA",     */
-    "MLT", "MUS", "MDV", "MWI", "MEX", "MYS", "MOZ", "NAM",
-/*  "NC",  "NE",  "NF",  "NG",  "NI",  "NL",  "NO",  "NP",     */
-    "NCL", "NER", "NFK", "NGA", "NIC", "NLD", "NOR", "NPL",
-/*  "NR",  "NU",  "NZ",  "OM",  "PA",  "PE",  "PF",  "PG",     */
-    "NRU", "NIU", "NZL", "OMN", "PAN", "PER", "PYF", "PNG",
-/*  "PH",  "PK",  "PL",  "PM",  "PN",  "PR",  "PS",  "PT",     */
-    "PHL", "PAK", "POL", "SPM", "PCN", "PRI", "PSE", "PRT",
-/*  "PW",  "PY",  "QA",  "RE",  "RO",  "RS",  "RU",  "RW",  "SA",     */
-    "PLW", "PRY", "QAT", "REU", "ROU", "SRB", "RUS", "RWA", "SAU",
-/*  "SB",  "SC",  "SD",  "SE",  "SG",  "SH",  "SI",  "SJ",     */
-    "SLB", "SYC", "SDN", "SWE", "SGP", "SHN", "SVN", "SJM",
-/*  "SK",  "SL",  "SM",  "SN",  "SO",  "SR",  "SS",  "ST",  "SV",     */
-    "SVK", "SLE", "SMR", "SEN", "SOM", "SUR", "SSD", "STP", "SLV",
-/*  "SX",  "SY",  "SZ",  "TC",  "TD",  "TF",  "TG",  "TH",  "TJ",     */
-    "SXM", "SYR", "SWZ", "TCA", "TCD", "ATF", "TGO", "THA", "TJK",
-/*  "TK",  "TL",  "TM",  "TN",  "TO",  "TR",  "TT",  "TV",     */
-    "TKL", "TLS", "TKM", "TUN", "TON", "TUR", "TTO", "TUV",
-/*  "TW",  "TZ",  "UA",  "UG",  "UM",  "US",  "UY",  "UZ",     */
-    "TWN", "TZA", "UKR", "UGA", "UMI", "USA", "URY", "UZB",
-/*  "VA",  "VC",  "VE",  "VG",  "VI",  "VN",  "VU",  "WF",     */
-    "VAT", "VCT", "VEN", "VGB", "VIR", "VNM", "VUT", "WLF",
-/*  "WS",  "XK",  "YE",  "YT",  "ZA",  "ZM",  "ZW",          */
-    "WSM", "XXK", "YEM", "MYT", "ZAF", "ZMB", "ZWE",
-NULL,
-/*  "AN",  "BU",  "CS",  "FX",  "RO", "SU",  "TP",  "YD",  "YU",  "ZR" */
-    "ANT", "BUR", "SCG", "FXX", "ROM", "SUN", "TMP", "YMD", "YUG", "ZAR",
-NULL
-};
-
-typedef struct CanonicalizationMap {
-    const char *id;          /* input ID */
-    const char *canonicalID; /* canonicalized output ID */
-} CanonicalizationMap;
-
-/**
- * A map to canonicalize locale IDs.  This handles a variety of
- * different semantic kinds of transformations.
- */
-static const CanonicalizationMap CANONICALIZE_MAP[] = {
-    { "art__LOJBAN",    "jbo" }, /* registered name */
-    { "hy__AREVELA",    "hy" }, /* Registered IANA variant */
-    { "hy__AREVMDA",    "hyw" }, /* Registered IANA variant */
-    { "zh__GUOYU",      "zh" }, /* registered name */
-    { "zh__HAKKA",      "hak" }, /* registered name */
-    { "zh__XIANG",      "hsn" }, /* registered name */
-    // subtags with 3 chars won't be treated as variants.
-    { "zh_GAN",         "gan" }, /* registered name */
-    { "zh_MIN_NAN",     "nan" }, /* registered name */
-    { "zh_WUU",         "wuu" }, /* registered name */
-    { "zh_YUE",         "yue" }, /* registered name */
-};
-
-/* ### BCP47 Conversion *******************************************/
-/* Test if the locale id has BCP47 u extension and does not have '@' */
-#define _hasBCP47Extension(id) (id && uprv_strstr(id, "@") == NULL && getShortestSubtagLength(localeID) == 1)
-/* Converts the BCP47 id to Unicode id. Does nothing to id if conversion fails */
-#define _ConvertBCP47(finalID, id, buffer, length,err) UPRV_BLOCK_MACRO_BEGIN { \
-    if (uloc_forLanguageTag(id, buffer, length, NULL, err) <= 0 || \
-            U_FAILURE(*err) || *err == U_STRING_NOT_TERMINATED_WARNING) { \
-        finalID=id; \
-        if (*err == U_STRING_NOT_TERMINATED_WARNING) { *err = U_BUFFER_OVERFLOW_ERROR; } \
-    } else { \
-        finalID=buffer; \
-    } \
-} UPRV_BLOCK_MACRO_END
-/* Gets the size of the shortest subtag in the given localeID. */
-static int32_t getShortestSubtagLength(const char *localeID) {
-    int32_t localeIDLength = static_cast<int32_t>(uprv_strlen(localeID));
-    int32_t length = localeIDLength;
-    int32_t tmpLength = 0;
-    int32_t i;
-    UBool reset = TRUE;
-
-    for (i = 0; i < localeIDLength; i++) {
-        if (localeID[i] != '_' && localeID[i] != '-') {
-            if (reset) {
-                tmpLength = 0;
-                reset = FALSE;
-            }
-            tmpLength++;
-        } else {
-            if (tmpLength != 0 && tmpLength < length) {
-                length = tmpLength;
-            }
-            reset = TRUE;
-        }
-    }
-
-    return length;
-}
-
-/* ### Keywords **************************************************/
-#define UPRV_ISDIGIT(c) (((c) >= '0') && ((c) <= '9'))
-#define UPRV_ISALPHANUM(c) (uprv_isASCIILetter(c) || UPRV_ISDIGIT(c) )
-/* Punctuation/symbols allowed in legacy key values */
-#define UPRV_OK_VALUE_PUNCTUATION(c) ((c) == '_' || (c) == '-' || (c) == '+' || (c) == '/')
-
-#define ULOC_KEYWORD_BUFFER_LEN 25
-#define ULOC_MAX_NO_KEYWORDS 25
-
-U_CAPI const char * U_EXPORT2
-locale_getKeywordsStart(const char *localeID) {
-    const char *result = NULL;
-    if((result = uprv_strchr(localeID, '@')) != NULL) {
-        return result;
-    }
-#if (U_CHARSET_FAMILY == U_EBCDIC_FAMILY)
-    else {
-        /* We do this because the @ sign is variant, and the @ sign used on one
-        EBCDIC machine won't be compiled the same way on other EBCDIC based
-        machines. */
-        static const uint8_t ebcdicSigns[] = { 0x7C, 0x44, 0x66, 0x80, 0xAC, 0xAE, 0xAF, 0xB5, 0xEC, 0xEF, 0x00 };
-        const uint8_t *charToFind = ebcdicSigns;
-        while(*charToFind) {
-            if((result = uprv_strchr(localeID, *charToFind)) != NULL) {
-                return result;
-            }
-            charToFind++;
-        }
-    }
-#endif
-    return NULL;
-}
-
-/**
- * @param buf buffer of size [ULOC_KEYWORD_BUFFER_LEN]
- * @param keywordName incoming name to be canonicalized
- * @param status return status (keyword too long)
- * @return length of the keyword name
- */
-static int32_t locale_canonKeywordName(char *buf, const char *keywordName, UErrorCode *status)
-{
-  int32_t keywordNameLen = 0;
-
-  for (; *keywordName != 0; keywordName++) {
-    if (!UPRV_ISALPHANUM(*keywordName)) {
-      *status = U_ILLEGAL_ARGUMENT_ERROR; /* malformed keyword name */
-      return 0;
-    }
-    if (keywordNameLen < ULOC_KEYWORD_BUFFER_LEN - 1) {
-      buf[keywordNameLen++] = uprv_tolower(*keywordName);
-    } else {
-      /* keyword name too long for internal buffer */
-      *status = U_INTERNAL_PROGRAM_ERROR;
-      return 0;
-    }
-  }
-  if (keywordNameLen == 0) {
-    *status = U_ILLEGAL_ARGUMENT_ERROR; /* empty keyword name */
-    return 0;
-  }
-  buf[keywordNameLen] = 0; /* terminate */
-
-  return keywordNameLen;
-}
-
-typedef struct {
-    char keyword[ULOC_KEYWORD_BUFFER_LEN];
-    int32_t keywordLen;
-    const char *valueStart;
-    int32_t valueLen;
-} KeywordStruct;
-
-static int32_t U_CALLCONV
-compareKeywordStructs(const void * /*context*/, const void *left, const void *right) {
-    const char* leftString = ((const KeywordStruct *)left)->keyword;
-    const char* rightString = ((const KeywordStruct *)right)->keyword;
-    return uprv_strcmp(leftString, rightString);
-}
-
-U_CFUNC void
-ulocimp_getKeywords(const char *localeID,
-                    char prev,
-                    ByteSink& sink,
-                    UBool valuesToo,
-                    UErrorCode *status)
-{
-    KeywordStruct keywordList[ULOC_MAX_NO_KEYWORDS];
-
-    int32_t maxKeywords = ULOC_MAX_NO_KEYWORDS;
-    int32_t numKeywords = 0;
-    const char* pos = localeID;
-    const char* equalSign = NULL;
-    const char* semicolon = NULL;
-    int32_t i = 0, j, n;
-
-    if(prev == '@') { /* start of keyword definition */
-        /* we will grab pairs, trim spaces, lowercase keywords, sort and return */
-        do {
-            UBool duplicate = FALSE;
-            /* skip leading spaces */
-            while(*pos == ' ') {
-                pos++;
-            }
-            if (!*pos) { /* handle trailing "; " */
-                break;
-            }
-            if(numKeywords == maxKeywords) {
-                *status = U_INTERNAL_PROGRAM_ERROR;
-                return;
-            }
-            equalSign = uprv_strchr(pos, '=');
-            semicolon = uprv_strchr(pos, ';');
-            /* lack of '=' [foo@currency] is illegal */
-            /* ';' before '=' [foo@currency;collation=pinyin] is illegal */
-            if(!equalSign || (semicolon && semicolon<equalSign)) {
-                *status = U_INVALID_FORMAT_ERROR;
-                return;
-            }
-            /* need to normalize both keyword and keyword name */
-            if(equalSign - pos >= ULOC_KEYWORD_BUFFER_LEN) {
-                /* keyword name too long for internal buffer */
-                *status = U_INTERNAL_PROGRAM_ERROR;
-                return;
-            }
-            for(i = 0, n = 0; i < equalSign - pos; ++i) {
-                if (pos[i] != ' ') {
-                    keywordList[numKeywords].keyword[n++] = uprv_tolower(pos[i]);
-                }
-            }
-
-            /* zero-length keyword is an error. */
-            if (n == 0) {
-                *status = U_INVALID_FORMAT_ERROR;
-                return;
-            }
-
-            keywordList[numKeywords].keyword[n] = 0;
-            keywordList[numKeywords].keywordLen = n;
-            /* now grab the value part. First we skip the '=' */
-            equalSign++;
-            /* then we leading spaces */
-            while(*equalSign == ' ') {
-                equalSign++;
-            }
-
-            /* Premature end or zero-length value */
-            if (!*equalSign || equalSign == semicolon) {
-                *status = U_INVALID_FORMAT_ERROR;
-                return;
-            }
-
-            keywordList[numKeywords].valueStart = equalSign;
-
-            pos = semicolon;
-            i = 0;
-            if(pos) {
-                while(*(pos - i - 1) == ' ') {
-                    i++;
-                }
-                keywordList[numKeywords].valueLen = (int32_t)(pos - equalSign - i);
-                pos++;
-            } else {
-                i = (int32_t)uprv_strlen(equalSign);
-                while(i && equalSign[i-1] == ' ') {
-                    i--;
-                }
-                keywordList[numKeywords].valueLen = i;
-            }
-            /* If this is a duplicate keyword, then ignore it */
-            for (j=0; j<numKeywords; ++j) {
-                if (uprv_strcmp(keywordList[j].keyword, keywordList[numKeywords].keyword) == 0) {
-                    duplicate = TRUE;
-                    break;
-                }
-            }
-            if (!duplicate) {
-                ++numKeywords;
-            }
-        } while(pos);
-
-        /* now we have a list of keywords */
-        /* we need to sort it */
-        uprv_sortArray(keywordList, numKeywords, sizeof(KeywordStruct), compareKeywordStructs, NULL, FALSE, status);
-
-        /* Now construct the keyword part */
-        for(i = 0; i < numKeywords; i++) {
-            sink.Append(keywordList[i].keyword, keywordList[i].keywordLen);
-            if(valuesToo) {
-                sink.Append("=", 1);
-                sink.Append(keywordList[i].valueStart, keywordList[i].valueLen);
-                if(i < numKeywords - 1) {
-                    sink.Append(";", 1);
-                }
-            } else {
-                sink.Append("\0", 1);
-            }
-        }
-    }
-}
-
-U_CAPI int32_t U_EXPORT2
-uloc_getKeywordValue(const char* localeID,
-                     const char* keywordName,
-                     char* buffer, int32_t bufferCapacity,
-                     UErrorCode* status)
-{
-    if (U_FAILURE(*status)) {
-        return 0;
-    }
-
-    CheckedArrayByteSink sink(buffer, bufferCapacity);
-    ulocimp_getKeywordValue(localeID, keywordName, sink, status);
-
-    int32_t reslen = sink.NumberOfBytesAppended();
-
-    if (U_FAILURE(*status)) {
-        return reslen;
-    }
-
-    if (sink.Overflowed()) {
-        *status = U_BUFFER_OVERFLOW_ERROR;
-    } else {
-        u_terminateChars(buffer, bufferCapacity, reslen, status);
-    }
-
-    return reslen;
-}
-
-U_CAPI void U_EXPORT2
-ulocimp_getKeywordValue(const char* localeID,
-                        const char* keywordName,
-                        icu::ByteSink& sink,
-                        UErrorCode* status)
-{
-    const char* startSearchHere = NULL;
-    const char* nextSeparator = NULL;
-    char keywordNameBuffer[ULOC_KEYWORD_BUFFER_LEN];
-    char localeKeywordNameBuffer[ULOC_KEYWORD_BUFFER_LEN];
-
-    if(status && U_SUCCESS(*status) && localeID) {
-      char tempBuffer[ULOC_FULLNAME_CAPACITY];
-      const char* tmpLocaleID;
-
-      if (keywordName == NULL || keywordName[0] == 0) {
-        *status = U_ILLEGAL_ARGUMENT_ERROR;
-        return;
-      }
-
-      locale_canonKeywordName(keywordNameBuffer, keywordName, status);
-      if(U_FAILURE(*status)) {
-        return;
-      }
-
-      if (_hasBCP47Extension(localeID)) {
-          _ConvertBCP47(tmpLocaleID, localeID, tempBuffer, sizeof(tempBuffer), status);
-      } else {
-          tmpLocaleID=localeID;
-      }
-
-      startSearchHere = locale_getKeywordsStart(tmpLocaleID);
-      if(startSearchHere == NULL) {
-          /* no keywords, return at once */
-          return;
-      }
-
-      /* find the first keyword */
-      while(startSearchHere) {
-          const char* keyValueTail;
-          int32_t keyValueLen;
-
-          startSearchHere++; /* skip @ or ; */
-          nextSeparator = uprv_strchr(startSearchHere, '=');
-          if(!nextSeparator) {
-              *status = U_ILLEGAL_ARGUMENT_ERROR; /* key must have =value */
-              return;
-          }
-          /* strip leading & trailing spaces (TC decided to tolerate these) */
-          while(*startSearchHere == ' ') {
-              startSearchHere++;
-          }
-          keyValueTail = nextSeparator;
-          while (keyValueTail > startSearchHere && *(keyValueTail-1) == ' ') {
-              keyValueTail--;
-          }
-          /* now keyValueTail points to first char after the keyName */
-          /* copy & normalize keyName from locale */
-          if (startSearchHere == keyValueTail) {
-              *status = U_ILLEGAL_ARGUMENT_ERROR; /* empty keyword name in passed-in locale */
-              return;
-          }
-          keyValueLen = 0;
-          while (startSearchHere < keyValueTail) {
-            if (!UPRV_ISALPHANUM(*startSearchHere)) {
-              *status = U_ILLEGAL_ARGUMENT_ERROR; /* malformed keyword name */
-              return;
-            }
-            if (keyValueLen < ULOC_KEYWORD_BUFFER_LEN - 1) {
-              localeKeywordNameBuffer[keyValueLen++] = uprv_tolower(*startSearchHere++);
-            } else {
-              /* keyword name too long for internal buffer */
-              *status = U_INTERNAL_PROGRAM_ERROR;
-              return;
-            }
-          }
-          localeKeywordNameBuffer[keyValueLen] = 0; /* terminate */
-
-          startSearchHere = uprv_strchr(nextSeparator, ';');
-
-          if(uprv_strcmp(keywordNameBuffer, localeKeywordNameBuffer) == 0) {
-               /* current entry matches the keyword. */
-             nextSeparator++; /* skip '=' */
-              /* First strip leading & trailing spaces (TC decided to tolerate these) */
-              while(*nextSeparator == ' ') {
-                nextSeparator++;
-              }
-              keyValueTail = (startSearchHere)? startSearchHere: nextSeparator + uprv_strlen(nextSeparator);
-              while(keyValueTail > nextSeparator && *(keyValueTail-1) == ' ') {
-                keyValueTail--;
-              }
-              /* Now copy the value, but check well-formedness */
-              if (nextSeparator == keyValueTail) {
-                *status = U_ILLEGAL_ARGUMENT_ERROR; /* empty key value name in passed-in locale */
-                return;
-              }
-              while (nextSeparator < keyValueTail) {
-                if (!UPRV_ISALPHANUM(*nextSeparator) && !UPRV_OK_VALUE_PUNCTUATION(*nextSeparator)) {
-                  *status = U_ILLEGAL_ARGUMENT_ERROR; /* malformed key value */
-                  return;
-                }
-                /* Should we lowercase value to return here? Tests expect as-is. */
-                sink.Append(nextSeparator++, 1);
-              }
-              return;
-          }
-      }
-    }
-}
-
-U_CAPI int32_t U_EXPORT2
-uloc_setKeywordValue(const char* keywordName,
-                     const char* keywordValue,
-                     char* buffer, int32_t bufferCapacity,
-                     UErrorCode* status)
-{
-    /* TODO: sorting. removal. */
-    int32_t keywordNameLen;
-    int32_t keywordValueLen;
-    int32_t bufLen;
-    int32_t needLen = 0;
-    char keywordNameBuffer[ULOC_KEYWORD_BUFFER_LEN];
-    char keywordValueBuffer[ULOC_KEYWORDS_CAPACITY+1];
-    char localeKeywordNameBuffer[ULOC_KEYWORD_BUFFER_LEN];
-    int32_t rc;
-    char* nextSeparator = NULL;
-    char* nextEqualsign = NULL;
-    char* startSearchHere = NULL;
-    char* keywordStart = NULL;
-    CharString updatedKeysAndValues;
-    UBool handledInputKeyAndValue = FALSE;
-    char keyValuePrefix = '@';
-
-    if(U_FAILURE(*status)) {
-        return -1;
-    }
-    if (*status == U_STRING_NOT_TERMINATED_WARNING) {
-        *status = U_ZERO_ERROR;
-    }
-    if (keywordName == NULL || keywordName[0] == 0 || bufferCapacity <= 1) {
-        *status = U_ILLEGAL_ARGUMENT_ERROR;
-        return 0;
-    }
-    bufLen = (int32_t)uprv_strlen(buffer);
-    if(bufferCapacity<bufLen) {
-        /* The capacity is less than the length?! Is this NULL terminated? */
-        *status = U_ILLEGAL_ARGUMENT_ERROR;
-        return 0;
-    }
-    keywordNameLen = locale_canonKeywordName(keywordNameBuffer, keywordName, status);
-    if(U_FAILURE(*status)) {
-        return 0;
-    }
-
-    keywordValueLen = 0;
-    if(keywordValue) {
-        while (*keywordValue != 0) {
-            if (!UPRV_ISALPHANUM(*keywordValue) && !UPRV_OK_VALUE_PUNCTUATION(*keywordValue)) {
-                *status = U_ILLEGAL_ARGUMENT_ERROR; /* malformed key value */
-                return 0;
-            }
-            if (keywordValueLen < ULOC_KEYWORDS_CAPACITY) {
-                /* Should we force lowercase in value to set? */
-                keywordValueBuffer[keywordValueLen++] = *keywordValue++;
-            } else {
-                /* keywordValue too long for internal buffer */
-                *status = U_INTERNAL_PROGRAM_ERROR;
-                return 0;
-            }
-        }
-    }
-    keywordValueBuffer[keywordValueLen] = 0; /* terminate */
-
-    startSearchHere = (char*)locale_getKeywordsStart(buffer);
-    if(startSearchHere == NULL || (startSearchHere[1]==0)) {
-        if(keywordValueLen == 0) { /* no keywords = nothing to remove */
-            U_ASSERT(*status != U_STRING_NOT_TERMINATED_WARNING);
-            return bufLen;
-        }
-
-        needLen = bufLen+1+keywordNameLen+1+keywordValueLen;
-        if(startSearchHere) { /* had a single @ */
-            needLen--; /* already had the @ */
-            /* startSearchHere points at the @ */
-        } else {
-            startSearchHere=buffer+bufLen;
-        }
-        if(needLen >= bufferCapacity) {
-            *status = U_BUFFER_OVERFLOW_ERROR;
-            return needLen; /* no change */
-        }
-        *startSearchHere++ = '@';
-        uprv_strcpy(startSearchHere, keywordNameBuffer);
-        startSearchHere += keywordNameLen;
-        *startSearchHere++ = '=';
-        uprv_strcpy(startSearchHere, keywordValueBuffer);
-        U_ASSERT(*status != U_STRING_NOT_TERMINATED_WARNING);
-        return needLen;
-    } /* end shortcut - no @ */
-
-    keywordStart = startSearchHere;
-    /* search for keyword */
-    while(keywordStart) {
-        const char* keyValueTail;
-        int32_t keyValueLen;
-
-        keywordStart++; /* skip @ or ; */
-        nextEqualsign = uprv_strchr(keywordStart, '=');
-        if (!nextEqualsign) {
-            *status = U_ILLEGAL_ARGUMENT_ERROR; /* key must have =value */
-            return 0;
-        }
-        /* strip leading & trailing spaces (TC decided to tolerate these) */
-        while(*keywordStart == ' ') {
-            keywordStart++;
-        }
-        keyValueTail = nextEqualsign;
-        while (keyValueTail > keywordStart && *(keyValueTail-1) == ' ') {
-            keyValueTail--;
-        }
-        /* now keyValueTail points to first char after the keyName */
-        /* copy & normalize keyName from locale */
-        if (keywordStart == keyValueTail) {
-            *status = U_ILLEGAL_ARGUMENT_ERROR; /* empty keyword name in passed-in locale */
-            return 0;
-        }
-        keyValueLen = 0;
-        while (keywordStart < keyValueTail) {
-            if (!UPRV_ISALPHANUM(*keywordStart)) {
-                *status = U_ILLEGAL_ARGUMENT_ERROR; /* malformed keyword name */
-                return 0;
-            }
-            if (keyValueLen < ULOC_KEYWORD_BUFFER_LEN - 1) {
-                localeKeywordNameBuffer[keyValueLen++] = uprv_tolower(*keywordStart++);
-            } else {
-                /* keyword name too long for internal buffer */
-                *status = U_INTERNAL_PROGRAM_ERROR;
-                return 0;
-            }
-        }
-        localeKeywordNameBuffer[keyValueLen] = 0; /* terminate */
-
-        nextSeparator = uprv_strchr(nextEqualsign, ';');
-
-        /* start processing the value part */
-        nextEqualsign++; /* skip '=' */
-        /* First strip leading & trailing spaces (TC decided to tolerate these) */
-        while(*nextEqualsign == ' ') {
-            nextEqualsign++;
-        }
-        keyValueTail = (nextSeparator)? nextSeparator: nextEqualsign + uprv_strlen(nextEqualsign);
-        while(keyValueTail > nextEqualsign && *(keyValueTail-1) == ' ') {
-            keyValueTail--;
-        }
-        if (nextEqualsign == keyValueTail) {
-            *status = U_ILLEGAL_ARGUMENT_ERROR; /* empty key value in passed-in locale */
-            return 0;
-        }
-
-        rc = uprv_strcmp(keywordNameBuffer, localeKeywordNameBuffer);
-        if(rc == 0) {
-            /* Current entry matches the input keyword. Update the entry */
-            if(keywordValueLen > 0) { /* updating a value */
-                updatedKeysAndValues.append(keyValuePrefix, *status);
-                keyValuePrefix = ';'; /* for any subsequent key-value pair */
-                updatedKeysAndValues.append(keywordNameBuffer, keywordNameLen, *status);
-                updatedKeysAndValues.append('=', *status);
-                updatedKeysAndValues.append(keywordValueBuffer, keywordValueLen, *status);
-            } /* else removing this entry, don't emit anything */
-            handledInputKeyAndValue = TRUE;
-        } else {
-           /* input keyword sorts earlier than current entry, add before current entry */
-            if (rc < 0 && keywordValueLen > 0 && !handledInputKeyAndValue) {
-                /* insert new entry at this location */
-                updatedKeysAndValues.append(keyValuePrefix, *status);
-                keyValuePrefix = ';'; /* for any subsequent key-value pair */
-                updatedKeysAndValues.append(keywordNameBuffer, keywordNameLen, *status);
-                updatedKeysAndValues.append('=', *status);
-                updatedKeysAndValues.append(keywordValueBuffer, keywordValueLen, *status);
-                handledInputKeyAndValue = TRUE;
-            }
-            /* copy the current entry */
-            updatedKeysAndValues.append(keyValuePrefix, *status);
-            keyValuePrefix = ';'; /* for any subsequent key-value pair */
-            updatedKeysAndValues.append(localeKeywordNameBuffer, keyValueLen, *status);
-            updatedKeysAndValues.append('=', *status);
-            updatedKeysAndValues.append(nextEqualsign, static_cast<int32_t>(keyValueTail-nextEqualsign), *status);
-        }
-        if (!nextSeparator && keywordValueLen > 0 && !handledInputKeyAndValue) {
-            /* append new entry at the end, it sorts later than existing entries */
-            updatedKeysAndValues.append(keyValuePrefix, *status);
-            /* skip keyValuePrefix update, no subsequent key-value pair */
-            updatedKeysAndValues.append(keywordNameBuffer, keywordNameLen, *status);
-            updatedKeysAndValues.append('=', *status);
-            updatedKeysAndValues.append(keywordValueBuffer, keywordValueLen, *status);
-            handledInputKeyAndValue = TRUE;
-        }
-        keywordStart = nextSeparator;
-    } /* end loop searching */
-
-    /* Any error from updatedKeysAndValues.append above would be internal and not due to
-     * problems with the passed-in locale. So if we did encounter problems with the
-     * passed-in locale above, those errors took precedence and overrode any error
-     * status from updatedKeysAndValues.append, and also caused a return of 0. If there
-     * are errors here they are from updatedKeysAndValues.append; they do cause an
-     * error return but the passed-in locale is unmodified and the original bufLen is
-     * returned.
-     */
-    if (!handledInputKeyAndValue || U_FAILURE(*status)) {
-        /* if input key/value specified removal of a keyword not present in locale, or
-         * there was an error in CharString.append, leave original locale alone. */
-        U_ASSERT(*status != U_STRING_NOT_TERMINATED_WARNING);
-        return bufLen;
-    }
-
-    // needLen = length of the part before '@'
-    needLen = (int32_t)(startSearchHere - buffer);
-    // Check to see can we fit the startSearchHere, if not, return
-    // U_BUFFER_OVERFLOW_ERROR without copy updatedKeysAndValues into it.
-    // We do this because this API function does not behave like most others:
-    // It promises never to set a U_STRING_NOT_TERMINATED_WARNING.
-    // When the contents fits but without the terminating NUL, in this case we need to not change
-    // the buffer contents and return with a buffer overflow error.
-    int32_t appendLength = updatedKeysAndValues.length();
-    if (appendLength >= bufferCapacity - needLen) {
-        *status = U_BUFFER_OVERFLOW_ERROR;
-        return needLen + appendLength;
-    }
-    needLen += updatedKeysAndValues.extract(
-                         startSearchHere, bufferCapacity - needLen, *status);
-    U_ASSERT(*status != U_STRING_NOT_TERMINATED_WARNING);
-    return needLen;
-}
-
-/* ### ID parsing implementation **************************************************/
-
-#define _isPrefixLetter(a) ((a=='x')||(a=='X')||(a=='i')||(a=='I'))
-
-/*returns TRUE if one of the special prefixes is here (s=string)
-  'x-' or 'i-' */
-#define _isIDPrefix(s) (_isPrefixLetter(s[0])&&_isIDSeparator(s[1]))
-
-/* Dot terminates it because of POSIX form  where dot precedes the codepage
- * except for variant
- */
-#define _isTerminator(a)  ((a==0)||(a=='.')||(a=='@'))
-
-/**
- * Lookup 'key' in the array 'list'.  The array 'list' should contain
- * a NULL entry, followed by more entries, and a second NULL entry.
- *
- * The 'list' param should be LANGUAGES, LANGUAGES_3, COUNTRIES, or
- * COUNTRIES_3.
- */
-static int16_t _findIndex(const char* const* list, const char* key)
-{
-    const char* const* anchor = list;
-    int32_t pass = 0;
-
-    /* Make two passes through two NULL-terminated arrays at 'list' */
-    while (pass++ < 2) {
-        while (*list) {
-            if (uprv_strcmp(key, *list) == 0) {
-                return (int16_t)(list - anchor);
-            }
-            list++;
-        }
-        ++list;     /* skip final NULL *CWB*/
-    }
-    return -1;
-}
-
-U_CFUNC const char*
-uloc_getCurrentCountryID(const char* oldID){
-    int32_t offset = _findIndex(DEPRECATED_COUNTRIES, oldID);
-    if (offset >= 0) {
-        return REPLACEMENT_COUNTRIES[offset];
-    }
-    return oldID;
-}
-U_CFUNC const char*
-uloc_getCurrentLanguageID(const char* oldID){
-    int32_t offset = _findIndex(DEPRECATED_LANGUAGES, oldID);
-    if (offset >= 0) {
-        return REPLACEMENT_LANGUAGES[offset];
-    }
-    return oldID;
-}
-/*
- * the internal functions _getLanguage(), _getCountry(), _getVariant()
- * avoid duplicating code to handle the earlier locale ID pieces
- * in the functions for the later ones by
- * setting the *pEnd pointer to where they stopped parsing
- *
- * TODO try to use this in Locale
- */
-CharString U_EXPORT2
-ulocimp_getLanguage(const char *localeID,
-                    const char **pEnd,
-                    UErrorCode &status) {
-    CharString result;
-
-    if (uprv_stricmp(localeID, "root") == 0) {
-        localeID += 4;
-    } else if (uprv_strnicmp(localeID, "und", 3) == 0 &&
-               (localeID[3] == '\0' ||
-                localeID[3] == '-' ||
-                localeID[3] == '_' ||
-                localeID[3] == '@')) {
-        localeID += 3;
-    }
-
-    /* if it starts with i- or x- then copy that prefix */
-    if(_isIDPrefix(localeID)) {
-        result.append((char)uprv_tolower(*localeID), status);
-        result.append('-', status);
-        localeID+=2;
-    }
-
-    /* copy the language as far as possible and count its length */
-    while(!_isTerminator(*localeID) && !_isIDSeparator(*localeID)) {
-        result.append((char)uprv_tolower(*localeID), status);
-        localeID++;
-    }
-
-    if(result.length()==3) {
-        /* convert 3 character code to 2 character code if possible *CWB*/
-        int32_t offset = _findIndex(LANGUAGES_3, result.data());
-        if(offset>=0) {
-            result.clear();
-            result.append(LANGUAGES[offset], status);
-        }
-    }
-
-    if(pEnd!=NULL) {
-        *pEnd=localeID;
-    }
-
-    return result;
-}
-
-CharString U_EXPORT2
-ulocimp_getScript(const char *localeID,
-                  const char **pEnd,
-                  UErrorCode &status) {
-    CharString result;
-    int32_t idLen = 0;
-
-    if (pEnd != NULL) {
-        *pEnd = localeID;
-    }
-
-    /* copy the second item as far as possible and count its length */
-    while(!_isTerminator(localeID[idLen]) && !_isIDSeparator(localeID[idLen])
-            && uprv_isASCIILetter(localeID[idLen])) {
-        idLen++;
-    }
-
-    /* If it's exactly 4 characters long, then it's a script and not a country. */
-    if (idLen == 4) {
-        int32_t i;
-        if (pEnd != NULL) {
-            *pEnd = localeID+idLen;
-        }
-        if (idLen >= 1) {
-            result.append((char)uprv_toupper(*(localeID++)), status);
-        }
-        for (i = 1; i < idLen; i++) {
-            result.append((char)uprv_tolower(*(localeID++)), status);
-        }
-    }
-
-    return result;
-}
-
-CharString U_EXPORT2
-ulocimp_getCountry(const char *localeID,
-                   const char **pEnd,
-                   UErrorCode &status) {
-    CharString result;
-    int32_t idLen=0;
-
-    /* copy the country as far as possible and count its length */
-    while(!_isTerminator(localeID[idLen]) && !_isIDSeparator(localeID[idLen])) {
-        result.append((char)uprv_toupper(localeID[idLen]), status);
-        idLen++;
-    }
-
-    /* the country should be either length 2 or 3 */
-    if (idLen == 2 || idLen == 3) {
-        /* convert 3 character code to 2 character code if possible *CWB*/
-        if(idLen==3) {
-            int32_t offset = _findIndex(COUNTRIES_3, result.data());
-            if(offset>=0) {
-                result.clear();
-                result.append(COUNTRIES[offset], status);
-            }
-        }
-        localeID+=idLen;
-    } else {
-        result.clear();
-    }
-
-    if(pEnd!=NULL) {
-        *pEnd=localeID;
-    }
-
-    return result;
-}
-
-/**
- * @param needSeparator if true, then add leading '_' if any variants
- * are added to 'variant'
- */
-static void
-_getVariant(const char *localeID,
-            char prev,
-            ByteSink& sink,
-            UBool needSeparator) {
-    UBool hasVariant = FALSE;
-
-    /* get one or more variant tags and separate them with '_' */
-    if(_isIDSeparator(prev)) {
-        /* get a variant string after a '-' or '_' */
-        while(!_isTerminator(*localeID)) {
-            if (needSeparator) {
-                sink.Append("_", 1);
-                needSeparator = FALSE;
-            }
-            char c = (char)uprv_toupper(*localeID);
-            if (c == '-') c = '_';
-            sink.Append(&c, 1);
-            hasVariant = TRUE;
-            localeID++;
-        }
-    }
-
-    /* if there is no variant tag after a '-' or '_' then look for '@' */
-    if(!hasVariant) {
-        if(prev=='@') {
-            /* keep localeID */
-        } else if((localeID=locale_getKeywordsStart(localeID))!=NULL) {
-            ++localeID; /* point after the '@' */
-        } else {
-            return;
-        }
-        while(!_isTerminator(*localeID)) {
-            if (needSeparator) {
-                sink.Append("_", 1);
-                needSeparator = FALSE;
-            }
-            char c = (char)uprv_toupper(*localeID);
-            if (c == '-' || c == ',') c = '_';
-            sink.Append(&c, 1);
-            localeID++;
-        }
-    }
-}
-
-/* Keyword enumeration */
-
-typedef struct UKeywordsContext {
-    char* keywords;
-    char* current;
-} UKeywordsContext;
-
-U_CDECL_BEGIN
-
-static void U_CALLCONV
-uloc_kw_closeKeywords(UEnumeration *enumerator) {
-    uprv_free(((UKeywordsContext *)enumerator->context)->keywords);
-    uprv_free(enumerator->context);
-    uprv_free(enumerator);
-}
-
-static int32_t U_CALLCONV
-uloc_kw_countKeywords(UEnumeration *en, UErrorCode * /*status*/) {
-    char *kw = ((UKeywordsContext *)en->context)->keywords;
-    int32_t result = 0;
-    while(*kw) {
-        result++;
-        kw += uprv_strlen(kw)+1;
-    }
-    return result;
-}
-
-static const char * U_CALLCONV
-uloc_kw_nextKeyword(UEnumeration* en,
-                    int32_t* resultLength,
-                    UErrorCode* /*status*/) {
-    const char* result = ((UKeywordsContext *)en->context)->current;
-    int32_t len = 0;
-    if(*result) {
-        len = (int32_t)uprv_strlen(((UKeywordsContext *)en->context)->current);
-        ((UKeywordsContext *)en->context)->current += len+1;
-    } else {
-        result = NULL;
-    }
-    if (resultLength) {
-        *resultLength = len;
-    }
-    return result;
-}
-
-static void U_CALLCONV
-uloc_kw_resetKeywords(UEnumeration* en,
-                      UErrorCode* /*status*/) {
-    ((UKeywordsContext *)en->context)->current = ((UKeywordsContext *)en->context)->keywords;
-}
-
-U_CDECL_END
-
-
-static const UEnumeration gKeywordsEnum = {
-    NULL,
-    NULL,
-    uloc_kw_closeKeywords,
-    uloc_kw_countKeywords,
-    uenum_unextDefault,
-    uloc_kw_nextKeyword,
-    uloc_kw_resetKeywords
-};
-
-U_CAPI UEnumeration* U_EXPORT2
-uloc_openKeywordList(const char *keywordList, int32_t keywordListSize, UErrorCode* status)
-{
-    LocalMemory<UKeywordsContext> myContext;
-    LocalMemory<UEnumeration> result;
-
-    if (U_FAILURE(*status)) {
-        return nullptr;
-    }
-    myContext.adoptInstead(static_cast<UKeywordsContext *>(uprv_malloc(sizeof(UKeywordsContext))));
-    result.adoptInstead(static_cast<UEnumeration *>(uprv_malloc(sizeof(UEnumeration))));
-    if (myContext.isNull() || result.isNull()) {
-        *status = U_MEMORY_ALLOCATION_ERROR;
-        return nullptr;
-    }
-    uprv_memcpy(result.getAlias(), &gKeywordsEnum, sizeof(UEnumeration));
-    myContext->keywords = static_cast<char *>(uprv_malloc(keywordListSize+1));
-    if (myContext->keywords == nullptr) {
-        *status = U_MEMORY_ALLOCATION_ERROR;
-        return nullptr;
-    }
-    uprv_memcpy(myContext->keywords, keywordList, keywordListSize);
-    myContext->keywords[keywordListSize] = 0;
-    myContext->current = myContext->keywords;
-    result->context = myContext.orphan();
-    return result.orphan();
-}
-
-U_CAPI UEnumeration* U_EXPORT2
-uloc_openKeywords(const char* localeID,
-                        UErrorCode* status)
-{
-    char tempBuffer[ULOC_FULLNAME_CAPACITY];
-    const char* tmpLocaleID;
-
-    if(status==NULL || U_FAILURE(*status)) {
-        return 0;
-    }
-
-    if (_hasBCP47Extension(localeID)) {
-        _ConvertBCP47(tmpLocaleID, localeID, tempBuffer, sizeof(tempBuffer), status);
-    } else {
-        if (localeID==NULL) {
-           localeID=uloc_getDefault();
-        }
-        tmpLocaleID=localeID;
-    }
-
-    /* Skip the language */
-    ulocimp_getLanguage(tmpLocaleID, &tmpLocaleID, *status);
-    if (U_FAILURE(*status)) {
-        return 0;
-    }
-
-    if(_isIDSeparator(*tmpLocaleID)) {
-        const char *scriptID;
-        /* Skip the script if available */
-        ulocimp_getScript(tmpLocaleID+1, &scriptID, *status);
-        if (U_FAILURE(*status)) {
-            return 0;
-        }
-        if(scriptID != tmpLocaleID+1) {
-            /* Found optional script */
-            tmpLocaleID = scriptID;
-        }
-        /* Skip the Country */
-        if (_isIDSeparator(*tmpLocaleID)) {
-            ulocimp_getCountry(tmpLocaleID+1, &tmpLocaleID, *status);
-            if (U_FAILURE(*status)) {
-                return 0;
-            }
-        }
-    }
-
-    /* keywords are located after '@' */
-    if((tmpLocaleID = locale_getKeywordsStart(tmpLocaleID)) != NULL) {
-        CharString keywords;
-        CharStringByteSink sink(&keywords);
-        ulocimp_getKeywords(tmpLocaleID+1, '@', sink, FALSE, status);
-        if (U_FAILURE(*status)) {
-            return NULL;
-        }
-        return uloc_openKeywordList(keywords.data(), keywords.length(), status);
-    }
-    return NULL;
-}
-
-
-/* bit-flags for 'options' parameter of _canonicalize */
-#define _ULOC_STRIP_KEYWORDS 0x2
-#define _ULOC_CANONICALIZE   0x1
-
-#define OPTION_SET(options, mask) ((options & mask) != 0)
-
-static const char i_default[] = {'i', '-', 'd', 'e', 'f', 'a', 'u', 'l', 't'};
-#define I_DEFAULT_LENGTH UPRV_LENGTHOF(i_default)
-
-/**
- * Canonicalize the given localeID, to level 1 or to level 2,
- * depending on the options.  To specify level 1, pass in options=0.
- * To specify level 2, pass in options=_ULOC_CANONICALIZE.
- *
- * This is the code underlying uloc_getName and uloc_canonicalize.
- */
-static void
-_canonicalize(const char* localeID,
-              ByteSink& sink,
-              uint32_t options,
-              UErrorCode* err) {
-    int32_t j, fieldCount=0, scriptSize=0, variantSize=0;
-    char tempBuffer[ULOC_FULLNAME_CAPACITY];
-    const char* origLocaleID;
-    const char* tmpLocaleID;
-    const char* keywordAssign = NULL;
-    const char* separatorIndicator = NULL;
-
-    if (U_FAILURE(*err)) {
-        return;
-    }
-
-    if (_hasBCP47Extension(localeID)) {
-        _ConvertBCP47(tmpLocaleID, localeID, tempBuffer, sizeof(tempBuffer), err);
-    } else {
-        if (localeID==NULL) {
-           localeID=uloc_getDefault();
-        }
-        tmpLocaleID=localeID;
-    }
-
-    origLocaleID=tmpLocaleID;
-
-    /* get all pieces, one after another, and separate with '_' */
-    CharString tag = ulocimp_getLanguage(tmpLocaleID, &tmpLocaleID, *err);
-
-    if (tag.length() == I_DEFAULT_LENGTH &&
-            uprv_strncmp(origLocaleID, i_default, I_DEFAULT_LENGTH) == 0) {
-        tag.clear();
-        tag.append(uloc_getDefault(), *err);
-    } else if(_isIDSeparator(*tmpLocaleID)) {
-        const char *scriptID;
-
-        ++fieldCount;
-        tag.append('_', *err);
-
-        CharString script = ulocimp_getScript(tmpLocaleID+1, &scriptID, *err);
-        tag.append(script, *err);
-        scriptSize = script.length();
-        if(scriptSize > 0) {
-            /* Found optional script */
-            tmpLocaleID = scriptID;
-            ++fieldCount;
-            if (_isIDSeparator(*tmpLocaleID)) {
-                /* If there is something else, then we add the _ */
-                tag.append('_', *err);
-            }
-        }
-
-        if (_isIDSeparator(*tmpLocaleID)) {
-            const char *cntryID;
-
-            CharString country = ulocimp_getCountry(tmpLocaleID+1, &cntryID, *err);
-            tag.append(country, *err);
-            if (!country.isEmpty()) {
-                /* Found optional country */
-                tmpLocaleID = cntryID;
-            }
-            if(_isIDSeparator(*tmpLocaleID)) {
-                /* If there is something else, then we add the _  if we found country before. */
-                if (!_isIDSeparator(*(tmpLocaleID+1))) {
-                    ++fieldCount;
-                    tag.append('_', *err);
-                }
-
-                variantSize = -tag.length();
-                {
-                    CharStringByteSink s(&tag);
-                    _getVariant(tmpLocaleID+1, *tmpLocaleID, s, FALSE);
-                }
-                variantSize += tag.length();
-                if (variantSize > 0) {
-                    tmpLocaleID += variantSize + 1; /* skip '_' and variant */
-                }
-            }
-        }
-    }
-
-    /* Copy POSIX-style charset specifier, if any [mr.utf8] */
-    if (!OPTION_SET(options, _ULOC_CANONICALIZE) && *tmpLocaleID == '.') {
-        UBool done = FALSE;
-        do {
-            char c = *tmpLocaleID;
-            switch (c) {
-            case 0:
-            case '@':
-                done = TRUE;
-                break;
-            default:
-                tag.append(c, *err);
-                ++tmpLocaleID;
-                break;
-            }
-        } while (!done);
-    }
-
-    /* Scan ahead to next '@' and determine if it is followed by '=' and/or ';'
-       After this, tmpLocaleID either points to '@' or is NULL */
-    if ((tmpLocaleID=locale_getKeywordsStart(tmpLocaleID))!=NULL) {
-        keywordAssign = uprv_strchr(tmpLocaleID, '=');
-        separatorIndicator = uprv_strchr(tmpLocaleID, ';');
-    }
-
-    /* Copy POSIX-style variant, if any [mr@FOO] */
-    if (!OPTION_SET(options, _ULOC_CANONICALIZE) &&
-        tmpLocaleID != NULL && keywordAssign == NULL) {
-        for (;;) {
-            char c = *tmpLocaleID;
-            if (c == 0) {
-                break;
-            }
-            tag.append(c, *err);
-            ++tmpLocaleID;
-        }
-    }
-
-    if (OPTION_SET(options, _ULOC_CANONICALIZE)) {
-        /* Handle @FOO variant if @ is present and not followed by = */
-        if (tmpLocaleID!=NULL && keywordAssign==NULL) {
-            /* Add missing '_' if needed */
-            if (fieldCount < 2 || (fieldCount < 3 && scriptSize > 0)) {
-                do {
-                    tag.append('_', *err);
-                    ++fieldCount;
-                } while(fieldCount<2);
-            }
-
-            int32_t posixVariantSize = -tag.length();
-            {
-                CharStringByteSink s(&tag);
-                _getVariant(tmpLocaleID+1, '@', s, (UBool)(variantSize > 0));
-            }
-            posixVariantSize += tag.length();
-            if (posixVariantSize > 0) {
-                variantSize += posixVariantSize;
-            }
-        }
-
-        /* Look up the ID in the canonicalization map */
-        for (j=0; j<UPRV_LENGTHOF(CANONICALIZE_MAP); j++) {
-            StringPiece id(CANONICALIZE_MAP[j].id);
-            if (tag == id) {
-                if (id.empty() && tmpLocaleID != NULL) {
-                    break; /* Don't remap "" if keywords present */
-                }
-                tag.clear();
-                tag.append(CANONICALIZE_MAP[j].canonicalID, *err);
-                break;
-            }
-        }
-    }
-
-    sink.Append(tag.data(), tag.length());
-
-    if (!OPTION_SET(options, _ULOC_STRIP_KEYWORDS)) {
-        if (tmpLocaleID!=NULL && keywordAssign!=NULL &&
-            (!separatorIndicator || separatorIndicator > keywordAssign)) {
-            sink.Append("@", 1);
-            ++fieldCount;
-            ulocimp_getKeywords(tmpLocaleID+1, '@', sink, TRUE, err);
-        }
-    }
-}
-
-/* ### ID parsing API **************************************************/
-
-U_CAPI int32_t  U_EXPORT2
-uloc_getParent(const char*    localeID,
-               char* parent,
-               int32_t parentCapacity,
-               UErrorCode* err)
-{
-    const char *lastUnderscore;
-    int32_t i;
-
-    if (U_FAILURE(*err))
-        return 0;
-
-    if (localeID == NULL)
-        localeID = uloc_getDefault();
-
-    lastUnderscore=uprv_strrchr(localeID, '_');
-    if(lastUnderscore!=NULL) {
-        i=(int32_t)(lastUnderscore-localeID);
-    } else {
-        i=0;
-    }
-
-    if (i > 0) {
-        if (uprv_strnicmp(localeID, "und_", 4) == 0) {
-            localeID += 3;
-            i -= 3;
-            uprv_memmove(parent, localeID, uprv_min(i, parentCapacity));
-        } else if (parent != localeID) {
-            uprv_memcpy(parent, localeID, uprv_min(i, parentCapacity));
-        }
-    }
-
-    return u_terminateChars(parent, parentCapacity, i, err);
-}
-
-U_CAPI int32_t U_EXPORT2
-uloc_getLanguage(const char*    localeID,
-         char* language,
-         int32_t languageCapacity,
-         UErrorCode* err)
-{
-    /* uloc_getLanguage will return a 2 character iso-639 code if one exists. *CWB*/
-
-    if (err==NULL || U_FAILURE(*err)) {
-        return 0;
-    }
-
-    if(localeID==NULL) {
-        localeID=uloc_getDefault();
-    }
-
-    return ulocimp_getLanguage(localeID, NULL, *err).extract(language, languageCapacity, *err);
-}
-
-U_CAPI int32_t U_EXPORT2
-uloc_getScript(const char*    localeID,
-         char* script,
-         int32_t scriptCapacity,
-         UErrorCode* err)
-{
-    if(err==NULL || U_FAILURE(*err)) {
-        return 0;
-    }
-
-    if(localeID==NULL) {
-        localeID=uloc_getDefault();
-    }
-
-    /* skip the language */
-    ulocimp_getLanguage(localeID, &localeID, *err);
-    if (U_FAILURE(*err)) {
-        return 0;
-    }
-
-    if(_isIDSeparator(*localeID)) {
-        return ulocimp_getScript(localeID+1, NULL, *err).extract(script, scriptCapacity, *err);
-    }
-    return u_terminateChars(script, scriptCapacity, 0, err);
-}
-
-U_CAPI int32_t  U_EXPORT2
-uloc_getCountry(const char* localeID,
-            char* country,
-            int32_t countryCapacity,
-            UErrorCode* err)
-{
-    if(err==NULL || U_FAILURE(*err)) {
-        return 0;
-    }
-
-    if(localeID==NULL) {
-        localeID=uloc_getDefault();
-    }
-
-    /* Skip the language */
-    ulocimp_getLanguage(localeID, &localeID, *err);
-    if (U_FAILURE(*err)) {
-        return 0;
-    }
-
-    if(_isIDSeparator(*localeID)) {
-        const char *scriptID;
-        /* Skip the script if available */
-        ulocimp_getScript(localeID+1, &scriptID, *err);
-        if (U_FAILURE(*err)) {
-            return 0;
-        }
-        if(scriptID != localeID+1) {
-            /* Found optional script */
-            localeID = scriptID;
-        }
-        if(_isIDSeparator(*localeID)) {
-            return ulocimp_getCountry(localeID+1, NULL, *err).extract(country, countryCapacity, *err);
-        }
-    }
-    return u_terminateChars(country, countryCapacity, 0, err);
-}
-
-U_CAPI int32_t  U_EXPORT2
-uloc_getVariant(const char* localeID,
-                char* variant,
-                int32_t variantCapacity,
-                UErrorCode* err)
-{
-    char tempBuffer[ULOC_FULLNAME_CAPACITY];
-    const char* tmpLocaleID;
-    int32_t i=0;
-
-    if(err==NULL || U_FAILURE(*err)) {
-        return 0;
-    }
-
-    if (_hasBCP47Extension(localeID)) {
-        _ConvertBCP47(tmpLocaleID, localeID, tempBuffer, sizeof(tempBuffer), err);
-    } else {
-        if (localeID==NULL) {
-           localeID=uloc_getDefault();
-        }
-        tmpLocaleID=localeID;
-    }
-
-    /* Skip the language */
-    ulocimp_getLanguage(tmpLocaleID, &tmpLocaleID, *err);
-    if (U_FAILURE(*err)) {
-        return 0;
-    }
-
-    if(_isIDSeparator(*tmpLocaleID)) {
-        const char *scriptID;
-        /* Skip the script if available */
-        ulocimp_getScript(tmpLocaleID+1, &scriptID, *err);
-        if (U_FAILURE(*err)) {
-            return 0;
-        }
-        if(scriptID != tmpLocaleID+1) {
-            /* Found optional script */
-            tmpLocaleID = scriptID;
-        }
-        /* Skip the Country */
-        if (_isIDSeparator(*tmpLocaleID)) {
-            const char *cntryID;
-            ulocimp_getCountry(tmpLocaleID+1, &cntryID, *err);
-            if (U_FAILURE(*err)) {
-                return 0;
-            }
-            if (cntryID != tmpLocaleID+1) {
-                /* Found optional country */
-                tmpLocaleID = cntryID;
-            }
-            if(_isIDSeparator(*tmpLocaleID)) {
-                /* If there was no country ID, skip a possible extra IDSeparator */
-                if (tmpLocaleID != cntryID && _isIDSeparator(tmpLocaleID[1])) {
-                    tmpLocaleID++;
-                }
-
-                CheckedArrayByteSink sink(variant, variantCapacity);
-                _getVariant(tmpLocaleID+1, *tmpLocaleID, sink, FALSE);
-
-                i = sink.NumberOfBytesAppended();
-
-                if (U_FAILURE(*err)) {
-                    return i;
-                }
-
-                if (sink.Overflowed()) {
-                    *err = U_BUFFER_OVERFLOW_ERROR;
-                    return i;
-                }
-            }
-        }
-    }
-
-    return u_terminateChars(variant, variantCapacity, i, err);
-}
-
-U_CAPI int32_t  U_EXPORT2
-uloc_getName(const char* localeID,
-             char* name,
-             int32_t nameCapacity,
-             UErrorCode* err)
-{
-    if (U_FAILURE(*err)) {
-        return 0;
-    }
-
-    CheckedArrayByteSink sink(name, nameCapacity);
-    ulocimp_getName(localeID, sink, err);
-
-    int32_t reslen = sink.NumberOfBytesAppended();
-
-    if (U_FAILURE(*err)) {
-        return reslen;
-    }
-
-    if (sink.Overflowed()) {
-        *err = U_BUFFER_OVERFLOW_ERROR;
-    } else {
-        u_terminateChars(name, nameCapacity, reslen, err);
-    }
-
-    return reslen;
-}
-
-U_CAPI void U_EXPORT2
-ulocimp_getName(const char* localeID,
-                ByteSink& sink,
-                UErrorCode* err)
-{
-    _canonicalize(localeID, sink, 0, err);
-}
-
-U_CAPI int32_t  U_EXPORT2
-uloc_getBaseName(const char* localeID,
-                 char* name,
-                 int32_t nameCapacity,
-                 UErrorCode* err)
-{
-    if (U_FAILURE(*err)) {
-        return 0;
-    }
-
-    CheckedArrayByteSink sink(name, nameCapacity);
-    ulocimp_getBaseName(localeID, sink, err);
-
-    int32_t reslen = sink.NumberOfBytesAppended();
-
-    if (U_FAILURE(*err)) {
-        return reslen;
-    }
-
-    if (sink.Overflowed()) {
-        *err = U_BUFFER_OVERFLOW_ERROR;
-    } else {
-        u_terminateChars(name, nameCapacity, reslen, err);
-    }
-
-    return reslen;
-}
-
-U_CAPI void U_EXPORT2
-ulocimp_getBaseName(const char* localeID,
-                    ByteSink& sink,
-                    UErrorCode* err)
-{
-    _canonicalize(localeID, sink, _ULOC_STRIP_KEYWORDS, err);
-}
-
-U_CAPI int32_t  U_EXPORT2
-uloc_canonicalize(const char* localeID,
-                  char* name,
-                  int32_t nameCapacity,
-                  UErrorCode* err)
-{
-    if (U_FAILURE(*err)) {
-        return 0;
-    }
-
-    CheckedArrayByteSink sink(name, nameCapacity);
-    ulocimp_canonicalize(localeID, sink, err);
-
-    int32_t reslen = sink.NumberOfBytesAppended();
-
-    if (U_FAILURE(*err)) {
-        return reslen;
-    }
-
-    if (sink.Overflowed()) {
-        *err = U_BUFFER_OVERFLOW_ERROR;
-    } else {
-        u_terminateChars(name, nameCapacity, reslen, err);
-    }
-
-    return reslen;
-}
-
-U_CAPI void U_EXPORT2
-ulocimp_canonicalize(const char* localeID,
-                     ByteSink& sink,
-                     UErrorCode* err)
-{
-    _canonicalize(localeID, sink, _ULOC_CANONICALIZE, err);
-}
-
-U_CAPI const char*  U_EXPORT2
-uloc_getISO3Language(const char* localeID)
-{
-    int16_t offset;
-    char lang[ULOC_LANG_CAPACITY];
-    UErrorCode err = U_ZERO_ERROR;
-
-    if (localeID == NULL)
-    {
-        localeID = uloc_getDefault();
-    }
-    uloc_getLanguage(localeID, lang, ULOC_LANG_CAPACITY, &err);
-    if (U_FAILURE(err))
-        return "";
-    offset = _findIndex(LANGUAGES, lang);
-    if (offset < 0)
-        return "";
-    return LANGUAGES_3[offset];
-}
-
-U_CAPI const char*  U_EXPORT2
-uloc_getISO3Country(const char* localeID)
-{
-    int16_t offset;
-    char cntry[ULOC_LANG_CAPACITY];
-    UErrorCode err = U_ZERO_ERROR;
-
-    if (localeID == NULL)
-    {
-        localeID = uloc_getDefault();
-    }
-    uloc_getCountry(localeID, cntry, ULOC_LANG_CAPACITY, &err);
-    if (U_FAILURE(err))
-        return "";
-    offset = _findIndex(COUNTRIES, cntry);
-    if (offset < 0)
-        return "";
-
-    return COUNTRIES_3[offset];
-}
-
-U_CAPI uint32_t  U_EXPORT2
-uloc_getLCID(const char* localeID)
-{
-    UErrorCode status = U_ZERO_ERROR;
-    char       langID[ULOC_FULLNAME_CAPACITY];
-    uint32_t   lcid = 0;
-
-    /* Check for incomplete id. */
-    if (!localeID || uprv_strlen(localeID) < 2) {
-        return 0;
-    }
-
-    // First, attempt Windows platform lookup if available, but fall
-    // through to catch any special cases (ICU vs Windows name differences).
-    lcid = uprv_convertToLCIDPlatform(localeID, &status);
-    if (U_FAILURE(status)) {
-        return 0;
-    }
-    if (lcid > 0) {
-        // Windows found an LCID, return that
-        return lcid;
-    }
-
-    uloc_getLanguage(localeID, langID, sizeof(langID), &status);
-    if (U_FAILURE(status) || status == U_STRING_NOT_TERMINATED_WARNING) {
-        return 0;
-    }
-
-    if (uprv_strchr(localeID, '@')) {
-        // uprv_convertToLCID does not support keywords other than collation.
-        // Remove all keywords except collation.
-        int32_t len;
-        char tmpLocaleID[ULOC_FULLNAME_CAPACITY];
-
-        CharString collVal;
-        {
-            CharStringByteSink sink(&collVal);
-            ulocimp_getKeywordValue(localeID, "collation", sink, &status);
-        }
-
-        if (U_SUCCESS(status) && !collVal.isEmpty()) {
-            len = uloc_getBaseName(localeID, tmpLocaleID,
-                UPRV_LENGTHOF(tmpLocaleID) - 1, &status);
-
-            if (U_SUCCESS(status) && len > 0) {
-                tmpLocaleID[len] = 0;
-
-                len = uloc_setKeywordValue("collation", collVal.data(), tmpLocaleID,
-                    UPRV_LENGTHOF(tmpLocaleID) - len - 1, &status);
-
-                if (U_SUCCESS(status) && len > 0) {
-                    tmpLocaleID[len] = 0;
-                    return uprv_convertToLCID(langID, tmpLocaleID, &status);
-                }
-            }
-        }
-
-        // fall through - all keywords are simply ignored
-        status = U_ZERO_ERROR;
-    }
-
-    return uprv_convertToLCID(langID, localeID, &status);
-}
-
-U_CAPI int32_t U_EXPORT2
-uloc_getLocaleForLCID(uint32_t hostid, char *locale, int32_t localeCapacity,
-                UErrorCode *status)
-{
-    return uprv_convertToPosix(hostid, locale, localeCapacity, status);
-}
-
-/* ### Default locale **************************************************/
-
-U_CAPI const char*  U_EXPORT2
-uloc_getDefault()
-{
-    return locale_get_default();
-}
-
-U_CAPI void  U_EXPORT2
-uloc_setDefault(const char*   newDefaultLocale,
-             UErrorCode* err)
-{
-    if (U_FAILURE(*err))
-        return;
-    /* the error code isn't currently used for anything by this function*/
-
-    /* propagate change to C++ */
-    locale_set_default(newDefaultLocale);
-}
-
-/**
- * Returns a list of all 2-letter language codes defined in ISO 639.  This is a pointer
- * to an array of pointers to arrays of char.  All of these pointers are owned
- * by ICU-- do not delete them, and do not write through them.  The array is
- * terminated with a null pointer.
- */
-U_CAPI const char* const*  U_EXPORT2
-uloc_getISOLanguages()
-{
-    return LANGUAGES;
-}
-
-/**
- * Returns a list of all 2-letter country codes defined in ISO 639.  This is a
- * pointer to an array of pointers to arrays of char.  All of these pointers are
- * owned by ICU-- do not delete them, and do not write through them.  The array is
- * terminated with a null pointer.
- */
-U_CAPI const char* const*  U_EXPORT2
-uloc_getISOCountries()
-{
-    return COUNTRIES;
-}
-
-U_CAPI const char* U_EXPORT2
-uloc_toUnicodeLocaleKey(const char* keyword)
-{
-    const char* bcpKey = ulocimp_toBcpKey(keyword);
-    if (bcpKey == NULL && ultag_isUnicodeLocaleKey(keyword, -1)) {
-        // unknown keyword, but syntax is fine..
-        return keyword;
-    }
-    return bcpKey;
-}
-
-U_CAPI const char* U_EXPORT2
-uloc_toUnicodeLocaleType(const char* keyword, const char* value)
-{
-    const char* bcpType = ulocimp_toBcpType(keyword, value, NULL, NULL);
-    if (bcpType == NULL && ultag_isUnicodeLocaleType(value, -1)) {
-        // unknown keyword, but syntax is fine..
-        return value;
-    }
-    return bcpType;
-}
-
-static UBool
-isWellFormedLegacyKey(const char* legacyKey)
-{
-    const char* p = legacyKey;
-    while (*p) {
-        if (!UPRV_ISALPHANUM(*p)) {
-            return FALSE;
-        }
-        p++;
-    }
-    return TRUE;
-}
-
-static UBool
-isWellFormedLegacyType(const char* legacyType)
-{
-    const char* p = legacyType;
-    int32_t alphaNumLen = 0;
-    while (*p) {
-        if (*p == '_' || *p == '/' || *p == '-') {
-            if (alphaNumLen == 0) {
-                return FALSE;
-            }
-            alphaNumLen = 0;
-        } else if (UPRV_ISALPHANUM(*p)) {
-            alphaNumLen++;
-        } else {
-            return FALSE;
-        }
-        p++;
-    }
-    return (alphaNumLen != 0);
-}
-
-U_CAPI const char* U_EXPORT2
-uloc_toLegacyKey(const char* keyword)
-{
-    const char* legacyKey = ulocimp_toLegacyKey(keyword);
-    if (legacyKey == NULL) {
-        // Checks if the specified locale key is well-formed with the legacy locale syntax.
-        //
-        // Note:
-        //  LDML/CLDR provides some definition of keyword syntax in
-        //  * http://www.unicode.org/reports/tr35/#Unicode_locale_identifier and
-        //  * http://www.unicode.org/reports/tr35/#Old_Locale_Extension_Syntax
-        //  Keys can only consist of [0-9a-zA-Z].
-        if (isWellFormedLegacyKey(keyword)) {
-            return keyword;
-        }
-    }
-    return legacyKey;
-}
-
-U_CAPI const char* U_EXPORT2
-uloc_toLegacyType(const char* keyword, const char* value)
-{
-    const char* legacyType = ulocimp_toLegacyType(keyword, value, NULL, NULL);
-    if (legacyType == NULL) {
-        // Checks if the specified locale type is well-formed with the legacy locale syntax.
-        //
-        // Note:
-        //  LDML/CLDR provides some definition of keyword syntax in
-        //  * http://www.unicode.org/reports/tr35/#Unicode_locale_identifier and
-        //  * http://www.unicode.org/reports/tr35/#Old_Locale_Extension_Syntax
-        //  Values (types) can only consist of [0-9a-zA-Z], plus for legacy values
-        //  we allow [/_-+] in the middle (e.g. "Etc/GMT+1", "Asia/Tel_Aviv")
-        if (isWellFormedLegacyType(value)) {
-            return value;
-        }
-    }
-    return legacyType;
-}
-
-/*eof*/
-=======
-// © 2016 and later: Unicode, Inc. and others.
-// License & terms of use: http://www.unicode.org/copyright.html
-/*
-**********************************************************************
-*   Copyright (C) 1997-2016, International Business Machines
-*   Corporation and others.  All Rights Reserved.
-**********************************************************************
-*
-* File ULOC.CPP
-*
-* Modification History:
-*
-*   Date        Name        Description
-*   04/01/97    aliu        Creation.
-*   08/21/98    stephen     JDK 1.2 sync
-*   12/08/98    rtg         New Locale implementation and C API
-*   03/15/99    damiba      overhaul.
-*   04/06/99    stephen     changed setDefault() to realloc and copy
-*   06/14/99    stephen     Changed calls to ures_open for new params
-*   07/21/99    stephen     Modified setDefault() to propagate to C++
-*   05/14/04    alan        7 years later: refactored, cleaned up, fixed bugs,
-*                           brought canonicalization code into line with spec
-*****************************************************************************/
-
-/*
-   POSIX's locale format, from putil.c: [no spaces]
-
-     ll [ _CC ] [ . MM ] [ @ VV]
-
-     l = lang, C = ctry, M = charmap, V = variant
-*/
-
-#include "unicode/bytestream.h"
-#include "unicode/errorcode.h"
-#include "unicode/stringpiece.h"
-#include "unicode/utypes.h"
-#include "unicode/ustring.h"
-#include "unicode/uloc.h"
-
-#include "bytesinkutil.h"
-#include "putilimp.h"
-#include "ustr_imp.h"
-#include "ulocimp.h"
-#include "umutex.h"
-#include "cstring.h"
-#include "cmemory.h"
-#include "locmap.h"
-#include "uarrsort.h"
-#include "uenumimp.h"
-#include "uassert.h"
-#include "charstr.h"
-
-U_NAMESPACE_USE
-
-/* ### Declarations **************************************************/
-
-/* Locale stuff from locid.cpp */
-U_CFUNC void locale_set_default(const char *id);
-U_CFUNC const char *locale_get_default();
-
-/* ### Data tables **************************************************/
-
-/**
- * Table of language codes, both 2- and 3-letter, with preference
- * given to 2-letter codes where possible.  Includes 3-letter codes
- * that lack a 2-letter equivalent.
- *
- * This list must be in sorted order.  This list is returned directly
- * to the user by some API.
- *
- * This list must be kept in sync with LANGUAGES_3, with corresponding
- * entries matched.
- *
- * This table should be terminated with a nullptr entry, followed by a
- * second list, and another nullptr entry.  The first list is visible to
- * user code when this array is returned by API.  The second list
- * contains codes we support, but do not expose through user API.
- *
- * Notes
- *
- * Tables updated per http://lcweb.loc.gov/standards/iso639-2/ to
- * include the revisions up to 2001/7/27 *CWB*
- *
- * The 3 character codes are the terminology codes like RFC 3066.  This
- * is compatible with prior ICU codes
- *
- * "in" "iw" "ji" "jw" & "sh" have been withdrawn but are still in the
- * table but now at the end of the table because 3 character codes are
- * duplicates.  This avoids bad searches going from 3 to 2 character
- * codes.
- *
- * The range qaa-qtz is reserved for local use
- */
-/* Generated using org.unicode.cldr.icu.GenerateISO639LanguageTables */
-/* ISO639 table version is 20150505 */
-/* Subsequent hand addition of selected languages */
-static const char * const LANGUAGES[] = {
-    "aa",  "ab",  "ace", "ach", "ada", "ady", "ae",  "aeb",
-    "af",  "afh", "agq", "ain", "ak",  "akk", "akz", "ale",
-    "aln", "alt", "am",  "an",  "ang", "anp", "ar",  "arc",
-    "arn", "aro", "arp", "arq", "ars", "arw", "ary", "arz", "as",
-    "asa", "ase", "ast", "av",  "avk", "awa", "ay",  "az",
-    "ba",  "bal", "ban", "bar", "bas", "bax", "bbc", "bbj",
-    "be",  "bej", "bem", "bew", "bez", "bfd", "bfq", "bg",
-    "bgc", "bgn", "bho", "bi",  "bik", "bin", "bjn", "bkm", "bla",
-    "bm",  "bn",  "bo",  "bpy", "bqi", "br",  "bra", "brh",
-    "brx", "bs",  "bss", "bua", "bug", "bum", "byn", "byv",
-    "ca",  "cad", "car", "cay", "cch", "ccp", "ce",  "ceb", "cgg",
-    "ch",  "chb", "chg", "chk", "chm", "chn", "cho", "chp",
-    "chr", "chy", "ckb", "co",  "cop", "cps", "cr",  "crh",
-    "cs",  "csb", "cu",  "cv",  "cy",
-    "da",  "dak", "dar", "dav", "de",  "del", "den", "dgr",
-    "din", "dje", "doi", "dsb", "dtp", "dua", "dum", "dv",
-    "dyo", "dyu", "dz",  "dzg",
-    "ebu", "ee",  "efi", "egl", "egy", "eka", "el",  "elx",
-    "en",  "enm", "eo",  "es",  "esu", "et",  "eu",  "ewo",
-    "ext",
-    "fa",  "fan", "fat", "ff",  "fi",  "fil", "fit", "fj",
-    "fo",  "fon", "fr",  "frc", "frm", "fro", "frp", "frr",
-    "frs", "fur", "fy",
-    "ga",  "gaa", "gag", "gan", "gay", "gba", "gbz", "gd",
-    "gez", "gil", "gl",  "glk", "gmh", "gn",  "goh", "gom",
-    "gon", "gor", "got", "grb", "grc", "gsw", "gu",  "guc",
-    "gur", "guz", "gv",  "gwi",
-    "ha",  "hai", "hak", "haw", "he",  "hi",  "hif", "hil",
-    "hit", "hmn", "ho",  "hr",  "hsb", "hsn", "ht",  "hu",
-    "hup", "hy",  "hz",
-    "ia",  "iba", "ibb", "id",  "ie",  "ig",  "ii",  "ik",
-    "ilo", "inh", "io",  "is",  "it",  "iu",  "izh",
-    "ja",  "jam", "jbo", "jgo", "jmc", "jpr", "jrb", "jut",
-    "jv",
-    "ka",  "kaa", "kab", "kac", "kaj", "kam", "kaw", "kbd",
-    "kbl", "kcg", "kde", "kea", "ken", "kfo", "kg",  "kgp",
-    "kha", "kho", "khq", "khw", "ki",  "kiu", "kj",  "kk",
-    "kkj", "kl",  "kln", "km",  "kmb", "kn",  "ko",  "koi",
-    "kok", "kos", "kpe", "kr",  "krc", "kri", "krj", "krl",
-    "kru", "ks",  "ksb", "ksf", "ksh", "ku",  "kum", "kut",
-    "kv",  "kw",  "ky",
-    "la",  "lad", "lag", "lah", "lam", "lb",  "lez", "lfn",
-    "lg",  "li",  "lij", "liv", "lkt", "lmo", "ln",  "lo",
-    "lol", "loz", "lrc", "lt",  "ltg", "lu",  "lua", "lui",
-    "lun", "luo", "lus", "luy", "lv",  "lzh", "lzz",
-    "mad", "maf", "mag", "mai", "mak", "man", "mas", "mde",
-    "mdf", "mdh", "mdr", "men", "mer", "mfe", "mg",  "mga",
-    "mgh", "mgo", "mh",  "mi",  "mic", "min", "mis", "mk",
-    "ml",  "mn",  "mnc", "mni",
-    "moh", "mos", "mr",  "mrj",
-    "ms",  "mt",  "mua", "mul", "mus", "mwl", "mwr", "mwv",
-    "my",  "mye", "myv", "mzn",
-    "na",  "nan", "nap", "naq", "nb",  "nd",  "nds", "ne",
-    "new", "ng",  "nia", "niu", "njo", "nl",  "nmg", "nn",
-    "nnh", "no",  "nog", "non", "nov", "nqo", "nr",  "nso",
-    "nus", "nv",  "nwc", "ny",  "nym", "nyn", "nyo", "nzi",
-    "oc",  "oj",  "om",  "or",  "os",  "osa", "ota",
-    "pa",  "pag", "pal", "pam", "pap", "pau", "pcd", "pcm", "pdc",
-    "pdt", "peo", "pfl", "phn", "pi",  "pl",  "pms", "pnt",
-    "pon", "prg", "pro", "ps",  "pt",
-    "qu",  "quc", "qug",
-    "raj", "rap", "rar", "rgn", "rif", "rm",  "rn",  "ro",
-    "rof", "rom", "rtm", "ru",  "rue", "rug", "rup",
-    "rw",  "rwk",
-    "sa",  "sad", "sah", "sam", "saq", "sas", "sat", "saz",
-    "sba", "sbp", "sc",  "scn", "sco", "sd",  "sdc", "sdh",
-    "se",  "see", "seh", "sei", "sel", "ses", "sg",  "sga",
-    "sgs", "shi", "shn", "shu", "si",  "sid", "sk",
-    "sl",  "sli", "sly", "sm",  "sma", "smj", "smn", "sms",
-    "sn",  "snk", "so",  "sog", "sq",  "sr",  "srn", "srr",
-    "ss",  "ssy", "st",  "stq", "su",  "suk", "sus", "sux",
-    "sv",  "sw",  "swb", "syc", "syr", "szl",
-    "ta",  "tcy", "te",  "tem", "teo", "ter", "tet", "tg",
-    "th",  "ti",  "tig", "tiv", "tk",  "tkl", "tkr",
-    "tlh", "tli", "tly", "tmh", "tn",  "to",  "tog", "tpi",
-    "tr",  "tru", "trv", "ts",  "tsd", "tsi", "tt",  "ttt",
-    "tum", "tvl", "tw",  "twq", "ty",  "tyv", "tzm",
-    "udm", "ug",  "uga", "uk",  "umb", "und", "ur",  "uz",
-    "vai", "ve",  "vec", "vep", "vi",  "vls", "vmf", "vo",
-    "vot", "vro", "vun",
-    "wa",  "wae", "wal", "war", "was", "wbp", "wo",  "wuu",
-    "xal", "xh",  "xmf", "xog",
-    "yao", "yap", "yav", "ybb", "yi",  "yo",  "yrl", "yue",
-    "za",  "zap", "zbl", "zea", "zen", "zgh", "zh",  "zu",
-    "zun", "zxx", "zza",
-nullptr,
-    "in",  "iw",  "ji",  "jw",  "mo",  "sh",  "swc", "tl",  /* obsolete language codes */
-nullptr
-};
-
-static const char* const DEPRECATED_LANGUAGES[]={
-    "in", "iw", "ji", "jw", "mo", nullptr, nullptr
-};
-static const char* const REPLACEMENT_LANGUAGES[]={
-    "id", "he", "yi", "jv", "ro", nullptr, nullptr
-};
-
-/**
- * Table of 3-letter language codes.
- *
- * This is a lookup table used to convert 3-letter language codes to
- * their 2-letter equivalent, where possible.  It must be kept in sync
- * with LANGUAGES.  For all valid i, LANGUAGES[i] must refer to the
- * same language as LANGUAGES_3[i].  The commented-out lines are
- * copied from LANGUAGES to make eyeballing this baby easier.
- *
- * Where a 3-letter language code has no 2-letter equivalent, the
- * 3-letter code occupies both LANGUAGES[i] and LANGUAGES_3[i].
- *
- * This table should be terminated with a nullptr entry, followed by a
- * second list, and another nullptr entry.  The two lists correspond to
- * the two lists in LANGUAGES.
- */
-/* Generated using org.unicode.cldr.icu.GenerateISO639LanguageTables */
-/* ISO639 table version is 20150505 */
-/* Subsequent hand addition of selected languages */
-static const char * const LANGUAGES_3[] = {
-    "aar", "abk", "ace", "ach", "ada", "ady", "ave", "aeb",
-    "afr", "afh", "agq", "ain", "aka", "akk", "akz", "ale",
-    "aln", "alt", "amh", "arg", "ang", "anp", "ara", "arc",
-    "arn", "aro", "arp", "arq", "ars", "arw", "ary", "arz", "asm",
-    "asa", "ase", "ast", "ava", "avk", "awa", "aym", "aze",
-    "bak", "bal", "ban", "bar", "bas", "bax", "bbc", "bbj",
-    "bel", "bej", "bem", "bew", "bez", "bfd", "bfq", "bul",
-    "bgc", "bgn", "bho", "bis", "bik", "bin", "bjn", "bkm", "bla",
-    "bam", "ben", "bod", "bpy", "bqi", "bre", "bra", "brh",
-    "brx", "bos", "bss", "bua", "bug", "bum", "byn", "byv",
-    "cat", "cad", "car", "cay", "cch", "ccp", "che", "ceb", "cgg",
-    "cha", "chb", "chg", "chk", "chm", "chn", "cho", "chp",
-    "chr", "chy", "ckb", "cos", "cop", "cps", "cre", "crh",
-    "ces", "csb", "chu", "chv", "cym",
-    "dan", "dak", "dar", "dav", "deu", "del", "den", "dgr",
-    "din", "dje", "doi", "dsb", "dtp", "dua", "dum", "div",
-    "dyo", "dyu", "dzo", "dzg",
-    "ebu", "ewe", "efi", "egl", "egy", "eka", "ell", "elx",
-    "eng", "enm", "epo", "spa", "esu", "est", "eus", "ewo",
-    "ext",
-    "fas", "fan", "fat", "ful", "fin", "fil", "fit", "fij",
-    "fao", "fon", "fra", "frc", "frm", "fro", "frp", "frr",
-    "frs", "fur", "fry",
-    "gle", "gaa", "gag", "gan", "gay", "gba", "gbz", "gla",
-    "gez", "gil", "glg", "glk", "gmh", "grn", "goh", "gom",
-    "gon", "gor", "got", "grb", "grc", "gsw", "guj", "guc",
-    "gur", "guz", "glv", "gwi",
-    "hau", "hai", "hak", "haw", "heb", "hin", "hif", "hil",
-    "hit", "hmn", "hmo", "hrv", "hsb", "hsn", "hat", "hun",
-    "hup", "hye", "her",
-    "ina", "iba", "ibb", "ind", "ile", "ibo", "iii", "ipk",
-    "ilo", "inh", "ido", "isl", "ita", "iku", "izh",
-    "jpn", "jam", "jbo", "jgo", "jmc", "jpr", "jrb", "jut",
-    "jav",
-    "kat", "kaa", "kab", "kac", "kaj", "kam", "kaw", "kbd",
-    "kbl", "kcg", "kde", "kea", "ken", "kfo", "kon", "kgp",
-    "kha", "kho", "khq", "khw", "kik", "kiu", "kua", "kaz",
-    "kkj", "kal", "kln", "khm", "kmb", "kan", "kor", "koi",
-    "kok", "kos", "kpe", "kau", "krc", "kri", "krj", "krl",
-    "kru", "kas", "ksb", "ksf", "ksh", "kur", "kum", "kut",
-    "kom", "cor", "kir",
-    "lat", "lad", "lag", "lah", "lam", "ltz", "lez", "lfn",
-    "lug", "lim", "lij", "liv", "lkt", "lmo", "lin", "lao",
-    "lol", "loz", "lrc", "lit", "ltg", "lub", "lua", "lui",
-    "lun", "luo", "lus", "luy", "lav", "lzh", "lzz",
-    "mad", "maf", "mag", "mai", "mak", "man", "mas", "mde",
-    "mdf", "mdh", "mdr", "men", "mer", "mfe", "mlg", "mga",
-    "mgh", "mgo", "mah", "mri", "mic", "min", "mis", "mkd",
-    "mal", "mon", "mnc", "mni",
-    "moh", "mos", "mar", "mrj",
-    "msa", "mlt", "mua", "mul", "mus", "mwl", "mwr", "mwv",
-    "mya", "mye", "myv", "mzn",
-    "nau", "nan", "nap", "naq", "nob", "nde", "nds", "nep",
-    "new", "ndo", "nia", "niu", "njo", "nld", "nmg", "nno",
-    "nnh", "nor", "nog", "non", "nov", "nqo", "nbl", "nso",
-    "nus", "nav", "nwc", "nya", "nym", "nyn", "nyo", "nzi",
-    "oci", "oji", "orm", "ori", "oss", "osa", "ota",
-    "pan", "pag", "pal", "pam", "pap", "pau", "pcd", "pcm", "pdc",
-    "pdt", "peo", "pfl", "phn", "pli", "pol", "pms", "pnt",
-    "pon", "prg", "pro", "pus", "por",
-    "que", "quc", "qug",
-    "raj", "rap", "rar", "rgn", "rif", "roh", "run", "ron",
-    "rof", "rom", "rtm", "rus", "rue", "rug", "rup",
-    "kin", "rwk",
-    "san", "sad", "sah", "sam", "saq", "sas", "sat", "saz",
-    "sba", "sbp", "srd", "scn", "sco", "snd", "sdc", "sdh",
-    "sme", "see", "seh", "sei", "sel", "ses", "sag", "sga",
-    "sgs", "shi", "shn", "shu", "sin", "sid", "slk",
-    "slv", "sli", "sly", "smo", "sma", "smj", "smn", "sms",
-    "sna", "snk", "som", "sog", "sqi", "srp", "srn", "srr",
-    "ssw", "ssy", "sot", "stq", "sun", "suk", "sus", "sux",
-    "swe", "swa", "swb", "syc", "syr", "szl",
-    "tam", "tcy", "tel", "tem", "teo", "ter", "tet", "tgk",
-    "tha", "tir", "tig", "tiv", "tuk", "tkl", "tkr",
-    "tlh", "tli", "tly", "tmh", "tsn", "ton", "tog", "tpi",
-    "tur", "tru", "trv", "tso", "tsd", "tsi", "tat", "ttt",
-    "tum", "tvl", "twi", "twq", "tah", "tyv", "tzm",
-    "udm", "uig", "uga", "ukr", "umb", "und", "urd", "uzb",
-    "vai", "ven", "vec", "vep", "vie", "vls", "vmf", "vol",
-    "vot", "vro", "vun",
-    "wln", "wae", "wal", "war", "was", "wbp", "wol", "wuu",
-    "xal", "xho", "xmf", "xog",
-    "yao", "yap", "yav", "ybb", "yid", "yor", "yrl", "yue",
-    "zha", "zap", "zbl", "zea", "zen", "zgh", "zho", "zul",
-    "zun", "zxx", "zza",
-nullptr,
-/*  "in",  "iw",  "ji",  "jw",  "mo",  "sh",  "swc", "tl",  */
-    "ind", "heb", "yid", "jaw", "mol", "srp", "swc", "tgl",
-nullptr
-};
-
-/**
- * Table of 2-letter country codes.
- *
- * This list must be in sorted order.  This list is returned directly
- * to the user by some API.
- *
- * This list must be kept in sync with COUNTRIES_3, with corresponding
- * entries matched.
- *
- * This table should be terminated with a nullptr entry, followed by a
- * second list, and another nullptr entry.  The first list is visible to
- * user code when this array is returned by API.  The second list
- * contains codes we support, but do not expose through user API.
- *
- * Notes:
- *
- * ZR(ZAR) is now CD(COD) and FX(FXX) is PS(PSE) as per
- * http://www.evertype.com/standards/iso3166/iso3166-1-en.html added
- * new codes keeping the old ones for compatibility updated to include
- * 1999/12/03 revisions *CWB*
- *
- * RO(ROM) is now RO(ROU) according to
- * http://www.iso.org/iso/en/prods-services/iso3166ma/03updates-on-iso-3166/nlv3e-rou.html
- */
-static const char * const COUNTRIES[] = {
-    "AD",  "AE",  "AF",  "AG",  "AI",  "AL",  "AM",
-    "AO",  "AQ",  "AR",  "AS",  "AT",  "AU",  "AW",  "AX",  "AZ",
-    "BA",  "BB",  "BD",  "BE",  "BF",  "BG",  "BH",  "BI",
-    "BJ",  "BL",  "BM",  "BN",  "BO",  "BQ",  "BR",  "BS",  "BT",  "BV",
-    "BW",  "BY",  "BZ",  "CA",  "CC",  "CD",  "CF",  "CG",
-    "CH",  "CI",  "CK",  "CL",  "CM",  "CN",  "CO",  "CQ",  "CR",
-    "CU",  "CV",  "CW",  "CX",  "CY",  "CZ",  "DE",  "DG",  "DJ",  "DK",
-    "DM",  "DO",  "DZ",  "EA",  "EC",  "EE",  "EG",  "EH",  "ER",
-    "ES",  "ET",  "FI",  "FJ",  "FK",  "FM",  "FO",  "FR",
-    "GA",  "GB",  "GD",  "GE",  "GF",  "GG",  "GH",  "GI",  "GL",
-    "GM",  "GN",  "GP",  "GQ",  "GR",  "GS",  "GT",  "GU",
-    "GW",  "GY",  "HK",  "HM",  "HN",  "HR",  "HT",  "HU",
-    "IC",  "ID",  "IE",  "IL",  "IM",  "IN",  "IO",  "IQ",  "IR",  "IS",
-    "IT",  "JE",  "JM",  "JO",  "JP",  "KE",  "KG",  "KH",  "KI",
-    "KM",  "KN",  "KP",  "KR",  "KW",  "KY",  "KZ",  "LA",
-    "LB",  "LC",  "LI",  "LK",  "LR",  "LS",  "LT",  "LU",
-    "LV",  "LY",  "MA",  "MC",  "MD",  "ME",  "MF",  "MG",  "MH",  "MK",
-    "ML",  "MM",  "MN",  "MO",  "MP",  "MQ",  "MR",  "MS",
-    "MT",  "MU",  "MV",  "MW",  "MX",  "MY",  "MZ",  "NA",
-    "NC",  "NE",  "NF",  "NG",  "NI",  "NL",  "NO",  "NP",
-    "NR",  "NU",  "NZ",  "OM",  "PA",  "PE",  "PF",  "PG",
-    "PH",  "PK",  "PL",  "PM",  "PN",  "PR",  "PS",  "PT",
-    "PW",  "PY",  "QA",  "RE",  "RO",  "RS",  "RU",  "RW",  "SA",
-    "SB",  "SC",  "SD",  "SE",  "SG",  "SH",  "SI",  "SJ",
-    "SK",  "SL",  "SM",  "SN",  "SO",  "SR",  "SS",  "ST",  "SV",
-    "SX",  "SY",  "SZ",  "TC",  "TD",  "TF",  "TG",  "TH",  "TJ",
-    "TK",  "TL",  "TM",  "TN",  "TO",  "TR",  "TT",  "TV",
-    "TW",  "TZ",  "UA",  "UG",  "UM",  "US",  "UY",  "UZ",
-    "VA",  "VC",  "VE",  "VG",  "VI",  "VN",  "VU",  "WF",
-    "WS",  "XK",  "YE",  "YT",  "ZA",  "ZM",  "ZW",
-nullptr,
-    "AN",  "BU", "CS", "FX", "RO", "SU", "TP", "YD", "YU", "ZR",   /* obsolete country codes */
-nullptr
-};
-
-static const char* const DEPRECATED_COUNTRIES[] = {
-    "AN", "BU", "CS", "DD", "DY", "FX", "HV", "NH", "RH", "SU", "TP", "UK", "VD", "YD", "YU", "ZR", nullptr, nullptr /* deprecated country list */
-};
-static const char* const REPLACEMENT_COUNTRIES[] = {
-/*  "AN", "BU", "CS", "DD", "DY", "FX", "HV", "NH", "RH", "SU", "TP", "UK", "VD", "YD", "YU", "ZR" */
-    "CW", "MM", "RS", "DE", "BJ", "FR", "BF", "VU", "ZW", "RU", "TL", "GB", "VN", "YE", "RS", "CD", nullptr, nullptr  /* replacement country codes */
-};
-
-/**
- * Table of 3-letter country codes.
- *
- * This is a lookup table used to convert 3-letter country codes to
- * their 2-letter equivalent.  It must be kept in sync with COUNTRIES.
- * For all valid i, COUNTRIES[i] must refer to the same country as
- * COUNTRIES_3[i].  The commented-out lines are copied from COUNTRIES
- * to make eyeballing this baby easier.
- *
- * This table should be terminated with a nullptr entry, followed by a
- * second list, and another nullptr entry.  The two lists correspond to
- * the two lists in COUNTRIES.
- */
-static const char * const COUNTRIES_3[] = {
-/*  "AD",  "AE",  "AF",  "AG",  "AI",  "AL",  "AM",      */
-    "AND", "ARE", "AFG", "ATG", "AIA", "ALB", "ARM",
-/*  "AO",  "AQ",  "AR",  "AS",  "AT",  "AU",  "AW",  "AX",  "AZ",     */
-    "AGO", "ATA", "ARG", "ASM", "AUT", "AUS", "ABW", "ALA", "AZE",
-/*  "BA",  "BB",  "BD",  "BE",  "BF",  "BG",  "BH",  "BI",     */
-    "BIH", "BRB", "BGD", "BEL", "BFA", "BGR", "BHR", "BDI",
-/*  "BJ",  "BL",  "BM",  "BN",  "BO",  "BQ",  "BR",  "BS",  "BT",  "BV",     */
-    "BEN", "BLM", "BMU", "BRN", "BOL", "BES", "BRA", "BHS", "BTN", "BVT",
-/*  "BW",  "BY",  "BZ",  "CA",  "CC",  "CD",  "CF",  "CG",     */
-    "BWA", "BLR", "BLZ", "CAN", "CCK", "COD", "CAF", "COG",
-/*  "CH",  "CI",  "CK",  "CL",  "CM",  "CN",  "CO",  "CQ",  "CR",     */
-    "CHE", "CIV", "COK", "CHL", "CMR", "CHN", "COL", "CRQ", "CRI",
-/*  "CU",  "CV",  "CW",  "CX",  "CY",  "CZ",  "DE",  "DG",  "DJ",  "DK",     */
-    "CUB", "CPV", "CUW", "CXR", "CYP", "CZE", "DEU", "DGA", "DJI", "DNK",
-/*  "DM",  "DO",  "DZ",  "EA",  "EC",  "EE",  "EG",  "EH",  "ER",     */
-    "DMA", "DOM", "DZA", "XEA", "ECU", "EST", "EGY", "ESH", "ERI",
-/*  "ES",  "ET",  "FI",  "FJ",  "FK",  "FM",  "FO",  "FR",     */
-    "ESP", "ETH", "FIN", "FJI", "FLK", "FSM", "FRO", "FRA",
-/*  "GA",  "GB",  "GD",  "GE",  "GF",  "GG",  "GH",  "GI",  "GL",     */
-    "GAB", "GBR", "GRD", "GEO", "GUF", "GGY", "GHA", "GIB", "GRL",
-/*  "GM",  "GN",  "GP",  "GQ",  "GR",  "GS",  "GT",  "GU",     */
-    "GMB", "GIN", "GLP", "GNQ", "GRC", "SGS", "GTM", "GUM",
-/*  "GW",  "GY",  "HK",  "HM",  "HN",  "HR",  "HT",  "HU",     */
-    "GNB", "GUY", "HKG", "HMD", "HND", "HRV", "HTI", "HUN",
-/*  "IC",  "ID",  "IE",  "IL",  "IM",  "IN",  "IO",  "IQ",  "IR",  "IS" */
-    "XIC", "IDN", "IRL", "ISR", "IMN", "IND", "IOT", "IRQ", "IRN", "ISL",
-/*  "IT",  "JE",  "JM",  "JO",  "JP",  "KE",  "KG",  "KH",  "KI",     */
-    "ITA", "JEY", "JAM", "JOR", "JPN", "KEN", "KGZ", "KHM", "KIR",
-/*  "KM",  "KN",  "KP",  "KR",  "KW",  "KY",  "KZ",  "LA",     */
-    "COM", "KNA", "PRK", "KOR", "KWT", "CYM", "KAZ", "LAO",
-/*  "LB",  "LC",  "LI",  "LK",  "LR",  "LS",  "LT",  "LU",     */
-    "LBN", "LCA", "LIE", "LKA", "LBR", "LSO", "LTU", "LUX",
-/*  "LV",  "LY",  "MA",  "MC",  "MD",  "ME",  "MF",  "MG",  "MH",  "MK",     */
-    "LVA", "LBY", "MAR", "MCO", "MDA", "MNE", "MAF", "MDG", "MHL", "MKD",
-/*  "ML",  "MM",  "MN",  "MO",  "MP",  "MQ",  "MR",  "MS",     */
-    "MLI", "MMR", "MNG", "MAC", "MNP", "MTQ", "MRT", "MSR",
-/*  "MT",  "MU",  "MV",  "MW",  "MX",  "MY",  "MZ",  "NA",     */
-    "MLT", "MUS", "MDV", "MWI", "MEX", "MYS", "MOZ", "NAM",
-/*  "NC",  "NE",  "NF",  "NG",  "NI",  "NL",  "NO",  "NP",     */
-    "NCL", "NER", "NFK", "NGA", "NIC", "NLD", "NOR", "NPL",
-/*  "NR",  "NU",  "NZ",  "OM",  "PA",  "PE",  "PF",  "PG",     */
-    "NRU", "NIU", "NZL", "OMN", "PAN", "PER", "PYF", "PNG",
-/*  "PH",  "PK",  "PL",  "PM",  "PN",  "PR",  "PS",  "PT",     */
-    "PHL", "PAK", "POL", "SPM", "PCN", "PRI", "PSE", "PRT",
-/*  "PW",  "PY",  "QA",  "RE",  "RO",  "RS",  "RU",  "RW",  "SA",     */
-    "PLW", "PRY", "QAT", "REU", "ROU", "SRB", "RUS", "RWA", "SAU",
-/*  "SB",  "SC",  "SD",  "SE",  "SG",  "SH",  "SI",  "SJ",     */
-    "SLB", "SYC", "SDN", "SWE", "SGP", "SHN", "SVN", "SJM",
-/*  "SK",  "SL",  "SM",  "SN",  "SO",  "SR",  "SS",  "ST",  "SV",     */
-    "SVK", "SLE", "SMR", "SEN", "SOM", "SUR", "SSD", "STP", "SLV",
-/*  "SX",  "SY",  "SZ",  "TC",  "TD",  "TF",  "TG",  "TH",  "TJ",     */
-    "SXM", "SYR", "SWZ", "TCA", "TCD", "ATF", "TGO", "THA", "TJK",
-/*  "TK",  "TL",  "TM",  "TN",  "TO",  "TR",  "TT",  "TV",     */
-    "TKL", "TLS", "TKM", "TUN", "TON", "TUR", "TTO", "TUV",
-/*  "TW",  "TZ",  "UA",  "UG",  "UM",  "US",  "UY",  "UZ",     */
-    "TWN", "TZA", "UKR", "UGA", "UMI", "USA", "URY", "UZB",
-/*  "VA",  "VC",  "VE",  "VG",  "VI",  "VN",  "VU",  "WF",     */
-    "VAT", "VCT", "VEN", "VGB", "VIR", "VNM", "VUT", "WLF",
-/*  "WS",  "XK",  "YE",  "YT",  "ZA",  "ZM",  "ZW",          */
-    "WSM", "XKK", "YEM", "MYT", "ZAF", "ZMB", "ZWE",
-nullptr,
-/*  "AN",  "BU",  "CS",  "FX",  "RO", "SU",  "TP",  "YD",  "YU",  "ZR" */
-    "ANT", "BUR", "SCG", "FXX", "ROM", "SUN", "TMP", "YMD", "YUG", "ZAR",
-nullptr
-};
-
-typedef struct CanonicalizationMap {
-    const char *id;          /* input ID */
-    const char *canonicalID; /* canonicalized output ID */
-} CanonicalizationMap;
-
-/**
- * A map to canonicalize locale IDs.  This handles a variety of
- * different semantic kinds of transformations.
- */
-static const CanonicalizationMap CANONICALIZE_MAP[] = {
-    { "art__LOJBAN",    "jbo" }, /* registered name */
-    { "hy__AREVELA",    "hy" }, /* Registered IANA variant */
-    { "hy__AREVMDA",    "hyw" }, /* Registered IANA variant */
-    { "zh__GUOYU",      "zh" }, /* registered name */
-    { "zh__HAKKA",      "hak" }, /* registered name */
-    { "zh__XIANG",      "hsn" }, /* registered name */
-    // subtags with 3 chars won't be treated as variants.
-    { "zh_GAN",         "gan" }, /* registered name */
-    { "zh_MIN_NAN",     "nan" }, /* registered name */
-    { "zh_WUU",         "wuu" }, /* registered name */
-    { "zh_YUE",         "yue" }, /* registered name */
-};
-
-/* ### BCP47 Conversion *******************************************/
-/* Test if the locale id has BCP47 u extension and does not have '@' */
-#define _hasBCP47Extension(id) (id && uprv_strstr(id, "@") == nullptr && getShortestSubtagLength(localeID) == 1)
-/* Converts the BCP47 id to Unicode id. Does nothing to id if conversion fails */
-static const char* _ConvertBCP47(
-        const char* id, char* buffer, int32_t length,
-        UErrorCode* err, int32_t* pLocaleIdSize) {
-    const char* finalID;
-    int32_t localeIDSize = uloc_forLanguageTag(id, buffer, length, nullptr, err);
-    if (localeIDSize <= 0 || U_FAILURE(*err) || *err == U_STRING_NOT_TERMINATED_WARNING) {
-        finalID=id;
-        if (*err == U_STRING_NOT_TERMINATED_WARNING) {
-            *err = U_BUFFER_OVERFLOW_ERROR;
-        }
-    } else {
-        finalID=buffer;
-    }
-    if (pLocaleIdSize != nullptr) {
-        *pLocaleIdSize = localeIDSize;
-    }
-    return finalID;
-}
-/* Gets the size of the shortest subtag in the given localeID. */
-static int32_t getShortestSubtagLength(const char *localeID) {
-    int32_t localeIDLength = static_cast<int32_t>(uprv_strlen(localeID));
-    int32_t length = localeIDLength;
-    int32_t tmpLength = 0;
-    int32_t i;
-    UBool reset = true;
-
-    for (i = 0; i < localeIDLength; i++) {
-        if (localeID[i] != '_' && localeID[i] != '-') {
-            if (reset) {
-                tmpLength = 0;
-                reset = false;
-            }
-            tmpLength++;
-        } else {
-            if (tmpLength != 0 && tmpLength < length) {
-                length = tmpLength;
-            }
-            reset = true;
-        }
-    }
-
-    return length;
-}
-
-/* ### Keywords **************************************************/
-#define UPRV_ISDIGIT(c) (((c) >= '0') && ((c) <= '9'))
-#define UPRV_ISALPHANUM(c) (uprv_isASCIILetter(c) || UPRV_ISDIGIT(c) )
-/* Punctuation/symbols allowed in legacy key values */
-#define UPRV_OK_VALUE_PUNCTUATION(c) ((c) == '_' || (c) == '-' || (c) == '+' || (c) == '/')
-
-#define ULOC_KEYWORD_BUFFER_LEN 25
-#define ULOC_MAX_NO_KEYWORDS 25
-
-U_CAPI const char * U_EXPORT2
-locale_getKeywordsStart(const char *localeID) {
-    const char *result = nullptr;
-    if((result = uprv_strchr(localeID, '@')) != nullptr) {
-        return result;
-    }
-#if (U_CHARSET_FAMILY == U_EBCDIC_FAMILY)
-    else {
-        /* We do this because the @ sign is variant, and the @ sign used on one
-        EBCDIC machine won't be compiled the same way on other EBCDIC based
-        machines. */
-        static const uint8_t ebcdicSigns[] = { 0x7C, 0x44, 0x66, 0x80, 0xAC, 0xAE, 0xAF, 0xB5, 0xEC, 0xEF, 0x00 };
-        const uint8_t *charToFind = ebcdicSigns;
-        while(*charToFind) {
-            if((result = uprv_strchr(localeID, *charToFind)) != nullptr) {
-                return result;
-            }
-            charToFind++;
-        }
-    }
-#endif
-    return nullptr;
-}
-
-/**
- * @param buf buffer of size [ULOC_KEYWORD_BUFFER_LEN]
- * @param keywordName incoming name to be canonicalized
- * @param status return status (keyword too long)
- * @return length of the keyword name
- */
-static int32_t locale_canonKeywordName(char *buf, const char *keywordName, UErrorCode *status)
-{
-  int32_t keywordNameLen = 0;
-
-  for (; *keywordName != 0; keywordName++) {
-    if (!UPRV_ISALPHANUM(*keywordName)) {
-      *status = U_ILLEGAL_ARGUMENT_ERROR; /* malformed keyword name */
-      return 0;
-    }
-    if (keywordNameLen < ULOC_KEYWORD_BUFFER_LEN - 1) {
-      buf[keywordNameLen++] = uprv_tolower(*keywordName);
-    } else {
-      /* keyword name too long for internal buffer */
-      *status = U_INTERNAL_PROGRAM_ERROR;
-      return 0;
-    }
-  }
-  if (keywordNameLen == 0) {
-    *status = U_ILLEGAL_ARGUMENT_ERROR; /* empty keyword name */
-    return 0;
-  }
-  buf[keywordNameLen] = 0; /* terminate */
-
-  return keywordNameLen;
-}
-
-typedef struct {
-    char keyword[ULOC_KEYWORD_BUFFER_LEN];
-    int32_t keywordLen;
-    const char *valueStart;
-    int32_t valueLen;
-} KeywordStruct;
-
-static int32_t U_CALLCONV
-compareKeywordStructs(const void * /*context*/, const void *left, const void *right) {
-    const char* leftString = ((const KeywordStruct *)left)->keyword;
-    const char* rightString = ((const KeywordStruct *)right)->keyword;
-    return uprv_strcmp(leftString, rightString);
-}
-
-U_CFUNC void
-ulocimp_getKeywords(const char *localeID,
-                    char prev,
-                    ByteSink& sink,
-                    UBool valuesToo,
-                    UErrorCode *status)
-{
-    KeywordStruct keywordList[ULOC_MAX_NO_KEYWORDS];
-
-    int32_t maxKeywords = ULOC_MAX_NO_KEYWORDS;
-    int32_t numKeywords = 0;
-    const char* pos = localeID;
-    const char* equalSign = nullptr;
-    const char* semicolon = nullptr;
-    int32_t i = 0, j, n;
-
-    if(prev == '@') { /* start of keyword definition */
-        /* we will grab pairs, trim spaces, lowercase keywords, sort and return */
-        do {
-            UBool duplicate = false;
-            /* skip leading spaces */
-            while(*pos == ' ') {
-                pos++;
-            }
-            if (!*pos) { /* handle trailing "; " */
-                break;
-            }
-            if(numKeywords == maxKeywords) {
-                *status = U_INTERNAL_PROGRAM_ERROR;
-                return;
-            }
-            equalSign = uprv_strchr(pos, '=');
-            semicolon = uprv_strchr(pos, ';');
-            /* lack of '=' [foo@currency] is illegal */
-            /* ';' before '=' [foo@currency;collation=pinyin] is illegal */
-            if(!equalSign || (semicolon && semicolon<equalSign)) {
-                *status = U_INVALID_FORMAT_ERROR;
-                return;
-            }
-            /* need to normalize both keyword and keyword name */
-            if(equalSign - pos >= ULOC_KEYWORD_BUFFER_LEN) {
-                /* keyword name too long for internal buffer */
-                *status = U_INTERNAL_PROGRAM_ERROR;
-                return;
-            }
-            for(i = 0, n = 0; i < equalSign - pos; ++i) {
-                if (pos[i] != ' ') {
-                    keywordList[numKeywords].keyword[n++] = uprv_tolower(pos[i]);
-                }
-            }
-
-            /* zero-length keyword is an error. */
-            if (n == 0) {
-                *status = U_INVALID_FORMAT_ERROR;
-                return;
-            }
-
-            keywordList[numKeywords].keyword[n] = 0;
-            keywordList[numKeywords].keywordLen = n;
-            /* now grab the value part. First we skip the '=' */
-            equalSign++;
-            /* then we leading spaces */
-            while(*equalSign == ' ') {
-                equalSign++;
-            }
-
-            /* Premature end or zero-length value */
-            if (!*equalSign || equalSign == semicolon) {
-                *status = U_INVALID_FORMAT_ERROR;
-                return;
-            }
-
-            keywordList[numKeywords].valueStart = equalSign;
-
-            pos = semicolon;
-            i = 0;
-            if(pos) {
-                while(*(pos - i - 1) == ' ') {
-                    i++;
-                }
-                keywordList[numKeywords].valueLen = (int32_t)(pos - equalSign - i);
-                pos++;
-            } else {
-                i = (int32_t)uprv_strlen(equalSign);
-                while(i && equalSign[i-1] == ' ') {
-                    i--;
-                }
-                keywordList[numKeywords].valueLen = i;
-            }
-            /* If this is a duplicate keyword, then ignore it */
-            for (j=0; j<numKeywords; ++j) {
-                if (uprv_strcmp(keywordList[j].keyword, keywordList[numKeywords].keyword) == 0) {
-                    duplicate = true;
-                    break;
-                }
-            }
-            if (!duplicate) {
-                ++numKeywords;
-            }
-        } while(pos);
-
-        /* now we have a list of keywords */
-        /* we need to sort it */
-        uprv_sortArray(keywordList, numKeywords, sizeof(KeywordStruct), compareKeywordStructs, nullptr, false, status);
-
-        /* Now construct the keyword part */
-        for(i = 0; i < numKeywords; i++) {
-            sink.Append(keywordList[i].keyword, keywordList[i].keywordLen);
-            if(valuesToo) {
-                sink.Append("=", 1);
-                sink.Append(keywordList[i].valueStart, keywordList[i].valueLen);
-                if(i < numKeywords - 1) {
-                    sink.Append(";", 1);
-                }
-            } else {
-                sink.Append("\0", 1);
-            }
-        }
-    }
-}
-
-U_CAPI int32_t U_EXPORT2
-uloc_getKeywordValue(const char* localeID,
-                     const char* keywordName,
-                     char* buffer, int32_t bufferCapacity,
-                     UErrorCode* status)
-{
-    if (U_FAILURE(*status)) {
-        return 0;
-    }
-
-    CheckedArrayByteSink sink(buffer, bufferCapacity);
-    ulocimp_getKeywordValue(localeID, keywordName, sink, status);
-
-    int32_t reslen = sink.NumberOfBytesAppended();
-
-    if (U_FAILURE(*status)) {
-        return reslen;
-    }
-
-    if (sink.Overflowed()) {
-        *status = U_BUFFER_OVERFLOW_ERROR;
-    } else {
-        u_terminateChars(buffer, bufferCapacity, reslen, status);
-    }
-
-    return reslen;
-}
-
-U_CAPI void U_EXPORT2
-ulocimp_getKeywordValue(const char* localeID,
-                        const char* keywordName,
-                        icu::ByteSink& sink,
-                        UErrorCode* status)
-{
-    const char* startSearchHere = nullptr;
-    const char* nextSeparator = nullptr;
-    char keywordNameBuffer[ULOC_KEYWORD_BUFFER_LEN];
-    char localeKeywordNameBuffer[ULOC_KEYWORD_BUFFER_LEN];
-
-    if(status && U_SUCCESS(*status) && localeID) {
-      char tempBuffer[ULOC_FULLNAME_CAPACITY];
-      const char* tmpLocaleID;
-
-      if (keywordName == nullptr || keywordName[0] == 0) {
-        *status = U_ILLEGAL_ARGUMENT_ERROR;
-        return;
-      }
-
-      locale_canonKeywordName(keywordNameBuffer, keywordName, status);
-      if(U_FAILURE(*status)) {
-        return;
-      }
-
-      if (_hasBCP47Extension(localeID)) {
-          tmpLocaleID = _ConvertBCP47(localeID, tempBuffer,
-                                      sizeof(tempBuffer), status, nullptr);
-      } else {
-          tmpLocaleID=localeID;
-      }
-
-      startSearchHere = locale_getKeywordsStart(tmpLocaleID);
-      if(startSearchHere == nullptr) {
-          /* no keywords, return at once */
-          return;
-      }
-
-      /* find the first keyword */
-      while(startSearchHere) {
-          const char* keyValueTail;
-          int32_t keyValueLen;
-
-          startSearchHere++; /* skip @ or ; */
-          nextSeparator = uprv_strchr(startSearchHere, '=');
-          if(!nextSeparator) {
-              *status = U_ILLEGAL_ARGUMENT_ERROR; /* key must have =value */
-              return;
-          }
-          /* strip leading & trailing spaces (TC decided to tolerate these) */
-          while(*startSearchHere == ' ') {
-              startSearchHere++;
-          }
-          keyValueTail = nextSeparator;
-          while (keyValueTail > startSearchHere && *(keyValueTail-1) == ' ') {
-              keyValueTail--;
-          }
-          /* now keyValueTail points to first char after the keyName */
-          /* copy & normalize keyName from locale */
-          if (startSearchHere == keyValueTail) {
-              *status = U_ILLEGAL_ARGUMENT_ERROR; /* empty keyword name in passed-in locale */
-              return;
-          }
-          keyValueLen = 0;
-          while (startSearchHere < keyValueTail) {
-            if (!UPRV_ISALPHANUM(*startSearchHere)) {
-              *status = U_ILLEGAL_ARGUMENT_ERROR; /* malformed keyword name */
-              return;
-            }
-            if (keyValueLen < ULOC_KEYWORD_BUFFER_LEN - 1) {
-              localeKeywordNameBuffer[keyValueLen++] = uprv_tolower(*startSearchHere++);
-            } else {
-              /* keyword name too long for internal buffer */
-              *status = U_INTERNAL_PROGRAM_ERROR;
-              return;
-            }
-          }
-          localeKeywordNameBuffer[keyValueLen] = 0; /* terminate */
-
-          startSearchHere = uprv_strchr(nextSeparator, ';');
-
-          if(uprv_strcmp(keywordNameBuffer, localeKeywordNameBuffer) == 0) {
-               /* current entry matches the keyword. */
-             nextSeparator++; /* skip '=' */
-              /* First strip leading & trailing spaces (TC decided to tolerate these) */
-              while(*nextSeparator == ' ') {
-                nextSeparator++;
-              }
-              keyValueTail = (startSearchHere)? startSearchHere: nextSeparator + uprv_strlen(nextSeparator);
-              while(keyValueTail > nextSeparator && *(keyValueTail-1) == ' ') {
-                keyValueTail--;
-              }
-              /* Now copy the value, but check well-formedness */
-              if (nextSeparator == keyValueTail) {
-                *status = U_ILLEGAL_ARGUMENT_ERROR; /* empty key value name in passed-in locale */
-                return;
-              }
-              while (nextSeparator < keyValueTail) {
-                if (!UPRV_ISALPHANUM(*nextSeparator) && !UPRV_OK_VALUE_PUNCTUATION(*nextSeparator)) {
-                  *status = U_ILLEGAL_ARGUMENT_ERROR; /* malformed key value */
-                  return;
-                }
-                /* Should we lowercase value to return here? Tests expect as-is. */
-                sink.Append(nextSeparator++, 1);
-              }
-              return;
-          }
-      }
-    }
-}
-
-U_CAPI int32_t U_EXPORT2
-uloc_setKeywordValue(const char* keywordName,
-                     const char* keywordValue,
-                     char* buffer, int32_t bufferCapacity,
-                     UErrorCode* status)
-{
-    /* TODO: sorting. removal. */
-    int32_t keywordNameLen;
-    int32_t keywordValueLen;
-    int32_t bufLen;
-    int32_t needLen = 0;
-    char keywordNameBuffer[ULOC_KEYWORD_BUFFER_LEN];
-    char keywordValueBuffer[ULOC_KEYWORDS_CAPACITY+1];
-    char localeKeywordNameBuffer[ULOC_KEYWORD_BUFFER_LEN];
-    int32_t rc;
-    char* nextSeparator = nullptr;
-    char* nextEqualsign = nullptr;
-    char* startSearchHere = nullptr;
-    char* keywordStart = nullptr;
-    CharString updatedKeysAndValues;
-    UBool handledInputKeyAndValue = false;
-    char keyValuePrefix = '@';
-
-    if(U_FAILURE(*status)) {
-        return -1;
-    }
-    if (*status == U_STRING_NOT_TERMINATED_WARNING) {
-        *status = U_ZERO_ERROR;
-    }
-    if (keywordName == nullptr || keywordName[0] == 0 || bufferCapacity <= 1) {
-        *status = U_ILLEGAL_ARGUMENT_ERROR;
-        return 0;
-    }
-    bufLen = (int32_t)uprv_strlen(buffer);
-    if(bufferCapacity<bufLen) {
-        /* The capacity is less than the length?! Is this NUL terminated? */
-        *status = U_ILLEGAL_ARGUMENT_ERROR;
-        return 0;
-    }
-    keywordNameLen = locale_canonKeywordName(keywordNameBuffer, keywordName, status);
-    if(U_FAILURE(*status)) {
-        return 0;
-    }
-
-    keywordValueLen = 0;
-    if(keywordValue) {
-        while (*keywordValue != 0) {
-            if (!UPRV_ISALPHANUM(*keywordValue) && !UPRV_OK_VALUE_PUNCTUATION(*keywordValue)) {
-                *status = U_ILLEGAL_ARGUMENT_ERROR; /* malformed key value */
-                return 0;
-            }
-            if (keywordValueLen < ULOC_KEYWORDS_CAPACITY) {
-                /* Should we force lowercase in value to set? */
-                keywordValueBuffer[keywordValueLen++] = *keywordValue++;
-            } else {
-                /* keywordValue too long for internal buffer */
-                *status = U_INTERNAL_PROGRAM_ERROR;
-                return 0;
-            }
-        }
-    }
-    keywordValueBuffer[keywordValueLen] = 0; /* terminate */
-
-    startSearchHere = (char*)locale_getKeywordsStart(buffer);
-    if(startSearchHere == nullptr || (startSearchHere[1]==0)) {
-        if(keywordValueLen == 0) { /* no keywords = nothing to remove */
-            U_ASSERT(*status != U_STRING_NOT_TERMINATED_WARNING);
-            return bufLen;
-        }
-
-        needLen = bufLen+1+keywordNameLen+1+keywordValueLen;
-        if(startSearchHere) { /* had a single @ */
-            needLen--; /* already had the @ */
-            /* startSearchHere points at the @ */
-        } else {
-            startSearchHere=buffer+bufLen;
-        }
-        if(needLen >= bufferCapacity) {
-            *status = U_BUFFER_OVERFLOW_ERROR;
-            return needLen; /* no change */
-        }
-        *startSearchHere++ = '@';
-        uprv_strcpy(startSearchHere, keywordNameBuffer);
-        startSearchHere += keywordNameLen;
-        *startSearchHere++ = '=';
-        uprv_strcpy(startSearchHere, keywordValueBuffer);
-        U_ASSERT(*status != U_STRING_NOT_TERMINATED_WARNING);
-        return needLen;
-    } /* end shortcut - no @ */
-
-    keywordStart = startSearchHere;
-    /* search for keyword */
-    while(keywordStart) {
-        const char* keyValueTail;
-        int32_t keyValueLen;
-
-        keywordStart++; /* skip @ or ; */
-        nextEqualsign = uprv_strchr(keywordStart, '=');
-        if (!nextEqualsign) {
-            *status = U_ILLEGAL_ARGUMENT_ERROR; /* key must have =value */
-            return 0;
-        }
-        /* strip leading & trailing spaces (TC decided to tolerate these) */
-        while(*keywordStart == ' ') {
-            keywordStart++;
-        }
-        keyValueTail = nextEqualsign;
-        while (keyValueTail > keywordStart && *(keyValueTail-1) == ' ') {
-            keyValueTail--;
-        }
-        /* now keyValueTail points to first char after the keyName */
-        /* copy & normalize keyName from locale */
-        if (keywordStart == keyValueTail) {
-            *status = U_ILLEGAL_ARGUMENT_ERROR; /* empty keyword name in passed-in locale */
-            return 0;
-        }
-        keyValueLen = 0;
-        while (keywordStart < keyValueTail) {
-            if (!UPRV_ISALPHANUM(*keywordStart)) {
-                *status = U_ILLEGAL_ARGUMENT_ERROR; /* malformed keyword name */
-                return 0;
-            }
-            if (keyValueLen < ULOC_KEYWORD_BUFFER_LEN - 1) {
-                localeKeywordNameBuffer[keyValueLen++] = uprv_tolower(*keywordStart++);
-            } else {
-                /* keyword name too long for internal buffer */
-                *status = U_INTERNAL_PROGRAM_ERROR;
-                return 0;
-            }
-        }
-        localeKeywordNameBuffer[keyValueLen] = 0; /* terminate */
-
-        nextSeparator = uprv_strchr(nextEqualsign, ';');
-
-        /* start processing the value part */
-        nextEqualsign++; /* skip '=' */
-        /* First strip leading & trailing spaces (TC decided to tolerate these) */
-        while(*nextEqualsign == ' ') {
-            nextEqualsign++;
-        }
-        keyValueTail = (nextSeparator)? nextSeparator: nextEqualsign + uprv_strlen(nextEqualsign);
-        while(keyValueTail > nextEqualsign && *(keyValueTail-1) == ' ') {
-            keyValueTail--;
-        }
-        if (nextEqualsign == keyValueTail) {
-            *status = U_ILLEGAL_ARGUMENT_ERROR; /* empty key value in passed-in locale */
-            return 0;
-        }
-
-        rc = uprv_strcmp(keywordNameBuffer, localeKeywordNameBuffer);
-        if(rc == 0) {
-            /* Current entry matches the input keyword. Update the entry */
-            if(keywordValueLen > 0) { /* updating a value */
-                updatedKeysAndValues.append(keyValuePrefix, *status);
-                keyValuePrefix = ';'; /* for any subsequent key-value pair */
-                updatedKeysAndValues.append(keywordNameBuffer, keywordNameLen, *status);
-                updatedKeysAndValues.append('=', *status);
-                updatedKeysAndValues.append(keywordValueBuffer, keywordValueLen, *status);
-            } /* else removing this entry, don't emit anything */
-            handledInputKeyAndValue = true;
-        } else {
-           /* input keyword sorts earlier than current entry, add before current entry */
-            if (rc < 0 && keywordValueLen > 0 && !handledInputKeyAndValue) {
-                /* insert new entry at this location */
-                updatedKeysAndValues.append(keyValuePrefix, *status);
-                keyValuePrefix = ';'; /* for any subsequent key-value pair */
-                updatedKeysAndValues.append(keywordNameBuffer, keywordNameLen, *status);
-                updatedKeysAndValues.append('=', *status);
-                updatedKeysAndValues.append(keywordValueBuffer, keywordValueLen, *status);
-                handledInputKeyAndValue = true;
-            }
-            /* copy the current entry */
-            updatedKeysAndValues.append(keyValuePrefix, *status);
-            keyValuePrefix = ';'; /* for any subsequent key-value pair */
-            updatedKeysAndValues.append(localeKeywordNameBuffer, keyValueLen, *status);
-            updatedKeysAndValues.append('=', *status);
-            updatedKeysAndValues.append(nextEqualsign, static_cast<int32_t>(keyValueTail-nextEqualsign), *status);
-        }
-        if (!nextSeparator && keywordValueLen > 0 && !handledInputKeyAndValue) {
-            /* append new entry at the end, it sorts later than existing entries */
-            updatedKeysAndValues.append(keyValuePrefix, *status);
-            /* skip keyValuePrefix update, no subsequent key-value pair */
-            updatedKeysAndValues.append(keywordNameBuffer, keywordNameLen, *status);
-            updatedKeysAndValues.append('=', *status);
-            updatedKeysAndValues.append(keywordValueBuffer, keywordValueLen, *status);
-            handledInputKeyAndValue = true;
-        }
-        keywordStart = nextSeparator;
-    } /* end loop searching */
-
-    /* Any error from updatedKeysAndValues.append above would be internal and not due to
-     * problems with the passed-in locale. So if we did encounter problems with the
-     * passed-in locale above, those errors took precedence and overrode any error
-     * status from updatedKeysAndValues.append, and also caused a return of 0. If there
-     * are errors here they are from updatedKeysAndValues.append; they do cause an
-     * error return but the passed-in locale is unmodified and the original bufLen is
-     * returned.
-     */
-    if (!handledInputKeyAndValue || U_FAILURE(*status)) {
-        /* if input key/value specified removal of a keyword not present in locale, or
-         * there was an error in CharString.append, leave original locale alone. */
-        U_ASSERT(*status != U_STRING_NOT_TERMINATED_WARNING);
-        return bufLen;
-    }
-
-    // needLen = length of the part before '@'
-    needLen = (int32_t)(startSearchHere - buffer);
-    // Check to see can we fit the startSearchHere, if not, return
-    // U_BUFFER_OVERFLOW_ERROR without copy updatedKeysAndValues into it.
-    // We do this because this API function does not behave like most others:
-    // It promises never to set a U_STRING_NOT_TERMINATED_WARNING.
-    // When the contents fits but without the terminating NUL, in this case we need to not change
-    // the buffer contents and return with a buffer overflow error.
-    int32_t appendLength = updatedKeysAndValues.length();
-    if (appendLength >= bufferCapacity - needLen) {
-        *status = U_BUFFER_OVERFLOW_ERROR;
-        return needLen + appendLength;
-    }
-    needLen += updatedKeysAndValues.extract(
-                         startSearchHere, bufferCapacity - needLen, *status);
-    U_ASSERT(*status != U_STRING_NOT_TERMINATED_WARNING);
-    return needLen;
-}
-
-/* ### ID parsing implementation **************************************************/
-
-#define _isPrefixLetter(a) ((a=='x')||(a=='X')||(a=='i')||(a=='I'))
-
-/*returns true if one of the special prefixes is here (s=string)
-  'x-' or 'i-' */
-#define _isIDPrefix(s) (_isPrefixLetter(s[0])&&_isIDSeparator(s[1]))
-
-/* Dot terminates it because of POSIX form  where dot precedes the codepage
- * except for variant
- */
-#define _isTerminator(a)  ((a==0)||(a=='.')||(a=='@'))
-
-/**
- * Lookup 'key' in the array 'list'.  The array 'list' should contain
- * a nullptr entry, followed by more entries, and a second nullptr entry.
- *
- * The 'list' param should be LANGUAGES, LANGUAGES_3, COUNTRIES, or
- * COUNTRIES_3.
- */
-static int16_t _findIndex(const char* const* list, const char* key)
-{
-    const char* const* anchor = list;
-    int32_t pass = 0;
-
-    /* Make two passes through two nullptr-terminated arrays at 'list' */
-    while (pass++ < 2) {
-        while (*list) {
-            if (uprv_strcmp(key, *list) == 0) {
-                return (int16_t)(list - anchor);
-            }
-            list++;
-        }
-        ++list;     /* skip final nullptr *CWB*/
-    }
-    return -1;
-}
-
-U_CFUNC const char*
-uloc_getCurrentCountryID(const char* oldID){
-    int32_t offset = _findIndex(DEPRECATED_COUNTRIES, oldID);
-    if (offset >= 0) {
-        return REPLACEMENT_COUNTRIES[offset];
-    }
-    return oldID;
-}
-U_CFUNC const char*
-uloc_getCurrentLanguageID(const char* oldID){
-    int32_t offset = _findIndex(DEPRECATED_LANGUAGES, oldID);
-    if (offset >= 0) {
-        return REPLACEMENT_LANGUAGES[offset];
-    }
-    return oldID;
-}
-/*
- * the internal functions _getLanguage(), _getCountry(), _getVariant()
- * avoid duplicating code to handle the earlier locale ID pieces
- * in the functions for the later ones by
- * setting the *pEnd pointer to where they stopped parsing
- *
- * TODO try to use this in Locale
- */
-CharString U_EXPORT2
-ulocimp_getLanguage(const char *localeID,
-                    const char **pEnd,
-                    UErrorCode &status) {
-    CharString result;
-
-    if (uprv_stricmp(localeID, "root") == 0) {
-        localeID += 4;
-    } else if (uprv_strnicmp(localeID, "und", 3) == 0 &&
-               (localeID[3] == '\0' ||
-                localeID[3] == '-' ||
-                localeID[3] == '_' ||
-                localeID[3] == '@')) {
-        localeID += 3;
-    }
-
-    /* if it starts with i- or x- then copy that prefix */
-    if(_isIDPrefix(localeID)) {
-        result.append((char)uprv_tolower(*localeID), status);
-        result.append('-', status);
-        localeID+=2;
-    }
-
-    /* copy the language as far as possible and count its length */
-    while(!_isTerminator(*localeID) && !_isIDSeparator(*localeID)) {
-        result.append((char)uprv_tolower(*localeID), status);
-        localeID++;
-    }
-
-    if(result.length()==3) {
-        /* convert 3 character code to 2 character code if possible *CWB*/
-        int32_t offset = _findIndex(LANGUAGES_3, result.data());
-        if(offset>=0) {
-            result.clear();
-            result.append(LANGUAGES[offset], status);
-        }
-    }
-
-    if(pEnd!=nullptr) {
-        *pEnd=localeID;
-    }
-
-    return result;
-}
-
-CharString U_EXPORT2
-ulocimp_getScript(const char *localeID,
-                  const char **pEnd,
-                  UErrorCode &status) {
-    CharString result;
-    int32_t idLen = 0;
-
-    if (pEnd != nullptr) {
-        *pEnd = localeID;
-    }
-
-    /* copy the second item as far as possible and count its length */
-    while(!_isTerminator(localeID[idLen]) && !_isIDSeparator(localeID[idLen])
-            && uprv_isASCIILetter(localeID[idLen])) {
-        idLen++;
-    }
-
-    /* If it's exactly 4 characters long, then it's a script and not a country. */
-    if (idLen == 4) {
-        int32_t i;
-        if (pEnd != nullptr) {
-            *pEnd = localeID+idLen;
-        }
-        if (idLen >= 1) {
-            result.append((char)uprv_toupper(*(localeID++)), status);
-        }
-        for (i = 1; i < idLen; i++) {
-            result.append((char)uprv_tolower(*(localeID++)), status);
-        }
-    }
-
-    return result;
-}
-
-CharString U_EXPORT2
-ulocimp_getCountry(const char *localeID,
-                   const char **pEnd,
-                   UErrorCode &status) {
-    CharString result;
-    int32_t idLen=0;
-
-    /* copy the country as far as possible and count its length */
-    while(!_isTerminator(localeID[idLen]) && !_isIDSeparator(localeID[idLen])) {
-        result.append((char)uprv_toupper(localeID[idLen]), status);
-        idLen++;
-    }
-
-    /* the country should be either length 2 or 3 */
-    if (idLen == 2 || idLen == 3) {
-        /* convert 3 character code to 2 character code if possible *CWB*/
-        if(idLen==3) {
-            int32_t offset = _findIndex(COUNTRIES_3, result.data());
-            if(offset>=0) {
-                result.clear();
-                result.append(COUNTRIES[offset], status);
-            }
-        }
-        localeID+=idLen;
-    } else {
-        result.clear();
-    }
-
-    if(pEnd!=nullptr) {
-        *pEnd=localeID;
-    }
-
-    return result;
-}
-
-/**
- * @param needSeparator if true, then add leading '_' if any variants
- * are added to 'variant'
- */
-static void
-_getVariant(const char *localeID,
-            char prev,
-            ByteSink& sink,
-            UBool needSeparator) {
-    UBool hasVariant = false;
-
-    /* get one or more variant tags and separate them with '_' */
-    if(_isIDSeparator(prev)) {
-        /* get a variant string after a '-' or '_' */
-        while(!_isTerminator(*localeID)) {
-            if (needSeparator) {
-                sink.Append("_", 1);
-                needSeparator = false;
-            }
-            char c = (char)uprv_toupper(*localeID);
-            if (c == '-') c = '_';
-            sink.Append(&c, 1);
-            hasVariant = true;
-            localeID++;
-        }
-    }
-
-    /* if there is no variant tag after a '-' or '_' then look for '@' */
-    if(!hasVariant) {
-        if(prev=='@') {
-            /* keep localeID */
-        } else if((localeID=locale_getKeywordsStart(localeID))!=nullptr) {
-            ++localeID; /* point after the '@' */
-        } else {
-            return;
-        }
-        while(!_isTerminator(*localeID)) {
-            if (needSeparator) {
-                sink.Append("_", 1);
-                needSeparator = false;
-            }
-            char c = (char)uprv_toupper(*localeID);
-            if (c == '-' || c == ',') c = '_';
-            sink.Append(&c, 1);
-            localeID++;
-        }
-    }
-}
-
-/* Keyword enumeration */
-
-typedef struct UKeywordsContext {
-    char* keywords;
-    char* current;
-} UKeywordsContext;
-
-U_CDECL_BEGIN
-
-static void U_CALLCONV
-uloc_kw_closeKeywords(UEnumeration *enumerator) {
-    uprv_free(((UKeywordsContext *)enumerator->context)->keywords);
-    uprv_free(enumerator->context);
-    uprv_free(enumerator);
-}
-
-static int32_t U_CALLCONV
-uloc_kw_countKeywords(UEnumeration *en, UErrorCode * /*status*/) {
-    char *kw = ((UKeywordsContext *)en->context)->keywords;
-    int32_t result = 0;
-    while(*kw) {
-        result++;
-        kw += uprv_strlen(kw)+1;
-    }
-    return result;
-}
-
-static const char * U_CALLCONV
-uloc_kw_nextKeyword(UEnumeration* en,
-                    int32_t* resultLength,
-                    UErrorCode* /*status*/) {
-    const char* result = ((UKeywordsContext *)en->context)->current;
-    int32_t len = 0;
-    if(*result) {
-        len = (int32_t)uprv_strlen(((UKeywordsContext *)en->context)->current);
-        ((UKeywordsContext *)en->context)->current += len+1;
-    } else {
-        result = nullptr;
-    }
-    if (resultLength) {
-        *resultLength = len;
-    }
-    return result;
-}
-
-static void U_CALLCONV
-uloc_kw_resetKeywords(UEnumeration* en,
-                      UErrorCode* /*status*/) {
-    ((UKeywordsContext *)en->context)->current = ((UKeywordsContext *)en->context)->keywords;
-}
-
-U_CDECL_END
-
-
-static const UEnumeration gKeywordsEnum = {
-    nullptr,
-    nullptr,
-    uloc_kw_closeKeywords,
-    uloc_kw_countKeywords,
-    uenum_unextDefault,
-    uloc_kw_nextKeyword,
-    uloc_kw_resetKeywords
-};
-
-U_CAPI UEnumeration* U_EXPORT2
-uloc_openKeywordList(const char *keywordList, int32_t keywordListSize, UErrorCode* status)
-{
-    LocalMemory<UKeywordsContext> myContext;
-    LocalMemory<UEnumeration> result;
-
-    if (U_FAILURE(*status)) {
-        return nullptr;
-    }
-    myContext.adoptInstead(static_cast<UKeywordsContext *>(uprv_malloc(sizeof(UKeywordsContext))));
-    result.adoptInstead(static_cast<UEnumeration *>(uprv_malloc(sizeof(UEnumeration))));
-    if (myContext.isNull() || result.isNull()) {
-        *status = U_MEMORY_ALLOCATION_ERROR;
-        return nullptr;
-    }
-    uprv_memcpy(result.getAlias(), &gKeywordsEnum, sizeof(UEnumeration));
-    myContext->keywords = static_cast<char *>(uprv_malloc(keywordListSize+1));
-    if (myContext->keywords == nullptr) {
-        *status = U_MEMORY_ALLOCATION_ERROR;
-        return nullptr;
-    }
-    uprv_memcpy(myContext->keywords, keywordList, keywordListSize);
-    myContext->keywords[keywordListSize] = 0;
-    myContext->current = myContext->keywords;
-    result->context = myContext.orphan();
-    return result.orphan();
-}
-
-U_CAPI UEnumeration* U_EXPORT2
-uloc_openKeywords(const char* localeID,
-                        UErrorCode* status)
-{
-    char tempBuffer[ULOC_FULLNAME_CAPACITY];
-    const char* tmpLocaleID;
-
-    if(status==nullptr || U_FAILURE(*status)) {
-        return 0;
-    }
-
-    if (_hasBCP47Extension(localeID)) {
-        tmpLocaleID = _ConvertBCP47(localeID, tempBuffer,
-                                    sizeof(tempBuffer), status, nullptr);
-    } else {
-        if (localeID==nullptr) {
-            localeID=uloc_getDefault();
-        }
-        tmpLocaleID=localeID;
-    }
-
-    /* Skip the language */
-    ulocimp_getLanguage(tmpLocaleID, &tmpLocaleID, *status);
-    if (U_FAILURE(*status)) {
-        return 0;
-    }
-
-    if(_isIDSeparator(*tmpLocaleID)) {
-        const char *scriptID;
-        /* Skip the script if available */
-        ulocimp_getScript(tmpLocaleID+1, &scriptID, *status);
-        if (U_FAILURE(*status)) {
-            return 0;
-        }
-        if(scriptID != tmpLocaleID+1) {
-            /* Found optional script */
-            tmpLocaleID = scriptID;
-        }
-        /* Skip the Country */
-        if (_isIDSeparator(*tmpLocaleID)) {
-            ulocimp_getCountry(tmpLocaleID+1, &tmpLocaleID, *status);
-            if (U_FAILURE(*status)) {
-                return 0;
-            }
-        }
-    }
-
-    /* keywords are located after '@' */
-    if((tmpLocaleID = locale_getKeywordsStart(tmpLocaleID)) != nullptr) {
-        CharString keywords;
-        CharStringByteSink sink(&keywords);
-        ulocimp_getKeywords(tmpLocaleID+1, '@', sink, false, status);
-        if (U_FAILURE(*status)) {
-            return nullptr;
-        }
-        return uloc_openKeywordList(keywords.data(), keywords.length(), status);
-    }
-    return nullptr;
-}
-
-
-/* bit-flags for 'options' parameter of _canonicalize */
-#define _ULOC_STRIP_KEYWORDS 0x2
-#define _ULOC_CANONICALIZE   0x1
-
-#define OPTION_SET(options, mask) ((options & mask) != 0)
-
-static const char i_default[] = {'i', '-', 'd', 'e', 'f', 'a', 'u', 'l', 't'};
-#define I_DEFAULT_LENGTH UPRV_LENGTHOF(i_default)
-
-/**
- * Canonicalize the given localeID, to level 1 or to level 2,
- * depending on the options.  To specify level 1, pass in options=0.
- * To specify level 2, pass in options=_ULOC_CANONICALIZE.
- *
- * This is the code underlying uloc_getName and uloc_canonicalize.
- */
-static void
-_canonicalize(const char* localeID,
-              ByteSink& sink,
-              uint32_t options,
-              UErrorCode* err) {
-    if (U_FAILURE(*err)) {
-        return;
-    }
-
-    int32_t j, fieldCount=0, scriptSize=0, variantSize=0;
-    PreflightingLocaleIDBuffer tempBuffer;  // if localeID has a BCP47 extension, tmpLocaleID points to this
-    CharString localeIDWithHyphens;  // if localeID has a BPC47 extension and have _, tmpLocaleID points to this
-    const char* origLocaleID;
-    const char* tmpLocaleID;
-    const char* keywordAssign = nullptr;
-    const char* separatorIndicator = nullptr;
-
-    if (_hasBCP47Extension(localeID)) {
-        const char* localeIDPtr = localeID;
-
-        // convert all underbars to hyphens, unless the "BCP47 extension" comes at the beginning of the string
-        if (uprv_strchr(localeID, '_') != nullptr && localeID[1] != '-' && localeID[1] != '_') {
-            localeIDWithHyphens.append(localeID, -1, *err);
-            if (U_SUCCESS(*err)) {
-                for (char* p = localeIDWithHyphens.data(); *p != '\0'; ++p) {
-                    if (*p == '_') {
-                        *p = '-';
-                    }
-                }
-                localeIDPtr = localeIDWithHyphens.data();
-            }
-        }
-
-        do {
-            // After this call tmpLocaleID may point to localeIDPtr which may
-            // point to either localeID or localeIDWithHyphens.data().
-            tmpLocaleID = _ConvertBCP47(localeIDPtr, tempBuffer.getBuffer(),
-                                        tempBuffer.getCapacity(), err,
-                                        &(tempBuffer.requestedCapacity));
-        } while (tempBuffer.needToTryAgain(err));
-    } else {
-        if (localeID==nullptr) {
-           localeID=uloc_getDefault();
-        }
-        tmpLocaleID=localeID;
-    }
-
-    origLocaleID=tmpLocaleID;
-
-    /* get all pieces, one after another, and separate with '_' */
-    CharString tag = ulocimp_getLanguage(tmpLocaleID, &tmpLocaleID, *err);
-
-    if (tag.length() == I_DEFAULT_LENGTH &&
-            uprv_strncmp(origLocaleID, i_default, I_DEFAULT_LENGTH) == 0) {
-        tag.clear();
-        tag.append(uloc_getDefault(), *err);
-    } else if(_isIDSeparator(*tmpLocaleID)) {
-        const char *scriptID;
-
-        ++fieldCount;
-        tag.append('_', *err);
-
-        CharString script = ulocimp_getScript(tmpLocaleID+1, &scriptID, *err);
-        tag.append(script, *err);
-        scriptSize = script.length();
-        if(scriptSize > 0) {
-            /* Found optional script */
-            tmpLocaleID = scriptID;
-            ++fieldCount;
-            if (_isIDSeparator(*tmpLocaleID)) {
-                /* If there is something else, then we add the _ */
-                tag.append('_', *err);
-            }
-        }
-
-        if (_isIDSeparator(*tmpLocaleID)) {
-            const char *cntryID;
-
-            CharString country = ulocimp_getCountry(tmpLocaleID+1, &cntryID, *err);
-            tag.append(country, *err);
-            if (!country.isEmpty()) {
-                /* Found optional country */
-                tmpLocaleID = cntryID;
-            }
-            if(_isIDSeparator(*tmpLocaleID)) {
-                /* If there is something else, then we add the _  if we found country before. */
-                if (!_isIDSeparator(*(tmpLocaleID+1))) {
-                    ++fieldCount;
-                    tag.append('_', *err);
-                }
-
-                variantSize = -tag.length();
-                {
-                    CharStringByteSink s(&tag);
-                    _getVariant(tmpLocaleID+1, *tmpLocaleID, s, false);
-                }
-                variantSize += tag.length();
-                if (variantSize > 0) {
-                    tmpLocaleID += variantSize + 1; /* skip '_' and variant */
-                }
-            }
-        }
-    }
-
-    /* Copy POSIX-style charset specifier, if any [mr.utf8] */
-    if (!OPTION_SET(options, _ULOC_CANONICALIZE) && *tmpLocaleID == '.') {
-        UBool done = false;
-        do {
-            char c = *tmpLocaleID;
-            switch (c) {
-            case 0:
-            case '@':
-                done = true;
-                break;
-            default:
-                tag.append(c, *err);
-                ++tmpLocaleID;
-                break;
-            }
-        } while (!done);
-    }
-
-    /* Scan ahead to next '@' and determine if it is followed by '=' and/or ';'
-       After this, tmpLocaleID either points to '@' or is nullptr */
-    if ((tmpLocaleID=locale_getKeywordsStart(tmpLocaleID))!=nullptr) {
-        keywordAssign = uprv_strchr(tmpLocaleID, '=');
-        separatorIndicator = uprv_strchr(tmpLocaleID, ';');
-    }
-
-    /* Copy POSIX-style variant, if any [mr@FOO] */
-    if (!OPTION_SET(options, _ULOC_CANONICALIZE) &&
-        tmpLocaleID != nullptr && keywordAssign == nullptr) {
-        for (;;) {
-            char c = *tmpLocaleID;
-            if (c == 0) {
-                break;
-            }
-            tag.append(c, *err);
-            ++tmpLocaleID;
-        }
-    }
-
-    if (OPTION_SET(options, _ULOC_CANONICALIZE)) {
-        /* Handle @FOO variant if @ is present and not followed by = */
-        if (tmpLocaleID!=nullptr && keywordAssign==nullptr) {
-            /* Add missing '_' if needed */
-            if (fieldCount < 2 || (fieldCount < 3 && scriptSize > 0)) {
-                do {
-                    tag.append('_', *err);
-                    ++fieldCount;
-                } while(fieldCount<2);
-            }
-
-            int32_t posixVariantSize = -tag.length();
-            {
-                CharStringByteSink s(&tag);
-                _getVariant(tmpLocaleID+1, '@', s, (UBool)(variantSize > 0));
-            }
-            posixVariantSize += tag.length();
-            if (posixVariantSize > 0) {
-                variantSize += posixVariantSize;
-            }
-        }
-
-        /* Look up the ID in the canonicalization map */
-        for (j=0; j<UPRV_LENGTHOF(CANONICALIZE_MAP); j++) {
-            StringPiece id(CANONICALIZE_MAP[j].id);
-            if (tag == id) {
-                if (id.empty() && tmpLocaleID != nullptr) {
-                    break; /* Don't remap "" if keywords present */
-                }
-                tag.clear();
-                tag.append(CANONICALIZE_MAP[j].canonicalID, *err);
-                break;
-            }
-        }
-    }
-
-    sink.Append(tag.data(), tag.length());
-
-    if (!OPTION_SET(options, _ULOC_STRIP_KEYWORDS)) {
-        if (tmpLocaleID!=nullptr && keywordAssign!=nullptr &&
-            (!separatorIndicator || separatorIndicator > keywordAssign)) {
-            sink.Append("@", 1);
-            ++fieldCount;
-            ulocimp_getKeywords(tmpLocaleID+1, '@', sink, true, err);
-        }
-    }
-}
-
-/* ### ID parsing API **************************************************/
-
-U_CAPI int32_t  U_EXPORT2
-uloc_getParent(const char*    localeID,
-               char* parent,
-               int32_t parentCapacity,
-               UErrorCode* err)
-{
-    const char *lastUnderscore;
-    int32_t i;
-
-    if (U_FAILURE(*err))
-        return 0;
-
-    if (localeID == nullptr)
-        localeID = uloc_getDefault();
-
-    lastUnderscore=uprv_strrchr(localeID, '_');
-    if(lastUnderscore!=nullptr) {
-        i=(int32_t)(lastUnderscore-localeID);
-    } else {
-        i=0;
-    }
-
-    if (i > 0) {
-        if (uprv_strnicmp(localeID, "und_", 4) == 0) {
-            localeID += 3;
-            i -= 3;
-            uprv_memmove(parent, localeID, uprv_min(i, parentCapacity));
-        } else if (parent != localeID) {
-            uprv_memcpy(parent, localeID, uprv_min(i, parentCapacity));
-        }
-    }
-
-    return u_terminateChars(parent, parentCapacity, i, err);
-}
-
-U_CAPI int32_t U_EXPORT2
-uloc_getLanguage(const char*    localeID,
-         char* language,
-         int32_t languageCapacity,
-         UErrorCode* err)
-{
-    /* uloc_getLanguage will return a 2 character iso-639 code if one exists. *CWB*/
-
-    if (err==nullptr || U_FAILURE(*err)) {
-        return 0;
-    }
-
-    if(localeID==nullptr) {
-        localeID=uloc_getDefault();
-    }
-
-    return ulocimp_getLanguage(localeID, nullptr, *err).extract(language, languageCapacity, *err);
-}
-
-U_CAPI int32_t U_EXPORT2
-uloc_getScript(const char*    localeID,
-         char* script,
-         int32_t scriptCapacity,
-         UErrorCode* err)
-{
-    if(err==nullptr || U_FAILURE(*err)) {
-        return 0;
-    }
-
-    if(localeID==nullptr) {
-        localeID=uloc_getDefault();
-    }
-
-    /* skip the language */
-    ulocimp_getLanguage(localeID, &localeID, *err);
-    if (U_FAILURE(*err)) {
-        return 0;
-    }
-
-    if(_isIDSeparator(*localeID)) {
-        return ulocimp_getScript(localeID+1, nullptr, *err).extract(script, scriptCapacity, *err);
-    }
-    return u_terminateChars(script, scriptCapacity, 0, err);
-}
-
-U_CAPI int32_t  U_EXPORT2
-uloc_getCountry(const char* localeID,
-            char* country,
-            int32_t countryCapacity,
-            UErrorCode* err)
-{
-    if(err==nullptr || U_FAILURE(*err)) {
-        return 0;
-    }
-
-    if(localeID==nullptr) {
-        localeID=uloc_getDefault();
-    }
-
-    /* Skip the language */
-    ulocimp_getLanguage(localeID, &localeID, *err);
-    if (U_FAILURE(*err)) {
-        return 0;
-    }
-
-    if(_isIDSeparator(*localeID)) {
-        const char *scriptID;
-        /* Skip the script if available */
-        ulocimp_getScript(localeID+1, &scriptID, *err);
-        if (U_FAILURE(*err)) {
-            return 0;
-        }
-        if(scriptID != localeID+1) {
-            /* Found optional script */
-            localeID = scriptID;
-        }
-        if(_isIDSeparator(*localeID)) {
-            return ulocimp_getCountry(localeID+1, nullptr, *err).extract(country, countryCapacity, *err);
-        }
-    }
-    return u_terminateChars(country, countryCapacity, 0, err);
-}
-
-U_CAPI int32_t  U_EXPORT2
-uloc_getVariant(const char* localeID,
-                char* variant,
-                int32_t variantCapacity,
-                UErrorCode* err)
-{
-    char tempBuffer[ULOC_FULLNAME_CAPACITY];
-    const char* tmpLocaleID;
-    int32_t i=0;
-
-    if(err==nullptr || U_FAILURE(*err)) {
-        return 0;
-    }
-
-    if (_hasBCP47Extension(localeID)) {
-        tmpLocaleID =_ConvertBCP47(localeID, tempBuffer, sizeof(tempBuffer), err, nullptr);
-    } else {
-        if (localeID==nullptr) {
-           localeID=uloc_getDefault();
-        }
-        tmpLocaleID=localeID;
-    }
-
-    /* Skip the language */
-    ulocimp_getLanguage(tmpLocaleID, &tmpLocaleID, *err);
-    if (U_FAILURE(*err)) {
-        return 0;
-    }
-
-    if(_isIDSeparator(*tmpLocaleID)) {
-        const char *scriptID;
-        /* Skip the script if available */
-        ulocimp_getScript(tmpLocaleID+1, &scriptID, *err);
-        if (U_FAILURE(*err)) {
-            return 0;
-        }
-        if(scriptID != tmpLocaleID+1) {
-            /* Found optional script */
-            tmpLocaleID = scriptID;
-        }
-        /* Skip the Country */
-        if (_isIDSeparator(*tmpLocaleID)) {
-            const char *cntryID;
-            ulocimp_getCountry(tmpLocaleID+1, &cntryID, *err);
-            if (U_FAILURE(*err)) {
-                return 0;
-            }
-            if (cntryID != tmpLocaleID+1) {
-                /* Found optional country */
-                tmpLocaleID = cntryID;
-            }
-            if(_isIDSeparator(*tmpLocaleID)) {
-                /* If there was no country ID, skip a possible extra IDSeparator */
-                if (tmpLocaleID != cntryID && _isIDSeparator(tmpLocaleID[1])) {
-                    tmpLocaleID++;
-                }
-
-                CheckedArrayByteSink sink(variant, variantCapacity);
-                _getVariant(tmpLocaleID+1, *tmpLocaleID, sink, false);
-
-                i = sink.NumberOfBytesAppended();
-
-                if (U_FAILURE(*err)) {
-                    return i;
-                }
-
-                if (sink.Overflowed()) {
-                    *err = U_BUFFER_OVERFLOW_ERROR;
-                    return i;
-                }
-            }
-        }
-    }
-
-    return u_terminateChars(variant, variantCapacity, i, err);
-}
-
-U_CAPI int32_t  U_EXPORT2
-uloc_getName(const char* localeID,
-             char* name,
-             int32_t nameCapacity,
-             UErrorCode* err)
-{
-    if (U_FAILURE(*err)) {
-        return 0;
-    }
-
-    CheckedArrayByteSink sink(name, nameCapacity);
-    ulocimp_getName(localeID, sink, err);
-
-    int32_t reslen = sink.NumberOfBytesAppended();
-
-    if (U_FAILURE(*err)) {
-        return reslen;
-    }
-
-    if (sink.Overflowed()) {
-        *err = U_BUFFER_OVERFLOW_ERROR;
-    } else {
-        u_terminateChars(name, nameCapacity, reslen, err);
-    }
-
-    return reslen;
-}
-
-U_CAPI void U_EXPORT2
-ulocimp_getName(const char* localeID,
-                ByteSink& sink,
-                UErrorCode* err)
-{
-    _canonicalize(localeID, sink, 0, err);
-}
-
-U_CAPI int32_t  U_EXPORT2
-uloc_getBaseName(const char* localeID,
-                 char* name,
-                 int32_t nameCapacity,
-                 UErrorCode* err)
-{
-    if (U_FAILURE(*err)) {
-        return 0;
-    }
-
-    CheckedArrayByteSink sink(name, nameCapacity);
-    ulocimp_getBaseName(localeID, sink, err);
-
-    int32_t reslen = sink.NumberOfBytesAppended();
-
-    if (U_FAILURE(*err)) {
-        return reslen;
-    }
-
-    if (sink.Overflowed()) {
-        *err = U_BUFFER_OVERFLOW_ERROR;
-    } else {
-        u_terminateChars(name, nameCapacity, reslen, err);
-    }
-
-    return reslen;
-}
-
-U_CAPI void U_EXPORT2
-ulocimp_getBaseName(const char* localeID,
-                    ByteSink& sink,
-                    UErrorCode* err)
-{
-    _canonicalize(localeID, sink, _ULOC_STRIP_KEYWORDS, err);
-}
-
-U_CAPI int32_t  U_EXPORT2
-uloc_canonicalize(const char* localeID,
-                  char* name,
-                  int32_t nameCapacity,
-                  UErrorCode* err)
-{
-    if (U_FAILURE(*err)) {
-        return 0;
-    }
-
-    CheckedArrayByteSink sink(name, nameCapacity);
-    ulocimp_canonicalize(localeID, sink, err);
-
-    int32_t reslen = sink.NumberOfBytesAppended();
-
-    if (U_FAILURE(*err)) {
-        return reslen;
-    }
-
-    if (sink.Overflowed()) {
-        *err = U_BUFFER_OVERFLOW_ERROR;
-    } else {
-        u_terminateChars(name, nameCapacity, reslen, err);
-    }
-
-    return reslen;
-}
-
-U_CAPI void U_EXPORT2
-ulocimp_canonicalize(const char* localeID,
-                     ByteSink& sink,
-                     UErrorCode* err)
-{
-    _canonicalize(localeID, sink, _ULOC_CANONICALIZE, err);
-}
-
-U_CAPI const char*  U_EXPORT2
-uloc_getISO3Language(const char* localeID)
-{
-    int16_t offset;
-    char lang[ULOC_LANG_CAPACITY];
-    UErrorCode err = U_ZERO_ERROR;
-
-    if (localeID == nullptr)
-    {
-        localeID = uloc_getDefault();
-    }
-    uloc_getLanguage(localeID, lang, ULOC_LANG_CAPACITY, &err);
-    if (U_FAILURE(err))
-        return "";
-    offset = _findIndex(LANGUAGES, lang);
-    if (offset < 0)
-        return "";
-    return LANGUAGES_3[offset];
-}
-
-U_CAPI const char*  U_EXPORT2
-uloc_getISO3Country(const char* localeID)
-{
-    int16_t offset;
-    char cntry[ULOC_LANG_CAPACITY];
-    UErrorCode err = U_ZERO_ERROR;
-
-    if (localeID == nullptr)
-    {
-        localeID = uloc_getDefault();
-    }
-    uloc_getCountry(localeID, cntry, ULOC_LANG_CAPACITY, &err);
-    if (U_FAILURE(err))
-        return "";
-    offset = _findIndex(COUNTRIES, cntry);
-    if (offset < 0)
-        return "";
-
-    return COUNTRIES_3[offset];
-}
-
-U_CAPI uint32_t  U_EXPORT2
-uloc_getLCID(const char* localeID)
-{
-    UErrorCode status = U_ZERO_ERROR;
-    char       langID[ULOC_FULLNAME_CAPACITY];
-    uint32_t   lcid = 0;
-
-    /* Check for incomplete id. */
-    if (!localeID || uprv_strlen(localeID) < 2) {
-        return 0;
-    }
-
-    // First, attempt Windows platform lookup if available, but fall
-    // through to catch any special cases (ICU vs Windows name differences).
-    lcid = uprv_convertToLCIDPlatform(localeID, &status);
-    if (U_FAILURE(status)) {
-        return 0;
-    }
-    if (lcid > 0) {
-        // Windows found an LCID, return that
-        return lcid;
-    }
-
-    uloc_getLanguage(localeID, langID, sizeof(langID), &status);
-    if (U_FAILURE(status) || status == U_STRING_NOT_TERMINATED_WARNING) {
-        return 0;
-    }
-
-    if (uprv_strchr(localeID, '@')) {
-        // uprv_convertToLCID does not support keywords other than collation.
-        // Remove all keywords except collation.
-        int32_t len;
-        char tmpLocaleID[ULOC_FULLNAME_CAPACITY];
-
-        CharString collVal;
-        {
-            CharStringByteSink sink(&collVal);
-            ulocimp_getKeywordValue(localeID, "collation", sink, &status);
-        }
-
-        if (U_SUCCESS(status) && !collVal.isEmpty()) {
-            len = uloc_getBaseName(localeID, tmpLocaleID,
-                UPRV_LENGTHOF(tmpLocaleID) - 1, &status);
-
-            if (U_SUCCESS(status) && len > 0) {
-                tmpLocaleID[len] = 0;
-
-                len = uloc_setKeywordValue("collation", collVal.data(), tmpLocaleID,
-                    UPRV_LENGTHOF(tmpLocaleID) - len - 1, &status);
-
-                if (U_SUCCESS(status) && len > 0) {
-                    tmpLocaleID[len] = 0;
-                    return uprv_convertToLCID(langID, tmpLocaleID, &status);
-                }
-            }
-        }
-
-        // fall through - all keywords are simply ignored
-        status = U_ZERO_ERROR;
-    }
-
-    return uprv_convertToLCID(langID, localeID, &status);
-}
-
-U_CAPI int32_t U_EXPORT2
-uloc_getLocaleForLCID(uint32_t hostid, char *locale, int32_t localeCapacity,
-                UErrorCode *status)
-{
-    return uprv_convertToPosix(hostid, locale, localeCapacity, status);
-}
-
-/* ### Default locale **************************************************/
-
-U_CAPI const char*  U_EXPORT2
-uloc_getDefault()
-{
-    return locale_get_default();
-}
-
-U_CAPI void  U_EXPORT2
-uloc_setDefault(const char*   newDefaultLocale,
-             UErrorCode* err)
-{
-    if (U_FAILURE(*err))
-        return;
-    /* the error code isn't currently used for anything by this function*/
-
-    /* propagate change to C++ */
-    locale_set_default(newDefaultLocale);
-}
-
-/**
- * Returns a list of all 2-letter language codes defined in ISO 639.  This is a pointer
- * to an array of pointers to arrays of char.  All of these pointers are owned
- * by ICU-- do not delete them, and do not write through them.  The array is
- * terminated with a null pointer.
- */
-U_CAPI const char* const*  U_EXPORT2
-uloc_getISOLanguages()
-{
-    return LANGUAGES;
-}
-
-/**
- * Returns a list of all 2-letter country codes defined in ISO 639.  This is a
- * pointer to an array of pointers to arrays of char.  All of these pointers are
- * owned by ICU-- do not delete them, and do not write through them.  The array is
- * terminated with a null pointer.
- */
-U_CAPI const char* const*  U_EXPORT2
-uloc_getISOCountries()
-{
-    return COUNTRIES;
-}
-
-U_CAPI const char* U_EXPORT2
-uloc_toUnicodeLocaleKey(const char* keyword)
-{
-    const char* bcpKey = ulocimp_toBcpKey(keyword);
-    if (bcpKey == nullptr && ultag_isUnicodeLocaleKey(keyword, -1)) {
-        // unknown keyword, but syntax is fine..
-        return keyword;
-    }
-    return bcpKey;
-}
-
-U_CAPI const char* U_EXPORT2
-uloc_toUnicodeLocaleType(const char* keyword, const char* value)
-{
-    const char* bcpType = ulocimp_toBcpType(keyword, value, nullptr, nullptr);
-    if (bcpType == nullptr && ultag_isUnicodeLocaleType(value, -1)) {
-        // unknown keyword, but syntax is fine..
-        return value;
-    }
-    return bcpType;
-}
-
-static UBool
-isWellFormedLegacyKey(const char* legacyKey)
-{
-    const char* p = legacyKey;
-    while (*p) {
-        if (!UPRV_ISALPHANUM(*p)) {
-            return false;
-        }
-        p++;
-    }
-    return true;
-}
-
-static UBool
-isWellFormedLegacyType(const char* legacyType)
-{
-    const char* p = legacyType;
-    int32_t alphaNumLen = 0;
-    while (*p) {
-        if (*p == '_' || *p == '/' || *p == '-') {
-            if (alphaNumLen == 0) {
-                return false;
-            }
-            alphaNumLen = 0;
-        } else if (UPRV_ISALPHANUM(*p)) {
-            alphaNumLen++;
-        } else {
-            return false;
-        }
-        p++;
-    }
-    return (alphaNumLen != 0);
-}
-
-U_CAPI const char* U_EXPORT2
-uloc_toLegacyKey(const char* keyword)
-{
-    const char* legacyKey = ulocimp_toLegacyKey(keyword);
-    if (legacyKey == nullptr) {
-        // Checks if the specified locale key is well-formed with the legacy locale syntax.
-        //
-        // Note:
-        //  LDML/CLDR provides some definition of keyword syntax in
-        //  * http://www.unicode.org/reports/tr35/#Unicode_locale_identifier and
-        //  * http://www.unicode.org/reports/tr35/#Old_Locale_Extension_Syntax
-        //  Keys can only consist of [0-9a-zA-Z].
-        if (isWellFormedLegacyKey(keyword)) {
-            return keyword;
-        }
-    }
-    return legacyKey;
-}
-
-U_CAPI const char* U_EXPORT2
-uloc_toLegacyType(const char* keyword, const char* value)
-{
-    const char* legacyType = ulocimp_toLegacyType(keyword, value, nullptr, nullptr);
-    if (legacyType == nullptr) {
-        // Checks if the specified locale type is well-formed with the legacy locale syntax.
-        //
-        // Note:
-        //  LDML/CLDR provides some definition of keyword syntax in
-        //  * http://www.unicode.org/reports/tr35/#Unicode_locale_identifier and
-        //  * http://www.unicode.org/reports/tr35/#Old_Locale_Extension_Syntax
-        //  Values (types) can only consist of [0-9a-zA-Z], plus for legacy values
-        //  we allow [/_-+] in the middle (e.g. "Etc/GMT+1", "Asia/Tel_Aviv")
-        if (isWellFormedLegacyType(value)) {
-            return value;
-        }
-    }
-    return legacyType;
-}
-
-/*eof*/
->>>>>>> a8a80be5
+// © 2016 and later: Unicode, Inc. and others.
+// License & terms of use: http://www.unicode.org/copyright.html
+/*
+**********************************************************************
+*   Copyright (C) 1997-2016, International Business Machines
+*   Corporation and others.  All Rights Reserved.
+**********************************************************************
+*
+* File ULOC.CPP
+*
+* Modification History:
+*
+*   Date        Name        Description
+*   04/01/97    aliu        Creation.
+*   08/21/98    stephen     JDK 1.2 sync
+*   12/08/98    rtg         New Locale implementation and C API
+*   03/15/99    damiba      overhaul.
+*   04/06/99    stephen     changed setDefault() to realloc and copy
+*   06/14/99    stephen     Changed calls to ures_open for new params
+*   07/21/99    stephen     Modified setDefault() to propagate to C++
+*   05/14/04    alan        7 years later: refactored, cleaned up, fixed bugs,
+*                           brought canonicalization code into line with spec
+*****************************************************************************/
+
+/*
+   POSIX's locale format, from putil.c: [no spaces]
+
+     ll [ _CC ] [ . MM ] [ @ VV]
+
+     l = lang, C = ctry, M = charmap, V = variant
+*/
+
+#include "unicode/bytestream.h"
+#include "unicode/errorcode.h"
+#include "unicode/stringpiece.h"
+#include "unicode/utypes.h"
+#include "unicode/ustring.h"
+#include "unicode/uloc.h"
+
+#include "bytesinkutil.h"
+#include "putilimp.h"
+#include "ustr_imp.h"
+#include "ulocimp.h"
+#include "umutex.h"
+#include "cstring.h"
+#include "cmemory.h"
+#include "locmap.h"
+#include "uarrsort.h"
+#include "uenumimp.h"
+#include "uassert.h"
+#include "charstr.h"
+
+U_NAMESPACE_USE
+
+/* ### Declarations **************************************************/
+
+/* Locale stuff from locid.cpp */
+U_CFUNC void locale_set_default(const char *id);
+U_CFUNC const char *locale_get_default();
+
+/* ### Data tables **************************************************/
+
+/**
+ * Table of language codes, both 2- and 3-letter, with preference
+ * given to 2-letter codes where possible.  Includes 3-letter codes
+ * that lack a 2-letter equivalent.
+ *
+ * This list must be in sorted order.  This list is returned directly
+ * to the user by some API.
+ *
+ * This list must be kept in sync with LANGUAGES_3, with corresponding
+ * entries matched.
+ *
+ * This table should be terminated with a nullptr entry, followed by a
+ * second list, and another nullptr entry.  The first list is visible to
+ * user code when this array is returned by API.  The second list
+ * contains codes we support, but do not expose through user API.
+ *
+ * Notes
+ *
+ * Tables updated per http://lcweb.loc.gov/standards/iso639-2/ to
+ * include the revisions up to 2001/7/27 *CWB*
+ *
+ * The 3 character codes are the terminology codes like RFC 3066.  This
+ * is compatible with prior ICU codes
+ *
+ * "in" "iw" "ji" "jw" & "sh" have been withdrawn but are still in the
+ * table but now at the end of the table because 3 character codes are
+ * duplicates.  This avoids bad searches going from 3 to 2 character
+ * codes.
+ *
+ * The range qaa-qtz is reserved for local use
+ */
+/* Generated using org.unicode.cldr.icu.GenerateISO639LanguageTables */
+/* ISO639 table version is 20150505 */
+/* Subsequent hand addition of selected languages */
+static const char * const LANGUAGES[] = {
+    "aa",  "ab",  "ace", "ach", "ada", "ady", "ae",  "aeb",
+    "af",  "afh", "agq", "ain", "ak",  "akk", "akz", "ale",
+    "aln", "alt", "am",  "an",  "ang", "anp", "ar",  "arc",
+    "arn", "aro", "arp", "arq", "ars", "arw", "ary", "arz", "as",
+    "asa", "ase", "ast", "av",  "avk", "awa", "ay",  "az",
+    "ba",  "bal", "ban", "bar", "bas", "bax", "bbc", "bbj",
+    "be",  "bej", "bem", "bew", "bez", "bfd", "bfq", "bg",
+    "bgc", "bgn", "bho", "bi",  "bik", "bin", "bjn", "bkm", "bla",
+    "bm",  "bn",  "bo",  "bpy", "bqi", "br",  "bra", "brh",
+    "brx", "bs",  "bss", "bua", "bug", "bum", "byn", "byv",
+    "ca",  "cad", "car", "cay", "cch", "ccp", "ce",  "ceb", "cgg",
+    "ch",  "chb", "chg", "chk", "chm", "chn", "cho", "chp",
+    "chr", "chy", "ckb", "co",  "cop", "cps", "cr",  "crh",
+    "cs",  "csb", "cu",  "cv",  "cy",
+    "da",  "dak", "dar", "dav", "de",  "del", "den", "dgr",
+    "din", "dje", "doi", "dsb", "dtp", "dua", "dum", "dv",
+    "dyo", "dyu", "dz",  "dzg",
+    "ebu", "ee",  "efi", "egl", "egy", "eka", "el",  "elx",
+    "en",  "enm", "eo",  "es",  "esu", "et",  "eu",  "ewo",
+    "ext",
+    "fa",  "fan", "fat", "ff",  "fi",  "fil", "fit", "fj",
+    "fo",  "fon", "fr",  "frc", "frm", "fro", "frp", "frr",
+    "frs", "fur", "fy",
+    "ga",  "gaa", "gag", "gan", "gay", "gba", "gbz", "gd",
+    "gez", "gil", "gl",  "glk", "gmh", "gn",  "goh", "gom",
+    "gon", "gor", "got", "grb", "grc", "gsw", "gu",  "guc",
+    "gur", "guz", "gv",  "gwi",
+    "ha",  "hai", "hak", "haw", "he",  "hi",  "hif", "hil",
+    "hit", "hmn", "ho",  "hr",  "hsb", "hsn", "ht",  "hu",
+    "hup", "hy",  "hz",
+    "ia",  "iba", "ibb", "id",  "ie",  "ig",  "ii",  "ik",
+    "ilo", "inh", "io",  "is",  "it",  "iu",  "izh",
+    "ja",  "jam", "jbo", "jgo", "jmc", "jpr", "jrb", "jut",
+    "jv",
+    "ka",  "kaa", "kab", "kac", "kaj", "kam", "kaw", "kbd",
+    "kbl", "kcg", "kde", "kea", "ken", "kfo", "kg",  "kgp",
+    "kha", "kho", "khq", "khw", "ki",  "kiu", "kj",  "kk",
+    "kkj", "kl",  "kln", "km",  "kmb", "kn",  "ko",  "koi",
+    "kok", "kos", "kpe", "kr",  "krc", "kri", "krj", "krl",
+    "kru", "ks",  "ksb", "ksf", "ksh", "ku",  "kum", "kut",
+    "kv",  "kw",  "ky",
+    "la",  "lad", "lag", "lah", "lam", "lb",  "lez", "lfn",
+    "lg",  "li",  "lij", "liv", "lkt", "lmo", "ln",  "lo",
+    "lol", "loz", "lrc", "lt",  "ltg", "lu",  "lua", "lui",
+    "lun", "luo", "lus", "luy", "lv",  "lzh", "lzz",
+    "mad", "maf", "mag", "mai", "mak", "man", "mas", "mde",
+    "mdf", "mdh", "mdr", "men", "mer", "mfe", "mg",  "mga",
+    "mgh", "mgo", "mh",  "mi",  "mic", "min", "mis", "mk",
+    "ml",  "mn",  "mnc", "mni",
+    "moh", "mos", "mr",  "mrj",
+    "ms",  "mt",  "mua", "mul", "mus", "mwl", "mwr", "mwv",
+    "my",  "mye", "myv", "mzn",
+    "na",  "nan", "nap", "naq", "nb",  "nd",  "nds", "ne",
+    "new", "ng",  "nia", "niu", "njo", "nl",  "nmg", "nn",
+    "nnh", "no",  "nog", "non", "nov", "nqo", "nr",  "nso",
+    "nus", "nv",  "nwc", "ny",  "nym", "nyn", "nyo", "nzi",
+    "oc",  "oj",  "om",  "or",  "os",  "osa", "ota",
+    "pa",  "pag", "pal", "pam", "pap", "pau", "pcd", "pcm", "pdc",
+    "pdt", "peo", "pfl", "phn", "pi",  "pl",  "pms", "pnt",
+    "pon", "prg", "pro", "ps",  "pt",
+    "qu",  "quc", "qug",
+    "raj", "rap", "rar", "rgn", "rif", "rm",  "rn",  "ro",
+    "rof", "rom", "rtm", "ru",  "rue", "rug", "rup",
+    "rw",  "rwk",
+    "sa",  "sad", "sah", "sam", "saq", "sas", "sat", "saz",
+    "sba", "sbp", "sc",  "scn", "sco", "sd",  "sdc", "sdh",
+    "se",  "see", "seh", "sei", "sel", "ses", "sg",  "sga",
+    "sgs", "shi", "shn", "shu", "si",  "sid", "sk",
+    "sl",  "sli", "sly", "sm",  "sma", "smj", "smn", "sms",
+    "sn",  "snk", "so",  "sog", "sq",  "sr",  "srn", "srr",
+    "ss",  "ssy", "st",  "stq", "su",  "suk", "sus", "sux",
+    "sv",  "sw",  "swb", "syc", "syr", "szl",
+    "ta",  "tcy", "te",  "tem", "teo", "ter", "tet", "tg",
+    "th",  "ti",  "tig", "tiv", "tk",  "tkl", "tkr",
+    "tlh", "tli", "tly", "tmh", "tn",  "to",  "tog", "tpi",
+    "tr",  "tru", "trv", "ts",  "tsd", "tsi", "tt",  "ttt",
+    "tum", "tvl", "tw",  "twq", "ty",  "tyv", "tzm",
+    "udm", "ug",  "uga", "uk",  "umb", "und", "ur",  "uz",
+    "vai", "ve",  "vec", "vep", "vi",  "vls", "vmf", "vo",
+    "vot", "vro", "vun",
+    "wa",  "wae", "wal", "war", "was", "wbp", "wo",  "wuu",
+    "xal", "xh",  "xmf", "xog",
+    "yao", "yap", "yav", "ybb", "yi",  "yo",  "yrl", "yue",
+    "za",  "zap", "zbl", "zea", "zen", "zgh", "zh",  "zu",
+    "zun", "zxx", "zza",
+nullptr,
+    "in",  "iw",  "ji",  "jw",  "mo",  "sh",  "swc", "tl",  /* obsolete language codes */
+nullptr
+};
+
+static const char* const DEPRECATED_LANGUAGES[]={
+    "in", "iw", "ji", "jw", "mo", nullptr, nullptr
+};
+static const char* const REPLACEMENT_LANGUAGES[]={
+    "id", "he", "yi", "jv", "ro", nullptr, nullptr
+};
+
+/**
+ * Table of 3-letter language codes.
+ *
+ * This is a lookup table used to convert 3-letter language codes to
+ * their 2-letter equivalent, where possible.  It must be kept in sync
+ * with LANGUAGES.  For all valid i, LANGUAGES[i] must refer to the
+ * same language as LANGUAGES_3[i].  The commented-out lines are
+ * copied from LANGUAGES to make eyeballing this baby easier.
+ *
+ * Where a 3-letter language code has no 2-letter equivalent, the
+ * 3-letter code occupies both LANGUAGES[i] and LANGUAGES_3[i].
+ *
+ * This table should be terminated with a nullptr entry, followed by a
+ * second list, and another nullptr entry.  The two lists correspond to
+ * the two lists in LANGUAGES.
+ */
+/* Generated using org.unicode.cldr.icu.GenerateISO639LanguageTables */
+/* ISO639 table version is 20150505 */
+/* Subsequent hand addition of selected languages */
+static const char * const LANGUAGES_3[] = {
+    "aar", "abk", "ace", "ach", "ada", "ady", "ave", "aeb",
+    "afr", "afh", "agq", "ain", "aka", "akk", "akz", "ale",
+    "aln", "alt", "amh", "arg", "ang", "anp", "ara", "arc",
+    "arn", "aro", "arp", "arq", "ars", "arw", "ary", "arz", "asm",
+    "asa", "ase", "ast", "ava", "avk", "awa", "aym", "aze",
+    "bak", "bal", "ban", "bar", "bas", "bax", "bbc", "bbj",
+    "bel", "bej", "bem", "bew", "bez", "bfd", "bfq", "bul",
+    "bgc", "bgn", "bho", "bis", "bik", "bin", "bjn", "bkm", "bla",
+    "bam", "ben", "bod", "bpy", "bqi", "bre", "bra", "brh",
+    "brx", "bos", "bss", "bua", "bug", "bum", "byn", "byv",
+    "cat", "cad", "car", "cay", "cch", "ccp", "che", "ceb", "cgg",
+    "cha", "chb", "chg", "chk", "chm", "chn", "cho", "chp",
+    "chr", "chy", "ckb", "cos", "cop", "cps", "cre", "crh",
+    "ces", "csb", "chu", "chv", "cym",
+    "dan", "dak", "dar", "dav", "deu", "del", "den", "dgr",
+    "din", "dje", "doi", "dsb", "dtp", "dua", "dum", "div",
+    "dyo", "dyu", "dzo", "dzg",
+    "ebu", "ewe", "efi", "egl", "egy", "eka", "ell", "elx",
+    "eng", "enm", "epo", "spa", "esu", "est", "eus", "ewo",
+    "ext",
+    "fas", "fan", "fat", "ful", "fin", "fil", "fit", "fij",
+    "fao", "fon", "fra", "frc", "frm", "fro", "frp", "frr",
+    "frs", "fur", "fry",
+    "gle", "gaa", "gag", "gan", "gay", "gba", "gbz", "gla",
+    "gez", "gil", "glg", "glk", "gmh", "grn", "goh", "gom",
+    "gon", "gor", "got", "grb", "grc", "gsw", "guj", "guc",
+    "gur", "guz", "glv", "gwi",
+    "hau", "hai", "hak", "haw", "heb", "hin", "hif", "hil",
+    "hit", "hmn", "hmo", "hrv", "hsb", "hsn", "hat", "hun",
+    "hup", "hye", "her",
+    "ina", "iba", "ibb", "ind", "ile", "ibo", "iii", "ipk",
+    "ilo", "inh", "ido", "isl", "ita", "iku", "izh",
+    "jpn", "jam", "jbo", "jgo", "jmc", "jpr", "jrb", "jut",
+    "jav",
+    "kat", "kaa", "kab", "kac", "kaj", "kam", "kaw", "kbd",
+    "kbl", "kcg", "kde", "kea", "ken", "kfo", "kon", "kgp",
+    "kha", "kho", "khq", "khw", "kik", "kiu", "kua", "kaz",
+    "kkj", "kal", "kln", "khm", "kmb", "kan", "kor", "koi",
+    "kok", "kos", "kpe", "kau", "krc", "kri", "krj", "krl",
+    "kru", "kas", "ksb", "ksf", "ksh", "kur", "kum", "kut",
+    "kom", "cor", "kir",
+    "lat", "lad", "lag", "lah", "lam", "ltz", "lez", "lfn",
+    "lug", "lim", "lij", "liv", "lkt", "lmo", "lin", "lao",
+    "lol", "loz", "lrc", "lit", "ltg", "lub", "lua", "lui",
+    "lun", "luo", "lus", "luy", "lav", "lzh", "lzz",
+    "mad", "maf", "mag", "mai", "mak", "man", "mas", "mde",
+    "mdf", "mdh", "mdr", "men", "mer", "mfe", "mlg", "mga",
+    "mgh", "mgo", "mah", "mri", "mic", "min", "mis", "mkd",
+    "mal", "mon", "mnc", "mni",
+    "moh", "mos", "mar", "mrj",
+    "msa", "mlt", "mua", "mul", "mus", "mwl", "mwr", "mwv",
+    "mya", "mye", "myv", "mzn",
+    "nau", "nan", "nap", "naq", "nob", "nde", "nds", "nep",
+    "new", "ndo", "nia", "niu", "njo", "nld", "nmg", "nno",
+    "nnh", "nor", "nog", "non", "nov", "nqo", "nbl", "nso",
+    "nus", "nav", "nwc", "nya", "nym", "nyn", "nyo", "nzi",
+    "oci", "oji", "orm", "ori", "oss", "osa", "ota",
+    "pan", "pag", "pal", "pam", "pap", "pau", "pcd", "pcm", "pdc",
+    "pdt", "peo", "pfl", "phn", "pli", "pol", "pms", "pnt",
+    "pon", "prg", "pro", "pus", "por",
+    "que", "quc", "qug",
+    "raj", "rap", "rar", "rgn", "rif", "roh", "run", "ron",
+    "rof", "rom", "rtm", "rus", "rue", "rug", "rup",
+    "kin", "rwk",
+    "san", "sad", "sah", "sam", "saq", "sas", "sat", "saz",
+    "sba", "sbp", "srd", "scn", "sco", "snd", "sdc", "sdh",
+    "sme", "see", "seh", "sei", "sel", "ses", "sag", "sga",
+    "sgs", "shi", "shn", "shu", "sin", "sid", "slk",
+    "slv", "sli", "sly", "smo", "sma", "smj", "smn", "sms",
+    "sna", "snk", "som", "sog", "sqi", "srp", "srn", "srr",
+    "ssw", "ssy", "sot", "stq", "sun", "suk", "sus", "sux",
+    "swe", "swa", "swb", "syc", "syr", "szl",
+    "tam", "tcy", "tel", "tem", "teo", "ter", "tet", "tgk",
+    "tha", "tir", "tig", "tiv", "tuk", "tkl", "tkr",
+    "tlh", "tli", "tly", "tmh", "tsn", "ton", "tog", "tpi",
+    "tur", "tru", "trv", "tso", "tsd", "tsi", "tat", "ttt",
+    "tum", "tvl", "twi", "twq", "tah", "tyv", "tzm",
+    "udm", "uig", "uga", "ukr", "umb", "und", "urd", "uzb",
+    "vai", "ven", "vec", "vep", "vie", "vls", "vmf", "vol",
+    "vot", "vro", "vun",
+    "wln", "wae", "wal", "war", "was", "wbp", "wol", "wuu",
+    "xal", "xho", "xmf", "xog",
+    "yao", "yap", "yav", "ybb", "yid", "yor", "yrl", "yue",
+    "zha", "zap", "zbl", "zea", "zen", "zgh", "zho", "zul",
+    "zun", "zxx", "zza",
+nullptr,
+/*  "in",  "iw",  "ji",  "jw",  "mo",  "sh",  "swc", "tl",  */
+    "ind", "heb", "yid", "jaw", "mol", "srp", "swc", "tgl",
+nullptr
+};
+
+/**
+ * Table of 2-letter country codes.
+ *
+ * This list must be in sorted order.  This list is returned directly
+ * to the user by some API.
+ *
+ * This list must be kept in sync with COUNTRIES_3, with corresponding
+ * entries matched.
+ *
+ * This table should be terminated with a nullptr entry, followed by a
+ * second list, and another nullptr entry.  The first list is visible to
+ * user code when this array is returned by API.  The second list
+ * contains codes we support, but do not expose through user API.
+ *
+ * Notes:
+ *
+ * ZR(ZAR) is now CD(COD) and FX(FXX) is PS(PSE) as per
+ * http://www.evertype.com/standards/iso3166/iso3166-1-en.html added
+ * new codes keeping the old ones for compatibility updated to include
+ * 1999/12/03 revisions *CWB*
+ *
+ * RO(ROM) is now RO(ROU) according to
+ * http://www.iso.org/iso/en/prods-services/iso3166ma/03updates-on-iso-3166/nlv3e-rou.html
+ */
+static const char * const COUNTRIES[] = {
+    "AD",  "AE",  "AF",  "AG",  "AI",  "AL",  "AM",
+    "AO",  "AQ",  "AR",  "AS",  "AT",  "AU",  "AW",  "AX",  "AZ",
+    "BA",  "BB",  "BD",  "BE",  "BF",  "BG",  "BH",  "BI",
+    "BJ",  "BL",  "BM",  "BN",  "BO",  "BQ",  "BR",  "BS",  "BT",  "BV",
+    "BW",  "BY",  "BZ",  "CA",  "CC",  "CD",  "CF",  "CG",
+    "CH",  "CI",  "CK",  "CL",  "CM",  "CN",  "CO",  "CQ",  "CR",
+    "CU",  "CV",  "CW",  "CX",  "CY",  "CZ",  "DE",  "DG",  "DJ",  "DK",
+    "DM",  "DO",  "DZ",  "EA",  "EC",  "EE",  "EG",  "EH",  "ER",
+    "ES",  "ET",  "FI",  "FJ",  "FK",  "FM",  "FO",  "FR",
+    "GA",  "GB",  "GD",  "GE",  "GF",  "GG",  "GH",  "GI",  "GL",
+    "GM",  "GN",  "GP",  "GQ",  "GR",  "GS",  "GT",  "GU",
+    "GW",  "GY",  "HK",  "HM",  "HN",  "HR",  "HT",  "HU",
+    "IC",  "ID",  "IE",  "IL",  "IM",  "IN",  "IO",  "IQ",  "IR",  "IS",
+    "IT",  "JE",  "JM",  "JO",  "JP",  "KE",  "KG",  "KH",  "KI",
+    "KM",  "KN",  "KP",  "KR",  "KW",  "KY",  "KZ",  "LA",
+    "LB",  "LC",  "LI",  "LK",  "LR",  "LS",  "LT",  "LU",
+    "LV",  "LY",  "MA",  "MC",  "MD",  "ME",  "MF",  "MG",  "MH",  "MK",
+    "ML",  "MM",  "MN",  "MO",  "MP",  "MQ",  "MR",  "MS",
+    "MT",  "MU",  "MV",  "MW",  "MX",  "MY",  "MZ",  "NA",
+    "NC",  "NE",  "NF",  "NG",  "NI",  "NL",  "NO",  "NP",
+    "NR",  "NU",  "NZ",  "OM",  "PA",  "PE",  "PF",  "PG",
+    "PH",  "PK",  "PL",  "PM",  "PN",  "PR",  "PS",  "PT",
+    "PW",  "PY",  "QA",  "RE",  "RO",  "RS",  "RU",  "RW",  "SA",
+    "SB",  "SC",  "SD",  "SE",  "SG",  "SH",  "SI",  "SJ",
+    "SK",  "SL",  "SM",  "SN",  "SO",  "SR",  "SS",  "ST",  "SV",
+    "SX",  "SY",  "SZ",  "TC",  "TD",  "TF",  "TG",  "TH",  "TJ",
+    "TK",  "TL",  "TM",  "TN",  "TO",  "TR",  "TT",  "TV",
+    "TW",  "TZ",  "UA",  "UG",  "UM",  "US",  "UY",  "UZ",
+    "VA",  "VC",  "VE",  "VG",  "VI",  "VN",  "VU",  "WF",
+    "WS",  "XK",  "YE",  "YT",  "ZA",  "ZM",  "ZW",
+nullptr,
+    "AN",  "BU", "CS", "FX", "RO", "SU", "TP", "YD", "YU", "ZR",   /* obsolete country codes */
+nullptr
+};
+
+static const char* const DEPRECATED_COUNTRIES[] = {
+    "AN", "BU", "CS", "DD", "DY", "FX", "HV", "NH", "RH", "SU", "TP", "UK", "VD", "YD", "YU", "ZR", nullptr, nullptr /* deprecated country list */
+};
+static const char* const REPLACEMENT_COUNTRIES[] = {
+/*  "AN", "BU", "CS", "DD", "DY", "FX", "HV", "NH", "RH", "SU", "TP", "UK", "VD", "YD", "YU", "ZR" */
+    "CW", "MM", "RS", "DE", "BJ", "FR", "BF", "VU", "ZW", "RU", "TL", "GB", "VN", "YE", "RS", "CD", nullptr, nullptr  /* replacement country codes */
+};
+
+/**
+ * Table of 3-letter country codes.
+ *
+ * This is a lookup table used to convert 3-letter country codes to
+ * their 2-letter equivalent.  It must be kept in sync with COUNTRIES.
+ * For all valid i, COUNTRIES[i] must refer to the same country as
+ * COUNTRIES_3[i].  The commented-out lines are copied from COUNTRIES
+ * to make eyeballing this baby easier.
+ *
+ * This table should be terminated with a nullptr entry, followed by a
+ * second list, and another nullptr entry.  The two lists correspond to
+ * the two lists in COUNTRIES.
+ */
+static const char * const COUNTRIES_3[] = {
+/*  "AD",  "AE",  "AF",  "AG",  "AI",  "AL",  "AM",      */
+    "AND", "ARE", "AFG", "ATG", "AIA", "ALB", "ARM",
+/*  "AO",  "AQ",  "AR",  "AS",  "AT",  "AU",  "AW",  "AX",  "AZ",     */
+    "AGO", "ATA", "ARG", "ASM", "AUT", "AUS", "ABW", "ALA", "AZE",
+/*  "BA",  "BB",  "BD",  "BE",  "BF",  "BG",  "BH",  "BI",     */
+    "BIH", "BRB", "BGD", "BEL", "BFA", "BGR", "BHR", "BDI",
+/*  "BJ",  "BL",  "BM",  "BN",  "BO",  "BQ",  "BR",  "BS",  "BT",  "BV",     */
+    "BEN", "BLM", "BMU", "BRN", "BOL", "BES", "BRA", "BHS", "BTN", "BVT",
+/*  "BW",  "BY",  "BZ",  "CA",  "CC",  "CD",  "CF",  "CG",     */
+    "BWA", "BLR", "BLZ", "CAN", "CCK", "COD", "CAF", "COG",
+/*  "CH",  "CI",  "CK",  "CL",  "CM",  "CN",  "CO",  "CQ",  "CR",     */
+    "CHE", "CIV", "COK", "CHL", "CMR", "CHN", "COL", "CRQ", "CRI",
+/*  "CU",  "CV",  "CW",  "CX",  "CY",  "CZ",  "DE",  "DG",  "DJ",  "DK",     */
+    "CUB", "CPV", "CUW", "CXR", "CYP", "CZE", "DEU", "DGA", "DJI", "DNK",
+/*  "DM",  "DO",  "DZ",  "EA",  "EC",  "EE",  "EG",  "EH",  "ER",     */
+    "DMA", "DOM", "DZA", "XEA", "ECU", "EST", "EGY", "ESH", "ERI",
+/*  "ES",  "ET",  "FI",  "FJ",  "FK",  "FM",  "FO",  "FR",     */
+    "ESP", "ETH", "FIN", "FJI", "FLK", "FSM", "FRO", "FRA",
+/*  "GA",  "GB",  "GD",  "GE",  "GF",  "GG",  "GH",  "GI",  "GL",     */
+    "GAB", "GBR", "GRD", "GEO", "GUF", "GGY", "GHA", "GIB", "GRL",
+/*  "GM",  "GN",  "GP",  "GQ",  "GR",  "GS",  "GT",  "GU",     */
+    "GMB", "GIN", "GLP", "GNQ", "GRC", "SGS", "GTM", "GUM",
+/*  "GW",  "GY",  "HK",  "HM",  "HN",  "HR",  "HT",  "HU",     */
+    "GNB", "GUY", "HKG", "HMD", "HND", "HRV", "HTI", "HUN",
+/*  "IC",  "ID",  "IE",  "IL",  "IM",  "IN",  "IO",  "IQ",  "IR",  "IS" */
+    "XIC", "IDN", "IRL", "ISR", "IMN", "IND", "IOT", "IRQ", "IRN", "ISL",
+/*  "IT",  "JE",  "JM",  "JO",  "JP",  "KE",  "KG",  "KH",  "KI",     */
+    "ITA", "JEY", "JAM", "JOR", "JPN", "KEN", "KGZ", "KHM", "KIR",
+/*  "KM",  "KN",  "KP",  "KR",  "KW",  "KY",  "KZ",  "LA",     */
+    "COM", "KNA", "PRK", "KOR", "KWT", "CYM", "KAZ", "LAO",
+/*  "LB",  "LC",  "LI",  "LK",  "LR",  "LS",  "LT",  "LU",     */
+    "LBN", "LCA", "LIE", "LKA", "LBR", "LSO", "LTU", "LUX",
+/*  "LV",  "LY",  "MA",  "MC",  "MD",  "ME",  "MF",  "MG",  "MH",  "MK",     */
+    "LVA", "LBY", "MAR", "MCO", "MDA", "MNE", "MAF", "MDG", "MHL", "MKD",
+/*  "ML",  "MM",  "MN",  "MO",  "MP",  "MQ",  "MR",  "MS",     */
+    "MLI", "MMR", "MNG", "MAC", "MNP", "MTQ", "MRT", "MSR",
+/*  "MT",  "MU",  "MV",  "MW",  "MX",  "MY",  "MZ",  "NA",     */
+    "MLT", "MUS", "MDV", "MWI", "MEX", "MYS", "MOZ", "NAM",
+/*  "NC",  "NE",  "NF",  "NG",  "NI",  "NL",  "NO",  "NP",     */
+    "NCL", "NER", "NFK", "NGA", "NIC", "NLD", "NOR", "NPL",
+/*  "NR",  "NU",  "NZ",  "OM",  "PA",  "PE",  "PF",  "PG",     */
+    "NRU", "NIU", "NZL", "OMN", "PAN", "PER", "PYF", "PNG",
+/*  "PH",  "PK",  "PL",  "PM",  "PN",  "PR",  "PS",  "PT",     */
+    "PHL", "PAK", "POL", "SPM", "PCN", "PRI", "PSE", "PRT",
+/*  "PW",  "PY",  "QA",  "RE",  "RO",  "RS",  "RU",  "RW",  "SA",     */
+    "PLW", "PRY", "QAT", "REU", "ROU", "SRB", "RUS", "RWA", "SAU",
+/*  "SB",  "SC",  "SD",  "SE",  "SG",  "SH",  "SI",  "SJ",     */
+    "SLB", "SYC", "SDN", "SWE", "SGP", "SHN", "SVN", "SJM",
+/*  "SK",  "SL",  "SM",  "SN",  "SO",  "SR",  "SS",  "ST",  "SV",     */
+    "SVK", "SLE", "SMR", "SEN", "SOM", "SUR", "SSD", "STP", "SLV",
+/*  "SX",  "SY",  "SZ",  "TC",  "TD",  "TF",  "TG",  "TH",  "TJ",     */
+    "SXM", "SYR", "SWZ", "TCA", "TCD", "ATF", "TGO", "THA", "TJK",
+/*  "TK",  "TL",  "TM",  "TN",  "TO",  "TR",  "TT",  "TV",     */
+    "TKL", "TLS", "TKM", "TUN", "TON", "TUR", "TTO", "TUV",
+/*  "TW",  "TZ",  "UA",  "UG",  "UM",  "US",  "UY",  "UZ",     */
+    "TWN", "TZA", "UKR", "UGA", "UMI", "USA", "URY", "UZB",
+/*  "VA",  "VC",  "VE",  "VG",  "VI",  "VN",  "VU",  "WF",     */
+    "VAT", "VCT", "VEN", "VGB", "VIR", "VNM", "VUT", "WLF",
+/*  "WS",  "XK",  "YE",  "YT",  "ZA",  "ZM",  "ZW",          */
+    "WSM", "XKK", "YEM", "MYT", "ZAF", "ZMB", "ZWE",
+nullptr,
+/*  "AN",  "BU",  "CS",  "FX",  "RO", "SU",  "TP",  "YD",  "YU",  "ZR" */
+    "ANT", "BUR", "SCG", "FXX", "ROM", "SUN", "TMP", "YMD", "YUG", "ZAR",
+nullptr
+};
+
+typedef struct CanonicalizationMap {
+    const char *id;          /* input ID */
+    const char *canonicalID; /* canonicalized output ID */
+} CanonicalizationMap;
+
+/**
+ * A map to canonicalize locale IDs.  This handles a variety of
+ * different semantic kinds of transformations.
+ */
+static const CanonicalizationMap CANONICALIZE_MAP[] = {
+    { "art__LOJBAN",    "jbo" }, /* registered name */
+    { "hy__AREVELA",    "hy" }, /* Registered IANA variant */
+    { "hy__AREVMDA",    "hyw" }, /* Registered IANA variant */
+    { "zh__GUOYU",      "zh" }, /* registered name */
+    { "zh__HAKKA",      "hak" }, /* registered name */
+    { "zh__XIANG",      "hsn" }, /* registered name */
+    // subtags with 3 chars won't be treated as variants.
+    { "zh_GAN",         "gan" }, /* registered name */
+    { "zh_MIN_NAN",     "nan" }, /* registered name */
+    { "zh_WUU",         "wuu" }, /* registered name */
+    { "zh_YUE",         "yue" }, /* registered name */
+};
+
+/* ### BCP47 Conversion *******************************************/
+/* Test if the locale id has BCP47 u extension and does not have '@' */
+#define _hasBCP47Extension(id) (id && uprv_strstr(id, "@") == nullptr && getShortestSubtagLength(localeID) == 1)
+/* Converts the BCP47 id to Unicode id. Does nothing to id if conversion fails */
+static const char* _ConvertBCP47(
+        const char* id, char* buffer, int32_t length,
+        UErrorCode* err, int32_t* pLocaleIdSize) {
+    const char* finalID;
+    int32_t localeIDSize = uloc_forLanguageTag(id, buffer, length, nullptr, err);
+    if (localeIDSize <= 0 || U_FAILURE(*err) || *err == U_STRING_NOT_TERMINATED_WARNING) {
+        finalID=id;
+        if (*err == U_STRING_NOT_TERMINATED_WARNING) {
+            *err = U_BUFFER_OVERFLOW_ERROR;
+        }
+    } else {
+        finalID=buffer;
+    }
+    if (pLocaleIdSize != nullptr) {
+        *pLocaleIdSize = localeIDSize;
+    }
+    return finalID;
+}
+/* Gets the size of the shortest subtag in the given localeID. */
+static int32_t getShortestSubtagLength(const char *localeID) {
+    int32_t localeIDLength = static_cast<int32_t>(uprv_strlen(localeID));
+    int32_t length = localeIDLength;
+    int32_t tmpLength = 0;
+    int32_t i;
+    UBool reset = true;
+
+    for (i = 0; i < localeIDLength; i++) {
+        if (localeID[i] != '_' && localeID[i] != '-') {
+            if (reset) {
+                tmpLength = 0;
+                reset = false;
+            }
+            tmpLength++;
+        } else {
+            if (tmpLength != 0 && tmpLength < length) {
+                length = tmpLength;
+            }
+            reset = true;
+        }
+    }
+
+    return length;
+}
+
+/* ### Keywords **************************************************/
+#define UPRV_ISDIGIT(c) (((c) >= '0') && ((c) <= '9'))
+#define UPRV_ISALPHANUM(c) (uprv_isASCIILetter(c) || UPRV_ISDIGIT(c) )
+/* Punctuation/symbols allowed in legacy key values */
+#define UPRV_OK_VALUE_PUNCTUATION(c) ((c) == '_' || (c) == '-' || (c) == '+' || (c) == '/')
+
+#define ULOC_KEYWORD_BUFFER_LEN 25
+#define ULOC_MAX_NO_KEYWORDS 25
+
+U_CAPI const char * U_EXPORT2
+locale_getKeywordsStart(const char *localeID) {
+    const char *result = nullptr;
+    if((result = uprv_strchr(localeID, '@')) != nullptr) {
+        return result;
+    }
+#if (U_CHARSET_FAMILY == U_EBCDIC_FAMILY)
+    else {
+        /* We do this because the @ sign is variant, and the @ sign used on one
+        EBCDIC machine won't be compiled the same way on other EBCDIC based
+        machines. */
+        static const uint8_t ebcdicSigns[] = { 0x7C, 0x44, 0x66, 0x80, 0xAC, 0xAE, 0xAF, 0xB5, 0xEC, 0xEF, 0x00 };
+        const uint8_t *charToFind = ebcdicSigns;
+        while(*charToFind) {
+            if((result = uprv_strchr(localeID, *charToFind)) != nullptr) {
+                return result;
+            }
+            charToFind++;
+        }
+    }
+#endif
+    return nullptr;
+}
+
+/**
+ * @param buf buffer of size [ULOC_KEYWORD_BUFFER_LEN]
+ * @param keywordName incoming name to be canonicalized
+ * @param status return status (keyword too long)
+ * @return length of the keyword name
+ */
+static int32_t locale_canonKeywordName(char *buf, const char *keywordName, UErrorCode *status)
+{
+  int32_t keywordNameLen = 0;
+
+  for (; *keywordName != 0; keywordName++) {
+    if (!UPRV_ISALPHANUM(*keywordName)) {
+      *status = U_ILLEGAL_ARGUMENT_ERROR; /* malformed keyword name */
+      return 0;
+    }
+    if (keywordNameLen < ULOC_KEYWORD_BUFFER_LEN - 1) {
+      buf[keywordNameLen++] = uprv_tolower(*keywordName);
+    } else {
+      /* keyword name too long for internal buffer */
+      *status = U_INTERNAL_PROGRAM_ERROR;
+      return 0;
+    }
+  }
+  if (keywordNameLen == 0) {
+    *status = U_ILLEGAL_ARGUMENT_ERROR; /* empty keyword name */
+    return 0;
+  }
+  buf[keywordNameLen] = 0; /* terminate */
+
+  return keywordNameLen;
+}
+
+typedef struct {
+    char keyword[ULOC_KEYWORD_BUFFER_LEN];
+    int32_t keywordLen;
+    const char *valueStart;
+    int32_t valueLen;
+} KeywordStruct;
+
+static int32_t U_CALLCONV
+compareKeywordStructs(const void * /*context*/, const void *left, const void *right) {
+    const char* leftString = ((const KeywordStruct *)left)->keyword;
+    const char* rightString = ((const KeywordStruct *)right)->keyword;
+    return uprv_strcmp(leftString, rightString);
+}
+
+U_CFUNC void
+ulocimp_getKeywords(const char *localeID,
+                    char prev,
+                    ByteSink& sink,
+                    UBool valuesToo,
+                    UErrorCode *status)
+{
+    KeywordStruct keywordList[ULOC_MAX_NO_KEYWORDS];
+
+    int32_t maxKeywords = ULOC_MAX_NO_KEYWORDS;
+    int32_t numKeywords = 0;
+    const char* pos = localeID;
+    const char* equalSign = nullptr;
+    const char* semicolon = nullptr;
+    int32_t i = 0, j, n;
+
+    if(prev == '@') { /* start of keyword definition */
+        /* we will grab pairs, trim spaces, lowercase keywords, sort and return */
+        do {
+            UBool duplicate = false;
+            /* skip leading spaces */
+            while(*pos == ' ') {
+                pos++;
+            }
+            if (!*pos) { /* handle trailing "; " */
+                break;
+            }
+            if(numKeywords == maxKeywords) {
+                *status = U_INTERNAL_PROGRAM_ERROR;
+                return;
+            }
+            equalSign = uprv_strchr(pos, '=');
+            semicolon = uprv_strchr(pos, ';');
+            /* lack of '=' [foo@currency] is illegal */
+            /* ';' before '=' [foo@currency;collation=pinyin] is illegal */
+            if(!equalSign || (semicolon && semicolon<equalSign)) {
+                *status = U_INVALID_FORMAT_ERROR;
+                return;
+            }
+            /* need to normalize both keyword and keyword name */
+            if(equalSign - pos >= ULOC_KEYWORD_BUFFER_LEN) {
+                /* keyword name too long for internal buffer */
+                *status = U_INTERNAL_PROGRAM_ERROR;
+                return;
+            }
+            for(i = 0, n = 0; i < equalSign - pos; ++i) {
+                if (pos[i] != ' ') {
+                    keywordList[numKeywords].keyword[n++] = uprv_tolower(pos[i]);
+                }
+            }
+
+            /* zero-length keyword is an error. */
+            if (n == 0) {
+                *status = U_INVALID_FORMAT_ERROR;
+                return;
+            }
+
+            keywordList[numKeywords].keyword[n] = 0;
+            keywordList[numKeywords].keywordLen = n;
+            /* now grab the value part. First we skip the '=' */
+            equalSign++;
+            /* then we leading spaces */
+            while(*equalSign == ' ') {
+                equalSign++;
+            }
+
+            /* Premature end or zero-length value */
+            if (!*equalSign || equalSign == semicolon) {
+                *status = U_INVALID_FORMAT_ERROR;
+                return;
+            }
+
+            keywordList[numKeywords].valueStart = equalSign;
+
+            pos = semicolon;
+            i = 0;
+            if(pos) {
+                while(*(pos - i - 1) == ' ') {
+                    i++;
+                }
+                keywordList[numKeywords].valueLen = (int32_t)(pos - equalSign - i);
+                pos++;
+            } else {
+                i = (int32_t)uprv_strlen(equalSign);
+                while(i && equalSign[i-1] == ' ') {
+                    i--;
+                }
+                keywordList[numKeywords].valueLen = i;
+            }
+            /* If this is a duplicate keyword, then ignore it */
+            for (j=0; j<numKeywords; ++j) {
+                if (uprv_strcmp(keywordList[j].keyword, keywordList[numKeywords].keyword) == 0) {
+                    duplicate = true;
+                    break;
+                }
+            }
+            if (!duplicate) {
+                ++numKeywords;
+            }
+        } while(pos);
+
+        /* now we have a list of keywords */
+        /* we need to sort it */
+        uprv_sortArray(keywordList, numKeywords, sizeof(KeywordStruct), compareKeywordStructs, nullptr, false, status);
+
+        /* Now construct the keyword part */
+        for(i = 0; i < numKeywords; i++) {
+            sink.Append(keywordList[i].keyword, keywordList[i].keywordLen);
+            if(valuesToo) {
+                sink.Append("=", 1);
+                sink.Append(keywordList[i].valueStart, keywordList[i].valueLen);
+                if(i < numKeywords - 1) {
+                    sink.Append(";", 1);
+                }
+            } else {
+                sink.Append("\0", 1);
+            }
+        }
+    }
+}
+
+U_CAPI int32_t U_EXPORT2
+uloc_getKeywordValue(const char* localeID,
+                     const char* keywordName,
+                     char* buffer, int32_t bufferCapacity,
+                     UErrorCode* status)
+{
+    if (U_FAILURE(*status)) {
+        return 0;
+    }
+
+    CheckedArrayByteSink sink(buffer, bufferCapacity);
+    ulocimp_getKeywordValue(localeID, keywordName, sink, status);
+
+    int32_t reslen = sink.NumberOfBytesAppended();
+
+    if (U_FAILURE(*status)) {
+        return reslen;
+    }
+
+    if (sink.Overflowed()) {
+        *status = U_BUFFER_OVERFLOW_ERROR;
+    } else {
+        u_terminateChars(buffer, bufferCapacity, reslen, status);
+    }
+
+    return reslen;
+}
+
+U_CAPI void U_EXPORT2
+ulocimp_getKeywordValue(const char* localeID,
+                        const char* keywordName,
+                        icu::ByteSink& sink,
+                        UErrorCode* status)
+{
+    const char* startSearchHere = nullptr;
+    const char* nextSeparator = nullptr;
+    char keywordNameBuffer[ULOC_KEYWORD_BUFFER_LEN];
+    char localeKeywordNameBuffer[ULOC_KEYWORD_BUFFER_LEN];
+
+    if(status && U_SUCCESS(*status) && localeID) {
+      char tempBuffer[ULOC_FULLNAME_CAPACITY];
+      const char* tmpLocaleID;
+
+      if (keywordName == nullptr || keywordName[0] == 0) {
+        *status = U_ILLEGAL_ARGUMENT_ERROR;
+        return;
+      }
+
+      locale_canonKeywordName(keywordNameBuffer, keywordName, status);
+      if(U_FAILURE(*status)) {
+        return;
+      }
+
+      if (_hasBCP47Extension(localeID)) {
+          tmpLocaleID = _ConvertBCP47(localeID, tempBuffer,
+                                      sizeof(tempBuffer), status, nullptr);
+      } else {
+          tmpLocaleID=localeID;
+      }
+
+      startSearchHere = locale_getKeywordsStart(tmpLocaleID);
+      if(startSearchHere == nullptr) {
+          /* no keywords, return at once */
+          return;
+      }
+
+      /* find the first keyword */
+      while(startSearchHere) {
+          const char* keyValueTail;
+          int32_t keyValueLen;
+
+          startSearchHere++; /* skip @ or ; */
+          nextSeparator = uprv_strchr(startSearchHere, '=');
+          if(!nextSeparator) {
+              *status = U_ILLEGAL_ARGUMENT_ERROR; /* key must have =value */
+              return;
+          }
+          /* strip leading & trailing spaces (TC decided to tolerate these) */
+          while(*startSearchHere == ' ') {
+              startSearchHere++;
+          }
+          keyValueTail = nextSeparator;
+          while (keyValueTail > startSearchHere && *(keyValueTail-1) == ' ') {
+              keyValueTail--;
+          }
+          /* now keyValueTail points to first char after the keyName */
+          /* copy & normalize keyName from locale */
+          if (startSearchHere == keyValueTail) {
+              *status = U_ILLEGAL_ARGUMENT_ERROR; /* empty keyword name in passed-in locale */
+              return;
+          }
+          keyValueLen = 0;
+          while (startSearchHere < keyValueTail) {
+            if (!UPRV_ISALPHANUM(*startSearchHere)) {
+              *status = U_ILLEGAL_ARGUMENT_ERROR; /* malformed keyword name */
+              return;
+            }
+            if (keyValueLen < ULOC_KEYWORD_BUFFER_LEN - 1) {
+              localeKeywordNameBuffer[keyValueLen++] = uprv_tolower(*startSearchHere++);
+            } else {
+              /* keyword name too long for internal buffer */
+              *status = U_INTERNAL_PROGRAM_ERROR;
+              return;
+            }
+          }
+          localeKeywordNameBuffer[keyValueLen] = 0; /* terminate */
+
+          startSearchHere = uprv_strchr(nextSeparator, ';');
+
+          if(uprv_strcmp(keywordNameBuffer, localeKeywordNameBuffer) == 0) {
+               /* current entry matches the keyword. */
+             nextSeparator++; /* skip '=' */
+              /* First strip leading & trailing spaces (TC decided to tolerate these) */
+              while(*nextSeparator == ' ') {
+                nextSeparator++;
+              }
+              keyValueTail = (startSearchHere)? startSearchHere: nextSeparator + uprv_strlen(nextSeparator);
+              while(keyValueTail > nextSeparator && *(keyValueTail-1) == ' ') {
+                keyValueTail--;
+              }
+              /* Now copy the value, but check well-formedness */
+              if (nextSeparator == keyValueTail) {
+                *status = U_ILLEGAL_ARGUMENT_ERROR; /* empty key value name in passed-in locale */
+                return;
+              }
+              while (nextSeparator < keyValueTail) {
+                if (!UPRV_ISALPHANUM(*nextSeparator) && !UPRV_OK_VALUE_PUNCTUATION(*nextSeparator)) {
+                  *status = U_ILLEGAL_ARGUMENT_ERROR; /* malformed key value */
+                  return;
+                }
+                /* Should we lowercase value to return here? Tests expect as-is. */
+                sink.Append(nextSeparator++, 1);
+              }
+              return;
+          }
+      }
+    }
+}
+
+U_CAPI int32_t U_EXPORT2
+uloc_setKeywordValue(const char* keywordName,
+                     const char* keywordValue,
+                     char* buffer, int32_t bufferCapacity,
+                     UErrorCode* status)
+{
+    /* TODO: sorting. removal. */
+    int32_t keywordNameLen;
+    int32_t keywordValueLen;
+    int32_t bufLen;
+    int32_t needLen = 0;
+    char keywordNameBuffer[ULOC_KEYWORD_BUFFER_LEN];
+    char keywordValueBuffer[ULOC_KEYWORDS_CAPACITY+1];
+    char localeKeywordNameBuffer[ULOC_KEYWORD_BUFFER_LEN];
+    int32_t rc;
+    char* nextSeparator = nullptr;
+    char* nextEqualsign = nullptr;
+    char* startSearchHere = nullptr;
+    char* keywordStart = nullptr;
+    CharString updatedKeysAndValues;
+    UBool handledInputKeyAndValue = false;
+    char keyValuePrefix = '@';
+
+    if(U_FAILURE(*status)) {
+        return -1;
+    }
+    if (*status == U_STRING_NOT_TERMINATED_WARNING) {
+        *status = U_ZERO_ERROR;
+    }
+    if (keywordName == nullptr || keywordName[0] == 0 || bufferCapacity <= 1) {
+        *status = U_ILLEGAL_ARGUMENT_ERROR;
+        return 0;
+    }
+    bufLen = (int32_t)uprv_strlen(buffer);
+    if(bufferCapacity<bufLen) {
+        /* The capacity is less than the length?! Is this NUL terminated? */
+        *status = U_ILLEGAL_ARGUMENT_ERROR;
+        return 0;
+    }
+    keywordNameLen = locale_canonKeywordName(keywordNameBuffer, keywordName, status);
+    if(U_FAILURE(*status)) {
+        return 0;
+    }
+
+    keywordValueLen = 0;
+    if(keywordValue) {
+        while (*keywordValue != 0) {
+            if (!UPRV_ISALPHANUM(*keywordValue) && !UPRV_OK_VALUE_PUNCTUATION(*keywordValue)) {
+                *status = U_ILLEGAL_ARGUMENT_ERROR; /* malformed key value */
+                return 0;
+            }
+            if (keywordValueLen < ULOC_KEYWORDS_CAPACITY) {
+                /* Should we force lowercase in value to set? */
+                keywordValueBuffer[keywordValueLen++] = *keywordValue++;
+            } else {
+                /* keywordValue too long for internal buffer */
+                *status = U_INTERNAL_PROGRAM_ERROR;
+                return 0;
+            }
+        }
+    }
+    keywordValueBuffer[keywordValueLen] = 0; /* terminate */
+
+    startSearchHere = (char*)locale_getKeywordsStart(buffer);
+    if(startSearchHere == nullptr || (startSearchHere[1]==0)) {
+        if(keywordValueLen == 0) { /* no keywords = nothing to remove */
+            U_ASSERT(*status != U_STRING_NOT_TERMINATED_WARNING);
+            return bufLen;
+        }
+
+        needLen = bufLen+1+keywordNameLen+1+keywordValueLen;
+        if(startSearchHere) { /* had a single @ */
+            needLen--; /* already had the @ */
+            /* startSearchHere points at the @ */
+        } else {
+            startSearchHere=buffer+bufLen;
+        }
+        if(needLen >= bufferCapacity) {
+            *status = U_BUFFER_OVERFLOW_ERROR;
+            return needLen; /* no change */
+        }
+        *startSearchHere++ = '@';
+        uprv_strcpy(startSearchHere, keywordNameBuffer);
+        startSearchHere += keywordNameLen;
+        *startSearchHere++ = '=';
+        uprv_strcpy(startSearchHere, keywordValueBuffer);
+        U_ASSERT(*status != U_STRING_NOT_TERMINATED_WARNING);
+        return needLen;
+    } /* end shortcut - no @ */
+
+    keywordStart = startSearchHere;
+    /* search for keyword */
+    while(keywordStart) {
+        const char* keyValueTail;
+        int32_t keyValueLen;
+
+        keywordStart++; /* skip @ or ; */
+        nextEqualsign = uprv_strchr(keywordStart, '=');
+        if (!nextEqualsign) {
+            *status = U_ILLEGAL_ARGUMENT_ERROR; /* key must have =value */
+            return 0;
+        }
+        /* strip leading & trailing spaces (TC decided to tolerate these) */
+        while(*keywordStart == ' ') {
+            keywordStart++;
+        }
+        keyValueTail = nextEqualsign;
+        while (keyValueTail > keywordStart && *(keyValueTail-1) == ' ') {
+            keyValueTail--;
+        }
+        /* now keyValueTail points to first char after the keyName */
+        /* copy & normalize keyName from locale */
+        if (keywordStart == keyValueTail) {
+            *status = U_ILLEGAL_ARGUMENT_ERROR; /* empty keyword name in passed-in locale */
+            return 0;
+        }
+        keyValueLen = 0;
+        while (keywordStart < keyValueTail) {
+            if (!UPRV_ISALPHANUM(*keywordStart)) {
+                *status = U_ILLEGAL_ARGUMENT_ERROR; /* malformed keyword name */
+                return 0;
+            }
+            if (keyValueLen < ULOC_KEYWORD_BUFFER_LEN - 1) {
+                localeKeywordNameBuffer[keyValueLen++] = uprv_tolower(*keywordStart++);
+            } else {
+                /* keyword name too long for internal buffer */
+                *status = U_INTERNAL_PROGRAM_ERROR;
+                return 0;
+            }
+        }
+        localeKeywordNameBuffer[keyValueLen] = 0; /* terminate */
+
+        nextSeparator = uprv_strchr(nextEqualsign, ';');
+
+        /* start processing the value part */
+        nextEqualsign++; /* skip '=' */
+        /* First strip leading & trailing spaces (TC decided to tolerate these) */
+        while(*nextEqualsign == ' ') {
+            nextEqualsign++;
+        }
+        keyValueTail = (nextSeparator)? nextSeparator: nextEqualsign + uprv_strlen(nextEqualsign);
+        while(keyValueTail > nextEqualsign && *(keyValueTail-1) == ' ') {
+            keyValueTail--;
+        }
+        if (nextEqualsign == keyValueTail) {
+            *status = U_ILLEGAL_ARGUMENT_ERROR; /* empty key value in passed-in locale */
+            return 0;
+        }
+
+        rc = uprv_strcmp(keywordNameBuffer, localeKeywordNameBuffer);
+        if(rc == 0) {
+            /* Current entry matches the input keyword. Update the entry */
+            if(keywordValueLen > 0) { /* updating a value */
+                updatedKeysAndValues.append(keyValuePrefix, *status);
+                keyValuePrefix = ';'; /* for any subsequent key-value pair */
+                updatedKeysAndValues.append(keywordNameBuffer, keywordNameLen, *status);
+                updatedKeysAndValues.append('=', *status);
+                updatedKeysAndValues.append(keywordValueBuffer, keywordValueLen, *status);
+            } /* else removing this entry, don't emit anything */
+            handledInputKeyAndValue = true;
+        } else {
+           /* input keyword sorts earlier than current entry, add before current entry */
+            if (rc < 0 && keywordValueLen > 0 && !handledInputKeyAndValue) {
+                /* insert new entry at this location */
+                updatedKeysAndValues.append(keyValuePrefix, *status);
+                keyValuePrefix = ';'; /* for any subsequent key-value pair */
+                updatedKeysAndValues.append(keywordNameBuffer, keywordNameLen, *status);
+                updatedKeysAndValues.append('=', *status);
+                updatedKeysAndValues.append(keywordValueBuffer, keywordValueLen, *status);
+                handledInputKeyAndValue = true;
+            }
+            /* copy the current entry */
+            updatedKeysAndValues.append(keyValuePrefix, *status);
+            keyValuePrefix = ';'; /* for any subsequent key-value pair */
+            updatedKeysAndValues.append(localeKeywordNameBuffer, keyValueLen, *status);
+            updatedKeysAndValues.append('=', *status);
+            updatedKeysAndValues.append(nextEqualsign, static_cast<int32_t>(keyValueTail-nextEqualsign), *status);
+        }
+        if (!nextSeparator && keywordValueLen > 0 && !handledInputKeyAndValue) {
+            /* append new entry at the end, it sorts later than existing entries */
+            updatedKeysAndValues.append(keyValuePrefix, *status);
+            /* skip keyValuePrefix update, no subsequent key-value pair */
+            updatedKeysAndValues.append(keywordNameBuffer, keywordNameLen, *status);
+            updatedKeysAndValues.append('=', *status);
+            updatedKeysAndValues.append(keywordValueBuffer, keywordValueLen, *status);
+            handledInputKeyAndValue = true;
+        }
+        keywordStart = nextSeparator;
+    } /* end loop searching */
+
+    /* Any error from updatedKeysAndValues.append above would be internal and not due to
+     * problems with the passed-in locale. So if we did encounter problems with the
+     * passed-in locale above, those errors took precedence and overrode any error
+     * status from updatedKeysAndValues.append, and also caused a return of 0. If there
+     * are errors here they are from updatedKeysAndValues.append; they do cause an
+     * error return but the passed-in locale is unmodified and the original bufLen is
+     * returned.
+     */
+    if (!handledInputKeyAndValue || U_FAILURE(*status)) {
+        /* if input key/value specified removal of a keyword not present in locale, or
+         * there was an error in CharString.append, leave original locale alone. */
+        U_ASSERT(*status != U_STRING_NOT_TERMINATED_WARNING);
+        return bufLen;
+    }
+
+    // needLen = length of the part before '@'
+    needLen = (int32_t)(startSearchHere - buffer);
+    // Check to see can we fit the startSearchHere, if not, return
+    // U_BUFFER_OVERFLOW_ERROR without copy updatedKeysAndValues into it.
+    // We do this because this API function does not behave like most others:
+    // It promises never to set a U_STRING_NOT_TERMINATED_WARNING.
+    // When the contents fits but without the terminating NUL, in this case we need to not change
+    // the buffer contents and return with a buffer overflow error.
+    int32_t appendLength = updatedKeysAndValues.length();
+    if (appendLength >= bufferCapacity - needLen) {
+        *status = U_BUFFER_OVERFLOW_ERROR;
+        return needLen + appendLength;
+    }
+    needLen += updatedKeysAndValues.extract(
+                         startSearchHere, bufferCapacity - needLen, *status);
+    U_ASSERT(*status != U_STRING_NOT_TERMINATED_WARNING);
+    return needLen;
+}
+
+/* ### ID parsing implementation **************************************************/
+
+#define _isPrefixLetter(a) ((a=='x')||(a=='X')||(a=='i')||(a=='I'))
+
+/*returns true if one of the special prefixes is here (s=string)
+  'x-' or 'i-' */
+#define _isIDPrefix(s) (_isPrefixLetter(s[0])&&_isIDSeparator(s[1]))
+
+/* Dot terminates it because of POSIX form  where dot precedes the codepage
+ * except for variant
+ */
+#define _isTerminator(a)  ((a==0)||(a=='.')||(a=='@'))
+
+/**
+ * Lookup 'key' in the array 'list'.  The array 'list' should contain
+ * a nullptr entry, followed by more entries, and a second nullptr entry.
+ *
+ * The 'list' param should be LANGUAGES, LANGUAGES_3, COUNTRIES, or
+ * COUNTRIES_3.
+ */
+static int16_t _findIndex(const char* const* list, const char* key)
+{
+    const char* const* anchor = list;
+    int32_t pass = 0;
+
+    /* Make two passes through two nullptr-terminated arrays at 'list' */
+    while (pass++ < 2) {
+        while (*list) {
+            if (uprv_strcmp(key, *list) == 0) {
+                return (int16_t)(list - anchor);
+            }
+            list++;
+        }
+        ++list;     /* skip final nullptr *CWB*/
+    }
+    return -1;
+}
+
+U_CFUNC const char*
+uloc_getCurrentCountryID(const char* oldID){
+    int32_t offset = _findIndex(DEPRECATED_COUNTRIES, oldID);
+    if (offset >= 0) {
+        return REPLACEMENT_COUNTRIES[offset];
+    }
+    return oldID;
+}
+U_CFUNC const char*
+uloc_getCurrentLanguageID(const char* oldID){
+    int32_t offset = _findIndex(DEPRECATED_LANGUAGES, oldID);
+    if (offset >= 0) {
+        return REPLACEMENT_LANGUAGES[offset];
+    }
+    return oldID;
+}
+/*
+ * the internal functions _getLanguage(), _getCountry(), _getVariant()
+ * avoid duplicating code to handle the earlier locale ID pieces
+ * in the functions for the later ones by
+ * setting the *pEnd pointer to where they stopped parsing
+ *
+ * TODO try to use this in Locale
+ */
+CharString U_EXPORT2
+ulocimp_getLanguage(const char *localeID,
+                    const char **pEnd,
+                    UErrorCode &status) {
+    CharString result;
+
+    if (uprv_stricmp(localeID, "root") == 0) {
+        localeID += 4;
+    } else if (uprv_strnicmp(localeID, "und", 3) == 0 &&
+               (localeID[3] == '\0' ||
+                localeID[3] == '-' ||
+                localeID[3] == '_' ||
+                localeID[3] == '@')) {
+        localeID += 3;
+    }
+
+    /* if it starts with i- or x- then copy that prefix */
+    if(_isIDPrefix(localeID)) {
+        result.append((char)uprv_tolower(*localeID), status);
+        result.append('-', status);
+        localeID+=2;
+    }
+
+    /* copy the language as far as possible and count its length */
+    while(!_isTerminator(*localeID) && !_isIDSeparator(*localeID)) {
+        result.append((char)uprv_tolower(*localeID), status);
+        localeID++;
+    }
+
+    if(result.length()==3) {
+        /* convert 3 character code to 2 character code if possible *CWB*/
+        int32_t offset = _findIndex(LANGUAGES_3, result.data());
+        if(offset>=0) {
+            result.clear();
+            result.append(LANGUAGES[offset], status);
+        }
+    }
+
+    if(pEnd!=nullptr) {
+        *pEnd=localeID;
+    }
+
+    return result;
+}
+
+CharString U_EXPORT2
+ulocimp_getScript(const char *localeID,
+                  const char **pEnd,
+                  UErrorCode &status) {
+    CharString result;
+    int32_t idLen = 0;
+
+    if (pEnd != nullptr) {
+        *pEnd = localeID;
+    }
+
+    /* copy the second item as far as possible and count its length */
+    while(!_isTerminator(localeID[idLen]) && !_isIDSeparator(localeID[idLen])
+            && uprv_isASCIILetter(localeID[idLen])) {
+        idLen++;
+    }
+
+    /* If it's exactly 4 characters long, then it's a script and not a country. */
+    if (idLen == 4) {
+        int32_t i;
+        if (pEnd != nullptr) {
+            *pEnd = localeID+idLen;
+        }
+        if (idLen >= 1) {
+            result.append((char)uprv_toupper(*(localeID++)), status);
+        }
+        for (i = 1; i < idLen; i++) {
+            result.append((char)uprv_tolower(*(localeID++)), status);
+        }
+    }
+
+    return result;
+}
+
+CharString U_EXPORT2
+ulocimp_getCountry(const char *localeID,
+                   const char **pEnd,
+                   UErrorCode &status) {
+    CharString result;
+    int32_t idLen=0;
+
+    /* copy the country as far as possible and count its length */
+    while(!_isTerminator(localeID[idLen]) && !_isIDSeparator(localeID[idLen])) {
+        result.append((char)uprv_toupper(localeID[idLen]), status);
+        idLen++;
+    }
+
+    /* the country should be either length 2 or 3 */
+    if (idLen == 2 || idLen == 3) {
+        /* convert 3 character code to 2 character code if possible *CWB*/
+        if(idLen==3) {
+            int32_t offset = _findIndex(COUNTRIES_3, result.data());
+            if(offset>=0) {
+                result.clear();
+                result.append(COUNTRIES[offset], status);
+            }
+        }
+        localeID+=idLen;
+    } else {
+        result.clear();
+    }
+
+    if(pEnd!=nullptr) {
+        *pEnd=localeID;
+    }
+
+    return result;
+}
+
+/**
+ * @param needSeparator if true, then add leading '_' if any variants
+ * are added to 'variant'
+ */
+static void
+_getVariant(const char *localeID,
+            char prev,
+            ByteSink& sink,
+            UBool needSeparator) {
+    UBool hasVariant = false;
+
+    /* get one or more variant tags and separate them with '_' */
+    if(_isIDSeparator(prev)) {
+        /* get a variant string after a '-' or '_' */
+        while(!_isTerminator(*localeID)) {
+            if (needSeparator) {
+                sink.Append("_", 1);
+                needSeparator = false;
+            }
+            char c = (char)uprv_toupper(*localeID);
+            if (c == '-') c = '_';
+            sink.Append(&c, 1);
+            hasVariant = true;
+            localeID++;
+        }
+    }
+
+    /* if there is no variant tag after a '-' or '_' then look for '@' */
+    if(!hasVariant) {
+        if(prev=='@') {
+            /* keep localeID */
+        } else if((localeID=locale_getKeywordsStart(localeID))!=nullptr) {
+            ++localeID; /* point after the '@' */
+        } else {
+            return;
+        }
+        while(!_isTerminator(*localeID)) {
+            if (needSeparator) {
+                sink.Append("_", 1);
+                needSeparator = false;
+            }
+            char c = (char)uprv_toupper(*localeID);
+            if (c == '-' || c == ',') c = '_';
+            sink.Append(&c, 1);
+            localeID++;
+        }
+    }
+}
+
+/* Keyword enumeration */
+
+typedef struct UKeywordsContext {
+    char* keywords;
+    char* current;
+} UKeywordsContext;
+
+U_CDECL_BEGIN
+
+static void U_CALLCONV
+uloc_kw_closeKeywords(UEnumeration *enumerator) {
+    uprv_free(((UKeywordsContext *)enumerator->context)->keywords);
+    uprv_free(enumerator->context);
+    uprv_free(enumerator);
+}
+
+static int32_t U_CALLCONV
+uloc_kw_countKeywords(UEnumeration *en, UErrorCode * /*status*/) {
+    char *kw = ((UKeywordsContext *)en->context)->keywords;
+    int32_t result = 0;
+    while(*kw) {
+        result++;
+        kw += uprv_strlen(kw)+1;
+    }
+    return result;
+}
+
+static const char * U_CALLCONV
+uloc_kw_nextKeyword(UEnumeration* en,
+                    int32_t* resultLength,
+                    UErrorCode* /*status*/) {
+    const char* result = ((UKeywordsContext *)en->context)->current;
+    int32_t len = 0;
+    if(*result) {
+        len = (int32_t)uprv_strlen(((UKeywordsContext *)en->context)->current);
+        ((UKeywordsContext *)en->context)->current += len+1;
+    } else {
+        result = nullptr;
+    }
+    if (resultLength) {
+        *resultLength = len;
+    }
+    return result;
+}
+
+static void U_CALLCONV
+uloc_kw_resetKeywords(UEnumeration* en,
+                      UErrorCode* /*status*/) {
+    ((UKeywordsContext *)en->context)->current = ((UKeywordsContext *)en->context)->keywords;
+}
+
+U_CDECL_END
+
+
+static const UEnumeration gKeywordsEnum = {
+    nullptr,
+    nullptr,
+    uloc_kw_closeKeywords,
+    uloc_kw_countKeywords,
+    uenum_unextDefault,
+    uloc_kw_nextKeyword,
+    uloc_kw_resetKeywords
+};
+
+U_CAPI UEnumeration* U_EXPORT2
+uloc_openKeywordList(const char *keywordList, int32_t keywordListSize, UErrorCode* status)
+{
+    LocalMemory<UKeywordsContext> myContext;
+    LocalMemory<UEnumeration> result;
+
+    if (U_FAILURE(*status)) {
+        return nullptr;
+    }
+    myContext.adoptInstead(static_cast<UKeywordsContext *>(uprv_malloc(sizeof(UKeywordsContext))));
+    result.adoptInstead(static_cast<UEnumeration *>(uprv_malloc(sizeof(UEnumeration))));
+    if (myContext.isNull() || result.isNull()) {
+        *status = U_MEMORY_ALLOCATION_ERROR;
+        return nullptr;
+    }
+    uprv_memcpy(result.getAlias(), &gKeywordsEnum, sizeof(UEnumeration));
+    myContext->keywords = static_cast<char *>(uprv_malloc(keywordListSize+1));
+    if (myContext->keywords == nullptr) {
+        *status = U_MEMORY_ALLOCATION_ERROR;
+        return nullptr;
+    }
+    uprv_memcpy(myContext->keywords, keywordList, keywordListSize);
+    myContext->keywords[keywordListSize] = 0;
+    myContext->current = myContext->keywords;
+    result->context = myContext.orphan();
+    return result.orphan();
+}
+
+U_CAPI UEnumeration* U_EXPORT2
+uloc_openKeywords(const char* localeID,
+                        UErrorCode* status)
+{
+    char tempBuffer[ULOC_FULLNAME_CAPACITY];
+    const char* tmpLocaleID;
+
+    if(status==nullptr || U_FAILURE(*status)) {
+        return 0;
+    }
+
+    if (_hasBCP47Extension(localeID)) {
+        tmpLocaleID = _ConvertBCP47(localeID, tempBuffer,
+                                    sizeof(tempBuffer), status, nullptr);
+    } else {
+        if (localeID==nullptr) {
+            localeID=uloc_getDefault();
+        }
+        tmpLocaleID=localeID;
+    }
+
+    /* Skip the language */
+    ulocimp_getLanguage(tmpLocaleID, &tmpLocaleID, *status);
+    if (U_FAILURE(*status)) {
+        return 0;
+    }
+
+    if(_isIDSeparator(*tmpLocaleID)) {
+        const char *scriptID;
+        /* Skip the script if available */
+        ulocimp_getScript(tmpLocaleID+1, &scriptID, *status);
+        if (U_FAILURE(*status)) {
+            return 0;
+        }
+        if(scriptID != tmpLocaleID+1) {
+            /* Found optional script */
+            tmpLocaleID = scriptID;
+        }
+        /* Skip the Country */
+        if (_isIDSeparator(*tmpLocaleID)) {
+            ulocimp_getCountry(tmpLocaleID+1, &tmpLocaleID, *status);
+            if (U_FAILURE(*status)) {
+                return 0;
+            }
+        }
+    }
+
+    /* keywords are located after '@' */
+    if((tmpLocaleID = locale_getKeywordsStart(tmpLocaleID)) != nullptr) {
+        CharString keywords;
+        CharStringByteSink sink(&keywords);
+        ulocimp_getKeywords(tmpLocaleID+1, '@', sink, false, status);
+        if (U_FAILURE(*status)) {
+            return nullptr;
+        }
+        return uloc_openKeywordList(keywords.data(), keywords.length(), status);
+    }
+    return nullptr;
+}
+
+
+/* bit-flags for 'options' parameter of _canonicalize */
+#define _ULOC_STRIP_KEYWORDS 0x2
+#define _ULOC_CANONICALIZE   0x1
+
+#define OPTION_SET(options, mask) ((options & mask) != 0)
+
+static const char i_default[] = {'i', '-', 'd', 'e', 'f', 'a', 'u', 'l', 't'};
+#define I_DEFAULT_LENGTH UPRV_LENGTHOF(i_default)
+
+/**
+ * Canonicalize the given localeID, to level 1 or to level 2,
+ * depending on the options.  To specify level 1, pass in options=0.
+ * To specify level 2, pass in options=_ULOC_CANONICALIZE.
+ *
+ * This is the code underlying uloc_getName and uloc_canonicalize.
+ */
+static void
+_canonicalize(const char* localeID,
+              ByteSink& sink,
+              uint32_t options,
+              UErrorCode* err) {
+    if (U_FAILURE(*err)) {
+        return;
+    }
+
+    int32_t j, fieldCount=0, scriptSize=0, variantSize=0;
+    PreflightingLocaleIDBuffer tempBuffer;  // if localeID has a BCP47 extension, tmpLocaleID points to this
+    CharString localeIDWithHyphens;  // if localeID has a BPC47 extension and have _, tmpLocaleID points to this
+    const char* origLocaleID;
+    const char* tmpLocaleID;
+    const char* keywordAssign = nullptr;
+    const char* separatorIndicator = nullptr;
+
+    if (_hasBCP47Extension(localeID)) {
+        const char* localeIDPtr = localeID;
+
+        // convert all underbars to hyphens, unless the "BCP47 extension" comes at the beginning of the string
+        if (uprv_strchr(localeID, '_') != nullptr && localeID[1] != '-' && localeID[1] != '_') {
+            localeIDWithHyphens.append(localeID, -1, *err);
+            if (U_SUCCESS(*err)) {
+                for (char* p = localeIDWithHyphens.data(); *p != '\0'; ++p) {
+                    if (*p == '_') {
+                        *p = '-';
+                    }
+                }
+                localeIDPtr = localeIDWithHyphens.data();
+            }
+        }
+
+        do {
+            // After this call tmpLocaleID may point to localeIDPtr which may
+            // point to either localeID or localeIDWithHyphens.data().
+            tmpLocaleID = _ConvertBCP47(localeIDPtr, tempBuffer.getBuffer(),
+                                        tempBuffer.getCapacity(), err,
+                                        &(tempBuffer.requestedCapacity));
+        } while (tempBuffer.needToTryAgain(err));
+    } else {
+        if (localeID==nullptr) {
+           localeID=uloc_getDefault();
+        }
+        tmpLocaleID=localeID;
+    }
+
+    origLocaleID=tmpLocaleID;
+
+    /* get all pieces, one after another, and separate with '_' */
+    CharString tag = ulocimp_getLanguage(tmpLocaleID, &tmpLocaleID, *err);
+
+    if (tag.length() == I_DEFAULT_LENGTH &&
+            uprv_strncmp(origLocaleID, i_default, I_DEFAULT_LENGTH) == 0) {
+        tag.clear();
+        tag.append(uloc_getDefault(), *err);
+    } else if(_isIDSeparator(*tmpLocaleID)) {
+        const char *scriptID;
+
+        ++fieldCount;
+        tag.append('_', *err);
+
+        CharString script = ulocimp_getScript(tmpLocaleID+1, &scriptID, *err);
+        tag.append(script, *err);
+        scriptSize = script.length();
+        if(scriptSize > 0) {
+            /* Found optional script */
+            tmpLocaleID = scriptID;
+            ++fieldCount;
+            if (_isIDSeparator(*tmpLocaleID)) {
+                /* If there is something else, then we add the _ */
+                tag.append('_', *err);
+            }
+        }
+
+        if (_isIDSeparator(*tmpLocaleID)) {
+            const char *cntryID;
+
+            CharString country = ulocimp_getCountry(tmpLocaleID+1, &cntryID, *err);
+            tag.append(country, *err);
+            if (!country.isEmpty()) {
+                /* Found optional country */
+                tmpLocaleID = cntryID;
+            }
+            if(_isIDSeparator(*tmpLocaleID)) {
+                /* If there is something else, then we add the _  if we found country before. */
+                if (!_isIDSeparator(*(tmpLocaleID+1))) {
+                    ++fieldCount;
+                    tag.append('_', *err);
+                }
+
+                variantSize = -tag.length();
+                {
+                    CharStringByteSink s(&tag);
+                    _getVariant(tmpLocaleID+1, *tmpLocaleID, s, false);
+                }
+                variantSize += tag.length();
+                if (variantSize > 0) {
+                    tmpLocaleID += variantSize + 1; /* skip '_' and variant */
+                }
+            }
+        }
+    }
+
+    /* Copy POSIX-style charset specifier, if any [mr.utf8] */
+    if (!OPTION_SET(options, _ULOC_CANONICALIZE) && *tmpLocaleID == '.') {
+        UBool done = false;
+        do {
+            char c = *tmpLocaleID;
+            switch (c) {
+            case 0:
+            case '@':
+                done = true;
+                break;
+            default:
+                tag.append(c, *err);
+                ++tmpLocaleID;
+                break;
+            }
+        } while (!done);
+    }
+
+    /* Scan ahead to next '@' and determine if it is followed by '=' and/or ';'
+       After this, tmpLocaleID either points to '@' or is nullptr */
+    if ((tmpLocaleID=locale_getKeywordsStart(tmpLocaleID))!=nullptr) {
+        keywordAssign = uprv_strchr(tmpLocaleID, '=');
+        separatorIndicator = uprv_strchr(tmpLocaleID, ';');
+    }
+
+    /* Copy POSIX-style variant, if any [mr@FOO] */
+    if (!OPTION_SET(options, _ULOC_CANONICALIZE) &&
+        tmpLocaleID != nullptr && keywordAssign == nullptr) {
+        for (;;) {
+            char c = *tmpLocaleID;
+            if (c == 0) {
+                break;
+            }
+            tag.append(c, *err);
+            ++tmpLocaleID;
+        }
+    }
+
+    if (OPTION_SET(options, _ULOC_CANONICALIZE)) {
+        /* Handle @FOO variant if @ is present and not followed by = */
+        if (tmpLocaleID!=nullptr && keywordAssign==nullptr) {
+            /* Add missing '_' if needed */
+            if (fieldCount < 2 || (fieldCount < 3 && scriptSize > 0)) {
+                do {
+                    tag.append('_', *err);
+                    ++fieldCount;
+                } while(fieldCount<2);
+            }
+
+            int32_t posixVariantSize = -tag.length();
+            {
+                CharStringByteSink s(&tag);
+                _getVariant(tmpLocaleID+1, '@', s, (UBool)(variantSize > 0));
+            }
+            posixVariantSize += tag.length();
+            if (posixVariantSize > 0) {
+                variantSize += posixVariantSize;
+            }
+        }
+
+        /* Look up the ID in the canonicalization map */
+        for (j=0; j<UPRV_LENGTHOF(CANONICALIZE_MAP); j++) {
+            StringPiece id(CANONICALIZE_MAP[j].id);
+            if (tag == id) {
+                if (id.empty() && tmpLocaleID != nullptr) {
+                    break; /* Don't remap "" if keywords present */
+                }
+                tag.clear();
+                tag.append(CANONICALIZE_MAP[j].canonicalID, *err);
+                break;
+            }
+        }
+    }
+
+    sink.Append(tag.data(), tag.length());
+
+    if (!OPTION_SET(options, _ULOC_STRIP_KEYWORDS)) {
+        if (tmpLocaleID!=nullptr && keywordAssign!=nullptr &&
+            (!separatorIndicator || separatorIndicator > keywordAssign)) {
+            sink.Append("@", 1);
+            ++fieldCount;
+            ulocimp_getKeywords(tmpLocaleID+1, '@', sink, true, err);
+        }
+    }
+}
+
+/* ### ID parsing API **************************************************/
+
+U_CAPI int32_t  U_EXPORT2
+uloc_getParent(const char*    localeID,
+               char* parent,
+               int32_t parentCapacity,
+               UErrorCode* err)
+{
+    const char *lastUnderscore;
+    int32_t i;
+
+    if (U_FAILURE(*err))
+        return 0;
+
+    if (localeID == nullptr)
+        localeID = uloc_getDefault();
+
+    lastUnderscore=uprv_strrchr(localeID, '_');
+    if(lastUnderscore!=nullptr) {
+        i=(int32_t)(lastUnderscore-localeID);
+    } else {
+        i=0;
+    }
+
+    if (i > 0) {
+        if (uprv_strnicmp(localeID, "und_", 4) == 0) {
+            localeID += 3;
+            i -= 3;
+            uprv_memmove(parent, localeID, uprv_min(i, parentCapacity));
+        } else if (parent != localeID) {
+            uprv_memcpy(parent, localeID, uprv_min(i, parentCapacity));
+        }
+    }
+
+    return u_terminateChars(parent, parentCapacity, i, err);
+}
+
+U_CAPI int32_t U_EXPORT2
+uloc_getLanguage(const char*    localeID,
+         char* language,
+         int32_t languageCapacity,
+         UErrorCode* err)
+{
+    /* uloc_getLanguage will return a 2 character iso-639 code if one exists. *CWB*/
+
+    if (err==nullptr || U_FAILURE(*err)) {
+        return 0;
+    }
+
+    if(localeID==nullptr) {
+        localeID=uloc_getDefault();
+    }
+
+    return ulocimp_getLanguage(localeID, nullptr, *err).extract(language, languageCapacity, *err);
+}
+
+U_CAPI int32_t U_EXPORT2
+uloc_getScript(const char*    localeID,
+         char* script,
+         int32_t scriptCapacity,
+         UErrorCode* err)
+{
+    if(err==nullptr || U_FAILURE(*err)) {
+        return 0;
+    }
+
+    if(localeID==nullptr) {
+        localeID=uloc_getDefault();
+    }
+
+    /* skip the language */
+    ulocimp_getLanguage(localeID, &localeID, *err);
+    if (U_FAILURE(*err)) {
+        return 0;
+    }
+
+    if(_isIDSeparator(*localeID)) {
+        return ulocimp_getScript(localeID+1, nullptr, *err).extract(script, scriptCapacity, *err);
+    }
+    return u_terminateChars(script, scriptCapacity, 0, err);
+}
+
+U_CAPI int32_t  U_EXPORT2
+uloc_getCountry(const char* localeID,
+            char* country,
+            int32_t countryCapacity,
+            UErrorCode* err)
+{
+    if(err==nullptr || U_FAILURE(*err)) {
+        return 0;
+    }
+
+    if(localeID==nullptr) {
+        localeID=uloc_getDefault();
+    }
+
+    /* Skip the language */
+    ulocimp_getLanguage(localeID, &localeID, *err);
+    if (U_FAILURE(*err)) {
+        return 0;
+    }
+
+    if(_isIDSeparator(*localeID)) {
+        const char *scriptID;
+        /* Skip the script if available */
+        ulocimp_getScript(localeID+1, &scriptID, *err);
+        if (U_FAILURE(*err)) {
+            return 0;
+        }
+        if(scriptID != localeID+1) {
+            /* Found optional script */
+            localeID = scriptID;
+        }
+        if(_isIDSeparator(*localeID)) {
+            return ulocimp_getCountry(localeID+1, nullptr, *err).extract(country, countryCapacity, *err);
+        }
+    }
+    return u_terminateChars(country, countryCapacity, 0, err);
+}
+
+U_CAPI int32_t  U_EXPORT2
+uloc_getVariant(const char* localeID,
+                char* variant,
+                int32_t variantCapacity,
+                UErrorCode* err)
+{
+    char tempBuffer[ULOC_FULLNAME_CAPACITY];
+    const char* tmpLocaleID;
+    int32_t i=0;
+
+    if(err==nullptr || U_FAILURE(*err)) {
+        return 0;
+    }
+
+    if (_hasBCP47Extension(localeID)) {
+        tmpLocaleID =_ConvertBCP47(localeID, tempBuffer, sizeof(tempBuffer), err, nullptr);
+    } else {
+        if (localeID==nullptr) {
+           localeID=uloc_getDefault();
+        }
+        tmpLocaleID=localeID;
+    }
+
+    /* Skip the language */
+    ulocimp_getLanguage(tmpLocaleID, &tmpLocaleID, *err);
+    if (U_FAILURE(*err)) {
+        return 0;
+    }
+
+    if(_isIDSeparator(*tmpLocaleID)) {
+        const char *scriptID;
+        /* Skip the script if available */
+        ulocimp_getScript(tmpLocaleID+1, &scriptID, *err);
+        if (U_FAILURE(*err)) {
+            return 0;
+        }
+        if(scriptID != tmpLocaleID+1) {
+            /* Found optional script */
+            tmpLocaleID = scriptID;
+        }
+        /* Skip the Country */
+        if (_isIDSeparator(*tmpLocaleID)) {
+            const char *cntryID;
+            ulocimp_getCountry(tmpLocaleID+1, &cntryID, *err);
+            if (U_FAILURE(*err)) {
+                return 0;
+            }
+            if (cntryID != tmpLocaleID+1) {
+                /* Found optional country */
+                tmpLocaleID = cntryID;
+            }
+            if(_isIDSeparator(*tmpLocaleID)) {
+                /* If there was no country ID, skip a possible extra IDSeparator */
+                if (tmpLocaleID != cntryID && _isIDSeparator(tmpLocaleID[1])) {
+                    tmpLocaleID++;
+                }
+
+                CheckedArrayByteSink sink(variant, variantCapacity);
+                _getVariant(tmpLocaleID+1, *tmpLocaleID, sink, false);
+
+                i = sink.NumberOfBytesAppended();
+
+                if (U_FAILURE(*err)) {
+                    return i;
+                }
+
+                if (sink.Overflowed()) {
+                    *err = U_BUFFER_OVERFLOW_ERROR;
+                    return i;
+                }
+            }
+        }
+    }
+
+    return u_terminateChars(variant, variantCapacity, i, err);
+}
+
+U_CAPI int32_t  U_EXPORT2
+uloc_getName(const char* localeID,
+             char* name,
+             int32_t nameCapacity,
+             UErrorCode* err)
+{
+    if (U_FAILURE(*err)) {
+        return 0;
+    }
+
+    CheckedArrayByteSink sink(name, nameCapacity);
+    ulocimp_getName(localeID, sink, err);
+
+    int32_t reslen = sink.NumberOfBytesAppended();
+
+    if (U_FAILURE(*err)) {
+        return reslen;
+    }
+
+    if (sink.Overflowed()) {
+        *err = U_BUFFER_OVERFLOW_ERROR;
+    } else {
+        u_terminateChars(name, nameCapacity, reslen, err);
+    }
+
+    return reslen;
+}
+
+U_CAPI void U_EXPORT2
+ulocimp_getName(const char* localeID,
+                ByteSink& sink,
+                UErrorCode* err)
+{
+    _canonicalize(localeID, sink, 0, err);
+}
+
+U_CAPI int32_t  U_EXPORT2
+uloc_getBaseName(const char* localeID,
+                 char* name,
+                 int32_t nameCapacity,
+                 UErrorCode* err)
+{
+    if (U_FAILURE(*err)) {
+        return 0;
+    }
+
+    CheckedArrayByteSink sink(name, nameCapacity);
+    ulocimp_getBaseName(localeID, sink, err);
+
+    int32_t reslen = sink.NumberOfBytesAppended();
+
+    if (U_FAILURE(*err)) {
+        return reslen;
+    }
+
+    if (sink.Overflowed()) {
+        *err = U_BUFFER_OVERFLOW_ERROR;
+    } else {
+        u_terminateChars(name, nameCapacity, reslen, err);
+    }
+
+    return reslen;
+}
+
+U_CAPI void U_EXPORT2
+ulocimp_getBaseName(const char* localeID,
+                    ByteSink& sink,
+                    UErrorCode* err)
+{
+    _canonicalize(localeID, sink, _ULOC_STRIP_KEYWORDS, err);
+}
+
+U_CAPI int32_t  U_EXPORT2
+uloc_canonicalize(const char* localeID,
+                  char* name,
+                  int32_t nameCapacity,
+                  UErrorCode* err)
+{
+    if (U_FAILURE(*err)) {
+        return 0;
+    }
+
+    CheckedArrayByteSink sink(name, nameCapacity);
+    ulocimp_canonicalize(localeID, sink, err);
+
+    int32_t reslen = sink.NumberOfBytesAppended();
+
+    if (U_FAILURE(*err)) {
+        return reslen;
+    }
+
+    if (sink.Overflowed()) {
+        *err = U_BUFFER_OVERFLOW_ERROR;
+    } else {
+        u_terminateChars(name, nameCapacity, reslen, err);
+    }
+
+    return reslen;
+}
+
+U_CAPI void U_EXPORT2
+ulocimp_canonicalize(const char* localeID,
+                     ByteSink& sink,
+                     UErrorCode* err)
+{
+    _canonicalize(localeID, sink, _ULOC_CANONICALIZE, err);
+}
+
+U_CAPI const char*  U_EXPORT2
+uloc_getISO3Language(const char* localeID)
+{
+    int16_t offset;
+    char lang[ULOC_LANG_CAPACITY];
+    UErrorCode err = U_ZERO_ERROR;
+
+    if (localeID == nullptr)
+    {
+        localeID = uloc_getDefault();
+    }
+    uloc_getLanguage(localeID, lang, ULOC_LANG_CAPACITY, &err);
+    if (U_FAILURE(err))
+        return "";
+    offset = _findIndex(LANGUAGES, lang);
+    if (offset < 0)
+        return "";
+    return LANGUAGES_3[offset];
+}
+
+U_CAPI const char*  U_EXPORT2
+uloc_getISO3Country(const char* localeID)
+{
+    int16_t offset;
+    char cntry[ULOC_LANG_CAPACITY];
+    UErrorCode err = U_ZERO_ERROR;
+
+    if (localeID == nullptr)
+    {
+        localeID = uloc_getDefault();
+    }
+    uloc_getCountry(localeID, cntry, ULOC_LANG_CAPACITY, &err);
+    if (U_FAILURE(err))
+        return "";
+    offset = _findIndex(COUNTRIES, cntry);
+    if (offset < 0)
+        return "";
+
+    return COUNTRIES_3[offset];
+}
+
+U_CAPI uint32_t  U_EXPORT2
+uloc_getLCID(const char* localeID)
+{
+    UErrorCode status = U_ZERO_ERROR;
+    char       langID[ULOC_FULLNAME_CAPACITY];
+    uint32_t   lcid = 0;
+
+    /* Check for incomplete id. */
+    if (!localeID || uprv_strlen(localeID) < 2) {
+        return 0;
+    }
+
+    // First, attempt Windows platform lookup if available, but fall
+    // through to catch any special cases (ICU vs Windows name differences).
+    lcid = uprv_convertToLCIDPlatform(localeID, &status);
+    if (U_FAILURE(status)) {
+        return 0;
+    }
+    if (lcid > 0) {
+        // Windows found an LCID, return that
+        return lcid;
+    }
+
+    uloc_getLanguage(localeID, langID, sizeof(langID), &status);
+    if (U_FAILURE(status) || status == U_STRING_NOT_TERMINATED_WARNING) {
+        return 0;
+    }
+
+    if (uprv_strchr(localeID, '@')) {
+        // uprv_convertToLCID does not support keywords other than collation.
+        // Remove all keywords except collation.
+        int32_t len;
+        char tmpLocaleID[ULOC_FULLNAME_CAPACITY];
+
+        CharString collVal;
+        {
+            CharStringByteSink sink(&collVal);
+            ulocimp_getKeywordValue(localeID, "collation", sink, &status);
+        }
+
+        if (U_SUCCESS(status) && !collVal.isEmpty()) {
+            len = uloc_getBaseName(localeID, tmpLocaleID,
+                UPRV_LENGTHOF(tmpLocaleID) - 1, &status);
+
+            if (U_SUCCESS(status) && len > 0) {
+                tmpLocaleID[len] = 0;
+
+                len = uloc_setKeywordValue("collation", collVal.data(), tmpLocaleID,
+                    UPRV_LENGTHOF(tmpLocaleID) - len - 1, &status);
+
+                if (U_SUCCESS(status) && len > 0) {
+                    tmpLocaleID[len] = 0;
+                    return uprv_convertToLCID(langID, tmpLocaleID, &status);
+                }
+            }
+        }
+
+        // fall through - all keywords are simply ignored
+        status = U_ZERO_ERROR;
+    }
+
+    return uprv_convertToLCID(langID, localeID, &status);
+}
+
+U_CAPI int32_t U_EXPORT2
+uloc_getLocaleForLCID(uint32_t hostid, char *locale, int32_t localeCapacity,
+                UErrorCode *status)
+{
+    return uprv_convertToPosix(hostid, locale, localeCapacity, status);
+}
+
+/* ### Default locale **************************************************/
+
+U_CAPI const char*  U_EXPORT2
+uloc_getDefault()
+{
+    return locale_get_default();
+}
+
+U_CAPI void  U_EXPORT2
+uloc_setDefault(const char*   newDefaultLocale,
+             UErrorCode* err)
+{
+    if (U_FAILURE(*err))
+        return;
+    /* the error code isn't currently used for anything by this function*/
+
+    /* propagate change to C++ */
+    locale_set_default(newDefaultLocale);
+}
+
+/**
+ * Returns a list of all 2-letter language codes defined in ISO 639.  This is a pointer
+ * to an array of pointers to arrays of char.  All of these pointers are owned
+ * by ICU-- do not delete them, and do not write through them.  The array is
+ * terminated with a null pointer.
+ */
+U_CAPI const char* const*  U_EXPORT2
+uloc_getISOLanguages()
+{
+    return LANGUAGES;
+}
+
+/**
+ * Returns a list of all 2-letter country codes defined in ISO 639.  This is a
+ * pointer to an array of pointers to arrays of char.  All of these pointers are
+ * owned by ICU-- do not delete them, and do not write through them.  The array is
+ * terminated with a null pointer.
+ */
+U_CAPI const char* const*  U_EXPORT2
+uloc_getISOCountries()
+{
+    return COUNTRIES;
+}
+
+U_CAPI const char* U_EXPORT2
+uloc_toUnicodeLocaleKey(const char* keyword)
+{
+    const char* bcpKey = ulocimp_toBcpKey(keyword);
+    if (bcpKey == nullptr && ultag_isUnicodeLocaleKey(keyword, -1)) {
+        // unknown keyword, but syntax is fine..
+        return keyword;
+    }
+    return bcpKey;
+}
+
+U_CAPI const char* U_EXPORT2
+uloc_toUnicodeLocaleType(const char* keyword, const char* value)
+{
+    const char* bcpType = ulocimp_toBcpType(keyword, value, nullptr, nullptr);
+    if (bcpType == nullptr && ultag_isUnicodeLocaleType(value, -1)) {
+        // unknown keyword, but syntax is fine..
+        return value;
+    }
+    return bcpType;
+}
+
+static UBool
+isWellFormedLegacyKey(const char* legacyKey)
+{
+    const char* p = legacyKey;
+    while (*p) {
+        if (!UPRV_ISALPHANUM(*p)) {
+            return false;
+        }
+        p++;
+    }
+    return true;
+}
+
+static UBool
+isWellFormedLegacyType(const char* legacyType)
+{
+    const char* p = legacyType;
+    int32_t alphaNumLen = 0;
+    while (*p) {
+        if (*p == '_' || *p == '/' || *p == '-') {
+            if (alphaNumLen == 0) {
+                return false;
+            }
+            alphaNumLen = 0;
+        } else if (UPRV_ISALPHANUM(*p)) {
+            alphaNumLen++;
+        } else {
+            return false;
+        }
+        p++;
+    }
+    return (alphaNumLen != 0);
+}
+
+U_CAPI const char* U_EXPORT2
+uloc_toLegacyKey(const char* keyword)
+{
+    const char* legacyKey = ulocimp_toLegacyKey(keyword);
+    if (legacyKey == nullptr) {
+        // Checks if the specified locale key is well-formed with the legacy locale syntax.
+        //
+        // Note:
+        //  LDML/CLDR provides some definition of keyword syntax in
+        //  * http://www.unicode.org/reports/tr35/#Unicode_locale_identifier and
+        //  * http://www.unicode.org/reports/tr35/#Old_Locale_Extension_Syntax
+        //  Keys can only consist of [0-9a-zA-Z].
+        if (isWellFormedLegacyKey(keyword)) {
+            return keyword;
+        }
+    }
+    return legacyKey;
+}
+
+U_CAPI const char* U_EXPORT2
+uloc_toLegacyType(const char* keyword, const char* value)
+{
+    const char* legacyType = ulocimp_toLegacyType(keyword, value, nullptr, nullptr);
+    if (legacyType == nullptr) {
+        // Checks if the specified locale type is well-formed with the legacy locale syntax.
+        //
+        // Note:
+        //  LDML/CLDR provides some definition of keyword syntax in
+        //  * http://www.unicode.org/reports/tr35/#Unicode_locale_identifier and
+        //  * http://www.unicode.org/reports/tr35/#Old_Locale_Extension_Syntax
+        //  Values (types) can only consist of [0-9a-zA-Z], plus for legacy values
+        //  we allow [/_-+] in the middle (e.g. "Etc/GMT+1", "Asia/Tel_Aviv")
+        if (isWellFormedLegacyType(value)) {
+            return value;
+        }
+    }
+    return legacyType;
+}
+
+/*eof*/