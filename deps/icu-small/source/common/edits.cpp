<<<<<<< HEAD
// © 2017 and later: Unicode, Inc. and others.
// License & terms of use: http://www.unicode.org/copyright.html

// edits.cpp
// created: 2017feb08 Markus W. Scherer

#include "unicode/edits.h"
#include "unicode/unistr.h"
#include "unicode/utypes.h"
#include "cmemory.h"
#include "uassert.h"
#include "util.h"

U_NAMESPACE_BEGIN

namespace {

// 0000uuuuuuuuuuuu records u+1 unchanged text units.
const int32_t MAX_UNCHANGED_LENGTH = 0x1000;
const int32_t MAX_UNCHANGED = MAX_UNCHANGED_LENGTH - 1;

// 0mmmnnnccccccccc with m=1..6 records ccc+1 replacements of m:n text units.
const int32_t MAX_SHORT_CHANGE_OLD_LENGTH = 6;
const int32_t MAX_SHORT_CHANGE_NEW_LENGTH = 7;
const int32_t SHORT_CHANGE_NUM_MASK = 0x1ff;
const int32_t MAX_SHORT_CHANGE = 0x6fff;

// 0111mmmmmmnnnnnn records a replacement of m text units with n.
// m or n = 61: actual length follows in the next edits array unit.
// m or n = 62..63: actual length follows in the next two edits array units.
// Bit 30 of the actual length is in the head unit.
// Trailing units have bit 15 set.
const int32_t LENGTH_IN_1TRAIL = 61;
const int32_t LENGTH_IN_2TRAIL = 62;

}  // namespace

void Edits::releaseArray() U_NOEXCEPT {
    if (array != stackArray) {
        uprv_free(array);
    }
}

Edits &Edits::copyArray(const Edits &other) {
    if (U_FAILURE(errorCode_)) {
        length = delta = numChanges = 0;
        return *this;
    }
    if (length > capacity) {
        uint16_t *newArray = (uint16_t *)uprv_malloc((size_t)length * 2);
        if (newArray == nullptr) {
            length = delta = numChanges = 0;
            errorCode_ = U_MEMORY_ALLOCATION_ERROR;
            return *this;
        }
        releaseArray();
        array = newArray;
        capacity = length;
    }
    if (length > 0) {
        uprv_memcpy(array, other.array, (size_t)length * 2);
    }
    return *this;
}

Edits &Edits::moveArray(Edits &src) U_NOEXCEPT {
    if (U_FAILURE(errorCode_)) {
        length = delta = numChanges = 0;
        return *this;
    }
    releaseArray();
    if (length > STACK_CAPACITY) {
        array = src.array;
        capacity = src.capacity;
        src.array = src.stackArray;
        src.capacity = STACK_CAPACITY;
        src.reset();
        return *this;
    }
    array = stackArray;
    capacity = STACK_CAPACITY;
    if (length > 0) {
        uprv_memcpy(array, src.array, (size_t)length * 2);
    }
    return *this;
}

Edits &Edits::operator=(const Edits &other) {
    if (this == &other) { return *this; }  // self-assignment: no-op
    length = other.length;
    delta = other.delta;
    numChanges = other.numChanges;
    errorCode_ = other.errorCode_;
    return copyArray(other);
}

Edits &Edits::operator=(Edits &&src) U_NOEXCEPT {
    length = src.length;
    delta = src.delta;
    numChanges = src.numChanges;
    errorCode_ = src.errorCode_;
    return moveArray(src);
}

Edits::~Edits() {
    releaseArray();
}

void Edits::reset() U_NOEXCEPT {
    length = delta = numChanges = 0;
    errorCode_ = U_ZERO_ERROR;
}

void Edits::addUnchanged(int32_t unchangedLength) {
    if(U_FAILURE(errorCode_) || unchangedLength == 0) { return; }
    if(unchangedLength < 0) {
        errorCode_ = U_ILLEGAL_ARGUMENT_ERROR;
        return;
    }
    // Merge into previous unchanged-text record, if any.
    int32_t last = lastUnit();
    if(last < MAX_UNCHANGED) {
        int32_t remaining = MAX_UNCHANGED - last;
        if (remaining >= unchangedLength) {
            setLastUnit(last + unchangedLength);
            return;
        }
        setLastUnit(MAX_UNCHANGED);
        unchangedLength -= remaining;
    }
    // Split large lengths into multiple units.
    while(unchangedLength >= MAX_UNCHANGED_LENGTH) {
        append(MAX_UNCHANGED);
        unchangedLength -= MAX_UNCHANGED_LENGTH;
    }
    // Write a small (remaining) length.
    if(unchangedLength > 0) {
        append(unchangedLength - 1);
    }
}

void Edits::addReplace(int32_t oldLength, int32_t newLength) {
    if(U_FAILURE(errorCode_)) { return; }
    if(oldLength < 0 || newLength < 0) {
        errorCode_ = U_ILLEGAL_ARGUMENT_ERROR;
        return;
    }
    if (oldLength == 0 && newLength == 0) {
        return;
    }
    ++numChanges;
    int32_t newDelta = newLength - oldLength;
    if (newDelta != 0) {
        if ((newDelta > 0 && delta >= 0 && newDelta > (INT32_MAX - delta)) ||
                (newDelta < 0 && delta < 0 && newDelta < (INT32_MIN - delta))) {
            // Integer overflow or underflow.
            errorCode_ = U_INDEX_OUTOFBOUNDS_ERROR;
            return;
        }
        delta += newDelta;
    }

    if(0 < oldLength && oldLength <= MAX_SHORT_CHANGE_OLD_LENGTH &&
            newLength <= MAX_SHORT_CHANGE_NEW_LENGTH) {
        // Merge into previous same-lengths short-replacement record, if any.
        int32_t u = (oldLength << 12) | (newLength << 9);
        int32_t last = lastUnit();
        if(MAX_UNCHANGED < last && last < MAX_SHORT_CHANGE &&
                (last & ~SHORT_CHANGE_NUM_MASK) == u &&
                (last & SHORT_CHANGE_NUM_MASK) < SHORT_CHANGE_NUM_MASK) {
            setLastUnit(last + 1);
            return;
        }
        append(u);
        return;
    }

    int32_t head = 0x7000;
    if (oldLength < LENGTH_IN_1TRAIL && newLength < LENGTH_IN_1TRAIL) {
        head |= oldLength << 6;
        head |= newLength;
        append(head);
    } else if ((capacity - length) >= 5 || growArray()) {
        int32_t limit = length + 1;
        if(oldLength < LENGTH_IN_1TRAIL) {
            head |= oldLength << 6;
        } else if(oldLength <= 0x7fff) {
            head |= LENGTH_IN_1TRAIL << 6;
            array[limit++] = (uint16_t)(0x8000 | oldLength);
        } else {
            head |= (LENGTH_IN_2TRAIL + (oldLength >> 30)) << 6;
            array[limit++] = (uint16_t)(0x8000 | (oldLength >> 15));
            array[limit++] = (uint16_t)(0x8000 | oldLength);
        }
        if(newLength < LENGTH_IN_1TRAIL) {
            head |= newLength;
        } else if(newLength <= 0x7fff) {
            head |= LENGTH_IN_1TRAIL;
            array[limit++] = (uint16_t)(0x8000 | newLength);
        } else {
            head |= LENGTH_IN_2TRAIL + (newLength >> 30);
            array[limit++] = (uint16_t)(0x8000 | (newLength >> 15));
            array[limit++] = (uint16_t)(0x8000 | newLength);
        }
        array[length] = (uint16_t)head;
        length = limit;
    }
}

void Edits::append(int32_t r) {
    if(length < capacity || growArray()) {
        array[length++] = (uint16_t)r;
    }
}

UBool Edits::growArray() {
    int32_t newCapacity;
    if (array == stackArray) {
        newCapacity = 2000;
    } else if (capacity == INT32_MAX) {
        // Not U_BUFFER_OVERFLOW_ERROR because that could be confused on a string transform API
        // with a result-string-buffer overflow.
        errorCode_ = U_INDEX_OUTOFBOUNDS_ERROR;
        return FALSE;
    } else if (capacity >= (INT32_MAX / 2)) {
        newCapacity = INT32_MAX;
    } else {
        newCapacity = 2 * capacity;
    }
    // Grow by at least 5 units so that a maximal change record will fit.
    if ((newCapacity - capacity) < 5) {
        errorCode_ = U_INDEX_OUTOFBOUNDS_ERROR;
        return FALSE;
    }
    uint16_t *newArray = (uint16_t *)uprv_malloc((size_t)newCapacity * 2);
    if (newArray == NULL) {
        errorCode_ = U_MEMORY_ALLOCATION_ERROR;
        return FALSE;
    }
    uprv_memcpy(newArray, array, (size_t)length * 2);
    releaseArray();
    array = newArray;
    capacity = newCapacity;
    return TRUE;
}

UBool Edits::copyErrorTo(UErrorCode &outErrorCode) const {
    if (U_FAILURE(outErrorCode)) { return TRUE; }
    if (U_SUCCESS(errorCode_)) { return FALSE; }
    outErrorCode = errorCode_;
    return TRUE;
}

Edits &Edits::mergeAndAppend(const Edits &ab, const Edits &bc, UErrorCode &errorCode) {
    if (copyErrorTo(errorCode)) { return *this; }
    // Picture string a --(Edits ab)--> string b --(Edits bc)--> string c.
    // Parallel iteration over both Edits.
    Iterator abIter = ab.getFineIterator();
    Iterator bcIter = bc.getFineIterator();
    UBool abHasNext = TRUE, bcHasNext = TRUE;
    // Copy iterator state into local variables, so that we can modify and subdivide spans.
    // ab old & new length, bc old & new length
    int32_t aLength = 0, ab_bLength = 0, bc_bLength = 0, cLength = 0;
    // When we have different-intermediate-length changes, we accumulate a larger change.
    int32_t pending_aLength = 0, pending_cLength = 0;
    for (;;) {
        // At this point, for each of the two iterators:
        // Either we are done with the locally cached current edit,
        // and its intermediate-string length has been reset,
        // or we will continue to work with a truncated remainder of this edit.
        //
        // If the current edit is done, and the iterator has not yet reached the end,
        // then we fetch the next edit. This is true for at least one of the iterators.
        //
        // Normally it does not matter whether we fetch from ab and then bc or vice versa.
        // However, the result is observably different when
        // ab deletions meet bc insertions at the same intermediate-string index.
        // Some users expect the bc insertions to come first, so we fetch from bc first.
        if (bc_bLength == 0) {
            if (bcHasNext && (bcHasNext = bcIter.next(errorCode)) != 0) {
                bc_bLength = bcIter.oldLength();
                cLength = bcIter.newLength();
                if (bc_bLength == 0) {
                    // insertion
                    if (ab_bLength == 0 || !abIter.hasChange()) {
                        addReplace(pending_aLength, pending_cLength + cLength);
                        pending_aLength = pending_cLength = 0;
                    } else {
                        pending_cLength += cLength;
                    }
                    continue;
                }
            }
            // else see if the other iterator is done, too.
        }
        if (ab_bLength == 0) {
            if (abHasNext && (abHasNext = abIter.next(errorCode)) != 0) {
                aLength = abIter.oldLength();
                ab_bLength = abIter.newLength();
                if (ab_bLength == 0) {
                    // deletion
                    if (bc_bLength == bcIter.oldLength() || !bcIter.hasChange()) {
                        addReplace(pending_aLength + aLength, pending_cLength);
                        pending_aLength = pending_cLength = 0;
                    } else {
                        pending_aLength += aLength;
                    }
                    continue;
                }
            } else if (bc_bLength == 0) {
                // Both iterators are done at the same time:
                // The intermediate-string lengths match.
                break;
            } else {
                // The ab output string is shorter than the bc input string.
                if (!copyErrorTo(errorCode)) {
                    errorCode = U_ILLEGAL_ARGUMENT_ERROR;
                }
                return *this;
            }
        }
        if (bc_bLength == 0) {
            // The bc input string is shorter than the ab output string.
            if (!copyErrorTo(errorCode)) {
                errorCode = U_ILLEGAL_ARGUMENT_ERROR;
            }
            return *this;
        }
        //  Done fetching: ab_bLength > 0 && bc_bLength > 0

        // The current state has two parts:
        // - Past: We accumulate a longer ac edit in the "pending" variables.
        // - Current: We have copies of the current ab/bc edits in local variables.
        //   At least one side is newly fetched.
        //   One side might be a truncated remainder of an edit we fetched earlier.

        if (!abIter.hasChange() && !bcIter.hasChange()) {
            // An unchanged span all the way from string a to string c.
            if (pending_aLength != 0 || pending_cLength != 0) {
                addReplace(pending_aLength, pending_cLength);
                pending_aLength = pending_cLength = 0;
            }
            int32_t unchangedLength = aLength <= cLength ? aLength : cLength;
            addUnchanged(unchangedLength);
            ab_bLength = aLength -= unchangedLength;
            bc_bLength = cLength -= unchangedLength;
            // At least one of the unchanged spans is now empty.
            continue;
        }
        if (!abIter.hasChange() && bcIter.hasChange()) {
            // Unchanged a->b but changed b->c.
            if (ab_bLength >= bc_bLength) {
                // Split the longer unchanged span into change + remainder.
                addReplace(pending_aLength + bc_bLength, pending_cLength + cLength);
                pending_aLength = pending_cLength = 0;
                aLength = ab_bLength -= bc_bLength;
                bc_bLength = 0;
                continue;
            }
            // Handle the shorter unchanged span below like a change.
        } else if (abIter.hasChange() && !bcIter.hasChange()) {
            // Changed a->b and then unchanged b->c.
            if (ab_bLength <= bc_bLength) {
                // Split the longer unchanged span into change + remainder.
                addReplace(pending_aLength + aLength, pending_cLength + ab_bLength);
                pending_aLength = pending_cLength = 0;
                cLength = bc_bLength -= ab_bLength;
                ab_bLength = 0;
                continue;
            }
            // Handle the shorter unchanged span below like a change.
        } else {  // both abIter.hasChange() && bcIter.hasChange()
            if (ab_bLength == bc_bLength) {
                // Changes on both sides up to the same position. Emit & reset.
                addReplace(pending_aLength + aLength, pending_cLength + cLength);
                pending_aLength = pending_cLength = 0;
                ab_bLength = bc_bLength = 0;
                continue;
            }
        }
        // Accumulate the a->c change, reset the shorter side,
        // keep a remainder of the longer one.
        pending_aLength += aLength;
        pending_cLength += cLength;
        if (ab_bLength < bc_bLength) {
            bc_bLength -= ab_bLength;
            cLength = ab_bLength = 0;
        } else {  // ab_bLength > bc_bLength
            ab_bLength -= bc_bLength;
            aLength = bc_bLength = 0;
        }
    }
    if (pending_aLength != 0 || pending_cLength != 0) {
        addReplace(pending_aLength, pending_cLength);
    }
    copyErrorTo(errorCode);
    return *this;
}

Edits::Iterator::Iterator(const uint16_t *a, int32_t len, UBool oc, UBool crs) :
        array(a), index(0), length(len), remaining(0),
        onlyChanges_(oc), coarse(crs),
        dir(0), changed(FALSE), oldLength_(0), newLength_(0),
        srcIndex(0), replIndex(0), destIndex(0) {}

int32_t Edits::Iterator::readLength(int32_t head) {
    if (head < LENGTH_IN_1TRAIL) {
        return head;
    } else if (head < LENGTH_IN_2TRAIL) {
        U_ASSERT(index < length);
        U_ASSERT(array[index] >= 0x8000);
        return array[index++] & 0x7fff;
    } else {
        U_ASSERT((index + 2) <= length);
        U_ASSERT(array[index] >= 0x8000);
        U_ASSERT(array[index + 1] >= 0x8000);
        int32_t len = ((head & 1) << 30) |
                ((int32_t)(array[index] & 0x7fff) << 15) |
                (array[index + 1] & 0x7fff);
        index += 2;
        return len;
    }
}

void Edits::Iterator::updateNextIndexes() {
    srcIndex += oldLength_;
    if (changed) {
        replIndex += newLength_;
    }
    destIndex += newLength_;
}

void Edits::Iterator::updatePreviousIndexes() {
    srcIndex -= oldLength_;
    if (changed) {
        replIndex -= newLength_;
    }
    destIndex -= newLength_;
}

UBool Edits::Iterator::noNext() {
    // No change before or beyond the string.
    dir = 0;
    changed = FALSE;
    oldLength_ = newLength_ = 0;
    return FALSE;
}

UBool Edits::Iterator::next(UBool onlyChanges, UErrorCode &errorCode) {
    // Forward iteration: Update the string indexes to the limit of the current span,
    // and post-increment-read array units to assemble a new span.
    // Leaves the array index one after the last unit of that span.
    if (U_FAILURE(errorCode)) { return FALSE; }
    // We have an errorCode in case we need to start guarding against integer overflows.
    // It is also convenient for caller loops if we bail out when an error was set elsewhere.
    if (dir > 0) {
        updateNextIndexes();
    } else {
        if (dir < 0) {
            // Turn around from previous() to next().
            // Post-increment-read the same span again.
            if (remaining > 0) {
                // Fine-grained iterator:
                // Stay on the current one of a sequence of compressed changes.
                ++index;  // next() rests on the index after the sequence unit.
                dir = 1;
                return TRUE;
            }
        }
        dir = 1;
    }
    if (remaining >= 1) {
        // Fine-grained iterator: Continue a sequence of compressed changes.
        if (remaining > 1) {
            --remaining;
            return TRUE;
        }
        remaining = 0;
    }
    if (index >= length) {
        return noNext();
    }
    int32_t u = array[index++];
    if (u <= MAX_UNCHANGED) {
        // Combine adjacent unchanged ranges.
        changed = FALSE;
        oldLength_ = u + 1;
        while (index < length && (u = array[index]) <= MAX_UNCHANGED) {
            ++index;
            oldLength_ += u + 1;
        }
        newLength_ = oldLength_;
        if (onlyChanges) {
            updateNextIndexes();
            if (index >= length) {
                return noNext();
            }
            // already fetched u > MAX_UNCHANGED at index
            ++index;
        } else {
            return TRUE;
        }
    }
    changed = TRUE;
    if (u <= MAX_SHORT_CHANGE) {
        int32_t oldLen = u >> 12;
        int32_t newLen = (u >> 9) & MAX_SHORT_CHANGE_NEW_LENGTH;
        int32_t num = (u & SHORT_CHANGE_NUM_MASK) + 1;
        if (coarse) {
            oldLength_ = num * oldLen;
            newLength_ = num * newLen;
        } else {
            // Split a sequence of changes that was compressed into one unit.
            oldLength_ = oldLen;
            newLength_ = newLen;
            if (num > 1) {
                remaining = num;  // This is the first of two or more changes.
            }
            return TRUE;
        }
    } else {
        U_ASSERT(u <= 0x7fff);
        oldLength_ = readLength((u >> 6) & 0x3f);
        newLength_ = readLength(u & 0x3f);
        if (!coarse) {
            return TRUE;
        }
    }
    // Combine adjacent changes.
    while (index < length && (u = array[index]) > MAX_UNCHANGED) {
        ++index;
        if (u <= MAX_SHORT_CHANGE) {
            int32_t num = (u & SHORT_CHANGE_NUM_MASK) + 1;
            oldLength_ += (u >> 12) * num;
            newLength_ += ((u >> 9) & MAX_SHORT_CHANGE_NEW_LENGTH) * num;
        } else {
            U_ASSERT(u <= 0x7fff);
            oldLength_ += readLength((u >> 6) & 0x3f);
            newLength_ += readLength(u & 0x3f);
        }
    }
    return TRUE;
}

UBool Edits::Iterator::previous(UErrorCode &errorCode) {
    // Backward iteration: Pre-decrement-read array units to assemble a new span,
    // then update the string indexes to the start of that span.
    // Leaves the array index on the head unit of that span.
    if (U_FAILURE(errorCode)) { return FALSE; }
    // We have an errorCode in case we need to start guarding against integer overflows.
    // It is also convenient for caller loops if we bail out when an error was set elsewhere.
    if (dir >= 0) {
        if (dir > 0) {
            // Turn around from next() to previous().
            // Set the string indexes to the span limit and
            // pre-decrement-read the same span again.
            if (remaining > 0) {
                // Fine-grained iterator:
                // Stay on the current one of a sequence of compressed changes.
                --index;  // previous() rests on the sequence unit.
                dir = -1;
                return TRUE;
            }
            updateNextIndexes();
        }
        dir = -1;
    }
    if (remaining > 0) {
        // Fine-grained iterator: Continue a sequence of compressed changes.
        int32_t u = array[index];
        U_ASSERT(MAX_UNCHANGED < u && u <= MAX_SHORT_CHANGE);
        if (remaining <= (u & SHORT_CHANGE_NUM_MASK)) {
            ++remaining;
            updatePreviousIndexes();
            return TRUE;
        }
        remaining = 0;
    }
    if (index <= 0) {
        return noNext();
    }
    int32_t u = array[--index];
    if (u <= MAX_UNCHANGED) {
        // Combine adjacent unchanged ranges.
        changed = FALSE;
        oldLength_ = u + 1;
        while (index > 0 && (u = array[index - 1]) <= MAX_UNCHANGED) {
            --index;
            oldLength_ += u + 1;
        }
        newLength_ = oldLength_;
        // No need to handle onlyChanges as long as previous() is called only from findIndex().
        updatePreviousIndexes();
        return TRUE;
    }
    changed = TRUE;
    if (u <= MAX_SHORT_CHANGE) {
        int32_t oldLen = u >> 12;
        int32_t newLen = (u >> 9) & MAX_SHORT_CHANGE_NEW_LENGTH;
        int32_t num = (u & SHORT_CHANGE_NUM_MASK) + 1;
        if (coarse) {
            oldLength_ = num * oldLen;
            newLength_ = num * newLen;
        } else {
            // Split a sequence of changes that was compressed into one unit.
            oldLength_ = oldLen;
            newLength_ = newLen;
            if (num > 1) {
                remaining = 1;  // This is the last of two or more changes.
            }
            updatePreviousIndexes();
            return TRUE;
        }
    } else {
        if (u <= 0x7fff) {
            // The change is encoded in u alone.
            oldLength_ = readLength((u >> 6) & 0x3f);
            newLength_ = readLength(u & 0x3f);
        } else {
            // Back up to the head of the change, read the lengths,
            // and reset the index to the head again.
            U_ASSERT(index > 0);
            while ((u = array[--index]) > 0x7fff) {}
            U_ASSERT(u > MAX_SHORT_CHANGE);
            int32_t headIndex = index++;
            oldLength_ = readLength((u >> 6) & 0x3f);
            newLength_ = readLength(u & 0x3f);
            index = headIndex;
        }
        if (!coarse) {
            updatePreviousIndexes();
            return TRUE;
        }
    }
    // Combine adjacent changes.
    while (index > 0 && (u = array[index - 1]) > MAX_UNCHANGED) {
        --index;
        if (u <= MAX_SHORT_CHANGE) {
            int32_t num = (u & SHORT_CHANGE_NUM_MASK) + 1;
            oldLength_ += (u >> 12) * num;
            newLength_ += ((u >> 9) & MAX_SHORT_CHANGE_NEW_LENGTH) * num;
        } else if (u <= 0x7fff) {
            // Read the lengths, and reset the index to the head again.
            int32_t headIndex = index++;
            oldLength_ += readLength((u >> 6) & 0x3f);
            newLength_ += readLength(u & 0x3f);
            index = headIndex;
        }
    }
    updatePreviousIndexes();
    return TRUE;
}

int32_t Edits::Iterator::findIndex(int32_t i, UBool findSource, UErrorCode &errorCode) {
    if (U_FAILURE(errorCode) || i < 0) { return -1; }
    int32_t spanStart, spanLength;
    if (findSource) {  // find source index
        spanStart = srcIndex;
        spanLength = oldLength_;
    } else {  // find destination index
        spanStart = destIndex;
        spanLength = newLength_;
    }
    if (i < spanStart) {
        if (i >= (spanStart / 2)) {
            // Search backwards.
            for (;;) {
                UBool hasPrevious = previous(errorCode);
                U_ASSERT(hasPrevious);  // because i>=0 and the first span starts at 0
                (void)hasPrevious;  // avoid unused-variable warning
                spanStart = findSource ? srcIndex : destIndex;
                if (i >= spanStart) {
                    // The index is in the current span.
                    return 0;
                }
                if (remaining > 0) {
                    // Is the index in one of the remaining compressed edits?
                    // spanStart is the start of the current span, first of the remaining ones.
                    spanLength = findSource ? oldLength_ : newLength_;
                    int32_t u = array[index];
                    U_ASSERT(MAX_UNCHANGED < u && u <= MAX_SHORT_CHANGE);
                    int32_t num = (u & SHORT_CHANGE_NUM_MASK) + 1 - remaining;
                    int32_t len = num * spanLength;
                    if (i >= (spanStart - len)) {
                        int32_t n = ((spanStart - i - 1) / spanLength) + 1;
                        // 1 <= n <= num
                        srcIndex -= n * oldLength_;
                        replIndex -= n * newLength_;
                        destIndex -= n * newLength_;
                        remaining += n;
                        return 0;
                    }
                    // Skip all of these edits at once.
                    srcIndex -= num * oldLength_;
                    replIndex -= num * newLength_;
                    destIndex -= num * newLength_;
                    remaining = 0;
                }
            }
        }
        // Reset the iterator to the start.
        dir = 0;
        index = remaining = oldLength_ = newLength_ = srcIndex = replIndex = destIndex = 0;
    } else if (i < (spanStart + spanLength)) {
        // The index is in the current span.
        return 0;
    }
    while (next(FALSE, errorCode)) {
        if (findSource) {
            spanStart = srcIndex;
            spanLength = oldLength_;
        } else {
            spanStart = destIndex;
            spanLength = newLength_;
        }
        if (i < (spanStart + spanLength)) {
            // The index is in the current span.
            return 0;
        }
        if (remaining > 1) {
            // Is the index in one of the remaining compressed edits?
            // spanStart is the start of the current span, first of the remaining ones.
            int32_t len = remaining * spanLength;
            if (i < (spanStart + len)) {
                int32_t n = (i - spanStart) / spanLength;  // 1 <= n <= remaining - 1
                srcIndex += n * oldLength_;
                replIndex += n * newLength_;
                destIndex += n * newLength_;
                remaining -= n;
                return 0;
            }
            // Make next() skip all of these edits at once.
            oldLength_ *= remaining;
            newLength_ *= remaining;
            remaining = 0;
        }
    }
    return 1;
}

int32_t Edits::Iterator::destinationIndexFromSourceIndex(int32_t i, UErrorCode &errorCode) {
    int32_t where = findIndex(i, TRUE, errorCode);
    if (where < 0) {
        // Error or before the string.
        return 0;
    }
    if (where > 0 || i == srcIndex) {
        // At or after string length, or at start of the found span.
        return destIndex;
    }
    if (changed) {
        // In a change span, map to its end.
        return destIndex + newLength_;
    } else {
        // In an unchanged span, offset 1:1 within it.
        return destIndex + (i - srcIndex);
    }
}

int32_t Edits::Iterator::sourceIndexFromDestinationIndex(int32_t i, UErrorCode &errorCode) {
    int32_t where = findIndex(i, FALSE, errorCode);
    if (where < 0) {
        // Error or before the string.
        return 0;
    }
    if (where > 0 || i == destIndex) {
        // At or after string length, or at start of the found span.
        return srcIndex;
    }
    if (changed) {
        // In a change span, map to its end.
        return srcIndex + oldLength_;
    } else {
        // In an unchanged span, offset within it.
        return srcIndex + (i - destIndex);
    }
}

UnicodeString& Edits::Iterator::toString(UnicodeString& sb) const {
    sb.append(u"{ src[", -1);
    ICU_Utility::appendNumber(sb, srcIndex);
    sb.append(u"..", -1);
    ICU_Utility::appendNumber(sb, srcIndex + oldLength_);
    if (changed) {
        sb.append(u"] ⇝ dest[", -1);
    } else {
        sb.append(u"] ≡ dest[", -1);
    }
    ICU_Utility::appendNumber(sb, destIndex);
    sb.append(u"..", -1);
    ICU_Utility::appendNumber(sb, destIndex + newLength_);
    if (changed) {
        sb.append(u"], repl[", -1);
        ICU_Utility::appendNumber(sb, replIndex);
        sb.append(u"..", -1);
        ICU_Utility::appendNumber(sb, replIndex + newLength_);
        sb.append(u"] }", -1);
    } else {
        sb.append(u"] (no-change) }", -1);
    }
    return sb;
}

U_NAMESPACE_END
=======
// © 2017 and later: Unicode, Inc. and others.
// License & terms of use: http://www.unicode.org/copyright.html

// edits.cpp
// created: 2017feb08 Markus W. Scherer

#include "unicode/edits.h"
#include "unicode/unistr.h"
#include "unicode/utypes.h"
#include "cmemory.h"
#include "uassert.h"
#include "util.h"

U_NAMESPACE_BEGIN

namespace {

// 0000uuuuuuuuuuuu records u+1 unchanged text units.
const int32_t MAX_UNCHANGED_LENGTH = 0x1000;
const int32_t MAX_UNCHANGED = MAX_UNCHANGED_LENGTH - 1;

// 0mmmnnnccccccccc with m=1..6 records ccc+1 replacements of m:n text units.
const int32_t MAX_SHORT_CHANGE_OLD_LENGTH = 6;
const int32_t MAX_SHORT_CHANGE_NEW_LENGTH = 7;
const int32_t SHORT_CHANGE_NUM_MASK = 0x1ff;
const int32_t MAX_SHORT_CHANGE = 0x6fff;

// 0111mmmmmmnnnnnn records a replacement of m text units with n.
// m or n = 61: actual length follows in the next edits array unit.
// m or n = 62..63: actual length follows in the next two edits array units.
// Bit 30 of the actual length is in the head unit.
// Trailing units have bit 15 set.
const int32_t LENGTH_IN_1TRAIL = 61;
const int32_t LENGTH_IN_2TRAIL = 62;

}  // namespace

void Edits::releaseArray() noexcept {
    if (array != stackArray) {
        uprv_free(array);
    }
}

Edits &Edits::copyArray(const Edits &other) {
    if (U_FAILURE(errorCode_)) {
        length = delta = numChanges = 0;
        return *this;
    }
    if (length > capacity) {
        uint16_t *newArray = (uint16_t *)uprv_malloc((size_t)length * 2);
        if (newArray == nullptr) {
            length = delta = numChanges = 0;
            errorCode_ = U_MEMORY_ALLOCATION_ERROR;
            return *this;
        }
        releaseArray();
        array = newArray;
        capacity = length;
    }
    if (length > 0) {
        uprv_memcpy(array, other.array, (size_t)length * 2);
    }
    return *this;
}

Edits &Edits::moveArray(Edits &src) noexcept {
    if (U_FAILURE(errorCode_)) {
        length = delta = numChanges = 0;
        return *this;
    }
    releaseArray();
    if (length > STACK_CAPACITY) {
        array = src.array;
        capacity = src.capacity;
        src.array = src.stackArray;
        src.capacity = STACK_CAPACITY;
        src.reset();
        return *this;
    }
    array = stackArray;
    capacity = STACK_CAPACITY;
    if (length > 0) {
        uprv_memcpy(array, src.array, (size_t)length * 2);
    }
    return *this;
}

Edits &Edits::operator=(const Edits &other) {
    if (this == &other) { return *this; }  // self-assignment: no-op
    length = other.length;
    delta = other.delta;
    numChanges = other.numChanges;
    errorCode_ = other.errorCode_;
    return copyArray(other);
}

Edits &Edits::operator=(Edits &&src) noexcept {
    length = src.length;
    delta = src.delta;
    numChanges = src.numChanges;
    errorCode_ = src.errorCode_;
    return moveArray(src);
}

Edits::~Edits() {
    releaseArray();
}

void Edits::reset() noexcept {
    length = delta = numChanges = 0;
    errorCode_ = U_ZERO_ERROR;
}

void Edits::addUnchanged(int32_t unchangedLength) {
    if(U_FAILURE(errorCode_) || unchangedLength == 0) { return; }
    if(unchangedLength < 0) {
        errorCode_ = U_ILLEGAL_ARGUMENT_ERROR;
        return;
    }
    // Merge into previous unchanged-text record, if any.
    int32_t last = lastUnit();
    if(last < MAX_UNCHANGED) {
        int32_t remaining = MAX_UNCHANGED - last;
        if (remaining >= unchangedLength) {
            setLastUnit(last + unchangedLength);
            return;
        }
        setLastUnit(MAX_UNCHANGED);
        unchangedLength -= remaining;
    }
    // Split large lengths into multiple units.
    while(unchangedLength >= MAX_UNCHANGED_LENGTH) {
        append(MAX_UNCHANGED);
        unchangedLength -= MAX_UNCHANGED_LENGTH;
    }
    // Write a small (remaining) length.
    if(unchangedLength > 0) {
        append(unchangedLength - 1);
    }
}

void Edits::addReplace(int32_t oldLength, int32_t newLength) {
    if(U_FAILURE(errorCode_)) { return; }
    if(oldLength < 0 || newLength < 0) {
        errorCode_ = U_ILLEGAL_ARGUMENT_ERROR;
        return;
    }
    if (oldLength == 0 && newLength == 0) {
        return;
    }
    ++numChanges;
    int32_t newDelta = newLength - oldLength;
    if (newDelta != 0) {
        if ((newDelta > 0 && delta >= 0 && newDelta > (INT32_MAX - delta)) ||
                (newDelta < 0 && delta < 0 && newDelta < (INT32_MIN - delta))) {
            // Integer overflow or underflow.
            errorCode_ = U_INDEX_OUTOFBOUNDS_ERROR;
            return;
        }
        delta += newDelta;
    }

    if(0 < oldLength && oldLength <= MAX_SHORT_CHANGE_OLD_LENGTH &&
            newLength <= MAX_SHORT_CHANGE_NEW_LENGTH) {
        // Merge into previous same-lengths short-replacement record, if any.
        int32_t u = (oldLength << 12) | (newLength << 9);
        int32_t last = lastUnit();
        if(MAX_UNCHANGED < last && last < MAX_SHORT_CHANGE &&
                (last & ~SHORT_CHANGE_NUM_MASK) == u &&
                (last & SHORT_CHANGE_NUM_MASK) < SHORT_CHANGE_NUM_MASK) {
            setLastUnit(last + 1);
            return;
        }
        append(u);
        return;
    }

    int32_t head = 0x7000;
    if (oldLength < LENGTH_IN_1TRAIL && newLength < LENGTH_IN_1TRAIL) {
        head |= oldLength << 6;
        head |= newLength;
        append(head);
    } else if ((capacity - length) >= 5 || growArray()) {
        int32_t limit = length + 1;
        if(oldLength < LENGTH_IN_1TRAIL) {
            head |= oldLength << 6;
        } else if(oldLength <= 0x7fff) {
            head |= LENGTH_IN_1TRAIL << 6;
            array[limit++] = (uint16_t)(0x8000 | oldLength);
        } else {
            head |= (LENGTH_IN_2TRAIL + (oldLength >> 30)) << 6;
            array[limit++] = (uint16_t)(0x8000 | (oldLength >> 15));
            array[limit++] = (uint16_t)(0x8000 | oldLength);
        }
        if(newLength < LENGTH_IN_1TRAIL) {
            head |= newLength;
        } else if(newLength <= 0x7fff) {
            head |= LENGTH_IN_1TRAIL;
            array[limit++] = (uint16_t)(0x8000 | newLength);
        } else {
            head |= LENGTH_IN_2TRAIL + (newLength >> 30);
            array[limit++] = (uint16_t)(0x8000 | (newLength >> 15));
            array[limit++] = (uint16_t)(0x8000 | newLength);
        }
        array[length] = (uint16_t)head;
        length = limit;
    }
}

void Edits::append(int32_t r) {
    if(length < capacity || growArray()) {
        array[length++] = (uint16_t)r;
    }
}

UBool Edits::growArray() {
    int32_t newCapacity;
    if (array == stackArray) {
        newCapacity = 2000;
    } else if (capacity == INT32_MAX) {
        // Not U_BUFFER_OVERFLOW_ERROR because that could be confused on a string transform API
        // with a result-string-buffer overflow.
        errorCode_ = U_INDEX_OUTOFBOUNDS_ERROR;
        return false;
    } else if (capacity >= (INT32_MAX / 2)) {
        newCapacity = INT32_MAX;
    } else {
        newCapacity = 2 * capacity;
    }
    // Grow by at least 5 units so that a maximal change record will fit.
    if ((newCapacity - capacity) < 5) {
        errorCode_ = U_INDEX_OUTOFBOUNDS_ERROR;
        return false;
    }
    uint16_t *newArray = (uint16_t *)uprv_malloc((size_t)newCapacity * 2);
    if (newArray == nullptr) {
        errorCode_ = U_MEMORY_ALLOCATION_ERROR;
        return false;
    }
    uprv_memcpy(newArray, array, (size_t)length * 2);
    releaseArray();
    array = newArray;
    capacity = newCapacity;
    return true;
}

UBool Edits::copyErrorTo(UErrorCode &outErrorCode) const {
    if (U_FAILURE(outErrorCode)) { return true; }
    if (U_SUCCESS(errorCode_)) { return false; }
    outErrorCode = errorCode_;
    return true;
}

Edits &Edits::mergeAndAppend(const Edits &ab, const Edits &bc, UErrorCode &errorCode) {
    if (copyErrorTo(errorCode)) { return *this; }
    // Picture string a --(Edits ab)--> string b --(Edits bc)--> string c.
    // Parallel iteration over both Edits.
    Iterator abIter = ab.getFineIterator();
    Iterator bcIter = bc.getFineIterator();
    UBool abHasNext = true, bcHasNext = true;
    // Copy iterator state into local variables, so that we can modify and subdivide spans.
    // ab old & new length, bc old & new length
    int32_t aLength = 0, ab_bLength = 0, bc_bLength = 0, cLength = 0;
    // When we have different-intermediate-length changes, we accumulate a larger change.
    int32_t pending_aLength = 0, pending_cLength = 0;
    for (;;) {
        // At this point, for each of the two iterators:
        // Either we are done with the locally cached current edit,
        // and its intermediate-string length has been reset,
        // or we will continue to work with a truncated remainder of this edit.
        //
        // If the current edit is done, and the iterator has not yet reached the end,
        // then we fetch the next edit. This is true for at least one of the iterators.
        //
        // Normally it does not matter whether we fetch from ab and then bc or vice versa.
        // However, the result is observably different when
        // ab deletions meet bc insertions at the same intermediate-string index.
        // Some users expect the bc insertions to come first, so we fetch from bc first.
        if (bc_bLength == 0) {
            if (bcHasNext && (bcHasNext = bcIter.next(errorCode)) != 0) {
                bc_bLength = bcIter.oldLength();
                cLength = bcIter.newLength();
                if (bc_bLength == 0) {
                    // insertion
                    if (ab_bLength == 0 || !abIter.hasChange()) {
                        addReplace(pending_aLength, pending_cLength + cLength);
                        pending_aLength = pending_cLength = 0;
                    } else {
                        pending_cLength += cLength;
                    }
                    continue;
                }
            }
            // else see if the other iterator is done, too.
        }
        if (ab_bLength == 0) {
            if (abHasNext && (abHasNext = abIter.next(errorCode)) != 0) {
                aLength = abIter.oldLength();
                ab_bLength = abIter.newLength();
                if (ab_bLength == 0) {
                    // deletion
                    if (bc_bLength == bcIter.oldLength() || !bcIter.hasChange()) {
                        addReplace(pending_aLength + aLength, pending_cLength);
                        pending_aLength = pending_cLength = 0;
                    } else {
                        pending_aLength += aLength;
                    }
                    continue;
                }
            } else if (bc_bLength == 0) {
                // Both iterators are done at the same time:
                // The intermediate-string lengths match.
                break;
            } else {
                // The ab output string is shorter than the bc input string.
                if (!copyErrorTo(errorCode)) {
                    errorCode = U_ILLEGAL_ARGUMENT_ERROR;
                }
                return *this;
            }
        }
        if (bc_bLength == 0) {
            // The bc input string is shorter than the ab output string.
            if (!copyErrorTo(errorCode)) {
                errorCode = U_ILLEGAL_ARGUMENT_ERROR;
            }
            return *this;
        }
        //  Done fetching: ab_bLength > 0 && bc_bLength > 0

        // The current state has two parts:
        // - Past: We accumulate a longer ac edit in the "pending" variables.
        // - Current: We have copies of the current ab/bc edits in local variables.
        //   At least one side is newly fetched.
        //   One side might be a truncated remainder of an edit we fetched earlier.

        if (!abIter.hasChange() && !bcIter.hasChange()) {
            // An unchanged span all the way from string a to string c.
            if (pending_aLength != 0 || pending_cLength != 0) {
                addReplace(pending_aLength, pending_cLength);
                pending_aLength = pending_cLength = 0;
            }
            int32_t unchangedLength = aLength <= cLength ? aLength : cLength;
            addUnchanged(unchangedLength);
            ab_bLength = aLength -= unchangedLength;
            bc_bLength = cLength -= unchangedLength;
            // At least one of the unchanged spans is now empty.
            continue;
        }
        if (!abIter.hasChange() && bcIter.hasChange()) {
            // Unchanged a->b but changed b->c.
            if (ab_bLength >= bc_bLength) {
                // Split the longer unchanged span into change + remainder.
                addReplace(pending_aLength + bc_bLength, pending_cLength + cLength);
                pending_aLength = pending_cLength = 0;
                aLength = ab_bLength -= bc_bLength;
                bc_bLength = 0;
                continue;
            }
            // Handle the shorter unchanged span below like a change.
        } else if (abIter.hasChange() && !bcIter.hasChange()) {
            // Changed a->b and then unchanged b->c.
            if (ab_bLength <= bc_bLength) {
                // Split the longer unchanged span into change + remainder.
                addReplace(pending_aLength + aLength, pending_cLength + ab_bLength);
                pending_aLength = pending_cLength = 0;
                cLength = bc_bLength -= ab_bLength;
                ab_bLength = 0;
                continue;
            }
            // Handle the shorter unchanged span below like a change.
        } else {  // both abIter.hasChange() && bcIter.hasChange()
            if (ab_bLength == bc_bLength) {
                // Changes on both sides up to the same position. Emit & reset.
                addReplace(pending_aLength + aLength, pending_cLength + cLength);
                pending_aLength = pending_cLength = 0;
                ab_bLength = bc_bLength = 0;
                continue;
            }
        }
        // Accumulate the a->c change, reset the shorter side,
        // keep a remainder of the longer one.
        pending_aLength += aLength;
        pending_cLength += cLength;
        if (ab_bLength < bc_bLength) {
            bc_bLength -= ab_bLength;
            cLength = ab_bLength = 0;
        } else {  // ab_bLength > bc_bLength
            ab_bLength -= bc_bLength;
            aLength = bc_bLength = 0;
        }
    }
    if (pending_aLength != 0 || pending_cLength != 0) {
        addReplace(pending_aLength, pending_cLength);
    }
    copyErrorTo(errorCode);
    return *this;
}

Edits::Iterator::Iterator(const uint16_t *a, int32_t len, UBool oc, UBool crs) :
        array(a), index(0), length(len), remaining(0),
        onlyChanges_(oc), coarse(crs),
        dir(0), changed(false), oldLength_(0), newLength_(0),
        srcIndex(0), replIndex(0), destIndex(0) {}

int32_t Edits::Iterator::readLength(int32_t head) {
    if (head < LENGTH_IN_1TRAIL) {
        return head;
    } else if (head < LENGTH_IN_2TRAIL) {
        U_ASSERT(index < length);
        U_ASSERT(array[index] >= 0x8000);
        return array[index++] & 0x7fff;
    } else {
        U_ASSERT((index + 2) <= length);
        U_ASSERT(array[index] >= 0x8000);
        U_ASSERT(array[index + 1] >= 0x8000);
        int32_t len = ((head & 1) << 30) |
                ((int32_t)(array[index] & 0x7fff) << 15) |
                (array[index + 1] & 0x7fff);
        index += 2;
        return len;
    }
}

void Edits::Iterator::updateNextIndexes() {
    srcIndex += oldLength_;
    if (changed) {
        replIndex += newLength_;
    }
    destIndex += newLength_;
}

void Edits::Iterator::updatePreviousIndexes() {
    srcIndex -= oldLength_;
    if (changed) {
        replIndex -= newLength_;
    }
    destIndex -= newLength_;
}

UBool Edits::Iterator::noNext() {
    // No change before or beyond the string.
    dir = 0;
    changed = false;
    oldLength_ = newLength_ = 0;
    return false;
}

UBool Edits::Iterator::next(UBool onlyChanges, UErrorCode &errorCode) {
    // Forward iteration: Update the string indexes to the limit of the current span,
    // and post-increment-read array units to assemble a new span.
    // Leaves the array index one after the last unit of that span.
    if (U_FAILURE(errorCode)) { return false; }
    // We have an errorCode in case we need to start guarding against integer overflows.
    // It is also convenient for caller loops if we bail out when an error was set elsewhere.
    if (dir > 0) {
        updateNextIndexes();
    } else {
        if (dir < 0) {
            // Turn around from previous() to next().
            // Post-increment-read the same span again.
            if (remaining > 0) {
                // Fine-grained iterator:
                // Stay on the current one of a sequence of compressed changes.
                ++index;  // next() rests on the index after the sequence unit.
                dir = 1;
                return true;
            }
        }
        dir = 1;
    }
    if (remaining >= 1) {
        // Fine-grained iterator: Continue a sequence of compressed changes.
        if (remaining > 1) {
            --remaining;
            return true;
        }
        remaining = 0;
    }
    if (index >= length) {
        return noNext();
    }
    int32_t u = array[index++];
    if (u <= MAX_UNCHANGED) {
        // Combine adjacent unchanged ranges.
        changed = false;
        oldLength_ = u + 1;
        while (index < length && (u = array[index]) <= MAX_UNCHANGED) {
            ++index;
            oldLength_ += u + 1;
        }
        newLength_ = oldLength_;
        if (onlyChanges) {
            updateNextIndexes();
            if (index >= length) {
                return noNext();
            }
            // already fetched u > MAX_UNCHANGED at index
            ++index;
        } else {
            return true;
        }
    }
    changed = true;
    if (u <= MAX_SHORT_CHANGE) {
        int32_t oldLen = u >> 12;
        int32_t newLen = (u >> 9) & MAX_SHORT_CHANGE_NEW_LENGTH;
        int32_t num = (u & SHORT_CHANGE_NUM_MASK) + 1;
        if (coarse) {
            oldLength_ = num * oldLen;
            newLength_ = num * newLen;
        } else {
            // Split a sequence of changes that was compressed into one unit.
            oldLength_ = oldLen;
            newLength_ = newLen;
            if (num > 1) {
                remaining = num;  // This is the first of two or more changes.
            }
            return true;
        }
    } else {
        U_ASSERT(u <= 0x7fff);
        oldLength_ = readLength((u >> 6) & 0x3f);
        newLength_ = readLength(u & 0x3f);
        if (!coarse) {
            return true;
        }
    }
    // Combine adjacent changes.
    while (index < length && (u = array[index]) > MAX_UNCHANGED) {
        ++index;
        if (u <= MAX_SHORT_CHANGE) {
            int32_t num = (u & SHORT_CHANGE_NUM_MASK) + 1;
            oldLength_ += (u >> 12) * num;
            newLength_ += ((u >> 9) & MAX_SHORT_CHANGE_NEW_LENGTH) * num;
        } else {
            U_ASSERT(u <= 0x7fff);
            oldLength_ += readLength((u >> 6) & 0x3f);
            newLength_ += readLength(u & 0x3f);
        }
    }
    return true;
}

UBool Edits::Iterator::previous(UErrorCode &errorCode) {
    // Backward iteration: Pre-decrement-read array units to assemble a new span,
    // then update the string indexes to the start of that span.
    // Leaves the array index on the head unit of that span.
    if (U_FAILURE(errorCode)) { return false; }
    // We have an errorCode in case we need to start guarding against integer overflows.
    // It is also convenient for caller loops if we bail out when an error was set elsewhere.
    if (dir >= 0) {
        if (dir > 0) {
            // Turn around from next() to previous().
            // Set the string indexes to the span limit and
            // pre-decrement-read the same span again.
            if (remaining > 0) {
                // Fine-grained iterator:
                // Stay on the current one of a sequence of compressed changes.
                --index;  // previous() rests on the sequence unit.
                dir = -1;
                return true;
            }
            updateNextIndexes();
        }
        dir = -1;
    }
    if (remaining > 0) {
        // Fine-grained iterator: Continue a sequence of compressed changes.
        int32_t u = array[index];
        U_ASSERT(MAX_UNCHANGED < u && u <= MAX_SHORT_CHANGE);
        if (remaining <= (u & SHORT_CHANGE_NUM_MASK)) {
            ++remaining;
            updatePreviousIndexes();
            return true;
        }
        remaining = 0;
    }
    if (index <= 0) {
        return noNext();
    }
    int32_t u = array[--index];
    if (u <= MAX_UNCHANGED) {
        // Combine adjacent unchanged ranges.
        changed = false;
        oldLength_ = u + 1;
        while (index > 0 && (u = array[index - 1]) <= MAX_UNCHANGED) {
            --index;
            oldLength_ += u + 1;
        }
        newLength_ = oldLength_;
        // No need to handle onlyChanges as long as previous() is called only from findIndex().
        updatePreviousIndexes();
        return true;
    }
    changed = true;
    if (u <= MAX_SHORT_CHANGE) {
        int32_t oldLen = u >> 12;
        int32_t newLen = (u >> 9) & MAX_SHORT_CHANGE_NEW_LENGTH;
        int32_t num = (u & SHORT_CHANGE_NUM_MASK) + 1;
        if (coarse) {
            oldLength_ = num * oldLen;
            newLength_ = num * newLen;
        } else {
            // Split a sequence of changes that was compressed into one unit.
            oldLength_ = oldLen;
            newLength_ = newLen;
            if (num > 1) {
                remaining = 1;  // This is the last of two or more changes.
            }
            updatePreviousIndexes();
            return true;
        }
    } else {
        if (u <= 0x7fff) {
            // The change is encoded in u alone.
            oldLength_ = readLength((u >> 6) & 0x3f);
            newLength_ = readLength(u & 0x3f);
        } else {
            // Back up to the head of the change, read the lengths,
            // and reset the index to the head again.
            U_ASSERT(index > 0);
            while ((u = array[--index]) > 0x7fff) {}
            U_ASSERT(u > MAX_SHORT_CHANGE);
            int32_t headIndex = index++;
            oldLength_ = readLength((u >> 6) & 0x3f);
            newLength_ = readLength(u & 0x3f);
            index = headIndex;
        }
        if (!coarse) {
            updatePreviousIndexes();
            return true;
        }
    }
    // Combine adjacent changes.
    while (index > 0 && (u = array[index - 1]) > MAX_UNCHANGED) {
        --index;
        if (u <= MAX_SHORT_CHANGE) {
            int32_t num = (u & SHORT_CHANGE_NUM_MASK) + 1;
            oldLength_ += (u >> 12) * num;
            newLength_ += ((u >> 9) & MAX_SHORT_CHANGE_NEW_LENGTH) * num;
        } else if (u <= 0x7fff) {
            // Read the lengths, and reset the index to the head again.
            int32_t headIndex = index++;
            oldLength_ += readLength((u >> 6) & 0x3f);
            newLength_ += readLength(u & 0x3f);
            index = headIndex;
        }
    }
    updatePreviousIndexes();
    return true;
}

int32_t Edits::Iterator::findIndex(int32_t i, UBool findSource, UErrorCode &errorCode) {
    if (U_FAILURE(errorCode) || i < 0) { return -1; }
    int32_t spanStart, spanLength;
    if (findSource) {  // find source index
        spanStart = srcIndex;
        spanLength = oldLength_;
    } else {  // find destination index
        spanStart = destIndex;
        spanLength = newLength_;
    }
    if (i < spanStart) {
        if (i >= (spanStart / 2)) {
            // Search backwards.
            for (;;) {
                UBool hasPrevious = previous(errorCode);
                U_ASSERT(hasPrevious);  // because i>=0 and the first span starts at 0
                (void)hasPrevious;  // avoid unused-variable warning
                spanStart = findSource ? srcIndex : destIndex;
                if (i >= spanStart) {
                    // The index is in the current span.
                    return 0;
                }
                if (remaining > 0) {
                    // Is the index in one of the remaining compressed edits?
                    // spanStart is the start of the current span, first of the remaining ones.
                    spanLength = findSource ? oldLength_ : newLength_;
                    int32_t u = array[index];
                    U_ASSERT(MAX_UNCHANGED < u && u <= MAX_SHORT_CHANGE);
                    int32_t num = (u & SHORT_CHANGE_NUM_MASK) + 1 - remaining;
                    int32_t len = num * spanLength;
                    if (i >= (spanStart - len)) {
                        int32_t n = ((spanStart - i - 1) / spanLength) + 1;
                        // 1 <= n <= num
                        srcIndex -= n * oldLength_;
                        replIndex -= n * newLength_;
                        destIndex -= n * newLength_;
                        remaining += n;
                        return 0;
                    }
                    // Skip all of these edits at once.
                    srcIndex -= num * oldLength_;
                    replIndex -= num * newLength_;
                    destIndex -= num * newLength_;
                    remaining = 0;
                }
            }
        }
        // Reset the iterator to the start.
        dir = 0;
        index = remaining = oldLength_ = newLength_ = srcIndex = replIndex = destIndex = 0;
    } else if (i < (spanStart + spanLength)) {
        // The index is in the current span.
        return 0;
    }
    while (next(false, errorCode)) {
        if (findSource) {
            spanStart = srcIndex;
            spanLength = oldLength_;
        } else {
            spanStart = destIndex;
            spanLength = newLength_;
        }
        if (i < (spanStart + spanLength)) {
            // The index is in the current span.
            return 0;
        }
        if (remaining > 1) {
            // Is the index in one of the remaining compressed edits?
            // spanStart is the start of the current span, first of the remaining ones.
            int32_t len = remaining * spanLength;
            if (i < (spanStart + len)) {
                int32_t n = (i - spanStart) / spanLength;  // 1 <= n <= remaining - 1
                srcIndex += n * oldLength_;
                replIndex += n * newLength_;
                destIndex += n * newLength_;
                remaining -= n;
                return 0;
            }
            // Make next() skip all of these edits at once.
            oldLength_ *= remaining;
            newLength_ *= remaining;
            remaining = 0;
        }
    }
    return 1;
}

int32_t Edits::Iterator::destinationIndexFromSourceIndex(int32_t i, UErrorCode &errorCode) {
    int32_t where = findIndex(i, true, errorCode);
    if (where < 0) {
        // Error or before the string.
        return 0;
    }
    if (where > 0 || i == srcIndex) {
        // At or after string length, or at start of the found span.
        return destIndex;
    }
    if (changed) {
        // In a change span, map to its end.
        return destIndex + newLength_;
    } else {
        // In an unchanged span, offset 1:1 within it.
        return destIndex + (i - srcIndex);
    }
}

int32_t Edits::Iterator::sourceIndexFromDestinationIndex(int32_t i, UErrorCode &errorCode) {
    int32_t where = findIndex(i, false, errorCode);
    if (where < 0) {
        // Error or before the string.
        return 0;
    }
    if (where > 0 || i == destIndex) {
        // At or after string length, or at start of the found span.
        return srcIndex;
    }
    if (changed) {
        // In a change span, map to its end.
        return srcIndex + oldLength_;
    } else {
        // In an unchanged span, offset within it.
        return srcIndex + (i - destIndex);
    }
}

UnicodeString& Edits::Iterator::toString(UnicodeString& sb) const {
    sb.append(u"{ src[", -1);
    ICU_Utility::appendNumber(sb, srcIndex);
    sb.append(u"..", -1);
    ICU_Utility::appendNumber(sb, srcIndex + oldLength_);
    if (changed) {
        sb.append(u"] ⇝ dest[", -1);
    } else {
        sb.append(u"] ≡ dest[", -1);
    }
    ICU_Utility::appendNumber(sb, destIndex);
    sb.append(u"..", -1);
    ICU_Utility::appendNumber(sb, destIndex + newLength_);
    if (changed) {
        sb.append(u"], repl[", -1);
        ICU_Utility::appendNumber(sb, replIndex);
        sb.append(u"..", -1);
        ICU_Utility::appendNumber(sb, replIndex + newLength_);
        sb.append(u"] }", -1);
    } else {
        sb.append(u"] (no-change) }", -1);
    }
    return sb;
}

U_NAMESPACE_END
>>>>>>> a8a80be5
<|MERGE_RESOLUTION|>--- conflicted
+++ resolved
@@ -1,1611 +1,804 @@
-<<<<<<< HEAD
-// © 2017 and later: Unicode, Inc. and others.
-// License & terms of use: http://www.unicode.org/copyright.html
-
-// edits.cpp
-// created: 2017feb08 Markus W. Scherer
-
-#include "unicode/edits.h"
-#include "unicode/unistr.h"
-#include "unicode/utypes.h"
-#include "cmemory.h"
-#include "uassert.h"
-#include "util.h"
-
-U_NAMESPACE_BEGIN
-
-namespace {
-
-// 0000uuuuuuuuuuuu records u+1 unchanged text units.
-const int32_t MAX_UNCHANGED_LENGTH = 0x1000;
-const int32_t MAX_UNCHANGED = MAX_UNCHANGED_LENGTH - 1;
-
-// 0mmmnnnccccccccc with m=1..6 records ccc+1 replacements of m:n text units.
-const int32_t MAX_SHORT_CHANGE_OLD_LENGTH = 6;
-const int32_t MAX_SHORT_CHANGE_NEW_LENGTH = 7;
-const int32_t SHORT_CHANGE_NUM_MASK = 0x1ff;
-const int32_t MAX_SHORT_CHANGE = 0x6fff;
-
-// 0111mmmmmmnnnnnn records a replacement of m text units with n.
-// m or n = 61: actual length follows in the next edits array unit.
-// m or n = 62..63: actual length follows in the next two edits array units.
-// Bit 30 of the actual length is in the head unit.
-// Trailing units have bit 15 set.
-const int32_t LENGTH_IN_1TRAIL = 61;
-const int32_t LENGTH_IN_2TRAIL = 62;
-
-}  // namespace
-
-void Edits::releaseArray() U_NOEXCEPT {
-    if (array != stackArray) {
-        uprv_free(array);
-    }
-}
-
-Edits &Edits::copyArray(const Edits &other) {
-    if (U_FAILURE(errorCode_)) {
-        length = delta = numChanges = 0;
-        return *this;
-    }
-    if (length > capacity) {
-        uint16_t *newArray = (uint16_t *)uprv_malloc((size_t)length * 2);
-        if (newArray == nullptr) {
-            length = delta = numChanges = 0;
-            errorCode_ = U_MEMORY_ALLOCATION_ERROR;
-            return *this;
-        }
-        releaseArray();
-        array = newArray;
-        capacity = length;
-    }
-    if (length > 0) {
-        uprv_memcpy(array, other.array, (size_t)length * 2);
-    }
-    return *this;
-}
-
-Edits &Edits::moveArray(Edits &src) U_NOEXCEPT {
-    if (U_FAILURE(errorCode_)) {
-        length = delta = numChanges = 0;
-        return *this;
-    }
-    releaseArray();
-    if (length > STACK_CAPACITY) {
-        array = src.array;
-        capacity = src.capacity;
-        src.array = src.stackArray;
-        src.capacity = STACK_CAPACITY;
-        src.reset();
-        return *this;
-    }
-    array = stackArray;
-    capacity = STACK_CAPACITY;
-    if (length > 0) {
-        uprv_memcpy(array, src.array, (size_t)length * 2);
-    }
-    return *this;
-}
-
-Edits &Edits::operator=(const Edits &other) {
-    if (this == &other) { return *this; }  // self-assignment: no-op
-    length = other.length;
-    delta = other.delta;
-    numChanges = other.numChanges;
-    errorCode_ = other.errorCode_;
-    return copyArray(other);
-}
-
-Edits &Edits::operator=(Edits &&src) U_NOEXCEPT {
-    length = src.length;
-    delta = src.delta;
-    numChanges = src.numChanges;
-    errorCode_ = src.errorCode_;
-    return moveArray(src);
-}
-
-Edits::~Edits() {
-    releaseArray();
-}
-
-void Edits::reset() U_NOEXCEPT {
-    length = delta = numChanges = 0;
-    errorCode_ = U_ZERO_ERROR;
-}
-
-void Edits::addUnchanged(int32_t unchangedLength) {
-    if(U_FAILURE(errorCode_) || unchangedLength == 0) { return; }
-    if(unchangedLength < 0) {
-        errorCode_ = U_ILLEGAL_ARGUMENT_ERROR;
-        return;
-    }
-    // Merge into previous unchanged-text record, if any.
-    int32_t last = lastUnit();
-    if(last < MAX_UNCHANGED) {
-        int32_t remaining = MAX_UNCHANGED - last;
-        if (remaining >= unchangedLength) {
-            setLastUnit(last + unchangedLength);
-            return;
-        }
-        setLastUnit(MAX_UNCHANGED);
-        unchangedLength -= remaining;
-    }
-    // Split large lengths into multiple units.
-    while(unchangedLength >= MAX_UNCHANGED_LENGTH) {
-        append(MAX_UNCHANGED);
-        unchangedLength -= MAX_UNCHANGED_LENGTH;
-    }
-    // Write a small (remaining) length.
-    if(unchangedLength > 0) {
-        append(unchangedLength - 1);
-    }
-}
-
-void Edits::addReplace(int32_t oldLength, int32_t newLength) {
-    if(U_FAILURE(errorCode_)) { return; }
-    if(oldLength < 0 || newLength < 0) {
-        errorCode_ = U_ILLEGAL_ARGUMENT_ERROR;
-        return;
-    }
-    if (oldLength == 0 && newLength == 0) {
-        return;
-    }
-    ++numChanges;
-    int32_t newDelta = newLength - oldLength;
-    if (newDelta != 0) {
-        if ((newDelta > 0 && delta >= 0 && newDelta > (INT32_MAX - delta)) ||
-                (newDelta < 0 && delta < 0 && newDelta < (INT32_MIN - delta))) {
-            // Integer overflow or underflow.
-            errorCode_ = U_INDEX_OUTOFBOUNDS_ERROR;
-            return;
-        }
-        delta += newDelta;
-    }
-
-    if(0 < oldLength && oldLength <= MAX_SHORT_CHANGE_OLD_LENGTH &&
-            newLength <= MAX_SHORT_CHANGE_NEW_LENGTH) {
-        // Merge into previous same-lengths short-replacement record, if any.
-        int32_t u = (oldLength << 12) | (newLength << 9);
-        int32_t last = lastUnit();
-        if(MAX_UNCHANGED < last && last < MAX_SHORT_CHANGE &&
-                (last & ~SHORT_CHANGE_NUM_MASK) == u &&
-                (last & SHORT_CHANGE_NUM_MASK) < SHORT_CHANGE_NUM_MASK) {
-            setLastUnit(last + 1);
-            return;
-        }
-        append(u);
-        return;
-    }
-
-    int32_t head = 0x7000;
-    if (oldLength < LENGTH_IN_1TRAIL && newLength < LENGTH_IN_1TRAIL) {
-        head |= oldLength << 6;
-        head |= newLength;
-        append(head);
-    } else if ((capacity - length) >= 5 || growArray()) {
-        int32_t limit = length + 1;
-        if(oldLength < LENGTH_IN_1TRAIL) {
-            head |= oldLength << 6;
-        } else if(oldLength <= 0x7fff) {
-            head |= LENGTH_IN_1TRAIL << 6;
-            array[limit++] = (uint16_t)(0x8000 | oldLength);
-        } else {
-            head |= (LENGTH_IN_2TRAIL + (oldLength >> 30)) << 6;
-            array[limit++] = (uint16_t)(0x8000 | (oldLength >> 15));
-            array[limit++] = (uint16_t)(0x8000 | oldLength);
-        }
-        if(newLength < LENGTH_IN_1TRAIL) {
-            head |= newLength;
-        } else if(newLength <= 0x7fff) {
-            head |= LENGTH_IN_1TRAIL;
-            array[limit++] = (uint16_t)(0x8000 | newLength);
-        } else {
-            head |= LENGTH_IN_2TRAIL + (newLength >> 30);
-            array[limit++] = (uint16_t)(0x8000 | (newLength >> 15));
-            array[limit++] = (uint16_t)(0x8000 | newLength);
-        }
-        array[length] = (uint16_t)head;
-        length = limit;
-    }
-}
-
-void Edits::append(int32_t r) {
-    if(length < capacity || growArray()) {
-        array[length++] = (uint16_t)r;
-    }
-}
-
-UBool Edits::growArray() {
-    int32_t newCapacity;
-    if (array == stackArray) {
-        newCapacity = 2000;
-    } else if (capacity == INT32_MAX) {
-        // Not U_BUFFER_OVERFLOW_ERROR because that could be confused on a string transform API
-        // with a result-string-buffer overflow.
-        errorCode_ = U_INDEX_OUTOFBOUNDS_ERROR;
-        return FALSE;
-    } else if (capacity >= (INT32_MAX / 2)) {
-        newCapacity = INT32_MAX;
-    } else {
-        newCapacity = 2 * capacity;
-    }
-    // Grow by at least 5 units so that a maximal change record will fit.
-    if ((newCapacity - capacity) < 5) {
-        errorCode_ = U_INDEX_OUTOFBOUNDS_ERROR;
-        return FALSE;
-    }
-    uint16_t *newArray = (uint16_t *)uprv_malloc((size_t)newCapacity * 2);
-    if (newArray == NULL) {
-        errorCode_ = U_MEMORY_ALLOCATION_ERROR;
-        return FALSE;
-    }
-    uprv_memcpy(newArray, array, (size_t)length * 2);
-    releaseArray();
-    array = newArray;
-    capacity = newCapacity;
-    return TRUE;
-}
-
-UBool Edits::copyErrorTo(UErrorCode &outErrorCode) const {
-    if (U_FAILURE(outErrorCode)) { return TRUE; }
-    if (U_SUCCESS(errorCode_)) { return FALSE; }
-    outErrorCode = errorCode_;
-    return TRUE;
-}
-
-Edits &Edits::mergeAndAppend(const Edits &ab, const Edits &bc, UErrorCode &errorCode) {
-    if (copyErrorTo(errorCode)) { return *this; }
-    // Picture string a --(Edits ab)--> string b --(Edits bc)--> string c.
-    // Parallel iteration over both Edits.
-    Iterator abIter = ab.getFineIterator();
-    Iterator bcIter = bc.getFineIterator();
-    UBool abHasNext = TRUE, bcHasNext = TRUE;
-    // Copy iterator state into local variables, so that we can modify and subdivide spans.
-    // ab old & new length, bc old & new length
-    int32_t aLength = 0, ab_bLength = 0, bc_bLength = 0, cLength = 0;
-    // When we have different-intermediate-length changes, we accumulate a larger change.
-    int32_t pending_aLength = 0, pending_cLength = 0;
-    for (;;) {
-        // At this point, for each of the two iterators:
-        // Either we are done with the locally cached current edit,
-        // and its intermediate-string length has been reset,
-        // or we will continue to work with a truncated remainder of this edit.
-        //
-        // If the current edit is done, and the iterator has not yet reached the end,
-        // then we fetch the next edit. This is true for at least one of the iterators.
-        //
-        // Normally it does not matter whether we fetch from ab and then bc or vice versa.
-        // However, the result is observably different when
-        // ab deletions meet bc insertions at the same intermediate-string index.
-        // Some users expect the bc insertions to come first, so we fetch from bc first.
-        if (bc_bLength == 0) {
-            if (bcHasNext && (bcHasNext = bcIter.next(errorCode)) != 0) {
-                bc_bLength = bcIter.oldLength();
-                cLength = bcIter.newLength();
-                if (bc_bLength == 0) {
-                    // insertion
-                    if (ab_bLength == 0 || !abIter.hasChange()) {
-                        addReplace(pending_aLength, pending_cLength + cLength);
-                        pending_aLength = pending_cLength = 0;
-                    } else {
-                        pending_cLength += cLength;
-                    }
-                    continue;
-                }
-            }
-            // else see if the other iterator is done, too.
-        }
-        if (ab_bLength == 0) {
-            if (abHasNext && (abHasNext = abIter.next(errorCode)) != 0) {
-                aLength = abIter.oldLength();
-                ab_bLength = abIter.newLength();
-                if (ab_bLength == 0) {
-                    // deletion
-                    if (bc_bLength == bcIter.oldLength() || !bcIter.hasChange()) {
-                        addReplace(pending_aLength + aLength, pending_cLength);
-                        pending_aLength = pending_cLength = 0;
-                    } else {
-                        pending_aLength += aLength;
-                    }
-                    continue;
-                }
-            } else if (bc_bLength == 0) {
-                // Both iterators are done at the same time:
-                // The intermediate-string lengths match.
-                break;
-            } else {
-                // The ab output string is shorter than the bc input string.
-                if (!copyErrorTo(errorCode)) {
-                    errorCode = U_ILLEGAL_ARGUMENT_ERROR;
-                }
-                return *this;
-            }
-        }
-        if (bc_bLength == 0) {
-            // The bc input string is shorter than the ab output string.
-            if (!copyErrorTo(errorCode)) {
-                errorCode = U_ILLEGAL_ARGUMENT_ERROR;
-            }
-            return *this;
-        }
-        //  Done fetching: ab_bLength > 0 && bc_bLength > 0
-
-        // The current state has two parts:
-        // - Past: We accumulate a longer ac edit in the "pending" variables.
-        // - Current: We have copies of the current ab/bc edits in local variables.
-        //   At least one side is newly fetched.
-        //   One side might be a truncated remainder of an edit we fetched earlier.
-
-        if (!abIter.hasChange() && !bcIter.hasChange()) {
-            // An unchanged span all the way from string a to string c.
-            if (pending_aLength != 0 || pending_cLength != 0) {
-                addReplace(pending_aLength, pending_cLength);
-                pending_aLength = pending_cLength = 0;
-            }
-            int32_t unchangedLength = aLength <= cLength ? aLength : cLength;
-            addUnchanged(unchangedLength);
-            ab_bLength = aLength -= unchangedLength;
-            bc_bLength = cLength -= unchangedLength;
-            // At least one of the unchanged spans is now empty.
-            continue;
-        }
-        if (!abIter.hasChange() && bcIter.hasChange()) {
-            // Unchanged a->b but changed b->c.
-            if (ab_bLength >= bc_bLength) {
-                // Split the longer unchanged span into change + remainder.
-                addReplace(pending_aLength + bc_bLength, pending_cLength + cLength);
-                pending_aLength = pending_cLength = 0;
-                aLength = ab_bLength -= bc_bLength;
-                bc_bLength = 0;
-                continue;
-            }
-            // Handle the shorter unchanged span below like a change.
-        } else if (abIter.hasChange() && !bcIter.hasChange()) {
-            // Changed a->b and then unchanged b->c.
-            if (ab_bLength <= bc_bLength) {
-                // Split the longer unchanged span into change + remainder.
-                addReplace(pending_aLength + aLength, pending_cLength + ab_bLength);
-                pending_aLength = pending_cLength = 0;
-                cLength = bc_bLength -= ab_bLength;
-                ab_bLength = 0;
-                continue;
-            }
-            // Handle the shorter unchanged span below like a change.
-        } else {  // both abIter.hasChange() && bcIter.hasChange()
-            if (ab_bLength == bc_bLength) {
-                // Changes on both sides up to the same position. Emit & reset.
-                addReplace(pending_aLength + aLength, pending_cLength + cLength);
-                pending_aLength = pending_cLength = 0;
-                ab_bLength = bc_bLength = 0;
-                continue;
-            }
-        }
-        // Accumulate the a->c change, reset the shorter side,
-        // keep a remainder of the longer one.
-        pending_aLength += aLength;
-        pending_cLength += cLength;
-        if (ab_bLength < bc_bLength) {
-            bc_bLength -= ab_bLength;
-            cLength = ab_bLength = 0;
-        } else {  // ab_bLength > bc_bLength
-            ab_bLength -= bc_bLength;
-            aLength = bc_bLength = 0;
-        }
-    }
-    if (pending_aLength != 0 || pending_cLength != 0) {
-        addReplace(pending_aLength, pending_cLength);
-    }
-    copyErrorTo(errorCode);
-    return *this;
-}
-
-Edits::Iterator::Iterator(const uint16_t *a, int32_t len, UBool oc, UBool crs) :
-        array(a), index(0), length(len), remaining(0),
-        onlyChanges_(oc), coarse(crs),
-        dir(0), changed(FALSE), oldLength_(0), newLength_(0),
-        srcIndex(0), replIndex(0), destIndex(0) {}
-
-int32_t Edits::Iterator::readLength(int32_t head) {
-    if (head < LENGTH_IN_1TRAIL) {
-        return head;
-    } else if (head < LENGTH_IN_2TRAIL) {
-        U_ASSERT(index < length);
-        U_ASSERT(array[index] >= 0x8000);
-        return array[index++] & 0x7fff;
-    } else {
-        U_ASSERT((index + 2) <= length);
-        U_ASSERT(array[index] >= 0x8000);
-        U_ASSERT(array[index + 1] >= 0x8000);
-        int32_t len = ((head & 1) << 30) |
-                ((int32_t)(array[index] & 0x7fff) << 15) |
-                (array[index + 1] & 0x7fff);
-        index += 2;
-        return len;
-    }
-}
-
-void Edits::Iterator::updateNextIndexes() {
-    srcIndex += oldLength_;
-    if (changed) {
-        replIndex += newLength_;
-    }
-    destIndex += newLength_;
-}
-
-void Edits::Iterator::updatePreviousIndexes() {
-    srcIndex -= oldLength_;
-    if (changed) {
-        replIndex -= newLength_;
-    }
-    destIndex -= newLength_;
-}
-
-UBool Edits::Iterator::noNext() {
-    // No change before or beyond the string.
-    dir = 0;
-    changed = FALSE;
-    oldLength_ = newLength_ = 0;
-    return FALSE;
-}
-
-UBool Edits::Iterator::next(UBool onlyChanges, UErrorCode &errorCode) {
-    // Forward iteration: Update the string indexes to the limit of the current span,
-    // and post-increment-read array units to assemble a new span.
-    // Leaves the array index one after the last unit of that span.
-    if (U_FAILURE(errorCode)) { return FALSE; }
-    // We have an errorCode in case we need to start guarding against integer overflows.
-    // It is also convenient for caller loops if we bail out when an error was set elsewhere.
-    if (dir > 0) {
-        updateNextIndexes();
-    } else {
-        if (dir < 0) {
-            // Turn around from previous() to next().
-            // Post-increment-read the same span again.
-            if (remaining > 0) {
-                // Fine-grained iterator:
-                // Stay on the current one of a sequence of compressed changes.
-                ++index;  // next() rests on the index after the sequence unit.
-                dir = 1;
-                return TRUE;
-            }
-        }
-        dir = 1;
-    }
-    if (remaining >= 1) {
-        // Fine-grained iterator: Continue a sequence of compressed changes.
-        if (remaining > 1) {
-            --remaining;
-            return TRUE;
-        }
-        remaining = 0;
-    }
-    if (index >= length) {
-        return noNext();
-    }
-    int32_t u = array[index++];
-    if (u <= MAX_UNCHANGED) {
-        // Combine adjacent unchanged ranges.
-        changed = FALSE;
-        oldLength_ = u + 1;
-        while (index < length && (u = array[index]) <= MAX_UNCHANGED) {
-            ++index;
-            oldLength_ += u + 1;
-        }
-        newLength_ = oldLength_;
-        if (onlyChanges) {
-            updateNextIndexes();
-            if (index >= length) {
-                return noNext();
-            }
-            // already fetched u > MAX_UNCHANGED at index
-            ++index;
-        } else {
-            return TRUE;
-        }
-    }
-    changed = TRUE;
-    if (u <= MAX_SHORT_CHANGE) {
-        int32_t oldLen = u >> 12;
-        int32_t newLen = (u >> 9) & MAX_SHORT_CHANGE_NEW_LENGTH;
-        int32_t num = (u & SHORT_CHANGE_NUM_MASK) + 1;
-        if (coarse) {
-            oldLength_ = num * oldLen;
-            newLength_ = num * newLen;
-        } else {
-            // Split a sequence of changes that was compressed into one unit.
-            oldLength_ = oldLen;
-            newLength_ = newLen;
-            if (num > 1) {
-                remaining = num;  // This is the first of two or more changes.
-            }
-            return TRUE;
-        }
-    } else {
-        U_ASSERT(u <= 0x7fff);
-        oldLength_ = readLength((u >> 6) & 0x3f);
-        newLength_ = readLength(u & 0x3f);
-        if (!coarse) {
-            return TRUE;
-        }
-    }
-    // Combine adjacent changes.
-    while (index < length && (u = array[index]) > MAX_UNCHANGED) {
-        ++index;
-        if (u <= MAX_SHORT_CHANGE) {
-            int32_t num = (u & SHORT_CHANGE_NUM_MASK) + 1;
-            oldLength_ += (u >> 12) * num;
-            newLength_ += ((u >> 9) & MAX_SHORT_CHANGE_NEW_LENGTH) * num;
-        } else {
-            U_ASSERT(u <= 0x7fff);
-            oldLength_ += readLength((u >> 6) & 0x3f);
-            newLength_ += readLength(u & 0x3f);
-        }
-    }
-    return TRUE;
-}
-
-UBool Edits::Iterator::previous(UErrorCode &errorCode) {
-    // Backward iteration: Pre-decrement-read array units to assemble a new span,
-    // then update the string indexes to the start of that span.
-    // Leaves the array index on the head unit of that span.
-    if (U_FAILURE(errorCode)) { return FALSE; }
-    // We have an errorCode in case we need to start guarding against integer overflows.
-    // It is also convenient for caller loops if we bail out when an error was set elsewhere.
-    if (dir >= 0) {
-        if (dir > 0) {
-            // Turn around from next() to previous().
-            // Set the string indexes to the span limit and
-            // pre-decrement-read the same span again.
-            if (remaining > 0) {
-                // Fine-grained iterator:
-                // Stay on the current one of a sequence of compressed changes.
-                --index;  // previous() rests on the sequence unit.
-                dir = -1;
-                return TRUE;
-            }
-            updateNextIndexes();
-        }
-        dir = -1;
-    }
-    if (remaining > 0) {
-        // Fine-grained iterator: Continue a sequence of compressed changes.
-        int32_t u = array[index];
-        U_ASSERT(MAX_UNCHANGED < u && u <= MAX_SHORT_CHANGE);
-        if (remaining <= (u & SHORT_CHANGE_NUM_MASK)) {
-            ++remaining;
-            updatePreviousIndexes();
-            return TRUE;
-        }
-        remaining = 0;
-    }
-    if (index <= 0) {
-        return noNext();
-    }
-    int32_t u = array[--index];
-    if (u <= MAX_UNCHANGED) {
-        // Combine adjacent unchanged ranges.
-        changed = FALSE;
-        oldLength_ = u + 1;
-        while (index > 0 && (u = array[index - 1]) <= MAX_UNCHANGED) {
-            --index;
-            oldLength_ += u + 1;
-        }
-        newLength_ = oldLength_;
-        // No need to handle onlyChanges as long as previous() is called only from findIndex().
-        updatePreviousIndexes();
-        return TRUE;
-    }
-    changed = TRUE;
-    if (u <= MAX_SHORT_CHANGE) {
-        int32_t oldLen = u >> 12;
-        int32_t newLen = (u >> 9) & MAX_SHORT_CHANGE_NEW_LENGTH;
-        int32_t num = (u & SHORT_CHANGE_NUM_MASK) + 1;
-        if (coarse) {
-            oldLength_ = num * oldLen;
-            newLength_ = num * newLen;
-        } else {
-            // Split a sequence of changes that was compressed into one unit.
-            oldLength_ = oldLen;
-            newLength_ = newLen;
-            if (num > 1) {
-                remaining = 1;  // This is the last of two or more changes.
-            }
-            updatePreviousIndexes();
-            return TRUE;
-        }
-    } else {
-        if (u <= 0x7fff) {
-            // The change is encoded in u alone.
-            oldLength_ = readLength((u >> 6) & 0x3f);
-            newLength_ = readLength(u & 0x3f);
-        } else {
-            // Back up to the head of the change, read the lengths,
-            // and reset the index to the head again.
-            U_ASSERT(index > 0);
-            while ((u = array[--index]) > 0x7fff) {}
-            U_ASSERT(u > MAX_SHORT_CHANGE);
-            int32_t headIndex = index++;
-            oldLength_ = readLength((u >> 6) & 0x3f);
-            newLength_ = readLength(u & 0x3f);
-            index = headIndex;
-        }
-        if (!coarse) {
-            updatePreviousIndexes();
-            return TRUE;
-        }
-    }
-    // Combine adjacent changes.
-    while (index > 0 && (u = array[index - 1]) > MAX_UNCHANGED) {
-        --index;
-        if (u <= MAX_SHORT_CHANGE) {
-            int32_t num = (u & SHORT_CHANGE_NUM_MASK) + 1;
-            oldLength_ += (u >> 12) * num;
-            newLength_ += ((u >> 9) & MAX_SHORT_CHANGE_NEW_LENGTH) * num;
-        } else if (u <= 0x7fff) {
-            // Read the lengths, and reset the index to the head again.
-            int32_t headIndex = index++;
-            oldLength_ += readLength((u >> 6) & 0x3f);
-            newLength_ += readLength(u & 0x3f);
-            index = headIndex;
-        }
-    }
-    updatePreviousIndexes();
-    return TRUE;
-}
-
-int32_t Edits::Iterator::findIndex(int32_t i, UBool findSource, UErrorCode &errorCode) {
-    if (U_FAILURE(errorCode) || i < 0) { return -1; }
-    int32_t spanStart, spanLength;
-    if (findSource) {  // find source index
-        spanStart = srcIndex;
-        spanLength = oldLength_;
-    } else {  // find destination index
-        spanStart = destIndex;
-        spanLength = newLength_;
-    }
-    if (i < spanStart) {
-        if (i >= (spanStart / 2)) {
-            // Search backwards.
-            for (;;) {
-                UBool hasPrevious = previous(errorCode);
-                U_ASSERT(hasPrevious);  // because i>=0 and the first span starts at 0
-                (void)hasPrevious;  // avoid unused-variable warning
-                spanStart = findSource ? srcIndex : destIndex;
-                if (i >= spanStart) {
-                    // The index is in the current span.
-                    return 0;
-                }
-                if (remaining > 0) {
-                    // Is the index in one of the remaining compressed edits?
-                    // spanStart is the start of the current span, first of the remaining ones.
-                    spanLength = findSource ? oldLength_ : newLength_;
-                    int32_t u = array[index];
-                    U_ASSERT(MAX_UNCHANGED < u && u <= MAX_SHORT_CHANGE);
-                    int32_t num = (u & SHORT_CHANGE_NUM_MASK) + 1 - remaining;
-                    int32_t len = num * spanLength;
-                    if (i >= (spanStart - len)) {
-                        int32_t n = ((spanStart - i - 1) / spanLength) + 1;
-                        // 1 <= n <= num
-                        srcIndex -= n * oldLength_;
-                        replIndex -= n * newLength_;
-                        destIndex -= n * newLength_;
-                        remaining += n;
-                        return 0;
-                    }
-                    // Skip all of these edits at once.
-                    srcIndex -= num * oldLength_;
-                    replIndex -= num * newLength_;
-                    destIndex -= num * newLength_;
-                    remaining = 0;
-                }
-            }
-        }
-        // Reset the iterator to the start.
-        dir = 0;
-        index = remaining = oldLength_ = newLength_ = srcIndex = replIndex = destIndex = 0;
-    } else if (i < (spanStart + spanLength)) {
-        // The index is in the current span.
-        return 0;
-    }
-    while (next(FALSE, errorCode)) {
-        if (findSource) {
-            spanStart = srcIndex;
-            spanLength = oldLength_;
-        } else {
-            spanStart = destIndex;
-            spanLength = newLength_;
-        }
-        if (i < (spanStart + spanLength)) {
-            // The index is in the current span.
-            return 0;
-        }
-        if (remaining > 1) {
-            // Is the index in one of the remaining compressed edits?
-            // spanStart is the start of the current span, first of the remaining ones.
-            int32_t len = remaining * spanLength;
-            if (i < (spanStart + len)) {
-                int32_t n = (i - spanStart) / spanLength;  // 1 <= n <= remaining - 1
-                srcIndex += n * oldLength_;
-                replIndex += n * newLength_;
-                destIndex += n * newLength_;
-                remaining -= n;
-                return 0;
-            }
-            // Make next() skip all of these edits at once.
-            oldLength_ *= remaining;
-            newLength_ *= remaining;
-            remaining = 0;
-        }
-    }
-    return 1;
-}
-
-int32_t Edits::Iterator::destinationIndexFromSourceIndex(int32_t i, UErrorCode &errorCode) {
-    int32_t where = findIndex(i, TRUE, errorCode);
-    if (where < 0) {
-        // Error or before the string.
-        return 0;
-    }
-    if (where > 0 || i == srcIndex) {
-        // At or after string length, or at start of the found span.
-        return destIndex;
-    }
-    if (changed) {
-        // In a change span, map to its end.
-        return destIndex + newLength_;
-    } else {
-        // In an unchanged span, offset 1:1 within it.
-        return destIndex + (i - srcIndex);
-    }
-}
-
-int32_t Edits::Iterator::sourceIndexFromDestinationIndex(int32_t i, UErrorCode &errorCode) {
-    int32_t where = findIndex(i, FALSE, errorCode);
-    if (where < 0) {
-        // Error or before the string.
-        return 0;
-    }
-    if (where > 0 || i == destIndex) {
-        // At or after string length, or at start of the found span.
-        return srcIndex;
-    }
-    if (changed) {
-        // In a change span, map to its end.
-        return srcIndex + oldLength_;
-    } else {
-        // In an unchanged span, offset within it.
-        return srcIndex + (i - destIndex);
-    }
-}
-
-UnicodeString& Edits::Iterator::toString(UnicodeString& sb) const {
-    sb.append(u"{ src[", -1);
-    ICU_Utility::appendNumber(sb, srcIndex);
-    sb.append(u"..", -1);
-    ICU_Utility::appendNumber(sb, srcIndex + oldLength_);
-    if (changed) {
-        sb.append(u"] ⇝ dest[", -1);
-    } else {
-        sb.append(u"] ≡ dest[", -1);
-    }
-    ICU_Utility::appendNumber(sb, destIndex);
-    sb.append(u"..", -1);
-    ICU_Utility::appendNumber(sb, destIndex + newLength_);
-    if (changed) {
-        sb.append(u"], repl[", -1);
-        ICU_Utility::appendNumber(sb, replIndex);
-        sb.append(u"..", -1);
-        ICU_Utility::appendNumber(sb, replIndex + newLength_);
-        sb.append(u"] }", -1);
-    } else {
-        sb.append(u"] (no-change) }", -1);
-    }
-    return sb;
-}
-
-U_NAMESPACE_END
-=======
-// © 2017 and later: Unicode, Inc. and others.
-// License & terms of use: http://www.unicode.org/copyright.html
-
-// edits.cpp
-// created: 2017feb08 Markus W. Scherer
-
-#include "unicode/edits.h"
-#include "unicode/unistr.h"
-#include "unicode/utypes.h"
-#include "cmemory.h"
-#include "uassert.h"
-#include "util.h"
-
-U_NAMESPACE_BEGIN
-
-namespace {
-
-// 0000uuuuuuuuuuuu records u+1 unchanged text units.
-const int32_t MAX_UNCHANGED_LENGTH = 0x1000;
-const int32_t MAX_UNCHANGED = MAX_UNCHANGED_LENGTH - 1;
-
-// 0mmmnnnccccccccc with m=1..6 records ccc+1 replacements of m:n text units.
-const int32_t MAX_SHORT_CHANGE_OLD_LENGTH = 6;
-const int32_t MAX_SHORT_CHANGE_NEW_LENGTH = 7;
-const int32_t SHORT_CHANGE_NUM_MASK = 0x1ff;
-const int32_t MAX_SHORT_CHANGE = 0x6fff;
-
-// 0111mmmmmmnnnnnn records a replacement of m text units with n.
-// m or n = 61: actual length follows in the next edits array unit.
-// m or n = 62..63: actual length follows in the next two edits array units.
-// Bit 30 of the actual length is in the head unit.
-// Trailing units have bit 15 set.
-const int32_t LENGTH_IN_1TRAIL = 61;
-const int32_t LENGTH_IN_2TRAIL = 62;
-
-}  // namespace
-
-void Edits::releaseArray() noexcept {
-    if (array != stackArray) {
-        uprv_free(array);
-    }
-}
-
-Edits &Edits::copyArray(const Edits &other) {
-    if (U_FAILURE(errorCode_)) {
-        length = delta = numChanges = 0;
-        return *this;
-    }
-    if (length > capacity) {
-        uint16_t *newArray = (uint16_t *)uprv_malloc((size_t)length * 2);
-        if (newArray == nullptr) {
-            length = delta = numChanges = 0;
-            errorCode_ = U_MEMORY_ALLOCATION_ERROR;
-            return *this;
-        }
-        releaseArray();
-        array = newArray;
-        capacity = length;
-    }
-    if (length > 0) {
-        uprv_memcpy(array, other.array, (size_t)length * 2);
-    }
-    return *this;
-}
-
-Edits &Edits::moveArray(Edits &src) noexcept {
-    if (U_FAILURE(errorCode_)) {
-        length = delta = numChanges = 0;
-        return *this;
-    }
-    releaseArray();
-    if (length > STACK_CAPACITY) {
-        array = src.array;
-        capacity = src.capacity;
-        src.array = src.stackArray;
-        src.capacity = STACK_CAPACITY;
-        src.reset();
-        return *this;
-    }
-    array = stackArray;
-    capacity = STACK_CAPACITY;
-    if (length > 0) {
-        uprv_memcpy(array, src.array, (size_t)length * 2);
-    }
-    return *this;
-}
-
-Edits &Edits::operator=(const Edits &other) {
-    if (this == &other) { return *this; }  // self-assignment: no-op
-    length = other.length;
-    delta = other.delta;
-    numChanges = other.numChanges;
-    errorCode_ = other.errorCode_;
-    return copyArray(other);
-}
-
-Edits &Edits::operator=(Edits &&src) noexcept {
-    length = src.length;
-    delta = src.delta;
-    numChanges = src.numChanges;
-    errorCode_ = src.errorCode_;
-    return moveArray(src);
-}
-
-Edits::~Edits() {
-    releaseArray();
-}
-
-void Edits::reset() noexcept {
-    length = delta = numChanges = 0;
-    errorCode_ = U_ZERO_ERROR;
-}
-
-void Edits::addUnchanged(int32_t unchangedLength) {
-    if(U_FAILURE(errorCode_) || unchangedLength == 0) { return; }
-    if(unchangedLength < 0) {
-        errorCode_ = U_ILLEGAL_ARGUMENT_ERROR;
-        return;
-    }
-    // Merge into previous unchanged-text record, if any.
-    int32_t last = lastUnit();
-    if(last < MAX_UNCHANGED) {
-        int32_t remaining = MAX_UNCHANGED - last;
-        if (remaining >= unchangedLength) {
-            setLastUnit(last + unchangedLength);
-            return;
-        }
-        setLastUnit(MAX_UNCHANGED);
-        unchangedLength -= remaining;
-    }
-    // Split large lengths into multiple units.
-    while(unchangedLength >= MAX_UNCHANGED_LENGTH) {
-        append(MAX_UNCHANGED);
-        unchangedLength -= MAX_UNCHANGED_LENGTH;
-    }
-    // Write a small (remaining) length.
-    if(unchangedLength > 0) {
-        append(unchangedLength - 1);
-    }
-}
-
-void Edits::addReplace(int32_t oldLength, int32_t newLength) {
-    if(U_FAILURE(errorCode_)) { return; }
-    if(oldLength < 0 || newLength < 0) {
-        errorCode_ = U_ILLEGAL_ARGUMENT_ERROR;
-        return;
-    }
-    if (oldLength == 0 && newLength == 0) {
-        return;
-    }
-    ++numChanges;
-    int32_t newDelta = newLength - oldLength;
-    if (newDelta != 0) {
-        if ((newDelta > 0 && delta >= 0 && newDelta > (INT32_MAX - delta)) ||
-                (newDelta < 0 && delta < 0 && newDelta < (INT32_MIN - delta))) {
-            // Integer overflow or underflow.
-            errorCode_ = U_INDEX_OUTOFBOUNDS_ERROR;
-            return;
-        }
-        delta += newDelta;
-    }
-
-    if(0 < oldLength && oldLength <= MAX_SHORT_CHANGE_OLD_LENGTH &&
-            newLength <= MAX_SHORT_CHANGE_NEW_LENGTH) {
-        // Merge into previous same-lengths short-replacement record, if any.
-        int32_t u = (oldLength << 12) | (newLength << 9);
-        int32_t last = lastUnit();
-        if(MAX_UNCHANGED < last && last < MAX_SHORT_CHANGE &&
-                (last & ~SHORT_CHANGE_NUM_MASK) == u &&
-                (last & SHORT_CHANGE_NUM_MASK) < SHORT_CHANGE_NUM_MASK) {
-            setLastUnit(last + 1);
-            return;
-        }
-        append(u);
-        return;
-    }
-
-    int32_t head = 0x7000;
-    if (oldLength < LENGTH_IN_1TRAIL && newLength < LENGTH_IN_1TRAIL) {
-        head |= oldLength << 6;
-        head |= newLength;
-        append(head);
-    } else if ((capacity - length) >= 5 || growArray()) {
-        int32_t limit = length + 1;
-        if(oldLength < LENGTH_IN_1TRAIL) {
-            head |= oldLength << 6;
-        } else if(oldLength <= 0x7fff) {
-            head |= LENGTH_IN_1TRAIL << 6;
-            array[limit++] = (uint16_t)(0x8000 | oldLength);
-        } else {
-            head |= (LENGTH_IN_2TRAIL + (oldLength >> 30)) << 6;
-            array[limit++] = (uint16_t)(0x8000 | (oldLength >> 15));
-            array[limit++] = (uint16_t)(0x8000 | oldLength);
-        }
-        if(newLength < LENGTH_IN_1TRAIL) {
-            head |= newLength;
-        } else if(newLength <= 0x7fff) {
-            head |= LENGTH_IN_1TRAIL;
-            array[limit++] = (uint16_t)(0x8000 | newLength);
-        } else {
-            head |= LENGTH_IN_2TRAIL + (newLength >> 30);
-            array[limit++] = (uint16_t)(0x8000 | (newLength >> 15));
-            array[limit++] = (uint16_t)(0x8000 | newLength);
-        }
-        array[length] = (uint16_t)head;
-        length = limit;
-    }
-}
-
-void Edits::append(int32_t r) {
-    if(length < capacity || growArray()) {
-        array[length++] = (uint16_t)r;
-    }
-}
-
-UBool Edits::growArray() {
-    int32_t newCapacity;
-    if (array == stackArray) {
-        newCapacity = 2000;
-    } else if (capacity == INT32_MAX) {
-        // Not U_BUFFER_OVERFLOW_ERROR because that could be confused on a string transform API
-        // with a result-string-buffer overflow.
-        errorCode_ = U_INDEX_OUTOFBOUNDS_ERROR;
-        return false;
-    } else if (capacity >= (INT32_MAX / 2)) {
-        newCapacity = INT32_MAX;
-    } else {
-        newCapacity = 2 * capacity;
-    }
-    // Grow by at least 5 units so that a maximal change record will fit.
-    if ((newCapacity - capacity) < 5) {
-        errorCode_ = U_INDEX_OUTOFBOUNDS_ERROR;
-        return false;
-    }
-    uint16_t *newArray = (uint16_t *)uprv_malloc((size_t)newCapacity * 2);
-    if (newArray == nullptr) {
-        errorCode_ = U_MEMORY_ALLOCATION_ERROR;
-        return false;
-    }
-    uprv_memcpy(newArray, array, (size_t)length * 2);
-    releaseArray();
-    array = newArray;
-    capacity = newCapacity;
-    return true;
-}
-
-UBool Edits::copyErrorTo(UErrorCode &outErrorCode) const {
-    if (U_FAILURE(outErrorCode)) { return true; }
-    if (U_SUCCESS(errorCode_)) { return false; }
-    outErrorCode = errorCode_;
-    return true;
-}
-
-Edits &Edits::mergeAndAppend(const Edits &ab, const Edits &bc, UErrorCode &errorCode) {
-    if (copyErrorTo(errorCode)) { return *this; }
-    // Picture string a --(Edits ab)--> string b --(Edits bc)--> string c.
-    // Parallel iteration over both Edits.
-    Iterator abIter = ab.getFineIterator();
-    Iterator bcIter = bc.getFineIterator();
-    UBool abHasNext = true, bcHasNext = true;
-    // Copy iterator state into local variables, so that we can modify and subdivide spans.
-    // ab old & new length, bc old & new length
-    int32_t aLength = 0, ab_bLength = 0, bc_bLength = 0, cLength = 0;
-    // When we have different-intermediate-length changes, we accumulate a larger change.
-    int32_t pending_aLength = 0, pending_cLength = 0;
-    for (;;) {
-        // At this point, for each of the two iterators:
-        // Either we are done with the locally cached current edit,
-        // and its intermediate-string length has been reset,
-        // or we will continue to work with a truncated remainder of this edit.
-        //
-        // If the current edit is done, and the iterator has not yet reached the end,
-        // then we fetch the next edit. This is true for at least one of the iterators.
-        //
-        // Normally it does not matter whether we fetch from ab and then bc or vice versa.
-        // However, the result is observably different when
-        // ab deletions meet bc insertions at the same intermediate-string index.
-        // Some users expect the bc insertions to come first, so we fetch from bc first.
-        if (bc_bLength == 0) {
-            if (bcHasNext && (bcHasNext = bcIter.next(errorCode)) != 0) {
-                bc_bLength = bcIter.oldLength();
-                cLength = bcIter.newLength();
-                if (bc_bLength == 0) {
-                    // insertion
-                    if (ab_bLength == 0 || !abIter.hasChange()) {
-                        addReplace(pending_aLength, pending_cLength + cLength);
-                        pending_aLength = pending_cLength = 0;
-                    } else {
-                        pending_cLength += cLength;
-                    }
-                    continue;
-                }
-            }
-            // else see if the other iterator is done, too.
-        }
-        if (ab_bLength == 0) {
-            if (abHasNext && (abHasNext = abIter.next(errorCode)) != 0) {
-                aLength = abIter.oldLength();
-                ab_bLength = abIter.newLength();
-                if (ab_bLength == 0) {
-                    // deletion
-                    if (bc_bLength == bcIter.oldLength() || !bcIter.hasChange()) {
-                        addReplace(pending_aLength + aLength, pending_cLength);
-                        pending_aLength = pending_cLength = 0;
-                    } else {
-                        pending_aLength += aLength;
-                    }
-                    continue;
-                }
-            } else if (bc_bLength == 0) {
-                // Both iterators are done at the same time:
-                // The intermediate-string lengths match.
-                break;
-            } else {
-                // The ab output string is shorter than the bc input string.
-                if (!copyErrorTo(errorCode)) {
-                    errorCode = U_ILLEGAL_ARGUMENT_ERROR;
-                }
-                return *this;
-            }
-        }
-        if (bc_bLength == 0) {
-            // The bc input string is shorter than the ab output string.
-            if (!copyErrorTo(errorCode)) {
-                errorCode = U_ILLEGAL_ARGUMENT_ERROR;
-            }
-            return *this;
-        }
-        //  Done fetching: ab_bLength > 0 && bc_bLength > 0
-
-        // The current state has two parts:
-        // - Past: We accumulate a longer ac edit in the "pending" variables.
-        // - Current: We have copies of the current ab/bc edits in local variables.
-        //   At least one side is newly fetched.
-        //   One side might be a truncated remainder of an edit we fetched earlier.
-
-        if (!abIter.hasChange() && !bcIter.hasChange()) {
-            // An unchanged span all the way from string a to string c.
-            if (pending_aLength != 0 || pending_cLength != 0) {
-                addReplace(pending_aLength, pending_cLength);
-                pending_aLength = pending_cLength = 0;
-            }
-            int32_t unchangedLength = aLength <= cLength ? aLength : cLength;
-            addUnchanged(unchangedLength);
-            ab_bLength = aLength -= unchangedLength;
-            bc_bLength = cLength -= unchangedLength;
-            // At least one of the unchanged spans is now empty.
-            continue;
-        }
-        if (!abIter.hasChange() && bcIter.hasChange()) {
-            // Unchanged a->b but changed b->c.
-            if (ab_bLength >= bc_bLength) {
-                // Split the longer unchanged span into change + remainder.
-                addReplace(pending_aLength + bc_bLength, pending_cLength + cLength);
-                pending_aLength = pending_cLength = 0;
-                aLength = ab_bLength -= bc_bLength;
-                bc_bLength = 0;
-                continue;
-            }
-            // Handle the shorter unchanged span below like a change.
-        } else if (abIter.hasChange() && !bcIter.hasChange()) {
-            // Changed a->b and then unchanged b->c.
-            if (ab_bLength <= bc_bLength) {
-                // Split the longer unchanged span into change + remainder.
-                addReplace(pending_aLength + aLength, pending_cLength + ab_bLength);
-                pending_aLength = pending_cLength = 0;
-                cLength = bc_bLength -= ab_bLength;
-                ab_bLength = 0;
-                continue;
-            }
-            // Handle the shorter unchanged span below like a change.
-        } else {  // both abIter.hasChange() && bcIter.hasChange()
-            if (ab_bLength == bc_bLength) {
-                // Changes on both sides up to the same position. Emit & reset.
-                addReplace(pending_aLength + aLength, pending_cLength + cLength);
-                pending_aLength = pending_cLength = 0;
-                ab_bLength = bc_bLength = 0;
-                continue;
-            }
-        }
-        // Accumulate the a->c change, reset the shorter side,
-        // keep a remainder of the longer one.
-        pending_aLength += aLength;
-        pending_cLength += cLength;
-        if (ab_bLength < bc_bLength) {
-            bc_bLength -= ab_bLength;
-            cLength = ab_bLength = 0;
-        } else {  // ab_bLength > bc_bLength
-            ab_bLength -= bc_bLength;
-            aLength = bc_bLength = 0;
-        }
-    }
-    if (pending_aLength != 0 || pending_cLength != 0) {
-        addReplace(pending_aLength, pending_cLength);
-    }
-    copyErrorTo(errorCode);
-    return *this;
-}
-
-Edits::Iterator::Iterator(const uint16_t *a, int32_t len, UBool oc, UBool crs) :
-        array(a), index(0), length(len), remaining(0),
-        onlyChanges_(oc), coarse(crs),
-        dir(0), changed(false), oldLength_(0), newLength_(0),
-        srcIndex(0), replIndex(0), destIndex(0) {}
-
-int32_t Edits::Iterator::readLength(int32_t head) {
-    if (head < LENGTH_IN_1TRAIL) {
-        return head;
-    } else if (head < LENGTH_IN_2TRAIL) {
-        U_ASSERT(index < length);
-        U_ASSERT(array[index] >= 0x8000);
-        return array[index++] & 0x7fff;
-    } else {
-        U_ASSERT((index + 2) <= length);
-        U_ASSERT(array[index] >= 0x8000);
-        U_ASSERT(array[index + 1] >= 0x8000);
-        int32_t len = ((head & 1) << 30) |
-                ((int32_t)(array[index] & 0x7fff) << 15) |
-                (array[index + 1] & 0x7fff);
-        index += 2;
-        return len;
-    }
-}
-
-void Edits::Iterator::updateNextIndexes() {
-    srcIndex += oldLength_;
-    if (changed) {
-        replIndex += newLength_;
-    }
-    destIndex += newLength_;
-}
-
-void Edits::Iterator::updatePreviousIndexes() {
-    srcIndex -= oldLength_;
-    if (changed) {
-        replIndex -= newLength_;
-    }
-    destIndex -= newLength_;
-}
-
-UBool Edits::Iterator::noNext() {
-    // No change before or beyond the string.
-    dir = 0;
-    changed = false;
-    oldLength_ = newLength_ = 0;
-    return false;
-}
-
-UBool Edits::Iterator::next(UBool onlyChanges, UErrorCode &errorCode) {
-    // Forward iteration: Update the string indexes to the limit of the current span,
-    // and post-increment-read array units to assemble a new span.
-    // Leaves the array index one after the last unit of that span.
-    if (U_FAILURE(errorCode)) { return false; }
-    // We have an errorCode in case we need to start guarding against integer overflows.
-    // It is also convenient for caller loops if we bail out when an error was set elsewhere.
-    if (dir > 0) {
-        updateNextIndexes();
-    } else {
-        if (dir < 0) {
-            // Turn around from previous() to next().
-            // Post-increment-read the same span again.
-            if (remaining > 0) {
-                // Fine-grained iterator:
-                // Stay on the current one of a sequence of compressed changes.
-                ++index;  // next() rests on the index after the sequence unit.
-                dir = 1;
-                return true;
-            }
-        }
-        dir = 1;
-    }
-    if (remaining >= 1) {
-        // Fine-grained iterator: Continue a sequence of compressed changes.
-        if (remaining > 1) {
-            --remaining;
-            return true;
-        }
-        remaining = 0;
-    }
-    if (index >= length) {
-        return noNext();
-    }
-    int32_t u = array[index++];
-    if (u <= MAX_UNCHANGED) {
-        // Combine adjacent unchanged ranges.
-        changed = false;
-        oldLength_ = u + 1;
-        while (index < length && (u = array[index]) <= MAX_UNCHANGED) {
-            ++index;
-            oldLength_ += u + 1;
-        }
-        newLength_ = oldLength_;
-        if (onlyChanges) {
-            updateNextIndexes();
-            if (index >= length) {
-                return noNext();
-            }
-            // already fetched u > MAX_UNCHANGED at index
-            ++index;
-        } else {
-            return true;
-        }
-    }
-    changed = true;
-    if (u <= MAX_SHORT_CHANGE) {
-        int32_t oldLen = u >> 12;
-        int32_t newLen = (u >> 9) & MAX_SHORT_CHANGE_NEW_LENGTH;
-        int32_t num = (u & SHORT_CHANGE_NUM_MASK) + 1;
-        if (coarse) {
-            oldLength_ = num * oldLen;
-            newLength_ = num * newLen;
-        } else {
-            // Split a sequence of changes that was compressed into one unit.
-            oldLength_ = oldLen;
-            newLength_ = newLen;
-            if (num > 1) {
-                remaining = num;  // This is the first of two or more changes.
-            }
-            return true;
-        }
-    } else {
-        U_ASSERT(u <= 0x7fff);
-        oldLength_ = readLength((u >> 6) & 0x3f);
-        newLength_ = readLength(u & 0x3f);
-        if (!coarse) {
-            return true;
-        }
-    }
-    // Combine adjacent changes.
-    while (index < length && (u = array[index]) > MAX_UNCHANGED) {
-        ++index;
-        if (u <= MAX_SHORT_CHANGE) {
-            int32_t num = (u & SHORT_CHANGE_NUM_MASK) + 1;
-            oldLength_ += (u >> 12) * num;
-            newLength_ += ((u >> 9) & MAX_SHORT_CHANGE_NEW_LENGTH) * num;
-        } else {
-            U_ASSERT(u <= 0x7fff);
-            oldLength_ += readLength((u >> 6) & 0x3f);
-            newLength_ += readLength(u & 0x3f);
-        }
-    }
-    return true;
-}
-
-UBool Edits::Iterator::previous(UErrorCode &errorCode) {
-    // Backward iteration: Pre-decrement-read array units to assemble a new span,
-    // then update the string indexes to the start of that span.
-    // Leaves the array index on the head unit of that span.
-    if (U_FAILURE(errorCode)) { return false; }
-    // We have an errorCode in case we need to start guarding against integer overflows.
-    // It is also convenient for caller loops if we bail out when an error was set elsewhere.
-    if (dir >= 0) {
-        if (dir > 0) {
-            // Turn around from next() to previous().
-            // Set the string indexes to the span limit and
-            // pre-decrement-read the same span again.
-            if (remaining > 0) {
-                // Fine-grained iterator:
-                // Stay on the current one of a sequence of compressed changes.
-                --index;  // previous() rests on the sequence unit.
-                dir = -1;
-                return true;
-            }
-            updateNextIndexes();
-        }
-        dir = -1;
-    }
-    if (remaining > 0) {
-        // Fine-grained iterator: Continue a sequence of compressed changes.
-        int32_t u = array[index];
-        U_ASSERT(MAX_UNCHANGED < u && u <= MAX_SHORT_CHANGE);
-        if (remaining <= (u & SHORT_CHANGE_NUM_MASK)) {
-            ++remaining;
-            updatePreviousIndexes();
-            return true;
-        }
-        remaining = 0;
-    }
-    if (index <= 0) {
-        return noNext();
-    }
-    int32_t u = array[--index];
-    if (u <= MAX_UNCHANGED) {
-        // Combine adjacent unchanged ranges.
-        changed = false;
-        oldLength_ = u + 1;
-        while (index > 0 && (u = array[index - 1]) <= MAX_UNCHANGED) {
-            --index;
-            oldLength_ += u + 1;
-        }
-        newLength_ = oldLength_;
-        // No need to handle onlyChanges as long as previous() is called only from findIndex().
-        updatePreviousIndexes();
-        return true;
-    }
-    changed = true;
-    if (u <= MAX_SHORT_CHANGE) {
-        int32_t oldLen = u >> 12;
-        int32_t newLen = (u >> 9) & MAX_SHORT_CHANGE_NEW_LENGTH;
-        int32_t num = (u & SHORT_CHANGE_NUM_MASK) + 1;
-        if (coarse) {
-            oldLength_ = num * oldLen;
-            newLength_ = num * newLen;
-        } else {
-            // Split a sequence of changes that was compressed into one unit.
-            oldLength_ = oldLen;
-            newLength_ = newLen;
-            if (num > 1) {
-                remaining = 1;  // This is the last of two or more changes.
-            }
-            updatePreviousIndexes();
-            return true;
-        }
-    } else {
-        if (u <= 0x7fff) {
-            // The change is encoded in u alone.
-            oldLength_ = readLength((u >> 6) & 0x3f);
-            newLength_ = readLength(u & 0x3f);
-        } else {
-            // Back up to the head of the change, read the lengths,
-            // and reset the index to the head again.
-            U_ASSERT(index > 0);
-            while ((u = array[--index]) > 0x7fff) {}
-            U_ASSERT(u > MAX_SHORT_CHANGE);
-            int32_t headIndex = index++;
-            oldLength_ = readLength((u >> 6) & 0x3f);
-            newLength_ = readLength(u & 0x3f);
-            index = headIndex;
-        }
-        if (!coarse) {
-            updatePreviousIndexes();
-            return true;
-        }
-    }
-    // Combine adjacent changes.
-    while (index > 0 && (u = array[index - 1]) > MAX_UNCHANGED) {
-        --index;
-        if (u <= MAX_SHORT_CHANGE) {
-            int32_t num = (u & SHORT_CHANGE_NUM_MASK) + 1;
-            oldLength_ += (u >> 12) * num;
-            newLength_ += ((u >> 9) & MAX_SHORT_CHANGE_NEW_LENGTH) * num;
-        } else if (u <= 0x7fff) {
-            // Read the lengths, and reset the index to the head again.
-            int32_t headIndex = index++;
-            oldLength_ += readLength((u >> 6) & 0x3f);
-            newLength_ += readLength(u & 0x3f);
-            index = headIndex;
-        }
-    }
-    updatePreviousIndexes();
-    return true;
-}
-
-int32_t Edits::Iterator::findIndex(int32_t i, UBool findSource, UErrorCode &errorCode) {
-    if (U_FAILURE(errorCode) || i < 0) { return -1; }
-    int32_t spanStart, spanLength;
-    if (findSource) {  // find source index
-        spanStart = srcIndex;
-        spanLength = oldLength_;
-    } else {  // find destination index
-        spanStart = destIndex;
-        spanLength = newLength_;
-    }
-    if (i < spanStart) {
-        if (i >= (spanStart / 2)) {
-            // Search backwards.
-            for (;;) {
-                UBool hasPrevious = previous(errorCode);
-                U_ASSERT(hasPrevious);  // because i>=0 and the first span starts at 0
-                (void)hasPrevious;  // avoid unused-variable warning
-                spanStart = findSource ? srcIndex : destIndex;
-                if (i >= spanStart) {
-                    // The index is in the current span.
-                    return 0;
-                }
-                if (remaining > 0) {
-                    // Is the index in one of the remaining compressed edits?
-                    // spanStart is the start of the current span, first of the remaining ones.
-                    spanLength = findSource ? oldLength_ : newLength_;
-                    int32_t u = array[index];
-                    U_ASSERT(MAX_UNCHANGED < u && u <= MAX_SHORT_CHANGE);
-                    int32_t num = (u & SHORT_CHANGE_NUM_MASK) + 1 - remaining;
-                    int32_t len = num * spanLength;
-                    if (i >= (spanStart - len)) {
-                        int32_t n = ((spanStart - i - 1) / spanLength) + 1;
-                        // 1 <= n <= num
-                        srcIndex -= n * oldLength_;
-                        replIndex -= n * newLength_;
-                        destIndex -= n * newLength_;
-                        remaining += n;
-                        return 0;
-                    }
-                    // Skip all of these edits at once.
-                    srcIndex -= num * oldLength_;
-                    replIndex -= num * newLength_;
-                    destIndex -= num * newLength_;
-                    remaining = 0;
-                }
-            }
-        }
-        // Reset the iterator to the start.
-        dir = 0;
-        index = remaining = oldLength_ = newLength_ = srcIndex = replIndex = destIndex = 0;
-    } else if (i < (spanStart + spanLength)) {
-        // The index is in the current span.
-        return 0;
-    }
-    while (next(false, errorCode)) {
-        if (findSource) {
-            spanStart = srcIndex;
-            spanLength = oldLength_;
-        } else {
-            spanStart = destIndex;
-            spanLength = newLength_;
-        }
-        if (i < (spanStart + spanLength)) {
-            // The index is in the current span.
-            return 0;
-        }
-        if (remaining > 1) {
-            // Is the index in one of the remaining compressed edits?
-            // spanStart is the start of the current span, first of the remaining ones.
-            int32_t len = remaining * spanLength;
-            if (i < (spanStart + len)) {
-                int32_t n = (i - spanStart) / spanLength;  // 1 <= n <= remaining - 1
-                srcIndex += n * oldLength_;
-                replIndex += n * newLength_;
-                destIndex += n * newLength_;
-                remaining -= n;
-                return 0;
-            }
-            // Make next() skip all of these edits at once.
-            oldLength_ *= remaining;
-            newLength_ *= remaining;
-            remaining = 0;
-        }
-    }
-    return 1;
-}
-
-int32_t Edits::Iterator::destinationIndexFromSourceIndex(int32_t i, UErrorCode &errorCode) {
-    int32_t where = findIndex(i, true, errorCode);
-    if (where < 0) {
-        // Error or before the string.
-        return 0;
-    }
-    if (where > 0 || i == srcIndex) {
-        // At or after string length, or at start of the found span.
-        return destIndex;
-    }
-    if (changed) {
-        // In a change span, map to its end.
-        return destIndex + newLength_;
-    } else {
-        // In an unchanged span, offset 1:1 within it.
-        return destIndex + (i - srcIndex);
-    }
-}
-
-int32_t Edits::Iterator::sourceIndexFromDestinationIndex(int32_t i, UErrorCode &errorCode) {
-    int32_t where = findIndex(i, false, errorCode);
-    if (where < 0) {
-        // Error or before the string.
-        return 0;
-    }
-    if (where > 0 || i == destIndex) {
-        // At or after string length, or at start of the found span.
-        return srcIndex;
-    }
-    if (changed) {
-        // In a change span, map to its end.
-        return srcIndex + oldLength_;
-    } else {
-        // In an unchanged span, offset within it.
-        return srcIndex + (i - destIndex);
-    }
-}
-
-UnicodeString& Edits::Iterator::toString(UnicodeString& sb) const {
-    sb.append(u"{ src[", -1);
-    ICU_Utility::appendNumber(sb, srcIndex);
-    sb.append(u"..", -1);
-    ICU_Utility::appendNumber(sb, srcIndex + oldLength_);
-    if (changed) {
-        sb.append(u"] ⇝ dest[", -1);
-    } else {
-        sb.append(u"] ≡ dest[", -1);
-    }
-    ICU_Utility::appendNumber(sb, destIndex);
-    sb.append(u"..", -1);
-    ICU_Utility::appendNumber(sb, destIndex + newLength_);
-    if (changed) {
-        sb.append(u"], repl[", -1);
-        ICU_Utility::appendNumber(sb, replIndex);
-        sb.append(u"..", -1);
-        ICU_Utility::appendNumber(sb, replIndex + newLength_);
-        sb.append(u"] }", -1);
-    } else {
-        sb.append(u"] (no-change) }", -1);
-    }
-    return sb;
-}
-
-U_NAMESPACE_END
->>>>>>> a8a80be5
+// © 2017 and later: Unicode, Inc. and others.
+// License & terms of use: http://www.unicode.org/copyright.html
+
+// edits.cpp
+// created: 2017feb08 Markus W. Scherer
+
+#include "unicode/edits.h"
+#include "unicode/unistr.h"
+#include "unicode/utypes.h"
+#include "cmemory.h"
+#include "uassert.h"
+#include "util.h"
+
+U_NAMESPACE_BEGIN
+
+namespace {
+
+// 0000uuuuuuuuuuuu records u+1 unchanged text units.
+const int32_t MAX_UNCHANGED_LENGTH = 0x1000;
+const int32_t MAX_UNCHANGED = MAX_UNCHANGED_LENGTH - 1;
+
+// 0mmmnnnccccccccc with m=1..6 records ccc+1 replacements of m:n text units.
+const int32_t MAX_SHORT_CHANGE_OLD_LENGTH = 6;
+const int32_t MAX_SHORT_CHANGE_NEW_LENGTH = 7;
+const int32_t SHORT_CHANGE_NUM_MASK = 0x1ff;
+const int32_t MAX_SHORT_CHANGE = 0x6fff;
+
+// 0111mmmmmmnnnnnn records a replacement of m text units with n.
+// m or n = 61: actual length follows in the next edits array unit.
+// m or n = 62..63: actual length follows in the next two edits array units.
+// Bit 30 of the actual length is in the head unit.
+// Trailing units have bit 15 set.
+const int32_t LENGTH_IN_1TRAIL = 61;
+const int32_t LENGTH_IN_2TRAIL = 62;
+
+}  // namespace
+
+void Edits::releaseArray() noexcept {
+    if (array != stackArray) {
+        uprv_free(array);
+    }
+}
+
+Edits &Edits::copyArray(const Edits &other) {
+    if (U_FAILURE(errorCode_)) {
+        length = delta = numChanges = 0;
+        return *this;
+    }
+    if (length > capacity) {
+        uint16_t *newArray = (uint16_t *)uprv_malloc((size_t)length * 2);
+        if (newArray == nullptr) {
+            length = delta = numChanges = 0;
+            errorCode_ = U_MEMORY_ALLOCATION_ERROR;
+            return *this;
+        }
+        releaseArray();
+        array = newArray;
+        capacity = length;
+    }
+    if (length > 0) {
+        uprv_memcpy(array, other.array, (size_t)length * 2);
+    }
+    return *this;
+}
+
+Edits &Edits::moveArray(Edits &src) noexcept {
+    if (U_FAILURE(errorCode_)) {
+        length = delta = numChanges = 0;
+        return *this;
+    }
+    releaseArray();
+    if (length > STACK_CAPACITY) {
+        array = src.array;
+        capacity = src.capacity;
+        src.array = src.stackArray;
+        src.capacity = STACK_CAPACITY;
+        src.reset();
+        return *this;
+    }
+    array = stackArray;
+    capacity = STACK_CAPACITY;
+    if (length > 0) {
+        uprv_memcpy(array, src.array, (size_t)length * 2);
+    }
+    return *this;
+}
+
+Edits &Edits::operator=(const Edits &other) {
+    if (this == &other) { return *this; }  // self-assignment: no-op
+    length = other.length;
+    delta = other.delta;
+    numChanges = other.numChanges;
+    errorCode_ = other.errorCode_;
+    return copyArray(other);
+}
+
+Edits &Edits::operator=(Edits &&src) noexcept {
+    length = src.length;
+    delta = src.delta;
+    numChanges = src.numChanges;
+    errorCode_ = src.errorCode_;
+    return moveArray(src);
+}
+
+Edits::~Edits() {
+    releaseArray();
+}
+
+void Edits::reset() noexcept {
+    length = delta = numChanges = 0;
+    errorCode_ = U_ZERO_ERROR;
+}
+
+void Edits::addUnchanged(int32_t unchangedLength) {
+    if(U_FAILURE(errorCode_) || unchangedLength == 0) { return; }
+    if(unchangedLength < 0) {
+        errorCode_ = U_ILLEGAL_ARGUMENT_ERROR;
+        return;
+    }
+    // Merge into previous unchanged-text record, if any.
+    int32_t last = lastUnit();
+    if(last < MAX_UNCHANGED) {
+        int32_t remaining = MAX_UNCHANGED - last;
+        if (remaining >= unchangedLength) {
+            setLastUnit(last + unchangedLength);
+            return;
+        }
+        setLastUnit(MAX_UNCHANGED);
+        unchangedLength -= remaining;
+    }
+    // Split large lengths into multiple units.
+    while(unchangedLength >= MAX_UNCHANGED_LENGTH) {
+        append(MAX_UNCHANGED);
+        unchangedLength -= MAX_UNCHANGED_LENGTH;
+    }
+    // Write a small (remaining) length.
+    if(unchangedLength > 0) {
+        append(unchangedLength - 1);
+    }
+}
+
+void Edits::addReplace(int32_t oldLength, int32_t newLength) {
+    if(U_FAILURE(errorCode_)) { return; }
+    if(oldLength < 0 || newLength < 0) {
+        errorCode_ = U_ILLEGAL_ARGUMENT_ERROR;
+        return;
+    }
+    if (oldLength == 0 && newLength == 0) {
+        return;
+    }
+    ++numChanges;
+    int32_t newDelta = newLength - oldLength;
+    if (newDelta != 0) {
+        if ((newDelta > 0 && delta >= 0 && newDelta > (INT32_MAX - delta)) ||
+                (newDelta < 0 && delta < 0 && newDelta < (INT32_MIN - delta))) {
+            // Integer overflow or underflow.
+            errorCode_ = U_INDEX_OUTOFBOUNDS_ERROR;
+            return;
+        }
+        delta += newDelta;
+    }
+
+    if(0 < oldLength && oldLength <= MAX_SHORT_CHANGE_OLD_LENGTH &&
+            newLength <= MAX_SHORT_CHANGE_NEW_LENGTH) {
+        // Merge into previous same-lengths short-replacement record, if any.
+        int32_t u = (oldLength << 12) | (newLength << 9);
+        int32_t last = lastUnit();
+        if(MAX_UNCHANGED < last && last < MAX_SHORT_CHANGE &&
+                (last & ~SHORT_CHANGE_NUM_MASK) == u &&
+                (last & SHORT_CHANGE_NUM_MASK) < SHORT_CHANGE_NUM_MASK) {
+            setLastUnit(last + 1);
+            return;
+        }
+        append(u);
+        return;
+    }
+
+    int32_t head = 0x7000;
+    if (oldLength < LENGTH_IN_1TRAIL && newLength < LENGTH_IN_1TRAIL) {
+        head |= oldLength << 6;
+        head |= newLength;
+        append(head);
+    } else if ((capacity - length) >= 5 || growArray()) {
+        int32_t limit = length + 1;
+        if(oldLength < LENGTH_IN_1TRAIL) {
+            head |= oldLength << 6;
+        } else if(oldLength <= 0x7fff) {
+            head |= LENGTH_IN_1TRAIL << 6;
+            array[limit++] = (uint16_t)(0x8000 | oldLength);
+        } else {
+            head |= (LENGTH_IN_2TRAIL + (oldLength >> 30)) << 6;
+            array[limit++] = (uint16_t)(0x8000 | (oldLength >> 15));
+            array[limit++] = (uint16_t)(0x8000 | oldLength);
+        }
+        if(newLength < LENGTH_IN_1TRAIL) {
+            head |= newLength;
+        } else if(newLength <= 0x7fff) {
+            head |= LENGTH_IN_1TRAIL;
+            array[limit++] = (uint16_t)(0x8000 | newLength);
+        } else {
+            head |= LENGTH_IN_2TRAIL + (newLength >> 30);
+            array[limit++] = (uint16_t)(0x8000 | (newLength >> 15));
+            array[limit++] = (uint16_t)(0x8000 | newLength);
+        }
+        array[length] = (uint16_t)head;
+        length = limit;
+    }
+}
+
+void Edits::append(int32_t r) {
+    if(length < capacity || growArray()) {
+        array[length++] = (uint16_t)r;
+    }
+}
+
+UBool Edits::growArray() {
+    int32_t newCapacity;
+    if (array == stackArray) {
+        newCapacity = 2000;
+    } else if (capacity == INT32_MAX) {
+        // Not U_BUFFER_OVERFLOW_ERROR because that could be confused on a string transform API
+        // with a result-string-buffer overflow.
+        errorCode_ = U_INDEX_OUTOFBOUNDS_ERROR;
+        return false;
+    } else if (capacity >= (INT32_MAX / 2)) {
+        newCapacity = INT32_MAX;
+    } else {
+        newCapacity = 2 * capacity;
+    }
+    // Grow by at least 5 units so that a maximal change record will fit.
+    if ((newCapacity - capacity) < 5) {
+        errorCode_ = U_INDEX_OUTOFBOUNDS_ERROR;
+        return false;
+    }
+    uint16_t *newArray = (uint16_t *)uprv_malloc((size_t)newCapacity * 2);
+    if (newArray == nullptr) {
+        errorCode_ = U_MEMORY_ALLOCATION_ERROR;
+        return false;
+    }
+    uprv_memcpy(newArray, array, (size_t)length * 2);
+    releaseArray();
+    array = newArray;
+    capacity = newCapacity;
+    return true;
+}
+
+UBool Edits::copyErrorTo(UErrorCode &outErrorCode) const {
+    if (U_FAILURE(outErrorCode)) { return true; }
+    if (U_SUCCESS(errorCode_)) { return false; }
+    outErrorCode = errorCode_;
+    return true;
+}
+
+Edits &Edits::mergeAndAppend(const Edits &ab, const Edits &bc, UErrorCode &errorCode) {
+    if (copyErrorTo(errorCode)) { return *this; }
+    // Picture string a --(Edits ab)--> string b --(Edits bc)--> string c.
+    // Parallel iteration over both Edits.
+    Iterator abIter = ab.getFineIterator();
+    Iterator bcIter = bc.getFineIterator();
+    UBool abHasNext = true, bcHasNext = true;
+    // Copy iterator state into local variables, so that we can modify and subdivide spans.
+    // ab old & new length, bc old & new length
+    int32_t aLength = 0, ab_bLength = 0, bc_bLength = 0, cLength = 0;
+    // When we have different-intermediate-length changes, we accumulate a larger change.
+    int32_t pending_aLength = 0, pending_cLength = 0;
+    for (;;) {
+        // At this point, for each of the two iterators:
+        // Either we are done with the locally cached current edit,
+        // and its intermediate-string length has been reset,
+        // or we will continue to work with a truncated remainder of this edit.
+        //
+        // If the current edit is done, and the iterator has not yet reached the end,
+        // then we fetch the next edit. This is true for at least one of the iterators.
+        //
+        // Normally it does not matter whether we fetch from ab and then bc or vice versa.
+        // However, the result is observably different when
+        // ab deletions meet bc insertions at the same intermediate-string index.
+        // Some users expect the bc insertions to come first, so we fetch from bc first.
+        if (bc_bLength == 0) {
+            if (bcHasNext && (bcHasNext = bcIter.next(errorCode)) != 0) {
+                bc_bLength = bcIter.oldLength();
+                cLength = bcIter.newLength();
+                if (bc_bLength == 0) {
+                    // insertion
+                    if (ab_bLength == 0 || !abIter.hasChange()) {
+                        addReplace(pending_aLength, pending_cLength + cLength);
+                        pending_aLength = pending_cLength = 0;
+                    } else {
+                        pending_cLength += cLength;
+                    }
+                    continue;
+                }
+            }
+            // else see if the other iterator is done, too.
+        }
+        if (ab_bLength == 0) {
+            if (abHasNext && (abHasNext = abIter.next(errorCode)) != 0) {
+                aLength = abIter.oldLength();
+                ab_bLength = abIter.newLength();
+                if (ab_bLength == 0) {
+                    // deletion
+                    if (bc_bLength == bcIter.oldLength() || !bcIter.hasChange()) {
+                        addReplace(pending_aLength + aLength, pending_cLength);
+                        pending_aLength = pending_cLength = 0;
+                    } else {
+                        pending_aLength += aLength;
+                    }
+                    continue;
+                }
+            } else if (bc_bLength == 0) {
+                // Both iterators are done at the same time:
+                // The intermediate-string lengths match.
+                break;
+            } else {
+                // The ab output string is shorter than the bc input string.
+                if (!copyErrorTo(errorCode)) {
+                    errorCode = U_ILLEGAL_ARGUMENT_ERROR;
+                }
+                return *this;
+            }
+        }
+        if (bc_bLength == 0) {
+            // The bc input string is shorter than the ab output string.
+            if (!copyErrorTo(errorCode)) {
+                errorCode = U_ILLEGAL_ARGUMENT_ERROR;
+            }
+            return *this;
+        }
+        //  Done fetching: ab_bLength > 0 && bc_bLength > 0
+
+        // The current state has two parts:
+        // - Past: We accumulate a longer ac edit in the "pending" variables.
+        // - Current: We have copies of the current ab/bc edits in local variables.
+        //   At least one side is newly fetched.
+        //   One side might be a truncated remainder of an edit we fetched earlier.
+
+        if (!abIter.hasChange() && !bcIter.hasChange()) {
+            // An unchanged span all the way from string a to string c.
+            if (pending_aLength != 0 || pending_cLength != 0) {
+                addReplace(pending_aLength, pending_cLength);
+                pending_aLength = pending_cLength = 0;
+            }
+            int32_t unchangedLength = aLength <= cLength ? aLength : cLength;
+            addUnchanged(unchangedLength);
+            ab_bLength = aLength -= unchangedLength;
+            bc_bLength = cLength -= unchangedLength;
+            // At least one of the unchanged spans is now empty.
+            continue;
+        }
+        if (!abIter.hasChange() && bcIter.hasChange()) {
+            // Unchanged a->b but changed b->c.
+            if (ab_bLength >= bc_bLength) {
+                // Split the longer unchanged span into change + remainder.
+                addReplace(pending_aLength + bc_bLength, pending_cLength + cLength);
+                pending_aLength = pending_cLength = 0;
+                aLength = ab_bLength -= bc_bLength;
+                bc_bLength = 0;
+                continue;
+            }
+            // Handle the shorter unchanged span below like a change.
+        } else if (abIter.hasChange() && !bcIter.hasChange()) {
+            // Changed a->b and then unchanged b->c.
+            if (ab_bLength <= bc_bLength) {
+                // Split the longer unchanged span into change + remainder.
+                addReplace(pending_aLength + aLength, pending_cLength + ab_bLength);
+                pending_aLength = pending_cLength = 0;
+                cLength = bc_bLength -= ab_bLength;
+                ab_bLength = 0;
+                continue;
+            }
+            // Handle the shorter unchanged span below like a change.
+        } else {  // both abIter.hasChange() && bcIter.hasChange()
+            if (ab_bLength == bc_bLength) {
+                // Changes on both sides up to the same position. Emit & reset.
+                addReplace(pending_aLength + aLength, pending_cLength + cLength);
+                pending_aLength = pending_cLength = 0;
+                ab_bLength = bc_bLength = 0;
+                continue;
+            }
+        }
+        // Accumulate the a->c change, reset the shorter side,
+        // keep a remainder of the longer one.
+        pending_aLength += aLength;
+        pending_cLength += cLength;
+        if (ab_bLength < bc_bLength) {
+            bc_bLength -= ab_bLength;
+            cLength = ab_bLength = 0;
+        } else {  // ab_bLength > bc_bLength
+            ab_bLength -= bc_bLength;
+            aLength = bc_bLength = 0;
+        }
+    }
+    if (pending_aLength != 0 || pending_cLength != 0) {
+        addReplace(pending_aLength, pending_cLength);
+    }
+    copyErrorTo(errorCode);
+    return *this;
+}
+
+Edits::Iterator::Iterator(const uint16_t *a, int32_t len, UBool oc, UBool crs) :
+        array(a), index(0), length(len), remaining(0),
+        onlyChanges_(oc), coarse(crs),
+        dir(0), changed(false), oldLength_(0), newLength_(0),
+        srcIndex(0), replIndex(0), destIndex(0) {}
+
+int32_t Edits::Iterator::readLength(int32_t head) {
+    if (head < LENGTH_IN_1TRAIL) {
+        return head;
+    } else if (head < LENGTH_IN_2TRAIL) {
+        U_ASSERT(index < length);
+        U_ASSERT(array[index] >= 0x8000);
+        return array[index++] & 0x7fff;
+    } else {
+        U_ASSERT((index + 2) <= length);
+        U_ASSERT(array[index] >= 0x8000);
+        U_ASSERT(array[index + 1] >= 0x8000);
+        int32_t len = ((head & 1) << 30) |
+                ((int32_t)(array[index] & 0x7fff) << 15) |
+                (array[index + 1] & 0x7fff);
+        index += 2;
+        return len;
+    }
+}
+
+void Edits::Iterator::updateNextIndexes() {
+    srcIndex += oldLength_;
+    if (changed) {
+        replIndex += newLength_;
+    }
+    destIndex += newLength_;
+}
+
+void Edits::Iterator::updatePreviousIndexes() {
+    srcIndex -= oldLength_;
+    if (changed) {
+        replIndex -= newLength_;
+    }
+    destIndex -= newLength_;
+}
+
+UBool Edits::Iterator::noNext() {
+    // No change before or beyond the string.
+    dir = 0;
+    changed = false;
+    oldLength_ = newLength_ = 0;
+    return false;
+}
+
+UBool Edits::Iterator::next(UBool onlyChanges, UErrorCode &errorCode) {
+    // Forward iteration: Update the string indexes to the limit of the current span,
+    // and post-increment-read array units to assemble a new span.
+    // Leaves the array index one after the last unit of that span.
+    if (U_FAILURE(errorCode)) { return false; }
+    // We have an errorCode in case we need to start guarding against integer overflows.
+    // It is also convenient for caller loops if we bail out when an error was set elsewhere.
+    if (dir > 0) {
+        updateNextIndexes();
+    } else {
+        if (dir < 0) {
+            // Turn around from previous() to next().
+            // Post-increment-read the same span again.
+            if (remaining > 0) {
+                // Fine-grained iterator:
+                // Stay on the current one of a sequence of compressed changes.
+                ++index;  // next() rests on the index after the sequence unit.
+                dir = 1;
+                return true;
+            }
+        }
+        dir = 1;
+    }
+    if (remaining >= 1) {
+        // Fine-grained iterator: Continue a sequence of compressed changes.
+        if (remaining > 1) {
+            --remaining;
+            return true;
+        }
+        remaining = 0;
+    }
+    if (index >= length) {
+        return noNext();
+    }
+    int32_t u = array[index++];
+    if (u <= MAX_UNCHANGED) {
+        // Combine adjacent unchanged ranges.
+        changed = false;
+        oldLength_ = u + 1;
+        while (index < length && (u = array[index]) <= MAX_UNCHANGED) {
+            ++index;
+            oldLength_ += u + 1;
+        }
+        newLength_ = oldLength_;
+        if (onlyChanges) {
+            updateNextIndexes();
+            if (index >= length) {
+                return noNext();
+            }
+            // already fetched u > MAX_UNCHANGED at index
+            ++index;
+        } else {
+            return true;
+        }
+    }
+    changed = true;
+    if (u <= MAX_SHORT_CHANGE) {
+        int32_t oldLen = u >> 12;
+        int32_t newLen = (u >> 9) & MAX_SHORT_CHANGE_NEW_LENGTH;
+        int32_t num = (u & SHORT_CHANGE_NUM_MASK) + 1;
+        if (coarse) {
+            oldLength_ = num * oldLen;
+            newLength_ = num * newLen;
+        } else {
+            // Split a sequence of changes that was compressed into one unit.
+            oldLength_ = oldLen;
+            newLength_ = newLen;
+            if (num > 1) {
+                remaining = num;  // This is the first of two or more changes.
+            }
+            return true;
+        }
+    } else {
+        U_ASSERT(u <= 0x7fff);
+        oldLength_ = readLength((u >> 6) & 0x3f);
+        newLength_ = readLength(u & 0x3f);
+        if (!coarse) {
+            return true;
+        }
+    }
+    // Combine adjacent changes.
+    while (index < length && (u = array[index]) > MAX_UNCHANGED) {
+        ++index;
+        if (u <= MAX_SHORT_CHANGE) {
+            int32_t num = (u & SHORT_CHANGE_NUM_MASK) + 1;
+            oldLength_ += (u >> 12) * num;
+            newLength_ += ((u >> 9) & MAX_SHORT_CHANGE_NEW_LENGTH) * num;
+        } else {
+            U_ASSERT(u <= 0x7fff);
+            oldLength_ += readLength((u >> 6) & 0x3f);
+            newLength_ += readLength(u & 0x3f);
+        }
+    }
+    return true;
+}
+
+UBool Edits::Iterator::previous(UErrorCode &errorCode) {
+    // Backward iteration: Pre-decrement-read array units to assemble a new span,
+    // then update the string indexes to the start of that span.
+    // Leaves the array index on the head unit of that span.
+    if (U_FAILURE(errorCode)) { return false; }
+    // We have an errorCode in case we need to start guarding against integer overflows.
+    // It is also convenient for caller loops if we bail out when an error was set elsewhere.
+    if (dir >= 0) {
+        if (dir > 0) {
+            // Turn around from next() to previous().
+            // Set the string indexes to the span limit and
+            // pre-decrement-read the same span again.
+            if (remaining > 0) {
+                // Fine-grained iterator:
+                // Stay on the current one of a sequence of compressed changes.
+                --index;  // previous() rests on the sequence unit.
+                dir = -1;
+                return true;
+            }
+            updateNextIndexes();
+        }
+        dir = -1;
+    }
+    if (remaining > 0) {
+        // Fine-grained iterator: Continue a sequence of compressed changes.
+        int32_t u = array[index];
+        U_ASSERT(MAX_UNCHANGED < u && u <= MAX_SHORT_CHANGE);
+        if (remaining <= (u & SHORT_CHANGE_NUM_MASK)) {
+            ++remaining;
+            updatePreviousIndexes();
+            return true;
+        }
+        remaining = 0;
+    }
+    if (index <= 0) {
+        return noNext();
+    }
+    int32_t u = array[--index];
+    if (u <= MAX_UNCHANGED) {
+        // Combine adjacent unchanged ranges.
+        changed = false;
+        oldLength_ = u + 1;
+        while (index > 0 && (u = array[index - 1]) <= MAX_UNCHANGED) {
+            --index;
+            oldLength_ += u + 1;
+        }
+        newLength_ = oldLength_;
+        // No need to handle onlyChanges as long as previous() is called only from findIndex().
+        updatePreviousIndexes();
+        return true;
+    }
+    changed = true;
+    if (u <= MAX_SHORT_CHANGE) {
+        int32_t oldLen = u >> 12;
+        int32_t newLen = (u >> 9) & MAX_SHORT_CHANGE_NEW_LENGTH;
+        int32_t num = (u & SHORT_CHANGE_NUM_MASK) + 1;
+        if (coarse) {
+            oldLength_ = num * oldLen;
+            newLength_ = num * newLen;
+        } else {
+            // Split a sequence of changes that was compressed into one unit.
+            oldLength_ = oldLen;
+            newLength_ = newLen;
+            if (num > 1) {
+                remaining = 1;  // This is the last of two or more changes.
+            }
+            updatePreviousIndexes();
+            return true;
+        }
+    } else {
+        if (u <= 0x7fff) {
+            // The change is encoded in u alone.
+            oldLength_ = readLength((u >> 6) & 0x3f);
+            newLength_ = readLength(u & 0x3f);
+        } else {
+            // Back up to the head of the change, read the lengths,
+            // and reset the index to the head again.
+            U_ASSERT(index > 0);
+            while ((u = array[--index]) > 0x7fff) {}
+            U_ASSERT(u > MAX_SHORT_CHANGE);
+            int32_t headIndex = index++;
+            oldLength_ = readLength((u >> 6) & 0x3f);
+            newLength_ = readLength(u & 0x3f);
+            index = headIndex;
+        }
+        if (!coarse) {
+            updatePreviousIndexes();
+            return true;
+        }
+    }
+    // Combine adjacent changes.
+    while (index > 0 && (u = array[index - 1]) > MAX_UNCHANGED) {
+        --index;
+        if (u <= MAX_SHORT_CHANGE) {
+            int32_t num = (u & SHORT_CHANGE_NUM_MASK) + 1;
+            oldLength_ += (u >> 12) * num;
+            newLength_ += ((u >> 9) & MAX_SHORT_CHANGE_NEW_LENGTH) * num;
+        } else if (u <= 0x7fff) {
+            // Read the lengths, and reset the index to the head again.
+            int32_t headIndex = index++;
+            oldLength_ += readLength((u >> 6) & 0x3f);
+            newLength_ += readLength(u & 0x3f);
+            index = headIndex;
+        }
+    }
+    updatePreviousIndexes();
+    return true;
+}
+
+int32_t Edits::Iterator::findIndex(int32_t i, UBool findSource, UErrorCode &errorCode) {
+    if (U_FAILURE(errorCode) || i < 0) { return -1; }
+    int32_t spanStart, spanLength;
+    if (findSource) {  // find source index
+        spanStart = srcIndex;
+        spanLength = oldLength_;
+    } else {  // find destination index
+        spanStart = destIndex;
+        spanLength = newLength_;
+    }
+    if (i < spanStart) {
+        if (i >= (spanStart / 2)) {
+            // Search backwards.
+            for (;;) {
+                UBool hasPrevious = previous(errorCode);
+                U_ASSERT(hasPrevious);  // because i>=0 and the first span starts at 0
+                (void)hasPrevious;  // avoid unused-variable warning
+                spanStart = findSource ? srcIndex : destIndex;
+                if (i >= spanStart) {
+                    // The index is in the current span.
+                    return 0;
+                }
+                if (remaining > 0) {
+                    // Is the index in one of the remaining compressed edits?
+                    // spanStart is the start of the current span, first of the remaining ones.
+                    spanLength = findSource ? oldLength_ : newLength_;
+                    int32_t u = array[index];
+                    U_ASSERT(MAX_UNCHANGED < u && u <= MAX_SHORT_CHANGE);
+                    int32_t num = (u & SHORT_CHANGE_NUM_MASK) + 1 - remaining;
+                    int32_t len = num * spanLength;
+                    if (i >= (spanStart - len)) {
+                        int32_t n = ((spanStart - i - 1) / spanLength) + 1;
+                        // 1 <= n <= num
+                        srcIndex -= n * oldLength_;
+                        replIndex -= n * newLength_;
+                        destIndex -= n * newLength_;
+                        remaining += n;
+                        return 0;
+                    }
+                    // Skip all of these edits at once.
+                    srcIndex -= num * oldLength_;
+                    replIndex -= num * newLength_;
+                    destIndex -= num * newLength_;
+                    remaining = 0;
+                }
+            }
+        }
+        // Reset the iterator to the start.
+        dir = 0;
+        index = remaining = oldLength_ = newLength_ = srcIndex = replIndex = destIndex = 0;
+    } else if (i < (spanStart + spanLength)) {
+        // The index is in the current span.
+        return 0;
+    }
+    while (next(false, errorCode)) {
+        if (findSource) {
+            spanStart = srcIndex;
+            spanLength = oldLength_;
+        } else {
+            spanStart = destIndex;
+            spanLength = newLength_;
+        }
+        if (i < (spanStart + spanLength)) {
+            // The index is in the current span.
+            return 0;
+        }
+        if (remaining > 1) {
+            // Is the index in one of the remaining compressed edits?
+            // spanStart is the start of the current span, first of the remaining ones.
+            int32_t len = remaining * spanLength;
+            if (i < (spanStart + len)) {
+                int32_t n = (i - spanStart) / spanLength;  // 1 <= n <= remaining - 1
+                srcIndex += n * oldLength_;
+                replIndex += n * newLength_;
+                destIndex += n * newLength_;
+                remaining -= n;
+                return 0;
+            }
+            // Make next() skip all of these edits at once.
+            oldLength_ *= remaining;
+            newLength_ *= remaining;
+            remaining = 0;
+        }
+    }
+    return 1;
+}
+
+int32_t Edits::Iterator::destinationIndexFromSourceIndex(int32_t i, UErrorCode &errorCode) {
+    int32_t where = findIndex(i, true, errorCode);
+    if (where < 0) {
+        // Error or before the string.
+        return 0;
+    }
+    if (where > 0 || i == srcIndex) {
+        // At or after string length, or at start of the found span.
+        return destIndex;
+    }
+    if (changed) {
+        // In a change span, map to its end.
+        return destIndex + newLength_;
+    } else {
+        // In an unchanged span, offset 1:1 within it.
+        return destIndex + (i - srcIndex);
+    }
+}
+
+int32_t Edits::Iterator::sourceIndexFromDestinationIndex(int32_t i, UErrorCode &errorCode) {
+    int32_t where = findIndex(i, false, errorCode);
+    if (where < 0) {
+        // Error or before the string.
+        return 0;
+    }
+    if (where > 0 || i == destIndex) {
+        // At or after string length, or at start of the found span.
+        return srcIndex;
+    }
+    if (changed) {
+        // In a change span, map to its end.
+        return srcIndex + oldLength_;
+    } else {
+        // In an unchanged span, offset within it.
+        return srcIndex + (i - destIndex);
+    }
+}
+
+UnicodeString& Edits::Iterator::toString(UnicodeString& sb) const {
+    sb.append(u"{ src[", -1);
+    ICU_Utility::appendNumber(sb, srcIndex);
+    sb.append(u"..", -1);
+    ICU_Utility::appendNumber(sb, srcIndex + oldLength_);
+    if (changed) {
+        sb.append(u"] ⇝ dest[", -1);
+    } else {
+        sb.append(u"] ≡ dest[", -1);
+    }
+    ICU_Utility::appendNumber(sb, destIndex);
+    sb.append(u"..", -1);
+    ICU_Utility::appendNumber(sb, destIndex + newLength_);
+    if (changed) {
+        sb.append(u"], repl[", -1);
+        ICU_Utility::appendNumber(sb, replIndex);
+        sb.append(u"..", -1);
+        ICU_Utility::appendNumber(sb, replIndex + newLength_);
+        sb.append(u"] }", -1);
+    } else {
+        sb.append(u"] (no-change) }", -1);
+    }
+    return sb;
+}
+
+U_NAMESPACE_END