--- conflicted
+++ resolved
@@ -1,1142 +1,574 @@
-<<<<<<< HEAD
-// © 2016 and later: Unicode, Inc. and others.
-// License & terms of use: http://www.unicode.org/copyright.html
-/*
-******************************************************************************
-* Copyright (C) 1999-2016, International Business Machines
-*                Corporation and others. All Rights Reserved.
-******************************************************************************
-*   file name:  uresdata.h
-*   encoding:   UTF-8
-*   tab size:   8 (not used)
-*   indentation:4
-*
-*   created on: 1999dec08
-*   created by: Markus W. Scherer
-*   06/24/02    weiv        Added support for resource sharing
-*/
-
-#ifndef __RESDATA_H__
-#define __RESDATA_H__
-
-#include "unicode/utypes.h"
-#include "unicode/udata.h"
-#include "unicode/ures.h"
-#include "putilimp.h"
-#include "udataswp.h"
-
-/**
- * Numeric constants for internal-only types of resource items.
- * These must use different numeric values than UResType constants
- * because they are used together.
- * Internal types are never returned by ures_getType().
- */
-typedef enum {
-    /** Include a negative value so that the compiler uses the same int type as for UResType. */
-    URES_INTERNAL_NONE=-1,
-
-    /** Resource type constant for tables with 32-bit count, key offsets and values. */
-    URES_TABLE32=4,
-
-    /**
-     * Resource type constant for tables with 16-bit count, key offsets and values.
-     * All values are URES_STRING_V2 strings.
-     */
-    URES_TABLE16=5,
-
-    /** Resource type constant for 16-bit Unicode strings in formatVersion 2. */
-    URES_STRING_V2=6,
-
-    /**
-     * Resource type constant for arrays with 16-bit count and values.
-     * All values are URES_STRING_V2 strings.
-     */
-    URES_ARRAY16=9
-
-    /* Resource type 15 is not defined but effectively used by RES_BOGUS=0xffffffff. */
-} UResInternalType;
-
-/*
- * A Resource is a 32-bit value that has 2 bit fields:
- * 31..28   4-bit type, see enum below
- * 27..0    28-bit four-byte-offset or value according to the type
- */
-typedef uint32_t Resource;
-
-#define RES_BOGUS 0xffffffff
-#define RES_MAX_OFFSET 0x0fffffff
-
-#define RES_GET_TYPE(res) ((int32_t)((res)>>28UL))
-#define RES_GET_OFFSET(res) ((res)&0x0fffffff)
-#define RES_GET_POINTER(pRoot, res) ((pRoot)+RES_GET_OFFSET(res))
-
-/* get signed and unsigned integer values directly from the Resource handle
- * NOTE: For proper logging, please use the res_getInt() constexpr
- */
-#if U_SIGNED_RIGHT_SHIFT_IS_ARITHMETIC
-#   define RES_GET_INT_NO_TRACE(res) (((int32_t)((res)<<4L))>>4L)
-#else
-#   define RES_GET_INT_NO_TRACE(res) (int32_t)(((res)&0x08000000) ? (res)|0xf0000000 : (res)&0x07ffffff)
-#endif
-
-#define RES_GET_UINT_NO_TRACE(res) ((res)&0x0fffffff)
-
-#define URES_IS_ARRAY(type) ((int32_t)(type)==URES_ARRAY || (int32_t)(type)==URES_ARRAY16)
-#define URES_IS_TABLE(type) ((int32_t)(type)==URES_TABLE || (int32_t)(type)==URES_TABLE16 || (int32_t)(type)==URES_TABLE32)
-#define URES_IS_CONTAINER(type) (URES_IS_TABLE(type) || URES_IS_ARRAY(type))
-
-#define URES_MAKE_RESOURCE(type, offset) (((Resource)(type)<<28)|(Resource)(offset))
-#define URES_MAKE_EMPTY_RESOURCE(type) ((Resource)(type)<<28)
-
-/* indexes[] value names; indexes are generally 32-bit (Resource) indexes */
-enum {
-    /**
-     * [0] contains the length of indexes[]
-     * which is at most URES_INDEX_TOP of the latest format version
-     *
-     * formatVersion==1: all bits contain the length of indexes[]
-     *   but the length is much less than 0xff;
-     * formatVersion>1:
-     *   only bits  7..0 contain the length of indexes[],
-     *        bits 31..8 are reserved and set to 0
-     * formatVersion>=3:
-     *        bits 31..8 poolStringIndexLimit bits 23..0
-     */
-    URES_INDEX_LENGTH,
-    /**
-     * [1] contains the top of the key strings,
-     *     same as the bottom of resources or UTF-16 strings, rounded up
-     */
-    URES_INDEX_KEYS_TOP,
-    /** [2] contains the top of all resources */
-    URES_INDEX_RESOURCES_TOP,
-    /**
-     * [3] contains the top of the bundle,
-     *     in case it were ever different from [2]
-     */
-    URES_INDEX_BUNDLE_TOP,
-    /** [4] max. length of any table */
-    URES_INDEX_MAX_TABLE_LENGTH,
-    /**
-     * [5] attributes bit set, see URES_ATT_* (new in formatVersion 1.2)
-     *
-     * formatVersion>=3:
-     *   bits 31..16 poolStringIndex16Limit
-     *   bits 15..12 poolStringIndexLimit bits 27..24
-     */
-    URES_INDEX_ATTRIBUTES,
-    /**
-     * [6] top of the 16-bit units (UTF-16 string v2 UChars, URES_TABLE16, URES_ARRAY16),
-     *     rounded up (new in formatVersion 2.0, ICU 4.4)
-     */
-    URES_INDEX_16BIT_TOP,
-    /** [7] checksum of the pool bundle (new in formatVersion 2.0, ICU 4.4) */
-    URES_INDEX_POOL_CHECKSUM,
-    URES_INDEX_TOP
-};
-
-/*
- * Nofallback attribute, attribute bit 0 in indexes[URES_INDEX_ATTRIBUTES].
- * New in formatVersion 1.2 (ICU 3.6).
- *
- * If set, then this resource bundle is a standalone bundle.
- * If not set, then the bundle participates in locale fallback, eventually
- * all the way to the root bundle.
- * If indexes[] is missing or too short, then the attribute cannot be determined
- * reliably. Dependency checking should ignore such bundles, and loading should
- * use fallbacks.
- */
-#define URES_ATT_NO_FALLBACK 1
-
-/*
- * Attributes for bundles that are, or use, a pool bundle.
- * A pool bundle provides key strings that are shared among several other bundles
- * to reduce their total size.
- * New in formatVersion 2 (ICU 4.4).
- */
-#define URES_ATT_IS_POOL_BUNDLE 2
-#define URES_ATT_USES_POOL_BUNDLE 4
-
-/*
- * File format for .res resource bundle files
- *
- * ICU 56: New in formatVersion 3 compared with 2: -------------
- *
- * Resource bundles can optionally use shared string-v2 values
- * stored in the pool bundle.
- * If so, then the indexes[] contain two new values
- * in previously-unused bits of existing indexes[] slots:
- * - poolStringIndexLimit:
- *     String-v2 offsets (in 32-bit Resource words) below this limit
- *     point to pool bundle string-v2 values.
- * - poolStringIndex16Limit:
- *     Resource16 string-v2 offsets below this limit
- *     point to pool bundle string-v2 values.
- * Guarantee: poolStringIndex16Limit <= poolStringIndexLimit
- *
- * The local bundle's poolStringIndexLimit is greater than
- * any pool bundle string index used in the local bundle.
- * The poolStringIndexLimit should not be greater than
- * the maximum possible pool bundle string index.
- *
- * The maximum possible pool bundle string index is the index to the last non-NUL
- * pool string character, due to suffix sharing.
- *
- * In the pool bundle, there is no structure that lists the strings.
- * (The root resource is an empty Table.)
- * If the strings need to be enumerated (as genrb --usePoolBundle does),
- * then iterate through the pool bundle's 16-bit-units array from the beginning.
- * Stop at the end of the array, or when an explicit or implicit string length
- * would lead beyond the end of the array,
- * or when an apparent string is not NUL-terminated.
- * (Future genrb version might terminate the strings with
- * what looks like a large explicit string length.)
- *
- * ICU 4.4: New in formatVersion 2 compared with 1.3: -------------
- *
- * Three new resource types -- String-v2, Table16 and Array16 -- have their
- * values stored in a new array of 16-bit units between the table key strings
- * and the start of the other resources.
- *
- * genrb eliminates duplicates among Unicode string-v2 values.
- * Multiple Unicode strings may use the same offset and string data,
- * or a short string may point to the suffix of a longer string. ("Suffix sharing")
- * For example, one string "abc" may be reused for another string "bc" by pointing
- * to the second character. (Short strings-v2 are NUL-terminated
- * and not preceded by an explicit length value.)
- *
- * It is allowed for all resource types to share values.
- * The swapper code (ures_swap()) has been modified so that it swaps each item
- * exactly once.
- *
- * A resource bundle may use a special pool bundle. Some or all of the table key strings
- * of the using-bundle are omitted, and the key string offsets for such key strings refer
- * to offsets in the pool bundle.
- * The using-bundle's and the pool-bundle's indexes[URES_INDEX_POOL_CHECKSUM] values
- * must match.
- * Two bits in indexes[URES_INDEX_ATTRIBUTES] indicate whether a resource bundle
- * is or uses a pool bundle.
- *
- * Table key strings must be compared in ASCII order, even if they are not
- * stored in ASCII.
- *
- * New in formatVersion 1.3 compared with 1.2: -------------
- *
- * genrb eliminates duplicates among key strings.
- * Multiple table items may share one key string, or one item may point
- * to the suffix of another's key string. ("Suffix sharing")
- * For example, one key "abc" may be reused for another key "bc" by pointing
- * to the second character. (Key strings are NUL-terminated.)
- *
- * -------------
- *
- * An ICU4C resource bundle file (.res) is a binary, memory-mappable file
- * with nested, hierarchical data structures.
- * It physically contains the following:
- *
- *   Resource root; -- 32-bit Resource item, root item for this bundle's tree;
- *                     currently, the root item must be a table or table32 resource item
- *   int32_t indexes[indexes[0]]; -- array of indexes for friendly
- *                                   reading and swapping; see URES_INDEX_* above
- *                                   new in formatVersion 1.1 (ICU 2.8)
- *   char keys[]; -- characters for key strings
- *                   (formatVersion 1.0: up to 65k of characters; 1.1: <2G)
- *                   (minus the space for root and indexes[]),
- *                   which consist of invariant characters (ASCII/EBCDIC) and are NUL-terminated;
- *                   padded to multiple of 4 bytes for 4-alignment of the following data
- *   uint16_t 16BitUnits[]; -- resources that are stored entirely as sequences of 16-bit units
- *                             (new in formatVersion 2/ICU 4.4)
- *                             data is indexed by the offset values in 16-bit resource types,
- *                             with offset 0 pointing to the beginning of this array;
- *                             there is a 0 at offset 0, for empty resources;
- *                             padded to multiple of 4 bytes for 4-alignment of the following data
- *   data; -- data directly and indirectly indexed by the root item;
- *            the structure is determined by walking the tree
- *
- * Each resource bundle item has a 32-bit Resource handle (see typedef above)
- * which contains the item type number in its upper 4 bits (31..28) and either
- * an offset or a direct value in its lower 28 bits (27..0).
- * The order of items is undefined and only determined by walking the tree.
- * Leaves of the tree may be stored first or last or anywhere in between,
- * and it is in theory possible to have unreferenced holes in the file.
- *
- * 16-bit-unit values:
- * Starting with formatVersion 2/ICU 4.4, some resources are stored in a special
- * array of 16-bit units. Each resource value is a sequence of 16-bit units,
- * with no per-resource padding to a 4-byte boundary.
- * 16-bit container types (Table16 and Array16) contain Resource16 values
- * which are offsets to String-v2 resources in the same 16-bit-units array.
- *
- * Direct values:
- * - Empty Unicode strings have an offset value of 0 in the Resource handle itself.
- * - Starting with formatVersion 2/ICU 4.4, an offset value of 0 for
- *   _any_ resource type indicates an empty value.
- * - Integer values are 28-bit values stored in the Resource handle itself;
- *   the interpretation of unsigned vs. signed integers is up to the application.
- *
- * All other types and values use 28-bit offsets to point to the item's data.
- * The offset is an index to the first 32-bit word of the value, relative to the
- * start of the resource data (i.e., the root item handle is at offset 0).
- * To get byte offsets, the offset is multiplied by 4 (or shifted left by 2 bits).
- * All resource item values are 4-aligned.
- *
- * New in formatVersion 2/ICU 4.4: Some types use offsets into the 16-bit-units array,
- * indexing 16-bit units in that array.
- *
- * The structures (memory layouts) for the values for each item type are listed
- * in the table below.
- *
- * Nested, hierarchical structures: -------------
- *
- * Table items contain key-value pairs where the keys are offsets to char * key strings.
- * The values of these pairs are either Resource handles or
- * offsets into the 16-bit-units array, depending on the table type.
- *
- * Array items are simple vectors of Resource handles,
- * or of offsets into the 16-bit-units array, depending on the array type.
- *
- * Table key string offsets: -------
- *
- * Key string offsets are relative to the start of the resource data (of the root handle),
- * i.e., the first string has an offset of 4+sizeof(indexes).
- * (After the 4-byte root handle and after the indexes array.)
- *
- * If the resource bundle uses a pool bundle, then some key strings are stored
- * in the pool bundle rather than in the local bundle itself.
- * - In a Table or Table16, the 16-bit key string offset is local if it is
- *   less than indexes[URES_INDEX_KEYS_TOP]<<2.
- *   Otherwise, subtract indexes[URES_INDEX_KEYS_TOP]<<2 to get the offset into
- *   the pool bundle key strings.
- * - In a Table32, the 32-bit key string offset is local if it is non-negative.
- *   Otherwise, reset bit 31 to get the pool key string offset.
- *
- * Unlike the local offset, the pool key offset is relative to
- * the start of the key strings, not to the start of the bundle.
- *
- * An alias item is special (and new in ICU 2.4): --------------
- *
- * Its memory layout is just like for a UnicodeString, but at runtime it resolves to
- * another resource bundle's item according to the path in the string.
- * This is used to share items across bundles that are in different lookup/fallback
- * chains (e.g., large collation data among zh_TW and zh_HK).
- * This saves space (for large items) and maintenance effort (less duplication of data).
- *
- * --------------------------------------------------------------------------
- *
- * Resource types:
- *
- * Most resources have their values stored at four-byte offsets from the start
- * of the resource data. These values are at least 4-aligned.
- * Some resource values are stored directly in the offset field of the Resource itself.
- * See UResType in unicode/ures.h for enumeration constants for Resource types.
- *
- * Some resources have their values stored as sequences of 16-bit units,
- * at 2-byte offsets from the start of a contiguous 16-bit-unit array between
- * the table key strings and the other resources. (new in formatVersion 2/ICU 4.4)
- * At offset 0 of that array is a 16-bit zero value for empty 16-bit resources.
- *
- * Resource16 values in Table16 and Array16 are 16-bit offsets to String-v2
- * resources, with the offsets relative to the start of the 16-bit-units array.
- * Starting with formatVersion 3/ICU 56, if offset<poolStringIndex16Limit
- * then use the pool bundle's 16-bit-units array,
- * otherwise subtract that limit and use the local 16-bit-units array.
- *
- * Type Name            Memory layout of values
- *                      (in parentheses: scalar, non-offset values)
- *
- * 0  Unicode String:   int32_t length, UChar[length], (UChar)0, (padding)
- *                  or  (empty string ("") if offset==0)
- * 1  Binary:           int32_t length, uint8_t[length], (padding)
- *                      - the start of the bytes is 16-aligned -
- * 2  Table:            uint16_t count, uint16_t keyStringOffsets[count], (uint16_t padding), Resource[count]
- * 3  Alias:            (physically same value layout as string, new in ICU 2.4)
- * 4  Table32:          int32_t count, int32_t keyStringOffsets[count], Resource[count]
- *                      (new in formatVersion 1.1/ICU 2.8)
- * 5  Table16:          uint16_t count, uint16_t keyStringOffsets[count], Resource16[count]
- *                      (stored in the 16-bit-units array; new in formatVersion 2/ICU 4.4)
- * 6  Unicode String-v2:UChar[length], (UChar)0; length determined by the first UChar:
- *                      - if first is not a trail surrogate, then the length is implicit
- *                        and u_strlen() needs to be called
- *                      - if first<0xdfef then length=first&0x3ff (and skip first)
- *                      - if first<0xdfff then length=((first-0xdfef)<<16) | second UChar
- *                      - if first==0xdfff then length=((second UChar)<<16) | third UChar
- *                      (stored in the 16-bit-units array; new in formatVersion 2/ICU 4.4)
- *
- *                      Starting with formatVersion 3/ICU 56, if offset<poolStringIndexLimit
- *                      then use the pool bundle's 16-bit-units array,
- *                      otherwise subtract that limit and use the local 16-bit-units array.
- *                      (Note different limits for Resource16 vs. Resource.)
- *
- * 7  Integer:          (28-bit offset is integer value)
- * 8  Array:            int32_t count, Resource[count]
- * 9  Array16:          uint16_t count, Resource16[count]
- *                      (stored in the 16-bit-units array; new in formatVersion 2/ICU 4.4)
- * 14 Integer Vector:   int32_t length, int32_t[length]
- * 15 Reserved:         This value denotes special purpose resources and is for internal use.
- *
- * Note that there are 3 types with data vector values:
- * - Vectors of 8-bit bytes stored as type Binary.
- * - Vectors of 16-bit words stored as type Unicode String or Unicode String-v2
- *                     (no value restrictions, all values 0..ffff allowed!).
- * - Vectors of 32-bit words stored as type Integer Vector.
- */
-
-/*
- * Structure for a single, memory-mapped ResourceBundle.
- */
-typedef struct ResourceData {
-    UDataMemory *data;
-    const int32_t *pRoot;
-    const uint16_t *p16BitUnits;
-    const char *poolBundleKeys;
-    Resource rootRes;
-    int32_t localKeyLimit;
-    const uint16_t *poolBundleStrings;
-    int32_t poolStringIndexLimit;
-    int32_t poolStringIndex16Limit;
-    UBool noFallback; /* see URES_ATT_NO_FALLBACK */
-    UBool isPoolBundle;
-    UBool usesPoolBundle;
-    UBool useNativeStrcmp;
-} ResourceData;
-
-/*
- * Read a resource bundle from memory.
- */
-U_CAPI void U_EXPORT2
-res_read(ResourceData *pResData,
-         const UDataInfo *pInfo, const void *inBytes, int32_t length,
-         UErrorCode *errorCode);
-
-/*
- * Load a resource bundle file.
- * The ResourceData structure must be allocated externally.
- */
-U_CFUNC void
-res_load(ResourceData *pResData,
-         const char *path, const char *name, UErrorCode *errorCode);
-
-/*
- * Release a resource bundle file.
- * This does not release the ResourceData structure itself.
- */
-U_CFUNC void
-res_unload(ResourceData *pResData);
-
-U_CAPI UResType U_EXPORT2
-res_getPublicType(Resource res);
-
-///////////////////////////////////////////////////////////////////////////
-// To enable tracing, use the inline versions of the res_get* functions. //
-///////////////////////////////////////////////////////////////////////////
-
-/*
- * Return a pointer to a zero-terminated, const UChar* string
- * and set its length in *pLength.
- * Returns NULL if not found.
- */
-U_CAPI const UChar * U_EXPORT2
-res_getStringNoTrace(const ResourceData *pResData, Resource res, int32_t *pLength);
-
-U_CAPI const uint8_t * U_EXPORT2
-res_getBinaryNoTrace(const ResourceData *pResData, Resource res, int32_t *pLength);
-
-U_CAPI const int32_t * U_EXPORT2
-res_getIntVectorNoTrace(const ResourceData *pResData, Resource res, int32_t *pLength);
-
-U_CAPI const UChar * U_EXPORT2
-res_getAlias(const ResourceData *pResData, Resource res, int32_t *pLength);
-
-U_CAPI Resource U_EXPORT2
-res_getResource(const ResourceData *pResData, const char *key);
-
-U_CAPI int32_t U_EXPORT2
-res_countArrayItems(const ResourceData *pResData, Resource res);
-
-U_CAPI Resource U_EXPORT2
-res_getArrayItem(const ResourceData *pResData, Resource array, int32_t indexS);
-
-U_CAPI Resource U_EXPORT2
-res_getTableItemByIndex(const ResourceData *pResData, Resource table, int32_t indexS, const char ** key);
-
-U_CAPI Resource U_EXPORT2
-res_getTableItemByKey(const ResourceData *pResData, Resource table, int32_t *indexS, const char* * key);
-
-/**
- * Iterates over the path and stops when a scalar resource is found.
- * Follows aliases.
- * Modifies the contents of *path (replacing separators with NULs),
- * and also moves *path forward while it finds items.
- *
- * @param path input: "CollationElements/Sequence" or "zoneStrings/3/2" etc.;
- *             output: points to the part that has not yet been processed
- */
-U_CFUNC Resource res_findResource(const ResourceData *pResData, Resource r,
-                                  char** path, const char** key);
-
-#ifdef __cplusplus
-
-#include "resource.h"
-#include "restrace.h"
-
-U_NAMESPACE_BEGIN
-
-inline const UChar* res_getString(const ResourceTracer& traceInfo,
-        const ResourceData *pResData, Resource res, int32_t *pLength) {
-    traceInfo.trace("string");
-    return res_getStringNoTrace(pResData, res, pLength);
-}
-
-inline const uint8_t* res_getBinary(const ResourceTracer& traceInfo,
-        const ResourceData *pResData, Resource res, int32_t *pLength) {
-    traceInfo.trace("binary");
-    return res_getBinaryNoTrace(pResData, res, pLength);
-}
-
-inline const int32_t* res_getIntVector(const ResourceTracer& traceInfo,
-        const ResourceData *pResData, Resource res, int32_t *pLength) {
-    traceInfo.trace("intvector");
-    return res_getIntVectorNoTrace(pResData, res, pLength);
-}
-
-inline int32_t res_getInt(const ResourceTracer& traceInfo, Resource res) {
-    traceInfo.trace("int");
-    return RES_GET_INT_NO_TRACE(res);
-}
-
-inline uint32_t res_getUInt(const ResourceTracer& traceInfo, Resource res) {
-    traceInfo.trace("uint");
-    return RES_GET_UINT_NO_TRACE(res);
-}
-
-class ResourceDataValue : public ResourceValue {
-public:
-    ResourceDataValue() :
-        res(static_cast<Resource>(URES_NONE)),
-        fTraceInfo() {}
-    virtual ~ResourceDataValue();
-
-    void setData(const ResourceData *data) {
-        resData = *data;
-    }
-
-    void setResource(Resource r, ResourceTracer&& traceInfo) {
-        res = r;
-        fTraceInfo = traceInfo;
-    }
-
-    const ResourceData &getData() const { return resData; }
-    virtual UResType getType() const;
-    virtual const UChar *getString(int32_t &length, UErrorCode &errorCode) const;
-    virtual const UChar *getAliasString(int32_t &length, UErrorCode &errorCode) const;
-    virtual int32_t getInt(UErrorCode &errorCode) const;
-    virtual uint32_t getUInt(UErrorCode &errorCode) const;
-    virtual const int32_t *getIntVector(int32_t &length, UErrorCode &errorCode) const;
-    virtual const uint8_t *getBinary(int32_t &length, UErrorCode &errorCode) const;
-    virtual ResourceArray getArray(UErrorCode &errorCode) const;
-    virtual ResourceTable getTable(UErrorCode &errorCode) const;
-    virtual UBool isNoInheritanceMarker() const;
-    virtual int32_t getStringArray(UnicodeString *dest, int32_t capacity,
-                                   UErrorCode &errorCode) const;
-    virtual int32_t getStringArrayOrStringAsArray(UnicodeString *dest, int32_t capacity,
-                                                  UErrorCode &errorCode) const;
-    virtual UnicodeString getStringOrFirstOfArray(UErrorCode &errorCode) const;
-
-private:
-    // TODO(ICU-20769): If UResourceBundle.fResData becomes a pointer,
-    // then remove this value field again and just store a pResData pointer.
-    ResourceData resData;
-    Resource res;
-    ResourceTracer fTraceInfo;
-};
-
-U_NAMESPACE_END
-
-#endif  /* __cplusplus */
-
-/**
- * Swap an ICU resource bundle. See udataswp.h.
- * @internal
- */
-U_CAPI int32_t U_EXPORT2
-ures_swap(const UDataSwapper *ds,
-          const void *inData, int32_t length, void *outData,
-          UErrorCode *pErrorCode);
-
-#endif
-=======
-// © 2016 and later: Unicode, Inc. and others.
-// License & terms of use: http://www.unicode.org/copyright.html
-/*
-******************************************************************************
-* Copyright (C) 1999-2016, International Business Machines
-*                Corporation and others. All Rights Reserved.
-******************************************************************************
-*   file name:  uresdata.h
-*   encoding:   UTF-8
-*   tab size:   8 (not used)
-*   indentation:4
-*
-*   created on: 1999dec08
-*   created by: Markus W. Scherer
-*   06/24/02    weiv        Added support for resource sharing
-*/
-
-#ifndef __RESDATA_H__
-#define __RESDATA_H__
-
-#include "unicode/utypes.h"
-#include "unicode/udata.h"
-#include "unicode/ures.h"
-#include "putilimp.h"
-#include "udataswp.h"
-
-/**
- * Numeric constants for internal-only types of resource items.
- * These must use different numeric values than UResType constants
- * because they are used together.
- * Internal types are never returned by ures_getType().
- */
-typedef enum {
-    /** Include a negative value so that the compiler uses the same int type as for UResType. */
-    URES_INTERNAL_NONE=-1,
-
-    /** Resource type constant for tables with 32-bit count, key offsets and values. */
-    URES_TABLE32=4,
-
-    /**
-     * Resource type constant for tables with 16-bit count, key offsets and values.
-     * All values are URES_STRING_V2 strings.
-     */
-    URES_TABLE16=5,
-
-    /** Resource type constant for 16-bit Unicode strings in formatVersion 2. */
-    URES_STRING_V2=6,
-
-    /**
-     * Resource type constant for arrays with 16-bit count and values.
-     * All values are URES_STRING_V2 strings.
-     */
-    URES_ARRAY16=9
-
-    /* Resource type 15 is not defined but effectively used by RES_BOGUS=0xffffffff. */
-} UResInternalType;
-
-/*
- * A Resource is a 32-bit value that has 2 bit fields:
- * 31..28   4-bit type, see enum below
- * 27..0    28-bit four-byte-offset or value according to the type
- */
-typedef uint32_t Resource;
-
-#define RES_BOGUS 0xffffffff
-#define RES_MAX_OFFSET 0x0fffffff
-
-#define RES_GET_TYPE(res) ((int32_t)((res)>>28UL))
-#define RES_GET_OFFSET(res) ((res)&0x0fffffff)
-#define RES_GET_POINTER(pRoot, res) ((pRoot)+RES_GET_OFFSET(res))
-
-/* get signed and unsigned integer values directly from the Resource handle
- * NOTE: For proper logging, please use the res_getInt() constexpr
- */
-#if U_SIGNED_RIGHT_SHIFT_IS_ARITHMETIC
-#   define RES_GET_INT_NO_TRACE(res) (((int32_t)((res)<<4L))>>4L)
-#else
-#   define RES_GET_INT_NO_TRACE(res) (int32_t)(((res)&0x08000000) ? (res)|0xf0000000 : (res)&0x07ffffff)
-#endif
-
-#define RES_GET_UINT_NO_TRACE(res) ((res)&0x0fffffff)
-
-#define URES_IS_ARRAY(type) ((int32_t)(type)==URES_ARRAY || (int32_t)(type)==URES_ARRAY16)
-#define URES_IS_TABLE(type) ((int32_t)(type)==URES_TABLE || (int32_t)(type)==URES_TABLE16 || (int32_t)(type)==URES_TABLE32)
-#define URES_IS_CONTAINER(type) (URES_IS_TABLE(type) || URES_IS_ARRAY(type))
-
-#define URES_MAKE_RESOURCE(type, offset) (((Resource)(type)<<28)|(Resource)(offset))
-#define URES_MAKE_EMPTY_RESOURCE(type) ((Resource)(type)<<28)
-
-/* indexes[] value names; indexes are generally 32-bit (Resource) indexes */
-enum {
-    /**
-     * [0] contains the length of indexes[]
-     * which is at most URES_INDEX_TOP of the latest format version
-     *
-     * formatVersion==1: all bits contain the length of indexes[]
-     *   but the length is much less than 0xff;
-     * formatVersion>1:
-     *   only bits  7..0 contain the length of indexes[],
-     *        bits 31..8 are reserved and set to 0
-     * formatVersion>=3:
-     *        bits 31..8 poolStringIndexLimit bits 23..0
-     */
-    URES_INDEX_LENGTH,
-    /**
-     * [1] contains the top of the key strings,
-     *     same as the bottom of resources or UTF-16 strings, rounded up
-     */
-    URES_INDEX_KEYS_TOP,
-    /** [2] contains the top of all resources */
-    URES_INDEX_RESOURCES_TOP,
-    /**
-     * [3] contains the top of the bundle,
-     *     in case it were ever different from [2]
-     */
-    URES_INDEX_BUNDLE_TOP,
-    /** [4] max. length of any table */
-    URES_INDEX_MAX_TABLE_LENGTH,
-    /**
-     * [5] attributes bit set, see URES_ATT_* (new in formatVersion 1.2)
-     *
-     * formatVersion>=3:
-     *   bits 31..16 poolStringIndex16Limit
-     *   bits 15..12 poolStringIndexLimit bits 27..24
-     */
-    URES_INDEX_ATTRIBUTES,
-    /**
-     * [6] top of the 16-bit units (UTF-16 string v2 UChars, URES_TABLE16, URES_ARRAY16),
-     *     rounded up (new in formatVersion 2.0, ICU 4.4)
-     */
-    URES_INDEX_16BIT_TOP,
-    /** [7] checksum of the pool bundle (new in formatVersion 2.0, ICU 4.4) */
-    URES_INDEX_POOL_CHECKSUM,
-    URES_INDEX_TOP
-};
-
-/*
- * Nofallback attribute, attribute bit 0 in indexes[URES_INDEX_ATTRIBUTES].
- * New in formatVersion 1.2 (ICU 3.6).
- *
- * If set, then this resource bundle is a standalone bundle.
- * If not set, then the bundle participates in locale fallback, eventually
- * all the way to the root bundle.
- * If indexes[] is missing or too short, then the attribute cannot be determined
- * reliably. Dependency checking should ignore such bundles, and loading should
- * use fallbacks.
- */
-#define URES_ATT_NO_FALLBACK 1
-
-/*
- * Attributes for bundles that are, or use, a pool bundle.
- * A pool bundle provides key strings that are shared among several other bundles
- * to reduce their total size.
- * New in formatVersion 2 (ICU 4.4).
- */
-#define URES_ATT_IS_POOL_BUNDLE 2
-#define URES_ATT_USES_POOL_BUNDLE 4
-
-/*
- * File format for .res resource bundle files
- *
- * ICU 56: New in formatVersion 3 compared with 2: -------------
- *
- * Resource bundles can optionally use shared string-v2 values
- * stored in the pool bundle.
- * If so, then the indexes[] contain two new values
- * in previously-unused bits of existing indexes[] slots:
- * - poolStringIndexLimit:
- *     String-v2 offsets (in 32-bit Resource words) below this limit
- *     point to pool bundle string-v2 values.
- * - poolStringIndex16Limit:
- *     Resource16 string-v2 offsets below this limit
- *     point to pool bundle string-v2 values.
- * Guarantee: poolStringIndex16Limit <= poolStringIndexLimit
- *
- * The local bundle's poolStringIndexLimit is greater than
- * any pool bundle string index used in the local bundle.
- * The poolStringIndexLimit should not be greater than
- * the maximum possible pool bundle string index.
- *
- * The maximum possible pool bundle string index is the index to the last non-NUL
- * pool string character, due to suffix sharing.
- *
- * In the pool bundle, there is no structure that lists the strings.
- * (The root resource is an empty Table.)
- * If the strings need to be enumerated (as genrb --usePoolBundle does),
- * then iterate through the pool bundle's 16-bit-units array from the beginning.
- * Stop at the end of the array, or when an explicit or implicit string length
- * would lead beyond the end of the array,
- * or when an apparent string is not NUL-terminated.
- * (Future genrb version might terminate the strings with
- * what looks like a large explicit string length.)
- *
- * ICU 4.4: New in formatVersion 2 compared with 1.3: -------------
- *
- * Three new resource types -- String-v2, Table16 and Array16 -- have their
- * values stored in a new array of 16-bit units between the table key strings
- * and the start of the other resources.
- *
- * genrb eliminates duplicates among Unicode string-v2 values.
- * Multiple Unicode strings may use the same offset and string data,
- * or a short string may point to the suffix of a longer string. ("Suffix sharing")
- * For example, one string "abc" may be reused for another string "bc" by pointing
- * to the second character. (Short strings-v2 are NUL-terminated
- * and not preceded by an explicit length value.)
- *
- * It is allowed for all resource types to share values.
- * The swapper code (ures_swap()) has been modified so that it swaps each item
- * exactly once.
- *
- * A resource bundle may use a special pool bundle. Some or all of the table key strings
- * of the using-bundle are omitted, and the key string offsets for such key strings refer
- * to offsets in the pool bundle.
- * The using-bundle's and the pool-bundle's indexes[URES_INDEX_POOL_CHECKSUM] values
- * must match.
- * Two bits in indexes[URES_INDEX_ATTRIBUTES] indicate whether a resource bundle
- * is or uses a pool bundle.
- *
- * Table key strings must be compared in ASCII order, even if they are not
- * stored in ASCII.
- *
- * New in formatVersion 1.3 compared with 1.2: -------------
- *
- * genrb eliminates duplicates among key strings.
- * Multiple table items may share one key string, or one item may point
- * to the suffix of another's key string. ("Suffix sharing")
- * For example, one key "abc" may be reused for another key "bc" by pointing
- * to the second character. (Key strings are NUL-terminated.)
- *
- * -------------
- *
- * An ICU4C resource bundle file (.res) is a binary, memory-mappable file
- * with nested, hierarchical data structures.
- * It physically contains the following:
- *
- *   Resource root; -- 32-bit Resource item, root item for this bundle's tree;
- *                     currently, the root item must be a table or table32 resource item
- *   int32_t indexes[indexes[0]]; -- array of indexes for friendly
- *                                   reading and swapping; see URES_INDEX_* above
- *                                   new in formatVersion 1.1 (ICU 2.8)
- *   char keys[]; -- characters for key strings
- *                   (formatVersion 1.0: up to 65k of characters; 1.1: <2G)
- *                   (minus the space for root and indexes[]),
- *                   which consist of invariant characters (ASCII/EBCDIC) and are NUL-terminated;
- *                   padded to multiple of 4 bytes for 4-alignment of the following data
- *   uint16_t 16BitUnits[]; -- resources that are stored entirely as sequences of 16-bit units
- *                             (new in formatVersion 2/ICU 4.4)
- *                             data is indexed by the offset values in 16-bit resource types,
- *                             with offset 0 pointing to the beginning of this array;
- *                             there is a 0 at offset 0, for empty resources;
- *                             padded to multiple of 4 bytes for 4-alignment of the following data
- *   data; -- data directly and indirectly indexed by the root item;
- *            the structure is determined by walking the tree
- *
- * Each resource bundle item has a 32-bit Resource handle (see typedef above)
- * which contains the item type number in its upper 4 bits (31..28) and either
- * an offset or a direct value in its lower 28 bits (27..0).
- * The order of items is undefined and only determined by walking the tree.
- * Leaves of the tree may be stored first or last or anywhere in between,
- * and it is in theory possible to have unreferenced holes in the file.
- *
- * 16-bit-unit values:
- * Starting with formatVersion 2/ICU 4.4, some resources are stored in a special
- * array of 16-bit units. Each resource value is a sequence of 16-bit units,
- * with no per-resource padding to a 4-byte boundary.
- * 16-bit container types (Table16 and Array16) contain Resource16 values
- * which are offsets to String-v2 resources in the same 16-bit-units array.
- *
- * Direct values:
- * - Empty Unicode strings have an offset value of 0 in the Resource handle itself.
- * - Starting with formatVersion 2/ICU 4.4, an offset value of 0 for
- *   _any_ resource type indicates an empty value.
- * - Integer values are 28-bit values stored in the Resource handle itself;
- *   the interpretation of unsigned vs. signed integers is up to the application.
- *
- * All other types and values use 28-bit offsets to point to the item's data.
- * The offset is an index to the first 32-bit word of the value, relative to the
- * start of the resource data (i.e., the root item handle is at offset 0).
- * To get byte offsets, the offset is multiplied by 4 (or shifted left by 2 bits).
- * All resource item values are 4-aligned.
- *
- * New in formatVersion 2/ICU 4.4: Some types use offsets into the 16-bit-units array,
- * indexing 16-bit units in that array.
- *
- * The structures (memory layouts) for the values for each item type are listed
- * in the table below.
- *
- * Nested, hierarchical structures: -------------
- *
- * Table items contain key-value pairs where the keys are offsets to char * key strings.
- * The values of these pairs are either Resource handles or
- * offsets into the 16-bit-units array, depending on the table type.
- *
- * Array items are simple vectors of Resource handles,
- * or of offsets into the 16-bit-units array, depending on the array type.
- *
- * Table key string offsets: -------
- *
- * Key string offsets are relative to the start of the resource data (of the root handle),
- * i.e., the first string has an offset of 4+sizeof(indexes).
- * (After the 4-byte root handle and after the indexes array.)
- *
- * If the resource bundle uses a pool bundle, then some key strings are stored
- * in the pool bundle rather than in the local bundle itself.
- * - In a Table or Table16, the 16-bit key string offset is local if it is
- *   less than indexes[URES_INDEX_KEYS_TOP]<<2.
- *   Otherwise, subtract indexes[URES_INDEX_KEYS_TOP]<<2 to get the offset into
- *   the pool bundle key strings.
- * - In a Table32, the 32-bit key string offset is local if it is non-negative.
- *   Otherwise, reset bit 31 to get the pool key string offset.
- *
- * Unlike the local offset, the pool key offset is relative to
- * the start of the key strings, not to the start of the bundle.
- *
- * An alias item is special (and new in ICU 2.4): --------------
- *
- * Its memory layout is just like for a UnicodeString, but at runtime it resolves to
- * another resource bundle's item according to the path in the string.
- * This is used to share items across bundles that are in different lookup/fallback
- * chains (e.g., large collation data among zh_TW and zh_HK).
- * This saves space (for large items) and maintenance effort (less duplication of data).
- *
- * --------------------------------------------------------------------------
- *
- * Resource types:
- *
- * Most resources have their values stored at four-byte offsets from the start
- * of the resource data. These values are at least 4-aligned.
- * Some resource values are stored directly in the offset field of the Resource itself.
- * See UResType in unicode/ures.h for enumeration constants for Resource types.
- *
- * Some resources have their values stored as sequences of 16-bit units,
- * at 2-byte offsets from the start of a contiguous 16-bit-unit array between
- * the table key strings and the other resources. (new in formatVersion 2/ICU 4.4)
- * At offset 0 of that array is a 16-bit zero value for empty 16-bit resources.
- *
- * Resource16 values in Table16 and Array16 are 16-bit offsets to String-v2
- * resources, with the offsets relative to the start of the 16-bit-units array.
- * Starting with formatVersion 3/ICU 56, if offset<poolStringIndex16Limit
- * then use the pool bundle's 16-bit-units array,
- * otherwise subtract that limit and use the local 16-bit-units array.
- *
- * Type Name            Memory layout of values
- *                      (in parentheses: scalar, non-offset values)
- *
- * 0  Unicode String:   int32_t length, UChar[length], (UChar)0, (padding)
- *                  or  (empty string ("") if offset==0)
- * 1  Binary:           int32_t length, uint8_t[length], (padding)
- *                      - the start of the bytes is 16-aligned -
- * 2  Table:            uint16_t count, uint16_t keyStringOffsets[count], (uint16_t padding), Resource[count]
- * 3  Alias:            (physically same value layout as string, new in ICU 2.4)
- * 4  Table32:          int32_t count, int32_t keyStringOffsets[count], Resource[count]
- *                      (new in formatVersion 1.1/ICU 2.8)
- * 5  Table16:          uint16_t count, uint16_t keyStringOffsets[count], Resource16[count]
- *                      (stored in the 16-bit-units array; new in formatVersion 2/ICU 4.4)
- * 6  Unicode String-v2:UChar[length], (UChar)0; length determined by the first UChar:
- *                      - if first is not a trail surrogate, then the length is implicit
- *                        and u_strlen() needs to be called
- *                      - if first<0xdfef then length=first&0x3ff (and skip first)
- *                      - if first<0xdfff then length=((first-0xdfef)<<16) | second UChar
- *                      - if first==0xdfff then length=((second UChar)<<16) | third UChar
- *                      (stored in the 16-bit-units array; new in formatVersion 2/ICU 4.4)
- *
- *                      Starting with formatVersion 3/ICU 56, if offset<poolStringIndexLimit
- *                      then use the pool bundle's 16-bit-units array,
- *                      otherwise subtract that limit and use the local 16-bit-units array.
- *                      (Note different limits for Resource16 vs. Resource.)
- *
- * 7  Integer:          (28-bit offset is integer value)
- * 8  Array:            int32_t count, Resource[count]
- * 9  Array16:          uint16_t count, Resource16[count]
- *                      (stored in the 16-bit-units array; new in formatVersion 2/ICU 4.4)
- * 14 Integer Vector:   int32_t length, int32_t[length]
- * 15 Reserved:         This value denotes special purpose resources and is for internal use.
- *
- * Note that there are 3 types with data vector values:
- * - Vectors of 8-bit bytes stored as type Binary.
- * - Vectors of 16-bit words stored as type Unicode String or Unicode String-v2
- *                     (no value restrictions, all values 0..ffff allowed!).
- * - Vectors of 32-bit words stored as type Integer Vector.
- */
-
-/*
- * Structure for a single, memory-mapped ResourceBundle.
- */
-typedef struct ResourceData {
-    UDataMemory *data;
-    const int32_t *pRoot;
-    const uint16_t *p16BitUnits;
-    const char *poolBundleKeys;
-    Resource rootRes;
-    int32_t localKeyLimit;
-    const uint16_t *poolBundleStrings;
-    int32_t poolStringIndexLimit;
-    int32_t poolStringIndex16Limit;
-    UBool noFallback; /* see URES_ATT_NO_FALLBACK */
-    UBool isPoolBundle;
-    UBool usesPoolBundle;
-    UBool useNativeStrcmp;
-} ResourceData;
-
-struct UResourceDataEntry;   // forward declared for ResoureDataValue below; actually defined in uresimp.h
-
-/*
- * Read a resource bundle from memory.
- */
-U_CAPI void U_EXPORT2
-res_read(ResourceData *pResData,
-         const UDataInfo *pInfo, const void *inBytes, int32_t length,
-         UErrorCode *errorCode);
-
-/*
- * Load a resource bundle file.
- * The ResourceData structure must be allocated externally.
- */
-U_CFUNC void
-res_load(ResourceData *pResData,
-         const char *path, const char *name, UErrorCode *errorCode);
-
-/*
- * Release a resource bundle file.
- * This does not release the ResourceData structure itself.
- */
-U_CFUNC void
-res_unload(ResourceData *pResData);
-
-U_CAPI UResType U_EXPORT2
-res_getPublicType(Resource res);
-
-///////////////////////////////////////////////////////////////////////////
-// To enable tracing, use the inline versions of the res_get* functions. //
-///////////////////////////////////////////////////////////////////////////
-
-/*
- * Return a pointer to a zero-terminated, const UChar* string
- * and set its length in *pLength.
- * Returns NULL if not found.
- */
-U_CAPI const UChar * U_EXPORT2
-res_getStringNoTrace(const ResourceData *pResData, Resource res, int32_t *pLength);
-
-U_CAPI const uint8_t * U_EXPORT2
-res_getBinaryNoTrace(const ResourceData *pResData, Resource res, int32_t *pLength);
-
-U_CAPI const int32_t * U_EXPORT2
-res_getIntVectorNoTrace(const ResourceData *pResData, Resource res, int32_t *pLength);
-
-U_CAPI const UChar * U_EXPORT2
-res_getAlias(const ResourceData *pResData, Resource res, int32_t *pLength);
-
-U_CAPI Resource U_EXPORT2
-res_getResource(const ResourceData *pResData, const char *key);
-
-U_CAPI int32_t U_EXPORT2
-res_countArrayItems(const ResourceData *pResData, Resource res);
-
-U_CAPI Resource U_EXPORT2
-res_getArrayItem(const ResourceData *pResData, Resource array, int32_t indexS);
-
-U_CAPI Resource U_EXPORT2
-res_getTableItemByIndex(const ResourceData *pResData, Resource table, int32_t indexS, const char ** key);
-
-U_CAPI Resource U_EXPORT2
-res_getTableItemByKey(const ResourceData *pResData, Resource table, int32_t *indexS, const char* * key);
-
-/**
- * Iterates over the path and stops when a scalar resource is found.
- * Follows aliases.
- * Modifies the contents of *path (replacing separators with NULs),
- * and also moves *path forward while it finds items.
- *
- * @param path input: "CollationElements/Sequence" or "zoneStrings/3/2" etc.;
- *             output: points to the part that has not yet been processed
- */
-U_CFUNC Resource res_findResource(const ResourceData *pResData, Resource r,
-                                  char** path, const char** key);
-
-#ifdef __cplusplus
-
-#include "resource.h"
-#include "restrace.h"
-
-U_NAMESPACE_BEGIN
-
-inline const char16_t* res_getString(const ResourceTracer& traceInfo,
-        const ResourceData *pResData, Resource res, int32_t *pLength) {
-    traceInfo.trace("string");
-    return res_getStringNoTrace(pResData, res, pLength);
-}
-
-inline const uint8_t* res_getBinary(const ResourceTracer& traceInfo,
-        const ResourceData *pResData, Resource res, int32_t *pLength) {
-    traceInfo.trace("binary");
-    return res_getBinaryNoTrace(pResData, res, pLength);
-}
-
-inline const int32_t* res_getIntVector(const ResourceTracer& traceInfo,
-        const ResourceData *pResData, Resource res, int32_t *pLength) {
-    traceInfo.trace("intvector");
-    return res_getIntVectorNoTrace(pResData, res, pLength);
-}
-
-inline int32_t res_getInt(const ResourceTracer& traceInfo, Resource res) {
-    traceInfo.trace("int");
-    return RES_GET_INT_NO_TRACE(res);
-}
-
-inline uint32_t res_getUInt(const ResourceTracer& traceInfo, Resource res) {
-    traceInfo.trace("uint");
-    return RES_GET_UINT_NO_TRACE(res);
-}
-
-class ResourceDataValue : public ResourceValue {
-public:
-    ResourceDataValue() :
-        pResData(nullptr),
-        validLocaleDataEntry(nullptr),
-        res(static_cast<Resource>(URES_NONE)),
-        fTraceInfo() {}
-    virtual ~ResourceDataValue();
-
-    void setData(const ResourceData &data) {
-        pResData = &data;
-    }
-    
-    void setValidLocaleDataEntry(UResourceDataEntry *entry) {
-        validLocaleDataEntry = entry;
-    }
-
-    void setResource(Resource r, ResourceTracer&& traceInfo) {
-        res = r;
-        fTraceInfo = traceInfo;
-    }
-
-    const ResourceData &getData() const { return *pResData; }
-    UResourceDataEntry *getValidLocaleDataEntry() const { return validLocaleDataEntry; }
-    Resource getResource() const { return res; }
-    virtual UResType getType() const override;
-    virtual const char16_t *getString(int32_t &length, UErrorCode &errorCode) const override;
-    virtual const char16_t *getAliasString(int32_t &length, UErrorCode &errorCode) const override;
-    virtual int32_t getInt(UErrorCode &errorCode) const override;
-    virtual uint32_t getUInt(UErrorCode &errorCode) const override;
-    virtual const int32_t *getIntVector(int32_t &length, UErrorCode &errorCode) const override;
-    virtual const uint8_t *getBinary(int32_t &length, UErrorCode &errorCode) const override;
-    virtual ResourceArray getArray(UErrorCode &errorCode) const override;
-    virtual ResourceTable getTable(UErrorCode &errorCode) const override;
-    virtual UBool isNoInheritanceMarker() const override;
-    virtual int32_t getStringArray(UnicodeString *dest, int32_t capacity,
-                                   UErrorCode &errorCode) const override;
-    virtual int32_t getStringArrayOrStringAsArray(UnicodeString *dest, int32_t capacity,
-                                                  UErrorCode &errorCode) const override;
-    virtual UnicodeString getStringOrFirstOfArray(UErrorCode &errorCode) const override;
-
-private:
-    const ResourceData *pResData;
-    UResourceDataEntry *validLocaleDataEntry;
-    Resource res;
-    ResourceTracer fTraceInfo;
-};
-
-U_NAMESPACE_END
-
-#endif  /* __cplusplus */
-
-/**
- * Swap an ICU resource bundle. See udataswp.h.
- * @internal
- */
-U_CAPI int32_t U_EXPORT2
-ures_swap(const UDataSwapper *ds,
-          const void *inData, int32_t length, void *outData,
-          UErrorCode *pErrorCode);
-
-#endif
->>>>>>> a8a80be5
+// © 2016 and later: Unicode, Inc. and others.
+// License & terms of use: http://www.unicode.org/copyright.html
+/*
+******************************************************************************
+* Copyright (C) 1999-2016, International Business Machines
+*                Corporation and others. All Rights Reserved.
+******************************************************************************
+*   file name:  uresdata.h
+*   encoding:   UTF-8
+*   tab size:   8 (not used)
+*   indentation:4
+*
+*   created on: 1999dec08
+*   created by: Markus W. Scherer
+*   06/24/02    weiv        Added support for resource sharing
+*/
+
+#ifndef __RESDATA_H__
+#define __RESDATA_H__
+
+#include "unicode/utypes.h"
+#include "unicode/udata.h"
+#include "unicode/ures.h"
+#include "putilimp.h"
+#include "udataswp.h"
+
+/**
+ * Numeric constants for internal-only types of resource items.
+ * These must use different numeric values than UResType constants
+ * because they are used together.
+ * Internal types are never returned by ures_getType().
+ */
+typedef enum {
+    /** Include a negative value so that the compiler uses the same int type as for UResType. */
+    URES_INTERNAL_NONE=-1,
+
+    /** Resource type constant for tables with 32-bit count, key offsets and values. */
+    URES_TABLE32=4,
+
+    /**
+     * Resource type constant for tables with 16-bit count, key offsets and values.
+     * All values are URES_STRING_V2 strings.
+     */
+    URES_TABLE16=5,
+
+    /** Resource type constant for 16-bit Unicode strings in formatVersion 2. */
+    URES_STRING_V2=6,
+
+    /**
+     * Resource type constant for arrays with 16-bit count and values.
+     * All values are URES_STRING_V2 strings.
+     */
+    URES_ARRAY16=9
+
+    /* Resource type 15 is not defined but effectively used by RES_BOGUS=0xffffffff. */
+} UResInternalType;
+
+/*
+ * A Resource is a 32-bit value that has 2 bit fields:
+ * 31..28   4-bit type, see enum below
+ * 27..0    28-bit four-byte-offset or value according to the type
+ */
+typedef uint32_t Resource;
+
+#define RES_BOGUS 0xffffffff
+#define RES_MAX_OFFSET 0x0fffffff
+
+#define RES_GET_TYPE(res) ((int32_t)((res)>>28UL))
+#define RES_GET_OFFSET(res) ((res)&0x0fffffff)
+#define RES_GET_POINTER(pRoot, res) ((pRoot)+RES_GET_OFFSET(res))
+
+/* get signed and unsigned integer values directly from the Resource handle
+ * NOTE: For proper logging, please use the res_getInt() constexpr
+ */
+#if U_SIGNED_RIGHT_SHIFT_IS_ARITHMETIC
+#   define RES_GET_INT_NO_TRACE(res) (((int32_t)((res)<<4L))>>4L)
+#else
+#   define RES_GET_INT_NO_TRACE(res) (int32_t)(((res)&0x08000000) ? (res)|0xf0000000 : (res)&0x07ffffff)
+#endif
+
+#define RES_GET_UINT_NO_TRACE(res) ((res)&0x0fffffff)
+
+#define URES_IS_ARRAY(type) ((int32_t)(type)==URES_ARRAY || (int32_t)(type)==URES_ARRAY16)
+#define URES_IS_TABLE(type) ((int32_t)(type)==URES_TABLE || (int32_t)(type)==URES_TABLE16 || (int32_t)(type)==URES_TABLE32)
+#define URES_IS_CONTAINER(type) (URES_IS_TABLE(type) || URES_IS_ARRAY(type))
+
+#define URES_MAKE_RESOURCE(type, offset) (((Resource)(type)<<28)|(Resource)(offset))
+#define URES_MAKE_EMPTY_RESOURCE(type) ((Resource)(type)<<28)
+
+/* indexes[] value names; indexes are generally 32-bit (Resource) indexes */
+enum {
+    /**
+     * [0] contains the length of indexes[]
+     * which is at most URES_INDEX_TOP of the latest format version
+     *
+     * formatVersion==1: all bits contain the length of indexes[]
+     *   but the length is much less than 0xff;
+     * formatVersion>1:
+     *   only bits  7..0 contain the length of indexes[],
+     *        bits 31..8 are reserved and set to 0
+     * formatVersion>=3:
+     *        bits 31..8 poolStringIndexLimit bits 23..0
+     */
+    URES_INDEX_LENGTH,
+    /**
+     * [1] contains the top of the key strings,
+     *     same as the bottom of resources or UTF-16 strings, rounded up
+     */
+    URES_INDEX_KEYS_TOP,
+    /** [2] contains the top of all resources */
+    URES_INDEX_RESOURCES_TOP,
+    /**
+     * [3] contains the top of the bundle,
+     *     in case it were ever different from [2]
+     */
+    URES_INDEX_BUNDLE_TOP,
+    /** [4] max. length of any table */
+    URES_INDEX_MAX_TABLE_LENGTH,
+    /**
+     * [5] attributes bit set, see URES_ATT_* (new in formatVersion 1.2)
+     *
+     * formatVersion>=3:
+     *   bits 31..16 poolStringIndex16Limit
+     *   bits 15..12 poolStringIndexLimit bits 27..24
+     */
+    URES_INDEX_ATTRIBUTES,
+    /**
+     * [6] top of the 16-bit units (UTF-16 string v2 UChars, URES_TABLE16, URES_ARRAY16),
+     *     rounded up (new in formatVersion 2.0, ICU 4.4)
+     */
+    URES_INDEX_16BIT_TOP,
+    /** [7] checksum of the pool bundle (new in formatVersion 2.0, ICU 4.4) */
+    URES_INDEX_POOL_CHECKSUM,
+    URES_INDEX_TOP
+};
+
+/*
+ * Nofallback attribute, attribute bit 0 in indexes[URES_INDEX_ATTRIBUTES].
+ * New in formatVersion 1.2 (ICU 3.6).
+ *
+ * If set, then this resource bundle is a standalone bundle.
+ * If not set, then the bundle participates in locale fallback, eventually
+ * all the way to the root bundle.
+ * If indexes[] is missing or too short, then the attribute cannot be determined
+ * reliably. Dependency checking should ignore such bundles, and loading should
+ * use fallbacks.
+ */
+#define URES_ATT_NO_FALLBACK 1
+
+/*
+ * Attributes for bundles that are, or use, a pool bundle.
+ * A pool bundle provides key strings that are shared among several other bundles
+ * to reduce their total size.
+ * New in formatVersion 2 (ICU 4.4).
+ */
+#define URES_ATT_IS_POOL_BUNDLE 2
+#define URES_ATT_USES_POOL_BUNDLE 4
+
+/*
+ * File format for .res resource bundle files
+ *
+ * ICU 56: New in formatVersion 3 compared with 2: -------------
+ *
+ * Resource bundles can optionally use shared string-v2 values
+ * stored in the pool bundle.
+ * If so, then the indexes[] contain two new values
+ * in previously-unused bits of existing indexes[] slots:
+ * - poolStringIndexLimit:
+ *     String-v2 offsets (in 32-bit Resource words) below this limit
+ *     point to pool bundle string-v2 values.
+ * - poolStringIndex16Limit:
+ *     Resource16 string-v2 offsets below this limit
+ *     point to pool bundle string-v2 values.
+ * Guarantee: poolStringIndex16Limit <= poolStringIndexLimit
+ *
+ * The local bundle's poolStringIndexLimit is greater than
+ * any pool bundle string index used in the local bundle.
+ * The poolStringIndexLimit should not be greater than
+ * the maximum possible pool bundle string index.
+ *
+ * The maximum possible pool bundle string index is the index to the last non-NUL
+ * pool string character, due to suffix sharing.
+ *
+ * In the pool bundle, there is no structure that lists the strings.
+ * (The root resource is an empty Table.)
+ * If the strings need to be enumerated (as genrb --usePoolBundle does),
+ * then iterate through the pool bundle's 16-bit-units array from the beginning.
+ * Stop at the end of the array, or when an explicit or implicit string length
+ * would lead beyond the end of the array,
+ * or when an apparent string is not NUL-terminated.
+ * (Future genrb version might terminate the strings with
+ * what looks like a large explicit string length.)
+ *
+ * ICU 4.4: New in formatVersion 2 compared with 1.3: -------------
+ *
+ * Three new resource types -- String-v2, Table16 and Array16 -- have their
+ * values stored in a new array of 16-bit units between the table key strings
+ * and the start of the other resources.
+ *
+ * genrb eliminates duplicates among Unicode string-v2 values.
+ * Multiple Unicode strings may use the same offset and string data,
+ * or a short string may point to the suffix of a longer string. ("Suffix sharing")
+ * For example, one string "abc" may be reused for another string "bc" by pointing
+ * to the second character. (Short strings-v2 are NUL-terminated
+ * and not preceded by an explicit length value.)
+ *
+ * It is allowed for all resource types to share values.
+ * The swapper code (ures_swap()) has been modified so that it swaps each item
+ * exactly once.
+ *
+ * A resource bundle may use a special pool bundle. Some or all of the table key strings
+ * of the using-bundle are omitted, and the key string offsets for such key strings refer
+ * to offsets in the pool bundle.
+ * The using-bundle's and the pool-bundle's indexes[URES_INDEX_POOL_CHECKSUM] values
+ * must match.
+ * Two bits in indexes[URES_INDEX_ATTRIBUTES] indicate whether a resource bundle
+ * is or uses a pool bundle.
+ *
+ * Table key strings must be compared in ASCII order, even if they are not
+ * stored in ASCII.
+ *
+ * New in formatVersion 1.3 compared with 1.2: -------------
+ *
+ * genrb eliminates duplicates among key strings.
+ * Multiple table items may share one key string, or one item may point
+ * to the suffix of another's key string. ("Suffix sharing")
+ * For example, one key "abc" may be reused for another key "bc" by pointing
+ * to the second character. (Key strings are NUL-terminated.)
+ *
+ * -------------
+ *
+ * An ICU4C resource bundle file (.res) is a binary, memory-mappable file
+ * with nested, hierarchical data structures.
+ * It physically contains the following:
+ *
+ *   Resource root; -- 32-bit Resource item, root item for this bundle's tree;
+ *                     currently, the root item must be a table or table32 resource item
+ *   int32_t indexes[indexes[0]]; -- array of indexes for friendly
+ *                                   reading and swapping; see URES_INDEX_* above
+ *                                   new in formatVersion 1.1 (ICU 2.8)
+ *   char keys[]; -- characters for key strings
+ *                   (formatVersion 1.0: up to 65k of characters; 1.1: <2G)
+ *                   (minus the space for root and indexes[]),
+ *                   which consist of invariant characters (ASCII/EBCDIC) and are NUL-terminated;
+ *                   padded to multiple of 4 bytes for 4-alignment of the following data
+ *   uint16_t 16BitUnits[]; -- resources that are stored entirely as sequences of 16-bit units
+ *                             (new in formatVersion 2/ICU 4.4)
+ *                             data is indexed by the offset values in 16-bit resource types,
+ *                             with offset 0 pointing to the beginning of this array;
+ *                             there is a 0 at offset 0, for empty resources;
+ *                             padded to multiple of 4 bytes for 4-alignment of the following data
+ *   data; -- data directly and indirectly indexed by the root item;
+ *            the structure is determined by walking the tree
+ *
+ * Each resource bundle item has a 32-bit Resource handle (see typedef above)
+ * which contains the item type number in its upper 4 bits (31..28) and either
+ * an offset or a direct value in its lower 28 bits (27..0).
+ * The order of items is undefined and only determined by walking the tree.
+ * Leaves of the tree may be stored first or last or anywhere in between,
+ * and it is in theory possible to have unreferenced holes in the file.
+ *
+ * 16-bit-unit values:
+ * Starting with formatVersion 2/ICU 4.4, some resources are stored in a special
+ * array of 16-bit units. Each resource value is a sequence of 16-bit units,
+ * with no per-resource padding to a 4-byte boundary.
+ * 16-bit container types (Table16 and Array16) contain Resource16 values
+ * which are offsets to String-v2 resources in the same 16-bit-units array.
+ *
+ * Direct values:
+ * - Empty Unicode strings have an offset value of 0 in the Resource handle itself.
+ * - Starting with formatVersion 2/ICU 4.4, an offset value of 0 for
+ *   _any_ resource type indicates an empty value.
+ * - Integer values are 28-bit values stored in the Resource handle itself;
+ *   the interpretation of unsigned vs. signed integers is up to the application.
+ *
+ * All other types and values use 28-bit offsets to point to the item's data.
+ * The offset is an index to the first 32-bit word of the value, relative to the
+ * start of the resource data (i.e., the root item handle is at offset 0).
+ * To get byte offsets, the offset is multiplied by 4 (or shifted left by 2 bits).
+ * All resource item values are 4-aligned.
+ *
+ * New in formatVersion 2/ICU 4.4: Some types use offsets into the 16-bit-units array,
+ * indexing 16-bit units in that array.
+ *
+ * The structures (memory layouts) for the values for each item type are listed
+ * in the table below.
+ *
+ * Nested, hierarchical structures: -------------
+ *
+ * Table items contain key-value pairs where the keys are offsets to char * key strings.
+ * The values of these pairs are either Resource handles or
+ * offsets into the 16-bit-units array, depending on the table type.
+ *
+ * Array items are simple vectors of Resource handles,
+ * or of offsets into the 16-bit-units array, depending on the array type.
+ *
+ * Table key string offsets: -------
+ *
+ * Key string offsets are relative to the start of the resource data (of the root handle),
+ * i.e., the first string has an offset of 4+sizeof(indexes).
+ * (After the 4-byte root handle and after the indexes array.)
+ *
+ * If the resource bundle uses a pool bundle, then some key strings are stored
+ * in the pool bundle rather than in the local bundle itself.
+ * - In a Table or Table16, the 16-bit key string offset is local if it is
+ *   less than indexes[URES_INDEX_KEYS_TOP]<<2.
+ *   Otherwise, subtract indexes[URES_INDEX_KEYS_TOP]<<2 to get the offset into
+ *   the pool bundle key strings.
+ * - In a Table32, the 32-bit key string offset is local if it is non-negative.
+ *   Otherwise, reset bit 31 to get the pool key string offset.
+ *
+ * Unlike the local offset, the pool key offset is relative to
+ * the start of the key strings, not to the start of the bundle.
+ *
+ * An alias item is special (and new in ICU 2.4): --------------
+ *
+ * Its memory layout is just like for a UnicodeString, but at runtime it resolves to
+ * another resource bundle's item according to the path in the string.
+ * This is used to share items across bundles that are in different lookup/fallback
+ * chains (e.g., large collation data among zh_TW and zh_HK).
+ * This saves space (for large items) and maintenance effort (less duplication of data).
+ *
+ * --------------------------------------------------------------------------
+ *
+ * Resource types:
+ *
+ * Most resources have their values stored at four-byte offsets from the start
+ * of the resource data. These values are at least 4-aligned.
+ * Some resource values are stored directly in the offset field of the Resource itself.
+ * See UResType in unicode/ures.h for enumeration constants for Resource types.
+ *
+ * Some resources have their values stored as sequences of 16-bit units,
+ * at 2-byte offsets from the start of a contiguous 16-bit-unit array between
+ * the table key strings and the other resources. (new in formatVersion 2/ICU 4.4)
+ * At offset 0 of that array is a 16-bit zero value for empty 16-bit resources.
+ *
+ * Resource16 values in Table16 and Array16 are 16-bit offsets to String-v2
+ * resources, with the offsets relative to the start of the 16-bit-units array.
+ * Starting with formatVersion 3/ICU 56, if offset<poolStringIndex16Limit
+ * then use the pool bundle's 16-bit-units array,
+ * otherwise subtract that limit and use the local 16-bit-units array.
+ *
+ * Type Name            Memory layout of values
+ *                      (in parentheses: scalar, non-offset values)
+ *
+ * 0  Unicode String:   int32_t length, UChar[length], (UChar)0, (padding)
+ *                  or  (empty string ("") if offset==0)
+ * 1  Binary:           int32_t length, uint8_t[length], (padding)
+ *                      - the start of the bytes is 16-aligned -
+ * 2  Table:            uint16_t count, uint16_t keyStringOffsets[count], (uint16_t padding), Resource[count]
+ * 3  Alias:            (physically same value layout as string, new in ICU 2.4)
+ * 4  Table32:          int32_t count, int32_t keyStringOffsets[count], Resource[count]
+ *                      (new in formatVersion 1.1/ICU 2.8)
+ * 5  Table16:          uint16_t count, uint16_t keyStringOffsets[count], Resource16[count]
+ *                      (stored in the 16-bit-units array; new in formatVersion 2/ICU 4.4)
+ * 6  Unicode String-v2:UChar[length], (UChar)0; length determined by the first UChar:
+ *                      - if first is not a trail surrogate, then the length is implicit
+ *                        and u_strlen() needs to be called
+ *                      - if first<0xdfef then length=first&0x3ff (and skip first)
+ *                      - if first<0xdfff then length=((first-0xdfef)<<16) | second UChar
+ *                      - if first==0xdfff then length=((second UChar)<<16) | third UChar
+ *                      (stored in the 16-bit-units array; new in formatVersion 2/ICU 4.4)
+ *
+ *                      Starting with formatVersion 3/ICU 56, if offset<poolStringIndexLimit
+ *                      then use the pool bundle's 16-bit-units array,
+ *                      otherwise subtract that limit and use the local 16-bit-units array.
+ *                      (Note different limits for Resource16 vs. Resource.)
+ *
+ * 7  Integer:          (28-bit offset is integer value)
+ * 8  Array:            int32_t count, Resource[count]
+ * 9  Array16:          uint16_t count, Resource16[count]
+ *                      (stored in the 16-bit-units array; new in formatVersion 2/ICU 4.4)
+ * 14 Integer Vector:   int32_t length, int32_t[length]
+ * 15 Reserved:         This value denotes special purpose resources and is for internal use.
+ *
+ * Note that there are 3 types with data vector values:
+ * - Vectors of 8-bit bytes stored as type Binary.
+ * - Vectors of 16-bit words stored as type Unicode String or Unicode String-v2
+ *                     (no value restrictions, all values 0..ffff allowed!).
+ * - Vectors of 32-bit words stored as type Integer Vector.
+ */
+
+/*
+ * Structure for a single, memory-mapped ResourceBundle.
+ */
+typedef struct ResourceData {
+    UDataMemory *data;
+    const int32_t *pRoot;
+    const uint16_t *p16BitUnits;
+    const char *poolBundleKeys;
+    Resource rootRes;
+    int32_t localKeyLimit;
+    const uint16_t *poolBundleStrings;
+    int32_t poolStringIndexLimit;
+    int32_t poolStringIndex16Limit;
+    UBool noFallback; /* see URES_ATT_NO_FALLBACK */
+    UBool isPoolBundle;
+    UBool usesPoolBundle;
+    UBool useNativeStrcmp;
+} ResourceData;
+
+struct UResourceDataEntry;   // forward declared for ResoureDataValue below; actually defined in uresimp.h
+
+/*
+ * Read a resource bundle from memory.
+ */
+U_CAPI void U_EXPORT2
+res_read(ResourceData *pResData,
+         const UDataInfo *pInfo, const void *inBytes, int32_t length,
+         UErrorCode *errorCode);
+
+/*
+ * Load a resource bundle file.
+ * The ResourceData structure must be allocated externally.
+ */
+U_CFUNC void
+res_load(ResourceData *pResData,
+         const char *path, const char *name, UErrorCode *errorCode);
+
+/*
+ * Release a resource bundle file.
+ * This does not release the ResourceData structure itself.
+ */
+U_CFUNC void
+res_unload(ResourceData *pResData);
+
+U_CAPI UResType U_EXPORT2
+res_getPublicType(Resource res);
+
+///////////////////////////////////////////////////////////////////////////
+// To enable tracing, use the inline versions of the res_get* functions. //
+///////////////////////////////////////////////////////////////////////////
+
+/*
+ * Return a pointer to a zero-terminated, const UChar* string
+ * and set its length in *pLength.
+ * Returns NULL if not found.
+ */
+U_CAPI const UChar * U_EXPORT2
+res_getStringNoTrace(const ResourceData *pResData, Resource res, int32_t *pLength);
+
+U_CAPI const uint8_t * U_EXPORT2
+res_getBinaryNoTrace(const ResourceData *pResData, Resource res, int32_t *pLength);
+
+U_CAPI const int32_t * U_EXPORT2
+res_getIntVectorNoTrace(const ResourceData *pResData, Resource res, int32_t *pLength);
+
+U_CAPI const UChar * U_EXPORT2
+res_getAlias(const ResourceData *pResData, Resource res, int32_t *pLength);
+
+U_CAPI Resource U_EXPORT2
+res_getResource(const ResourceData *pResData, const char *key);
+
+U_CAPI int32_t U_EXPORT2
+res_countArrayItems(const ResourceData *pResData, Resource res);
+
+U_CAPI Resource U_EXPORT2
+res_getArrayItem(const ResourceData *pResData, Resource array, int32_t indexS);
+
+U_CAPI Resource U_EXPORT2
+res_getTableItemByIndex(const ResourceData *pResData, Resource table, int32_t indexS, const char ** key);
+
+U_CAPI Resource U_EXPORT2
+res_getTableItemByKey(const ResourceData *pResData, Resource table, int32_t *indexS, const char* * key);
+
+/**
+ * Iterates over the path and stops when a scalar resource is found.
+ * Follows aliases.
+ * Modifies the contents of *path (replacing separators with NULs),
+ * and also moves *path forward while it finds items.
+ *
+ * @param path input: "CollationElements/Sequence" or "zoneStrings/3/2" etc.;
+ *             output: points to the part that has not yet been processed
+ */
+U_CFUNC Resource res_findResource(const ResourceData *pResData, Resource r,
+                                  char** path, const char** key);
+
+#ifdef __cplusplus
+
+#include "resource.h"
+#include "restrace.h"
+
+U_NAMESPACE_BEGIN
+
+inline const char16_t* res_getString(const ResourceTracer& traceInfo,
+        const ResourceData *pResData, Resource res, int32_t *pLength) {
+    traceInfo.trace("string");
+    return res_getStringNoTrace(pResData, res, pLength);
+}
+
+inline const uint8_t* res_getBinary(const ResourceTracer& traceInfo,
+        const ResourceData *pResData, Resource res, int32_t *pLength) {
+    traceInfo.trace("binary");
+    return res_getBinaryNoTrace(pResData, res, pLength);
+}
+
+inline const int32_t* res_getIntVector(const ResourceTracer& traceInfo,
+        const ResourceData *pResData, Resource res, int32_t *pLength) {
+    traceInfo.trace("intvector");
+    return res_getIntVectorNoTrace(pResData, res, pLength);
+}
+
+inline int32_t res_getInt(const ResourceTracer& traceInfo, Resource res) {
+    traceInfo.trace("int");
+    return RES_GET_INT_NO_TRACE(res);
+}
+
+inline uint32_t res_getUInt(const ResourceTracer& traceInfo, Resource res) {
+    traceInfo.trace("uint");
+    return RES_GET_UINT_NO_TRACE(res);
+}
+
+class ResourceDataValue : public ResourceValue {
+public:
+    ResourceDataValue() :
+        pResData(nullptr),
+        validLocaleDataEntry(nullptr),
+        res(static_cast<Resource>(URES_NONE)),
+        fTraceInfo() {}
+    virtual ~ResourceDataValue();
+
+    void setData(const ResourceData &data) {
+        pResData = &data;
+    }
+    
+    void setValidLocaleDataEntry(UResourceDataEntry *entry) {
+        validLocaleDataEntry = entry;
+    }
+
+    void setResource(Resource r, ResourceTracer&& traceInfo) {
+        res = r;
+        fTraceInfo = traceInfo;
+    }
+
+    const ResourceData &getData() const { return *pResData; }
+    UResourceDataEntry *getValidLocaleDataEntry() const { return validLocaleDataEntry; }
+    Resource getResource() const { return res; }
+    virtual UResType getType() const override;
+    virtual const char16_t *getString(int32_t &length, UErrorCode &errorCode) const override;
+    virtual const char16_t *getAliasString(int32_t &length, UErrorCode &errorCode) const override;
+    virtual int32_t getInt(UErrorCode &errorCode) const override;
+    virtual uint32_t getUInt(UErrorCode &errorCode) const override;
+    virtual const int32_t *getIntVector(int32_t &length, UErrorCode &errorCode) const override;
+    virtual const uint8_t *getBinary(int32_t &length, UErrorCode &errorCode) const override;
+    virtual ResourceArray getArray(UErrorCode &errorCode) const override;
+    virtual ResourceTable getTable(UErrorCode &errorCode) const override;
+    virtual UBool isNoInheritanceMarker() const override;
+    virtual int32_t getStringArray(UnicodeString *dest, int32_t capacity,
+                                   UErrorCode &errorCode) const override;
+    virtual int32_t getStringArrayOrStringAsArray(UnicodeString *dest, int32_t capacity,
+                                                  UErrorCode &errorCode) const override;
+    virtual UnicodeString getStringOrFirstOfArray(UErrorCode &errorCode) const override;
+
+private:
+    const ResourceData *pResData;
+    UResourceDataEntry *validLocaleDataEntry;
+    Resource res;
+    ResourceTracer fTraceInfo;
+};
+
+U_NAMESPACE_END
+
+#endif  /* __cplusplus */
+
+/**
+ * Swap an ICU resource bundle. See udataswp.h.
+ * @internal
+ */
+U_CAPI int32_t U_EXPORT2
+ures_swap(const UDataSwapper *ds,
+          const void *inData, int32_t length, void *outData,
+          UErrorCode *pErrorCode);
+
+#endif