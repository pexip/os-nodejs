<<<<<<< HEAD
// © 2016 and later: Unicode, Inc. and others.
// License & terms of use: http://www.unicode.org/copyright.html
/*
**********************************************************************
*   Copyright (C) 2002-2016, International Business Machines
*   Corporation and others.  All Rights Reserved.
**********************************************************************
*   file name:  ucnv_u7.c
*   encoding:   UTF-8
*   tab size:   8 (not used)
*   indentation:4
*
*   created on: 2002jul01
*   created by: Markus W. Scherer
*
*   UTF-7 converter implementation. Used to be in ucnv_utf.c.
*/

#include "unicode/utypes.h"

#if !UCONFIG_NO_CONVERSION && !UCONFIG_ONLY_HTML_CONVERSION

#include "cmemory.h"
#include "unicode/ucnv.h"
#include "ucnv_bld.h"
#include "ucnv_cnv.h"
#include "uassert.h"

/* UTF-7 -------------------------------------------------------------------- */

/*
 * UTF-7 is a stateful encoding of Unicode.
 * It is defined in RFC 2152. (http://www.ietf.org/rfc/rfc2152.txt)
 * It was intended for use in Internet email systems, using in its bytewise
 * encoding only a subset of 7-bit US-ASCII.
 * UTF-7 is deprecated in favor of UTF-8/16/32 and SCSU, but still
 * occasionally used.
 *
 * For converting Unicode to UTF-7, the RFC allows to encode some US-ASCII
 * characters directly or in base64. Especially, the characters in set O
 * as defined in the RFC (see below) may be encoded directly but are not
 * allowed in, e.g., email headers.
 * By default, the ICU UTF-7 converter encodes set O directly.
 * By choosing the option "version=1", set O will be escaped instead.
 * For example:
 *     utf7Converter=ucnv_open("UTF-7,version=1");
 *
 * For details about email headers see RFC 2047.
 */

/*
 * Tests for US-ASCII characters belonging to character classes
 * defined in UTF-7.
 *
 * Set D (directly encoded characters) consists of the following
 * characters: the upper and lower case letters A through Z
 * and a through z, the 10 digits 0-9, and the following nine special
 * characters (note that "+" and "=" are omitted):
 *     '(),-./:?
 *
 * Set O (optional direct characters) consists of the following
 * characters (note that "\" and "~" are omitted):
 *     !"#$%&*;<=>@[]^_`{|}
 *
 * According to the rules in RFC 2152, the byte values for the following
 * US-ASCII characters are not used in UTF-7 and are therefore illegal:
 * - all C0 control codes except for CR LF TAB
 * - BACKSLASH
 * - TILDE
 * - DEL
 * - all codes beyond US-ASCII, i.e. all >127
 */
#define inSetD(c) \
    ((uint8_t)((c)-97)<26 || (uint8_t)((c)-65)<26 || /* letters */ \
     (uint8_t)((c)-48)<10 ||    /* digits */ \
     (uint8_t)((c)-39)<3 ||     /* '() */ \
     (uint8_t)((c)-44)<4 ||     /* ,-./ */ \
     (c)==58 || (c)==63         /* :? */ \
    )

#define inSetO(c) \
    ((uint8_t)((c)-33)<6 ||         /* !"#$%& */ \
     (uint8_t)((c)-59)<4 ||         /* ;<=> */ \
     (uint8_t)((c)-93)<4 ||         /* ]^_` */ \
     (uint8_t)((c)-123)<3 ||        /* {|} */ \
     (c)==42 || (c)==64 || (c)==91  /* *@[ */ \
    )

#define isCRLFTAB(c) ((c)==13 || (c)==10 || (c)==9)
#define isCRLFSPTAB(c) ((c)==32 || (c)==13 || (c)==10 || (c)==9)

#define PLUS  43
#define MINUS 45
#define BACKSLASH 92
#define TILDE 126

/* legal byte values: all US-ASCII graphic characters from space to before tilde, and CR LF TAB */
#define isLegalUTF7(c) (((uint8_t)((c)-32)<94 && (c)!=BACKSLASH) || isCRLFTAB(c))

/* encode directly sets D and O and CR LF SP TAB */
static const UBool encodeDirectlyMaximum[128]={
 /* 0  1  2  3  4  5  6  7  8  9  a  b  c  d  e  f */
    0, 0, 0, 0, 0, 0, 0, 0, 0, 1, 1, 0, 0, 1, 0, 0,
    0, 0, 0, 0, 0, 0, 0, 0, 0, 0, 0, 0, 0, 0, 0, 0,

    1, 1, 1, 1, 1, 1, 1, 1, 1, 1, 1, 0, 1, 1, 1, 1,
    1, 1, 1, 1, 1, 1, 1, 1, 1, 1, 1, 1, 1, 1, 1, 1,

    1, 1, 1, 1, 1, 1, 1, 1, 1, 1, 1, 1, 1, 1, 1, 1,
    1, 1, 1, 1, 1, 1, 1, 1, 1, 1, 1, 1, 0, 1, 1, 1,

    1, 1, 1, 1, 1, 1, 1, 1, 1, 1, 1, 1, 1, 1, 1, 1,
    1, 1, 1, 1, 1, 1, 1, 1, 1, 1, 1, 1, 1, 1, 0, 0
};

/* encode directly set D and CR LF SP TAB but not set O */
static const UBool encodeDirectlyRestricted[128]={
 /* 0  1  2  3  4  5  6  7  8  9  a  b  c  d  e  f */
    0, 0, 0, 0, 0, 0, 0, 0, 0, 1, 1, 0, 0, 1, 0, 0,
    0, 0, 0, 0, 0, 0, 0, 0, 0, 0, 0, 0, 0, 0, 0, 0,

    1, 0, 0, 0, 0, 0, 0, 1, 1, 1, 0, 0, 1, 1, 1, 1,
    1, 1, 1, 1, 1, 1, 1, 1, 1, 1, 1, 0, 0, 0, 0, 1,

    0, 1, 1, 1, 1, 1, 1, 1, 1, 1, 1, 1, 1, 1, 1, 1,
    1, 1, 1, 1, 1, 1, 1, 1, 1, 1, 1, 0, 0, 0, 0, 0,

    0, 1, 1, 1, 1, 1, 1, 1, 1, 1, 1, 1, 1, 1, 1, 1,
    1, 1, 1, 1, 1, 1, 1, 1, 1, 1, 1, 0, 0, 0, 0, 0
};

static const uint8_t
toBase64[64]={
    /* A-Z */
    65, 66, 67, 68, 69, 70, 71, 72, 73, 74, 75, 76, 77,
    78, 79, 80, 81, 82, 83, 84, 85, 86, 87, 88, 89, 90,
    /* a-z */
    97, 98, 99, 100, 101, 102, 103, 104, 105, 106, 107, 108, 109,
    110, 111, 112, 113, 114, 115, 116, 117, 118, 119, 120, 121, 122,
    /* 0-9 */
    48, 49, 50, 51, 52, 53, 54, 55, 56, 57,
    /* +/ */
    43, 47
};

static const int8_t
fromBase64[128]={
    /* C0 controls, -1 for legal ones (CR LF TAB), -3 for illegal ones */
    -3, -3, -3, -3, -3, -3, -3, -3, -3, -1, -1, -3, -3, -1, -3, -3,
    -3, -3, -3, -3, -3, -3, -3, -3, -3, -3, -3, -3, -3, -3, -3, -3,

    /* general punctuation with + and / and a special value (-2) for - */
    -1, -1, -1, -1, -1, -1, -1, -1, -1, -1, -1, 62, -1, -2, -1, 63,
    /* digits */
    52, 53, 54, 55, 56, 57, 58, 59, 60, 61, -1, -1, -1, -1, -1, -1,

    /* A-Z */
    -1,  0,  1,  2,  3,  4,  5,  6,  7,  8,  9, 10, 11, 12, 13, 14,
    15, 16, 17, 18, 19, 20, 21, 22, 23, 24, 25, -1, -3, -1, -1, -1,

    /* a-z */
    -1, 26, 27, 28, 29, 30, 31, 32, 33, 34, 35, 36, 37, 38, 39, 40,
    41, 42, 43, 44, 45, 46, 47, 48, 49, 50, 51, -1, -1, -1, -3, -3
};

/*
 * converter status values:
 *
 * toUnicodeStatus:
 *     24 inDirectMode (boolean)
 * 23..16 base64Counter (-1..7)
 * 15..0  bits (up to 14 bits incoming base64)
 *
 * fromUnicodeStatus:
 * 31..28 version (0: set O direct  1: set O escaped)
 *     24 inDirectMode (boolean)
 * 23..16 base64Counter (0..2)
 *  7..0  bits (6 bits outgoing base64)
 *
 */

U_CDECL_BEGIN
static void U_CALLCONV
_UTF7Reset(UConverter *cnv, UConverterResetChoice choice) {
    if(choice<=UCNV_RESET_TO_UNICODE) {
        /* reset toUnicode */
        cnv->toUnicodeStatus=0x1000000; /* inDirectMode=TRUE */
        cnv->toULength=0;
    }
    if(choice!=UCNV_RESET_TO_UNICODE) {
        /* reset fromUnicode */
        cnv->fromUnicodeStatus=(cnv->fromUnicodeStatus&0xf0000000)|0x1000000; /* keep version, inDirectMode=TRUE */
    }
}

static void U_CALLCONV
_UTF7Open(UConverter *cnv,
          UConverterLoadArgs *pArgs,
          UErrorCode *pErrorCode) {
    (void)pArgs;
    if(UCNV_GET_VERSION(cnv)<=1) {
        /* TODO(markus): Should just use cnv->options rather than copying the version number. */
        cnv->fromUnicodeStatus=UCNV_GET_VERSION(cnv)<<28;
        _UTF7Reset(cnv, UCNV_RESET_BOTH);
    } else {
        *pErrorCode=U_ILLEGAL_ARGUMENT_ERROR;
    }
}

static void U_CALLCONV
_UTF7ToUnicodeWithOffsets(UConverterToUnicodeArgs *pArgs,
                          UErrorCode *pErrorCode) {
    UConverter *cnv;
    const uint8_t *source, *sourceLimit;
    UChar *target;
    const UChar *targetLimit;
    int32_t *offsets;

    uint8_t *bytes;
    uint8_t byteIndex;

    int32_t length, targetCapacity;

    /* UTF-7 state */
    uint16_t bits;
    int8_t base64Counter;
    UBool inDirectMode;

    int8_t base64Value;

    int32_t sourceIndex, nextSourceIndex;

    uint8_t b;
    /* set up the local pointers */
    cnv=pArgs->converter;

    source=(const uint8_t *)pArgs->source;
    sourceLimit=(const uint8_t *)pArgs->sourceLimit;
    target=pArgs->target;
    targetLimit=pArgs->targetLimit;
    offsets=pArgs->offsets;
    /* get the state machine state */
    {
        uint32_t status=cnv->toUnicodeStatus;
        inDirectMode=(UBool)((status>>24)&1);
        base64Counter=(int8_t)(status>>16);
        bits=(uint16_t)status;
    }
    bytes=cnv->toUBytes;
    byteIndex=cnv->toULength;

    /* sourceIndex=-1 if the current character began in the previous buffer */
    sourceIndex=byteIndex==0 ? 0 : -1;
    nextSourceIndex=0;

    if(inDirectMode) {
directMode:
        /*
         * In Direct Mode, most US-ASCII characters are encoded directly, i.e.,
         * with their US-ASCII byte values.
         * Backslash and Tilde and most control characters are not allowed in UTF-7.
         * A plus sign starts Unicode (or "escape") Mode.
         *
         * In Direct Mode, only the sourceIndex is used.
         */
        byteIndex=0;
        length=(int32_t)(sourceLimit-source);
        targetCapacity=(int32_t)(targetLimit-target);
        if(length>targetCapacity) {
            length=targetCapacity;
        }
        while(length>0) {
            b=*source++;
            if(!isLegalUTF7(b)) {
                /* illegal */
                bytes[0]=b;
                byteIndex=1;
                *pErrorCode=U_ILLEGAL_CHAR_FOUND;
                break;
            } else if(b!=PLUS) {
                /* write directly encoded character */
                *target++=b;
                if(offsets!=NULL) {
                    *offsets++=sourceIndex++;
                }
            } else /* PLUS */ {
                /* switch to Unicode mode */
                nextSourceIndex=++sourceIndex;
                inDirectMode=FALSE;
                byteIndex=0;
                bits=0;
                base64Counter=-1;
                goto unicodeMode;
            }
            --length;
        }
        if(source<sourceLimit && target>=targetLimit) {
            /* target is full */
            *pErrorCode=U_BUFFER_OVERFLOW_ERROR;
        }
    } else {
unicodeMode:
        /*
         * In Unicode (or "escape") Mode, UTF-16BE is base64-encoded.
         * The base64 sequence ends with any character that is not in the base64 alphabet.
         * A terminating minus sign is consumed.
         *
         * In Unicode Mode, the sourceIndex has the index to the start of the current
         * base64 bytes, while nextSourceIndex is precisely parallel to source,
         * keeping the index to the following byte.
         * Note that in 2 out of 3 cases, UChars overlap within a base64 byte.
         */
        while(source<sourceLimit) {
            if(target<targetLimit) {
                bytes[byteIndex++]=b=*source++;
                ++nextSourceIndex;
                base64Value = -3; /* initialize as illegal */
                if(b>=126 || (base64Value=fromBase64[b])==-3 || base64Value==-1) {
                    /* either
                     * base64Value==-1 for any legal character except base64 and minus sign, or
                     * base64Value==-3 for illegal characters:
                     * 1. In either case, leave Unicode mode.
                     * 2.1. If we ended with an incomplete UChar or none after the +, then
                     *      generate an error for the preceding erroneous sequence and deal with
                     *      the current (possibly illegal) character next time through.
                     * 2.2. Else the current char comes after a complete UChar, which was already
                     *      pushed to the output buf, so:
                     * 2.2.1. If the current char is legal, just save it for processing next time.
                     *        It may be for example, a plus which we need to deal with in direct mode.
                     * 2.2.2. Else if the current char is illegal, we might as well deal with it here.
                     */
                    inDirectMode=TRUE;
                    if(base64Counter==-1) {
                        /* illegal: + immediately followed by something other than base64 or minus sign */
                        /* include the plus sign in the reported sequence, but not the subsequent char */
                        --source;
                        bytes[0]=PLUS;
                        byteIndex=1;
                        *pErrorCode=U_ILLEGAL_CHAR_FOUND;
                        break;
                    } else if(bits!=0) {
                        /* bits are illegally left over, a UChar is incomplete */
                        /* don't include current char (legal or illegal) in error seq */
                        --source;
                        --byteIndex;
                        *pErrorCode=U_ILLEGAL_CHAR_FOUND;
                        break;
                    } else {
                        /* previous UChar was complete */
                        if(base64Value==-3) {
                            /* current character is illegal, deal with it here */
                            *pErrorCode=U_ILLEGAL_CHAR_FOUND;
                            break;
                        } else {
                            /* un-read the current character in case it is a plus sign */
                            --source;
                            sourceIndex=nextSourceIndex-1;
                            goto directMode;
                        }
                    }
                } else if(base64Value>=0) {
                    /* collect base64 bytes into UChars */
                    switch(base64Counter) {
                    case -1: /* -1 is immediately after the + */
                    case 0:
                        bits=base64Value;
                        base64Counter=1;
                        break;
                    case 1:
                    case 3:
                    case 4:
                    case 6:
                        bits=(uint16_t)((bits<<6)|base64Value);
                        ++base64Counter;
                        break;
                    case 2:
                        *target++=(UChar)((bits<<4)|(base64Value>>2));
                        if(offsets!=NULL) {
                            *offsets++=sourceIndex;
                            sourceIndex=nextSourceIndex-1;
                        }
                        bytes[0]=b; /* keep this byte in case an error occurs */
                        byteIndex=1;
                        bits=(uint16_t)(base64Value&3);
                        base64Counter=3;
                        break;
                    case 5:
                        *target++=(UChar)((bits<<2)|(base64Value>>4));
                        if(offsets!=NULL) {
                            *offsets++=sourceIndex;
                            sourceIndex=nextSourceIndex-1;
                        }
                        bytes[0]=b; /* keep this byte in case an error occurs */
                        byteIndex=1;
                        bits=(uint16_t)(base64Value&15);
                        base64Counter=6;
                        break;
                    case 7:
                        *target++=(UChar)((bits<<6)|base64Value);
                        if(offsets!=NULL) {
                            *offsets++=sourceIndex;
                            sourceIndex=nextSourceIndex;
                        }
                        byteIndex=0;
                        bits=0;
                        base64Counter=0;
                        break;
                    default:
                        /* will never occur */
                        break;
                    }
                } else /*base64Value==-2*/ {
                    /* minus sign terminates the base64 sequence */
                    inDirectMode=TRUE;
                    if(base64Counter==-1) {
                        /* +- i.e. a minus immediately following a plus */
                        *target++=PLUS;
                        if(offsets!=NULL) {
                            *offsets++=sourceIndex-1;
                        }
                    } else {
                        /* absorb the minus and leave the Unicode Mode */
                        if(bits!=0) {
                            /* bits are illegally left over, a UChar is incomplete */
                            *pErrorCode=U_ILLEGAL_CHAR_FOUND;
                            break;
                        }
                    }
                    sourceIndex=nextSourceIndex;
                    goto directMode;
                }
            } else {
                /* target is full */
                *pErrorCode=U_BUFFER_OVERFLOW_ERROR;
                break;
            }
        }
    }

    if(U_SUCCESS(*pErrorCode) && pArgs->flush && source==sourceLimit && bits==0) {
        /*
         * if we are in Unicode mode, then the byteIndex might not be 0,
         * but that is ok if bits==0
         * -> we set byteIndex=0 at the end of the stream to avoid a truncated error
         * (not true for IMAP-mailbox-name where we must end in direct mode)
         */
        byteIndex=0;
    }

    /* set the converter state back into UConverter */
    cnv->toUnicodeStatus=((uint32_t)inDirectMode<<24)|((uint32_t)((uint8_t)base64Counter)<<16)|(uint32_t)bits;
    cnv->toULength=byteIndex;

    /* write back the updated pointers */
    pArgs->source=(const char *)source;
    pArgs->target=target;
    pArgs->offsets=offsets;
    return;
}

static void U_CALLCONV
_UTF7FromUnicodeWithOffsets(UConverterFromUnicodeArgs *pArgs,
                            UErrorCode *pErrorCode) {
    UConverter *cnv;
    const UChar *source, *sourceLimit;
    uint8_t *target, *targetLimit;
    int32_t *offsets;

    int32_t length, targetCapacity, sourceIndex;
    UChar c;

    /* UTF-7 state */
    const UBool *encodeDirectly;
    uint8_t bits;
    int8_t base64Counter;
    UBool inDirectMode;

    /* set up the local pointers */
    cnv=pArgs->converter;

    /* set up the local pointers */
    source=pArgs->source;
    sourceLimit=pArgs->sourceLimit;
    target=(uint8_t *)pArgs->target;
    targetLimit=(uint8_t *)pArgs->targetLimit;
    offsets=pArgs->offsets;

    /* get the state machine state */
    {
        uint32_t status=cnv->fromUnicodeStatus;
        encodeDirectly= status<0x10000000 ? encodeDirectlyMaximum : encodeDirectlyRestricted;
        inDirectMode=(UBool)((status>>24)&1);
        base64Counter=(int8_t)(status>>16);
        bits=(uint8_t)status;
        U_ASSERT(bits<=UPRV_LENGTHOF(toBase64));
    }

    /* UTF-7 always encodes UTF-16 code units, therefore we need only a simple sourceIndex */
    sourceIndex=0;

    if(inDirectMode) {
directMode:
        length=(int32_t)(sourceLimit-source);
        targetCapacity=(int32_t)(targetLimit-target);
        if(length>targetCapacity) {
            length=targetCapacity;
        }
        while(length>0) {
            c=*source++;
            /* currently always encode CR LF SP TAB directly */
            if(c<=127 && encodeDirectly[c]) {
                /* encode directly */
                *target++=(uint8_t)c;
                if(offsets!=NULL) {
                    *offsets++=sourceIndex++;
                }
            } else if(c==PLUS) {
                /* output +- for + */
                *target++=PLUS;
                if(target<targetLimit) {
                    *target++=MINUS;
                    if(offsets!=NULL) {
                        *offsets++=sourceIndex;
                        *offsets++=sourceIndex++;
                    }
                    /* realign length and targetCapacity */
                    goto directMode;
                } else {
                    if(offsets!=NULL) {
                        *offsets++=sourceIndex++;
                    }
                    cnv->charErrorBuffer[0]=MINUS;
                    cnv->charErrorBufferLength=1;
                    *pErrorCode=U_BUFFER_OVERFLOW_ERROR;
                    break;
                }
            } else {
                /* un-read this character and switch to Unicode Mode */
                --source;
                *target++=PLUS;
                if(offsets!=NULL) {
                    *offsets++=sourceIndex;
                }
                inDirectMode=FALSE;
                base64Counter=0;
                goto unicodeMode;
            }
            --length;
        }
        if(source<sourceLimit && target>=targetLimit) {
            /* target is full */
            *pErrorCode=U_BUFFER_OVERFLOW_ERROR;
        }
    } else {
unicodeMode:
        while(source<sourceLimit) {
            if(target<targetLimit) {
                c=*source++;
                if(c<=127 && encodeDirectly[c]) {
                    /* encode directly */
                    inDirectMode=TRUE;

                    /* trick: back out this character to make this easier */
                    --source;

                    /* terminate the base64 sequence */
                    if(base64Counter!=0) {
                        /* write remaining bits for the previous character */
                        *target++=toBase64[bits];
                        if(offsets!=NULL) {
                            *offsets++=sourceIndex-1;
                        }
                    }
                    if(fromBase64[c]!=-1) {
                        /* need to terminate with a minus */
                        if(target<targetLimit) {
                            *target++=MINUS;
                            if(offsets!=NULL) {
                                *offsets++=sourceIndex-1;
                            }
                        } else {
                            cnv->charErrorBuffer[0]=MINUS;
                            cnv->charErrorBufferLength=1;
                            *pErrorCode=U_BUFFER_OVERFLOW_ERROR;
                            break;
                        }
                    }
                    goto directMode;
                } else {
                    /*
                     * base64 this character:
                     * Output 2 or 3 base64 bytes for the remaining bits of the previous character
                     * and the bits of this character, each implicitly in UTF-16BE.
                     *
                     * Here, bits is an 8-bit variable because only 6 bits need to be kept from one
                     * character to the next. The actual 2 or 4 bits are shifted to the left edge
                     * of the 6-bits field 5..0 to make the termination of the base64 sequence easier.
                     */
                    switch(base64Counter) {
                    case 0:
                        *target++=toBase64[c>>10];
                        if(target<targetLimit) {
                            *target++=toBase64[(c>>4)&0x3f];
                            if(offsets!=NULL) {
                                *offsets++=sourceIndex;
                                *offsets++=sourceIndex++;
                            }
                        } else {
                            if(offsets!=NULL) {
                                *offsets++=sourceIndex++;
                            }
                            cnv->charErrorBuffer[0]=toBase64[(c>>4)&0x3f];
                            cnv->charErrorBufferLength=1;
                            *pErrorCode=U_BUFFER_OVERFLOW_ERROR;
                        }
                        bits=(uint8_t)((c&15)<<2);
                        base64Counter=1;
                        break;
                    case 1:
                        *target++=toBase64[bits|(c>>14)];
                        if(target<targetLimit) {
                            *target++=toBase64[(c>>8)&0x3f];
                            if(target<targetLimit) {
                                *target++=toBase64[(c>>2)&0x3f];
                                if(offsets!=NULL) {
                                    *offsets++=sourceIndex;
                                    *offsets++=sourceIndex;
                                    *offsets++=sourceIndex++;
                                }
                            } else {
                                if(offsets!=NULL) {
                                    *offsets++=sourceIndex;
                                    *offsets++=sourceIndex++;
                                }
                                cnv->charErrorBuffer[0]=toBase64[(c>>2)&0x3f];
                                cnv->charErrorBufferLength=1;
                                *pErrorCode=U_BUFFER_OVERFLOW_ERROR;
                            }
                        } else {
                            if(offsets!=NULL) {
                                *offsets++=sourceIndex++;
                            }
                            cnv->charErrorBuffer[0]=toBase64[(c>>8)&0x3f];
                            cnv->charErrorBuffer[1]=toBase64[(c>>2)&0x3f];
                            cnv->charErrorBufferLength=2;
                            *pErrorCode=U_BUFFER_OVERFLOW_ERROR;
                        }
                        bits=(uint8_t)((c&3)<<4);
                        base64Counter=2;
                        break;
                    case 2:
                        *target++=toBase64[bits|(c>>12)];
                        if(target<targetLimit) {
                            *target++=toBase64[(c>>6)&0x3f];
                            if(target<targetLimit) {
                                *target++=toBase64[c&0x3f];
                                if(offsets!=NULL) {
                                    *offsets++=sourceIndex;
                                    *offsets++=sourceIndex;
                                    *offsets++=sourceIndex++;
                                }
                            } else {
                                if(offsets!=NULL) {
                                    *offsets++=sourceIndex;
                                    *offsets++=sourceIndex++;
                                }
                                cnv->charErrorBuffer[0]=toBase64[c&0x3f];
                                cnv->charErrorBufferLength=1;
                                *pErrorCode=U_BUFFER_OVERFLOW_ERROR;
                            }
                        } else {
                            if(offsets!=NULL) {
                                *offsets++=sourceIndex++;
                            }
                            cnv->charErrorBuffer[0]=toBase64[(c>>6)&0x3f];
                            cnv->charErrorBuffer[1]=toBase64[c&0x3f];
                            cnv->charErrorBufferLength=2;
                            *pErrorCode=U_BUFFER_OVERFLOW_ERROR;
                        }
                        bits=0;
                        base64Counter=0;
                        break;
                    default:
                        /* will never occur */
                        break;
                    }
                }
            } else {
                /* target is full */
                *pErrorCode=U_BUFFER_OVERFLOW_ERROR;
                break;
            }
        }
    }

    if(pArgs->flush && source>=sourceLimit) {
        /* flush remaining bits to the target */
        if(!inDirectMode) {
            if (base64Counter!=0) {
                if(target<targetLimit) {
                    *target++=toBase64[bits];
                    if(offsets!=NULL) {
                        *offsets++=sourceIndex-1;
                    }
                } else {
                    cnv->charErrorBuffer[cnv->charErrorBufferLength++]=toBase64[bits];
                    *pErrorCode=U_BUFFER_OVERFLOW_ERROR;
                }
            }
            /* Add final MINUS to terminate unicodeMode */
            if(target<targetLimit) {
                *target++=MINUS;
                if(offsets!=NULL) {
                    *offsets++=sourceIndex-1;
                }
            } else {
                cnv->charErrorBuffer[cnv->charErrorBufferLength++]=MINUS;
                *pErrorCode=U_BUFFER_OVERFLOW_ERROR;
            }
        }
        /* reset the state for the next conversion */
        cnv->fromUnicodeStatus=(cnv->fromUnicodeStatus&0xf0000000)|0x1000000; /* keep version, inDirectMode=TRUE */
    } else {
        /* set the converter state back into UConverter */
        cnv->fromUnicodeStatus=
            (cnv->fromUnicodeStatus&0xf0000000)|    /* keep version*/
            ((uint32_t)inDirectMode<<24)|((uint32_t)base64Counter<<16)|(uint32_t)bits;
    }

    /* write back the updated pointers */
    pArgs->source=source;
    pArgs->target=(char *)target;
    pArgs->offsets=offsets;
    return;
}

static const char * U_CALLCONV
_UTF7GetName(const UConverter *cnv) {
    switch(cnv->fromUnicodeStatus>>28) {
    case 1:
        return "UTF-7,version=1";
    default:
        return "UTF-7";
    }
}
U_CDECL_END

static const UConverterImpl _UTF7Impl={
    UCNV_UTF7,

    NULL,
    NULL,

    _UTF7Open,
    NULL,
    _UTF7Reset,

    _UTF7ToUnicodeWithOffsets,
    _UTF7ToUnicodeWithOffsets,
    _UTF7FromUnicodeWithOffsets,
    _UTF7FromUnicodeWithOffsets,
    NULL,

    NULL,
    _UTF7GetName,
    NULL, /* we don't need writeSub() because we never call a callback at fromUnicode() */
    NULL,
    ucnv_getCompleteUnicodeSet,

    NULL,
    NULL
};

static const UConverterStaticData _UTF7StaticData={
    sizeof(UConverterStaticData),
    "UTF-7",
    0, /* TODO CCSID for UTF-7 */
    UCNV_IBM, UCNV_UTF7,
    1, 4,
    { 0x3f, 0, 0, 0 }, 1, /* the subchar is not used */
    FALSE, FALSE,
    0,
    0,
    { 0,0,0,0,0,0,0,0,0,0,0,0,0,0,0,0,0,0,0 } /* reserved */
};

const UConverterSharedData _UTF7Data=
        UCNV_IMMUTABLE_SHARED_DATA_INITIALIZER(&_UTF7StaticData, &_UTF7Impl);

/* IMAP mailbox name encoding ----------------------------------------------- */

/*
 * RFC 2060: INTERNET MESSAGE ACCESS PROTOCOL - VERSION 4rev1
 * http://www.ietf.org/rfc/rfc2060.txt
 *
 * 5.1.3.  Mailbox International Naming Convention
 *
 * By convention, international mailbox names are specified using a
 * modified version of the UTF-7 encoding described in [UTF-7].  The
 * purpose of these modifications is to correct the following problems
 * with UTF-7:
 *
 *    1) UTF-7 uses the "+" character for shifting; this conflicts with
 *       the common use of "+" in mailbox names, in particular USENET
 *       newsgroup names.
 *
 *    2) UTF-7's encoding is BASE64 which uses the "/" character; this
 *       conflicts with the use of "/" as a popular hierarchy delimiter.
 *
 *    3) UTF-7 prohibits the unencoded usage of "\"; this conflicts with
 *       the use of "\" as a popular hierarchy delimiter.
 *
 *    4) UTF-7 prohibits the unencoded usage of "~"; this conflicts with
 *       the use of "~" in some servers as a home directory indicator.
 *
 *    5) UTF-7 permits multiple alternate forms to represent the same
 *       string; in particular, printable US-ASCII characters can be
 *       represented in encoded form.
 *
 * In modified UTF-7, printable US-ASCII characters except for "&"
 * represent themselves; that is, characters with octet values 0x20-0x25
 * and 0x27-0x7e.  The character "&" (0x26) is represented by the two-
 * octet sequence "&-".
 *
 * All other characters (octet values 0x00-0x1f, 0x7f-0xff, and all
 * Unicode 16-bit octets) are represented in modified BASE64, with a
 * further modification from [UTF-7] that "," is used instead of "/".
 * Modified BASE64 MUST NOT be used to represent any printing US-ASCII
 * character which can represent itself.
 *
 * "&" is used to shift to modified BASE64 and "-" to shift back to US-
 * ASCII.  All names start in US-ASCII, and MUST end in US-ASCII (that
 * is, a name that ends with a Unicode 16-bit octet MUST end with a "-
 * ").
 *
 * For example, here is a mailbox name which mixes English, Japanese,
 * and Chinese text: ~peter/mail/&ZeVnLIqe-/&U,BTFw-
 */

/*
 * Tests for US-ASCII characters belonging to character classes
 * defined in UTF-7.
 *
 * Set D (directly encoded characters) consists of the following
 * characters: the upper and lower case letters A through Z
 * and a through z, the 10 digits 0-9, and the following nine special
 * characters (note that "+" and "=" are omitted):
 *     '(),-./:?
 *
 * Set O (optional direct characters) consists of the following
 * characters (note that "\" and "~" are omitted):
 *     !"#$%&*;<=>@[]^_`{|}
 *
 * According to the rules in RFC 2152, the byte values for the following
 * US-ASCII characters are not used in UTF-7 and are therefore illegal:
 * - all C0 control codes except for CR LF TAB
 * - BACKSLASH
 * - TILDE
 * - DEL
 * - all codes beyond US-ASCII, i.e. all >127
 */

/* uses '&' not '+' to start a base64 sequence */
#define AMPERSAND 0x26
#define COMMA 0x2c
#define SLASH 0x2f

/* legal byte values: all US-ASCII graphic characters 0x20..0x7e */
#define isLegalIMAP(c) (0x20<=(c) && (c)<=0x7e)

/* direct-encode all of printable ASCII 0x20..0x7e except '&' 0x26 */
#define inSetDIMAP(c) (isLegalIMAP(c) && c!=AMPERSAND)

#define TO_BASE64_IMAP(n) ((n)<63 ? toBase64[n] : COMMA)
#define FROM_BASE64_IMAP(c) ((c)==COMMA ? 63 : (c)==SLASH ? -1 : fromBase64[c])

/*
 * converter status values:
 *
 * toUnicodeStatus:
 *     24 inDirectMode (boolean)
 * 23..16 base64Counter (-1..7)
 * 15..0  bits (up to 14 bits incoming base64)
 *
 * fromUnicodeStatus:
 *     24 inDirectMode (boolean)
 * 23..16 base64Counter (0..2)
 *  7..0  bits (6 bits outgoing base64)
 *
 * ignore bits 31..25
 */

U_CDECL_BEGIN
static void U_CALLCONV
_IMAPToUnicodeWithOffsets(UConverterToUnicodeArgs *pArgs,
                          UErrorCode *pErrorCode) {
    UConverter *cnv;
    const uint8_t *source, *sourceLimit;
    UChar *target;
    const UChar *targetLimit;
    int32_t *offsets;

    uint8_t *bytes;
    uint8_t byteIndex;

    int32_t length, targetCapacity;

    /* UTF-7 state */
    uint16_t bits;
    int8_t base64Counter;
    UBool inDirectMode;

    int8_t base64Value;

    int32_t sourceIndex, nextSourceIndex;

    UChar c;
    uint8_t b;

    /* set up the local pointers */
    cnv=pArgs->converter;

    source=(const uint8_t *)pArgs->source;
    sourceLimit=(const uint8_t *)pArgs->sourceLimit;
    target=pArgs->target;
    targetLimit=pArgs->targetLimit;
    offsets=pArgs->offsets;
    /* get the state machine state */
    {
        uint32_t status=cnv->toUnicodeStatus;
        inDirectMode=(UBool)((status>>24)&1);
        base64Counter=(int8_t)(status>>16);
        bits=(uint16_t)status;
    }
    bytes=cnv->toUBytes;
    byteIndex=cnv->toULength;

    /* sourceIndex=-1 if the current character began in the previous buffer */
    sourceIndex=byteIndex==0 ? 0 : -1;
    nextSourceIndex=0;

    if(inDirectMode) {
directMode:
        /*
         * In Direct Mode, US-ASCII characters are encoded directly, i.e.,
         * with their US-ASCII byte values.
         * An ampersand starts Unicode (or "escape") Mode.
         *
         * In Direct Mode, only the sourceIndex is used.
         */
        byteIndex=0;
        length=(int32_t)(sourceLimit-source);
        targetCapacity=(int32_t)(targetLimit-target);
        if(length>targetCapacity) {
            length=targetCapacity;
        }
        while(length>0) {
            b=*source++;
            if(!isLegalIMAP(b)) {
                /* illegal */
                bytes[0]=b;
                byteIndex=1;
                *pErrorCode=U_ILLEGAL_CHAR_FOUND;
                break;
            } else if(b!=AMPERSAND) {
                /* write directly encoded character */
                *target++=b;
                if(offsets!=NULL) {
                    *offsets++=sourceIndex++;
                }
            } else /* AMPERSAND */ {
                /* switch to Unicode mode */
                nextSourceIndex=++sourceIndex;
                inDirectMode=FALSE;
                byteIndex=0;
                bits=0;
                base64Counter=-1;
                goto unicodeMode;
            }
            --length;
        }
        if(source<sourceLimit && target>=targetLimit) {
            /* target is full */
            *pErrorCode=U_BUFFER_OVERFLOW_ERROR;
        }
    } else {
unicodeMode:
        /*
         * In Unicode (or "escape") Mode, UTF-16BE is base64-encoded.
         * The base64 sequence ends with any character that is not in the base64 alphabet.
         * A terminating minus sign is consumed.
         * US-ASCII must not be base64-ed.
         *
         * In Unicode Mode, the sourceIndex has the index to the start of the current
         * base64 bytes, while nextSourceIndex is precisely parallel to source,
         * keeping the index to the following byte.
         * Note that in 2 out of 3 cases, UChars overlap within a base64 byte.
         */
        while(source<sourceLimit) {
            if(target<targetLimit) {
                bytes[byteIndex++]=b=*source++;
                ++nextSourceIndex;
                if(b>0x7e) {
                    /* illegal - test other illegal US-ASCII values by base64Value==-3 */
                    inDirectMode=TRUE;
                    *pErrorCode=U_ILLEGAL_CHAR_FOUND;
                    break;
                } else if((base64Value=FROM_BASE64_IMAP(b))>=0) {
                    /* collect base64 bytes into UChars */
                    switch(base64Counter) {
                    case -1: /* -1 is immediately after the & */
                    case 0:
                        bits=base64Value;
                        base64Counter=1;
                        break;
                    case 1:
                    case 3:
                    case 4:
                    case 6:
                        bits=(uint16_t)((bits<<6)|base64Value);
                        ++base64Counter;
                        break;
                    case 2:
                        c=(UChar)((bits<<4)|(base64Value>>2));
                        if(isLegalIMAP(c)) {
                            /* illegal */
                            inDirectMode=TRUE;
                            *pErrorCode=U_ILLEGAL_CHAR_FOUND;
                            goto endloop;
                        }
                        *target++=c;
                        if(offsets!=NULL) {
                            *offsets++=sourceIndex;
                            sourceIndex=nextSourceIndex-1;
                        }
                        bytes[0]=b; /* keep this byte in case an error occurs */
                        byteIndex=1;
                        bits=(uint16_t)(base64Value&3);
                        base64Counter=3;
                        break;
                    case 5:
                        c=(UChar)((bits<<2)|(base64Value>>4));
                        if(isLegalIMAP(c)) {
                            /* illegal */
                            inDirectMode=TRUE;
                            *pErrorCode=U_ILLEGAL_CHAR_FOUND;
                            goto endloop;
                        }
                        *target++=c;
                        if(offsets!=NULL) {
                            *offsets++=sourceIndex;
                            sourceIndex=nextSourceIndex-1;
                        }
                        bytes[0]=b; /* keep this byte in case an error occurs */
                        byteIndex=1;
                        bits=(uint16_t)(base64Value&15);
                        base64Counter=6;
                        break;
                    case 7:
                        c=(UChar)((bits<<6)|base64Value);
                        if(isLegalIMAP(c)) {
                            /* illegal */
                            inDirectMode=TRUE;
                            *pErrorCode=U_ILLEGAL_CHAR_FOUND;
                            goto endloop;
                        }
                        *target++=c;
                        if(offsets!=NULL) {
                            *offsets++=sourceIndex;
                            sourceIndex=nextSourceIndex;
                        }
                        byteIndex=0;
                        bits=0;
                        base64Counter=0;
                        break;
                    default:
                        /* will never occur */
                        break;
                    }
                } else if(base64Value==-2) {
                    /* minus sign terminates the base64 sequence */
                    inDirectMode=TRUE;
                    if(base64Counter==-1) {
                        /* &- i.e. a minus immediately following an ampersand */
                        *target++=AMPERSAND;
                        if(offsets!=NULL) {
                            *offsets++=sourceIndex-1;
                        }
                    } else {
                        /* absorb the minus and leave the Unicode Mode */
                        if(bits!=0 || (base64Counter!=0 && base64Counter!=3 && base64Counter!=6)) {
                            /* bits are illegally left over, a UChar is incomplete */
                            /* base64Counter other than 0, 3, 6 means non-minimal zero-padding, also illegal */
                            *pErrorCode=U_ILLEGAL_CHAR_FOUND;
                            break;
                        }
                    }
                    sourceIndex=nextSourceIndex;
                    goto directMode;
                } else {
                    if(base64Counter==-1) {
                        /* illegal: & immediately followed by something other than base64 or minus sign */
                        /* include the ampersand in the reported sequence */
                        --sourceIndex;
                        bytes[0]=AMPERSAND;
                        bytes[1]=b;
                        byteIndex=2;
                    }
                    /* base64Value==-1 for characters that are illegal only in Unicode mode */
                    /* base64Value==-3 for illegal characters */
                    /* illegal */
                    inDirectMode=TRUE;
                    *pErrorCode=U_ILLEGAL_CHAR_FOUND;
                    break;
                }
            } else {
                /* target is full */
                *pErrorCode=U_BUFFER_OVERFLOW_ERROR;
                break;
            }
        }
    }
endloop:

    /*
     * the end of the input stream and detection of truncated input
     * are handled by the framework, but here we must check if we are in Unicode
     * mode and byteIndex==0 because we must end in direct mode
     *
     * conditions:
     *   successful
     *   in Unicode mode and byteIndex==0
     *   end of input and no truncated input
     */
    if( U_SUCCESS(*pErrorCode) &&
        !inDirectMode && byteIndex==0 &&
        pArgs->flush && source>=sourceLimit
    ) {
        if(base64Counter==-1) {
            /* & at the very end of the input */
            /* make the ampersand the reported sequence */
            bytes[0]=AMPERSAND;
            byteIndex=1;
        }
        /* else if(base64Counter!=-1) byteIndex remains 0 because there is no particular byte sequence */

        inDirectMode=TRUE; /* avoid looping */
        *pErrorCode=U_TRUNCATED_CHAR_FOUND;
    }

    /* set the converter state back into UConverter */
    cnv->toUnicodeStatus=((uint32_t)inDirectMode<<24)|((uint32_t)((uint8_t)base64Counter)<<16)|(uint32_t)bits;
    cnv->toULength=byteIndex;

    /* write back the updated pointers */
    pArgs->source=(const char *)source;
    pArgs->target=target;
    pArgs->offsets=offsets;
    return;
}

static void U_CALLCONV
_IMAPFromUnicodeWithOffsets(UConverterFromUnicodeArgs *pArgs,
                            UErrorCode *pErrorCode) {
    UConverter *cnv;
    const UChar *source, *sourceLimit;
    uint8_t *target, *targetLimit;
    int32_t *offsets;

    int32_t length, targetCapacity, sourceIndex;
    UChar c;
    uint8_t b;

    /* UTF-7 state */
    uint8_t bits;
    int8_t base64Counter;
    UBool inDirectMode;

    /* set up the local pointers */
    cnv=pArgs->converter;

    /* set up the local pointers */
    source=pArgs->source;
    sourceLimit=pArgs->sourceLimit;
    target=(uint8_t *)pArgs->target;
    targetLimit=(uint8_t *)pArgs->targetLimit;
    offsets=pArgs->offsets;

    /* get the state machine state */
    {
        uint32_t status=cnv->fromUnicodeStatus;
        inDirectMode=(UBool)((status>>24)&1);
        base64Counter=(int8_t)(status>>16);
        bits=(uint8_t)status;
    }

    /* UTF-7 always encodes UTF-16 code units, therefore we need only a simple sourceIndex */
    sourceIndex=0;

    if(inDirectMode) {
directMode:
        length=(int32_t)(sourceLimit-source);
        targetCapacity=(int32_t)(targetLimit-target);
        if(length>targetCapacity) {
            length=targetCapacity;
        }
        while(length>0) {
            c=*source++;
            /* encode 0x20..0x7e except '&' directly */
            if(inSetDIMAP(c)) {
                /* encode directly */
                *target++=(uint8_t)c;
                if(offsets!=NULL) {
                    *offsets++=sourceIndex++;
                }
            } else if(c==AMPERSAND) {
                /* output &- for & */
                *target++=AMPERSAND;
                if(target<targetLimit) {
                    *target++=MINUS;
                    if(offsets!=NULL) {
                        *offsets++=sourceIndex;
                        *offsets++=sourceIndex++;
                    }
                    /* realign length and targetCapacity */
                    goto directMode;
                } else {
                    if(offsets!=NULL) {
                        *offsets++=sourceIndex++;
                    }
                    cnv->charErrorBuffer[0]=MINUS;
                    cnv->charErrorBufferLength=1;
                    *pErrorCode=U_BUFFER_OVERFLOW_ERROR;
                    break;
                }
            } else {
                /* un-read this character and switch to Unicode Mode */
                --source;
                *target++=AMPERSAND;
                if(offsets!=NULL) {
                    *offsets++=sourceIndex;
                }
                inDirectMode=FALSE;
                base64Counter=0;
                goto unicodeMode;
            }
            --length;
        }
        if(source<sourceLimit && target>=targetLimit) {
            /* target is full */
            *pErrorCode=U_BUFFER_OVERFLOW_ERROR;
        }
    } else {
unicodeMode:
        while(source<sourceLimit) {
            if(target<targetLimit) {
                c=*source++;
                if(isLegalIMAP(c)) {
                    /* encode directly */
                    inDirectMode=TRUE;

                    /* trick: back out this character to make this easier */
                    --source;

                    /* terminate the base64 sequence */
                    if(base64Counter!=0) {
                        /* write remaining bits for the previous character */
                        *target++=TO_BASE64_IMAP(bits);
                        if(offsets!=NULL) {
                            *offsets++=sourceIndex-1;
                        }
                    }
                    /* need to terminate with a minus */
                    if(target<targetLimit) {
                        *target++=MINUS;
                        if(offsets!=NULL) {
                            *offsets++=sourceIndex-1;
                        }
                    } else {
                        cnv->charErrorBuffer[0]=MINUS;
                        cnv->charErrorBufferLength=1;
                        *pErrorCode=U_BUFFER_OVERFLOW_ERROR;
                        break;
                    }
                    goto directMode;
                } else {
                    /*
                     * base64 this character:
                     * Output 2 or 3 base64 bytes for the remaining bits of the previous character
                     * and the bits of this character, each implicitly in UTF-16BE.
                     *
                     * Here, bits is an 8-bit variable because only 6 bits need to be kept from one
                     * character to the next. The actual 2 or 4 bits are shifted to the left edge
                     * of the 6-bits field 5..0 to make the termination of the base64 sequence easier.
                     */
                    switch(base64Counter) {
                    case 0:
                        b=(uint8_t)(c>>10);
                        *target++=TO_BASE64_IMAP(b);
                        if(target<targetLimit) {
                            b=(uint8_t)((c>>4)&0x3f);
                            *target++=TO_BASE64_IMAP(b);
                            if(offsets!=NULL) {
                                *offsets++=sourceIndex;
                                *offsets++=sourceIndex++;
                            }
                        } else {
                            if(offsets!=NULL) {
                                *offsets++=sourceIndex++;
                            }
                            b=(uint8_t)((c>>4)&0x3f);
                            cnv->charErrorBuffer[0]=TO_BASE64_IMAP(b);
                            cnv->charErrorBufferLength=1;
                            *pErrorCode=U_BUFFER_OVERFLOW_ERROR;
                        }
                        bits=(uint8_t)((c&15)<<2);
                        base64Counter=1;
                        break;
                    case 1:
                        b=(uint8_t)(bits|(c>>14));
                        *target++=TO_BASE64_IMAP(b);
                        if(target<targetLimit) {
                            b=(uint8_t)((c>>8)&0x3f);
                            *target++=TO_BASE64_IMAP(b);
                            if(target<targetLimit) {
                                b=(uint8_t)((c>>2)&0x3f);
                                *target++=TO_BASE64_IMAP(b);
                                if(offsets!=NULL) {
                                    *offsets++=sourceIndex;
                                    *offsets++=sourceIndex;
                                    *offsets++=sourceIndex++;
                                }
                            } else {
                                if(offsets!=NULL) {
                                    *offsets++=sourceIndex;
                                    *offsets++=sourceIndex++;
                                }
                                b=(uint8_t)((c>>2)&0x3f);
                                cnv->charErrorBuffer[0]=TO_BASE64_IMAP(b);
                                cnv->charErrorBufferLength=1;
                                *pErrorCode=U_BUFFER_OVERFLOW_ERROR;
                            }
                        } else {
                            if(offsets!=NULL) {
                                *offsets++=sourceIndex++;
                            }
                            b=(uint8_t)((c>>8)&0x3f);
                            cnv->charErrorBuffer[0]=TO_BASE64_IMAP(b);
                            b=(uint8_t)((c>>2)&0x3f);
                            cnv->charErrorBuffer[1]=TO_BASE64_IMAP(b);
                            cnv->charErrorBufferLength=2;
                            *pErrorCode=U_BUFFER_OVERFLOW_ERROR;
                        }
                        bits=(uint8_t)((c&3)<<4);
                        base64Counter=2;
                        break;
                    case 2:
                        b=(uint8_t)(bits|(c>>12));
                        *target++=TO_BASE64_IMAP(b);
                        if(target<targetLimit) {
                            b=(uint8_t)((c>>6)&0x3f);
                            *target++=TO_BASE64_IMAP(b);
                            if(target<targetLimit) {
                                b=(uint8_t)(c&0x3f);
                                *target++=TO_BASE64_IMAP(b);
                                if(offsets!=NULL) {
                                    *offsets++=sourceIndex;
                                    *offsets++=sourceIndex;
                                    *offsets++=sourceIndex++;
                                }
                            } else {
                                if(offsets!=NULL) {
                                    *offsets++=sourceIndex;
                                    *offsets++=sourceIndex++;
                                }
                                b=(uint8_t)(c&0x3f);
                                cnv->charErrorBuffer[0]=TO_BASE64_IMAP(b);
                                cnv->charErrorBufferLength=1;
                                *pErrorCode=U_BUFFER_OVERFLOW_ERROR;
                            }
                        } else {
                            if(offsets!=NULL) {
                                *offsets++=sourceIndex++;
                            }
                            b=(uint8_t)((c>>6)&0x3f);
                            cnv->charErrorBuffer[0]=TO_BASE64_IMAP(b);
                            b=(uint8_t)(c&0x3f);
                            cnv->charErrorBuffer[1]=TO_BASE64_IMAP(b);
                            cnv->charErrorBufferLength=2;
                            *pErrorCode=U_BUFFER_OVERFLOW_ERROR;
                        }
                        bits=0;
                        base64Counter=0;
                        break;
                    default:
                        /* will never occur */
                        break;
                    }
                }
            } else {
                /* target is full */
                *pErrorCode=U_BUFFER_OVERFLOW_ERROR;
                break;
            }
        }
    }

    if(pArgs->flush && source>=sourceLimit) {
        /* flush remaining bits to the target */
        if(!inDirectMode) {
            if(base64Counter!=0) {
                if(target<targetLimit) {
                    *target++=TO_BASE64_IMAP(bits);
                    if(offsets!=NULL) {
                        *offsets++=sourceIndex-1;
                    }
                } else {
                    cnv->charErrorBuffer[cnv->charErrorBufferLength++]=TO_BASE64_IMAP(bits);
                    *pErrorCode=U_BUFFER_OVERFLOW_ERROR;
                }
            }
            /* need to terminate with a minus */
            if(target<targetLimit) {
                *target++=MINUS;
                if(offsets!=NULL) {
                    *offsets++=sourceIndex-1;
                }
            } else {
                cnv->charErrorBuffer[cnv->charErrorBufferLength++]=MINUS;
                *pErrorCode=U_BUFFER_OVERFLOW_ERROR;
            }
        }
        /* reset the state for the next conversion */
        cnv->fromUnicodeStatus=(cnv->fromUnicodeStatus&0xf0000000)|0x1000000; /* keep version, inDirectMode=TRUE */
    } else {
        /* set the converter state back into UConverter */
        cnv->fromUnicodeStatus=
            (cnv->fromUnicodeStatus&0xf0000000)|    /* keep version*/
            ((uint32_t)inDirectMode<<24)|((uint32_t)base64Counter<<16)|(uint32_t)bits;
    }

    /* write back the updated pointers */
    pArgs->source=source;
    pArgs->target=(char *)target;
    pArgs->offsets=offsets;
    return;
}
U_CDECL_END

static const UConverterImpl _IMAPImpl={
    UCNV_IMAP_MAILBOX,

    NULL,
    NULL,

    _UTF7Open,
    NULL,
    _UTF7Reset,

    _IMAPToUnicodeWithOffsets,
    _IMAPToUnicodeWithOffsets,
    _IMAPFromUnicodeWithOffsets,
    _IMAPFromUnicodeWithOffsets,
    NULL,

    NULL,
    NULL,
    NULL, /* we don't need writeSub() because we never call a callback at fromUnicode() */
    NULL,
    ucnv_getCompleteUnicodeSet,
    NULL,
    NULL
};

static const UConverterStaticData _IMAPStaticData={
    sizeof(UConverterStaticData),
    "IMAP-mailbox-name",
    0, /* TODO CCSID for IMAP-mailbox-name */
    UCNV_IBM, UCNV_IMAP_MAILBOX,
    1, 4,
    { 0x3f, 0, 0, 0 }, 1, /* the subchar is not used */
    FALSE, FALSE,
    0,
    0,
    { 0,0,0,0,0,0,0,0,0,0,0,0,0,0,0,0,0,0,0 } /* reserved */
};

const UConverterSharedData _IMAPData=
        UCNV_IMMUTABLE_SHARED_DATA_INITIALIZER(&_IMAPStaticData, &_IMAPImpl);

#endif
=======
// © 2016 and later: Unicode, Inc. and others.
// License & terms of use: http://www.unicode.org/copyright.html
/*  
**********************************************************************
*   Copyright (C) 2002-2016, International Business Machines
*   Corporation and others.  All Rights Reserved.
**********************************************************************
*   file name:  ucnv_u7.c
*   encoding:   UTF-8
*   tab size:   8 (not used)
*   indentation:4
*
*   created on: 2002jul01
*   created by: Markus W. Scherer
*
*   UTF-7 converter implementation. Used to be in ucnv_utf.c.
*/

#include "unicode/utypes.h"

#if !UCONFIG_NO_CONVERSION && !UCONFIG_ONLY_HTML_CONVERSION

#include "cmemory.h"
#include "unicode/ucnv.h"
#include "ucnv_bld.h"
#include "ucnv_cnv.h"
#include "uassert.h"

/* UTF-7 -------------------------------------------------------------------- */

/*
 * UTF-7 is a stateful encoding of Unicode.
 * It is defined in RFC 2152. (http://www.ietf.org/rfc/rfc2152.txt)
 * It was intended for use in Internet email systems, using in its bytewise
 * encoding only a subset of 7-bit US-ASCII.
 * UTF-7 is deprecated in favor of UTF-8/16/32 and SCSU, but still
 * occasionally used.
 *
 * For converting Unicode to UTF-7, the RFC allows to encode some US-ASCII
 * characters directly or in base64. Especially, the characters in set O
 * as defined in the RFC (see below) may be encoded directly but are not
 * allowed in, e.g., email headers.
 * By default, the ICU UTF-7 converter encodes set O directly.
 * By choosing the option "version=1", set O will be escaped instead.
 * For example:
 *     utf7Converter=ucnv_open("UTF-7,version=1");
 *
 * For details about email headers see RFC 2047.
 */

/*
 * Tests for US-ASCII characters belonging to character classes
 * defined in UTF-7.
 *
 * Set D (directly encoded characters) consists of the following
 * characters: the upper and lower case letters A through Z
 * and a through z, the 10 digits 0-9, and the following nine special
 * characters (note that "+" and "=" are omitted):
 *     '(),-./:?
 *
 * Set O (optional direct characters) consists of the following
 * characters (note that "\" and "~" are omitted):
 *     !"#$%&*;<=>@[]^_`{|}
 *
 * According to the rules in RFC 2152, the byte values for the following
 * US-ASCII characters are not used in UTF-7 and are therefore illegal:
 * - all C0 control codes except for CR LF TAB
 * - BACKSLASH
 * - TILDE
 * - DEL
 * - all codes beyond US-ASCII, i.e. all >127
 */
#define inSetD(c) \
    ((uint8_t)((c)-97)<26 || (uint8_t)((c)-65)<26 || /* letters */ \
     (uint8_t)((c)-48)<10 ||    /* digits */ \
     (uint8_t)((c)-39)<3 ||     /* '() */ \
     (uint8_t)((c)-44)<4 ||     /* ,-./ */ \
     (c)==58 || (c)==63         /* :? */ \
    )

#define inSetO(c) \
    ((uint8_t)((c)-33)<6 ||         /* !"#$%& */ \
     (uint8_t)((c)-59)<4 ||         /* ;<=> */ \
     (uint8_t)((c)-93)<4 ||         /* ]^_` */ \
     (uint8_t)((c)-123)<3 ||        /* {|} */ \
     (c)==42 || (c)==64 || (c)==91  /* *@[ */ \
    )

#define isCRLFTAB(c) ((c)==13 || (c)==10 || (c)==9)
#define isCRLFSPTAB(c) ((c)==32 || (c)==13 || (c)==10 || (c)==9)

#define PLUS  43
#define MINUS 45
#define BACKSLASH 92
#define TILDE 126

/* legal byte values: all US-ASCII graphic characters from space to before tilde, and CR LF TAB */
#define isLegalUTF7(c) (((uint8_t)((c)-32)<94 && (c)!=BACKSLASH) || isCRLFTAB(c))

/* encode directly sets D and O and CR LF SP TAB */
static const UBool encodeDirectlyMaximum[128]={
 /* 0  1  2  3  4  5  6  7  8  9  a  b  c  d  e  f */
    0, 0, 0, 0, 0, 0, 0, 0, 0, 1, 1, 0, 0, 1, 0, 0,
    0, 0, 0, 0, 0, 0, 0, 0, 0, 0, 0, 0, 0, 0, 0, 0,

    1, 1, 1, 1, 1, 1, 1, 1, 1, 1, 1, 0, 1, 1, 1, 1,
    1, 1, 1, 1, 1, 1, 1, 1, 1, 1, 1, 1, 1, 1, 1, 1,

    1, 1, 1, 1, 1, 1, 1, 1, 1, 1, 1, 1, 1, 1, 1, 1,
    1, 1, 1, 1, 1, 1, 1, 1, 1, 1, 1, 1, 0, 1, 1, 1,

    1, 1, 1, 1, 1, 1, 1, 1, 1, 1, 1, 1, 1, 1, 1, 1,
    1, 1, 1, 1, 1, 1, 1, 1, 1, 1, 1, 1, 1, 1, 0, 0
};

/* encode directly set D and CR LF SP TAB but not set O */
static const UBool encodeDirectlyRestricted[128]={
 /* 0  1  2  3  4  5  6  7  8  9  a  b  c  d  e  f */
    0, 0, 0, 0, 0, 0, 0, 0, 0, 1, 1, 0, 0, 1, 0, 0,
    0, 0, 0, 0, 0, 0, 0, 0, 0, 0, 0, 0, 0, 0, 0, 0,

    1, 0, 0, 0, 0, 0, 0, 1, 1, 1, 0, 0, 1, 1, 1, 1,
    1, 1, 1, 1, 1, 1, 1, 1, 1, 1, 1, 0, 0, 0, 0, 1,

    0, 1, 1, 1, 1, 1, 1, 1, 1, 1, 1, 1, 1, 1, 1, 1,
    1, 1, 1, 1, 1, 1, 1, 1, 1, 1, 1, 0, 0, 0, 0, 0,

    0, 1, 1, 1, 1, 1, 1, 1, 1, 1, 1, 1, 1, 1, 1, 1,
    1, 1, 1, 1, 1, 1, 1, 1, 1, 1, 1, 0, 0, 0, 0, 0
};

static const uint8_t
toBase64[64]={
    /* A-Z */
    65, 66, 67, 68, 69, 70, 71, 72, 73, 74, 75, 76, 77,
    78, 79, 80, 81, 82, 83, 84, 85, 86, 87, 88, 89, 90,
    /* a-z */
    97, 98, 99, 100, 101, 102, 103, 104, 105, 106, 107, 108, 109,
    110, 111, 112, 113, 114, 115, 116, 117, 118, 119, 120, 121, 122,
    /* 0-9 */
    48, 49, 50, 51, 52, 53, 54, 55, 56, 57,
    /* +/ */
    43, 47
};

static const int8_t
fromBase64[128]={
    /* C0 controls, -1 for legal ones (CR LF TAB), -3 for illegal ones */
    -3, -3, -3, -3, -3, -3, -3, -3, -3, -1, -1, -3, -3, -1, -3, -3,
    -3, -3, -3, -3, -3, -3, -3, -3, -3, -3, -3, -3, -3, -3, -3, -3,

    /* general punctuation with + and / and a special value (-2) for - */
    -1, -1, -1, -1, -1, -1, -1, -1, -1, -1, -1, 62, -1, -2, -1, 63,
    /* digits */
    52, 53, 54, 55, 56, 57, 58, 59, 60, 61, -1, -1, -1, -1, -1, -1,

    /* A-Z */
    -1,  0,  1,  2,  3,  4,  5,  6,  7,  8,  9, 10, 11, 12, 13, 14,
    15, 16, 17, 18, 19, 20, 21, 22, 23, 24, 25, -1, -3, -1, -1, -1,

    /* a-z */
    -1, 26, 27, 28, 29, 30, 31, 32, 33, 34, 35, 36, 37, 38, 39, 40,
    41, 42, 43, 44, 45, 46, 47, 48, 49, 50, 51, -1, -1, -1, -3, -3
};

/*
 * converter status values:
 *
 * toUnicodeStatus:
 *     24 inDirectMode (boolean)
 * 23..16 base64Counter (-1..7)
 * 15..0  bits (up to 14 bits incoming base64)
 *
 * fromUnicodeStatus:
 * 31..28 version (0: set O direct  1: set O escaped)
 *     24 inDirectMode (boolean)
 * 23..16 base64Counter (0..2)
 *  7..0  bits (6 bits outgoing base64)
 *
 */

U_CDECL_BEGIN
static void U_CALLCONV
_UTF7Reset(UConverter *cnv, UConverterResetChoice choice) {
    if(choice<=UCNV_RESET_TO_UNICODE) {
        /* reset toUnicode */
        cnv->toUnicodeStatus=0x1000000; /* inDirectMode=true */
        cnv->toULength=0;
    }
    if(choice!=UCNV_RESET_TO_UNICODE) {
        /* reset fromUnicode */
        cnv->fromUnicodeStatus=(cnv->fromUnicodeStatus&0xf0000000)|0x1000000; /* keep version, inDirectMode=true */
    }
}

static void U_CALLCONV
_UTF7Open(UConverter *cnv,
          UConverterLoadArgs *pArgs,
          UErrorCode *pErrorCode) {
    (void)pArgs;
    if(UCNV_GET_VERSION(cnv)<=1) {
        /* TODO(markus): Should just use cnv->options rather than copying the version number. */
        cnv->fromUnicodeStatus=UCNV_GET_VERSION(cnv)<<28;
        _UTF7Reset(cnv, UCNV_RESET_BOTH);
    } else {
        *pErrorCode=U_ILLEGAL_ARGUMENT_ERROR;
    }
}

static void U_CALLCONV
_UTF7ToUnicodeWithOffsets(UConverterToUnicodeArgs *pArgs,
                          UErrorCode *pErrorCode) {
    UConverter *cnv;
    const uint8_t *source, *sourceLimit;
    char16_t *target;
    const char16_t *targetLimit;
    int32_t *offsets;

    uint8_t *bytes;
    uint8_t byteIndex;

    int32_t length, targetCapacity;

    /* UTF-7 state */
    uint16_t bits;
    int8_t base64Counter;
    UBool inDirectMode;

    int8_t base64Value;

    int32_t sourceIndex, nextSourceIndex;

    uint8_t b;
    /* set up the local pointers */
    cnv=pArgs->converter;

    source=(const uint8_t *)pArgs->source;
    sourceLimit=(const uint8_t *)pArgs->sourceLimit;
    target=pArgs->target;
    targetLimit=pArgs->targetLimit;
    offsets=pArgs->offsets;
    /* get the state machine state */
    {
        uint32_t status=cnv->toUnicodeStatus;
        inDirectMode=(UBool)((status>>24)&1);
        base64Counter=(int8_t)(status>>16);
        bits=(uint16_t)status;
    }
    bytes=cnv->toUBytes;
    byteIndex=cnv->toULength;

    /* sourceIndex=-1 if the current character began in the previous buffer */
    sourceIndex=byteIndex==0 ? 0 : -1;
    nextSourceIndex=0;

    if(inDirectMode) {
directMode:
        /*
         * In Direct Mode, most US-ASCII characters are encoded directly, i.e.,
         * with their US-ASCII byte values.
         * Backslash and Tilde and most control characters are not allowed in UTF-7.
         * A plus sign starts Unicode (or "escape") Mode.
         *
         * In Direct Mode, only the sourceIndex is used.
         */
        byteIndex=0;
        length=(int32_t)(sourceLimit-source);
        targetCapacity=(int32_t)(targetLimit-target);
        if(length>targetCapacity) {
            length=targetCapacity;
        }
        while(length>0) {
            b=*source++;
            if(!isLegalUTF7(b)) {
                /* illegal */
                bytes[0]=b;
                byteIndex=1;
                *pErrorCode=U_ILLEGAL_CHAR_FOUND;
                break;
            } else if(b!=PLUS) {
                /* write directly encoded character */
                *target++=b;
                if(offsets!=nullptr) {
                    *offsets++=sourceIndex++;
                }
            } else /* PLUS */ {
                /* switch to Unicode mode */
                nextSourceIndex=++sourceIndex;
                inDirectMode=false;
                byteIndex=0;
                bits=0;
                base64Counter=-1;
                goto unicodeMode;
            }
            --length;
        }
        if(source<sourceLimit && target>=targetLimit) {
            /* target is full */
            *pErrorCode=U_BUFFER_OVERFLOW_ERROR;
        }
    } else {
unicodeMode:
        /*
         * In Unicode (or "escape") Mode, UTF-16BE is base64-encoded.
         * The base64 sequence ends with any character that is not in the base64 alphabet.
         * A terminating minus sign is consumed.
         *
         * In Unicode Mode, the sourceIndex has the index to the start of the current
         * base64 bytes, while nextSourceIndex is precisely parallel to source,
         * keeping the index to the following byte.
         * Note that in 2 out of 3 cases, UChars overlap within a base64 byte.
         */
        while(source<sourceLimit) {
            if(target<targetLimit) {
                bytes[byteIndex++]=b=*source++;
                ++nextSourceIndex;
                base64Value = -3; /* initialize as illegal */
                if(b>=126 || (base64Value=fromBase64[b])==-3 || base64Value==-1) {
                    /* either
                     * base64Value==-1 for any legal character except base64 and minus sign, or
                     * base64Value==-3 for illegal characters:
                     * 1. In either case, leave Unicode mode.
                     * 2.1. If we ended with an incomplete char16_t or none after the +, then
                     *      generate an error for the preceding erroneous sequence and deal with
                     *      the current (possibly illegal) character next time through.
                     * 2.2. Else the current char comes after a complete char16_t, which was already
                     *      pushed to the output buf, so:
                     * 2.2.1. If the current char is legal, just save it for processing next time.
                     *        It may be for example, a plus which we need to deal with in direct mode.
                     * 2.2.2. Else if the current char is illegal, we might as well deal with it here.
                     */
                    inDirectMode=true;
                    if(base64Counter==-1) {
                        /* illegal: + immediately followed by something other than base64 or minus sign */
                        /* include the plus sign in the reported sequence, but not the subsequent char */
                        --source;
                        bytes[0]=PLUS;
                        byteIndex=1;
                        *pErrorCode=U_ILLEGAL_CHAR_FOUND;
                        break;
                    } else if(bits!=0) {
                        /* bits are illegally left over, a char16_t is incomplete */
                        /* don't include current char (legal or illegal) in error seq */
                        --source;
                        --byteIndex;
                        *pErrorCode=U_ILLEGAL_CHAR_FOUND;
                        break;
                    } else {
                        /* previous char16_t was complete */
                        if(base64Value==-3) {
                            /* current character is illegal, deal with it here */
                            *pErrorCode=U_ILLEGAL_CHAR_FOUND;
                            break;
                        } else {
                            /* un-read the current character in case it is a plus sign */
                            --source;
                            sourceIndex=nextSourceIndex-1;
                            goto directMode;
                        }
                    }
                } else if(base64Value>=0) {
                    /* collect base64 bytes into UChars */
                    switch(base64Counter) {
                    case -1: /* -1 is immediately after the + */
                    case 0:
                        bits=base64Value;
                        base64Counter=1;
                        break;
                    case 1:
                    case 3:
                    case 4:
                    case 6:
                        bits=(uint16_t)((bits<<6)|base64Value);
                        ++base64Counter;
                        break;
                    case 2:
                        *target++=(char16_t)((bits<<4)|(base64Value>>2));
                        if(offsets!=nullptr) {
                            *offsets++=sourceIndex;
                            sourceIndex=nextSourceIndex-1;
                        }
                        bytes[0]=b; /* keep this byte in case an error occurs */
                        byteIndex=1;
                        bits=(uint16_t)(base64Value&3);
                        base64Counter=3;
                        break;
                    case 5:
                        *target++=(char16_t)((bits<<2)|(base64Value>>4));
                        if(offsets!=nullptr) {
                            *offsets++=sourceIndex;
                            sourceIndex=nextSourceIndex-1;
                        }
                        bytes[0]=b; /* keep this byte in case an error occurs */
                        byteIndex=1;
                        bits=(uint16_t)(base64Value&15);
                        base64Counter=6;
                        break;
                    case 7:
                        *target++=(char16_t)((bits<<6)|base64Value);
                        if(offsets!=nullptr) {
                            *offsets++=sourceIndex;
                            sourceIndex=nextSourceIndex;
                        }
                        byteIndex=0;
                        bits=0;
                        base64Counter=0;
                        break;
                    default:
                        /* will never occur */
                        break;
                    }
                } else /*base64Value==-2*/ {
                    /* minus sign terminates the base64 sequence */
                    inDirectMode=true;
                    if(base64Counter==-1) {
                        /* +- i.e. a minus immediately following a plus */
                        *target++=PLUS;
                        if(offsets!=nullptr) {
                            *offsets++=sourceIndex-1;
                        }
                    } else {
                        /* absorb the minus and leave the Unicode Mode */
                        if(bits!=0) {
                            /* bits are illegally left over, a char16_t is incomplete */
                            *pErrorCode=U_ILLEGAL_CHAR_FOUND;
                            break;
                        }
                    }
                    sourceIndex=nextSourceIndex;
                    goto directMode;
                }
            } else {
                /* target is full */
                *pErrorCode=U_BUFFER_OVERFLOW_ERROR;
                break;
            }
        }
    }

    if(U_SUCCESS(*pErrorCode) && pArgs->flush && source==sourceLimit && bits==0) {
        /*
         * if we are in Unicode mode, then the byteIndex might not be 0,
         * but that is ok if bits==0
         * -> we set byteIndex=0 at the end of the stream to avoid a truncated error
         * (not true for IMAP-mailbox-name where we must end in direct mode)
         */
        byteIndex=0;
    }

    /* set the converter state back into UConverter */
    cnv->toUnicodeStatus=((uint32_t)inDirectMode<<24)|((uint32_t)((uint8_t)base64Counter)<<16)|(uint32_t)bits;
    cnv->toULength=byteIndex;

    /* write back the updated pointers */
    pArgs->source=(const char *)source;
    pArgs->target=target;
    pArgs->offsets=offsets;
    return;
}

static void U_CALLCONV
_UTF7FromUnicodeWithOffsets(UConverterFromUnicodeArgs *pArgs,
                            UErrorCode *pErrorCode) {
    UConverter *cnv;
    const char16_t *source, *sourceLimit;
    uint8_t *target, *targetLimit;
    int32_t *offsets;

    int32_t length, targetCapacity, sourceIndex;
    char16_t c;

    /* UTF-7 state */
    const UBool *encodeDirectly;
    uint8_t bits;
    int8_t base64Counter;
    UBool inDirectMode;

    /* set up the local pointers */
    cnv=pArgs->converter;

    /* set up the local pointers */
    source=pArgs->source;
    sourceLimit=pArgs->sourceLimit;
    target=(uint8_t *)pArgs->target;
    targetLimit=(uint8_t *)pArgs->targetLimit;
    offsets=pArgs->offsets;

    /* get the state machine state */
    {
        uint32_t status=cnv->fromUnicodeStatus;
        encodeDirectly= status<0x10000000 ? encodeDirectlyMaximum : encodeDirectlyRestricted;
        inDirectMode=(UBool)((status>>24)&1);
        base64Counter=(int8_t)(status>>16);
        bits=(uint8_t)status;
        U_ASSERT(bits<=UPRV_LENGTHOF(toBase64));
    }

    /* UTF-7 always encodes UTF-16 code units, therefore we need only a simple sourceIndex */
    sourceIndex=0;

    if(inDirectMode) {
directMode:
        length=(int32_t)(sourceLimit-source);
        targetCapacity=(int32_t)(targetLimit-target);
        if(length>targetCapacity) {
            length=targetCapacity;
        }
        while(length>0) {
            c=*source++;
            /* currently always encode CR LF SP TAB directly */
            if(c<=127 && encodeDirectly[c]) {
                /* encode directly */
                *target++=(uint8_t)c;
                if(offsets!=nullptr) {
                    *offsets++=sourceIndex++;
                }
            } else if(c==PLUS) {
                /* output +- for + */
                *target++=PLUS;
                if(target<targetLimit) {
                    *target++=MINUS;
                    if(offsets!=nullptr) {
                        *offsets++=sourceIndex;
                        *offsets++=sourceIndex++;
                    }
                    /* realign length and targetCapacity */
                    goto directMode;
                } else {
                    if(offsets!=nullptr) {
                        *offsets++=sourceIndex++;
                    }
                    cnv->charErrorBuffer[0]=MINUS;
                    cnv->charErrorBufferLength=1;
                    *pErrorCode=U_BUFFER_OVERFLOW_ERROR;
                    break;
                }
            } else {
                /* un-read this character and switch to Unicode Mode */
                --source;
                *target++=PLUS;
                if(offsets!=nullptr) {
                    *offsets++=sourceIndex;
                }
                inDirectMode=false;
                base64Counter=0;
                goto unicodeMode;
            }
            --length;
        }
        if(source<sourceLimit && target>=targetLimit) {
            /* target is full */
            *pErrorCode=U_BUFFER_OVERFLOW_ERROR;
        }
    } else {
unicodeMode:
        while(source<sourceLimit) {
            if(target<targetLimit) {
                c=*source++;
                if(c<=127 && encodeDirectly[c]) {
                    /* encode directly */
                    inDirectMode=true;

                    /* trick: back out this character to make this easier */
                    --source;

                    /* terminate the base64 sequence */
                    if(base64Counter!=0) {
                        /* write remaining bits for the previous character */
                        *target++=toBase64[bits];
                        if(offsets!=nullptr) {
                            *offsets++=sourceIndex-1;
                        }
                    }
                    if(fromBase64[c]!=-1) {
                        /* need to terminate with a minus */
                        if(target<targetLimit) {
                            *target++=MINUS;
                            if(offsets!=nullptr) {
                                *offsets++=sourceIndex-1;
                            }
                        } else {
                            cnv->charErrorBuffer[0]=MINUS;
                            cnv->charErrorBufferLength=1;
                            *pErrorCode=U_BUFFER_OVERFLOW_ERROR;
                            break;
                        }
                    }
                    goto directMode;
                } else {
                    /*
                     * base64 this character:
                     * Output 2 or 3 base64 bytes for the remaining bits of the previous character
                     * and the bits of this character, each implicitly in UTF-16BE.
                     *
                     * Here, bits is an 8-bit variable because only 6 bits need to be kept from one
                     * character to the next. The actual 2 or 4 bits are shifted to the left edge
                     * of the 6-bits field 5..0 to make the termination of the base64 sequence easier.
                     */
                    switch(base64Counter) {
                    case 0:
                        *target++=toBase64[c>>10];
                        if(target<targetLimit) {
                            *target++=toBase64[(c>>4)&0x3f];
                            if(offsets!=nullptr) {
                                *offsets++=sourceIndex;
                                *offsets++=sourceIndex++;
                            }
                        } else {
                            if(offsets!=nullptr) {
                                *offsets++=sourceIndex++;
                            }
                            cnv->charErrorBuffer[0]=toBase64[(c>>4)&0x3f];
                            cnv->charErrorBufferLength=1;
                            *pErrorCode=U_BUFFER_OVERFLOW_ERROR;
                        }
                        bits=(uint8_t)((c&15)<<2);
                        base64Counter=1;
                        break;
                    case 1:
                        *target++=toBase64[bits|(c>>14)];
                        if(target<targetLimit) {
                            *target++=toBase64[(c>>8)&0x3f];
                            if(target<targetLimit) {
                                *target++=toBase64[(c>>2)&0x3f];
                                if(offsets!=nullptr) {
                                    *offsets++=sourceIndex;
                                    *offsets++=sourceIndex;
                                    *offsets++=sourceIndex++;
                                }
                            } else {
                                if(offsets!=nullptr) {
                                    *offsets++=sourceIndex;
                                    *offsets++=sourceIndex++;
                                }
                                cnv->charErrorBuffer[0]=toBase64[(c>>2)&0x3f];
                                cnv->charErrorBufferLength=1;
                                *pErrorCode=U_BUFFER_OVERFLOW_ERROR;
                            }
                        } else {
                            if(offsets!=nullptr) {
                                *offsets++=sourceIndex++;
                            }
                            cnv->charErrorBuffer[0]=toBase64[(c>>8)&0x3f];
                            cnv->charErrorBuffer[1]=toBase64[(c>>2)&0x3f];
                            cnv->charErrorBufferLength=2;
                            *pErrorCode=U_BUFFER_OVERFLOW_ERROR;
                        }
                        bits=(uint8_t)((c&3)<<4);
                        base64Counter=2;
                        break;
                    case 2:
                        *target++=toBase64[bits|(c>>12)];
                        if(target<targetLimit) {
                            *target++=toBase64[(c>>6)&0x3f];
                            if(target<targetLimit) {
                                *target++=toBase64[c&0x3f];
                                if(offsets!=nullptr) {
                                    *offsets++=sourceIndex;
                                    *offsets++=sourceIndex;
                                    *offsets++=sourceIndex++;
                                }
                            } else {
                                if(offsets!=nullptr) {
                                    *offsets++=sourceIndex;
                                    *offsets++=sourceIndex++;
                                }
                                cnv->charErrorBuffer[0]=toBase64[c&0x3f];
                                cnv->charErrorBufferLength=1;
                                *pErrorCode=U_BUFFER_OVERFLOW_ERROR;
                            }
                        } else {
                            if(offsets!=nullptr) {
                                *offsets++=sourceIndex++;
                            }
                            cnv->charErrorBuffer[0]=toBase64[(c>>6)&0x3f];
                            cnv->charErrorBuffer[1]=toBase64[c&0x3f];
                            cnv->charErrorBufferLength=2;
                            *pErrorCode=U_BUFFER_OVERFLOW_ERROR;
                        }
                        bits=0;
                        base64Counter=0;
                        break;
                    default:
                        /* will never occur */
                        break;
                    }
                }
            } else {
                /* target is full */
                *pErrorCode=U_BUFFER_OVERFLOW_ERROR;
                break;
            }
        }
    }

    if(pArgs->flush && source>=sourceLimit) {
        /* flush remaining bits to the target */
        if(!inDirectMode) {
            if (base64Counter!=0) {
                if(target<targetLimit) {
                    *target++=toBase64[bits];
                    if(offsets!=nullptr) {
                        *offsets++=sourceIndex-1;
                    }
                } else {
                    cnv->charErrorBuffer[cnv->charErrorBufferLength++]=toBase64[bits];
                    *pErrorCode=U_BUFFER_OVERFLOW_ERROR;
                }
            }
            /* Add final MINUS to terminate unicodeMode */
            if(target<targetLimit) {
                *target++=MINUS;
                if(offsets!=nullptr) {
                    *offsets++=sourceIndex-1;
                }
            } else {
                cnv->charErrorBuffer[cnv->charErrorBufferLength++]=MINUS;
                *pErrorCode=U_BUFFER_OVERFLOW_ERROR;
            }
        }
        /* reset the state for the next conversion */
        cnv->fromUnicodeStatus=(cnv->fromUnicodeStatus&0xf0000000)|0x1000000; /* keep version, inDirectMode=true */
    } else {
        /* set the converter state back into UConverter */
        cnv->fromUnicodeStatus=
            (cnv->fromUnicodeStatus&0xf0000000)|    /* keep version*/
            ((uint32_t)inDirectMode<<24)|((uint32_t)base64Counter<<16)|(uint32_t)bits;
    }

    /* write back the updated pointers */
    pArgs->source=source;
    pArgs->target=(char *)target;
    pArgs->offsets=offsets;
    return;
}

static const char * U_CALLCONV
_UTF7GetName(const UConverter *cnv) {
    switch(cnv->fromUnicodeStatus>>28) {
    case 1:
        return "UTF-7,version=1";
    default:
        return "UTF-7";
    }
}
U_CDECL_END

static const UConverterImpl _UTF7Impl={
    UCNV_UTF7,

    nullptr,
    nullptr,

    _UTF7Open,
    nullptr,
    _UTF7Reset,

    _UTF7ToUnicodeWithOffsets,
    _UTF7ToUnicodeWithOffsets,
    _UTF7FromUnicodeWithOffsets,
    _UTF7FromUnicodeWithOffsets,
    nullptr,

    nullptr,
    _UTF7GetName,
    nullptr, /* we don't need writeSub() because we never call a callback at fromUnicode() */
    nullptr,
    ucnv_getCompleteUnicodeSet,

    nullptr,
    nullptr
};

static const UConverterStaticData _UTF7StaticData={
    sizeof(UConverterStaticData),
    "UTF-7",
    0, /* TODO CCSID for UTF-7 */
    UCNV_IBM, UCNV_UTF7,
    1, 4,
    { 0x3f, 0, 0, 0 }, 1, /* the subchar is not used */
    false, false,
    0,
    0,
    { 0,0,0,0,0,0,0,0,0,0,0,0,0,0,0,0,0,0,0 } /* reserved */
};

const UConverterSharedData _UTF7Data=
        UCNV_IMMUTABLE_SHARED_DATA_INITIALIZER(&_UTF7StaticData, &_UTF7Impl);

/* IMAP mailbox name encoding ----------------------------------------------- */

/*
 * RFC 2060: INTERNET MESSAGE ACCESS PROTOCOL - VERSION 4rev1
 * http://www.ietf.org/rfc/rfc2060.txt
 *
 * 5.1.3.  Mailbox International Naming Convention
 *
 * By convention, international mailbox names are specified using a
 * modified version of the UTF-7 encoding described in [UTF-7].  The
 * purpose of these modifications is to correct the following problems
 * with UTF-7:
 *
 *    1) UTF-7 uses the "+" character for shifting; this conflicts with
 *       the common use of "+" in mailbox names, in particular USENET
 *       newsgroup names.
 *
 *    2) UTF-7's encoding is BASE64 which uses the "/" character; this
 *       conflicts with the use of "/" as a popular hierarchy delimiter.
 *
 *    3) UTF-7 prohibits the unencoded usage of "\"; this conflicts with
 *       the use of "\" as a popular hierarchy delimiter.
 *
 *    4) UTF-7 prohibits the unencoded usage of "~"; this conflicts with
 *       the use of "~" in some servers as a home directory indicator.
 *
 *    5) UTF-7 permits multiple alternate forms to represent the same
 *       string; in particular, printable US-ASCII characters can be
 *       represented in encoded form.
 *
 * In modified UTF-7, printable US-ASCII characters except for "&"
 * represent themselves; that is, characters with octet values 0x20-0x25
 * and 0x27-0x7e.  The character "&" (0x26) is represented by the two-
 * octet sequence "&-".
 *
 * All other characters (octet values 0x00-0x1f, 0x7f-0xff, and all
 * Unicode 16-bit octets) are represented in modified BASE64, with a
 * further modification from [UTF-7] that "," is used instead of "/".
 * Modified BASE64 MUST NOT be used to represent any printing US-ASCII
 * character which can represent itself.
 *
 * "&" is used to shift to modified BASE64 and "-" to shift back to US-
 * ASCII.  All names start in US-ASCII, and MUST end in US-ASCII (that
 * is, a name that ends with a Unicode 16-bit octet MUST end with a "-
 * ").
 *
 * For example, here is a mailbox name which mixes English, Japanese,
 * and Chinese text: ~peter/mail/&ZeVnLIqe-/&U,BTFw-
 */

/*
 * Tests for US-ASCII characters belonging to character classes
 * defined in UTF-7.
 *
 * Set D (directly encoded characters) consists of the following
 * characters: the upper and lower case letters A through Z
 * and a through z, the 10 digits 0-9, and the following nine special
 * characters (note that "+" and "=" are omitted):
 *     '(),-./:?
 *
 * Set O (optional direct characters) consists of the following
 * characters (note that "\" and "~" are omitted):
 *     !"#$%&*;<=>@[]^_`{|}
 *
 * According to the rules in RFC 2152, the byte values for the following
 * US-ASCII characters are not used in UTF-7 and are therefore illegal:
 * - all C0 control codes except for CR LF TAB
 * - BACKSLASH
 * - TILDE
 * - DEL
 * - all codes beyond US-ASCII, i.e. all >127
 */

/* uses '&' not '+' to start a base64 sequence */
#define AMPERSAND 0x26
#define COMMA 0x2c
#define SLASH 0x2f

/* legal byte values: all US-ASCII graphic characters 0x20..0x7e */
#define isLegalIMAP(c) (0x20<=(c) && (c)<=0x7e)

/* direct-encode all of printable ASCII 0x20..0x7e except '&' 0x26 */
#define inSetDIMAP(c) (isLegalIMAP(c) && c!=AMPERSAND)

#define TO_BASE64_IMAP(n) ((n)<63 ? toBase64[n] : COMMA)
#define FROM_BASE64_IMAP(c) ((c)==COMMA ? 63 : (c)==SLASH ? -1 : fromBase64[c])

/*
 * converter status values:
 *
 * toUnicodeStatus:
 *     24 inDirectMode (boolean)
 * 23..16 base64Counter (-1..7)
 * 15..0  bits (up to 14 bits incoming base64)
 *
 * fromUnicodeStatus:
 *     24 inDirectMode (boolean)
 * 23..16 base64Counter (0..2)
 *  7..0  bits (6 bits outgoing base64)
 *
 * ignore bits 31..25
 */

U_CDECL_BEGIN
static void U_CALLCONV
_IMAPToUnicodeWithOffsets(UConverterToUnicodeArgs *pArgs,
                          UErrorCode *pErrorCode) {
    UConverter *cnv;
    const uint8_t *source, *sourceLimit;
    char16_t *target;
    const char16_t *targetLimit;
    int32_t *offsets;

    uint8_t *bytes;
    uint8_t byteIndex;

    int32_t length, targetCapacity;

    /* UTF-7 state */
    uint16_t bits;
    int8_t base64Counter;
    UBool inDirectMode;

    int8_t base64Value;

    int32_t sourceIndex, nextSourceIndex;

    char16_t c;
    uint8_t b;

    /* set up the local pointers */
    cnv=pArgs->converter;

    source=(const uint8_t *)pArgs->source;
    sourceLimit=(const uint8_t *)pArgs->sourceLimit;
    target=pArgs->target;
    targetLimit=pArgs->targetLimit;
    offsets=pArgs->offsets;
    /* get the state machine state */
    {
        uint32_t status=cnv->toUnicodeStatus;
        inDirectMode=(UBool)((status>>24)&1);
        base64Counter=(int8_t)(status>>16);
        bits=(uint16_t)status;
    }
    bytes=cnv->toUBytes;
    byteIndex=cnv->toULength;

    /* sourceIndex=-1 if the current character began in the previous buffer */
    sourceIndex=byteIndex==0 ? 0 : -1;
    nextSourceIndex=0;

    if(inDirectMode) {
directMode:
        /*
         * In Direct Mode, US-ASCII characters are encoded directly, i.e.,
         * with their US-ASCII byte values.
         * An ampersand starts Unicode (or "escape") Mode.
         *
         * In Direct Mode, only the sourceIndex is used.
         */
        byteIndex=0;
        length=(int32_t)(sourceLimit-source);
        targetCapacity=(int32_t)(targetLimit-target);
        if(length>targetCapacity) {
            length=targetCapacity;
        }
        while(length>0) {
            b=*source++;
            if(!isLegalIMAP(b)) {
                /* illegal */
                bytes[0]=b;
                byteIndex=1;
                *pErrorCode=U_ILLEGAL_CHAR_FOUND;
                break;
            } else if(b!=AMPERSAND) {
                /* write directly encoded character */
                *target++=b;
                if(offsets!=nullptr) {
                    *offsets++=sourceIndex++;
                }
            } else /* AMPERSAND */ {
                /* switch to Unicode mode */
                nextSourceIndex=++sourceIndex;
                inDirectMode=false;
                byteIndex=0;
                bits=0;
                base64Counter=-1;
                goto unicodeMode;
            }
            --length;
        }
        if(source<sourceLimit && target>=targetLimit) {
            /* target is full */
            *pErrorCode=U_BUFFER_OVERFLOW_ERROR;
        }
    } else {
unicodeMode:
        /*
         * In Unicode (or "escape") Mode, UTF-16BE is base64-encoded.
         * The base64 sequence ends with any character that is not in the base64 alphabet.
         * A terminating minus sign is consumed.
         * US-ASCII must not be base64-ed.
         *
         * In Unicode Mode, the sourceIndex has the index to the start of the current
         * base64 bytes, while nextSourceIndex is precisely parallel to source,
         * keeping the index to the following byte.
         * Note that in 2 out of 3 cases, UChars overlap within a base64 byte.
         */
        while(source<sourceLimit) {
            if(target<targetLimit) {
                bytes[byteIndex++]=b=*source++;
                ++nextSourceIndex;
                if(b>0x7e) {
                    /* illegal - test other illegal US-ASCII values by base64Value==-3 */
                    inDirectMode=true;
                    *pErrorCode=U_ILLEGAL_CHAR_FOUND;
                    break;
                } else if((base64Value=FROM_BASE64_IMAP(b))>=0) {
                    /* collect base64 bytes into UChars */
                    switch(base64Counter) {
                    case -1: /* -1 is immediately after the & */
                    case 0:
                        bits=base64Value;
                        base64Counter=1;
                        break;
                    case 1:
                    case 3:
                    case 4:
                    case 6:
                        bits=(uint16_t)((bits<<6)|base64Value);
                        ++base64Counter;
                        break;
                    case 2:
                        c=(char16_t)((bits<<4)|(base64Value>>2));
                        if(isLegalIMAP(c)) {
                            /* illegal */
                            inDirectMode=true;
                            *pErrorCode=U_ILLEGAL_CHAR_FOUND;
                            goto endloop;
                        }
                        *target++=c;
                        if(offsets!=nullptr) {
                            *offsets++=sourceIndex;
                            sourceIndex=nextSourceIndex-1;
                        }
                        bytes[0]=b; /* keep this byte in case an error occurs */
                        byteIndex=1;
                        bits=(uint16_t)(base64Value&3);
                        base64Counter=3;
                        break;
                    case 5:
                        c=(char16_t)((bits<<2)|(base64Value>>4));
                        if(isLegalIMAP(c)) {
                            /* illegal */
                            inDirectMode=true;
                            *pErrorCode=U_ILLEGAL_CHAR_FOUND;
                            goto endloop;
                        }
                        *target++=c;
                        if(offsets!=nullptr) {
                            *offsets++=sourceIndex;
                            sourceIndex=nextSourceIndex-1;
                        }
                        bytes[0]=b; /* keep this byte in case an error occurs */
                        byteIndex=1;
                        bits=(uint16_t)(base64Value&15);
                        base64Counter=6;
                        break;
                    case 7:
                        c=(char16_t)((bits<<6)|base64Value);
                        if(isLegalIMAP(c)) {
                            /* illegal */
                            inDirectMode=true;
                            *pErrorCode=U_ILLEGAL_CHAR_FOUND;
                            goto endloop;
                        }
                        *target++=c;
                        if(offsets!=nullptr) {
                            *offsets++=sourceIndex;
                            sourceIndex=nextSourceIndex;
                        }
                        byteIndex=0;
                        bits=0;
                        base64Counter=0;
                        break;
                    default:
                        /* will never occur */
                        break;
                    }
                } else if(base64Value==-2) {
                    /* minus sign terminates the base64 sequence */
                    inDirectMode=true;
                    if(base64Counter==-1) {
                        /* &- i.e. a minus immediately following an ampersand */
                        *target++=AMPERSAND;
                        if(offsets!=nullptr) {
                            *offsets++=sourceIndex-1;
                        }
                    } else {
                        /* absorb the minus and leave the Unicode Mode */
                        if(bits!=0 || (base64Counter!=0 && base64Counter!=3 && base64Counter!=6)) {
                            /* bits are illegally left over, a char16_t is incomplete */
                            /* base64Counter other than 0, 3, 6 means non-minimal zero-padding, also illegal */
                            *pErrorCode=U_ILLEGAL_CHAR_FOUND;
                            break;
                        }
                    }
                    sourceIndex=nextSourceIndex;
                    goto directMode;
                } else {
                    if(base64Counter==-1) {
                        /* illegal: & immediately followed by something other than base64 or minus sign */
                        /* include the ampersand in the reported sequence */
                        --sourceIndex;
                        bytes[0]=AMPERSAND;
                        bytes[1]=b;
                        byteIndex=2;
                    }
                    /* base64Value==-1 for characters that are illegal only in Unicode mode */
                    /* base64Value==-3 for illegal characters */
                    /* illegal */
                    inDirectMode=true;
                    *pErrorCode=U_ILLEGAL_CHAR_FOUND;
                    break;
                }
            } else {
                /* target is full */
                *pErrorCode=U_BUFFER_OVERFLOW_ERROR;
                break;
            }
        }
    }
endloop:

    /*
     * the end of the input stream and detection of truncated input
     * are handled by the framework, but here we must check if we are in Unicode
     * mode and byteIndex==0 because we must end in direct mode
     *
     * conditions:
     *   successful
     *   in Unicode mode and byteIndex==0
     *   end of input and no truncated input
     */
    if( U_SUCCESS(*pErrorCode) &&
        !inDirectMode && byteIndex==0 &&
        pArgs->flush && source>=sourceLimit
    ) {
        if(base64Counter==-1) {
            /* & at the very end of the input */
            /* make the ampersand the reported sequence */
            bytes[0]=AMPERSAND;
            byteIndex=1;
        }
        /* else if(base64Counter!=-1) byteIndex remains 0 because there is no particular byte sequence */

        inDirectMode=true; /* avoid looping */
        *pErrorCode=U_TRUNCATED_CHAR_FOUND;
    }

    /* set the converter state back into UConverter */
    cnv->toUnicodeStatus=((uint32_t)inDirectMode<<24)|((uint32_t)((uint8_t)base64Counter)<<16)|(uint32_t)bits;
    cnv->toULength=byteIndex;

    /* write back the updated pointers */
    pArgs->source=(const char *)source;
    pArgs->target=target;
    pArgs->offsets=offsets;
    return;
}

static void U_CALLCONV
_IMAPFromUnicodeWithOffsets(UConverterFromUnicodeArgs *pArgs,
                            UErrorCode *pErrorCode) {
    UConverter *cnv;
    const char16_t *source, *sourceLimit;
    uint8_t *target, *targetLimit;
    int32_t *offsets;

    int32_t length, targetCapacity, sourceIndex;
    char16_t c;
    uint8_t b;

    /* UTF-7 state */
    uint8_t bits;
    int8_t base64Counter;
    UBool inDirectMode;

    /* set up the local pointers */
    cnv=pArgs->converter;

    /* set up the local pointers */
    source=pArgs->source;
    sourceLimit=pArgs->sourceLimit;
    target=(uint8_t *)pArgs->target;
    targetLimit=(uint8_t *)pArgs->targetLimit;
    offsets=pArgs->offsets;

    /* get the state machine state */
    {
        uint32_t status=cnv->fromUnicodeStatus;
        inDirectMode=(UBool)((status>>24)&1);
        base64Counter=(int8_t)(status>>16);
        bits=(uint8_t)status;
    }

    /* UTF-7 always encodes UTF-16 code units, therefore we need only a simple sourceIndex */
    sourceIndex=0;

    if(inDirectMode) {
directMode:
        length=(int32_t)(sourceLimit-source);
        targetCapacity=(int32_t)(targetLimit-target);
        if(length>targetCapacity) {
            length=targetCapacity;
        }
        while(length>0) {
            c=*source++;
            /* encode 0x20..0x7e except '&' directly */
            if(inSetDIMAP(c)) {
                /* encode directly */
                *target++=(uint8_t)c;
                if(offsets!=nullptr) {
                    *offsets++=sourceIndex++;
                }
            } else if(c==AMPERSAND) {
                /* output &- for & */
                *target++=AMPERSAND;
                if(target<targetLimit) {
                    *target++=MINUS;
                    if(offsets!=nullptr) {
                        *offsets++=sourceIndex;
                        *offsets++=sourceIndex++;
                    }
                    /* realign length and targetCapacity */
                    goto directMode;
                } else {
                    if(offsets!=nullptr) {
                        *offsets++=sourceIndex++;
                    }
                    cnv->charErrorBuffer[0]=MINUS;
                    cnv->charErrorBufferLength=1;
                    *pErrorCode=U_BUFFER_OVERFLOW_ERROR;
                    break;
                }
            } else {
                /* un-read this character and switch to Unicode Mode */
                --source;
                *target++=AMPERSAND;
                if(offsets!=nullptr) {
                    *offsets++=sourceIndex;
                }
                inDirectMode=false;
                base64Counter=0;
                goto unicodeMode;
            }
            --length;
        }
        if(source<sourceLimit && target>=targetLimit) {
            /* target is full */
            *pErrorCode=U_BUFFER_OVERFLOW_ERROR;
        }
    } else {
unicodeMode:
        while(source<sourceLimit) {
            if(target<targetLimit) {
                c=*source++;
                if(isLegalIMAP(c)) {
                    /* encode directly */
                    inDirectMode=true;

                    /* trick: back out this character to make this easier */
                    --source;

                    /* terminate the base64 sequence */
                    if(base64Counter!=0) {
                        /* write remaining bits for the previous character */
                        *target++=TO_BASE64_IMAP(bits);
                        if(offsets!=nullptr) {
                            *offsets++=sourceIndex-1;
                        }
                    }
                    /* need to terminate with a minus */
                    if(target<targetLimit) {
                        *target++=MINUS;
                        if(offsets!=nullptr) {
                            *offsets++=sourceIndex-1;
                        }
                    } else {
                        cnv->charErrorBuffer[0]=MINUS;
                        cnv->charErrorBufferLength=1;
                        *pErrorCode=U_BUFFER_OVERFLOW_ERROR;
                        break;
                    }
                    goto directMode;
                } else {
                    /*
                     * base64 this character:
                     * Output 2 or 3 base64 bytes for the remaining bits of the previous character
                     * and the bits of this character, each implicitly in UTF-16BE.
                     *
                     * Here, bits is an 8-bit variable because only 6 bits need to be kept from one
                     * character to the next. The actual 2 or 4 bits are shifted to the left edge
                     * of the 6-bits field 5..0 to make the termination of the base64 sequence easier.
                     */
                    switch(base64Counter) {
                    case 0:
                        b=(uint8_t)(c>>10);
                        *target++=TO_BASE64_IMAP(b);
                        if(target<targetLimit) {
                            b=(uint8_t)((c>>4)&0x3f);
                            *target++=TO_BASE64_IMAP(b);
                            if(offsets!=nullptr) {
                                *offsets++=sourceIndex;
                                *offsets++=sourceIndex++;
                            }
                        } else {
                            if(offsets!=nullptr) {
                                *offsets++=sourceIndex++;
                            }
                            b=(uint8_t)((c>>4)&0x3f);
                            cnv->charErrorBuffer[0]=TO_BASE64_IMAP(b);
                            cnv->charErrorBufferLength=1;
                            *pErrorCode=U_BUFFER_OVERFLOW_ERROR;
                        }
                        bits=(uint8_t)((c&15)<<2);
                        base64Counter=1;
                        break;
                    case 1:
                        b=(uint8_t)(bits|(c>>14));
                        *target++=TO_BASE64_IMAP(b);
                        if(target<targetLimit) {
                            b=(uint8_t)((c>>8)&0x3f);
                            *target++=TO_BASE64_IMAP(b);
                            if(target<targetLimit) {
                                b=(uint8_t)((c>>2)&0x3f);
                                *target++=TO_BASE64_IMAP(b);
                                if(offsets!=nullptr) {
                                    *offsets++=sourceIndex;
                                    *offsets++=sourceIndex;
                                    *offsets++=sourceIndex++;
                                }
                            } else {
                                if(offsets!=nullptr) {
                                    *offsets++=sourceIndex;
                                    *offsets++=sourceIndex++;
                                }
                                b=(uint8_t)((c>>2)&0x3f);
                                cnv->charErrorBuffer[0]=TO_BASE64_IMAP(b);
                                cnv->charErrorBufferLength=1;
                                *pErrorCode=U_BUFFER_OVERFLOW_ERROR;
                            }
                        } else {
                            if(offsets!=nullptr) {
                                *offsets++=sourceIndex++;
                            }
                            b=(uint8_t)((c>>8)&0x3f);
                            cnv->charErrorBuffer[0]=TO_BASE64_IMAP(b);
                            b=(uint8_t)((c>>2)&0x3f);
                            cnv->charErrorBuffer[1]=TO_BASE64_IMAP(b);
                            cnv->charErrorBufferLength=2;
                            *pErrorCode=U_BUFFER_OVERFLOW_ERROR;
                        }
                        bits=(uint8_t)((c&3)<<4);
                        base64Counter=2;
                        break;
                    case 2:
                        b=(uint8_t)(bits|(c>>12));
                        *target++=TO_BASE64_IMAP(b);
                        if(target<targetLimit) {
                            b=(uint8_t)((c>>6)&0x3f);
                            *target++=TO_BASE64_IMAP(b);
                            if(target<targetLimit) {
                                b=(uint8_t)(c&0x3f);
                                *target++=TO_BASE64_IMAP(b);
                                if(offsets!=nullptr) {
                                    *offsets++=sourceIndex;
                                    *offsets++=sourceIndex;
                                    *offsets++=sourceIndex++;
                                }
                            } else {
                                if(offsets!=nullptr) {
                                    *offsets++=sourceIndex;
                                    *offsets++=sourceIndex++;
                                }
                                b=(uint8_t)(c&0x3f);
                                cnv->charErrorBuffer[0]=TO_BASE64_IMAP(b);
                                cnv->charErrorBufferLength=1;
                                *pErrorCode=U_BUFFER_OVERFLOW_ERROR;
                            }
                        } else {
                            if(offsets!=nullptr) {
                                *offsets++=sourceIndex++;
                            }
                            b=(uint8_t)((c>>6)&0x3f);
                            cnv->charErrorBuffer[0]=TO_BASE64_IMAP(b);
                            b=(uint8_t)(c&0x3f);
                            cnv->charErrorBuffer[1]=TO_BASE64_IMAP(b);
                            cnv->charErrorBufferLength=2;
                            *pErrorCode=U_BUFFER_OVERFLOW_ERROR;
                        }
                        bits=0;
                        base64Counter=0;
                        break;
                    default:
                        /* will never occur */
                        break;
                    }
                }
            } else {
                /* target is full */
                *pErrorCode=U_BUFFER_OVERFLOW_ERROR;
                break;
            }
        }
    }

    if(pArgs->flush && source>=sourceLimit) {
        /* flush remaining bits to the target */
        if(!inDirectMode) {
            if(base64Counter!=0) {
                if(target<targetLimit) {
                    *target++=TO_BASE64_IMAP(bits);
                    if(offsets!=nullptr) {
                        *offsets++=sourceIndex-1;
                    }
                } else {
                    cnv->charErrorBuffer[cnv->charErrorBufferLength++]=TO_BASE64_IMAP(bits);
                    *pErrorCode=U_BUFFER_OVERFLOW_ERROR;
                }
            }
            /* need to terminate with a minus */
            if(target<targetLimit) {
                *target++=MINUS;
                if(offsets!=nullptr) {
                    *offsets++=sourceIndex-1;
                }
            } else {
                cnv->charErrorBuffer[cnv->charErrorBufferLength++]=MINUS;
                *pErrorCode=U_BUFFER_OVERFLOW_ERROR;
            }
        }
        /* reset the state for the next conversion */
        cnv->fromUnicodeStatus=(cnv->fromUnicodeStatus&0xf0000000)|0x1000000; /* keep version, inDirectMode=true */
    } else {
        /* set the converter state back into UConverter */
        cnv->fromUnicodeStatus=
            (cnv->fromUnicodeStatus&0xf0000000)|    /* keep version*/
            ((uint32_t)inDirectMode<<24)|((uint32_t)base64Counter<<16)|(uint32_t)bits;
    }

    /* write back the updated pointers */
    pArgs->source=source;
    pArgs->target=(char *)target;
    pArgs->offsets=offsets;
    return;
}
U_CDECL_END

static const UConverterImpl _IMAPImpl={
    UCNV_IMAP_MAILBOX,

    nullptr,
    nullptr,

    _UTF7Open,
    nullptr,
    _UTF7Reset,

    _IMAPToUnicodeWithOffsets,
    _IMAPToUnicodeWithOffsets,
    _IMAPFromUnicodeWithOffsets,
    _IMAPFromUnicodeWithOffsets,
    nullptr,

    nullptr,
    nullptr,
    nullptr, /* we don't need writeSub() because we never call a callback at fromUnicode() */
    nullptr,
    ucnv_getCompleteUnicodeSet,
    nullptr,
    nullptr
};

static const UConverterStaticData _IMAPStaticData={
    sizeof(UConverterStaticData),
    "IMAP-mailbox-name",
    0, /* TODO CCSID for IMAP-mailbox-name */
    UCNV_IBM, UCNV_IMAP_MAILBOX,
    1, 4,
    { 0x3f, 0, 0, 0 }, 1, /* the subchar is not used */
    false, false,
    0,
    0,
    { 0,0,0,0,0,0,0,0,0,0,0,0,0,0,0,0,0,0,0 } /* reserved */
};

const UConverterSharedData _IMAPData=
        UCNV_IMMUTABLE_SHARED_DATA_INITIALIZER(&_IMAPStaticData, &_IMAPImpl);

#endif
>>>>>>> a8a80be5
<|MERGE_RESOLUTION|>--- conflicted
+++ resolved
@@ -1,2985 +1,1491 @@
-<<<<<<< HEAD
-// © 2016 and later: Unicode, Inc. and others.
-// License & terms of use: http://www.unicode.org/copyright.html
-/*
-**********************************************************************
-*   Copyright (C) 2002-2016, International Business Machines
-*   Corporation and others.  All Rights Reserved.
-**********************************************************************
-*   file name:  ucnv_u7.c
-*   encoding:   UTF-8
-*   tab size:   8 (not used)
-*   indentation:4
-*
-*   created on: 2002jul01
-*   created by: Markus W. Scherer
-*
-*   UTF-7 converter implementation. Used to be in ucnv_utf.c.
-*/
-
-#include "unicode/utypes.h"
-
-#if !UCONFIG_NO_CONVERSION && !UCONFIG_ONLY_HTML_CONVERSION
-
-#include "cmemory.h"
-#include "unicode/ucnv.h"
-#include "ucnv_bld.h"
-#include "ucnv_cnv.h"
-#include "uassert.h"
-
-/* UTF-7 -------------------------------------------------------------------- */
-
-/*
- * UTF-7 is a stateful encoding of Unicode.
- * It is defined in RFC 2152. (http://www.ietf.org/rfc/rfc2152.txt)
- * It was intended for use in Internet email systems, using in its bytewise
- * encoding only a subset of 7-bit US-ASCII.
- * UTF-7 is deprecated in favor of UTF-8/16/32 and SCSU, but still
- * occasionally used.
- *
- * For converting Unicode to UTF-7, the RFC allows to encode some US-ASCII
- * characters directly or in base64. Especially, the characters in set O
- * as defined in the RFC (see below) may be encoded directly but are not
- * allowed in, e.g., email headers.
- * By default, the ICU UTF-7 converter encodes set O directly.
- * By choosing the option "version=1", set O will be escaped instead.
- * For example:
- *     utf7Converter=ucnv_open("UTF-7,version=1");
- *
- * For details about email headers see RFC 2047.
- */
-
-/*
- * Tests for US-ASCII characters belonging to character classes
- * defined in UTF-7.
- *
- * Set D (directly encoded characters) consists of the following
- * characters: the upper and lower case letters A through Z
- * and a through z, the 10 digits 0-9, and the following nine special
- * characters (note that "+" and "=" are omitted):
- *     '(),-./:?
- *
- * Set O (optional direct characters) consists of the following
- * characters (note that "\" and "~" are omitted):
- *     !"#$%&*;<=>@[]^_`{|}
- *
- * According to the rules in RFC 2152, the byte values for the following
- * US-ASCII characters are not used in UTF-7 and are therefore illegal:
- * - all C0 control codes except for CR LF TAB
- * - BACKSLASH
- * - TILDE
- * - DEL
- * - all codes beyond US-ASCII, i.e. all >127
- */
-#define inSetD(c) \
-    ((uint8_t)((c)-97)<26 || (uint8_t)((c)-65)<26 || /* letters */ \
-     (uint8_t)((c)-48)<10 ||    /* digits */ \
-     (uint8_t)((c)-39)<3 ||     /* '() */ \
-     (uint8_t)((c)-44)<4 ||     /* ,-./ */ \
-     (c)==58 || (c)==63         /* :? */ \
-    )
-
-#define inSetO(c) \
-    ((uint8_t)((c)-33)<6 ||         /* !"#$%& */ \
-     (uint8_t)((c)-59)<4 ||         /* ;<=> */ \
-     (uint8_t)((c)-93)<4 ||         /* ]^_` */ \
-     (uint8_t)((c)-123)<3 ||        /* {|} */ \
-     (c)==42 || (c)==64 || (c)==91  /* *@[ */ \
-    )
-
-#define isCRLFTAB(c) ((c)==13 || (c)==10 || (c)==9)
-#define isCRLFSPTAB(c) ((c)==32 || (c)==13 || (c)==10 || (c)==9)
-
-#define PLUS  43
-#define MINUS 45
-#define BACKSLASH 92
-#define TILDE 126
-
-/* legal byte values: all US-ASCII graphic characters from space to before tilde, and CR LF TAB */
-#define isLegalUTF7(c) (((uint8_t)((c)-32)<94 && (c)!=BACKSLASH) || isCRLFTAB(c))
-
-/* encode directly sets D and O and CR LF SP TAB */
-static const UBool encodeDirectlyMaximum[128]={
- /* 0  1  2  3  4  5  6  7  8  9  a  b  c  d  e  f */
-    0, 0, 0, 0, 0, 0, 0, 0, 0, 1, 1, 0, 0, 1, 0, 0,
-    0, 0, 0, 0, 0, 0, 0, 0, 0, 0, 0, 0, 0, 0, 0, 0,
-
-    1, 1, 1, 1, 1, 1, 1, 1, 1, 1, 1, 0, 1, 1, 1, 1,
-    1, 1, 1, 1, 1, 1, 1, 1, 1, 1, 1, 1, 1, 1, 1, 1,
-
-    1, 1, 1, 1, 1, 1, 1, 1, 1, 1, 1, 1, 1, 1, 1, 1,
-    1, 1, 1, 1, 1, 1, 1, 1, 1, 1, 1, 1, 0, 1, 1, 1,
-
-    1, 1, 1, 1, 1, 1, 1, 1, 1, 1, 1, 1, 1, 1, 1, 1,
-    1, 1, 1, 1, 1, 1, 1, 1, 1, 1, 1, 1, 1, 1, 0, 0
-};
-
-/* encode directly set D and CR LF SP TAB but not set O */
-static const UBool encodeDirectlyRestricted[128]={
- /* 0  1  2  3  4  5  6  7  8  9  a  b  c  d  e  f */
-    0, 0, 0, 0, 0, 0, 0, 0, 0, 1, 1, 0, 0, 1, 0, 0,
-    0, 0, 0, 0, 0, 0, 0, 0, 0, 0, 0, 0, 0, 0, 0, 0,
-
-    1, 0, 0, 0, 0, 0, 0, 1, 1, 1, 0, 0, 1, 1, 1, 1,
-    1, 1, 1, 1, 1, 1, 1, 1, 1, 1, 1, 0, 0, 0, 0, 1,
-
-    0, 1, 1, 1, 1, 1, 1, 1, 1, 1, 1, 1, 1, 1, 1, 1,
-    1, 1, 1, 1, 1, 1, 1, 1, 1, 1, 1, 0, 0, 0, 0, 0,
-
-    0, 1, 1, 1, 1, 1, 1, 1, 1, 1, 1, 1, 1, 1, 1, 1,
-    1, 1, 1, 1, 1, 1, 1, 1, 1, 1, 1, 0, 0, 0, 0, 0
-};
-
-static const uint8_t
-toBase64[64]={
-    /* A-Z */
-    65, 66, 67, 68, 69, 70, 71, 72, 73, 74, 75, 76, 77,
-    78, 79, 80, 81, 82, 83, 84, 85, 86, 87, 88, 89, 90,
-    /* a-z */
-    97, 98, 99, 100, 101, 102, 103, 104, 105, 106, 107, 108, 109,
-    110, 111, 112, 113, 114, 115, 116, 117, 118, 119, 120, 121, 122,
-    /* 0-9 */
-    48, 49, 50, 51, 52, 53, 54, 55, 56, 57,
-    /* +/ */
-    43, 47
-};
-
-static const int8_t
-fromBase64[128]={
-    /* C0 controls, -1 for legal ones (CR LF TAB), -3 for illegal ones */
-    -3, -3, -3, -3, -3, -3, -3, -3, -3, -1, -1, -3, -3, -1, -3, -3,
-    -3, -3, -3, -3, -3, -3, -3, -3, -3, -3, -3, -3, -3, -3, -3, -3,
-
-    /* general punctuation with + and / and a special value (-2) for - */
-    -1, -1, -1, -1, -1, -1, -1, -1, -1, -1, -1, 62, -1, -2, -1, 63,
-    /* digits */
-    52, 53, 54, 55, 56, 57, 58, 59, 60, 61, -1, -1, -1, -1, -1, -1,
-
-    /* A-Z */
-    -1,  0,  1,  2,  3,  4,  5,  6,  7,  8,  9, 10, 11, 12, 13, 14,
-    15, 16, 17, 18, 19, 20, 21, 22, 23, 24, 25, -1, -3, -1, -1, -1,
-
-    /* a-z */
-    -1, 26, 27, 28, 29, 30, 31, 32, 33, 34, 35, 36, 37, 38, 39, 40,
-    41, 42, 43, 44, 45, 46, 47, 48, 49, 50, 51, -1, -1, -1, -3, -3
-};
-
-/*
- * converter status values:
- *
- * toUnicodeStatus:
- *     24 inDirectMode (boolean)
- * 23..16 base64Counter (-1..7)
- * 15..0  bits (up to 14 bits incoming base64)
- *
- * fromUnicodeStatus:
- * 31..28 version (0: set O direct  1: set O escaped)
- *     24 inDirectMode (boolean)
- * 23..16 base64Counter (0..2)
- *  7..0  bits (6 bits outgoing base64)
- *
- */
-
-U_CDECL_BEGIN
-static void U_CALLCONV
-_UTF7Reset(UConverter *cnv, UConverterResetChoice choice) {
-    if(choice<=UCNV_RESET_TO_UNICODE) {
-        /* reset toUnicode */
-        cnv->toUnicodeStatus=0x1000000; /* inDirectMode=TRUE */
-        cnv->toULength=0;
-    }
-    if(choice!=UCNV_RESET_TO_UNICODE) {
-        /* reset fromUnicode */
-        cnv->fromUnicodeStatus=(cnv->fromUnicodeStatus&0xf0000000)|0x1000000; /* keep version, inDirectMode=TRUE */
-    }
-}
-
-static void U_CALLCONV
-_UTF7Open(UConverter *cnv,
-          UConverterLoadArgs *pArgs,
-          UErrorCode *pErrorCode) {
-    (void)pArgs;
-    if(UCNV_GET_VERSION(cnv)<=1) {
-        /* TODO(markus): Should just use cnv->options rather than copying the version number. */
-        cnv->fromUnicodeStatus=UCNV_GET_VERSION(cnv)<<28;
-        _UTF7Reset(cnv, UCNV_RESET_BOTH);
-    } else {
-        *pErrorCode=U_ILLEGAL_ARGUMENT_ERROR;
-    }
-}
-
-static void U_CALLCONV
-_UTF7ToUnicodeWithOffsets(UConverterToUnicodeArgs *pArgs,
-                          UErrorCode *pErrorCode) {
-    UConverter *cnv;
-    const uint8_t *source, *sourceLimit;
-    UChar *target;
-    const UChar *targetLimit;
-    int32_t *offsets;
-
-    uint8_t *bytes;
-    uint8_t byteIndex;
-
-    int32_t length, targetCapacity;
-
-    /* UTF-7 state */
-    uint16_t bits;
-    int8_t base64Counter;
-    UBool inDirectMode;
-
-    int8_t base64Value;
-
-    int32_t sourceIndex, nextSourceIndex;
-
-    uint8_t b;
-    /* set up the local pointers */
-    cnv=pArgs->converter;
-
-    source=(const uint8_t *)pArgs->source;
-    sourceLimit=(const uint8_t *)pArgs->sourceLimit;
-    target=pArgs->target;
-    targetLimit=pArgs->targetLimit;
-    offsets=pArgs->offsets;
-    /* get the state machine state */
-    {
-        uint32_t status=cnv->toUnicodeStatus;
-        inDirectMode=(UBool)((status>>24)&1);
-        base64Counter=(int8_t)(status>>16);
-        bits=(uint16_t)status;
-    }
-    bytes=cnv->toUBytes;
-    byteIndex=cnv->toULength;
-
-    /* sourceIndex=-1 if the current character began in the previous buffer */
-    sourceIndex=byteIndex==0 ? 0 : -1;
-    nextSourceIndex=0;
-
-    if(inDirectMode) {
-directMode:
-        /*
-         * In Direct Mode, most US-ASCII characters are encoded directly, i.e.,
-         * with their US-ASCII byte values.
-         * Backslash and Tilde and most control characters are not allowed in UTF-7.
-         * A plus sign starts Unicode (or "escape") Mode.
-         *
-         * In Direct Mode, only the sourceIndex is used.
-         */
-        byteIndex=0;
-        length=(int32_t)(sourceLimit-source);
-        targetCapacity=(int32_t)(targetLimit-target);
-        if(length>targetCapacity) {
-            length=targetCapacity;
-        }
-        while(length>0) {
-            b=*source++;
-            if(!isLegalUTF7(b)) {
-                /* illegal */
-                bytes[0]=b;
-                byteIndex=1;
-                *pErrorCode=U_ILLEGAL_CHAR_FOUND;
-                break;
-            } else if(b!=PLUS) {
-                /* write directly encoded character */
-                *target++=b;
-                if(offsets!=NULL) {
-                    *offsets++=sourceIndex++;
-                }
-            } else /* PLUS */ {
-                /* switch to Unicode mode */
-                nextSourceIndex=++sourceIndex;
-                inDirectMode=FALSE;
-                byteIndex=0;
-                bits=0;
-                base64Counter=-1;
-                goto unicodeMode;
-            }
-            --length;
-        }
-        if(source<sourceLimit && target>=targetLimit) {
-            /* target is full */
-            *pErrorCode=U_BUFFER_OVERFLOW_ERROR;
-        }
-    } else {
-unicodeMode:
-        /*
-         * In Unicode (or "escape") Mode, UTF-16BE is base64-encoded.
-         * The base64 sequence ends with any character that is not in the base64 alphabet.
-         * A terminating minus sign is consumed.
-         *
-         * In Unicode Mode, the sourceIndex has the index to the start of the current
-         * base64 bytes, while nextSourceIndex is precisely parallel to source,
-         * keeping the index to the following byte.
-         * Note that in 2 out of 3 cases, UChars overlap within a base64 byte.
-         */
-        while(source<sourceLimit) {
-            if(target<targetLimit) {
-                bytes[byteIndex++]=b=*source++;
-                ++nextSourceIndex;
-                base64Value = -3; /* initialize as illegal */
-                if(b>=126 || (base64Value=fromBase64[b])==-3 || base64Value==-1) {
-                    /* either
-                     * base64Value==-1 for any legal character except base64 and minus sign, or
-                     * base64Value==-3 for illegal characters:
-                     * 1. In either case, leave Unicode mode.
-                     * 2.1. If we ended with an incomplete UChar or none after the +, then
-                     *      generate an error for the preceding erroneous sequence and deal with
-                     *      the current (possibly illegal) character next time through.
-                     * 2.2. Else the current char comes after a complete UChar, which was already
-                     *      pushed to the output buf, so:
-                     * 2.2.1. If the current char is legal, just save it for processing next time.
-                     *        It may be for example, a plus which we need to deal with in direct mode.
-                     * 2.2.2. Else if the current char is illegal, we might as well deal with it here.
-                     */
-                    inDirectMode=TRUE;
-                    if(base64Counter==-1) {
-                        /* illegal: + immediately followed by something other than base64 or minus sign */
-                        /* include the plus sign in the reported sequence, but not the subsequent char */
-                        --source;
-                        bytes[0]=PLUS;
-                        byteIndex=1;
-                        *pErrorCode=U_ILLEGAL_CHAR_FOUND;
-                        break;
-                    } else if(bits!=0) {
-                        /* bits are illegally left over, a UChar is incomplete */
-                        /* don't include current char (legal or illegal) in error seq */
-                        --source;
-                        --byteIndex;
-                        *pErrorCode=U_ILLEGAL_CHAR_FOUND;
-                        break;
-                    } else {
-                        /* previous UChar was complete */
-                        if(base64Value==-3) {
-                            /* current character is illegal, deal with it here */
-                            *pErrorCode=U_ILLEGAL_CHAR_FOUND;
-                            break;
-                        } else {
-                            /* un-read the current character in case it is a plus sign */
-                            --source;
-                            sourceIndex=nextSourceIndex-1;
-                            goto directMode;
-                        }
-                    }
-                } else if(base64Value>=0) {
-                    /* collect base64 bytes into UChars */
-                    switch(base64Counter) {
-                    case -1: /* -1 is immediately after the + */
-                    case 0:
-                        bits=base64Value;
-                        base64Counter=1;
-                        break;
-                    case 1:
-                    case 3:
-                    case 4:
-                    case 6:
-                        bits=(uint16_t)((bits<<6)|base64Value);
-                        ++base64Counter;
-                        break;
-                    case 2:
-                        *target++=(UChar)((bits<<4)|(base64Value>>2));
-                        if(offsets!=NULL) {
-                            *offsets++=sourceIndex;
-                            sourceIndex=nextSourceIndex-1;
-                        }
-                        bytes[0]=b; /* keep this byte in case an error occurs */
-                        byteIndex=1;
-                        bits=(uint16_t)(base64Value&3);
-                        base64Counter=3;
-                        break;
-                    case 5:
-                        *target++=(UChar)((bits<<2)|(base64Value>>4));
-                        if(offsets!=NULL) {
-                            *offsets++=sourceIndex;
-                            sourceIndex=nextSourceIndex-1;
-                        }
-                        bytes[0]=b; /* keep this byte in case an error occurs */
-                        byteIndex=1;
-                        bits=(uint16_t)(base64Value&15);
-                        base64Counter=6;
-                        break;
-                    case 7:
-                        *target++=(UChar)((bits<<6)|base64Value);
-                        if(offsets!=NULL) {
-                            *offsets++=sourceIndex;
-                            sourceIndex=nextSourceIndex;
-                        }
-                        byteIndex=0;
-                        bits=0;
-                        base64Counter=0;
-                        break;
-                    default:
-                        /* will never occur */
-                        break;
-                    }
-                } else /*base64Value==-2*/ {
-                    /* minus sign terminates the base64 sequence */
-                    inDirectMode=TRUE;
-                    if(base64Counter==-1) {
-                        /* +- i.e. a minus immediately following a plus */
-                        *target++=PLUS;
-                        if(offsets!=NULL) {
-                            *offsets++=sourceIndex-1;
-                        }
-                    } else {
-                        /* absorb the minus and leave the Unicode Mode */
-                        if(bits!=0) {
-                            /* bits are illegally left over, a UChar is incomplete */
-                            *pErrorCode=U_ILLEGAL_CHAR_FOUND;
-                            break;
-                        }
-                    }
-                    sourceIndex=nextSourceIndex;
-                    goto directMode;
-                }
-            } else {
-                /* target is full */
-                *pErrorCode=U_BUFFER_OVERFLOW_ERROR;
-                break;
-            }
-        }
-    }
-
-    if(U_SUCCESS(*pErrorCode) && pArgs->flush && source==sourceLimit && bits==0) {
-        /*
-         * if we are in Unicode mode, then the byteIndex might not be 0,
-         * but that is ok if bits==0
-         * -> we set byteIndex=0 at the end of the stream to avoid a truncated error
-         * (not true for IMAP-mailbox-name where we must end in direct mode)
-         */
-        byteIndex=0;
-    }
-
-    /* set the converter state back into UConverter */
-    cnv->toUnicodeStatus=((uint32_t)inDirectMode<<24)|((uint32_t)((uint8_t)base64Counter)<<16)|(uint32_t)bits;
-    cnv->toULength=byteIndex;
-
-    /* write back the updated pointers */
-    pArgs->source=(const char *)source;
-    pArgs->target=target;
-    pArgs->offsets=offsets;
-    return;
-}
-
-static void U_CALLCONV
-_UTF7FromUnicodeWithOffsets(UConverterFromUnicodeArgs *pArgs,
-                            UErrorCode *pErrorCode) {
-    UConverter *cnv;
-    const UChar *source, *sourceLimit;
-    uint8_t *target, *targetLimit;
-    int32_t *offsets;
-
-    int32_t length, targetCapacity, sourceIndex;
-    UChar c;
-
-    /* UTF-7 state */
-    const UBool *encodeDirectly;
-    uint8_t bits;
-    int8_t base64Counter;
-    UBool inDirectMode;
-
-    /* set up the local pointers */
-    cnv=pArgs->converter;
-
-    /* set up the local pointers */
-    source=pArgs->source;
-    sourceLimit=pArgs->sourceLimit;
-    target=(uint8_t *)pArgs->target;
-    targetLimit=(uint8_t *)pArgs->targetLimit;
-    offsets=pArgs->offsets;
-
-    /* get the state machine state */
-    {
-        uint32_t status=cnv->fromUnicodeStatus;
-        encodeDirectly= status<0x10000000 ? encodeDirectlyMaximum : encodeDirectlyRestricted;
-        inDirectMode=(UBool)((status>>24)&1);
-        base64Counter=(int8_t)(status>>16);
-        bits=(uint8_t)status;
-        U_ASSERT(bits<=UPRV_LENGTHOF(toBase64));
-    }
-
-    /* UTF-7 always encodes UTF-16 code units, therefore we need only a simple sourceIndex */
-    sourceIndex=0;
-
-    if(inDirectMode) {
-directMode:
-        length=(int32_t)(sourceLimit-source);
-        targetCapacity=(int32_t)(targetLimit-target);
-        if(length>targetCapacity) {
-            length=targetCapacity;
-        }
-        while(length>0) {
-            c=*source++;
-            /* currently always encode CR LF SP TAB directly */
-            if(c<=127 && encodeDirectly[c]) {
-                /* encode directly */
-                *target++=(uint8_t)c;
-                if(offsets!=NULL) {
-                    *offsets++=sourceIndex++;
-                }
-            } else if(c==PLUS) {
-                /* output +- for + */
-                *target++=PLUS;
-                if(target<targetLimit) {
-                    *target++=MINUS;
-                    if(offsets!=NULL) {
-                        *offsets++=sourceIndex;
-                        *offsets++=sourceIndex++;
-                    }
-                    /* realign length and targetCapacity */
-                    goto directMode;
-                } else {
-                    if(offsets!=NULL) {
-                        *offsets++=sourceIndex++;
-                    }
-                    cnv->charErrorBuffer[0]=MINUS;
-                    cnv->charErrorBufferLength=1;
-                    *pErrorCode=U_BUFFER_OVERFLOW_ERROR;
-                    break;
-                }
-            } else {
-                /* un-read this character and switch to Unicode Mode */
-                --source;
-                *target++=PLUS;
-                if(offsets!=NULL) {
-                    *offsets++=sourceIndex;
-                }
-                inDirectMode=FALSE;
-                base64Counter=0;
-                goto unicodeMode;
-            }
-            --length;
-        }
-        if(source<sourceLimit && target>=targetLimit) {
-            /* target is full */
-            *pErrorCode=U_BUFFER_OVERFLOW_ERROR;
-        }
-    } else {
-unicodeMode:
-        while(source<sourceLimit) {
-            if(target<targetLimit) {
-                c=*source++;
-                if(c<=127 && encodeDirectly[c]) {
-                    /* encode directly */
-                    inDirectMode=TRUE;
-
-                    /* trick: back out this character to make this easier */
-                    --source;
-
-                    /* terminate the base64 sequence */
-                    if(base64Counter!=0) {
-                        /* write remaining bits for the previous character */
-                        *target++=toBase64[bits];
-                        if(offsets!=NULL) {
-                            *offsets++=sourceIndex-1;
-                        }
-                    }
-                    if(fromBase64[c]!=-1) {
-                        /* need to terminate with a minus */
-                        if(target<targetLimit) {
-                            *target++=MINUS;
-                            if(offsets!=NULL) {
-                                *offsets++=sourceIndex-1;
-                            }
-                        } else {
-                            cnv->charErrorBuffer[0]=MINUS;
-                            cnv->charErrorBufferLength=1;
-                            *pErrorCode=U_BUFFER_OVERFLOW_ERROR;
-                            break;
-                        }
-                    }
-                    goto directMode;
-                } else {
-                    /*
-                     * base64 this character:
-                     * Output 2 or 3 base64 bytes for the remaining bits of the previous character
-                     * and the bits of this character, each implicitly in UTF-16BE.
-                     *
-                     * Here, bits is an 8-bit variable because only 6 bits need to be kept from one
-                     * character to the next. The actual 2 or 4 bits are shifted to the left edge
-                     * of the 6-bits field 5..0 to make the termination of the base64 sequence easier.
-                     */
-                    switch(base64Counter) {
-                    case 0:
-                        *target++=toBase64[c>>10];
-                        if(target<targetLimit) {
-                            *target++=toBase64[(c>>4)&0x3f];
-                            if(offsets!=NULL) {
-                                *offsets++=sourceIndex;
-                                *offsets++=sourceIndex++;
-                            }
-                        } else {
-                            if(offsets!=NULL) {
-                                *offsets++=sourceIndex++;
-                            }
-                            cnv->charErrorBuffer[0]=toBase64[(c>>4)&0x3f];
-                            cnv->charErrorBufferLength=1;
-                            *pErrorCode=U_BUFFER_OVERFLOW_ERROR;
-                        }
-                        bits=(uint8_t)((c&15)<<2);
-                        base64Counter=1;
-                        break;
-                    case 1:
-                        *target++=toBase64[bits|(c>>14)];
-                        if(target<targetLimit) {
-                            *target++=toBase64[(c>>8)&0x3f];
-                            if(target<targetLimit) {
-                                *target++=toBase64[(c>>2)&0x3f];
-                                if(offsets!=NULL) {
-                                    *offsets++=sourceIndex;
-                                    *offsets++=sourceIndex;
-                                    *offsets++=sourceIndex++;
-                                }
-                            } else {
-                                if(offsets!=NULL) {
-                                    *offsets++=sourceIndex;
-                                    *offsets++=sourceIndex++;
-                                }
-                                cnv->charErrorBuffer[0]=toBase64[(c>>2)&0x3f];
-                                cnv->charErrorBufferLength=1;
-                                *pErrorCode=U_BUFFER_OVERFLOW_ERROR;
-                            }
-                        } else {
-                            if(offsets!=NULL) {
-                                *offsets++=sourceIndex++;
-                            }
-                            cnv->charErrorBuffer[0]=toBase64[(c>>8)&0x3f];
-                            cnv->charErrorBuffer[1]=toBase64[(c>>2)&0x3f];
-                            cnv->charErrorBufferLength=2;
-                            *pErrorCode=U_BUFFER_OVERFLOW_ERROR;
-                        }
-                        bits=(uint8_t)((c&3)<<4);
-                        base64Counter=2;
-                        break;
-                    case 2:
-                        *target++=toBase64[bits|(c>>12)];
-                        if(target<targetLimit) {
-                            *target++=toBase64[(c>>6)&0x3f];
-                            if(target<targetLimit) {
-                                *target++=toBase64[c&0x3f];
-                                if(offsets!=NULL) {
-                                    *offsets++=sourceIndex;
-                                    *offsets++=sourceIndex;
-                                    *offsets++=sourceIndex++;
-                                }
-                            } else {
-                                if(offsets!=NULL) {
-                                    *offsets++=sourceIndex;
-                                    *offsets++=sourceIndex++;
-                                }
-                                cnv->charErrorBuffer[0]=toBase64[c&0x3f];
-                                cnv->charErrorBufferLength=1;
-                                *pErrorCode=U_BUFFER_OVERFLOW_ERROR;
-                            }
-                        } else {
-                            if(offsets!=NULL) {
-                                *offsets++=sourceIndex++;
-                            }
-                            cnv->charErrorBuffer[0]=toBase64[(c>>6)&0x3f];
-                            cnv->charErrorBuffer[1]=toBase64[c&0x3f];
-                            cnv->charErrorBufferLength=2;
-                            *pErrorCode=U_BUFFER_OVERFLOW_ERROR;
-                        }
-                        bits=0;
-                        base64Counter=0;
-                        break;
-                    default:
-                        /* will never occur */
-                        break;
-                    }
-                }
-            } else {
-                /* target is full */
-                *pErrorCode=U_BUFFER_OVERFLOW_ERROR;
-                break;
-            }
-        }
-    }
-
-    if(pArgs->flush && source>=sourceLimit) {
-        /* flush remaining bits to the target */
-        if(!inDirectMode) {
-            if (base64Counter!=0) {
-                if(target<targetLimit) {
-                    *target++=toBase64[bits];
-                    if(offsets!=NULL) {
-                        *offsets++=sourceIndex-1;
-                    }
-                } else {
-                    cnv->charErrorBuffer[cnv->charErrorBufferLength++]=toBase64[bits];
-                    *pErrorCode=U_BUFFER_OVERFLOW_ERROR;
-                }
-            }
-            /* Add final MINUS to terminate unicodeMode */
-            if(target<targetLimit) {
-                *target++=MINUS;
-                if(offsets!=NULL) {
-                    *offsets++=sourceIndex-1;
-                }
-            } else {
-                cnv->charErrorBuffer[cnv->charErrorBufferLength++]=MINUS;
-                *pErrorCode=U_BUFFER_OVERFLOW_ERROR;
-            }
-        }
-        /* reset the state for the next conversion */
-        cnv->fromUnicodeStatus=(cnv->fromUnicodeStatus&0xf0000000)|0x1000000; /* keep version, inDirectMode=TRUE */
-    } else {
-        /* set the converter state back into UConverter */
-        cnv->fromUnicodeStatus=
-            (cnv->fromUnicodeStatus&0xf0000000)|    /* keep version*/
-            ((uint32_t)inDirectMode<<24)|((uint32_t)base64Counter<<16)|(uint32_t)bits;
-    }
-
-    /* write back the updated pointers */
-    pArgs->source=source;
-    pArgs->target=(char *)target;
-    pArgs->offsets=offsets;
-    return;
-}
-
-static const char * U_CALLCONV
-_UTF7GetName(const UConverter *cnv) {
-    switch(cnv->fromUnicodeStatus>>28) {
-    case 1:
-        return "UTF-7,version=1";
-    default:
-        return "UTF-7";
-    }
-}
-U_CDECL_END
-
-static const UConverterImpl _UTF7Impl={
-    UCNV_UTF7,
-
-    NULL,
-    NULL,
-
-    _UTF7Open,
-    NULL,
-    _UTF7Reset,
-
-    _UTF7ToUnicodeWithOffsets,
-    _UTF7ToUnicodeWithOffsets,
-    _UTF7FromUnicodeWithOffsets,
-    _UTF7FromUnicodeWithOffsets,
-    NULL,
-
-    NULL,
-    _UTF7GetName,
-    NULL, /* we don't need writeSub() because we never call a callback at fromUnicode() */
-    NULL,
-    ucnv_getCompleteUnicodeSet,
-
-    NULL,
-    NULL
-};
-
-static const UConverterStaticData _UTF7StaticData={
-    sizeof(UConverterStaticData),
-    "UTF-7",
-    0, /* TODO CCSID for UTF-7 */
-    UCNV_IBM, UCNV_UTF7,
-    1, 4,
-    { 0x3f, 0, 0, 0 }, 1, /* the subchar is not used */
-    FALSE, FALSE,
-    0,
-    0,
-    { 0,0,0,0,0,0,0,0,0,0,0,0,0,0,0,0,0,0,0 } /* reserved */
-};
-
-const UConverterSharedData _UTF7Data=
-        UCNV_IMMUTABLE_SHARED_DATA_INITIALIZER(&_UTF7StaticData, &_UTF7Impl);
-
-/* IMAP mailbox name encoding ----------------------------------------------- */
-
-/*
- * RFC 2060: INTERNET MESSAGE ACCESS PROTOCOL - VERSION 4rev1
- * http://www.ietf.org/rfc/rfc2060.txt
- *
- * 5.1.3.  Mailbox International Naming Convention
- *
- * By convention, international mailbox names are specified using a
- * modified version of the UTF-7 encoding described in [UTF-7].  The
- * purpose of these modifications is to correct the following problems
- * with UTF-7:
- *
- *    1) UTF-7 uses the "+" character for shifting; this conflicts with
- *       the common use of "+" in mailbox names, in particular USENET
- *       newsgroup names.
- *
- *    2) UTF-7's encoding is BASE64 which uses the "/" character; this
- *       conflicts with the use of "/" as a popular hierarchy delimiter.
- *
- *    3) UTF-7 prohibits the unencoded usage of "\"; this conflicts with
- *       the use of "\" as a popular hierarchy delimiter.
- *
- *    4) UTF-7 prohibits the unencoded usage of "~"; this conflicts with
- *       the use of "~" in some servers as a home directory indicator.
- *
- *    5) UTF-7 permits multiple alternate forms to represent the same
- *       string; in particular, printable US-ASCII characters can be
- *       represented in encoded form.
- *
- * In modified UTF-7, printable US-ASCII characters except for "&"
- * represent themselves; that is, characters with octet values 0x20-0x25
- * and 0x27-0x7e.  The character "&" (0x26) is represented by the two-
- * octet sequence "&-".
- *
- * All other characters (octet values 0x00-0x1f, 0x7f-0xff, and all
- * Unicode 16-bit octets) are represented in modified BASE64, with a
- * further modification from [UTF-7] that "," is used instead of "/".
- * Modified BASE64 MUST NOT be used to represent any printing US-ASCII
- * character which can represent itself.
- *
- * "&" is used to shift to modified BASE64 and "-" to shift back to US-
- * ASCII.  All names start in US-ASCII, and MUST end in US-ASCII (that
- * is, a name that ends with a Unicode 16-bit octet MUST end with a "-
- * ").
- *
- * For example, here is a mailbox name which mixes English, Japanese,
- * and Chinese text: ~peter/mail/&ZeVnLIqe-/&U,BTFw-
- */
-
-/*
- * Tests for US-ASCII characters belonging to character classes
- * defined in UTF-7.
- *
- * Set D (directly encoded characters) consists of the following
- * characters: the upper and lower case letters A through Z
- * and a through z, the 10 digits 0-9, and the following nine special
- * characters (note that "+" and "=" are omitted):
- *     '(),-./:?
- *
- * Set O (optional direct characters) consists of the following
- * characters (note that "\" and "~" are omitted):
- *     !"#$%&*;<=>@[]^_`{|}
- *
- * According to the rules in RFC 2152, the byte values for the following
- * US-ASCII characters are not used in UTF-7 and are therefore illegal:
- * - all C0 control codes except for CR LF TAB
- * - BACKSLASH
- * - TILDE
- * - DEL
- * - all codes beyond US-ASCII, i.e. all >127
- */
-
-/* uses '&' not '+' to start a base64 sequence */
-#define AMPERSAND 0x26
-#define COMMA 0x2c
-#define SLASH 0x2f
-
-/* legal byte values: all US-ASCII graphic characters 0x20..0x7e */
-#define isLegalIMAP(c) (0x20<=(c) && (c)<=0x7e)
-
-/* direct-encode all of printable ASCII 0x20..0x7e except '&' 0x26 */
-#define inSetDIMAP(c) (isLegalIMAP(c) && c!=AMPERSAND)
-
-#define TO_BASE64_IMAP(n) ((n)<63 ? toBase64[n] : COMMA)
-#define FROM_BASE64_IMAP(c) ((c)==COMMA ? 63 : (c)==SLASH ? -1 : fromBase64[c])
-
-/*
- * converter status values:
- *
- * toUnicodeStatus:
- *     24 inDirectMode (boolean)
- * 23..16 base64Counter (-1..7)
- * 15..0  bits (up to 14 bits incoming base64)
- *
- * fromUnicodeStatus:
- *     24 inDirectMode (boolean)
- * 23..16 base64Counter (0..2)
- *  7..0  bits (6 bits outgoing base64)
- *
- * ignore bits 31..25
- */
-
-U_CDECL_BEGIN
-static void U_CALLCONV
-_IMAPToUnicodeWithOffsets(UConverterToUnicodeArgs *pArgs,
-                          UErrorCode *pErrorCode) {
-    UConverter *cnv;
-    const uint8_t *source, *sourceLimit;
-    UChar *target;
-    const UChar *targetLimit;
-    int32_t *offsets;
-
-    uint8_t *bytes;
-    uint8_t byteIndex;
-
-    int32_t length, targetCapacity;
-
-    /* UTF-7 state */
-    uint16_t bits;
-    int8_t base64Counter;
-    UBool inDirectMode;
-
-    int8_t base64Value;
-
-    int32_t sourceIndex, nextSourceIndex;
-
-    UChar c;
-    uint8_t b;
-
-    /* set up the local pointers */
-    cnv=pArgs->converter;
-
-    source=(const uint8_t *)pArgs->source;
-    sourceLimit=(const uint8_t *)pArgs->sourceLimit;
-    target=pArgs->target;
-    targetLimit=pArgs->targetLimit;
-    offsets=pArgs->offsets;
-    /* get the state machine state */
-    {
-        uint32_t status=cnv->toUnicodeStatus;
-        inDirectMode=(UBool)((status>>24)&1);
-        base64Counter=(int8_t)(status>>16);
-        bits=(uint16_t)status;
-    }
-    bytes=cnv->toUBytes;
-    byteIndex=cnv->toULength;
-
-    /* sourceIndex=-1 if the current character began in the previous buffer */
-    sourceIndex=byteIndex==0 ? 0 : -1;
-    nextSourceIndex=0;
-
-    if(inDirectMode) {
-directMode:
-        /*
-         * In Direct Mode, US-ASCII characters are encoded directly, i.e.,
-         * with their US-ASCII byte values.
-         * An ampersand starts Unicode (or "escape") Mode.
-         *
-         * In Direct Mode, only the sourceIndex is used.
-         */
-        byteIndex=0;
-        length=(int32_t)(sourceLimit-source);
-        targetCapacity=(int32_t)(targetLimit-target);
-        if(length>targetCapacity) {
-            length=targetCapacity;
-        }
-        while(length>0) {
-            b=*source++;
-            if(!isLegalIMAP(b)) {
-                /* illegal */
-                bytes[0]=b;
-                byteIndex=1;
-                *pErrorCode=U_ILLEGAL_CHAR_FOUND;
-                break;
-            } else if(b!=AMPERSAND) {
-                /* write directly encoded character */
-                *target++=b;
-                if(offsets!=NULL) {
-                    *offsets++=sourceIndex++;
-                }
-            } else /* AMPERSAND */ {
-                /* switch to Unicode mode */
-                nextSourceIndex=++sourceIndex;
-                inDirectMode=FALSE;
-                byteIndex=0;
-                bits=0;
-                base64Counter=-1;
-                goto unicodeMode;
-            }
-            --length;
-        }
-        if(source<sourceLimit && target>=targetLimit) {
-            /* target is full */
-            *pErrorCode=U_BUFFER_OVERFLOW_ERROR;
-        }
-    } else {
-unicodeMode:
-        /*
-         * In Unicode (or "escape") Mode, UTF-16BE is base64-encoded.
-         * The base64 sequence ends with any character that is not in the base64 alphabet.
-         * A terminating minus sign is consumed.
-         * US-ASCII must not be base64-ed.
-         *
-         * In Unicode Mode, the sourceIndex has the index to the start of the current
-         * base64 bytes, while nextSourceIndex is precisely parallel to source,
-         * keeping the index to the following byte.
-         * Note that in 2 out of 3 cases, UChars overlap within a base64 byte.
-         */
-        while(source<sourceLimit) {
-            if(target<targetLimit) {
-                bytes[byteIndex++]=b=*source++;
-                ++nextSourceIndex;
-                if(b>0x7e) {
-                    /* illegal - test other illegal US-ASCII values by base64Value==-3 */
-                    inDirectMode=TRUE;
-                    *pErrorCode=U_ILLEGAL_CHAR_FOUND;
-                    break;
-                } else if((base64Value=FROM_BASE64_IMAP(b))>=0) {
-                    /* collect base64 bytes into UChars */
-                    switch(base64Counter) {
-                    case -1: /* -1 is immediately after the & */
-                    case 0:
-                        bits=base64Value;
-                        base64Counter=1;
-                        break;
-                    case 1:
-                    case 3:
-                    case 4:
-                    case 6:
-                        bits=(uint16_t)((bits<<6)|base64Value);
-                        ++base64Counter;
-                        break;
-                    case 2:
-                        c=(UChar)((bits<<4)|(base64Value>>2));
-                        if(isLegalIMAP(c)) {
-                            /* illegal */
-                            inDirectMode=TRUE;
-                            *pErrorCode=U_ILLEGAL_CHAR_FOUND;
-                            goto endloop;
-                        }
-                        *target++=c;
-                        if(offsets!=NULL) {
-                            *offsets++=sourceIndex;
-                            sourceIndex=nextSourceIndex-1;
-                        }
-                        bytes[0]=b; /* keep this byte in case an error occurs */
-                        byteIndex=1;
-                        bits=(uint16_t)(base64Value&3);
-                        base64Counter=3;
-                        break;
-                    case 5:
-                        c=(UChar)((bits<<2)|(base64Value>>4));
-                        if(isLegalIMAP(c)) {
-                            /* illegal */
-                            inDirectMode=TRUE;
-                            *pErrorCode=U_ILLEGAL_CHAR_FOUND;
-                            goto endloop;
-                        }
-                        *target++=c;
-                        if(offsets!=NULL) {
-                            *offsets++=sourceIndex;
-                            sourceIndex=nextSourceIndex-1;
-                        }
-                        bytes[0]=b; /* keep this byte in case an error occurs */
-                        byteIndex=1;
-                        bits=(uint16_t)(base64Value&15);
-                        base64Counter=6;
-                        break;
-                    case 7:
-                        c=(UChar)((bits<<6)|base64Value);
-                        if(isLegalIMAP(c)) {
-                            /* illegal */
-                            inDirectMode=TRUE;
-                            *pErrorCode=U_ILLEGAL_CHAR_FOUND;
-                            goto endloop;
-                        }
-                        *target++=c;
-                        if(offsets!=NULL) {
-                            *offsets++=sourceIndex;
-                            sourceIndex=nextSourceIndex;
-                        }
-                        byteIndex=0;
-                        bits=0;
-                        base64Counter=0;
-                        break;
-                    default:
-                        /* will never occur */
-                        break;
-                    }
-                } else if(base64Value==-2) {
-                    /* minus sign terminates the base64 sequence */
-                    inDirectMode=TRUE;
-                    if(base64Counter==-1) {
-                        /* &- i.e. a minus immediately following an ampersand */
-                        *target++=AMPERSAND;
-                        if(offsets!=NULL) {
-                            *offsets++=sourceIndex-1;
-                        }
-                    } else {
-                        /* absorb the minus and leave the Unicode Mode */
-                        if(bits!=0 || (base64Counter!=0 && base64Counter!=3 && base64Counter!=6)) {
-                            /* bits are illegally left over, a UChar is incomplete */
-                            /* base64Counter other than 0, 3, 6 means non-minimal zero-padding, also illegal */
-                            *pErrorCode=U_ILLEGAL_CHAR_FOUND;
-                            break;
-                        }
-                    }
-                    sourceIndex=nextSourceIndex;
-                    goto directMode;
-                } else {
-                    if(base64Counter==-1) {
-                        /* illegal: & immediately followed by something other than base64 or minus sign */
-                        /* include the ampersand in the reported sequence */
-                        --sourceIndex;
-                        bytes[0]=AMPERSAND;
-                        bytes[1]=b;
-                        byteIndex=2;
-                    }
-                    /* base64Value==-1 for characters that are illegal only in Unicode mode */
-                    /* base64Value==-3 for illegal characters */
-                    /* illegal */
-                    inDirectMode=TRUE;
-                    *pErrorCode=U_ILLEGAL_CHAR_FOUND;
-                    break;
-                }
-            } else {
-                /* target is full */
-                *pErrorCode=U_BUFFER_OVERFLOW_ERROR;
-                break;
-            }
-        }
-    }
-endloop:
-
-    /*
-     * the end of the input stream and detection of truncated input
-     * are handled by the framework, but here we must check if we are in Unicode
-     * mode and byteIndex==0 because we must end in direct mode
-     *
-     * conditions:
-     *   successful
-     *   in Unicode mode and byteIndex==0
-     *   end of input and no truncated input
-     */
-    if( U_SUCCESS(*pErrorCode) &&
-        !inDirectMode && byteIndex==0 &&
-        pArgs->flush && source>=sourceLimit
-    ) {
-        if(base64Counter==-1) {
-            /* & at the very end of the input */
-            /* make the ampersand the reported sequence */
-            bytes[0]=AMPERSAND;
-            byteIndex=1;
-        }
-        /* else if(base64Counter!=-1) byteIndex remains 0 because there is no particular byte sequence */
-
-        inDirectMode=TRUE; /* avoid looping */
-        *pErrorCode=U_TRUNCATED_CHAR_FOUND;
-    }
-
-    /* set the converter state back into UConverter */
-    cnv->toUnicodeStatus=((uint32_t)inDirectMode<<24)|((uint32_t)((uint8_t)base64Counter)<<16)|(uint32_t)bits;
-    cnv->toULength=byteIndex;
-
-    /* write back the updated pointers */
-    pArgs->source=(const char *)source;
-    pArgs->target=target;
-    pArgs->offsets=offsets;
-    return;
-}
-
-static void U_CALLCONV
-_IMAPFromUnicodeWithOffsets(UConverterFromUnicodeArgs *pArgs,
-                            UErrorCode *pErrorCode) {
-    UConverter *cnv;
-    const UChar *source, *sourceLimit;
-    uint8_t *target, *targetLimit;
-    int32_t *offsets;
-
-    int32_t length, targetCapacity, sourceIndex;
-    UChar c;
-    uint8_t b;
-
-    /* UTF-7 state */
-    uint8_t bits;
-    int8_t base64Counter;
-    UBool inDirectMode;
-
-    /* set up the local pointers */
-    cnv=pArgs->converter;
-
-    /* set up the local pointers */
-    source=pArgs->source;
-    sourceLimit=pArgs->sourceLimit;
-    target=(uint8_t *)pArgs->target;
-    targetLimit=(uint8_t *)pArgs->targetLimit;
-    offsets=pArgs->offsets;
-
-    /* get the state machine state */
-    {
-        uint32_t status=cnv->fromUnicodeStatus;
-        inDirectMode=(UBool)((status>>24)&1);
-        base64Counter=(int8_t)(status>>16);
-        bits=(uint8_t)status;
-    }
-
-    /* UTF-7 always encodes UTF-16 code units, therefore we need only a simple sourceIndex */
-    sourceIndex=0;
-
-    if(inDirectMode) {
-directMode:
-        length=(int32_t)(sourceLimit-source);
-        targetCapacity=(int32_t)(targetLimit-target);
-        if(length>targetCapacity) {
-            length=targetCapacity;
-        }
-        while(length>0) {
-            c=*source++;
-            /* encode 0x20..0x7e except '&' directly */
-            if(inSetDIMAP(c)) {
-                /* encode directly */
-                *target++=(uint8_t)c;
-                if(offsets!=NULL) {
-                    *offsets++=sourceIndex++;
-                }
-            } else if(c==AMPERSAND) {
-                /* output &- for & */
-                *target++=AMPERSAND;
-                if(target<targetLimit) {
-                    *target++=MINUS;
-                    if(offsets!=NULL) {
-                        *offsets++=sourceIndex;
-                        *offsets++=sourceIndex++;
-                    }
-                    /* realign length and targetCapacity */
-                    goto directMode;
-                } else {
-                    if(offsets!=NULL) {
-                        *offsets++=sourceIndex++;
-                    }
-                    cnv->charErrorBuffer[0]=MINUS;
-                    cnv->charErrorBufferLength=1;
-                    *pErrorCode=U_BUFFER_OVERFLOW_ERROR;
-                    break;
-                }
-            } else {
-                /* un-read this character and switch to Unicode Mode */
-                --source;
-                *target++=AMPERSAND;
-                if(offsets!=NULL) {
-                    *offsets++=sourceIndex;
-                }
-                inDirectMode=FALSE;
-                base64Counter=0;
-                goto unicodeMode;
-            }
-            --length;
-        }
-        if(source<sourceLimit && target>=targetLimit) {
-            /* target is full */
-            *pErrorCode=U_BUFFER_OVERFLOW_ERROR;
-        }
-    } else {
-unicodeMode:
-        while(source<sourceLimit) {
-            if(target<targetLimit) {
-                c=*source++;
-                if(isLegalIMAP(c)) {
-                    /* encode directly */
-                    inDirectMode=TRUE;
-
-                    /* trick: back out this character to make this easier */
-                    --source;
-
-                    /* terminate the base64 sequence */
-                    if(base64Counter!=0) {
-                        /* write remaining bits for the previous character */
-                        *target++=TO_BASE64_IMAP(bits);
-                        if(offsets!=NULL) {
-                            *offsets++=sourceIndex-1;
-                        }
-                    }
-                    /* need to terminate with a minus */
-                    if(target<targetLimit) {
-                        *target++=MINUS;
-                        if(offsets!=NULL) {
-                            *offsets++=sourceIndex-1;
-                        }
-                    } else {
-                        cnv->charErrorBuffer[0]=MINUS;
-                        cnv->charErrorBufferLength=1;
-                        *pErrorCode=U_BUFFER_OVERFLOW_ERROR;
-                        break;
-                    }
-                    goto directMode;
-                } else {
-                    /*
-                     * base64 this character:
-                     * Output 2 or 3 base64 bytes for the remaining bits of the previous character
-                     * and the bits of this character, each implicitly in UTF-16BE.
-                     *
-                     * Here, bits is an 8-bit variable because only 6 bits need to be kept from one
-                     * character to the next. The actual 2 or 4 bits are shifted to the left edge
-                     * of the 6-bits field 5..0 to make the termination of the base64 sequence easier.
-                     */
-                    switch(base64Counter) {
-                    case 0:
-                        b=(uint8_t)(c>>10);
-                        *target++=TO_BASE64_IMAP(b);
-                        if(target<targetLimit) {
-                            b=(uint8_t)((c>>4)&0x3f);
-                            *target++=TO_BASE64_IMAP(b);
-                            if(offsets!=NULL) {
-                                *offsets++=sourceIndex;
-                                *offsets++=sourceIndex++;
-                            }
-                        } else {
-                            if(offsets!=NULL) {
-                                *offsets++=sourceIndex++;
-                            }
-                            b=(uint8_t)((c>>4)&0x3f);
-                            cnv->charErrorBuffer[0]=TO_BASE64_IMAP(b);
-                            cnv->charErrorBufferLength=1;
-                            *pErrorCode=U_BUFFER_OVERFLOW_ERROR;
-                        }
-                        bits=(uint8_t)((c&15)<<2);
-                        base64Counter=1;
-                        break;
-                    case 1:
-                        b=(uint8_t)(bits|(c>>14));
-                        *target++=TO_BASE64_IMAP(b);
-                        if(target<targetLimit) {
-                            b=(uint8_t)((c>>8)&0x3f);
-                            *target++=TO_BASE64_IMAP(b);
-                            if(target<targetLimit) {
-                                b=(uint8_t)((c>>2)&0x3f);
-                                *target++=TO_BASE64_IMAP(b);
-                                if(offsets!=NULL) {
-                                    *offsets++=sourceIndex;
-                                    *offsets++=sourceIndex;
-                                    *offsets++=sourceIndex++;
-                                }
-                            } else {
-                                if(offsets!=NULL) {
-                                    *offsets++=sourceIndex;
-                                    *offsets++=sourceIndex++;
-                                }
-                                b=(uint8_t)((c>>2)&0x3f);
-                                cnv->charErrorBuffer[0]=TO_BASE64_IMAP(b);
-                                cnv->charErrorBufferLength=1;
-                                *pErrorCode=U_BUFFER_OVERFLOW_ERROR;
-                            }
-                        } else {
-                            if(offsets!=NULL) {
-                                *offsets++=sourceIndex++;
-                            }
-                            b=(uint8_t)((c>>8)&0x3f);
-                            cnv->charErrorBuffer[0]=TO_BASE64_IMAP(b);
-                            b=(uint8_t)((c>>2)&0x3f);
-                            cnv->charErrorBuffer[1]=TO_BASE64_IMAP(b);
-                            cnv->charErrorBufferLength=2;
-                            *pErrorCode=U_BUFFER_OVERFLOW_ERROR;
-                        }
-                        bits=(uint8_t)((c&3)<<4);
-                        base64Counter=2;
-                        break;
-                    case 2:
-                        b=(uint8_t)(bits|(c>>12));
-                        *target++=TO_BASE64_IMAP(b);
-                        if(target<targetLimit) {
-                            b=(uint8_t)((c>>6)&0x3f);
-                            *target++=TO_BASE64_IMAP(b);
-                            if(target<targetLimit) {
-                                b=(uint8_t)(c&0x3f);
-                                *target++=TO_BASE64_IMAP(b);
-                                if(offsets!=NULL) {
-                                    *offsets++=sourceIndex;
-                                    *offsets++=sourceIndex;
-                                    *offsets++=sourceIndex++;
-                                }
-                            } else {
-                                if(offsets!=NULL) {
-                                    *offsets++=sourceIndex;
-                                    *offsets++=sourceIndex++;
-                                }
-                                b=(uint8_t)(c&0x3f);
-                                cnv->charErrorBuffer[0]=TO_BASE64_IMAP(b);
-                                cnv->charErrorBufferLength=1;
-                                *pErrorCode=U_BUFFER_OVERFLOW_ERROR;
-                            }
-                        } else {
-                            if(offsets!=NULL) {
-                                *offsets++=sourceIndex++;
-                            }
-                            b=(uint8_t)((c>>6)&0x3f);
-                            cnv->charErrorBuffer[0]=TO_BASE64_IMAP(b);
-                            b=(uint8_t)(c&0x3f);
-                            cnv->charErrorBuffer[1]=TO_BASE64_IMAP(b);
-                            cnv->charErrorBufferLength=2;
-                            *pErrorCode=U_BUFFER_OVERFLOW_ERROR;
-                        }
-                        bits=0;
-                        base64Counter=0;
-                        break;
-                    default:
-                        /* will never occur */
-                        break;
-                    }
-                }
-            } else {
-                /* target is full */
-                *pErrorCode=U_BUFFER_OVERFLOW_ERROR;
-                break;
-            }
-        }
-    }
-
-    if(pArgs->flush && source>=sourceLimit) {
-        /* flush remaining bits to the target */
-        if(!inDirectMode) {
-            if(base64Counter!=0) {
-                if(target<targetLimit) {
-                    *target++=TO_BASE64_IMAP(bits);
-                    if(offsets!=NULL) {
-                        *offsets++=sourceIndex-1;
-                    }
-                } else {
-                    cnv->charErrorBuffer[cnv->charErrorBufferLength++]=TO_BASE64_IMAP(bits);
-                    *pErrorCode=U_BUFFER_OVERFLOW_ERROR;
-                }
-            }
-            /* need to terminate with a minus */
-            if(target<targetLimit) {
-                *target++=MINUS;
-                if(offsets!=NULL) {
-                    *offsets++=sourceIndex-1;
-                }
-            } else {
-                cnv->charErrorBuffer[cnv->charErrorBufferLength++]=MINUS;
-                *pErrorCode=U_BUFFER_OVERFLOW_ERROR;
-            }
-        }
-        /* reset the state for the next conversion */
-        cnv->fromUnicodeStatus=(cnv->fromUnicodeStatus&0xf0000000)|0x1000000; /* keep version, inDirectMode=TRUE */
-    } else {
-        /* set the converter state back into UConverter */
-        cnv->fromUnicodeStatus=
-            (cnv->fromUnicodeStatus&0xf0000000)|    /* keep version*/
-            ((uint32_t)inDirectMode<<24)|((uint32_t)base64Counter<<16)|(uint32_t)bits;
-    }
-
-    /* write back the updated pointers */
-    pArgs->source=source;
-    pArgs->target=(char *)target;
-    pArgs->offsets=offsets;
-    return;
-}
-U_CDECL_END
-
-static const UConverterImpl _IMAPImpl={
-    UCNV_IMAP_MAILBOX,
-
-    NULL,
-    NULL,
-
-    _UTF7Open,
-    NULL,
-    _UTF7Reset,
-
-    _IMAPToUnicodeWithOffsets,
-    _IMAPToUnicodeWithOffsets,
-    _IMAPFromUnicodeWithOffsets,
-    _IMAPFromUnicodeWithOffsets,
-    NULL,
-
-    NULL,
-    NULL,
-    NULL, /* we don't need writeSub() because we never call a callback at fromUnicode() */
-    NULL,
-    ucnv_getCompleteUnicodeSet,
-    NULL,
-    NULL
-};
-
-static const UConverterStaticData _IMAPStaticData={
-    sizeof(UConverterStaticData),
-    "IMAP-mailbox-name",
-    0, /* TODO CCSID for IMAP-mailbox-name */
-    UCNV_IBM, UCNV_IMAP_MAILBOX,
-    1, 4,
-    { 0x3f, 0, 0, 0 }, 1, /* the subchar is not used */
-    FALSE, FALSE,
-    0,
-    0,
-    { 0,0,0,0,0,0,0,0,0,0,0,0,0,0,0,0,0,0,0 } /* reserved */
-};
-
-const UConverterSharedData _IMAPData=
-        UCNV_IMMUTABLE_SHARED_DATA_INITIALIZER(&_IMAPStaticData, &_IMAPImpl);
-
-#endif
-=======
-// © 2016 and later: Unicode, Inc. and others.
-// License & terms of use: http://www.unicode.org/copyright.html
-/*  
-**********************************************************************
-*   Copyright (C) 2002-2016, International Business Machines
-*   Corporation and others.  All Rights Reserved.
-**********************************************************************
-*   file name:  ucnv_u7.c
-*   encoding:   UTF-8
-*   tab size:   8 (not used)
-*   indentation:4
-*
-*   created on: 2002jul01
-*   created by: Markus W. Scherer
-*
-*   UTF-7 converter implementation. Used to be in ucnv_utf.c.
-*/
-
-#include "unicode/utypes.h"
-
-#if !UCONFIG_NO_CONVERSION && !UCONFIG_ONLY_HTML_CONVERSION
-
-#include "cmemory.h"
-#include "unicode/ucnv.h"
-#include "ucnv_bld.h"
-#include "ucnv_cnv.h"
-#include "uassert.h"
-
-/* UTF-7 -------------------------------------------------------------------- */
-
-/*
- * UTF-7 is a stateful encoding of Unicode.
- * It is defined in RFC 2152. (http://www.ietf.org/rfc/rfc2152.txt)
- * It was intended for use in Internet email systems, using in its bytewise
- * encoding only a subset of 7-bit US-ASCII.
- * UTF-7 is deprecated in favor of UTF-8/16/32 and SCSU, but still
- * occasionally used.
- *
- * For converting Unicode to UTF-7, the RFC allows to encode some US-ASCII
- * characters directly or in base64. Especially, the characters in set O
- * as defined in the RFC (see below) may be encoded directly but are not
- * allowed in, e.g., email headers.
- * By default, the ICU UTF-7 converter encodes set O directly.
- * By choosing the option "version=1", set O will be escaped instead.
- * For example:
- *     utf7Converter=ucnv_open("UTF-7,version=1");
- *
- * For details about email headers see RFC 2047.
- */
-
-/*
- * Tests for US-ASCII characters belonging to character classes
- * defined in UTF-7.
- *
- * Set D (directly encoded characters) consists of the following
- * characters: the upper and lower case letters A through Z
- * and a through z, the 10 digits 0-9, and the following nine special
- * characters (note that "+" and "=" are omitted):
- *     '(),-./:?
- *
- * Set O (optional direct characters) consists of the following
- * characters (note that "\" and "~" are omitted):
- *     !"#$%&*;<=>@[]^_`{|}
- *
- * According to the rules in RFC 2152, the byte values for the following
- * US-ASCII characters are not used in UTF-7 and are therefore illegal:
- * - all C0 control codes except for CR LF TAB
- * - BACKSLASH
- * - TILDE
- * - DEL
- * - all codes beyond US-ASCII, i.e. all >127
- */
-#define inSetD(c) \
-    ((uint8_t)((c)-97)<26 || (uint8_t)((c)-65)<26 || /* letters */ \
-     (uint8_t)((c)-48)<10 ||    /* digits */ \
-     (uint8_t)((c)-39)<3 ||     /* '() */ \
-     (uint8_t)((c)-44)<4 ||     /* ,-./ */ \
-     (c)==58 || (c)==63         /* :? */ \
-    )
-
-#define inSetO(c) \
-    ((uint8_t)((c)-33)<6 ||         /* !"#$%& */ \
-     (uint8_t)((c)-59)<4 ||         /* ;<=> */ \
-     (uint8_t)((c)-93)<4 ||         /* ]^_` */ \
-     (uint8_t)((c)-123)<3 ||        /* {|} */ \
-     (c)==42 || (c)==64 || (c)==91  /* *@[ */ \
-    )
-
-#define isCRLFTAB(c) ((c)==13 || (c)==10 || (c)==9)
-#define isCRLFSPTAB(c) ((c)==32 || (c)==13 || (c)==10 || (c)==9)
-
-#define PLUS  43
-#define MINUS 45
-#define BACKSLASH 92
-#define TILDE 126
-
-/* legal byte values: all US-ASCII graphic characters from space to before tilde, and CR LF TAB */
-#define isLegalUTF7(c) (((uint8_t)((c)-32)<94 && (c)!=BACKSLASH) || isCRLFTAB(c))
-
-/* encode directly sets D and O and CR LF SP TAB */
-static const UBool encodeDirectlyMaximum[128]={
- /* 0  1  2  3  4  5  6  7  8  9  a  b  c  d  e  f */
-    0, 0, 0, 0, 0, 0, 0, 0, 0, 1, 1, 0, 0, 1, 0, 0,
-    0, 0, 0, 0, 0, 0, 0, 0, 0, 0, 0, 0, 0, 0, 0, 0,
-
-    1, 1, 1, 1, 1, 1, 1, 1, 1, 1, 1, 0, 1, 1, 1, 1,
-    1, 1, 1, 1, 1, 1, 1, 1, 1, 1, 1, 1, 1, 1, 1, 1,
-
-    1, 1, 1, 1, 1, 1, 1, 1, 1, 1, 1, 1, 1, 1, 1, 1,
-    1, 1, 1, 1, 1, 1, 1, 1, 1, 1, 1, 1, 0, 1, 1, 1,
-
-    1, 1, 1, 1, 1, 1, 1, 1, 1, 1, 1, 1, 1, 1, 1, 1,
-    1, 1, 1, 1, 1, 1, 1, 1, 1, 1, 1, 1, 1, 1, 0, 0
-};
-
-/* encode directly set D and CR LF SP TAB but not set O */
-static const UBool encodeDirectlyRestricted[128]={
- /* 0  1  2  3  4  5  6  7  8  9  a  b  c  d  e  f */
-    0, 0, 0, 0, 0, 0, 0, 0, 0, 1, 1, 0, 0, 1, 0, 0,
-    0, 0, 0, 0, 0, 0, 0, 0, 0, 0, 0, 0, 0, 0, 0, 0,
-
-    1, 0, 0, 0, 0, 0, 0, 1, 1, 1, 0, 0, 1, 1, 1, 1,
-    1, 1, 1, 1, 1, 1, 1, 1, 1, 1, 1, 0, 0, 0, 0, 1,
-
-    0, 1, 1, 1, 1, 1, 1, 1, 1, 1, 1, 1, 1, 1, 1, 1,
-    1, 1, 1, 1, 1, 1, 1, 1, 1, 1, 1, 0, 0, 0, 0, 0,
-
-    0, 1, 1, 1, 1, 1, 1, 1, 1, 1, 1, 1, 1, 1, 1, 1,
-    1, 1, 1, 1, 1, 1, 1, 1, 1, 1, 1, 0, 0, 0, 0, 0
-};
-
-static const uint8_t
-toBase64[64]={
-    /* A-Z */
-    65, 66, 67, 68, 69, 70, 71, 72, 73, 74, 75, 76, 77,
-    78, 79, 80, 81, 82, 83, 84, 85, 86, 87, 88, 89, 90,
-    /* a-z */
-    97, 98, 99, 100, 101, 102, 103, 104, 105, 106, 107, 108, 109,
-    110, 111, 112, 113, 114, 115, 116, 117, 118, 119, 120, 121, 122,
-    /* 0-9 */
-    48, 49, 50, 51, 52, 53, 54, 55, 56, 57,
-    /* +/ */
-    43, 47
-};
-
-static const int8_t
-fromBase64[128]={
-    /* C0 controls, -1 for legal ones (CR LF TAB), -3 for illegal ones */
-    -3, -3, -3, -3, -3, -3, -3, -3, -3, -1, -1, -3, -3, -1, -3, -3,
-    -3, -3, -3, -3, -3, -3, -3, -3, -3, -3, -3, -3, -3, -3, -3, -3,
-
-    /* general punctuation with + and / and a special value (-2) for - */
-    -1, -1, -1, -1, -1, -1, -1, -1, -1, -1, -1, 62, -1, -2, -1, 63,
-    /* digits */
-    52, 53, 54, 55, 56, 57, 58, 59, 60, 61, -1, -1, -1, -1, -1, -1,
-
-    /* A-Z */
-    -1,  0,  1,  2,  3,  4,  5,  6,  7,  8,  9, 10, 11, 12, 13, 14,
-    15, 16, 17, 18, 19, 20, 21, 22, 23, 24, 25, -1, -3, -1, -1, -1,
-
-    /* a-z */
-    -1, 26, 27, 28, 29, 30, 31, 32, 33, 34, 35, 36, 37, 38, 39, 40,
-    41, 42, 43, 44, 45, 46, 47, 48, 49, 50, 51, -1, -1, -1, -3, -3
-};
-
-/*
- * converter status values:
- *
- * toUnicodeStatus:
- *     24 inDirectMode (boolean)
- * 23..16 base64Counter (-1..7)
- * 15..0  bits (up to 14 bits incoming base64)
- *
- * fromUnicodeStatus:
- * 31..28 version (0: set O direct  1: set O escaped)
- *     24 inDirectMode (boolean)
- * 23..16 base64Counter (0..2)
- *  7..0  bits (6 bits outgoing base64)
- *
- */
-
-U_CDECL_BEGIN
-static void U_CALLCONV
-_UTF7Reset(UConverter *cnv, UConverterResetChoice choice) {
-    if(choice<=UCNV_RESET_TO_UNICODE) {
-        /* reset toUnicode */
-        cnv->toUnicodeStatus=0x1000000; /* inDirectMode=true */
-        cnv->toULength=0;
-    }
-    if(choice!=UCNV_RESET_TO_UNICODE) {
-        /* reset fromUnicode */
-        cnv->fromUnicodeStatus=(cnv->fromUnicodeStatus&0xf0000000)|0x1000000; /* keep version, inDirectMode=true */
-    }
-}
-
-static void U_CALLCONV
-_UTF7Open(UConverter *cnv,
-          UConverterLoadArgs *pArgs,
-          UErrorCode *pErrorCode) {
-    (void)pArgs;
-    if(UCNV_GET_VERSION(cnv)<=1) {
-        /* TODO(markus): Should just use cnv->options rather than copying the version number. */
-        cnv->fromUnicodeStatus=UCNV_GET_VERSION(cnv)<<28;
-        _UTF7Reset(cnv, UCNV_RESET_BOTH);
-    } else {
-        *pErrorCode=U_ILLEGAL_ARGUMENT_ERROR;
-    }
-}
-
-static void U_CALLCONV
-_UTF7ToUnicodeWithOffsets(UConverterToUnicodeArgs *pArgs,
-                          UErrorCode *pErrorCode) {
-    UConverter *cnv;
-    const uint8_t *source, *sourceLimit;
-    char16_t *target;
-    const char16_t *targetLimit;
-    int32_t *offsets;
-
-    uint8_t *bytes;
-    uint8_t byteIndex;
-
-    int32_t length, targetCapacity;
-
-    /* UTF-7 state */
-    uint16_t bits;
-    int8_t base64Counter;
-    UBool inDirectMode;
-
-    int8_t base64Value;
-
-    int32_t sourceIndex, nextSourceIndex;
-
-    uint8_t b;
-    /* set up the local pointers */
-    cnv=pArgs->converter;
-
-    source=(const uint8_t *)pArgs->source;
-    sourceLimit=(const uint8_t *)pArgs->sourceLimit;
-    target=pArgs->target;
-    targetLimit=pArgs->targetLimit;
-    offsets=pArgs->offsets;
-    /* get the state machine state */
-    {
-        uint32_t status=cnv->toUnicodeStatus;
-        inDirectMode=(UBool)((status>>24)&1);
-        base64Counter=(int8_t)(status>>16);
-        bits=(uint16_t)status;
-    }
-    bytes=cnv->toUBytes;
-    byteIndex=cnv->toULength;
-
-    /* sourceIndex=-1 if the current character began in the previous buffer */
-    sourceIndex=byteIndex==0 ? 0 : -1;
-    nextSourceIndex=0;
-
-    if(inDirectMode) {
-directMode:
-        /*
-         * In Direct Mode, most US-ASCII characters are encoded directly, i.e.,
-         * with their US-ASCII byte values.
-         * Backslash and Tilde and most control characters are not allowed in UTF-7.
-         * A plus sign starts Unicode (or "escape") Mode.
-         *
-         * In Direct Mode, only the sourceIndex is used.
-         */
-        byteIndex=0;
-        length=(int32_t)(sourceLimit-source);
-        targetCapacity=(int32_t)(targetLimit-target);
-        if(length>targetCapacity) {
-            length=targetCapacity;
-        }
-        while(length>0) {
-            b=*source++;
-            if(!isLegalUTF7(b)) {
-                /* illegal */
-                bytes[0]=b;
-                byteIndex=1;
-                *pErrorCode=U_ILLEGAL_CHAR_FOUND;
-                break;
-            } else if(b!=PLUS) {
-                /* write directly encoded character */
-                *target++=b;
-                if(offsets!=nullptr) {
-                    *offsets++=sourceIndex++;
-                }
-            } else /* PLUS */ {
-                /* switch to Unicode mode */
-                nextSourceIndex=++sourceIndex;
-                inDirectMode=false;
-                byteIndex=0;
-                bits=0;
-                base64Counter=-1;
-                goto unicodeMode;
-            }
-            --length;
-        }
-        if(source<sourceLimit && target>=targetLimit) {
-            /* target is full */
-            *pErrorCode=U_BUFFER_OVERFLOW_ERROR;
-        }
-    } else {
-unicodeMode:
-        /*
-         * In Unicode (or "escape") Mode, UTF-16BE is base64-encoded.
-         * The base64 sequence ends with any character that is not in the base64 alphabet.
-         * A terminating minus sign is consumed.
-         *
-         * In Unicode Mode, the sourceIndex has the index to the start of the current
-         * base64 bytes, while nextSourceIndex is precisely parallel to source,
-         * keeping the index to the following byte.
-         * Note that in 2 out of 3 cases, UChars overlap within a base64 byte.
-         */
-        while(source<sourceLimit) {
-            if(target<targetLimit) {
-                bytes[byteIndex++]=b=*source++;
-                ++nextSourceIndex;
-                base64Value = -3; /* initialize as illegal */
-                if(b>=126 || (base64Value=fromBase64[b])==-3 || base64Value==-1) {
-                    /* either
-                     * base64Value==-1 for any legal character except base64 and minus sign, or
-                     * base64Value==-3 for illegal characters:
-                     * 1. In either case, leave Unicode mode.
-                     * 2.1. If we ended with an incomplete char16_t or none after the +, then
-                     *      generate an error for the preceding erroneous sequence and deal with
-                     *      the current (possibly illegal) character next time through.
-                     * 2.2. Else the current char comes after a complete char16_t, which was already
-                     *      pushed to the output buf, so:
-                     * 2.2.1. If the current char is legal, just save it for processing next time.
-                     *        It may be for example, a plus which we need to deal with in direct mode.
-                     * 2.2.2. Else if the current char is illegal, we might as well deal with it here.
-                     */
-                    inDirectMode=true;
-                    if(base64Counter==-1) {
-                        /* illegal: + immediately followed by something other than base64 or minus sign */
-                        /* include the plus sign in the reported sequence, but not the subsequent char */
-                        --source;
-                        bytes[0]=PLUS;
-                        byteIndex=1;
-                        *pErrorCode=U_ILLEGAL_CHAR_FOUND;
-                        break;
-                    } else if(bits!=0) {
-                        /* bits are illegally left over, a char16_t is incomplete */
-                        /* don't include current char (legal or illegal) in error seq */
-                        --source;
-                        --byteIndex;
-                        *pErrorCode=U_ILLEGAL_CHAR_FOUND;
-                        break;
-                    } else {
-                        /* previous char16_t was complete */
-                        if(base64Value==-3) {
-                            /* current character is illegal, deal with it here */
-                            *pErrorCode=U_ILLEGAL_CHAR_FOUND;
-                            break;
-                        } else {
-                            /* un-read the current character in case it is a plus sign */
-                            --source;
-                            sourceIndex=nextSourceIndex-1;
-                            goto directMode;
-                        }
-                    }
-                } else if(base64Value>=0) {
-                    /* collect base64 bytes into UChars */
-                    switch(base64Counter) {
-                    case -1: /* -1 is immediately after the + */
-                    case 0:
-                        bits=base64Value;
-                        base64Counter=1;
-                        break;
-                    case 1:
-                    case 3:
-                    case 4:
-                    case 6:
-                        bits=(uint16_t)((bits<<6)|base64Value);
-                        ++base64Counter;
-                        break;
-                    case 2:
-                        *target++=(char16_t)((bits<<4)|(base64Value>>2));
-                        if(offsets!=nullptr) {
-                            *offsets++=sourceIndex;
-                            sourceIndex=nextSourceIndex-1;
-                        }
-                        bytes[0]=b; /* keep this byte in case an error occurs */
-                        byteIndex=1;
-                        bits=(uint16_t)(base64Value&3);
-                        base64Counter=3;
-                        break;
-                    case 5:
-                        *target++=(char16_t)((bits<<2)|(base64Value>>4));
-                        if(offsets!=nullptr) {
-                            *offsets++=sourceIndex;
-                            sourceIndex=nextSourceIndex-1;
-                        }
-                        bytes[0]=b; /* keep this byte in case an error occurs */
-                        byteIndex=1;
-                        bits=(uint16_t)(base64Value&15);
-                        base64Counter=6;
-                        break;
-                    case 7:
-                        *target++=(char16_t)((bits<<6)|base64Value);
-                        if(offsets!=nullptr) {
-                            *offsets++=sourceIndex;
-                            sourceIndex=nextSourceIndex;
-                        }
-                        byteIndex=0;
-                        bits=0;
-                        base64Counter=0;
-                        break;
-                    default:
-                        /* will never occur */
-                        break;
-                    }
-                } else /*base64Value==-2*/ {
-                    /* minus sign terminates the base64 sequence */
-                    inDirectMode=true;
-                    if(base64Counter==-1) {
-                        /* +- i.e. a minus immediately following a plus */
-                        *target++=PLUS;
-                        if(offsets!=nullptr) {
-                            *offsets++=sourceIndex-1;
-                        }
-                    } else {
-                        /* absorb the minus and leave the Unicode Mode */
-                        if(bits!=0) {
-                            /* bits are illegally left over, a char16_t is incomplete */
-                            *pErrorCode=U_ILLEGAL_CHAR_FOUND;
-                            break;
-                        }
-                    }
-                    sourceIndex=nextSourceIndex;
-                    goto directMode;
-                }
-            } else {
-                /* target is full */
-                *pErrorCode=U_BUFFER_OVERFLOW_ERROR;
-                break;
-            }
-        }
-    }
-
-    if(U_SUCCESS(*pErrorCode) && pArgs->flush && source==sourceLimit && bits==0) {
-        /*
-         * if we are in Unicode mode, then the byteIndex might not be 0,
-         * but that is ok if bits==0
-         * -> we set byteIndex=0 at the end of the stream to avoid a truncated error
-         * (not true for IMAP-mailbox-name where we must end in direct mode)
-         */
-        byteIndex=0;
-    }
-
-    /* set the converter state back into UConverter */
-    cnv->toUnicodeStatus=((uint32_t)inDirectMode<<24)|((uint32_t)((uint8_t)base64Counter)<<16)|(uint32_t)bits;
-    cnv->toULength=byteIndex;
-
-    /* write back the updated pointers */
-    pArgs->source=(const char *)source;
-    pArgs->target=target;
-    pArgs->offsets=offsets;
-    return;
-}
-
-static void U_CALLCONV
-_UTF7FromUnicodeWithOffsets(UConverterFromUnicodeArgs *pArgs,
-                            UErrorCode *pErrorCode) {
-    UConverter *cnv;
-    const char16_t *source, *sourceLimit;
-    uint8_t *target, *targetLimit;
-    int32_t *offsets;
-
-    int32_t length, targetCapacity, sourceIndex;
-    char16_t c;
-
-    /* UTF-7 state */
-    const UBool *encodeDirectly;
-    uint8_t bits;
-    int8_t base64Counter;
-    UBool inDirectMode;
-
-    /* set up the local pointers */
-    cnv=pArgs->converter;
-
-    /* set up the local pointers */
-    source=pArgs->source;
-    sourceLimit=pArgs->sourceLimit;
-    target=(uint8_t *)pArgs->target;
-    targetLimit=(uint8_t *)pArgs->targetLimit;
-    offsets=pArgs->offsets;
-
-    /* get the state machine state */
-    {
-        uint32_t status=cnv->fromUnicodeStatus;
-        encodeDirectly= status<0x10000000 ? encodeDirectlyMaximum : encodeDirectlyRestricted;
-        inDirectMode=(UBool)((status>>24)&1);
-        base64Counter=(int8_t)(status>>16);
-        bits=(uint8_t)status;
-        U_ASSERT(bits<=UPRV_LENGTHOF(toBase64));
-    }
-
-    /* UTF-7 always encodes UTF-16 code units, therefore we need only a simple sourceIndex */
-    sourceIndex=0;
-
-    if(inDirectMode) {
-directMode:
-        length=(int32_t)(sourceLimit-source);
-        targetCapacity=(int32_t)(targetLimit-target);
-        if(length>targetCapacity) {
-            length=targetCapacity;
-        }
-        while(length>0) {
-            c=*source++;
-            /* currently always encode CR LF SP TAB directly */
-            if(c<=127 && encodeDirectly[c]) {
-                /* encode directly */
-                *target++=(uint8_t)c;
-                if(offsets!=nullptr) {
-                    *offsets++=sourceIndex++;
-                }
-            } else if(c==PLUS) {
-                /* output +- for + */
-                *target++=PLUS;
-                if(target<targetLimit) {
-                    *target++=MINUS;
-                    if(offsets!=nullptr) {
-                        *offsets++=sourceIndex;
-                        *offsets++=sourceIndex++;
-                    }
-                    /* realign length and targetCapacity */
-                    goto directMode;
-                } else {
-                    if(offsets!=nullptr) {
-                        *offsets++=sourceIndex++;
-                    }
-                    cnv->charErrorBuffer[0]=MINUS;
-                    cnv->charErrorBufferLength=1;
-                    *pErrorCode=U_BUFFER_OVERFLOW_ERROR;
-                    break;
-                }
-            } else {
-                /* un-read this character and switch to Unicode Mode */
-                --source;
-                *target++=PLUS;
-                if(offsets!=nullptr) {
-                    *offsets++=sourceIndex;
-                }
-                inDirectMode=false;
-                base64Counter=0;
-                goto unicodeMode;
-            }
-            --length;
-        }
-        if(source<sourceLimit && target>=targetLimit) {
-            /* target is full */
-            *pErrorCode=U_BUFFER_OVERFLOW_ERROR;
-        }
-    } else {
-unicodeMode:
-        while(source<sourceLimit) {
-            if(target<targetLimit) {
-                c=*source++;
-                if(c<=127 && encodeDirectly[c]) {
-                    /* encode directly */
-                    inDirectMode=true;
-
-                    /* trick: back out this character to make this easier */
-                    --source;
-
-                    /* terminate the base64 sequence */
-                    if(base64Counter!=0) {
-                        /* write remaining bits for the previous character */
-                        *target++=toBase64[bits];
-                        if(offsets!=nullptr) {
-                            *offsets++=sourceIndex-1;
-                        }
-                    }
-                    if(fromBase64[c]!=-1) {
-                        /* need to terminate with a minus */
-                        if(target<targetLimit) {
-                            *target++=MINUS;
-                            if(offsets!=nullptr) {
-                                *offsets++=sourceIndex-1;
-                            }
-                        } else {
-                            cnv->charErrorBuffer[0]=MINUS;
-                            cnv->charErrorBufferLength=1;
-                            *pErrorCode=U_BUFFER_OVERFLOW_ERROR;
-                            break;
-                        }
-                    }
-                    goto directMode;
-                } else {
-                    /*
-                     * base64 this character:
-                     * Output 2 or 3 base64 bytes for the remaining bits of the previous character
-                     * and the bits of this character, each implicitly in UTF-16BE.
-                     *
-                     * Here, bits is an 8-bit variable because only 6 bits need to be kept from one
-                     * character to the next. The actual 2 or 4 bits are shifted to the left edge
-                     * of the 6-bits field 5..0 to make the termination of the base64 sequence easier.
-                     */
-                    switch(base64Counter) {
-                    case 0:
-                        *target++=toBase64[c>>10];
-                        if(target<targetLimit) {
-                            *target++=toBase64[(c>>4)&0x3f];
-                            if(offsets!=nullptr) {
-                                *offsets++=sourceIndex;
-                                *offsets++=sourceIndex++;
-                            }
-                        } else {
-                            if(offsets!=nullptr) {
-                                *offsets++=sourceIndex++;
-                            }
-                            cnv->charErrorBuffer[0]=toBase64[(c>>4)&0x3f];
-                            cnv->charErrorBufferLength=1;
-                            *pErrorCode=U_BUFFER_OVERFLOW_ERROR;
-                        }
-                        bits=(uint8_t)((c&15)<<2);
-                        base64Counter=1;
-                        break;
-                    case 1:
-                        *target++=toBase64[bits|(c>>14)];
-                        if(target<targetLimit) {
-                            *target++=toBase64[(c>>8)&0x3f];
-                            if(target<targetLimit) {
-                                *target++=toBase64[(c>>2)&0x3f];
-                                if(offsets!=nullptr) {
-                                    *offsets++=sourceIndex;
-                                    *offsets++=sourceIndex;
-                                    *offsets++=sourceIndex++;
-                                }
-                            } else {
-                                if(offsets!=nullptr) {
-                                    *offsets++=sourceIndex;
-                                    *offsets++=sourceIndex++;
-                                }
-                                cnv->charErrorBuffer[0]=toBase64[(c>>2)&0x3f];
-                                cnv->charErrorBufferLength=1;
-                                *pErrorCode=U_BUFFER_OVERFLOW_ERROR;
-                            }
-                        } else {
-                            if(offsets!=nullptr) {
-                                *offsets++=sourceIndex++;
-                            }
-                            cnv->charErrorBuffer[0]=toBase64[(c>>8)&0x3f];
-                            cnv->charErrorBuffer[1]=toBase64[(c>>2)&0x3f];
-                            cnv->charErrorBufferLength=2;
-                            *pErrorCode=U_BUFFER_OVERFLOW_ERROR;
-                        }
-                        bits=(uint8_t)((c&3)<<4);
-                        base64Counter=2;
-                        break;
-                    case 2:
-                        *target++=toBase64[bits|(c>>12)];
-                        if(target<targetLimit) {
-                            *target++=toBase64[(c>>6)&0x3f];
-                            if(target<targetLimit) {
-                                *target++=toBase64[c&0x3f];
-                                if(offsets!=nullptr) {
-                                    *offsets++=sourceIndex;
-                                    *offsets++=sourceIndex;
-                                    *offsets++=sourceIndex++;
-                                }
-                            } else {
-                                if(offsets!=nullptr) {
-                                    *offsets++=sourceIndex;
-                                    *offsets++=sourceIndex++;
-                                }
-                                cnv->charErrorBuffer[0]=toBase64[c&0x3f];
-                                cnv->charErrorBufferLength=1;
-                                *pErrorCode=U_BUFFER_OVERFLOW_ERROR;
-                            }
-                        } else {
-                            if(offsets!=nullptr) {
-                                *offsets++=sourceIndex++;
-                            }
-                            cnv->charErrorBuffer[0]=toBase64[(c>>6)&0x3f];
-                            cnv->charErrorBuffer[1]=toBase64[c&0x3f];
-                            cnv->charErrorBufferLength=2;
-                            *pErrorCode=U_BUFFER_OVERFLOW_ERROR;
-                        }
-                        bits=0;
-                        base64Counter=0;
-                        break;
-                    default:
-                        /* will never occur */
-                        break;
-                    }
-                }
-            } else {
-                /* target is full */
-                *pErrorCode=U_BUFFER_OVERFLOW_ERROR;
-                break;
-            }
-        }
-    }
-
-    if(pArgs->flush && source>=sourceLimit) {
-        /* flush remaining bits to the target */
-        if(!inDirectMode) {
-            if (base64Counter!=0) {
-                if(target<targetLimit) {
-                    *target++=toBase64[bits];
-                    if(offsets!=nullptr) {
-                        *offsets++=sourceIndex-1;
-                    }
-                } else {
-                    cnv->charErrorBuffer[cnv->charErrorBufferLength++]=toBase64[bits];
-                    *pErrorCode=U_BUFFER_OVERFLOW_ERROR;
-                }
-            }
-            /* Add final MINUS to terminate unicodeMode */
-            if(target<targetLimit) {
-                *target++=MINUS;
-                if(offsets!=nullptr) {
-                    *offsets++=sourceIndex-1;
-                }
-            } else {
-                cnv->charErrorBuffer[cnv->charErrorBufferLength++]=MINUS;
-                *pErrorCode=U_BUFFER_OVERFLOW_ERROR;
-            }
-        }
-        /* reset the state for the next conversion */
-        cnv->fromUnicodeStatus=(cnv->fromUnicodeStatus&0xf0000000)|0x1000000; /* keep version, inDirectMode=true */
-    } else {
-        /* set the converter state back into UConverter */
-        cnv->fromUnicodeStatus=
-            (cnv->fromUnicodeStatus&0xf0000000)|    /* keep version*/
-            ((uint32_t)inDirectMode<<24)|((uint32_t)base64Counter<<16)|(uint32_t)bits;
-    }
-
-    /* write back the updated pointers */
-    pArgs->source=source;
-    pArgs->target=(char *)target;
-    pArgs->offsets=offsets;
-    return;
-}
-
-static const char * U_CALLCONV
-_UTF7GetName(const UConverter *cnv) {
-    switch(cnv->fromUnicodeStatus>>28) {
-    case 1:
-        return "UTF-7,version=1";
-    default:
-        return "UTF-7";
-    }
-}
-U_CDECL_END
-
-static const UConverterImpl _UTF7Impl={
-    UCNV_UTF7,
-
-    nullptr,
-    nullptr,
-
-    _UTF7Open,
-    nullptr,
-    _UTF7Reset,
-
-    _UTF7ToUnicodeWithOffsets,
-    _UTF7ToUnicodeWithOffsets,
-    _UTF7FromUnicodeWithOffsets,
-    _UTF7FromUnicodeWithOffsets,
-    nullptr,
-
-    nullptr,
-    _UTF7GetName,
-    nullptr, /* we don't need writeSub() because we never call a callback at fromUnicode() */
-    nullptr,
-    ucnv_getCompleteUnicodeSet,
-
-    nullptr,
-    nullptr
-};
-
-static const UConverterStaticData _UTF7StaticData={
-    sizeof(UConverterStaticData),
-    "UTF-7",
-    0, /* TODO CCSID for UTF-7 */
-    UCNV_IBM, UCNV_UTF7,
-    1, 4,
-    { 0x3f, 0, 0, 0 }, 1, /* the subchar is not used */
-    false, false,
-    0,
-    0,
-    { 0,0,0,0,0,0,0,0,0,0,0,0,0,0,0,0,0,0,0 } /* reserved */
-};
-
-const UConverterSharedData _UTF7Data=
-        UCNV_IMMUTABLE_SHARED_DATA_INITIALIZER(&_UTF7StaticData, &_UTF7Impl);
-
-/* IMAP mailbox name encoding ----------------------------------------------- */
-
-/*
- * RFC 2060: INTERNET MESSAGE ACCESS PROTOCOL - VERSION 4rev1
- * http://www.ietf.org/rfc/rfc2060.txt
- *
- * 5.1.3.  Mailbox International Naming Convention
- *
- * By convention, international mailbox names are specified using a
- * modified version of the UTF-7 encoding described in [UTF-7].  The
- * purpose of these modifications is to correct the following problems
- * with UTF-7:
- *
- *    1) UTF-7 uses the "+" character for shifting; this conflicts with
- *       the common use of "+" in mailbox names, in particular USENET
- *       newsgroup names.
- *
- *    2) UTF-7's encoding is BASE64 which uses the "/" character; this
- *       conflicts with the use of "/" as a popular hierarchy delimiter.
- *
- *    3) UTF-7 prohibits the unencoded usage of "\"; this conflicts with
- *       the use of "\" as a popular hierarchy delimiter.
- *
- *    4) UTF-7 prohibits the unencoded usage of "~"; this conflicts with
- *       the use of "~" in some servers as a home directory indicator.
- *
- *    5) UTF-7 permits multiple alternate forms to represent the same
- *       string; in particular, printable US-ASCII characters can be
- *       represented in encoded form.
- *
- * In modified UTF-7, printable US-ASCII characters except for "&"
- * represent themselves; that is, characters with octet values 0x20-0x25
- * and 0x27-0x7e.  The character "&" (0x26) is represented by the two-
- * octet sequence "&-".
- *
- * All other characters (octet values 0x00-0x1f, 0x7f-0xff, and all
- * Unicode 16-bit octets) are represented in modified BASE64, with a
- * further modification from [UTF-7] that "," is used instead of "/".
- * Modified BASE64 MUST NOT be used to represent any printing US-ASCII
- * character which can represent itself.
- *
- * "&" is used to shift to modified BASE64 and "-" to shift back to US-
- * ASCII.  All names start in US-ASCII, and MUST end in US-ASCII (that
- * is, a name that ends with a Unicode 16-bit octet MUST end with a "-
- * ").
- *
- * For example, here is a mailbox name which mixes English, Japanese,
- * and Chinese text: ~peter/mail/&ZeVnLIqe-/&U,BTFw-
- */
-
-/*
- * Tests for US-ASCII characters belonging to character classes
- * defined in UTF-7.
- *
- * Set D (directly encoded characters) consists of the following
- * characters: the upper and lower case letters A through Z
- * and a through z, the 10 digits 0-9, and the following nine special
- * characters (note that "+" and "=" are omitted):
- *     '(),-./:?
- *
- * Set O (optional direct characters) consists of the following
- * characters (note that "\" and "~" are omitted):
- *     !"#$%&*;<=>@[]^_`{|}
- *
- * According to the rules in RFC 2152, the byte values for the following
- * US-ASCII characters are not used in UTF-7 and are therefore illegal:
- * - all C0 control codes except for CR LF TAB
- * - BACKSLASH
- * - TILDE
- * - DEL
- * - all codes beyond US-ASCII, i.e. all >127
- */
-
-/* uses '&' not '+' to start a base64 sequence */
-#define AMPERSAND 0x26
-#define COMMA 0x2c
-#define SLASH 0x2f
-
-/* legal byte values: all US-ASCII graphic characters 0x20..0x7e */
-#define isLegalIMAP(c) (0x20<=(c) && (c)<=0x7e)
-
-/* direct-encode all of printable ASCII 0x20..0x7e except '&' 0x26 */
-#define inSetDIMAP(c) (isLegalIMAP(c) && c!=AMPERSAND)
-
-#define TO_BASE64_IMAP(n) ((n)<63 ? toBase64[n] : COMMA)
-#define FROM_BASE64_IMAP(c) ((c)==COMMA ? 63 : (c)==SLASH ? -1 : fromBase64[c])
-
-/*
- * converter status values:
- *
- * toUnicodeStatus:
- *     24 inDirectMode (boolean)
- * 23..16 base64Counter (-1..7)
- * 15..0  bits (up to 14 bits incoming base64)
- *
- * fromUnicodeStatus:
- *     24 inDirectMode (boolean)
- * 23..16 base64Counter (0..2)
- *  7..0  bits (6 bits outgoing base64)
- *
- * ignore bits 31..25
- */
-
-U_CDECL_BEGIN
-static void U_CALLCONV
-_IMAPToUnicodeWithOffsets(UConverterToUnicodeArgs *pArgs,
-                          UErrorCode *pErrorCode) {
-    UConverter *cnv;
-    const uint8_t *source, *sourceLimit;
-    char16_t *target;
-    const char16_t *targetLimit;
-    int32_t *offsets;
-
-    uint8_t *bytes;
-    uint8_t byteIndex;
-
-    int32_t length, targetCapacity;
-
-    /* UTF-7 state */
-    uint16_t bits;
-    int8_t base64Counter;
-    UBool inDirectMode;
-
-    int8_t base64Value;
-
-    int32_t sourceIndex, nextSourceIndex;
-
-    char16_t c;
-    uint8_t b;
-
-    /* set up the local pointers */
-    cnv=pArgs->converter;
-
-    source=(const uint8_t *)pArgs->source;
-    sourceLimit=(const uint8_t *)pArgs->sourceLimit;
-    target=pArgs->target;
-    targetLimit=pArgs->targetLimit;
-    offsets=pArgs->offsets;
-    /* get the state machine state */
-    {
-        uint32_t status=cnv->toUnicodeStatus;
-        inDirectMode=(UBool)((status>>24)&1);
-        base64Counter=(int8_t)(status>>16);
-        bits=(uint16_t)status;
-    }
-    bytes=cnv->toUBytes;
-    byteIndex=cnv->toULength;
-
-    /* sourceIndex=-1 if the current character began in the previous buffer */
-    sourceIndex=byteIndex==0 ? 0 : -1;
-    nextSourceIndex=0;
-
-    if(inDirectMode) {
-directMode:
-        /*
-         * In Direct Mode, US-ASCII characters are encoded directly, i.e.,
-         * with their US-ASCII byte values.
-         * An ampersand starts Unicode (or "escape") Mode.
-         *
-         * In Direct Mode, only the sourceIndex is used.
-         */
-        byteIndex=0;
-        length=(int32_t)(sourceLimit-source);
-        targetCapacity=(int32_t)(targetLimit-target);
-        if(length>targetCapacity) {
-            length=targetCapacity;
-        }
-        while(length>0) {
-            b=*source++;
-            if(!isLegalIMAP(b)) {
-                /* illegal */
-                bytes[0]=b;
-                byteIndex=1;
-                *pErrorCode=U_ILLEGAL_CHAR_FOUND;
-                break;
-            } else if(b!=AMPERSAND) {
-                /* write directly encoded character */
-                *target++=b;
-                if(offsets!=nullptr) {
-                    *offsets++=sourceIndex++;
-                }
-            } else /* AMPERSAND */ {
-                /* switch to Unicode mode */
-                nextSourceIndex=++sourceIndex;
-                inDirectMode=false;
-                byteIndex=0;
-                bits=0;
-                base64Counter=-1;
-                goto unicodeMode;
-            }
-            --length;
-        }
-        if(source<sourceLimit && target>=targetLimit) {
-            /* target is full */
-            *pErrorCode=U_BUFFER_OVERFLOW_ERROR;
-        }
-    } else {
-unicodeMode:
-        /*
-         * In Unicode (or "escape") Mode, UTF-16BE is base64-encoded.
-         * The base64 sequence ends with any character that is not in the base64 alphabet.
-         * A terminating minus sign is consumed.
-         * US-ASCII must not be base64-ed.
-         *
-         * In Unicode Mode, the sourceIndex has the index to the start of the current
-         * base64 bytes, while nextSourceIndex is precisely parallel to source,
-         * keeping the index to the following byte.
-         * Note that in 2 out of 3 cases, UChars overlap within a base64 byte.
-         */
-        while(source<sourceLimit) {
-            if(target<targetLimit) {
-                bytes[byteIndex++]=b=*source++;
-                ++nextSourceIndex;
-                if(b>0x7e) {
-                    /* illegal - test other illegal US-ASCII values by base64Value==-3 */
-                    inDirectMode=true;
-                    *pErrorCode=U_ILLEGAL_CHAR_FOUND;
-                    break;
-                } else if((base64Value=FROM_BASE64_IMAP(b))>=0) {
-                    /* collect base64 bytes into UChars */
-                    switch(base64Counter) {
-                    case -1: /* -1 is immediately after the & */
-                    case 0:
-                        bits=base64Value;
-                        base64Counter=1;
-                        break;
-                    case 1:
-                    case 3:
-                    case 4:
-                    case 6:
-                        bits=(uint16_t)((bits<<6)|base64Value);
-                        ++base64Counter;
-                        break;
-                    case 2:
-                        c=(char16_t)((bits<<4)|(base64Value>>2));
-                        if(isLegalIMAP(c)) {
-                            /* illegal */
-                            inDirectMode=true;
-                            *pErrorCode=U_ILLEGAL_CHAR_FOUND;
-                            goto endloop;
-                        }
-                        *target++=c;
-                        if(offsets!=nullptr) {
-                            *offsets++=sourceIndex;
-                            sourceIndex=nextSourceIndex-1;
-                        }
-                        bytes[0]=b; /* keep this byte in case an error occurs */
-                        byteIndex=1;
-                        bits=(uint16_t)(base64Value&3);
-                        base64Counter=3;
-                        break;
-                    case 5:
-                        c=(char16_t)((bits<<2)|(base64Value>>4));
-                        if(isLegalIMAP(c)) {
-                            /* illegal */
-                            inDirectMode=true;
-                            *pErrorCode=U_ILLEGAL_CHAR_FOUND;
-                            goto endloop;
-                        }
-                        *target++=c;
-                        if(offsets!=nullptr) {
-                            *offsets++=sourceIndex;
-                            sourceIndex=nextSourceIndex-1;
-                        }
-                        bytes[0]=b; /* keep this byte in case an error occurs */
-                        byteIndex=1;
-                        bits=(uint16_t)(base64Value&15);
-                        base64Counter=6;
-                        break;
-                    case 7:
-                        c=(char16_t)((bits<<6)|base64Value);
-                        if(isLegalIMAP(c)) {
-                            /* illegal */
-                            inDirectMode=true;
-                            *pErrorCode=U_ILLEGAL_CHAR_FOUND;
-                            goto endloop;
-                        }
-                        *target++=c;
-                        if(offsets!=nullptr) {
-                            *offsets++=sourceIndex;
-                            sourceIndex=nextSourceIndex;
-                        }
-                        byteIndex=0;
-                        bits=0;
-                        base64Counter=0;
-                        break;
-                    default:
-                        /* will never occur */
-                        break;
-                    }
-                } else if(base64Value==-2) {
-                    /* minus sign terminates the base64 sequence */
-                    inDirectMode=true;
-                    if(base64Counter==-1) {
-                        /* &- i.e. a minus immediately following an ampersand */
-                        *target++=AMPERSAND;
-                        if(offsets!=nullptr) {
-                            *offsets++=sourceIndex-1;
-                        }
-                    } else {
-                        /* absorb the minus and leave the Unicode Mode */
-                        if(bits!=0 || (base64Counter!=0 && base64Counter!=3 && base64Counter!=6)) {
-                            /* bits are illegally left over, a char16_t is incomplete */
-                            /* base64Counter other than 0, 3, 6 means non-minimal zero-padding, also illegal */
-                            *pErrorCode=U_ILLEGAL_CHAR_FOUND;
-                            break;
-                        }
-                    }
-                    sourceIndex=nextSourceIndex;
-                    goto directMode;
-                } else {
-                    if(base64Counter==-1) {
-                        /* illegal: & immediately followed by something other than base64 or minus sign */
-                        /* include the ampersand in the reported sequence */
-                        --sourceIndex;
-                        bytes[0]=AMPERSAND;
-                        bytes[1]=b;
-                        byteIndex=2;
-                    }
-                    /* base64Value==-1 for characters that are illegal only in Unicode mode */
-                    /* base64Value==-3 for illegal characters */
-                    /* illegal */
-                    inDirectMode=true;
-                    *pErrorCode=U_ILLEGAL_CHAR_FOUND;
-                    break;
-                }
-            } else {
-                /* target is full */
-                *pErrorCode=U_BUFFER_OVERFLOW_ERROR;
-                break;
-            }
-        }
-    }
-endloop:
-
-    /*
-     * the end of the input stream and detection of truncated input
-     * are handled by the framework, but here we must check if we are in Unicode
-     * mode and byteIndex==0 because we must end in direct mode
-     *
-     * conditions:
-     *   successful
-     *   in Unicode mode and byteIndex==0
-     *   end of input and no truncated input
-     */
-    if( U_SUCCESS(*pErrorCode) &&
-        !inDirectMode && byteIndex==0 &&
-        pArgs->flush && source>=sourceLimit
-    ) {
-        if(base64Counter==-1) {
-            /* & at the very end of the input */
-            /* make the ampersand the reported sequence */
-            bytes[0]=AMPERSAND;
-            byteIndex=1;
-        }
-        /* else if(base64Counter!=-1) byteIndex remains 0 because there is no particular byte sequence */
-
-        inDirectMode=true; /* avoid looping */
-        *pErrorCode=U_TRUNCATED_CHAR_FOUND;
-    }
-
-    /* set the converter state back into UConverter */
-    cnv->toUnicodeStatus=((uint32_t)inDirectMode<<24)|((uint32_t)((uint8_t)base64Counter)<<16)|(uint32_t)bits;
-    cnv->toULength=byteIndex;
-
-    /* write back the updated pointers */
-    pArgs->source=(const char *)source;
-    pArgs->target=target;
-    pArgs->offsets=offsets;
-    return;
-}
-
-static void U_CALLCONV
-_IMAPFromUnicodeWithOffsets(UConverterFromUnicodeArgs *pArgs,
-                            UErrorCode *pErrorCode) {
-    UConverter *cnv;
-    const char16_t *source, *sourceLimit;
-    uint8_t *target, *targetLimit;
-    int32_t *offsets;
-
-    int32_t length, targetCapacity, sourceIndex;
-    char16_t c;
-    uint8_t b;
-
-    /* UTF-7 state */
-    uint8_t bits;
-    int8_t base64Counter;
-    UBool inDirectMode;
-
-    /* set up the local pointers */
-    cnv=pArgs->converter;
-
-    /* set up the local pointers */
-    source=pArgs->source;
-    sourceLimit=pArgs->sourceLimit;
-    target=(uint8_t *)pArgs->target;
-    targetLimit=(uint8_t *)pArgs->targetLimit;
-    offsets=pArgs->offsets;
-
-    /* get the state machine state */
-    {
-        uint32_t status=cnv->fromUnicodeStatus;
-        inDirectMode=(UBool)((status>>24)&1);
-        base64Counter=(int8_t)(status>>16);
-        bits=(uint8_t)status;
-    }
-
-    /* UTF-7 always encodes UTF-16 code units, therefore we need only a simple sourceIndex */
-    sourceIndex=0;
-
-    if(inDirectMode) {
-directMode:
-        length=(int32_t)(sourceLimit-source);
-        targetCapacity=(int32_t)(targetLimit-target);
-        if(length>targetCapacity) {
-            length=targetCapacity;
-        }
-        while(length>0) {
-            c=*source++;
-            /* encode 0x20..0x7e except '&' directly */
-            if(inSetDIMAP(c)) {
-                /* encode directly */
-                *target++=(uint8_t)c;
-                if(offsets!=nullptr) {
-                    *offsets++=sourceIndex++;
-                }
-            } else if(c==AMPERSAND) {
-                /* output &- for & */
-                *target++=AMPERSAND;
-                if(target<targetLimit) {
-                    *target++=MINUS;
-                    if(offsets!=nullptr) {
-                        *offsets++=sourceIndex;
-                        *offsets++=sourceIndex++;
-                    }
-                    /* realign length and targetCapacity */
-                    goto directMode;
-                } else {
-                    if(offsets!=nullptr) {
-                        *offsets++=sourceIndex++;
-                    }
-                    cnv->charErrorBuffer[0]=MINUS;
-                    cnv->charErrorBufferLength=1;
-                    *pErrorCode=U_BUFFER_OVERFLOW_ERROR;
-                    break;
-                }
-            } else {
-                /* un-read this character and switch to Unicode Mode */
-                --source;
-                *target++=AMPERSAND;
-                if(offsets!=nullptr) {
-                    *offsets++=sourceIndex;
-                }
-                inDirectMode=false;
-                base64Counter=0;
-                goto unicodeMode;
-            }
-            --length;
-        }
-        if(source<sourceLimit && target>=targetLimit) {
-            /* target is full */
-            *pErrorCode=U_BUFFER_OVERFLOW_ERROR;
-        }
-    } else {
-unicodeMode:
-        while(source<sourceLimit) {
-            if(target<targetLimit) {
-                c=*source++;
-                if(isLegalIMAP(c)) {
-                    /* encode directly */
-                    inDirectMode=true;
-
-                    /* trick: back out this character to make this easier */
-                    --source;
-
-                    /* terminate the base64 sequence */
-                    if(base64Counter!=0) {
-                        /* write remaining bits for the previous character */
-                        *target++=TO_BASE64_IMAP(bits);
-                        if(offsets!=nullptr) {
-                            *offsets++=sourceIndex-1;
-                        }
-                    }
-                    /* need to terminate with a minus */
-                    if(target<targetLimit) {
-                        *target++=MINUS;
-                        if(offsets!=nullptr) {
-                            *offsets++=sourceIndex-1;
-                        }
-                    } else {
-                        cnv->charErrorBuffer[0]=MINUS;
-                        cnv->charErrorBufferLength=1;
-                        *pErrorCode=U_BUFFER_OVERFLOW_ERROR;
-                        break;
-                    }
-                    goto directMode;
-                } else {
-                    /*
-                     * base64 this character:
-                     * Output 2 or 3 base64 bytes for the remaining bits of the previous character
-                     * and the bits of this character, each implicitly in UTF-16BE.
-                     *
-                     * Here, bits is an 8-bit variable because only 6 bits need to be kept from one
-                     * character to the next. The actual 2 or 4 bits are shifted to the left edge
-                     * of the 6-bits field 5..0 to make the termination of the base64 sequence easier.
-                     */
-                    switch(base64Counter) {
-                    case 0:
-                        b=(uint8_t)(c>>10);
-                        *target++=TO_BASE64_IMAP(b);
-                        if(target<targetLimit) {
-                            b=(uint8_t)((c>>4)&0x3f);
-                            *target++=TO_BASE64_IMAP(b);
-                            if(offsets!=nullptr) {
-                                *offsets++=sourceIndex;
-                                *offsets++=sourceIndex++;
-                            }
-                        } else {
-                            if(offsets!=nullptr) {
-                                *offsets++=sourceIndex++;
-                            }
-                            b=(uint8_t)((c>>4)&0x3f);
-                            cnv->charErrorBuffer[0]=TO_BASE64_IMAP(b);
-                            cnv->charErrorBufferLength=1;
-                            *pErrorCode=U_BUFFER_OVERFLOW_ERROR;
-                        }
-                        bits=(uint8_t)((c&15)<<2);
-                        base64Counter=1;
-                        break;
-                    case 1:
-                        b=(uint8_t)(bits|(c>>14));
-                        *target++=TO_BASE64_IMAP(b);
-                        if(target<targetLimit) {
-                            b=(uint8_t)((c>>8)&0x3f);
-                            *target++=TO_BASE64_IMAP(b);
-                            if(target<targetLimit) {
-                                b=(uint8_t)((c>>2)&0x3f);
-                                *target++=TO_BASE64_IMAP(b);
-                                if(offsets!=nullptr) {
-                                    *offsets++=sourceIndex;
-                                    *offsets++=sourceIndex;
-                                    *offsets++=sourceIndex++;
-                                }
-                            } else {
-                                if(offsets!=nullptr) {
-                                    *offsets++=sourceIndex;
-                                    *offsets++=sourceIndex++;
-                                }
-                                b=(uint8_t)((c>>2)&0x3f);
-                                cnv->charErrorBuffer[0]=TO_BASE64_IMAP(b);
-                                cnv->charErrorBufferLength=1;
-                                *pErrorCode=U_BUFFER_OVERFLOW_ERROR;
-                            }
-                        } else {
-                            if(offsets!=nullptr) {
-                                *offsets++=sourceIndex++;
-                            }
-                            b=(uint8_t)((c>>8)&0x3f);
-                            cnv->charErrorBuffer[0]=TO_BASE64_IMAP(b);
-                            b=(uint8_t)((c>>2)&0x3f);
-                            cnv->charErrorBuffer[1]=TO_BASE64_IMAP(b);
-                            cnv->charErrorBufferLength=2;
-                            *pErrorCode=U_BUFFER_OVERFLOW_ERROR;
-                        }
-                        bits=(uint8_t)((c&3)<<4);
-                        base64Counter=2;
-                        break;
-                    case 2:
-                        b=(uint8_t)(bits|(c>>12));
-                        *target++=TO_BASE64_IMAP(b);
-                        if(target<targetLimit) {
-                            b=(uint8_t)((c>>6)&0x3f);
-                            *target++=TO_BASE64_IMAP(b);
-                            if(target<targetLimit) {
-                                b=(uint8_t)(c&0x3f);
-                                *target++=TO_BASE64_IMAP(b);
-                                if(offsets!=nullptr) {
-                                    *offsets++=sourceIndex;
-                                    *offsets++=sourceIndex;
-                                    *offsets++=sourceIndex++;
-                                }
-                            } else {
-                                if(offsets!=nullptr) {
-                                    *offsets++=sourceIndex;
-                                    *offsets++=sourceIndex++;
-                                }
-                                b=(uint8_t)(c&0x3f);
-                                cnv->charErrorBuffer[0]=TO_BASE64_IMAP(b);
-                                cnv->charErrorBufferLength=1;
-                                *pErrorCode=U_BUFFER_OVERFLOW_ERROR;
-                            }
-                        } else {
-                            if(offsets!=nullptr) {
-                                *offsets++=sourceIndex++;
-                            }
-                            b=(uint8_t)((c>>6)&0x3f);
-                            cnv->charErrorBuffer[0]=TO_BASE64_IMAP(b);
-                            b=(uint8_t)(c&0x3f);
-                            cnv->charErrorBuffer[1]=TO_BASE64_IMAP(b);
-                            cnv->charErrorBufferLength=2;
-                            *pErrorCode=U_BUFFER_OVERFLOW_ERROR;
-                        }
-                        bits=0;
-                        base64Counter=0;
-                        break;
-                    default:
-                        /* will never occur */
-                        break;
-                    }
-                }
-            } else {
-                /* target is full */
-                *pErrorCode=U_BUFFER_OVERFLOW_ERROR;
-                break;
-            }
-        }
-    }
-
-    if(pArgs->flush && source>=sourceLimit) {
-        /* flush remaining bits to the target */
-        if(!inDirectMode) {
-            if(base64Counter!=0) {
-                if(target<targetLimit) {
-                    *target++=TO_BASE64_IMAP(bits);
-                    if(offsets!=nullptr) {
-                        *offsets++=sourceIndex-1;
-                    }
-                } else {
-                    cnv->charErrorBuffer[cnv->charErrorBufferLength++]=TO_BASE64_IMAP(bits);
-                    *pErrorCode=U_BUFFER_OVERFLOW_ERROR;
-                }
-            }
-            /* need to terminate with a minus */
-            if(target<targetLimit) {
-                *target++=MINUS;
-                if(offsets!=nullptr) {
-                    *offsets++=sourceIndex-1;
-                }
-            } else {
-                cnv->charErrorBuffer[cnv->charErrorBufferLength++]=MINUS;
-                *pErrorCode=U_BUFFER_OVERFLOW_ERROR;
-            }
-        }
-        /* reset the state for the next conversion */
-        cnv->fromUnicodeStatus=(cnv->fromUnicodeStatus&0xf0000000)|0x1000000; /* keep version, inDirectMode=true */
-    } else {
-        /* set the converter state back into UConverter */
-        cnv->fromUnicodeStatus=
-            (cnv->fromUnicodeStatus&0xf0000000)|    /* keep version*/
-            ((uint32_t)inDirectMode<<24)|((uint32_t)base64Counter<<16)|(uint32_t)bits;
-    }
-
-    /* write back the updated pointers */
-    pArgs->source=source;
-    pArgs->target=(char *)target;
-    pArgs->offsets=offsets;
-    return;
-}
-U_CDECL_END
-
-static const UConverterImpl _IMAPImpl={
-    UCNV_IMAP_MAILBOX,
-
-    nullptr,
-    nullptr,
-
-    _UTF7Open,
-    nullptr,
-    _UTF7Reset,
-
-    _IMAPToUnicodeWithOffsets,
-    _IMAPToUnicodeWithOffsets,
-    _IMAPFromUnicodeWithOffsets,
-    _IMAPFromUnicodeWithOffsets,
-    nullptr,
-
-    nullptr,
-    nullptr,
-    nullptr, /* we don't need writeSub() because we never call a callback at fromUnicode() */
-    nullptr,
-    ucnv_getCompleteUnicodeSet,
-    nullptr,
-    nullptr
-};
-
-static const UConverterStaticData _IMAPStaticData={
-    sizeof(UConverterStaticData),
-    "IMAP-mailbox-name",
-    0, /* TODO CCSID for IMAP-mailbox-name */
-    UCNV_IBM, UCNV_IMAP_MAILBOX,
-    1, 4,
-    { 0x3f, 0, 0, 0 }, 1, /* the subchar is not used */
-    false, false,
-    0,
-    0,
-    { 0,0,0,0,0,0,0,0,0,0,0,0,0,0,0,0,0,0,0 } /* reserved */
-};
-
-const UConverterSharedData _IMAPData=
-        UCNV_IMMUTABLE_SHARED_DATA_INITIALIZER(&_IMAPStaticData, &_IMAPImpl);
-
-#endif
->>>>>>> a8a80be5
+// © 2016 and later: Unicode, Inc. and others.
+// License & terms of use: http://www.unicode.org/copyright.html
+/*  
+**********************************************************************
+*   Copyright (C) 2002-2016, International Business Machines
+*   Corporation and others.  All Rights Reserved.
+**********************************************************************
+*   file name:  ucnv_u7.c
+*   encoding:   UTF-8
+*   tab size:   8 (not used)
+*   indentation:4
+*
+*   created on: 2002jul01
+*   created by: Markus W. Scherer
+*
+*   UTF-7 converter implementation. Used to be in ucnv_utf.c.
+*/
+
+#include "unicode/utypes.h"
+
+#if !UCONFIG_NO_CONVERSION && !UCONFIG_ONLY_HTML_CONVERSION
+
+#include "cmemory.h"
+#include "unicode/ucnv.h"
+#include "ucnv_bld.h"
+#include "ucnv_cnv.h"
+#include "uassert.h"
+
+/* UTF-7 -------------------------------------------------------------------- */
+
+/*
+ * UTF-7 is a stateful encoding of Unicode.
+ * It is defined in RFC 2152. (http://www.ietf.org/rfc/rfc2152.txt)
+ * It was intended for use in Internet email systems, using in its bytewise
+ * encoding only a subset of 7-bit US-ASCII.
+ * UTF-7 is deprecated in favor of UTF-8/16/32 and SCSU, but still
+ * occasionally used.
+ *
+ * For converting Unicode to UTF-7, the RFC allows to encode some US-ASCII
+ * characters directly or in base64. Especially, the characters in set O
+ * as defined in the RFC (see below) may be encoded directly but are not
+ * allowed in, e.g., email headers.
+ * By default, the ICU UTF-7 converter encodes set O directly.
+ * By choosing the option "version=1", set O will be escaped instead.
+ * For example:
+ *     utf7Converter=ucnv_open("UTF-7,version=1");
+ *
+ * For details about email headers see RFC 2047.
+ */
+
+/*
+ * Tests for US-ASCII characters belonging to character classes
+ * defined in UTF-7.
+ *
+ * Set D (directly encoded characters) consists of the following
+ * characters: the upper and lower case letters A through Z
+ * and a through z, the 10 digits 0-9, and the following nine special
+ * characters (note that "+" and "=" are omitted):
+ *     '(),-./:?
+ *
+ * Set O (optional direct characters) consists of the following
+ * characters (note that "\" and "~" are omitted):
+ *     !"#$%&*;<=>@[]^_`{|}
+ *
+ * According to the rules in RFC 2152, the byte values for the following
+ * US-ASCII characters are not used in UTF-7 and are therefore illegal:
+ * - all C0 control codes except for CR LF TAB
+ * - BACKSLASH
+ * - TILDE
+ * - DEL
+ * - all codes beyond US-ASCII, i.e. all >127
+ */
+#define inSetD(c) \
+    ((uint8_t)((c)-97)<26 || (uint8_t)((c)-65)<26 || /* letters */ \
+     (uint8_t)((c)-48)<10 ||    /* digits */ \
+     (uint8_t)((c)-39)<3 ||     /* '() */ \
+     (uint8_t)((c)-44)<4 ||     /* ,-./ */ \
+     (c)==58 || (c)==63         /* :? */ \
+    )
+
+#define inSetO(c) \
+    ((uint8_t)((c)-33)<6 ||         /* !"#$%& */ \
+     (uint8_t)((c)-59)<4 ||         /* ;<=> */ \
+     (uint8_t)((c)-93)<4 ||         /* ]^_` */ \
+     (uint8_t)((c)-123)<3 ||        /* {|} */ \
+     (c)==42 || (c)==64 || (c)==91  /* *@[ */ \
+    )
+
+#define isCRLFTAB(c) ((c)==13 || (c)==10 || (c)==9)
+#define isCRLFSPTAB(c) ((c)==32 || (c)==13 || (c)==10 || (c)==9)
+
+#define PLUS  43
+#define MINUS 45
+#define BACKSLASH 92
+#define TILDE 126
+
+/* legal byte values: all US-ASCII graphic characters from space to before tilde, and CR LF TAB */
+#define isLegalUTF7(c) (((uint8_t)((c)-32)<94 && (c)!=BACKSLASH) || isCRLFTAB(c))
+
+/* encode directly sets D and O and CR LF SP TAB */
+static const UBool encodeDirectlyMaximum[128]={
+ /* 0  1  2  3  4  5  6  7  8  9  a  b  c  d  e  f */
+    0, 0, 0, 0, 0, 0, 0, 0, 0, 1, 1, 0, 0, 1, 0, 0,
+    0, 0, 0, 0, 0, 0, 0, 0, 0, 0, 0, 0, 0, 0, 0, 0,
+
+    1, 1, 1, 1, 1, 1, 1, 1, 1, 1, 1, 0, 1, 1, 1, 1,
+    1, 1, 1, 1, 1, 1, 1, 1, 1, 1, 1, 1, 1, 1, 1, 1,
+
+    1, 1, 1, 1, 1, 1, 1, 1, 1, 1, 1, 1, 1, 1, 1, 1,
+    1, 1, 1, 1, 1, 1, 1, 1, 1, 1, 1, 1, 0, 1, 1, 1,
+
+    1, 1, 1, 1, 1, 1, 1, 1, 1, 1, 1, 1, 1, 1, 1, 1,
+    1, 1, 1, 1, 1, 1, 1, 1, 1, 1, 1, 1, 1, 1, 0, 0
+};
+
+/* encode directly set D and CR LF SP TAB but not set O */
+static const UBool encodeDirectlyRestricted[128]={
+ /* 0  1  2  3  4  5  6  7  8  9  a  b  c  d  e  f */
+    0, 0, 0, 0, 0, 0, 0, 0, 0, 1, 1, 0, 0, 1, 0, 0,
+    0, 0, 0, 0, 0, 0, 0, 0, 0, 0, 0, 0, 0, 0, 0, 0,
+
+    1, 0, 0, 0, 0, 0, 0, 1, 1, 1, 0, 0, 1, 1, 1, 1,
+    1, 1, 1, 1, 1, 1, 1, 1, 1, 1, 1, 0, 0, 0, 0, 1,
+
+    0, 1, 1, 1, 1, 1, 1, 1, 1, 1, 1, 1, 1, 1, 1, 1,
+    1, 1, 1, 1, 1, 1, 1, 1, 1, 1, 1, 0, 0, 0, 0, 0,
+
+    0, 1, 1, 1, 1, 1, 1, 1, 1, 1, 1, 1, 1, 1, 1, 1,
+    1, 1, 1, 1, 1, 1, 1, 1, 1, 1, 1, 0, 0, 0, 0, 0
+};
+
+static const uint8_t
+toBase64[64]={
+    /* A-Z */
+    65, 66, 67, 68, 69, 70, 71, 72, 73, 74, 75, 76, 77,
+    78, 79, 80, 81, 82, 83, 84, 85, 86, 87, 88, 89, 90,
+    /* a-z */
+    97, 98, 99, 100, 101, 102, 103, 104, 105, 106, 107, 108, 109,
+    110, 111, 112, 113, 114, 115, 116, 117, 118, 119, 120, 121, 122,
+    /* 0-9 */
+    48, 49, 50, 51, 52, 53, 54, 55, 56, 57,
+    /* +/ */
+    43, 47
+};
+
+static const int8_t
+fromBase64[128]={
+    /* C0 controls, -1 for legal ones (CR LF TAB), -3 for illegal ones */
+    -3, -3, -3, -3, -3, -3, -3, -3, -3, -1, -1, -3, -3, -1, -3, -3,
+    -3, -3, -3, -3, -3, -3, -3, -3, -3, -3, -3, -3, -3, -3, -3, -3,
+
+    /* general punctuation with + and / and a special value (-2) for - */
+    -1, -1, -1, -1, -1, -1, -1, -1, -1, -1, -1, 62, -1, -2, -1, 63,
+    /* digits */
+    52, 53, 54, 55, 56, 57, 58, 59, 60, 61, -1, -1, -1, -1, -1, -1,
+
+    /* A-Z */
+    -1,  0,  1,  2,  3,  4,  5,  6,  7,  8,  9, 10, 11, 12, 13, 14,
+    15, 16, 17, 18, 19, 20, 21, 22, 23, 24, 25, -1, -3, -1, -1, -1,
+
+    /* a-z */
+    -1, 26, 27, 28, 29, 30, 31, 32, 33, 34, 35, 36, 37, 38, 39, 40,
+    41, 42, 43, 44, 45, 46, 47, 48, 49, 50, 51, -1, -1, -1, -3, -3
+};
+
+/*
+ * converter status values:
+ *
+ * toUnicodeStatus:
+ *     24 inDirectMode (boolean)
+ * 23..16 base64Counter (-1..7)
+ * 15..0  bits (up to 14 bits incoming base64)
+ *
+ * fromUnicodeStatus:
+ * 31..28 version (0: set O direct  1: set O escaped)
+ *     24 inDirectMode (boolean)
+ * 23..16 base64Counter (0..2)
+ *  7..0  bits (6 bits outgoing base64)
+ *
+ */
+
+U_CDECL_BEGIN
+static void U_CALLCONV
+_UTF7Reset(UConverter *cnv, UConverterResetChoice choice) {
+    if(choice<=UCNV_RESET_TO_UNICODE) {
+        /* reset toUnicode */
+        cnv->toUnicodeStatus=0x1000000; /* inDirectMode=true */
+        cnv->toULength=0;
+    }
+    if(choice!=UCNV_RESET_TO_UNICODE) {
+        /* reset fromUnicode */
+        cnv->fromUnicodeStatus=(cnv->fromUnicodeStatus&0xf0000000)|0x1000000; /* keep version, inDirectMode=true */
+    }
+}
+
+static void U_CALLCONV
+_UTF7Open(UConverter *cnv,
+          UConverterLoadArgs *pArgs,
+          UErrorCode *pErrorCode) {
+    (void)pArgs;
+    if(UCNV_GET_VERSION(cnv)<=1) {
+        /* TODO(markus): Should just use cnv->options rather than copying the version number. */
+        cnv->fromUnicodeStatus=UCNV_GET_VERSION(cnv)<<28;
+        _UTF7Reset(cnv, UCNV_RESET_BOTH);
+    } else {
+        *pErrorCode=U_ILLEGAL_ARGUMENT_ERROR;
+    }
+}
+
+static void U_CALLCONV
+_UTF7ToUnicodeWithOffsets(UConverterToUnicodeArgs *pArgs,
+                          UErrorCode *pErrorCode) {
+    UConverter *cnv;
+    const uint8_t *source, *sourceLimit;
+    char16_t *target;
+    const char16_t *targetLimit;
+    int32_t *offsets;
+
+    uint8_t *bytes;
+    uint8_t byteIndex;
+
+    int32_t length, targetCapacity;
+
+    /* UTF-7 state */
+    uint16_t bits;
+    int8_t base64Counter;
+    UBool inDirectMode;
+
+    int8_t base64Value;
+
+    int32_t sourceIndex, nextSourceIndex;
+
+    uint8_t b;
+    /* set up the local pointers */
+    cnv=pArgs->converter;
+
+    source=(const uint8_t *)pArgs->source;
+    sourceLimit=(const uint8_t *)pArgs->sourceLimit;
+    target=pArgs->target;
+    targetLimit=pArgs->targetLimit;
+    offsets=pArgs->offsets;
+    /* get the state machine state */
+    {
+        uint32_t status=cnv->toUnicodeStatus;
+        inDirectMode=(UBool)((status>>24)&1);
+        base64Counter=(int8_t)(status>>16);
+        bits=(uint16_t)status;
+    }
+    bytes=cnv->toUBytes;
+    byteIndex=cnv->toULength;
+
+    /* sourceIndex=-1 if the current character began in the previous buffer */
+    sourceIndex=byteIndex==0 ? 0 : -1;
+    nextSourceIndex=0;
+
+    if(inDirectMode) {
+directMode:
+        /*
+         * In Direct Mode, most US-ASCII characters are encoded directly, i.e.,
+         * with their US-ASCII byte values.
+         * Backslash and Tilde and most control characters are not allowed in UTF-7.
+         * A plus sign starts Unicode (or "escape") Mode.
+         *
+         * In Direct Mode, only the sourceIndex is used.
+         */
+        byteIndex=0;
+        length=(int32_t)(sourceLimit-source);
+        targetCapacity=(int32_t)(targetLimit-target);
+        if(length>targetCapacity) {
+            length=targetCapacity;
+        }
+        while(length>0) {
+            b=*source++;
+            if(!isLegalUTF7(b)) {
+                /* illegal */
+                bytes[0]=b;
+                byteIndex=1;
+                *pErrorCode=U_ILLEGAL_CHAR_FOUND;
+                break;
+            } else if(b!=PLUS) {
+                /* write directly encoded character */
+                *target++=b;
+                if(offsets!=nullptr) {
+                    *offsets++=sourceIndex++;
+                }
+            } else /* PLUS */ {
+                /* switch to Unicode mode */
+                nextSourceIndex=++sourceIndex;
+                inDirectMode=false;
+                byteIndex=0;
+                bits=0;
+                base64Counter=-1;
+                goto unicodeMode;
+            }
+            --length;
+        }
+        if(source<sourceLimit && target>=targetLimit) {
+            /* target is full */
+            *pErrorCode=U_BUFFER_OVERFLOW_ERROR;
+        }
+    } else {
+unicodeMode:
+        /*
+         * In Unicode (or "escape") Mode, UTF-16BE is base64-encoded.
+         * The base64 sequence ends with any character that is not in the base64 alphabet.
+         * A terminating minus sign is consumed.
+         *
+         * In Unicode Mode, the sourceIndex has the index to the start of the current
+         * base64 bytes, while nextSourceIndex is precisely parallel to source,
+         * keeping the index to the following byte.
+         * Note that in 2 out of 3 cases, UChars overlap within a base64 byte.
+         */
+        while(source<sourceLimit) {
+            if(target<targetLimit) {
+                bytes[byteIndex++]=b=*source++;
+                ++nextSourceIndex;
+                base64Value = -3; /* initialize as illegal */
+                if(b>=126 || (base64Value=fromBase64[b])==-3 || base64Value==-1) {
+                    /* either
+                     * base64Value==-1 for any legal character except base64 and minus sign, or
+                     * base64Value==-3 for illegal characters:
+                     * 1. In either case, leave Unicode mode.
+                     * 2.1. If we ended with an incomplete char16_t or none after the +, then
+                     *      generate an error for the preceding erroneous sequence and deal with
+                     *      the current (possibly illegal) character next time through.
+                     * 2.2. Else the current char comes after a complete char16_t, which was already
+                     *      pushed to the output buf, so:
+                     * 2.2.1. If the current char is legal, just save it for processing next time.
+                     *        It may be for example, a plus which we need to deal with in direct mode.
+                     * 2.2.2. Else if the current char is illegal, we might as well deal with it here.
+                     */
+                    inDirectMode=true;
+                    if(base64Counter==-1) {
+                        /* illegal: + immediately followed by something other than base64 or minus sign */
+                        /* include the plus sign in the reported sequence, but not the subsequent char */
+                        --source;
+                        bytes[0]=PLUS;
+                        byteIndex=1;
+                        *pErrorCode=U_ILLEGAL_CHAR_FOUND;
+                        break;
+                    } else if(bits!=0) {
+                        /* bits are illegally left over, a char16_t is incomplete */
+                        /* don't include current char (legal or illegal) in error seq */
+                        --source;
+                        --byteIndex;
+                        *pErrorCode=U_ILLEGAL_CHAR_FOUND;
+                        break;
+                    } else {
+                        /* previous char16_t was complete */
+                        if(base64Value==-3) {
+                            /* current character is illegal, deal with it here */
+                            *pErrorCode=U_ILLEGAL_CHAR_FOUND;
+                            break;
+                        } else {
+                            /* un-read the current character in case it is a plus sign */
+                            --source;
+                            sourceIndex=nextSourceIndex-1;
+                            goto directMode;
+                        }
+                    }
+                } else if(base64Value>=0) {
+                    /* collect base64 bytes into UChars */
+                    switch(base64Counter) {
+                    case -1: /* -1 is immediately after the + */
+                    case 0:
+                        bits=base64Value;
+                        base64Counter=1;
+                        break;
+                    case 1:
+                    case 3:
+                    case 4:
+                    case 6:
+                        bits=(uint16_t)((bits<<6)|base64Value);
+                        ++base64Counter;
+                        break;
+                    case 2:
+                        *target++=(char16_t)((bits<<4)|(base64Value>>2));
+                        if(offsets!=nullptr) {
+                            *offsets++=sourceIndex;
+                            sourceIndex=nextSourceIndex-1;
+                        }
+                        bytes[0]=b; /* keep this byte in case an error occurs */
+                        byteIndex=1;
+                        bits=(uint16_t)(base64Value&3);
+                        base64Counter=3;
+                        break;
+                    case 5:
+                        *target++=(char16_t)((bits<<2)|(base64Value>>4));
+                        if(offsets!=nullptr) {
+                            *offsets++=sourceIndex;
+                            sourceIndex=nextSourceIndex-1;
+                        }
+                        bytes[0]=b; /* keep this byte in case an error occurs */
+                        byteIndex=1;
+                        bits=(uint16_t)(base64Value&15);
+                        base64Counter=6;
+                        break;
+                    case 7:
+                        *target++=(char16_t)((bits<<6)|base64Value);
+                        if(offsets!=nullptr) {
+                            *offsets++=sourceIndex;
+                            sourceIndex=nextSourceIndex;
+                        }
+                        byteIndex=0;
+                        bits=0;
+                        base64Counter=0;
+                        break;
+                    default:
+                        /* will never occur */
+                        break;
+                    }
+                } else /*base64Value==-2*/ {
+                    /* minus sign terminates the base64 sequence */
+                    inDirectMode=true;
+                    if(base64Counter==-1) {
+                        /* +- i.e. a minus immediately following a plus */
+                        *target++=PLUS;
+                        if(offsets!=nullptr) {
+                            *offsets++=sourceIndex-1;
+                        }
+                    } else {
+                        /* absorb the minus and leave the Unicode Mode */
+                        if(bits!=0) {
+                            /* bits are illegally left over, a char16_t is incomplete */
+                            *pErrorCode=U_ILLEGAL_CHAR_FOUND;
+                            break;
+                        }
+                    }
+                    sourceIndex=nextSourceIndex;
+                    goto directMode;
+                }
+            } else {
+                /* target is full */
+                *pErrorCode=U_BUFFER_OVERFLOW_ERROR;
+                break;
+            }
+        }
+    }
+
+    if(U_SUCCESS(*pErrorCode) && pArgs->flush && source==sourceLimit && bits==0) {
+        /*
+         * if we are in Unicode mode, then the byteIndex might not be 0,
+         * but that is ok if bits==0
+         * -> we set byteIndex=0 at the end of the stream to avoid a truncated error
+         * (not true for IMAP-mailbox-name where we must end in direct mode)
+         */
+        byteIndex=0;
+    }
+
+    /* set the converter state back into UConverter */
+    cnv->toUnicodeStatus=((uint32_t)inDirectMode<<24)|((uint32_t)((uint8_t)base64Counter)<<16)|(uint32_t)bits;
+    cnv->toULength=byteIndex;
+
+    /* write back the updated pointers */
+    pArgs->source=(const char *)source;
+    pArgs->target=target;
+    pArgs->offsets=offsets;
+    return;
+}
+
+static void U_CALLCONV
+_UTF7FromUnicodeWithOffsets(UConverterFromUnicodeArgs *pArgs,
+                            UErrorCode *pErrorCode) {
+    UConverter *cnv;
+    const char16_t *source, *sourceLimit;
+    uint8_t *target, *targetLimit;
+    int32_t *offsets;
+
+    int32_t length, targetCapacity, sourceIndex;
+    char16_t c;
+
+    /* UTF-7 state */
+    const UBool *encodeDirectly;
+    uint8_t bits;
+    int8_t base64Counter;
+    UBool inDirectMode;
+
+    /* set up the local pointers */
+    cnv=pArgs->converter;
+
+    /* set up the local pointers */
+    source=pArgs->source;
+    sourceLimit=pArgs->sourceLimit;
+    target=(uint8_t *)pArgs->target;
+    targetLimit=(uint8_t *)pArgs->targetLimit;
+    offsets=pArgs->offsets;
+
+    /* get the state machine state */
+    {
+        uint32_t status=cnv->fromUnicodeStatus;
+        encodeDirectly= status<0x10000000 ? encodeDirectlyMaximum : encodeDirectlyRestricted;
+        inDirectMode=(UBool)((status>>24)&1);
+        base64Counter=(int8_t)(status>>16);
+        bits=(uint8_t)status;
+        U_ASSERT(bits<=UPRV_LENGTHOF(toBase64));
+    }
+
+    /* UTF-7 always encodes UTF-16 code units, therefore we need only a simple sourceIndex */
+    sourceIndex=0;
+
+    if(inDirectMode) {
+directMode:
+        length=(int32_t)(sourceLimit-source);
+        targetCapacity=(int32_t)(targetLimit-target);
+        if(length>targetCapacity) {
+            length=targetCapacity;
+        }
+        while(length>0) {
+            c=*source++;
+            /* currently always encode CR LF SP TAB directly */
+            if(c<=127 && encodeDirectly[c]) {
+                /* encode directly */
+                *target++=(uint8_t)c;
+                if(offsets!=nullptr) {
+                    *offsets++=sourceIndex++;
+                }
+            } else if(c==PLUS) {
+                /* output +- for + */
+                *target++=PLUS;
+                if(target<targetLimit) {
+                    *target++=MINUS;
+                    if(offsets!=nullptr) {
+                        *offsets++=sourceIndex;
+                        *offsets++=sourceIndex++;
+                    }
+                    /* realign length and targetCapacity */
+                    goto directMode;
+                } else {
+                    if(offsets!=nullptr) {
+                        *offsets++=sourceIndex++;
+                    }
+                    cnv->charErrorBuffer[0]=MINUS;
+                    cnv->charErrorBufferLength=1;
+                    *pErrorCode=U_BUFFER_OVERFLOW_ERROR;
+                    break;
+                }
+            } else {
+                /* un-read this character and switch to Unicode Mode */
+                --source;
+                *target++=PLUS;
+                if(offsets!=nullptr) {
+                    *offsets++=sourceIndex;
+                }
+                inDirectMode=false;
+                base64Counter=0;
+                goto unicodeMode;
+            }
+            --length;
+        }
+        if(source<sourceLimit && target>=targetLimit) {
+            /* target is full */
+            *pErrorCode=U_BUFFER_OVERFLOW_ERROR;
+        }
+    } else {
+unicodeMode:
+        while(source<sourceLimit) {
+            if(target<targetLimit) {
+                c=*source++;
+                if(c<=127 && encodeDirectly[c]) {
+                    /* encode directly */
+                    inDirectMode=true;
+
+                    /* trick: back out this character to make this easier */
+                    --source;
+
+                    /* terminate the base64 sequence */
+                    if(base64Counter!=0) {
+                        /* write remaining bits for the previous character */
+                        *target++=toBase64[bits];
+                        if(offsets!=nullptr) {
+                            *offsets++=sourceIndex-1;
+                        }
+                    }
+                    if(fromBase64[c]!=-1) {
+                        /* need to terminate with a minus */
+                        if(target<targetLimit) {
+                            *target++=MINUS;
+                            if(offsets!=nullptr) {
+                                *offsets++=sourceIndex-1;
+                            }
+                        } else {
+                            cnv->charErrorBuffer[0]=MINUS;
+                            cnv->charErrorBufferLength=1;
+                            *pErrorCode=U_BUFFER_OVERFLOW_ERROR;
+                            break;
+                        }
+                    }
+                    goto directMode;
+                } else {
+                    /*
+                     * base64 this character:
+                     * Output 2 or 3 base64 bytes for the remaining bits of the previous character
+                     * and the bits of this character, each implicitly in UTF-16BE.
+                     *
+                     * Here, bits is an 8-bit variable because only 6 bits need to be kept from one
+                     * character to the next. The actual 2 or 4 bits are shifted to the left edge
+                     * of the 6-bits field 5..0 to make the termination of the base64 sequence easier.
+                     */
+                    switch(base64Counter) {
+                    case 0:
+                        *target++=toBase64[c>>10];
+                        if(target<targetLimit) {
+                            *target++=toBase64[(c>>4)&0x3f];
+                            if(offsets!=nullptr) {
+                                *offsets++=sourceIndex;
+                                *offsets++=sourceIndex++;
+                            }
+                        } else {
+                            if(offsets!=nullptr) {
+                                *offsets++=sourceIndex++;
+                            }
+                            cnv->charErrorBuffer[0]=toBase64[(c>>4)&0x3f];
+                            cnv->charErrorBufferLength=1;
+                            *pErrorCode=U_BUFFER_OVERFLOW_ERROR;
+                        }
+                        bits=(uint8_t)((c&15)<<2);
+                        base64Counter=1;
+                        break;
+                    case 1:
+                        *target++=toBase64[bits|(c>>14)];
+                        if(target<targetLimit) {
+                            *target++=toBase64[(c>>8)&0x3f];
+                            if(target<targetLimit) {
+                                *target++=toBase64[(c>>2)&0x3f];
+                                if(offsets!=nullptr) {
+                                    *offsets++=sourceIndex;
+                                    *offsets++=sourceIndex;
+                                    *offsets++=sourceIndex++;
+                                }
+                            } else {
+                                if(offsets!=nullptr) {
+                                    *offsets++=sourceIndex;
+                                    *offsets++=sourceIndex++;
+                                }
+                                cnv->charErrorBuffer[0]=toBase64[(c>>2)&0x3f];
+                                cnv->charErrorBufferLength=1;
+                                *pErrorCode=U_BUFFER_OVERFLOW_ERROR;
+                            }
+                        } else {
+                            if(offsets!=nullptr) {
+                                *offsets++=sourceIndex++;
+                            }
+                            cnv->charErrorBuffer[0]=toBase64[(c>>8)&0x3f];
+                            cnv->charErrorBuffer[1]=toBase64[(c>>2)&0x3f];
+                            cnv->charErrorBufferLength=2;
+                            *pErrorCode=U_BUFFER_OVERFLOW_ERROR;
+                        }
+                        bits=(uint8_t)((c&3)<<4);
+                        base64Counter=2;
+                        break;
+                    case 2:
+                        *target++=toBase64[bits|(c>>12)];
+                        if(target<targetLimit) {
+                            *target++=toBase64[(c>>6)&0x3f];
+                            if(target<targetLimit) {
+                                *target++=toBase64[c&0x3f];
+                                if(offsets!=nullptr) {
+                                    *offsets++=sourceIndex;
+                                    *offsets++=sourceIndex;
+                                    *offsets++=sourceIndex++;
+                                }
+                            } else {
+                                if(offsets!=nullptr) {
+                                    *offsets++=sourceIndex;
+                                    *offsets++=sourceIndex++;
+                                }
+                                cnv->charErrorBuffer[0]=toBase64[c&0x3f];
+                                cnv->charErrorBufferLength=1;
+                                *pErrorCode=U_BUFFER_OVERFLOW_ERROR;
+                            }
+                        } else {
+                            if(offsets!=nullptr) {
+                                *offsets++=sourceIndex++;
+                            }
+                            cnv->charErrorBuffer[0]=toBase64[(c>>6)&0x3f];
+                            cnv->charErrorBuffer[1]=toBase64[c&0x3f];
+                            cnv->charErrorBufferLength=2;
+                            *pErrorCode=U_BUFFER_OVERFLOW_ERROR;
+                        }
+                        bits=0;
+                        base64Counter=0;
+                        break;
+                    default:
+                        /* will never occur */
+                        break;
+                    }
+                }
+            } else {
+                /* target is full */
+                *pErrorCode=U_BUFFER_OVERFLOW_ERROR;
+                break;
+            }
+        }
+    }
+
+    if(pArgs->flush && source>=sourceLimit) {
+        /* flush remaining bits to the target */
+        if(!inDirectMode) {
+            if (base64Counter!=0) {
+                if(target<targetLimit) {
+                    *target++=toBase64[bits];
+                    if(offsets!=nullptr) {
+                        *offsets++=sourceIndex-1;
+                    }
+                } else {
+                    cnv->charErrorBuffer[cnv->charErrorBufferLength++]=toBase64[bits];
+                    *pErrorCode=U_BUFFER_OVERFLOW_ERROR;
+                }
+            }
+            /* Add final MINUS to terminate unicodeMode */
+            if(target<targetLimit) {
+                *target++=MINUS;
+                if(offsets!=nullptr) {
+                    *offsets++=sourceIndex-1;
+                }
+            } else {
+                cnv->charErrorBuffer[cnv->charErrorBufferLength++]=MINUS;
+                *pErrorCode=U_BUFFER_OVERFLOW_ERROR;
+            }
+        }
+        /* reset the state for the next conversion */
+        cnv->fromUnicodeStatus=(cnv->fromUnicodeStatus&0xf0000000)|0x1000000; /* keep version, inDirectMode=true */
+    } else {
+        /* set the converter state back into UConverter */
+        cnv->fromUnicodeStatus=
+            (cnv->fromUnicodeStatus&0xf0000000)|    /* keep version*/
+            ((uint32_t)inDirectMode<<24)|((uint32_t)base64Counter<<16)|(uint32_t)bits;
+    }
+
+    /* write back the updated pointers */
+    pArgs->source=source;
+    pArgs->target=(char *)target;
+    pArgs->offsets=offsets;
+    return;
+}
+
+static const char * U_CALLCONV
+_UTF7GetName(const UConverter *cnv) {
+    switch(cnv->fromUnicodeStatus>>28) {
+    case 1:
+        return "UTF-7,version=1";
+    default:
+        return "UTF-7";
+    }
+}
+U_CDECL_END
+
+static const UConverterImpl _UTF7Impl={
+    UCNV_UTF7,
+
+    nullptr,
+    nullptr,
+
+    _UTF7Open,
+    nullptr,
+    _UTF7Reset,
+
+    _UTF7ToUnicodeWithOffsets,
+    _UTF7ToUnicodeWithOffsets,
+    _UTF7FromUnicodeWithOffsets,
+    _UTF7FromUnicodeWithOffsets,
+    nullptr,
+
+    nullptr,
+    _UTF7GetName,
+    nullptr, /* we don't need writeSub() because we never call a callback at fromUnicode() */
+    nullptr,
+    ucnv_getCompleteUnicodeSet,
+
+    nullptr,
+    nullptr
+};
+
+static const UConverterStaticData _UTF7StaticData={
+    sizeof(UConverterStaticData),
+    "UTF-7",
+    0, /* TODO CCSID for UTF-7 */
+    UCNV_IBM, UCNV_UTF7,
+    1, 4,
+    { 0x3f, 0, 0, 0 }, 1, /* the subchar is not used */
+    false, false,
+    0,
+    0,
+    { 0,0,0,0,0,0,0,0,0,0,0,0,0,0,0,0,0,0,0 } /* reserved */
+};
+
+const UConverterSharedData _UTF7Data=
+        UCNV_IMMUTABLE_SHARED_DATA_INITIALIZER(&_UTF7StaticData, &_UTF7Impl);
+
+/* IMAP mailbox name encoding ----------------------------------------------- */
+
+/*
+ * RFC 2060: INTERNET MESSAGE ACCESS PROTOCOL - VERSION 4rev1
+ * http://www.ietf.org/rfc/rfc2060.txt
+ *
+ * 5.1.3.  Mailbox International Naming Convention
+ *
+ * By convention, international mailbox names are specified using a
+ * modified version of the UTF-7 encoding described in [UTF-7].  The
+ * purpose of these modifications is to correct the following problems
+ * with UTF-7:
+ *
+ *    1) UTF-7 uses the "+" character for shifting; this conflicts with
+ *       the common use of "+" in mailbox names, in particular USENET
+ *       newsgroup names.
+ *
+ *    2) UTF-7's encoding is BASE64 which uses the "/" character; this
+ *       conflicts with the use of "/" as a popular hierarchy delimiter.
+ *
+ *    3) UTF-7 prohibits the unencoded usage of "\"; this conflicts with
+ *       the use of "\" as a popular hierarchy delimiter.
+ *
+ *    4) UTF-7 prohibits the unencoded usage of "~"; this conflicts with
+ *       the use of "~" in some servers as a home directory indicator.
+ *
+ *    5) UTF-7 permits multiple alternate forms to represent the same
+ *       string; in particular, printable US-ASCII characters can be
+ *       represented in encoded form.
+ *
+ * In modified UTF-7, printable US-ASCII characters except for "&"
+ * represent themselves; that is, characters with octet values 0x20-0x25
+ * and 0x27-0x7e.  The character "&" (0x26) is represented by the two-
+ * octet sequence "&-".
+ *
+ * All other characters (octet values 0x00-0x1f, 0x7f-0xff, and all
+ * Unicode 16-bit octets) are represented in modified BASE64, with a
+ * further modification from [UTF-7] that "," is used instead of "/".
+ * Modified BASE64 MUST NOT be used to represent any printing US-ASCII
+ * character which can represent itself.
+ *
+ * "&" is used to shift to modified BASE64 and "-" to shift back to US-
+ * ASCII.  All names start in US-ASCII, and MUST end in US-ASCII (that
+ * is, a name that ends with a Unicode 16-bit octet MUST end with a "-
+ * ").
+ *
+ * For example, here is a mailbox name which mixes English, Japanese,
+ * and Chinese text: ~peter/mail/&ZeVnLIqe-/&U,BTFw-
+ */
+
+/*
+ * Tests for US-ASCII characters belonging to character classes
+ * defined in UTF-7.
+ *
+ * Set D (directly encoded characters) consists of the following
+ * characters: the upper and lower case letters A through Z
+ * and a through z, the 10 digits 0-9, and the following nine special
+ * characters (note that "+" and "=" are omitted):
+ *     '(),-./:?
+ *
+ * Set O (optional direct characters) consists of the following
+ * characters (note that "\" and "~" are omitted):
+ *     !"#$%&*;<=>@[]^_`{|}
+ *
+ * According to the rules in RFC 2152, the byte values for the following
+ * US-ASCII characters are not used in UTF-7 and are therefore illegal:
+ * - all C0 control codes except for CR LF TAB
+ * - BACKSLASH
+ * - TILDE
+ * - DEL
+ * - all codes beyond US-ASCII, i.e. all >127
+ */
+
+/* uses '&' not '+' to start a base64 sequence */
+#define AMPERSAND 0x26
+#define COMMA 0x2c
+#define SLASH 0x2f
+
+/* legal byte values: all US-ASCII graphic characters 0x20..0x7e */
+#define isLegalIMAP(c) (0x20<=(c) && (c)<=0x7e)
+
+/* direct-encode all of printable ASCII 0x20..0x7e except '&' 0x26 */
+#define inSetDIMAP(c) (isLegalIMAP(c) && c!=AMPERSAND)
+
+#define TO_BASE64_IMAP(n) ((n)<63 ? toBase64[n] : COMMA)
+#define FROM_BASE64_IMAP(c) ((c)==COMMA ? 63 : (c)==SLASH ? -1 : fromBase64[c])
+
+/*
+ * converter status values:
+ *
+ * toUnicodeStatus:
+ *     24 inDirectMode (boolean)
+ * 23..16 base64Counter (-1..7)
+ * 15..0  bits (up to 14 bits incoming base64)
+ *
+ * fromUnicodeStatus:
+ *     24 inDirectMode (boolean)
+ * 23..16 base64Counter (0..2)
+ *  7..0  bits (6 bits outgoing base64)
+ *
+ * ignore bits 31..25
+ */
+
+U_CDECL_BEGIN
+static void U_CALLCONV
+_IMAPToUnicodeWithOffsets(UConverterToUnicodeArgs *pArgs,
+                          UErrorCode *pErrorCode) {
+    UConverter *cnv;
+    const uint8_t *source, *sourceLimit;
+    char16_t *target;
+    const char16_t *targetLimit;
+    int32_t *offsets;
+
+    uint8_t *bytes;
+    uint8_t byteIndex;
+
+    int32_t length, targetCapacity;
+
+    /* UTF-7 state */
+    uint16_t bits;
+    int8_t base64Counter;
+    UBool inDirectMode;
+
+    int8_t base64Value;
+
+    int32_t sourceIndex, nextSourceIndex;
+
+    char16_t c;
+    uint8_t b;
+
+    /* set up the local pointers */
+    cnv=pArgs->converter;
+
+    source=(const uint8_t *)pArgs->source;
+    sourceLimit=(const uint8_t *)pArgs->sourceLimit;
+    target=pArgs->target;
+    targetLimit=pArgs->targetLimit;
+    offsets=pArgs->offsets;
+    /* get the state machine state */
+    {
+        uint32_t status=cnv->toUnicodeStatus;
+        inDirectMode=(UBool)((status>>24)&1);
+        base64Counter=(int8_t)(status>>16);
+        bits=(uint16_t)status;
+    }
+    bytes=cnv->toUBytes;
+    byteIndex=cnv->toULength;
+
+    /* sourceIndex=-1 if the current character began in the previous buffer */
+    sourceIndex=byteIndex==0 ? 0 : -1;
+    nextSourceIndex=0;
+
+    if(inDirectMode) {
+directMode:
+        /*
+         * In Direct Mode, US-ASCII characters are encoded directly, i.e.,
+         * with their US-ASCII byte values.
+         * An ampersand starts Unicode (or "escape") Mode.
+         *
+         * In Direct Mode, only the sourceIndex is used.
+         */
+        byteIndex=0;
+        length=(int32_t)(sourceLimit-source);
+        targetCapacity=(int32_t)(targetLimit-target);
+        if(length>targetCapacity) {
+            length=targetCapacity;
+        }
+        while(length>0) {
+            b=*source++;
+            if(!isLegalIMAP(b)) {
+                /* illegal */
+                bytes[0]=b;
+                byteIndex=1;
+                *pErrorCode=U_ILLEGAL_CHAR_FOUND;
+                break;
+            } else if(b!=AMPERSAND) {
+                /* write directly encoded character */
+                *target++=b;
+                if(offsets!=nullptr) {
+                    *offsets++=sourceIndex++;
+                }
+            } else /* AMPERSAND */ {
+                /* switch to Unicode mode */
+                nextSourceIndex=++sourceIndex;
+                inDirectMode=false;
+                byteIndex=0;
+                bits=0;
+                base64Counter=-1;
+                goto unicodeMode;
+            }
+            --length;
+        }
+        if(source<sourceLimit && target>=targetLimit) {
+            /* target is full */
+            *pErrorCode=U_BUFFER_OVERFLOW_ERROR;
+        }
+    } else {
+unicodeMode:
+        /*
+         * In Unicode (or "escape") Mode, UTF-16BE is base64-encoded.
+         * The base64 sequence ends with any character that is not in the base64 alphabet.
+         * A terminating minus sign is consumed.
+         * US-ASCII must not be base64-ed.
+         *
+         * In Unicode Mode, the sourceIndex has the index to the start of the current
+         * base64 bytes, while nextSourceIndex is precisely parallel to source,
+         * keeping the index to the following byte.
+         * Note that in 2 out of 3 cases, UChars overlap within a base64 byte.
+         */
+        while(source<sourceLimit) {
+            if(target<targetLimit) {
+                bytes[byteIndex++]=b=*source++;
+                ++nextSourceIndex;
+                if(b>0x7e) {
+                    /* illegal - test other illegal US-ASCII values by base64Value==-3 */
+                    inDirectMode=true;
+                    *pErrorCode=U_ILLEGAL_CHAR_FOUND;
+                    break;
+                } else if((base64Value=FROM_BASE64_IMAP(b))>=0) {
+                    /* collect base64 bytes into UChars */
+                    switch(base64Counter) {
+                    case -1: /* -1 is immediately after the & */
+                    case 0:
+                        bits=base64Value;
+                        base64Counter=1;
+                        break;
+                    case 1:
+                    case 3:
+                    case 4:
+                    case 6:
+                        bits=(uint16_t)((bits<<6)|base64Value);
+                        ++base64Counter;
+                        break;
+                    case 2:
+                        c=(char16_t)((bits<<4)|(base64Value>>2));
+                        if(isLegalIMAP(c)) {
+                            /* illegal */
+                            inDirectMode=true;
+                            *pErrorCode=U_ILLEGAL_CHAR_FOUND;
+                            goto endloop;
+                        }
+                        *target++=c;
+                        if(offsets!=nullptr) {
+                            *offsets++=sourceIndex;
+                            sourceIndex=nextSourceIndex-1;
+                        }
+                        bytes[0]=b; /* keep this byte in case an error occurs */
+                        byteIndex=1;
+                        bits=(uint16_t)(base64Value&3);
+                        base64Counter=3;
+                        break;
+                    case 5:
+                        c=(char16_t)((bits<<2)|(base64Value>>4));
+                        if(isLegalIMAP(c)) {
+                            /* illegal */
+                            inDirectMode=true;
+                            *pErrorCode=U_ILLEGAL_CHAR_FOUND;
+                            goto endloop;
+                        }
+                        *target++=c;
+                        if(offsets!=nullptr) {
+                            *offsets++=sourceIndex;
+                            sourceIndex=nextSourceIndex-1;
+                        }
+                        bytes[0]=b; /* keep this byte in case an error occurs */
+                        byteIndex=1;
+                        bits=(uint16_t)(base64Value&15);
+                        base64Counter=6;
+                        break;
+                    case 7:
+                        c=(char16_t)((bits<<6)|base64Value);
+                        if(isLegalIMAP(c)) {
+                            /* illegal */
+                            inDirectMode=true;
+                            *pErrorCode=U_ILLEGAL_CHAR_FOUND;
+                            goto endloop;
+                        }
+                        *target++=c;
+                        if(offsets!=nullptr) {
+                            *offsets++=sourceIndex;
+                            sourceIndex=nextSourceIndex;
+                        }
+                        byteIndex=0;
+                        bits=0;
+                        base64Counter=0;
+                        break;
+                    default:
+                        /* will never occur */
+                        break;
+                    }
+                } else if(base64Value==-2) {
+                    /* minus sign terminates the base64 sequence */
+                    inDirectMode=true;
+                    if(base64Counter==-1) {
+                        /* &- i.e. a minus immediately following an ampersand */
+                        *target++=AMPERSAND;
+                        if(offsets!=nullptr) {
+                            *offsets++=sourceIndex-1;
+                        }
+                    } else {
+                        /* absorb the minus and leave the Unicode Mode */
+                        if(bits!=0 || (base64Counter!=0 && base64Counter!=3 && base64Counter!=6)) {
+                            /* bits are illegally left over, a char16_t is incomplete */
+                            /* base64Counter other than 0, 3, 6 means non-minimal zero-padding, also illegal */
+                            *pErrorCode=U_ILLEGAL_CHAR_FOUND;
+                            break;
+                        }
+                    }
+                    sourceIndex=nextSourceIndex;
+                    goto directMode;
+                } else {
+                    if(base64Counter==-1) {
+                        /* illegal: & immediately followed by something other than base64 or minus sign */
+                        /* include the ampersand in the reported sequence */
+                        --sourceIndex;
+                        bytes[0]=AMPERSAND;
+                        bytes[1]=b;
+                        byteIndex=2;
+                    }
+                    /* base64Value==-1 for characters that are illegal only in Unicode mode */
+                    /* base64Value==-3 for illegal characters */
+                    /* illegal */
+                    inDirectMode=true;
+                    *pErrorCode=U_ILLEGAL_CHAR_FOUND;
+                    break;
+                }
+            } else {
+                /* target is full */
+                *pErrorCode=U_BUFFER_OVERFLOW_ERROR;
+                break;
+            }
+        }
+    }
+endloop:
+
+    /*
+     * the end of the input stream and detection of truncated input
+     * are handled by the framework, but here we must check if we are in Unicode
+     * mode and byteIndex==0 because we must end in direct mode
+     *
+     * conditions:
+     *   successful
+     *   in Unicode mode and byteIndex==0
+     *   end of input and no truncated input
+     */
+    if( U_SUCCESS(*pErrorCode) &&
+        !inDirectMode && byteIndex==0 &&
+        pArgs->flush && source>=sourceLimit
+    ) {
+        if(base64Counter==-1) {
+            /* & at the very end of the input */
+            /* make the ampersand the reported sequence */
+            bytes[0]=AMPERSAND;
+            byteIndex=1;
+        }
+        /* else if(base64Counter!=-1) byteIndex remains 0 because there is no particular byte sequence */
+
+        inDirectMode=true; /* avoid looping */
+        *pErrorCode=U_TRUNCATED_CHAR_FOUND;
+    }
+
+    /* set the converter state back into UConverter */
+    cnv->toUnicodeStatus=((uint32_t)inDirectMode<<24)|((uint32_t)((uint8_t)base64Counter)<<16)|(uint32_t)bits;
+    cnv->toULength=byteIndex;
+
+    /* write back the updated pointers */
+    pArgs->source=(const char *)source;
+    pArgs->target=target;
+    pArgs->offsets=offsets;
+    return;
+}
+
+static void U_CALLCONV
+_IMAPFromUnicodeWithOffsets(UConverterFromUnicodeArgs *pArgs,
+                            UErrorCode *pErrorCode) {
+    UConverter *cnv;
+    const char16_t *source, *sourceLimit;
+    uint8_t *target, *targetLimit;
+    int32_t *offsets;
+
+    int32_t length, targetCapacity, sourceIndex;
+    char16_t c;
+    uint8_t b;
+
+    /* UTF-7 state */
+    uint8_t bits;
+    int8_t base64Counter;
+    UBool inDirectMode;
+
+    /* set up the local pointers */
+    cnv=pArgs->converter;
+
+    /* set up the local pointers */
+    source=pArgs->source;
+    sourceLimit=pArgs->sourceLimit;
+    target=(uint8_t *)pArgs->target;
+    targetLimit=(uint8_t *)pArgs->targetLimit;
+    offsets=pArgs->offsets;
+
+    /* get the state machine state */
+    {
+        uint32_t status=cnv->fromUnicodeStatus;
+        inDirectMode=(UBool)((status>>24)&1);
+        base64Counter=(int8_t)(status>>16);
+        bits=(uint8_t)status;
+    }
+
+    /* UTF-7 always encodes UTF-16 code units, therefore we need only a simple sourceIndex */
+    sourceIndex=0;
+
+    if(inDirectMode) {
+directMode:
+        length=(int32_t)(sourceLimit-source);
+        targetCapacity=(int32_t)(targetLimit-target);
+        if(length>targetCapacity) {
+            length=targetCapacity;
+        }
+        while(length>0) {
+            c=*source++;
+            /* encode 0x20..0x7e except '&' directly */
+            if(inSetDIMAP(c)) {
+                /* encode directly */
+                *target++=(uint8_t)c;
+                if(offsets!=nullptr) {
+                    *offsets++=sourceIndex++;
+                }
+            } else if(c==AMPERSAND) {
+                /* output &- for & */
+                *target++=AMPERSAND;
+                if(target<targetLimit) {
+                    *target++=MINUS;
+                    if(offsets!=nullptr) {
+                        *offsets++=sourceIndex;
+                        *offsets++=sourceIndex++;
+                    }
+                    /* realign length and targetCapacity */
+                    goto directMode;
+                } else {
+                    if(offsets!=nullptr) {
+                        *offsets++=sourceIndex++;
+                    }
+                    cnv->charErrorBuffer[0]=MINUS;
+                    cnv->charErrorBufferLength=1;
+                    *pErrorCode=U_BUFFER_OVERFLOW_ERROR;
+                    break;
+                }
+            } else {
+                /* un-read this character and switch to Unicode Mode */
+                --source;
+                *target++=AMPERSAND;
+                if(offsets!=nullptr) {
+                    *offsets++=sourceIndex;
+                }
+                inDirectMode=false;
+                base64Counter=0;
+                goto unicodeMode;
+            }
+            --length;
+        }
+        if(source<sourceLimit && target>=targetLimit) {
+            /* target is full */
+            *pErrorCode=U_BUFFER_OVERFLOW_ERROR;
+        }
+    } else {
+unicodeMode:
+        while(source<sourceLimit) {
+            if(target<targetLimit) {
+                c=*source++;
+                if(isLegalIMAP(c)) {
+                    /* encode directly */
+                    inDirectMode=true;
+
+                    /* trick: back out this character to make this easier */
+                    --source;
+
+                    /* terminate the base64 sequence */
+                    if(base64Counter!=0) {
+                        /* write remaining bits for the previous character */
+                        *target++=TO_BASE64_IMAP(bits);
+                        if(offsets!=nullptr) {
+                            *offsets++=sourceIndex-1;
+                        }
+                    }
+                    /* need to terminate with a minus */
+                    if(target<targetLimit) {
+                        *target++=MINUS;
+                        if(offsets!=nullptr) {
+                            *offsets++=sourceIndex-1;
+                        }
+                    } else {
+                        cnv->charErrorBuffer[0]=MINUS;
+                        cnv->charErrorBufferLength=1;
+                        *pErrorCode=U_BUFFER_OVERFLOW_ERROR;
+                        break;
+                    }
+                    goto directMode;
+                } else {
+                    /*
+                     * base64 this character:
+                     * Output 2 or 3 base64 bytes for the remaining bits of the previous character
+                     * and the bits of this character, each implicitly in UTF-16BE.
+                     *
+                     * Here, bits is an 8-bit variable because only 6 bits need to be kept from one
+                     * character to the next. The actual 2 or 4 bits are shifted to the left edge
+                     * of the 6-bits field 5..0 to make the termination of the base64 sequence easier.
+                     */
+                    switch(base64Counter) {
+                    case 0:
+                        b=(uint8_t)(c>>10);
+                        *target++=TO_BASE64_IMAP(b);
+                        if(target<targetLimit) {
+                            b=(uint8_t)((c>>4)&0x3f);
+                            *target++=TO_BASE64_IMAP(b);
+                            if(offsets!=nullptr) {
+                                *offsets++=sourceIndex;
+                                *offsets++=sourceIndex++;
+                            }
+                        } else {
+                            if(offsets!=nullptr) {
+                                *offsets++=sourceIndex++;
+                            }
+                            b=(uint8_t)((c>>4)&0x3f);
+                            cnv->charErrorBuffer[0]=TO_BASE64_IMAP(b);
+                            cnv->charErrorBufferLength=1;
+                            *pErrorCode=U_BUFFER_OVERFLOW_ERROR;
+                        }
+                        bits=(uint8_t)((c&15)<<2);
+                        base64Counter=1;
+                        break;
+                    case 1:
+                        b=(uint8_t)(bits|(c>>14));
+                        *target++=TO_BASE64_IMAP(b);
+                        if(target<targetLimit) {
+                            b=(uint8_t)((c>>8)&0x3f);
+                            *target++=TO_BASE64_IMAP(b);
+                            if(target<targetLimit) {
+                                b=(uint8_t)((c>>2)&0x3f);
+                                *target++=TO_BASE64_IMAP(b);
+                                if(offsets!=nullptr) {
+                                    *offsets++=sourceIndex;
+                                    *offsets++=sourceIndex;
+                                    *offsets++=sourceIndex++;
+                                }
+                            } else {
+                                if(offsets!=nullptr) {
+                                    *offsets++=sourceIndex;
+                                    *offsets++=sourceIndex++;
+                                }
+                                b=(uint8_t)((c>>2)&0x3f);
+                                cnv->charErrorBuffer[0]=TO_BASE64_IMAP(b);
+                                cnv->charErrorBufferLength=1;
+                                *pErrorCode=U_BUFFER_OVERFLOW_ERROR;
+                            }
+                        } else {
+                            if(offsets!=nullptr) {
+                                *offsets++=sourceIndex++;
+                            }
+                            b=(uint8_t)((c>>8)&0x3f);
+                            cnv->charErrorBuffer[0]=TO_BASE64_IMAP(b);
+                            b=(uint8_t)((c>>2)&0x3f);
+                            cnv->charErrorBuffer[1]=TO_BASE64_IMAP(b);
+                            cnv->charErrorBufferLength=2;
+                            *pErrorCode=U_BUFFER_OVERFLOW_ERROR;
+                        }
+                        bits=(uint8_t)((c&3)<<4);
+                        base64Counter=2;
+                        break;
+                    case 2:
+                        b=(uint8_t)(bits|(c>>12));
+                        *target++=TO_BASE64_IMAP(b);
+                        if(target<targetLimit) {
+                            b=(uint8_t)((c>>6)&0x3f);
+                            *target++=TO_BASE64_IMAP(b);
+                            if(target<targetLimit) {
+                                b=(uint8_t)(c&0x3f);
+                                *target++=TO_BASE64_IMAP(b);
+                                if(offsets!=nullptr) {
+                                    *offsets++=sourceIndex;
+                                    *offsets++=sourceIndex;
+                                    *offsets++=sourceIndex++;
+                                }
+                            } else {
+                                if(offsets!=nullptr) {
+                                    *offsets++=sourceIndex;
+                                    *offsets++=sourceIndex++;
+                                }
+                                b=(uint8_t)(c&0x3f);
+                                cnv->charErrorBuffer[0]=TO_BASE64_IMAP(b);
+                                cnv->charErrorBufferLength=1;
+                                *pErrorCode=U_BUFFER_OVERFLOW_ERROR;
+                            }
+                        } else {
+                            if(offsets!=nullptr) {
+                                *offsets++=sourceIndex++;
+                            }
+                            b=(uint8_t)((c>>6)&0x3f);
+                            cnv->charErrorBuffer[0]=TO_BASE64_IMAP(b);
+                            b=(uint8_t)(c&0x3f);
+                            cnv->charErrorBuffer[1]=TO_BASE64_IMAP(b);
+                            cnv->charErrorBufferLength=2;
+                            *pErrorCode=U_BUFFER_OVERFLOW_ERROR;
+                        }
+                        bits=0;
+                        base64Counter=0;
+                        break;
+                    default:
+                        /* will never occur */
+                        break;
+                    }
+                }
+            } else {
+                /* target is full */
+                *pErrorCode=U_BUFFER_OVERFLOW_ERROR;
+                break;
+            }
+        }
+    }
+
+    if(pArgs->flush && source>=sourceLimit) {
+        /* flush remaining bits to the target */
+        if(!inDirectMode) {
+            if(base64Counter!=0) {
+                if(target<targetLimit) {
+                    *target++=TO_BASE64_IMAP(bits);
+                    if(offsets!=nullptr) {
+                        *offsets++=sourceIndex-1;
+                    }
+                } else {
+                    cnv->charErrorBuffer[cnv->charErrorBufferLength++]=TO_BASE64_IMAP(bits);
+                    *pErrorCode=U_BUFFER_OVERFLOW_ERROR;
+                }
+            }
+            /* need to terminate with a minus */
+            if(target<targetLimit) {
+                *target++=MINUS;
+                if(offsets!=nullptr) {
+                    *offsets++=sourceIndex-1;
+                }
+            } else {
+                cnv->charErrorBuffer[cnv->charErrorBufferLength++]=MINUS;
+                *pErrorCode=U_BUFFER_OVERFLOW_ERROR;
+            }
+        }
+        /* reset the state for the next conversion */
+        cnv->fromUnicodeStatus=(cnv->fromUnicodeStatus&0xf0000000)|0x1000000; /* keep version, inDirectMode=true */
+    } else {
+        /* set the converter state back into UConverter */
+        cnv->fromUnicodeStatus=
+            (cnv->fromUnicodeStatus&0xf0000000)|    /* keep version*/
+            ((uint32_t)inDirectMode<<24)|((uint32_t)base64Counter<<16)|(uint32_t)bits;
+    }
+
+    /* write back the updated pointers */
+    pArgs->source=source;
+    pArgs->target=(char *)target;
+    pArgs->offsets=offsets;
+    return;
+}
+U_CDECL_END
+
+static const UConverterImpl _IMAPImpl={
+    UCNV_IMAP_MAILBOX,
+
+    nullptr,
+    nullptr,
+
+    _UTF7Open,
+    nullptr,
+    _UTF7Reset,
+
+    _IMAPToUnicodeWithOffsets,
+    _IMAPToUnicodeWithOffsets,
+    _IMAPFromUnicodeWithOffsets,
+    _IMAPFromUnicodeWithOffsets,
+    nullptr,
+
+    nullptr,
+    nullptr,
+    nullptr, /* we don't need writeSub() because we never call a callback at fromUnicode() */
+    nullptr,
+    ucnv_getCompleteUnicodeSet,
+    nullptr,
+    nullptr
+};
+
+static const UConverterStaticData _IMAPStaticData={
+    sizeof(UConverterStaticData),
+    "IMAP-mailbox-name",
+    0, /* TODO CCSID for IMAP-mailbox-name */
+    UCNV_IBM, UCNV_IMAP_MAILBOX,
+    1, 4,
+    { 0x3f, 0, 0, 0 }, 1, /* the subchar is not used */
+    false, false,
+    0,
+    0,
+    { 0,0,0,0,0,0,0,0,0,0,0,0,0,0,0,0,0,0,0 } /* reserved */
+};
+
+const UConverterSharedData _IMAPData=
+        UCNV_IMMUTABLE_SHARED_DATA_INITIALIZER(&_IMAPStaticData, &_IMAPImpl);
+
+#endif