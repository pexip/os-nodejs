<<<<<<< HEAD
// © 2016 and later: Unicode, Inc. and others.
// License & terms of use: http://www.unicode.org/copyright.html
/*
*******************************************************************************
*   Copyright (C) 2011, International Business Machines
*   Corporation and others.  All Rights Reserved.
*******************************************************************************
*   file name:  patternprops.h
*   encoding:   UTF-8
*   tab size:   8 (not used)
*   indentation:4
*
*   created on: 2011mar13
*   created by: Markus W. Scherer
*/

#ifndef __PATTERNPROPS_H__
#define __PATTERNPROPS_H__

#include "unicode/unistr.h"
#include "unicode/utypes.h"

U_NAMESPACE_BEGIN

/**
 * Implements the immutable Unicode properties Pattern_Syntax and Pattern_White_Space.
 * Hardcodes these properties, does not load data, does not depend on other ICU classes.
 * <p>
 * Note: Both properties include ASCII as well as non-ASCII, non-Latin-1 code points,
 * and both properties only include BMP code points (no supplementary ones).
 * Pattern_Syntax includes some unassigned code points.
 * <p>
 * [:Pattern_White_Space:] =
 *   [\u0009-\u000D\ \u0085\u200E\u200F\u2028\u2029]
 * <p>
 * [:Pattern_Syntax:] =
 *   [!-/\:-@\[-\^`\{-~\u00A1-\u00A7\u00A9\u00AB\u00AC\u00AE
 *    \u00B0\u00B1\u00B6\u00BB\u00BF\u00D7\u00F7
 *    \u2010-\u2027\u2030-\u203E\u2041-\u2053\u2055-\u205E
 *    \u2190-\u245F\u2500-\u2775\u2794-\u2BFF\u2E00-\u2E7F
 *    \u3001-\u3003\u3008-\u3020\u3030\uFD3E\uFD3F\uFE45\uFE46]
 * @author mscherer
 */
class U_COMMON_API PatternProps {
public:
    /**
     * @return true if c is a Pattern_Syntax code point.
     */
    static UBool isSyntax(UChar32 c);

    /**
     * @return true if c is a Pattern_Syntax or Pattern_White_Space code point.
     */
    static UBool isSyntaxOrWhiteSpace(UChar32 c);

    /**
     * @return true if c is a Pattern_White_Space character.
     */
    static UBool isWhiteSpace(UChar32 c);

    /**
     * Skips over Pattern_White_Space starting at s.
     * @return The smallest pointer at or after s with a non-white space character.
     */
    static const UChar *skipWhiteSpace(const UChar *s, int32_t length);

    /**
     * Skips over Pattern_White_Space starting at index start in s.
     * @return The smallest index at or after start with a non-white space character.
     */
    static int32_t skipWhiteSpace(const UnicodeString &s, int32_t start);

    /**
     * @return s except with leading and trailing Pattern_White_Space removed and length adjusted.
     */
    static const UChar *trimWhiteSpace(const UChar *s, int32_t &length);

    /**
     * Tests whether the string contains a "pattern identifier", that is,
     * whether it contains only non-Pattern_White_Space, non-Pattern_Syntax characters.
     * @return true if there are no Pattern_White_Space or Pattern_Syntax characters in s.
     */
    static UBool isIdentifier(const UChar *s, int32_t length);

    /**
     * Skips over a "pattern identifier" starting at index s.
     * @return The smallest pointer at or after s with
     *         a Pattern_White_Space or Pattern_Syntax character.
     */
    static const UChar *skipIdentifier(const UChar *s, int32_t length);

private:
    PatternProps();  // no constructor: all static methods
};

U_NAMESPACE_END

#endif  // __PATTERNPROPS_H__
=======
// © 2016 and later: Unicode, Inc. and others.
// License & terms of use: http://www.unicode.org/copyright.html
/*
*******************************************************************************
*   Copyright (C) 2011, International Business Machines
*   Corporation and others.  All Rights Reserved.
*******************************************************************************
*   file name:  patternprops.h
*   encoding:   UTF-8
*   tab size:   8 (not used)
*   indentation:4
*
*   created on: 2011mar13
*   created by: Markus W. Scherer
*/

#ifndef __PATTERNPROPS_H__
#define __PATTERNPROPS_H__

#include "unicode/unistr.h"
#include "unicode/utypes.h"

U_NAMESPACE_BEGIN

/**
 * Implements the immutable Unicode properties Pattern_Syntax and Pattern_White_Space.
 * Hardcodes these properties, does not load data, does not depend on other ICU classes.
 * <p>
 * Note: Both properties include ASCII as well as non-ASCII, non-Latin-1 code points,
 * and both properties only include BMP code points (no supplementary ones).
 * Pattern_Syntax includes some unassigned code points.
 * <p>
 * [:Pattern_White_Space:] =
 *   [\u0009-\u000D\ \u0085\u200E\u200F\u2028\u2029]
 * <p>
 * [:Pattern_Syntax:] =
 *   [!-/\:-@\[-\^`\{-~\u00A1-\u00A7\u00A9\u00AB\u00AC\u00AE
 *    \u00B0\u00B1\u00B6\u00BB\u00BF\u00D7\u00F7
 *    \u2010-\u2027\u2030-\u203E\u2041-\u2053\u2055-\u205E
 *    \u2190-\u245F\u2500-\u2775\u2794-\u2BFF\u2E00-\u2E7F
 *    \u3001-\u3003\u3008-\u3020\u3030\uFD3E\uFD3F\uFE45\uFE46]
 * @author mscherer
 */
class U_COMMON_API PatternProps {
public:
    /**
     * @return true if c is a Pattern_Syntax code point.
     */
    static UBool isSyntax(UChar32 c);

    /**
     * @return true if c is a Pattern_Syntax or Pattern_White_Space code point.
     */
    static UBool isSyntaxOrWhiteSpace(UChar32 c);

    /**
     * @return true if c is a Pattern_White_Space character.
     */
    static UBool isWhiteSpace(UChar32 c);

    /**
     * Skips over Pattern_White_Space starting at s.
     * @return The smallest pointer at or after s with a non-white space character.
     */
    static const char16_t *skipWhiteSpace(const char16_t *s, int32_t length);

    /**
     * Skips over Pattern_White_Space starting at index start in s.
     * @return The smallest index at or after start with a non-white space character.
     */
    static int32_t skipWhiteSpace(const UnicodeString &s, int32_t start);

    /**
     * @return s except with leading and trailing Pattern_White_Space removed and length adjusted.
     */
    static const char16_t *trimWhiteSpace(const char16_t *s, int32_t &length);

    /**
     * Tests whether the string contains a "pattern identifier", that is,
     * whether it contains only non-Pattern_White_Space, non-Pattern_Syntax characters.
     * @return true if there are no Pattern_White_Space or Pattern_Syntax characters in s.
     */
    static UBool isIdentifier(const char16_t *s, int32_t length);

    /**
     * Skips over a "pattern identifier" starting at index s.
     * @return The smallest pointer at or after s with
     *         a Pattern_White_Space or Pattern_Syntax character.
     */
    static const char16_t *skipIdentifier(const char16_t *s, int32_t length);

private:
    PatternProps() = delete;  // no constructor: all static methods
};

U_NAMESPACE_END

#endif  // __PATTERNPROPS_H__
>>>>>>> a8a80be5
<|MERGE_RESOLUTION|>--- conflicted
+++ resolved
@@ -1,199 +1,98 @@
-<<<<<<< HEAD
-// © 2016 and later: Unicode, Inc. and others.
-// License & terms of use: http://www.unicode.org/copyright.html
-/*
-*******************************************************************************
-*   Copyright (C) 2011, International Business Machines
-*   Corporation and others.  All Rights Reserved.
-*******************************************************************************
-*   file name:  patternprops.h
-*   encoding:   UTF-8
-*   tab size:   8 (not used)
-*   indentation:4
-*
-*   created on: 2011mar13
-*   created by: Markus W. Scherer
-*/
-
-#ifndef __PATTERNPROPS_H__
-#define __PATTERNPROPS_H__
-
-#include "unicode/unistr.h"
-#include "unicode/utypes.h"
-
-U_NAMESPACE_BEGIN
-
-/**
- * Implements the immutable Unicode properties Pattern_Syntax and Pattern_White_Space.
- * Hardcodes these properties, does not load data, does not depend on other ICU classes.
- * <p>
- * Note: Both properties include ASCII as well as non-ASCII, non-Latin-1 code points,
- * and both properties only include BMP code points (no supplementary ones).
- * Pattern_Syntax includes some unassigned code points.
- * <p>
- * [:Pattern_White_Space:] =
- *   [\u0009-\u000D\ \u0085\u200E\u200F\u2028\u2029]
- * <p>
- * [:Pattern_Syntax:] =
- *   [!-/\:-@\[-\^`\{-~\u00A1-\u00A7\u00A9\u00AB\u00AC\u00AE
- *    \u00B0\u00B1\u00B6\u00BB\u00BF\u00D7\u00F7
- *    \u2010-\u2027\u2030-\u203E\u2041-\u2053\u2055-\u205E
- *    \u2190-\u245F\u2500-\u2775\u2794-\u2BFF\u2E00-\u2E7F
- *    \u3001-\u3003\u3008-\u3020\u3030\uFD3E\uFD3F\uFE45\uFE46]
- * @author mscherer
- */
-class U_COMMON_API PatternProps {
-public:
-    /**
-     * @return true if c is a Pattern_Syntax code point.
-     */
-    static UBool isSyntax(UChar32 c);
-
-    /**
-     * @return true if c is a Pattern_Syntax or Pattern_White_Space code point.
-     */
-    static UBool isSyntaxOrWhiteSpace(UChar32 c);
-
-    /**
-     * @return true if c is a Pattern_White_Space character.
-     */
-    static UBool isWhiteSpace(UChar32 c);
-
-    /**
-     * Skips over Pattern_White_Space starting at s.
-     * @return The smallest pointer at or after s with a non-white space character.
-     */
-    static const UChar *skipWhiteSpace(const UChar *s, int32_t length);
-
-    /**
-     * Skips over Pattern_White_Space starting at index start in s.
-     * @return The smallest index at or after start with a non-white space character.
-     */
-    static int32_t skipWhiteSpace(const UnicodeString &s, int32_t start);
-
-    /**
-     * @return s except with leading and trailing Pattern_White_Space removed and length adjusted.
-     */
-    static const UChar *trimWhiteSpace(const UChar *s, int32_t &length);
-
-    /**
-     * Tests whether the string contains a "pattern identifier", that is,
-     * whether it contains only non-Pattern_White_Space, non-Pattern_Syntax characters.
-     * @return true if there are no Pattern_White_Space or Pattern_Syntax characters in s.
-     */
-    static UBool isIdentifier(const UChar *s, int32_t length);
-
-    /**
-     * Skips over a "pattern identifier" starting at index s.
-     * @return The smallest pointer at or after s with
-     *         a Pattern_White_Space or Pattern_Syntax character.
-     */
-    static const UChar *skipIdentifier(const UChar *s, int32_t length);
-
-private:
-    PatternProps();  // no constructor: all static methods
-};
-
-U_NAMESPACE_END
-
-#endif  // __PATTERNPROPS_H__
-=======
-// © 2016 and later: Unicode, Inc. and others.
-// License & terms of use: http://www.unicode.org/copyright.html
-/*
-*******************************************************************************
-*   Copyright (C) 2011, International Business Machines
-*   Corporation and others.  All Rights Reserved.
-*******************************************************************************
-*   file name:  patternprops.h
-*   encoding:   UTF-8
-*   tab size:   8 (not used)
-*   indentation:4
-*
-*   created on: 2011mar13
-*   created by: Markus W. Scherer
-*/
-
-#ifndef __PATTERNPROPS_H__
-#define __PATTERNPROPS_H__
-
-#include "unicode/unistr.h"
-#include "unicode/utypes.h"
-
-U_NAMESPACE_BEGIN
-
-/**
- * Implements the immutable Unicode properties Pattern_Syntax and Pattern_White_Space.
- * Hardcodes these properties, does not load data, does not depend on other ICU classes.
- * <p>
- * Note: Both properties include ASCII as well as non-ASCII, non-Latin-1 code points,
- * and both properties only include BMP code points (no supplementary ones).
- * Pattern_Syntax includes some unassigned code points.
- * <p>
- * [:Pattern_White_Space:] =
- *   [\u0009-\u000D\ \u0085\u200E\u200F\u2028\u2029]
- * <p>
- * [:Pattern_Syntax:] =
- *   [!-/\:-@\[-\^`\{-~\u00A1-\u00A7\u00A9\u00AB\u00AC\u00AE
- *    \u00B0\u00B1\u00B6\u00BB\u00BF\u00D7\u00F7
- *    \u2010-\u2027\u2030-\u203E\u2041-\u2053\u2055-\u205E
- *    \u2190-\u245F\u2500-\u2775\u2794-\u2BFF\u2E00-\u2E7F
- *    \u3001-\u3003\u3008-\u3020\u3030\uFD3E\uFD3F\uFE45\uFE46]
- * @author mscherer
- */
-class U_COMMON_API PatternProps {
-public:
-    /**
-     * @return true if c is a Pattern_Syntax code point.
-     */
-    static UBool isSyntax(UChar32 c);
-
-    /**
-     * @return true if c is a Pattern_Syntax or Pattern_White_Space code point.
-     */
-    static UBool isSyntaxOrWhiteSpace(UChar32 c);
-
-    /**
-     * @return true if c is a Pattern_White_Space character.
-     */
-    static UBool isWhiteSpace(UChar32 c);
-
-    /**
-     * Skips over Pattern_White_Space starting at s.
-     * @return The smallest pointer at or after s with a non-white space character.
-     */
-    static const char16_t *skipWhiteSpace(const char16_t *s, int32_t length);
-
-    /**
-     * Skips over Pattern_White_Space starting at index start in s.
-     * @return The smallest index at or after start with a non-white space character.
-     */
-    static int32_t skipWhiteSpace(const UnicodeString &s, int32_t start);
-
-    /**
-     * @return s except with leading and trailing Pattern_White_Space removed and length adjusted.
-     */
-    static const char16_t *trimWhiteSpace(const char16_t *s, int32_t &length);
-
-    /**
-     * Tests whether the string contains a "pattern identifier", that is,
-     * whether it contains only non-Pattern_White_Space, non-Pattern_Syntax characters.
-     * @return true if there are no Pattern_White_Space or Pattern_Syntax characters in s.
-     */
-    static UBool isIdentifier(const char16_t *s, int32_t length);
-
-    /**
-     * Skips over a "pattern identifier" starting at index s.
-     * @return The smallest pointer at or after s with
-     *         a Pattern_White_Space or Pattern_Syntax character.
-     */
-    static const char16_t *skipIdentifier(const char16_t *s, int32_t length);
-
-private:
-    PatternProps() = delete;  // no constructor: all static methods
-};
-
-U_NAMESPACE_END
-
-#endif  // __PATTERNPROPS_H__
->>>>>>> a8a80be5
+// © 2016 and later: Unicode, Inc. and others.
+// License & terms of use: http://www.unicode.org/copyright.html
+/*
+*******************************************************************************
+*   Copyright (C) 2011, International Business Machines
+*   Corporation and others.  All Rights Reserved.
+*******************************************************************************
+*   file name:  patternprops.h
+*   encoding:   UTF-8
+*   tab size:   8 (not used)
+*   indentation:4
+*
+*   created on: 2011mar13
+*   created by: Markus W. Scherer
+*/
+
+#ifndef __PATTERNPROPS_H__
+#define __PATTERNPROPS_H__
+
+#include "unicode/unistr.h"
+#include "unicode/utypes.h"
+
+U_NAMESPACE_BEGIN
+
+/**
+ * Implements the immutable Unicode properties Pattern_Syntax and Pattern_White_Space.
+ * Hardcodes these properties, does not load data, does not depend on other ICU classes.
+ * <p>
+ * Note: Both properties include ASCII as well as non-ASCII, non-Latin-1 code points,
+ * and both properties only include BMP code points (no supplementary ones).
+ * Pattern_Syntax includes some unassigned code points.
+ * <p>
+ * [:Pattern_White_Space:] =
+ *   [\u0009-\u000D\ \u0085\u200E\u200F\u2028\u2029]
+ * <p>
+ * [:Pattern_Syntax:] =
+ *   [!-/\:-@\[-\^`\{-~\u00A1-\u00A7\u00A9\u00AB\u00AC\u00AE
+ *    \u00B0\u00B1\u00B6\u00BB\u00BF\u00D7\u00F7
+ *    \u2010-\u2027\u2030-\u203E\u2041-\u2053\u2055-\u205E
+ *    \u2190-\u245F\u2500-\u2775\u2794-\u2BFF\u2E00-\u2E7F
+ *    \u3001-\u3003\u3008-\u3020\u3030\uFD3E\uFD3F\uFE45\uFE46]
+ * @author mscherer
+ */
+class U_COMMON_API PatternProps {
+public:
+    /**
+     * @return true if c is a Pattern_Syntax code point.
+     */
+    static UBool isSyntax(UChar32 c);
+
+    /**
+     * @return true if c is a Pattern_Syntax or Pattern_White_Space code point.
+     */
+    static UBool isSyntaxOrWhiteSpace(UChar32 c);
+
+    /**
+     * @return true if c is a Pattern_White_Space character.
+     */
+    static UBool isWhiteSpace(UChar32 c);
+
+    /**
+     * Skips over Pattern_White_Space starting at s.
+     * @return The smallest pointer at or after s with a non-white space character.
+     */
+    static const char16_t *skipWhiteSpace(const char16_t *s, int32_t length);
+
+    /**
+     * Skips over Pattern_White_Space starting at index start in s.
+     * @return The smallest index at or after start with a non-white space character.
+     */
+    static int32_t skipWhiteSpace(const UnicodeString &s, int32_t start);
+
+    /**
+     * @return s except with leading and trailing Pattern_White_Space removed and length adjusted.
+     */
+    static const char16_t *trimWhiteSpace(const char16_t *s, int32_t &length);
+
+    /**
+     * Tests whether the string contains a "pattern identifier", that is,
+     * whether it contains only non-Pattern_White_Space, non-Pattern_Syntax characters.
+     * @return true if there are no Pattern_White_Space or Pattern_Syntax characters in s.
+     */
+    static UBool isIdentifier(const char16_t *s, int32_t length);
+
+    /**
+     * Skips over a "pattern identifier" starting at index s.
+     * @return The smallest pointer at or after s with
+     *         a Pattern_White_Space or Pattern_Syntax character.
+     */
+    static const char16_t *skipIdentifier(const char16_t *s, int32_t length);
+
+private:
+    PatternProps() = delete;  // no constructor: all static methods
+};
+
+U_NAMESPACE_END
+
+#endif  // __PATTERNPROPS_H__