--- conflicted
+++ resolved
@@ -1,1027 +1,512 @@
-<<<<<<< HEAD
-// © 2016 and later: Unicode, Inc. and others.
-// License & terms of use: http://www.unicode.org/copyright.html
-/*
-*******************************************************************************
-*   Copyright (C) 2010-2012, International Business Machines
-*   Corporation and others.  All Rights Reserved.
-*******************************************************************************
-*   file name:  bytestriebuilder.cpp
-*   encoding:   UTF-8
-*   tab size:   8 (not used)
-*   indentation:4
-*
-*   created on: 2010sep25
-*   created by: Markus W. Scherer
-*/
-
-#include "unicode/utypes.h"
-#include "unicode/bytestrie.h"
-#include "unicode/bytestriebuilder.h"
-#include "unicode/stringpiece.h"
-#include "charstr.h"
-#include "cmemory.h"
-#include "uhash.h"
-#include "uarrsort.h"
-#include "uassert.h"
-#include "ustr_imp.h"
-
-U_NAMESPACE_BEGIN
-
-/*
- * Note: This builder implementation stores (bytes, value) pairs with full copies
- * of the byte sequences, until the BytesTrie is built.
- * It might(!) take less memory if we collected the data in a temporary, dynamic trie.
- */
-
-class BytesTrieElement : public UMemory {
-public:
-    // Use compiler's default constructor, initializes nothing.
-
-    void setTo(StringPiece s, int32_t val, CharString &strings, UErrorCode &errorCode);
-
-    StringPiece getString(const CharString &strings) const {
-        int32_t offset=stringOffset;
-        int32_t length;
-        if(offset>=0) {
-            length=(uint8_t)strings[offset++];
-        } else {
-            offset=~offset;
-            length=((int32_t)(uint8_t)strings[offset]<<8)|(uint8_t)strings[offset+1];
-            offset+=2;
-        }
-        return StringPiece(strings.data()+offset, length);
-    }
-    int32_t getStringLength(const CharString &strings) const {
-        int32_t offset=stringOffset;
-        if(offset>=0) {
-            return (uint8_t)strings[offset];
-        } else {
-            offset=~offset;
-            return ((int32_t)(uint8_t)strings[offset]<<8)|(uint8_t)strings[offset+1];
-        }
-    }
-
-    char charAt(int32_t index, const CharString &strings) const { return data(strings)[index]; }
-
-    int32_t getValue() const { return value; }
-
-    int32_t compareStringTo(const BytesTrieElement &o, const CharString &strings) const;
-
-private:
-    const char *data(const CharString &strings) const {
-        int32_t offset=stringOffset;
-        if(offset>=0) {
-            ++offset;
-        } else {
-            offset=~offset+2;
-        }
-        return strings.data()+offset;
-    }
-
-    // If the stringOffset is non-negative, then the first strings byte contains
-    // the string length.
-    // If the stringOffset is negative, then the first two strings bytes contain
-    // the string length (big-endian), and the offset needs to be bit-inverted.
-    // (Compared with a stringLength field here, this saves 3 bytes per string for most strings.)
-    int32_t stringOffset;
-    int32_t value;
-};
-
-void
-BytesTrieElement::setTo(StringPiece s, int32_t val,
-                        CharString &strings, UErrorCode &errorCode) {
-    if(U_FAILURE(errorCode)) {
-        return;
-    }
-    int32_t length=s.length();
-    if(length>0xffff) {
-        // Too long: We store the length in 1 or 2 bytes.
-        errorCode=U_INDEX_OUTOFBOUNDS_ERROR;
-        return;
-    }
-    int32_t offset=strings.length();
-    if(length>0xff) {
-        offset=~offset;
-        strings.append((char)(length>>8), errorCode);
-    }
-    strings.append((char)length, errorCode);
-    stringOffset=offset;
-    value=val;
-    strings.append(s, errorCode);
-}
-
-int32_t
-BytesTrieElement::compareStringTo(const BytesTrieElement &other, const CharString &strings) const {
-    // TODO: add StringPiece::compare(), see ticket #8187
-    StringPiece thisString=getString(strings);
-    StringPiece otherString=other.getString(strings);
-    int32_t lengthDiff=thisString.length()-otherString.length();
-    int32_t commonLength;
-    if(lengthDiff<=0) {
-        commonLength=thisString.length();
-    } else {
-        commonLength=otherString.length();
-    }
-    int32_t diff=uprv_memcmp(thisString.data(), otherString.data(), commonLength);
-    return diff!=0 ? diff : lengthDiff;
-}
-
-BytesTrieBuilder::BytesTrieBuilder(UErrorCode &errorCode)
-        : strings(NULL), elements(NULL), elementsCapacity(0), elementsLength(0),
-          bytes(NULL), bytesCapacity(0), bytesLength(0) {
-    if(U_FAILURE(errorCode)) {
-        return;
-    }
-    strings=new CharString();
-    if(strings==NULL) {
-        errorCode=U_MEMORY_ALLOCATION_ERROR;
-    }
-}
-
-BytesTrieBuilder::~BytesTrieBuilder() {
-    delete strings;
-    delete[] elements;
-    uprv_free(bytes);
-}
-
-BytesTrieBuilder &
-BytesTrieBuilder::add(StringPiece s, int32_t value, UErrorCode &errorCode) {
-    if(U_FAILURE(errorCode)) {
-        return *this;
-    }
-    if(bytesLength>0) {
-        // Cannot add elements after building.
-        errorCode=U_NO_WRITE_PERMISSION;
-        return *this;
-    }
-    if(elementsLength==elementsCapacity) {
-        int32_t newCapacity;
-        if(elementsCapacity==0) {
-            newCapacity=1024;
-        } else {
-            newCapacity=4*elementsCapacity;
-        }
-        BytesTrieElement *newElements=new BytesTrieElement[newCapacity];
-        if(newElements==NULL) {
-            errorCode=U_MEMORY_ALLOCATION_ERROR;
-            return *this; // error instead of dereferencing null
-        }
-        if(elementsLength>0) {
-            uprv_memcpy(newElements, elements, (size_t)elementsLength*sizeof(BytesTrieElement));
-        }
-        delete[] elements;
-        elements=newElements;
-        elementsCapacity=newCapacity;
-    }
-    elements[elementsLength++].setTo(s, value, *strings, errorCode);
-    return *this;
-}
-
-U_CDECL_BEGIN
-
-static int32_t U_CALLCONV
-compareElementStrings(const void *context, const void *left, const void *right) {
-    const CharString *strings=static_cast<const CharString *>(context);
-    const BytesTrieElement *leftElement=static_cast<const BytesTrieElement *>(left);
-    const BytesTrieElement *rightElement=static_cast<const BytesTrieElement *>(right);
-    return leftElement->compareStringTo(*rightElement, *strings);
-}
-
-U_CDECL_END
-
-BytesTrie *
-BytesTrieBuilder::build(UStringTrieBuildOption buildOption, UErrorCode &errorCode) {
-    buildBytes(buildOption, errorCode);
-    BytesTrie *newTrie=NULL;
-    if(U_SUCCESS(errorCode)) {
-        newTrie=new BytesTrie(bytes, bytes+(bytesCapacity-bytesLength));
-        if(newTrie==NULL) {
-            errorCode=U_MEMORY_ALLOCATION_ERROR;
-        } else {
-            bytes=NULL;  // The new trie now owns the array.
-            bytesCapacity=0;
-        }
-    }
-    return newTrie;
-}
-
-StringPiece
-BytesTrieBuilder::buildStringPiece(UStringTrieBuildOption buildOption, UErrorCode &errorCode) {
-    buildBytes(buildOption, errorCode);
-    StringPiece result;
-    if(U_SUCCESS(errorCode)) {
-        result.set(bytes+(bytesCapacity-bytesLength), bytesLength);
-    }
-    return result;
-}
-
-void
-BytesTrieBuilder::buildBytes(UStringTrieBuildOption buildOption, UErrorCode &errorCode) {
-    if(U_FAILURE(errorCode)) {
-        return;
-    }
-    if(bytes!=NULL && bytesLength>0) {
-        // Already built.
-        return;
-    }
-    if(bytesLength==0) {
-        if(elementsLength==0) {
-            errorCode=U_INDEX_OUTOFBOUNDS_ERROR;
-            return;
-        }
-        uprv_sortArray(elements, elementsLength, (int32_t)sizeof(BytesTrieElement),
-                      compareElementStrings, strings,
-                      FALSE,  // need not be a stable sort
-                      &errorCode);
-        if(U_FAILURE(errorCode)) {
-            return;
-        }
-        // Duplicate strings are not allowed.
-        StringPiece prev=elements[0].getString(*strings);
-        for(int32_t i=1; i<elementsLength; ++i) {
-            StringPiece current=elements[i].getString(*strings);
-            if(prev==current) {
-                errorCode=U_ILLEGAL_ARGUMENT_ERROR;
-                return;
-            }
-            prev=current;
-        }
-    }
-    // Create and byte-serialize the trie for the elements.
-    bytesLength=0;
-    int32_t capacity=strings->length();
-    if(capacity<1024) {
-        capacity=1024;
-    }
-    if(bytesCapacity<capacity) {
-        uprv_free(bytes);
-        bytes=static_cast<char *>(uprv_malloc(capacity));
-        if(bytes==NULL) {
-            errorCode=U_MEMORY_ALLOCATION_ERROR;
-            bytesCapacity=0;
-            return;
-        }
-        bytesCapacity=capacity;
-    }
-    StringTrieBuilder::build(buildOption, elementsLength, errorCode);
-    if(bytes==NULL) {
-        errorCode=U_MEMORY_ALLOCATION_ERROR;
-    }
-}
-
-BytesTrieBuilder &
-BytesTrieBuilder::clear() {
-    strings->clear();
-    elementsLength=0;
-    bytesLength=0;
-    return *this;
-}
-
-int32_t
-BytesTrieBuilder::getElementStringLength(int32_t i) const {
-    return elements[i].getStringLength(*strings);
-}
-
-UChar
-BytesTrieBuilder::getElementUnit(int32_t i, int32_t byteIndex) const {
-    return (uint8_t)elements[i].charAt(byteIndex, *strings);
-}
-
-int32_t
-BytesTrieBuilder::getElementValue(int32_t i) const {
-    return elements[i].getValue();
-}
-
-int32_t
-BytesTrieBuilder::getLimitOfLinearMatch(int32_t first, int32_t last, int32_t byteIndex) const {
-    const BytesTrieElement &firstElement=elements[first];
-    const BytesTrieElement &lastElement=elements[last];
-    int32_t minStringLength=firstElement.getStringLength(*strings);
-    while(++byteIndex<minStringLength &&
-            firstElement.charAt(byteIndex, *strings)==
-            lastElement.charAt(byteIndex, *strings)) {}
-    return byteIndex;
-}
-
-int32_t
-BytesTrieBuilder::countElementUnits(int32_t start, int32_t limit, int32_t byteIndex) const {
-    int32_t length=0;  // Number of different bytes at byteIndex.
-    int32_t i=start;
-    do {
-        char byte=elements[i++].charAt(byteIndex, *strings);
-        while(i<limit && byte==elements[i].charAt(byteIndex, *strings)) {
-            ++i;
-        }
-        ++length;
-    } while(i<limit);
-    return length;
-}
-
-int32_t
-BytesTrieBuilder::skipElementsBySomeUnits(int32_t i, int32_t byteIndex, int32_t count) const {
-    do {
-        char byte=elements[i++].charAt(byteIndex, *strings);
-        while(byte==elements[i].charAt(byteIndex, *strings)) {
-            ++i;
-        }
-    } while(--count>0);
-    return i;
-}
-
-int32_t
-BytesTrieBuilder::indexOfElementWithNextUnit(int32_t i, int32_t byteIndex, UChar byte) const {
-    char b=(char)byte;
-    while(b==elements[i].charAt(byteIndex, *strings)) {
-        ++i;
-    }
-    return i;
-}
-
-BytesTrieBuilder::BTLinearMatchNode::BTLinearMatchNode(const char *bytes, int32_t len, Node *nextNode)
-        : LinearMatchNode(len, nextNode), s(bytes) {
-    hash=static_cast<int32_t>(
-        static_cast<uint32_t>(hash)*37u + static_cast<uint32_t>(ustr_hashCharsN(bytes, len)));
-}
-
-UBool
-BytesTrieBuilder::BTLinearMatchNode::operator==(const Node &other) const {
-    if(this==&other) {
-        return TRUE;
-    }
-    if(!LinearMatchNode::operator==(other)) {
-        return FALSE;
-    }
-    const BTLinearMatchNode &o=(const BTLinearMatchNode &)other;
-    return 0==uprv_memcmp(s, o.s, length);
-}
-
-void
-BytesTrieBuilder::BTLinearMatchNode::write(StringTrieBuilder &builder) {
-    BytesTrieBuilder &b=(BytesTrieBuilder &)builder;
-    next->write(builder);
-    b.write(s, length);
-    offset=b.write(b.getMinLinearMatch()+length-1);
-}
-
-StringTrieBuilder::Node *
-BytesTrieBuilder::createLinearMatchNode(int32_t i, int32_t byteIndex, int32_t length,
-                                        Node *nextNode) const {
-    return new BTLinearMatchNode(
-            elements[i].getString(*strings).data()+byteIndex,
-            length,
-            nextNode);
-}
-
-UBool
-BytesTrieBuilder::ensureCapacity(int32_t length) {
-    if(bytes==NULL) {
-        return FALSE;  // previous memory allocation had failed
-    }
-    if(length>bytesCapacity) {
-        int32_t newCapacity=bytesCapacity;
-        do {
-            newCapacity*=2;
-        } while(newCapacity<=length);
-        char *newBytes=static_cast<char *>(uprv_malloc(newCapacity));
-        if(newBytes==NULL) {
-            // unable to allocate memory
-            uprv_free(bytes);
-            bytes=NULL;
-            bytesCapacity=0;
-            return FALSE;
-        }
-        uprv_memcpy(newBytes+(newCapacity-bytesLength),
-                    bytes+(bytesCapacity-bytesLength), bytesLength);
-        uprv_free(bytes);
-        bytes=newBytes;
-        bytesCapacity=newCapacity;
-    }
-    return TRUE;
-}
-
-int32_t
-BytesTrieBuilder::write(int32_t byte) {
-    int32_t newLength=bytesLength+1;
-    if(ensureCapacity(newLength)) {
-        bytesLength=newLength;
-        bytes[bytesCapacity-bytesLength]=(char)byte;
-    }
-    return bytesLength;
-}
-
-int32_t
-BytesTrieBuilder::write(const char *b, int32_t length) {
-    int32_t newLength=bytesLength+length;
-    if(ensureCapacity(newLength)) {
-        bytesLength=newLength;
-        uprv_memcpy(bytes+(bytesCapacity-bytesLength), b, length);
-    }
-    return bytesLength;
-}
-
-int32_t
-BytesTrieBuilder::writeElementUnits(int32_t i, int32_t byteIndex, int32_t length) {
-    return write(elements[i].getString(*strings).data()+byteIndex, length);
-}
-
-int32_t
-BytesTrieBuilder::writeValueAndFinal(int32_t i, UBool isFinal) {
-    if(0<=i && i<=BytesTrie::kMaxOneByteValue) {
-        return write(((BytesTrie::kMinOneByteValueLead+i)<<1)|isFinal);
-    }
-    char intBytes[5];
-    int32_t length=1;
-    if(i<0 || i>0xffffff) {
-        intBytes[0]=(char)BytesTrie::kFiveByteValueLead;
-        intBytes[1]=(char)((uint32_t)i>>24);
-        intBytes[2]=(char)((uint32_t)i>>16);
-        intBytes[3]=(char)((uint32_t)i>>8);
-        intBytes[4]=(char)i;
-        length=5;
-    // } else if(i<=BytesTrie::kMaxOneByteValue) {
-    //     intBytes[0]=(char)(BytesTrie::kMinOneByteValueLead+i);
-    } else {
-        if(i<=BytesTrie::kMaxTwoByteValue) {
-            intBytes[0]=(char)(BytesTrie::kMinTwoByteValueLead+(i>>8));
-        } else {
-            if(i<=BytesTrie::kMaxThreeByteValue) {
-                intBytes[0]=(char)(BytesTrie::kMinThreeByteValueLead+(i>>16));
-            } else {
-                intBytes[0]=(char)BytesTrie::kFourByteValueLead;
-                intBytes[1]=(char)(i>>16);
-                length=2;
-            }
-            intBytes[length++]=(char)(i>>8);
-        }
-        intBytes[length++]=(char)i;
-    }
-    intBytes[0]=(char)((intBytes[0]<<1)|isFinal);
-    return write(intBytes, length);
-}
-
-int32_t
-BytesTrieBuilder::writeValueAndType(UBool hasValue, int32_t value, int32_t node) {
-    int32_t offset=write(node);
-    if(hasValue) {
-        offset=writeValueAndFinal(value, FALSE);
-    }
-    return offset;
-}
-
-int32_t
-BytesTrieBuilder::writeDeltaTo(int32_t jumpTarget) {
-    int32_t i=bytesLength-jumpTarget;
-    U_ASSERT(i>=0);
-    if(i<=BytesTrie::kMaxOneByteDelta) {
-        return write(i);
-    } else {
-        char intBytes[5];
-        return write(intBytes, internalEncodeDelta(i, intBytes));
-    }
-}
-
-int32_t
-BytesTrieBuilder::internalEncodeDelta(int32_t i, char intBytes[]) {
-    U_ASSERT(i>=0);
-    if(i<=BytesTrie::kMaxOneByteDelta) {
-        intBytes[0]=(char)i;
-        return 1;
-    }
-    int32_t length=1;
-    if(i<=BytesTrie::kMaxTwoByteDelta) {
-        intBytes[0]=(char)(BytesTrie::kMinTwoByteDeltaLead+(i>>8));
-    } else {
-        if(i<=BytesTrie::kMaxThreeByteDelta) {
-            intBytes[0]=(char)(BytesTrie::kMinThreeByteDeltaLead+(i>>16));
-        } else {
-            if(i<=0xffffff) {
-                intBytes[0]=(char)BytesTrie::kFourByteDeltaLead;
-            } else {
-                intBytes[0]=(char)BytesTrie::kFiveByteDeltaLead;
-                intBytes[1]=(char)(i>>24);
-                length=2;
-            }
-            intBytes[length++]=(char)(i>>16);
-        }
-        intBytes[length++]=(char)(i>>8);
-    }
-    intBytes[length++]=(char)i;
-    return length;
-}
-
-U_NAMESPACE_END
-=======
-// © 2016 and later: Unicode, Inc. and others.
-// License & terms of use: http://www.unicode.org/copyright.html
-/*
-*******************************************************************************
-*   Copyright (C) 2010-2012, International Business Machines
-*   Corporation and others.  All Rights Reserved.
-*******************************************************************************
-*   file name:  bytestriebuilder.cpp
-*   encoding:   UTF-8
-*   tab size:   8 (not used)
-*   indentation:4
-*
-*   created on: 2010sep25
-*   created by: Markus W. Scherer
-*/
-
-#include "unicode/utypes.h"
-#include "unicode/bytestrie.h"
-#include "unicode/bytestriebuilder.h"
-#include "unicode/stringpiece.h"
-#include "charstr.h"
-#include "cmemory.h"
-#include "uhash.h"
-#include "uarrsort.h"
-#include "uassert.h"
-#include "ustr_imp.h"
-
-U_NAMESPACE_BEGIN
-
-/*
- * Note: This builder implementation stores (bytes, value) pairs with full copies
- * of the byte sequences, until the BytesTrie is built.
- * It might(!) take less memory if we collected the data in a temporary, dynamic trie.
- */
-
-class BytesTrieElement : public UMemory {
-public:
-    // Use compiler's default constructor, initializes nothing.
-
-    void setTo(StringPiece s, int32_t val, CharString &strings, UErrorCode &errorCode);
-
-    StringPiece getString(const CharString &strings) const {
-        int32_t offset=stringOffset;
-        int32_t length;
-        if(offset>=0) {
-            length=(uint8_t)strings[offset++];
-        } else {
-            offset=~offset;
-            length=((int32_t)(uint8_t)strings[offset]<<8)|(uint8_t)strings[offset+1];
-            offset+=2;
-        }
-        return StringPiece(strings.data()+offset, length);
-    }
-    int32_t getStringLength(const CharString &strings) const {
-        int32_t offset=stringOffset;
-        if(offset>=0) {
-            return (uint8_t)strings[offset];
-        } else {
-            offset=~offset;
-            return ((int32_t)(uint8_t)strings[offset]<<8)|(uint8_t)strings[offset+1];
-        }
-    }
-
-    char charAt(int32_t index, const CharString &strings) const { return data(strings)[index]; }
-
-    int32_t getValue() const { return value; }
-
-    int32_t compareStringTo(const BytesTrieElement &o, const CharString &strings) const;
-
-private:
-    const char *data(const CharString &strings) const {
-        int32_t offset=stringOffset;
-        if(offset>=0) {
-            ++offset;
-        } else {
-            offset=~offset+2;
-        }
-        return strings.data()+offset;
-    }
-
-    // If the stringOffset is non-negative, then the first strings byte contains
-    // the string length.
-    // If the stringOffset is negative, then the first two strings bytes contain
-    // the string length (big-endian), and the offset needs to be bit-inverted.
-    // (Compared with a stringLength field here, this saves 3 bytes per string for most strings.)
-    int32_t stringOffset;
-    int32_t value;
-};
-
-void
-BytesTrieElement::setTo(StringPiece s, int32_t val,
-                        CharString &strings, UErrorCode &errorCode) {
-    if(U_FAILURE(errorCode)) {
-        return;
-    }
-    int32_t length=s.length();
-    if(length>0xffff) {
-        // Too long: We store the length in 1 or 2 bytes.
-        errorCode=U_INDEX_OUTOFBOUNDS_ERROR;
-        return;
-    }
-    int32_t offset=strings.length();
-    if(length>0xff) {
-        offset=~offset;
-        strings.append((char)(length>>8), errorCode);
-    }
-    strings.append((char)length, errorCode);
-    stringOffset=offset;
-    value=val;
-    strings.append(s, errorCode);
-}
-
-int32_t
-BytesTrieElement::compareStringTo(const BytesTrieElement &other, const CharString &strings) const {
-    // TODO: add StringPiece::compare(), see ticket #8187
-    StringPiece thisString=getString(strings);
-    StringPiece otherString=other.getString(strings);
-    int32_t lengthDiff=thisString.length()-otherString.length();
-    int32_t commonLength;
-    if(lengthDiff<=0) {
-        commonLength=thisString.length();
-    } else {
-        commonLength=otherString.length();
-    }
-    int32_t diff=uprv_memcmp(thisString.data(), otherString.data(), commonLength);
-    return diff!=0 ? diff : lengthDiff;
-}
-
-BytesTrieBuilder::BytesTrieBuilder(UErrorCode &errorCode)
-        : strings(nullptr), elements(nullptr), elementsCapacity(0), elementsLength(0),
-          bytes(nullptr), bytesCapacity(0), bytesLength(0) {
-    if(U_FAILURE(errorCode)) {
-        return;
-    }
-    strings=new CharString();
-    if(strings==nullptr) {
-        errorCode=U_MEMORY_ALLOCATION_ERROR;
-    }
-}
-
-BytesTrieBuilder::~BytesTrieBuilder() {
-    delete strings;
-    delete[] elements;
-    uprv_free(bytes);
-}
-
-BytesTrieBuilder &
-BytesTrieBuilder::add(StringPiece s, int32_t value, UErrorCode &errorCode) {
-    if(U_FAILURE(errorCode)) {
-        return *this;
-    }
-    if(bytesLength>0) {
-        // Cannot add elements after building.
-        errorCode=U_NO_WRITE_PERMISSION;
-        return *this;
-    }
-    if(elementsLength==elementsCapacity) {
-        int32_t newCapacity;
-        if(elementsCapacity==0) {
-            newCapacity=1024;
-        } else {
-            newCapacity=4*elementsCapacity;
-        }
-        BytesTrieElement *newElements=new BytesTrieElement[newCapacity];
-        if(newElements==nullptr) {
-            errorCode=U_MEMORY_ALLOCATION_ERROR;
-            return *this; // error instead of dereferencing null
-        }
-        if(elementsLength>0) {
-            uprv_memcpy(newElements, elements, (size_t)elementsLength*sizeof(BytesTrieElement));
-        }
-        delete[] elements;
-        elements=newElements;
-        elementsCapacity=newCapacity;
-    }
-    elements[elementsLength++].setTo(s, value, *strings, errorCode);
-    return *this;
-}
-
-U_CDECL_BEGIN
-
-static int32_t U_CALLCONV
-compareElementStrings(const void *context, const void *left, const void *right) {
-    const CharString *strings=static_cast<const CharString *>(context);
-    const BytesTrieElement *leftElement=static_cast<const BytesTrieElement *>(left);
-    const BytesTrieElement *rightElement=static_cast<const BytesTrieElement *>(right);
-    return leftElement->compareStringTo(*rightElement, *strings);
-}
-
-U_CDECL_END
-
-BytesTrie *
-BytesTrieBuilder::build(UStringTrieBuildOption buildOption, UErrorCode &errorCode) {
-    buildBytes(buildOption, errorCode);
-    BytesTrie *newTrie=nullptr;
-    if(U_SUCCESS(errorCode)) {
-        newTrie=new BytesTrie(bytes, bytes+(bytesCapacity-bytesLength));
-        if(newTrie==nullptr) {
-            errorCode=U_MEMORY_ALLOCATION_ERROR;
-        } else {
-            bytes=nullptr;  // The new trie now owns the array.
-            bytesCapacity=0;
-        }
-    }
-    return newTrie;
-}
-
-StringPiece
-BytesTrieBuilder::buildStringPiece(UStringTrieBuildOption buildOption, UErrorCode &errorCode) {
-    buildBytes(buildOption, errorCode);
-    StringPiece result;
-    if(U_SUCCESS(errorCode)) {
-        result.set(bytes+(bytesCapacity-bytesLength), bytesLength);
-    }
-    return result;
-}
-
-void
-BytesTrieBuilder::buildBytes(UStringTrieBuildOption buildOption, UErrorCode &errorCode) {
-    if(U_FAILURE(errorCode)) {
-        return;
-    }
-    if(bytes!=nullptr && bytesLength>0) {
-        // Already built.
-        return;
-    }
-    if(bytesLength==0) {
-        if(elementsLength==0) {
-            errorCode=U_INDEX_OUTOFBOUNDS_ERROR;
-            return;
-        }
-        uprv_sortArray(elements, elementsLength, (int32_t)sizeof(BytesTrieElement),
-                      compareElementStrings, strings,
-                      false,  // need not be a stable sort
-                      &errorCode);
-        if(U_FAILURE(errorCode)) {
-            return;
-        }
-        // Duplicate strings are not allowed.
-        StringPiece prev=elements[0].getString(*strings);
-        for(int32_t i=1; i<elementsLength; ++i) {
-            StringPiece current=elements[i].getString(*strings);
-            if(prev==current) {
-                errorCode=U_ILLEGAL_ARGUMENT_ERROR;
-                return;
-            }
-            prev=current;
-        }
-    }
-    // Create and byte-serialize the trie for the elements.
-    bytesLength=0;
-    int32_t capacity=strings->length();
-    if(capacity<1024) {
-        capacity=1024;
-    }
-    if(bytesCapacity<capacity) {
-        uprv_free(bytes);
-        bytes=static_cast<char *>(uprv_malloc(capacity));
-        if(bytes==nullptr) {
-            errorCode=U_MEMORY_ALLOCATION_ERROR;
-            bytesCapacity=0;
-            return;
-        }
-        bytesCapacity=capacity;
-    }
-    StringTrieBuilder::build(buildOption, elementsLength, errorCode);
-    if(bytes==nullptr) {
-        errorCode=U_MEMORY_ALLOCATION_ERROR;
-    }
-}
-
-BytesTrieBuilder &
-BytesTrieBuilder::clear() {
-    strings->clear();
-    elementsLength=0;
-    bytesLength=0;
-    return *this;
-}
-
-int32_t
-BytesTrieBuilder::getElementStringLength(int32_t i) const {
-    return elements[i].getStringLength(*strings);
-}
-
-char16_t
-BytesTrieBuilder::getElementUnit(int32_t i, int32_t byteIndex) const {
-    return (uint8_t)elements[i].charAt(byteIndex, *strings);
-}
-
-int32_t
-BytesTrieBuilder::getElementValue(int32_t i) const {
-    return elements[i].getValue();
-}
-
-int32_t
-BytesTrieBuilder::getLimitOfLinearMatch(int32_t first, int32_t last, int32_t byteIndex) const {
-    const BytesTrieElement &firstElement=elements[first];
-    const BytesTrieElement &lastElement=elements[last];
-    int32_t minStringLength=firstElement.getStringLength(*strings);
-    while(++byteIndex<minStringLength &&
-            firstElement.charAt(byteIndex, *strings)==
-            lastElement.charAt(byteIndex, *strings)) {}
-    return byteIndex;
-}
-
-int32_t
-BytesTrieBuilder::countElementUnits(int32_t start, int32_t limit, int32_t byteIndex) const {
-    int32_t length=0;  // Number of different bytes at byteIndex.
-    int32_t i=start;
-    do {
-        char byte=elements[i++].charAt(byteIndex, *strings);
-        while(i<limit && byte==elements[i].charAt(byteIndex, *strings)) {
-            ++i;
-        }
-        ++length;
-    } while(i<limit);
-    return length;
-}
-
-int32_t
-BytesTrieBuilder::skipElementsBySomeUnits(int32_t i, int32_t byteIndex, int32_t count) const {
-    do {
-        char byte=elements[i++].charAt(byteIndex, *strings);
-        while(byte==elements[i].charAt(byteIndex, *strings)) {
-            ++i;
-        }
-    } while(--count>0);
-    return i;
-}
-
-int32_t
-BytesTrieBuilder::indexOfElementWithNextUnit(int32_t i, int32_t byteIndex, char16_t byte) const {
-    char b=(char)byte;
-    while(b==elements[i].charAt(byteIndex, *strings)) {
-        ++i;
-    }
-    return i;
-}
-
-BytesTrieBuilder::BTLinearMatchNode::BTLinearMatchNode(const char *bytes, int32_t len, Node *nextNode)
-        : LinearMatchNode(len, nextNode), s(bytes) {
-    hash=static_cast<int32_t>(
-        static_cast<uint32_t>(hash)*37u + static_cast<uint32_t>(ustr_hashCharsN(bytes, len)));
-}
-
-bool
-BytesTrieBuilder::BTLinearMatchNode::operator==(const Node &other) const {
-    if(this==&other) {
-        return true;
-    }
-    if(!LinearMatchNode::operator==(other)) {
-        return false;
-    }
-    const BTLinearMatchNode &o=static_cast<const BTLinearMatchNode &>(other);
-    return 0==uprv_memcmp(s, o.s, length);
-}
-
-void
-BytesTrieBuilder::BTLinearMatchNode::write(StringTrieBuilder &builder) {
-    BytesTrieBuilder &b=static_cast<BytesTrieBuilder &>(builder);
-    next->write(builder);
-    b.write(s, length);
-    offset=b.write(b.getMinLinearMatch()+length-1);
-}
-
-StringTrieBuilder::Node *
-BytesTrieBuilder::createLinearMatchNode(int32_t i, int32_t byteIndex, int32_t length,
-                                        Node *nextNode) const {
-    return new BTLinearMatchNode(
-            elements[i].getString(*strings).data()+byteIndex,
-            length,
-            nextNode);
-}
-
-UBool
-BytesTrieBuilder::ensureCapacity(int32_t length) {
-    if(bytes==nullptr) {
-        return false;  // previous memory allocation had failed
-    }
-    if(length>bytesCapacity) {
-        int32_t newCapacity=bytesCapacity;
-        do {
-            newCapacity*=2;
-        } while(newCapacity<=length);
-        char *newBytes=static_cast<char *>(uprv_malloc(newCapacity));
-        if(newBytes==nullptr) {
-            // unable to allocate memory
-            uprv_free(bytes);
-            bytes=nullptr;
-            bytesCapacity=0;
-            return false;
-        }
-        uprv_memcpy(newBytes+(newCapacity-bytesLength),
-                    bytes+(bytesCapacity-bytesLength), bytesLength);
-        uprv_free(bytes);
-        bytes=newBytes;
-        bytesCapacity=newCapacity;
-    }
-    return true;
-}
-
-int32_t
-BytesTrieBuilder::write(int32_t byte) {
-    int32_t newLength=bytesLength+1;
-    if(ensureCapacity(newLength)) {
-        bytesLength=newLength;
-        bytes[bytesCapacity-bytesLength]=(char)byte;
-    }
-    return bytesLength;
-}
-
-int32_t
-BytesTrieBuilder::write(const char *b, int32_t length) {
-    int32_t newLength=bytesLength+length;
-    if(ensureCapacity(newLength)) {
-        bytesLength=newLength;
-        uprv_memcpy(bytes+(bytesCapacity-bytesLength), b, length);
-    }
-    return bytesLength;
-}
-
-int32_t
-BytesTrieBuilder::writeElementUnits(int32_t i, int32_t byteIndex, int32_t length) {
-    return write(elements[i].getString(*strings).data()+byteIndex, length);
-}
-
-int32_t
-BytesTrieBuilder::writeValueAndFinal(int32_t i, UBool isFinal) {
-    if(0<=i && i<=BytesTrie::kMaxOneByteValue) {
-        return write(((BytesTrie::kMinOneByteValueLead+i)<<1)|isFinal);
-    }
-    char intBytes[5];
-    int32_t length=1;
-    if(i<0 || i>0xffffff) {
-        intBytes[0]=(char)BytesTrie::kFiveByteValueLead;
-        intBytes[1]=(char)((uint32_t)i>>24);
-        intBytes[2]=(char)((uint32_t)i>>16);
-        intBytes[3]=(char)((uint32_t)i>>8);
-        intBytes[4]=(char)i;
-        length=5;
-    // } else if(i<=BytesTrie::kMaxOneByteValue) {
-    //     intBytes[0]=(char)(BytesTrie::kMinOneByteValueLead+i);
-    } else {
-        if(i<=BytesTrie::kMaxTwoByteValue) {
-            intBytes[0]=(char)(BytesTrie::kMinTwoByteValueLead+(i>>8));
-        } else {
-            if(i<=BytesTrie::kMaxThreeByteValue) {
-                intBytes[0]=(char)(BytesTrie::kMinThreeByteValueLead+(i>>16));
-            } else {
-                intBytes[0]=(char)BytesTrie::kFourByteValueLead;
-                intBytes[1]=(char)(i>>16);
-                length=2;
-            }
-            intBytes[length++]=(char)(i>>8);
-        }
-        intBytes[length++]=(char)i;
-    }
-    intBytes[0]=(char)((intBytes[0]<<1)|isFinal);
-    return write(intBytes, length);
-}
-
-int32_t
-BytesTrieBuilder::writeValueAndType(UBool hasValue, int32_t value, int32_t node) {
-    int32_t offset=write(node);
-    if(hasValue) {
-        offset=writeValueAndFinal(value, false);
-    }
-    return offset;
-}
-
-int32_t
-BytesTrieBuilder::writeDeltaTo(int32_t jumpTarget) {
-    int32_t i=bytesLength-jumpTarget;
-    U_ASSERT(i>=0);
-    if(i<=BytesTrie::kMaxOneByteDelta) {
-        return write(i);
-    } else {
-        char intBytes[5];
-        return write(intBytes, internalEncodeDelta(i, intBytes));
-    }
-}
-
-int32_t
-BytesTrieBuilder::internalEncodeDelta(int32_t i, char intBytes[]) {
-    U_ASSERT(i>=0);
-    if(i<=BytesTrie::kMaxOneByteDelta) {
-        intBytes[0]=(char)i;
-        return 1;
-    }
-    int32_t length=1;
-    if(i<=BytesTrie::kMaxTwoByteDelta) {
-        intBytes[0]=(char)(BytesTrie::kMinTwoByteDeltaLead+(i>>8));
-    } else {
-        if(i<=BytesTrie::kMaxThreeByteDelta) {
-            intBytes[0]=(char)(BytesTrie::kMinThreeByteDeltaLead+(i>>16));
-        } else {
-            if(i<=0xffffff) {
-                intBytes[0]=(char)BytesTrie::kFourByteDeltaLead;
-            } else {
-                intBytes[0]=(char)BytesTrie::kFiveByteDeltaLead;
-                intBytes[1]=(char)(i>>24);
-                length=2;
-            }
-            intBytes[length++]=(char)(i>>16);
-        }
-        intBytes[length++]=(char)(i>>8);
-    }
-    intBytes[length++]=(char)i;
-    return length;
-}
-
-U_NAMESPACE_END
->>>>>>> a8a80be5
+// © 2016 and later: Unicode, Inc. and others.
+// License & terms of use: http://www.unicode.org/copyright.html
+/*
+*******************************************************************************
+*   Copyright (C) 2010-2012, International Business Machines
+*   Corporation and others.  All Rights Reserved.
+*******************************************************************************
+*   file name:  bytestriebuilder.cpp
+*   encoding:   UTF-8
+*   tab size:   8 (not used)
+*   indentation:4
+*
+*   created on: 2010sep25
+*   created by: Markus W. Scherer
+*/
+
+#include "unicode/utypes.h"
+#include "unicode/bytestrie.h"
+#include "unicode/bytestriebuilder.h"
+#include "unicode/stringpiece.h"
+#include "charstr.h"
+#include "cmemory.h"
+#include "uhash.h"
+#include "uarrsort.h"
+#include "uassert.h"
+#include "ustr_imp.h"
+
+U_NAMESPACE_BEGIN
+
+/*
+ * Note: This builder implementation stores (bytes, value) pairs with full copies
+ * of the byte sequences, until the BytesTrie is built.
+ * It might(!) take less memory if we collected the data in a temporary, dynamic trie.
+ */
+
+class BytesTrieElement : public UMemory {
+public:
+    // Use compiler's default constructor, initializes nothing.
+
+    void setTo(StringPiece s, int32_t val, CharString &strings, UErrorCode &errorCode);
+
+    StringPiece getString(const CharString &strings) const {
+        int32_t offset=stringOffset;
+        int32_t length;
+        if(offset>=0) {
+            length=(uint8_t)strings[offset++];
+        } else {
+            offset=~offset;
+            length=((int32_t)(uint8_t)strings[offset]<<8)|(uint8_t)strings[offset+1];
+            offset+=2;
+        }
+        return StringPiece(strings.data()+offset, length);
+    }
+    int32_t getStringLength(const CharString &strings) const {
+        int32_t offset=stringOffset;
+        if(offset>=0) {
+            return (uint8_t)strings[offset];
+        } else {
+            offset=~offset;
+            return ((int32_t)(uint8_t)strings[offset]<<8)|(uint8_t)strings[offset+1];
+        }
+    }
+
+    char charAt(int32_t index, const CharString &strings) const { return data(strings)[index]; }
+
+    int32_t getValue() const { return value; }
+
+    int32_t compareStringTo(const BytesTrieElement &o, const CharString &strings) const;
+
+private:
+    const char *data(const CharString &strings) const {
+        int32_t offset=stringOffset;
+        if(offset>=0) {
+            ++offset;
+        } else {
+            offset=~offset+2;
+        }
+        return strings.data()+offset;
+    }
+
+    // If the stringOffset is non-negative, then the first strings byte contains
+    // the string length.
+    // If the stringOffset is negative, then the first two strings bytes contain
+    // the string length (big-endian), and the offset needs to be bit-inverted.
+    // (Compared with a stringLength field here, this saves 3 bytes per string for most strings.)
+    int32_t stringOffset;
+    int32_t value;
+};
+
+void
+BytesTrieElement::setTo(StringPiece s, int32_t val,
+                        CharString &strings, UErrorCode &errorCode) {
+    if(U_FAILURE(errorCode)) {
+        return;
+    }
+    int32_t length=s.length();
+    if(length>0xffff) {
+        // Too long: We store the length in 1 or 2 bytes.
+        errorCode=U_INDEX_OUTOFBOUNDS_ERROR;
+        return;
+    }
+    int32_t offset=strings.length();
+    if(length>0xff) {
+        offset=~offset;
+        strings.append((char)(length>>8), errorCode);
+    }
+    strings.append((char)length, errorCode);
+    stringOffset=offset;
+    value=val;
+    strings.append(s, errorCode);
+}
+
+int32_t
+BytesTrieElement::compareStringTo(const BytesTrieElement &other, const CharString &strings) const {
+    // TODO: add StringPiece::compare(), see ticket #8187
+    StringPiece thisString=getString(strings);
+    StringPiece otherString=other.getString(strings);
+    int32_t lengthDiff=thisString.length()-otherString.length();
+    int32_t commonLength;
+    if(lengthDiff<=0) {
+        commonLength=thisString.length();
+    } else {
+        commonLength=otherString.length();
+    }
+    int32_t diff=uprv_memcmp(thisString.data(), otherString.data(), commonLength);
+    return diff!=0 ? diff : lengthDiff;
+}
+
+BytesTrieBuilder::BytesTrieBuilder(UErrorCode &errorCode)
+        : strings(nullptr), elements(nullptr), elementsCapacity(0), elementsLength(0),
+          bytes(nullptr), bytesCapacity(0), bytesLength(0) {
+    if(U_FAILURE(errorCode)) {
+        return;
+    }
+    strings=new CharString();
+    if(strings==nullptr) {
+        errorCode=U_MEMORY_ALLOCATION_ERROR;
+    }
+}
+
+BytesTrieBuilder::~BytesTrieBuilder() {
+    delete strings;
+    delete[] elements;
+    uprv_free(bytes);
+}
+
+BytesTrieBuilder &
+BytesTrieBuilder::add(StringPiece s, int32_t value, UErrorCode &errorCode) {
+    if(U_FAILURE(errorCode)) {
+        return *this;
+    }
+    if(bytesLength>0) {
+        // Cannot add elements after building.
+        errorCode=U_NO_WRITE_PERMISSION;
+        return *this;
+    }
+    if(elementsLength==elementsCapacity) {
+        int32_t newCapacity;
+        if(elementsCapacity==0) {
+            newCapacity=1024;
+        } else {
+            newCapacity=4*elementsCapacity;
+        }
+        BytesTrieElement *newElements=new BytesTrieElement[newCapacity];
+        if(newElements==nullptr) {
+            errorCode=U_MEMORY_ALLOCATION_ERROR;
+            return *this; // error instead of dereferencing null
+        }
+        if(elementsLength>0) {
+            uprv_memcpy(newElements, elements, (size_t)elementsLength*sizeof(BytesTrieElement));
+        }
+        delete[] elements;
+        elements=newElements;
+        elementsCapacity=newCapacity;
+    }
+    elements[elementsLength++].setTo(s, value, *strings, errorCode);
+    return *this;
+}
+
+U_CDECL_BEGIN
+
+static int32_t U_CALLCONV
+compareElementStrings(const void *context, const void *left, const void *right) {
+    const CharString *strings=static_cast<const CharString *>(context);
+    const BytesTrieElement *leftElement=static_cast<const BytesTrieElement *>(left);
+    const BytesTrieElement *rightElement=static_cast<const BytesTrieElement *>(right);
+    return leftElement->compareStringTo(*rightElement, *strings);
+}
+
+U_CDECL_END
+
+BytesTrie *
+BytesTrieBuilder::build(UStringTrieBuildOption buildOption, UErrorCode &errorCode) {
+    buildBytes(buildOption, errorCode);
+    BytesTrie *newTrie=nullptr;
+    if(U_SUCCESS(errorCode)) {
+        newTrie=new BytesTrie(bytes, bytes+(bytesCapacity-bytesLength));
+        if(newTrie==nullptr) {
+            errorCode=U_MEMORY_ALLOCATION_ERROR;
+        } else {
+            bytes=nullptr;  // The new trie now owns the array.
+            bytesCapacity=0;
+        }
+    }
+    return newTrie;
+}
+
+StringPiece
+BytesTrieBuilder::buildStringPiece(UStringTrieBuildOption buildOption, UErrorCode &errorCode) {
+    buildBytes(buildOption, errorCode);
+    StringPiece result;
+    if(U_SUCCESS(errorCode)) {
+        result.set(bytes+(bytesCapacity-bytesLength), bytesLength);
+    }
+    return result;
+}
+
+void
+BytesTrieBuilder::buildBytes(UStringTrieBuildOption buildOption, UErrorCode &errorCode) {
+    if(U_FAILURE(errorCode)) {
+        return;
+    }
+    if(bytes!=nullptr && bytesLength>0) {
+        // Already built.
+        return;
+    }
+    if(bytesLength==0) {
+        if(elementsLength==0) {
+            errorCode=U_INDEX_OUTOFBOUNDS_ERROR;
+            return;
+        }
+        uprv_sortArray(elements, elementsLength, (int32_t)sizeof(BytesTrieElement),
+                      compareElementStrings, strings,
+                      false,  // need not be a stable sort
+                      &errorCode);
+        if(U_FAILURE(errorCode)) {
+            return;
+        }
+        // Duplicate strings are not allowed.
+        StringPiece prev=elements[0].getString(*strings);
+        for(int32_t i=1; i<elementsLength; ++i) {
+            StringPiece current=elements[i].getString(*strings);
+            if(prev==current) {
+                errorCode=U_ILLEGAL_ARGUMENT_ERROR;
+                return;
+            }
+            prev=current;
+        }
+    }
+    // Create and byte-serialize the trie for the elements.
+    bytesLength=0;
+    int32_t capacity=strings->length();
+    if(capacity<1024) {
+        capacity=1024;
+    }
+    if(bytesCapacity<capacity) {
+        uprv_free(bytes);
+        bytes=static_cast<char *>(uprv_malloc(capacity));
+        if(bytes==nullptr) {
+            errorCode=U_MEMORY_ALLOCATION_ERROR;
+            bytesCapacity=0;
+            return;
+        }
+        bytesCapacity=capacity;
+    }
+    StringTrieBuilder::build(buildOption, elementsLength, errorCode);
+    if(bytes==nullptr) {
+        errorCode=U_MEMORY_ALLOCATION_ERROR;
+    }
+}
+
+BytesTrieBuilder &
+BytesTrieBuilder::clear() {
+    strings->clear();
+    elementsLength=0;
+    bytesLength=0;
+    return *this;
+}
+
+int32_t
+BytesTrieBuilder::getElementStringLength(int32_t i) const {
+    return elements[i].getStringLength(*strings);
+}
+
+char16_t
+BytesTrieBuilder::getElementUnit(int32_t i, int32_t byteIndex) const {
+    return (uint8_t)elements[i].charAt(byteIndex, *strings);
+}
+
+int32_t
+BytesTrieBuilder::getElementValue(int32_t i) const {
+    return elements[i].getValue();
+}
+
+int32_t
+BytesTrieBuilder::getLimitOfLinearMatch(int32_t first, int32_t last, int32_t byteIndex) const {
+    const BytesTrieElement &firstElement=elements[first];
+    const BytesTrieElement &lastElement=elements[last];
+    int32_t minStringLength=firstElement.getStringLength(*strings);
+    while(++byteIndex<minStringLength &&
+            firstElement.charAt(byteIndex, *strings)==
+            lastElement.charAt(byteIndex, *strings)) {}
+    return byteIndex;
+}
+
+int32_t
+BytesTrieBuilder::countElementUnits(int32_t start, int32_t limit, int32_t byteIndex) const {
+    int32_t length=0;  // Number of different bytes at byteIndex.
+    int32_t i=start;
+    do {
+        char byte=elements[i++].charAt(byteIndex, *strings);
+        while(i<limit && byte==elements[i].charAt(byteIndex, *strings)) {
+            ++i;
+        }
+        ++length;
+    } while(i<limit);
+    return length;
+}
+
+int32_t
+BytesTrieBuilder::skipElementsBySomeUnits(int32_t i, int32_t byteIndex, int32_t count) const {
+    do {
+        char byte=elements[i++].charAt(byteIndex, *strings);
+        while(byte==elements[i].charAt(byteIndex, *strings)) {
+            ++i;
+        }
+    } while(--count>0);
+    return i;
+}
+
+int32_t
+BytesTrieBuilder::indexOfElementWithNextUnit(int32_t i, int32_t byteIndex, char16_t byte) const {
+    char b=(char)byte;
+    while(b==elements[i].charAt(byteIndex, *strings)) {
+        ++i;
+    }
+    return i;
+}
+
+BytesTrieBuilder::BTLinearMatchNode::BTLinearMatchNode(const char *bytes, int32_t len, Node *nextNode)
+        : LinearMatchNode(len, nextNode), s(bytes) {
+    hash=static_cast<int32_t>(
+        static_cast<uint32_t>(hash)*37u + static_cast<uint32_t>(ustr_hashCharsN(bytes, len)));
+}
+
+bool
+BytesTrieBuilder::BTLinearMatchNode::operator==(const Node &other) const {
+    if(this==&other) {
+        return true;
+    }
+    if(!LinearMatchNode::operator==(other)) {
+        return false;
+    }
+    const BTLinearMatchNode &o=static_cast<const BTLinearMatchNode &>(other);
+    return 0==uprv_memcmp(s, o.s, length);
+}
+
+void
+BytesTrieBuilder::BTLinearMatchNode::write(StringTrieBuilder &builder) {
+    BytesTrieBuilder &b=static_cast<BytesTrieBuilder &>(builder);
+    next->write(builder);
+    b.write(s, length);
+    offset=b.write(b.getMinLinearMatch()+length-1);
+}
+
+StringTrieBuilder::Node *
+BytesTrieBuilder::createLinearMatchNode(int32_t i, int32_t byteIndex, int32_t length,
+                                        Node *nextNode) const {
+    return new BTLinearMatchNode(
+            elements[i].getString(*strings).data()+byteIndex,
+            length,
+            nextNode);
+}
+
+UBool
+BytesTrieBuilder::ensureCapacity(int32_t length) {
+    if(bytes==nullptr) {
+        return false;  // previous memory allocation had failed
+    }
+    if(length>bytesCapacity) {
+        int32_t newCapacity=bytesCapacity;
+        do {
+            newCapacity*=2;
+        } while(newCapacity<=length);
+        char *newBytes=static_cast<char *>(uprv_malloc(newCapacity));
+        if(newBytes==nullptr) {
+            // unable to allocate memory
+            uprv_free(bytes);
+            bytes=nullptr;
+            bytesCapacity=0;
+            return false;
+        }
+        uprv_memcpy(newBytes+(newCapacity-bytesLength),
+                    bytes+(bytesCapacity-bytesLength), bytesLength);
+        uprv_free(bytes);
+        bytes=newBytes;
+        bytesCapacity=newCapacity;
+    }
+    return true;
+}
+
+int32_t
+BytesTrieBuilder::write(int32_t byte) {
+    int32_t newLength=bytesLength+1;
+    if(ensureCapacity(newLength)) {
+        bytesLength=newLength;
+        bytes[bytesCapacity-bytesLength]=(char)byte;
+    }
+    return bytesLength;
+}
+
+int32_t
+BytesTrieBuilder::write(const char *b, int32_t length) {
+    int32_t newLength=bytesLength+length;
+    if(ensureCapacity(newLength)) {
+        bytesLength=newLength;
+        uprv_memcpy(bytes+(bytesCapacity-bytesLength), b, length);
+    }
+    return bytesLength;
+}
+
+int32_t
+BytesTrieBuilder::writeElementUnits(int32_t i, int32_t byteIndex, int32_t length) {
+    return write(elements[i].getString(*strings).data()+byteIndex, length);
+}
+
+int32_t
+BytesTrieBuilder::writeValueAndFinal(int32_t i, UBool isFinal) {
+    if(0<=i && i<=BytesTrie::kMaxOneByteValue) {
+        return write(((BytesTrie::kMinOneByteValueLead+i)<<1)|isFinal);
+    }
+    char intBytes[5];
+    int32_t length=1;
+    if(i<0 || i>0xffffff) {
+        intBytes[0]=(char)BytesTrie::kFiveByteValueLead;
+        intBytes[1]=(char)((uint32_t)i>>24);
+        intBytes[2]=(char)((uint32_t)i>>16);
+        intBytes[3]=(char)((uint32_t)i>>8);
+        intBytes[4]=(char)i;
+        length=5;
+    // } else if(i<=BytesTrie::kMaxOneByteValue) {
+    //     intBytes[0]=(char)(BytesTrie::kMinOneByteValueLead+i);
+    } else {
+        if(i<=BytesTrie::kMaxTwoByteValue) {
+            intBytes[0]=(char)(BytesTrie::kMinTwoByteValueLead+(i>>8));
+        } else {
+            if(i<=BytesTrie::kMaxThreeByteValue) {
+                intBytes[0]=(char)(BytesTrie::kMinThreeByteValueLead+(i>>16));
+            } else {
+                intBytes[0]=(char)BytesTrie::kFourByteValueLead;
+                intBytes[1]=(char)(i>>16);
+                length=2;
+            }
+            intBytes[length++]=(char)(i>>8);
+        }
+        intBytes[length++]=(char)i;
+    }
+    intBytes[0]=(char)((intBytes[0]<<1)|isFinal);
+    return write(intBytes, length);
+}
+
+int32_t
+BytesTrieBuilder::writeValueAndType(UBool hasValue, int32_t value, int32_t node) {
+    int32_t offset=write(node);
+    if(hasValue) {
+        offset=writeValueAndFinal(value, false);
+    }
+    return offset;
+}
+
+int32_t
+BytesTrieBuilder::writeDeltaTo(int32_t jumpTarget) {
+    int32_t i=bytesLength-jumpTarget;
+    U_ASSERT(i>=0);
+    if(i<=BytesTrie::kMaxOneByteDelta) {
+        return write(i);
+    } else {
+        char intBytes[5];
+        return write(intBytes, internalEncodeDelta(i, intBytes));
+    }
+}
+
+int32_t
+BytesTrieBuilder::internalEncodeDelta(int32_t i, char intBytes[]) {
+    U_ASSERT(i>=0);
+    if(i<=BytesTrie::kMaxOneByteDelta) {
+        intBytes[0]=(char)i;
+        return 1;
+    }
+    int32_t length=1;
+    if(i<=BytesTrie::kMaxTwoByteDelta) {
+        intBytes[0]=(char)(BytesTrie::kMinTwoByteDeltaLead+(i>>8));
+    } else {
+        if(i<=BytesTrie::kMaxThreeByteDelta) {
+            intBytes[0]=(char)(BytesTrie::kMinThreeByteDeltaLead+(i>>16));
+        } else {
+            if(i<=0xffffff) {
+                intBytes[0]=(char)BytesTrie::kFourByteDeltaLead;
+            } else {
+                intBytes[0]=(char)BytesTrie::kFiveByteDeltaLead;
+                intBytes[1]=(char)(i>>24);
+                length=2;
+            }
+            intBytes[length++]=(char)(i>>16);
+        }
+        intBytes[length++]=(char)(i>>8);
+    }
+    intBytes[length++]=(char)i;
+    return length;
+}
+
+U_NAMESPACE_END