<<<<<<< HEAD
// © 2016 and later: Unicode, Inc. and others.
// License & terms of use: http://www.unicode.org/copyright.html
/*
*******************************************************************************
*
*   Copyright (C) 1999-2014 International Business Machines
*   Corporation and others.  All Rights Reserved.
*
*******************************************************************************
*   file name:  rbbidata.h
*   encoding:   UTF-8
*   tab size:   8 (not used)
*   indentation:4
*
*   RBBI data formats  Includes
*
*                          Structs that describes the format of the Binary RBBI data,
*                          as it is stored in ICU's data file.
*
*      RBBIDataWrapper  -  Instances of this class sit between the
*                          raw data structs and the RulesBasedBreakIterator objects
*                          that are created by applications.  The wrapper class
*                          provides reference counting for the underlying data,
*                          and direct pointers to data that would not otherwise
*                          be accessible without ugly pointer arithmetic.  The
*                          wrapper does not attempt to provide any higher level
*                          abstractions for the data itself.
*
*                          There will be only one instance of RBBIDataWrapper for any
*                          set of RBBI run time data being shared by instances
*                          (clones) of RulesBasedBreakIterator.
*/

#ifndef __RBBIDATA_H__
#define __RBBIDATA_H__

#include "unicode/utypes.h"
#include "unicode/udata.h"
#include "udataswp.h"

/**
 * Swap RBBI data. See udataswp.h.
 * @internal
 */
U_CAPI int32_t U_EXPORT2
ubrk_swap(const UDataSwapper *ds,
          const void *inData, int32_t length, void *outData,
          UErrorCode *pErrorCode);

#ifdef __cplusplus

#include "unicode/ucptrie.h"
#include "unicode/uobject.h"
#include "unicode/unistr.h"
#include "unicode/uversion.h"
#include "umutex.h"


U_NAMESPACE_BEGIN

// The current RBBI data format version.
static const uint8_t RBBI_DATA_FORMAT_VERSION[] = {6, 0, 0, 0};

/*
 *   The following structs map exactly onto the raw data from ICU common data file.
 */
struct RBBIDataHeader {
    uint32_t         fMagic;           /*  == 0xbla0                                               */
    UVersionInfo     fFormatVersion;   /* Data Format.  Same as the value in struct UDataInfo      */
                                       /*   if there is one associated with this data.             */
                                       /*     (version originates in rbbi, is copied to UDataInfo) */
    uint32_t         fLength;          /*  Total length in bytes of this RBBI Data,                */
                                       /*      including all sections, not just the header.        */
    uint32_t         fCatCount;        /*  Number of character categories.                         */

    /*                                                                        */
    /*  Offsets and sizes of each of the subsections within the RBBI data.    */
    /*  All offsets are bytes from the start of the RBBIDataHeader.           */
    /*  All sizes are in bytes.                                               */
    /*                                                                        */
    uint32_t         fFTable;         /*  forward state transition table. */
    uint32_t         fFTableLen;
    uint32_t         fRTable;         /*  Offset to the reverse state transition table. */
    uint32_t         fRTableLen;
    uint32_t         fTrie;           /*  Offset to Trie data for character categories */
    uint32_t         fTrieLen;
    uint32_t         fRuleSource;     /*  Offset to the source for for the break */
    uint32_t         fRuleSourceLen;  /*    rules.  Stored UChar *. */
    uint32_t         fStatusTable;    /* Offset to the table of rule status values */
    uint32_t         fStatusTableLen;

    uint32_t         fReserved[6];    /*  Reserved for expansion */

};



template <typename T>
struct RBBIStateTableRowT {
    T               fAccepting;    //  Non-zero if this row is for an accepting state.
                                   //  Value 0: not an accepting state.
                                   //        1: (ACCEPTING_UNCONDITIONAL) Unconditional Accepting state.
                                   //       >1: Look-ahead match has completed.
                                   //           Actual boundary position happened earlier.
                                   //           Value here == fLookAhead in earlier
                                   //           state, at actual boundary pos.
    T               fLookAhead;    //  Non-zero if this row is for a state that
                                   //    corresponds to a '/' in the rule source.
                                   //    Value is the same as the fAccepting
                                   //    value for the rule (which will appear
                                   //    in a different state.
    T               fTagsIdx;      //  Non-zero if this row covers a {tagged} position
                                   //    from a rule.  Value is the index in the
                                   //    StatusTable of the set of matching
                                   //    tags (rule status values)
    T               fNextState[1]; //  Next State, indexed by char category.
                                   //    Variable-length array declared with length 1
                                   //    to disable bounds checkers.
                                   //    Array Size is actually fData->fHeader->fCatCount
                                   //    CAUTION:  see RBBITableBuilder::getTableSize()
                                   //              before changing anything here.
};

typedef RBBIStateTableRowT<uint8_t> RBBIStateTableRow8;
typedef RBBIStateTableRowT<uint16_t> RBBIStateTableRow16;

constexpr uint16_t ACCEPTING_UNCONDITIONAL = 1;   // Value constant for RBBIStateTableRow::fAccepting

union RBBIStateTableRow {
  RBBIStateTableRow16 r16;
  RBBIStateTableRow8 r8;
};

struct RBBIStateTable {
    uint32_t         fNumStates;            // Number of states.
    uint32_t         fRowLen;               // Length of a state table row, in bytes.
    uint32_t         fDictCategoriesStart;  // Char category number of the first dictionary
                                            //   char class, or the the largest category number + 1
                                            //   if there are no dictionary categories.
    uint32_t         fLookAheadResultsSize; // Size of run-time array required for holding
                                            //   look-ahead results. Indexed by row.fLookAhead.
    uint32_t         fFlags;                // Option Flags for this state table.
    char             fTableData[1];         // First RBBIStateTableRow begins here.
                                            //   Variable-length array declared with length 1
                                            //   to disable bounds checkers.
                                            //   (making it char[] simplifies ugly address
                                            //   arithmetic for indexing variable length rows.)
};

constexpr uint32_t RBBI_LOOKAHEAD_HARD_BREAK = 1;
constexpr uint32_t RBBI_BOF_REQUIRED = 2;
constexpr uint32_t RBBI_8BITS_ROWS = 4;


/*                                        */
/*   The reference counting wrapper class */
/*                                        */
class RBBIDataWrapper : public UMemory {
public:
    enum EDontAdopt {
        kDontAdopt
    };
    RBBIDataWrapper(const RBBIDataHeader *data, UErrorCode &status);
    RBBIDataWrapper(const RBBIDataHeader *data, enum EDontAdopt dontAdopt, UErrorCode &status);
    RBBIDataWrapper(UDataMemory* udm, UErrorCode &status);
    ~RBBIDataWrapper();

    static UBool          isDataVersionAcceptable(const UVersionInfo version);

    void                  init0();
    void                  init(const RBBIDataHeader *data, UErrorCode &status);
    RBBIDataWrapper      *addReference();
    void                  removeReference();
    UBool                 operator ==(const RBBIDataWrapper &other) const;
    int32_t               hashCode();
    const UnicodeString  &getRuleSourceString() const;
    void                  printData();
    void                  printTable(const char *heading, const RBBIStateTable *table);

    /*                                     */
    /*   Pointers to items within the data */
    /*                                     */
    const RBBIDataHeader     *fHeader;
    const RBBIStateTable     *fForwardTable;
    const RBBIStateTable     *fReverseTable;
    const char               *fRuleSource;
    const int32_t            *fRuleStatusTable;

    /* number of int32_t values in the rule status table.   Used to sanity check indexing */
    int32_t             fStatusMaxIdx;

    UCPTrie             *fTrie;

private:
    u_atomic_int32_t    fRefCount;
    UDataMemory        *fUDataMem;
    UnicodeString       fRuleString;
    UBool               fDontFreeData;

    RBBIDataWrapper(const RBBIDataWrapper &other) = delete; /*  forbid copying of this class */
    RBBIDataWrapper &operator=(const RBBIDataWrapper &other) = delete; /*  forbid copying of this class */
};



U_NAMESPACE_END

U_CFUNC UBool rbbi_cleanup(void);

#endif /* C++ */

#endif
=======
// © 2016 and later: Unicode, Inc. and others.
// License & terms of use: http://www.unicode.org/copyright.html
/*
*******************************************************************************
*
*   Copyright (C) 1999-2014 International Business Machines
*   Corporation and others.  All Rights Reserved.
*
*******************************************************************************
*   file name:  rbbidata.h
*   encoding:   UTF-8
*   tab size:   8 (not used)
*   indentation:4
*
*   RBBI data formats  Includes
*
*                          Structs that describes the format of the Binary RBBI data,
*                          as it is stored in ICU's data file.
*
*      RBBIDataWrapper  -  Instances of this class sit between the
*                          raw data structs and the RulesBasedBreakIterator objects
*                          that are created by applications.  The wrapper class
*                          provides reference counting for the underlying data,
*                          and direct pointers to data that would not otherwise
*                          be accessible without ugly pointer arithmetic.  The
*                          wrapper does not attempt to provide any higher level
*                          abstractions for the data itself.
*
*                          There will be only one instance of RBBIDataWrapper for any
*                          set of RBBI run time data being shared by instances
*                          (clones) of RulesBasedBreakIterator.
*/

#ifndef __RBBIDATA_H__
#define __RBBIDATA_H__

#include "unicode/utypes.h"
#include "unicode/udata.h"
#include "udataswp.h"

/**
 * Swap RBBI data. See udataswp.h.
 * @internal
 */
U_CAPI int32_t U_EXPORT2
ubrk_swap(const UDataSwapper *ds,
          const void *inData, int32_t length, void *outData,
          UErrorCode *pErrorCode);

#ifdef __cplusplus

#include "unicode/ucptrie.h"
#include "unicode/uobject.h"
#include "unicode/unistr.h"
#include "unicode/uversion.h"
#include "umutex.h"


U_NAMESPACE_BEGIN

// The current RBBI data format version.
static const uint8_t RBBI_DATA_FORMAT_VERSION[] = {6, 0, 0, 0};

/*  
 *   The following structs map exactly onto the raw data from ICU common data file. 
 */
struct RBBIDataHeader {
    uint32_t         fMagic;           /*  == 0xbla0                                               */
    UVersionInfo     fFormatVersion;   /* Data Format.  Same as the value in struct UDataInfo      */
                                       /*   if there is one associated with this data.             */
                                       /*     (version originates in rbbi, is copied to UDataInfo) */
    uint32_t         fLength;          /*  Total length in bytes of this RBBI Data,                */
                                       /*      including all sections, not just the header.        */
    uint32_t         fCatCount;        /*  Number of character categories.                         */

    /*                                                                        */
    /*  Offsets and sizes of each of the subsections within the RBBI data.    */
    /*  All offsets are bytes from the start of the RBBIDataHeader.           */
    /*  All sizes are in bytes.                                               */
    /*                                                                        */
    uint32_t         fFTable;         /*  forward state transition table. */
    uint32_t         fFTableLen;
    uint32_t         fRTable;         /*  Offset to the reverse state transition table. */
    uint32_t         fRTableLen;
    uint32_t         fTrie;           /*  Offset to Trie data for character categories */
    uint32_t         fTrieLen;
    uint32_t         fRuleSource;     /*  Offset to the source for for the break */
    uint32_t         fRuleSourceLen;  /*    rules.  Stored char16_t *. */
    uint32_t         fStatusTable;    /* Offset to the table of rule status values */
    uint32_t         fStatusTableLen;

    uint32_t         fReserved[6];    /*  Reserved for expansion */

};



template <typename T>
struct RBBIStateTableRowT {
    T               fAccepting;    //  Non-zero if this row is for an accepting state.
                                   //  Value 0: not an accepting state.
                                   //        1: (ACCEPTING_UNCONDITIONAL) Unconditional Accepting state.
                                   //       >1: Look-ahead match has completed.
                                   //           Actual boundary position happened earlier.
                                   //           Value here == fLookAhead in earlier
                                   //           state, at actual boundary pos.
    T               fLookAhead;    //  Non-zero if this row is for a state that
                                   //    corresponds to a '/' in the rule source.
                                   //    Value is the same as the fAccepting
                                   //    value for the rule (which will appear
                                   //    in a different state.
    T               fTagsIdx;      //  Non-zero if this row covers a {tagged} position
                                   //    from a rule.  Value is the index in the
                                   //    StatusTable of the set of matching
                                   //    tags (rule status values)
    T               fNextState[1]; //  Next State, indexed by char category.
                                   //    Variable-length array declared with length 1
                                   //    to disable bounds checkers.
                                   //    Array Size is actually fData->fHeader->fCatCount
                                   //    CAUTION:  see RBBITableBuilder::getTableSize()
                                   //              before changing anything here.
};

typedef RBBIStateTableRowT<uint8_t> RBBIStateTableRow8;
typedef RBBIStateTableRowT<uint16_t> RBBIStateTableRow16;

constexpr uint16_t ACCEPTING_UNCONDITIONAL = 1;   // Value constant for RBBIStateTableRow::fAccepting

union RBBIStateTableRow {
  RBBIStateTableRow16 r16;
  RBBIStateTableRow8 r8;
};

struct RBBIStateTable {
    uint32_t         fNumStates;            // Number of states.
    uint32_t         fRowLen;               // Length of a state table row, in bytes.
    uint32_t         fDictCategoriesStart;  // Char category number of the first dictionary
                                            //   char class, or the the largest category number + 1
                                            //   if there are no dictionary categories.
    uint32_t         fLookAheadResultsSize; // Size of run-time array required for holding
                                            //   look-ahead results. Indexed by row.fLookAhead.
    uint32_t         fFlags;                // Option Flags for this state table.
    char             fTableData[1];         // First RBBIStateTableRow begins here.
                                            //   Variable-length array declared with length 1
                                            //   to disable bounds checkers.
                                            //   (making it char[] simplifies ugly address
                                            //   arithmetic for indexing variable length rows.)
};

constexpr uint32_t RBBI_LOOKAHEAD_HARD_BREAK = 1;
constexpr uint32_t RBBI_BOF_REQUIRED = 2;
constexpr uint32_t RBBI_8BITS_ROWS = 4;


/*                                        */
/*   The reference counting wrapper class */
/*                                        */
class RBBIDataWrapper : public UMemory {
public:
    enum EDontAdopt {
        kDontAdopt
    };
    RBBIDataWrapper(const RBBIDataHeader *data, UErrorCode &status);
    RBBIDataWrapper(const RBBIDataHeader *data, enum EDontAdopt dontAdopt, UErrorCode &status);
    RBBIDataWrapper(UDataMemory* udm, UErrorCode &status);
    ~RBBIDataWrapper();

    static UBool          isDataVersionAcceptable(const UVersionInfo version);

    void                  init0();
    void                  init(const RBBIDataHeader *data, UErrorCode &status);
    RBBIDataWrapper      *addReference();
    void                  removeReference();
    bool                  operator ==(const RBBIDataWrapper &other) const;
    int32_t               hashCode();
    const UnicodeString  &getRuleSourceString() const;
    void                  printData();
    void                  printTable(const char *heading, const RBBIStateTable *table);

    /*                                     */
    /*   Pointers to items within the data */
    /*                                     */
    const RBBIDataHeader     *fHeader;
    const RBBIStateTable     *fForwardTable;
    const RBBIStateTable     *fReverseTable;
    const char               *fRuleSource;
    const int32_t            *fRuleStatusTable; 

    /* number of int32_t values in the rule status table.   Used to sanity check indexing */
    int32_t             fStatusMaxIdx;

    UCPTrie             *fTrie;

private:
    u_atomic_int32_t    fRefCount;
    UDataMemory        *fUDataMem;
    UnicodeString       fRuleString;
    UBool               fDontFreeData;

    RBBIDataWrapper(const RBBIDataWrapper &other) = delete; /*  forbid copying of this class */
    RBBIDataWrapper &operator=(const RBBIDataWrapper &other) = delete; /*  forbid copying of this class */
};



U_NAMESPACE_END

U_CFUNC UBool rbbi_cleanup();

#endif /* C++ */

#endif
>>>>>>> a8a80be5
<|MERGE_RESOLUTION|>--- conflicted
+++ resolved
@@ -1,427 +1,212 @@
-<<<<<<< HEAD
-// © 2016 and later: Unicode, Inc. and others.
-// License & terms of use: http://www.unicode.org/copyright.html
-/*
-*******************************************************************************
-*
-*   Copyright (C) 1999-2014 International Business Machines
-*   Corporation and others.  All Rights Reserved.
-*
-*******************************************************************************
-*   file name:  rbbidata.h
-*   encoding:   UTF-8
-*   tab size:   8 (not used)
-*   indentation:4
-*
-*   RBBI data formats  Includes
-*
-*                          Structs that describes the format of the Binary RBBI data,
-*                          as it is stored in ICU's data file.
-*
-*      RBBIDataWrapper  -  Instances of this class sit between the
-*                          raw data structs and the RulesBasedBreakIterator objects
-*                          that are created by applications.  The wrapper class
-*                          provides reference counting for the underlying data,
-*                          and direct pointers to data that would not otherwise
-*                          be accessible without ugly pointer arithmetic.  The
-*                          wrapper does not attempt to provide any higher level
-*                          abstractions for the data itself.
-*
-*                          There will be only one instance of RBBIDataWrapper for any
-*                          set of RBBI run time data being shared by instances
-*                          (clones) of RulesBasedBreakIterator.
-*/
-
-#ifndef __RBBIDATA_H__
-#define __RBBIDATA_H__
-
-#include "unicode/utypes.h"
-#include "unicode/udata.h"
-#include "udataswp.h"
-
-/**
- * Swap RBBI data. See udataswp.h.
- * @internal
- */
-U_CAPI int32_t U_EXPORT2
-ubrk_swap(const UDataSwapper *ds,
-          const void *inData, int32_t length, void *outData,
-          UErrorCode *pErrorCode);
-
-#ifdef __cplusplus
-
-#include "unicode/ucptrie.h"
-#include "unicode/uobject.h"
-#include "unicode/unistr.h"
-#include "unicode/uversion.h"
-#include "umutex.h"
-
-
-U_NAMESPACE_BEGIN
-
-// The current RBBI data format version.
-static const uint8_t RBBI_DATA_FORMAT_VERSION[] = {6, 0, 0, 0};
-
-/*
- *   The following structs map exactly onto the raw data from ICU common data file.
- */
-struct RBBIDataHeader {
-    uint32_t         fMagic;           /*  == 0xbla0                                               */
-    UVersionInfo     fFormatVersion;   /* Data Format.  Same as the value in struct UDataInfo      */
-                                       /*   if there is one associated with this data.             */
-                                       /*     (version originates in rbbi, is copied to UDataInfo) */
-    uint32_t         fLength;          /*  Total length in bytes of this RBBI Data,                */
-                                       /*      including all sections, not just the header.        */
-    uint32_t         fCatCount;        /*  Number of character categories.                         */
-
-    /*                                                                        */
-    /*  Offsets and sizes of each of the subsections within the RBBI data.    */
-    /*  All offsets are bytes from the start of the RBBIDataHeader.           */
-    /*  All sizes are in bytes.                                               */
-    /*                                                                        */
-    uint32_t         fFTable;         /*  forward state transition table. */
-    uint32_t         fFTableLen;
-    uint32_t         fRTable;         /*  Offset to the reverse state transition table. */
-    uint32_t         fRTableLen;
-    uint32_t         fTrie;           /*  Offset to Trie data for character categories */
-    uint32_t         fTrieLen;
-    uint32_t         fRuleSource;     /*  Offset to the source for for the break */
-    uint32_t         fRuleSourceLen;  /*    rules.  Stored UChar *. */
-    uint32_t         fStatusTable;    /* Offset to the table of rule status values */
-    uint32_t         fStatusTableLen;
-
-    uint32_t         fReserved[6];    /*  Reserved for expansion */
-
-};
-
-
-
-template <typename T>
-struct RBBIStateTableRowT {
-    T               fAccepting;    //  Non-zero if this row is for an accepting state.
-                                   //  Value 0: not an accepting state.
-                                   //        1: (ACCEPTING_UNCONDITIONAL) Unconditional Accepting state.
-                                   //       >1: Look-ahead match has completed.
-                                   //           Actual boundary position happened earlier.
-                                   //           Value here == fLookAhead in earlier
-                                   //           state, at actual boundary pos.
-    T               fLookAhead;    //  Non-zero if this row is for a state that
-                                   //    corresponds to a '/' in the rule source.
-                                   //    Value is the same as the fAccepting
-                                   //    value for the rule (which will appear
-                                   //    in a different state.
-    T               fTagsIdx;      //  Non-zero if this row covers a {tagged} position
-                                   //    from a rule.  Value is the index in the
-                                   //    StatusTable of the set of matching
-                                   //    tags (rule status values)
-    T               fNextState[1]; //  Next State, indexed by char category.
-                                   //    Variable-length array declared with length 1
-                                   //    to disable bounds checkers.
-                                   //    Array Size is actually fData->fHeader->fCatCount
-                                   //    CAUTION:  see RBBITableBuilder::getTableSize()
-                                   //              before changing anything here.
-};
-
-typedef RBBIStateTableRowT<uint8_t> RBBIStateTableRow8;
-typedef RBBIStateTableRowT<uint16_t> RBBIStateTableRow16;
-
-constexpr uint16_t ACCEPTING_UNCONDITIONAL = 1;   // Value constant for RBBIStateTableRow::fAccepting
-
-union RBBIStateTableRow {
-  RBBIStateTableRow16 r16;
-  RBBIStateTableRow8 r8;
-};
-
-struct RBBIStateTable {
-    uint32_t         fNumStates;            // Number of states.
-    uint32_t         fRowLen;               // Length of a state table row, in bytes.
-    uint32_t         fDictCategoriesStart;  // Char category number of the first dictionary
-                                            //   char class, or the the largest category number + 1
-                                            //   if there are no dictionary categories.
-    uint32_t         fLookAheadResultsSize; // Size of run-time array required for holding
-                                            //   look-ahead results. Indexed by row.fLookAhead.
-    uint32_t         fFlags;                // Option Flags for this state table.
-    char             fTableData[1];         // First RBBIStateTableRow begins here.
-                                            //   Variable-length array declared with length 1
-                                            //   to disable bounds checkers.
-                                            //   (making it char[] simplifies ugly address
-                                            //   arithmetic for indexing variable length rows.)
-};
-
-constexpr uint32_t RBBI_LOOKAHEAD_HARD_BREAK = 1;
-constexpr uint32_t RBBI_BOF_REQUIRED = 2;
-constexpr uint32_t RBBI_8BITS_ROWS = 4;
-
-
-/*                                        */
-/*   The reference counting wrapper class */
-/*                                        */
-class RBBIDataWrapper : public UMemory {
-public:
-    enum EDontAdopt {
-        kDontAdopt
-    };
-    RBBIDataWrapper(const RBBIDataHeader *data, UErrorCode &status);
-    RBBIDataWrapper(const RBBIDataHeader *data, enum EDontAdopt dontAdopt, UErrorCode &status);
-    RBBIDataWrapper(UDataMemory* udm, UErrorCode &status);
-    ~RBBIDataWrapper();
-
-    static UBool          isDataVersionAcceptable(const UVersionInfo version);
-
-    void                  init0();
-    void                  init(const RBBIDataHeader *data, UErrorCode &status);
-    RBBIDataWrapper      *addReference();
-    void                  removeReference();
-    UBool                 operator ==(const RBBIDataWrapper &other) const;
-    int32_t               hashCode();
-    const UnicodeString  &getRuleSourceString() const;
-    void                  printData();
-    void                  printTable(const char *heading, const RBBIStateTable *table);
-
-    /*                                     */
-    /*   Pointers to items within the data */
-    /*                                     */
-    const RBBIDataHeader     *fHeader;
-    const RBBIStateTable     *fForwardTable;
-    const RBBIStateTable     *fReverseTable;
-    const char               *fRuleSource;
-    const int32_t            *fRuleStatusTable;
-
-    /* number of int32_t values in the rule status table.   Used to sanity check indexing */
-    int32_t             fStatusMaxIdx;
-
-    UCPTrie             *fTrie;
-
-private:
-    u_atomic_int32_t    fRefCount;
-    UDataMemory        *fUDataMem;
-    UnicodeString       fRuleString;
-    UBool               fDontFreeData;
-
-    RBBIDataWrapper(const RBBIDataWrapper &other) = delete; /*  forbid copying of this class */
-    RBBIDataWrapper &operator=(const RBBIDataWrapper &other) = delete; /*  forbid copying of this class */
-};
-
-
-
-U_NAMESPACE_END
-
-U_CFUNC UBool rbbi_cleanup(void);
-
-#endif /* C++ */
-
-#endif
-=======
-// © 2016 and later: Unicode, Inc. and others.
-// License & terms of use: http://www.unicode.org/copyright.html
-/*
-*******************************************************************************
-*
-*   Copyright (C) 1999-2014 International Business Machines
-*   Corporation and others.  All Rights Reserved.
-*
-*******************************************************************************
-*   file name:  rbbidata.h
-*   encoding:   UTF-8
-*   tab size:   8 (not used)
-*   indentation:4
-*
-*   RBBI data formats  Includes
-*
-*                          Structs that describes the format of the Binary RBBI data,
-*                          as it is stored in ICU's data file.
-*
-*      RBBIDataWrapper  -  Instances of this class sit between the
-*                          raw data structs and the RulesBasedBreakIterator objects
-*                          that are created by applications.  The wrapper class
-*                          provides reference counting for the underlying data,
-*                          and direct pointers to data that would not otherwise
-*                          be accessible without ugly pointer arithmetic.  The
-*                          wrapper does not attempt to provide any higher level
-*                          abstractions for the data itself.
-*
-*                          There will be only one instance of RBBIDataWrapper for any
-*                          set of RBBI run time data being shared by instances
-*                          (clones) of RulesBasedBreakIterator.
-*/
-
-#ifndef __RBBIDATA_H__
-#define __RBBIDATA_H__
-
-#include "unicode/utypes.h"
-#include "unicode/udata.h"
-#include "udataswp.h"
-
-/**
- * Swap RBBI data. See udataswp.h.
- * @internal
- */
-U_CAPI int32_t U_EXPORT2
-ubrk_swap(const UDataSwapper *ds,
-          const void *inData, int32_t length, void *outData,
-          UErrorCode *pErrorCode);
-
-#ifdef __cplusplus
-
-#include "unicode/ucptrie.h"
-#include "unicode/uobject.h"
-#include "unicode/unistr.h"
-#include "unicode/uversion.h"
-#include "umutex.h"
-
-
-U_NAMESPACE_BEGIN
-
-// The current RBBI data format version.
-static const uint8_t RBBI_DATA_FORMAT_VERSION[] = {6, 0, 0, 0};
-
-/*  
- *   The following structs map exactly onto the raw data from ICU common data file. 
- */
-struct RBBIDataHeader {
-    uint32_t         fMagic;           /*  == 0xbla0                                               */
-    UVersionInfo     fFormatVersion;   /* Data Format.  Same as the value in struct UDataInfo      */
-                                       /*   if there is one associated with this data.             */
-                                       /*     (version originates in rbbi, is copied to UDataInfo) */
-    uint32_t         fLength;          /*  Total length in bytes of this RBBI Data,                */
-                                       /*      including all sections, not just the header.        */
-    uint32_t         fCatCount;        /*  Number of character categories.                         */
-
-    /*                                                                        */
-    /*  Offsets and sizes of each of the subsections within the RBBI data.    */
-    /*  All offsets are bytes from the start of the RBBIDataHeader.           */
-    /*  All sizes are in bytes.                                               */
-    /*                                                                        */
-    uint32_t         fFTable;         /*  forward state transition table. */
-    uint32_t         fFTableLen;
-    uint32_t         fRTable;         /*  Offset to the reverse state transition table. */
-    uint32_t         fRTableLen;
-    uint32_t         fTrie;           /*  Offset to Trie data for character categories */
-    uint32_t         fTrieLen;
-    uint32_t         fRuleSource;     /*  Offset to the source for for the break */
-    uint32_t         fRuleSourceLen;  /*    rules.  Stored char16_t *. */
-    uint32_t         fStatusTable;    /* Offset to the table of rule status values */
-    uint32_t         fStatusTableLen;
-
-    uint32_t         fReserved[6];    /*  Reserved for expansion */
-
-};
-
-
-
-template <typename T>
-struct RBBIStateTableRowT {
-    T               fAccepting;    //  Non-zero if this row is for an accepting state.
-                                   //  Value 0: not an accepting state.
-                                   //        1: (ACCEPTING_UNCONDITIONAL) Unconditional Accepting state.
-                                   //       >1: Look-ahead match has completed.
-                                   //           Actual boundary position happened earlier.
-                                   //           Value here == fLookAhead in earlier
-                                   //           state, at actual boundary pos.
-    T               fLookAhead;    //  Non-zero if this row is for a state that
-                                   //    corresponds to a '/' in the rule source.
-                                   //    Value is the same as the fAccepting
-                                   //    value for the rule (which will appear
-                                   //    in a different state.
-    T               fTagsIdx;      //  Non-zero if this row covers a {tagged} position
-                                   //    from a rule.  Value is the index in the
-                                   //    StatusTable of the set of matching
-                                   //    tags (rule status values)
-    T               fNextState[1]; //  Next State, indexed by char category.
-                                   //    Variable-length array declared with length 1
-                                   //    to disable bounds checkers.
-                                   //    Array Size is actually fData->fHeader->fCatCount
-                                   //    CAUTION:  see RBBITableBuilder::getTableSize()
-                                   //              before changing anything here.
-};
-
-typedef RBBIStateTableRowT<uint8_t> RBBIStateTableRow8;
-typedef RBBIStateTableRowT<uint16_t> RBBIStateTableRow16;
-
-constexpr uint16_t ACCEPTING_UNCONDITIONAL = 1;   // Value constant for RBBIStateTableRow::fAccepting
-
-union RBBIStateTableRow {
-  RBBIStateTableRow16 r16;
-  RBBIStateTableRow8 r8;
-};
-
-struct RBBIStateTable {
-    uint32_t         fNumStates;            // Number of states.
-    uint32_t         fRowLen;               // Length of a state table row, in bytes.
-    uint32_t         fDictCategoriesStart;  // Char category number of the first dictionary
-                                            //   char class, or the the largest category number + 1
-                                            //   if there are no dictionary categories.
-    uint32_t         fLookAheadResultsSize; // Size of run-time array required for holding
-                                            //   look-ahead results. Indexed by row.fLookAhead.
-    uint32_t         fFlags;                // Option Flags for this state table.
-    char             fTableData[1];         // First RBBIStateTableRow begins here.
-                                            //   Variable-length array declared with length 1
-                                            //   to disable bounds checkers.
-                                            //   (making it char[] simplifies ugly address
-                                            //   arithmetic for indexing variable length rows.)
-};
-
-constexpr uint32_t RBBI_LOOKAHEAD_HARD_BREAK = 1;
-constexpr uint32_t RBBI_BOF_REQUIRED = 2;
-constexpr uint32_t RBBI_8BITS_ROWS = 4;
-
-
-/*                                        */
-/*   The reference counting wrapper class */
-/*                                        */
-class RBBIDataWrapper : public UMemory {
-public:
-    enum EDontAdopt {
-        kDontAdopt
-    };
-    RBBIDataWrapper(const RBBIDataHeader *data, UErrorCode &status);
-    RBBIDataWrapper(const RBBIDataHeader *data, enum EDontAdopt dontAdopt, UErrorCode &status);
-    RBBIDataWrapper(UDataMemory* udm, UErrorCode &status);
-    ~RBBIDataWrapper();
-
-    static UBool          isDataVersionAcceptable(const UVersionInfo version);
-
-    void                  init0();
-    void                  init(const RBBIDataHeader *data, UErrorCode &status);
-    RBBIDataWrapper      *addReference();
-    void                  removeReference();
-    bool                  operator ==(const RBBIDataWrapper &other) const;
-    int32_t               hashCode();
-    const UnicodeString  &getRuleSourceString() const;
-    void                  printData();
-    void                  printTable(const char *heading, const RBBIStateTable *table);
-
-    /*                                     */
-    /*   Pointers to items within the data */
-    /*                                     */
-    const RBBIDataHeader     *fHeader;
-    const RBBIStateTable     *fForwardTable;
-    const RBBIStateTable     *fReverseTable;
-    const char               *fRuleSource;
-    const int32_t            *fRuleStatusTable; 
-
-    /* number of int32_t values in the rule status table.   Used to sanity check indexing */
-    int32_t             fStatusMaxIdx;
-
-    UCPTrie             *fTrie;
-
-private:
-    u_atomic_int32_t    fRefCount;
-    UDataMemory        *fUDataMem;
-    UnicodeString       fRuleString;
-    UBool               fDontFreeData;
-
-    RBBIDataWrapper(const RBBIDataWrapper &other) = delete; /*  forbid copying of this class */
-    RBBIDataWrapper &operator=(const RBBIDataWrapper &other) = delete; /*  forbid copying of this class */
-};
-
-
-
-U_NAMESPACE_END
-
-U_CFUNC UBool rbbi_cleanup();
-
-#endif /* C++ */
-
-#endif
->>>>>>> a8a80be5
+// © 2016 and later: Unicode, Inc. and others.
+// License & terms of use: http://www.unicode.org/copyright.html
+/*
+*******************************************************************************
+*
+*   Copyright (C) 1999-2014 International Business Machines
+*   Corporation and others.  All Rights Reserved.
+*
+*******************************************************************************
+*   file name:  rbbidata.h
+*   encoding:   UTF-8
+*   tab size:   8 (not used)
+*   indentation:4
+*
+*   RBBI data formats  Includes
+*
+*                          Structs that describes the format of the Binary RBBI data,
+*                          as it is stored in ICU's data file.
+*
+*      RBBIDataWrapper  -  Instances of this class sit between the
+*                          raw data structs and the RulesBasedBreakIterator objects
+*                          that are created by applications.  The wrapper class
+*                          provides reference counting for the underlying data,
+*                          and direct pointers to data that would not otherwise
+*                          be accessible without ugly pointer arithmetic.  The
+*                          wrapper does not attempt to provide any higher level
+*                          abstractions for the data itself.
+*
+*                          There will be only one instance of RBBIDataWrapper for any
+*                          set of RBBI run time data being shared by instances
+*                          (clones) of RulesBasedBreakIterator.
+*/
+
+#ifndef __RBBIDATA_H__
+#define __RBBIDATA_H__
+
+#include "unicode/utypes.h"
+#include "unicode/udata.h"
+#include "udataswp.h"
+
+/**
+ * Swap RBBI data. See udataswp.h.
+ * @internal
+ */
+U_CAPI int32_t U_EXPORT2
+ubrk_swap(const UDataSwapper *ds,
+          const void *inData, int32_t length, void *outData,
+          UErrorCode *pErrorCode);
+
+#ifdef __cplusplus
+
+#include "unicode/ucptrie.h"
+#include "unicode/uobject.h"
+#include "unicode/unistr.h"
+#include "unicode/uversion.h"
+#include "umutex.h"
+
+
+U_NAMESPACE_BEGIN
+
+// The current RBBI data format version.
+static const uint8_t RBBI_DATA_FORMAT_VERSION[] = {6, 0, 0, 0};
+
+/*  
+ *   The following structs map exactly onto the raw data from ICU common data file. 
+ */
+struct RBBIDataHeader {
+    uint32_t         fMagic;           /*  == 0xbla0                                               */
+    UVersionInfo     fFormatVersion;   /* Data Format.  Same as the value in struct UDataInfo      */
+                                       /*   if there is one associated with this data.             */
+                                       /*     (version originates in rbbi, is copied to UDataInfo) */
+    uint32_t         fLength;          /*  Total length in bytes of this RBBI Data,                */
+                                       /*      including all sections, not just the header.        */
+    uint32_t         fCatCount;        /*  Number of character categories.                         */
+
+    /*                                                                        */
+    /*  Offsets and sizes of each of the subsections within the RBBI data.    */
+    /*  All offsets are bytes from the start of the RBBIDataHeader.           */
+    /*  All sizes are in bytes.                                               */
+    /*                                                                        */
+    uint32_t         fFTable;         /*  forward state transition table. */
+    uint32_t         fFTableLen;
+    uint32_t         fRTable;         /*  Offset to the reverse state transition table. */
+    uint32_t         fRTableLen;
+    uint32_t         fTrie;           /*  Offset to Trie data for character categories */
+    uint32_t         fTrieLen;
+    uint32_t         fRuleSource;     /*  Offset to the source for for the break */
+    uint32_t         fRuleSourceLen;  /*    rules.  Stored char16_t *. */
+    uint32_t         fStatusTable;    /* Offset to the table of rule status values */
+    uint32_t         fStatusTableLen;
+
+    uint32_t         fReserved[6];    /*  Reserved for expansion */
+
+};
+
+
+
+template <typename T>
+struct RBBIStateTableRowT {
+    T               fAccepting;    //  Non-zero if this row is for an accepting state.
+                                   //  Value 0: not an accepting state.
+                                   //        1: (ACCEPTING_UNCONDITIONAL) Unconditional Accepting state.
+                                   //       >1: Look-ahead match has completed.
+                                   //           Actual boundary position happened earlier.
+                                   //           Value here == fLookAhead in earlier
+                                   //           state, at actual boundary pos.
+    T               fLookAhead;    //  Non-zero if this row is for a state that
+                                   //    corresponds to a '/' in the rule source.
+                                   //    Value is the same as the fAccepting
+                                   //    value for the rule (which will appear
+                                   //    in a different state.
+    T               fTagsIdx;      //  Non-zero if this row covers a {tagged} position
+                                   //    from a rule.  Value is the index in the
+                                   //    StatusTable of the set of matching
+                                   //    tags (rule status values)
+    T               fNextState[1]; //  Next State, indexed by char category.
+                                   //    Variable-length array declared with length 1
+                                   //    to disable bounds checkers.
+                                   //    Array Size is actually fData->fHeader->fCatCount
+                                   //    CAUTION:  see RBBITableBuilder::getTableSize()
+                                   //              before changing anything here.
+};
+
+typedef RBBIStateTableRowT<uint8_t> RBBIStateTableRow8;
+typedef RBBIStateTableRowT<uint16_t> RBBIStateTableRow16;
+
+constexpr uint16_t ACCEPTING_UNCONDITIONAL = 1;   // Value constant for RBBIStateTableRow::fAccepting
+
+union RBBIStateTableRow {
+  RBBIStateTableRow16 r16;
+  RBBIStateTableRow8 r8;
+};
+
+struct RBBIStateTable {
+    uint32_t         fNumStates;            // Number of states.
+    uint32_t         fRowLen;               // Length of a state table row, in bytes.
+    uint32_t         fDictCategoriesStart;  // Char category number of the first dictionary
+                                            //   char class, or the the largest category number + 1
+                                            //   if there are no dictionary categories.
+    uint32_t         fLookAheadResultsSize; // Size of run-time array required for holding
+                                            //   look-ahead results. Indexed by row.fLookAhead.
+    uint32_t         fFlags;                // Option Flags for this state table.
+    char             fTableData[1];         // First RBBIStateTableRow begins here.
+                                            //   Variable-length array declared with length 1
+                                            //   to disable bounds checkers.
+                                            //   (making it char[] simplifies ugly address
+                                            //   arithmetic for indexing variable length rows.)
+};
+
+constexpr uint32_t RBBI_LOOKAHEAD_HARD_BREAK = 1;
+constexpr uint32_t RBBI_BOF_REQUIRED = 2;
+constexpr uint32_t RBBI_8BITS_ROWS = 4;
+
+
+/*                                        */
+/*   The reference counting wrapper class */
+/*                                        */
+class RBBIDataWrapper : public UMemory {
+public:
+    enum EDontAdopt {
+        kDontAdopt
+    };
+    RBBIDataWrapper(const RBBIDataHeader *data, UErrorCode &status);
+    RBBIDataWrapper(const RBBIDataHeader *data, enum EDontAdopt dontAdopt, UErrorCode &status);
+    RBBIDataWrapper(UDataMemory* udm, UErrorCode &status);
+    ~RBBIDataWrapper();
+
+    static UBool          isDataVersionAcceptable(const UVersionInfo version);
+
+    void                  init0();
+    void                  init(const RBBIDataHeader *data, UErrorCode &status);
+    RBBIDataWrapper      *addReference();
+    void                  removeReference();
+    bool                  operator ==(const RBBIDataWrapper &other) const;
+    int32_t               hashCode();
+    const UnicodeString  &getRuleSourceString() const;
+    void                  printData();
+    void                  printTable(const char *heading, const RBBIStateTable *table);
+
+    /*                                     */
+    /*   Pointers to items within the data */
+    /*                                     */
+    const RBBIDataHeader     *fHeader;
+    const RBBIStateTable     *fForwardTable;
+    const RBBIStateTable     *fReverseTable;
+    const char               *fRuleSource;
+    const int32_t            *fRuleStatusTable; 
+
+    /* number of int32_t values in the rule status table.   Used to sanity check indexing */
+    int32_t             fStatusMaxIdx;
+
+    UCPTrie             *fTrie;
+
+private:
+    u_atomic_int32_t    fRefCount;
+    UDataMemory        *fUDataMem;
+    UnicodeString       fRuleString;
+    UBool               fDontFreeData;
+
+    RBBIDataWrapper(const RBBIDataWrapper &other) = delete; /*  forbid copying of this class */
+    RBBIDataWrapper &operator=(const RBBIDataWrapper &other) = delete; /*  forbid copying of this class */
+};
+
+
+
+U_NAMESPACE_END
+
+U_CFUNC UBool rbbi_cleanup();
+
+#endif /* C++ */
+
+#endif