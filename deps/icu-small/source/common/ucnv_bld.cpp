<<<<<<< HEAD
// © 2016 and later: Unicode, Inc. and others.
// License & terms of use: http://www.unicode.org/copyright.html
/*
 ********************************************************************
 * COPYRIGHT:
 * Copyright (c) 1996-2016, International Business Machines Corporation and
 * others. All Rights Reserved.
 ********************************************************************
 *
 *  ucnv_bld.cpp:
 *
 *  Defines functions that are used in the creation/initialization/deletion
 *  of converters and related structures.
 *  uses uconv_io.h routines to access disk information
 *  is used by ucnv.h to implement public API create/delete/flushCache routines
 * Modification History:
 *
 *   Date        Name        Description
 *
 *   06/20/2000  helena      OS/400 port changes; mostly typecast.
 *   06/29/2000  helena      Major rewrite of the callback interface.
*/

#include "unicode/utypes.h"

#if !UCONFIG_NO_CONVERSION

#include "unicode/putil.h"
#include "unicode/udata.h"
#include "unicode/ucnv.h"
#include "unicode/uloc.h"
#include "mutex.h"
#include "putilimp.h"
#include "uassert.h"
#include "utracimp.h"
#include "ucnv_io.h"
#include "ucnv_bld.h"
#include "ucnvmbcs.h"
#include "ucnv_ext.h"
#include "ucnv_cnv.h"
#include "ucnv_imp.h"
#include "uhash.h"
#include "umutex.h"
#include "cstring.h"
#include "cmemory.h"
#include "ucln_cmn.h"
#include "ustr_cnv.h"


#if 0
#include <stdio.h>
extern void UCNV_DEBUG_LOG(char *what, char *who, void *p, int l);
#define UCNV_DEBUG_LOG(x,y,z) UCNV_DEBUG_LOG(x,y,z,__LINE__)
#else
# define UCNV_DEBUG_LOG(x,y,z)
#endif

static const UConverterSharedData * const
converterData[UCNV_NUMBER_OF_SUPPORTED_CONVERTER_TYPES]={
    NULL, NULL,

#if UCONFIG_NO_LEGACY_CONVERSION
    NULL,
#else
    &_MBCSData,
#endif

    &_Latin1Data,
    &_UTF8Data, &_UTF16BEData, &_UTF16LEData,
#if UCONFIG_ONLY_HTML_CONVERSION
    NULL, NULL,
#else
    &_UTF32BEData, &_UTF32LEData,
#endif
    NULL,

#if UCONFIG_NO_LEGACY_CONVERSION
    NULL,
#else
    &_ISO2022Data,
#endif

#if UCONFIG_NO_LEGACY_CONVERSION || UCONFIG_ONLY_HTML_CONVERSION
    NULL, NULL, NULL, NULL, NULL, NULL,
    NULL, NULL, NULL, NULL, NULL, NULL,
    NULL,
#else
    &_LMBCSData1,&_LMBCSData2, &_LMBCSData3, &_LMBCSData4, &_LMBCSData5, &_LMBCSData6,
    &_LMBCSData8,&_LMBCSData11,&_LMBCSData16,&_LMBCSData17,&_LMBCSData18,&_LMBCSData19,
    &_HZData,
#endif

#if UCONFIG_ONLY_HTML_CONVERSION
    NULL,
#else
    &_SCSUData,
#endif


#if UCONFIG_NO_LEGACY_CONVERSION || UCONFIG_ONLY_HTML_CONVERSION
    NULL,
#else
    &_ISCIIData,
#endif

    &_ASCIIData,
#if UCONFIG_ONLY_HTML_CONVERSION
    NULL, NULL, &_UTF16Data, NULL, NULL, NULL,
#else
    &_UTF7Data, &_Bocu1Data, &_UTF16Data, &_UTF32Data, &_CESU8Data, &_IMAPData,
#endif

#if UCONFIG_NO_LEGACY_CONVERSION || UCONFIG_ONLY_HTML_CONVERSION
    NULL,
#else
    &_CompoundTextData
#endif
};

/* Please keep this in binary sorted order for getAlgorithmicTypeFromName.
   Also the name should be in lower case and all spaces, dashes and underscores
   removed
*/
static struct {
  const char *name;
  const UConverterType type;
} const cnvNameType[] = {
#if !UCONFIG_ONLY_HTML_CONVERSION
  { "bocu1", UCNV_BOCU1 },
  { "cesu8", UCNV_CESU8 },
#endif
#if !UCONFIG_NO_LEGACY_CONVERSION && !UCONFIG_ONLY_HTML_CONVERSION
  { "hz",UCNV_HZ },
#endif
#if !UCONFIG_ONLY_HTML_CONVERSION
  { "imapmailboxname", UCNV_IMAP_MAILBOX },
#endif
#if !UCONFIG_NO_LEGACY_CONVERSION && !UCONFIG_ONLY_HTML_CONVERSION
  { "iscii", UCNV_ISCII },
#endif
#if !UCONFIG_NO_LEGACY_CONVERSION
  { "iso2022", UCNV_ISO_2022 },
#endif
  { "iso88591", UCNV_LATIN_1 },
#if !UCONFIG_NO_LEGACY_CONVERSION && !UCONFIG_ONLY_HTML_CONVERSION
  { "lmbcs1", UCNV_LMBCS_1 },
  { "lmbcs11",UCNV_LMBCS_11 },
  { "lmbcs16",UCNV_LMBCS_16 },
  { "lmbcs17",UCNV_LMBCS_17 },
  { "lmbcs18",UCNV_LMBCS_18 },
  { "lmbcs19",UCNV_LMBCS_19 },
  { "lmbcs2", UCNV_LMBCS_2 },
  { "lmbcs3", UCNV_LMBCS_3 },
  { "lmbcs4", UCNV_LMBCS_4 },
  { "lmbcs5", UCNV_LMBCS_5 },
  { "lmbcs6", UCNV_LMBCS_6 },
  { "lmbcs8", UCNV_LMBCS_8 },
#endif
#if !UCONFIG_ONLY_HTML_CONVERSION
  { "scsu", UCNV_SCSU },
#endif
  { "usascii", UCNV_US_ASCII },
  { "utf16", UCNV_UTF16 },
  { "utf16be", UCNV_UTF16_BigEndian },
  { "utf16le", UCNV_UTF16_LittleEndian },
#if U_IS_BIG_ENDIAN
  { "utf16oppositeendian", UCNV_UTF16_LittleEndian },
  { "utf16platformendian", UCNV_UTF16_BigEndian },
#else
  { "utf16oppositeendian", UCNV_UTF16_BigEndian},
  { "utf16platformendian", UCNV_UTF16_LittleEndian },
#endif
#if !UCONFIG_ONLY_HTML_CONVERSION
  { "utf32", UCNV_UTF32 },
  { "utf32be", UCNV_UTF32_BigEndian },
  { "utf32le", UCNV_UTF32_LittleEndian },
#if U_IS_BIG_ENDIAN
  { "utf32oppositeendian", UCNV_UTF32_LittleEndian },
  { "utf32platformendian", UCNV_UTF32_BigEndian },
#else
  { "utf32oppositeendian", UCNV_UTF32_BigEndian },
  { "utf32platformendian", UCNV_UTF32_LittleEndian },
#endif
#endif
#if !UCONFIG_ONLY_HTML_CONVERSION
  { "utf7", UCNV_UTF7 },
#endif
  { "utf8", UCNV_UTF8 },
#if !UCONFIG_ONLY_HTML_CONVERSION
  { "x11compoundtext", UCNV_COMPOUND_TEXT}
#endif
};


/*initializes some global variables */
static UHashtable *SHARED_DATA_HASHTABLE = NULL;
static icu::UMutex cnvCacheMutex;
/*  Note:  the global mutex is used for      */
/*         reference count updates.          */

static const char **gAvailableConverters = NULL;
static uint16_t gAvailableConverterCount = 0;
static icu::UInitOnce gAvailableConvertersInitOnce = U_INITONCE_INITIALIZER;

#if !U_CHARSET_IS_UTF8

/* This contains the resolved converter name. So no further alias lookup is needed again. */
static char gDefaultConverterNameBuffer[UCNV_MAX_CONVERTER_NAME_LENGTH + 1]; /* +1 for NULL */
static const char *gDefaultConverterName = NULL;

/*
If the default converter is an algorithmic converter, this is the cached value.
We don't cache a full UConverter and clone it because ucnv_clone doesn't have
less overhead than an algorithmic open. We don't cache non-algorithmic converters
because ucnv_flushCache must be able to unload the default converter and its table.
*/
static const UConverterSharedData *gDefaultAlgorithmicSharedData = NULL;

/* Does gDefaultConverterName have a converter option and require extra parsing? */
static UBool gDefaultConverterContainsOption;

#endif  /* !U_CHARSET_IS_UTF8 */

static const char DATA_TYPE[] = "cnv";

/* ucnv_flushAvailableConverterCache. This is only called from ucnv_cleanup().
 *                       If it is ever to be called from elsewhere, synchronization
 *                       will need to be considered.
 */
static void
ucnv_flushAvailableConverterCache() {
    gAvailableConverterCount = 0;
    if (gAvailableConverters) {
        uprv_free((char **)gAvailableConverters);
        gAvailableConverters = NULL;
    }
    gAvailableConvertersInitOnce.reset();
}

/* ucnv_cleanup - delete all storage held by the converter cache, except any  */
/*                in use by open converters.                                  */
/*                Not thread safe.                                            */
/*                Not supported API.                                          */
static UBool U_CALLCONV ucnv_cleanup(void) {
    ucnv_flushCache();
    if (SHARED_DATA_HASHTABLE != NULL && uhash_count(SHARED_DATA_HASHTABLE) == 0) {
        uhash_close(SHARED_DATA_HASHTABLE);
        SHARED_DATA_HASHTABLE = NULL;
    }

    /* Isn't called from flushCache because other threads may have preexisting references to the table. */
    ucnv_flushAvailableConverterCache();

#if !U_CHARSET_IS_UTF8
    gDefaultConverterName = NULL;
    gDefaultConverterNameBuffer[0] = 0;
    gDefaultConverterContainsOption = FALSE;
    gDefaultAlgorithmicSharedData = NULL;
#endif

    return (SHARED_DATA_HASHTABLE == NULL);
}

U_CAPI void U_EXPORT2
ucnv_enableCleanup(void) {
    ucln_common_registerCleanup(UCLN_COMMON_UCNV, ucnv_cleanup);
}

static UBool U_CALLCONV
isCnvAcceptable(void * /*context*/,
                const char * /*type*/, const char * /*name*/,
                const UDataInfo *pInfo) {
    return (UBool)(
        pInfo->size>=20 &&
        pInfo->isBigEndian==U_IS_BIG_ENDIAN &&
        pInfo->charsetFamily==U_CHARSET_FAMILY &&
        pInfo->sizeofUChar==U_SIZEOF_UCHAR &&
        pInfo->dataFormat[0]==0x63 &&   /* dataFormat="cnvt" */
        pInfo->dataFormat[1]==0x6e &&
        pInfo->dataFormat[2]==0x76 &&
        pInfo->dataFormat[3]==0x74 &&
        pInfo->formatVersion[0]==6);  /* Everything will be version 6 */
}

/**
 * Un flatten shared data from a UDATA..
 */
static UConverterSharedData*
ucnv_data_unFlattenClone(UConverterLoadArgs *pArgs, UDataMemory *pData, UErrorCode *status)
{
    /* UDataInfo info; -- necessary only if some converters have different formatVersion */
    const uint8_t *raw = (const uint8_t *)udata_getMemory(pData);
    const UConverterStaticData *source = (const UConverterStaticData *) raw;
    UConverterSharedData *data;
    UConverterType type = (UConverterType)source->conversionType;

    if(U_FAILURE(*status))
        return NULL;

    if( (uint16_t)type >= UCNV_NUMBER_OF_SUPPORTED_CONVERTER_TYPES ||
        converterData[type] == NULL ||
        !converterData[type]->isReferenceCounted ||
        converterData[type]->referenceCounter != 1 ||
        source->structSize != sizeof(UConverterStaticData))
    {
        *status = U_INVALID_TABLE_FORMAT;
        return NULL;
    }

    data = (UConverterSharedData *)uprv_malloc(sizeof(UConverterSharedData));
    if(data == NULL) {
        *status = U_MEMORY_ALLOCATION_ERROR;
        return NULL;
    }

    /* copy initial values from the static structure for this type */
    uprv_memcpy(data, converterData[type], sizeof(UConverterSharedData));

    data->staticData = source;

    data->sharedDataCached = FALSE;

    /* fill in fields from the loaded data */
    data->dataMemory = (void*)pData; /* for future use */

    if(data->impl->load != NULL) {
        data->impl->load(data, pArgs, raw + source->structSize, status);
        if(U_FAILURE(*status)) {
            uprv_free(data);
            return NULL;
        }
    }
    return data;
}

/*Takes an alias name gets an actual converter file name
 *goes to disk and opens it.
 *allocates the memory and returns a new UConverter object
 */
static UConverterSharedData *createConverterFromFile(UConverterLoadArgs *pArgs, UErrorCode * err)
{
    UDataMemory *data;
    UConverterSharedData *sharedData;

    UTRACE_ENTRY_OC(UTRACE_UCNV_LOAD);

    if (U_FAILURE (*err)) {
        UTRACE_EXIT_STATUS(*err);
        return NULL;
    }

    UTRACE_DATA2(UTRACE_OPEN_CLOSE, "load converter %s from package %s", pArgs->name, pArgs->pkg);

    data = udata_openChoice(pArgs->pkg, DATA_TYPE, pArgs->name, isCnvAcceptable, NULL, err);
    if(U_FAILURE(*err))
    {
        UTRACE_EXIT_STATUS(*err);
        return NULL;
    }

    sharedData = ucnv_data_unFlattenClone(pArgs, data, err);
    if(U_FAILURE(*err))
    {
        udata_close(data);
        UTRACE_EXIT_STATUS(*err);
        return NULL;
    }

    /*
     * TODO Store pkg in a field in the shared data so that delta-only converters
     * can load base converters from the same package.
     * If the pkg name is longer than the field, then either do not load the converter
     * in the first place, or just set the pkg field to "".
     */

    UTRACE_EXIT_PTR_STATUS(sharedData, *err);
    return sharedData;
}

/*returns a converter type from a string
 */
static const UConverterSharedData *
getAlgorithmicTypeFromName(const char *realName)
{
    uint32_t mid, start, limit;
    uint32_t lastMid;
    int result;
    char strippedName[UCNV_MAX_CONVERTER_NAME_LENGTH];

    /* Lower case and remove ignoreable characters. */
    ucnv_io_stripForCompare(strippedName, realName);

    /* do a binary search for the alias */
    start = 0;
    limit = UPRV_LENGTHOF(cnvNameType);
    mid = limit;
    lastMid = UINT32_MAX;

    for (;;) {
        mid = (uint32_t)((start + limit) / 2);
        if (lastMid == mid) {   /* Have we moved? */
            break;  /* We haven't moved, and it wasn't found. */
        }
        lastMid = mid;
        result = uprv_strcmp(strippedName, cnvNameType[mid].name);

        if (result < 0) {
            limit = mid;
        } else if (result > 0) {
            start = mid;
        } else {
            return converterData[cnvNameType[mid].type];
        }
    }

    return NULL;
}

/*
* Based on the number of known converters, this determines how many times larger
* the shared data hash table should be. When on small platforms, or just a couple
* of converters are used, this number should be 2. When memory is plentiful, or
* when ucnv_countAvailable is ever used with a lot of available converters,
* this should be 4.
* Larger numbers reduce the number of hash collisions, but use more memory.
*/
#define UCNV_CACHE_LOAD_FACTOR 2

/* Puts the shared data in the static hashtable SHARED_DATA_HASHTABLE */
/*   Will always be called with the cnvCacheMutex already being held   */
/*     by the calling function.                                       */
/* Stores the shared data in the SHARED_DATA_HASHTABLE
 * @param data The shared data
 */
static void
ucnv_shareConverterData(UConverterSharedData * data)
{
    UErrorCode err = U_ZERO_ERROR;
    /*Lazy evaluates the Hashtable itself */
    /*void *sanity = NULL;*/

    if (SHARED_DATA_HASHTABLE == NULL)
    {
        SHARED_DATA_HASHTABLE = uhash_openSize(uhash_hashChars, uhash_compareChars, NULL,
                            ucnv_io_countKnownConverters(&err)*UCNV_CACHE_LOAD_FACTOR,
                            &err);
        ucnv_enableCleanup();

        if (U_FAILURE(err))
            return;
    }

    /* ### check to see if the element is not already there! */

    /*
    sanity =   ucnv_getSharedConverterData (data->staticData->name);
    if(sanity != NULL)
    {
    UCNV_DEBUG_LOG("put:overwrite!",data->staticData->name,sanity);
    }
    UCNV_DEBUG_LOG("put:chk",data->staticData->name,sanity);
    */

    /* Mark it shared */
    data->sharedDataCached = TRUE;

    uhash_put(SHARED_DATA_HASHTABLE,
            (void*) data->staticData->name, /* Okay to cast away const as long as
            keyDeleter == NULL */
            data,
            &err);
    UCNV_DEBUG_LOG("put", data->staticData->name,data);

}

/*  Look up a converter name in the shared data cache.                    */
/*    cnvCacheMutex must be held by the caller to protect the hash table. */
/* gets the shared data from the SHARED_DATA_HASHTABLE (might return NULL if it isn't there)
 * @param name The name of the shared data
 * @return the shared data from the SHARED_DATA_HASHTABLE
 */
static UConverterSharedData *
ucnv_getSharedConverterData(const char *name)
{
    /*special case when no Table has yet been created we return NULL */
    if (SHARED_DATA_HASHTABLE == NULL)
    {
        return NULL;
    }
    else
    {
        UConverterSharedData *rc;

        rc = (UConverterSharedData*)uhash_get(SHARED_DATA_HASHTABLE, name);
        UCNV_DEBUG_LOG("get",name,rc);
        return rc;
    }
}

/*frees the string of memory blocks associates with a sharedConverter
 *if and only if the referenceCounter == 0
 */
/* Deletes (frees) the Shared data it's passed. first it checks the referenceCounter to
 * see if anyone is using it, if not it frees all the memory stemming from sharedConverterData and
 * returns TRUE,
 * otherwise returns FALSE
 * @param sharedConverterData The shared data
 * @return if not it frees all the memory stemming from sharedConverterData and
 * returns TRUE, otherwise returns FALSE
 */
static UBool
ucnv_deleteSharedConverterData(UConverterSharedData * deadSharedData)
{
    UTRACE_ENTRY_OC(UTRACE_UCNV_UNLOAD);
    UTRACE_DATA2(UTRACE_OPEN_CLOSE, "unload converter %s shared data %p", deadSharedData->staticData->name, deadSharedData);

    if (deadSharedData->referenceCounter > 0) {
        UTRACE_EXIT_VALUE((int32_t)FALSE);
        return FALSE;
    }

    if (deadSharedData->impl->unload != NULL) {
        deadSharedData->impl->unload(deadSharedData);
    }

    if(deadSharedData->dataMemory != NULL)
    {
        UDataMemory *data = (UDataMemory*)deadSharedData->dataMemory;
        udata_close(data);
    }

    uprv_free(deadSharedData);

    UTRACE_EXIT_VALUE((int32_t)TRUE);
    return TRUE;
}

/**
 * Load a non-algorithmic converter.
 * If pkg==NULL, then this function must be called inside umtx_lock(&cnvCacheMutex).
 */
UConverterSharedData *
ucnv_load(UConverterLoadArgs *pArgs, UErrorCode *err) {
    UConverterSharedData *mySharedConverterData;

    if(err == NULL || U_FAILURE(*err)) {
        return NULL;
    }

    if(pArgs->pkg != NULL && *pArgs->pkg != 0) {
        /* application-provided converters are not currently cached */
        return createConverterFromFile(pArgs, err);
    }

    mySharedConverterData = ucnv_getSharedConverterData(pArgs->name);
    if (mySharedConverterData == NULL)
    {
        /*Not cached, we need to stream it in from file */
        mySharedConverterData = createConverterFromFile(pArgs, err);
        if (U_FAILURE (*err) || (mySharedConverterData == NULL))
        {
            return NULL;
        }
        else if (!pArgs->onlyTestIsLoadable)
        {
            /* share it with other library clients */
            ucnv_shareConverterData(mySharedConverterData);
        }
    }
    else
    {
        /* The data for this converter was already in the cache.            */
        /* Update the reference counter on the shared data: one more client */
        mySharedConverterData->referenceCounter++;
    }

    return mySharedConverterData;
}

/**
 * Unload a non-algorithmic converter.
 * It must be sharedData->isReferenceCounted
 * and this function must be called inside umtx_lock(&cnvCacheMutex).
 */
U_CAPI void
ucnv_unload(UConverterSharedData *sharedData) {
    if(sharedData != NULL) {
        if (sharedData->referenceCounter > 0) {
            sharedData->referenceCounter--;
        }

        if((sharedData->referenceCounter <= 0)&&(sharedData->sharedDataCached == FALSE)) {
            ucnv_deleteSharedConverterData(sharedData);
        }
    }
}

U_CFUNC void
ucnv_unloadSharedDataIfReady(UConverterSharedData *sharedData)
{
    if(sharedData != NULL && sharedData->isReferenceCounted) {
        umtx_lock(&cnvCacheMutex);
        ucnv_unload(sharedData);
        umtx_unlock(&cnvCacheMutex);
    }
}

U_CFUNC void
ucnv_incrementRefCount(UConverterSharedData *sharedData)
{
    if(sharedData != NULL && sharedData->isReferenceCounted) {
        umtx_lock(&cnvCacheMutex);
        sharedData->referenceCounter++;
        umtx_unlock(&cnvCacheMutex);
    }
}

/*
 * *pPieces must be initialized.
 * The name without options will be copied to pPieces->cnvName.
 * The locale and options will be copied to pPieces only if present in inName,
 * otherwise the existing values in pPieces remain.
 * *pArgs will be set to the pPieces values.
 */
static void
parseConverterOptions(const char *inName,
                      UConverterNamePieces *pPieces,
                      UConverterLoadArgs *pArgs,
                      UErrorCode *err)
{
    char *cnvName = pPieces->cnvName;
    char c;
    int32_t len = 0;

    pArgs->name=inName;
    pArgs->locale=pPieces->locale;
    pArgs->options=pPieces->options;

    /* copy the converter name itself to cnvName */
    while((c=*inName)!=0 && c!=UCNV_OPTION_SEP_CHAR) {
        if (++len>=UCNV_MAX_CONVERTER_NAME_LENGTH) {
            *err = U_ILLEGAL_ARGUMENT_ERROR;    /* bad name */
            pPieces->cnvName[0]=0;
            return;
        }
        *cnvName++=c;
        inName++;
    }
    *cnvName=0;
    pArgs->name=pPieces->cnvName;

    /* parse options. No more name copying should occur. */
    while((c=*inName)!=0) {
        if(c==UCNV_OPTION_SEP_CHAR) {
            ++inName;
        }

        /* inName is behind an option separator */
        if(uprv_strncmp(inName, "locale=", 7)==0) {
            /* do not modify locale itself in case we have multiple locale options */
            char *dest=pPieces->locale;

            /* copy the locale option value */
            inName+=7;
            len=0;
            while((c=*inName)!=0 && c!=UCNV_OPTION_SEP_CHAR) {
                ++inName;

                if(++len>=ULOC_FULLNAME_CAPACITY) {
                    *err=U_ILLEGAL_ARGUMENT_ERROR;    /* bad name */
                    pPieces->locale[0]=0;
                    return;
                }

                *dest++=c;
            }
            *dest=0;
        } else if(uprv_strncmp(inName, "version=", 8)==0) {
            /* copy the version option value into bits 3..0 of pPieces->options */
            inName+=8;
            c=*inName;
            if(c==0) {
                pArgs->options=(pPieces->options&=~UCNV_OPTION_VERSION);
                return;
            } else if((uint8_t)(c-'0')<10) {
                pArgs->options=pPieces->options=(pPieces->options&~UCNV_OPTION_VERSION)|(uint32_t)(c-'0');
                ++inName;
            }
        } else if(uprv_strncmp(inName, "swaplfnl", 8)==0) {
            inName+=8;
            pArgs->options=(pPieces->options|=UCNV_OPTION_SWAP_LFNL);
        /* add processing for new options here with another } else if(uprv_strncmp(inName, "option-name=", XX)==0) { */
        } else {
            /* ignore any other options until we define some */
            while(((c = *inName++) != 0) && (c != UCNV_OPTION_SEP_CHAR)) {
            }
            if(c==0) {
                return;
            }
        }
    }
}

/*Logic determines if the converter is Algorithmic AND/OR cached
 *depending on that:
 * -we either go to get data from disk and cache it (Data=TRUE, Cached=False)
 * -Get it from a Hashtable (Data=X, Cached=TRUE)
 * -Call dataConverter initializer (Data=TRUE, Cached=TRUE)
 * -Call AlgorithmicConverter initializer (Data=FALSE, Cached=TRUE)
 */
U_CFUNC UConverterSharedData *
ucnv_loadSharedData(const char *converterName,
                    UConverterNamePieces *pPieces,
                    UConverterLoadArgs *pArgs,
                    UErrorCode * err) {
    UConverterNamePieces stackPieces;
    UConverterLoadArgs stackArgs;
    UConverterSharedData *mySharedConverterData = NULL;
    UErrorCode internalErrorCode = U_ZERO_ERROR;
    UBool mayContainOption = TRUE;
    UBool checkForAlgorithmic = TRUE;

    if (U_FAILURE (*err)) {
        return NULL;
    }

    if(pPieces == NULL) {
        if(pArgs != NULL) {
            /*
             * Bad: We may set pArgs pointers to stackPieces fields
             * which will be invalid after this function returns.
             */
            *err = U_INTERNAL_PROGRAM_ERROR;
            return NULL;
        }
        pPieces = &stackPieces;
    }
    if(pArgs == NULL) {
        uprv_memset(&stackArgs, 0, sizeof(stackArgs));
        stackArgs.size = (int32_t)sizeof(stackArgs);
        pArgs = &stackArgs;
    }

    pPieces->cnvName[0] = 0;
    pPieces->locale[0] = 0;
    pPieces->options = 0;

    pArgs->name = converterName;
    pArgs->locale = pPieces->locale;
    pArgs->options = pPieces->options;

    /* In case "name" is NULL we want to open the default converter. */
    if (converterName == NULL) {
#if U_CHARSET_IS_UTF8
        pArgs->name = "UTF-8";
        return (UConverterSharedData *)converterData[UCNV_UTF8];
#else
        /* Call ucnv_getDefaultName first to query the name from the OS. */
        pArgs->name = ucnv_getDefaultName();
        if (pArgs->name == NULL) {
            *err = U_MISSING_RESOURCE_ERROR;
            return NULL;
        }
        mySharedConverterData = (UConverterSharedData *)gDefaultAlgorithmicSharedData;
        checkForAlgorithmic = FALSE;
        mayContainOption = gDefaultConverterContainsOption;
        /* the default converter name is already canonical */
#endif
    }
    else if(UCNV_FAST_IS_UTF8(converterName)) {
        /* fastpath for UTF-8 */
        pArgs->name = "UTF-8";
        return (UConverterSharedData *)converterData[UCNV_UTF8];
    }
    else {
        /* separate the converter name from the options */
        parseConverterOptions(converterName, pPieces, pArgs, err);
        if (U_FAILURE(*err)) {
            /* Very bad name used. */
            return NULL;
        }

        /* get the canonical converter name */
        pArgs->name = ucnv_io_getConverterName(pArgs->name, &mayContainOption, &internalErrorCode);
        if (U_FAILURE(internalErrorCode) || pArgs->name == NULL) {
            /*
            * set the input name in case the converter was added
            * without updating the alias table, or when there is no alias table
            */
            pArgs->name = pPieces->cnvName;
        } else if (internalErrorCode == U_AMBIGUOUS_ALIAS_WARNING) {
            *err = U_AMBIGUOUS_ALIAS_WARNING;
        }
    }

    /* separate the converter name from the options */
    if(mayContainOption && pArgs->name != pPieces->cnvName) {
        parseConverterOptions(pArgs->name, pPieces, pArgs, err);
    }

    /* get the shared data for an algorithmic converter, if it is one */
    if (checkForAlgorithmic) {
        mySharedConverterData = (UConverterSharedData *)getAlgorithmicTypeFromName(pArgs->name);
    }
    if (mySharedConverterData == NULL)
    {
        /* it is a data-based converter, get its shared data.               */
        /* Hold the cnvCacheMutex through the whole process of checking the */
        /*   converter data cache, and adding new entries to the cache      */
        /*   to prevent other threads from modifying the cache during the   */
        /*   process.                                                       */
        pArgs->nestedLoads=1;
        pArgs->pkg=NULL;

        umtx_lock(&cnvCacheMutex);
        mySharedConverterData = ucnv_load(pArgs, err);
        umtx_unlock(&cnvCacheMutex);
        if (U_FAILURE (*err) || (mySharedConverterData == NULL))
        {
            return NULL;
        }
    }

    return mySharedConverterData;
}

U_CAPI UConverter *
ucnv_createConverter(UConverter *myUConverter, const char *converterName, UErrorCode * err)
{
    UConverterNamePieces stackPieces;
    UConverterLoadArgs stackArgs=UCNV_LOAD_ARGS_INITIALIZER;
    UConverterSharedData *mySharedConverterData;

    UTRACE_ENTRY_OC(UTRACE_UCNV_OPEN);

    if(U_SUCCESS(*err)) {
        UTRACE_DATA1(UTRACE_OPEN_CLOSE, "open converter %s", converterName);

        mySharedConverterData = ucnv_loadSharedData(converterName, &stackPieces, &stackArgs, err);

        myUConverter = ucnv_createConverterFromSharedData(
            myUConverter, mySharedConverterData,
            &stackArgs,
            err);

        if(U_SUCCESS(*err)) {
            UTRACE_EXIT_PTR_STATUS(myUConverter, *err);
            return myUConverter;
        }
    }

    /* exit with error */
    UTRACE_EXIT_STATUS(*err);
    return NULL;
}

U_CFUNC UBool
ucnv_canCreateConverter(const char *converterName, UErrorCode *err) {
    UConverter myUConverter;
    UConverterNamePieces stackPieces;
    UConverterLoadArgs stackArgs=UCNV_LOAD_ARGS_INITIALIZER;
    UConverterSharedData *mySharedConverterData;

    UTRACE_ENTRY_OC(UTRACE_UCNV_OPEN);

    if(U_SUCCESS(*err)) {
        UTRACE_DATA1(UTRACE_OPEN_CLOSE, "test if can open converter %s", converterName);

        stackArgs.onlyTestIsLoadable=TRUE;
        mySharedConverterData = ucnv_loadSharedData(converterName, &stackPieces, &stackArgs, err);
        ucnv_createConverterFromSharedData(
            &myUConverter, mySharedConverterData,
            &stackArgs,
            err);
        ucnv_unloadSharedDataIfReady(mySharedConverterData);
    }

    UTRACE_EXIT_STATUS(*err);
    return U_SUCCESS(*err);
}

UConverter *
ucnv_createAlgorithmicConverter(UConverter *myUConverter,
                                UConverterType type,
                                const char *locale, uint32_t options,
                                UErrorCode *err) {
    UConverter *cnv;
    const UConverterSharedData *sharedData;
    UConverterLoadArgs stackArgs=UCNV_LOAD_ARGS_INITIALIZER;

    UTRACE_ENTRY_OC(UTRACE_UCNV_OPEN_ALGORITHMIC);
    UTRACE_DATA1(UTRACE_OPEN_CLOSE, "open algorithmic converter type %d", (int32_t)type);

    if(type<0 || UCNV_NUMBER_OF_SUPPORTED_CONVERTER_TYPES<=type) {
        *err = U_ILLEGAL_ARGUMENT_ERROR;
        UTRACE_EXIT_STATUS(U_ILLEGAL_ARGUMENT_ERROR);
        return NULL;
    }

    sharedData = converterData[type];
    if(sharedData == NULL || sharedData->isReferenceCounted) {
        /* not a valid type, or not an algorithmic converter */
        *err = U_ILLEGAL_ARGUMENT_ERROR;
        UTRACE_EXIT_STATUS(U_ILLEGAL_ARGUMENT_ERROR);
        return NULL;
    }

    stackArgs.name = "";
    stackArgs.options = options;
    stackArgs.locale=locale;
    cnv = ucnv_createConverterFromSharedData(
            myUConverter, (UConverterSharedData *)sharedData,
            &stackArgs, err);

    UTRACE_EXIT_PTR_STATUS(cnv, *err);
    return cnv;
}

U_CFUNC UConverter*
ucnv_createConverterFromPackage(const char *packageName, const char *converterName, UErrorCode * err)
{
    UConverter *myUConverter;
    UConverterSharedData *mySharedConverterData;
    UConverterNamePieces stackPieces;
    UConverterLoadArgs stackArgs=UCNV_LOAD_ARGS_INITIALIZER;

    UTRACE_ENTRY_OC(UTRACE_UCNV_OPEN_PACKAGE);

    if(U_FAILURE(*err)) {
        UTRACE_EXIT_STATUS(*err);
        return NULL;
    }

    UTRACE_DATA2(UTRACE_OPEN_CLOSE, "open converter %s from package %s", converterName, packageName);

    /* first, get the options out of the converterName string */
    stackPieces.cnvName[0] = 0;
    stackPieces.locale[0] = 0;
    stackPieces.options = 0;
    parseConverterOptions(converterName, &stackPieces, &stackArgs, err);
    if (U_FAILURE(*err)) {
        /* Very bad name used. */
        UTRACE_EXIT_STATUS(*err);
        return NULL;
    }
    stackArgs.nestedLoads=1;
    stackArgs.pkg=packageName;

    /* open the data, unflatten the shared structure */
    mySharedConverterData = createConverterFromFile(&stackArgs, err);

    if (U_FAILURE(*err)) {
        UTRACE_EXIT_STATUS(*err);
        return NULL;
    }

    /* create the actual converter */
    myUConverter = ucnv_createConverterFromSharedData(NULL, mySharedConverterData, &stackArgs, err);

    if (U_FAILURE(*err)) {
        ucnv_close(myUConverter);
        UTRACE_EXIT_STATUS(*err);
        return NULL;
    }

    UTRACE_EXIT_PTR_STATUS(myUConverter, *err);
    return myUConverter;
}


U_CFUNC UConverter*
ucnv_createConverterFromSharedData(UConverter *myUConverter,
                                   UConverterSharedData *mySharedConverterData,
                                   UConverterLoadArgs *pArgs,
                                   UErrorCode *err)
{
    UBool isCopyLocal;

    if(U_FAILURE(*err)) {
        ucnv_unloadSharedDataIfReady(mySharedConverterData);
        return myUConverter;
    }
    if(myUConverter == NULL)
    {
        myUConverter = (UConverter *) uprv_malloc (sizeof (UConverter));
        if(myUConverter == NULL)
        {
            *err = U_MEMORY_ALLOCATION_ERROR;
            ucnv_unloadSharedDataIfReady(mySharedConverterData);
            return NULL;
        }
        isCopyLocal = FALSE;
    } else {
        isCopyLocal = TRUE;
    }

    /* initialize the converter */
    uprv_memset(myUConverter, 0, sizeof(UConverter));
    myUConverter->isCopyLocal = isCopyLocal;
    /*myUConverter->isExtraLocal = FALSE;*/ /* Set by the memset call */
    myUConverter->sharedData = mySharedConverterData;
    myUConverter->options = pArgs->options;
    if(!pArgs->onlyTestIsLoadable) {
        myUConverter->preFromUFirstCP = U_SENTINEL;
        myUConverter->fromCharErrorBehaviour = UCNV_TO_U_DEFAULT_CALLBACK;
        myUConverter->fromUCharErrorBehaviour = UCNV_FROM_U_DEFAULT_CALLBACK;
        myUConverter->toUnicodeStatus = mySharedConverterData->toUnicodeStatus;
        myUConverter->maxBytesPerUChar = mySharedConverterData->staticData->maxBytesPerChar;
        myUConverter->subChar1 = mySharedConverterData->staticData->subChar1;
        myUConverter->subCharLen = mySharedConverterData->staticData->subCharLen;
        myUConverter->subChars = (uint8_t *)myUConverter->subUChars;
        uprv_memcpy(myUConverter->subChars, mySharedConverterData->staticData->subChar, myUConverter->subCharLen);
        myUConverter->toUCallbackReason = UCNV_ILLEGAL; /* default reason to invoke (*fromCharErrorBehaviour) */
    }

    if(mySharedConverterData->impl->open != NULL) {
        mySharedConverterData->impl->open(myUConverter, pArgs, err);
        if(U_FAILURE(*err) && !pArgs->onlyTestIsLoadable) {
            /* don't ucnv_close() if onlyTestIsLoadable because not fully initialized */
            ucnv_close(myUConverter);
            return NULL;
        }
    }

    return myUConverter;
}

/*Frees all shared immutable objects that aren't referred to (reference count = 0)
 */
U_CAPI int32_t U_EXPORT2
ucnv_flushCache ()
{
    UConverterSharedData *mySharedData = NULL;
    int32_t pos;
    int32_t tableDeletedNum = 0;
    const UHashElement *e;
    /*UErrorCode status = U_ILLEGAL_ARGUMENT_ERROR;*/
    int32_t i, remaining;

    UTRACE_ENTRY_OC(UTRACE_UCNV_FLUSH_CACHE);

    /* Close the default converter without creating a new one so that everything will be flushed. */
    u_flushDefaultConverter();

    /*if shared data hasn't even been lazy evaluated yet
    * return 0
    */
    if (SHARED_DATA_HASHTABLE == NULL) {
        UTRACE_EXIT_VALUE((int32_t)0);
        return 0;
    }

    /*creates an enumeration to iterate through every element in the
    * table
    *
    * Synchronization:  holding cnvCacheMutex will prevent any other thread from
    *                   accessing or modifying the hash table during the iteration.
    *                   The reference count of an entry may be decremented by
    *                   ucnv_close while the iteration is in process, but this is
    *                   benign.  It can't be incremented (in ucnv_createConverter())
    *                   because the sequence of looking up in the cache + incrementing
    *                   is protected by cnvCacheMutex.
    */
    umtx_lock(&cnvCacheMutex);
    /*
     * double loop: A delta/extension-only converter has a pointer to its base table's
     * shared data; the first iteration of the outer loop may see the delta converter
     * before the base converter, and unloading the delta converter may get the base
     * converter's reference counter down to 0.
     */
    i = 0;
    do {
        remaining = 0;
        pos = UHASH_FIRST;
        while ((e = uhash_nextElement (SHARED_DATA_HASHTABLE, &pos)) != NULL)
        {
            mySharedData = (UConverterSharedData *) e->value.pointer;
            /*deletes only if reference counter == 0 */
            if (mySharedData->referenceCounter == 0)
            {
                tableDeletedNum++;

                UCNV_DEBUG_LOG("del",mySharedData->staticData->name,mySharedData);

                uhash_removeElement(SHARED_DATA_HASHTABLE, e);
                mySharedData->sharedDataCached = FALSE;
                ucnv_deleteSharedConverterData (mySharedData);
            } else {
                ++remaining;
            }
        }
    } while(++i == 1 && remaining > 0);
    umtx_unlock(&cnvCacheMutex);

    UTRACE_DATA1(UTRACE_INFO, "ucnv_flushCache() exits with %d converters remaining", remaining);

    UTRACE_EXIT_VALUE(tableDeletedNum);
    return tableDeletedNum;
}

/* available converters list --------------------------------------------------- */

static void U_CALLCONV initAvailableConvertersList(UErrorCode &errCode) {
    U_ASSERT(gAvailableConverterCount == 0);
    U_ASSERT(gAvailableConverters == NULL);

    ucnv_enableCleanup();
    UEnumeration *allConvEnum = ucnv_openAllNames(&errCode);
    int32_t allConverterCount = uenum_count(allConvEnum, &errCode);
    if (U_FAILURE(errCode)) {
        return;
    }

    /* We can't have more than "*converterTable" converters to open */
    gAvailableConverters = (const char **) uprv_malloc(allConverterCount * sizeof(char*));
    if (!gAvailableConverters) {
        errCode = U_MEMORY_ALLOCATION_ERROR;
        return;
    }

    /* Open the default converter to make sure that it has first dibs in the hash table. */
    UErrorCode localStatus = U_ZERO_ERROR;
    UConverter tempConverter;
    ucnv_close(ucnv_createConverter(&tempConverter, NULL, &localStatus));

    gAvailableConverterCount = 0;

    for (int32_t idx = 0; idx < allConverterCount; idx++) {
        localStatus = U_ZERO_ERROR;
        const char *converterName = uenum_next(allConvEnum, NULL, &localStatus);
        if (ucnv_canCreateConverter(converterName, &localStatus)) {
            gAvailableConverters[gAvailableConverterCount++] = converterName;
        }
    }

    uenum_close(allConvEnum);
}


static UBool haveAvailableConverterList(UErrorCode *pErrorCode) {
    umtx_initOnce(gAvailableConvertersInitOnce, &initAvailableConvertersList, *pErrorCode);
    return U_SUCCESS(*pErrorCode);
}

U_CFUNC uint16_t
ucnv_bld_countAvailableConverters(UErrorCode *pErrorCode) {
    if (haveAvailableConverterList(pErrorCode)) {
        return gAvailableConverterCount;
    }
    return 0;
}

U_CFUNC const char *
ucnv_bld_getAvailableConverter(uint16_t n, UErrorCode *pErrorCode) {
    if (haveAvailableConverterList(pErrorCode)) {
        if (n < gAvailableConverterCount) {
            return gAvailableConverters[n];
        }
        *pErrorCode = U_INDEX_OUTOFBOUNDS_ERROR;
    }
    return NULL;
}

/* default converter name --------------------------------------------------- */

#if !U_CHARSET_IS_UTF8
/*
Copy the canonical converter name.
ucnv_getDefaultName must be thread safe, which can call this function.

ucnv_setDefaultName calls this function and it doesn't have to be
thread safe because there is no reliable/safe way to reset the
converter in use in all threads. If you did reset the converter, you
would not be sure that retrieving a default converter for one string
would be the same type of default converter for a successive string.
Since the name is a returned via ucnv_getDefaultName without copying,
you shouldn't be modifying or deleting the string from a separate thread.
*/
static inline void
internalSetName(const char *name, UErrorCode *status) {
    UConverterNamePieces stackPieces;
    UConverterLoadArgs stackArgs=UCNV_LOAD_ARGS_INITIALIZER;
    int32_t length=(int32_t)(uprv_strlen(name));
    UBool containsOption = (UBool)(uprv_strchr(name, UCNV_OPTION_SEP_CHAR) != NULL);
    const UConverterSharedData *algorithmicSharedData;

    stackArgs.name = name;
    if(containsOption) {
        stackPieces.cnvName[0] = 0;
        stackPieces.locale[0] = 0;
        stackPieces.options = 0;
        parseConverterOptions(name, &stackPieces, &stackArgs, status);
        if(U_FAILURE(*status)) {
            return;
        }
    }
    algorithmicSharedData = getAlgorithmicTypeFromName(stackArgs.name);

    umtx_lock(&cnvCacheMutex);

    gDefaultAlgorithmicSharedData = algorithmicSharedData;
    gDefaultConverterContainsOption = containsOption;
    uprv_memcpy(gDefaultConverterNameBuffer, name, length);
    gDefaultConverterNameBuffer[length]=0;

    /* gDefaultConverterName MUST be the last global var set by this function.  */
    /*    It is the variable checked in ucnv_getDefaultName() to see if initialization is required. */
    //    But there is nothing here preventing that from being reordered, either by the compiler
    //             or hardware. I'm adding the mutex to ucnv_getDefaultName for now. UMTX_CHECK is not enough.
    //             -- Andy
    gDefaultConverterName = gDefaultConverterNameBuffer;

    ucnv_enableCleanup();

    umtx_unlock(&cnvCacheMutex);
}
#endif

/*
 * In order to be really thread-safe, the get function would have to take
 * a buffer parameter and copy the current string inside a mutex block.
 * This implementation only tries to be really thread-safe while
 * setting the name.
 * It assumes that setting a pointer is atomic.
 */

U_CAPI const char*  U_EXPORT2
ucnv_getDefaultName() {
#if U_CHARSET_IS_UTF8
    return "UTF-8";
#else
    /* local variable to be thread-safe */
    const char *name;

    /*
    Concurrent calls to ucnv_getDefaultName must be thread safe,
    but ucnv_setDefaultName is not thread safe.
    */
    {
        icu::Mutex lock(&cnvCacheMutex);
        name = gDefaultConverterName;
    }
    if(name==NULL) {
        UErrorCode errorCode = U_ZERO_ERROR;
        UConverter *cnv = NULL;

        name = uprv_getDefaultCodepage();

        /* if the name is there, test it out and get the canonical name with options */
        if(name != NULL) {
            cnv = ucnv_open(name, &errorCode);
            if(U_SUCCESS(errorCode) && cnv != NULL) {
                name = ucnv_getName(cnv, &errorCode);
            }
        }

        if(name == NULL || name[0] == 0
            || U_FAILURE(errorCode) || cnv == NULL
            || uprv_strlen(name)>=sizeof(gDefaultConverterNameBuffer))
        {
            /* Panic time, let's use a fallback. */
#if (U_CHARSET_FAMILY == U_ASCII_FAMILY)
            name = "US-ASCII";
            /* there is no 'algorithmic' converter for EBCDIC */
#elif U_PLATFORM == U_PF_OS390
            name = "ibm-1047_P100-1995" UCNV_SWAP_LFNL_OPTION_STRING;
#else
            name = "ibm-37_P100-1995";
#endif
        }

        internalSetName(name, &errorCode);

        /* The close may make the current name go away. */
        ucnv_close(cnv);
    }

    return name;
#endif
}

#if U_CHARSET_IS_UTF8
U_CAPI void U_EXPORT2 ucnv_setDefaultName(const char *) {}
#else
/*
This function is not thread safe, and it can't be thread safe.
See internalSetName or the API reference for details.
*/
U_CAPI void U_EXPORT2
ucnv_setDefaultName(const char *converterName) {
    if(converterName==NULL) {
        /* reset to the default codepage */
        gDefaultConverterName=NULL;
    } else {
        UErrorCode errorCode = U_ZERO_ERROR;
        UConverter *cnv = NULL;
        const char *name = NULL;

        /* if the name is there, test it out and get the canonical name with options */
        cnv = ucnv_open(converterName, &errorCode);
        if(U_SUCCESS(errorCode) && cnv != NULL) {
            name = ucnv_getName(cnv, &errorCode);
        }

        if(U_SUCCESS(errorCode) && name!=NULL) {
            internalSetName(name, &errorCode);
        }
        /* else this converter is bad to use. Don't change it to a bad value. */

        /* The close may make the current name go away. */
        ucnv_close(cnv);

        /* reset the converter cache */
        u_flushDefaultConverter();
    }
}
#endif

/* data swapping ------------------------------------------------------------ */

/* most of this might belong more properly into ucnvmbcs.c, but that is so large */

#if !UCONFIG_NO_LEGACY_CONVERSION

U_CAPI int32_t U_EXPORT2
ucnv_swap(const UDataSwapper *ds,
          const void *inData, int32_t length, void *outData,
          UErrorCode *pErrorCode) {
    const UDataInfo *pInfo;
    int32_t headerSize;

    const uint8_t *inBytes;
    uint8_t *outBytes;

    uint32_t offset, count, staticDataSize;
    int32_t size;

    const UConverterStaticData *inStaticData;
    UConverterStaticData *outStaticData;

    const _MBCSHeader *inMBCSHeader;
    _MBCSHeader *outMBCSHeader;
    _MBCSHeader mbcsHeader;
    uint32_t mbcsHeaderLength;
    UBool noFromU=FALSE;

    uint8_t outputType;

    int32_t maxFastUChar, mbcsIndexLength;

    const int32_t *inExtIndexes;
    int32_t extOffset;

    /* udata_swapDataHeader checks the arguments */
    headerSize=udata_swapDataHeader(ds, inData, length, outData, pErrorCode);
    if(pErrorCode==NULL || U_FAILURE(*pErrorCode)) {
        return 0;
    }

    /* check data format and format version */
    pInfo=(const UDataInfo *)((const char *)inData+4);
    if(!(
        pInfo->dataFormat[0]==0x63 &&   /* dataFormat="cnvt" */
        pInfo->dataFormat[1]==0x6e &&
        pInfo->dataFormat[2]==0x76 &&
        pInfo->dataFormat[3]==0x74 &&
        pInfo->formatVersion[0]==6 &&
        pInfo->formatVersion[1]>=2
    )) {
        udata_printError(ds, "ucnv_swap(): data format %02x.%02x.%02x.%02x (format version %02x.%02x) is not recognized as an ICU .cnv conversion table\n",
                         pInfo->dataFormat[0], pInfo->dataFormat[1],
                         pInfo->dataFormat[2], pInfo->dataFormat[3],
                         pInfo->formatVersion[0], pInfo->formatVersion[1]);
        *pErrorCode=U_UNSUPPORTED_ERROR;
        return 0;
    }

    inBytes=(const uint8_t *)inData+headerSize;
    outBytes=(uint8_t *)outData+headerSize;

    /* read the initial UConverterStaticData structure after the UDataInfo header */
    inStaticData=(const UConverterStaticData *)inBytes;
    outStaticData=(UConverterStaticData *)outBytes;

    if(length<0) {
        staticDataSize=ds->readUInt32(inStaticData->structSize);
    } else {
        length-=headerSize;
        if( length<(int32_t)sizeof(UConverterStaticData) ||
            (uint32_t)length<(staticDataSize=ds->readUInt32(inStaticData->structSize))
        ) {
            udata_printError(ds, "ucnv_swap(): too few bytes (%d after header) for an ICU .cnv conversion table\n",
                             length);
            *pErrorCode=U_INDEX_OUTOFBOUNDS_ERROR;
            return 0;
        }
    }

    if(length>=0) {
        /* swap the static data */
        if(inStaticData!=outStaticData) {
            uprv_memcpy(outStaticData, inStaticData, staticDataSize);
        }

        ds->swapArray32(ds, &inStaticData->structSize, 4,
                           &outStaticData->structSize, pErrorCode);
        ds->swapArray32(ds, &inStaticData->codepage, 4,
                           &outStaticData->codepage, pErrorCode);

        ds->swapInvChars(ds, inStaticData->name, (int32_t)uprv_strlen(inStaticData->name),
                            outStaticData->name, pErrorCode);
        if(U_FAILURE(*pErrorCode)) {
            udata_printError(ds, "ucnv_swap(): error swapping converter name\n");
            return 0;
        }
    }

    inBytes+=staticDataSize;
    outBytes+=staticDataSize;
    if(length>=0) {
        length-=(int32_t)staticDataSize;
    }

    /* check for supported conversionType values */
    if(inStaticData->conversionType==UCNV_MBCS) {
        /* swap MBCS data */
        inMBCSHeader=(const _MBCSHeader *)inBytes;
        outMBCSHeader=(_MBCSHeader *)outBytes;

        if(0<=length && length<(int32_t)sizeof(_MBCSHeader)) {
            udata_printError(ds, "ucnv_swap(): too few bytes (%d after headers) for an ICU MBCS .cnv conversion table\n",
                                length);
            *pErrorCode=U_INDEX_OUTOFBOUNDS_ERROR;
            return 0;
        }
        if(inMBCSHeader->version[0]==4 && inMBCSHeader->version[1]>=1) {
            mbcsHeaderLength=MBCS_HEADER_V4_LENGTH;
        } else if(inMBCSHeader->version[0]==5 && inMBCSHeader->version[1]>=3 &&
                  ((mbcsHeader.options=ds->readUInt32(inMBCSHeader->options))&
                   MBCS_OPT_UNKNOWN_INCOMPATIBLE_MASK)==0
        ) {
            mbcsHeaderLength=mbcsHeader.options&MBCS_OPT_LENGTH_MASK;
            noFromU=(UBool)((mbcsHeader.options&MBCS_OPT_NO_FROM_U)!=0);
        } else {
            udata_printError(ds, "ucnv_swap(): unsupported _MBCSHeader.version %d.%d\n",
                             inMBCSHeader->version[0], inMBCSHeader->version[1]);
            *pErrorCode=U_UNSUPPORTED_ERROR;
            return 0;
        }

        uprv_memcpy(mbcsHeader.version, inMBCSHeader->version, 4);
        mbcsHeader.countStates=         ds->readUInt32(inMBCSHeader->countStates);
        mbcsHeader.countToUFallbacks=   ds->readUInt32(inMBCSHeader->countToUFallbacks);
        mbcsHeader.offsetToUCodeUnits=  ds->readUInt32(inMBCSHeader->offsetToUCodeUnits);
        mbcsHeader.offsetFromUTable=    ds->readUInt32(inMBCSHeader->offsetFromUTable);
        mbcsHeader.offsetFromUBytes=    ds->readUInt32(inMBCSHeader->offsetFromUBytes);
        mbcsHeader.flags=               ds->readUInt32(inMBCSHeader->flags);
        mbcsHeader.fromUBytesLength=    ds->readUInt32(inMBCSHeader->fromUBytesLength);
        /* mbcsHeader.options have been read above */

        extOffset=(int32_t)(mbcsHeader.flags>>8);
        outputType=(uint8_t)mbcsHeader.flags;
        if(noFromU && outputType==MBCS_OUTPUT_1) {
            udata_printError(ds, "ucnv_swap(): unsupported combination of makeconv --small with SBCS\n");
            *pErrorCode=U_UNSUPPORTED_ERROR;
            return 0;
        }

        /* make sure that the output type is known */
        switch(outputType) {
        case MBCS_OUTPUT_1:
        case MBCS_OUTPUT_2:
        case MBCS_OUTPUT_3:
        case MBCS_OUTPUT_4:
        case MBCS_OUTPUT_3_EUC:
        case MBCS_OUTPUT_4_EUC:
        case MBCS_OUTPUT_2_SISO:
        case MBCS_OUTPUT_EXT_ONLY:
            /* OK */
            break;
        default:
            udata_printError(ds, "ucnv_swap(): unsupported MBCS output type 0x%x\n",
                             outputType);
            *pErrorCode=U_UNSUPPORTED_ERROR;
            return 0;
        }

        /* calculate the length of the MBCS data */

        /*
         * utf8Friendly MBCS files (mbcsHeader.version 4.3)
         * contain an additional mbcsIndex table:
         *   uint16_t[(maxFastUChar+1)>>6];
         * where maxFastUChar=((mbcsHeader.version[2]<<8)|0xff).
         */
        maxFastUChar=0;
        mbcsIndexLength=0;
        if( outputType!=MBCS_OUTPUT_EXT_ONLY && outputType!=MBCS_OUTPUT_1 &&
            mbcsHeader.version[1]>=3 && (maxFastUChar=mbcsHeader.version[2])!=0
        ) {
            maxFastUChar=(maxFastUChar<<8)|0xff;
            mbcsIndexLength=((maxFastUChar+1)>>6)*2;  /* number of bytes */
        }

        if(extOffset==0) {
            size=(int32_t)(mbcsHeader.offsetFromUBytes+mbcsIndexLength);
            if(!noFromU) {
                size+=(int32_t)mbcsHeader.fromUBytesLength;
            }

            /* avoid compiler warnings - not otherwise necessary, and the value does not matter */
            inExtIndexes=NULL;
        } else {
            /* there is extension data after the base data, see ucnv_ext.h */
            if(length>=0 && length<(extOffset+UCNV_EXT_INDEXES_MIN_LENGTH*4)) {
                udata_printError(ds, "ucnv_swap(): too few bytes (%d after headers) for an ICU MBCS .cnv conversion table with extension data\n",
                                 length);
                *pErrorCode=U_INDEX_OUTOFBOUNDS_ERROR;
                return 0;
            }

            inExtIndexes=(const int32_t *)(inBytes+extOffset);
            size=extOffset+udata_readInt32(ds, inExtIndexes[UCNV_EXT_SIZE]);
        }

        if(length>=0) {
            if(length<size) {
                udata_printError(ds, "ucnv_swap(): too few bytes (%d after headers) for an ICU MBCS .cnv conversion table\n",
                                 length);
                *pErrorCode=U_INDEX_OUTOFBOUNDS_ERROR;
                return 0;
            }

            /* copy the data for inaccessible bytes */
            if(inBytes!=outBytes) {
                uprv_memcpy(outBytes, inBytes, size);
            }

            /* swap the MBCSHeader, except for the version field */
            count=mbcsHeaderLength*4;
            ds->swapArray32(ds, &inMBCSHeader->countStates, count-4,
                               &outMBCSHeader->countStates, pErrorCode);

            if(outputType==MBCS_OUTPUT_EXT_ONLY) {
                /*
                 * extension-only file,
                 * contains a base name instead of normal base table data
                 */

                /* swap the base name, between the header and the extension data */
                const char *inBaseName=(const char *)inBytes+count;
                char *outBaseName=(char *)outBytes+count;
                ds->swapInvChars(ds, inBaseName, (int32_t)uprv_strlen(inBaseName),
                                    outBaseName, pErrorCode);
            } else {
                /* normal file with base table data */

                /* swap the state table, 1kB per state */
                offset=count;
                count=mbcsHeader.countStates*1024;
                ds->swapArray32(ds, inBytes+offset, (int32_t)count,
                                   outBytes+offset, pErrorCode);

                /* swap the toUFallbacks[] */
                offset+=count;
                count=mbcsHeader.countToUFallbacks*8;
                ds->swapArray32(ds, inBytes+offset, (int32_t)count,
                                   outBytes+offset, pErrorCode);

                /* swap the unicodeCodeUnits[] */
                offset=mbcsHeader.offsetToUCodeUnits;
                count=mbcsHeader.offsetFromUTable-offset;
                ds->swapArray16(ds, inBytes+offset, (int32_t)count,
                                   outBytes+offset, pErrorCode);

                /* offset to the stage 1 table, independent of the outputType */
                offset=mbcsHeader.offsetFromUTable;

                if(outputType==MBCS_OUTPUT_1) {
                    /* SBCS: swap the fromU tables, all 16 bits wide */
                    count=(mbcsHeader.offsetFromUBytes-offset)+mbcsHeader.fromUBytesLength;
                    ds->swapArray16(ds, inBytes+offset, (int32_t)count,
                                       outBytes+offset, pErrorCode);
                } else {
                    /* otherwise: swap the stage tables separately */

                    /* stage 1 table: uint16_t[0x440 or 0x40] */
                    if(inStaticData->unicodeMask&UCNV_HAS_SUPPLEMENTARY) {
                        count=0x440*2; /* for all of Unicode */
                    } else {
                        count=0x40*2; /* only BMP */
                    }
                    ds->swapArray16(ds, inBytes+offset, (int32_t)count,
                                       outBytes+offset, pErrorCode);

                    /* stage 2 table: uint32_t[] */
                    offset+=count;
                    count=mbcsHeader.offsetFromUBytes-offset;
                    ds->swapArray32(ds, inBytes+offset, (int32_t)count,
                                       outBytes+offset, pErrorCode);

                    /* stage 3/result bytes: sometimes uint16_t[] or uint32_t[] */
                    offset=mbcsHeader.offsetFromUBytes;
                    count= noFromU ? 0 : mbcsHeader.fromUBytesLength;
                    switch(outputType) {
                    case MBCS_OUTPUT_2:
                    case MBCS_OUTPUT_3_EUC:
                    case MBCS_OUTPUT_2_SISO:
                        ds->swapArray16(ds, inBytes+offset, (int32_t)count,
                                           outBytes+offset, pErrorCode);
                        break;
                    case MBCS_OUTPUT_4:
                        ds->swapArray32(ds, inBytes+offset, (int32_t)count,
                                           outBytes+offset, pErrorCode);
                        break;
                    default:
                        /* just uint8_t[], nothing to swap */
                        break;
                    }

                    if(mbcsIndexLength!=0) {
                        offset+=count;
                        count=mbcsIndexLength;
                        ds->swapArray16(ds, inBytes+offset, (int32_t)count,
                                           outBytes+offset, pErrorCode);
                    }
                }
            }

            if(extOffset!=0) {
                /* swap the extension data */
                inBytes+=extOffset;
                outBytes+=extOffset;

                /* swap toUTable[] */
                offset=udata_readInt32(ds, inExtIndexes[UCNV_EXT_TO_U_INDEX]);
                length=udata_readInt32(ds, inExtIndexes[UCNV_EXT_TO_U_LENGTH]);
                ds->swapArray32(ds, inBytes+offset, length*4, outBytes+offset, pErrorCode);

                /* swap toUUChars[] */
                offset=udata_readInt32(ds, inExtIndexes[UCNV_EXT_TO_U_UCHARS_INDEX]);
                length=udata_readInt32(ds, inExtIndexes[UCNV_EXT_TO_U_UCHARS_LENGTH]);
                ds->swapArray16(ds, inBytes+offset, length*2, outBytes+offset, pErrorCode);

                /* swap fromUTableUChars[] */
                offset=udata_readInt32(ds, inExtIndexes[UCNV_EXT_FROM_U_UCHARS_INDEX]);
                length=udata_readInt32(ds, inExtIndexes[UCNV_EXT_FROM_U_LENGTH]);
                ds->swapArray16(ds, inBytes+offset, length*2, outBytes+offset, pErrorCode);

                /* swap fromUTableValues[] */
                offset=udata_readInt32(ds, inExtIndexes[UCNV_EXT_FROM_U_VALUES_INDEX]);
                /* same length as for fromUTableUChars[] */
                ds->swapArray32(ds, inBytes+offset, length*4, outBytes+offset, pErrorCode);

                /* no need to swap fromUBytes[] */

                /* swap fromUStage12[] */
                offset=udata_readInt32(ds, inExtIndexes[UCNV_EXT_FROM_U_STAGE_12_INDEX]);
                length=udata_readInt32(ds, inExtIndexes[UCNV_EXT_FROM_U_STAGE_12_LENGTH]);
                ds->swapArray16(ds, inBytes+offset, length*2, outBytes+offset, pErrorCode);

                /* swap fromUStage3[] */
                offset=udata_readInt32(ds, inExtIndexes[UCNV_EXT_FROM_U_STAGE_3_INDEX]);
                length=udata_readInt32(ds, inExtIndexes[UCNV_EXT_FROM_U_STAGE_3_LENGTH]);
                ds->swapArray16(ds, inBytes+offset, length*2, outBytes+offset, pErrorCode);

                /* swap fromUStage3b[] */
                offset=udata_readInt32(ds, inExtIndexes[UCNV_EXT_FROM_U_STAGE_3B_INDEX]);
                length=udata_readInt32(ds, inExtIndexes[UCNV_EXT_FROM_U_STAGE_3B_LENGTH]);
                ds->swapArray32(ds, inBytes+offset, length*4, outBytes+offset, pErrorCode);

                /* swap indexes[] */
                length=udata_readInt32(ds, inExtIndexes[UCNV_EXT_INDEXES_LENGTH]);
                ds->swapArray32(ds, inBytes, length*4, outBytes, pErrorCode);
            }
        }
    } else {
        udata_printError(ds, "ucnv_swap(): unknown conversionType=%d!=UCNV_MBCS\n",
                         inStaticData->conversionType);
        *pErrorCode=U_UNSUPPORTED_ERROR;
        return 0;
    }

    return headerSize+(int32_t)staticDataSize+size;
}

#endif /* #if !UCONFIG_NO_LEGACY_CONVERSION */

#endif
=======
// © 2016 and later: Unicode, Inc. and others.
// License & terms of use: http://www.unicode.org/copyright.html
/*
 ********************************************************************
 * COPYRIGHT:
 * Copyright (c) 1996-2016, International Business Machines Corporation and
 * others. All Rights Reserved.
 ********************************************************************
 *
 *  ucnv_bld.cpp:
 *
 *  Defines functions that are used in the creation/initialization/deletion
 *  of converters and related structures.
 *  uses uconv_io.h routines to access disk information
 *  is used by ucnv.h to implement public API create/delete/flushCache routines
 * Modification History:
 *
 *   Date        Name        Description
 *
 *   06/20/2000  helena      OS/400 port changes; mostly typecast.
 *   06/29/2000  helena      Major rewrite of the callback interface.
*/

#include "unicode/utypes.h"

#if !UCONFIG_NO_CONVERSION

#include "unicode/putil.h"
#include "unicode/udata.h"
#include "unicode/ucnv.h"
#include "unicode/uloc.h"
#include "mutex.h"
#include "putilimp.h"
#include "uassert.h"
#include "utracimp.h"
#include "ucnv_io.h"
#include "ucnv_bld.h"
#include "ucnvmbcs.h"
#include "ucnv_ext.h"
#include "ucnv_cnv.h"
#include "ucnv_imp.h"
#include "uhash.h"
#include "umutex.h"
#include "cstring.h"
#include "cmemory.h"
#include "ucln_cmn.h"
#include "ustr_cnv.h"


#if 0
#include <stdio.h>
extern void UCNV_DEBUG_LOG(char *what, char *who, void *p, int l);
#define UCNV_DEBUG_LOG(x,y,z) UCNV_DEBUG_LOG(x,y,z,__LINE__)
#else
# define UCNV_DEBUG_LOG(x,y,z)
#endif

static const UConverterSharedData * const
converterData[UCNV_NUMBER_OF_SUPPORTED_CONVERTER_TYPES]={
    nullptr, nullptr,

#if UCONFIG_NO_LEGACY_CONVERSION
    nullptr,
#else
    &_MBCSData,
#endif

    &_Latin1Data,
    &_UTF8Data, &_UTF16BEData, &_UTF16LEData,
#if UCONFIG_ONLY_HTML_CONVERSION
    nullptr, nullptr,
#else
    &_UTF32BEData, &_UTF32LEData,
#endif
    nullptr,

#if UCONFIG_NO_LEGACY_CONVERSION
    nullptr,
#else
    &_ISO2022Data,
#endif

#if UCONFIG_NO_LEGACY_CONVERSION || UCONFIG_ONLY_HTML_CONVERSION
    nullptr, nullptr, nullptr, nullptr, nullptr, nullptr,
    nullptr, nullptr, nullptr, nullptr, nullptr, nullptr,
    nullptr,
#else
    &_LMBCSData1,&_LMBCSData2, &_LMBCSData3, &_LMBCSData4, &_LMBCSData5, &_LMBCSData6,
    &_LMBCSData8,&_LMBCSData11,&_LMBCSData16,&_LMBCSData17,&_LMBCSData18,&_LMBCSData19,
    &_HZData,
#endif

#if UCONFIG_ONLY_HTML_CONVERSION
    nullptr,
#else
    &_SCSUData,
#endif


#if UCONFIG_NO_LEGACY_CONVERSION || UCONFIG_ONLY_HTML_CONVERSION
    nullptr,
#else
    &_ISCIIData,
#endif

    &_ASCIIData,
#if UCONFIG_ONLY_HTML_CONVERSION
    nullptr, nullptr, &_UTF16Data, nullptr, nullptr, nullptr,
#else
    &_UTF7Data, &_Bocu1Data, &_UTF16Data, &_UTF32Data, &_CESU8Data, &_IMAPData,
#endif

#if UCONFIG_NO_LEGACY_CONVERSION || UCONFIG_ONLY_HTML_CONVERSION
    nullptr,
#else
    &_CompoundTextData
#endif
};

/* Please keep this in binary sorted order for getAlgorithmicTypeFromName.
   Also the name should be in lower case and all spaces, dashes and underscores
   removed
*/
static struct {
  const char *name;
  const UConverterType type;
} const cnvNameType[] = {
#if !UCONFIG_ONLY_HTML_CONVERSION
  { "bocu1", UCNV_BOCU1 },
  { "cesu8", UCNV_CESU8 },
#endif
#if !UCONFIG_NO_LEGACY_CONVERSION && !UCONFIG_ONLY_HTML_CONVERSION
  { "hz",UCNV_HZ },
#endif
#if !UCONFIG_ONLY_HTML_CONVERSION
  { "imapmailboxname", UCNV_IMAP_MAILBOX },
#endif
#if !UCONFIG_NO_LEGACY_CONVERSION && !UCONFIG_ONLY_HTML_CONVERSION
  { "iscii", UCNV_ISCII },
#endif
#if !UCONFIG_NO_LEGACY_CONVERSION
  { "iso2022", UCNV_ISO_2022 },
#endif
  { "iso88591", UCNV_LATIN_1 },
#if !UCONFIG_NO_LEGACY_CONVERSION && !UCONFIG_ONLY_HTML_CONVERSION
  { "lmbcs1", UCNV_LMBCS_1 },
  { "lmbcs11",UCNV_LMBCS_11 },
  { "lmbcs16",UCNV_LMBCS_16 },
  { "lmbcs17",UCNV_LMBCS_17 },
  { "lmbcs18",UCNV_LMBCS_18 },
  { "lmbcs19",UCNV_LMBCS_19 },
  { "lmbcs2", UCNV_LMBCS_2 },
  { "lmbcs3", UCNV_LMBCS_3 },
  { "lmbcs4", UCNV_LMBCS_4 },
  { "lmbcs5", UCNV_LMBCS_5 },
  { "lmbcs6", UCNV_LMBCS_6 },
  { "lmbcs8", UCNV_LMBCS_8 },
#endif
#if !UCONFIG_ONLY_HTML_CONVERSION
  { "scsu", UCNV_SCSU },
#endif
  { "usascii", UCNV_US_ASCII },
  { "utf16", UCNV_UTF16 },
  { "utf16be", UCNV_UTF16_BigEndian },
  { "utf16le", UCNV_UTF16_LittleEndian },
#if U_IS_BIG_ENDIAN
  { "utf16oppositeendian", UCNV_UTF16_LittleEndian },
  { "utf16platformendian", UCNV_UTF16_BigEndian },
#else
  { "utf16oppositeendian", UCNV_UTF16_BigEndian},
  { "utf16platformendian", UCNV_UTF16_LittleEndian },
#endif
#if !UCONFIG_ONLY_HTML_CONVERSION
  { "utf32", UCNV_UTF32 },
  { "utf32be", UCNV_UTF32_BigEndian },
  { "utf32le", UCNV_UTF32_LittleEndian },
#if U_IS_BIG_ENDIAN
  { "utf32oppositeendian", UCNV_UTF32_LittleEndian },
  { "utf32platformendian", UCNV_UTF32_BigEndian },
#else
  { "utf32oppositeendian", UCNV_UTF32_BigEndian },
  { "utf32platformendian", UCNV_UTF32_LittleEndian },
#endif
#endif
#if !UCONFIG_ONLY_HTML_CONVERSION
  { "utf7", UCNV_UTF7 },
#endif
  { "utf8", UCNV_UTF8 },
#if !UCONFIG_ONLY_HTML_CONVERSION
  { "x11compoundtext", UCNV_COMPOUND_TEXT}
#endif
};


/*initializes some global variables */
static UHashtable *SHARED_DATA_HASHTABLE = nullptr;
static icu::UMutex cnvCacheMutex;
/*  Note:  the global mutex is used for      */
/*         reference count updates.          */

static const char **gAvailableConverters = nullptr;
static uint16_t gAvailableConverterCount = 0;
static icu::UInitOnce gAvailableConvertersInitOnce {};

#if !U_CHARSET_IS_UTF8

/* This contains the resolved converter name. So no further alias lookup is needed again. */
static char gDefaultConverterNameBuffer[UCNV_MAX_CONVERTER_NAME_LENGTH + 1]; /* +1 for nullptr */
static const char *gDefaultConverterName = nullptr;

/*
If the default converter is an algorithmic converter, this is the cached value.
We don't cache a full UConverter and clone it because ucnv_clone doesn't have
less overhead than an algorithmic open. We don't cache non-algorithmic converters
because ucnv_flushCache must be able to unload the default converter and its table.
*/
static const UConverterSharedData *gDefaultAlgorithmicSharedData = nullptr;

/* Does gDefaultConverterName have a converter option and require extra parsing? */
static UBool gDefaultConverterContainsOption;

#endif  /* !U_CHARSET_IS_UTF8 */

static const char DATA_TYPE[] = "cnv";

/* ucnv_flushAvailableConverterCache. This is only called from ucnv_cleanup().
 *                       If it is ever to be called from elsewhere, synchronization
 *                       will need to be considered.
 */
static void
ucnv_flushAvailableConverterCache() {
    gAvailableConverterCount = 0;
    if (gAvailableConverters) {
        uprv_free((char **)gAvailableConverters);
        gAvailableConverters = nullptr;
    }
    gAvailableConvertersInitOnce.reset();
}

/* ucnv_cleanup - delete all storage held by the converter cache, except any  */
/*                in use by open converters.                                  */
/*                Not thread safe.                                            */
/*                Not supported API.                                          */
static UBool U_CALLCONV ucnv_cleanup() {
    ucnv_flushCache();
    if (SHARED_DATA_HASHTABLE != nullptr && uhash_count(SHARED_DATA_HASHTABLE) == 0) {
        uhash_close(SHARED_DATA_HASHTABLE);
        SHARED_DATA_HASHTABLE = nullptr;
    }

    /* Isn't called from flushCache because other threads may have preexisting references to the table. */
    ucnv_flushAvailableConverterCache();

#if !U_CHARSET_IS_UTF8
    gDefaultConverterName = nullptr;
    gDefaultConverterNameBuffer[0] = 0;
    gDefaultConverterContainsOption = false;
    gDefaultAlgorithmicSharedData = nullptr;
#endif

    return (SHARED_DATA_HASHTABLE == nullptr);
}

U_CAPI void U_EXPORT2
ucnv_enableCleanup() {
    ucln_common_registerCleanup(UCLN_COMMON_UCNV, ucnv_cleanup);
}

static UBool U_CALLCONV
isCnvAcceptable(void * /*context*/,
                const char * /*type*/, const char * /*name*/,
                const UDataInfo *pInfo) {
    return (UBool)(
        pInfo->size>=20 &&
        pInfo->isBigEndian==U_IS_BIG_ENDIAN &&
        pInfo->charsetFamily==U_CHARSET_FAMILY &&
        pInfo->sizeofUChar==U_SIZEOF_UCHAR &&
        pInfo->dataFormat[0]==0x63 &&   /* dataFormat="cnvt" */
        pInfo->dataFormat[1]==0x6e &&
        pInfo->dataFormat[2]==0x76 &&
        pInfo->dataFormat[3]==0x74 &&
        pInfo->formatVersion[0]==6);  /* Everything will be version 6 */
}

/**
 * Un flatten shared data from a UDATA..
 */
static UConverterSharedData*
ucnv_data_unFlattenClone(UConverterLoadArgs *pArgs, UDataMemory *pData, UErrorCode *status)
{
    /* UDataInfo info; -- necessary only if some converters have different formatVersion */
    const uint8_t *raw = (const uint8_t *)udata_getMemory(pData);
    const UConverterStaticData *source = (const UConverterStaticData *) raw;
    UConverterSharedData *data;
    UConverterType type = (UConverterType)source->conversionType;

    if(U_FAILURE(*status))
        return nullptr;

    if( (uint16_t)type >= UCNV_NUMBER_OF_SUPPORTED_CONVERTER_TYPES ||
        converterData[type] == nullptr ||
        !converterData[type]->isReferenceCounted ||
        converterData[type]->referenceCounter != 1 ||
        source->structSize != sizeof(UConverterStaticData))
    {
        *status = U_INVALID_TABLE_FORMAT;
        return nullptr;
    }

    data = (UConverterSharedData *)uprv_malloc(sizeof(UConverterSharedData));
    if(data == nullptr) {
        *status = U_MEMORY_ALLOCATION_ERROR;
        return nullptr;
    }

    /* copy initial values from the static structure for this type */
    uprv_memcpy(data, converterData[type], sizeof(UConverterSharedData));

    data->staticData = source;

    data->sharedDataCached = false;

    /* fill in fields from the loaded data */
    data->dataMemory = (void*)pData; /* for future use */

    if(data->impl->load != nullptr) {
        data->impl->load(data, pArgs, raw + source->structSize, status);
        if(U_FAILURE(*status)) {
            uprv_free(data);
            return nullptr;
        }
    }
    return data;
}

/*Takes an alias name gets an actual converter file name
 *goes to disk and opens it.
 *allocates the memory and returns a new UConverter object
 */
static UConverterSharedData *createConverterFromFile(UConverterLoadArgs *pArgs, UErrorCode * err)
{
    UDataMemory *data;
    UConverterSharedData *sharedData;

    UTRACE_ENTRY_OC(UTRACE_UCNV_LOAD);

    if (U_FAILURE (*err)) {
        UTRACE_EXIT_STATUS(*err);
        return nullptr;
    }

    UTRACE_DATA2(UTRACE_OPEN_CLOSE, "load converter %s from package %s", pArgs->name, pArgs->pkg);

    data = udata_openChoice(pArgs->pkg, DATA_TYPE, pArgs->name, isCnvAcceptable, nullptr, err);
    if(U_FAILURE(*err))
    {
        UTRACE_EXIT_STATUS(*err);
        return nullptr;
    }

    sharedData = ucnv_data_unFlattenClone(pArgs, data, err);
    if(U_FAILURE(*err))
    {
        udata_close(data);
        UTRACE_EXIT_STATUS(*err);
        return nullptr;
    }

    /*
     * TODO Store pkg in a field in the shared data so that delta-only converters
     * can load base converters from the same package.
     * If the pkg name is longer than the field, then either do not load the converter
     * in the first place, or just set the pkg field to "".
     */

    UTRACE_EXIT_PTR_STATUS(sharedData, *err);
    return sharedData;
}

/*returns a converter type from a string
 */
static const UConverterSharedData *
getAlgorithmicTypeFromName(const char *realName)
{
    uint32_t mid, start, limit;
    uint32_t lastMid;
    int result;
    char strippedName[UCNV_MAX_CONVERTER_NAME_LENGTH];

    /* Lower case and remove ignoreable characters. */
    ucnv_io_stripForCompare(strippedName, realName);

    /* do a binary search for the alias */
    start = 0;
    limit = UPRV_LENGTHOF(cnvNameType);
    mid = limit;
    lastMid = UINT32_MAX;

    for (;;) {
        mid = (uint32_t)((start + limit) / 2);
        if (lastMid == mid) {   /* Have we moved? */
            break;  /* We haven't moved, and it wasn't found. */
        }
        lastMid = mid;
        result = uprv_strcmp(strippedName, cnvNameType[mid].name);

        if (result < 0) {
            limit = mid;
        } else if (result > 0) {
            start = mid;
        } else {
            return converterData[cnvNameType[mid].type];
        }
    }

    return nullptr;
}

/*
* Based on the number of known converters, this determines how many times larger
* the shared data hash table should be. When on small platforms, or just a couple
* of converters are used, this number should be 2. When memory is plentiful, or
* when ucnv_countAvailable is ever used with a lot of available converters,
* this should be 4.
* Larger numbers reduce the number of hash collisions, but use more memory.
*/
#define UCNV_CACHE_LOAD_FACTOR 2

/* Puts the shared data in the static hashtable SHARED_DATA_HASHTABLE */
/*   Will always be called with the cnvCacheMutex already being held   */
/*     by the calling function.                                       */
/* Stores the shared data in the SHARED_DATA_HASHTABLE
 * @param data The shared data
 */
static void
ucnv_shareConverterData(UConverterSharedData * data)
{
    UErrorCode err = U_ZERO_ERROR;
    /*Lazy evaluates the Hashtable itself */
    /*void *sanity = nullptr;*/

    if (SHARED_DATA_HASHTABLE == nullptr)
    {
        SHARED_DATA_HASHTABLE = uhash_openSize(uhash_hashChars, uhash_compareChars, nullptr,
                            ucnv_io_countKnownConverters(&err)*UCNV_CACHE_LOAD_FACTOR,
                            &err);
        ucnv_enableCleanup();

        if (U_FAILURE(err))
            return;
    }

    /* ### check to see if the element is not already there! */

    /*
    sanity =   ucnv_getSharedConverterData (data->staticData->name);
    if(sanity != nullptr)
    {
    UCNV_DEBUG_LOG("put:overwrite!",data->staticData->name,sanity);
    }
    UCNV_DEBUG_LOG("put:chk",data->staticData->name,sanity);
    */

    /* Mark it shared */
    data->sharedDataCached = true;

    uhash_put(SHARED_DATA_HASHTABLE,
            (void*) data->staticData->name, /* Okay to cast away const as long as
            keyDeleter == nullptr */
            data,
            &err);
    UCNV_DEBUG_LOG("put", data->staticData->name,data);

}

/*  Look up a converter name in the shared data cache.                    */
/*    cnvCacheMutex must be held by the caller to protect the hash table. */
/* gets the shared data from the SHARED_DATA_HASHTABLE (might return nullptr if it isn't there)
 * @param name The name of the shared data
 * @return the shared data from the SHARED_DATA_HASHTABLE
 */
static UConverterSharedData *
ucnv_getSharedConverterData(const char *name)
{
    /*special case when no Table has yet been created we return nullptr */
    if (SHARED_DATA_HASHTABLE == nullptr)
    {
        return nullptr;
    }
    else
    {
        UConverterSharedData *rc;

        rc = (UConverterSharedData*)uhash_get(SHARED_DATA_HASHTABLE, name);
        UCNV_DEBUG_LOG("get",name,rc);
        return rc;
    }
}

/*frees the string of memory blocks associates with a sharedConverter
 *if and only if the referenceCounter == 0
 */
/* Deletes (frees) the Shared data it's passed. first it checks the referenceCounter to
 * see if anyone is using it, if not it frees all the memory stemming from sharedConverterData and
 * returns true,
 * otherwise returns false
 * @param sharedConverterData The shared data
 * @return if not it frees all the memory stemming from sharedConverterData and
 * returns true, otherwise returns false
 */
static UBool
ucnv_deleteSharedConverterData(UConverterSharedData * deadSharedData)
{
    UTRACE_ENTRY_OC(UTRACE_UCNV_UNLOAD);
    UTRACE_DATA2(UTRACE_OPEN_CLOSE, "unload converter %s shared data %p", deadSharedData->staticData->name, deadSharedData);

    if (deadSharedData->referenceCounter > 0) {
        UTRACE_EXIT_VALUE((int32_t)false);
        return false;
    }

    if (deadSharedData->impl->unload != nullptr) {
        deadSharedData->impl->unload(deadSharedData);
    }

    if(deadSharedData->dataMemory != nullptr)
    {
        UDataMemory *data = (UDataMemory*)deadSharedData->dataMemory;
        udata_close(data);
    }

    uprv_free(deadSharedData);

    UTRACE_EXIT_VALUE((int32_t)true);
    return true;
}

/**
 * Load a non-algorithmic converter.
 * If pkg==nullptr, then this function must be called inside umtx_lock(&cnvCacheMutex).
 */
UConverterSharedData *
ucnv_load(UConverterLoadArgs *pArgs, UErrorCode *err) {
    UConverterSharedData *mySharedConverterData;

    if(err == nullptr || U_FAILURE(*err)) {
        return nullptr;
    }

    if(pArgs->pkg != nullptr && *pArgs->pkg != 0) {
        /* application-provided converters are not currently cached */
        return createConverterFromFile(pArgs, err);
    }

    mySharedConverterData = ucnv_getSharedConverterData(pArgs->name);
    if (mySharedConverterData == nullptr)
    {
        /*Not cached, we need to stream it in from file */
        mySharedConverterData = createConverterFromFile(pArgs, err);
        if (U_FAILURE (*err) || (mySharedConverterData == nullptr))
        {
            return nullptr;
        }
        else if (!pArgs->onlyTestIsLoadable)
        {
            /* share it with other library clients */
            ucnv_shareConverterData(mySharedConverterData);
        }
    }
    else
    {
        /* The data for this converter was already in the cache.            */
        /* Update the reference counter on the shared data: one more client */
        mySharedConverterData->referenceCounter++;
    }

    return mySharedConverterData;
}

/**
 * Unload a non-algorithmic converter.
 * It must be sharedData->isReferenceCounted
 * and this function must be called inside umtx_lock(&cnvCacheMutex).
 */
U_CAPI void
ucnv_unload(UConverterSharedData *sharedData) {
    if(sharedData != nullptr) {
        if (sharedData->referenceCounter > 0) {
            sharedData->referenceCounter--;
        }

        if((sharedData->referenceCounter <= 0)&&(sharedData->sharedDataCached == false)) {
            ucnv_deleteSharedConverterData(sharedData);
        }
    }
}

U_CFUNC void
ucnv_unloadSharedDataIfReady(UConverterSharedData *sharedData)
{
    if(sharedData != nullptr && sharedData->isReferenceCounted) {
        umtx_lock(&cnvCacheMutex);
        ucnv_unload(sharedData);
        umtx_unlock(&cnvCacheMutex);
    }
}

U_CFUNC void
ucnv_incrementRefCount(UConverterSharedData *sharedData)
{
    if(sharedData != nullptr && sharedData->isReferenceCounted) {
        umtx_lock(&cnvCacheMutex);
        sharedData->referenceCounter++;
        umtx_unlock(&cnvCacheMutex);
    }
}

/*
 * *pPieces must be initialized.
 * The name without options will be copied to pPieces->cnvName.
 * The locale and options will be copied to pPieces only if present in inName,
 * otherwise the existing values in pPieces remain.
 * *pArgs will be set to the pPieces values.
 */
static void
parseConverterOptions(const char *inName,
                      UConverterNamePieces *pPieces,
                      UConverterLoadArgs *pArgs,
                      UErrorCode *err)
{
    char *cnvName = pPieces->cnvName;
    char c;
    int32_t len = 0;

    pArgs->name=inName;
    pArgs->locale=pPieces->locale;
    pArgs->options=pPieces->options;

    /* copy the converter name itself to cnvName */
    while((c=*inName)!=0 && c!=UCNV_OPTION_SEP_CHAR) {
        if (++len>=UCNV_MAX_CONVERTER_NAME_LENGTH) {
            *err = U_ILLEGAL_ARGUMENT_ERROR;    /* bad name */
            pPieces->cnvName[0]=0;
            return;
        }
        *cnvName++=c;
        inName++;
    }
    *cnvName=0;
    pArgs->name=pPieces->cnvName;

    /* parse options. No more name copying should occur. */
    while((c=*inName)!=0) {
        if(c==UCNV_OPTION_SEP_CHAR) {
            ++inName;
        }

        /* inName is behind an option separator */
        if(uprv_strncmp(inName, "locale=", 7)==0) {
            /* do not modify locale itself in case we have multiple locale options */
            char *dest=pPieces->locale;

            /* copy the locale option value */
            inName+=7;
            len=0;
            while((c=*inName)!=0 && c!=UCNV_OPTION_SEP_CHAR) {
                ++inName;

                if(++len>=ULOC_FULLNAME_CAPACITY) {
                    *err=U_ILLEGAL_ARGUMENT_ERROR;    /* bad name */
                    pPieces->locale[0]=0;
                    return;
                }

                *dest++=c;
            }
            *dest=0;
        } else if(uprv_strncmp(inName, "version=", 8)==0) {
            /* copy the version option value into bits 3..0 of pPieces->options */
            inName+=8;
            c=*inName;
            if(c==0) {
                pArgs->options=(pPieces->options&=~UCNV_OPTION_VERSION);
                return;
            } else if((uint8_t)(c-'0')<10) {
                pArgs->options=pPieces->options=(pPieces->options&~UCNV_OPTION_VERSION)|(uint32_t)(c-'0');
                ++inName;
            }
        } else if(uprv_strncmp(inName, "swaplfnl", 8)==0) {
            inName+=8;
            pArgs->options=(pPieces->options|=UCNV_OPTION_SWAP_LFNL);
        /* add processing for new options here with another } else if(uprv_strncmp(inName, "option-name=", XX)==0) { */
        } else {
            /* ignore any other options until we define some */
            while(((c = *inName++) != 0) && (c != UCNV_OPTION_SEP_CHAR)) {
            }
            if(c==0) {
                return;
            }
        }
    }
}

/*Logic determines if the converter is Algorithmic AND/OR cached
 *depending on that:
 * -we either go to get data from disk and cache it (Data=true, Cached=false)
 * -Get it from a Hashtable (Data=X, Cached=true)
 * -Call dataConverter initializer (Data=true, Cached=true)
 * -Call AlgorithmicConverter initializer (Data=false, Cached=true)
 */
U_CFUNC UConverterSharedData *
ucnv_loadSharedData(const char *converterName,
                    UConverterNamePieces *pPieces,
                    UConverterLoadArgs *pArgs,
                    UErrorCode * err) {
    UConverterNamePieces stackPieces;
    UConverterLoadArgs stackArgs;
    UConverterSharedData *mySharedConverterData = nullptr;
    UErrorCode internalErrorCode = U_ZERO_ERROR;
    UBool mayContainOption = true;
    UBool checkForAlgorithmic = true;

    if (U_FAILURE (*err)) {
        return nullptr;
    }

    if(pPieces == nullptr) {
        if(pArgs != nullptr) {
            /*
             * Bad: We may set pArgs pointers to stackPieces fields
             * which will be invalid after this function returns.
             */
            *err = U_INTERNAL_PROGRAM_ERROR;
            return nullptr;
        }
        pPieces = &stackPieces;
    }
    if(pArgs == nullptr) {
        uprv_memset(&stackArgs, 0, sizeof(stackArgs));
        stackArgs.size = (int32_t)sizeof(stackArgs);
        pArgs = &stackArgs;
    }

    pPieces->cnvName[0] = 0;
    pPieces->locale[0] = 0;
    pPieces->options = 0;

    pArgs->name = converterName;
    pArgs->locale = pPieces->locale;
    pArgs->options = pPieces->options;

    /* In case "name" is nullptr we want to open the default converter. */
    if (converterName == nullptr) {
#if U_CHARSET_IS_UTF8
        pArgs->name = "UTF-8";
        return (UConverterSharedData *)converterData[UCNV_UTF8];
#else
        /* Call ucnv_getDefaultName first to query the name from the OS. */
        pArgs->name = ucnv_getDefaultName();
        if (pArgs->name == nullptr) {
            *err = U_MISSING_RESOURCE_ERROR;
            return nullptr;
        }
        mySharedConverterData = (UConverterSharedData *)gDefaultAlgorithmicSharedData;
        checkForAlgorithmic = false;
        mayContainOption = gDefaultConverterContainsOption;
        /* the default converter name is already canonical */
#endif
    }
    else if(UCNV_FAST_IS_UTF8(converterName)) {
        /* fastpath for UTF-8 */
        pArgs->name = "UTF-8";
        return (UConverterSharedData *)converterData[UCNV_UTF8];
    }
    else {
        /* separate the converter name from the options */
        parseConverterOptions(converterName, pPieces, pArgs, err);
        if (U_FAILURE(*err)) {
            /* Very bad name used. */
            return nullptr;
        }

        /* get the canonical converter name */
        pArgs->name = ucnv_io_getConverterName(pArgs->name, &mayContainOption, &internalErrorCode);
        if (U_FAILURE(internalErrorCode) || pArgs->name == nullptr) {
            /*
            * set the input name in case the converter was added
            * without updating the alias table, or when there is no alias table
            */
            pArgs->name = pPieces->cnvName;
        } else if (internalErrorCode == U_AMBIGUOUS_ALIAS_WARNING) {
            *err = U_AMBIGUOUS_ALIAS_WARNING;
        }
    }

    /* separate the converter name from the options */
    if(mayContainOption && pArgs->name != pPieces->cnvName) {
        parseConverterOptions(pArgs->name, pPieces, pArgs, err);
    }

    /* get the shared data for an algorithmic converter, if it is one */
    if (checkForAlgorithmic) {
        mySharedConverterData = (UConverterSharedData *)getAlgorithmicTypeFromName(pArgs->name);
    }
    if (mySharedConverterData == nullptr)
    {
        /* it is a data-based converter, get its shared data.               */
        /* Hold the cnvCacheMutex through the whole process of checking the */
        /*   converter data cache, and adding new entries to the cache      */
        /*   to prevent other threads from modifying the cache during the   */
        /*   process.                                                       */
        pArgs->nestedLoads=1;
        pArgs->pkg=nullptr;

        umtx_lock(&cnvCacheMutex);
        mySharedConverterData = ucnv_load(pArgs, err);
        umtx_unlock(&cnvCacheMutex);
        if (U_FAILURE (*err) || (mySharedConverterData == nullptr))
        {
            return nullptr;
        }
    }

    return mySharedConverterData;
}

U_CAPI UConverter *
ucnv_createConverter(UConverter *myUConverter, const char *converterName, UErrorCode * err)
{
    UConverterNamePieces stackPieces;
    UConverterLoadArgs stackArgs=UCNV_LOAD_ARGS_INITIALIZER;
    UConverterSharedData *mySharedConverterData;

    UTRACE_ENTRY_OC(UTRACE_UCNV_OPEN);

    if(U_SUCCESS(*err)) {
        UTRACE_DATA1(UTRACE_OPEN_CLOSE, "open converter %s", converterName);

        mySharedConverterData = ucnv_loadSharedData(converterName, &stackPieces, &stackArgs, err);

        myUConverter = ucnv_createConverterFromSharedData(
            myUConverter, mySharedConverterData,
            &stackArgs,
            err);

        if(U_SUCCESS(*err)) {
            UTRACE_EXIT_PTR_STATUS(myUConverter, *err);
            return myUConverter;
        }
    }

    /* exit with error */
    UTRACE_EXIT_STATUS(*err);
    return nullptr;
}

U_CFUNC UBool
ucnv_canCreateConverter(const char *converterName, UErrorCode *err) {
    UConverter myUConverter;
    UConverterNamePieces stackPieces;
    UConverterLoadArgs stackArgs=UCNV_LOAD_ARGS_INITIALIZER;
    UConverterSharedData *mySharedConverterData;

    UTRACE_ENTRY_OC(UTRACE_UCNV_OPEN);

    if(U_SUCCESS(*err)) {
        UTRACE_DATA1(UTRACE_OPEN_CLOSE, "test if can open converter %s", converterName);

        stackArgs.onlyTestIsLoadable=true;
        mySharedConverterData = ucnv_loadSharedData(converterName, &stackPieces, &stackArgs, err);
        ucnv_createConverterFromSharedData(
            &myUConverter, mySharedConverterData,
            &stackArgs,
            err);
        ucnv_unloadSharedDataIfReady(mySharedConverterData);
    }

    UTRACE_EXIT_STATUS(*err);
    return U_SUCCESS(*err);
}

UConverter *
ucnv_createAlgorithmicConverter(UConverter *myUConverter,
                                UConverterType type,
                                const char *locale, uint32_t options,
                                UErrorCode *err) {
    UConverter *cnv;
    const UConverterSharedData *sharedData;
    UConverterLoadArgs stackArgs=UCNV_LOAD_ARGS_INITIALIZER;

    UTRACE_ENTRY_OC(UTRACE_UCNV_OPEN_ALGORITHMIC);
    UTRACE_DATA1(UTRACE_OPEN_CLOSE, "open algorithmic converter type %d", (int32_t)type);

    if(type<0 || UCNV_NUMBER_OF_SUPPORTED_CONVERTER_TYPES<=type) {
        *err = U_ILLEGAL_ARGUMENT_ERROR;
        UTRACE_EXIT_STATUS(U_ILLEGAL_ARGUMENT_ERROR);
        return nullptr;
    }

    sharedData = converterData[type];
    if(sharedData == nullptr || sharedData->isReferenceCounted) {
        /* not a valid type, or not an algorithmic converter */
        *err = U_ILLEGAL_ARGUMENT_ERROR;
        UTRACE_EXIT_STATUS(U_ILLEGAL_ARGUMENT_ERROR);
        return nullptr;
    }

    stackArgs.name = "";
    stackArgs.options = options;
    stackArgs.locale=locale;
    cnv = ucnv_createConverterFromSharedData(
            myUConverter, (UConverterSharedData *)sharedData,
            &stackArgs, err);

    UTRACE_EXIT_PTR_STATUS(cnv, *err);
    return cnv;
}

U_CFUNC UConverter*
ucnv_createConverterFromPackage(const char *packageName, const char *converterName, UErrorCode * err)
{
    UConverter *myUConverter;
    UConverterSharedData *mySharedConverterData;
    UConverterNamePieces stackPieces;
    UConverterLoadArgs stackArgs=UCNV_LOAD_ARGS_INITIALIZER;

    UTRACE_ENTRY_OC(UTRACE_UCNV_OPEN_PACKAGE);

    if(U_FAILURE(*err)) {
        UTRACE_EXIT_STATUS(*err);
        return nullptr;
    }

    UTRACE_DATA2(UTRACE_OPEN_CLOSE, "open converter %s from package %s", converterName, packageName);

    /* first, get the options out of the converterName string */
    stackPieces.cnvName[0] = 0;
    stackPieces.locale[0] = 0;
    stackPieces.options = 0;
    parseConverterOptions(converterName, &stackPieces, &stackArgs, err);
    if (U_FAILURE(*err)) {
        /* Very bad name used. */
        UTRACE_EXIT_STATUS(*err);
        return nullptr;
    }
    stackArgs.nestedLoads=1;
    stackArgs.pkg=packageName;

    /* open the data, unflatten the shared structure */
    mySharedConverterData = createConverterFromFile(&stackArgs, err);

    if (U_FAILURE(*err)) {
        UTRACE_EXIT_STATUS(*err);
        return nullptr;
    }

    /* create the actual converter */
    myUConverter = ucnv_createConverterFromSharedData(nullptr, mySharedConverterData, &stackArgs, err);

    if (U_FAILURE(*err)) {
        ucnv_close(myUConverter);
        UTRACE_EXIT_STATUS(*err);
        return nullptr;
    }

    UTRACE_EXIT_PTR_STATUS(myUConverter, *err);
    return myUConverter;
}


U_CFUNC UConverter*
ucnv_createConverterFromSharedData(UConverter *myUConverter,
                                   UConverterSharedData *mySharedConverterData,
                                   UConverterLoadArgs *pArgs,
                                   UErrorCode *err)
{
    UBool isCopyLocal;

    if(U_FAILURE(*err)) {
        ucnv_unloadSharedDataIfReady(mySharedConverterData);
        return myUConverter;
    }
    if(myUConverter == nullptr)
    {
        myUConverter = (UConverter *) uprv_malloc (sizeof (UConverter));
        if(myUConverter == nullptr)
        {
            *err = U_MEMORY_ALLOCATION_ERROR;
            ucnv_unloadSharedDataIfReady(mySharedConverterData);
            return nullptr;
        }
        isCopyLocal = false;
    } else {
        isCopyLocal = true;
    }

    /* initialize the converter */
    uprv_memset(myUConverter, 0, sizeof(UConverter));
    myUConverter->isCopyLocal = isCopyLocal;
    /*myUConverter->isExtraLocal = false;*/ /* Set by the memset call */
    myUConverter->sharedData = mySharedConverterData;
    myUConverter->options = pArgs->options;
    if(!pArgs->onlyTestIsLoadable) {
        myUConverter->preFromUFirstCP = U_SENTINEL;
        myUConverter->fromCharErrorBehaviour = UCNV_TO_U_DEFAULT_CALLBACK;
        myUConverter->fromUCharErrorBehaviour = UCNV_FROM_U_DEFAULT_CALLBACK;
        myUConverter->toUnicodeStatus = mySharedConverterData->toUnicodeStatus;
        myUConverter->maxBytesPerUChar = mySharedConverterData->staticData->maxBytesPerChar;
        myUConverter->subChar1 = mySharedConverterData->staticData->subChar1;
        myUConverter->subCharLen = mySharedConverterData->staticData->subCharLen;
        myUConverter->subChars = (uint8_t *)myUConverter->subUChars;
        uprv_memcpy(myUConverter->subChars, mySharedConverterData->staticData->subChar, myUConverter->subCharLen);
        myUConverter->toUCallbackReason = UCNV_ILLEGAL; /* default reason to invoke (*fromCharErrorBehaviour) */
    }

    if(mySharedConverterData->impl->open != nullptr) {
        mySharedConverterData->impl->open(myUConverter, pArgs, err);
        if(U_FAILURE(*err) && !pArgs->onlyTestIsLoadable) {
            /* don't ucnv_close() if onlyTestIsLoadable because not fully initialized */
            ucnv_close(myUConverter);
            return nullptr;
        }
    }

    return myUConverter;
}

/*Frees all shared immutable objects that aren't referred to (reference count = 0)
 */
U_CAPI int32_t U_EXPORT2
ucnv_flushCache ()
{
    UConverterSharedData *mySharedData = nullptr;
    int32_t pos;
    int32_t tableDeletedNum = 0;
    const UHashElement *e;
    /*UErrorCode status = U_ILLEGAL_ARGUMENT_ERROR;*/
    int32_t i, remaining;

    UTRACE_ENTRY_OC(UTRACE_UCNV_FLUSH_CACHE);

    /* Close the default converter without creating a new one so that everything will be flushed. */
    u_flushDefaultConverter();

    /*if shared data hasn't even been lazy evaluated yet
    * return 0
    */
    if (SHARED_DATA_HASHTABLE == nullptr) {
        UTRACE_EXIT_VALUE((int32_t)0);
        return 0;
    }

    /*creates an enumeration to iterate through every element in the
    * table
    *
    * Synchronization:  holding cnvCacheMutex will prevent any other thread from
    *                   accessing or modifying the hash table during the iteration.
    *                   The reference count of an entry may be decremented by
    *                   ucnv_close while the iteration is in process, but this is
    *                   benign.  It can't be incremented (in ucnv_createConverter())
    *                   because the sequence of looking up in the cache + incrementing
    *                   is protected by cnvCacheMutex.
    */
    umtx_lock(&cnvCacheMutex);
    /*
     * double loop: A delta/extension-only converter has a pointer to its base table's
     * shared data; the first iteration of the outer loop may see the delta converter
     * before the base converter, and unloading the delta converter may get the base
     * converter's reference counter down to 0.
     */
    i = 0;
    do {
        remaining = 0;
        pos = UHASH_FIRST;
        while ((e = uhash_nextElement (SHARED_DATA_HASHTABLE, &pos)) != nullptr)
        {
            mySharedData = (UConverterSharedData *) e->value.pointer;
            /*deletes only if reference counter == 0 */
            if (mySharedData->referenceCounter == 0)
            {
                tableDeletedNum++;

                UCNV_DEBUG_LOG("del",mySharedData->staticData->name,mySharedData);

                uhash_removeElement(SHARED_DATA_HASHTABLE, e);
                mySharedData->sharedDataCached = false;
                ucnv_deleteSharedConverterData (mySharedData);
            } else {
                ++remaining;
            }
        }
    } while(++i == 1 && remaining > 0);
    umtx_unlock(&cnvCacheMutex);

    UTRACE_DATA1(UTRACE_INFO, "ucnv_flushCache() exits with %d converters remaining", remaining);

    UTRACE_EXIT_VALUE(tableDeletedNum);
    return tableDeletedNum;
}

/* available converters list --------------------------------------------------- */

static void U_CALLCONV initAvailableConvertersList(UErrorCode &errCode) {
    U_ASSERT(gAvailableConverterCount == 0);
    U_ASSERT(gAvailableConverters == nullptr);

    ucnv_enableCleanup();
    UEnumeration *allConvEnum = ucnv_openAllNames(&errCode);
    int32_t allConverterCount = uenum_count(allConvEnum, &errCode);
    if (U_FAILURE(errCode)) {
        return;
    }

    /* We can't have more than "*converterTable" converters to open */
    gAvailableConverters = (const char **) uprv_malloc(allConverterCount * sizeof(char*));
    if (!gAvailableConverters) {
        errCode = U_MEMORY_ALLOCATION_ERROR;
        return;
    }

    /* Open the default converter to make sure that it has first dibs in the hash table. */
    UErrorCode localStatus = U_ZERO_ERROR;
    UConverter tempConverter;
    ucnv_close(ucnv_createConverter(&tempConverter, nullptr, &localStatus));

    gAvailableConverterCount = 0;

    for (int32_t idx = 0; idx < allConverterCount; idx++) {
        localStatus = U_ZERO_ERROR;
        const char *converterName = uenum_next(allConvEnum, nullptr, &localStatus);
        if (ucnv_canCreateConverter(converterName, &localStatus)) {
            gAvailableConverters[gAvailableConverterCount++] = converterName;
        }
    }

    uenum_close(allConvEnum);
}


static UBool haveAvailableConverterList(UErrorCode *pErrorCode) {
    umtx_initOnce(gAvailableConvertersInitOnce, &initAvailableConvertersList, *pErrorCode);
    return U_SUCCESS(*pErrorCode);
}

U_CFUNC uint16_t
ucnv_bld_countAvailableConverters(UErrorCode *pErrorCode) {
    if (haveAvailableConverterList(pErrorCode)) {
        return gAvailableConverterCount;
    }
    return 0;
}

U_CFUNC const char *
ucnv_bld_getAvailableConverter(uint16_t n, UErrorCode *pErrorCode) {
    if (haveAvailableConverterList(pErrorCode)) {
        if (n < gAvailableConverterCount) {
            return gAvailableConverters[n];
        }
        *pErrorCode = U_INDEX_OUTOFBOUNDS_ERROR;
    }
    return nullptr;
}

/* default converter name --------------------------------------------------- */

#if !U_CHARSET_IS_UTF8
/*
Copy the canonical converter name.
ucnv_getDefaultName must be thread safe, which can call this function.

ucnv_setDefaultName calls this function and it doesn't have to be
thread safe because there is no reliable/safe way to reset the
converter in use in all threads. If you did reset the converter, you
would not be sure that retrieving a default converter for one string
would be the same type of default converter for a successive string.
Since the name is a returned via ucnv_getDefaultName without copying,
you shouldn't be modifying or deleting the string from a separate thread.
*/
static inline void
internalSetName(const char *name, UErrorCode *status) {
    UConverterNamePieces stackPieces;
    UConverterLoadArgs stackArgs=UCNV_LOAD_ARGS_INITIALIZER;
    int32_t length=(int32_t)(uprv_strlen(name));
    UBool containsOption = (UBool)(uprv_strchr(name, UCNV_OPTION_SEP_CHAR) != nullptr);
    const UConverterSharedData *algorithmicSharedData;

    stackArgs.name = name;
    if(containsOption) {
        stackPieces.cnvName[0] = 0;
        stackPieces.locale[0] = 0;
        stackPieces.options = 0;
        parseConverterOptions(name, &stackPieces, &stackArgs, status);
        if(U_FAILURE(*status)) {
            return;
        }
    }
    algorithmicSharedData = getAlgorithmicTypeFromName(stackArgs.name);

    umtx_lock(&cnvCacheMutex);

    gDefaultAlgorithmicSharedData = algorithmicSharedData;
    gDefaultConverterContainsOption = containsOption;
    uprv_memcpy(gDefaultConverterNameBuffer, name, length);
    gDefaultConverterNameBuffer[length]=0;

    /* gDefaultConverterName MUST be the last global var set by this function.  */
    /*    It is the variable checked in ucnv_getDefaultName() to see if initialization is required. */
    //    But there is nothing here preventing that from being reordered, either by the compiler
    //             or hardware. I'm adding the mutex to ucnv_getDefaultName for now. UMTX_CHECK is not enough.
    //             -- Andy
    gDefaultConverterName = gDefaultConverterNameBuffer;

    ucnv_enableCleanup();

    umtx_unlock(&cnvCacheMutex);
}
#endif

/*
 * In order to be really thread-safe, the get function would have to take
 * a buffer parameter and copy the current string inside a mutex block.
 * This implementation only tries to be really thread-safe while
 * setting the name.
 * It assumes that setting a pointer is atomic.
 */

U_CAPI const char*  U_EXPORT2
ucnv_getDefaultName() {
#if U_CHARSET_IS_UTF8
    return "UTF-8";
#else
    /* local variable to be thread-safe */
    const char *name;

    /*
    Concurrent calls to ucnv_getDefaultName must be thread safe,
    but ucnv_setDefaultName is not thread safe.
    */
    {
        icu::Mutex lock(&cnvCacheMutex);
        name = gDefaultConverterName;
    }
    if(name==nullptr) {
        UErrorCode errorCode = U_ZERO_ERROR;
        UConverter *cnv = nullptr;

        name = uprv_getDefaultCodepage();

        /* if the name is there, test it out and get the canonical name with options */
        if(name != nullptr) {
            cnv = ucnv_open(name, &errorCode);
            if(U_SUCCESS(errorCode) && cnv != nullptr) {
                name = ucnv_getName(cnv, &errorCode);
            }
        }

        if(name == nullptr || name[0] == 0
            || U_FAILURE(errorCode) || cnv == nullptr
            || uprv_strlen(name)>=sizeof(gDefaultConverterNameBuffer))
        {
            /* Panic time, let's use a fallback. */
#if (U_CHARSET_FAMILY == U_ASCII_FAMILY)
            name = "US-ASCII";
            /* there is no 'algorithmic' converter for EBCDIC */
#elif U_PLATFORM == U_PF_OS390
            name = "ibm-1047_P100-1995" UCNV_SWAP_LFNL_OPTION_STRING;
#else
            name = "ibm-37_P100-1995";
#endif
        }

        internalSetName(name, &errorCode);

        /* The close may make the current name go away. */
        ucnv_close(cnv);
    }

    return name;
#endif
}

#if U_CHARSET_IS_UTF8
U_CAPI void U_EXPORT2 ucnv_setDefaultName(const char *) {}
#else
/*
This function is not thread safe, and it can't be thread safe.
See internalSetName or the API reference for details.
*/
U_CAPI void U_EXPORT2
ucnv_setDefaultName(const char *converterName) {
    if(converterName==nullptr) {
        /* reset to the default codepage */
        gDefaultConverterName=nullptr;
    } else {
        UErrorCode errorCode = U_ZERO_ERROR;
        UConverter *cnv = nullptr;
        const char *name = nullptr;

        /* if the name is there, test it out and get the canonical name with options */
        cnv = ucnv_open(converterName, &errorCode);
        if(U_SUCCESS(errorCode) && cnv != nullptr) {
            name = ucnv_getName(cnv, &errorCode);
        }

        if(U_SUCCESS(errorCode) && name!=nullptr) {
            internalSetName(name, &errorCode);
        }
        /* else this converter is bad to use. Don't change it to a bad value. */

        /* The close may make the current name go away. */
        ucnv_close(cnv);

        /* reset the converter cache */
        u_flushDefaultConverter();
    }
}
#endif

/* data swapping ------------------------------------------------------------ */

/* most of this might belong more properly into ucnvmbcs.c, but that is so large */

#if !UCONFIG_NO_LEGACY_CONVERSION

U_CAPI int32_t U_EXPORT2
ucnv_swap(const UDataSwapper *ds,
          const void *inData, int32_t length, void *outData,
          UErrorCode *pErrorCode) {
    const UDataInfo *pInfo;
    int32_t headerSize;

    const uint8_t *inBytes;
    uint8_t *outBytes;

    uint32_t offset, count, staticDataSize;
    int32_t size;

    const UConverterStaticData *inStaticData;
    UConverterStaticData *outStaticData;

    const _MBCSHeader *inMBCSHeader;
    _MBCSHeader *outMBCSHeader;
    _MBCSHeader mbcsHeader;
    uint32_t mbcsHeaderLength;
    UBool noFromU=false;

    uint8_t outputType;

    int32_t maxFastUChar, mbcsIndexLength;

    const int32_t *inExtIndexes;
    int32_t extOffset;

    /* udata_swapDataHeader checks the arguments */
    headerSize=udata_swapDataHeader(ds, inData, length, outData, pErrorCode);
    if(pErrorCode==nullptr || U_FAILURE(*pErrorCode)) {
        return 0;
    }

    /* check data format and format version */
    pInfo=(const UDataInfo *)((const char *)inData+4);
    if(!(
        pInfo->dataFormat[0]==0x63 &&   /* dataFormat="cnvt" */
        pInfo->dataFormat[1]==0x6e &&
        pInfo->dataFormat[2]==0x76 &&
        pInfo->dataFormat[3]==0x74 &&
        pInfo->formatVersion[0]==6 &&
        pInfo->formatVersion[1]>=2
    )) {
        udata_printError(ds, "ucnv_swap(): data format %02x.%02x.%02x.%02x (format version %02x.%02x) is not recognized as an ICU .cnv conversion table\n",
                         pInfo->dataFormat[0], pInfo->dataFormat[1],
                         pInfo->dataFormat[2], pInfo->dataFormat[3],
                         pInfo->formatVersion[0], pInfo->formatVersion[1]);
        *pErrorCode=U_UNSUPPORTED_ERROR;
        return 0;
    }

    inBytes=(const uint8_t *)inData+headerSize;
    outBytes=(outData == nullptr) ? nullptr : (uint8_t *)outData+headerSize;

    /* read the initial UConverterStaticData structure after the UDataInfo header */
    inStaticData=(const UConverterStaticData *)inBytes;
    outStaticData=(UConverterStaticData *)outBytes;

    if(length<0) {
        staticDataSize=ds->readUInt32(inStaticData->structSize);
    } else {
        length-=headerSize;
        if( length<(int32_t)sizeof(UConverterStaticData) ||
            (uint32_t)length<(staticDataSize=ds->readUInt32(inStaticData->structSize))
        ) {
            udata_printError(ds, "ucnv_swap(): too few bytes (%d after header) for an ICU .cnv conversion table\n",
                             length);
            *pErrorCode=U_INDEX_OUTOFBOUNDS_ERROR;
            return 0;
        }
    }

    if(length>=0) {
        /* swap the static data */
        if(inStaticData!=outStaticData) {
            uprv_memcpy(outStaticData, inStaticData, staticDataSize);
        }

        ds->swapArray32(ds, &inStaticData->structSize, 4,
                           &outStaticData->structSize, pErrorCode);
        ds->swapArray32(ds, &inStaticData->codepage, 4,
                           &outStaticData->codepage, pErrorCode);

        ds->swapInvChars(ds, inStaticData->name, (int32_t)uprv_strlen(inStaticData->name),
                            outStaticData->name, pErrorCode);
        if(U_FAILURE(*pErrorCode)) {
            udata_printError(ds, "ucnv_swap(): error swapping converter name\n");
            return 0;
        }
    }

    inBytes+=staticDataSize;
    if (outBytes != nullptr) outBytes+=staticDataSize;
    if(length>=0) {
        length-=(int32_t)staticDataSize;
    }

    /* check for supported conversionType values */
    if(inStaticData->conversionType==UCNV_MBCS) {
        /* swap MBCS data */
        inMBCSHeader=(const _MBCSHeader *)inBytes;
        outMBCSHeader=(_MBCSHeader *)outBytes;

        if(0<=length && length<(int32_t)sizeof(_MBCSHeader)) {
            udata_printError(ds, "ucnv_swap(): too few bytes (%d after headers) for an ICU MBCS .cnv conversion table\n",
                                length);
            *pErrorCode=U_INDEX_OUTOFBOUNDS_ERROR;
            return 0;
        }
        if(inMBCSHeader->version[0]==4 && inMBCSHeader->version[1]>=1) {
            mbcsHeaderLength=MBCS_HEADER_V4_LENGTH;
        } else if(inMBCSHeader->version[0]==5 && inMBCSHeader->version[1]>=3 &&
                  ((mbcsHeader.options=ds->readUInt32(inMBCSHeader->options))&
                   MBCS_OPT_UNKNOWN_INCOMPATIBLE_MASK)==0
        ) {
            mbcsHeaderLength=mbcsHeader.options&MBCS_OPT_LENGTH_MASK;
            noFromU=(UBool)((mbcsHeader.options&MBCS_OPT_NO_FROM_U)!=0);
        } else {
            udata_printError(ds, "ucnv_swap(): unsupported _MBCSHeader.version %d.%d\n",
                             inMBCSHeader->version[0], inMBCSHeader->version[1]);
            *pErrorCode=U_UNSUPPORTED_ERROR;
            return 0;
        }

        uprv_memcpy(mbcsHeader.version, inMBCSHeader->version, 4);
        mbcsHeader.countStates=         ds->readUInt32(inMBCSHeader->countStates);
        mbcsHeader.countToUFallbacks=   ds->readUInt32(inMBCSHeader->countToUFallbacks);
        mbcsHeader.offsetToUCodeUnits=  ds->readUInt32(inMBCSHeader->offsetToUCodeUnits);
        mbcsHeader.offsetFromUTable=    ds->readUInt32(inMBCSHeader->offsetFromUTable);
        mbcsHeader.offsetFromUBytes=    ds->readUInt32(inMBCSHeader->offsetFromUBytes);
        mbcsHeader.flags=               ds->readUInt32(inMBCSHeader->flags);
        mbcsHeader.fromUBytesLength=    ds->readUInt32(inMBCSHeader->fromUBytesLength);
        /* mbcsHeader.options have been read above */

        extOffset=(int32_t)(mbcsHeader.flags>>8);
        outputType=(uint8_t)mbcsHeader.flags;
        if(noFromU && outputType==MBCS_OUTPUT_1) {
            udata_printError(ds, "ucnv_swap(): unsupported combination of makeconv --small with SBCS\n");
            *pErrorCode=U_UNSUPPORTED_ERROR;
            return 0;
        }

        /* make sure that the output type is known */
        switch(outputType) {
        case MBCS_OUTPUT_1:
        case MBCS_OUTPUT_2:
        case MBCS_OUTPUT_3:
        case MBCS_OUTPUT_4:
        case MBCS_OUTPUT_3_EUC:
        case MBCS_OUTPUT_4_EUC:
        case MBCS_OUTPUT_2_SISO:
        case MBCS_OUTPUT_EXT_ONLY:
            /* OK */
            break;
        default:
            udata_printError(ds, "ucnv_swap(): unsupported MBCS output type 0x%x\n",
                             outputType);
            *pErrorCode=U_UNSUPPORTED_ERROR;
            return 0;
        }

        /* calculate the length of the MBCS data */

        /*
         * utf8Friendly MBCS files (mbcsHeader.version 4.3)
         * contain an additional mbcsIndex table:
         *   uint16_t[(maxFastUChar+1)>>6];
         * where maxFastUChar=((mbcsHeader.version[2]<<8)|0xff).
         */
        maxFastUChar=0;
        mbcsIndexLength=0;
        if( outputType!=MBCS_OUTPUT_EXT_ONLY && outputType!=MBCS_OUTPUT_1 &&
            mbcsHeader.version[1]>=3 && (maxFastUChar=mbcsHeader.version[2])!=0
        ) {
            maxFastUChar=(maxFastUChar<<8)|0xff;
            mbcsIndexLength=((maxFastUChar+1)>>6)*2;  /* number of bytes */
        }

        if(extOffset==0) {
            size=(int32_t)(mbcsHeader.offsetFromUBytes+mbcsIndexLength);
            if(!noFromU) {
                size+=(int32_t)mbcsHeader.fromUBytesLength;
            }

            /* avoid compiler warnings - not otherwise necessary, and the value does not matter */
            inExtIndexes=nullptr;
        } else {
            /* there is extension data after the base data, see ucnv_ext.h */
            if(length>=0 && length<(extOffset+UCNV_EXT_INDEXES_MIN_LENGTH*4)) {
                udata_printError(ds, "ucnv_swap(): too few bytes (%d after headers) for an ICU MBCS .cnv conversion table with extension data\n",
                                 length);
                *pErrorCode=U_INDEX_OUTOFBOUNDS_ERROR;
                return 0;
            }

            inExtIndexes=(const int32_t *)(inBytes+extOffset);
            size=extOffset+udata_readInt32(ds, inExtIndexes[UCNV_EXT_SIZE]);
        }

        if(length>=0) {
            if(length<size) {
                udata_printError(ds, "ucnv_swap(): too few bytes (%d after headers) for an ICU MBCS .cnv conversion table\n",
                                 length);
                *pErrorCode=U_INDEX_OUTOFBOUNDS_ERROR;
                return 0;
            }

            /* copy the data for inaccessible bytes */
            if(inBytes!=outBytes) {
                uprv_memcpy(outBytes, inBytes, size);
            }

            /* swap the MBCSHeader, except for the version field */
            count=mbcsHeaderLength*4;
            ds->swapArray32(ds, &inMBCSHeader->countStates, count-4,
                               &outMBCSHeader->countStates, pErrorCode);

            if(outputType==MBCS_OUTPUT_EXT_ONLY) {
                /*
                 * extension-only file,
                 * contains a base name instead of normal base table data
                 */

                /* swap the base name, between the header and the extension data */
                const char *inBaseName=(const char *)inBytes+count;
                char *outBaseName=(char *)outBytes+count;
                ds->swapInvChars(ds, inBaseName, (int32_t)uprv_strlen(inBaseName),
                                    outBaseName, pErrorCode);
            } else {
                /* normal file with base table data */

                /* swap the state table, 1kB per state */
                offset=count;
                count=mbcsHeader.countStates*1024;
                ds->swapArray32(ds, inBytes+offset, (int32_t)count,
                                   outBytes+offset, pErrorCode);

                /* swap the toUFallbacks[] */
                offset+=count;
                count=mbcsHeader.countToUFallbacks*8;
                ds->swapArray32(ds, inBytes+offset, (int32_t)count,
                                   outBytes+offset, pErrorCode);

                /* swap the unicodeCodeUnits[] */
                offset=mbcsHeader.offsetToUCodeUnits;
                count=mbcsHeader.offsetFromUTable-offset;
                ds->swapArray16(ds, inBytes+offset, (int32_t)count,
                                   outBytes+offset, pErrorCode);

                /* offset to the stage 1 table, independent of the outputType */
                offset=mbcsHeader.offsetFromUTable;

                if(outputType==MBCS_OUTPUT_1) {
                    /* SBCS: swap the fromU tables, all 16 bits wide */
                    count=(mbcsHeader.offsetFromUBytes-offset)+mbcsHeader.fromUBytesLength;
                    ds->swapArray16(ds, inBytes+offset, (int32_t)count,
                                       outBytes+offset, pErrorCode);
                } else {
                    /* otherwise: swap the stage tables separately */

                    /* stage 1 table: uint16_t[0x440 or 0x40] */
                    if(inStaticData->unicodeMask&UCNV_HAS_SUPPLEMENTARY) {
                        count=0x440*2; /* for all of Unicode */
                    } else {
                        count=0x40*2; /* only BMP */
                    }
                    ds->swapArray16(ds, inBytes+offset, (int32_t)count,
                                       outBytes+offset, pErrorCode);

                    /* stage 2 table: uint32_t[] */
                    offset+=count;
                    count=mbcsHeader.offsetFromUBytes-offset;
                    ds->swapArray32(ds, inBytes+offset, (int32_t)count,
                                       outBytes+offset, pErrorCode);

                    /* stage 3/result bytes: sometimes uint16_t[] or uint32_t[] */
                    offset=mbcsHeader.offsetFromUBytes;
                    count= noFromU ? 0 : mbcsHeader.fromUBytesLength;
                    switch(outputType) {
                    case MBCS_OUTPUT_2:
                    case MBCS_OUTPUT_3_EUC:
                    case MBCS_OUTPUT_2_SISO:
                        ds->swapArray16(ds, inBytes+offset, (int32_t)count,
                                           outBytes+offset, pErrorCode);
                        break;
                    case MBCS_OUTPUT_4:
                        ds->swapArray32(ds, inBytes+offset, (int32_t)count,
                                           outBytes+offset, pErrorCode);
                        break;
                    default:
                        /* just uint8_t[], nothing to swap */
                        break;
                    }

                    if(mbcsIndexLength!=0) {
                        offset+=count;
                        count=mbcsIndexLength;
                        ds->swapArray16(ds, inBytes+offset, (int32_t)count,
                                           outBytes+offset, pErrorCode);
                    }
                }
            }

            if(extOffset!=0) {
                /* swap the extension data */
                inBytes+=extOffset;
                outBytes+=extOffset;

                /* swap toUTable[] */
                offset=udata_readInt32(ds, inExtIndexes[UCNV_EXT_TO_U_INDEX]);
                length=udata_readInt32(ds, inExtIndexes[UCNV_EXT_TO_U_LENGTH]);
                ds->swapArray32(ds, inBytes+offset, length*4, outBytes+offset, pErrorCode);

                /* swap toUUChars[] */
                offset=udata_readInt32(ds, inExtIndexes[UCNV_EXT_TO_U_UCHARS_INDEX]);
                length=udata_readInt32(ds, inExtIndexes[UCNV_EXT_TO_U_UCHARS_LENGTH]);
                ds->swapArray16(ds, inBytes+offset, length*2, outBytes+offset, pErrorCode);

                /* swap fromUTableUChars[] */
                offset=udata_readInt32(ds, inExtIndexes[UCNV_EXT_FROM_U_UCHARS_INDEX]);
                length=udata_readInt32(ds, inExtIndexes[UCNV_EXT_FROM_U_LENGTH]);
                ds->swapArray16(ds, inBytes+offset, length*2, outBytes+offset, pErrorCode);

                /* swap fromUTableValues[] */
                offset=udata_readInt32(ds, inExtIndexes[UCNV_EXT_FROM_U_VALUES_INDEX]);
                /* same length as for fromUTableUChars[] */
                ds->swapArray32(ds, inBytes+offset, length*4, outBytes+offset, pErrorCode);

                /* no need to swap fromUBytes[] */

                /* swap fromUStage12[] */
                offset=udata_readInt32(ds, inExtIndexes[UCNV_EXT_FROM_U_STAGE_12_INDEX]);
                length=udata_readInt32(ds, inExtIndexes[UCNV_EXT_FROM_U_STAGE_12_LENGTH]);
                ds->swapArray16(ds, inBytes+offset, length*2, outBytes+offset, pErrorCode);

                /* swap fromUStage3[] */
                offset=udata_readInt32(ds, inExtIndexes[UCNV_EXT_FROM_U_STAGE_3_INDEX]);
                length=udata_readInt32(ds, inExtIndexes[UCNV_EXT_FROM_U_STAGE_3_LENGTH]);
                ds->swapArray16(ds, inBytes+offset, length*2, outBytes+offset, pErrorCode);

                /* swap fromUStage3b[] */
                offset=udata_readInt32(ds, inExtIndexes[UCNV_EXT_FROM_U_STAGE_3B_INDEX]);
                length=udata_readInt32(ds, inExtIndexes[UCNV_EXT_FROM_U_STAGE_3B_LENGTH]);
                ds->swapArray32(ds, inBytes+offset, length*4, outBytes+offset, pErrorCode);

                /* swap indexes[] */
                length=udata_readInt32(ds, inExtIndexes[UCNV_EXT_INDEXES_LENGTH]);
                ds->swapArray32(ds, inBytes, length*4, outBytes, pErrorCode);
            }
        }
    } else {
        udata_printError(ds, "ucnv_swap(): unknown conversionType=%d!=UCNV_MBCS\n",
                         inStaticData->conversionType);
        *pErrorCode=U_UNSUPPORTED_ERROR;
        return 0;
    }

    return headerSize+(int32_t)staticDataSize+size;
}

#endif /* #if !UCONFIG_NO_LEGACY_CONVERSION */

#endif
>>>>>>> a8a80be5
<|MERGE_RESOLUTION|>--- conflicted
+++ resolved
@@ -1,3381 +1,1689 @@
-<<<<<<< HEAD
-// © 2016 and later: Unicode, Inc. and others.
-// License & terms of use: http://www.unicode.org/copyright.html
-/*
- ********************************************************************
- * COPYRIGHT:
- * Copyright (c) 1996-2016, International Business Machines Corporation and
- * others. All Rights Reserved.
- ********************************************************************
- *
- *  ucnv_bld.cpp:
- *
- *  Defines functions that are used in the creation/initialization/deletion
- *  of converters and related structures.
- *  uses uconv_io.h routines to access disk information
- *  is used by ucnv.h to implement public API create/delete/flushCache routines
- * Modification History:
- *
- *   Date        Name        Description
- *
- *   06/20/2000  helena      OS/400 port changes; mostly typecast.
- *   06/29/2000  helena      Major rewrite of the callback interface.
-*/
-
-#include "unicode/utypes.h"
-
-#if !UCONFIG_NO_CONVERSION
-
-#include "unicode/putil.h"
-#include "unicode/udata.h"
-#include "unicode/ucnv.h"
-#include "unicode/uloc.h"
-#include "mutex.h"
-#include "putilimp.h"
-#include "uassert.h"
-#include "utracimp.h"
-#include "ucnv_io.h"
-#include "ucnv_bld.h"
-#include "ucnvmbcs.h"
-#include "ucnv_ext.h"
-#include "ucnv_cnv.h"
-#include "ucnv_imp.h"
-#include "uhash.h"
-#include "umutex.h"
-#include "cstring.h"
-#include "cmemory.h"
-#include "ucln_cmn.h"
-#include "ustr_cnv.h"
-
-
-#if 0
-#include <stdio.h>
-extern void UCNV_DEBUG_LOG(char *what, char *who, void *p, int l);
-#define UCNV_DEBUG_LOG(x,y,z) UCNV_DEBUG_LOG(x,y,z,__LINE__)
-#else
-# define UCNV_DEBUG_LOG(x,y,z)
-#endif
-
-static const UConverterSharedData * const
-converterData[UCNV_NUMBER_OF_SUPPORTED_CONVERTER_TYPES]={
-    NULL, NULL,
-
-#if UCONFIG_NO_LEGACY_CONVERSION
-    NULL,
-#else
-    &_MBCSData,
-#endif
-
-    &_Latin1Data,
-    &_UTF8Data, &_UTF16BEData, &_UTF16LEData,
-#if UCONFIG_ONLY_HTML_CONVERSION
-    NULL, NULL,
-#else
-    &_UTF32BEData, &_UTF32LEData,
-#endif
-    NULL,
-
-#if UCONFIG_NO_LEGACY_CONVERSION
-    NULL,
-#else
-    &_ISO2022Data,
-#endif
-
-#if UCONFIG_NO_LEGACY_CONVERSION || UCONFIG_ONLY_HTML_CONVERSION
-    NULL, NULL, NULL, NULL, NULL, NULL,
-    NULL, NULL, NULL, NULL, NULL, NULL,
-    NULL,
-#else
-    &_LMBCSData1,&_LMBCSData2, &_LMBCSData3, &_LMBCSData4, &_LMBCSData5, &_LMBCSData6,
-    &_LMBCSData8,&_LMBCSData11,&_LMBCSData16,&_LMBCSData17,&_LMBCSData18,&_LMBCSData19,
-    &_HZData,
-#endif
-
-#if UCONFIG_ONLY_HTML_CONVERSION
-    NULL,
-#else
-    &_SCSUData,
-#endif
-
-
-#if UCONFIG_NO_LEGACY_CONVERSION || UCONFIG_ONLY_HTML_CONVERSION
-    NULL,
-#else
-    &_ISCIIData,
-#endif
-
-    &_ASCIIData,
-#if UCONFIG_ONLY_HTML_CONVERSION
-    NULL, NULL, &_UTF16Data, NULL, NULL, NULL,
-#else
-    &_UTF7Data, &_Bocu1Data, &_UTF16Data, &_UTF32Data, &_CESU8Data, &_IMAPData,
-#endif
-
-#if UCONFIG_NO_LEGACY_CONVERSION || UCONFIG_ONLY_HTML_CONVERSION
-    NULL,
-#else
-    &_CompoundTextData
-#endif
-};
-
-/* Please keep this in binary sorted order for getAlgorithmicTypeFromName.
-   Also the name should be in lower case and all spaces, dashes and underscores
-   removed
-*/
-static struct {
-  const char *name;
-  const UConverterType type;
-} const cnvNameType[] = {
-#if !UCONFIG_ONLY_HTML_CONVERSION
-  { "bocu1", UCNV_BOCU1 },
-  { "cesu8", UCNV_CESU8 },
-#endif
-#if !UCONFIG_NO_LEGACY_CONVERSION && !UCONFIG_ONLY_HTML_CONVERSION
-  { "hz",UCNV_HZ },
-#endif
-#if !UCONFIG_ONLY_HTML_CONVERSION
-  { "imapmailboxname", UCNV_IMAP_MAILBOX },
-#endif
-#if !UCONFIG_NO_LEGACY_CONVERSION && !UCONFIG_ONLY_HTML_CONVERSION
-  { "iscii", UCNV_ISCII },
-#endif
-#if !UCONFIG_NO_LEGACY_CONVERSION
-  { "iso2022", UCNV_ISO_2022 },
-#endif
-  { "iso88591", UCNV_LATIN_1 },
-#if !UCONFIG_NO_LEGACY_CONVERSION && !UCONFIG_ONLY_HTML_CONVERSION
-  { "lmbcs1", UCNV_LMBCS_1 },
-  { "lmbcs11",UCNV_LMBCS_11 },
-  { "lmbcs16",UCNV_LMBCS_16 },
-  { "lmbcs17",UCNV_LMBCS_17 },
-  { "lmbcs18",UCNV_LMBCS_18 },
-  { "lmbcs19",UCNV_LMBCS_19 },
-  { "lmbcs2", UCNV_LMBCS_2 },
-  { "lmbcs3", UCNV_LMBCS_3 },
-  { "lmbcs4", UCNV_LMBCS_4 },
-  { "lmbcs5", UCNV_LMBCS_5 },
-  { "lmbcs6", UCNV_LMBCS_6 },
-  { "lmbcs8", UCNV_LMBCS_8 },
-#endif
-#if !UCONFIG_ONLY_HTML_CONVERSION
-  { "scsu", UCNV_SCSU },
-#endif
-  { "usascii", UCNV_US_ASCII },
-  { "utf16", UCNV_UTF16 },
-  { "utf16be", UCNV_UTF16_BigEndian },
-  { "utf16le", UCNV_UTF16_LittleEndian },
-#if U_IS_BIG_ENDIAN
-  { "utf16oppositeendian", UCNV_UTF16_LittleEndian },
-  { "utf16platformendian", UCNV_UTF16_BigEndian },
-#else
-  { "utf16oppositeendian", UCNV_UTF16_BigEndian},
-  { "utf16platformendian", UCNV_UTF16_LittleEndian },
-#endif
-#if !UCONFIG_ONLY_HTML_CONVERSION
-  { "utf32", UCNV_UTF32 },
-  { "utf32be", UCNV_UTF32_BigEndian },
-  { "utf32le", UCNV_UTF32_LittleEndian },
-#if U_IS_BIG_ENDIAN
-  { "utf32oppositeendian", UCNV_UTF32_LittleEndian },
-  { "utf32platformendian", UCNV_UTF32_BigEndian },
-#else
-  { "utf32oppositeendian", UCNV_UTF32_BigEndian },
-  { "utf32platformendian", UCNV_UTF32_LittleEndian },
-#endif
-#endif
-#if !UCONFIG_ONLY_HTML_CONVERSION
-  { "utf7", UCNV_UTF7 },
-#endif
-  { "utf8", UCNV_UTF8 },
-#if !UCONFIG_ONLY_HTML_CONVERSION
-  { "x11compoundtext", UCNV_COMPOUND_TEXT}
-#endif
-};
-
-
-/*initializes some global variables */
-static UHashtable *SHARED_DATA_HASHTABLE = NULL;
-static icu::UMutex cnvCacheMutex;
-/*  Note:  the global mutex is used for      */
-/*         reference count updates.          */
-
-static const char **gAvailableConverters = NULL;
-static uint16_t gAvailableConverterCount = 0;
-static icu::UInitOnce gAvailableConvertersInitOnce = U_INITONCE_INITIALIZER;
-
-#if !U_CHARSET_IS_UTF8
-
-/* This contains the resolved converter name. So no further alias lookup is needed again. */
-static char gDefaultConverterNameBuffer[UCNV_MAX_CONVERTER_NAME_LENGTH + 1]; /* +1 for NULL */
-static const char *gDefaultConverterName = NULL;
-
-/*
-If the default converter is an algorithmic converter, this is the cached value.
-We don't cache a full UConverter and clone it because ucnv_clone doesn't have
-less overhead than an algorithmic open. We don't cache non-algorithmic converters
-because ucnv_flushCache must be able to unload the default converter and its table.
-*/
-static const UConverterSharedData *gDefaultAlgorithmicSharedData = NULL;
-
-/* Does gDefaultConverterName have a converter option and require extra parsing? */
-static UBool gDefaultConverterContainsOption;
-
-#endif  /* !U_CHARSET_IS_UTF8 */
-
-static const char DATA_TYPE[] = "cnv";
-
-/* ucnv_flushAvailableConverterCache. This is only called from ucnv_cleanup().
- *                       If it is ever to be called from elsewhere, synchronization
- *                       will need to be considered.
- */
-static void
-ucnv_flushAvailableConverterCache() {
-    gAvailableConverterCount = 0;
-    if (gAvailableConverters) {
-        uprv_free((char **)gAvailableConverters);
-        gAvailableConverters = NULL;
-    }
-    gAvailableConvertersInitOnce.reset();
-}
-
-/* ucnv_cleanup - delete all storage held by the converter cache, except any  */
-/*                in use by open converters.                                  */
-/*                Not thread safe.                                            */
-/*                Not supported API.                                          */
-static UBool U_CALLCONV ucnv_cleanup(void) {
-    ucnv_flushCache();
-    if (SHARED_DATA_HASHTABLE != NULL && uhash_count(SHARED_DATA_HASHTABLE) == 0) {
-        uhash_close(SHARED_DATA_HASHTABLE);
-        SHARED_DATA_HASHTABLE = NULL;
-    }
-
-    /* Isn't called from flushCache because other threads may have preexisting references to the table. */
-    ucnv_flushAvailableConverterCache();
-
-#if !U_CHARSET_IS_UTF8
-    gDefaultConverterName = NULL;
-    gDefaultConverterNameBuffer[0] = 0;
-    gDefaultConverterContainsOption = FALSE;
-    gDefaultAlgorithmicSharedData = NULL;
-#endif
-
-    return (SHARED_DATA_HASHTABLE == NULL);
-}
-
-U_CAPI void U_EXPORT2
-ucnv_enableCleanup(void) {
-    ucln_common_registerCleanup(UCLN_COMMON_UCNV, ucnv_cleanup);
-}
-
-static UBool U_CALLCONV
-isCnvAcceptable(void * /*context*/,
-                const char * /*type*/, const char * /*name*/,
-                const UDataInfo *pInfo) {
-    return (UBool)(
-        pInfo->size>=20 &&
-        pInfo->isBigEndian==U_IS_BIG_ENDIAN &&
-        pInfo->charsetFamily==U_CHARSET_FAMILY &&
-        pInfo->sizeofUChar==U_SIZEOF_UCHAR &&
-        pInfo->dataFormat[0]==0x63 &&   /* dataFormat="cnvt" */
-        pInfo->dataFormat[1]==0x6e &&
-        pInfo->dataFormat[2]==0x76 &&
-        pInfo->dataFormat[3]==0x74 &&
-        pInfo->formatVersion[0]==6);  /* Everything will be version 6 */
-}
-
-/**
- * Un flatten shared data from a UDATA..
- */
-static UConverterSharedData*
-ucnv_data_unFlattenClone(UConverterLoadArgs *pArgs, UDataMemory *pData, UErrorCode *status)
-{
-    /* UDataInfo info; -- necessary only if some converters have different formatVersion */
-    const uint8_t *raw = (const uint8_t *)udata_getMemory(pData);
-    const UConverterStaticData *source = (const UConverterStaticData *) raw;
-    UConverterSharedData *data;
-    UConverterType type = (UConverterType)source->conversionType;
-
-    if(U_FAILURE(*status))
-        return NULL;
-
-    if( (uint16_t)type >= UCNV_NUMBER_OF_SUPPORTED_CONVERTER_TYPES ||
-        converterData[type] == NULL ||
-        !converterData[type]->isReferenceCounted ||
-        converterData[type]->referenceCounter != 1 ||
-        source->structSize != sizeof(UConverterStaticData))
-    {
-        *status = U_INVALID_TABLE_FORMAT;
-        return NULL;
-    }
-
-    data = (UConverterSharedData *)uprv_malloc(sizeof(UConverterSharedData));
-    if(data == NULL) {
-        *status = U_MEMORY_ALLOCATION_ERROR;
-        return NULL;
-    }
-
-    /* copy initial values from the static structure for this type */
-    uprv_memcpy(data, converterData[type], sizeof(UConverterSharedData));
-
-    data->staticData = source;
-
-    data->sharedDataCached = FALSE;
-
-    /* fill in fields from the loaded data */
-    data->dataMemory = (void*)pData; /* for future use */
-
-    if(data->impl->load != NULL) {
-        data->impl->load(data, pArgs, raw + source->structSize, status);
-        if(U_FAILURE(*status)) {
-            uprv_free(data);
-            return NULL;
-        }
-    }
-    return data;
-}
-
-/*Takes an alias name gets an actual converter file name
- *goes to disk and opens it.
- *allocates the memory and returns a new UConverter object
- */
-static UConverterSharedData *createConverterFromFile(UConverterLoadArgs *pArgs, UErrorCode * err)
-{
-    UDataMemory *data;
-    UConverterSharedData *sharedData;
-
-    UTRACE_ENTRY_OC(UTRACE_UCNV_LOAD);
-
-    if (U_FAILURE (*err)) {
-        UTRACE_EXIT_STATUS(*err);
-        return NULL;
-    }
-
-    UTRACE_DATA2(UTRACE_OPEN_CLOSE, "load converter %s from package %s", pArgs->name, pArgs->pkg);
-
-    data = udata_openChoice(pArgs->pkg, DATA_TYPE, pArgs->name, isCnvAcceptable, NULL, err);
-    if(U_FAILURE(*err))
-    {
-        UTRACE_EXIT_STATUS(*err);
-        return NULL;
-    }
-
-    sharedData = ucnv_data_unFlattenClone(pArgs, data, err);
-    if(U_FAILURE(*err))
-    {
-        udata_close(data);
-        UTRACE_EXIT_STATUS(*err);
-        return NULL;
-    }
-
-    /*
-     * TODO Store pkg in a field in the shared data so that delta-only converters
-     * can load base converters from the same package.
-     * If the pkg name is longer than the field, then either do not load the converter
-     * in the first place, or just set the pkg field to "".
-     */
-
-    UTRACE_EXIT_PTR_STATUS(sharedData, *err);
-    return sharedData;
-}
-
-/*returns a converter type from a string
- */
-static const UConverterSharedData *
-getAlgorithmicTypeFromName(const char *realName)
-{
-    uint32_t mid, start, limit;
-    uint32_t lastMid;
-    int result;
-    char strippedName[UCNV_MAX_CONVERTER_NAME_LENGTH];
-
-    /* Lower case and remove ignoreable characters. */
-    ucnv_io_stripForCompare(strippedName, realName);
-
-    /* do a binary search for the alias */
-    start = 0;
-    limit = UPRV_LENGTHOF(cnvNameType);
-    mid = limit;
-    lastMid = UINT32_MAX;
-
-    for (;;) {
-        mid = (uint32_t)((start + limit) / 2);
-        if (lastMid == mid) {   /* Have we moved? */
-            break;  /* We haven't moved, and it wasn't found. */
-        }
-        lastMid = mid;
-        result = uprv_strcmp(strippedName, cnvNameType[mid].name);
-
-        if (result < 0) {
-            limit = mid;
-        } else if (result > 0) {
-            start = mid;
-        } else {
-            return converterData[cnvNameType[mid].type];
-        }
-    }
-
-    return NULL;
-}
-
-/*
-* Based on the number of known converters, this determines how many times larger
-* the shared data hash table should be. When on small platforms, or just a couple
-* of converters are used, this number should be 2. When memory is plentiful, or
-* when ucnv_countAvailable is ever used with a lot of available converters,
-* this should be 4.
-* Larger numbers reduce the number of hash collisions, but use more memory.
-*/
-#define UCNV_CACHE_LOAD_FACTOR 2
-
-/* Puts the shared data in the static hashtable SHARED_DATA_HASHTABLE */
-/*   Will always be called with the cnvCacheMutex already being held   */
-/*     by the calling function.                                       */
-/* Stores the shared data in the SHARED_DATA_HASHTABLE
- * @param data The shared data
- */
-static void
-ucnv_shareConverterData(UConverterSharedData * data)
-{
-    UErrorCode err = U_ZERO_ERROR;
-    /*Lazy evaluates the Hashtable itself */
-    /*void *sanity = NULL;*/
-
-    if (SHARED_DATA_HASHTABLE == NULL)
-    {
-        SHARED_DATA_HASHTABLE = uhash_openSize(uhash_hashChars, uhash_compareChars, NULL,
-                            ucnv_io_countKnownConverters(&err)*UCNV_CACHE_LOAD_FACTOR,
-                            &err);
-        ucnv_enableCleanup();
-
-        if (U_FAILURE(err))
-            return;
-    }
-
-    /* ### check to see if the element is not already there! */
-
-    /*
-    sanity =   ucnv_getSharedConverterData (data->staticData->name);
-    if(sanity != NULL)
-    {
-    UCNV_DEBUG_LOG("put:overwrite!",data->staticData->name,sanity);
-    }
-    UCNV_DEBUG_LOG("put:chk",data->staticData->name,sanity);
-    */
-
-    /* Mark it shared */
-    data->sharedDataCached = TRUE;
-
-    uhash_put(SHARED_DATA_HASHTABLE,
-            (void*) data->staticData->name, /* Okay to cast away const as long as
-            keyDeleter == NULL */
-            data,
-            &err);
-    UCNV_DEBUG_LOG("put", data->staticData->name,data);
-
-}
-
-/*  Look up a converter name in the shared data cache.                    */
-/*    cnvCacheMutex must be held by the caller to protect the hash table. */
-/* gets the shared data from the SHARED_DATA_HASHTABLE (might return NULL if it isn't there)
- * @param name The name of the shared data
- * @return the shared data from the SHARED_DATA_HASHTABLE
- */
-static UConverterSharedData *
-ucnv_getSharedConverterData(const char *name)
-{
-    /*special case when no Table has yet been created we return NULL */
-    if (SHARED_DATA_HASHTABLE == NULL)
-    {
-        return NULL;
-    }
-    else
-    {
-        UConverterSharedData *rc;
-
-        rc = (UConverterSharedData*)uhash_get(SHARED_DATA_HASHTABLE, name);
-        UCNV_DEBUG_LOG("get",name,rc);
-        return rc;
-    }
-}
-
-/*frees the string of memory blocks associates with a sharedConverter
- *if and only if the referenceCounter == 0
- */
-/* Deletes (frees) the Shared data it's passed. first it checks the referenceCounter to
- * see if anyone is using it, if not it frees all the memory stemming from sharedConverterData and
- * returns TRUE,
- * otherwise returns FALSE
- * @param sharedConverterData The shared data
- * @return if not it frees all the memory stemming from sharedConverterData and
- * returns TRUE, otherwise returns FALSE
- */
-static UBool
-ucnv_deleteSharedConverterData(UConverterSharedData * deadSharedData)
-{
-    UTRACE_ENTRY_OC(UTRACE_UCNV_UNLOAD);
-    UTRACE_DATA2(UTRACE_OPEN_CLOSE, "unload converter %s shared data %p", deadSharedData->staticData->name, deadSharedData);
-
-    if (deadSharedData->referenceCounter > 0) {
-        UTRACE_EXIT_VALUE((int32_t)FALSE);
-        return FALSE;
-    }
-
-    if (deadSharedData->impl->unload != NULL) {
-        deadSharedData->impl->unload(deadSharedData);
-    }
-
-    if(deadSharedData->dataMemory != NULL)
-    {
-        UDataMemory *data = (UDataMemory*)deadSharedData->dataMemory;
-        udata_close(data);
-    }
-
-    uprv_free(deadSharedData);
-
-    UTRACE_EXIT_VALUE((int32_t)TRUE);
-    return TRUE;
-}
-
-/**
- * Load a non-algorithmic converter.
- * If pkg==NULL, then this function must be called inside umtx_lock(&cnvCacheMutex).
- */
-UConverterSharedData *
-ucnv_load(UConverterLoadArgs *pArgs, UErrorCode *err) {
-    UConverterSharedData *mySharedConverterData;
-
-    if(err == NULL || U_FAILURE(*err)) {
-        return NULL;
-    }
-
-    if(pArgs->pkg != NULL && *pArgs->pkg != 0) {
-        /* application-provided converters are not currently cached */
-        return createConverterFromFile(pArgs, err);
-    }
-
-    mySharedConverterData = ucnv_getSharedConverterData(pArgs->name);
-    if (mySharedConverterData == NULL)
-    {
-        /*Not cached, we need to stream it in from file */
-        mySharedConverterData = createConverterFromFile(pArgs, err);
-        if (U_FAILURE (*err) || (mySharedConverterData == NULL))
-        {
-            return NULL;
-        }
-        else if (!pArgs->onlyTestIsLoadable)
-        {
-            /* share it with other library clients */
-            ucnv_shareConverterData(mySharedConverterData);
-        }
-    }
-    else
-    {
-        /* The data for this converter was already in the cache.            */
-        /* Update the reference counter on the shared data: one more client */
-        mySharedConverterData->referenceCounter++;
-    }
-
-    return mySharedConverterData;
-}
-
-/**
- * Unload a non-algorithmic converter.
- * It must be sharedData->isReferenceCounted
- * and this function must be called inside umtx_lock(&cnvCacheMutex).
- */
-U_CAPI void
-ucnv_unload(UConverterSharedData *sharedData) {
-    if(sharedData != NULL) {
-        if (sharedData->referenceCounter > 0) {
-            sharedData->referenceCounter--;
-        }
-
-        if((sharedData->referenceCounter <= 0)&&(sharedData->sharedDataCached == FALSE)) {
-            ucnv_deleteSharedConverterData(sharedData);
-        }
-    }
-}
-
-U_CFUNC void
-ucnv_unloadSharedDataIfReady(UConverterSharedData *sharedData)
-{
-    if(sharedData != NULL && sharedData->isReferenceCounted) {
-        umtx_lock(&cnvCacheMutex);
-        ucnv_unload(sharedData);
-        umtx_unlock(&cnvCacheMutex);
-    }
-}
-
-U_CFUNC void
-ucnv_incrementRefCount(UConverterSharedData *sharedData)
-{
-    if(sharedData != NULL && sharedData->isReferenceCounted) {
-        umtx_lock(&cnvCacheMutex);
-        sharedData->referenceCounter++;
-        umtx_unlock(&cnvCacheMutex);
-    }
-}
-
-/*
- * *pPieces must be initialized.
- * The name without options will be copied to pPieces->cnvName.
- * The locale and options will be copied to pPieces only if present in inName,
- * otherwise the existing values in pPieces remain.
- * *pArgs will be set to the pPieces values.
- */
-static void
-parseConverterOptions(const char *inName,
-                      UConverterNamePieces *pPieces,
-                      UConverterLoadArgs *pArgs,
-                      UErrorCode *err)
-{
-    char *cnvName = pPieces->cnvName;
-    char c;
-    int32_t len = 0;
-
-    pArgs->name=inName;
-    pArgs->locale=pPieces->locale;
-    pArgs->options=pPieces->options;
-
-    /* copy the converter name itself to cnvName */
-    while((c=*inName)!=0 && c!=UCNV_OPTION_SEP_CHAR) {
-        if (++len>=UCNV_MAX_CONVERTER_NAME_LENGTH) {
-            *err = U_ILLEGAL_ARGUMENT_ERROR;    /* bad name */
-            pPieces->cnvName[0]=0;
-            return;
-        }
-        *cnvName++=c;
-        inName++;
-    }
-    *cnvName=0;
-    pArgs->name=pPieces->cnvName;
-
-    /* parse options. No more name copying should occur. */
-    while((c=*inName)!=0) {
-        if(c==UCNV_OPTION_SEP_CHAR) {
-            ++inName;
-        }
-
-        /* inName is behind an option separator */
-        if(uprv_strncmp(inName, "locale=", 7)==0) {
-            /* do not modify locale itself in case we have multiple locale options */
-            char *dest=pPieces->locale;
-
-            /* copy the locale option value */
-            inName+=7;
-            len=0;
-            while((c=*inName)!=0 && c!=UCNV_OPTION_SEP_CHAR) {
-                ++inName;
-
-                if(++len>=ULOC_FULLNAME_CAPACITY) {
-                    *err=U_ILLEGAL_ARGUMENT_ERROR;    /* bad name */
-                    pPieces->locale[0]=0;
-                    return;
-                }
-
-                *dest++=c;
-            }
-            *dest=0;
-        } else if(uprv_strncmp(inName, "version=", 8)==0) {
-            /* copy the version option value into bits 3..0 of pPieces->options */
-            inName+=8;
-            c=*inName;
-            if(c==0) {
-                pArgs->options=(pPieces->options&=~UCNV_OPTION_VERSION);
-                return;
-            } else if((uint8_t)(c-'0')<10) {
-                pArgs->options=pPieces->options=(pPieces->options&~UCNV_OPTION_VERSION)|(uint32_t)(c-'0');
-                ++inName;
-            }
-        } else if(uprv_strncmp(inName, "swaplfnl", 8)==0) {
-            inName+=8;
-            pArgs->options=(pPieces->options|=UCNV_OPTION_SWAP_LFNL);
-        /* add processing for new options here with another } else if(uprv_strncmp(inName, "option-name=", XX)==0) { */
-        } else {
-            /* ignore any other options until we define some */
-            while(((c = *inName++) != 0) && (c != UCNV_OPTION_SEP_CHAR)) {
-            }
-            if(c==0) {
-                return;
-            }
-        }
-    }
-}
-
-/*Logic determines if the converter is Algorithmic AND/OR cached
- *depending on that:
- * -we either go to get data from disk and cache it (Data=TRUE, Cached=False)
- * -Get it from a Hashtable (Data=X, Cached=TRUE)
- * -Call dataConverter initializer (Data=TRUE, Cached=TRUE)
- * -Call AlgorithmicConverter initializer (Data=FALSE, Cached=TRUE)
- */
-U_CFUNC UConverterSharedData *
-ucnv_loadSharedData(const char *converterName,
-                    UConverterNamePieces *pPieces,
-                    UConverterLoadArgs *pArgs,
-                    UErrorCode * err) {
-    UConverterNamePieces stackPieces;
-    UConverterLoadArgs stackArgs;
-    UConverterSharedData *mySharedConverterData = NULL;
-    UErrorCode internalErrorCode = U_ZERO_ERROR;
-    UBool mayContainOption = TRUE;
-    UBool checkForAlgorithmic = TRUE;
-
-    if (U_FAILURE (*err)) {
-        return NULL;
-    }
-
-    if(pPieces == NULL) {
-        if(pArgs != NULL) {
-            /*
-             * Bad: We may set pArgs pointers to stackPieces fields
-             * which will be invalid after this function returns.
-             */
-            *err = U_INTERNAL_PROGRAM_ERROR;
-            return NULL;
-        }
-        pPieces = &stackPieces;
-    }
-    if(pArgs == NULL) {
-        uprv_memset(&stackArgs, 0, sizeof(stackArgs));
-        stackArgs.size = (int32_t)sizeof(stackArgs);
-        pArgs = &stackArgs;
-    }
-
-    pPieces->cnvName[0] = 0;
-    pPieces->locale[0] = 0;
-    pPieces->options = 0;
-
-    pArgs->name = converterName;
-    pArgs->locale = pPieces->locale;
-    pArgs->options = pPieces->options;
-
-    /* In case "name" is NULL we want to open the default converter. */
-    if (converterName == NULL) {
-#if U_CHARSET_IS_UTF8
-        pArgs->name = "UTF-8";
-        return (UConverterSharedData *)converterData[UCNV_UTF8];
-#else
-        /* Call ucnv_getDefaultName first to query the name from the OS. */
-        pArgs->name = ucnv_getDefaultName();
-        if (pArgs->name == NULL) {
-            *err = U_MISSING_RESOURCE_ERROR;
-            return NULL;
-        }
-        mySharedConverterData = (UConverterSharedData *)gDefaultAlgorithmicSharedData;
-        checkForAlgorithmic = FALSE;
-        mayContainOption = gDefaultConverterContainsOption;
-        /* the default converter name is already canonical */
-#endif
-    }
-    else if(UCNV_FAST_IS_UTF8(converterName)) {
-        /* fastpath for UTF-8 */
-        pArgs->name = "UTF-8";
-        return (UConverterSharedData *)converterData[UCNV_UTF8];
-    }
-    else {
-        /* separate the converter name from the options */
-        parseConverterOptions(converterName, pPieces, pArgs, err);
-        if (U_FAILURE(*err)) {
-            /* Very bad name used. */
-            return NULL;
-        }
-
-        /* get the canonical converter name */
-        pArgs->name = ucnv_io_getConverterName(pArgs->name, &mayContainOption, &internalErrorCode);
-        if (U_FAILURE(internalErrorCode) || pArgs->name == NULL) {
-            /*
-            * set the input name in case the converter was added
-            * without updating the alias table, or when there is no alias table
-            */
-            pArgs->name = pPieces->cnvName;
-        } else if (internalErrorCode == U_AMBIGUOUS_ALIAS_WARNING) {
-            *err = U_AMBIGUOUS_ALIAS_WARNING;
-        }
-    }
-
-    /* separate the converter name from the options */
-    if(mayContainOption && pArgs->name != pPieces->cnvName) {
-        parseConverterOptions(pArgs->name, pPieces, pArgs, err);
-    }
-
-    /* get the shared data for an algorithmic converter, if it is one */
-    if (checkForAlgorithmic) {
-        mySharedConverterData = (UConverterSharedData *)getAlgorithmicTypeFromName(pArgs->name);
-    }
-    if (mySharedConverterData == NULL)
-    {
-        /* it is a data-based converter, get its shared data.               */
-        /* Hold the cnvCacheMutex through the whole process of checking the */
-        /*   converter data cache, and adding new entries to the cache      */
-        /*   to prevent other threads from modifying the cache during the   */
-        /*   process.                                                       */
-        pArgs->nestedLoads=1;
-        pArgs->pkg=NULL;
-
-        umtx_lock(&cnvCacheMutex);
-        mySharedConverterData = ucnv_load(pArgs, err);
-        umtx_unlock(&cnvCacheMutex);
-        if (U_FAILURE (*err) || (mySharedConverterData == NULL))
-        {
-            return NULL;
-        }
-    }
-
-    return mySharedConverterData;
-}
-
-U_CAPI UConverter *
-ucnv_createConverter(UConverter *myUConverter, const char *converterName, UErrorCode * err)
-{
-    UConverterNamePieces stackPieces;
-    UConverterLoadArgs stackArgs=UCNV_LOAD_ARGS_INITIALIZER;
-    UConverterSharedData *mySharedConverterData;
-
-    UTRACE_ENTRY_OC(UTRACE_UCNV_OPEN);
-
-    if(U_SUCCESS(*err)) {
-        UTRACE_DATA1(UTRACE_OPEN_CLOSE, "open converter %s", converterName);
-
-        mySharedConverterData = ucnv_loadSharedData(converterName, &stackPieces, &stackArgs, err);
-
-        myUConverter = ucnv_createConverterFromSharedData(
-            myUConverter, mySharedConverterData,
-            &stackArgs,
-            err);
-
-        if(U_SUCCESS(*err)) {
-            UTRACE_EXIT_PTR_STATUS(myUConverter, *err);
-            return myUConverter;
-        }
-    }
-
-    /* exit with error */
-    UTRACE_EXIT_STATUS(*err);
-    return NULL;
-}
-
-U_CFUNC UBool
-ucnv_canCreateConverter(const char *converterName, UErrorCode *err) {
-    UConverter myUConverter;
-    UConverterNamePieces stackPieces;
-    UConverterLoadArgs stackArgs=UCNV_LOAD_ARGS_INITIALIZER;
-    UConverterSharedData *mySharedConverterData;
-
-    UTRACE_ENTRY_OC(UTRACE_UCNV_OPEN);
-
-    if(U_SUCCESS(*err)) {
-        UTRACE_DATA1(UTRACE_OPEN_CLOSE, "test if can open converter %s", converterName);
-
-        stackArgs.onlyTestIsLoadable=TRUE;
-        mySharedConverterData = ucnv_loadSharedData(converterName, &stackPieces, &stackArgs, err);
-        ucnv_createConverterFromSharedData(
-            &myUConverter, mySharedConverterData,
-            &stackArgs,
-            err);
-        ucnv_unloadSharedDataIfReady(mySharedConverterData);
-    }
-
-    UTRACE_EXIT_STATUS(*err);
-    return U_SUCCESS(*err);
-}
-
-UConverter *
-ucnv_createAlgorithmicConverter(UConverter *myUConverter,
-                                UConverterType type,
-                                const char *locale, uint32_t options,
-                                UErrorCode *err) {
-    UConverter *cnv;
-    const UConverterSharedData *sharedData;
-    UConverterLoadArgs stackArgs=UCNV_LOAD_ARGS_INITIALIZER;
-
-    UTRACE_ENTRY_OC(UTRACE_UCNV_OPEN_ALGORITHMIC);
-    UTRACE_DATA1(UTRACE_OPEN_CLOSE, "open algorithmic converter type %d", (int32_t)type);
-
-    if(type<0 || UCNV_NUMBER_OF_SUPPORTED_CONVERTER_TYPES<=type) {
-        *err = U_ILLEGAL_ARGUMENT_ERROR;
-        UTRACE_EXIT_STATUS(U_ILLEGAL_ARGUMENT_ERROR);
-        return NULL;
-    }
-
-    sharedData = converterData[type];
-    if(sharedData == NULL || sharedData->isReferenceCounted) {
-        /* not a valid type, or not an algorithmic converter */
-        *err = U_ILLEGAL_ARGUMENT_ERROR;
-        UTRACE_EXIT_STATUS(U_ILLEGAL_ARGUMENT_ERROR);
-        return NULL;
-    }
-
-    stackArgs.name = "";
-    stackArgs.options = options;
-    stackArgs.locale=locale;
-    cnv = ucnv_createConverterFromSharedData(
-            myUConverter, (UConverterSharedData *)sharedData,
-            &stackArgs, err);
-
-    UTRACE_EXIT_PTR_STATUS(cnv, *err);
-    return cnv;
-}
-
-U_CFUNC UConverter*
-ucnv_createConverterFromPackage(const char *packageName, const char *converterName, UErrorCode * err)
-{
-    UConverter *myUConverter;
-    UConverterSharedData *mySharedConverterData;
-    UConverterNamePieces stackPieces;
-    UConverterLoadArgs stackArgs=UCNV_LOAD_ARGS_INITIALIZER;
-
-    UTRACE_ENTRY_OC(UTRACE_UCNV_OPEN_PACKAGE);
-
-    if(U_FAILURE(*err)) {
-        UTRACE_EXIT_STATUS(*err);
-        return NULL;
-    }
-
-    UTRACE_DATA2(UTRACE_OPEN_CLOSE, "open converter %s from package %s", converterName, packageName);
-
-    /* first, get the options out of the converterName string */
-    stackPieces.cnvName[0] = 0;
-    stackPieces.locale[0] = 0;
-    stackPieces.options = 0;
-    parseConverterOptions(converterName, &stackPieces, &stackArgs, err);
-    if (U_FAILURE(*err)) {
-        /* Very bad name used. */
-        UTRACE_EXIT_STATUS(*err);
-        return NULL;
-    }
-    stackArgs.nestedLoads=1;
-    stackArgs.pkg=packageName;
-
-    /* open the data, unflatten the shared structure */
-    mySharedConverterData = createConverterFromFile(&stackArgs, err);
-
-    if (U_FAILURE(*err)) {
-        UTRACE_EXIT_STATUS(*err);
-        return NULL;
-    }
-
-    /* create the actual converter */
-    myUConverter = ucnv_createConverterFromSharedData(NULL, mySharedConverterData, &stackArgs, err);
-
-    if (U_FAILURE(*err)) {
-        ucnv_close(myUConverter);
-        UTRACE_EXIT_STATUS(*err);
-        return NULL;
-    }
-
-    UTRACE_EXIT_PTR_STATUS(myUConverter, *err);
-    return myUConverter;
-}
-
-
-U_CFUNC UConverter*
-ucnv_createConverterFromSharedData(UConverter *myUConverter,
-                                   UConverterSharedData *mySharedConverterData,
-                                   UConverterLoadArgs *pArgs,
-                                   UErrorCode *err)
-{
-    UBool isCopyLocal;
-
-    if(U_FAILURE(*err)) {
-        ucnv_unloadSharedDataIfReady(mySharedConverterData);
-        return myUConverter;
-    }
-    if(myUConverter == NULL)
-    {
-        myUConverter = (UConverter *) uprv_malloc (sizeof (UConverter));
-        if(myUConverter == NULL)
-        {
-            *err = U_MEMORY_ALLOCATION_ERROR;
-            ucnv_unloadSharedDataIfReady(mySharedConverterData);
-            return NULL;
-        }
-        isCopyLocal = FALSE;
-    } else {
-        isCopyLocal = TRUE;
-    }
-
-    /* initialize the converter */
-    uprv_memset(myUConverter, 0, sizeof(UConverter));
-    myUConverter->isCopyLocal = isCopyLocal;
-    /*myUConverter->isExtraLocal = FALSE;*/ /* Set by the memset call */
-    myUConverter->sharedData = mySharedConverterData;
-    myUConverter->options = pArgs->options;
-    if(!pArgs->onlyTestIsLoadable) {
-        myUConverter->preFromUFirstCP = U_SENTINEL;
-        myUConverter->fromCharErrorBehaviour = UCNV_TO_U_DEFAULT_CALLBACK;
-        myUConverter->fromUCharErrorBehaviour = UCNV_FROM_U_DEFAULT_CALLBACK;
-        myUConverter->toUnicodeStatus = mySharedConverterData->toUnicodeStatus;
-        myUConverter->maxBytesPerUChar = mySharedConverterData->staticData->maxBytesPerChar;
-        myUConverter->subChar1 = mySharedConverterData->staticData->subChar1;
-        myUConverter->subCharLen = mySharedConverterData->staticData->subCharLen;
-        myUConverter->subChars = (uint8_t *)myUConverter->subUChars;
-        uprv_memcpy(myUConverter->subChars, mySharedConverterData->staticData->subChar, myUConverter->subCharLen);
-        myUConverter->toUCallbackReason = UCNV_ILLEGAL; /* default reason to invoke (*fromCharErrorBehaviour) */
-    }
-
-    if(mySharedConverterData->impl->open != NULL) {
-        mySharedConverterData->impl->open(myUConverter, pArgs, err);
-        if(U_FAILURE(*err) && !pArgs->onlyTestIsLoadable) {
-            /* don't ucnv_close() if onlyTestIsLoadable because not fully initialized */
-            ucnv_close(myUConverter);
-            return NULL;
-        }
-    }
-
-    return myUConverter;
-}
-
-/*Frees all shared immutable objects that aren't referred to (reference count = 0)
- */
-U_CAPI int32_t U_EXPORT2
-ucnv_flushCache ()
-{
-    UConverterSharedData *mySharedData = NULL;
-    int32_t pos;
-    int32_t tableDeletedNum = 0;
-    const UHashElement *e;
-    /*UErrorCode status = U_ILLEGAL_ARGUMENT_ERROR;*/
-    int32_t i, remaining;
-
-    UTRACE_ENTRY_OC(UTRACE_UCNV_FLUSH_CACHE);
-
-    /* Close the default converter without creating a new one so that everything will be flushed. */
-    u_flushDefaultConverter();
-
-    /*if shared data hasn't even been lazy evaluated yet
-    * return 0
-    */
-    if (SHARED_DATA_HASHTABLE == NULL) {
-        UTRACE_EXIT_VALUE((int32_t)0);
-        return 0;
-    }
-
-    /*creates an enumeration to iterate through every element in the
-    * table
-    *
-    * Synchronization:  holding cnvCacheMutex will prevent any other thread from
-    *                   accessing or modifying the hash table during the iteration.
-    *                   The reference count of an entry may be decremented by
-    *                   ucnv_close while the iteration is in process, but this is
-    *                   benign.  It can't be incremented (in ucnv_createConverter())
-    *                   because the sequence of looking up in the cache + incrementing
-    *                   is protected by cnvCacheMutex.
-    */
-    umtx_lock(&cnvCacheMutex);
-    /*
-     * double loop: A delta/extension-only converter has a pointer to its base table's
-     * shared data; the first iteration of the outer loop may see the delta converter
-     * before the base converter, and unloading the delta converter may get the base
-     * converter's reference counter down to 0.
-     */
-    i = 0;
-    do {
-        remaining = 0;
-        pos = UHASH_FIRST;
-        while ((e = uhash_nextElement (SHARED_DATA_HASHTABLE, &pos)) != NULL)
-        {
-            mySharedData = (UConverterSharedData *) e->value.pointer;
-            /*deletes only if reference counter == 0 */
-            if (mySharedData->referenceCounter == 0)
-            {
-                tableDeletedNum++;
-
-                UCNV_DEBUG_LOG("del",mySharedData->staticData->name,mySharedData);
-
-                uhash_removeElement(SHARED_DATA_HASHTABLE, e);
-                mySharedData->sharedDataCached = FALSE;
-                ucnv_deleteSharedConverterData (mySharedData);
-            } else {
-                ++remaining;
-            }
-        }
-    } while(++i == 1 && remaining > 0);
-    umtx_unlock(&cnvCacheMutex);
-
-    UTRACE_DATA1(UTRACE_INFO, "ucnv_flushCache() exits with %d converters remaining", remaining);
-
-    UTRACE_EXIT_VALUE(tableDeletedNum);
-    return tableDeletedNum;
-}
-
-/* available converters list --------------------------------------------------- */
-
-static void U_CALLCONV initAvailableConvertersList(UErrorCode &errCode) {
-    U_ASSERT(gAvailableConverterCount == 0);
-    U_ASSERT(gAvailableConverters == NULL);
-
-    ucnv_enableCleanup();
-    UEnumeration *allConvEnum = ucnv_openAllNames(&errCode);
-    int32_t allConverterCount = uenum_count(allConvEnum, &errCode);
-    if (U_FAILURE(errCode)) {
-        return;
-    }
-
-    /* We can't have more than "*converterTable" converters to open */
-    gAvailableConverters = (const char **) uprv_malloc(allConverterCount * sizeof(char*));
-    if (!gAvailableConverters) {
-        errCode = U_MEMORY_ALLOCATION_ERROR;
-        return;
-    }
-
-    /* Open the default converter to make sure that it has first dibs in the hash table. */
-    UErrorCode localStatus = U_ZERO_ERROR;
-    UConverter tempConverter;
-    ucnv_close(ucnv_createConverter(&tempConverter, NULL, &localStatus));
-
-    gAvailableConverterCount = 0;
-
-    for (int32_t idx = 0; idx < allConverterCount; idx++) {
-        localStatus = U_ZERO_ERROR;
-        const char *converterName = uenum_next(allConvEnum, NULL, &localStatus);
-        if (ucnv_canCreateConverter(converterName, &localStatus)) {
-            gAvailableConverters[gAvailableConverterCount++] = converterName;
-        }
-    }
-
-    uenum_close(allConvEnum);
-}
-
-
-static UBool haveAvailableConverterList(UErrorCode *pErrorCode) {
-    umtx_initOnce(gAvailableConvertersInitOnce, &initAvailableConvertersList, *pErrorCode);
-    return U_SUCCESS(*pErrorCode);
-}
-
-U_CFUNC uint16_t
-ucnv_bld_countAvailableConverters(UErrorCode *pErrorCode) {
-    if (haveAvailableConverterList(pErrorCode)) {
-        return gAvailableConverterCount;
-    }
-    return 0;
-}
-
-U_CFUNC const char *
-ucnv_bld_getAvailableConverter(uint16_t n, UErrorCode *pErrorCode) {
-    if (haveAvailableConverterList(pErrorCode)) {
-        if (n < gAvailableConverterCount) {
-            return gAvailableConverters[n];
-        }
-        *pErrorCode = U_INDEX_OUTOFBOUNDS_ERROR;
-    }
-    return NULL;
-}
-
-/* default converter name --------------------------------------------------- */
-
-#if !U_CHARSET_IS_UTF8
-/*
-Copy the canonical converter name.
-ucnv_getDefaultName must be thread safe, which can call this function.
-
-ucnv_setDefaultName calls this function and it doesn't have to be
-thread safe because there is no reliable/safe way to reset the
-converter in use in all threads. If you did reset the converter, you
-would not be sure that retrieving a default converter for one string
-would be the same type of default converter for a successive string.
-Since the name is a returned via ucnv_getDefaultName without copying,
-you shouldn't be modifying or deleting the string from a separate thread.
-*/
-static inline void
-internalSetName(const char *name, UErrorCode *status) {
-    UConverterNamePieces stackPieces;
-    UConverterLoadArgs stackArgs=UCNV_LOAD_ARGS_INITIALIZER;
-    int32_t length=(int32_t)(uprv_strlen(name));
-    UBool containsOption = (UBool)(uprv_strchr(name, UCNV_OPTION_SEP_CHAR) != NULL);
-    const UConverterSharedData *algorithmicSharedData;
-
-    stackArgs.name = name;
-    if(containsOption) {
-        stackPieces.cnvName[0] = 0;
-        stackPieces.locale[0] = 0;
-        stackPieces.options = 0;
-        parseConverterOptions(name, &stackPieces, &stackArgs, status);
-        if(U_FAILURE(*status)) {
-            return;
-        }
-    }
-    algorithmicSharedData = getAlgorithmicTypeFromName(stackArgs.name);
-
-    umtx_lock(&cnvCacheMutex);
-
-    gDefaultAlgorithmicSharedData = algorithmicSharedData;
-    gDefaultConverterContainsOption = containsOption;
-    uprv_memcpy(gDefaultConverterNameBuffer, name, length);
-    gDefaultConverterNameBuffer[length]=0;
-
-    /* gDefaultConverterName MUST be the last global var set by this function.  */
-    /*    It is the variable checked in ucnv_getDefaultName() to see if initialization is required. */
-    //    But there is nothing here preventing that from being reordered, either by the compiler
-    //             or hardware. I'm adding the mutex to ucnv_getDefaultName for now. UMTX_CHECK is not enough.
-    //             -- Andy
-    gDefaultConverterName = gDefaultConverterNameBuffer;
-
-    ucnv_enableCleanup();
-
-    umtx_unlock(&cnvCacheMutex);
-}
-#endif
-
-/*
- * In order to be really thread-safe, the get function would have to take
- * a buffer parameter and copy the current string inside a mutex block.
- * This implementation only tries to be really thread-safe while
- * setting the name.
- * It assumes that setting a pointer is atomic.
- */
-
-U_CAPI const char*  U_EXPORT2
-ucnv_getDefaultName() {
-#if U_CHARSET_IS_UTF8
-    return "UTF-8";
-#else
-    /* local variable to be thread-safe */
-    const char *name;
-
-    /*
-    Concurrent calls to ucnv_getDefaultName must be thread safe,
-    but ucnv_setDefaultName is not thread safe.
-    */
-    {
-        icu::Mutex lock(&cnvCacheMutex);
-        name = gDefaultConverterName;
-    }
-    if(name==NULL) {
-        UErrorCode errorCode = U_ZERO_ERROR;
-        UConverter *cnv = NULL;
-
-        name = uprv_getDefaultCodepage();
-
-        /* if the name is there, test it out and get the canonical name with options */
-        if(name != NULL) {
-            cnv = ucnv_open(name, &errorCode);
-            if(U_SUCCESS(errorCode) && cnv != NULL) {
-                name = ucnv_getName(cnv, &errorCode);
-            }
-        }
-
-        if(name == NULL || name[0] == 0
-            || U_FAILURE(errorCode) || cnv == NULL
-            || uprv_strlen(name)>=sizeof(gDefaultConverterNameBuffer))
-        {
-            /* Panic time, let's use a fallback. */
-#if (U_CHARSET_FAMILY == U_ASCII_FAMILY)
-            name = "US-ASCII";
-            /* there is no 'algorithmic' converter for EBCDIC */
-#elif U_PLATFORM == U_PF_OS390
-            name = "ibm-1047_P100-1995" UCNV_SWAP_LFNL_OPTION_STRING;
-#else
-            name = "ibm-37_P100-1995";
-#endif
-        }
-
-        internalSetName(name, &errorCode);
-
-        /* The close may make the current name go away. */
-        ucnv_close(cnv);
-    }
-
-    return name;
-#endif
-}
-
-#if U_CHARSET_IS_UTF8
-U_CAPI void U_EXPORT2 ucnv_setDefaultName(const char *) {}
-#else
-/*
-This function is not thread safe, and it can't be thread safe.
-See internalSetName or the API reference for details.
-*/
-U_CAPI void U_EXPORT2
-ucnv_setDefaultName(const char *converterName) {
-    if(converterName==NULL) {
-        /* reset to the default codepage */
-        gDefaultConverterName=NULL;
-    } else {
-        UErrorCode errorCode = U_ZERO_ERROR;
-        UConverter *cnv = NULL;
-        const char *name = NULL;
-
-        /* if the name is there, test it out and get the canonical name with options */
-        cnv = ucnv_open(converterName, &errorCode);
-        if(U_SUCCESS(errorCode) && cnv != NULL) {
-            name = ucnv_getName(cnv, &errorCode);
-        }
-
-        if(U_SUCCESS(errorCode) && name!=NULL) {
-            internalSetName(name, &errorCode);
-        }
-        /* else this converter is bad to use. Don't change it to a bad value. */
-
-        /* The close may make the current name go away. */
-        ucnv_close(cnv);
-
-        /* reset the converter cache */
-        u_flushDefaultConverter();
-    }
-}
-#endif
-
-/* data swapping ------------------------------------------------------------ */
-
-/* most of this might belong more properly into ucnvmbcs.c, but that is so large */
-
-#if !UCONFIG_NO_LEGACY_CONVERSION
-
-U_CAPI int32_t U_EXPORT2
-ucnv_swap(const UDataSwapper *ds,
-          const void *inData, int32_t length, void *outData,
-          UErrorCode *pErrorCode) {
-    const UDataInfo *pInfo;
-    int32_t headerSize;
-
-    const uint8_t *inBytes;
-    uint8_t *outBytes;
-
-    uint32_t offset, count, staticDataSize;
-    int32_t size;
-
-    const UConverterStaticData *inStaticData;
-    UConverterStaticData *outStaticData;
-
-    const _MBCSHeader *inMBCSHeader;
-    _MBCSHeader *outMBCSHeader;
-    _MBCSHeader mbcsHeader;
-    uint32_t mbcsHeaderLength;
-    UBool noFromU=FALSE;
-
-    uint8_t outputType;
-
-    int32_t maxFastUChar, mbcsIndexLength;
-
-    const int32_t *inExtIndexes;
-    int32_t extOffset;
-
-    /* udata_swapDataHeader checks the arguments */
-    headerSize=udata_swapDataHeader(ds, inData, length, outData, pErrorCode);
-    if(pErrorCode==NULL || U_FAILURE(*pErrorCode)) {
-        return 0;
-    }
-
-    /* check data format and format version */
-    pInfo=(const UDataInfo *)((const char *)inData+4);
-    if(!(
-        pInfo->dataFormat[0]==0x63 &&   /* dataFormat="cnvt" */
-        pInfo->dataFormat[1]==0x6e &&
-        pInfo->dataFormat[2]==0x76 &&
-        pInfo->dataFormat[3]==0x74 &&
-        pInfo->formatVersion[0]==6 &&
-        pInfo->formatVersion[1]>=2
-    )) {
-        udata_printError(ds, "ucnv_swap(): data format %02x.%02x.%02x.%02x (format version %02x.%02x) is not recognized as an ICU .cnv conversion table\n",
-                         pInfo->dataFormat[0], pInfo->dataFormat[1],
-                         pInfo->dataFormat[2], pInfo->dataFormat[3],
-                         pInfo->formatVersion[0], pInfo->formatVersion[1]);
-        *pErrorCode=U_UNSUPPORTED_ERROR;
-        return 0;
-    }
-
-    inBytes=(const uint8_t *)inData+headerSize;
-    outBytes=(uint8_t *)outData+headerSize;
-
-    /* read the initial UConverterStaticData structure after the UDataInfo header */
-    inStaticData=(const UConverterStaticData *)inBytes;
-    outStaticData=(UConverterStaticData *)outBytes;
-
-    if(length<0) {
-        staticDataSize=ds->readUInt32(inStaticData->structSize);
-    } else {
-        length-=headerSize;
-        if( length<(int32_t)sizeof(UConverterStaticData) ||
-            (uint32_t)length<(staticDataSize=ds->readUInt32(inStaticData->structSize))
-        ) {
-            udata_printError(ds, "ucnv_swap(): too few bytes (%d after header) for an ICU .cnv conversion table\n",
-                             length);
-            *pErrorCode=U_INDEX_OUTOFBOUNDS_ERROR;
-            return 0;
-        }
-    }
-
-    if(length>=0) {
-        /* swap the static data */
-        if(inStaticData!=outStaticData) {
-            uprv_memcpy(outStaticData, inStaticData, staticDataSize);
-        }
-
-        ds->swapArray32(ds, &inStaticData->structSize, 4,
-                           &outStaticData->structSize, pErrorCode);
-        ds->swapArray32(ds, &inStaticData->codepage, 4,
-                           &outStaticData->codepage, pErrorCode);
-
-        ds->swapInvChars(ds, inStaticData->name, (int32_t)uprv_strlen(inStaticData->name),
-                            outStaticData->name, pErrorCode);
-        if(U_FAILURE(*pErrorCode)) {
-            udata_printError(ds, "ucnv_swap(): error swapping converter name\n");
-            return 0;
-        }
-    }
-
-    inBytes+=staticDataSize;
-    outBytes+=staticDataSize;
-    if(length>=0) {
-        length-=(int32_t)staticDataSize;
-    }
-
-    /* check for supported conversionType values */
-    if(inStaticData->conversionType==UCNV_MBCS) {
-        /* swap MBCS data */
-        inMBCSHeader=(const _MBCSHeader *)inBytes;
-        outMBCSHeader=(_MBCSHeader *)outBytes;
-
-        if(0<=length && length<(int32_t)sizeof(_MBCSHeader)) {
-            udata_printError(ds, "ucnv_swap(): too few bytes (%d after headers) for an ICU MBCS .cnv conversion table\n",
-                                length);
-            *pErrorCode=U_INDEX_OUTOFBOUNDS_ERROR;
-            return 0;
-        }
-        if(inMBCSHeader->version[0]==4 && inMBCSHeader->version[1]>=1) {
-            mbcsHeaderLength=MBCS_HEADER_V4_LENGTH;
-        } else if(inMBCSHeader->version[0]==5 && inMBCSHeader->version[1]>=3 &&
-                  ((mbcsHeader.options=ds->readUInt32(inMBCSHeader->options))&
-                   MBCS_OPT_UNKNOWN_INCOMPATIBLE_MASK)==0
-        ) {
-            mbcsHeaderLength=mbcsHeader.options&MBCS_OPT_LENGTH_MASK;
-            noFromU=(UBool)((mbcsHeader.options&MBCS_OPT_NO_FROM_U)!=0);
-        } else {
-            udata_printError(ds, "ucnv_swap(): unsupported _MBCSHeader.version %d.%d\n",
-                             inMBCSHeader->version[0], inMBCSHeader->version[1]);
-            *pErrorCode=U_UNSUPPORTED_ERROR;
-            return 0;
-        }
-
-        uprv_memcpy(mbcsHeader.version, inMBCSHeader->version, 4);
-        mbcsHeader.countStates=         ds->readUInt32(inMBCSHeader->countStates);
-        mbcsHeader.countToUFallbacks=   ds->readUInt32(inMBCSHeader->countToUFallbacks);
-        mbcsHeader.offsetToUCodeUnits=  ds->readUInt32(inMBCSHeader->offsetToUCodeUnits);
-        mbcsHeader.offsetFromUTable=    ds->readUInt32(inMBCSHeader->offsetFromUTable);
-        mbcsHeader.offsetFromUBytes=    ds->readUInt32(inMBCSHeader->offsetFromUBytes);
-        mbcsHeader.flags=               ds->readUInt32(inMBCSHeader->flags);
-        mbcsHeader.fromUBytesLength=    ds->readUInt32(inMBCSHeader->fromUBytesLength);
-        /* mbcsHeader.options have been read above */
-
-        extOffset=(int32_t)(mbcsHeader.flags>>8);
-        outputType=(uint8_t)mbcsHeader.flags;
-        if(noFromU && outputType==MBCS_OUTPUT_1) {
-            udata_printError(ds, "ucnv_swap(): unsupported combination of makeconv --small with SBCS\n");
-            *pErrorCode=U_UNSUPPORTED_ERROR;
-            return 0;
-        }
-
-        /* make sure that the output type is known */
-        switch(outputType) {
-        case MBCS_OUTPUT_1:
-        case MBCS_OUTPUT_2:
-        case MBCS_OUTPUT_3:
-        case MBCS_OUTPUT_4:
-        case MBCS_OUTPUT_3_EUC:
-        case MBCS_OUTPUT_4_EUC:
-        case MBCS_OUTPUT_2_SISO:
-        case MBCS_OUTPUT_EXT_ONLY:
-            /* OK */
-            break;
-        default:
-            udata_printError(ds, "ucnv_swap(): unsupported MBCS output type 0x%x\n",
-                             outputType);
-            *pErrorCode=U_UNSUPPORTED_ERROR;
-            return 0;
-        }
-
-        /* calculate the length of the MBCS data */
-
-        /*
-         * utf8Friendly MBCS files (mbcsHeader.version 4.3)
-         * contain an additional mbcsIndex table:
-         *   uint16_t[(maxFastUChar+1)>>6];
-         * where maxFastUChar=((mbcsHeader.version[2]<<8)|0xff).
-         */
-        maxFastUChar=0;
-        mbcsIndexLength=0;
-        if( outputType!=MBCS_OUTPUT_EXT_ONLY && outputType!=MBCS_OUTPUT_1 &&
-            mbcsHeader.version[1]>=3 && (maxFastUChar=mbcsHeader.version[2])!=0
-        ) {
-            maxFastUChar=(maxFastUChar<<8)|0xff;
-            mbcsIndexLength=((maxFastUChar+1)>>6)*2;  /* number of bytes */
-        }
-
-        if(extOffset==0) {
-            size=(int32_t)(mbcsHeader.offsetFromUBytes+mbcsIndexLength);
-            if(!noFromU) {
-                size+=(int32_t)mbcsHeader.fromUBytesLength;
-            }
-
-            /* avoid compiler warnings - not otherwise necessary, and the value does not matter */
-            inExtIndexes=NULL;
-        } else {
-            /* there is extension data after the base data, see ucnv_ext.h */
-            if(length>=0 && length<(extOffset+UCNV_EXT_INDEXES_MIN_LENGTH*4)) {
-                udata_printError(ds, "ucnv_swap(): too few bytes (%d after headers) for an ICU MBCS .cnv conversion table with extension data\n",
-                                 length);
-                *pErrorCode=U_INDEX_OUTOFBOUNDS_ERROR;
-                return 0;
-            }
-
-            inExtIndexes=(const int32_t *)(inBytes+extOffset);
-            size=extOffset+udata_readInt32(ds, inExtIndexes[UCNV_EXT_SIZE]);
-        }
-
-        if(length>=0) {
-            if(length<size) {
-                udata_printError(ds, "ucnv_swap(): too few bytes (%d after headers) for an ICU MBCS .cnv conversion table\n",
-                                 length);
-                *pErrorCode=U_INDEX_OUTOFBOUNDS_ERROR;
-                return 0;
-            }
-
-            /* copy the data for inaccessible bytes */
-            if(inBytes!=outBytes) {
-                uprv_memcpy(outBytes, inBytes, size);
-            }
-
-            /* swap the MBCSHeader, except for the version field */
-            count=mbcsHeaderLength*4;
-            ds->swapArray32(ds, &inMBCSHeader->countStates, count-4,
-                               &outMBCSHeader->countStates, pErrorCode);
-
-            if(outputType==MBCS_OUTPUT_EXT_ONLY) {
-                /*
-                 * extension-only file,
-                 * contains a base name instead of normal base table data
-                 */
-
-                /* swap the base name, between the header and the extension data */
-                const char *inBaseName=(const char *)inBytes+count;
-                char *outBaseName=(char *)outBytes+count;
-                ds->swapInvChars(ds, inBaseName, (int32_t)uprv_strlen(inBaseName),
-                                    outBaseName, pErrorCode);
-            } else {
-                /* normal file with base table data */
-
-                /* swap the state table, 1kB per state */
-                offset=count;
-                count=mbcsHeader.countStates*1024;
-                ds->swapArray32(ds, inBytes+offset, (int32_t)count,
-                                   outBytes+offset, pErrorCode);
-
-                /* swap the toUFallbacks[] */
-                offset+=count;
-                count=mbcsHeader.countToUFallbacks*8;
-                ds->swapArray32(ds, inBytes+offset, (int32_t)count,
-                                   outBytes+offset, pErrorCode);
-
-                /* swap the unicodeCodeUnits[] */
-                offset=mbcsHeader.offsetToUCodeUnits;
-                count=mbcsHeader.offsetFromUTable-offset;
-                ds->swapArray16(ds, inBytes+offset, (int32_t)count,
-                                   outBytes+offset, pErrorCode);
-
-                /* offset to the stage 1 table, independent of the outputType */
-                offset=mbcsHeader.offsetFromUTable;
-
-                if(outputType==MBCS_OUTPUT_1) {
-                    /* SBCS: swap the fromU tables, all 16 bits wide */
-                    count=(mbcsHeader.offsetFromUBytes-offset)+mbcsHeader.fromUBytesLength;
-                    ds->swapArray16(ds, inBytes+offset, (int32_t)count,
-                                       outBytes+offset, pErrorCode);
-                } else {
-                    /* otherwise: swap the stage tables separately */
-
-                    /* stage 1 table: uint16_t[0x440 or 0x40] */
-                    if(inStaticData->unicodeMask&UCNV_HAS_SUPPLEMENTARY) {
-                        count=0x440*2; /* for all of Unicode */
-                    } else {
-                        count=0x40*2; /* only BMP */
-                    }
-                    ds->swapArray16(ds, inBytes+offset, (int32_t)count,
-                                       outBytes+offset, pErrorCode);
-
-                    /* stage 2 table: uint32_t[] */
-                    offset+=count;
-                    count=mbcsHeader.offsetFromUBytes-offset;
-                    ds->swapArray32(ds, inBytes+offset, (int32_t)count,
-                                       outBytes+offset, pErrorCode);
-
-                    /* stage 3/result bytes: sometimes uint16_t[] or uint32_t[] */
-                    offset=mbcsHeader.offsetFromUBytes;
-                    count= noFromU ? 0 : mbcsHeader.fromUBytesLength;
-                    switch(outputType) {
-                    case MBCS_OUTPUT_2:
-                    case MBCS_OUTPUT_3_EUC:
-                    case MBCS_OUTPUT_2_SISO:
-                        ds->swapArray16(ds, inBytes+offset, (int32_t)count,
-                                           outBytes+offset, pErrorCode);
-                        break;
-                    case MBCS_OUTPUT_4:
-                        ds->swapArray32(ds, inBytes+offset, (int32_t)count,
-                                           outBytes+offset, pErrorCode);
-                        break;
-                    default:
-                        /* just uint8_t[], nothing to swap */
-                        break;
-                    }
-
-                    if(mbcsIndexLength!=0) {
-                        offset+=count;
-                        count=mbcsIndexLength;
-                        ds->swapArray16(ds, inBytes+offset, (int32_t)count,
-                                           outBytes+offset, pErrorCode);
-                    }
-                }
-            }
-
-            if(extOffset!=0) {
-                /* swap the extension data */
-                inBytes+=extOffset;
-                outBytes+=extOffset;
-
-                /* swap toUTable[] */
-                offset=udata_readInt32(ds, inExtIndexes[UCNV_EXT_TO_U_INDEX]);
-                length=udata_readInt32(ds, inExtIndexes[UCNV_EXT_TO_U_LENGTH]);
-                ds->swapArray32(ds, inBytes+offset, length*4, outBytes+offset, pErrorCode);
-
-                /* swap toUUChars[] */
-                offset=udata_readInt32(ds, inExtIndexes[UCNV_EXT_TO_U_UCHARS_INDEX]);
-                length=udata_readInt32(ds, inExtIndexes[UCNV_EXT_TO_U_UCHARS_LENGTH]);
-                ds->swapArray16(ds, inBytes+offset, length*2, outBytes+offset, pErrorCode);
-
-                /* swap fromUTableUChars[] */
-                offset=udata_readInt32(ds, inExtIndexes[UCNV_EXT_FROM_U_UCHARS_INDEX]);
-                length=udata_readInt32(ds, inExtIndexes[UCNV_EXT_FROM_U_LENGTH]);
-                ds->swapArray16(ds, inBytes+offset, length*2, outBytes+offset, pErrorCode);
-
-                /* swap fromUTableValues[] */
-                offset=udata_readInt32(ds, inExtIndexes[UCNV_EXT_FROM_U_VALUES_INDEX]);
-                /* same length as for fromUTableUChars[] */
-                ds->swapArray32(ds, inBytes+offset, length*4, outBytes+offset, pErrorCode);
-
-                /* no need to swap fromUBytes[] */
-
-                /* swap fromUStage12[] */
-                offset=udata_readInt32(ds, inExtIndexes[UCNV_EXT_FROM_U_STAGE_12_INDEX]);
-                length=udata_readInt32(ds, inExtIndexes[UCNV_EXT_FROM_U_STAGE_12_LENGTH]);
-                ds->swapArray16(ds, inBytes+offset, length*2, outBytes+offset, pErrorCode);
-
-                /* swap fromUStage3[] */
-                offset=udata_readInt32(ds, inExtIndexes[UCNV_EXT_FROM_U_STAGE_3_INDEX]);
-                length=udata_readInt32(ds, inExtIndexes[UCNV_EXT_FROM_U_STAGE_3_LENGTH]);
-                ds->swapArray16(ds, inBytes+offset, length*2, outBytes+offset, pErrorCode);
-
-                /* swap fromUStage3b[] */
-                offset=udata_readInt32(ds, inExtIndexes[UCNV_EXT_FROM_U_STAGE_3B_INDEX]);
-                length=udata_readInt32(ds, inExtIndexes[UCNV_EXT_FROM_U_STAGE_3B_LENGTH]);
-                ds->swapArray32(ds, inBytes+offset, length*4, outBytes+offset, pErrorCode);
-
-                /* swap indexes[] */
-                length=udata_readInt32(ds, inExtIndexes[UCNV_EXT_INDEXES_LENGTH]);
-                ds->swapArray32(ds, inBytes, length*4, outBytes, pErrorCode);
-            }
-        }
-    } else {
-        udata_printError(ds, "ucnv_swap(): unknown conversionType=%d!=UCNV_MBCS\n",
-                         inStaticData->conversionType);
-        *pErrorCode=U_UNSUPPORTED_ERROR;
-        return 0;
-    }
-
-    return headerSize+(int32_t)staticDataSize+size;
-}
-
-#endif /* #if !UCONFIG_NO_LEGACY_CONVERSION */
-
-#endif
-=======
-// © 2016 and later: Unicode, Inc. and others.
-// License & terms of use: http://www.unicode.org/copyright.html
-/*
- ********************************************************************
- * COPYRIGHT:
- * Copyright (c) 1996-2016, International Business Machines Corporation and
- * others. All Rights Reserved.
- ********************************************************************
- *
- *  ucnv_bld.cpp:
- *
- *  Defines functions that are used in the creation/initialization/deletion
- *  of converters and related structures.
- *  uses uconv_io.h routines to access disk information
- *  is used by ucnv.h to implement public API create/delete/flushCache routines
- * Modification History:
- *
- *   Date        Name        Description
- *
- *   06/20/2000  helena      OS/400 port changes; mostly typecast.
- *   06/29/2000  helena      Major rewrite of the callback interface.
-*/
-
-#include "unicode/utypes.h"
-
-#if !UCONFIG_NO_CONVERSION
-
-#include "unicode/putil.h"
-#include "unicode/udata.h"
-#include "unicode/ucnv.h"
-#include "unicode/uloc.h"
-#include "mutex.h"
-#include "putilimp.h"
-#include "uassert.h"
-#include "utracimp.h"
-#include "ucnv_io.h"
-#include "ucnv_bld.h"
-#include "ucnvmbcs.h"
-#include "ucnv_ext.h"
-#include "ucnv_cnv.h"
-#include "ucnv_imp.h"
-#include "uhash.h"
-#include "umutex.h"
-#include "cstring.h"
-#include "cmemory.h"
-#include "ucln_cmn.h"
-#include "ustr_cnv.h"
-
-
-#if 0
-#include <stdio.h>
-extern void UCNV_DEBUG_LOG(char *what, char *who, void *p, int l);
-#define UCNV_DEBUG_LOG(x,y,z) UCNV_DEBUG_LOG(x,y,z,__LINE__)
-#else
-# define UCNV_DEBUG_LOG(x,y,z)
-#endif
-
-static const UConverterSharedData * const
-converterData[UCNV_NUMBER_OF_SUPPORTED_CONVERTER_TYPES]={
-    nullptr, nullptr,
-
-#if UCONFIG_NO_LEGACY_CONVERSION
-    nullptr,
-#else
-    &_MBCSData,
-#endif
-
-    &_Latin1Data,
-    &_UTF8Data, &_UTF16BEData, &_UTF16LEData,
-#if UCONFIG_ONLY_HTML_CONVERSION
-    nullptr, nullptr,
-#else
-    &_UTF32BEData, &_UTF32LEData,
-#endif
-    nullptr,
-
-#if UCONFIG_NO_LEGACY_CONVERSION
-    nullptr,
-#else
-    &_ISO2022Data,
-#endif
-
-#if UCONFIG_NO_LEGACY_CONVERSION || UCONFIG_ONLY_HTML_CONVERSION
-    nullptr, nullptr, nullptr, nullptr, nullptr, nullptr,
-    nullptr, nullptr, nullptr, nullptr, nullptr, nullptr,
-    nullptr,
-#else
-    &_LMBCSData1,&_LMBCSData2, &_LMBCSData3, &_LMBCSData4, &_LMBCSData5, &_LMBCSData6,
-    &_LMBCSData8,&_LMBCSData11,&_LMBCSData16,&_LMBCSData17,&_LMBCSData18,&_LMBCSData19,
-    &_HZData,
-#endif
-
-#if UCONFIG_ONLY_HTML_CONVERSION
-    nullptr,
-#else
-    &_SCSUData,
-#endif
-
-
-#if UCONFIG_NO_LEGACY_CONVERSION || UCONFIG_ONLY_HTML_CONVERSION
-    nullptr,
-#else
-    &_ISCIIData,
-#endif
-
-    &_ASCIIData,
-#if UCONFIG_ONLY_HTML_CONVERSION
-    nullptr, nullptr, &_UTF16Data, nullptr, nullptr, nullptr,
-#else
-    &_UTF7Data, &_Bocu1Data, &_UTF16Data, &_UTF32Data, &_CESU8Data, &_IMAPData,
-#endif
-
-#if UCONFIG_NO_LEGACY_CONVERSION || UCONFIG_ONLY_HTML_CONVERSION
-    nullptr,
-#else
-    &_CompoundTextData
-#endif
-};
-
-/* Please keep this in binary sorted order for getAlgorithmicTypeFromName.
-   Also the name should be in lower case and all spaces, dashes and underscores
-   removed
-*/
-static struct {
-  const char *name;
-  const UConverterType type;
-} const cnvNameType[] = {
-#if !UCONFIG_ONLY_HTML_CONVERSION
-  { "bocu1", UCNV_BOCU1 },
-  { "cesu8", UCNV_CESU8 },
-#endif
-#if !UCONFIG_NO_LEGACY_CONVERSION && !UCONFIG_ONLY_HTML_CONVERSION
-  { "hz",UCNV_HZ },
-#endif
-#if !UCONFIG_ONLY_HTML_CONVERSION
-  { "imapmailboxname", UCNV_IMAP_MAILBOX },
-#endif
-#if !UCONFIG_NO_LEGACY_CONVERSION && !UCONFIG_ONLY_HTML_CONVERSION
-  { "iscii", UCNV_ISCII },
-#endif
-#if !UCONFIG_NO_LEGACY_CONVERSION
-  { "iso2022", UCNV_ISO_2022 },
-#endif
-  { "iso88591", UCNV_LATIN_1 },
-#if !UCONFIG_NO_LEGACY_CONVERSION && !UCONFIG_ONLY_HTML_CONVERSION
-  { "lmbcs1", UCNV_LMBCS_1 },
-  { "lmbcs11",UCNV_LMBCS_11 },
-  { "lmbcs16",UCNV_LMBCS_16 },
-  { "lmbcs17",UCNV_LMBCS_17 },
-  { "lmbcs18",UCNV_LMBCS_18 },
-  { "lmbcs19",UCNV_LMBCS_19 },
-  { "lmbcs2", UCNV_LMBCS_2 },
-  { "lmbcs3", UCNV_LMBCS_3 },
-  { "lmbcs4", UCNV_LMBCS_4 },
-  { "lmbcs5", UCNV_LMBCS_5 },
-  { "lmbcs6", UCNV_LMBCS_6 },
-  { "lmbcs8", UCNV_LMBCS_8 },
-#endif
-#if !UCONFIG_ONLY_HTML_CONVERSION
-  { "scsu", UCNV_SCSU },
-#endif
-  { "usascii", UCNV_US_ASCII },
-  { "utf16", UCNV_UTF16 },
-  { "utf16be", UCNV_UTF16_BigEndian },
-  { "utf16le", UCNV_UTF16_LittleEndian },
-#if U_IS_BIG_ENDIAN
-  { "utf16oppositeendian", UCNV_UTF16_LittleEndian },
-  { "utf16platformendian", UCNV_UTF16_BigEndian },
-#else
-  { "utf16oppositeendian", UCNV_UTF16_BigEndian},
-  { "utf16platformendian", UCNV_UTF16_LittleEndian },
-#endif
-#if !UCONFIG_ONLY_HTML_CONVERSION
-  { "utf32", UCNV_UTF32 },
-  { "utf32be", UCNV_UTF32_BigEndian },
-  { "utf32le", UCNV_UTF32_LittleEndian },
-#if U_IS_BIG_ENDIAN
-  { "utf32oppositeendian", UCNV_UTF32_LittleEndian },
-  { "utf32platformendian", UCNV_UTF32_BigEndian },
-#else
-  { "utf32oppositeendian", UCNV_UTF32_BigEndian },
-  { "utf32platformendian", UCNV_UTF32_LittleEndian },
-#endif
-#endif
-#if !UCONFIG_ONLY_HTML_CONVERSION
-  { "utf7", UCNV_UTF7 },
-#endif
-  { "utf8", UCNV_UTF8 },
-#if !UCONFIG_ONLY_HTML_CONVERSION
-  { "x11compoundtext", UCNV_COMPOUND_TEXT}
-#endif
-};
-
-
-/*initializes some global variables */
-static UHashtable *SHARED_DATA_HASHTABLE = nullptr;
-static icu::UMutex cnvCacheMutex;
-/*  Note:  the global mutex is used for      */
-/*         reference count updates.          */
-
-static const char **gAvailableConverters = nullptr;
-static uint16_t gAvailableConverterCount = 0;
-static icu::UInitOnce gAvailableConvertersInitOnce {};
-
-#if !U_CHARSET_IS_UTF8
-
-/* This contains the resolved converter name. So no further alias lookup is needed again. */
-static char gDefaultConverterNameBuffer[UCNV_MAX_CONVERTER_NAME_LENGTH + 1]; /* +1 for nullptr */
-static const char *gDefaultConverterName = nullptr;
-
-/*
-If the default converter is an algorithmic converter, this is the cached value.
-We don't cache a full UConverter and clone it because ucnv_clone doesn't have
-less overhead than an algorithmic open. We don't cache non-algorithmic converters
-because ucnv_flushCache must be able to unload the default converter and its table.
-*/
-static const UConverterSharedData *gDefaultAlgorithmicSharedData = nullptr;
-
-/* Does gDefaultConverterName have a converter option and require extra parsing? */
-static UBool gDefaultConverterContainsOption;
-
-#endif  /* !U_CHARSET_IS_UTF8 */
-
-static const char DATA_TYPE[] = "cnv";
-
-/* ucnv_flushAvailableConverterCache. This is only called from ucnv_cleanup().
- *                       If it is ever to be called from elsewhere, synchronization
- *                       will need to be considered.
- */
-static void
-ucnv_flushAvailableConverterCache() {
-    gAvailableConverterCount = 0;
-    if (gAvailableConverters) {
-        uprv_free((char **)gAvailableConverters);
-        gAvailableConverters = nullptr;
-    }
-    gAvailableConvertersInitOnce.reset();
-}
-
-/* ucnv_cleanup - delete all storage held by the converter cache, except any  */
-/*                in use by open converters.                                  */
-/*                Not thread safe.                                            */
-/*                Not supported API.                                          */
-static UBool U_CALLCONV ucnv_cleanup() {
-    ucnv_flushCache();
-    if (SHARED_DATA_HASHTABLE != nullptr && uhash_count(SHARED_DATA_HASHTABLE) == 0) {
-        uhash_close(SHARED_DATA_HASHTABLE);
-        SHARED_DATA_HASHTABLE = nullptr;
-    }
-
-    /* Isn't called from flushCache because other threads may have preexisting references to the table. */
-    ucnv_flushAvailableConverterCache();
-
-#if !U_CHARSET_IS_UTF8
-    gDefaultConverterName = nullptr;
-    gDefaultConverterNameBuffer[0] = 0;
-    gDefaultConverterContainsOption = false;
-    gDefaultAlgorithmicSharedData = nullptr;
-#endif
-
-    return (SHARED_DATA_HASHTABLE == nullptr);
-}
-
-U_CAPI void U_EXPORT2
-ucnv_enableCleanup() {
-    ucln_common_registerCleanup(UCLN_COMMON_UCNV, ucnv_cleanup);
-}
-
-static UBool U_CALLCONV
-isCnvAcceptable(void * /*context*/,
-                const char * /*type*/, const char * /*name*/,
-                const UDataInfo *pInfo) {
-    return (UBool)(
-        pInfo->size>=20 &&
-        pInfo->isBigEndian==U_IS_BIG_ENDIAN &&
-        pInfo->charsetFamily==U_CHARSET_FAMILY &&
-        pInfo->sizeofUChar==U_SIZEOF_UCHAR &&
-        pInfo->dataFormat[0]==0x63 &&   /* dataFormat="cnvt" */
-        pInfo->dataFormat[1]==0x6e &&
-        pInfo->dataFormat[2]==0x76 &&
-        pInfo->dataFormat[3]==0x74 &&
-        pInfo->formatVersion[0]==6);  /* Everything will be version 6 */
-}
-
-/**
- * Un flatten shared data from a UDATA..
- */
-static UConverterSharedData*
-ucnv_data_unFlattenClone(UConverterLoadArgs *pArgs, UDataMemory *pData, UErrorCode *status)
-{
-    /* UDataInfo info; -- necessary only if some converters have different formatVersion */
-    const uint8_t *raw = (const uint8_t *)udata_getMemory(pData);
-    const UConverterStaticData *source = (const UConverterStaticData *) raw;
-    UConverterSharedData *data;
-    UConverterType type = (UConverterType)source->conversionType;
-
-    if(U_FAILURE(*status))
-        return nullptr;
-
-    if( (uint16_t)type >= UCNV_NUMBER_OF_SUPPORTED_CONVERTER_TYPES ||
-        converterData[type] == nullptr ||
-        !converterData[type]->isReferenceCounted ||
-        converterData[type]->referenceCounter != 1 ||
-        source->structSize != sizeof(UConverterStaticData))
-    {
-        *status = U_INVALID_TABLE_FORMAT;
-        return nullptr;
-    }
-
-    data = (UConverterSharedData *)uprv_malloc(sizeof(UConverterSharedData));
-    if(data == nullptr) {
-        *status = U_MEMORY_ALLOCATION_ERROR;
-        return nullptr;
-    }
-
-    /* copy initial values from the static structure for this type */
-    uprv_memcpy(data, converterData[type], sizeof(UConverterSharedData));
-
-    data->staticData = source;
-
-    data->sharedDataCached = false;
-
-    /* fill in fields from the loaded data */
-    data->dataMemory = (void*)pData; /* for future use */
-
-    if(data->impl->load != nullptr) {
-        data->impl->load(data, pArgs, raw + source->structSize, status);
-        if(U_FAILURE(*status)) {
-            uprv_free(data);
-            return nullptr;
-        }
-    }
-    return data;
-}
-
-/*Takes an alias name gets an actual converter file name
- *goes to disk and opens it.
- *allocates the memory and returns a new UConverter object
- */
-static UConverterSharedData *createConverterFromFile(UConverterLoadArgs *pArgs, UErrorCode * err)
-{
-    UDataMemory *data;
-    UConverterSharedData *sharedData;
-
-    UTRACE_ENTRY_OC(UTRACE_UCNV_LOAD);
-
-    if (U_FAILURE (*err)) {
-        UTRACE_EXIT_STATUS(*err);
-        return nullptr;
-    }
-
-    UTRACE_DATA2(UTRACE_OPEN_CLOSE, "load converter %s from package %s", pArgs->name, pArgs->pkg);
-
-    data = udata_openChoice(pArgs->pkg, DATA_TYPE, pArgs->name, isCnvAcceptable, nullptr, err);
-    if(U_FAILURE(*err))
-    {
-        UTRACE_EXIT_STATUS(*err);
-        return nullptr;
-    }
-
-    sharedData = ucnv_data_unFlattenClone(pArgs, data, err);
-    if(U_FAILURE(*err))
-    {
-        udata_close(data);
-        UTRACE_EXIT_STATUS(*err);
-        return nullptr;
-    }
-
-    /*
-     * TODO Store pkg in a field in the shared data so that delta-only converters
-     * can load base converters from the same package.
-     * If the pkg name is longer than the field, then either do not load the converter
-     * in the first place, or just set the pkg field to "".
-     */
-
-    UTRACE_EXIT_PTR_STATUS(sharedData, *err);
-    return sharedData;
-}
-
-/*returns a converter type from a string
- */
-static const UConverterSharedData *
-getAlgorithmicTypeFromName(const char *realName)
-{
-    uint32_t mid, start, limit;
-    uint32_t lastMid;
-    int result;
-    char strippedName[UCNV_MAX_CONVERTER_NAME_LENGTH];
-
-    /* Lower case and remove ignoreable characters. */
-    ucnv_io_stripForCompare(strippedName, realName);
-
-    /* do a binary search for the alias */
-    start = 0;
-    limit = UPRV_LENGTHOF(cnvNameType);
-    mid = limit;
-    lastMid = UINT32_MAX;
-
-    for (;;) {
-        mid = (uint32_t)((start + limit) / 2);
-        if (lastMid == mid) {   /* Have we moved? */
-            break;  /* We haven't moved, and it wasn't found. */
-        }
-        lastMid = mid;
-        result = uprv_strcmp(strippedName, cnvNameType[mid].name);
-
-        if (result < 0) {
-            limit = mid;
-        } else if (result > 0) {
-            start = mid;
-        } else {
-            return converterData[cnvNameType[mid].type];
-        }
-    }
-
-    return nullptr;
-}
-
-/*
-* Based on the number of known converters, this determines how many times larger
-* the shared data hash table should be. When on small platforms, or just a couple
-* of converters are used, this number should be 2. When memory is plentiful, or
-* when ucnv_countAvailable is ever used with a lot of available converters,
-* this should be 4.
-* Larger numbers reduce the number of hash collisions, but use more memory.
-*/
-#define UCNV_CACHE_LOAD_FACTOR 2
-
-/* Puts the shared data in the static hashtable SHARED_DATA_HASHTABLE */
-/*   Will always be called with the cnvCacheMutex already being held   */
-/*     by the calling function.                                       */
-/* Stores the shared data in the SHARED_DATA_HASHTABLE
- * @param data The shared data
- */
-static void
-ucnv_shareConverterData(UConverterSharedData * data)
-{
-    UErrorCode err = U_ZERO_ERROR;
-    /*Lazy evaluates the Hashtable itself */
-    /*void *sanity = nullptr;*/
-
-    if (SHARED_DATA_HASHTABLE == nullptr)
-    {
-        SHARED_DATA_HASHTABLE = uhash_openSize(uhash_hashChars, uhash_compareChars, nullptr,
-                            ucnv_io_countKnownConverters(&err)*UCNV_CACHE_LOAD_FACTOR,
-                            &err);
-        ucnv_enableCleanup();
-
-        if (U_FAILURE(err))
-            return;
-    }
-
-    /* ### check to see if the element is not already there! */
-
-    /*
-    sanity =   ucnv_getSharedConverterData (data->staticData->name);
-    if(sanity != nullptr)
-    {
-    UCNV_DEBUG_LOG("put:overwrite!",data->staticData->name,sanity);
-    }
-    UCNV_DEBUG_LOG("put:chk",data->staticData->name,sanity);
-    */
-
-    /* Mark it shared */
-    data->sharedDataCached = true;
-
-    uhash_put(SHARED_DATA_HASHTABLE,
-            (void*) data->staticData->name, /* Okay to cast away const as long as
-            keyDeleter == nullptr */
-            data,
-            &err);
-    UCNV_DEBUG_LOG("put", data->staticData->name,data);
-
-}
-
-/*  Look up a converter name in the shared data cache.                    */
-/*    cnvCacheMutex must be held by the caller to protect the hash table. */
-/* gets the shared data from the SHARED_DATA_HASHTABLE (might return nullptr if it isn't there)
- * @param name The name of the shared data
- * @return the shared data from the SHARED_DATA_HASHTABLE
- */
-static UConverterSharedData *
-ucnv_getSharedConverterData(const char *name)
-{
-    /*special case when no Table has yet been created we return nullptr */
-    if (SHARED_DATA_HASHTABLE == nullptr)
-    {
-        return nullptr;
-    }
-    else
-    {
-        UConverterSharedData *rc;
-
-        rc = (UConverterSharedData*)uhash_get(SHARED_DATA_HASHTABLE, name);
-        UCNV_DEBUG_LOG("get",name,rc);
-        return rc;
-    }
-}
-
-/*frees the string of memory blocks associates with a sharedConverter
- *if and only if the referenceCounter == 0
- */
-/* Deletes (frees) the Shared data it's passed. first it checks the referenceCounter to
- * see if anyone is using it, if not it frees all the memory stemming from sharedConverterData and
- * returns true,
- * otherwise returns false
- * @param sharedConverterData The shared data
- * @return if not it frees all the memory stemming from sharedConverterData and
- * returns true, otherwise returns false
- */
-static UBool
-ucnv_deleteSharedConverterData(UConverterSharedData * deadSharedData)
-{
-    UTRACE_ENTRY_OC(UTRACE_UCNV_UNLOAD);
-    UTRACE_DATA2(UTRACE_OPEN_CLOSE, "unload converter %s shared data %p", deadSharedData->staticData->name, deadSharedData);
-
-    if (deadSharedData->referenceCounter > 0) {
-        UTRACE_EXIT_VALUE((int32_t)false);
-        return false;
-    }
-
-    if (deadSharedData->impl->unload != nullptr) {
-        deadSharedData->impl->unload(deadSharedData);
-    }
-
-    if(deadSharedData->dataMemory != nullptr)
-    {
-        UDataMemory *data = (UDataMemory*)deadSharedData->dataMemory;
-        udata_close(data);
-    }
-
-    uprv_free(deadSharedData);
-
-    UTRACE_EXIT_VALUE((int32_t)true);
-    return true;
-}
-
-/**
- * Load a non-algorithmic converter.
- * If pkg==nullptr, then this function must be called inside umtx_lock(&cnvCacheMutex).
- */
-UConverterSharedData *
-ucnv_load(UConverterLoadArgs *pArgs, UErrorCode *err) {
-    UConverterSharedData *mySharedConverterData;
-
-    if(err == nullptr || U_FAILURE(*err)) {
-        return nullptr;
-    }
-
-    if(pArgs->pkg != nullptr && *pArgs->pkg != 0) {
-        /* application-provided converters are not currently cached */
-        return createConverterFromFile(pArgs, err);
-    }
-
-    mySharedConverterData = ucnv_getSharedConverterData(pArgs->name);
-    if (mySharedConverterData == nullptr)
-    {
-        /*Not cached, we need to stream it in from file */
-        mySharedConverterData = createConverterFromFile(pArgs, err);
-        if (U_FAILURE (*err) || (mySharedConverterData == nullptr))
-        {
-            return nullptr;
-        }
-        else if (!pArgs->onlyTestIsLoadable)
-        {
-            /* share it with other library clients */
-            ucnv_shareConverterData(mySharedConverterData);
-        }
-    }
-    else
-    {
-        /* The data for this converter was already in the cache.            */
-        /* Update the reference counter on the shared data: one more client */
-        mySharedConverterData->referenceCounter++;
-    }
-
-    return mySharedConverterData;
-}
-
-/**
- * Unload a non-algorithmic converter.
- * It must be sharedData->isReferenceCounted
- * and this function must be called inside umtx_lock(&cnvCacheMutex).
- */
-U_CAPI void
-ucnv_unload(UConverterSharedData *sharedData) {
-    if(sharedData != nullptr) {
-        if (sharedData->referenceCounter > 0) {
-            sharedData->referenceCounter--;
-        }
-
-        if((sharedData->referenceCounter <= 0)&&(sharedData->sharedDataCached == false)) {
-            ucnv_deleteSharedConverterData(sharedData);
-        }
-    }
-}
-
-U_CFUNC void
-ucnv_unloadSharedDataIfReady(UConverterSharedData *sharedData)
-{
-    if(sharedData != nullptr && sharedData->isReferenceCounted) {
-        umtx_lock(&cnvCacheMutex);
-        ucnv_unload(sharedData);
-        umtx_unlock(&cnvCacheMutex);
-    }
-}
-
-U_CFUNC void
-ucnv_incrementRefCount(UConverterSharedData *sharedData)
-{
-    if(sharedData != nullptr && sharedData->isReferenceCounted) {
-        umtx_lock(&cnvCacheMutex);
-        sharedData->referenceCounter++;
-        umtx_unlock(&cnvCacheMutex);
-    }
-}
-
-/*
- * *pPieces must be initialized.
- * The name without options will be copied to pPieces->cnvName.
- * The locale and options will be copied to pPieces only if present in inName,
- * otherwise the existing values in pPieces remain.
- * *pArgs will be set to the pPieces values.
- */
-static void
-parseConverterOptions(const char *inName,
-                      UConverterNamePieces *pPieces,
-                      UConverterLoadArgs *pArgs,
-                      UErrorCode *err)
-{
-    char *cnvName = pPieces->cnvName;
-    char c;
-    int32_t len = 0;
-
-    pArgs->name=inName;
-    pArgs->locale=pPieces->locale;
-    pArgs->options=pPieces->options;
-
-    /* copy the converter name itself to cnvName */
-    while((c=*inName)!=0 && c!=UCNV_OPTION_SEP_CHAR) {
-        if (++len>=UCNV_MAX_CONVERTER_NAME_LENGTH) {
-            *err = U_ILLEGAL_ARGUMENT_ERROR;    /* bad name */
-            pPieces->cnvName[0]=0;
-            return;
-        }
-        *cnvName++=c;
-        inName++;
-    }
-    *cnvName=0;
-    pArgs->name=pPieces->cnvName;
-
-    /* parse options. No more name copying should occur. */
-    while((c=*inName)!=0) {
-        if(c==UCNV_OPTION_SEP_CHAR) {
-            ++inName;
-        }
-
-        /* inName is behind an option separator */
-        if(uprv_strncmp(inName, "locale=", 7)==0) {
-            /* do not modify locale itself in case we have multiple locale options */
-            char *dest=pPieces->locale;
-
-            /* copy the locale option value */
-            inName+=7;
-            len=0;
-            while((c=*inName)!=0 && c!=UCNV_OPTION_SEP_CHAR) {
-                ++inName;
-
-                if(++len>=ULOC_FULLNAME_CAPACITY) {
-                    *err=U_ILLEGAL_ARGUMENT_ERROR;    /* bad name */
-                    pPieces->locale[0]=0;
-                    return;
-                }
-
-                *dest++=c;
-            }
-            *dest=0;
-        } else if(uprv_strncmp(inName, "version=", 8)==0) {
-            /* copy the version option value into bits 3..0 of pPieces->options */
-            inName+=8;
-            c=*inName;
-            if(c==0) {
-                pArgs->options=(pPieces->options&=~UCNV_OPTION_VERSION);
-                return;
-            } else if((uint8_t)(c-'0')<10) {
-                pArgs->options=pPieces->options=(pPieces->options&~UCNV_OPTION_VERSION)|(uint32_t)(c-'0');
-                ++inName;
-            }
-        } else if(uprv_strncmp(inName, "swaplfnl", 8)==0) {
-            inName+=8;
-            pArgs->options=(pPieces->options|=UCNV_OPTION_SWAP_LFNL);
-        /* add processing for new options here with another } else if(uprv_strncmp(inName, "option-name=", XX)==0) { */
-        } else {
-            /* ignore any other options until we define some */
-            while(((c = *inName++) != 0) && (c != UCNV_OPTION_SEP_CHAR)) {
-            }
-            if(c==0) {
-                return;
-            }
-        }
-    }
-}
-
-/*Logic determines if the converter is Algorithmic AND/OR cached
- *depending on that:
- * -we either go to get data from disk and cache it (Data=true, Cached=false)
- * -Get it from a Hashtable (Data=X, Cached=true)
- * -Call dataConverter initializer (Data=true, Cached=true)
- * -Call AlgorithmicConverter initializer (Data=false, Cached=true)
- */
-U_CFUNC UConverterSharedData *
-ucnv_loadSharedData(const char *converterName,
-                    UConverterNamePieces *pPieces,
-                    UConverterLoadArgs *pArgs,
-                    UErrorCode * err) {
-    UConverterNamePieces stackPieces;
-    UConverterLoadArgs stackArgs;
-    UConverterSharedData *mySharedConverterData = nullptr;
-    UErrorCode internalErrorCode = U_ZERO_ERROR;
-    UBool mayContainOption = true;
-    UBool checkForAlgorithmic = true;
-
-    if (U_FAILURE (*err)) {
-        return nullptr;
-    }
-
-    if(pPieces == nullptr) {
-        if(pArgs != nullptr) {
-            /*
-             * Bad: We may set pArgs pointers to stackPieces fields
-             * which will be invalid after this function returns.
-             */
-            *err = U_INTERNAL_PROGRAM_ERROR;
-            return nullptr;
-        }
-        pPieces = &stackPieces;
-    }
-    if(pArgs == nullptr) {
-        uprv_memset(&stackArgs, 0, sizeof(stackArgs));
-        stackArgs.size = (int32_t)sizeof(stackArgs);
-        pArgs = &stackArgs;
-    }
-
-    pPieces->cnvName[0] = 0;
-    pPieces->locale[0] = 0;
-    pPieces->options = 0;
-
-    pArgs->name = converterName;
-    pArgs->locale = pPieces->locale;
-    pArgs->options = pPieces->options;
-
-    /* In case "name" is nullptr we want to open the default converter. */
-    if (converterName == nullptr) {
-#if U_CHARSET_IS_UTF8
-        pArgs->name = "UTF-8";
-        return (UConverterSharedData *)converterData[UCNV_UTF8];
-#else
-        /* Call ucnv_getDefaultName first to query the name from the OS. */
-        pArgs->name = ucnv_getDefaultName();
-        if (pArgs->name == nullptr) {
-            *err = U_MISSING_RESOURCE_ERROR;
-            return nullptr;
-        }
-        mySharedConverterData = (UConverterSharedData *)gDefaultAlgorithmicSharedData;
-        checkForAlgorithmic = false;
-        mayContainOption = gDefaultConverterContainsOption;
-        /* the default converter name is already canonical */
-#endif
-    }
-    else if(UCNV_FAST_IS_UTF8(converterName)) {
-        /* fastpath for UTF-8 */
-        pArgs->name = "UTF-8";
-        return (UConverterSharedData *)converterData[UCNV_UTF8];
-    }
-    else {
-        /* separate the converter name from the options */
-        parseConverterOptions(converterName, pPieces, pArgs, err);
-        if (U_FAILURE(*err)) {
-            /* Very bad name used. */
-            return nullptr;
-        }
-
-        /* get the canonical converter name */
-        pArgs->name = ucnv_io_getConverterName(pArgs->name, &mayContainOption, &internalErrorCode);
-        if (U_FAILURE(internalErrorCode) || pArgs->name == nullptr) {
-            /*
-            * set the input name in case the converter was added
-            * without updating the alias table, or when there is no alias table
-            */
-            pArgs->name = pPieces->cnvName;
-        } else if (internalErrorCode == U_AMBIGUOUS_ALIAS_WARNING) {
-            *err = U_AMBIGUOUS_ALIAS_WARNING;
-        }
-    }
-
-    /* separate the converter name from the options */
-    if(mayContainOption && pArgs->name != pPieces->cnvName) {
-        parseConverterOptions(pArgs->name, pPieces, pArgs, err);
-    }
-
-    /* get the shared data for an algorithmic converter, if it is one */
-    if (checkForAlgorithmic) {
-        mySharedConverterData = (UConverterSharedData *)getAlgorithmicTypeFromName(pArgs->name);
-    }
-    if (mySharedConverterData == nullptr)
-    {
-        /* it is a data-based converter, get its shared data.               */
-        /* Hold the cnvCacheMutex through the whole process of checking the */
-        /*   converter data cache, and adding new entries to the cache      */
-        /*   to prevent other threads from modifying the cache during the   */
-        /*   process.                                                       */
-        pArgs->nestedLoads=1;
-        pArgs->pkg=nullptr;
-
-        umtx_lock(&cnvCacheMutex);
-        mySharedConverterData = ucnv_load(pArgs, err);
-        umtx_unlock(&cnvCacheMutex);
-        if (U_FAILURE (*err) || (mySharedConverterData == nullptr))
-        {
-            return nullptr;
-        }
-    }
-
-    return mySharedConverterData;
-}
-
-U_CAPI UConverter *
-ucnv_createConverter(UConverter *myUConverter, const char *converterName, UErrorCode * err)
-{
-    UConverterNamePieces stackPieces;
-    UConverterLoadArgs stackArgs=UCNV_LOAD_ARGS_INITIALIZER;
-    UConverterSharedData *mySharedConverterData;
-
-    UTRACE_ENTRY_OC(UTRACE_UCNV_OPEN);
-
-    if(U_SUCCESS(*err)) {
-        UTRACE_DATA1(UTRACE_OPEN_CLOSE, "open converter %s", converterName);
-
-        mySharedConverterData = ucnv_loadSharedData(converterName, &stackPieces, &stackArgs, err);
-
-        myUConverter = ucnv_createConverterFromSharedData(
-            myUConverter, mySharedConverterData,
-            &stackArgs,
-            err);
-
-        if(U_SUCCESS(*err)) {
-            UTRACE_EXIT_PTR_STATUS(myUConverter, *err);
-            return myUConverter;
-        }
-    }
-
-    /* exit with error */
-    UTRACE_EXIT_STATUS(*err);
-    return nullptr;
-}
-
-U_CFUNC UBool
-ucnv_canCreateConverter(const char *converterName, UErrorCode *err) {
-    UConverter myUConverter;
-    UConverterNamePieces stackPieces;
-    UConverterLoadArgs stackArgs=UCNV_LOAD_ARGS_INITIALIZER;
-    UConverterSharedData *mySharedConverterData;
-
-    UTRACE_ENTRY_OC(UTRACE_UCNV_OPEN);
-
-    if(U_SUCCESS(*err)) {
-        UTRACE_DATA1(UTRACE_OPEN_CLOSE, "test if can open converter %s", converterName);
-
-        stackArgs.onlyTestIsLoadable=true;
-        mySharedConverterData = ucnv_loadSharedData(converterName, &stackPieces, &stackArgs, err);
-        ucnv_createConverterFromSharedData(
-            &myUConverter, mySharedConverterData,
-            &stackArgs,
-            err);
-        ucnv_unloadSharedDataIfReady(mySharedConverterData);
-    }
-
-    UTRACE_EXIT_STATUS(*err);
-    return U_SUCCESS(*err);
-}
-
-UConverter *
-ucnv_createAlgorithmicConverter(UConverter *myUConverter,
-                                UConverterType type,
-                                const char *locale, uint32_t options,
-                                UErrorCode *err) {
-    UConverter *cnv;
-    const UConverterSharedData *sharedData;
-    UConverterLoadArgs stackArgs=UCNV_LOAD_ARGS_INITIALIZER;
-
-    UTRACE_ENTRY_OC(UTRACE_UCNV_OPEN_ALGORITHMIC);
-    UTRACE_DATA1(UTRACE_OPEN_CLOSE, "open algorithmic converter type %d", (int32_t)type);
-
-    if(type<0 || UCNV_NUMBER_OF_SUPPORTED_CONVERTER_TYPES<=type) {
-        *err = U_ILLEGAL_ARGUMENT_ERROR;
-        UTRACE_EXIT_STATUS(U_ILLEGAL_ARGUMENT_ERROR);
-        return nullptr;
-    }
-
-    sharedData = converterData[type];
-    if(sharedData == nullptr || sharedData->isReferenceCounted) {
-        /* not a valid type, or not an algorithmic converter */
-        *err = U_ILLEGAL_ARGUMENT_ERROR;
-        UTRACE_EXIT_STATUS(U_ILLEGAL_ARGUMENT_ERROR);
-        return nullptr;
-    }
-
-    stackArgs.name = "";
-    stackArgs.options = options;
-    stackArgs.locale=locale;
-    cnv = ucnv_createConverterFromSharedData(
-            myUConverter, (UConverterSharedData *)sharedData,
-            &stackArgs, err);
-
-    UTRACE_EXIT_PTR_STATUS(cnv, *err);
-    return cnv;
-}
-
-U_CFUNC UConverter*
-ucnv_createConverterFromPackage(const char *packageName, const char *converterName, UErrorCode * err)
-{
-    UConverter *myUConverter;
-    UConverterSharedData *mySharedConverterData;
-    UConverterNamePieces stackPieces;
-    UConverterLoadArgs stackArgs=UCNV_LOAD_ARGS_INITIALIZER;
-
-    UTRACE_ENTRY_OC(UTRACE_UCNV_OPEN_PACKAGE);
-
-    if(U_FAILURE(*err)) {
-        UTRACE_EXIT_STATUS(*err);
-        return nullptr;
-    }
-
-    UTRACE_DATA2(UTRACE_OPEN_CLOSE, "open converter %s from package %s", converterName, packageName);
-
-    /* first, get the options out of the converterName string */
-    stackPieces.cnvName[0] = 0;
-    stackPieces.locale[0] = 0;
-    stackPieces.options = 0;
-    parseConverterOptions(converterName, &stackPieces, &stackArgs, err);
-    if (U_FAILURE(*err)) {
-        /* Very bad name used. */
-        UTRACE_EXIT_STATUS(*err);
-        return nullptr;
-    }
-    stackArgs.nestedLoads=1;
-    stackArgs.pkg=packageName;
-
-    /* open the data, unflatten the shared structure */
-    mySharedConverterData = createConverterFromFile(&stackArgs, err);
-
-    if (U_FAILURE(*err)) {
-        UTRACE_EXIT_STATUS(*err);
-        return nullptr;
-    }
-
-    /* create the actual converter */
-    myUConverter = ucnv_createConverterFromSharedData(nullptr, mySharedConverterData, &stackArgs, err);
-
-    if (U_FAILURE(*err)) {
-        ucnv_close(myUConverter);
-        UTRACE_EXIT_STATUS(*err);
-        return nullptr;
-    }
-
-    UTRACE_EXIT_PTR_STATUS(myUConverter, *err);
-    return myUConverter;
-}
-
-
-U_CFUNC UConverter*
-ucnv_createConverterFromSharedData(UConverter *myUConverter,
-                                   UConverterSharedData *mySharedConverterData,
-                                   UConverterLoadArgs *pArgs,
-                                   UErrorCode *err)
-{
-    UBool isCopyLocal;
-
-    if(U_FAILURE(*err)) {
-        ucnv_unloadSharedDataIfReady(mySharedConverterData);
-        return myUConverter;
-    }
-    if(myUConverter == nullptr)
-    {
-        myUConverter = (UConverter *) uprv_malloc (sizeof (UConverter));
-        if(myUConverter == nullptr)
-        {
-            *err = U_MEMORY_ALLOCATION_ERROR;
-            ucnv_unloadSharedDataIfReady(mySharedConverterData);
-            return nullptr;
-        }
-        isCopyLocal = false;
-    } else {
-        isCopyLocal = true;
-    }
-
-    /* initialize the converter */
-    uprv_memset(myUConverter, 0, sizeof(UConverter));
-    myUConverter->isCopyLocal = isCopyLocal;
-    /*myUConverter->isExtraLocal = false;*/ /* Set by the memset call */
-    myUConverter->sharedData = mySharedConverterData;
-    myUConverter->options = pArgs->options;
-    if(!pArgs->onlyTestIsLoadable) {
-        myUConverter->preFromUFirstCP = U_SENTINEL;
-        myUConverter->fromCharErrorBehaviour = UCNV_TO_U_DEFAULT_CALLBACK;
-        myUConverter->fromUCharErrorBehaviour = UCNV_FROM_U_DEFAULT_CALLBACK;
-        myUConverter->toUnicodeStatus = mySharedConverterData->toUnicodeStatus;
-        myUConverter->maxBytesPerUChar = mySharedConverterData->staticData->maxBytesPerChar;
-        myUConverter->subChar1 = mySharedConverterData->staticData->subChar1;
-        myUConverter->subCharLen = mySharedConverterData->staticData->subCharLen;
-        myUConverter->subChars = (uint8_t *)myUConverter->subUChars;
-        uprv_memcpy(myUConverter->subChars, mySharedConverterData->staticData->subChar, myUConverter->subCharLen);
-        myUConverter->toUCallbackReason = UCNV_ILLEGAL; /* default reason to invoke (*fromCharErrorBehaviour) */
-    }
-
-    if(mySharedConverterData->impl->open != nullptr) {
-        mySharedConverterData->impl->open(myUConverter, pArgs, err);
-        if(U_FAILURE(*err) && !pArgs->onlyTestIsLoadable) {
-            /* don't ucnv_close() if onlyTestIsLoadable because not fully initialized */
-            ucnv_close(myUConverter);
-            return nullptr;
-        }
-    }
-
-    return myUConverter;
-}
-
-/*Frees all shared immutable objects that aren't referred to (reference count = 0)
- */
-U_CAPI int32_t U_EXPORT2
-ucnv_flushCache ()
-{
-    UConverterSharedData *mySharedData = nullptr;
-    int32_t pos;
-    int32_t tableDeletedNum = 0;
-    const UHashElement *e;
-    /*UErrorCode status = U_ILLEGAL_ARGUMENT_ERROR;*/
-    int32_t i, remaining;
-
-    UTRACE_ENTRY_OC(UTRACE_UCNV_FLUSH_CACHE);
-
-    /* Close the default converter without creating a new one so that everything will be flushed. */
-    u_flushDefaultConverter();
-
-    /*if shared data hasn't even been lazy evaluated yet
-    * return 0
-    */
-    if (SHARED_DATA_HASHTABLE == nullptr) {
-        UTRACE_EXIT_VALUE((int32_t)0);
-        return 0;
-    }
-
-    /*creates an enumeration to iterate through every element in the
-    * table
-    *
-    * Synchronization:  holding cnvCacheMutex will prevent any other thread from
-    *                   accessing or modifying the hash table during the iteration.
-    *                   The reference count of an entry may be decremented by
-    *                   ucnv_close while the iteration is in process, but this is
-    *                   benign.  It can't be incremented (in ucnv_createConverter())
-    *                   because the sequence of looking up in the cache + incrementing
-    *                   is protected by cnvCacheMutex.
-    */
-    umtx_lock(&cnvCacheMutex);
-    /*
-     * double loop: A delta/extension-only converter has a pointer to its base table's
-     * shared data; the first iteration of the outer loop may see the delta converter
-     * before the base converter, and unloading the delta converter may get the base
-     * converter's reference counter down to 0.
-     */
-    i = 0;
-    do {
-        remaining = 0;
-        pos = UHASH_FIRST;
-        while ((e = uhash_nextElement (SHARED_DATA_HASHTABLE, &pos)) != nullptr)
-        {
-            mySharedData = (UConverterSharedData *) e->value.pointer;
-            /*deletes only if reference counter == 0 */
-            if (mySharedData->referenceCounter == 0)
-            {
-                tableDeletedNum++;
-
-                UCNV_DEBUG_LOG("del",mySharedData->staticData->name,mySharedData);
-
-                uhash_removeElement(SHARED_DATA_HASHTABLE, e);
-                mySharedData->sharedDataCached = false;
-                ucnv_deleteSharedConverterData (mySharedData);
-            } else {
-                ++remaining;
-            }
-        }
-    } while(++i == 1 && remaining > 0);
-    umtx_unlock(&cnvCacheMutex);
-
-    UTRACE_DATA1(UTRACE_INFO, "ucnv_flushCache() exits with %d converters remaining", remaining);
-
-    UTRACE_EXIT_VALUE(tableDeletedNum);
-    return tableDeletedNum;
-}
-
-/* available converters list --------------------------------------------------- */
-
-static void U_CALLCONV initAvailableConvertersList(UErrorCode &errCode) {
-    U_ASSERT(gAvailableConverterCount == 0);
-    U_ASSERT(gAvailableConverters == nullptr);
-
-    ucnv_enableCleanup();
-    UEnumeration *allConvEnum = ucnv_openAllNames(&errCode);
-    int32_t allConverterCount = uenum_count(allConvEnum, &errCode);
-    if (U_FAILURE(errCode)) {
-        return;
-    }
-
-    /* We can't have more than "*converterTable" converters to open */
-    gAvailableConverters = (const char **) uprv_malloc(allConverterCount * sizeof(char*));
-    if (!gAvailableConverters) {
-        errCode = U_MEMORY_ALLOCATION_ERROR;
-        return;
-    }
-
-    /* Open the default converter to make sure that it has first dibs in the hash table. */
-    UErrorCode localStatus = U_ZERO_ERROR;
-    UConverter tempConverter;
-    ucnv_close(ucnv_createConverter(&tempConverter, nullptr, &localStatus));
-
-    gAvailableConverterCount = 0;
-
-    for (int32_t idx = 0; idx < allConverterCount; idx++) {
-        localStatus = U_ZERO_ERROR;
-        const char *converterName = uenum_next(allConvEnum, nullptr, &localStatus);
-        if (ucnv_canCreateConverter(converterName, &localStatus)) {
-            gAvailableConverters[gAvailableConverterCount++] = converterName;
-        }
-    }
-
-    uenum_close(allConvEnum);
-}
-
-
-static UBool haveAvailableConverterList(UErrorCode *pErrorCode) {
-    umtx_initOnce(gAvailableConvertersInitOnce, &initAvailableConvertersList, *pErrorCode);
-    return U_SUCCESS(*pErrorCode);
-}
-
-U_CFUNC uint16_t
-ucnv_bld_countAvailableConverters(UErrorCode *pErrorCode) {
-    if (haveAvailableConverterList(pErrorCode)) {
-        return gAvailableConverterCount;
-    }
-    return 0;
-}
-
-U_CFUNC const char *
-ucnv_bld_getAvailableConverter(uint16_t n, UErrorCode *pErrorCode) {
-    if (haveAvailableConverterList(pErrorCode)) {
-        if (n < gAvailableConverterCount) {
-            return gAvailableConverters[n];
-        }
-        *pErrorCode = U_INDEX_OUTOFBOUNDS_ERROR;
-    }
-    return nullptr;
-}
-
-/* default converter name --------------------------------------------------- */
-
-#if !U_CHARSET_IS_UTF8
-/*
-Copy the canonical converter name.
-ucnv_getDefaultName must be thread safe, which can call this function.
-
-ucnv_setDefaultName calls this function and it doesn't have to be
-thread safe because there is no reliable/safe way to reset the
-converter in use in all threads. If you did reset the converter, you
-would not be sure that retrieving a default converter for one string
-would be the same type of default converter for a successive string.
-Since the name is a returned via ucnv_getDefaultName without copying,
-you shouldn't be modifying or deleting the string from a separate thread.
-*/
-static inline void
-internalSetName(const char *name, UErrorCode *status) {
-    UConverterNamePieces stackPieces;
-    UConverterLoadArgs stackArgs=UCNV_LOAD_ARGS_INITIALIZER;
-    int32_t length=(int32_t)(uprv_strlen(name));
-    UBool containsOption = (UBool)(uprv_strchr(name, UCNV_OPTION_SEP_CHAR) != nullptr);
-    const UConverterSharedData *algorithmicSharedData;
-
-    stackArgs.name = name;
-    if(containsOption) {
-        stackPieces.cnvName[0] = 0;
-        stackPieces.locale[0] = 0;
-        stackPieces.options = 0;
-        parseConverterOptions(name, &stackPieces, &stackArgs, status);
-        if(U_FAILURE(*status)) {
-            return;
-        }
-    }
-    algorithmicSharedData = getAlgorithmicTypeFromName(stackArgs.name);
-
-    umtx_lock(&cnvCacheMutex);
-
-    gDefaultAlgorithmicSharedData = algorithmicSharedData;
-    gDefaultConverterContainsOption = containsOption;
-    uprv_memcpy(gDefaultConverterNameBuffer, name, length);
-    gDefaultConverterNameBuffer[length]=0;
-
-    /* gDefaultConverterName MUST be the last global var set by this function.  */
-    /*    It is the variable checked in ucnv_getDefaultName() to see if initialization is required. */
-    //    But there is nothing here preventing that from being reordered, either by the compiler
-    //             or hardware. I'm adding the mutex to ucnv_getDefaultName for now. UMTX_CHECK is not enough.
-    //             -- Andy
-    gDefaultConverterName = gDefaultConverterNameBuffer;
-
-    ucnv_enableCleanup();
-
-    umtx_unlock(&cnvCacheMutex);
-}
-#endif
-
-/*
- * In order to be really thread-safe, the get function would have to take
- * a buffer parameter and copy the current string inside a mutex block.
- * This implementation only tries to be really thread-safe while
- * setting the name.
- * It assumes that setting a pointer is atomic.
- */
-
-U_CAPI const char*  U_EXPORT2
-ucnv_getDefaultName() {
-#if U_CHARSET_IS_UTF8
-    return "UTF-8";
-#else
-    /* local variable to be thread-safe */
-    const char *name;
-
-    /*
-    Concurrent calls to ucnv_getDefaultName must be thread safe,
-    but ucnv_setDefaultName is not thread safe.
-    */
-    {
-        icu::Mutex lock(&cnvCacheMutex);
-        name = gDefaultConverterName;
-    }
-    if(name==nullptr) {
-        UErrorCode errorCode = U_ZERO_ERROR;
-        UConverter *cnv = nullptr;
-
-        name = uprv_getDefaultCodepage();
-
-        /* if the name is there, test it out and get the canonical name with options */
-        if(name != nullptr) {
-            cnv = ucnv_open(name, &errorCode);
-            if(U_SUCCESS(errorCode) && cnv != nullptr) {
-                name = ucnv_getName(cnv, &errorCode);
-            }
-        }
-
-        if(name == nullptr || name[0] == 0
-            || U_FAILURE(errorCode) || cnv == nullptr
-            || uprv_strlen(name)>=sizeof(gDefaultConverterNameBuffer))
-        {
-            /* Panic time, let's use a fallback. */
-#if (U_CHARSET_FAMILY == U_ASCII_FAMILY)
-            name = "US-ASCII";
-            /* there is no 'algorithmic' converter for EBCDIC */
-#elif U_PLATFORM == U_PF_OS390
-            name = "ibm-1047_P100-1995" UCNV_SWAP_LFNL_OPTION_STRING;
-#else
-            name = "ibm-37_P100-1995";
-#endif
-        }
-
-        internalSetName(name, &errorCode);
-
-        /* The close may make the current name go away. */
-        ucnv_close(cnv);
-    }
-
-    return name;
-#endif
-}
-
-#if U_CHARSET_IS_UTF8
-U_CAPI void U_EXPORT2 ucnv_setDefaultName(const char *) {}
-#else
-/*
-This function is not thread safe, and it can't be thread safe.
-See internalSetName or the API reference for details.
-*/
-U_CAPI void U_EXPORT2
-ucnv_setDefaultName(const char *converterName) {
-    if(converterName==nullptr) {
-        /* reset to the default codepage */
-        gDefaultConverterName=nullptr;
-    } else {
-        UErrorCode errorCode = U_ZERO_ERROR;
-        UConverter *cnv = nullptr;
-        const char *name = nullptr;
-
-        /* if the name is there, test it out and get the canonical name with options */
-        cnv = ucnv_open(converterName, &errorCode);
-        if(U_SUCCESS(errorCode) && cnv != nullptr) {
-            name = ucnv_getName(cnv, &errorCode);
-        }
-
-        if(U_SUCCESS(errorCode) && name!=nullptr) {
-            internalSetName(name, &errorCode);
-        }
-        /* else this converter is bad to use. Don't change it to a bad value. */
-
-        /* The close may make the current name go away. */
-        ucnv_close(cnv);
-
-        /* reset the converter cache */
-        u_flushDefaultConverter();
-    }
-}
-#endif
-
-/* data swapping ------------------------------------------------------------ */
-
-/* most of this might belong more properly into ucnvmbcs.c, but that is so large */
-
-#if !UCONFIG_NO_LEGACY_CONVERSION
-
-U_CAPI int32_t U_EXPORT2
-ucnv_swap(const UDataSwapper *ds,
-          const void *inData, int32_t length, void *outData,
-          UErrorCode *pErrorCode) {
-    const UDataInfo *pInfo;
-    int32_t headerSize;
-
-    const uint8_t *inBytes;
-    uint8_t *outBytes;
-
-    uint32_t offset, count, staticDataSize;
-    int32_t size;
-
-    const UConverterStaticData *inStaticData;
-    UConverterStaticData *outStaticData;
-
-    const _MBCSHeader *inMBCSHeader;
-    _MBCSHeader *outMBCSHeader;
-    _MBCSHeader mbcsHeader;
-    uint32_t mbcsHeaderLength;
-    UBool noFromU=false;
-
-    uint8_t outputType;
-
-    int32_t maxFastUChar, mbcsIndexLength;
-
-    const int32_t *inExtIndexes;
-    int32_t extOffset;
-
-    /* udata_swapDataHeader checks the arguments */
-    headerSize=udata_swapDataHeader(ds, inData, length, outData, pErrorCode);
-    if(pErrorCode==nullptr || U_FAILURE(*pErrorCode)) {
-        return 0;
-    }
-
-    /* check data format and format version */
-    pInfo=(const UDataInfo *)((const char *)inData+4);
-    if(!(
-        pInfo->dataFormat[0]==0x63 &&   /* dataFormat="cnvt" */
-        pInfo->dataFormat[1]==0x6e &&
-        pInfo->dataFormat[2]==0x76 &&
-        pInfo->dataFormat[3]==0x74 &&
-        pInfo->formatVersion[0]==6 &&
-        pInfo->formatVersion[1]>=2
-    )) {
-        udata_printError(ds, "ucnv_swap(): data format %02x.%02x.%02x.%02x (format version %02x.%02x) is not recognized as an ICU .cnv conversion table\n",
-                         pInfo->dataFormat[0], pInfo->dataFormat[1],
-                         pInfo->dataFormat[2], pInfo->dataFormat[3],
-                         pInfo->formatVersion[0], pInfo->formatVersion[1]);
-        *pErrorCode=U_UNSUPPORTED_ERROR;
-        return 0;
-    }
-
-    inBytes=(const uint8_t *)inData+headerSize;
-    outBytes=(outData == nullptr) ? nullptr : (uint8_t *)outData+headerSize;
-
-    /* read the initial UConverterStaticData structure after the UDataInfo header */
-    inStaticData=(const UConverterStaticData *)inBytes;
-    outStaticData=(UConverterStaticData *)outBytes;
-
-    if(length<0) {
-        staticDataSize=ds->readUInt32(inStaticData->structSize);
-    } else {
-        length-=headerSize;
-        if( length<(int32_t)sizeof(UConverterStaticData) ||
-            (uint32_t)length<(staticDataSize=ds->readUInt32(inStaticData->structSize))
-        ) {
-            udata_printError(ds, "ucnv_swap(): too few bytes (%d after header) for an ICU .cnv conversion table\n",
-                             length);
-            *pErrorCode=U_INDEX_OUTOFBOUNDS_ERROR;
-            return 0;
-        }
-    }
-
-    if(length>=0) {
-        /* swap the static data */
-        if(inStaticData!=outStaticData) {
-            uprv_memcpy(outStaticData, inStaticData, staticDataSize);
-        }
-
-        ds->swapArray32(ds, &inStaticData->structSize, 4,
-                           &outStaticData->structSize, pErrorCode);
-        ds->swapArray32(ds, &inStaticData->codepage, 4,
-                           &outStaticData->codepage, pErrorCode);
-
-        ds->swapInvChars(ds, inStaticData->name, (int32_t)uprv_strlen(inStaticData->name),
-                            outStaticData->name, pErrorCode);
-        if(U_FAILURE(*pErrorCode)) {
-            udata_printError(ds, "ucnv_swap(): error swapping converter name\n");
-            return 0;
-        }
-    }
-
-    inBytes+=staticDataSize;
-    if (outBytes != nullptr) outBytes+=staticDataSize;
-    if(length>=0) {
-        length-=(int32_t)staticDataSize;
-    }
-
-    /* check for supported conversionType values */
-    if(inStaticData->conversionType==UCNV_MBCS) {
-        /* swap MBCS data */
-        inMBCSHeader=(const _MBCSHeader *)inBytes;
-        outMBCSHeader=(_MBCSHeader *)outBytes;
-
-        if(0<=length && length<(int32_t)sizeof(_MBCSHeader)) {
-            udata_printError(ds, "ucnv_swap(): too few bytes (%d after headers) for an ICU MBCS .cnv conversion table\n",
-                                length);
-            *pErrorCode=U_INDEX_OUTOFBOUNDS_ERROR;
-            return 0;
-        }
-        if(inMBCSHeader->version[0]==4 && inMBCSHeader->version[1]>=1) {
-            mbcsHeaderLength=MBCS_HEADER_V4_LENGTH;
-        } else if(inMBCSHeader->version[0]==5 && inMBCSHeader->version[1]>=3 &&
-                  ((mbcsHeader.options=ds->readUInt32(inMBCSHeader->options))&
-                   MBCS_OPT_UNKNOWN_INCOMPATIBLE_MASK)==0
-        ) {
-            mbcsHeaderLength=mbcsHeader.options&MBCS_OPT_LENGTH_MASK;
-            noFromU=(UBool)((mbcsHeader.options&MBCS_OPT_NO_FROM_U)!=0);
-        } else {
-            udata_printError(ds, "ucnv_swap(): unsupported _MBCSHeader.version %d.%d\n",
-                             inMBCSHeader->version[0], inMBCSHeader->version[1]);
-            *pErrorCode=U_UNSUPPORTED_ERROR;
-            return 0;
-        }
-
-        uprv_memcpy(mbcsHeader.version, inMBCSHeader->version, 4);
-        mbcsHeader.countStates=         ds->readUInt32(inMBCSHeader->countStates);
-        mbcsHeader.countToUFallbacks=   ds->readUInt32(inMBCSHeader->countToUFallbacks);
-        mbcsHeader.offsetToUCodeUnits=  ds->readUInt32(inMBCSHeader->offsetToUCodeUnits);
-        mbcsHeader.offsetFromUTable=    ds->readUInt32(inMBCSHeader->offsetFromUTable);
-        mbcsHeader.offsetFromUBytes=    ds->readUInt32(inMBCSHeader->offsetFromUBytes);
-        mbcsHeader.flags=               ds->readUInt32(inMBCSHeader->flags);
-        mbcsHeader.fromUBytesLength=    ds->readUInt32(inMBCSHeader->fromUBytesLength);
-        /* mbcsHeader.options have been read above */
-
-        extOffset=(int32_t)(mbcsHeader.flags>>8);
-        outputType=(uint8_t)mbcsHeader.flags;
-        if(noFromU && outputType==MBCS_OUTPUT_1) {
-            udata_printError(ds, "ucnv_swap(): unsupported combination of makeconv --small with SBCS\n");
-            *pErrorCode=U_UNSUPPORTED_ERROR;
-            return 0;
-        }
-
-        /* make sure that the output type is known */
-        switch(outputType) {
-        case MBCS_OUTPUT_1:
-        case MBCS_OUTPUT_2:
-        case MBCS_OUTPUT_3:
-        case MBCS_OUTPUT_4:
-        case MBCS_OUTPUT_3_EUC:
-        case MBCS_OUTPUT_4_EUC:
-        case MBCS_OUTPUT_2_SISO:
-        case MBCS_OUTPUT_EXT_ONLY:
-            /* OK */
-            break;
-        default:
-            udata_printError(ds, "ucnv_swap(): unsupported MBCS output type 0x%x\n",
-                             outputType);
-            *pErrorCode=U_UNSUPPORTED_ERROR;
-            return 0;
-        }
-
-        /* calculate the length of the MBCS data */
-
-        /*
-         * utf8Friendly MBCS files (mbcsHeader.version 4.3)
-         * contain an additional mbcsIndex table:
-         *   uint16_t[(maxFastUChar+1)>>6];
-         * where maxFastUChar=((mbcsHeader.version[2]<<8)|0xff).
-         */
-        maxFastUChar=0;
-        mbcsIndexLength=0;
-        if( outputType!=MBCS_OUTPUT_EXT_ONLY && outputType!=MBCS_OUTPUT_1 &&
-            mbcsHeader.version[1]>=3 && (maxFastUChar=mbcsHeader.version[2])!=0
-        ) {
-            maxFastUChar=(maxFastUChar<<8)|0xff;
-            mbcsIndexLength=((maxFastUChar+1)>>6)*2;  /* number of bytes */
-        }
-
-        if(extOffset==0) {
-            size=(int32_t)(mbcsHeader.offsetFromUBytes+mbcsIndexLength);
-            if(!noFromU) {
-                size+=(int32_t)mbcsHeader.fromUBytesLength;
-            }
-
-            /* avoid compiler warnings - not otherwise necessary, and the value does not matter */
-            inExtIndexes=nullptr;
-        } else {
-            /* there is extension data after the base data, see ucnv_ext.h */
-            if(length>=0 && length<(extOffset+UCNV_EXT_INDEXES_MIN_LENGTH*4)) {
-                udata_printError(ds, "ucnv_swap(): too few bytes (%d after headers) for an ICU MBCS .cnv conversion table with extension data\n",
-                                 length);
-                *pErrorCode=U_INDEX_OUTOFBOUNDS_ERROR;
-                return 0;
-            }
-
-            inExtIndexes=(const int32_t *)(inBytes+extOffset);
-            size=extOffset+udata_readInt32(ds, inExtIndexes[UCNV_EXT_SIZE]);
-        }
-
-        if(length>=0) {
-            if(length<size) {
-                udata_printError(ds, "ucnv_swap(): too few bytes (%d after headers) for an ICU MBCS .cnv conversion table\n",
-                                 length);
-                *pErrorCode=U_INDEX_OUTOFBOUNDS_ERROR;
-                return 0;
-            }
-
-            /* copy the data for inaccessible bytes */
-            if(inBytes!=outBytes) {
-                uprv_memcpy(outBytes, inBytes, size);
-            }
-
-            /* swap the MBCSHeader, except for the version field */
-            count=mbcsHeaderLength*4;
-            ds->swapArray32(ds, &inMBCSHeader->countStates, count-4,
-                               &outMBCSHeader->countStates, pErrorCode);
-
-            if(outputType==MBCS_OUTPUT_EXT_ONLY) {
-                /*
-                 * extension-only file,
-                 * contains a base name instead of normal base table data
-                 */
-
-                /* swap the base name, between the header and the extension data */
-                const char *inBaseName=(const char *)inBytes+count;
-                char *outBaseName=(char *)outBytes+count;
-                ds->swapInvChars(ds, inBaseName, (int32_t)uprv_strlen(inBaseName),
-                                    outBaseName, pErrorCode);
-            } else {
-                /* normal file with base table data */
-
-                /* swap the state table, 1kB per state */
-                offset=count;
-                count=mbcsHeader.countStates*1024;
-                ds->swapArray32(ds, inBytes+offset, (int32_t)count,
-                                   outBytes+offset, pErrorCode);
-
-                /* swap the toUFallbacks[] */
-                offset+=count;
-                count=mbcsHeader.countToUFallbacks*8;
-                ds->swapArray32(ds, inBytes+offset, (int32_t)count,
-                                   outBytes+offset, pErrorCode);
-
-                /* swap the unicodeCodeUnits[] */
-                offset=mbcsHeader.offsetToUCodeUnits;
-                count=mbcsHeader.offsetFromUTable-offset;
-                ds->swapArray16(ds, inBytes+offset, (int32_t)count,
-                                   outBytes+offset, pErrorCode);
-
-                /* offset to the stage 1 table, independent of the outputType */
-                offset=mbcsHeader.offsetFromUTable;
-
-                if(outputType==MBCS_OUTPUT_1) {
-                    /* SBCS: swap the fromU tables, all 16 bits wide */
-                    count=(mbcsHeader.offsetFromUBytes-offset)+mbcsHeader.fromUBytesLength;
-                    ds->swapArray16(ds, inBytes+offset, (int32_t)count,
-                                       outBytes+offset, pErrorCode);
-                } else {
-                    /* otherwise: swap the stage tables separately */
-
-                    /* stage 1 table: uint16_t[0x440 or 0x40] */
-                    if(inStaticData->unicodeMask&UCNV_HAS_SUPPLEMENTARY) {
-                        count=0x440*2; /* for all of Unicode */
-                    } else {
-                        count=0x40*2; /* only BMP */
-                    }
-                    ds->swapArray16(ds, inBytes+offset, (int32_t)count,
-                                       outBytes+offset, pErrorCode);
-
-                    /* stage 2 table: uint32_t[] */
-                    offset+=count;
-                    count=mbcsHeader.offsetFromUBytes-offset;
-                    ds->swapArray32(ds, inBytes+offset, (int32_t)count,
-                                       outBytes+offset, pErrorCode);
-
-                    /* stage 3/result bytes: sometimes uint16_t[] or uint32_t[] */
-                    offset=mbcsHeader.offsetFromUBytes;
-                    count= noFromU ? 0 : mbcsHeader.fromUBytesLength;
-                    switch(outputType) {
-                    case MBCS_OUTPUT_2:
-                    case MBCS_OUTPUT_3_EUC:
-                    case MBCS_OUTPUT_2_SISO:
-                        ds->swapArray16(ds, inBytes+offset, (int32_t)count,
-                                           outBytes+offset, pErrorCode);
-                        break;
-                    case MBCS_OUTPUT_4:
-                        ds->swapArray32(ds, inBytes+offset, (int32_t)count,
-                                           outBytes+offset, pErrorCode);
-                        break;
-                    default:
-                        /* just uint8_t[], nothing to swap */
-                        break;
-                    }
-
-                    if(mbcsIndexLength!=0) {
-                        offset+=count;
-                        count=mbcsIndexLength;
-                        ds->swapArray16(ds, inBytes+offset, (int32_t)count,
-                                           outBytes+offset, pErrorCode);
-                    }
-                }
-            }
-
-            if(extOffset!=0) {
-                /* swap the extension data */
-                inBytes+=extOffset;
-                outBytes+=extOffset;
-
-                /* swap toUTable[] */
-                offset=udata_readInt32(ds, inExtIndexes[UCNV_EXT_TO_U_INDEX]);
-                length=udata_readInt32(ds, inExtIndexes[UCNV_EXT_TO_U_LENGTH]);
-                ds->swapArray32(ds, inBytes+offset, length*4, outBytes+offset, pErrorCode);
-
-                /* swap toUUChars[] */
-                offset=udata_readInt32(ds, inExtIndexes[UCNV_EXT_TO_U_UCHARS_INDEX]);
-                length=udata_readInt32(ds, inExtIndexes[UCNV_EXT_TO_U_UCHARS_LENGTH]);
-                ds->swapArray16(ds, inBytes+offset, length*2, outBytes+offset, pErrorCode);
-
-                /* swap fromUTableUChars[] */
-                offset=udata_readInt32(ds, inExtIndexes[UCNV_EXT_FROM_U_UCHARS_INDEX]);
-                length=udata_readInt32(ds, inExtIndexes[UCNV_EXT_FROM_U_LENGTH]);
-                ds->swapArray16(ds, inBytes+offset, length*2, outBytes+offset, pErrorCode);
-
-                /* swap fromUTableValues[] */
-                offset=udata_readInt32(ds, inExtIndexes[UCNV_EXT_FROM_U_VALUES_INDEX]);
-                /* same length as for fromUTableUChars[] */
-                ds->swapArray32(ds, inBytes+offset, length*4, outBytes+offset, pErrorCode);
-
-                /* no need to swap fromUBytes[] */
-
-                /* swap fromUStage12[] */
-                offset=udata_readInt32(ds, inExtIndexes[UCNV_EXT_FROM_U_STAGE_12_INDEX]);
-                length=udata_readInt32(ds, inExtIndexes[UCNV_EXT_FROM_U_STAGE_12_LENGTH]);
-                ds->swapArray16(ds, inBytes+offset, length*2, outBytes+offset, pErrorCode);
-
-                /* swap fromUStage3[] */
-                offset=udata_readInt32(ds, inExtIndexes[UCNV_EXT_FROM_U_STAGE_3_INDEX]);
-                length=udata_readInt32(ds, inExtIndexes[UCNV_EXT_FROM_U_STAGE_3_LENGTH]);
-                ds->swapArray16(ds, inBytes+offset, length*2, outBytes+offset, pErrorCode);
-
-                /* swap fromUStage3b[] */
-                offset=udata_readInt32(ds, inExtIndexes[UCNV_EXT_FROM_U_STAGE_3B_INDEX]);
-                length=udata_readInt32(ds, inExtIndexes[UCNV_EXT_FROM_U_STAGE_3B_LENGTH]);
-                ds->swapArray32(ds, inBytes+offset, length*4, outBytes+offset, pErrorCode);
-
-                /* swap indexes[] */
-                length=udata_readInt32(ds, inExtIndexes[UCNV_EXT_INDEXES_LENGTH]);
-                ds->swapArray32(ds, inBytes, length*4, outBytes, pErrorCode);
-            }
-        }
-    } else {
-        udata_printError(ds, "ucnv_swap(): unknown conversionType=%d!=UCNV_MBCS\n",
-                         inStaticData->conversionType);
-        *pErrorCode=U_UNSUPPORTED_ERROR;
-        return 0;
-    }
-
-    return headerSize+(int32_t)staticDataSize+size;
-}
-
-#endif /* #if !UCONFIG_NO_LEGACY_CONVERSION */
-
-#endif
->>>>>>> a8a80be5
+// © 2016 and later: Unicode, Inc. and others.
+// License & terms of use: http://www.unicode.org/copyright.html
+/*
+ ********************************************************************
+ * COPYRIGHT:
+ * Copyright (c) 1996-2016, International Business Machines Corporation and
+ * others. All Rights Reserved.
+ ********************************************************************
+ *
+ *  ucnv_bld.cpp:
+ *
+ *  Defines functions that are used in the creation/initialization/deletion
+ *  of converters and related structures.
+ *  uses uconv_io.h routines to access disk information
+ *  is used by ucnv.h to implement public API create/delete/flushCache routines
+ * Modification History:
+ *
+ *   Date        Name        Description
+ *
+ *   06/20/2000  helena      OS/400 port changes; mostly typecast.
+ *   06/29/2000  helena      Major rewrite of the callback interface.
+*/
+
+#include "unicode/utypes.h"
+
+#if !UCONFIG_NO_CONVERSION
+
+#include "unicode/putil.h"
+#include "unicode/udata.h"
+#include "unicode/ucnv.h"
+#include "unicode/uloc.h"
+#include "mutex.h"
+#include "putilimp.h"
+#include "uassert.h"
+#include "utracimp.h"
+#include "ucnv_io.h"
+#include "ucnv_bld.h"
+#include "ucnvmbcs.h"
+#include "ucnv_ext.h"
+#include "ucnv_cnv.h"
+#include "ucnv_imp.h"
+#include "uhash.h"
+#include "umutex.h"
+#include "cstring.h"
+#include "cmemory.h"
+#include "ucln_cmn.h"
+#include "ustr_cnv.h"
+
+
+#if 0
+#include <stdio.h>
+extern void UCNV_DEBUG_LOG(char *what, char *who, void *p, int l);
+#define UCNV_DEBUG_LOG(x,y,z) UCNV_DEBUG_LOG(x,y,z,__LINE__)
+#else
+# define UCNV_DEBUG_LOG(x,y,z)
+#endif
+
+static const UConverterSharedData * const
+converterData[UCNV_NUMBER_OF_SUPPORTED_CONVERTER_TYPES]={
+    nullptr, nullptr,
+
+#if UCONFIG_NO_LEGACY_CONVERSION
+    nullptr,
+#else
+    &_MBCSData,
+#endif
+
+    &_Latin1Data,
+    &_UTF8Data, &_UTF16BEData, &_UTF16LEData,
+#if UCONFIG_ONLY_HTML_CONVERSION
+    nullptr, nullptr,
+#else
+    &_UTF32BEData, &_UTF32LEData,
+#endif
+    nullptr,
+
+#if UCONFIG_NO_LEGACY_CONVERSION
+    nullptr,
+#else
+    &_ISO2022Data,
+#endif
+
+#if UCONFIG_NO_LEGACY_CONVERSION || UCONFIG_ONLY_HTML_CONVERSION
+    nullptr, nullptr, nullptr, nullptr, nullptr, nullptr,
+    nullptr, nullptr, nullptr, nullptr, nullptr, nullptr,
+    nullptr,
+#else
+    &_LMBCSData1,&_LMBCSData2, &_LMBCSData3, &_LMBCSData4, &_LMBCSData5, &_LMBCSData6,
+    &_LMBCSData8,&_LMBCSData11,&_LMBCSData16,&_LMBCSData17,&_LMBCSData18,&_LMBCSData19,
+    &_HZData,
+#endif
+
+#if UCONFIG_ONLY_HTML_CONVERSION
+    nullptr,
+#else
+    &_SCSUData,
+#endif
+
+
+#if UCONFIG_NO_LEGACY_CONVERSION || UCONFIG_ONLY_HTML_CONVERSION
+    nullptr,
+#else
+    &_ISCIIData,
+#endif
+
+    &_ASCIIData,
+#if UCONFIG_ONLY_HTML_CONVERSION
+    nullptr, nullptr, &_UTF16Data, nullptr, nullptr, nullptr,
+#else
+    &_UTF7Data, &_Bocu1Data, &_UTF16Data, &_UTF32Data, &_CESU8Data, &_IMAPData,
+#endif
+
+#if UCONFIG_NO_LEGACY_CONVERSION || UCONFIG_ONLY_HTML_CONVERSION
+    nullptr,
+#else
+    &_CompoundTextData
+#endif
+};
+
+/* Please keep this in binary sorted order for getAlgorithmicTypeFromName.
+   Also the name should be in lower case and all spaces, dashes and underscores
+   removed
+*/
+static struct {
+  const char *name;
+  const UConverterType type;
+} const cnvNameType[] = {
+#if !UCONFIG_ONLY_HTML_CONVERSION
+  { "bocu1", UCNV_BOCU1 },
+  { "cesu8", UCNV_CESU8 },
+#endif
+#if !UCONFIG_NO_LEGACY_CONVERSION && !UCONFIG_ONLY_HTML_CONVERSION
+  { "hz",UCNV_HZ },
+#endif
+#if !UCONFIG_ONLY_HTML_CONVERSION
+  { "imapmailboxname", UCNV_IMAP_MAILBOX },
+#endif
+#if !UCONFIG_NO_LEGACY_CONVERSION && !UCONFIG_ONLY_HTML_CONVERSION
+  { "iscii", UCNV_ISCII },
+#endif
+#if !UCONFIG_NO_LEGACY_CONVERSION
+  { "iso2022", UCNV_ISO_2022 },
+#endif
+  { "iso88591", UCNV_LATIN_1 },
+#if !UCONFIG_NO_LEGACY_CONVERSION && !UCONFIG_ONLY_HTML_CONVERSION
+  { "lmbcs1", UCNV_LMBCS_1 },
+  { "lmbcs11",UCNV_LMBCS_11 },
+  { "lmbcs16",UCNV_LMBCS_16 },
+  { "lmbcs17",UCNV_LMBCS_17 },
+  { "lmbcs18",UCNV_LMBCS_18 },
+  { "lmbcs19",UCNV_LMBCS_19 },
+  { "lmbcs2", UCNV_LMBCS_2 },
+  { "lmbcs3", UCNV_LMBCS_3 },
+  { "lmbcs4", UCNV_LMBCS_4 },
+  { "lmbcs5", UCNV_LMBCS_5 },
+  { "lmbcs6", UCNV_LMBCS_6 },
+  { "lmbcs8", UCNV_LMBCS_8 },
+#endif
+#if !UCONFIG_ONLY_HTML_CONVERSION
+  { "scsu", UCNV_SCSU },
+#endif
+  { "usascii", UCNV_US_ASCII },
+  { "utf16", UCNV_UTF16 },
+  { "utf16be", UCNV_UTF16_BigEndian },
+  { "utf16le", UCNV_UTF16_LittleEndian },
+#if U_IS_BIG_ENDIAN
+  { "utf16oppositeendian", UCNV_UTF16_LittleEndian },
+  { "utf16platformendian", UCNV_UTF16_BigEndian },
+#else
+  { "utf16oppositeendian", UCNV_UTF16_BigEndian},
+  { "utf16platformendian", UCNV_UTF16_LittleEndian },
+#endif
+#if !UCONFIG_ONLY_HTML_CONVERSION
+  { "utf32", UCNV_UTF32 },
+  { "utf32be", UCNV_UTF32_BigEndian },
+  { "utf32le", UCNV_UTF32_LittleEndian },
+#if U_IS_BIG_ENDIAN
+  { "utf32oppositeendian", UCNV_UTF32_LittleEndian },
+  { "utf32platformendian", UCNV_UTF32_BigEndian },
+#else
+  { "utf32oppositeendian", UCNV_UTF32_BigEndian },
+  { "utf32platformendian", UCNV_UTF32_LittleEndian },
+#endif
+#endif
+#if !UCONFIG_ONLY_HTML_CONVERSION
+  { "utf7", UCNV_UTF7 },
+#endif
+  { "utf8", UCNV_UTF8 },
+#if !UCONFIG_ONLY_HTML_CONVERSION
+  { "x11compoundtext", UCNV_COMPOUND_TEXT}
+#endif
+};
+
+
+/*initializes some global variables */
+static UHashtable *SHARED_DATA_HASHTABLE = nullptr;
+static icu::UMutex cnvCacheMutex;
+/*  Note:  the global mutex is used for      */
+/*         reference count updates.          */
+
+static const char **gAvailableConverters = nullptr;
+static uint16_t gAvailableConverterCount = 0;
+static icu::UInitOnce gAvailableConvertersInitOnce {};
+
+#if !U_CHARSET_IS_UTF8
+
+/* This contains the resolved converter name. So no further alias lookup is needed again. */
+static char gDefaultConverterNameBuffer[UCNV_MAX_CONVERTER_NAME_LENGTH + 1]; /* +1 for nullptr */
+static const char *gDefaultConverterName = nullptr;
+
+/*
+If the default converter is an algorithmic converter, this is the cached value.
+We don't cache a full UConverter and clone it because ucnv_clone doesn't have
+less overhead than an algorithmic open. We don't cache non-algorithmic converters
+because ucnv_flushCache must be able to unload the default converter and its table.
+*/
+static const UConverterSharedData *gDefaultAlgorithmicSharedData = nullptr;
+
+/* Does gDefaultConverterName have a converter option and require extra parsing? */
+static UBool gDefaultConverterContainsOption;
+
+#endif  /* !U_CHARSET_IS_UTF8 */
+
+static const char DATA_TYPE[] = "cnv";
+
+/* ucnv_flushAvailableConverterCache. This is only called from ucnv_cleanup().
+ *                       If it is ever to be called from elsewhere, synchronization
+ *                       will need to be considered.
+ */
+static void
+ucnv_flushAvailableConverterCache() {
+    gAvailableConverterCount = 0;
+    if (gAvailableConverters) {
+        uprv_free((char **)gAvailableConverters);
+        gAvailableConverters = nullptr;
+    }
+    gAvailableConvertersInitOnce.reset();
+}
+
+/* ucnv_cleanup - delete all storage held by the converter cache, except any  */
+/*                in use by open converters.                                  */
+/*                Not thread safe.                                            */
+/*                Not supported API.                                          */
+static UBool U_CALLCONV ucnv_cleanup() {
+    ucnv_flushCache();
+    if (SHARED_DATA_HASHTABLE != nullptr && uhash_count(SHARED_DATA_HASHTABLE) == 0) {
+        uhash_close(SHARED_DATA_HASHTABLE);
+        SHARED_DATA_HASHTABLE = nullptr;
+    }
+
+    /* Isn't called from flushCache because other threads may have preexisting references to the table. */
+    ucnv_flushAvailableConverterCache();
+
+#if !U_CHARSET_IS_UTF8
+    gDefaultConverterName = nullptr;
+    gDefaultConverterNameBuffer[0] = 0;
+    gDefaultConverterContainsOption = false;
+    gDefaultAlgorithmicSharedData = nullptr;
+#endif
+
+    return (SHARED_DATA_HASHTABLE == nullptr);
+}
+
+U_CAPI void U_EXPORT2
+ucnv_enableCleanup() {
+    ucln_common_registerCleanup(UCLN_COMMON_UCNV, ucnv_cleanup);
+}
+
+static UBool U_CALLCONV
+isCnvAcceptable(void * /*context*/,
+                const char * /*type*/, const char * /*name*/,
+                const UDataInfo *pInfo) {
+    return (UBool)(
+        pInfo->size>=20 &&
+        pInfo->isBigEndian==U_IS_BIG_ENDIAN &&
+        pInfo->charsetFamily==U_CHARSET_FAMILY &&
+        pInfo->sizeofUChar==U_SIZEOF_UCHAR &&
+        pInfo->dataFormat[0]==0x63 &&   /* dataFormat="cnvt" */
+        pInfo->dataFormat[1]==0x6e &&
+        pInfo->dataFormat[2]==0x76 &&
+        pInfo->dataFormat[3]==0x74 &&
+        pInfo->formatVersion[0]==6);  /* Everything will be version 6 */
+}
+
+/**
+ * Un flatten shared data from a UDATA..
+ */
+static UConverterSharedData*
+ucnv_data_unFlattenClone(UConverterLoadArgs *pArgs, UDataMemory *pData, UErrorCode *status)
+{
+    /* UDataInfo info; -- necessary only if some converters have different formatVersion */
+    const uint8_t *raw = (const uint8_t *)udata_getMemory(pData);
+    const UConverterStaticData *source = (const UConverterStaticData *) raw;
+    UConverterSharedData *data;
+    UConverterType type = (UConverterType)source->conversionType;
+
+    if(U_FAILURE(*status))
+        return nullptr;
+
+    if( (uint16_t)type >= UCNV_NUMBER_OF_SUPPORTED_CONVERTER_TYPES ||
+        converterData[type] == nullptr ||
+        !converterData[type]->isReferenceCounted ||
+        converterData[type]->referenceCounter != 1 ||
+        source->structSize != sizeof(UConverterStaticData))
+    {
+        *status = U_INVALID_TABLE_FORMAT;
+        return nullptr;
+    }
+
+    data = (UConverterSharedData *)uprv_malloc(sizeof(UConverterSharedData));
+    if(data == nullptr) {
+        *status = U_MEMORY_ALLOCATION_ERROR;
+        return nullptr;
+    }
+
+    /* copy initial values from the static structure for this type */
+    uprv_memcpy(data, converterData[type], sizeof(UConverterSharedData));
+
+    data->staticData = source;
+
+    data->sharedDataCached = false;
+
+    /* fill in fields from the loaded data */
+    data->dataMemory = (void*)pData; /* for future use */
+
+    if(data->impl->load != nullptr) {
+        data->impl->load(data, pArgs, raw + source->structSize, status);
+        if(U_FAILURE(*status)) {
+            uprv_free(data);
+            return nullptr;
+        }
+    }
+    return data;
+}
+
+/*Takes an alias name gets an actual converter file name
+ *goes to disk and opens it.
+ *allocates the memory and returns a new UConverter object
+ */
+static UConverterSharedData *createConverterFromFile(UConverterLoadArgs *pArgs, UErrorCode * err)
+{
+    UDataMemory *data;
+    UConverterSharedData *sharedData;
+
+    UTRACE_ENTRY_OC(UTRACE_UCNV_LOAD);
+
+    if (U_FAILURE (*err)) {
+        UTRACE_EXIT_STATUS(*err);
+        return nullptr;
+    }
+
+    UTRACE_DATA2(UTRACE_OPEN_CLOSE, "load converter %s from package %s", pArgs->name, pArgs->pkg);
+
+    data = udata_openChoice(pArgs->pkg, DATA_TYPE, pArgs->name, isCnvAcceptable, nullptr, err);
+    if(U_FAILURE(*err))
+    {
+        UTRACE_EXIT_STATUS(*err);
+        return nullptr;
+    }
+
+    sharedData = ucnv_data_unFlattenClone(pArgs, data, err);
+    if(U_FAILURE(*err))
+    {
+        udata_close(data);
+        UTRACE_EXIT_STATUS(*err);
+        return nullptr;
+    }
+
+    /*
+     * TODO Store pkg in a field in the shared data so that delta-only converters
+     * can load base converters from the same package.
+     * If the pkg name is longer than the field, then either do not load the converter
+     * in the first place, or just set the pkg field to "".
+     */
+
+    UTRACE_EXIT_PTR_STATUS(sharedData, *err);
+    return sharedData;
+}
+
+/*returns a converter type from a string
+ */
+static const UConverterSharedData *
+getAlgorithmicTypeFromName(const char *realName)
+{
+    uint32_t mid, start, limit;
+    uint32_t lastMid;
+    int result;
+    char strippedName[UCNV_MAX_CONVERTER_NAME_LENGTH];
+
+    /* Lower case and remove ignoreable characters. */
+    ucnv_io_stripForCompare(strippedName, realName);
+
+    /* do a binary search for the alias */
+    start = 0;
+    limit = UPRV_LENGTHOF(cnvNameType);
+    mid = limit;
+    lastMid = UINT32_MAX;
+
+    for (;;) {
+        mid = (uint32_t)((start + limit) / 2);
+        if (lastMid == mid) {   /* Have we moved? */
+            break;  /* We haven't moved, and it wasn't found. */
+        }
+        lastMid = mid;
+        result = uprv_strcmp(strippedName, cnvNameType[mid].name);
+
+        if (result < 0) {
+            limit = mid;
+        } else if (result > 0) {
+            start = mid;
+        } else {
+            return converterData[cnvNameType[mid].type];
+        }
+    }
+
+    return nullptr;
+}
+
+/*
+* Based on the number of known converters, this determines how many times larger
+* the shared data hash table should be. When on small platforms, or just a couple
+* of converters are used, this number should be 2. When memory is plentiful, or
+* when ucnv_countAvailable is ever used with a lot of available converters,
+* this should be 4.
+* Larger numbers reduce the number of hash collisions, but use more memory.
+*/
+#define UCNV_CACHE_LOAD_FACTOR 2
+
+/* Puts the shared data in the static hashtable SHARED_DATA_HASHTABLE */
+/*   Will always be called with the cnvCacheMutex already being held   */
+/*     by the calling function.                                       */
+/* Stores the shared data in the SHARED_DATA_HASHTABLE
+ * @param data The shared data
+ */
+static void
+ucnv_shareConverterData(UConverterSharedData * data)
+{
+    UErrorCode err = U_ZERO_ERROR;
+    /*Lazy evaluates the Hashtable itself */
+    /*void *sanity = nullptr;*/
+
+    if (SHARED_DATA_HASHTABLE == nullptr)
+    {
+        SHARED_DATA_HASHTABLE = uhash_openSize(uhash_hashChars, uhash_compareChars, nullptr,
+                            ucnv_io_countKnownConverters(&err)*UCNV_CACHE_LOAD_FACTOR,
+                            &err);
+        ucnv_enableCleanup();
+
+        if (U_FAILURE(err))
+            return;
+    }
+
+    /* ### check to see if the element is not already there! */
+
+    /*
+    sanity =   ucnv_getSharedConverterData (data->staticData->name);
+    if(sanity != nullptr)
+    {
+    UCNV_DEBUG_LOG("put:overwrite!",data->staticData->name,sanity);
+    }
+    UCNV_DEBUG_LOG("put:chk",data->staticData->name,sanity);
+    */
+
+    /* Mark it shared */
+    data->sharedDataCached = true;
+
+    uhash_put(SHARED_DATA_HASHTABLE,
+            (void*) data->staticData->name, /* Okay to cast away const as long as
+            keyDeleter == nullptr */
+            data,
+            &err);
+    UCNV_DEBUG_LOG("put", data->staticData->name,data);
+
+}
+
+/*  Look up a converter name in the shared data cache.                    */
+/*    cnvCacheMutex must be held by the caller to protect the hash table. */
+/* gets the shared data from the SHARED_DATA_HASHTABLE (might return nullptr if it isn't there)
+ * @param name The name of the shared data
+ * @return the shared data from the SHARED_DATA_HASHTABLE
+ */
+static UConverterSharedData *
+ucnv_getSharedConverterData(const char *name)
+{
+    /*special case when no Table has yet been created we return nullptr */
+    if (SHARED_DATA_HASHTABLE == nullptr)
+    {
+        return nullptr;
+    }
+    else
+    {
+        UConverterSharedData *rc;
+
+        rc = (UConverterSharedData*)uhash_get(SHARED_DATA_HASHTABLE, name);
+        UCNV_DEBUG_LOG("get",name,rc);
+        return rc;
+    }
+}
+
+/*frees the string of memory blocks associates with a sharedConverter
+ *if and only if the referenceCounter == 0
+ */
+/* Deletes (frees) the Shared data it's passed. first it checks the referenceCounter to
+ * see if anyone is using it, if not it frees all the memory stemming from sharedConverterData and
+ * returns true,
+ * otherwise returns false
+ * @param sharedConverterData The shared data
+ * @return if not it frees all the memory stemming from sharedConverterData and
+ * returns true, otherwise returns false
+ */
+static UBool
+ucnv_deleteSharedConverterData(UConverterSharedData * deadSharedData)
+{
+    UTRACE_ENTRY_OC(UTRACE_UCNV_UNLOAD);
+    UTRACE_DATA2(UTRACE_OPEN_CLOSE, "unload converter %s shared data %p", deadSharedData->staticData->name, deadSharedData);
+
+    if (deadSharedData->referenceCounter > 0) {
+        UTRACE_EXIT_VALUE((int32_t)false);
+        return false;
+    }
+
+    if (deadSharedData->impl->unload != nullptr) {
+        deadSharedData->impl->unload(deadSharedData);
+    }
+
+    if(deadSharedData->dataMemory != nullptr)
+    {
+        UDataMemory *data = (UDataMemory*)deadSharedData->dataMemory;
+        udata_close(data);
+    }
+
+    uprv_free(deadSharedData);
+
+    UTRACE_EXIT_VALUE((int32_t)true);
+    return true;
+}
+
+/**
+ * Load a non-algorithmic converter.
+ * If pkg==nullptr, then this function must be called inside umtx_lock(&cnvCacheMutex).
+ */
+UConverterSharedData *
+ucnv_load(UConverterLoadArgs *pArgs, UErrorCode *err) {
+    UConverterSharedData *mySharedConverterData;
+
+    if(err == nullptr || U_FAILURE(*err)) {
+        return nullptr;
+    }
+
+    if(pArgs->pkg != nullptr && *pArgs->pkg != 0) {
+        /* application-provided converters are not currently cached */
+        return createConverterFromFile(pArgs, err);
+    }
+
+    mySharedConverterData = ucnv_getSharedConverterData(pArgs->name);
+    if (mySharedConverterData == nullptr)
+    {
+        /*Not cached, we need to stream it in from file */
+        mySharedConverterData = createConverterFromFile(pArgs, err);
+        if (U_FAILURE (*err) || (mySharedConverterData == nullptr))
+        {
+            return nullptr;
+        }
+        else if (!pArgs->onlyTestIsLoadable)
+        {
+            /* share it with other library clients */
+            ucnv_shareConverterData(mySharedConverterData);
+        }
+    }
+    else
+    {
+        /* The data for this converter was already in the cache.            */
+        /* Update the reference counter on the shared data: one more client */
+        mySharedConverterData->referenceCounter++;
+    }
+
+    return mySharedConverterData;
+}
+
+/**
+ * Unload a non-algorithmic converter.
+ * It must be sharedData->isReferenceCounted
+ * and this function must be called inside umtx_lock(&cnvCacheMutex).
+ */
+U_CAPI void
+ucnv_unload(UConverterSharedData *sharedData) {
+    if(sharedData != nullptr) {
+        if (sharedData->referenceCounter > 0) {
+            sharedData->referenceCounter--;
+        }
+
+        if((sharedData->referenceCounter <= 0)&&(sharedData->sharedDataCached == false)) {
+            ucnv_deleteSharedConverterData(sharedData);
+        }
+    }
+}
+
+U_CFUNC void
+ucnv_unloadSharedDataIfReady(UConverterSharedData *sharedData)
+{
+    if(sharedData != nullptr && sharedData->isReferenceCounted) {
+        umtx_lock(&cnvCacheMutex);
+        ucnv_unload(sharedData);
+        umtx_unlock(&cnvCacheMutex);
+    }
+}
+
+U_CFUNC void
+ucnv_incrementRefCount(UConverterSharedData *sharedData)
+{
+    if(sharedData != nullptr && sharedData->isReferenceCounted) {
+        umtx_lock(&cnvCacheMutex);
+        sharedData->referenceCounter++;
+        umtx_unlock(&cnvCacheMutex);
+    }
+}
+
+/*
+ * *pPieces must be initialized.
+ * The name without options will be copied to pPieces->cnvName.
+ * The locale and options will be copied to pPieces only if present in inName,
+ * otherwise the existing values in pPieces remain.
+ * *pArgs will be set to the pPieces values.
+ */
+static void
+parseConverterOptions(const char *inName,
+                      UConverterNamePieces *pPieces,
+                      UConverterLoadArgs *pArgs,
+                      UErrorCode *err)
+{
+    char *cnvName = pPieces->cnvName;
+    char c;
+    int32_t len = 0;
+
+    pArgs->name=inName;
+    pArgs->locale=pPieces->locale;
+    pArgs->options=pPieces->options;
+
+    /* copy the converter name itself to cnvName */
+    while((c=*inName)!=0 && c!=UCNV_OPTION_SEP_CHAR) {
+        if (++len>=UCNV_MAX_CONVERTER_NAME_LENGTH) {
+            *err = U_ILLEGAL_ARGUMENT_ERROR;    /* bad name */
+            pPieces->cnvName[0]=0;
+            return;
+        }
+        *cnvName++=c;
+        inName++;
+    }
+    *cnvName=0;
+    pArgs->name=pPieces->cnvName;
+
+    /* parse options. No more name copying should occur. */
+    while((c=*inName)!=0) {
+        if(c==UCNV_OPTION_SEP_CHAR) {
+            ++inName;
+        }
+
+        /* inName is behind an option separator */
+        if(uprv_strncmp(inName, "locale=", 7)==0) {
+            /* do not modify locale itself in case we have multiple locale options */
+            char *dest=pPieces->locale;
+
+            /* copy the locale option value */
+            inName+=7;
+            len=0;
+            while((c=*inName)!=0 && c!=UCNV_OPTION_SEP_CHAR) {
+                ++inName;
+
+                if(++len>=ULOC_FULLNAME_CAPACITY) {
+                    *err=U_ILLEGAL_ARGUMENT_ERROR;    /* bad name */
+                    pPieces->locale[0]=0;
+                    return;
+                }
+
+                *dest++=c;
+            }
+            *dest=0;
+        } else if(uprv_strncmp(inName, "version=", 8)==0) {
+            /* copy the version option value into bits 3..0 of pPieces->options */
+            inName+=8;
+            c=*inName;
+            if(c==0) {
+                pArgs->options=(pPieces->options&=~UCNV_OPTION_VERSION);
+                return;
+            } else if((uint8_t)(c-'0')<10) {
+                pArgs->options=pPieces->options=(pPieces->options&~UCNV_OPTION_VERSION)|(uint32_t)(c-'0');
+                ++inName;
+            }
+        } else if(uprv_strncmp(inName, "swaplfnl", 8)==0) {
+            inName+=8;
+            pArgs->options=(pPieces->options|=UCNV_OPTION_SWAP_LFNL);
+        /* add processing for new options here with another } else if(uprv_strncmp(inName, "option-name=", XX)==0) { */
+        } else {
+            /* ignore any other options until we define some */
+            while(((c = *inName++) != 0) && (c != UCNV_OPTION_SEP_CHAR)) {
+            }
+            if(c==0) {
+                return;
+            }
+        }
+    }
+}
+
+/*Logic determines if the converter is Algorithmic AND/OR cached
+ *depending on that:
+ * -we either go to get data from disk and cache it (Data=true, Cached=false)
+ * -Get it from a Hashtable (Data=X, Cached=true)
+ * -Call dataConverter initializer (Data=true, Cached=true)
+ * -Call AlgorithmicConverter initializer (Data=false, Cached=true)
+ */
+U_CFUNC UConverterSharedData *
+ucnv_loadSharedData(const char *converterName,
+                    UConverterNamePieces *pPieces,
+                    UConverterLoadArgs *pArgs,
+                    UErrorCode * err) {
+    UConverterNamePieces stackPieces;
+    UConverterLoadArgs stackArgs;
+    UConverterSharedData *mySharedConverterData = nullptr;
+    UErrorCode internalErrorCode = U_ZERO_ERROR;
+    UBool mayContainOption = true;
+    UBool checkForAlgorithmic = true;
+
+    if (U_FAILURE (*err)) {
+        return nullptr;
+    }
+
+    if(pPieces == nullptr) {
+        if(pArgs != nullptr) {
+            /*
+             * Bad: We may set pArgs pointers to stackPieces fields
+             * which will be invalid after this function returns.
+             */
+            *err = U_INTERNAL_PROGRAM_ERROR;
+            return nullptr;
+        }
+        pPieces = &stackPieces;
+    }
+    if(pArgs == nullptr) {
+        uprv_memset(&stackArgs, 0, sizeof(stackArgs));
+        stackArgs.size = (int32_t)sizeof(stackArgs);
+        pArgs = &stackArgs;
+    }
+
+    pPieces->cnvName[0] = 0;
+    pPieces->locale[0] = 0;
+    pPieces->options = 0;
+
+    pArgs->name = converterName;
+    pArgs->locale = pPieces->locale;
+    pArgs->options = pPieces->options;
+
+    /* In case "name" is nullptr we want to open the default converter. */
+    if (converterName == nullptr) {
+#if U_CHARSET_IS_UTF8
+        pArgs->name = "UTF-8";
+        return (UConverterSharedData *)converterData[UCNV_UTF8];
+#else
+        /* Call ucnv_getDefaultName first to query the name from the OS. */
+        pArgs->name = ucnv_getDefaultName();
+        if (pArgs->name == nullptr) {
+            *err = U_MISSING_RESOURCE_ERROR;
+            return nullptr;
+        }
+        mySharedConverterData = (UConverterSharedData *)gDefaultAlgorithmicSharedData;
+        checkForAlgorithmic = false;
+        mayContainOption = gDefaultConverterContainsOption;
+        /* the default converter name is already canonical */
+#endif
+    }
+    else if(UCNV_FAST_IS_UTF8(converterName)) {
+        /* fastpath for UTF-8 */
+        pArgs->name = "UTF-8";
+        return (UConverterSharedData *)converterData[UCNV_UTF8];
+    }
+    else {
+        /* separate the converter name from the options */
+        parseConverterOptions(converterName, pPieces, pArgs, err);
+        if (U_FAILURE(*err)) {
+            /* Very bad name used. */
+            return nullptr;
+        }
+
+        /* get the canonical converter name */
+        pArgs->name = ucnv_io_getConverterName(pArgs->name, &mayContainOption, &internalErrorCode);
+        if (U_FAILURE(internalErrorCode) || pArgs->name == nullptr) {
+            /*
+            * set the input name in case the converter was added
+            * without updating the alias table, or when there is no alias table
+            */
+            pArgs->name = pPieces->cnvName;
+        } else if (internalErrorCode == U_AMBIGUOUS_ALIAS_WARNING) {
+            *err = U_AMBIGUOUS_ALIAS_WARNING;
+        }
+    }
+
+    /* separate the converter name from the options */
+    if(mayContainOption && pArgs->name != pPieces->cnvName) {
+        parseConverterOptions(pArgs->name, pPieces, pArgs, err);
+    }
+
+    /* get the shared data for an algorithmic converter, if it is one */
+    if (checkForAlgorithmic) {
+        mySharedConverterData = (UConverterSharedData *)getAlgorithmicTypeFromName(pArgs->name);
+    }
+    if (mySharedConverterData == nullptr)
+    {
+        /* it is a data-based converter, get its shared data.               */
+        /* Hold the cnvCacheMutex through the whole process of checking the */
+        /*   converter data cache, and adding new entries to the cache      */
+        /*   to prevent other threads from modifying the cache during the   */
+        /*   process.                                                       */
+        pArgs->nestedLoads=1;
+        pArgs->pkg=nullptr;
+
+        umtx_lock(&cnvCacheMutex);
+        mySharedConverterData = ucnv_load(pArgs, err);
+        umtx_unlock(&cnvCacheMutex);
+        if (U_FAILURE (*err) || (mySharedConverterData == nullptr))
+        {
+            return nullptr;
+        }
+    }
+
+    return mySharedConverterData;
+}
+
+U_CAPI UConverter *
+ucnv_createConverter(UConverter *myUConverter, const char *converterName, UErrorCode * err)
+{
+    UConverterNamePieces stackPieces;
+    UConverterLoadArgs stackArgs=UCNV_LOAD_ARGS_INITIALIZER;
+    UConverterSharedData *mySharedConverterData;
+
+    UTRACE_ENTRY_OC(UTRACE_UCNV_OPEN);
+
+    if(U_SUCCESS(*err)) {
+        UTRACE_DATA1(UTRACE_OPEN_CLOSE, "open converter %s", converterName);
+
+        mySharedConverterData = ucnv_loadSharedData(converterName, &stackPieces, &stackArgs, err);
+
+        myUConverter = ucnv_createConverterFromSharedData(
+            myUConverter, mySharedConverterData,
+            &stackArgs,
+            err);
+
+        if(U_SUCCESS(*err)) {
+            UTRACE_EXIT_PTR_STATUS(myUConverter, *err);
+            return myUConverter;
+        }
+    }
+
+    /* exit with error */
+    UTRACE_EXIT_STATUS(*err);
+    return nullptr;
+}
+
+U_CFUNC UBool
+ucnv_canCreateConverter(const char *converterName, UErrorCode *err) {
+    UConverter myUConverter;
+    UConverterNamePieces stackPieces;
+    UConverterLoadArgs stackArgs=UCNV_LOAD_ARGS_INITIALIZER;
+    UConverterSharedData *mySharedConverterData;
+
+    UTRACE_ENTRY_OC(UTRACE_UCNV_OPEN);
+
+    if(U_SUCCESS(*err)) {
+        UTRACE_DATA1(UTRACE_OPEN_CLOSE, "test if can open converter %s", converterName);
+
+        stackArgs.onlyTestIsLoadable=true;
+        mySharedConverterData = ucnv_loadSharedData(converterName, &stackPieces, &stackArgs, err);
+        ucnv_createConverterFromSharedData(
+            &myUConverter, mySharedConverterData,
+            &stackArgs,
+            err);
+        ucnv_unloadSharedDataIfReady(mySharedConverterData);
+    }
+
+    UTRACE_EXIT_STATUS(*err);
+    return U_SUCCESS(*err);
+}
+
+UConverter *
+ucnv_createAlgorithmicConverter(UConverter *myUConverter,
+                                UConverterType type,
+                                const char *locale, uint32_t options,
+                                UErrorCode *err) {
+    UConverter *cnv;
+    const UConverterSharedData *sharedData;
+    UConverterLoadArgs stackArgs=UCNV_LOAD_ARGS_INITIALIZER;
+
+    UTRACE_ENTRY_OC(UTRACE_UCNV_OPEN_ALGORITHMIC);
+    UTRACE_DATA1(UTRACE_OPEN_CLOSE, "open algorithmic converter type %d", (int32_t)type);
+
+    if(type<0 || UCNV_NUMBER_OF_SUPPORTED_CONVERTER_TYPES<=type) {
+        *err = U_ILLEGAL_ARGUMENT_ERROR;
+        UTRACE_EXIT_STATUS(U_ILLEGAL_ARGUMENT_ERROR);
+        return nullptr;
+    }
+
+    sharedData = converterData[type];
+    if(sharedData == nullptr || sharedData->isReferenceCounted) {
+        /* not a valid type, or not an algorithmic converter */
+        *err = U_ILLEGAL_ARGUMENT_ERROR;
+        UTRACE_EXIT_STATUS(U_ILLEGAL_ARGUMENT_ERROR);
+        return nullptr;
+    }
+
+    stackArgs.name = "";
+    stackArgs.options = options;
+    stackArgs.locale=locale;
+    cnv = ucnv_createConverterFromSharedData(
+            myUConverter, (UConverterSharedData *)sharedData,
+            &stackArgs, err);
+
+    UTRACE_EXIT_PTR_STATUS(cnv, *err);
+    return cnv;
+}
+
+U_CFUNC UConverter*
+ucnv_createConverterFromPackage(const char *packageName, const char *converterName, UErrorCode * err)
+{
+    UConverter *myUConverter;
+    UConverterSharedData *mySharedConverterData;
+    UConverterNamePieces stackPieces;
+    UConverterLoadArgs stackArgs=UCNV_LOAD_ARGS_INITIALIZER;
+
+    UTRACE_ENTRY_OC(UTRACE_UCNV_OPEN_PACKAGE);
+
+    if(U_FAILURE(*err)) {
+        UTRACE_EXIT_STATUS(*err);
+        return nullptr;
+    }
+
+    UTRACE_DATA2(UTRACE_OPEN_CLOSE, "open converter %s from package %s", converterName, packageName);
+
+    /* first, get the options out of the converterName string */
+    stackPieces.cnvName[0] = 0;
+    stackPieces.locale[0] = 0;
+    stackPieces.options = 0;
+    parseConverterOptions(converterName, &stackPieces, &stackArgs, err);
+    if (U_FAILURE(*err)) {
+        /* Very bad name used. */
+        UTRACE_EXIT_STATUS(*err);
+        return nullptr;
+    }
+    stackArgs.nestedLoads=1;
+    stackArgs.pkg=packageName;
+
+    /* open the data, unflatten the shared structure */
+    mySharedConverterData = createConverterFromFile(&stackArgs, err);
+
+    if (U_FAILURE(*err)) {
+        UTRACE_EXIT_STATUS(*err);
+        return nullptr;
+    }
+
+    /* create the actual converter */
+    myUConverter = ucnv_createConverterFromSharedData(nullptr, mySharedConverterData, &stackArgs, err);
+
+    if (U_FAILURE(*err)) {
+        ucnv_close(myUConverter);
+        UTRACE_EXIT_STATUS(*err);
+        return nullptr;
+    }
+
+    UTRACE_EXIT_PTR_STATUS(myUConverter, *err);
+    return myUConverter;
+}
+
+
+U_CFUNC UConverter*
+ucnv_createConverterFromSharedData(UConverter *myUConverter,
+                                   UConverterSharedData *mySharedConverterData,
+                                   UConverterLoadArgs *pArgs,
+                                   UErrorCode *err)
+{
+    UBool isCopyLocal;
+
+    if(U_FAILURE(*err)) {
+        ucnv_unloadSharedDataIfReady(mySharedConverterData);
+        return myUConverter;
+    }
+    if(myUConverter == nullptr)
+    {
+        myUConverter = (UConverter *) uprv_malloc (sizeof (UConverter));
+        if(myUConverter == nullptr)
+        {
+            *err = U_MEMORY_ALLOCATION_ERROR;
+            ucnv_unloadSharedDataIfReady(mySharedConverterData);
+            return nullptr;
+        }
+        isCopyLocal = false;
+    } else {
+        isCopyLocal = true;
+    }
+
+    /* initialize the converter */
+    uprv_memset(myUConverter, 0, sizeof(UConverter));
+    myUConverter->isCopyLocal = isCopyLocal;
+    /*myUConverter->isExtraLocal = false;*/ /* Set by the memset call */
+    myUConverter->sharedData = mySharedConverterData;
+    myUConverter->options = pArgs->options;
+    if(!pArgs->onlyTestIsLoadable) {
+        myUConverter->preFromUFirstCP = U_SENTINEL;
+        myUConverter->fromCharErrorBehaviour = UCNV_TO_U_DEFAULT_CALLBACK;
+        myUConverter->fromUCharErrorBehaviour = UCNV_FROM_U_DEFAULT_CALLBACK;
+        myUConverter->toUnicodeStatus = mySharedConverterData->toUnicodeStatus;
+        myUConverter->maxBytesPerUChar = mySharedConverterData->staticData->maxBytesPerChar;
+        myUConverter->subChar1 = mySharedConverterData->staticData->subChar1;
+        myUConverter->subCharLen = mySharedConverterData->staticData->subCharLen;
+        myUConverter->subChars = (uint8_t *)myUConverter->subUChars;
+        uprv_memcpy(myUConverter->subChars, mySharedConverterData->staticData->subChar, myUConverter->subCharLen);
+        myUConverter->toUCallbackReason = UCNV_ILLEGAL; /* default reason to invoke (*fromCharErrorBehaviour) */
+    }
+
+    if(mySharedConverterData->impl->open != nullptr) {
+        mySharedConverterData->impl->open(myUConverter, pArgs, err);
+        if(U_FAILURE(*err) && !pArgs->onlyTestIsLoadable) {
+            /* don't ucnv_close() if onlyTestIsLoadable because not fully initialized */
+            ucnv_close(myUConverter);
+            return nullptr;
+        }
+    }
+
+    return myUConverter;
+}
+
+/*Frees all shared immutable objects that aren't referred to (reference count = 0)
+ */
+U_CAPI int32_t U_EXPORT2
+ucnv_flushCache ()
+{
+    UConverterSharedData *mySharedData = nullptr;
+    int32_t pos;
+    int32_t tableDeletedNum = 0;
+    const UHashElement *e;
+    /*UErrorCode status = U_ILLEGAL_ARGUMENT_ERROR;*/
+    int32_t i, remaining;
+
+    UTRACE_ENTRY_OC(UTRACE_UCNV_FLUSH_CACHE);
+
+    /* Close the default converter without creating a new one so that everything will be flushed. */
+    u_flushDefaultConverter();
+
+    /*if shared data hasn't even been lazy evaluated yet
+    * return 0
+    */
+    if (SHARED_DATA_HASHTABLE == nullptr) {
+        UTRACE_EXIT_VALUE((int32_t)0);
+        return 0;
+    }
+
+    /*creates an enumeration to iterate through every element in the
+    * table
+    *
+    * Synchronization:  holding cnvCacheMutex will prevent any other thread from
+    *                   accessing or modifying the hash table during the iteration.
+    *                   The reference count of an entry may be decremented by
+    *                   ucnv_close while the iteration is in process, but this is
+    *                   benign.  It can't be incremented (in ucnv_createConverter())
+    *                   because the sequence of looking up in the cache + incrementing
+    *                   is protected by cnvCacheMutex.
+    */
+    umtx_lock(&cnvCacheMutex);
+    /*
+     * double loop: A delta/extension-only converter has a pointer to its base table's
+     * shared data; the first iteration of the outer loop may see the delta converter
+     * before the base converter, and unloading the delta converter may get the base
+     * converter's reference counter down to 0.
+     */
+    i = 0;
+    do {
+        remaining = 0;
+        pos = UHASH_FIRST;
+        while ((e = uhash_nextElement (SHARED_DATA_HASHTABLE, &pos)) != nullptr)
+        {
+            mySharedData = (UConverterSharedData *) e->value.pointer;
+            /*deletes only if reference counter == 0 */
+            if (mySharedData->referenceCounter == 0)
+            {
+                tableDeletedNum++;
+
+                UCNV_DEBUG_LOG("del",mySharedData->staticData->name,mySharedData);
+
+                uhash_removeElement(SHARED_DATA_HASHTABLE, e);
+                mySharedData->sharedDataCached = false;
+                ucnv_deleteSharedConverterData (mySharedData);
+            } else {
+                ++remaining;
+            }
+        }
+    } while(++i == 1 && remaining > 0);
+    umtx_unlock(&cnvCacheMutex);
+
+    UTRACE_DATA1(UTRACE_INFO, "ucnv_flushCache() exits with %d converters remaining", remaining);
+
+    UTRACE_EXIT_VALUE(tableDeletedNum);
+    return tableDeletedNum;
+}
+
+/* available converters list --------------------------------------------------- */
+
+static void U_CALLCONV initAvailableConvertersList(UErrorCode &errCode) {
+    U_ASSERT(gAvailableConverterCount == 0);
+    U_ASSERT(gAvailableConverters == nullptr);
+
+    ucnv_enableCleanup();
+    UEnumeration *allConvEnum = ucnv_openAllNames(&errCode);
+    int32_t allConverterCount = uenum_count(allConvEnum, &errCode);
+    if (U_FAILURE(errCode)) {
+        return;
+    }
+
+    /* We can't have more than "*converterTable" converters to open */
+    gAvailableConverters = (const char **) uprv_malloc(allConverterCount * sizeof(char*));
+    if (!gAvailableConverters) {
+        errCode = U_MEMORY_ALLOCATION_ERROR;
+        return;
+    }
+
+    /* Open the default converter to make sure that it has first dibs in the hash table. */
+    UErrorCode localStatus = U_ZERO_ERROR;
+    UConverter tempConverter;
+    ucnv_close(ucnv_createConverter(&tempConverter, nullptr, &localStatus));
+
+    gAvailableConverterCount = 0;
+
+    for (int32_t idx = 0; idx < allConverterCount; idx++) {
+        localStatus = U_ZERO_ERROR;
+        const char *converterName = uenum_next(allConvEnum, nullptr, &localStatus);
+        if (ucnv_canCreateConverter(converterName, &localStatus)) {
+            gAvailableConverters[gAvailableConverterCount++] = converterName;
+        }
+    }
+
+    uenum_close(allConvEnum);
+}
+
+
+static UBool haveAvailableConverterList(UErrorCode *pErrorCode) {
+    umtx_initOnce(gAvailableConvertersInitOnce, &initAvailableConvertersList, *pErrorCode);
+    return U_SUCCESS(*pErrorCode);
+}
+
+U_CFUNC uint16_t
+ucnv_bld_countAvailableConverters(UErrorCode *pErrorCode) {
+    if (haveAvailableConverterList(pErrorCode)) {
+        return gAvailableConverterCount;
+    }
+    return 0;
+}
+
+U_CFUNC const char *
+ucnv_bld_getAvailableConverter(uint16_t n, UErrorCode *pErrorCode) {
+    if (haveAvailableConverterList(pErrorCode)) {
+        if (n < gAvailableConverterCount) {
+            return gAvailableConverters[n];
+        }
+        *pErrorCode = U_INDEX_OUTOFBOUNDS_ERROR;
+    }
+    return nullptr;
+}
+
+/* default converter name --------------------------------------------------- */
+
+#if !U_CHARSET_IS_UTF8
+/*
+Copy the canonical converter name.
+ucnv_getDefaultName must be thread safe, which can call this function.
+
+ucnv_setDefaultName calls this function and it doesn't have to be
+thread safe because there is no reliable/safe way to reset the
+converter in use in all threads. If you did reset the converter, you
+would not be sure that retrieving a default converter for one string
+would be the same type of default converter for a successive string.
+Since the name is a returned via ucnv_getDefaultName without copying,
+you shouldn't be modifying or deleting the string from a separate thread.
+*/
+static inline void
+internalSetName(const char *name, UErrorCode *status) {
+    UConverterNamePieces stackPieces;
+    UConverterLoadArgs stackArgs=UCNV_LOAD_ARGS_INITIALIZER;
+    int32_t length=(int32_t)(uprv_strlen(name));
+    UBool containsOption = (UBool)(uprv_strchr(name, UCNV_OPTION_SEP_CHAR) != nullptr);
+    const UConverterSharedData *algorithmicSharedData;
+
+    stackArgs.name = name;
+    if(containsOption) {
+        stackPieces.cnvName[0] = 0;
+        stackPieces.locale[0] = 0;
+        stackPieces.options = 0;
+        parseConverterOptions(name, &stackPieces, &stackArgs, status);
+        if(U_FAILURE(*status)) {
+            return;
+        }
+    }
+    algorithmicSharedData = getAlgorithmicTypeFromName(stackArgs.name);
+
+    umtx_lock(&cnvCacheMutex);
+
+    gDefaultAlgorithmicSharedData = algorithmicSharedData;
+    gDefaultConverterContainsOption = containsOption;
+    uprv_memcpy(gDefaultConverterNameBuffer, name, length);
+    gDefaultConverterNameBuffer[length]=0;
+
+    /* gDefaultConverterName MUST be the last global var set by this function.  */
+    /*    It is the variable checked in ucnv_getDefaultName() to see if initialization is required. */
+    //    But there is nothing here preventing that from being reordered, either by the compiler
+    //             or hardware. I'm adding the mutex to ucnv_getDefaultName for now. UMTX_CHECK is not enough.
+    //             -- Andy
+    gDefaultConverterName = gDefaultConverterNameBuffer;
+
+    ucnv_enableCleanup();
+
+    umtx_unlock(&cnvCacheMutex);
+}
+#endif
+
+/*
+ * In order to be really thread-safe, the get function would have to take
+ * a buffer parameter and copy the current string inside a mutex block.
+ * This implementation only tries to be really thread-safe while
+ * setting the name.
+ * It assumes that setting a pointer is atomic.
+ */
+
+U_CAPI const char*  U_EXPORT2
+ucnv_getDefaultName() {
+#if U_CHARSET_IS_UTF8
+    return "UTF-8";
+#else
+    /* local variable to be thread-safe */
+    const char *name;
+
+    /*
+    Concurrent calls to ucnv_getDefaultName must be thread safe,
+    but ucnv_setDefaultName is not thread safe.
+    */
+    {
+        icu::Mutex lock(&cnvCacheMutex);
+        name = gDefaultConverterName;
+    }
+    if(name==nullptr) {
+        UErrorCode errorCode = U_ZERO_ERROR;
+        UConverter *cnv = nullptr;
+
+        name = uprv_getDefaultCodepage();
+
+        /* if the name is there, test it out and get the canonical name with options */
+        if(name != nullptr) {
+            cnv = ucnv_open(name, &errorCode);
+            if(U_SUCCESS(errorCode) && cnv != nullptr) {
+                name = ucnv_getName(cnv, &errorCode);
+            }
+        }
+
+        if(name == nullptr || name[0] == 0
+            || U_FAILURE(errorCode) || cnv == nullptr
+            || uprv_strlen(name)>=sizeof(gDefaultConverterNameBuffer))
+        {
+            /* Panic time, let's use a fallback. */
+#if (U_CHARSET_FAMILY == U_ASCII_FAMILY)
+            name = "US-ASCII";
+            /* there is no 'algorithmic' converter for EBCDIC */
+#elif U_PLATFORM == U_PF_OS390
+            name = "ibm-1047_P100-1995" UCNV_SWAP_LFNL_OPTION_STRING;
+#else
+            name = "ibm-37_P100-1995";
+#endif
+        }
+
+        internalSetName(name, &errorCode);
+
+        /* The close may make the current name go away. */
+        ucnv_close(cnv);
+    }
+
+    return name;
+#endif
+}
+
+#if U_CHARSET_IS_UTF8
+U_CAPI void U_EXPORT2 ucnv_setDefaultName(const char *) {}
+#else
+/*
+This function is not thread safe, and it can't be thread safe.
+See internalSetName or the API reference for details.
+*/
+U_CAPI void U_EXPORT2
+ucnv_setDefaultName(const char *converterName) {
+    if(converterName==nullptr) {
+        /* reset to the default codepage */
+        gDefaultConverterName=nullptr;
+    } else {
+        UErrorCode errorCode = U_ZERO_ERROR;
+        UConverter *cnv = nullptr;
+        const char *name = nullptr;
+
+        /* if the name is there, test it out and get the canonical name with options */
+        cnv = ucnv_open(converterName, &errorCode);
+        if(U_SUCCESS(errorCode) && cnv != nullptr) {
+            name = ucnv_getName(cnv, &errorCode);
+        }
+
+        if(U_SUCCESS(errorCode) && name!=nullptr) {
+            internalSetName(name, &errorCode);
+        }
+        /* else this converter is bad to use. Don't change it to a bad value. */
+
+        /* The close may make the current name go away. */
+        ucnv_close(cnv);
+
+        /* reset the converter cache */
+        u_flushDefaultConverter();
+    }
+}
+#endif
+
+/* data swapping ------------------------------------------------------------ */
+
+/* most of this might belong more properly into ucnvmbcs.c, but that is so large */
+
+#if !UCONFIG_NO_LEGACY_CONVERSION
+
+U_CAPI int32_t U_EXPORT2
+ucnv_swap(const UDataSwapper *ds,
+          const void *inData, int32_t length, void *outData,
+          UErrorCode *pErrorCode) {
+    const UDataInfo *pInfo;
+    int32_t headerSize;
+
+    const uint8_t *inBytes;
+    uint8_t *outBytes;
+
+    uint32_t offset, count, staticDataSize;
+    int32_t size;
+
+    const UConverterStaticData *inStaticData;
+    UConverterStaticData *outStaticData;
+
+    const _MBCSHeader *inMBCSHeader;
+    _MBCSHeader *outMBCSHeader;
+    _MBCSHeader mbcsHeader;
+    uint32_t mbcsHeaderLength;
+    UBool noFromU=false;
+
+    uint8_t outputType;
+
+    int32_t maxFastUChar, mbcsIndexLength;
+
+    const int32_t *inExtIndexes;
+    int32_t extOffset;
+
+    /* udata_swapDataHeader checks the arguments */
+    headerSize=udata_swapDataHeader(ds, inData, length, outData, pErrorCode);
+    if(pErrorCode==nullptr || U_FAILURE(*pErrorCode)) {
+        return 0;
+    }
+
+    /* check data format and format version */
+    pInfo=(const UDataInfo *)((const char *)inData+4);
+    if(!(
+        pInfo->dataFormat[0]==0x63 &&   /* dataFormat="cnvt" */
+        pInfo->dataFormat[1]==0x6e &&
+        pInfo->dataFormat[2]==0x76 &&
+        pInfo->dataFormat[3]==0x74 &&
+        pInfo->formatVersion[0]==6 &&
+        pInfo->formatVersion[1]>=2
+    )) {
+        udata_printError(ds, "ucnv_swap(): data format %02x.%02x.%02x.%02x (format version %02x.%02x) is not recognized as an ICU .cnv conversion table\n",
+                         pInfo->dataFormat[0], pInfo->dataFormat[1],
+                         pInfo->dataFormat[2], pInfo->dataFormat[3],
+                         pInfo->formatVersion[0], pInfo->formatVersion[1]);
+        *pErrorCode=U_UNSUPPORTED_ERROR;
+        return 0;
+    }
+
+    inBytes=(const uint8_t *)inData+headerSize;
+    outBytes=(outData == nullptr) ? nullptr : (uint8_t *)outData+headerSize;
+
+    /* read the initial UConverterStaticData structure after the UDataInfo header */
+    inStaticData=(const UConverterStaticData *)inBytes;
+    outStaticData=(UConverterStaticData *)outBytes;
+
+    if(length<0) {
+        staticDataSize=ds->readUInt32(inStaticData->structSize);
+    } else {
+        length-=headerSize;
+        if( length<(int32_t)sizeof(UConverterStaticData) ||
+            (uint32_t)length<(staticDataSize=ds->readUInt32(inStaticData->structSize))
+        ) {
+            udata_printError(ds, "ucnv_swap(): too few bytes (%d after header) for an ICU .cnv conversion table\n",
+                             length);
+            *pErrorCode=U_INDEX_OUTOFBOUNDS_ERROR;
+            return 0;
+        }
+    }
+
+    if(length>=0) {
+        /* swap the static data */
+        if(inStaticData!=outStaticData) {
+            uprv_memcpy(outStaticData, inStaticData, staticDataSize);
+        }
+
+        ds->swapArray32(ds, &inStaticData->structSize, 4,
+                           &outStaticData->structSize, pErrorCode);
+        ds->swapArray32(ds, &inStaticData->codepage, 4,
+                           &outStaticData->codepage, pErrorCode);
+
+        ds->swapInvChars(ds, inStaticData->name, (int32_t)uprv_strlen(inStaticData->name),
+                            outStaticData->name, pErrorCode);
+        if(U_FAILURE(*pErrorCode)) {
+            udata_printError(ds, "ucnv_swap(): error swapping converter name\n");
+            return 0;
+        }
+    }
+
+    inBytes+=staticDataSize;
+    if (outBytes != nullptr) outBytes+=staticDataSize;
+    if(length>=0) {
+        length-=(int32_t)staticDataSize;
+    }
+
+    /* check for supported conversionType values */
+    if(inStaticData->conversionType==UCNV_MBCS) {
+        /* swap MBCS data */
+        inMBCSHeader=(const _MBCSHeader *)inBytes;
+        outMBCSHeader=(_MBCSHeader *)outBytes;
+
+        if(0<=length && length<(int32_t)sizeof(_MBCSHeader)) {
+            udata_printError(ds, "ucnv_swap(): too few bytes (%d after headers) for an ICU MBCS .cnv conversion table\n",
+                                length);
+            *pErrorCode=U_INDEX_OUTOFBOUNDS_ERROR;
+            return 0;
+        }
+        if(inMBCSHeader->version[0]==4 && inMBCSHeader->version[1]>=1) {
+            mbcsHeaderLength=MBCS_HEADER_V4_LENGTH;
+        } else if(inMBCSHeader->version[0]==5 && inMBCSHeader->version[1]>=3 &&
+                  ((mbcsHeader.options=ds->readUInt32(inMBCSHeader->options))&
+                   MBCS_OPT_UNKNOWN_INCOMPATIBLE_MASK)==0
+        ) {
+            mbcsHeaderLength=mbcsHeader.options&MBCS_OPT_LENGTH_MASK;
+            noFromU=(UBool)((mbcsHeader.options&MBCS_OPT_NO_FROM_U)!=0);
+        } else {
+            udata_printError(ds, "ucnv_swap(): unsupported _MBCSHeader.version %d.%d\n",
+                             inMBCSHeader->version[0], inMBCSHeader->version[1]);
+            *pErrorCode=U_UNSUPPORTED_ERROR;
+            return 0;
+        }
+
+        uprv_memcpy(mbcsHeader.version, inMBCSHeader->version, 4);
+        mbcsHeader.countStates=         ds->readUInt32(inMBCSHeader->countStates);
+        mbcsHeader.countToUFallbacks=   ds->readUInt32(inMBCSHeader->countToUFallbacks);
+        mbcsHeader.offsetToUCodeUnits=  ds->readUInt32(inMBCSHeader->offsetToUCodeUnits);
+        mbcsHeader.offsetFromUTable=    ds->readUInt32(inMBCSHeader->offsetFromUTable);
+        mbcsHeader.offsetFromUBytes=    ds->readUInt32(inMBCSHeader->offsetFromUBytes);
+        mbcsHeader.flags=               ds->readUInt32(inMBCSHeader->flags);
+        mbcsHeader.fromUBytesLength=    ds->readUInt32(inMBCSHeader->fromUBytesLength);
+        /* mbcsHeader.options have been read above */
+
+        extOffset=(int32_t)(mbcsHeader.flags>>8);
+        outputType=(uint8_t)mbcsHeader.flags;
+        if(noFromU && outputType==MBCS_OUTPUT_1) {
+            udata_printError(ds, "ucnv_swap(): unsupported combination of makeconv --small with SBCS\n");
+            *pErrorCode=U_UNSUPPORTED_ERROR;
+            return 0;
+        }
+
+        /* make sure that the output type is known */
+        switch(outputType) {
+        case MBCS_OUTPUT_1:
+        case MBCS_OUTPUT_2:
+        case MBCS_OUTPUT_3:
+        case MBCS_OUTPUT_4:
+        case MBCS_OUTPUT_3_EUC:
+        case MBCS_OUTPUT_4_EUC:
+        case MBCS_OUTPUT_2_SISO:
+        case MBCS_OUTPUT_EXT_ONLY:
+            /* OK */
+            break;
+        default:
+            udata_printError(ds, "ucnv_swap(): unsupported MBCS output type 0x%x\n",
+                             outputType);
+            *pErrorCode=U_UNSUPPORTED_ERROR;
+            return 0;
+        }
+
+        /* calculate the length of the MBCS data */
+
+        /*
+         * utf8Friendly MBCS files (mbcsHeader.version 4.3)
+         * contain an additional mbcsIndex table:
+         *   uint16_t[(maxFastUChar+1)>>6];
+         * where maxFastUChar=((mbcsHeader.version[2]<<8)|0xff).
+         */
+        maxFastUChar=0;
+        mbcsIndexLength=0;
+        if( outputType!=MBCS_OUTPUT_EXT_ONLY && outputType!=MBCS_OUTPUT_1 &&
+            mbcsHeader.version[1]>=3 && (maxFastUChar=mbcsHeader.version[2])!=0
+        ) {
+            maxFastUChar=(maxFastUChar<<8)|0xff;
+            mbcsIndexLength=((maxFastUChar+1)>>6)*2;  /* number of bytes */
+        }
+
+        if(extOffset==0) {
+            size=(int32_t)(mbcsHeader.offsetFromUBytes+mbcsIndexLength);
+            if(!noFromU) {
+                size+=(int32_t)mbcsHeader.fromUBytesLength;
+            }
+
+            /* avoid compiler warnings - not otherwise necessary, and the value does not matter */
+            inExtIndexes=nullptr;
+        } else {
+            /* there is extension data after the base data, see ucnv_ext.h */
+            if(length>=0 && length<(extOffset+UCNV_EXT_INDEXES_MIN_LENGTH*4)) {
+                udata_printError(ds, "ucnv_swap(): too few bytes (%d after headers) for an ICU MBCS .cnv conversion table with extension data\n",
+                                 length);
+                *pErrorCode=U_INDEX_OUTOFBOUNDS_ERROR;
+                return 0;
+            }
+
+            inExtIndexes=(const int32_t *)(inBytes+extOffset);
+            size=extOffset+udata_readInt32(ds, inExtIndexes[UCNV_EXT_SIZE]);
+        }
+
+        if(length>=0) {
+            if(length<size) {
+                udata_printError(ds, "ucnv_swap(): too few bytes (%d after headers) for an ICU MBCS .cnv conversion table\n",
+                                 length);
+                *pErrorCode=U_INDEX_OUTOFBOUNDS_ERROR;
+                return 0;
+            }
+
+            /* copy the data for inaccessible bytes */
+            if(inBytes!=outBytes) {
+                uprv_memcpy(outBytes, inBytes, size);
+            }
+
+            /* swap the MBCSHeader, except for the version field */
+            count=mbcsHeaderLength*4;
+            ds->swapArray32(ds, &inMBCSHeader->countStates, count-4,
+                               &outMBCSHeader->countStates, pErrorCode);
+
+            if(outputType==MBCS_OUTPUT_EXT_ONLY) {
+                /*
+                 * extension-only file,
+                 * contains a base name instead of normal base table data
+                 */
+
+                /* swap the base name, between the header and the extension data */
+                const char *inBaseName=(const char *)inBytes+count;
+                char *outBaseName=(char *)outBytes+count;
+                ds->swapInvChars(ds, inBaseName, (int32_t)uprv_strlen(inBaseName),
+                                    outBaseName, pErrorCode);
+            } else {
+                /* normal file with base table data */
+
+                /* swap the state table, 1kB per state */
+                offset=count;
+                count=mbcsHeader.countStates*1024;
+                ds->swapArray32(ds, inBytes+offset, (int32_t)count,
+                                   outBytes+offset, pErrorCode);
+
+                /* swap the toUFallbacks[] */
+                offset+=count;
+                count=mbcsHeader.countToUFallbacks*8;
+                ds->swapArray32(ds, inBytes+offset, (int32_t)count,
+                                   outBytes+offset, pErrorCode);
+
+                /* swap the unicodeCodeUnits[] */
+                offset=mbcsHeader.offsetToUCodeUnits;
+                count=mbcsHeader.offsetFromUTable-offset;
+                ds->swapArray16(ds, inBytes+offset, (int32_t)count,
+                                   outBytes+offset, pErrorCode);
+
+                /* offset to the stage 1 table, independent of the outputType */
+                offset=mbcsHeader.offsetFromUTable;
+
+                if(outputType==MBCS_OUTPUT_1) {
+                    /* SBCS: swap the fromU tables, all 16 bits wide */
+                    count=(mbcsHeader.offsetFromUBytes-offset)+mbcsHeader.fromUBytesLength;
+                    ds->swapArray16(ds, inBytes+offset, (int32_t)count,
+                                       outBytes+offset, pErrorCode);
+                } else {
+                    /* otherwise: swap the stage tables separately */
+
+                    /* stage 1 table: uint16_t[0x440 or 0x40] */
+                    if(inStaticData->unicodeMask&UCNV_HAS_SUPPLEMENTARY) {
+                        count=0x440*2; /* for all of Unicode */
+                    } else {
+                        count=0x40*2; /* only BMP */
+                    }
+                    ds->swapArray16(ds, inBytes+offset, (int32_t)count,
+                                       outBytes+offset, pErrorCode);
+
+                    /* stage 2 table: uint32_t[] */
+                    offset+=count;
+                    count=mbcsHeader.offsetFromUBytes-offset;
+                    ds->swapArray32(ds, inBytes+offset, (int32_t)count,
+                                       outBytes+offset, pErrorCode);
+
+                    /* stage 3/result bytes: sometimes uint16_t[] or uint32_t[] */
+                    offset=mbcsHeader.offsetFromUBytes;
+                    count= noFromU ? 0 : mbcsHeader.fromUBytesLength;
+                    switch(outputType) {
+                    case MBCS_OUTPUT_2:
+                    case MBCS_OUTPUT_3_EUC:
+                    case MBCS_OUTPUT_2_SISO:
+                        ds->swapArray16(ds, inBytes+offset, (int32_t)count,
+                                           outBytes+offset, pErrorCode);
+                        break;
+                    case MBCS_OUTPUT_4:
+                        ds->swapArray32(ds, inBytes+offset, (int32_t)count,
+                                           outBytes+offset, pErrorCode);
+                        break;
+                    default:
+                        /* just uint8_t[], nothing to swap */
+                        break;
+                    }
+
+                    if(mbcsIndexLength!=0) {
+                        offset+=count;
+                        count=mbcsIndexLength;
+                        ds->swapArray16(ds, inBytes+offset, (int32_t)count,
+                                           outBytes+offset, pErrorCode);
+                    }
+                }
+            }
+
+            if(extOffset!=0) {
+                /* swap the extension data */
+                inBytes+=extOffset;
+                outBytes+=extOffset;
+
+                /* swap toUTable[] */
+                offset=udata_readInt32(ds, inExtIndexes[UCNV_EXT_TO_U_INDEX]);
+                length=udata_readInt32(ds, inExtIndexes[UCNV_EXT_TO_U_LENGTH]);
+                ds->swapArray32(ds, inBytes+offset, length*4, outBytes+offset, pErrorCode);
+
+                /* swap toUUChars[] */
+                offset=udata_readInt32(ds, inExtIndexes[UCNV_EXT_TO_U_UCHARS_INDEX]);
+                length=udata_readInt32(ds, inExtIndexes[UCNV_EXT_TO_U_UCHARS_LENGTH]);
+                ds->swapArray16(ds, inBytes+offset, length*2, outBytes+offset, pErrorCode);
+
+                /* swap fromUTableUChars[] */
+                offset=udata_readInt32(ds, inExtIndexes[UCNV_EXT_FROM_U_UCHARS_INDEX]);
+                length=udata_readInt32(ds, inExtIndexes[UCNV_EXT_FROM_U_LENGTH]);
+                ds->swapArray16(ds, inBytes+offset, length*2, outBytes+offset, pErrorCode);
+
+                /* swap fromUTableValues[] */
+                offset=udata_readInt32(ds, inExtIndexes[UCNV_EXT_FROM_U_VALUES_INDEX]);
+                /* same length as for fromUTableUChars[] */
+                ds->swapArray32(ds, inBytes+offset, length*4, outBytes+offset, pErrorCode);
+
+                /* no need to swap fromUBytes[] */
+
+                /* swap fromUStage12[] */
+                offset=udata_readInt32(ds, inExtIndexes[UCNV_EXT_FROM_U_STAGE_12_INDEX]);
+                length=udata_readInt32(ds, inExtIndexes[UCNV_EXT_FROM_U_STAGE_12_LENGTH]);
+                ds->swapArray16(ds, inBytes+offset, length*2, outBytes+offset, pErrorCode);
+
+                /* swap fromUStage3[] */
+                offset=udata_readInt32(ds, inExtIndexes[UCNV_EXT_FROM_U_STAGE_3_INDEX]);
+                length=udata_readInt32(ds, inExtIndexes[UCNV_EXT_FROM_U_STAGE_3_LENGTH]);
+                ds->swapArray16(ds, inBytes+offset, length*2, outBytes+offset, pErrorCode);
+
+                /* swap fromUStage3b[] */
+                offset=udata_readInt32(ds, inExtIndexes[UCNV_EXT_FROM_U_STAGE_3B_INDEX]);
+                length=udata_readInt32(ds, inExtIndexes[UCNV_EXT_FROM_U_STAGE_3B_LENGTH]);
+                ds->swapArray32(ds, inBytes+offset, length*4, outBytes+offset, pErrorCode);
+
+                /* swap indexes[] */
+                length=udata_readInt32(ds, inExtIndexes[UCNV_EXT_INDEXES_LENGTH]);
+                ds->swapArray32(ds, inBytes, length*4, outBytes, pErrorCode);
+            }
+        }
+    } else {
+        udata_printError(ds, "ucnv_swap(): unknown conversionType=%d!=UCNV_MBCS\n",
+                         inStaticData->conversionType);
+        *pErrorCode=U_UNSUPPORTED_ERROR;
+        return 0;
+    }
+
+    return headerSize+(int32_t)staticDataSize+size;
+}
+
+#endif /* #if !UCONFIG_NO_LEGACY_CONVERSION */
+
+#endif