--- conflicted
+++ resolved
@@ -1,1135 +1,566 @@
-<<<<<<< HEAD
-// © 2016 and later: Unicode, Inc. and others.
-// License & terms of use: http://www.unicode.org/copyright.html
-/*
-******************************************************************************
-* Copyright (C) 1999-2013, International Business Machines Corporation and
-* others. All Rights Reserved.
-******************************************************************************
-*   Date        Name        Description
-*   10/22/99    alan        Creation.
-**********************************************************************
-*/
-
-#include "uvector.h"
-#include "cmemory.h"
-#include "uarrsort.h"
-#include "uelement.h"
-
-U_NAMESPACE_BEGIN
-
-#define DEFAULT_CAPACITY 8
-
-/*
- * Constants for hinting whether a key is an integer
- * or a pointer.  If a hint bit is zero, then the associated
- * token is assumed to be an integer. This is needed for iSeries
- */
-#define HINT_KEY_POINTER   (1)
-#define HINT_KEY_INTEGER   (0)
-
-UOBJECT_DEFINE_RTTI_IMPLEMENTATION(UVector)
-
-UVector::UVector(UErrorCode &status) :
-    count(0),
-    capacity(0),
-    elements(0),
-    deleter(0),
-    comparer(0)
-{
-    _init(DEFAULT_CAPACITY, status);
-}
-
-UVector::UVector(int32_t initialCapacity, UErrorCode &status) :
-    count(0),
-    capacity(0),
-    elements(0),
-    deleter(0),
-    comparer(0)
-{
-    _init(initialCapacity, status);
-}
-
-UVector::UVector(UObjectDeleter *d, UElementsAreEqual *c, UErrorCode &status) :
-    count(0),
-    capacity(0),
-    elements(0),
-    deleter(d),
-    comparer(c)
-{
-    _init(DEFAULT_CAPACITY, status);
-}
-
-UVector::UVector(UObjectDeleter *d, UElementsAreEqual *c, int32_t initialCapacity, UErrorCode &status) :
-    count(0),
-    capacity(0),
-    elements(0),
-    deleter(d),
-    comparer(c)
-{
-    _init(initialCapacity, status);
-}
-
-void UVector::_init(int32_t initialCapacity, UErrorCode &status) {
-    if (U_FAILURE(status)) {
-        return;
-    }
-    // Fix bogus initialCapacity values; avoid malloc(0) and integer overflow
-    if ((initialCapacity < 1) || (initialCapacity > (int32_t)(INT32_MAX / sizeof(UElement)))) {
-        initialCapacity = DEFAULT_CAPACITY;
-    }
-    elements = (UElement *)uprv_malloc(sizeof(UElement)*initialCapacity);
-    if (elements == 0) {
-        status = U_MEMORY_ALLOCATION_ERROR;
-    } else {
-        capacity = initialCapacity;
-    }
-}
-
-UVector::~UVector() {
-    removeAllElements();
-    uprv_free(elements);
-    elements = 0;
-}
-
-/**
- * Assign this object to another (make this a copy of 'other').
- * Use the 'assign' function to assign each element.
- */
-void UVector::assign(const UVector& other, UElementAssigner *assign, UErrorCode &ec) {
-    if (ensureCapacity(other.count, ec)) {
-        setSize(other.count, ec);
-        if (U_SUCCESS(ec)) {
-            for (int32_t i=0; i<other.count; ++i) {
-                if (elements[i].pointer != 0 && deleter != 0) {
-                    (*deleter)(elements[i].pointer);
-                }
-                (*assign)(&elements[i], &other.elements[i]);
-            }
-        }
-    }
-}
-
-// This only does something sensible if this object has a non-null comparer
-UBool UVector::operator==(const UVector& other) {
-    int32_t i;
-    if (count != other.count) return FALSE;
-    if (comparer != NULL) {
-        // Compare using this object's comparer
-        for (i=0; i<count; ++i) {
-            if (!(*comparer)(elements[i], other.elements[i])) {
-                return FALSE;
-            }
-        }
-    }
-    return TRUE;
-}
-
-void UVector::addElement(void* obj, UErrorCode &status) {
-    if (ensureCapacity(count + 1, status)) {
-        elements[count++].pointer = obj;
-    }
-}
-
-void UVector::addElement(int32_t elem, UErrorCode &status) {
-    if (ensureCapacity(count + 1, status)) {
-        elements[count].pointer = NULL;     // Pointers may be bigger than ints.
-        elements[count].integer = elem;
-        count++;
-    }
-}
-
-void UVector::setElementAt(void* obj, int32_t index) {
-    if (0 <= index && index < count) {
-        if (elements[index].pointer != 0 && deleter != 0) {
-            (*deleter)(elements[index].pointer);
-        }
-        elements[index].pointer = obj;
-    }
-    /* else index out of range */
-}
-
-void UVector::setElementAt(int32_t elem, int32_t index) {
-    if (0 <= index && index < count) {
-        if (elements[index].pointer != 0 && deleter != 0) {
-            // TODO:  this should be an error.  mixing up ints and pointers.
-            (*deleter)(elements[index].pointer);
-        }
-        elements[index].pointer = NULL;
-        elements[index].integer = elem;
-    }
-    /* else index out of range */
-}
-
-void UVector::insertElementAt(void* obj, int32_t index, UErrorCode &status) {
-    // must have 0 <= index <= count
-    if (0 <= index && index <= count && ensureCapacity(count + 1, status)) {
-        for (int32_t i=count; i>index; --i) {
-            elements[i] = elements[i-1];
-        }
-        elements[index].pointer = obj;
-        ++count;
-    }
-    /* else index out of range */
-}
-
-void UVector::insertElementAt(int32_t elem, int32_t index, UErrorCode &status) {
-    // must have 0 <= index <= count
-    if (0 <= index && index <= count && ensureCapacity(count + 1, status)) {
-        for (int32_t i=count; i>index; --i) {
-            elements[i] = elements[i-1];
-        }
-        elements[index].pointer = NULL;
-        elements[index].integer = elem;
-        ++count;
-    }
-    /* else index out of range */
-}
-
-void* UVector::elementAt(int32_t index) const {
-    return (0 <= index && index < count) ? elements[index].pointer : 0;
-}
-
-int32_t UVector::elementAti(int32_t index) const {
-    return (0 <= index && index < count) ? elements[index].integer : 0;
-}
-
-UBool UVector::containsAll(const UVector& other) const {
-    for (int32_t i=0; i<other.size(); ++i) {
-        if (indexOf(other.elements[i]) < 0) {
-            return FALSE;
-        }
-    }
-    return TRUE;
-}
-
-UBool UVector::containsNone(const UVector& other) const {
-    for (int32_t i=0; i<other.size(); ++i) {
-        if (indexOf(other.elements[i]) >= 0) {
-            return FALSE;
-        }
-    }
-    return TRUE;
-}
-
-UBool UVector::removeAll(const UVector& other) {
-    UBool changed = FALSE;
-    for (int32_t i=0; i<other.size(); ++i) {
-        int32_t j = indexOf(other.elements[i]);
-        if (j >= 0) {
-            removeElementAt(j);
-            changed = TRUE;
-        }
-    }
-    return changed;
-}
-
-UBool UVector::retainAll(const UVector& other) {
-    UBool changed = FALSE;
-    for (int32_t j=size()-1; j>=0; --j) {
-        int32_t i = other.indexOf(elements[j]);
-        if (i < 0) {
-            removeElementAt(j);
-            changed = TRUE;
-        }
-    }
-    return changed;
-}
-
-void UVector::removeElementAt(int32_t index) {
-    void* e = orphanElementAt(index);
-    if (e != 0 && deleter != 0) {
-        (*deleter)(e);
-    }
-}
-
-UBool UVector::removeElement(void* obj) {
-    int32_t i = indexOf(obj);
-    if (i >= 0) {
-        removeElementAt(i);
-        return TRUE;
-    }
-    return FALSE;
-}
-
-void UVector::removeAllElements(void) {
-    if (deleter != 0) {
-        for (int32_t i=0; i<count; ++i) {
-            if (elements[i].pointer != 0) {
-                (*deleter)(elements[i].pointer);
-            }
-        }
-    }
-    count = 0;
-}
-
-UBool   UVector::equals(const UVector &other) const {
-    int      i;
-
-    if (this->count != other.count) {
-        return FALSE;
-    }
-    if (comparer == 0) {
-        for (i=0; i<count; i++) {
-            if (elements[i].pointer != other.elements[i].pointer) {
-                return FALSE;
-            }
-        }
-    } else {
-        UElement key;
-        for (i=0; i<count; i++) {
-            key.pointer = &other.elements[i];
-            if (!(*comparer)(key, elements[i])) {
-                return FALSE;
-            }
-        }
-    }
-    return TRUE;
-}
-
-
-
-int32_t UVector::indexOf(void* obj, int32_t startIndex) const {
-    UElement key;
-    key.pointer = obj;
-    return indexOf(key, startIndex, HINT_KEY_POINTER);
-}
-
-int32_t UVector::indexOf(int32_t obj, int32_t startIndex) const {
-    UElement key;
-    key.integer = obj;
-    return indexOf(key, startIndex, HINT_KEY_INTEGER);
-}
-
-// This only works if this object has a non-null comparer
-int32_t UVector::indexOf(UElement key, int32_t startIndex, int8_t hint) const {
-    int32_t i;
-    if (comparer != 0) {
-        for (i=startIndex; i<count; ++i) {
-            if ((*comparer)(key, elements[i])) {
-                return i;
-            }
-        }
-    } else {
-        for (i=startIndex; i<count; ++i) {
-            /* Pointers are not always the same size as ints so to perform
-             * a valid comparison we need to know whether we are being
-             * provided an int or a pointer. */
-            if (hint & HINT_KEY_POINTER) {
-                if (key.pointer == elements[i].pointer) {
-                    return i;
-                }
-            } else {
-                if (key.integer == elements[i].integer) {
-                    return i;
-                }
-            }
-        }
-    }
-    return -1;
-}
-
-UBool UVector::ensureCapacity(int32_t minimumCapacity, UErrorCode &status) {
-	if (minimumCapacity < 0) {
-        status = U_ILLEGAL_ARGUMENT_ERROR;
-        return FALSE;
-	}
-    if (capacity < minimumCapacity) {
-        if (capacity > (INT32_MAX - 1) / 2) {        	// integer overflow check
-		status = U_ILLEGAL_ARGUMENT_ERROR;
-		return FALSE;
-        }
-        int32_t newCap = capacity * 2;
-        if (newCap < minimumCapacity) {
-            newCap = minimumCapacity;
-        }
-        if (newCap > (int32_t)(INT32_MAX / sizeof(UElement))) {	// integer overflow check
-		// We keep the original memory contents on bad minimumCapacity.
-		status = U_ILLEGAL_ARGUMENT_ERROR;
-		return FALSE;
-        }
-        UElement* newElems = (UElement *)uprv_realloc(elements, sizeof(UElement)*newCap);
-        if (newElems == NULL) {
-            // We keep the original contents on the memory failure on realloc or bad minimumCapacity.
-            status = U_MEMORY_ALLOCATION_ERROR;
-            return FALSE;
-        }
-        elements = newElems;
-        capacity = newCap;
-    }
-    return TRUE;
-}
-
-/**
- * Change the size of this vector as follows: If newSize is smaller,
- * then truncate the array, possibly deleting held elements for i >=
- * newSize.  If newSize is larger, grow the array, filling in new
- * slots with NULL.
- */
-void UVector::setSize(int32_t newSize, UErrorCode &status) {
-    int32_t i;
-    if (newSize < 0) {
-        return;
-    }
-    if (newSize > count) {
-        if (!ensureCapacity(newSize, status)) {
-            return;
-        }
-        UElement empty;
-        empty.pointer = NULL;
-        empty.integer = 0;
-        for (i=count; i<newSize; ++i) {
-            elements[i] = empty;
-        }
-    } else {
-        /* Most efficient to count down */
-        for (i=count-1; i>=newSize; --i) {
-            removeElementAt(i);
-        }
-    }
-    count = newSize;
-}
-
-/**
- * Fill in the given array with all elements of this vector.
- */
-void** UVector::toArray(void** result) const {
-    void** a = result;
-    for (int i=0; i<count; ++i) {
-        *a++ = elements[i].pointer;
-    }
-    return result;
-}
-
-UObjectDeleter *UVector::setDeleter(UObjectDeleter *d) {
-    UObjectDeleter *old = deleter;
-    deleter = d;
-    return old;
-}
-
-UElementsAreEqual *UVector::setComparer(UElementsAreEqual *d) {
-    UElementsAreEqual *old = comparer;
-    comparer = d;
-    return old;
-}
-
-/**
- * Removes the element at the given index from this vector and
- * transfer ownership of it to the caller.  After this call, the
- * caller owns the result and must delete it and the vector entry
- * at 'index' is removed, shifting all subsequent entries back by
- * one index and shortening the size of the vector by one.  If the
- * index is out of range or if there is no item at the given index
- * then 0 is returned and the vector is unchanged.
- */
-void* UVector::orphanElementAt(int32_t index) {
-    void* e = 0;
-    if (0 <= index && index < count) {
-        e = elements[index].pointer;
-        for (int32_t i=index; i<count-1; ++i) {
-            elements[i] = elements[i+1];
-        }
-        --count;
-    }
-    /* else index out of range */
-    return e;
-}
-
-/**
- * Insert the given object into this vector at its sorted position
- * as defined by 'compare'.  The current elements are assumed to
- * be sorted already.
- */
-void UVector::sortedInsert(void* obj, UElementComparator *compare, UErrorCode& ec) {
-    UElement e;
-    e.pointer = obj;
-    sortedInsert(e, compare, ec);
-}
-
-/**
- * Insert the given integer into this vector at its sorted position
- * as defined by 'compare'.  The current elements are assumed to
- * be sorted already.
- */
-void UVector::sortedInsert(int32_t obj, UElementComparator *compare, UErrorCode& ec) {
-    UElement e;
-    e.integer = obj;
-    sortedInsert(e, compare, ec);
-}
-
-// ASSUME elements[] IS CURRENTLY SORTED
-void UVector::sortedInsert(UElement e, UElementComparator *compare, UErrorCode& ec) {
-    // Perform a binary search for the location to insert tok at.  Tok
-    // will be inserted between two elements a and b such that a <=
-    // tok && tok < b, where there is a 'virtual' elements[-1] always
-    // less than tok and a 'virtual' elements[count] always greater
-    // than tok.
-    int32_t min = 0, max = count;
-    while (min != max) {
-        int32_t probe = (min + max) / 2;
-        int8_t c = (*compare)(elements[probe], e);
-        if (c > 0) {
-            max = probe;
-        } else {
-            // assert(c <= 0);
-            min = probe + 1;
-        }
-    }
-    if (ensureCapacity(count + 1, ec)) {
-        for (int32_t i=count; i>min; --i) {
-            elements[i] = elements[i-1];
-        }
-        elements[min] = e;
-        ++count;
-    }
-}
-
-/**
-  *  Array sort comparator function.
-  *  Used from UVector::sort()
-  *  Conforms to function signature required for uprv_sortArray().
-  *  This function is essentially just a wrapper, to make a
-  *  UVector style comparator function usable with uprv_sortArray().
-  *
-  *  The context pointer to this function is a pointer back
-  *  (with some extra indirection) to the user supplied comparator.
-  *
-  */
-static int32_t U_CALLCONV
-sortComparator(const void *context, const void *left, const void *right) {
-    UElementComparator *compare = *static_cast<UElementComparator * const *>(context);
-    UElement e1 = *static_cast<const UElement *>(left);
-    UElement e2 = *static_cast<const UElement *>(right);
-    int32_t result = (*compare)(e1, e2);
-    return result;
-}
-
-
-/**
-  *  Array sort comparison function for use from UVector::sorti()
-  *  Compares int32_t vector elements.
-  */
-static int32_t U_CALLCONV
-sortiComparator(const void * /*context */, const void *left, const void *right) {
-    const UElement *e1 = static_cast<const UElement *>(left);
-    const UElement *e2 = static_cast<const UElement *>(right);
-    int32_t result = e1->integer < e2->integer? -1 :
-                     e1->integer == e2->integer? 0 : 1;
-    return result;
-}
-
-/**
-  * Sort the vector, assuming it contains ints.
-  *     (A more general sort would take a comparison function, but it's
-  *     not clear whether UVector's UElementComparator or
-  *     UComparator from uprv_sortAray would be more appropriate.)
-  */
-void UVector::sorti(UErrorCode &ec) {
-    if (U_SUCCESS(ec)) {
-        uprv_sortArray(elements, count, sizeof(UElement),
-                       sortiComparator, NULL,  FALSE, &ec);
-    }
-}
-
-
-/**
- *  Sort with a user supplied comparator.
- *
- *    The comparator function handling is confusing because the function type
- *    for UVector  (as defined for sortedInsert()) is different from the signature
- *    required by uprv_sortArray().  This is handled by passing the
- *    the UVector sort function pointer via the context pointer to a
- *    sortArray() comparator function, which can then call back to
- *    the original user functtion.
- *
- *    An additional twist is that it's not safe to pass a pointer-to-function
- *    as  a (void *) data pointer, so instead we pass a (data) pointer to a
- *    pointer-to-function variable.
- */
-void UVector::sort(UElementComparator *compare, UErrorCode &ec) {
-    if (U_SUCCESS(ec)) {
-        uprv_sortArray(elements, count, sizeof(UElement),
-                       sortComparator, &compare, FALSE, &ec);
-    }
-}
-
-
-/**
- *  Stable sort with a user supplied comparator of type UComparator.
- */
-void UVector::sortWithUComparator(UComparator *compare, const void *context, UErrorCode &ec) {
-    if (U_SUCCESS(ec)) {
-        uprv_sortArray(elements, count, sizeof(UElement),
-                       compare, context, TRUE, &ec);
-    }
-}
-
-U_NAMESPACE_END
-=======
-// © 2016 and later: Unicode, Inc. and others.
-// License & terms of use: http://www.unicode.org/copyright.html
-/*
-******************************************************************************
-* Copyright (C) 1999-2013, International Business Machines Corporation and
-* others. All Rights Reserved.
-******************************************************************************
-*   Date        Name        Description
-*   10/22/99    alan        Creation.
-**********************************************************************
-*/
-
-#include "uvector.h"
-#include "cmemory.h"
-#include "uarrsort.h"
-#include "uelement.h"
-
-U_NAMESPACE_BEGIN
-
-constexpr int32_t DEFAULT_CAPACITY = 8;
-
-/*
- * Constants for hinting whether a key is an integer
- * or a pointer.  If a hint bit is zero, then the associated
- * token is assumed to be an integer. This is needed for iSeries
- */
-constexpr int8_t HINT_KEY_POINTER = 1;
-constexpr int8_t HINT_KEY_INTEGER = 0;
- 
-UOBJECT_DEFINE_RTTI_IMPLEMENTATION(UVector)
-
-UVector::UVector(UErrorCode &status) :
-        UVector(nullptr, nullptr, DEFAULT_CAPACITY, status) {
-}
-
-UVector::UVector(int32_t initialCapacity, UErrorCode &status) :
-        UVector(nullptr, nullptr, initialCapacity, status) {
-}
-
-UVector::UVector(UObjectDeleter *d, UElementsAreEqual *c, UErrorCode &status) :
-        UVector(d, c, DEFAULT_CAPACITY, status) {
-}
-
-UVector::UVector(UObjectDeleter *d, UElementsAreEqual *c, int32_t initialCapacity, UErrorCode &status) :
-    deleter(d),
-    comparer(c)
-{
-    if (U_FAILURE(status)) {
-        return;
-    }
-    // Fix bogus initialCapacity values; avoid malloc(0) and integer overflow
-    if ((initialCapacity < 1) || (initialCapacity > (int32_t)(INT32_MAX / sizeof(UElement)))) {
-        initialCapacity = DEFAULT_CAPACITY;
-    }
-    elements = (UElement *)uprv_malloc(sizeof(UElement)*initialCapacity);
-    if (elements == nullptr) {
-        status = U_MEMORY_ALLOCATION_ERROR;
-    } else {
-        capacity = initialCapacity;
-    }
-}
-
-UVector::~UVector() {
-    removeAllElements();
-    uprv_free(elements);
-    elements = nullptr;
-}
-
-/**
- * Assign this object to another (make this a copy of 'other').
- * Use the 'assign' function to assign each element.
- */
-void UVector::assign(const UVector& other, UElementAssigner *assign, UErrorCode &ec) {
-    if (ensureCapacity(other.count, ec)) {
-        setSize(other.count, ec);
-        if (U_SUCCESS(ec)) {
-            for (int32_t i=0; i<other.count; ++i) {
-                if (elements[i].pointer != nullptr && deleter != nullptr) {
-                    (*deleter)(elements[i].pointer);
-                }
-                (*assign)(&elements[i], &other.elements[i]);
-            }
-        }
-    }
-}
-
-// This only does something sensible if this object has a non-null comparer
-bool UVector::operator==(const UVector& other) const {
-    U_ASSERT(comparer != nullptr);
-    if (count != other.count) return false;
-    if (comparer != nullptr) {
-        // Compare using this object's comparer
-        for (int32_t i=0; i<count; ++i) {
-            if (!(*comparer)(elements[i], other.elements[i])) {
-                return false;
-            }
-        }
-    }
-    return true;
-}
-
-void UVector::addElement(void* obj, UErrorCode &status) {
-    U_ASSERT(deleter == nullptr);
-    if (ensureCapacity(count + 1, status)) {
-        elements[count++].pointer = obj;
-    }
-}
-
-void UVector::adoptElement(void* obj, UErrorCode &status) {
-    U_ASSERT(deleter != nullptr);
-    if (ensureCapacity(count + 1, status)) {
-        elements[count++].pointer = obj;
-    } else {
-        (*deleter)(obj);
-    }
-}
-void UVector::addElement(int32_t elem, UErrorCode &status) {
-    U_ASSERT(deleter == nullptr);  // Usage error. Mixing up ints and pointers.
-    if (ensureCapacity(count + 1, status)) {
-        elements[count].pointer = nullptr;     // Pointers may be bigger than ints.
-        elements[count].integer = elem;
-        count++;
-    }
-}
-
-void UVector::setElementAt(void* obj, int32_t index) {
-    if (0 <= index && index < count) {
-        if (elements[index].pointer != nullptr && deleter != nullptr) {
-            (*deleter)(elements[index].pointer);
-        }
-        elements[index].pointer = obj;
-    } else {
-        /* index out of range */
-        if (deleter != nullptr) {
-            (*deleter)(obj);
-        }
-    }
-}
-
-void UVector::setElementAt(int32_t elem, int32_t index) {
-    U_ASSERT(deleter == nullptr);  // Usage error. Mixing up ints and pointers.
-    if (0 <= index && index < count) {
-        elements[index].pointer = nullptr;
-        elements[index].integer = elem;
-    }
-    /* else index out of range */
-}
-
-void UVector::insertElementAt(void* obj, int32_t index, UErrorCode &status) {
-    if (ensureCapacity(count + 1, status)) {
-        if (0 <= index && index <= count) {
-            for (int32_t i=count; i>index; --i) {
-                elements[i] = elements[i-1];
-            }
-            elements[index].pointer = obj;
-            ++count;
-        } else {
-            /* index out of range */
-            status = U_ILLEGAL_ARGUMENT_ERROR;
-        }
-    }
-    if (U_FAILURE(status) && deleter != nullptr) {
-        (*deleter)(obj);
-    }
-}
-
-void UVector::insertElementAt(int32_t elem, int32_t index, UErrorCode &status) {
-    U_ASSERT(deleter == nullptr);  // Usage error. Mixing up ints and pointers.
-    // must have 0 <= index <= count
-    if (ensureCapacity(count + 1, status)) {
-        if (0 <= index && index <= count) {
-            for (int32_t i=count; i>index; --i) {
-                elements[i] = elements[i-1];
-            }
-            elements[index].pointer = nullptr;
-            elements[index].integer = elem;
-            ++count;
-        } else {
-            /* index out of range */
-            status = U_ILLEGAL_ARGUMENT_ERROR;
-        }
-    }
-}
-
-void* UVector::elementAt(int32_t index) const {
-    return (0 <= index && index < count) ? elements[index].pointer : 0;
-}
-
-int32_t UVector::elementAti(int32_t index) const {
-    return (0 <= index && index < count) ? elements[index].integer : 0;
-}
-
-UBool UVector::containsAll(const UVector& other) const {
-    for (int32_t i=0; i<other.size(); ++i) {
-        if (indexOf(other.elements[i]) < 0) {
-            return false;
-        }
-    }
-    return true;
-}
-
-UBool UVector::containsNone(const UVector& other) const {
-    for (int32_t i=0; i<other.size(); ++i) {
-        if (indexOf(other.elements[i]) >= 0) {
-            return false;
-        }
-    }
-    return true;
-}
-
-UBool UVector::removeAll(const UVector& other) {
-    UBool changed = false;
-    for (int32_t i=0; i<other.size(); ++i) {
-        int32_t j = indexOf(other.elements[i]);
-        if (j >= 0) {
-            removeElementAt(j);
-            changed = true;
-        }
-    }
-    return changed;
-}
-
-UBool UVector::retainAll(const UVector& other) {
-    UBool changed = false;
-    for (int32_t j=size()-1; j>=0; --j) {
-        int32_t i = other.indexOf(elements[j]);
-        if (i < 0) {
-            removeElementAt(j);
-            changed = true;
-        }
-    }
-    return changed;
-}
-
-void UVector::removeElementAt(int32_t index) {
-    void* e = orphanElementAt(index);
-    if (e != nullptr && deleter != nullptr) {
-        (*deleter)(e);
-    }
-}
-
-UBool UVector::removeElement(void* obj) {
-    int32_t i = indexOf(obj);
-    if (i >= 0) {
-        removeElementAt(i);
-        return true;
-    }
-    return false;
-}
-
-void UVector::removeAllElements() {
-    if (deleter != nullptr) {
-        for (int32_t i=0; i<count; ++i) {
-            if (elements[i].pointer != nullptr) {
-                (*deleter)(elements[i].pointer);
-            }
-        }
-    }
-    count = 0;
-}
-
-UBool   UVector::equals(const UVector &other) const {
-    int      i;
-
-    if (this->count != other.count) {
-        return false;
-    }
-    if (comparer == nullptr) {
-        for (i=0; i<count; i++) {
-            if (elements[i].pointer != other.elements[i].pointer) {
-                return false;
-            }
-        }
-    } else {
-        UElement key;
-        for (i=0; i<count; i++) {
-            key.pointer = &other.elements[i];
-            if (!(*comparer)(key, elements[i])) {
-                return false;
-            }
-        }
-    }
-    return true;
-}
-
-
-
-int32_t UVector::indexOf(void* obj, int32_t startIndex) const {
-    UElement key;
-    key.pointer = obj;
-    return indexOf(key, startIndex, HINT_KEY_POINTER);
-}
-
-int32_t UVector::indexOf(int32_t obj, int32_t startIndex) const {
-    UElement key;
-    key.integer = obj;
-    return indexOf(key, startIndex, HINT_KEY_INTEGER);
-}
-
-int32_t UVector::indexOf(UElement key, int32_t startIndex, int8_t hint) const {
-    if (comparer != nullptr) {
-        for (int32_t i=startIndex; i<count; ++i) {
-            if ((*comparer)(key, elements[i])) {
-                return i;
-            }
-        }
-    } else {
-        for (int32_t i=startIndex; i<count; ++i) {
-            /* Pointers are not always the same size as ints so to perform
-             * a valid comparison we need to know whether we are being
-             * provided an int or a pointer. */
-            if (hint & HINT_KEY_POINTER) {
-                if (key.pointer == elements[i].pointer) {
-                    return i;
-                }
-            } else {
-                if (key.integer == elements[i].integer) {
-                    return i;
-                }
-            }
-        }
-    }
-    return -1;
-}
-
-UBool UVector::ensureCapacity(int32_t minimumCapacity, UErrorCode &status) {
-    if (U_FAILURE(status)) {
-        return false;
-    }
-    if (minimumCapacity < 0) {
-        status = U_ILLEGAL_ARGUMENT_ERROR;
-        return false;
-    }
-    if (capacity < minimumCapacity) {
-        if (capacity > (INT32_MAX - 1) / 2) {        	// integer overflow check
-            status = U_ILLEGAL_ARGUMENT_ERROR;
-            return false;
-        }
-        int32_t newCap = capacity * 2;
-        if (newCap < minimumCapacity) {
-            newCap = minimumCapacity;
-        }
-        if (newCap > (int32_t)(INT32_MAX / sizeof(UElement))) {	// integer overflow check
-            // We keep the original memory contents on bad minimumCapacity.
-            status = U_ILLEGAL_ARGUMENT_ERROR;
-            return false;
-        }
-        UElement* newElems = (UElement *)uprv_realloc(elements, sizeof(UElement)*newCap);
-        if (newElems == nullptr) {
-            // We keep the original contents on the memory failure on realloc or bad minimumCapacity.
-            status = U_MEMORY_ALLOCATION_ERROR;
-            return false;
-        }
-        elements = newElems;
-        capacity = newCap;
-    }
-    return true;
-}
-
-/**
- * Change the size of this vector as follows: If newSize is smaller,
- * then truncate the array, possibly deleting held elements for i >=
- * newSize.  If newSize is larger, grow the array, filling in new
- * slots with nullptr.
- */
-void UVector::setSize(int32_t newSize, UErrorCode &status) {
-    if (!ensureCapacity(newSize, status)) {
-        return;
-    }
-    if (newSize > count) {
-        UElement empty;
-        empty.pointer = nullptr;
-        empty.integer = 0;
-        for (int32_t i=count; i<newSize; ++i) {
-            elements[i] = empty;
-        }
-    } else {
-        /* Most efficient to count down */
-        for (int32_t i=count-1; i>=newSize; --i) {
-            removeElementAt(i);
-        }
-    }
-    count = newSize;
-}
-
-/**
- * Fill in the given array with all elements of this vector.
- */
-void** UVector::toArray(void** result) const {
-    void** a = result;
-    for (int i=0; i<count; ++i) {
-        *a++ = elements[i].pointer;
-    }
-    return result;
-}
-
-UObjectDeleter *UVector::setDeleter(UObjectDeleter *d) {
-    UObjectDeleter *old = deleter;
-    deleter = d;
-    return old;
-}
-
-UElementsAreEqual *UVector::setComparer(UElementsAreEqual *d) {
-    UElementsAreEqual *old = comparer;
-    comparer = d;
-    return old;
-}
-
-/**
- * Removes the element at the given index from this vector and
- * transfer ownership of it to the caller.  After this call, the
- * caller owns the result and must delete it and the vector entry
- * at 'index' is removed, shifting all subsequent entries back by
- * one index and shortening the size of the vector by one.  If the
- * index is out of range or if there is no item at the given index
- * then 0 is returned and the vector is unchanged.
- */
-void* UVector::orphanElementAt(int32_t index) {
-    void* e = nullptr;
-    if (0 <= index && index < count) {
-        e = elements[index].pointer;
-        for (int32_t i=index; i<count-1; ++i) {
-            elements[i] = elements[i+1];
-        }
-        --count;
-    }
-    /* else index out of range */
-    return e;
-}
-
-/**
- * Insert the given object into this vector at its sorted position
- * as defined by 'compare'.  The current elements are assumed to
- * be sorted already.
- */
-void UVector::sortedInsert(void* obj, UElementComparator *compare, UErrorCode& ec) {
-    UElement e;
-    e.pointer = obj;
-    sortedInsert(e, compare, ec);
-}
-
-/**
- * Insert the given integer into this vector at its sorted position
- * as defined by 'compare'.  The current elements are assumed to
- * be sorted already.
- */
-void UVector::sortedInsert(int32_t obj, UElementComparator *compare, UErrorCode& ec) {
-    U_ASSERT(deleter == nullptr);
-    UElement e {};
-    e.integer = obj;
-    sortedInsert(e, compare, ec);
-}
-
-// ASSUME elements[] IS CURRENTLY SORTED
-void UVector::sortedInsert(UElement e, UElementComparator *compare, UErrorCode& ec) {
-    // Perform a binary search for the location to insert tok at.  Tok
-    // will be inserted between two elements a and b such that a <=
-    // tok && tok < b, where there is a 'virtual' elements[-1] always
-    // less than tok and a 'virtual' elements[count] always greater
-    // than tok.
-    if (!ensureCapacity(count + 1, ec)) {
-        if (deleter != nullptr) {
-            (*deleter)(e.pointer);
-        }
-        return;
-    }
-    int32_t min = 0, max = count;
-    while (min != max) {
-        int32_t probe = (min + max) / 2;
-        int32_t c = (*compare)(elements[probe], e);
-        if (c > 0) {
-            max = probe;
-        } else {
-            // assert(c <= 0);
-            min = probe + 1;
-        }
-    }
-    for (int32_t i=count; i>min; --i) {
-        elements[i] = elements[i-1];
-    }
-    elements[min] = e;
-    ++count;
-}
-
-/**
-  *  Array sort comparator function.
-  *  Used from UVector::sort()
-  *  Conforms to function signature required for uprv_sortArray().
-  *  This function is essentially just a wrapper, to make a
-  *  UVector style comparator function usable with uprv_sortArray().
-  *
-  *  The context pointer to this function is a pointer back
-  *  (with some extra indirection) to the user supplied comparator.
-  *  
-  */
-static int32_t U_CALLCONV
-sortComparator(const void *context, const void *left, const void *right) {
-    UElementComparator *compare = *static_cast<UElementComparator * const *>(context);
-    UElement e1 = *static_cast<const UElement *>(left);
-    UElement e2 = *static_cast<const UElement *>(right);
-    int32_t result = (*compare)(e1, e2);
-    return result;
-}
-
-
-/**
-  *  Array sort comparison function for use from UVector::sorti()
-  *  Compares int32_t vector elements.
-  */
-static int32_t U_CALLCONV
-sortiComparator(const void * /*context */, const void *left, const void *right) {
-    const UElement *e1 = static_cast<const UElement *>(left);
-    const UElement *e2 = static_cast<const UElement *>(right);
-    int32_t result = e1->integer < e2->integer? -1 :
-                     e1->integer == e2->integer? 0 : 1;
-    return result;
-}
-
-/**
-  * Sort the vector, assuming it contains ints.
-  *     (A more general sort would take a comparison function, but it's
-  *     not clear whether UVector's UElementComparator or
-  *     UComparator from uprv_sortAray would be more appropriate.)
-  */
-void UVector::sorti(UErrorCode &ec) {
-    if (U_SUCCESS(ec)) {
-        uprv_sortArray(elements, count, sizeof(UElement),
-                       sortiComparator, nullptr,  false, &ec);
-    }
-}
-
-
-/**
- *  Sort with a user supplied comparator.
- *
- *    The comparator function handling is confusing because the function type
- *    for UVector  (as defined for sortedInsert()) is different from the signature
- *    required by uprv_sortArray().  This is handled by passing the
- *    the UVector sort function pointer via the context pointer to a
- *    sortArray() comparator function, which can then call back to
- *    the original user function.
- *
- *    An additional twist is that it's not safe to pass a pointer-to-function
- *    as  a (void *) data pointer, so instead we pass a (data) pointer to a
- *    pointer-to-function variable.
- */
-void UVector::sort(UElementComparator *compare, UErrorCode &ec) {
-    if (U_SUCCESS(ec)) {
-        uprv_sortArray(elements, count, sizeof(UElement),
-                       sortComparator, &compare, false, &ec);
-    }
-}
-
-
-/**
- *  Stable sort with a user supplied comparator of type UComparator.
- */
-void UVector::sortWithUComparator(UComparator *compare, const void *context, UErrorCode &ec) {
-    if (U_SUCCESS(ec)) {
-        uprv_sortArray(elements, count, sizeof(UElement),
-                       compare, context, true, &ec);
-    }
-}
-
-U_NAMESPACE_END
-
->>>>>>> a8a80be5
+// © 2016 and later: Unicode, Inc. and others.
+// License & terms of use: http://www.unicode.org/copyright.html
+/*
+******************************************************************************
+* Copyright (C) 1999-2013, International Business Machines Corporation and
+* others. All Rights Reserved.
+******************************************************************************
+*   Date        Name        Description
+*   10/22/99    alan        Creation.
+**********************************************************************
+*/
+
+#include "uvector.h"
+#include "cmemory.h"
+#include "uarrsort.h"
+#include "uelement.h"
+
+U_NAMESPACE_BEGIN
+
+constexpr int32_t DEFAULT_CAPACITY = 8;
+
+/*
+ * Constants for hinting whether a key is an integer
+ * or a pointer.  If a hint bit is zero, then the associated
+ * token is assumed to be an integer. This is needed for iSeries
+ */
+constexpr int8_t HINT_KEY_POINTER = 1;
+constexpr int8_t HINT_KEY_INTEGER = 0;
+ 
+UOBJECT_DEFINE_RTTI_IMPLEMENTATION(UVector)
+
+UVector::UVector(UErrorCode &status) :
+        UVector(nullptr, nullptr, DEFAULT_CAPACITY, status) {
+}
+
+UVector::UVector(int32_t initialCapacity, UErrorCode &status) :
+        UVector(nullptr, nullptr, initialCapacity, status) {
+}
+
+UVector::UVector(UObjectDeleter *d, UElementsAreEqual *c, UErrorCode &status) :
+        UVector(d, c, DEFAULT_CAPACITY, status) {
+}
+
+UVector::UVector(UObjectDeleter *d, UElementsAreEqual *c, int32_t initialCapacity, UErrorCode &status) :
+    deleter(d),
+    comparer(c)
+{
+    if (U_FAILURE(status)) {
+        return;
+    }
+    // Fix bogus initialCapacity values; avoid malloc(0) and integer overflow
+    if ((initialCapacity < 1) || (initialCapacity > (int32_t)(INT32_MAX / sizeof(UElement)))) {
+        initialCapacity = DEFAULT_CAPACITY;
+    }
+    elements = (UElement *)uprv_malloc(sizeof(UElement)*initialCapacity);
+    if (elements == nullptr) {
+        status = U_MEMORY_ALLOCATION_ERROR;
+    } else {
+        capacity = initialCapacity;
+    }
+}
+
+UVector::~UVector() {
+    removeAllElements();
+    uprv_free(elements);
+    elements = nullptr;
+}
+
+/**
+ * Assign this object to another (make this a copy of 'other').
+ * Use the 'assign' function to assign each element.
+ */
+void UVector::assign(const UVector& other, UElementAssigner *assign, UErrorCode &ec) {
+    if (ensureCapacity(other.count, ec)) {
+        setSize(other.count, ec);
+        if (U_SUCCESS(ec)) {
+            for (int32_t i=0; i<other.count; ++i) {
+                if (elements[i].pointer != nullptr && deleter != nullptr) {
+                    (*deleter)(elements[i].pointer);
+                }
+                (*assign)(&elements[i], &other.elements[i]);
+            }
+        }
+    }
+}
+
+// This only does something sensible if this object has a non-null comparer
+bool UVector::operator==(const UVector& other) const {
+    U_ASSERT(comparer != nullptr);
+    if (count != other.count) return false;
+    if (comparer != nullptr) {
+        // Compare using this object's comparer
+        for (int32_t i=0; i<count; ++i) {
+            if (!(*comparer)(elements[i], other.elements[i])) {
+                return false;
+            }
+        }
+    }
+    return true;
+}
+
+void UVector::addElement(void* obj, UErrorCode &status) {
+    U_ASSERT(deleter == nullptr);
+    if (ensureCapacity(count + 1, status)) {
+        elements[count++].pointer = obj;
+    }
+}
+
+void UVector::adoptElement(void* obj, UErrorCode &status) {
+    U_ASSERT(deleter != nullptr);
+    if (ensureCapacity(count + 1, status)) {
+        elements[count++].pointer = obj;
+    } else {
+        (*deleter)(obj);
+    }
+}
+void UVector::addElement(int32_t elem, UErrorCode &status) {
+    U_ASSERT(deleter == nullptr);  // Usage error. Mixing up ints and pointers.
+    if (ensureCapacity(count + 1, status)) {
+        elements[count].pointer = nullptr;     // Pointers may be bigger than ints.
+        elements[count].integer = elem;
+        count++;
+    }
+}
+
+void UVector::setElementAt(void* obj, int32_t index) {
+    if (0 <= index && index < count) {
+        if (elements[index].pointer != nullptr && deleter != nullptr) {
+            (*deleter)(elements[index].pointer);
+        }
+        elements[index].pointer = obj;
+    } else {
+        /* index out of range */
+        if (deleter != nullptr) {
+            (*deleter)(obj);
+        }
+    }
+}
+
+void UVector::setElementAt(int32_t elem, int32_t index) {
+    U_ASSERT(deleter == nullptr);  // Usage error. Mixing up ints and pointers.
+    if (0 <= index && index < count) {
+        elements[index].pointer = nullptr;
+        elements[index].integer = elem;
+    }
+    /* else index out of range */
+}
+
+void UVector::insertElementAt(void* obj, int32_t index, UErrorCode &status) {
+    if (ensureCapacity(count + 1, status)) {
+        if (0 <= index && index <= count) {
+            for (int32_t i=count; i>index; --i) {
+                elements[i] = elements[i-1];
+            }
+            elements[index].pointer = obj;
+            ++count;
+        } else {
+            /* index out of range */
+            status = U_ILLEGAL_ARGUMENT_ERROR;
+        }
+    }
+    if (U_FAILURE(status) && deleter != nullptr) {
+        (*deleter)(obj);
+    }
+}
+
+void UVector::insertElementAt(int32_t elem, int32_t index, UErrorCode &status) {
+    U_ASSERT(deleter == nullptr);  // Usage error. Mixing up ints and pointers.
+    // must have 0 <= index <= count
+    if (ensureCapacity(count + 1, status)) {
+        if (0 <= index && index <= count) {
+            for (int32_t i=count; i>index; --i) {
+                elements[i] = elements[i-1];
+            }
+            elements[index].pointer = nullptr;
+            elements[index].integer = elem;
+            ++count;
+        } else {
+            /* index out of range */
+            status = U_ILLEGAL_ARGUMENT_ERROR;
+        }
+    }
+}
+
+void* UVector::elementAt(int32_t index) const {
+    return (0 <= index && index < count) ? elements[index].pointer : 0;
+}
+
+int32_t UVector::elementAti(int32_t index) const {
+    return (0 <= index && index < count) ? elements[index].integer : 0;
+}
+
+UBool UVector::containsAll(const UVector& other) const {
+    for (int32_t i=0; i<other.size(); ++i) {
+        if (indexOf(other.elements[i]) < 0) {
+            return false;
+        }
+    }
+    return true;
+}
+
+UBool UVector::containsNone(const UVector& other) const {
+    for (int32_t i=0; i<other.size(); ++i) {
+        if (indexOf(other.elements[i]) >= 0) {
+            return false;
+        }
+    }
+    return true;
+}
+
+UBool UVector::removeAll(const UVector& other) {
+    UBool changed = false;
+    for (int32_t i=0; i<other.size(); ++i) {
+        int32_t j = indexOf(other.elements[i]);
+        if (j >= 0) {
+            removeElementAt(j);
+            changed = true;
+        }
+    }
+    return changed;
+}
+
+UBool UVector::retainAll(const UVector& other) {
+    UBool changed = false;
+    for (int32_t j=size()-1; j>=0; --j) {
+        int32_t i = other.indexOf(elements[j]);
+        if (i < 0) {
+            removeElementAt(j);
+            changed = true;
+        }
+    }
+    return changed;
+}
+
+void UVector::removeElementAt(int32_t index) {
+    void* e = orphanElementAt(index);
+    if (e != nullptr && deleter != nullptr) {
+        (*deleter)(e);
+    }
+}
+
+UBool UVector::removeElement(void* obj) {
+    int32_t i = indexOf(obj);
+    if (i >= 0) {
+        removeElementAt(i);
+        return true;
+    }
+    return false;
+}
+
+void UVector::removeAllElements() {
+    if (deleter != nullptr) {
+        for (int32_t i=0; i<count; ++i) {
+            if (elements[i].pointer != nullptr) {
+                (*deleter)(elements[i].pointer);
+            }
+        }
+    }
+    count = 0;
+}
+
+UBool   UVector::equals(const UVector &other) const {
+    int      i;
+
+    if (this->count != other.count) {
+        return false;
+    }
+    if (comparer == nullptr) {
+        for (i=0; i<count; i++) {
+            if (elements[i].pointer != other.elements[i].pointer) {
+                return false;
+            }
+        }
+    } else {
+        UElement key;
+        for (i=0; i<count; i++) {
+            key.pointer = &other.elements[i];
+            if (!(*comparer)(key, elements[i])) {
+                return false;
+            }
+        }
+    }
+    return true;
+}
+
+
+
+int32_t UVector::indexOf(void* obj, int32_t startIndex) const {
+    UElement key;
+    key.pointer = obj;
+    return indexOf(key, startIndex, HINT_KEY_POINTER);
+}
+
+int32_t UVector::indexOf(int32_t obj, int32_t startIndex) const {
+    UElement key;
+    key.integer = obj;
+    return indexOf(key, startIndex, HINT_KEY_INTEGER);
+}
+
+int32_t UVector::indexOf(UElement key, int32_t startIndex, int8_t hint) const {
+    if (comparer != nullptr) {
+        for (int32_t i=startIndex; i<count; ++i) {
+            if ((*comparer)(key, elements[i])) {
+                return i;
+            }
+        }
+    } else {
+        for (int32_t i=startIndex; i<count; ++i) {
+            /* Pointers are not always the same size as ints so to perform
+             * a valid comparison we need to know whether we are being
+             * provided an int or a pointer. */
+            if (hint & HINT_KEY_POINTER) {
+                if (key.pointer == elements[i].pointer) {
+                    return i;
+                }
+            } else {
+                if (key.integer == elements[i].integer) {
+                    return i;
+                }
+            }
+        }
+    }
+    return -1;
+}
+
+UBool UVector::ensureCapacity(int32_t minimumCapacity, UErrorCode &status) {
+    if (U_FAILURE(status)) {
+        return false;
+    }
+    if (minimumCapacity < 0) {
+        status = U_ILLEGAL_ARGUMENT_ERROR;
+        return false;
+    }
+    if (capacity < minimumCapacity) {
+        if (capacity > (INT32_MAX - 1) / 2) {        	// integer overflow check
+            status = U_ILLEGAL_ARGUMENT_ERROR;
+            return false;
+        }
+        int32_t newCap = capacity * 2;
+        if (newCap < minimumCapacity) {
+            newCap = minimumCapacity;
+        }
+        if (newCap > (int32_t)(INT32_MAX / sizeof(UElement))) {	// integer overflow check
+            // We keep the original memory contents on bad minimumCapacity.
+            status = U_ILLEGAL_ARGUMENT_ERROR;
+            return false;
+        }
+        UElement* newElems = (UElement *)uprv_realloc(elements, sizeof(UElement)*newCap);
+        if (newElems == nullptr) {
+            // We keep the original contents on the memory failure on realloc or bad minimumCapacity.
+            status = U_MEMORY_ALLOCATION_ERROR;
+            return false;
+        }
+        elements = newElems;
+        capacity = newCap;
+    }
+    return true;
+}
+
+/**
+ * Change the size of this vector as follows: If newSize is smaller,
+ * then truncate the array, possibly deleting held elements for i >=
+ * newSize.  If newSize is larger, grow the array, filling in new
+ * slots with nullptr.
+ */
+void UVector::setSize(int32_t newSize, UErrorCode &status) {
+    if (!ensureCapacity(newSize, status)) {
+        return;
+    }
+    if (newSize > count) {
+        UElement empty;
+        empty.pointer = nullptr;
+        empty.integer = 0;
+        for (int32_t i=count; i<newSize; ++i) {
+            elements[i] = empty;
+        }
+    } else {
+        /* Most efficient to count down */
+        for (int32_t i=count-1; i>=newSize; --i) {
+            removeElementAt(i);
+        }
+    }
+    count = newSize;
+}
+
+/**
+ * Fill in the given array with all elements of this vector.
+ */
+void** UVector::toArray(void** result) const {
+    void** a = result;
+    for (int i=0; i<count; ++i) {
+        *a++ = elements[i].pointer;
+    }
+    return result;
+}
+
+UObjectDeleter *UVector::setDeleter(UObjectDeleter *d) {
+    UObjectDeleter *old = deleter;
+    deleter = d;
+    return old;
+}
+
+UElementsAreEqual *UVector::setComparer(UElementsAreEqual *d) {
+    UElementsAreEqual *old = comparer;
+    comparer = d;
+    return old;
+}
+
+/**
+ * Removes the element at the given index from this vector and
+ * transfer ownership of it to the caller.  After this call, the
+ * caller owns the result and must delete it and the vector entry
+ * at 'index' is removed, shifting all subsequent entries back by
+ * one index and shortening the size of the vector by one.  If the
+ * index is out of range or if there is no item at the given index
+ * then 0 is returned and the vector is unchanged.
+ */
+void* UVector::orphanElementAt(int32_t index) {
+    void* e = nullptr;
+    if (0 <= index && index < count) {
+        e = elements[index].pointer;
+        for (int32_t i=index; i<count-1; ++i) {
+            elements[i] = elements[i+1];
+        }
+        --count;
+    }
+    /* else index out of range */
+    return e;
+}
+
+/**
+ * Insert the given object into this vector at its sorted position
+ * as defined by 'compare'.  The current elements are assumed to
+ * be sorted already.
+ */
+void UVector::sortedInsert(void* obj, UElementComparator *compare, UErrorCode& ec) {
+    UElement e;
+    e.pointer = obj;
+    sortedInsert(e, compare, ec);
+}
+
+/**
+ * Insert the given integer into this vector at its sorted position
+ * as defined by 'compare'.  The current elements are assumed to
+ * be sorted already.
+ */
+void UVector::sortedInsert(int32_t obj, UElementComparator *compare, UErrorCode& ec) {
+    U_ASSERT(deleter == nullptr);
+    UElement e {};
+    e.integer = obj;
+    sortedInsert(e, compare, ec);
+}
+
+// ASSUME elements[] IS CURRENTLY SORTED
+void UVector::sortedInsert(UElement e, UElementComparator *compare, UErrorCode& ec) {
+    // Perform a binary search for the location to insert tok at.  Tok
+    // will be inserted between two elements a and b such that a <=
+    // tok && tok < b, where there is a 'virtual' elements[-1] always
+    // less than tok and a 'virtual' elements[count] always greater
+    // than tok.
+    if (!ensureCapacity(count + 1, ec)) {
+        if (deleter != nullptr) {
+            (*deleter)(e.pointer);
+        }
+        return;
+    }
+    int32_t min = 0, max = count;
+    while (min != max) {
+        int32_t probe = (min + max) / 2;
+        int32_t c = (*compare)(elements[probe], e);
+        if (c > 0) {
+            max = probe;
+        } else {
+            // assert(c <= 0);
+            min = probe + 1;
+        }
+    }
+    for (int32_t i=count; i>min; --i) {
+        elements[i] = elements[i-1];
+    }
+    elements[min] = e;
+    ++count;
+}
+
+/**
+  *  Array sort comparator function.
+  *  Used from UVector::sort()
+  *  Conforms to function signature required for uprv_sortArray().
+  *  This function is essentially just a wrapper, to make a
+  *  UVector style comparator function usable with uprv_sortArray().
+  *
+  *  The context pointer to this function is a pointer back
+  *  (with some extra indirection) to the user supplied comparator.
+  *  
+  */
+static int32_t U_CALLCONV
+sortComparator(const void *context, const void *left, const void *right) {
+    UElementComparator *compare = *static_cast<UElementComparator * const *>(context);
+    UElement e1 = *static_cast<const UElement *>(left);
+    UElement e2 = *static_cast<const UElement *>(right);
+    int32_t result = (*compare)(e1, e2);
+    return result;
+}
+
+
+/**
+  *  Array sort comparison function for use from UVector::sorti()
+  *  Compares int32_t vector elements.
+  */
+static int32_t U_CALLCONV
+sortiComparator(const void * /*context */, const void *left, const void *right) {
+    const UElement *e1 = static_cast<const UElement *>(left);
+    const UElement *e2 = static_cast<const UElement *>(right);
+    int32_t result = e1->integer < e2->integer? -1 :
+                     e1->integer == e2->integer? 0 : 1;
+    return result;
+}
+
+/**
+  * Sort the vector, assuming it contains ints.
+  *     (A more general sort would take a comparison function, but it's
+  *     not clear whether UVector's UElementComparator or
+  *     UComparator from uprv_sortAray would be more appropriate.)
+  */
+void UVector::sorti(UErrorCode &ec) {
+    if (U_SUCCESS(ec)) {
+        uprv_sortArray(elements, count, sizeof(UElement),
+                       sortiComparator, nullptr,  false, &ec);
+    }
+}
+
+
+/**
+ *  Sort with a user supplied comparator.
+ *
+ *    The comparator function handling is confusing because the function type
+ *    for UVector  (as defined for sortedInsert()) is different from the signature
+ *    required by uprv_sortArray().  This is handled by passing the
+ *    the UVector sort function pointer via the context pointer to a
+ *    sortArray() comparator function, which can then call back to
+ *    the original user function.
+ *
+ *    An additional twist is that it's not safe to pass a pointer-to-function
+ *    as  a (void *) data pointer, so instead we pass a (data) pointer to a
+ *    pointer-to-function variable.
+ */
+void UVector::sort(UElementComparator *compare, UErrorCode &ec) {
+    if (U_SUCCESS(ec)) {
+        uprv_sortArray(elements, count, sizeof(UElement),
+                       sortComparator, &compare, false, &ec);
+    }
+}
+
+
+/**
+ *  Stable sort with a user supplied comparator of type UComparator.
+ */
+void UVector::sortWithUComparator(UComparator *compare, const void *context, UErrorCode &ec) {
+    if (U_SUCCESS(ec)) {
+        uprv_sortArray(elements, count, sizeof(UElement),
+                       compare, context, true, &ec);
+    }
+}
+
+U_NAMESPACE_END
+