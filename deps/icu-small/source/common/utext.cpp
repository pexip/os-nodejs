--- conflicted
+++ resolved
@@ -1,5760 +1,2880 @@
-<<<<<<< HEAD
-// © 2016 and later: Unicode, Inc. and others.
-// License & terms of use: http://www.unicode.org/copyright.html
-/*
-*******************************************************************************
-*
-*   Copyright (C) 2005-2016, International Business Machines
-*   Corporation and others.  All Rights Reserved.
-*
-*******************************************************************************
-*   file name:  utext.cpp
-*   encoding:   UTF-8
-*   tab size:   8 (not used)
-*   indentation:4
-*
-*   created on: 2005apr12
-*   created by: Markus W. Scherer
-*/
-
-#include <cstddef>
-
-#include "unicode/utypes.h"
-#include "unicode/ustring.h"
-#include "unicode/unistr.h"
-#include "unicode/chariter.h"
-#include "unicode/utext.h"
-#include "unicode/utf.h"
-#include "unicode/utf8.h"
-#include "unicode/utf16.h"
-#include "ustr_imp.h"
-#include "cmemory.h"
-#include "cstring.h"
-#include "uassert.h"
-#include "putilimp.h"
-
-U_NAMESPACE_USE
-
-#define I32_FLAG(bitIndex) ((int32_t)1<<(bitIndex))
-
-
-static UBool
-utext_access(UText *ut, int64_t index, UBool forward) {
-    return ut->pFuncs->access(ut, index, forward);
-}
-
-
-
-U_CAPI UBool U_EXPORT2
-utext_moveIndex32(UText *ut, int32_t delta) {
-    UChar32  c;
-    if (delta > 0) {
-        do {
-            if(ut->chunkOffset>=ut->chunkLength && !utext_access(ut, ut->chunkNativeLimit, TRUE)) {
-                return FALSE;
-            }
-            c = ut->chunkContents[ut->chunkOffset];
-            if (U16_IS_SURROGATE(c)) {
-                c = utext_next32(ut);
-                if (c == U_SENTINEL) {
-                    return FALSE;
-                }
-            } else {
-                ut->chunkOffset++;
-            }
-        } while(--delta>0);
-
-    } else if (delta<0) {
-        do {
-            if(ut->chunkOffset<=0 && !utext_access(ut, ut->chunkNativeStart, FALSE)) {
-                return FALSE;
-            }
-            c = ut->chunkContents[ut->chunkOffset-1];
-            if (U16_IS_SURROGATE(c)) {
-                c = utext_previous32(ut);
-                if (c == U_SENTINEL) {
-                    return FALSE;
-                }
-            } else {
-                ut->chunkOffset--;
-            }
-        } while(++delta<0);
-    }
-
-    return TRUE;
-}
-
-
-U_CAPI int64_t U_EXPORT2
-utext_nativeLength(UText *ut) {
-    return ut->pFuncs->nativeLength(ut);
-}
-
-
-U_CAPI UBool U_EXPORT2
-utext_isLengthExpensive(const UText *ut) {
-    UBool r = (ut->providerProperties & I32_FLAG(UTEXT_PROVIDER_LENGTH_IS_EXPENSIVE)) != 0;
-    return r;
-}
-
-
-U_CAPI int64_t U_EXPORT2
-utext_getNativeIndex(const UText *ut) {
-    if(ut->chunkOffset <= ut->nativeIndexingLimit) {
-        return ut->chunkNativeStart+ut->chunkOffset;
-    } else {
-        return ut->pFuncs->mapOffsetToNative(ut);
-    }
-}
-
-
-U_CAPI void U_EXPORT2
-utext_setNativeIndex(UText *ut, int64_t index) {
-    if(index<ut->chunkNativeStart || index>=ut->chunkNativeLimit) {
-        // The desired position is outside of the current chunk.
-        // Access the new position.  Assume a forward iteration from here,
-        // which will also be optimimum for a single random access.
-        // Reverse iterations may suffer slightly.
-        ut->pFuncs->access(ut, index, TRUE);
-    } else if((int32_t)(index - ut->chunkNativeStart) <= ut->nativeIndexingLimit) {
-        // utf-16 indexing.
-        ut->chunkOffset=(int32_t)(index-ut->chunkNativeStart);
-    } else {
-         ut->chunkOffset=ut->pFuncs->mapNativeIndexToUTF16(ut, index);
-    }
-    // The convention is that the index must always be on a code point boundary.
-    // Adjust the index position if it is in the middle of a surrogate pair.
-    if (ut->chunkOffset<ut->chunkLength) {
-        UChar c= ut->chunkContents[ut->chunkOffset];
-        if (U16_IS_TRAIL(c)) {
-            if (ut->chunkOffset==0) {
-                ut->pFuncs->access(ut, ut->chunkNativeStart, FALSE);
-            }
-            if (ut->chunkOffset>0) {
-                UChar lead = ut->chunkContents[ut->chunkOffset-1];
-                if (U16_IS_LEAD(lead)) {
-                    ut->chunkOffset--;
-                }
-            }
-        }
-    }
-}
-
-
-
-U_CAPI int64_t U_EXPORT2
-utext_getPreviousNativeIndex(UText *ut) {
-    //
-    //  Fast-path the common case.
-    //     Common means current position is not at the beginning of a chunk
-    //     and the preceding character is not supplementary.
-    //
-    int32_t i = ut->chunkOffset - 1;
-    int64_t result;
-    if (i >= 0) {
-        UChar c = ut->chunkContents[i];
-        if (U16_IS_TRAIL(c) == FALSE) {
-            if (i <= ut->nativeIndexingLimit) {
-                result = ut->chunkNativeStart + i;
-            } else {
-                ut->chunkOffset = i;
-                result = ut->pFuncs->mapOffsetToNative(ut);
-                ut->chunkOffset++;
-            }
-            return result;
-        }
-    }
-
-    // If at the start of text, simply return 0.
-    if (ut->chunkOffset==0 && ut->chunkNativeStart==0) {
-        return 0;
-    }
-
-    // Harder, less common cases.  We are at a chunk boundary, or on a surrogate.
-    //    Keep it simple, use other functions to handle the edges.
-    //
-    utext_previous32(ut);
-    result = UTEXT_GETNATIVEINDEX(ut);
-    utext_next32(ut);
-    return result;
-}
-
-
-//
-//  utext_current32.  Get the UChar32 at the current position.
-//                    UText iteration position is always on a code point boundary,
-//                    never on the trail half of a surrogate pair.
-//
-U_CAPI UChar32 U_EXPORT2
-utext_current32(UText *ut) {
-    UChar32  c;
-    if (ut->chunkOffset==ut->chunkLength) {
-        // Current position is just off the end of the chunk.
-        if (ut->pFuncs->access(ut, ut->chunkNativeLimit, TRUE) == FALSE) {
-            // Off the end of the text.
-            return U_SENTINEL;
-        }
-    }
-
-    c = ut->chunkContents[ut->chunkOffset];
-    if (U16_IS_LEAD(c) == FALSE) {
-        // Normal, non-supplementary case.
-        return c;
-    }
-
-    //
-    //  Possible supplementary char.
-    //
-    UChar32   trail = 0;
-    UChar32   supplementaryC = c;
-    if ((ut->chunkOffset+1) < ut->chunkLength) {
-        // The trail surrogate is in the same chunk.
-        trail = ut->chunkContents[ut->chunkOffset+1];
-    } else {
-        //  The trail surrogate is in a different chunk.
-        //     Because we must maintain the iteration position, we need to switch forward
-        //     into the new chunk, get the trail surrogate, then revert the chunk back to the
-        //     original one.
-        //     An edge case to be careful of:  the entire text may end with an unpaired
-        //        leading surrogate.  The attempt to access the trail will fail, but
-        //        the original position before the unpaired lead still needs to be restored.
-        int64_t  nativePosition = ut->chunkNativeLimit;
-        int32_t  originalOffset = ut->chunkOffset;
-        if (ut->pFuncs->access(ut, nativePosition, TRUE)) {
-            trail = ut->chunkContents[ut->chunkOffset];
-        }
-        UBool r = ut->pFuncs->access(ut, nativePosition, FALSE);  // reverse iteration flag loads preceding chunk
-        U_ASSERT(r==TRUE);
-        ut->chunkOffset = originalOffset;
-        if(!r) {
-            return U_SENTINEL;
-        }
-    }
-
-    if (U16_IS_TRAIL(trail)) {
-        supplementaryC = U16_GET_SUPPLEMENTARY(c, trail);
-    }
-    return supplementaryC;
-
-}
-
-
-U_CAPI UChar32 U_EXPORT2
-utext_char32At(UText *ut, int64_t nativeIndex) {
-    UChar32 c = U_SENTINEL;
-
-    // Fast path the common case.
-    if (nativeIndex>=ut->chunkNativeStart && nativeIndex < ut->chunkNativeStart + ut->nativeIndexingLimit) {
-        ut->chunkOffset = (int32_t)(nativeIndex - ut->chunkNativeStart);
-        c = ut->chunkContents[ut->chunkOffset];
-        if (U16_IS_SURROGATE(c) == FALSE) {
-            return c;
-        }
-    }
-
-
-    utext_setNativeIndex(ut, nativeIndex);
-    if (nativeIndex>=ut->chunkNativeStart && ut->chunkOffset<ut->chunkLength) {
-        c = ut->chunkContents[ut->chunkOffset];
-        if (U16_IS_SURROGATE(c)) {
-            // For surrogates, let current32() deal with the complications
-            //    of supplementaries that may span chunk boundaries.
-            c = utext_current32(ut);
-        }
-    }
-    return c;
-}
-
-
-U_CAPI UChar32 U_EXPORT2
-utext_next32(UText *ut) {
-    UChar32       c;
-
-    if (ut->chunkOffset >= ut->chunkLength) {
-        if (ut->pFuncs->access(ut, ut->chunkNativeLimit, TRUE) == FALSE) {
-            return U_SENTINEL;
-        }
-    }
-
-    c = ut->chunkContents[ut->chunkOffset++];
-    if (U16_IS_LEAD(c) == FALSE) {
-        // Normal case, not supplementary.
-        //   (A trail surrogate seen here is just returned as is, as a surrogate value.
-        //    It cannot be part of a pair.)
-        return c;
-    }
-
-    if (ut->chunkOffset >= ut->chunkLength) {
-        if (ut->pFuncs->access(ut, ut->chunkNativeLimit, TRUE) == FALSE) {
-            // c is an unpaired lead surrogate at the end of the text.
-            // return it as it is.
-            return c;
-        }
-    }
-    UChar32 trail = ut->chunkContents[ut->chunkOffset];
-    if (U16_IS_TRAIL(trail) == FALSE) {
-        // c was an unpaired lead surrogate, not at the end of the text.
-        // return it as it is (unpaired).  Iteration position is on the
-        // following character, possibly in the next chunk, where the
-        //  trail surrogate would have been if it had existed.
-        return c;
-    }
-
-    UChar32 supplementary = U16_GET_SUPPLEMENTARY(c, trail);
-    ut->chunkOffset++;   // move iteration position over the trail surrogate.
-    return supplementary;
-    }
-
-
-U_CAPI UChar32 U_EXPORT2
-utext_previous32(UText *ut) {
-    UChar32       c;
-
-    if (ut->chunkOffset <= 0) {
-        if (ut->pFuncs->access(ut, ut->chunkNativeStart, FALSE) == FALSE) {
-            return U_SENTINEL;
-        }
-    }
-    ut->chunkOffset--;
-    c = ut->chunkContents[ut->chunkOffset];
-    if (U16_IS_TRAIL(c) == FALSE) {
-        // Normal case, not supplementary.
-        //   (A lead surrogate seen here is just returned as is, as a surrogate value.
-        //    It cannot be part of a pair.)
-        return c;
-    }
-
-    if (ut->chunkOffset <= 0) {
-        if (ut->pFuncs->access(ut, ut->chunkNativeStart, FALSE) == FALSE) {
-            // c is an unpaired trail surrogate at the start of the text.
-            // return it as it is.
-            return c;
-        }
-    }
-
-    UChar32 lead = ut->chunkContents[ut->chunkOffset-1];
-    if (U16_IS_LEAD(lead) == FALSE) {
-        // c was an unpaired trail surrogate, not at the end of the text.
-        // return it as it is (unpaired).  Iteration position is at c
-        return c;
-    }
-
-    UChar32 supplementary = U16_GET_SUPPLEMENTARY(lead, c);
-    ut->chunkOffset--;   // move iteration position over the lead surrogate.
-    return supplementary;
-}
-
-
-
-U_CAPI UChar32 U_EXPORT2
-utext_next32From(UText *ut, int64_t index) {
-    UChar32       c      = U_SENTINEL;
-
-    if(index<ut->chunkNativeStart || index>=ut->chunkNativeLimit) {
-        // Desired position is outside of the current chunk.
-        if(!ut->pFuncs->access(ut, index, TRUE)) {
-            // no chunk available here
-            return U_SENTINEL;
-        }
-    } else if (index - ut->chunkNativeStart  <= (int64_t)ut->nativeIndexingLimit) {
-        // Desired position is in chunk, with direct 1:1 native to UTF16 indexing
-        ut->chunkOffset = (int32_t)(index - ut->chunkNativeStart);
-    } else {
-        // Desired position is in chunk, with non-UTF16 indexing.
-        ut->chunkOffset = ut->pFuncs->mapNativeIndexToUTF16(ut, index);
-    }
-
-    c = ut->chunkContents[ut->chunkOffset++];
-    if (U16_IS_SURROGATE(c)) {
-        // Surrogates.  Many edge cases.  Use other functions that already
-        //              deal with the problems.
-        utext_setNativeIndex(ut, index);
-        c = utext_next32(ut);
-    }
-    return c;
-}
-
-
-U_CAPI UChar32 U_EXPORT2
-utext_previous32From(UText *ut, int64_t index) {
-    //
-    //  Return the character preceding the specified index.
-    //  Leave the iteration position at the start of the character that was returned.
-    //
-    UChar32     cPrev;    // The character preceding cCurr, which is what we will return.
-
-    // Address the chunk containing the position preceding the incoming index
-    // A tricky edge case:
-    //   We try to test the requested native index against the chunkNativeStart to determine
-    //    whether the character preceding the one at the index is in the current chunk.
-    //    BUT, this test can fail with UTF-8 (or any other multibyte encoding), when the
-    //    requested index is on something other than the first position of the first char.
-    //
-    if(index<=ut->chunkNativeStart || index>ut->chunkNativeLimit) {
-        // Requested native index is outside of the current chunk.
-        if(!ut->pFuncs->access(ut, index, FALSE)) {
-            // no chunk available here
-            return U_SENTINEL;
-        }
-    } else if(index - ut->chunkNativeStart <= (int64_t)ut->nativeIndexingLimit) {
-        // Direct UTF-16 indexing.
-        ut->chunkOffset = (int32_t)(index - ut->chunkNativeStart);
-    } else {
-        ut->chunkOffset=ut->pFuncs->mapNativeIndexToUTF16(ut, index);
-        if (ut->chunkOffset==0 && !ut->pFuncs->access(ut, index, FALSE)) {
-            // no chunk available here
-            return U_SENTINEL;
-        }
-    }
-
-    //
-    // Simple case with no surrogates.
-    //
-    ut->chunkOffset--;
-    cPrev = ut->chunkContents[ut->chunkOffset];
-
-    if (U16_IS_SURROGATE(cPrev)) {
-        // Possible supplementary.  Many edge cases.
-        // Let other functions do the heavy lifting.
-        utext_setNativeIndex(ut, index);
-        cPrev = utext_previous32(ut);
-    }
-    return cPrev;
-}
-
-
-U_CAPI int32_t U_EXPORT2
-utext_extract(UText *ut,
-             int64_t start, int64_t limit,
-             UChar *dest, int32_t destCapacity,
-             UErrorCode *status) {
-                 return ut->pFuncs->extract(ut, start, limit, dest, destCapacity, status);
-             }
-
-
-
-U_CAPI UBool U_EXPORT2
-utext_equals(const UText *a, const UText *b) {
-    if (a==NULL || b==NULL ||
-        a->magic != UTEXT_MAGIC ||
-        b->magic != UTEXT_MAGIC) {
-            // Null or invalid arguments don't compare equal to anything.
-            return FALSE;
-    }
-
-    if (a->pFuncs != b->pFuncs) {
-        // Different types of text providers.
-        return FALSE;
-    }
-
-    if (a->context != b->context) {
-        // Different sources (different strings)
-        return FALSE;
-    }
-    if (utext_getNativeIndex(a) != utext_getNativeIndex(b)) {
-        // Different current position in the string.
-        return FALSE;
-    }
-
-    return TRUE;
-}
-
-U_CAPI UBool U_EXPORT2
-utext_isWritable(const UText *ut)
-{
-    UBool b = (ut->providerProperties & I32_FLAG(UTEXT_PROVIDER_WRITABLE)) != 0;
-    return b;
-}
-
-
-U_CAPI void U_EXPORT2
-utext_freeze(UText *ut) {
-    // Zero out the WRITABLE flag.
-    ut->providerProperties &= ~(I32_FLAG(UTEXT_PROVIDER_WRITABLE));
-}
-
-
-U_CAPI UBool U_EXPORT2
-utext_hasMetaData(const UText *ut)
-{
-    UBool b = (ut->providerProperties & I32_FLAG(UTEXT_PROVIDER_HAS_META_DATA)) != 0;
-    return b;
-}
-
-
-
-U_CAPI int32_t U_EXPORT2
-utext_replace(UText *ut,
-             int64_t nativeStart, int64_t nativeLimit,
-             const UChar *replacementText, int32_t replacementLength,
-             UErrorCode *status)
-{
-    if (U_FAILURE(*status)) {
-        return 0;
-    }
-    if ((ut->providerProperties & I32_FLAG(UTEXT_PROVIDER_WRITABLE)) == 0) {
-        *status = U_NO_WRITE_PERMISSION;
-        return 0;
-    }
-    int32_t i = ut->pFuncs->replace(ut, nativeStart, nativeLimit, replacementText, replacementLength, status);
-    return i;
-}
-
-U_CAPI void U_EXPORT2
-utext_copy(UText *ut,
-          int64_t nativeStart, int64_t nativeLimit,
-          int64_t destIndex,
-          UBool move,
-          UErrorCode *status)
-{
-    if (U_FAILURE(*status)) {
-        return;
-    }
-    if ((ut->providerProperties & I32_FLAG(UTEXT_PROVIDER_WRITABLE)) == 0) {
-        *status = U_NO_WRITE_PERMISSION;
-        return;
-    }
-    ut->pFuncs->copy(ut, nativeStart, nativeLimit, destIndex, move, status);
-}
-
-
-
-U_CAPI UText * U_EXPORT2
-utext_clone(UText *dest, const UText *src, UBool deep, UBool readOnly, UErrorCode *status) {
-    if (U_FAILURE(*status)) {
-        return dest;
-    }
-    UText *result = src->pFuncs->clone(dest, src, deep, status);
-    if (U_FAILURE(*status)) {
-        return result;
-    }
-    if (result == NULL) {
-        *status = U_MEMORY_ALLOCATION_ERROR;
-        return result;
-    }
-    if (readOnly) {
-        utext_freeze(result);
-    }
-    return result;
-}
-
-
-
-//------------------------------------------------------------------------------
-//
-//   UText common functions implementation
-//
-//------------------------------------------------------------------------------
-
-//
-//  UText.flags bit definitions
-//
-enum {
-    UTEXT_HEAP_ALLOCATED  = 1,      //  1 if ICU has allocated this UText struct on the heap.
-                                    //  0 if caller provided storage for the UText.
-
-    UTEXT_EXTRA_HEAP_ALLOCATED = 2, //  1 if ICU has allocated extra storage as a separate
-                                    //     heap block.
-                                    //  0 if there is no separate allocation.  Either no extra
-                                    //     storage was requested, or it is appended to the end
-                                    //     of the main UText storage.
-
-    UTEXT_OPEN = 4                  //  1 if this UText is currently open
-                                    //  0 if this UText is not open.
-};
-
-
-//
-//  Extended form of a UText.  The purpose is to aid in computing the total size required
-//    when a provider asks for a UText to be allocated with extra storage.
-
-struct ExtendedUText {
-    UText               ut;
-    std::max_align_t    extension;
-};
-
-static const UText emptyText = UTEXT_INITIALIZER;
-
-U_CAPI UText * U_EXPORT2
-utext_setup(UText *ut, int32_t extraSpace, UErrorCode *status) {
-    if (U_FAILURE(*status)) {
-        return ut;
-    }
-
-    if (ut == NULL) {
-        // We need to heap-allocate storage for the new UText
-        int32_t spaceRequired = sizeof(UText);
-        if (extraSpace > 0) {
-            spaceRequired = sizeof(ExtendedUText) + extraSpace - sizeof(std::max_align_t);
-        }
-        ut = (UText *)uprv_malloc(spaceRequired);
-        if (ut == NULL) {
-            *status = U_MEMORY_ALLOCATION_ERROR;
-            return NULL;
-        } else {
-            *ut = emptyText;
-            ut->flags |= UTEXT_HEAP_ALLOCATED;
-            if (spaceRequired>0) {
-                ut->extraSize = extraSpace;
-                ut->pExtra    = &((ExtendedUText *)ut)->extension;
-            }
-        }
-    } else {
-        // We have been supplied with an already existing UText.
-        // Verify that it really appears to be a UText.
-        if (ut->magic != UTEXT_MAGIC) {
-            *status = U_ILLEGAL_ARGUMENT_ERROR;
-            return ut;
-        }
-        // If the ut is already open and there's a provider supplied close
-        //   function, call it.
-        if ((ut->flags & UTEXT_OPEN) && ut->pFuncs->close != NULL)  {
-            ut->pFuncs->close(ut);
-        }
-        ut->flags &= ~UTEXT_OPEN;
-
-        // If extra space was requested by our caller, check whether
-        //   sufficient already exists, and allocate new if needed.
-        if (extraSpace > ut->extraSize) {
-            // Need more space.  If there is existing separately allocated space,
-            //   delete it first, then allocate new space.
-            if (ut->flags & UTEXT_EXTRA_HEAP_ALLOCATED) {
-                uprv_free(ut->pExtra);
-                ut->extraSize = 0;
-            }
-            ut->pExtra = uprv_malloc(extraSpace);
-            if (ut->pExtra == NULL) {
-                *status = U_MEMORY_ALLOCATION_ERROR;
-            } else {
-                ut->extraSize = extraSpace;
-                ut->flags |= UTEXT_EXTRA_HEAP_ALLOCATED;
-            }
-        }
-    }
-    if (U_SUCCESS(*status)) {
-        ut->flags |= UTEXT_OPEN;
-
-        // Initialize all remaining fields of the UText.
-        //
-        ut->context             = NULL;
-        ut->chunkContents       = NULL;
-        ut->p                   = NULL;
-        ut->q                   = NULL;
-        ut->r                   = NULL;
-        ut->a                   = 0;
-        ut->b                   = 0;
-        ut->c                   = 0;
-        ut->chunkOffset         = 0;
-        ut->chunkLength         = 0;
-        ut->chunkNativeStart    = 0;
-        ut->chunkNativeLimit    = 0;
-        ut->nativeIndexingLimit = 0;
-        ut->providerProperties  = 0;
-        ut->privA               = 0;
-        ut->privB               = 0;
-        ut->privC               = 0;
-        ut->privP               = NULL;
-        if (ut->pExtra!=NULL && ut->extraSize>0)
-            uprv_memset(ut->pExtra, 0, ut->extraSize);
-
-    }
-    return ut;
-}
-
-
-U_CAPI UText * U_EXPORT2
-utext_close(UText *ut) {
-    if (ut==NULL ||
-        ut->magic != UTEXT_MAGIC ||
-        (ut->flags & UTEXT_OPEN) == 0)
-    {
-        // The supplied ut is not an open UText.
-        // Do nothing.
-        return ut;
-    }
-
-    // If the provider gave us a close function, call it now.
-    // This will clean up anything allocated specifically by the provider.
-    if (ut->pFuncs->close != NULL) {
-        ut->pFuncs->close(ut);
-    }
-    ut->flags &= ~UTEXT_OPEN;
-
-    // If we (the framework) allocated the UText or subsidiary storage,
-    //   delete it.
-    if (ut->flags & UTEXT_EXTRA_HEAP_ALLOCATED) {
-        uprv_free(ut->pExtra);
-        ut->pExtra = NULL;
-        ut->flags &= ~UTEXT_EXTRA_HEAP_ALLOCATED;
-        ut->extraSize = 0;
-    }
-
-    // Zero out function table of the closed UText.  This is a defensive move,
-    //   inteded to cause applications that inadvertantly use a closed
-    //   utext to crash with null pointer errors.
-    ut->pFuncs        = NULL;
-
-    if (ut->flags & UTEXT_HEAP_ALLOCATED) {
-        // This UText was allocated by UText setup.  We need to free it.
-        // Clear magic, so we can detect if the user messes up and immediately
-        //  tries to reopen another UText using the deleted storage.
-        ut->magic = 0;
-        uprv_free(ut);
-        ut = NULL;
-    }
-    return ut;
-}
-
-
-
-
-//
-// invalidateChunk   Reset a chunk to have no contents, so that the next call
-//                   to access will cause new data to load.
-//                   This is needed when copy/move/replace operate directly on the
-//                   backing text, potentially putting it out of sync with the
-//                   contents in the chunk.
-//
-static void
-invalidateChunk(UText *ut) {
-    ut->chunkLength = 0;
-    ut->chunkNativeLimit = 0;
-    ut->chunkNativeStart = 0;
-    ut->chunkOffset = 0;
-    ut->nativeIndexingLimit = 0;
-}
-
-//
-// pinIndex        Do range pinning on a native index parameter.
-//                 64 bit pinning is done in place.
-//                 32 bit truncated result is returned as a convenience for
-//                        use in providers that don't need 64 bits.
-static int32_t
-pinIndex(int64_t &index, int64_t limit) {
-    if (index<0) {
-        index = 0;
-    } else if (index > limit) {
-        index = limit;
-    }
-    return (int32_t)index;
-}
-
-
-U_CDECL_BEGIN
-
-//
-// Pointer relocation function,
-//   a utility used by shallow clone.
-//   Adjust a pointer that refers to something within one UText (the source)
-//   to refer to the same relative offset within a another UText (the target)
-//
-static void adjustPointer(UText *dest, const void **destPtr, const UText *src) {
-    // convert all pointers to (char *) so that byte address arithmetic will work.
-    char  *dptr = (char *)*destPtr;
-    char  *dUText = (char *)dest;
-    char  *sUText = (char *)src;
-
-    if (dptr >= (char *)src->pExtra && dptr < ((char*)src->pExtra)+src->extraSize) {
-        // target ptr was to something within the src UText's pExtra storage.
-        //   relocate it into the target UText's pExtra region.
-        *destPtr = ((char *)dest->pExtra) + (dptr - (char *)src->pExtra);
-    } else if (dptr>=sUText && dptr < sUText+src->sizeOfStruct) {
-        // target ptr was pointing to somewhere within the source UText itself.
-        //   Move it to the same offset within the target UText.
-        *destPtr = dUText + (dptr-sUText);
-    }
-}
-
-
-//
-//  Clone.  This is a generic copy-the-utext-by-value clone function that can be
-//          used as-is with some utext types, and as a helper by other clones.
-//
-static UText * U_CALLCONV
-shallowTextClone(UText * dest, const UText * src, UErrorCode * status) {
-    if (U_FAILURE(*status)) {
-        return NULL;
-    }
-    int32_t  srcExtraSize = src->extraSize;
-
-    //
-    // Use the generic text_setup to allocate storage if required.
-    //
-    dest = utext_setup(dest, srcExtraSize, status);
-    if (U_FAILURE(*status)) {
-        return dest;
-    }
-
-    //
-    //  flags (how the UText was allocated) and the pointer to the
-    //   extra storage must retain the values in the cloned utext that
-    //   were set up by utext_setup.  Save them separately before
-    //   copying the whole struct.
-    //
-    void *destExtra = dest->pExtra;
-    int32_t flags   = dest->flags;
-
-
-    //
-    //  Copy the whole UText struct by value.
-    //  Any "Extra" storage is copied also.
-    //
-    int sizeToCopy = src->sizeOfStruct;
-    if (sizeToCopy > dest->sizeOfStruct) {
-        sizeToCopy = dest->sizeOfStruct;
-    }
-    uprv_memcpy(dest, src, sizeToCopy);
-    dest->pExtra = destExtra;
-    dest->flags  = flags;
-    if (srcExtraSize > 0) {
-        uprv_memcpy(dest->pExtra, src->pExtra, srcExtraSize);
-    }
-
-    //
-    // Relocate any pointers in the target that refer to the UText itself
-    //   to point to the cloned copy rather than the original source.
-    //
-    adjustPointer(dest, &dest->context, src);
-    adjustPointer(dest, &dest->p, src);
-    adjustPointer(dest, &dest->q, src);
-    adjustPointer(dest, &dest->r, src);
-    adjustPointer(dest, (const void **)&dest->chunkContents, src);
-
-    // The newly shallow-cloned UText does _not_ own the underlying storage for the text.
-    // (The source for the clone may or may not have owned the text.)
-
-    dest->providerProperties &= ~I32_FLAG(UTEXT_PROVIDER_OWNS_TEXT);
-
-    return dest;
-}
-
-
-U_CDECL_END
-
-
-
-//------------------------------------------------------------------------------
-//
-//     UText implementation for UTF-8 char * strings (read-only)
-//     Limitation:  string length must be <= 0x7fffffff in length.
-//                  (length must for in an int32_t variable)
-//
-//         Use of UText data members:
-//              context    pointer to UTF-8 string
-//              utext.b    is the input string length (bytes).
-//              utext.c    Length scanned so far in string
-//                           (for optimizing finding length of zero terminated strings.)
-//              utext.p    pointer to the current buffer
-//              utext.q    pointer to the other buffer.
-//
-//------------------------------------------------------------------------------
-
-// Chunk size.
-//     Must be less than 85 (256/3), because of byte mapping from UChar indexes to native indexes.
-//     Worst case is three native bytes to one UChar.  (Supplemenaries are 4 native bytes
-//     to two UChars.)
-//     The longest illegal byte sequence treated as a single error (and converted to U+FFFD)
-//     is a three-byte sequence (truncated four-byte sequence).
-//
-enum { UTF8_TEXT_CHUNK_SIZE=32 };
-
-//
-// UTF8Buf  Two of these structs will be set up in the UText's extra allocated space.
-//          Each contains the UChar chunk buffer, the to and from native maps, and
-//          header info.
-//
-//     because backwards iteration fills the buffers starting at the end and
-//     working towards the front, the filled part of the buffers may not begin
-//     at the start of the available storage for the buffers.
-//
-//     Buffer size is one bigger than the specified UTF8_TEXT_CHUNK_SIZE to allow for
-//     the last character added being a supplementary, and thus requiring a surrogate
-//     pair.  Doing this is simpler than checking for the edge case.
-//
-
-struct UTF8Buf {
-    int32_t   bufNativeStart;                        // Native index of first char in UChar buf
-    int32_t   bufNativeLimit;                        // Native index following last char in buf.
-    int32_t   bufStartIdx;                           // First filled position in buf.
-    int32_t   bufLimitIdx;                           // Limit of filled range in buf.
-    int32_t   bufNILimit;                            // Limit of native indexing part of buf
-    int32_t   toUCharsMapStart;                      // Native index corresponding to
-                                                     //   mapToUChars[0].
-                                                     //   Set to bufNativeStart when filling forwards.
-                                                     //   Set to computed value when filling backwards.
-
-    UChar     buf[UTF8_TEXT_CHUNK_SIZE+4];           // The UChar buffer.  Requires one extra position beyond the
-                                                     //   the chunk size, to allow for surrogate at the end.
-                                                     //   Length must be identical to mapToNative array, below,
-                                                     //   because of the way indexing works when the array is
-                                                     //   filled backwards during a reverse iteration.  Thus,
-                                                     //   the additional extra size.
-    uint8_t   mapToNative[UTF8_TEXT_CHUNK_SIZE+4];   // map UChar index in buf to
-                                                     //  native offset from bufNativeStart.
-                                                     //  Requires two extra slots,
-                                                     //    one for a supplementary starting in the last normal position,
-                                                     //    and one for an entry for the buffer limit position.
-    uint8_t   mapToUChars[UTF8_TEXT_CHUNK_SIZE*3+6]; // Map native offset from bufNativeStart to
-                                                     //   corresponding offset in filled part of buf.
-    int32_t   align;
-};
-
-U_CDECL_BEGIN
-
-//
-//   utf8TextLength
-//
-//        Get the length of the string.  If we don't already know it,
-//              we'll need to scan for the trailing  nul.
-//
-static int64_t U_CALLCONV
-utf8TextLength(UText *ut) {
-    if (ut->b < 0) {
-        // Zero terminated string, and we haven't scanned to the end yet.
-        // Scan it now.
-        const char *r = (const char *)ut->context + ut->c;
-        while (*r != 0) {
-            r++;
-        }
-        if ((r - (const char *)ut->context) < 0x7fffffff) {
-            ut->b = (int32_t)(r - (const char *)ut->context);
-        } else {
-            // Actual string was bigger (more than 2 gig) than we
-            //   can handle.  Clip it to 2 GB.
-            ut->b = 0x7fffffff;
-        }
-        ut->providerProperties &= ~I32_FLAG(UTEXT_PROVIDER_LENGTH_IS_EXPENSIVE);
-    }
-    return ut->b;
-}
-
-
-
-
-
-
-static UBool U_CALLCONV
-utf8TextAccess(UText *ut, int64_t index, UBool forward) {
-    //
-    //  Apologies to those who are allergic to goto statements.
-    //    Consider each goto to a labelled block to be the equivalent of
-    //         call the named block as if it were a function();
-    //         return;
-    //
-    const uint8_t *s8=(const uint8_t *)ut->context;
-    UTF8Buf *u8b = NULL;
-    int32_t  length = ut->b;         // Length of original utf-8
-    int32_t  ix= (int32_t)index;     // Requested index, trimmed to 32 bits.
-    int32_t  mapIndex = 0;
-    if (index<0) {
-        ix=0;
-    } else if (index > 0x7fffffff) {
-        // Strings with 64 bit lengths not supported by this UTF-8 provider.
-        ix = 0x7fffffff;
-    }
-
-    // Pin requested index to the string length.
-    if (ix>length) {
-        if (length>=0) {
-            ix=length;
-        } else if (ix>=ut->c) {
-            // Zero terminated string, and requested index is beyond
-            //   the region that has already been scanned.
-            //   Scan up to either the end of the string or to the
-            //   requested position, whichever comes first.
-            while (ut->c<ix && s8[ut->c]!=0) {
-                ut->c++;
-            }
-            //  TODO:  support for null terminated string length > 32 bits.
-            if (s8[ut->c] == 0) {
-                // We just found the actual length of the string.
-                //  Trim the requested index back to that.
-                ix     = ut->c;
-                ut->b  = ut->c;
-                length = ut->c;
-                ut->providerProperties &= ~I32_FLAG(UTEXT_PROVIDER_LENGTH_IS_EXPENSIVE);
-            }
-        }
-    }
-
-    //
-    // Dispatch to the appropriate action for a forward iteration request.
-    //
-    if (forward) {
-        if (ix==ut->chunkNativeLimit) {
-            // Check for normal sequential iteration cases first.
-            if (ix==length) {
-                // Just reached end of string
-                // Don't swap buffers, but do set the
-                //   current buffer position.
-                ut->chunkOffset = ut->chunkLength;
-                return FALSE;
-            } else {
-                // End of current buffer.
-                //   check whether other buffer already has what we need.
-                UTF8Buf *altB = (UTF8Buf *)ut->q;
-                if (ix>=altB->bufNativeStart && ix<altB->bufNativeLimit) {
-                    goto swapBuffers;
-                }
-            }
-        }
-
-        // A random access.  Desired index could be in either or niether buf.
-        // For optimizing the order of testing, first check for the index
-        //    being in the other buffer.  This will be the case for uses that
-        //    move back and forth over a fairly limited range
-        {
-            u8b = (UTF8Buf *)ut->q;   // the alternate buffer
-            if (ix>=u8b->bufNativeStart && ix<u8b->bufNativeLimit) {
-                // Requested index is in the other buffer.
-                goto swapBuffers;
-            }
-            if (ix == length) {
-                // Requested index is end-of-string.
-                //   (this is the case of randomly seeking to the end.
-                //    The case of iterating off the end is handled earlier.)
-                if (ix == ut->chunkNativeLimit) {
-                    // Current buffer extends up to the end of the string.
-                    //   Leave it as the current buffer.
-                    ut->chunkOffset = ut->chunkLength;
-                    return FALSE;
-                }
-                if (ix == u8b->bufNativeLimit) {
-                    // Alternate buffer extends to the end of string.
-                    //   Swap it in as the current buffer.
-                    goto swapBuffersAndFail;
-                }
-
-                // Neither existing buffer extends to the end of the string.
-                goto makeStubBuffer;
-            }
-
-            if (ix<ut->chunkNativeStart || ix>=ut->chunkNativeLimit) {
-                // Requested index is in neither buffer.
-                goto fillForward;
-            }
-
-            // Requested index is in this buffer.
-            u8b = (UTF8Buf *)ut->p;   // the current buffer
-            mapIndex = ix - u8b->toUCharsMapStart;
-            U_ASSERT(mapIndex < (int32_t)sizeof(UTF8Buf::mapToUChars));
-            ut->chunkOffset = u8b->mapToUChars[mapIndex] - u8b->bufStartIdx;
-            return TRUE;
-
-        }
-    }
-
-
-    //
-    // Dispatch to the appropriate action for a
-    //   Backwards Diretion iteration request.
-    //
-    if (ix==ut->chunkNativeStart) {
-        // Check for normal sequential iteration cases first.
-        if (ix==0) {
-            // Just reached the start of string
-            // Don't swap buffers, but do set the
-            //   current buffer position.
-            ut->chunkOffset = 0;
-            return FALSE;
-        } else {
-            // Start of current buffer.
-            //   check whether other buffer already has what we need.
-            UTF8Buf *altB = (UTF8Buf *)ut->q;
-            if (ix>altB->bufNativeStart && ix<=altB->bufNativeLimit) {
-                goto swapBuffers;
-            }
-        }
-    }
-
-    // A random access.  Desired index could be in either or niether buf.
-    // For optimizing the order of testing,
-    //    Most likely case:  in the other buffer.
-    //    Second most likely: in neither buffer.
-    //    Unlikely, but must work:  in the current buffer.
-    u8b = (UTF8Buf *)ut->q;   // the alternate buffer
-    if (ix>u8b->bufNativeStart && ix<=u8b->bufNativeLimit) {
-        // Requested index is in the other buffer.
-        goto swapBuffers;
-    }
-    // Requested index is start-of-string.
-    //   (this is the case of randomly seeking to the start.
-    //    The case of iterating off the start is handled earlier.)
-    if (ix==0) {
-        if (u8b->bufNativeStart==0) {
-            // Alternate buffer contains the data for the start string.
-            // Make it be the current buffer.
-            goto swapBuffersAndFail;
-        } else {
-            // Request for data before the start of string,
-            //   neither buffer is usable.
-            //   set up a zero-length buffer.
-            goto makeStubBuffer;
-        }
-    }
-
-    if (ix<=ut->chunkNativeStart || ix>ut->chunkNativeLimit) {
-        // Requested index is in neither buffer.
-        goto fillReverse;
-    }
-
-    // Requested index is in this buffer.
-    //   Set the utf16 buffer index.
-    u8b = (UTF8Buf *)ut->p;
-    mapIndex = ix - u8b->toUCharsMapStart;
-    ut->chunkOffset = u8b->mapToUChars[mapIndex] - u8b->bufStartIdx;
-    if (ut->chunkOffset==0) {
-        // This occurs when the first character in the text is
-        //   a multi-byte UTF-8 char, and the requested index is to
-        //   one of the trailing bytes.  Because there is no preceding ,
-        //   character, this access fails.  We can't pick up on the
-        //   situation sooner because the requested index is not zero.
-        return FALSE;
-    } else {
-        return TRUE;
-    }
-
-
-
-swapBuffers:
-    //  The alternate buffer (ut->q) has the string data that was requested.
-    //  Swap the primary and alternate buffers, and set the
-    //   chunk index into the new primary buffer.
-    {
-        u8b   = (UTF8Buf *)ut->q;
-        ut->q = ut->p;
-        ut->p = u8b;
-        ut->chunkContents       = &u8b->buf[u8b->bufStartIdx];
-        ut->chunkLength         = u8b->bufLimitIdx - u8b->bufStartIdx;
-        ut->chunkNativeStart    = u8b->bufNativeStart;
-        ut->chunkNativeLimit    = u8b->bufNativeLimit;
-        ut->nativeIndexingLimit = u8b->bufNILimit;
-
-        // Index into the (now current) chunk
-        // Use the map to set the chunk index.  It's more trouble than it's worth
-        //    to check whether native indexing can be used.
-        U_ASSERT(ix>=u8b->bufNativeStart);
-        U_ASSERT(ix<=u8b->bufNativeLimit);
-        mapIndex = ix - u8b->toUCharsMapStart;
-        U_ASSERT(mapIndex>=0);
-        U_ASSERT(mapIndex<(int32_t)sizeof(u8b->mapToUChars));
-        ut->chunkOffset = u8b->mapToUChars[mapIndex] - u8b->bufStartIdx;
-
-        return TRUE;
-    }
-
-
- swapBuffersAndFail:
-    // We got a request for either the start or end of the string,
-    //  with iteration continuing in the out-of-bounds direction.
-    // The alternate buffer already contains the data up to the
-    //  start/end.
-    // Swap the buffers, then return failure, indicating that we couldn't
-    //  make things correct for continuing the iteration in the requested
-    //  direction.  The position & buffer are correct should the
-    //  user decide to iterate in the opposite direction.
-    u8b   = (UTF8Buf *)ut->q;
-    ut->q = ut->p;
-    ut->p = u8b;
-    ut->chunkContents       = &u8b->buf[u8b->bufStartIdx];
-    ut->chunkLength         = u8b->bufLimitIdx - u8b->bufStartIdx;
-    ut->chunkNativeStart    = u8b->bufNativeStart;
-    ut->chunkNativeLimit    = u8b->bufNativeLimit;
-    ut->nativeIndexingLimit = u8b->bufNILimit;
-
-    // Index into the (now current) chunk
-    //  For this function  (swapBuffersAndFail), the requested index
-    //    will always be at either the start or end of the chunk.
-    if (ix==u8b->bufNativeLimit) {
-        ut->chunkOffset = ut->chunkLength;
-    } else  {
-        ut->chunkOffset = 0;
-        U_ASSERT(ix == u8b->bufNativeStart);
-    }
-    return FALSE;
-
-makeStubBuffer:
-    //   The user has done a seek/access past the start or end
-    //   of the string.  Rather than loading data that is likely
-    //   to never be used, just set up a zero-length buffer at
-    //   the position.
-    u8b = (UTF8Buf *)ut->q;
-    u8b->bufNativeStart   = ix;
-    u8b->bufNativeLimit   = ix;
-    u8b->bufStartIdx      = 0;
-    u8b->bufLimitIdx      = 0;
-    u8b->bufNILimit       = 0;
-    u8b->toUCharsMapStart = ix;
-    u8b->mapToNative[0]   = 0;
-    u8b->mapToUChars[0]   = 0;
-    goto swapBuffersAndFail;
-
-
-
-fillForward:
-    {
-        // Move the incoming index to a code point boundary.
-        U8_SET_CP_START(s8, 0, ix);
-
-        // Swap the UText buffers.
-        //  We want to fill what was previously the alternate buffer,
-        //  and make what was the current buffer be the new alternate.
-        UTF8Buf *u8b_swap = (UTF8Buf *)ut->q;
-        ut->q = ut->p;
-        ut->p = u8b_swap;
-
-        int32_t strLen = ut->b;
-        UBool   nulTerminated = FALSE;
-        if (strLen < 0) {
-            strLen = 0x7fffffff;
-            nulTerminated = TRUE;
-        }
-
-        UChar   *buf = u8b_swap->buf;
-        uint8_t *mapToNative  = u8b_swap->mapToNative;
-        uint8_t *mapToUChars  = u8b_swap->mapToUChars;
-        int32_t  destIx       = 0;
-        int32_t  srcIx        = ix;
-        UBool    seenNonAscii = FALSE;
-        UChar32  c = 0;
-
-        // Fill the chunk buffer and mapping arrays.
-        while (destIx<UTF8_TEXT_CHUNK_SIZE) {
-            c = s8[srcIx];
-            if (c>0 && c<0x80) {
-                // Special case ASCII range for speed.
-                //   zero is excluded to simplify bounds checking.
-                buf[destIx] = (UChar)c;
-                mapToNative[destIx]    = (uint8_t)(srcIx - ix);
-                mapToUChars[srcIx-ix]  = (uint8_t)destIx;
-                srcIx++;
-                destIx++;
-            } else {
-                // General case, handle everything.
-                if (seenNonAscii == FALSE) {
-                    seenNonAscii = TRUE;
-                    u8b_swap->bufNILimit = destIx;
-                }
-
-                int32_t  cIx      = srcIx;
-                int32_t  dIx      = destIx;
-                int32_t  dIxSaved = destIx;
-                U8_NEXT_OR_FFFD(s8, srcIx, strLen, c);
-                if (c==0 && nulTerminated) {
-                    srcIx--;
-                    break;
-                }
-
-                U16_APPEND_UNSAFE(buf, destIx, c);
-                do {
-                    mapToNative[dIx++] = (uint8_t)(cIx - ix);
-                } while (dIx < destIx);
-
-                do {
-                    mapToUChars[cIx++ - ix] = (uint8_t)dIxSaved;
-                } while (cIx < srcIx);
-            }
-            if (srcIx>=strLen) {
-                break;
-            }
-
-        }
-
-        //  store Native <--> Chunk Map entries for the end of the buffer.
-        //    There is no actual character here, but the index position is valid.
-        mapToNative[destIx]     = (uint8_t)(srcIx - ix);
-        mapToUChars[srcIx - ix] = (uint8_t)destIx;
-
-        //  fill in Buffer descriptor
-        u8b_swap->bufNativeStart     = ix;
-        u8b_swap->bufNativeLimit     = srcIx;
-        u8b_swap->bufStartIdx        = 0;
-        u8b_swap->bufLimitIdx        = destIx;
-        if (seenNonAscii == FALSE) {
-            u8b_swap->bufNILimit     = destIx;
-        }
-        u8b_swap->toUCharsMapStart   = u8b_swap->bufNativeStart;
-
-        // Set UText chunk to refer to this buffer.
-        ut->chunkContents       = buf;
-        ut->chunkOffset         = 0;
-        ut->chunkLength         = u8b_swap->bufLimitIdx;
-        ut->chunkNativeStart    = u8b_swap->bufNativeStart;
-        ut->chunkNativeLimit    = u8b_swap->bufNativeLimit;
-        ut->nativeIndexingLimit = u8b_swap->bufNILimit;
-
-        // For zero terminated strings, keep track of the maximum point
-        //   scanned so far.
-        if (nulTerminated && srcIx>ut->c) {
-            ut->c = srcIx;
-            if (c==0) {
-                // We scanned to the end.
-                //   Remember the actual length.
-                ut->b = srcIx;
-                ut->providerProperties &= ~I32_FLAG(UTEXT_PROVIDER_LENGTH_IS_EXPENSIVE);
-            }
-        }
-        return TRUE;
-    }
-
-
-fillReverse:
-    {
-        // Move the incoming index to a code point boundary.
-        // Can only do this if the incoming index is somewhere in the interior of the string.
-        //   If index is at the end, there is no character there to look at.
-        if (ix != ut->b) {
-            // Note: this function will only move the index back if it is on a trail byte
-            //       and there is a preceding lead byte and the sequence from the lead
-            //       through this trail could be part of a valid UTF-8 sequence
-            //       Otherwise the index remains unchanged.
-            U8_SET_CP_START(s8, 0, ix);
-        }
-
-        // Swap the UText buffers.
-        //  We want to fill what was previously the alternate buffer,
-        //  and make what was the current buffer be the new alternate.
-        UTF8Buf *u8b_swap = (UTF8Buf *)ut->q;
-        ut->q = ut->p;
-        ut->p = u8b_swap;
-
-        UChar   *buf = u8b_swap->buf;
-        uint8_t *mapToNative = u8b_swap->mapToNative;
-        uint8_t *mapToUChars = u8b_swap->mapToUChars;
-        int32_t  toUCharsMapStart = ix - sizeof(UTF8Buf::mapToUChars) + 1;
-        // Note that toUCharsMapStart can be negative. Happens when the remaining
-        // text from current position to the beginning is less than the buffer size.
-        // + 1 because mapToUChars must have a slot at the end for the bufNativeLimit entry.
-        int32_t  destIx = UTF8_TEXT_CHUNK_SIZE+2;   // Start in the overflow region
-                                                    //   at end of buffer to leave room
-                                                    //   for a surrogate pair at the
-                                                    //   buffer start.
-        int32_t  srcIx  = ix;
-        int32_t  bufNILimit = destIx;
-        UChar32   c;
-
-        // Map to/from Native Indexes, fill in for the position at the end of
-        //   the buffer.
-        //
-        mapToNative[destIx] = (uint8_t)(srcIx - toUCharsMapStart);
-        mapToUChars[srcIx - toUCharsMapStart] = (uint8_t)destIx;
-
-        // Fill the chunk buffer
-        // Work backwards, filling from the end of the buffer towards the front.
-        //
-        while (destIx>2 && (srcIx - toUCharsMapStart > 5) && (srcIx > 0)) {
-            srcIx--;
-            destIx--;
-
-            // Get last byte of the UTF-8 character
-            c = s8[srcIx];
-            if (c<0x80) {
-                // Special case ASCII range for speed.
-                buf[destIx] = (UChar)c;
-                U_ASSERT(toUCharsMapStart <= srcIx);
-                mapToUChars[srcIx - toUCharsMapStart] = (uint8_t)destIx;
-                mapToNative[destIx] = (uint8_t)(srcIx - toUCharsMapStart);
-            } else {
-                // General case, handle everything non-ASCII.
-
-                int32_t  sIx      = srcIx;  // ix of last byte of multi-byte u8 char
-
-                // Get the full character from the UTF8 string.
-                //   use code derived from tbe macros in utf8.h
-                //   Leaves srcIx pointing at the first byte of the UTF-8 char.
-                //
-                c=utf8_prevCharSafeBody(s8, 0, &srcIx, c, -3);
-                // leaves srcIx at first byte of the multi-byte char.
-
-                // Store the character in UTF-16 buffer.
-                if (c<0x10000) {
-                    buf[destIx] = (UChar)c;
-                    mapToNative[destIx] = (uint8_t)(srcIx - toUCharsMapStart);
-                } else {
-                    buf[destIx]         = U16_TRAIL(c);
-                    mapToNative[destIx] = (uint8_t)(srcIx - toUCharsMapStart);
-                    buf[--destIx]       = U16_LEAD(c);
-                    mapToNative[destIx] = (uint8_t)(srcIx - toUCharsMapStart);
-                }
-
-                // Fill in the map from native indexes to UChars buf index.
-                do {
-                    mapToUChars[sIx-- - toUCharsMapStart] = (uint8_t)destIx;
-                } while (sIx >= srcIx);
-                U_ASSERT(toUCharsMapStart <= (srcIx+1));
-
-                // Set native indexing limit to be the current position.
-                //   We are processing a non-ascii, non-native-indexing char now;
-                //     the limit will be here if the rest of the chars to be
-                //     added to this buffer are ascii.
-                bufNILimit = destIx;
-            }
-        }
-        u8b_swap->bufNativeStart     = srcIx;
-        u8b_swap->bufNativeLimit     = ix;
-        u8b_swap->bufStartIdx        = destIx;
-        u8b_swap->bufLimitIdx        = UTF8_TEXT_CHUNK_SIZE+2;
-        u8b_swap->bufNILimit         = bufNILimit - u8b_swap->bufStartIdx;
-        u8b_swap->toUCharsMapStart   = toUCharsMapStart;
-
-        ut->chunkContents       = &buf[u8b_swap->bufStartIdx];
-        ut->chunkLength         = u8b_swap->bufLimitIdx - u8b_swap->bufStartIdx;
-        ut->chunkOffset         = ut->chunkLength;
-        ut->chunkNativeStart    = u8b_swap->bufNativeStart;
-        ut->chunkNativeLimit    = u8b_swap->bufNativeLimit;
-        ut->nativeIndexingLimit = u8b_swap->bufNILimit;
-        return TRUE;
-    }
-
-}
-
-
-
-//
-//  This is a slightly modified copy of u_strFromUTF8,
-//     Inserts a Replacement Char rather than failing on invalid UTF-8
-//     Removes unnecessary features.
-//
-static UChar*
-utext_strFromUTF8(UChar *dest,
-              int32_t destCapacity,
-              int32_t *pDestLength,
-              const char* src,
-              int32_t srcLength,        // required.  NUL terminated not supported.
-              UErrorCode *pErrorCode
-              )
-{
-
-    UChar *pDest = dest;
-    UChar *pDestLimit = (dest!=NULL)?(dest+destCapacity):NULL;
-    UChar32 ch=0;
-    int32_t index = 0;
-    int32_t reqLength = 0;
-    uint8_t* pSrc = (uint8_t*) src;
-
-
-    while((index < srcLength)&&(pDest<pDestLimit)){
-        ch = pSrc[index++];
-        if(ch <=0x7f){
-            *pDest++=(UChar)ch;
-        }else{
-            ch=utf8_nextCharSafeBody(pSrc, &index, srcLength, ch, -3);
-            if(U_IS_BMP(ch)){
-                *(pDest++)=(UChar)ch;
-            }else{
-                *(pDest++)=U16_LEAD(ch);
-                if(pDest<pDestLimit){
-                    *(pDest++)=U16_TRAIL(ch);
-                }else{
-                    reqLength++;
-                    break;
-                }
-            }
-        }
-    }
-    /* donot fill the dest buffer just count the UChars needed */
-    while(index < srcLength){
-        ch = pSrc[index++];
-        if(ch <= 0x7f){
-            reqLength++;
-        }else{
-            ch=utf8_nextCharSafeBody(pSrc, &index, srcLength, ch, -3);
-            reqLength+=U16_LENGTH(ch);
-        }
-    }
-
-    reqLength+=(int32_t)(pDest - dest);
-
-    if(pDestLength){
-        *pDestLength = reqLength;
-    }
-
-    /* Terminate the buffer */
-    u_terminateUChars(dest,destCapacity,reqLength,pErrorCode);
-
-    return dest;
-}
-
-
-
-static int32_t U_CALLCONV
-utf8TextExtract(UText *ut,
-                int64_t start, int64_t limit,
-                UChar *dest, int32_t destCapacity,
-                UErrorCode *pErrorCode) {
-    if(U_FAILURE(*pErrorCode)) {
-        return 0;
-    }
-    if(destCapacity<0 || (dest==NULL && destCapacity>0)) {
-        *pErrorCode=U_ILLEGAL_ARGUMENT_ERROR;
-        return 0;
-    }
-    int32_t  length  = ut->b;
-    int32_t  start32 = pinIndex(start, length);
-    int32_t  limit32 = pinIndex(limit, length);
-
-    if(start32>limit32) {
-        *pErrorCode=U_INDEX_OUTOFBOUNDS_ERROR;
-        return 0;
-    }
-
-
-    // adjust the incoming indexes to land on code point boundaries if needed.
-    //    adjust by no more than three, because that is the largest number of trail bytes
-    //    in a well formed UTF8 character.
-    const uint8_t *buf = (const uint8_t *)ut->context;
-    int i;
-    if (start32 < ut->chunkNativeLimit) {
-        for (i=0; i<3; i++) {
-            if (U8_IS_SINGLE(buf[start32]) || U8_IS_LEAD(buf[start32]) || start32==0) {
-                break;
-            }
-            start32--;
-        }
-    }
-
-    if (limit32 < ut->chunkNativeLimit) {
-        for (i=0; i<3; i++) {
-            if (U8_IS_SINGLE(buf[limit32]) || U8_IS_LEAD(buf[limit32]) || limit32==0) {
-                break;
-            }
-            limit32--;
-        }
-    }
-
-    // Do the actual extract.
-    int32_t destLength=0;
-    utext_strFromUTF8(dest, destCapacity, &destLength,
-                    (const char *)ut->context+start32, limit32-start32,
-                    pErrorCode);
-    utf8TextAccess(ut, limit32, TRUE);
-    return destLength;
-}
-
-//
-// utf8TextMapOffsetToNative
-//
-// Map a chunk (UTF-16) offset to a native index.
-static int64_t U_CALLCONV
-utf8TextMapOffsetToNative(const UText *ut) {
-    //
-    UTF8Buf *u8b = (UTF8Buf *)ut->p;
-    U_ASSERT(ut->chunkOffset>ut->nativeIndexingLimit && ut->chunkOffset<=ut->chunkLength);
-    int32_t nativeOffset = u8b->mapToNative[ut->chunkOffset + u8b->bufStartIdx] + u8b->toUCharsMapStart;
-    U_ASSERT(nativeOffset >= ut->chunkNativeStart && nativeOffset <= ut->chunkNativeLimit);
-    return nativeOffset;
-}
-
-//
-// Map a native index to the corresponding chunk offset
-//
-static int32_t U_CALLCONV
-utf8TextMapIndexToUTF16(const UText *ut, int64_t index64) {
-    U_ASSERT(index64 <= 0x7fffffff);
-    int32_t index = (int32_t)index64;
-    UTF8Buf *u8b = (UTF8Buf *)ut->p;
-    U_ASSERT(index>=ut->chunkNativeStart+ut->nativeIndexingLimit);
-    U_ASSERT(index<=ut->chunkNativeLimit);
-    int32_t mapIndex = index - u8b->toUCharsMapStart;
-    U_ASSERT(mapIndex < (int32_t)sizeof(UTF8Buf::mapToUChars));
-    int32_t offset = u8b->mapToUChars[mapIndex] - u8b->bufStartIdx;
-    U_ASSERT(offset>=0 && offset<=ut->chunkLength);
-    return offset;
-}
-
-static UText * U_CALLCONV
-utf8TextClone(UText *dest, const UText *src, UBool deep, UErrorCode *status)
-{
-    // First do a generic shallow clone.  Does everything needed for the UText struct itself.
-    dest = shallowTextClone(dest, src, status);
-
-    // For deep clones, make a copy of the string.
-    //  The copied storage is owned by the newly created clone.
-    //
-    // TODO:  There is an isssue with using utext_nativeLength().
-    //        That function is non-const in cases where the input was NUL terminated
-    //          and the length has not yet been determined.
-    //        This function (clone()) is const.
-    //        There potentially a thread safety issue lurking here.
-    //
-    if (deep && U_SUCCESS(*status)) {
-        int32_t  len = (int32_t)utext_nativeLength((UText *)src);
-        char *copyStr = (char *)uprv_malloc(len+1);
-        if (copyStr == NULL) {
-            *status = U_MEMORY_ALLOCATION_ERROR;
-        } else {
-            uprv_memcpy(copyStr, src->context, len+1);
-            dest->context = copyStr;
-            dest->providerProperties |= I32_FLAG(UTEXT_PROVIDER_OWNS_TEXT);
-        }
-    }
-    return dest;
-}
-
-
-static void U_CALLCONV
-utf8TextClose(UText *ut) {
-    // Most of the work of close is done by the generic UText framework close.
-    // All that needs to be done here is to delete the UTF8 string if the UText
-    //  owns it.  This occurs if the UText was created by cloning.
-    if (ut->providerProperties & I32_FLAG(UTEXT_PROVIDER_OWNS_TEXT)) {
-        char *s = (char *)ut->context;
-        uprv_free(s);
-        ut->context = NULL;
-    }
-}
-
-U_CDECL_END
-
-
-static const struct UTextFuncs utf8Funcs =
-{
-    sizeof(UTextFuncs),
-    0, 0, 0,             // Reserved alignment padding
-    utf8TextClone,
-    utf8TextLength,
-    utf8TextAccess,
-    utf8TextExtract,
-    NULL,                /* replace*/
-    NULL,                /* copy   */
-    utf8TextMapOffsetToNative,
-    utf8TextMapIndexToUTF16,
-    utf8TextClose,
-    NULL,                // spare 1
-    NULL,                // spare 2
-    NULL                 // spare 3
-};
-
-
-static const char gEmptyString[] = {0};
-
-U_CAPI UText * U_EXPORT2
-utext_openUTF8(UText *ut, const char *s, int64_t length, UErrorCode *status) {
-    if(U_FAILURE(*status)) {
-        return NULL;
-    }
-    if(s==NULL && length==0) {
-        s = gEmptyString;
-    }
-
-    if(s==NULL || length<-1 || length>INT32_MAX) {
-        *status=U_ILLEGAL_ARGUMENT_ERROR;
-        return NULL;
-    }
-
-    ut = utext_setup(ut, sizeof(UTF8Buf) * 2, status);
-    if (U_FAILURE(*status)) {
-        return ut;
-    }
-
-    ut->pFuncs  = &utf8Funcs;
-    ut->context = s;
-    ut->b       = (int32_t)length;
-    ut->c       = (int32_t)length;
-    if (ut->c < 0) {
-        ut->c = 0;
-        ut->providerProperties |= I32_FLAG(UTEXT_PROVIDER_LENGTH_IS_EXPENSIVE);
-    }
-    ut->p = ut->pExtra;
-    ut->q = (char *)ut->pExtra + sizeof(UTF8Buf);
-    return ut;
-
-}
-
-
-
-
-
-
-
-
-//------------------------------------------------------------------------------
-//
-//     UText implementation wrapper for Replaceable (read/write)
-//
-//         Use of UText data members:
-//            context    pointer to Replaceable.
-//            p          pointer to Replaceable if it is owned by the UText.
-//
-//------------------------------------------------------------------------------
-
-
-
-// minimum chunk size for this implementation: 3
-// to allow for possible trimming for code point boundaries
-enum { REP_TEXT_CHUNK_SIZE=10 };
-
-struct ReplExtra {
-    /*
-     * Chunk UChars.
-     * +1 to simplify filling with surrogate pair at the end.
-     */
-    UChar s[REP_TEXT_CHUNK_SIZE+1];
-};
-
-
-U_CDECL_BEGIN
-
-static UText * U_CALLCONV
-repTextClone(UText *dest, const UText *src, UBool deep, UErrorCode *status) {
-    // First do a generic shallow clone.  Does everything needed for the UText struct itself.
-    dest = shallowTextClone(dest, src, status);
-
-    // For deep clones, make a copy of the Replaceable.
-    //  The copied Replaceable storage is owned by the newly created UText clone.
-    //  A non-NULL pointer in UText.p is the signal to the close() function to delete
-    //    it.
-    //
-    if (deep && U_SUCCESS(*status)) {
-        const Replaceable *replSrc = (const Replaceable *)src->context;
-        dest->context = replSrc->clone();
-        dest->providerProperties |= I32_FLAG(UTEXT_PROVIDER_OWNS_TEXT);
-
-        // with deep clone, the copy is writable, even when the source is not.
-        dest->providerProperties |= I32_FLAG(UTEXT_PROVIDER_WRITABLE);
-    }
-    return dest;
-}
-
-
-static void U_CALLCONV
-repTextClose(UText *ut) {
-    // Most of the work of close is done by the generic UText framework close.
-    // All that needs to be done here is delete the Replaceable if the UText
-    //  owns it.  This occurs if the UText was created by cloning.
-    if (ut->providerProperties & I32_FLAG(UTEXT_PROVIDER_OWNS_TEXT)) {
-        Replaceable *rep = (Replaceable *)ut->context;
-        delete rep;
-        ut->context = NULL;
-    }
-}
-
-
-static int64_t U_CALLCONV
-repTextLength(UText *ut) {
-    const Replaceable *replSrc = (const Replaceable *)ut->context;
-    int32_t  len = replSrc->length();
-    return len;
-}
-
-
-static UBool U_CALLCONV
-repTextAccess(UText *ut, int64_t index, UBool forward) {
-    const Replaceable *rep=(const Replaceable *)ut->context;
-    int32_t length=rep->length();   // Full length of the input text (bigger than a chunk)
-
-    // clip the requested index to the limits of the text.
-    int32_t index32 = pinIndex(index, length);
-    U_ASSERT(index<=INT32_MAX);
-
-
-    /*
-     * Compute start/limit boundaries around index, for a segment of text
-     * to be extracted.
-     * To allow for the possibility that our user gave an index to the trailing
-     * half of a surrogate pair, we must request one extra preceding UChar when
-     * going in the forward direction.  This will ensure that the buffer has the
-     * entire code point at the specified index.
-     */
-    if(forward) {
-
-        if (index32>=ut->chunkNativeStart && index32<ut->chunkNativeLimit) {
-            // Buffer already contains the requested position.
-            ut->chunkOffset = (int32_t)(index - ut->chunkNativeStart);
-            return TRUE;
-        }
-        if (index32>=length && ut->chunkNativeLimit==length) {
-            // Request for end of string, and buffer already extends up to it.
-            // Can't get the data, but don't change the buffer.
-            ut->chunkOffset = length - (int32_t)ut->chunkNativeStart;
-            return FALSE;
-        }
-
-        ut->chunkNativeLimit = index + REP_TEXT_CHUNK_SIZE - 1;
-        // Going forward, so we want to have the buffer with stuff at and beyond
-        //   the requested index.  The -1 gets us one code point before the
-        //   requested index also, to handle the case of the index being on
-        //   a trail surrogate of a surrogate pair.
-        if(ut->chunkNativeLimit > length) {
-            ut->chunkNativeLimit = length;
-        }
-        // unless buffer ran off end, start is index-1.
-        ut->chunkNativeStart = ut->chunkNativeLimit - REP_TEXT_CHUNK_SIZE;
-        if(ut->chunkNativeStart < 0) {
-            ut->chunkNativeStart = 0;
-        }
-    } else {
-        // Reverse iteration.  Fill buffer with data preceding the requested index.
-        if (index32>ut->chunkNativeStart && index32<=ut->chunkNativeLimit) {
-            // Requested position already in buffer.
-            ut->chunkOffset = index32 - (int32_t)ut->chunkNativeStart;
-            return TRUE;
-        }
-        if (index32==0 && ut->chunkNativeStart==0) {
-            // Request for start, buffer already begins at start.
-            //  No data, but keep the buffer as is.
-            ut->chunkOffset = 0;
-            return FALSE;
-        }
-
-        // Figure out the bounds of the chunk to extract for reverse iteration.
-        // Need to worry about chunk not splitting surrogate pairs, and while still
-        // containing the data we need.
-        // Fix by requesting a chunk that includes an extra UChar at the end.
-        // If this turns out to be a lead surrogate, we can lop it off and still have
-        //   the data we wanted.
-        ut->chunkNativeStart = index32 + 1 - REP_TEXT_CHUNK_SIZE;
-        if (ut->chunkNativeStart < 0) {
-            ut->chunkNativeStart = 0;
-        }
-
-        ut->chunkNativeLimit = index32 + 1;
-        if (ut->chunkNativeLimit > length) {
-            ut->chunkNativeLimit = length;
-        }
-    }
-
-    // Extract the new chunk of text from the Replaceable source.
-    ReplExtra *ex = (ReplExtra *)ut->pExtra;
-    // UnicodeString with its buffer a writable alias to the chunk buffer
-    UnicodeString buffer(ex->s, 0 /*buffer length*/, REP_TEXT_CHUNK_SIZE /*buffer capacity*/);
-    rep->extractBetween((int32_t)ut->chunkNativeStart, (int32_t)ut->chunkNativeLimit, buffer);
-
-    ut->chunkContents  = ex->s;
-    ut->chunkLength    = (int32_t)(ut->chunkNativeLimit - ut->chunkNativeStart);
-    ut->chunkOffset    = (int32_t)(index32 - ut->chunkNativeStart);
-
-    // Surrogate pairs from the input text must not span chunk boundaries.
-    // If end of chunk could be the start of a surrogate, trim it off.
-    if (ut->chunkNativeLimit < length &&
-        U16_IS_LEAD(ex->s[ut->chunkLength-1])) {
-            ut->chunkLength--;
-            ut->chunkNativeLimit--;
-            if (ut->chunkOffset > ut->chunkLength) {
-                ut->chunkOffset = ut->chunkLength;
-            }
-        }
-
-    // if the first UChar in the chunk could be the trailing half of a surrogate pair,
-    // trim it off.
-    if(ut->chunkNativeStart>0 && U16_IS_TRAIL(ex->s[0])) {
-        ++(ut->chunkContents);
-        ++(ut->chunkNativeStart);
-        --(ut->chunkLength);
-        --(ut->chunkOffset);
-    }
-
-    // adjust the index/chunkOffset to a code point boundary
-    U16_SET_CP_START(ut->chunkContents, 0, ut->chunkOffset);
-
-    // Use fast indexing for get/setNativeIndex()
-    ut->nativeIndexingLimit = ut->chunkLength;
-
-    return TRUE;
-}
-
-
-
-static int32_t U_CALLCONV
-repTextExtract(UText *ut,
-               int64_t start, int64_t limit,
-               UChar *dest, int32_t destCapacity,
-               UErrorCode *status) {
-    const Replaceable *rep=(const Replaceable *)ut->context;
-    int32_t  length=rep->length();
-
-    if(U_FAILURE(*status)) {
-        return 0;
-    }
-    if(destCapacity<0 || (dest==NULL && destCapacity>0)) {
-        *status=U_ILLEGAL_ARGUMENT_ERROR;
-    }
-    if(start>limit) {
-        *status=U_INDEX_OUTOFBOUNDS_ERROR;
-        return 0;
-    }
-
-    int32_t  start32 = pinIndex(start, length);
-    int32_t  limit32 = pinIndex(limit, length);
-
-    // adjust start, limit if they point to trail half of surrogates
-    if (start32<length && U16_IS_TRAIL(rep->charAt(start32)) &&
-        U_IS_SUPPLEMENTARY(rep->char32At(start32))){
-            start32--;
-    }
-    if (limit32<length && U16_IS_TRAIL(rep->charAt(limit32)) &&
-        U_IS_SUPPLEMENTARY(rep->char32At(limit32))){
-            limit32--;
-    }
-
-    length=limit32-start32;
-    if(length>destCapacity) {
-        limit32 = start32 + destCapacity;
-    }
-    UnicodeString buffer(dest, 0, destCapacity); // writable alias
-    rep->extractBetween(start32, limit32, buffer);
-    repTextAccess(ut, limit32, TRUE);
-
-    return u_terminateUChars(dest, destCapacity, length, status);
-}
-
-static int32_t U_CALLCONV
-repTextReplace(UText *ut,
-               int64_t start, int64_t limit,
-               const UChar *src, int32_t length,
-               UErrorCode *status) {
-    Replaceable *rep=(Replaceable *)ut->context;
-    int32_t oldLength;
-
-    if(U_FAILURE(*status)) {
-        return 0;
-    }
-    if(src==NULL && length!=0) {
-        *status=U_ILLEGAL_ARGUMENT_ERROR;
-        return 0;
-    }
-    oldLength=rep->length(); // will subtract from new length
-    if(start>limit ) {
-        *status=U_INDEX_OUTOFBOUNDS_ERROR;
-        return 0;
-    }
-
-    int32_t start32 = pinIndex(start, oldLength);
-    int32_t limit32 = pinIndex(limit, oldLength);
-
-    // Snap start & limit to code point boundaries.
-    if (start32<oldLength && U16_IS_TRAIL(rep->charAt(start32)) &&
-        start32>0 && U16_IS_LEAD(rep->charAt(start32-1)))
-    {
-            start32--;
-    }
-    if (limit32<oldLength && U16_IS_LEAD(rep->charAt(limit32-1)) &&
-        U16_IS_TRAIL(rep->charAt(limit32)))
-    {
-            limit32++;
-    }
-
-    // Do the actual replace operation using methods of the Replaceable class
-    UnicodeString replStr((UBool)(length<0), src, length); // read-only alias
-    rep->handleReplaceBetween(start32, limit32, replStr);
-    int32_t newLength = rep->length();
-    int32_t lengthDelta = newLength - oldLength;
-
-    // Is the UText chunk buffer OK?
-    if (ut->chunkNativeLimit > start32) {
-        // this replace operation may have impacted the current chunk.
-        // invalidate it, which will force a reload on the next access.
-        invalidateChunk(ut);
-    }
-
-    // set the iteration position to the end of the newly inserted replacement text.
-    int32_t newIndexPos = limit32 + lengthDelta;
-    repTextAccess(ut, newIndexPos, TRUE);
-
-    return lengthDelta;
-}
-
-
-static void U_CALLCONV
-repTextCopy(UText *ut,
-                int64_t start, int64_t limit,
-                int64_t destIndex,
-                UBool move,
-                UErrorCode *status)
-{
-    Replaceable *rep=(Replaceable *)ut->context;
-    int32_t length=rep->length();
-
-    if(U_FAILURE(*status)) {
-        return;
-    }
-    if (start>limit || (start<destIndex && destIndex<limit))
-    {
-        *status=U_INDEX_OUTOFBOUNDS_ERROR;
-        return;
-    }
-
-    int32_t start32     = pinIndex(start, length);
-    int32_t limit32     = pinIndex(limit, length);
-    int32_t destIndex32 = pinIndex(destIndex, length);
-
-    // TODO:  snap input parameters to code point boundaries.
-
-    if(move) {
-        // move: copy to destIndex, then replace original with nothing
-        int32_t segLength=limit32-start32;
-        rep->copy(start32, limit32, destIndex32);
-        if(destIndex32<start32) {
-            start32+=segLength;
-            limit32+=segLength;
-        }
-        rep->handleReplaceBetween(start32, limit32, UnicodeString());
-    } else {
-        // copy
-        rep->copy(start32, limit32, destIndex32);
-    }
-
-    // If the change to the text touched the region in the chunk buffer,
-    //  invalidate the buffer.
-    int32_t firstAffectedIndex = destIndex32;
-    if (move && start32<firstAffectedIndex) {
-        firstAffectedIndex = start32;
-    }
-    if (firstAffectedIndex < ut->chunkNativeLimit) {
-        // changes may have affected range covered by the chunk
-        invalidateChunk(ut);
-    }
-
-    // Put iteration position at the newly inserted (moved) block,
-    int32_t  nativeIterIndex = destIndex32 + limit32 - start32;
-    if (move && destIndex32>start32) {
-        // moved a block of text towards the end of the string.
-        nativeIterIndex = destIndex32;
-    }
-
-    // Set position, reload chunk if needed.
-    repTextAccess(ut, nativeIterIndex, TRUE);
-}
-
-static const struct UTextFuncs repFuncs =
-{
-    sizeof(UTextFuncs),
-    0, 0, 0,           // Reserved alignment padding
-    repTextClone,
-    repTextLength,
-    repTextAccess,
-    repTextExtract,
-    repTextReplace,
-    repTextCopy,
-    NULL,              // MapOffsetToNative,
-    NULL,              // MapIndexToUTF16,
-    repTextClose,
-    NULL,              // spare 1
-    NULL,              // spare 2
-    NULL               // spare 3
-};
-
-
-U_CAPI UText * U_EXPORT2
-utext_openReplaceable(UText *ut, Replaceable *rep, UErrorCode *status)
-{
-    if(U_FAILURE(*status)) {
-        return NULL;
-    }
-    if(rep==NULL) {
-        *status=U_ILLEGAL_ARGUMENT_ERROR;
-        return NULL;
-    }
-    ut = utext_setup(ut, sizeof(ReplExtra), status);
-    if(U_FAILURE(*status)) {
-        return ut;
-    }
-
-    ut->providerProperties = I32_FLAG(UTEXT_PROVIDER_WRITABLE);
-    if(rep->hasMetaData()) {
-        ut->providerProperties |=I32_FLAG(UTEXT_PROVIDER_HAS_META_DATA);
-    }
-
-    ut->pFuncs  = &repFuncs;
-    ut->context =  rep;
-    return ut;
-}
-
-U_CDECL_END
-
-
-
-
-
-
-
-
-//------------------------------------------------------------------------------
-//
-//     UText implementation for UnicodeString (read/write)  and
-//                    for const UnicodeString (read only)
-//             (same implementation, only the flags are different)
-//
-//         Use of UText data members:
-//            context    pointer to UnicodeString
-//            p          pointer to UnicodeString IF this UText owns the string
-//                       and it must be deleted on close().  NULL otherwise.
-//
-//------------------------------------------------------------------------------
-
-U_CDECL_BEGIN
-
-
-static UText * U_CALLCONV
-unistrTextClone(UText *dest, const UText *src, UBool deep, UErrorCode *status) {
-    // First do a generic shallow clone.  Does everything needed for the UText struct itself.
-    dest = shallowTextClone(dest, src, status);
-
-    // For deep clones, make a copy of the UnicodeSring.
-    //  The copied UnicodeString storage is owned by the newly created UText clone.
-    //  A non-NULL pointer in UText.p is the signal to the close() function to delete
-    //    the UText.
-    //
-    if (deep && U_SUCCESS(*status)) {
-        const UnicodeString *srcString = (const UnicodeString *)src->context;
-        dest->context = new UnicodeString(*srcString);
-        dest->providerProperties |= I32_FLAG(UTEXT_PROVIDER_OWNS_TEXT);
-
-        // with deep clone, the copy is writable, even when the source is not.
-        dest->providerProperties |= I32_FLAG(UTEXT_PROVIDER_WRITABLE);
-    }
-    return dest;
-}
-
-static void U_CALLCONV
-unistrTextClose(UText *ut) {
-    // Most of the work of close is done by the generic UText framework close.
-    // All that needs to be done here is delete the UnicodeString if the UText
-    //  owns it.  This occurs if the UText was created by cloning.
-    if (ut->providerProperties & I32_FLAG(UTEXT_PROVIDER_OWNS_TEXT)) {
-        UnicodeString *str = (UnicodeString *)ut->context;
-        delete str;
-        ut->context = NULL;
-    }
-}
-
-
-static int64_t U_CALLCONV
-unistrTextLength(UText *t) {
-    return ((const UnicodeString *)t->context)->length();
-}
-
-
-static UBool U_CALLCONV
-unistrTextAccess(UText *ut, int64_t index, UBool  forward) {
-    int32_t length  = ut->chunkLength;
-    ut->chunkOffset = pinIndex(index, length);
-
-    // Check whether request is at the start or end
-    UBool retVal = (forward && index<length) || (!forward && index>0);
-    return retVal;
-}
-
-
-
-static int32_t U_CALLCONV
-unistrTextExtract(UText *t,
-                  int64_t start, int64_t limit,
-                  UChar *dest, int32_t destCapacity,
-                  UErrorCode *pErrorCode) {
-    const UnicodeString *us=(const UnicodeString *)t->context;
-    int32_t length=us->length();
-
-    if(U_FAILURE(*pErrorCode)) {
-        return 0;
-    }
-    if(destCapacity<0 || (dest==NULL && destCapacity>0)) {
-        *pErrorCode=U_ILLEGAL_ARGUMENT_ERROR;
-    }
-    if(start<0 || start>limit) {
-        *pErrorCode=U_INDEX_OUTOFBOUNDS_ERROR;
-        return 0;
-    }
-
-    int32_t start32 = start<length ? us->getChar32Start((int32_t)start) : length;
-    int32_t limit32 = limit<length ? us->getChar32Start((int32_t)limit) : length;
-
-    length=limit32-start32;
-    if (destCapacity>0 && dest!=NULL) {
-        int32_t trimmedLength = length;
-        if(trimmedLength>destCapacity) {
-            trimmedLength=destCapacity;
-        }
-        us->extract(start32, trimmedLength, dest);
-        t->chunkOffset = start32+trimmedLength;
-    } else {
-        t->chunkOffset = start32;
-    }
-    u_terminateUChars(dest, destCapacity, length, pErrorCode);
-    return length;
-}
-
-static int32_t U_CALLCONV
-unistrTextReplace(UText *ut,
-                  int64_t start, int64_t limit,
-                  const UChar *src, int32_t length,
-                  UErrorCode *pErrorCode) {
-    UnicodeString *us=(UnicodeString *)ut->context;
-    int32_t oldLength;
-
-    if(U_FAILURE(*pErrorCode)) {
-        return 0;
-    }
-    if(src==NULL && length!=0) {
-        *pErrorCode=U_ILLEGAL_ARGUMENT_ERROR;
-    }
-    if(start>limit) {
-        *pErrorCode=U_INDEX_OUTOFBOUNDS_ERROR;
-        return 0;
-    }
-    oldLength=us->length();
-    int32_t start32 = pinIndex(start, oldLength);
-    int32_t limit32 = pinIndex(limit, oldLength);
-    if (start32 < oldLength) {
-        start32 = us->getChar32Start(start32);
-    }
-    if (limit32 < oldLength) {
-        limit32 = us->getChar32Start(limit32);
-    }
-
-    // replace
-    us->replace(start32, limit32-start32, src, length);
-    int32_t newLength = us->length();
-
-    // Update the chunk description.
-    ut->chunkContents    = us->getBuffer();
-    ut->chunkLength      = newLength;
-    ut->chunkNativeLimit = newLength;
-    ut->nativeIndexingLimit = newLength;
-
-    // Set iteration position to the point just following the newly inserted text.
-    int32_t lengthDelta = newLength - oldLength;
-    ut->chunkOffset = limit32 + lengthDelta;
-
-    return lengthDelta;
-}
-
-static void U_CALLCONV
-unistrTextCopy(UText *ut,
-               int64_t start, int64_t limit,
-               int64_t destIndex,
-               UBool move,
-               UErrorCode *pErrorCode) {
-    UnicodeString *us=(UnicodeString *)ut->context;
-    int32_t length=us->length();
-
-    if(U_FAILURE(*pErrorCode)) {
-        return;
-    }
-    int32_t start32 = pinIndex(start, length);
-    int32_t limit32 = pinIndex(limit, length);
-    int32_t destIndex32 = pinIndex(destIndex, length);
-
-    if( start32>limit32 || (start32<destIndex32 && destIndex32<limit32)) {
-        *pErrorCode=U_INDEX_OUTOFBOUNDS_ERROR;
-        return;
-    }
-
-    if(move) {
-        // move: copy to destIndex, then remove original
-        int32_t segLength=limit32-start32;
-        us->copy(start32, limit32, destIndex32);
-        if(destIndex32<start32) {
-            start32+=segLength;
-        }
-        us->remove(start32, segLength);
-    } else {
-        // copy
-        us->copy(start32, limit32, destIndex32);
-    }
-
-    // update chunk description, set iteration position.
-    ut->chunkContents = us->getBuffer();
-    if (move==FALSE) {
-        // copy operation, string length grows
-        ut->chunkLength += limit32-start32;
-        ut->chunkNativeLimit = ut->chunkLength;
-        ut->nativeIndexingLimit = ut->chunkLength;
-    }
-
-    // Iteration position to end of the newly inserted text.
-    ut->chunkOffset = destIndex32+limit32-start32;
-    if (move && destIndex32>start32) {
-        ut->chunkOffset = destIndex32;
-    }
-
-}
-
-static const struct UTextFuncs unistrFuncs =
-{
-    sizeof(UTextFuncs),
-    0, 0, 0,             // Reserved alignment padding
-    unistrTextClone,
-    unistrTextLength,
-    unistrTextAccess,
-    unistrTextExtract,
-    unistrTextReplace,
-    unistrTextCopy,
-    NULL,                // MapOffsetToNative,
-    NULL,                // MapIndexToUTF16,
-    unistrTextClose,
-    NULL,                // spare 1
-    NULL,                // spare 2
-    NULL                 // spare 3
-};
-
-
-
-U_CDECL_END
-
-
-U_CAPI UText * U_EXPORT2
-utext_openUnicodeString(UText *ut, UnicodeString *s, UErrorCode *status) {
-    ut = utext_openConstUnicodeString(ut, s, status);
-    if (U_SUCCESS(*status)) {
-        ut->providerProperties |= I32_FLAG(UTEXT_PROVIDER_WRITABLE);
-    }
-    return ut;
-}
-
-
-
-U_CAPI UText * U_EXPORT2
-utext_openConstUnicodeString(UText *ut, const UnicodeString *s, UErrorCode *status) {
-    if (U_SUCCESS(*status) && s->isBogus()) {
-        // The UnicodeString is bogus, but we still need to detach the UText
-        //   from whatever it was hooked to before, if anything.
-        utext_openUChars(ut, NULL, 0, status);
-        *status = U_ILLEGAL_ARGUMENT_ERROR;
-        return ut;
-    }
-    ut = utext_setup(ut, 0, status);
-    //    note:  use the standard (writable) function table for UnicodeString.
-    //           The flag settings disable writing, so having the functions in
-    //           the table is harmless.
-    if (U_SUCCESS(*status)) {
-        ut->pFuncs              = &unistrFuncs;
-        ut->context             = s;
-        ut->providerProperties  = I32_FLAG(UTEXT_PROVIDER_STABLE_CHUNKS);
-        ut->chunkContents       = s->getBuffer();
-        ut->chunkLength         = s->length();
-        ut->chunkNativeStart    = 0;
-        ut->chunkNativeLimit    = ut->chunkLength;
-        ut->nativeIndexingLimit = ut->chunkLength;
-    }
-    return ut;
-}
-
-//------------------------------------------------------------------------------
-//
-//     UText implementation for const UChar * strings
-//
-//         Use of UText data members:
-//            context    pointer to UnicodeString
-//            a          length.  -1 if not yet known.
-//
-//         TODO:  support 64 bit lengths.
-//
-//------------------------------------------------------------------------------
-
-U_CDECL_BEGIN
-
-
-static UText * U_CALLCONV
-ucstrTextClone(UText *dest, const UText * src, UBool deep, UErrorCode * status) {
-    // First do a generic shallow clone.
-    dest = shallowTextClone(dest, src, status);
-
-    // For deep clones, make a copy of the string.
-    //  The copied storage is owned by the newly created clone.
-    //  A non-NULL pointer in UText.p is the signal to the close() function to delete
-    //    it.
-    //
-    if (deep && U_SUCCESS(*status)) {
-        U_ASSERT(utext_nativeLength(dest) < INT32_MAX);
-        int32_t  len = (int32_t)utext_nativeLength(dest);
-
-        // The cloned string IS going to be NUL terminated, whether or not the original was.
-        const UChar *srcStr = (const UChar *)src->context;
-        UChar *copyStr = (UChar *)uprv_malloc((len+1) * sizeof(UChar));
-        if (copyStr == NULL) {
-            *status = U_MEMORY_ALLOCATION_ERROR;
-        } else {
-            int64_t i;
-            for (i=0; i<len; i++) {
-                copyStr[i] = srcStr[i];
-            }
-            copyStr[len] = 0;
-            dest->context = copyStr;
-            dest->providerProperties |= I32_FLAG(UTEXT_PROVIDER_OWNS_TEXT);
-        }
-    }
-    return dest;
-}
-
-
-static void U_CALLCONV
-ucstrTextClose(UText *ut) {
-    // Most of the work of close is done by the generic UText framework close.
-    // All that needs to be done here is delete the string if the UText
-    //  owns it.  This occurs if the UText was created by cloning.
-    if (ut->providerProperties & I32_FLAG(UTEXT_PROVIDER_OWNS_TEXT)) {
-        UChar *s = (UChar *)ut->context;
-        uprv_free(s);
-        ut->context = NULL;
-    }
-}
-
-
-
-static int64_t U_CALLCONV
-ucstrTextLength(UText *ut) {
-    if (ut->a < 0) {
-        // null terminated, we don't yet know the length.  Scan for it.
-        //    Access is not convenient for doing this
-        //    because the current interation postion can't be changed.
-        const UChar  *str = (const UChar *)ut->context;
-        for (;;) {
-            if (str[ut->chunkNativeLimit] == 0) {
-                break;
-            }
-            ut->chunkNativeLimit++;
-        }
-        ut->a = ut->chunkNativeLimit;
-        ut->chunkLength = (int32_t)ut->chunkNativeLimit;
-        ut->nativeIndexingLimit = ut->chunkLength;
-        ut->providerProperties &= ~I32_FLAG(UTEXT_PROVIDER_LENGTH_IS_EXPENSIVE);
-    }
-    return ut->a;
-}
-
-
-static UBool U_CALLCONV
-ucstrTextAccess(UText *ut, int64_t index, UBool  forward) {
-    const UChar *str   = (const UChar *)ut->context;
-
-    // pin the requested index to the bounds of the string,
-    //  and set current iteration position.
-    if (index<0) {
-        index = 0;
-    } else if (index < ut->chunkNativeLimit) {
-        // The request data is within the chunk as it is known so far.
-        // Put index on a code point boundary.
-        U16_SET_CP_START(str, 0, index);
-    } else if (ut->a >= 0) {
-        // We know the length of this string, and the user is requesting something
-        // at or beyond the length.  Pin the requested index to the length.
-        index = ut->a;
-    } else {
-        // Null terminated string, length not yet known, and the requested index
-        //  is beyond where we have scanned so far.
-        //  Scan to 32 UChars beyond the requested index.  The strategy here is
-        //  to avoid fully scanning a long string when the caller only wants to
-        //  see a few characters at its beginning.
-        int32_t scanLimit = (int32_t)index + 32;
-        if ((index + 32)>INT32_MAX || (index + 32)<0 ) {   // note: int64 expression
-            scanLimit = INT32_MAX;
-        }
-
-        int32_t chunkLimit = (int32_t)ut->chunkNativeLimit;
-        for (; chunkLimit<scanLimit; chunkLimit++) {
-            if (str[chunkLimit] == 0) {
-                // We found the end of the string.  Remember it, pin the requested index to it,
-                //  and bail out of here.
-                ut->a = chunkLimit;
-                ut->chunkLength = chunkLimit;
-                ut->nativeIndexingLimit = chunkLimit;
-                if (index >= chunkLimit) {
-                    index = chunkLimit;
-                } else {
-                    U16_SET_CP_START(str, 0, index);
-                }
-
-                ut->chunkNativeLimit = chunkLimit;
-                ut->providerProperties &= ~I32_FLAG(UTEXT_PROVIDER_LENGTH_IS_EXPENSIVE);
-                goto breakout;
-            }
-        }
-        // We scanned through the next batch of UChars without finding the end.
-        U16_SET_CP_START(str, 0, index);
-        if (chunkLimit == INT32_MAX) {
-            // Scanned to the limit of a 32 bit length.
-            // Forceably trim the overlength string back so length fits in int32
-            //  TODO:  add support for 64 bit strings.
-            ut->a = chunkLimit;
-            ut->chunkLength = chunkLimit;
-            ut->nativeIndexingLimit = chunkLimit;
-            if (index > chunkLimit) {
-                index = chunkLimit;
-            }
-            ut->chunkNativeLimit = chunkLimit;
-            ut->providerProperties &= ~I32_FLAG(UTEXT_PROVIDER_LENGTH_IS_EXPENSIVE);
-        } else {
-            // The endpoint of a chunk must not be left in the middle of a surrogate pair.
-            // If the current end is on a lead surrogate, back the end up by one.
-            // It doesn't matter if the end char happens to be an unpaired surrogate,
-            //    and it's simpler not to worry about it.
-            if (U16_IS_LEAD(str[chunkLimit-1])) {
-                --chunkLimit;
-            }
-            // Null-terminated chunk with end still unknown.
-            // Update the chunk length to reflect what has been scanned thus far.
-            // That the full length is still unknown is (still) flagged by
-            //    ut->a being < 0.
-            ut->chunkNativeLimit = chunkLimit;
-            ut->nativeIndexingLimit = chunkLimit;
-            ut->chunkLength = chunkLimit;
-        }
-
-    }
-breakout:
-    U_ASSERT(index<=INT32_MAX);
-    ut->chunkOffset = (int32_t)index;
-
-    // Check whether request is at the start or end
-    UBool retVal = (forward && index<ut->chunkNativeLimit) || (!forward && index>0);
-    return retVal;
-}
-
-
-
-static int32_t U_CALLCONV
-ucstrTextExtract(UText *ut,
-                  int64_t start, int64_t limit,
-                  UChar *dest, int32_t destCapacity,
-                  UErrorCode *pErrorCode)
-{
-    if(U_FAILURE(*pErrorCode)) {
-        return 0;
-    }
-    if(destCapacity<0 || (dest==NULL && destCapacity>0) || start>limit) {
-        *pErrorCode=U_ILLEGAL_ARGUMENT_ERROR;
-        return 0;
-    }
-
-    //const UChar *s=(const UChar *)ut->context;
-    int32_t si, di;
-
-    int32_t start32;
-    int32_t limit32;
-
-    // Access the start.  Does two things we need:
-    //   Pins 'start' to the length of the string, if it came in out-of-bounds.
-    //   Snaps 'start' to the beginning of a code point.
-    ucstrTextAccess(ut, start, TRUE);
-    const UChar *s=ut->chunkContents;
-    start32 = ut->chunkOffset;
-
-    int32_t strLength=(int32_t)ut->a;
-    if (strLength >= 0) {
-        limit32 = pinIndex(limit, strLength);
-    } else {
-        limit32 = pinIndex(limit, INT32_MAX);
-    }
-    di = 0;
-    for (si=start32; si<limit32; si++) {
-        if (strLength<0 && s[si]==0) {
-            // Just hit the end of a null-terminated string.
-            ut->a = si;               // set string length for this UText
-            ut->chunkNativeLimit    = si;
-            ut->chunkLength         = si;
-            ut->nativeIndexingLimit = si;
-            strLength               = si;
-            limit32                 = si;
-            break;
-        }
-        U_ASSERT(di>=0); /* to ensure di never exceeds INT32_MAX, which must not happen logically */
-        if (di<destCapacity) {
-            // only store if there is space.
-            dest[di] = s[si];
-        } else {
-            if (strLength>=0) {
-                // We have filled the destination buffer, and the string length is known.
-                //  Cut the loop short.  There is no need to scan string termination.
-                di = limit32 - start32;
-                si = limit32;
-                break;
-            }
-        }
-        di++;
-    }
-
-    // If the limit index points to a lead surrogate of a pair,
-    //   add the corresponding trail surrogate to the destination.
-    if (si>0 && U16_IS_LEAD(s[si-1]) &&
-            ((si<strLength || strLength<0)  && U16_IS_TRAIL(s[si])))
-    {
-        if (di<destCapacity) {
-            // store only if there is space in the output buffer.
-            dest[di++] = s[si];
-        }
-        si++;
-    }
-
-    // Put iteration position at the point just following the extracted text
-    if (si <= ut->chunkNativeLimit) {
-        ut->chunkOffset = si;
-    } else {
-        ucstrTextAccess(ut, si, TRUE);
-    }
-
-    // Add a terminating NUL if space in the buffer permits,
-    // and set the error status as required.
-    u_terminateUChars(dest, destCapacity, di, pErrorCode);
-    return di;
-}
-
-static const struct UTextFuncs ucstrFuncs =
-{
-    sizeof(UTextFuncs),
-    0, 0, 0,           // Reserved alignment padding
-    ucstrTextClone,
-    ucstrTextLength,
-    ucstrTextAccess,
-    ucstrTextExtract,
-    NULL,              // Replace
-    NULL,              // Copy
-    NULL,              // MapOffsetToNative,
-    NULL,              // MapIndexToUTF16,
-    ucstrTextClose,
-    NULL,              // spare 1
-    NULL,              // spare 2
-    NULL,              // spare 3
-};
-
-U_CDECL_END
-
-static const UChar gEmptyUString[] = {0};
-
-U_CAPI UText * U_EXPORT2
-utext_openUChars(UText *ut, const UChar *s, int64_t length, UErrorCode *status) {
-    if (U_FAILURE(*status)) {
-        return NULL;
-    }
-    if(s==NULL && length==0) {
-        s = gEmptyUString;
-    }
-    if (s==NULL || length < -1 || length>INT32_MAX) {
-        *status = U_ILLEGAL_ARGUMENT_ERROR;
-        return NULL;
-    }
-    ut = utext_setup(ut, 0, status);
-    if (U_SUCCESS(*status)) {
-        ut->pFuncs               = &ucstrFuncs;
-        ut->context              = s;
-        ut->providerProperties   = I32_FLAG(UTEXT_PROVIDER_STABLE_CHUNKS);
-        if (length==-1) {
-            ut->providerProperties |= I32_FLAG(UTEXT_PROVIDER_LENGTH_IS_EXPENSIVE);
-        }
-        ut->a                    = length;
-        ut->chunkContents        = s;
-        ut->chunkNativeStart     = 0;
-        ut->chunkNativeLimit     = length>=0? length : 0;
-        ut->chunkLength          = (int32_t)ut->chunkNativeLimit;
-        ut->chunkOffset          = 0;
-        ut->nativeIndexingLimit  = ut->chunkLength;
-    }
-    return ut;
-}
-
-
-//------------------------------------------------------------------------------
-//
-//     UText implementation for text from ICU CharacterIterators
-//
-//         Use of UText data members:
-//            context    pointer to the CharacterIterator
-//            a          length of the full text.
-//            p          pointer to  buffer 1
-//            b          start index of local buffer 1 contents
-//            q          pointer to buffer 2
-//            c          start index of local buffer 2 contents
-//            r          pointer to the character iterator if the UText owns it.
-//                       Null otherwise.
-//
-//------------------------------------------------------------------------------
-#define CIBufSize 16
-
-U_CDECL_BEGIN
-static void U_CALLCONV
-charIterTextClose(UText *ut) {
-    // Most of the work of close is done by the generic UText framework close.
-    // All that needs to be done here is delete the CharacterIterator if the UText
-    //  owns it.  This occurs if the UText was created by cloning.
-    CharacterIterator *ci = (CharacterIterator *)ut->r;
-    delete ci;
-    ut->r = NULL;
-}
-
-static int64_t U_CALLCONV
-charIterTextLength(UText *ut) {
-    return (int32_t)ut->a;
-}
-
-static UBool U_CALLCONV
-charIterTextAccess(UText *ut, int64_t index, UBool  forward) {
-    CharacterIterator *ci   = (CharacterIterator *)ut->context;
-
-    int32_t clippedIndex = (int32_t)index;
-    if (clippedIndex<0) {
-        clippedIndex=0;
-    } else if (clippedIndex>=ut->a) {
-        clippedIndex=(int32_t)ut->a;
-    }
-    int32_t neededIndex = clippedIndex;
-    if (!forward && neededIndex>0) {
-        // reverse iteration, want the position just before what was asked for.
-        neededIndex--;
-    } else if (forward && neededIndex==ut->a && neededIndex>0) {
-        // Forward iteration, don't ask for something past the end of the text.
-        neededIndex--;
-    }
-
-    // Find the native index of the start of the buffer containing what we want.
-    neededIndex -= neededIndex % CIBufSize;
-
-    UChar *buf = NULL;
-    UBool  needChunkSetup = TRUE;
-    int    i;
-    if (ut->chunkNativeStart == neededIndex) {
-        // The buffer we want is already the current chunk.
-        needChunkSetup = FALSE;
-    } else if (ut->b == neededIndex) {
-        // The first buffer (buffer p) has what we need.
-        buf = (UChar *)ut->p;
-    } else if (ut->c == neededIndex) {
-        // The second buffer (buffer q) has what we need.
-        buf = (UChar *)ut->q;
-    } else {
-        // Neither buffer already has what we need.
-        // Load new data from the character iterator.
-        // Use the buf that is not the current buffer.
-        buf = (UChar *)ut->p;
-        if (ut->p == ut->chunkContents) {
-            buf = (UChar *)ut->q;
-        }
-        ci->setIndex(neededIndex);
-        for (i=0; i<CIBufSize; i++) {
-            buf[i] = ci->nextPostInc();
-            if (i+neededIndex > ut->a) {
-                break;
-            }
-        }
-    }
-
-    // We have a buffer with the data we need.
-    // Set it up as the current chunk, if it wasn't already.
-    if (needChunkSetup) {
-        ut->chunkContents = buf;
-        ut->chunkLength   = CIBufSize;
-        ut->chunkNativeStart = neededIndex;
-        ut->chunkNativeLimit = neededIndex + CIBufSize;
-        if (ut->chunkNativeLimit > ut->a) {
-            ut->chunkNativeLimit = ut->a;
-            ut->chunkLength  = (int32_t)(ut->chunkNativeLimit)-(int32_t)(ut->chunkNativeStart);
-        }
-        ut->nativeIndexingLimit = ut->chunkLength;
-        U_ASSERT(ut->chunkOffset>=0 && ut->chunkOffset<=CIBufSize);
-    }
-    ut->chunkOffset = clippedIndex - (int32_t)ut->chunkNativeStart;
-    UBool success = (forward? ut->chunkOffset<ut->chunkLength : ut->chunkOffset>0);
-    return success;
-}
-
-static UText * U_CALLCONV
-charIterTextClone(UText *dest, const UText *src, UBool deep, UErrorCode * status) {
-    if (U_FAILURE(*status)) {
-        return NULL;
-    }
-
-    if (deep) {
-        // There is no CharacterIterator API for cloning the underlying text storage.
-        *status = U_UNSUPPORTED_ERROR;
-        return NULL;
-    } else {
-        CharacterIterator *srcCI =(CharacterIterator *)src->context;
-        srcCI = srcCI->clone();
-        dest = utext_openCharacterIterator(dest, srcCI, status);
-        if (U_FAILURE(*status)) {
-            return dest;
-        }
-        // cast off const on getNativeIndex.
-        //   For CharacterIterator based UTexts, this is safe, the operation is const.
-        int64_t  ix = utext_getNativeIndex((UText *)src);
-        utext_setNativeIndex(dest, ix);
-        dest->r = srcCI;    // flags that this UText owns the CharacterIterator
-    }
-    return dest;
-}
-
-static int32_t U_CALLCONV
-charIterTextExtract(UText *ut,
-                  int64_t start, int64_t limit,
-                  UChar *dest, int32_t destCapacity,
-                  UErrorCode *status)
-{
-    if(U_FAILURE(*status)) {
-        return 0;
-    }
-    if(destCapacity<0 || (dest==NULL && destCapacity>0) || start>limit) {
-        *status=U_ILLEGAL_ARGUMENT_ERROR;
-        return 0;
-    }
-    int32_t  length  = (int32_t)ut->a;
-    int32_t  start32 = pinIndex(start, length);
-    int32_t  limit32 = pinIndex(limit, length);
-    int32_t  desti   = 0;
-    int32_t  srci;
-    int32_t  copyLimit;
-
-    CharacterIterator *ci = (CharacterIterator *)ut->context;
-    ci->setIndex32(start32);   // Moves ix to lead of surrogate pair, if needed.
-    srci = ci->getIndex();
-    copyLimit = srci;
-    while (srci<limit32) {
-        UChar32 c = ci->next32PostInc();
-        int32_t  len = U16_LENGTH(c);
-        U_ASSERT(desti+len>0); /* to ensure desti+len never exceeds MAX_INT32, which must not happen logically */
-        if (desti+len <= destCapacity) {
-            U16_APPEND_UNSAFE(dest, desti, c);
-            copyLimit = srci+len;
-        } else {
-            desti += len;
-            *status = U_BUFFER_OVERFLOW_ERROR;
-        }
-        srci += len;
-    }
-
-    charIterTextAccess(ut, copyLimit, TRUE);
-
-    u_terminateUChars(dest, destCapacity, desti, status);
-    return desti;
-}
-
-static const struct UTextFuncs charIterFuncs =
-{
-    sizeof(UTextFuncs),
-    0, 0, 0,             // Reserved alignment padding
-    charIterTextClone,
-    charIterTextLength,
-    charIterTextAccess,
-    charIterTextExtract,
-    NULL,                // Replace
-    NULL,                // Copy
-    NULL,                // MapOffsetToNative,
-    NULL,                // MapIndexToUTF16,
-    charIterTextClose,
-    NULL,                // spare 1
-    NULL,                // spare 2
-    NULL                 // spare 3
-};
-U_CDECL_END
-
-
-U_CAPI UText * U_EXPORT2
-utext_openCharacterIterator(UText *ut, CharacterIterator *ci, UErrorCode *status) {
-    if (U_FAILURE(*status)) {
-        return NULL;
-    }
-
-    if (ci->startIndex() > 0) {
-        // No support for CharacterIterators that do not start indexing from zero.
-        *status = U_UNSUPPORTED_ERROR;
-        return NULL;
-    }
-
-    // Extra space in UText for 2 buffers of CIBufSize UChars each.
-    int32_t  extraSpace = 2 * CIBufSize * sizeof(UChar);
-    ut = utext_setup(ut, extraSpace, status);
-    if (U_SUCCESS(*status)) {
-        ut->pFuncs                = &charIterFuncs;
-        ut->context              = ci;
-        ut->providerProperties   = 0;
-        ut->a                    = ci->endIndex();        // Length of text
-        ut->p                    = ut->pExtra;            // First buffer
-        ut->b                    = -1;                    // Native index of first buffer contents
-        ut->q                    = (UChar*)ut->pExtra+CIBufSize;  // Second buffer
-        ut->c                    = -1;                    // Native index of second buffer contents
-
-        // Initialize current chunk contents to be empty.
-        //   First access will fault something in.
-        //   Note:  The initial nativeStart and chunkOffset must sum to zero
-        //          so that getNativeIndex() will correctly compute to zero
-        //          if no call to Access() has ever been made.  They can't be both
-        //          zero without Access() thinking that the chunk is valid.
-        ut->chunkContents        = (UChar *)ut->p;
-        ut->chunkNativeStart     = -1;
-        ut->chunkOffset          = 1;
-        ut->chunkNativeLimit     = 0;
-        ut->chunkLength          = 0;
-        ut->nativeIndexingLimit  = ut->chunkOffset;  // enables native indexing
-    }
-    return ut;
-}
-=======
-// © 2016 and later: Unicode, Inc. and others.
-// License & terms of use: http://www.unicode.org/copyright.html
-/*
-*******************************************************************************
-*
-*   Copyright (C) 2005-2016, International Business Machines
-*   Corporation and others.  All Rights Reserved.
-*
-*******************************************************************************
-*   file name:  utext.cpp
-*   encoding:   UTF-8
-*   tab size:   8 (not used)
-*   indentation:4
-*
-*   created on: 2005apr12
-*   created by: Markus W. Scherer
-*/
-
-#include <cstddef>
-
-#include "unicode/utypes.h"
-#include "unicode/ustring.h"
-#include "unicode/unistr.h"
-#include "unicode/chariter.h"
-#include "unicode/utext.h"
-#include "unicode/utf.h"
-#include "unicode/utf8.h"
-#include "unicode/utf16.h"
-#include "ustr_imp.h"
-#include "cmemory.h"
-#include "cstring.h"
-#include "uassert.h"
-#include "putilimp.h"
-
-U_NAMESPACE_USE
-
-#define I32_FLAG(bitIndex) ((int32_t)1<<(bitIndex))
-
-
-static UBool
-utext_access(UText *ut, int64_t index, UBool forward) {
-    return ut->pFuncs->access(ut, index, forward);
-}
-
-
-
-U_CAPI UBool U_EXPORT2
-utext_moveIndex32(UText *ut, int32_t delta) {
-    UChar32  c;
-    if (delta > 0) {
-        do {
-            if(ut->chunkOffset>=ut->chunkLength && !utext_access(ut, ut->chunkNativeLimit, true)) {
-                return false;
-            }
-            c = ut->chunkContents[ut->chunkOffset];
-            if (U16_IS_SURROGATE(c)) {
-                c = utext_next32(ut);
-                if (c == U_SENTINEL) {
-                    return false;
-                }
-            } else {
-                ut->chunkOffset++;
-            }
-        } while(--delta>0);
-
-    } else if (delta<0) {
-        do {
-            if(ut->chunkOffset<=0 && !utext_access(ut, ut->chunkNativeStart, false)) {
-                return false;
-            }
-            c = ut->chunkContents[ut->chunkOffset-1];
-            if (U16_IS_SURROGATE(c)) {
-                c = utext_previous32(ut);
-                if (c == U_SENTINEL) {
-                    return false;
-                }
-            } else {
-                ut->chunkOffset--;
-            }
-        } while(++delta<0);
-    }
-
-    return true;
-}
-
-
-U_CAPI int64_t U_EXPORT2
-utext_nativeLength(UText *ut) {
-    return ut->pFuncs->nativeLength(ut);
-}
-
-
-U_CAPI UBool U_EXPORT2
-utext_isLengthExpensive(const UText *ut) {
-    UBool r = (ut->providerProperties & I32_FLAG(UTEXT_PROVIDER_LENGTH_IS_EXPENSIVE)) != 0;
-    return r;
-}
-
-
-U_CAPI int64_t U_EXPORT2
-utext_getNativeIndex(const UText *ut) {
-    if(ut->chunkOffset <= ut->nativeIndexingLimit) {
-        return ut->chunkNativeStart+ut->chunkOffset;
-    } else {
-        return ut->pFuncs->mapOffsetToNative(ut);
-    }
-}
-
-
-U_CAPI void U_EXPORT2
-utext_setNativeIndex(UText *ut, int64_t index) {
-    if(index<ut->chunkNativeStart || index>=ut->chunkNativeLimit) {
-        // The desired position is outside of the current chunk.
-        // Access the new position.  Assume a forward iteration from here,
-        // which will also be optimimum for a single random access.
-        // Reverse iterations may suffer slightly.
-        ut->pFuncs->access(ut, index, true);
-    } else if((int32_t)(index - ut->chunkNativeStart) <= ut->nativeIndexingLimit) {
-        // utf-16 indexing.
-        ut->chunkOffset=(int32_t)(index-ut->chunkNativeStart);
-    } else {
-         ut->chunkOffset=ut->pFuncs->mapNativeIndexToUTF16(ut, index);
-    }
-    // The convention is that the index must always be on a code point boundary.
-    // Adjust the index position if it is in the middle of a surrogate pair.
-    if (ut->chunkOffset<ut->chunkLength) {
-        char16_t c= ut->chunkContents[ut->chunkOffset];
-        if (U16_IS_TRAIL(c)) {
-            if (ut->chunkOffset==0) {
-                ut->pFuncs->access(ut, ut->chunkNativeStart, false);
-            }
-            if (ut->chunkOffset>0) {
-                char16_t lead = ut->chunkContents[ut->chunkOffset-1];
-                if (U16_IS_LEAD(lead)) {
-                    ut->chunkOffset--;
-                }
-            }
-        }
-    }
-}
-
-
-
-U_CAPI int64_t U_EXPORT2
-utext_getPreviousNativeIndex(UText *ut) {
-    //
-    //  Fast-path the common case.
-    //     Common means current position is not at the beginning of a chunk
-    //     and the preceding character is not supplementary.
-    //
-    int32_t i = ut->chunkOffset - 1;
-    int64_t result;
-    if (i >= 0) {
-        char16_t c = ut->chunkContents[i];
-        if (U16_IS_TRAIL(c) == false) {
-            if (i <= ut->nativeIndexingLimit) {
-                result = ut->chunkNativeStart + i;
-            } else {
-                ut->chunkOffset = i;
-                result = ut->pFuncs->mapOffsetToNative(ut);
-                ut->chunkOffset++;
-            }
-            return result;
-        }
-    }
-
-    // If at the start of text, simply return 0.
-    if (ut->chunkOffset==0 && ut->chunkNativeStart==0) {
-        return 0;
-    }
-
-    // Harder, less common cases.  We are at a chunk boundary, or on a surrogate.
-    //    Keep it simple, use other functions to handle the edges.
-    //
-    utext_previous32(ut);
-    result = UTEXT_GETNATIVEINDEX(ut);
-    utext_next32(ut);
-    return result;
-}
-
-
-//
-//  utext_current32.  Get the UChar32 at the current position.
-//                    UText iteration position is always on a code point boundary,
-//                    never on the trail half of a surrogate pair.
-//
-U_CAPI UChar32 U_EXPORT2
-utext_current32(UText *ut) {
-    UChar32  c;
-    if (ut->chunkOffset==ut->chunkLength) {
-        // Current position is just off the end of the chunk.
-        if (ut->pFuncs->access(ut, ut->chunkNativeLimit, true) == false) {
-            // Off the end of the text.
-            return U_SENTINEL;
-        }
-    }
-
-    c = ut->chunkContents[ut->chunkOffset];
-    if (U16_IS_LEAD(c) == false) {
-        // Normal, non-supplementary case.
-        return c;
-    }
-
-    //
-    //  Possible supplementary char.
-    //
-    UChar32   trail = 0;
-    UChar32   supplementaryC = c;
-    if ((ut->chunkOffset+1) < ut->chunkLength) {
-        // The trail surrogate is in the same chunk.
-        trail = ut->chunkContents[ut->chunkOffset+1];
-    } else {
-        //  The trail surrogate is in a different chunk.
-        //     Because we must maintain the iteration position, we need to switch forward
-        //     into the new chunk, get the trail surrogate, then revert the chunk back to the
-        //     original one.
-        //     An edge case to be careful of:  the entire text may end with an unpaired
-        //        leading surrogate.  The attempt to access the trail will fail, but
-        //        the original position before the unpaired lead still needs to be restored.
-        int64_t  nativePosition = ut->chunkNativeLimit;
-        if (ut->pFuncs->access(ut, nativePosition, true)) {
-            trail = ut->chunkContents[ut->chunkOffset];
-        }
-        UBool r = ut->pFuncs->access(ut, nativePosition, false);  // reverse iteration flag loads preceding chunk
-        U_ASSERT(r);
-        // Here we need to restore chunkOffset since the access functions were called with
-        // chunkNativeLimit but that is not where we were (we were 1 code unit before the
-        // limit). Restoring was originally added in ICU-4669 but did not support access
-        // functions that changed the chunk size, the following does.
-        ut->chunkOffset = ut->chunkLength - 1;
-        if(!r) {
-            return U_SENTINEL;
-        }
-    }
-
-    if (U16_IS_TRAIL(trail)) {
-        supplementaryC = U16_GET_SUPPLEMENTARY(c, trail);
-    }
-    return supplementaryC;
-
-}
-
-
-U_CAPI UChar32 U_EXPORT2
-utext_char32At(UText *ut, int64_t nativeIndex) {
-    UChar32 c = U_SENTINEL;
-
-    // Fast path the common case.
-    if (nativeIndex>=ut->chunkNativeStart && nativeIndex < ut->chunkNativeStart + ut->nativeIndexingLimit) {
-        ut->chunkOffset = (int32_t)(nativeIndex - ut->chunkNativeStart);
-        c = ut->chunkContents[ut->chunkOffset];
-        if (U16_IS_SURROGATE(c) == false) {
-            return c;
-        }
-    }
-
-
-    utext_setNativeIndex(ut, nativeIndex);
-    if (nativeIndex>=ut->chunkNativeStart && ut->chunkOffset<ut->chunkLength) {
-        c = ut->chunkContents[ut->chunkOffset];
-        if (U16_IS_SURROGATE(c)) {
-            // For surrogates, let current32() deal with the complications
-            //    of supplementaries that may span chunk boundaries.
-            c = utext_current32(ut);
-        }
-    }
-    return c;
-}
-
-
-U_CAPI UChar32 U_EXPORT2
-utext_next32(UText *ut) {
-    UChar32       c;
-
-    if (ut->chunkOffset >= ut->chunkLength) {
-        if (ut->pFuncs->access(ut, ut->chunkNativeLimit, true) == false) {
-            return U_SENTINEL;
-        }
-    }
-
-    c = ut->chunkContents[ut->chunkOffset++];
-    if (U16_IS_LEAD(c) == false) {
-        // Normal case, not supplementary.
-        //   (A trail surrogate seen here is just returned as is, as a surrogate value.
-        //    It cannot be part of a pair.)
-        return c;
-    }
-
-    if (ut->chunkOffset >= ut->chunkLength) {
-        if (ut->pFuncs->access(ut, ut->chunkNativeLimit, true) == false) {
-            // c is an unpaired lead surrogate at the end of the text.
-            // return it as it is.
-            return c;
-        }
-    }
-    UChar32 trail = ut->chunkContents[ut->chunkOffset];
-    if (U16_IS_TRAIL(trail) == false) {
-        // c was an unpaired lead surrogate, not at the end of the text.
-        // return it as it is (unpaired).  Iteration position is on the
-        // following character, possibly in the next chunk, where the
-        //  trail surrogate would have been if it had existed.
-        return c;
-    }
-
-    UChar32 supplementary = U16_GET_SUPPLEMENTARY(c, trail);
-    ut->chunkOffset++;   // move iteration position over the trail surrogate.
-    return supplementary;
-    }
-
-
-U_CAPI UChar32 U_EXPORT2
-utext_previous32(UText *ut) {
-    UChar32       c;
-
-    if (ut->chunkOffset <= 0) {
-        if (ut->pFuncs->access(ut, ut->chunkNativeStart, false) == false) {
-            return U_SENTINEL;
-        }
-    }
-    ut->chunkOffset--;
-    c = ut->chunkContents[ut->chunkOffset];
-    if (U16_IS_TRAIL(c) == false) {
-        // Normal case, not supplementary.
-        //   (A lead surrogate seen here is just returned as is, as a surrogate value.
-        //    It cannot be part of a pair.)
-        return c;
-    }
-
-    if (ut->chunkOffset <= 0) {
-        if (ut->pFuncs->access(ut, ut->chunkNativeStart, false) == false) {
-            // c is an unpaired trail surrogate at the start of the text.
-            // return it as it is.
-            return c;
-        }
-    }
-
-    UChar32 lead = ut->chunkContents[ut->chunkOffset-1];
-    if (U16_IS_LEAD(lead) == false) {
-        // c was an unpaired trail surrogate, not at the end of the text.
-        // return it as it is (unpaired).  Iteration position is at c
-        return c;
-    }
-
-    UChar32 supplementary = U16_GET_SUPPLEMENTARY(lead, c);
-    ut->chunkOffset--;   // move iteration position over the lead surrogate.
-    return supplementary;
-}
-
-
-
-U_CAPI UChar32 U_EXPORT2
-utext_next32From(UText *ut, int64_t index) {
-    UChar32       c      = U_SENTINEL;
-
-    if(index<ut->chunkNativeStart || index>=ut->chunkNativeLimit) {
-        // Desired position is outside of the current chunk.
-        if(!ut->pFuncs->access(ut, index, true)) {
-            // no chunk available here
-            return U_SENTINEL;
-        }
-    } else if (index - ut->chunkNativeStart  <= (int64_t)ut->nativeIndexingLimit) {
-        // Desired position is in chunk, with direct 1:1 native to UTF16 indexing
-        ut->chunkOffset = (int32_t)(index - ut->chunkNativeStart);
-    } else {
-        // Desired position is in chunk, with non-UTF16 indexing.
-        ut->chunkOffset = ut->pFuncs->mapNativeIndexToUTF16(ut, index);
-    }
-
-    c = ut->chunkContents[ut->chunkOffset++];
-    if (U16_IS_SURROGATE(c)) {
-        // Surrogates.  Many edge cases.  Use other functions that already
-        //              deal with the problems.
-        utext_setNativeIndex(ut, index);
-        c = utext_next32(ut);
-    }
-    return c;
-}
-
-
-U_CAPI UChar32 U_EXPORT2
-utext_previous32From(UText *ut, int64_t index) {
-    //
-    //  Return the character preceding the specified index.
-    //  Leave the iteration position at the start of the character that was returned.
-    //
-    UChar32     cPrev;    // The character preceding cCurr, which is what we will return.
-
-    // Address the chunk containing the position preceding the incoming index
-    // A tricky edge case:
-    //   We try to test the requested native index against the chunkNativeStart to determine
-    //    whether the character preceding the one at the index is in the current chunk.
-    //    BUT, this test can fail with UTF-8 (or any other multibyte encoding), when the
-    //    requested index is on something other than the first position of the first char.
-    //
-    if(index<=ut->chunkNativeStart || index>ut->chunkNativeLimit) {
-        // Requested native index is outside of the current chunk.
-        if(!ut->pFuncs->access(ut, index, false)) {
-            // no chunk available here
-            return U_SENTINEL;
-        }
-    } else if(index - ut->chunkNativeStart <= (int64_t)ut->nativeIndexingLimit) {
-        // Direct UTF-16 indexing.
-        ut->chunkOffset = (int32_t)(index - ut->chunkNativeStart);
-    } else {
-        ut->chunkOffset=ut->pFuncs->mapNativeIndexToUTF16(ut, index);
-        if (ut->chunkOffset==0 && !ut->pFuncs->access(ut, index, false)) {
-            // no chunk available here
-            return U_SENTINEL;
-        }
-    }
-
-    //
-    // Simple case with no surrogates.
-    //
-    ut->chunkOffset--;
-    cPrev = ut->chunkContents[ut->chunkOffset];
-
-    if (U16_IS_SURROGATE(cPrev)) {
-        // Possible supplementary.  Many edge cases.
-        // Let other functions do the heavy lifting.
-        utext_setNativeIndex(ut, index);
-        cPrev = utext_previous32(ut);
-    }
-    return cPrev;
-}
-
-
-U_CAPI int32_t U_EXPORT2
-utext_extract(UText *ut,
-             int64_t start, int64_t limit,
-             char16_t *dest, int32_t destCapacity,
-             UErrorCode *status) {
-                 return ut->pFuncs->extract(ut, start, limit, dest, destCapacity, status);
-             }
-
-
-
-U_CAPI UBool U_EXPORT2
-utext_equals(const UText *a, const UText *b) {
-    if (a==nullptr || b==nullptr ||
-        a->magic != UTEXT_MAGIC ||
-        b->magic != UTEXT_MAGIC) {
-            // Null or invalid arguments don't compare equal to anything.
-            return false;
-    }
-
-    if (a->pFuncs != b->pFuncs) {
-        // Different types of text providers.
-        return false;
-    }
-
-    if (a->context != b->context) {
-        // Different sources (different strings)
-        return false;
-    }
-    if (utext_getNativeIndex(a) != utext_getNativeIndex(b)) {
-        // Different current position in the string.
-        return false;
-    }
-
-    return true;
-}
-
-U_CAPI UBool U_EXPORT2
-utext_isWritable(const UText *ut)
-{
-    UBool b = (ut->providerProperties & I32_FLAG(UTEXT_PROVIDER_WRITABLE)) != 0;
-    return b;
-}
-
-
-U_CAPI void U_EXPORT2
-utext_freeze(UText *ut) {
-    // Zero out the WRITABLE flag.
-    ut->providerProperties &= ~(I32_FLAG(UTEXT_PROVIDER_WRITABLE));
-}
-
-
-U_CAPI UBool U_EXPORT2
-utext_hasMetaData(const UText *ut)
-{
-    UBool b = (ut->providerProperties & I32_FLAG(UTEXT_PROVIDER_HAS_META_DATA)) != 0;
-    return b;
-}
-
-
-
-U_CAPI int32_t U_EXPORT2
-utext_replace(UText *ut,
-             int64_t nativeStart, int64_t nativeLimit,
-             const char16_t *replacementText, int32_t replacementLength,
-             UErrorCode *status)
-{
-    if (U_FAILURE(*status)) {
-        return 0;
-    }
-    if ((ut->providerProperties & I32_FLAG(UTEXT_PROVIDER_WRITABLE)) == 0) {
-        *status = U_NO_WRITE_PERMISSION;
-        return 0;
-    }
-    int32_t i = ut->pFuncs->replace(ut, nativeStart, nativeLimit, replacementText, replacementLength, status);
-    return i;
-}
-
-U_CAPI void U_EXPORT2
-utext_copy(UText *ut,
-          int64_t nativeStart, int64_t nativeLimit,
-          int64_t destIndex,
-          UBool move,
-          UErrorCode *status)
-{
-    if (U_FAILURE(*status)) {
-        return;
-    }
-    if ((ut->providerProperties & I32_FLAG(UTEXT_PROVIDER_WRITABLE)) == 0) {
-        *status = U_NO_WRITE_PERMISSION;
-        return;
-    }
-    ut->pFuncs->copy(ut, nativeStart, nativeLimit, destIndex, move, status);
-}
-
-
-
-U_CAPI UText * U_EXPORT2
-utext_clone(UText *dest, const UText *src, UBool deep, UBool readOnly, UErrorCode *status) {
-    if (U_FAILURE(*status)) {
-        return dest;
-    }
-    UText *result = src->pFuncs->clone(dest, src, deep, status);
-    if (U_FAILURE(*status)) {
-        return result;
-    }
-    if (result == nullptr) {
-        *status = U_MEMORY_ALLOCATION_ERROR;
-        return result;
-    }
-    if (readOnly) {
-        utext_freeze(result);
-    }
-    return result;
-}
-
-
-
-//------------------------------------------------------------------------------
-//
-//   UText common functions implementation
-//
-//------------------------------------------------------------------------------
-
-//
-//  UText.flags bit definitions
-//
-enum {
-    UTEXT_HEAP_ALLOCATED  = 1,      //  1 if ICU has allocated this UText struct on the heap.
-                                    //  0 if caller provided storage for the UText.
-
-    UTEXT_EXTRA_HEAP_ALLOCATED = 2, //  1 if ICU has allocated extra storage as a separate
-                                    //     heap block.
-                                    //  0 if there is no separate allocation.  Either no extra
-                                    //     storage was requested, or it is appended to the end
-                                    //     of the main UText storage.
-
-    UTEXT_OPEN = 4                  //  1 if this UText is currently open
-                                    //  0 if this UText is not open.
-};
-
-
-//
-//  Extended form of a UText.  The purpose is to aid in computing the total size required
-//    when a provider asks for a UText to be allocated with extra storage.
-
-struct ExtendedUText {
-    UText               ut;
-    std::max_align_t    extension;
-};
-
-static const UText emptyText = UTEXT_INITIALIZER;
-
-U_CAPI UText * U_EXPORT2
-utext_setup(UText *ut, int32_t extraSpace, UErrorCode *status) {
-    if (U_FAILURE(*status)) {
-        return ut;
-    }
-
-    if (ut == nullptr) {
-        // We need to heap-allocate storage for the new UText
-        int32_t spaceRequired = sizeof(UText);
-        if (extraSpace > 0) {
-            spaceRequired = sizeof(ExtendedUText) + extraSpace - sizeof(std::max_align_t);
-        }
-        ut = (UText *)uprv_malloc(spaceRequired);
-        if (ut == nullptr) {
-            *status = U_MEMORY_ALLOCATION_ERROR;
-            return nullptr;
-        } else {
-            *ut = emptyText;
-            ut->flags |= UTEXT_HEAP_ALLOCATED;
-            if (spaceRequired>0) {
-                ut->extraSize = extraSpace;
-                ut->pExtra    = &((ExtendedUText *)ut)->extension;
-            }
-        }
-    } else {
-        // We have been supplied with an already existing UText.
-        // Verify that it really appears to be a UText.
-        if (ut->magic != UTEXT_MAGIC) {
-            *status = U_ILLEGAL_ARGUMENT_ERROR;
-            return ut;
-        }
-        // If the ut is already open and there's a provider supplied close
-        //   function, call it.
-        if ((ut->flags & UTEXT_OPEN) && ut->pFuncs->close != nullptr)  {
-            ut->pFuncs->close(ut);
-        }
-        ut->flags &= ~UTEXT_OPEN;
-
-        // If extra space was requested by our caller, check whether
-        //   sufficient already exists, and allocate new if needed.
-        if (extraSpace > ut->extraSize) {
-            // Need more space.  If there is existing separately allocated space,
-            //   delete it first, then allocate new space.
-            if (ut->flags & UTEXT_EXTRA_HEAP_ALLOCATED) {
-                uprv_free(ut->pExtra);
-                ut->extraSize = 0;
-            }
-            ut->pExtra = uprv_malloc(extraSpace);
-            if (ut->pExtra == nullptr) {
-                *status = U_MEMORY_ALLOCATION_ERROR;
-            } else {
-                ut->extraSize = extraSpace;
-                ut->flags |= UTEXT_EXTRA_HEAP_ALLOCATED;
-            }
-        }
-    }
-    if (U_SUCCESS(*status)) {
-        ut->flags |= UTEXT_OPEN;
-
-        // Initialize all remaining fields of the UText.
-        //
-        ut->context             = nullptr;
-        ut->chunkContents       = nullptr;
-        ut->p                   = nullptr;
-        ut->q                   = nullptr;
-        ut->r                   = nullptr;
-        ut->a                   = 0;
-        ut->b                   = 0;
-        ut->c                   = 0;
-        ut->chunkOffset         = 0;
-        ut->chunkLength         = 0;
-        ut->chunkNativeStart    = 0;
-        ut->chunkNativeLimit    = 0;
-        ut->nativeIndexingLimit = 0;
-        ut->providerProperties  = 0;
-        ut->privA               = 0;
-        ut->privB               = 0;
-        ut->privC               = 0;
-        ut->privP               = nullptr;
-        if (ut->pExtra!=nullptr && ut->extraSize>0)
-            uprv_memset(ut->pExtra, 0, ut->extraSize);
-
-    }
-    return ut;
-}
-
-
-U_CAPI UText * U_EXPORT2
-utext_close(UText *ut) {
-    if (ut==nullptr ||
-        ut->magic != UTEXT_MAGIC ||
-        (ut->flags & UTEXT_OPEN) == 0)
-    {
-        // The supplied ut is not an open UText.
-        // Do nothing.
-        return ut;
-    }
-
-    // If the provider gave us a close function, call it now.
-    // This will clean up anything allocated specifically by the provider.
-    if (ut->pFuncs->close != nullptr) {
-        ut->pFuncs->close(ut);
-    }
-    ut->flags &= ~UTEXT_OPEN;
-
-    // If we (the framework) allocated the UText or subsidiary storage,
-    //   delete it.
-    if (ut->flags & UTEXT_EXTRA_HEAP_ALLOCATED) {
-        uprv_free(ut->pExtra);
-        ut->pExtra = nullptr;
-        ut->flags &= ~UTEXT_EXTRA_HEAP_ALLOCATED;
-        ut->extraSize = 0;
-    }
-
-    // Zero out function table of the closed UText.  This is a defensive move,
-    //   intended to cause applications that inadvertently use a closed
-    //   utext to crash with null pointer errors.
-    ut->pFuncs        = nullptr;
-
-    if (ut->flags & UTEXT_HEAP_ALLOCATED) {
-        // This UText was allocated by UText setup.  We need to free it.
-        // Clear magic, so we can detect if the user messes up and immediately
-        //  tries to reopen another UText using the deleted storage.
-        ut->magic = 0;
-        uprv_free(ut);
-        ut = nullptr;
-    }
-    return ut;
-}
-
-
-
-
-//
-// invalidateChunk   Reset a chunk to have no contents, so that the next call
-//                   to access will cause new data to load.
-//                   This is needed when copy/move/replace operate directly on the
-//                   backing text, potentially putting it out of sync with the
-//                   contents in the chunk.
-//
-static void
-invalidateChunk(UText *ut) {
-    ut->chunkLength = 0;
-    ut->chunkNativeLimit = 0;
-    ut->chunkNativeStart = 0;
-    ut->chunkOffset = 0;
-    ut->nativeIndexingLimit = 0;
-}
-
-//
-// pinIndex        Do range pinning on a native index parameter.
-//                 64 bit pinning is done in place.
-//                 32 bit truncated result is returned as a convenience for
-//                        use in providers that don't need 64 bits.
-static int32_t
-pinIndex(int64_t &index, int64_t limit) {
-    if (index<0) {
-        index = 0;
-    } else if (index > limit) {
-        index = limit;
-    }
-    return (int32_t)index;
-}
-
-
-U_CDECL_BEGIN
-
-//
-// Pointer relocation function,
-//   a utility used by shallow clone.
-//   Adjust a pointer that refers to something within one UText (the source)
-//   to refer to the same relative offset within a another UText (the target)
-//
-static void adjustPointer(UText *dest, const void **destPtr, const UText *src) {
-    // convert all pointers to (char *) so that byte address arithmetic will work.
-    char  *dptr = (char *)*destPtr;
-    char  *dUText = (char *)dest;
-    char  *sUText = (char *)src;
-
-    if (dptr >= (char *)src->pExtra && dptr < ((char*)src->pExtra)+src->extraSize) {
-        // target ptr was to something within the src UText's pExtra storage.
-        //   relocate it into the target UText's pExtra region.
-        *destPtr = ((char *)dest->pExtra) + (dptr - (char *)src->pExtra);
-    } else if (dptr>=sUText && dptr < sUText+src->sizeOfStruct) {
-        // target ptr was pointing to somewhere within the source UText itself.
-        //   Move it to the same offset within the target UText.
-        *destPtr = dUText + (dptr-sUText);
-    }
-}
-
-
-//
-//  Clone.  This is a generic copy-the-utext-by-value clone function that can be
-//          used as-is with some utext types, and as a helper by other clones.
-//
-static UText * U_CALLCONV
-shallowTextClone(UText * dest, const UText * src, UErrorCode * status) {
-    if (U_FAILURE(*status)) {
-        return nullptr;
-    }
-    int32_t  srcExtraSize = src->extraSize;
-
-    //
-    // Use the generic text_setup to allocate storage if required.
-    //
-    dest = utext_setup(dest, srcExtraSize, status);
-    if (U_FAILURE(*status)) {
-        return dest;
-    }
-
-    //
-    //  flags (how the UText was allocated) and the pointer to the
-    //   extra storage must retain the values in the cloned utext that
-    //   were set up by utext_setup.  Save them separately before
-    //   copying the whole struct.
-    //
-    void *destExtra = dest->pExtra;
-    int32_t flags   = dest->flags;
-
-
-    //
-    //  Copy the whole UText struct by value.
-    //  Any "Extra" storage is copied also.
-    //
-    int sizeToCopy = src->sizeOfStruct;
-    if (sizeToCopy > dest->sizeOfStruct) {
-        sizeToCopy = dest->sizeOfStruct;
-    }
-    uprv_memcpy(dest, src, sizeToCopy);
-    dest->pExtra = destExtra;
-    dest->flags  = flags;
-    if (srcExtraSize > 0) {
-        uprv_memcpy(dest->pExtra, src->pExtra, srcExtraSize);
-    }
-
-    //
-    // Relocate any pointers in the target that refer to the UText itself
-    //   to point to the cloned copy rather than the original source.
-    //
-    adjustPointer(dest, &dest->context, src);
-    adjustPointer(dest, &dest->p, src);
-    adjustPointer(dest, &dest->q, src);
-    adjustPointer(dest, &dest->r, src);
-    adjustPointer(dest, (const void **)&dest->chunkContents, src);
-
-    // The newly shallow-cloned UText does _not_ own the underlying storage for the text.
-    // (The source for the clone may or may not have owned the text.)
-
-    dest->providerProperties &= ~I32_FLAG(UTEXT_PROVIDER_OWNS_TEXT);
-
-    return dest;
-}
-
-
-U_CDECL_END
-
-
-
-//------------------------------------------------------------------------------
-//
-//     UText implementation for UTF-8 char * strings (read-only)
-//     Limitation:  string length must be <= 0x7fffffff in length.
-//                  (length must for in an int32_t variable)
-//
-//         Use of UText data members:
-//              context    pointer to UTF-8 string
-//              utext.b    is the input string length (bytes).
-//              utext.c    Length scanned so far in string
-//                           (for optimizing finding length of zero terminated strings.)
-//              utext.p    pointer to the current buffer
-//              utext.q    pointer to the other buffer.
-//
-//------------------------------------------------------------------------------
-
-// Chunk size.
-//     Must be less than 85 (256/3), because of byte mapping from char16_t indexes to native indexes.
-//     Worst case is three native bytes to one char16_t.  (Supplemenaries are 4 native bytes
-//     to two UChars.)
-//     The longest illegal byte sequence treated as a single error (and converted to U+FFFD)
-//     is a three-byte sequence (truncated four-byte sequence).
-//
-enum { UTF8_TEXT_CHUNK_SIZE=32 };
-
-//
-// UTF8Buf  Two of these structs will be set up in the UText's extra allocated space.
-//          Each contains the char16_t chunk buffer, the to and from native maps, and
-//          header info.
-//
-//     because backwards iteration fills the buffers starting at the end and
-//     working towards the front, the filled part of the buffers may not begin
-//     at the start of the available storage for the buffers.
-//
-//     Buffer size is one bigger than the specified UTF8_TEXT_CHUNK_SIZE to allow for
-//     the last character added being a supplementary, and thus requiring a surrogate
-//     pair.  Doing this is simpler than checking for the edge case.
-//
-
-struct UTF8Buf {
-    int32_t   bufNativeStart;                        // Native index of first char in char16_t buf
-    int32_t   bufNativeLimit;                        // Native index following last char in buf.
-    int32_t   bufStartIdx;                           // First filled position in buf.
-    int32_t   bufLimitIdx;                           // Limit of filled range in buf.
-    int32_t   bufNILimit;                            // Limit of native indexing part of buf
-    int32_t   toUCharsMapStart;                      // Native index corresponding to
-                                                     //   mapToUChars[0].
-                                                     //   Set to bufNativeStart when filling forwards.
-                                                     //   Set to computed value when filling backwards.
-
-    char16_t  buf[UTF8_TEXT_CHUNK_SIZE+4];           // The char16_t buffer.  Requires one extra position beyond the
-                                                     //   the chunk size, to allow for surrogate at the end.
-                                                     //   Length must be identical to mapToNative array, below,
-                                                     //   because of the way indexing works when the array is
-                                                     //   filled backwards during a reverse iteration.  Thus,
-                                                     //   the additional extra size.
-    uint8_t   mapToNative[UTF8_TEXT_CHUNK_SIZE+4];   // map char16_t index in buf to
-                                                     //  native offset from bufNativeStart.
-                                                     //  Requires two extra slots,
-                                                     //    one for a supplementary starting in the last normal position,
-                                                     //    and one for an entry for the buffer limit position.
-    uint8_t   mapToUChars[UTF8_TEXT_CHUNK_SIZE*3+6]; // Map native offset from bufNativeStart to
-                                                     //   corresponding offset in filled part of buf.
-    int32_t   align;
-};
-
-U_CDECL_BEGIN
-
-//
-//   utf8TextLength
-//
-//        Get the length of the string.  If we don't already know it,
-//              we'll need to scan for the trailing  nul.
-//
-static int64_t U_CALLCONV
-utf8TextLength(UText *ut) {
-    if (ut->b < 0) {
-        // Zero terminated string, and we haven't scanned to the end yet.
-        // Scan it now.
-        const char *r = (const char *)ut->context + ut->c;
-        while (*r != 0) {
-            r++;
-        }
-        if ((r - (const char *)ut->context) < 0x7fffffff) {
-            ut->b = (int32_t)(r - (const char *)ut->context);
-        } else {
-            // Actual string was bigger (more than 2 gig) than we
-            //   can handle.  Clip it to 2 GB.
-            ut->b = 0x7fffffff;
-        }
-        ut->providerProperties &= ~I32_FLAG(UTEXT_PROVIDER_LENGTH_IS_EXPENSIVE);
-    }
-    return ut->b;
-}
-
-
-
-
-
-
-static UBool U_CALLCONV
-utf8TextAccess(UText *ut, int64_t index, UBool forward) {
-    //
-    //  Apologies to those who are allergic to goto statements.
-    //    Consider each goto to a labelled block to be the equivalent of
-    //         call the named block as if it were a function();
-    //         return;
-    //
-    const uint8_t *s8=(const uint8_t *)ut->context;
-    UTF8Buf *u8b = nullptr;
-    int32_t  length = ut->b;         // Length of original utf-8
-    int32_t  ix= (int32_t)index;     // Requested index, trimmed to 32 bits.
-    int32_t  mapIndex = 0;
-    if (index<0) {
-        ix=0;
-    } else if (index > 0x7fffffff) {
-        // Strings with 64 bit lengths not supported by this UTF-8 provider.
-        ix = 0x7fffffff;
-    }
-
-    // Pin requested index to the string length.
-    if (ix>length) {
-        if (length>=0) {
-            ix=length;
-        } else if (ix>=ut->c) {
-            // Zero terminated string, and requested index is beyond
-            //   the region that has already been scanned.
-            //   Scan up to either the end of the string or to the
-            //   requested position, whichever comes first.
-            while (ut->c<ix && s8[ut->c]!=0) {
-                ut->c++;
-            }
-            //  TODO:  support for null terminated string length > 32 bits.
-            if (s8[ut->c] == 0) {
-                // We just found the actual length of the string.
-                //  Trim the requested index back to that.
-                ix     = ut->c;
-                ut->b  = ut->c;
-                length = ut->c;
-                ut->providerProperties &= ~I32_FLAG(UTEXT_PROVIDER_LENGTH_IS_EXPENSIVE);
-            }
-        }
-    }
-
-    //
-    // Dispatch to the appropriate action for a forward iteration request.
-    //
-    if (forward) {
-        if (ix==ut->chunkNativeLimit) {
-            // Check for normal sequential iteration cases first.
-            if (ix==length) {
-                // Just reached end of string
-                // Don't swap buffers, but do set the
-                //   current buffer position.
-                ut->chunkOffset = ut->chunkLength;
-                return false;
-            } else {
-                // End of current buffer.
-                //   check whether other buffer already has what we need.
-                UTF8Buf *altB = (UTF8Buf *)ut->q;
-                if (ix>=altB->bufNativeStart && ix<altB->bufNativeLimit) {
-                    goto swapBuffers;
-                }
-            }
-        }
-
-        // A random access.  Desired index could be in either or niether buf.
-        // For optimizing the order of testing, first check for the index
-        //    being in the other buffer.  This will be the case for uses that
-        //    move back and forth over a fairly limited range
-        {
-            u8b = (UTF8Buf *)ut->q;   // the alternate buffer
-            if (ix>=u8b->bufNativeStart && ix<u8b->bufNativeLimit) {
-                // Requested index is in the other buffer.
-                goto swapBuffers;
-            }
-            if (ix == length) {
-                // Requested index is end-of-string.
-                //   (this is the case of randomly seeking to the end.
-                //    The case of iterating off the end is handled earlier.)
-                if (ix == ut->chunkNativeLimit) {
-                    // Current buffer extends up to the end of the string.
-                    //   Leave it as the current buffer.
-                    ut->chunkOffset = ut->chunkLength;
-                    return false;
-                }
-                if (ix == u8b->bufNativeLimit) {
-                    // Alternate buffer extends to the end of string.
-                    //   Swap it in as the current buffer.
-                    goto swapBuffersAndFail;
-                }
-
-                // Neither existing buffer extends to the end of the string.
-                goto makeStubBuffer;
-            }
-
-            if (ix<ut->chunkNativeStart || ix>=ut->chunkNativeLimit) {
-                // Requested index is in neither buffer.
-                goto fillForward;
-            }
-
-            // Requested index is in this buffer.
-            u8b = (UTF8Buf *)ut->p;   // the current buffer
-            mapIndex = ix - u8b->toUCharsMapStart;
-            U_ASSERT(mapIndex < (int32_t)sizeof(UTF8Buf::mapToUChars));
-            ut->chunkOffset = u8b->mapToUChars[mapIndex] - u8b->bufStartIdx;
-            return true;
-
-        }
-    }
-
-
-    //
-    // Dispatch to the appropriate action for a
-    //   Backwards Direction iteration request.
-    //
-    if (ix==ut->chunkNativeStart) {
-        // Check for normal sequential iteration cases first.
-        if (ix==0) {
-            // Just reached the start of string
-            // Don't swap buffers, but do set the
-            //   current buffer position.
-            ut->chunkOffset = 0;
-            return false;
-        } else {
-            // Start of current buffer.
-            //   check whether other buffer already has what we need.
-            UTF8Buf *altB = (UTF8Buf *)ut->q;
-            if (ix>altB->bufNativeStart && ix<=altB->bufNativeLimit) {
-                goto swapBuffers;
-            }
-        }
-    }
-
-    // A random access.  Desired index could be in either or niether buf.
-    // For optimizing the order of testing,
-    //    Most likely case:  in the other buffer.
-    //    Second most likely: in neither buffer.
-    //    Unlikely, but must work:  in the current buffer.
-    u8b = (UTF8Buf *)ut->q;   // the alternate buffer
-    if (ix>u8b->bufNativeStart && ix<=u8b->bufNativeLimit) {
-        // Requested index is in the other buffer.
-        goto swapBuffers;
-    }
-    // Requested index is start-of-string.
-    //   (this is the case of randomly seeking to the start.
-    //    The case of iterating off the start is handled earlier.)
-    if (ix==0) {
-        if (u8b->bufNativeStart==0) {
-            // Alternate buffer contains the data for the start string.
-            // Make it be the current buffer.
-            goto swapBuffersAndFail;
-        } else {
-            // Request for data before the start of string,
-            //   neither buffer is usable.
-            //   set up a zero-length buffer.
-            goto makeStubBuffer;
-        }
-    }
-
-    if (ix<=ut->chunkNativeStart || ix>ut->chunkNativeLimit) {
-        // Requested index is in neither buffer.
-        goto fillReverse;
-    }
-
-    // Requested index is in this buffer.
-    //   Set the utf16 buffer index.
-    u8b = (UTF8Buf *)ut->p;
-    mapIndex = ix - u8b->toUCharsMapStart;
-    ut->chunkOffset = u8b->mapToUChars[mapIndex] - u8b->bufStartIdx;
-    if (ut->chunkOffset==0) {
-        // This occurs when the first character in the text is
-        //   a multi-byte UTF-8 char, and the requested index is to
-        //   one of the trailing bytes.  Because there is no preceding ,
-        //   character, this access fails.  We can't pick up on the
-        //   situation sooner because the requested index is not zero.
-        return false;
-    } else {
-        return true;
-    }
-
-
-
-swapBuffers:
-    //  The alternate buffer (ut->q) has the string data that was requested.
-    //  Swap the primary and alternate buffers, and set the
-    //   chunk index into the new primary buffer.
-    {
-        u8b   = (UTF8Buf *)ut->q;
-        ut->q = ut->p;
-        ut->p = u8b;
-        ut->chunkContents       = &u8b->buf[u8b->bufStartIdx];
-        ut->chunkLength         = u8b->bufLimitIdx - u8b->bufStartIdx;
-        ut->chunkNativeStart    = u8b->bufNativeStart;
-        ut->chunkNativeLimit    = u8b->bufNativeLimit;
-        ut->nativeIndexingLimit = u8b->bufNILimit;
-
-        // Index into the (now current) chunk
-        // Use the map to set the chunk index.  It's more trouble than it's worth
-        //    to check whether native indexing can be used.
-        U_ASSERT(ix>=u8b->bufNativeStart);
-        U_ASSERT(ix<=u8b->bufNativeLimit);
-        mapIndex = ix - u8b->toUCharsMapStart;
-        U_ASSERT(mapIndex>=0);
-        U_ASSERT(mapIndex<(int32_t)sizeof(u8b->mapToUChars));
-        ut->chunkOffset = u8b->mapToUChars[mapIndex] - u8b->bufStartIdx;
-
-        return true;
-    }
-
-
- swapBuffersAndFail:
-    // We got a request for either the start or end of the string,
-    //  with iteration continuing in the out-of-bounds direction.
-    // The alternate buffer already contains the data up to the
-    //  start/end.
-    // Swap the buffers, then return failure, indicating that we couldn't
-    //  make things correct for continuing the iteration in the requested
-    //  direction.  The position & buffer are correct should the
-    //  user decide to iterate in the opposite direction.
-    u8b   = (UTF8Buf *)ut->q;
-    ut->q = ut->p;
-    ut->p = u8b;
-    ut->chunkContents       = &u8b->buf[u8b->bufStartIdx];
-    ut->chunkLength         = u8b->bufLimitIdx - u8b->bufStartIdx;
-    ut->chunkNativeStart    = u8b->bufNativeStart;
-    ut->chunkNativeLimit    = u8b->bufNativeLimit;
-    ut->nativeIndexingLimit = u8b->bufNILimit;
-
-    // Index into the (now current) chunk
-    //  For this function  (swapBuffersAndFail), the requested index
-    //    will always be at either the start or end of the chunk.
-    if (ix==u8b->bufNativeLimit) {
-        ut->chunkOffset = ut->chunkLength;
-    } else  {
-        ut->chunkOffset = 0;
-        U_ASSERT(ix == u8b->bufNativeStart);
-    }
-    return false;
-
-makeStubBuffer:
-    //   The user has done a seek/access past the start or end
-    //   of the string.  Rather than loading data that is likely
-    //   to never be used, just set up a zero-length buffer at
-    //   the position.
-    u8b = (UTF8Buf *)ut->q;
-    u8b->bufNativeStart   = ix;
-    u8b->bufNativeLimit   = ix;
-    u8b->bufStartIdx      = 0;
-    u8b->bufLimitIdx      = 0;
-    u8b->bufNILimit       = 0;
-    u8b->toUCharsMapStart = ix;
-    u8b->mapToNative[0]   = 0;
-    u8b->mapToUChars[0]   = 0;
-    goto swapBuffersAndFail;
-
-
-
-fillForward:
-    {
-        // Move the incoming index to a code point boundary.
-        U8_SET_CP_START(s8, 0, ix);
-
-        // Swap the UText buffers.
-        //  We want to fill what was previously the alternate buffer,
-        //  and make what was the current buffer be the new alternate.
-        UTF8Buf *u8b_swap = (UTF8Buf *)ut->q;
-        ut->q = ut->p;
-        ut->p = u8b_swap;
-
-        int32_t strLen = ut->b;
-        UBool   nulTerminated = false;
-        if (strLen < 0) {
-            strLen = 0x7fffffff;
-            nulTerminated = true;
-        }
-
-        char16_t   *buf = u8b_swap->buf;
-        uint8_t *mapToNative  = u8b_swap->mapToNative;
-        uint8_t *mapToUChars  = u8b_swap->mapToUChars;
-        int32_t  destIx       = 0;
-        int32_t  srcIx        = ix;
-        UBool    seenNonAscii = false;
-        UChar32  c = 0;
-
-        // Fill the chunk buffer and mapping arrays.
-        while (destIx<UTF8_TEXT_CHUNK_SIZE) {
-            c = s8[srcIx];
-            if (c>0 && c<0x80) {
-                // Special case ASCII range for speed.
-                //   zero is excluded to simplify bounds checking.
-                buf[destIx] = (char16_t)c;
-                mapToNative[destIx]    = (uint8_t)(srcIx - ix);
-                mapToUChars[srcIx-ix]  = (uint8_t)destIx;
-                srcIx++;
-                destIx++;
-            } else {
-                // General case, handle everything.
-                if (seenNonAscii == false) {
-                    seenNonAscii = true;
-                    u8b_swap->bufNILimit = destIx;
-                }
-
-                int32_t  cIx      = srcIx;
-                int32_t  dIx      = destIx;
-                int32_t  dIxSaved = destIx;
-                U8_NEXT_OR_FFFD(s8, srcIx, strLen, c);
-                if (c==0 && nulTerminated) {
-                    srcIx--;
-                    break;
-                }
-
-                U16_APPEND_UNSAFE(buf, destIx, c);
-                do {
-                    mapToNative[dIx++] = (uint8_t)(cIx - ix);
-                } while (dIx < destIx);
-
-                do {
-                    mapToUChars[cIx++ - ix] = (uint8_t)dIxSaved;
-                } while (cIx < srcIx);
-            }
-            if (srcIx>=strLen) {
-                break;
-            }
-
-        }
-
-        //  store Native <--> Chunk Map entries for the end of the buffer.
-        //    There is no actual character here, but the index position is valid.
-        mapToNative[destIx]     = (uint8_t)(srcIx - ix);
-        mapToUChars[srcIx - ix] = (uint8_t)destIx;
-
-        //  fill in Buffer descriptor
-        u8b_swap->bufNativeStart     = ix;
-        u8b_swap->bufNativeLimit     = srcIx;
-        u8b_swap->bufStartIdx        = 0;
-        u8b_swap->bufLimitIdx        = destIx;
-        if (seenNonAscii == false) {
-            u8b_swap->bufNILimit     = destIx;
-        }
-        u8b_swap->toUCharsMapStart   = u8b_swap->bufNativeStart;
-
-        // Set UText chunk to refer to this buffer.
-        ut->chunkContents       = buf;
-        ut->chunkOffset         = 0;
-        ut->chunkLength         = u8b_swap->bufLimitIdx;
-        ut->chunkNativeStart    = u8b_swap->bufNativeStart;
-        ut->chunkNativeLimit    = u8b_swap->bufNativeLimit;
-        ut->nativeIndexingLimit = u8b_swap->bufNILimit;
-
-        // For zero terminated strings, keep track of the maximum point
-        //   scanned so far.
-        if (nulTerminated && srcIx>ut->c) {
-            ut->c = srcIx;
-            if (c==0) {
-                // We scanned to the end.
-                //   Remember the actual length.
-                ut->b = srcIx;
-                ut->providerProperties &= ~I32_FLAG(UTEXT_PROVIDER_LENGTH_IS_EXPENSIVE);
-            }
-        }
-        return true;
-    }
-
-
-fillReverse:
-    {
-        // Move the incoming index to a code point boundary.
-        // Can only do this if the incoming index is somewhere in the interior of the string.
-        //   If index is at the end, there is no character there to look at.
-        if (ix != ut->b) {
-            // Note: this function will only move the index back if it is on a trail byte
-            //       and there is a preceding lead byte and the sequence from the lead 
-            //       through this trail could be part of a valid UTF-8 sequence
-            //       Otherwise the index remains unchanged.
-            U8_SET_CP_START(s8, 0, ix);
-        }
-
-        // Swap the UText buffers.
-        //  We want to fill what was previously the alternate buffer,
-        //  and make what was the current buffer be the new alternate.
-        UTF8Buf *u8b_swap = (UTF8Buf *)ut->q;
-        ut->q = ut->p;
-        ut->p = u8b_swap;
-
-        char16_t   *buf = u8b_swap->buf;
-        uint8_t *mapToNative = u8b_swap->mapToNative;
-        uint8_t *mapToUChars = u8b_swap->mapToUChars;
-        int32_t  toUCharsMapStart = ix - sizeof(UTF8Buf::mapToUChars) + 1;
-        // Note that toUCharsMapStart can be negative. Happens when the remaining
-        // text from current position to the beginning is less than the buffer size.
-        // + 1 because mapToUChars must have a slot at the end for the bufNativeLimit entry.
-        int32_t  destIx = UTF8_TEXT_CHUNK_SIZE+2;   // Start in the overflow region
-                                                    //   at end of buffer to leave room
-                                                    //   for a surrogate pair at the
-                                                    //   buffer start.
-        int32_t  srcIx  = ix;
-        int32_t  bufNILimit = destIx;
-        UChar32   c;
-
-        // Map to/from Native Indexes, fill in for the position at the end of
-        //   the buffer.
-        //
-        mapToNative[destIx] = (uint8_t)(srcIx - toUCharsMapStart);
-        mapToUChars[srcIx - toUCharsMapStart] = (uint8_t)destIx;
-
-        // Fill the chunk buffer
-        // Work backwards, filling from the end of the buffer towards the front.
-        //
-        while (destIx>2 && (srcIx - toUCharsMapStart > 5) && (srcIx > 0)) {
-            srcIx--;
-            destIx--;
-
-            // Get last byte of the UTF-8 character
-            c = s8[srcIx];
-            if (c<0x80) {
-                // Special case ASCII range for speed.
-                buf[destIx] = (char16_t)c;
-                U_ASSERT(toUCharsMapStart <= srcIx);
-                mapToUChars[srcIx - toUCharsMapStart] = (uint8_t)destIx;
-                mapToNative[destIx] = (uint8_t)(srcIx - toUCharsMapStart);
-            } else {
-                // General case, handle everything non-ASCII.
-
-                int32_t  sIx      = srcIx;  // ix of last byte of multi-byte u8 char
-
-                // Get the full character from the UTF8 string.
-                //   use code derived from the macros in utf8.h
-                //   Leaves srcIx pointing at the first byte of the UTF-8 char.
-                //
-                c=utf8_prevCharSafeBody(s8, 0, &srcIx, c, -3);
-                // leaves srcIx at first byte of the multi-byte char.
-
-                // Store the character in UTF-16 buffer.
-                if (c<0x10000) {
-                    buf[destIx] = (char16_t)c;
-                    mapToNative[destIx] = (uint8_t)(srcIx - toUCharsMapStart);
-                } else {
-                    buf[destIx]         = U16_TRAIL(c);
-                    mapToNative[destIx] = (uint8_t)(srcIx - toUCharsMapStart);
-                    buf[--destIx]       = U16_LEAD(c);
-                    mapToNative[destIx] = (uint8_t)(srcIx - toUCharsMapStart);
-                }
-
-                // Fill in the map from native indexes to UChars buf index.
-                do {
-                    mapToUChars[sIx-- - toUCharsMapStart] = (uint8_t)destIx;
-                } while (sIx >= srcIx);
-                U_ASSERT(toUCharsMapStart <= (srcIx+1));
-
-                // Set native indexing limit to be the current position.
-                //   We are processing a non-ascii, non-native-indexing char now;
-                //     the limit will be here if the rest of the chars to be
-                //     added to this buffer are ascii.
-                bufNILimit = destIx;
-            }
-        }
-        u8b_swap->bufNativeStart     = srcIx;
-        u8b_swap->bufNativeLimit     = ix;
-        u8b_swap->bufStartIdx        = destIx;
-        u8b_swap->bufLimitIdx        = UTF8_TEXT_CHUNK_SIZE+2;
-        u8b_swap->bufNILimit         = bufNILimit - u8b_swap->bufStartIdx;
-        u8b_swap->toUCharsMapStart   = toUCharsMapStart;
-
-        ut->chunkContents       = &buf[u8b_swap->bufStartIdx];
-        ut->chunkLength         = u8b_swap->bufLimitIdx - u8b_swap->bufStartIdx;
-        ut->chunkOffset         = ut->chunkLength;
-        ut->chunkNativeStart    = u8b_swap->bufNativeStart;
-        ut->chunkNativeLimit    = u8b_swap->bufNativeLimit;
-        ut->nativeIndexingLimit = u8b_swap->bufNILimit;
-        return true;
-    }
-
-}
-
-
-
-//
-//  This is a slightly modified copy of u_strFromUTF8,
-//     Inserts a Replacement Char rather than failing on invalid UTF-8
-//     Removes unnecessary features.
-//
-static char16_t*
-utext_strFromUTF8(char16_t *dest,
-              int32_t destCapacity,
-              int32_t *pDestLength,
-              const char* src,
-              int32_t srcLength,        // required.  NUL terminated not supported.
-              UErrorCode *pErrorCode
-              )
-{
-
-    char16_t *pDest = dest;
-    char16_t *pDestLimit = (dest!=nullptr)?(dest+destCapacity):nullptr;
-    UChar32 ch=0;
-    int32_t index = 0;
-    int32_t reqLength = 0;
-    uint8_t* pSrc = (uint8_t*) src;
-
-
-    while((index < srcLength)&&(pDest<pDestLimit)){
-        ch = pSrc[index++];
-        if(ch <=0x7f){
-            *pDest++=(char16_t)ch;
-        }else{
-            ch=utf8_nextCharSafeBody(pSrc, &index, srcLength, ch, -3);
-            if(U_IS_BMP(ch)){
-                *(pDest++)=(char16_t)ch;
-            }else{
-                *(pDest++)=U16_LEAD(ch);
-                if(pDest<pDestLimit){
-                    *(pDest++)=U16_TRAIL(ch);
-                }else{
-                    reqLength++;
-                    break;
-                }
-            }
-        }
-    }
-    /* donot fill the dest buffer just count the UChars needed */
-    while(index < srcLength){
-        ch = pSrc[index++];
-        if(ch <= 0x7f){
-            reqLength++;
-        }else{
-            ch=utf8_nextCharSafeBody(pSrc, &index, srcLength, ch, -3);
-            reqLength+=U16_LENGTH(ch);
-        }
-    }
-
-    reqLength+=(int32_t)(pDest - dest);
-
-    if(pDestLength){
-        *pDestLength = reqLength;
-    }
-
-    /* Terminate the buffer */
-    u_terminateUChars(dest,destCapacity,reqLength,pErrorCode);
-
-    return dest;
-}
-
-
-
-static int32_t U_CALLCONV
-utf8TextExtract(UText *ut,
-                int64_t start, int64_t limit,
-                char16_t *dest, int32_t destCapacity,
-                UErrorCode *pErrorCode) {
-    if(U_FAILURE(*pErrorCode)) {
-        return 0;
-    }
-    if(destCapacity<0 || (dest==nullptr && destCapacity>0)) {
-        *pErrorCode=U_ILLEGAL_ARGUMENT_ERROR;
-        return 0;
-    }
-    int32_t  length  = ut->b;
-    int32_t  start32 = pinIndex(start, length);
-    int32_t  limit32 = pinIndex(limit, length);
-
-    if(start32>limit32) {
-        *pErrorCode=U_INDEX_OUTOFBOUNDS_ERROR;
-        return 0;
-    }
-
-
-    // adjust the incoming indexes to land on code point boundaries if needed.
-    //    adjust by no more than three, because that is the largest number of trail bytes
-    //    in a well formed UTF8 character.
-    const uint8_t *buf = (const uint8_t *)ut->context;
-    int i;
-    if (start32 < ut->chunkNativeLimit) {
-        for (i=0; i<3; i++) {
-            if (U8_IS_SINGLE(buf[start32]) || U8_IS_LEAD(buf[start32]) || start32==0) {
-                break;
-            }
-            start32--;
-        }
-    }
-
-    if (limit32 < ut->chunkNativeLimit) {
-        for (i=0; i<3; i++) {
-            if (U8_IS_SINGLE(buf[limit32]) || U8_IS_LEAD(buf[limit32]) || limit32==0) {
-                break;
-            }
-            limit32--;
-        }
-    }
-
-    // Do the actual extract.
-    int32_t destLength=0;
-    utext_strFromUTF8(dest, destCapacity, &destLength,
-                    (const char *)ut->context+start32, limit32-start32,
-                    pErrorCode);
-    utf8TextAccess(ut, limit32, true);
-    return destLength;
-}
-
-//
-// utf8TextMapOffsetToNative
-//
-// Map a chunk (UTF-16) offset to a native index.
-static int64_t U_CALLCONV
-utf8TextMapOffsetToNative(const UText *ut) {
-    //
-    UTF8Buf *u8b = (UTF8Buf *)ut->p;
-    U_ASSERT(ut->chunkOffset>ut->nativeIndexingLimit && ut->chunkOffset<=ut->chunkLength);
-    int32_t nativeOffset = u8b->mapToNative[ut->chunkOffset + u8b->bufStartIdx] + u8b->toUCharsMapStart;
-    U_ASSERT(nativeOffset >= ut->chunkNativeStart && nativeOffset <= ut->chunkNativeLimit);
-    return nativeOffset;
-}
-
-//
-// Map a native index to the corresponding chunk offset
-//
-static int32_t U_CALLCONV
-utf8TextMapIndexToUTF16(const UText *ut, int64_t index64) {
-    U_ASSERT(index64 <= 0x7fffffff);
-    int32_t index = (int32_t)index64;
-    UTF8Buf *u8b = (UTF8Buf *)ut->p;
-    U_ASSERT(index>=ut->chunkNativeStart+ut->nativeIndexingLimit);
-    U_ASSERT(index<=ut->chunkNativeLimit);
-    int32_t mapIndex = index - u8b->toUCharsMapStart;
-    U_ASSERT(mapIndex < (int32_t)sizeof(UTF8Buf::mapToUChars));
-    int32_t offset = u8b->mapToUChars[mapIndex] - u8b->bufStartIdx;
-    U_ASSERT(offset>=0 && offset<=ut->chunkLength);
-    return offset;
-}
-
-static UText * U_CALLCONV
-utf8TextClone(UText *dest, const UText *src, UBool deep, UErrorCode *status)
-{
-    // First do a generic shallow clone.  Does everything needed for the UText struct itself.
-    dest = shallowTextClone(dest, src, status);
-
-    // For deep clones, make a copy of the string.
-    //  The copied storage is owned by the newly created clone.
-    //
-    // TODO:  There is an issue with using utext_nativeLength().
-    //        That function is non-const in cases where the input was NUL terminated
-    //          and the length has not yet been determined.
-    //        This function (clone()) is const.
-    //        There potentially a thread safety issue lurking here.
-    //
-    if (deep && U_SUCCESS(*status)) {
-        int32_t  len = (int32_t)utext_nativeLength((UText *)src);
-        char *copyStr = (char *)uprv_malloc(len+1);
-        if (copyStr == nullptr) {
-            *status = U_MEMORY_ALLOCATION_ERROR;
-        } else {
-            uprv_memcpy(copyStr, src->context, len+1);
-            dest->context = copyStr;
-            dest->providerProperties |= I32_FLAG(UTEXT_PROVIDER_OWNS_TEXT);
-        }
-    }
-    return dest;
-}
-
-
-static void U_CALLCONV
-utf8TextClose(UText *ut) {
-    // Most of the work of close is done by the generic UText framework close.
-    // All that needs to be done here is to delete the UTF8 string if the UText
-    //  owns it.  This occurs if the UText was created by cloning.
-    if (ut->providerProperties & I32_FLAG(UTEXT_PROVIDER_OWNS_TEXT)) {
-        char *s = (char *)ut->context;
-        uprv_free(s);
-        ut->context = nullptr;
-    }
-}
-
-U_CDECL_END
-
-
-static const struct UTextFuncs utf8Funcs =
-{
-    sizeof(UTextFuncs),
-    0, 0, 0,             // Reserved alignment padding
-    utf8TextClone,
-    utf8TextLength,
-    utf8TextAccess,
-    utf8TextExtract,
-    nullptr,                /* replace*/
-    nullptr,                /* copy   */
-    utf8TextMapOffsetToNative,
-    utf8TextMapIndexToUTF16,
-    utf8TextClose,
-    nullptr,                // spare 1
-    nullptr,                // spare 2
-    nullptr                 // spare 3
-};
-
-
-static const char gEmptyString[] = {0};
-
-U_CAPI UText * U_EXPORT2
-utext_openUTF8(UText *ut, const char *s, int64_t length, UErrorCode *status) {
-    if(U_FAILURE(*status)) {
-        return nullptr;
-    }
-    if(s==nullptr && length==0) {
-        s = gEmptyString;
-    }
-
-    if(s==nullptr || length<-1 || length>INT32_MAX) {
-        *status=U_ILLEGAL_ARGUMENT_ERROR;
-        return nullptr;
-    }
-
-    ut = utext_setup(ut, sizeof(UTF8Buf) * 2, status);
-    if (U_FAILURE(*status)) {
-        return ut;
-    }
-
-    ut->pFuncs  = &utf8Funcs;
-    ut->context = s;
-    ut->b       = (int32_t)length;
-    ut->c       = (int32_t)length;
-    if (ut->c < 0) {
-        ut->c = 0;
-        ut->providerProperties |= I32_FLAG(UTEXT_PROVIDER_LENGTH_IS_EXPENSIVE);
-    }
-    ut->p = ut->pExtra;
-    ut->q = (char *)ut->pExtra + sizeof(UTF8Buf);
-    return ut;
-
-}
-
-
-
-
-
-
-
-
-//------------------------------------------------------------------------------
-//
-//     UText implementation wrapper for Replaceable (read/write)
-//
-//         Use of UText data members:
-//            context    pointer to Replaceable.
-//            p          pointer to Replaceable if it is owned by the UText.
-//
-//------------------------------------------------------------------------------
-
-
-
-// minimum chunk size for this implementation: 3
-// to allow for possible trimming for code point boundaries
-enum { REP_TEXT_CHUNK_SIZE=10 };
-
-struct ReplExtra {
-    /*
-     * Chunk UChars.
-     * +1 to simplify filling with surrogate pair at the end.
-     */
-    char16_t s[REP_TEXT_CHUNK_SIZE+1];
-};
-
-
-U_CDECL_BEGIN
-
-static UText * U_CALLCONV
-repTextClone(UText *dest, const UText *src, UBool deep, UErrorCode *status) {
-    // First do a generic shallow clone.  Does everything needed for the UText struct itself.
-    dest = shallowTextClone(dest, src, status);
-
-    // For deep clones, make a copy of the Replaceable.
-    //  The copied Replaceable storage is owned by the newly created UText clone.
-    //  A non-nullptr pointer in UText.p is the signal to the close() function to delete
-    //    it.
-    //
-    if (deep && U_SUCCESS(*status)) {
-        const Replaceable *replSrc = (const Replaceable *)src->context;
-        dest->context = replSrc->clone();
-        dest->providerProperties |= I32_FLAG(UTEXT_PROVIDER_OWNS_TEXT);
-
-        // with deep clone, the copy is writable, even when the source is not.
-        dest->providerProperties |= I32_FLAG(UTEXT_PROVIDER_WRITABLE);
-    }
-    return dest;
-}
-
-
-static void U_CALLCONV
-repTextClose(UText *ut) {
-    // Most of the work of close is done by the generic UText framework close.
-    // All that needs to be done here is delete the Replaceable if the UText
-    //  owns it.  This occurs if the UText was created by cloning.
-    if (ut->providerProperties & I32_FLAG(UTEXT_PROVIDER_OWNS_TEXT)) {
-        Replaceable *rep = (Replaceable *)ut->context;
-        delete rep;
-        ut->context = nullptr;
-    }
-}
-
-
-static int64_t U_CALLCONV
-repTextLength(UText *ut) {
-    const Replaceable *replSrc = (const Replaceable *)ut->context;
-    int32_t  len = replSrc->length();
-    return len;
-}
-
-
-static UBool U_CALLCONV
-repTextAccess(UText *ut, int64_t index, UBool forward) {
-    const Replaceable *rep=(const Replaceable *)ut->context;
-    int32_t length=rep->length();   // Full length of the input text (bigger than a chunk)
-
-    // clip the requested index to the limits of the text.
-    int32_t index32 = pinIndex(index, length);
-    U_ASSERT(index<=INT32_MAX);
-
-
-    /*
-     * Compute start/limit boundaries around index, for a segment of text
-     * to be extracted.
-     * To allow for the possibility that our user gave an index to the trailing
-     * half of a surrogate pair, we must request one extra preceding char16_t when
-     * going in the forward direction.  This will ensure that the buffer has the
-     * entire code point at the specified index.
-     */
-    if(forward) {
-
-        if (index32>=ut->chunkNativeStart && index32<ut->chunkNativeLimit) {
-            // Buffer already contains the requested position.
-            ut->chunkOffset = (int32_t)(index - ut->chunkNativeStart);
-            return true;
-        }
-        if (index32>=length && ut->chunkNativeLimit==length) {
-            // Request for end of string, and buffer already extends up to it.
-            // Can't get the data, but don't change the buffer.
-            ut->chunkOffset = length - (int32_t)ut->chunkNativeStart;
-            return false;
-        }
-
-        ut->chunkNativeLimit = index + REP_TEXT_CHUNK_SIZE - 1;
-        // Going forward, so we want to have the buffer with stuff at and beyond
-        //   the requested index.  The -1 gets us one code point before the
-        //   requested index also, to handle the case of the index being on
-        //   a trail surrogate of a surrogate pair.
-        if(ut->chunkNativeLimit > length) {
-            ut->chunkNativeLimit = length;
-        }
-        // unless buffer ran off end, start is index-1.
-        ut->chunkNativeStart = ut->chunkNativeLimit - REP_TEXT_CHUNK_SIZE;
-        if(ut->chunkNativeStart < 0) {
-            ut->chunkNativeStart = 0;
-        }
-    } else {
-        // Reverse iteration.  Fill buffer with data preceding the requested index.
-        if (index32>ut->chunkNativeStart && index32<=ut->chunkNativeLimit) {
-            // Requested position already in buffer.
-            ut->chunkOffset = index32 - (int32_t)ut->chunkNativeStart;
-            return true;
-        }
-        if (index32==0 && ut->chunkNativeStart==0) {
-            // Request for start, buffer already begins at start.
-            //  No data, but keep the buffer as is.
-            ut->chunkOffset = 0;
-            return false;
-        }
-
-        // Figure out the bounds of the chunk to extract for reverse iteration.
-        // Need to worry about chunk not splitting surrogate pairs, and while still
-        // containing the data we need.
-        // Fix by requesting a chunk that includes an extra char16_t at the end.
-        // If this turns out to be a lead surrogate, we can lop it off and still have
-        //   the data we wanted.
-        ut->chunkNativeStart = index32 + 1 - REP_TEXT_CHUNK_SIZE;
-        if (ut->chunkNativeStart < 0) {
-            ut->chunkNativeStart = 0;
-        }
-
-        ut->chunkNativeLimit = index32 + 1;
-        if (ut->chunkNativeLimit > length) {
-            ut->chunkNativeLimit = length;
-        }
-    }
-
-    // Extract the new chunk of text from the Replaceable source.
-    ReplExtra *ex = (ReplExtra *)ut->pExtra;
-    // UnicodeString with its buffer a writable alias to the chunk buffer
-    UnicodeString buffer(ex->s, 0 /*buffer length*/, REP_TEXT_CHUNK_SIZE /*buffer capacity*/);
-    rep->extractBetween((int32_t)ut->chunkNativeStart, (int32_t)ut->chunkNativeLimit, buffer);
-
-    ut->chunkContents  = ex->s;
-    ut->chunkLength    = (int32_t)(ut->chunkNativeLimit - ut->chunkNativeStart);
-    ut->chunkOffset    = (int32_t)(index32 - ut->chunkNativeStart);
-
-    // Surrogate pairs from the input text must not span chunk boundaries.
-    // If end of chunk could be the start of a surrogate, trim it off.
-    if (ut->chunkNativeLimit < length &&
-        U16_IS_LEAD(ex->s[ut->chunkLength-1])) {
-            ut->chunkLength--;
-            ut->chunkNativeLimit--;
-            if (ut->chunkOffset > ut->chunkLength) {
-                ut->chunkOffset = ut->chunkLength;
-            }
-        }
-
-    // if the first char16_t in the chunk could be the trailing half of a surrogate pair,
-    // trim it off.
-    if(ut->chunkNativeStart>0 && U16_IS_TRAIL(ex->s[0])) {
-        ++(ut->chunkContents);
-        ++(ut->chunkNativeStart);
-        --(ut->chunkLength);
-        --(ut->chunkOffset);
-    }
-
-    // adjust the index/chunkOffset to a code point boundary
-    U16_SET_CP_START(ut->chunkContents, 0, ut->chunkOffset);
-
-    // Use fast indexing for get/setNativeIndex()
-    ut->nativeIndexingLimit = ut->chunkLength;
-
-    return true;
-}
-
-
-
-static int32_t U_CALLCONV
-repTextExtract(UText *ut,
-               int64_t start, int64_t limit,
-               char16_t *dest, int32_t destCapacity,
-               UErrorCode *status) {
-    const Replaceable *rep=(const Replaceable *)ut->context;
-    int32_t  length=rep->length();
-
-    if(U_FAILURE(*status)) {
-        return 0;
-    }
-    if(destCapacity<0 || (dest==nullptr && destCapacity>0)) {
-        *status=U_ILLEGAL_ARGUMENT_ERROR;
-    }
-    if(start>limit) {
-        *status=U_INDEX_OUTOFBOUNDS_ERROR;
-        return 0;
-    }
-
-    int32_t  start32 = pinIndex(start, length);
-    int32_t  limit32 = pinIndex(limit, length);
-
-    // adjust start, limit if they point to trail half of surrogates
-    if (start32<length && U16_IS_TRAIL(rep->charAt(start32)) &&
-        U_IS_SUPPLEMENTARY(rep->char32At(start32))){
-            start32--;
-    }
-    if (limit32<length && U16_IS_TRAIL(rep->charAt(limit32)) &&
-        U_IS_SUPPLEMENTARY(rep->char32At(limit32))){
-            limit32--;
-    }
-
-    length=limit32-start32;
-    if(length>destCapacity) {
-        limit32 = start32 + destCapacity;
-    }
-    UnicodeString buffer(dest, 0, destCapacity); // writable alias
-    rep->extractBetween(start32, limit32, buffer);
-    repTextAccess(ut, limit32, true);
-
-    return u_terminateUChars(dest, destCapacity, length, status);
-}
-
-static int32_t U_CALLCONV
-repTextReplace(UText *ut,
-               int64_t start, int64_t limit,
-               const char16_t *src, int32_t length,
-               UErrorCode *status) {
-    Replaceable *rep=(Replaceable *)ut->context;
-    int32_t oldLength;
-
-    if(U_FAILURE(*status)) {
-        return 0;
-    }
-    if(src==nullptr && length!=0) {
-        *status=U_ILLEGAL_ARGUMENT_ERROR;
-        return 0;
-    }
-    oldLength=rep->length(); // will subtract from new length
-    if(start>limit ) {
-        *status=U_INDEX_OUTOFBOUNDS_ERROR;
-        return 0;
-    }
-
-    int32_t start32 = pinIndex(start, oldLength);
-    int32_t limit32 = pinIndex(limit, oldLength);
-
-    // Snap start & limit to code point boundaries.
-    if (start32<oldLength && U16_IS_TRAIL(rep->charAt(start32)) &&
-        start32>0 && U16_IS_LEAD(rep->charAt(start32-1)))
-    {
-            start32--;
-    }
-    if (limit32<oldLength && U16_IS_LEAD(rep->charAt(limit32-1)) &&
-        U16_IS_TRAIL(rep->charAt(limit32)))
-    {
-            limit32++;
-    }
-
-    // Do the actual replace operation using methods of the Replaceable class
-    UnicodeString replStr((UBool)(length<0), src, length); // read-only alias
-    rep->handleReplaceBetween(start32, limit32, replStr);
-    int32_t newLength = rep->length();
-    int32_t lengthDelta = newLength - oldLength;
-
-    // Is the UText chunk buffer OK?
-    if (ut->chunkNativeLimit > start32) {
-        // this replace operation may have impacted the current chunk.
-        // invalidate it, which will force a reload on the next access.
-        invalidateChunk(ut);
-    }
-
-    // set the iteration position to the end of the newly inserted replacement text.
-    int32_t newIndexPos = limit32 + lengthDelta;
-    repTextAccess(ut, newIndexPos, true);
-
-    return lengthDelta;
-}
-
-
-static void U_CALLCONV
-repTextCopy(UText *ut,
-                int64_t start, int64_t limit,
-                int64_t destIndex,
-                UBool move,
-                UErrorCode *status)
-{
-    Replaceable *rep=(Replaceable *)ut->context;
-    int32_t length=rep->length();
-
-    if(U_FAILURE(*status)) {
-        return;
-    }
-    if (start>limit || (start<destIndex && destIndex<limit))
-    {
-        *status=U_INDEX_OUTOFBOUNDS_ERROR;
-        return;
-    }
-
-    int32_t start32     = pinIndex(start, length);
-    int32_t limit32     = pinIndex(limit, length);
-    int32_t destIndex32 = pinIndex(destIndex, length);
-
-    // TODO:  snap input parameters to code point boundaries.
-
-    if(move) {
-        // move: copy to destIndex, then replace original with nothing
-        int32_t segLength=limit32-start32;
-        rep->copy(start32, limit32, destIndex32);
-        if(destIndex32<start32) {
-            start32+=segLength;
-            limit32+=segLength;
-        }
-        rep->handleReplaceBetween(start32, limit32, UnicodeString());
-    } else {
-        // copy
-        rep->copy(start32, limit32, destIndex32);
-    }
-
-    // If the change to the text touched the region in the chunk buffer,
-    //  invalidate the buffer.
-    int32_t firstAffectedIndex = destIndex32;
-    if (move && start32<firstAffectedIndex) {
-        firstAffectedIndex = start32;
-    }
-    if (firstAffectedIndex < ut->chunkNativeLimit) {
-        // changes may have affected range covered by the chunk
-        invalidateChunk(ut);
-    }
-
-    // Put iteration position at the newly inserted (moved) block,
-    int32_t  nativeIterIndex = destIndex32 + limit32 - start32;
-    if (move && destIndex32>start32) {
-        // moved a block of text towards the end of the string.
-        nativeIterIndex = destIndex32;
-    }
-
-    // Set position, reload chunk if needed.
-    repTextAccess(ut, nativeIterIndex, true);
-}
-
-static const struct UTextFuncs repFuncs =
-{
-    sizeof(UTextFuncs),
-    0, 0, 0,           // Reserved alignment padding
-    repTextClone,
-    repTextLength,
-    repTextAccess,
-    repTextExtract,
-    repTextReplace,
-    repTextCopy,
-    nullptr,              // MapOffsetToNative,
-    nullptr,              // MapIndexToUTF16,
-    repTextClose,
-    nullptr,              // spare 1
-    nullptr,              // spare 2
-    nullptr               // spare 3
-};
-
-
-U_CAPI UText * U_EXPORT2
-utext_openReplaceable(UText *ut, Replaceable *rep, UErrorCode *status)
-{
-    if(U_FAILURE(*status)) {
-        return nullptr;
-    }
-    if(rep==nullptr) {
-        *status=U_ILLEGAL_ARGUMENT_ERROR;
-        return nullptr;
-    }
-    ut = utext_setup(ut, sizeof(ReplExtra), status);
-    if(U_FAILURE(*status)) {
-        return ut;
-    }
-
-    ut->providerProperties = I32_FLAG(UTEXT_PROVIDER_WRITABLE);
-    if(rep->hasMetaData()) {
-        ut->providerProperties |=I32_FLAG(UTEXT_PROVIDER_HAS_META_DATA);
-    }
-
-    ut->pFuncs  = &repFuncs;
-    ut->context =  rep;
-    return ut;
-}
-
-U_CDECL_END
-
-
-
-
-
-
-
-
-//------------------------------------------------------------------------------
-//
-//     UText implementation for UnicodeString (read/write)  and
-//                    for const UnicodeString (read only)
-//             (same implementation, only the flags are different)
-//
-//         Use of UText data members:
-//            context    pointer to UnicodeString
-//            p          pointer to UnicodeString IF this UText owns the string
-//                       and it must be deleted on close().  nullptr otherwise.
-//
-//------------------------------------------------------------------------------
-
-U_CDECL_BEGIN
-
-
-static UText * U_CALLCONV
-unistrTextClone(UText *dest, const UText *src, UBool deep, UErrorCode *status) {
-    // First do a generic shallow clone.  Does everything needed for the UText struct itself.
-    dest = shallowTextClone(dest, src, status);
-
-    // For deep clones, make a copy of the UnicodeSring.
-    //  The copied UnicodeString storage is owned by the newly created UText clone.
-    //  A non-nullptr pointer in UText.p is the signal to the close() function to delete
-    //    the UText.
-    //
-    if (deep && U_SUCCESS(*status)) {
-        const UnicodeString *srcString = (const UnicodeString *)src->context;
-        dest->context = new UnicodeString(*srcString);
-        dest->providerProperties |= I32_FLAG(UTEXT_PROVIDER_OWNS_TEXT);
-
-        // with deep clone, the copy is writable, even when the source is not.
-        dest->providerProperties |= I32_FLAG(UTEXT_PROVIDER_WRITABLE);
-    }
-    return dest;
-}
-
-static void U_CALLCONV
-unistrTextClose(UText *ut) {
-    // Most of the work of close is done by the generic UText framework close.
-    // All that needs to be done here is delete the UnicodeString if the UText
-    //  owns it.  This occurs if the UText was created by cloning.
-    if (ut->providerProperties & I32_FLAG(UTEXT_PROVIDER_OWNS_TEXT)) {
-        UnicodeString *str = (UnicodeString *)ut->context;
-        delete str;
-        ut->context = nullptr;
-    }
-}
-
-
-static int64_t U_CALLCONV
-unistrTextLength(UText *t) {
-    return ((const UnicodeString *)t->context)->length();
-}
-
-
-static UBool U_CALLCONV
-unistrTextAccess(UText *ut, int64_t index, UBool  forward) {
-    int32_t length  = ut->chunkLength;
-    ut->chunkOffset = pinIndex(index, length);
-
-    // Check whether request is at the start or end
-    UBool retVal = (forward && index<length) || (!forward && index>0);
-    return retVal;
-}
-
-
-
-static int32_t U_CALLCONV
-unistrTextExtract(UText *t,
-                  int64_t start, int64_t limit,
-                  char16_t *dest, int32_t destCapacity,
-                  UErrorCode *pErrorCode) {
-    const UnicodeString *us=(const UnicodeString *)t->context;
-    int32_t length=us->length();
-
-    if(U_FAILURE(*pErrorCode)) {
-        return 0;
-    }
-    if(destCapacity<0 || (dest==nullptr && destCapacity>0)) {
-        *pErrorCode=U_ILLEGAL_ARGUMENT_ERROR;
-    }
-    if(start<0 || start>limit) {
-        *pErrorCode=U_INDEX_OUTOFBOUNDS_ERROR;
-        return 0;
-    }
-
-    int32_t start32 = start<length ? us->getChar32Start((int32_t)start) : length;
-    int32_t limit32 = limit<length ? us->getChar32Start((int32_t)limit) : length;
-
-    length=limit32-start32;
-    if (destCapacity>0 && dest!=nullptr) {
-        int32_t trimmedLength = length;
-        if(trimmedLength>destCapacity) {
-            trimmedLength=destCapacity;
-        }
-        us->extract(start32, trimmedLength, dest);
-        t->chunkOffset = start32+trimmedLength;
-    } else {
-        t->chunkOffset = start32;
-    }
-    u_terminateUChars(dest, destCapacity, length, pErrorCode);
-    return length;
-}
-
-static int32_t U_CALLCONV
-unistrTextReplace(UText *ut,
-                  int64_t start, int64_t limit,
-                  const char16_t *src, int32_t length,
-                  UErrorCode *pErrorCode) {
-    UnicodeString *us=(UnicodeString *)ut->context;
-    int32_t oldLength;
-
-    if(U_FAILURE(*pErrorCode)) {
-        return 0;
-    }
-    if(src==nullptr && length!=0) {
-        *pErrorCode=U_ILLEGAL_ARGUMENT_ERROR;
-    }
-    if(start>limit) {
-        *pErrorCode=U_INDEX_OUTOFBOUNDS_ERROR;
-        return 0;
-    }
-    oldLength=us->length();
-    int32_t start32 = pinIndex(start, oldLength);
-    int32_t limit32 = pinIndex(limit, oldLength);
-    if (start32 < oldLength) {
-        start32 = us->getChar32Start(start32);
-    }
-    if (limit32 < oldLength) {
-        limit32 = us->getChar32Start(limit32);
-    }
-
-    // replace
-    us->replace(start32, limit32-start32, src, length);
-    int32_t newLength = us->length();
-
-    // Update the chunk description.
-    ut->chunkContents    = us->getBuffer();
-    ut->chunkLength      = newLength;
-    ut->chunkNativeLimit = newLength;
-    ut->nativeIndexingLimit = newLength;
-
-    // Set iteration position to the point just following the newly inserted text.
-    int32_t lengthDelta = newLength - oldLength;
-    ut->chunkOffset = limit32 + lengthDelta;
-
-    return lengthDelta;
-}
-
-static void U_CALLCONV
-unistrTextCopy(UText *ut,
-               int64_t start, int64_t limit,
-               int64_t destIndex,
-               UBool move,
-               UErrorCode *pErrorCode) {
-    UnicodeString *us=(UnicodeString *)ut->context;
-    int32_t length=us->length();
-
-    if(U_FAILURE(*pErrorCode)) {
-        return;
-    }
-    int32_t start32 = pinIndex(start, length);
-    int32_t limit32 = pinIndex(limit, length);
-    int32_t destIndex32 = pinIndex(destIndex, length);
-
-    if( start32>limit32 || (start32<destIndex32 && destIndex32<limit32)) {
-        *pErrorCode=U_INDEX_OUTOFBOUNDS_ERROR;
-        return;
-    }
-
-    if(move) {
-        // move: copy to destIndex, then remove original
-        int32_t segLength=limit32-start32;
-        us->copy(start32, limit32, destIndex32);
-        if(destIndex32<start32) {
-            start32+=segLength;
-        }
-        us->remove(start32, segLength);
-    } else {
-        // copy
-        us->copy(start32, limit32, destIndex32);
-    }
-
-    // update chunk description, set iteration position.
-    ut->chunkContents = us->getBuffer();
-    if (move==false) {
-        // copy operation, string length grows
-        ut->chunkLength += limit32-start32;
-        ut->chunkNativeLimit = ut->chunkLength;
-        ut->nativeIndexingLimit = ut->chunkLength;
-    }
-
-    // Iteration position to end of the newly inserted text.
-    ut->chunkOffset = destIndex32+limit32-start32;
-    if (move && destIndex32>start32) {
-        ut->chunkOffset = destIndex32;
-    }
-
-}
-
-static const struct UTextFuncs unistrFuncs =
-{
-    sizeof(UTextFuncs),
-    0, 0, 0,             // Reserved alignment padding
-    unistrTextClone,
-    unistrTextLength,
-    unistrTextAccess,
-    unistrTextExtract,
-    unistrTextReplace,
-    unistrTextCopy,
-    nullptr,                // MapOffsetToNative,
-    nullptr,                // MapIndexToUTF16,
-    unistrTextClose,
-    nullptr,                // spare 1
-    nullptr,                // spare 2
-    nullptr                 // spare 3
-};
-
-
-
-U_CDECL_END
-
-
-U_CAPI UText * U_EXPORT2
-utext_openUnicodeString(UText *ut, UnicodeString *s, UErrorCode *status) {
-    ut = utext_openConstUnicodeString(ut, s, status);
-    if (U_SUCCESS(*status)) {
-        ut->providerProperties |= I32_FLAG(UTEXT_PROVIDER_WRITABLE);
-    }
-    return ut;
-}
-
-
-
-U_CAPI UText * U_EXPORT2
-utext_openConstUnicodeString(UText *ut, const UnicodeString *s, UErrorCode *status) {
-    if (U_SUCCESS(*status) && s->isBogus()) {
-        // The UnicodeString is bogus, but we still need to detach the UText
-        //   from whatever it was hooked to before, if anything.
-        utext_openUChars(ut, nullptr, 0, status);
-        *status = U_ILLEGAL_ARGUMENT_ERROR;
-        return ut;
-    }
-    ut = utext_setup(ut, 0, status);
-    //    note:  use the standard (writable) function table for UnicodeString.
-    //           The flag settings disable writing, so having the functions in
-    //           the table is harmless.
-    if (U_SUCCESS(*status)) {
-        ut->pFuncs              = &unistrFuncs;
-        ut->context             = s;
-        ut->providerProperties  = I32_FLAG(UTEXT_PROVIDER_STABLE_CHUNKS);
-        ut->chunkContents       = s->getBuffer();
-        ut->chunkLength         = s->length();
-        ut->chunkNativeStart    = 0;
-        ut->chunkNativeLimit    = ut->chunkLength;
-        ut->nativeIndexingLimit = ut->chunkLength;
-    }
-    return ut;
-}
-
-//------------------------------------------------------------------------------
-//
-//     UText implementation for const char16_t * strings
-//
-//         Use of UText data members:
-//            context    pointer to UnicodeString
-//            a          length.  -1 if not yet known.
-//
-//         TODO:  support 64 bit lengths.
-//
-//------------------------------------------------------------------------------
-
-U_CDECL_BEGIN
-
-
-static UText * U_CALLCONV
-ucstrTextClone(UText *dest, const UText * src, UBool deep, UErrorCode * status) {
-    // First do a generic shallow clone.
-    dest = shallowTextClone(dest, src, status);
-
-    // For deep clones, make a copy of the string.
-    //  The copied storage is owned by the newly created clone.
-    //  A non-nullptr pointer in UText.p is the signal to the close() function to delete
-    //    it.
-    //
-    if (deep && U_SUCCESS(*status)) {
-        U_ASSERT(utext_nativeLength(dest) < INT32_MAX);
-        int32_t  len = (int32_t)utext_nativeLength(dest);
-
-        // The cloned string IS going to be NUL terminated, whether or not the original was.
-        const char16_t *srcStr = (const char16_t *)src->context;
-        char16_t *copyStr = (char16_t *)uprv_malloc((len+1) * sizeof(char16_t));
-        if (copyStr == nullptr) {
-            *status = U_MEMORY_ALLOCATION_ERROR;
-        } else {
-            int64_t i;
-            for (i=0; i<len; i++) {
-                copyStr[i] = srcStr[i];
-            }
-            copyStr[len] = 0;
-            dest->context = copyStr;
-            dest->providerProperties |= I32_FLAG(UTEXT_PROVIDER_OWNS_TEXT);
-        }
-    }
-    return dest;
-}
-
-
-static void U_CALLCONV
-ucstrTextClose(UText *ut) {
-    // Most of the work of close is done by the generic UText framework close.
-    // All that needs to be done here is delete the string if the UText
-    //  owns it.  This occurs if the UText was created by cloning.
-    if (ut->providerProperties & I32_FLAG(UTEXT_PROVIDER_OWNS_TEXT)) {
-        char16_t *s = (char16_t *)ut->context;
-        uprv_free(s);
-        ut->context = nullptr;
-    }
-}
-
-
-
-static int64_t U_CALLCONV
-ucstrTextLength(UText *ut) {
-    if (ut->a < 0) {
-        // null terminated, we don't yet know the length. Scan for it.
-        //    Access is not convenient for doing this
-        //    because the current iteration position can't be changed.
-        const char16_t  *str = (const char16_t *)ut->context;
-        for (;;) {
-            if (str[ut->chunkNativeLimit] == 0) {
-                break;
-            }
-            ut->chunkNativeLimit++;
-        }
-        ut->a = ut->chunkNativeLimit;
-        ut->chunkLength = (int32_t)ut->chunkNativeLimit;
-        ut->nativeIndexingLimit = ut->chunkLength;
-        ut->providerProperties &= ~I32_FLAG(UTEXT_PROVIDER_LENGTH_IS_EXPENSIVE);
-    }
-    return ut->a;
-}
-
-
-static UBool U_CALLCONV
-ucstrTextAccess(UText *ut, int64_t index, UBool  forward) {
-    const char16_t *str   = (const char16_t *)ut->context;
-
-    // pin the requested index to the bounds of the string,
-    //  and set current iteration position.
-    if (index<0) {
-        index = 0;
-    } else if (index < ut->chunkNativeLimit) {
-        // The request data is within the chunk as it is known so far.
-        // Put index on a code point boundary.
-        U16_SET_CP_START(str, 0, index);
-    } else if (ut->a >= 0) {
-        // We know the length of this string, and the user is requesting something
-        // at or beyond the length.  Pin the requested index to the length.
-        index = ut->a;
-    } else {
-        // Null terminated string, length not yet known, and the requested index
-        //  is beyond where we have scanned so far.
-        //  Scan to 32 UChars beyond the requested index.  The strategy here is
-        //  to avoid fully scanning a long string when the caller only wants to
-        //  see a few characters at its beginning.
-        int32_t scanLimit = (int32_t)index + 32;
-        if ((index + 32)>INT32_MAX || (index + 32)<0 ) {   // note: int64 expression
-            scanLimit = INT32_MAX;
-        }
-
-        int32_t chunkLimit = (int32_t)ut->chunkNativeLimit;
-        for (; chunkLimit<scanLimit; chunkLimit++) {
-            if (str[chunkLimit] == 0) {
-                // We found the end of the string.  Remember it, pin the requested index to it,
-                //  and bail out of here.
-                ut->a = chunkLimit;
-                ut->chunkLength = chunkLimit;
-                ut->nativeIndexingLimit = chunkLimit;
-                if (index >= chunkLimit) {
-                    index = chunkLimit;
-                } else {
-                    U16_SET_CP_START(str, 0, index);
-                }
-
-                ut->chunkNativeLimit = chunkLimit;
-                ut->providerProperties &= ~I32_FLAG(UTEXT_PROVIDER_LENGTH_IS_EXPENSIVE);
-                goto breakout;
-            }
-        }
-        // We scanned through the next batch of UChars without finding the end.
-        U16_SET_CP_START(str, 0, index);
-        if (chunkLimit == INT32_MAX) {
-            // Scanned to the limit of a 32 bit length.
-            // Forceably trim the overlength string back so length fits in int32
-            //  TODO:  add support for 64 bit strings.
-            ut->a = chunkLimit;
-            ut->chunkLength = chunkLimit;
-            ut->nativeIndexingLimit = chunkLimit;
-            if (index > chunkLimit) {
-                index = chunkLimit;
-            }
-            ut->chunkNativeLimit = chunkLimit;
-            ut->providerProperties &= ~I32_FLAG(UTEXT_PROVIDER_LENGTH_IS_EXPENSIVE);
-        } else {
-            // The endpoint of a chunk must not be left in the middle of a surrogate pair.
-            // If the current end is on a lead surrogate, back the end up by one.
-            // It doesn't matter if the end char happens to be an unpaired surrogate,
-            //    and it's simpler not to worry about it.
-            if (U16_IS_LEAD(str[chunkLimit-1])) {
-                --chunkLimit;
-            }
-            // Null-terminated chunk with end still unknown.
-            // Update the chunk length to reflect what has been scanned thus far.
-            // That the full length is still unknown is (still) flagged by
-            //    ut->a being < 0.
-            ut->chunkNativeLimit = chunkLimit;
-            ut->nativeIndexingLimit = chunkLimit;
-            ut->chunkLength = chunkLimit;
-        }
-
-    }
-breakout:
-    U_ASSERT(index<=INT32_MAX);
-    ut->chunkOffset = (int32_t)index;
-
-    // Check whether request is at the start or end
-    UBool retVal = (forward && index<ut->chunkNativeLimit) || (!forward && index>0);
-    return retVal;
-}
-
-
-
-static int32_t U_CALLCONV
-ucstrTextExtract(UText *ut,
-                  int64_t start, int64_t limit,
-                  char16_t *dest, int32_t destCapacity,
-                  UErrorCode *pErrorCode)
-{
-    if(U_FAILURE(*pErrorCode)) {
-        return 0;
-    }
-    if(destCapacity<0 || (dest==nullptr && destCapacity>0) || start>limit) {
-        *pErrorCode=U_ILLEGAL_ARGUMENT_ERROR;
-        return 0;
-    }
-
-    //const char16_t *s=(const char16_t *)ut->context;
-    int32_t si, di;
-
-    int32_t start32;
-    int32_t limit32;
-
-    // Access the start.  Does two things we need:
-    //   Pins 'start' to the length of the string, if it came in out-of-bounds.
-    //   Snaps 'start' to the beginning of a code point.
-    ucstrTextAccess(ut, start, true);
-    const char16_t *s=ut->chunkContents;
-    start32 = ut->chunkOffset;
-
-    int32_t strLength=(int32_t)ut->a;
-    if (strLength >= 0) {
-        limit32 = pinIndex(limit, strLength);
-    } else {
-        limit32 = pinIndex(limit, INT32_MAX);
-    }
-    di = 0;
-    for (si=start32; si<limit32; si++) {
-        if (strLength<0 && s[si]==0) {
-            // Just hit the end of a null-terminated string.
-            ut->a = si;               // set string length for this UText
-            ut->chunkNativeLimit    = si;
-            ut->chunkLength         = si;
-            ut->nativeIndexingLimit = si;
-            strLength               = si;
-            limit32                 = si;
-            break;
-        }
-        U_ASSERT(di>=0); /* to ensure di never exceeds INT32_MAX, which must not happen logically */
-        if (di<destCapacity) {
-            // only store if there is space.
-            dest[di] = s[si];
-        } else {
-            if (strLength>=0) {
-                // We have filled the destination buffer, and the string length is known.
-                //  Cut the loop short.  There is no need to scan string termination.
-                di = limit32 - start32;
-                si = limit32;
-                break;
-            }
-        }
-        di++;
-    }
-
-    // If the limit index points to a lead surrogate of a pair,
-    //   add the corresponding trail surrogate to the destination.
-    if (si>0 && U16_IS_LEAD(s[si-1]) &&
-            ((si<strLength || strLength<0)  && U16_IS_TRAIL(s[si])))
-    {
-        if (di<destCapacity) {
-            // store only if there is space in the output buffer.
-            dest[di++] = s[si];
-        }
-        si++;
-    }
-
-    // Put iteration position at the point just following the extracted text
-    if (si <= ut->chunkNativeLimit) {
-        ut->chunkOffset = si;
-    } else {
-        ucstrTextAccess(ut, si, true);
-    }
-
-    // Add a terminating NUL if space in the buffer permits,
-    // and set the error status as required.
-    u_terminateUChars(dest, destCapacity, di, pErrorCode);
-    return di;
-}
-
-static const struct UTextFuncs ucstrFuncs =
-{
-    sizeof(UTextFuncs),
-    0, 0, 0,           // Reserved alignment padding
-    ucstrTextClone,
-    ucstrTextLength,
-    ucstrTextAccess,
-    ucstrTextExtract,
-    nullptr,              // Replace
-    nullptr,              // Copy
-    nullptr,              // MapOffsetToNative,
-    nullptr,              // MapIndexToUTF16,
-    ucstrTextClose,
-    nullptr,              // spare 1
-    nullptr,              // spare 2
-    nullptr,              // spare 3
-};
-
-U_CDECL_END
-
-static const char16_t gEmptyUString[] = {0};
-
-U_CAPI UText * U_EXPORT2
-utext_openUChars(UText *ut, const char16_t *s, int64_t length, UErrorCode *status) {
-    if (U_FAILURE(*status)) {
-        return nullptr;
-    }
-    if(s==nullptr && length==0) {
-        s = gEmptyUString;
-    }
-    if (s==nullptr || length < -1 || length>INT32_MAX) {
-        *status = U_ILLEGAL_ARGUMENT_ERROR;
-        return nullptr;
-    }
-    ut = utext_setup(ut, 0, status);
-    if (U_SUCCESS(*status)) {
-        ut->pFuncs               = &ucstrFuncs;
-        ut->context              = s;
-        ut->providerProperties   = I32_FLAG(UTEXT_PROVIDER_STABLE_CHUNKS);
-        if (length==-1) {
-            ut->providerProperties |= I32_FLAG(UTEXT_PROVIDER_LENGTH_IS_EXPENSIVE);
-        }
-        ut->a                    = length;
-        ut->chunkContents        = s;
-        ut->chunkNativeStart     = 0;
-        ut->chunkNativeLimit     = length>=0? length : 0;
-        ut->chunkLength          = (int32_t)ut->chunkNativeLimit;
-        ut->chunkOffset          = 0;
-        ut->nativeIndexingLimit  = ut->chunkLength;
-    }
-    return ut;
-}
-
-
-//------------------------------------------------------------------------------
-//
-//     UText implementation for text from ICU CharacterIterators
-//
-//         Use of UText data members:
-//            context    pointer to the CharacterIterator
-//            a          length of the full text.
-//            p          pointer to  buffer 1
-//            b          start index of local buffer 1 contents
-//            q          pointer to buffer 2
-//            c          start index of local buffer 2 contents
-//            r          pointer to the character iterator if the UText owns it.
-//                       Null otherwise.
-//
-//------------------------------------------------------------------------------
-#define CIBufSize 16
-
-U_CDECL_BEGIN
-static void U_CALLCONV
-charIterTextClose(UText *ut) {
-    // Most of the work of close is done by the generic UText framework close.
-    // All that needs to be done here is delete the CharacterIterator if the UText
-    //  owns it.  This occurs if the UText was created by cloning.
-    CharacterIterator *ci = (CharacterIterator *)ut->r;
-    delete ci;
-    ut->r = nullptr;
-}
-
-static int64_t U_CALLCONV
-charIterTextLength(UText *ut) {
-    return (int32_t)ut->a;
-}
-
-static UBool U_CALLCONV
-charIterTextAccess(UText *ut, int64_t index, UBool  forward) {
-    CharacterIterator *ci   = (CharacterIterator *)ut->context;
-
-    int32_t clippedIndex = (int32_t)index;
-    if (clippedIndex<0) {
-        clippedIndex=0;
-    } else if (clippedIndex>=ut->a) {
-        clippedIndex=(int32_t)ut->a;
-    }
-    int32_t neededIndex = clippedIndex;
-    if (!forward && neededIndex>0) {
-        // reverse iteration, want the position just before what was asked for.
-        neededIndex--;
-    } else if (forward && neededIndex==ut->a && neededIndex>0) {
-        // Forward iteration, don't ask for something past the end of the text.
-        neededIndex--;
-    }
-
-    // Find the native index of the start of the buffer containing what we want.
-    neededIndex -= neededIndex % CIBufSize;
-
-    char16_t *buf = nullptr;
-    UBool  needChunkSetup = true;
-    int    i;
-    if (ut->chunkNativeStart == neededIndex) {
-        // The buffer we want is already the current chunk.
-        needChunkSetup = false;
-    } else if (ut->b == neededIndex) {
-        // The first buffer (buffer p) has what we need.
-        buf = (char16_t *)ut->p;
-    } else if (ut->c == neededIndex) {
-        // The second buffer (buffer q) has what we need.
-        buf = (char16_t *)ut->q;
-    } else {
-        // Neither buffer already has what we need.
-        // Load new data from the character iterator.
-        // Use the buf that is not the current buffer.
-        buf = (char16_t *)ut->p;
-        if (ut->p == ut->chunkContents) {
-            buf = (char16_t *)ut->q;
-        }
-        ci->setIndex(neededIndex);
-        for (i=0; i<CIBufSize; i++) {
-            buf[i] = ci->nextPostInc();
-            if (i+neededIndex > ut->a) {
-                break;
-            }
-        }
-    }
-
-    // We have a buffer with the data we need.
-    // Set it up as the current chunk, if it wasn't already.
-    if (needChunkSetup) {
-        ut->chunkContents = buf;
-        ut->chunkLength   = CIBufSize;
-        ut->chunkNativeStart = neededIndex;
-        ut->chunkNativeLimit = neededIndex + CIBufSize;
-        if (ut->chunkNativeLimit > ut->a) {
-            ut->chunkNativeLimit = ut->a;
-            ut->chunkLength  = (int32_t)(ut->chunkNativeLimit)-(int32_t)(ut->chunkNativeStart);
-        }
-        ut->nativeIndexingLimit = ut->chunkLength;
-        U_ASSERT(ut->chunkOffset>=0 && ut->chunkOffset<=CIBufSize);
-    }
-    ut->chunkOffset = clippedIndex - (int32_t)ut->chunkNativeStart;
-    UBool success = (forward? ut->chunkOffset<ut->chunkLength : ut->chunkOffset>0);
-    return success;
-}
-
-static UText * U_CALLCONV
-charIterTextClone(UText *dest, const UText *src, UBool deep, UErrorCode * status) {
-    if (U_FAILURE(*status)) {
-        return nullptr;
-    }
-
-    if (deep) {
-        // There is no CharacterIterator API for cloning the underlying text storage.
-        *status = U_UNSUPPORTED_ERROR;
-        return nullptr;
-    } else {
-        CharacterIterator *srcCI =(CharacterIterator *)src->context;
-        srcCI = srcCI->clone();
-        dest = utext_openCharacterIterator(dest, srcCI, status);
-        if (U_FAILURE(*status)) {
-            return dest;
-        }
-        // cast off const on getNativeIndex.
-        //   For CharacterIterator based UTexts, this is safe, the operation is const.
-        int64_t  ix = utext_getNativeIndex((UText *)src);
-        utext_setNativeIndex(dest, ix);
-        dest->r = srcCI;    // flags that this UText owns the CharacterIterator
-    }
-    return dest;
-}
-
-static int32_t U_CALLCONV
-charIterTextExtract(UText *ut,
-                  int64_t start, int64_t limit,
-                  char16_t *dest, int32_t destCapacity,
-                  UErrorCode *status)
-{
-    if(U_FAILURE(*status)) {
-        return 0;
-    }
-    if(destCapacity<0 || (dest==nullptr && destCapacity>0) || start>limit) {
-        *status=U_ILLEGAL_ARGUMENT_ERROR;
-        return 0;
-    }
-    int32_t  length  = (int32_t)ut->a;
-    int32_t  start32 = pinIndex(start, length);
-    int32_t  limit32 = pinIndex(limit, length);
-    int32_t  desti   = 0;
-    int32_t  srci;
-    int32_t  copyLimit;
-
-    CharacterIterator *ci = (CharacterIterator *)ut->context;
-    ci->setIndex32(start32);   // Moves ix to lead of surrogate pair, if needed.
-    srci = ci->getIndex();
-    copyLimit = srci;
-    while (srci<limit32) {
-        UChar32 c = ci->next32PostInc();
-        int32_t  len = U16_LENGTH(c);
-        U_ASSERT(desti+len>0); /* to ensure desti+len never exceeds MAX_INT32, which must not happen logically */
-        if (desti+len <= destCapacity) {
-            U16_APPEND_UNSAFE(dest, desti, c);
-            copyLimit = srci+len;
-        } else {
-            desti += len;
-            *status = U_BUFFER_OVERFLOW_ERROR;
-        }
-        srci += len;
-    }
-
-    charIterTextAccess(ut, copyLimit, true);
-
-    u_terminateUChars(dest, destCapacity, desti, status);
-    return desti;
-}
-
-static const struct UTextFuncs charIterFuncs =
-{
-    sizeof(UTextFuncs),
-    0, 0, 0,             // Reserved alignment padding
-    charIterTextClone,
-    charIterTextLength,
-    charIterTextAccess,
-    charIterTextExtract,
-    nullptr,                // Replace
-    nullptr,                // Copy
-    nullptr,                // MapOffsetToNative,
-    nullptr,                // MapIndexToUTF16,
-    charIterTextClose,
-    nullptr,                // spare 1
-    nullptr,                // spare 2
-    nullptr                 // spare 3
-};
-U_CDECL_END
-
-
-U_CAPI UText * U_EXPORT2
-utext_openCharacterIterator(UText *ut, CharacterIterator *ci, UErrorCode *status) {
-    if (U_FAILURE(*status)) {
-        return nullptr;
-    }
-
-    if (ci->startIndex() > 0) {
-        // No support for CharacterIterators that do not start indexing from zero.
-        *status = U_UNSUPPORTED_ERROR;
-        return nullptr;
-    }
-
-    // Extra space in UText for 2 buffers of CIBufSize UChars each.
-    int32_t  extraSpace = 2 * CIBufSize * sizeof(char16_t);
-    ut = utext_setup(ut, extraSpace, status);
-    if (U_SUCCESS(*status)) {
-        ut->pFuncs                = &charIterFuncs;
-        ut->context              = ci;
-        ut->providerProperties   = 0;
-        ut->a                    = ci->endIndex();        // Length of text
-        ut->p                    = ut->pExtra;            // First buffer
-        ut->b                    = -1;                    // Native index of first buffer contents
-        ut->q                    = (char16_t*)ut->pExtra+CIBufSize;  // Second buffer
-        ut->c                    = -1;                    // Native index of second buffer contents
-
-        // Initialize current chunk contents to be empty.
-        //   First access will fault something in.
-        //   Note:  The initial nativeStart and chunkOffset must sum to zero
-        //          so that getNativeIndex() will correctly compute to zero
-        //          if no call to Access() has ever been made.  They can't be both
-        //          zero without Access() thinking that the chunk is valid.
-        ut->chunkContents        = (char16_t *)ut->p;
-        ut->chunkNativeStart     = -1;
-        ut->chunkOffset          = 1;
-        ut->chunkNativeLimit     = 0;
-        ut->chunkLength          = 0;
-        ut->nativeIndexingLimit  = ut->chunkOffset;  // enables native indexing
-    }
-    return ut;
-}
->>>>>>> a8a80be5
+// © 2016 and later: Unicode, Inc. and others.
+// License & terms of use: http://www.unicode.org/copyright.html
+/*
+*******************************************************************************
+*
+*   Copyright (C) 2005-2016, International Business Machines
+*   Corporation and others.  All Rights Reserved.
+*
+*******************************************************************************
+*   file name:  utext.cpp
+*   encoding:   UTF-8
+*   tab size:   8 (not used)
+*   indentation:4
+*
+*   created on: 2005apr12
+*   created by: Markus W. Scherer
+*/
+
+#include <cstddef>
+
+#include "unicode/utypes.h"
+#include "unicode/ustring.h"
+#include "unicode/unistr.h"
+#include "unicode/chariter.h"
+#include "unicode/utext.h"
+#include "unicode/utf.h"
+#include "unicode/utf8.h"
+#include "unicode/utf16.h"
+#include "ustr_imp.h"
+#include "cmemory.h"
+#include "cstring.h"
+#include "uassert.h"
+#include "putilimp.h"
+
+U_NAMESPACE_USE
+
+#define I32_FLAG(bitIndex) ((int32_t)1<<(bitIndex))
+
+
+static UBool
+utext_access(UText *ut, int64_t index, UBool forward) {
+    return ut->pFuncs->access(ut, index, forward);
+}
+
+
+
+U_CAPI UBool U_EXPORT2
+utext_moveIndex32(UText *ut, int32_t delta) {
+    UChar32  c;
+    if (delta > 0) {
+        do {
+            if(ut->chunkOffset>=ut->chunkLength && !utext_access(ut, ut->chunkNativeLimit, true)) {
+                return false;
+            }
+            c = ut->chunkContents[ut->chunkOffset];
+            if (U16_IS_SURROGATE(c)) {
+                c = utext_next32(ut);
+                if (c == U_SENTINEL) {
+                    return false;
+                }
+            } else {
+                ut->chunkOffset++;
+            }
+        } while(--delta>0);
+
+    } else if (delta<0) {
+        do {
+            if(ut->chunkOffset<=0 && !utext_access(ut, ut->chunkNativeStart, false)) {
+                return false;
+            }
+            c = ut->chunkContents[ut->chunkOffset-1];
+            if (U16_IS_SURROGATE(c)) {
+                c = utext_previous32(ut);
+                if (c == U_SENTINEL) {
+                    return false;
+                }
+            } else {
+                ut->chunkOffset--;
+            }
+        } while(++delta<0);
+    }
+
+    return true;
+}
+
+
+U_CAPI int64_t U_EXPORT2
+utext_nativeLength(UText *ut) {
+    return ut->pFuncs->nativeLength(ut);
+}
+
+
+U_CAPI UBool U_EXPORT2
+utext_isLengthExpensive(const UText *ut) {
+    UBool r = (ut->providerProperties & I32_FLAG(UTEXT_PROVIDER_LENGTH_IS_EXPENSIVE)) != 0;
+    return r;
+}
+
+
+U_CAPI int64_t U_EXPORT2
+utext_getNativeIndex(const UText *ut) {
+    if(ut->chunkOffset <= ut->nativeIndexingLimit) {
+        return ut->chunkNativeStart+ut->chunkOffset;
+    } else {
+        return ut->pFuncs->mapOffsetToNative(ut);
+    }
+}
+
+
+U_CAPI void U_EXPORT2
+utext_setNativeIndex(UText *ut, int64_t index) {
+    if(index<ut->chunkNativeStart || index>=ut->chunkNativeLimit) {
+        // The desired position is outside of the current chunk.
+        // Access the new position.  Assume a forward iteration from here,
+        // which will also be optimimum for a single random access.
+        // Reverse iterations may suffer slightly.
+        ut->pFuncs->access(ut, index, true);
+    } else if((int32_t)(index - ut->chunkNativeStart) <= ut->nativeIndexingLimit) {
+        // utf-16 indexing.
+        ut->chunkOffset=(int32_t)(index-ut->chunkNativeStart);
+    } else {
+         ut->chunkOffset=ut->pFuncs->mapNativeIndexToUTF16(ut, index);
+    }
+    // The convention is that the index must always be on a code point boundary.
+    // Adjust the index position if it is in the middle of a surrogate pair.
+    if (ut->chunkOffset<ut->chunkLength) {
+        char16_t c= ut->chunkContents[ut->chunkOffset];
+        if (U16_IS_TRAIL(c)) {
+            if (ut->chunkOffset==0) {
+                ut->pFuncs->access(ut, ut->chunkNativeStart, false);
+            }
+            if (ut->chunkOffset>0) {
+                char16_t lead = ut->chunkContents[ut->chunkOffset-1];
+                if (U16_IS_LEAD(lead)) {
+                    ut->chunkOffset--;
+                }
+            }
+        }
+    }
+}
+
+
+
+U_CAPI int64_t U_EXPORT2
+utext_getPreviousNativeIndex(UText *ut) {
+    //
+    //  Fast-path the common case.
+    //     Common means current position is not at the beginning of a chunk
+    //     and the preceding character is not supplementary.
+    //
+    int32_t i = ut->chunkOffset - 1;
+    int64_t result;
+    if (i >= 0) {
+        char16_t c = ut->chunkContents[i];
+        if (U16_IS_TRAIL(c) == false) {
+            if (i <= ut->nativeIndexingLimit) {
+                result = ut->chunkNativeStart + i;
+            } else {
+                ut->chunkOffset = i;
+                result = ut->pFuncs->mapOffsetToNative(ut);
+                ut->chunkOffset++;
+            }
+            return result;
+        }
+    }
+
+    // If at the start of text, simply return 0.
+    if (ut->chunkOffset==0 && ut->chunkNativeStart==0) {
+        return 0;
+    }
+
+    // Harder, less common cases.  We are at a chunk boundary, or on a surrogate.
+    //    Keep it simple, use other functions to handle the edges.
+    //
+    utext_previous32(ut);
+    result = UTEXT_GETNATIVEINDEX(ut);
+    utext_next32(ut);
+    return result;
+}
+
+
+//
+//  utext_current32.  Get the UChar32 at the current position.
+//                    UText iteration position is always on a code point boundary,
+//                    never on the trail half of a surrogate pair.
+//
+U_CAPI UChar32 U_EXPORT2
+utext_current32(UText *ut) {
+    UChar32  c;
+    if (ut->chunkOffset==ut->chunkLength) {
+        // Current position is just off the end of the chunk.
+        if (ut->pFuncs->access(ut, ut->chunkNativeLimit, true) == false) {
+            // Off the end of the text.
+            return U_SENTINEL;
+        }
+    }
+
+    c = ut->chunkContents[ut->chunkOffset];
+    if (U16_IS_LEAD(c) == false) {
+        // Normal, non-supplementary case.
+        return c;
+    }
+
+    //
+    //  Possible supplementary char.
+    //
+    UChar32   trail = 0;
+    UChar32   supplementaryC = c;
+    if ((ut->chunkOffset+1) < ut->chunkLength) {
+        // The trail surrogate is in the same chunk.
+        trail = ut->chunkContents[ut->chunkOffset+1];
+    } else {
+        //  The trail surrogate is in a different chunk.
+        //     Because we must maintain the iteration position, we need to switch forward
+        //     into the new chunk, get the trail surrogate, then revert the chunk back to the
+        //     original one.
+        //     An edge case to be careful of:  the entire text may end with an unpaired
+        //        leading surrogate.  The attempt to access the trail will fail, but
+        //        the original position before the unpaired lead still needs to be restored.
+        int64_t  nativePosition = ut->chunkNativeLimit;
+        if (ut->pFuncs->access(ut, nativePosition, true)) {
+            trail = ut->chunkContents[ut->chunkOffset];
+        }
+        UBool r = ut->pFuncs->access(ut, nativePosition, false);  // reverse iteration flag loads preceding chunk
+        U_ASSERT(r);
+        // Here we need to restore chunkOffset since the access functions were called with
+        // chunkNativeLimit but that is not where we were (we were 1 code unit before the
+        // limit). Restoring was originally added in ICU-4669 but did not support access
+        // functions that changed the chunk size, the following does.
+        ut->chunkOffset = ut->chunkLength - 1;
+        if(!r) {
+            return U_SENTINEL;
+        }
+    }
+
+    if (U16_IS_TRAIL(trail)) {
+        supplementaryC = U16_GET_SUPPLEMENTARY(c, trail);
+    }
+    return supplementaryC;
+
+}
+
+
+U_CAPI UChar32 U_EXPORT2
+utext_char32At(UText *ut, int64_t nativeIndex) {
+    UChar32 c = U_SENTINEL;
+
+    // Fast path the common case.
+    if (nativeIndex>=ut->chunkNativeStart && nativeIndex < ut->chunkNativeStart + ut->nativeIndexingLimit) {
+        ut->chunkOffset = (int32_t)(nativeIndex - ut->chunkNativeStart);
+        c = ut->chunkContents[ut->chunkOffset];
+        if (U16_IS_SURROGATE(c) == false) {
+            return c;
+        }
+    }
+
+
+    utext_setNativeIndex(ut, nativeIndex);
+    if (nativeIndex>=ut->chunkNativeStart && ut->chunkOffset<ut->chunkLength) {
+        c = ut->chunkContents[ut->chunkOffset];
+        if (U16_IS_SURROGATE(c)) {
+            // For surrogates, let current32() deal with the complications
+            //    of supplementaries that may span chunk boundaries.
+            c = utext_current32(ut);
+        }
+    }
+    return c;
+}
+
+
+U_CAPI UChar32 U_EXPORT2
+utext_next32(UText *ut) {
+    UChar32       c;
+
+    if (ut->chunkOffset >= ut->chunkLength) {
+        if (ut->pFuncs->access(ut, ut->chunkNativeLimit, true) == false) {
+            return U_SENTINEL;
+        }
+    }
+
+    c = ut->chunkContents[ut->chunkOffset++];
+    if (U16_IS_LEAD(c) == false) {
+        // Normal case, not supplementary.
+        //   (A trail surrogate seen here is just returned as is, as a surrogate value.
+        //    It cannot be part of a pair.)
+        return c;
+    }
+
+    if (ut->chunkOffset >= ut->chunkLength) {
+        if (ut->pFuncs->access(ut, ut->chunkNativeLimit, true) == false) {
+            // c is an unpaired lead surrogate at the end of the text.
+            // return it as it is.
+            return c;
+        }
+    }
+    UChar32 trail = ut->chunkContents[ut->chunkOffset];
+    if (U16_IS_TRAIL(trail) == false) {
+        // c was an unpaired lead surrogate, not at the end of the text.
+        // return it as it is (unpaired).  Iteration position is on the
+        // following character, possibly in the next chunk, where the
+        //  trail surrogate would have been if it had existed.
+        return c;
+    }
+
+    UChar32 supplementary = U16_GET_SUPPLEMENTARY(c, trail);
+    ut->chunkOffset++;   // move iteration position over the trail surrogate.
+    return supplementary;
+    }
+
+
+U_CAPI UChar32 U_EXPORT2
+utext_previous32(UText *ut) {
+    UChar32       c;
+
+    if (ut->chunkOffset <= 0) {
+        if (ut->pFuncs->access(ut, ut->chunkNativeStart, false) == false) {
+            return U_SENTINEL;
+        }
+    }
+    ut->chunkOffset--;
+    c = ut->chunkContents[ut->chunkOffset];
+    if (U16_IS_TRAIL(c) == false) {
+        // Normal case, not supplementary.
+        //   (A lead surrogate seen here is just returned as is, as a surrogate value.
+        //    It cannot be part of a pair.)
+        return c;
+    }
+
+    if (ut->chunkOffset <= 0) {
+        if (ut->pFuncs->access(ut, ut->chunkNativeStart, false) == false) {
+            // c is an unpaired trail surrogate at the start of the text.
+            // return it as it is.
+            return c;
+        }
+    }
+
+    UChar32 lead = ut->chunkContents[ut->chunkOffset-1];
+    if (U16_IS_LEAD(lead) == false) {
+        // c was an unpaired trail surrogate, not at the end of the text.
+        // return it as it is (unpaired).  Iteration position is at c
+        return c;
+    }
+
+    UChar32 supplementary = U16_GET_SUPPLEMENTARY(lead, c);
+    ut->chunkOffset--;   // move iteration position over the lead surrogate.
+    return supplementary;
+}
+
+
+
+U_CAPI UChar32 U_EXPORT2
+utext_next32From(UText *ut, int64_t index) {
+    UChar32       c      = U_SENTINEL;
+
+    if(index<ut->chunkNativeStart || index>=ut->chunkNativeLimit) {
+        // Desired position is outside of the current chunk.
+        if(!ut->pFuncs->access(ut, index, true)) {
+            // no chunk available here
+            return U_SENTINEL;
+        }
+    } else if (index - ut->chunkNativeStart  <= (int64_t)ut->nativeIndexingLimit) {
+        // Desired position is in chunk, with direct 1:1 native to UTF16 indexing
+        ut->chunkOffset = (int32_t)(index - ut->chunkNativeStart);
+    } else {
+        // Desired position is in chunk, with non-UTF16 indexing.
+        ut->chunkOffset = ut->pFuncs->mapNativeIndexToUTF16(ut, index);
+    }
+
+    c = ut->chunkContents[ut->chunkOffset++];
+    if (U16_IS_SURROGATE(c)) {
+        // Surrogates.  Many edge cases.  Use other functions that already
+        //              deal with the problems.
+        utext_setNativeIndex(ut, index);
+        c = utext_next32(ut);
+    }
+    return c;
+}
+
+
+U_CAPI UChar32 U_EXPORT2
+utext_previous32From(UText *ut, int64_t index) {
+    //
+    //  Return the character preceding the specified index.
+    //  Leave the iteration position at the start of the character that was returned.
+    //
+    UChar32     cPrev;    // The character preceding cCurr, which is what we will return.
+
+    // Address the chunk containing the position preceding the incoming index
+    // A tricky edge case:
+    //   We try to test the requested native index against the chunkNativeStart to determine
+    //    whether the character preceding the one at the index is in the current chunk.
+    //    BUT, this test can fail with UTF-8 (or any other multibyte encoding), when the
+    //    requested index is on something other than the first position of the first char.
+    //
+    if(index<=ut->chunkNativeStart || index>ut->chunkNativeLimit) {
+        // Requested native index is outside of the current chunk.
+        if(!ut->pFuncs->access(ut, index, false)) {
+            // no chunk available here
+            return U_SENTINEL;
+        }
+    } else if(index - ut->chunkNativeStart <= (int64_t)ut->nativeIndexingLimit) {
+        // Direct UTF-16 indexing.
+        ut->chunkOffset = (int32_t)(index - ut->chunkNativeStart);
+    } else {
+        ut->chunkOffset=ut->pFuncs->mapNativeIndexToUTF16(ut, index);
+        if (ut->chunkOffset==0 && !ut->pFuncs->access(ut, index, false)) {
+            // no chunk available here
+            return U_SENTINEL;
+        }
+    }
+
+    //
+    // Simple case with no surrogates.
+    //
+    ut->chunkOffset--;
+    cPrev = ut->chunkContents[ut->chunkOffset];
+
+    if (U16_IS_SURROGATE(cPrev)) {
+        // Possible supplementary.  Many edge cases.
+        // Let other functions do the heavy lifting.
+        utext_setNativeIndex(ut, index);
+        cPrev = utext_previous32(ut);
+    }
+    return cPrev;
+}
+
+
+U_CAPI int32_t U_EXPORT2
+utext_extract(UText *ut,
+             int64_t start, int64_t limit,
+             char16_t *dest, int32_t destCapacity,
+             UErrorCode *status) {
+                 return ut->pFuncs->extract(ut, start, limit, dest, destCapacity, status);
+             }
+
+
+
+U_CAPI UBool U_EXPORT2
+utext_equals(const UText *a, const UText *b) {
+    if (a==nullptr || b==nullptr ||
+        a->magic != UTEXT_MAGIC ||
+        b->magic != UTEXT_MAGIC) {
+            // Null or invalid arguments don't compare equal to anything.
+            return false;
+    }
+
+    if (a->pFuncs != b->pFuncs) {
+        // Different types of text providers.
+        return false;
+    }
+
+    if (a->context != b->context) {
+        // Different sources (different strings)
+        return false;
+    }
+    if (utext_getNativeIndex(a) != utext_getNativeIndex(b)) {
+        // Different current position in the string.
+        return false;
+    }
+
+    return true;
+}
+
+U_CAPI UBool U_EXPORT2
+utext_isWritable(const UText *ut)
+{
+    UBool b = (ut->providerProperties & I32_FLAG(UTEXT_PROVIDER_WRITABLE)) != 0;
+    return b;
+}
+
+
+U_CAPI void U_EXPORT2
+utext_freeze(UText *ut) {
+    // Zero out the WRITABLE flag.
+    ut->providerProperties &= ~(I32_FLAG(UTEXT_PROVIDER_WRITABLE));
+}
+
+
+U_CAPI UBool U_EXPORT2
+utext_hasMetaData(const UText *ut)
+{
+    UBool b = (ut->providerProperties & I32_FLAG(UTEXT_PROVIDER_HAS_META_DATA)) != 0;
+    return b;
+}
+
+
+
+U_CAPI int32_t U_EXPORT2
+utext_replace(UText *ut,
+             int64_t nativeStart, int64_t nativeLimit,
+             const char16_t *replacementText, int32_t replacementLength,
+             UErrorCode *status)
+{
+    if (U_FAILURE(*status)) {
+        return 0;
+    }
+    if ((ut->providerProperties & I32_FLAG(UTEXT_PROVIDER_WRITABLE)) == 0) {
+        *status = U_NO_WRITE_PERMISSION;
+        return 0;
+    }
+    int32_t i = ut->pFuncs->replace(ut, nativeStart, nativeLimit, replacementText, replacementLength, status);
+    return i;
+}
+
+U_CAPI void U_EXPORT2
+utext_copy(UText *ut,
+          int64_t nativeStart, int64_t nativeLimit,
+          int64_t destIndex,
+          UBool move,
+          UErrorCode *status)
+{
+    if (U_FAILURE(*status)) {
+        return;
+    }
+    if ((ut->providerProperties & I32_FLAG(UTEXT_PROVIDER_WRITABLE)) == 0) {
+        *status = U_NO_WRITE_PERMISSION;
+        return;
+    }
+    ut->pFuncs->copy(ut, nativeStart, nativeLimit, destIndex, move, status);
+}
+
+
+
+U_CAPI UText * U_EXPORT2
+utext_clone(UText *dest, const UText *src, UBool deep, UBool readOnly, UErrorCode *status) {
+    if (U_FAILURE(*status)) {
+        return dest;
+    }
+    UText *result = src->pFuncs->clone(dest, src, deep, status);
+    if (U_FAILURE(*status)) {
+        return result;
+    }
+    if (result == nullptr) {
+        *status = U_MEMORY_ALLOCATION_ERROR;
+        return result;
+    }
+    if (readOnly) {
+        utext_freeze(result);
+    }
+    return result;
+}
+
+
+
+//------------------------------------------------------------------------------
+//
+//   UText common functions implementation
+//
+//------------------------------------------------------------------------------
+
+//
+//  UText.flags bit definitions
+//
+enum {
+    UTEXT_HEAP_ALLOCATED  = 1,      //  1 if ICU has allocated this UText struct on the heap.
+                                    //  0 if caller provided storage for the UText.
+
+    UTEXT_EXTRA_HEAP_ALLOCATED = 2, //  1 if ICU has allocated extra storage as a separate
+                                    //     heap block.
+                                    //  0 if there is no separate allocation.  Either no extra
+                                    //     storage was requested, or it is appended to the end
+                                    //     of the main UText storage.
+
+    UTEXT_OPEN = 4                  //  1 if this UText is currently open
+                                    //  0 if this UText is not open.
+};
+
+
+//
+//  Extended form of a UText.  The purpose is to aid in computing the total size required
+//    when a provider asks for a UText to be allocated with extra storage.
+
+struct ExtendedUText {
+    UText               ut;
+    std::max_align_t    extension;
+};
+
+static const UText emptyText = UTEXT_INITIALIZER;
+
+U_CAPI UText * U_EXPORT2
+utext_setup(UText *ut, int32_t extraSpace, UErrorCode *status) {
+    if (U_FAILURE(*status)) {
+        return ut;
+    }
+
+    if (ut == nullptr) {
+        // We need to heap-allocate storage for the new UText
+        int32_t spaceRequired = sizeof(UText);
+        if (extraSpace > 0) {
+            spaceRequired = sizeof(ExtendedUText) + extraSpace - sizeof(std::max_align_t);
+        }
+        ut = (UText *)uprv_malloc(spaceRequired);
+        if (ut == nullptr) {
+            *status = U_MEMORY_ALLOCATION_ERROR;
+            return nullptr;
+        } else {
+            *ut = emptyText;
+            ut->flags |= UTEXT_HEAP_ALLOCATED;
+            if (spaceRequired>0) {
+                ut->extraSize = extraSpace;
+                ut->pExtra    = &((ExtendedUText *)ut)->extension;
+            }
+        }
+    } else {
+        // We have been supplied with an already existing UText.
+        // Verify that it really appears to be a UText.
+        if (ut->magic != UTEXT_MAGIC) {
+            *status = U_ILLEGAL_ARGUMENT_ERROR;
+            return ut;
+        }
+        // If the ut is already open and there's a provider supplied close
+        //   function, call it.
+        if ((ut->flags & UTEXT_OPEN) && ut->pFuncs->close != nullptr)  {
+            ut->pFuncs->close(ut);
+        }
+        ut->flags &= ~UTEXT_OPEN;
+
+        // If extra space was requested by our caller, check whether
+        //   sufficient already exists, and allocate new if needed.
+        if (extraSpace > ut->extraSize) {
+            // Need more space.  If there is existing separately allocated space,
+            //   delete it first, then allocate new space.
+            if (ut->flags & UTEXT_EXTRA_HEAP_ALLOCATED) {
+                uprv_free(ut->pExtra);
+                ut->extraSize = 0;
+            }
+            ut->pExtra = uprv_malloc(extraSpace);
+            if (ut->pExtra == nullptr) {
+                *status = U_MEMORY_ALLOCATION_ERROR;
+            } else {
+                ut->extraSize = extraSpace;
+                ut->flags |= UTEXT_EXTRA_HEAP_ALLOCATED;
+            }
+        }
+    }
+    if (U_SUCCESS(*status)) {
+        ut->flags |= UTEXT_OPEN;
+
+        // Initialize all remaining fields of the UText.
+        //
+        ut->context             = nullptr;
+        ut->chunkContents       = nullptr;
+        ut->p                   = nullptr;
+        ut->q                   = nullptr;
+        ut->r                   = nullptr;
+        ut->a                   = 0;
+        ut->b                   = 0;
+        ut->c                   = 0;
+        ut->chunkOffset         = 0;
+        ut->chunkLength         = 0;
+        ut->chunkNativeStart    = 0;
+        ut->chunkNativeLimit    = 0;
+        ut->nativeIndexingLimit = 0;
+        ut->providerProperties  = 0;
+        ut->privA               = 0;
+        ut->privB               = 0;
+        ut->privC               = 0;
+        ut->privP               = nullptr;
+        if (ut->pExtra!=nullptr && ut->extraSize>0)
+            uprv_memset(ut->pExtra, 0, ut->extraSize);
+
+    }
+    return ut;
+}
+
+
+U_CAPI UText * U_EXPORT2
+utext_close(UText *ut) {
+    if (ut==nullptr ||
+        ut->magic != UTEXT_MAGIC ||
+        (ut->flags & UTEXT_OPEN) == 0)
+    {
+        // The supplied ut is not an open UText.
+        // Do nothing.
+        return ut;
+    }
+
+    // If the provider gave us a close function, call it now.
+    // This will clean up anything allocated specifically by the provider.
+    if (ut->pFuncs->close != nullptr) {
+        ut->pFuncs->close(ut);
+    }
+    ut->flags &= ~UTEXT_OPEN;
+
+    // If we (the framework) allocated the UText or subsidiary storage,
+    //   delete it.
+    if (ut->flags & UTEXT_EXTRA_HEAP_ALLOCATED) {
+        uprv_free(ut->pExtra);
+        ut->pExtra = nullptr;
+        ut->flags &= ~UTEXT_EXTRA_HEAP_ALLOCATED;
+        ut->extraSize = 0;
+    }
+
+    // Zero out function table of the closed UText.  This is a defensive move,
+    //   intended to cause applications that inadvertently use a closed
+    //   utext to crash with null pointer errors.
+    ut->pFuncs        = nullptr;
+
+    if (ut->flags & UTEXT_HEAP_ALLOCATED) {
+        // This UText was allocated by UText setup.  We need to free it.
+        // Clear magic, so we can detect if the user messes up and immediately
+        //  tries to reopen another UText using the deleted storage.
+        ut->magic = 0;
+        uprv_free(ut);
+        ut = nullptr;
+    }
+    return ut;
+}
+
+
+
+
+//
+// invalidateChunk   Reset a chunk to have no contents, so that the next call
+//                   to access will cause new data to load.
+//                   This is needed when copy/move/replace operate directly on the
+//                   backing text, potentially putting it out of sync with the
+//                   contents in the chunk.
+//
+static void
+invalidateChunk(UText *ut) {
+    ut->chunkLength = 0;
+    ut->chunkNativeLimit = 0;
+    ut->chunkNativeStart = 0;
+    ut->chunkOffset = 0;
+    ut->nativeIndexingLimit = 0;
+}
+
+//
+// pinIndex        Do range pinning on a native index parameter.
+//                 64 bit pinning is done in place.
+//                 32 bit truncated result is returned as a convenience for
+//                        use in providers that don't need 64 bits.
+static int32_t
+pinIndex(int64_t &index, int64_t limit) {
+    if (index<0) {
+        index = 0;
+    } else if (index > limit) {
+        index = limit;
+    }
+    return (int32_t)index;
+}
+
+
+U_CDECL_BEGIN
+
+//
+// Pointer relocation function,
+//   a utility used by shallow clone.
+//   Adjust a pointer that refers to something within one UText (the source)
+//   to refer to the same relative offset within a another UText (the target)
+//
+static void adjustPointer(UText *dest, const void **destPtr, const UText *src) {
+    // convert all pointers to (char *) so that byte address arithmetic will work.
+    char  *dptr = (char *)*destPtr;
+    char  *dUText = (char *)dest;
+    char  *sUText = (char *)src;
+
+    if (dptr >= (char *)src->pExtra && dptr < ((char*)src->pExtra)+src->extraSize) {
+        // target ptr was to something within the src UText's pExtra storage.
+        //   relocate it into the target UText's pExtra region.
+        *destPtr = ((char *)dest->pExtra) + (dptr - (char *)src->pExtra);
+    } else if (dptr>=sUText && dptr < sUText+src->sizeOfStruct) {
+        // target ptr was pointing to somewhere within the source UText itself.
+        //   Move it to the same offset within the target UText.
+        *destPtr = dUText + (dptr-sUText);
+    }
+}
+
+
+//
+//  Clone.  This is a generic copy-the-utext-by-value clone function that can be
+//          used as-is with some utext types, and as a helper by other clones.
+//
+static UText * U_CALLCONV
+shallowTextClone(UText * dest, const UText * src, UErrorCode * status) {
+    if (U_FAILURE(*status)) {
+        return nullptr;
+    }
+    int32_t  srcExtraSize = src->extraSize;
+
+    //
+    // Use the generic text_setup to allocate storage if required.
+    //
+    dest = utext_setup(dest, srcExtraSize, status);
+    if (U_FAILURE(*status)) {
+        return dest;
+    }
+
+    //
+    //  flags (how the UText was allocated) and the pointer to the
+    //   extra storage must retain the values in the cloned utext that
+    //   were set up by utext_setup.  Save them separately before
+    //   copying the whole struct.
+    //
+    void *destExtra = dest->pExtra;
+    int32_t flags   = dest->flags;
+
+
+    //
+    //  Copy the whole UText struct by value.
+    //  Any "Extra" storage is copied also.
+    //
+    int sizeToCopy = src->sizeOfStruct;
+    if (sizeToCopy > dest->sizeOfStruct) {
+        sizeToCopy = dest->sizeOfStruct;
+    }
+    uprv_memcpy(dest, src, sizeToCopy);
+    dest->pExtra = destExtra;
+    dest->flags  = flags;
+    if (srcExtraSize > 0) {
+        uprv_memcpy(dest->pExtra, src->pExtra, srcExtraSize);
+    }
+
+    //
+    // Relocate any pointers in the target that refer to the UText itself
+    //   to point to the cloned copy rather than the original source.
+    //
+    adjustPointer(dest, &dest->context, src);
+    adjustPointer(dest, &dest->p, src);
+    adjustPointer(dest, &dest->q, src);
+    adjustPointer(dest, &dest->r, src);
+    adjustPointer(dest, (const void **)&dest->chunkContents, src);
+
+    // The newly shallow-cloned UText does _not_ own the underlying storage for the text.
+    // (The source for the clone may or may not have owned the text.)
+
+    dest->providerProperties &= ~I32_FLAG(UTEXT_PROVIDER_OWNS_TEXT);
+
+    return dest;
+}
+
+
+U_CDECL_END
+
+
+
+//------------------------------------------------------------------------------
+//
+//     UText implementation for UTF-8 char * strings (read-only)
+//     Limitation:  string length must be <= 0x7fffffff in length.
+//                  (length must for in an int32_t variable)
+//
+//         Use of UText data members:
+//              context    pointer to UTF-8 string
+//              utext.b    is the input string length (bytes).
+//              utext.c    Length scanned so far in string
+//                           (for optimizing finding length of zero terminated strings.)
+//              utext.p    pointer to the current buffer
+//              utext.q    pointer to the other buffer.
+//
+//------------------------------------------------------------------------------
+
+// Chunk size.
+//     Must be less than 85 (256/3), because of byte mapping from char16_t indexes to native indexes.
+//     Worst case is three native bytes to one char16_t.  (Supplemenaries are 4 native bytes
+//     to two UChars.)
+//     The longest illegal byte sequence treated as a single error (and converted to U+FFFD)
+//     is a three-byte sequence (truncated four-byte sequence).
+//
+enum { UTF8_TEXT_CHUNK_SIZE=32 };
+
+//
+// UTF8Buf  Two of these structs will be set up in the UText's extra allocated space.
+//          Each contains the char16_t chunk buffer, the to and from native maps, and
+//          header info.
+//
+//     because backwards iteration fills the buffers starting at the end and
+//     working towards the front, the filled part of the buffers may not begin
+//     at the start of the available storage for the buffers.
+//
+//     Buffer size is one bigger than the specified UTF8_TEXT_CHUNK_SIZE to allow for
+//     the last character added being a supplementary, and thus requiring a surrogate
+//     pair.  Doing this is simpler than checking for the edge case.
+//
+
+struct UTF8Buf {
+    int32_t   bufNativeStart;                        // Native index of first char in char16_t buf
+    int32_t   bufNativeLimit;                        // Native index following last char in buf.
+    int32_t   bufStartIdx;                           // First filled position in buf.
+    int32_t   bufLimitIdx;                           // Limit of filled range in buf.
+    int32_t   bufNILimit;                            // Limit of native indexing part of buf
+    int32_t   toUCharsMapStart;                      // Native index corresponding to
+                                                     //   mapToUChars[0].
+                                                     //   Set to bufNativeStart when filling forwards.
+                                                     //   Set to computed value when filling backwards.
+
+    char16_t  buf[UTF8_TEXT_CHUNK_SIZE+4];           // The char16_t buffer.  Requires one extra position beyond the
+                                                     //   the chunk size, to allow for surrogate at the end.
+                                                     //   Length must be identical to mapToNative array, below,
+                                                     //   because of the way indexing works when the array is
+                                                     //   filled backwards during a reverse iteration.  Thus,
+                                                     //   the additional extra size.
+    uint8_t   mapToNative[UTF8_TEXT_CHUNK_SIZE+4];   // map char16_t index in buf to
+                                                     //  native offset from bufNativeStart.
+                                                     //  Requires two extra slots,
+                                                     //    one for a supplementary starting in the last normal position,
+                                                     //    and one for an entry for the buffer limit position.
+    uint8_t   mapToUChars[UTF8_TEXT_CHUNK_SIZE*3+6]; // Map native offset from bufNativeStart to
+                                                     //   corresponding offset in filled part of buf.
+    int32_t   align;
+};
+
+U_CDECL_BEGIN
+
+//
+//   utf8TextLength
+//
+//        Get the length of the string.  If we don't already know it,
+//              we'll need to scan for the trailing  nul.
+//
+static int64_t U_CALLCONV
+utf8TextLength(UText *ut) {
+    if (ut->b < 0) {
+        // Zero terminated string, and we haven't scanned to the end yet.
+        // Scan it now.
+        const char *r = (const char *)ut->context + ut->c;
+        while (*r != 0) {
+            r++;
+        }
+        if ((r - (const char *)ut->context) < 0x7fffffff) {
+            ut->b = (int32_t)(r - (const char *)ut->context);
+        } else {
+            // Actual string was bigger (more than 2 gig) than we
+            //   can handle.  Clip it to 2 GB.
+            ut->b = 0x7fffffff;
+        }
+        ut->providerProperties &= ~I32_FLAG(UTEXT_PROVIDER_LENGTH_IS_EXPENSIVE);
+    }
+    return ut->b;
+}
+
+
+
+
+
+
+static UBool U_CALLCONV
+utf8TextAccess(UText *ut, int64_t index, UBool forward) {
+    //
+    //  Apologies to those who are allergic to goto statements.
+    //    Consider each goto to a labelled block to be the equivalent of
+    //         call the named block as if it were a function();
+    //         return;
+    //
+    const uint8_t *s8=(const uint8_t *)ut->context;
+    UTF8Buf *u8b = nullptr;
+    int32_t  length = ut->b;         // Length of original utf-8
+    int32_t  ix= (int32_t)index;     // Requested index, trimmed to 32 bits.
+    int32_t  mapIndex = 0;
+    if (index<0) {
+        ix=0;
+    } else if (index > 0x7fffffff) {
+        // Strings with 64 bit lengths not supported by this UTF-8 provider.
+        ix = 0x7fffffff;
+    }
+
+    // Pin requested index to the string length.
+    if (ix>length) {
+        if (length>=0) {
+            ix=length;
+        } else if (ix>=ut->c) {
+            // Zero terminated string, and requested index is beyond
+            //   the region that has already been scanned.
+            //   Scan up to either the end of the string or to the
+            //   requested position, whichever comes first.
+            while (ut->c<ix && s8[ut->c]!=0) {
+                ut->c++;
+            }
+            //  TODO:  support for null terminated string length > 32 bits.
+            if (s8[ut->c] == 0) {
+                // We just found the actual length of the string.
+                //  Trim the requested index back to that.
+                ix     = ut->c;
+                ut->b  = ut->c;
+                length = ut->c;
+                ut->providerProperties &= ~I32_FLAG(UTEXT_PROVIDER_LENGTH_IS_EXPENSIVE);
+            }
+        }
+    }
+
+    //
+    // Dispatch to the appropriate action for a forward iteration request.
+    //
+    if (forward) {
+        if (ix==ut->chunkNativeLimit) {
+            // Check for normal sequential iteration cases first.
+            if (ix==length) {
+                // Just reached end of string
+                // Don't swap buffers, but do set the
+                //   current buffer position.
+                ut->chunkOffset = ut->chunkLength;
+                return false;
+            } else {
+                // End of current buffer.
+                //   check whether other buffer already has what we need.
+                UTF8Buf *altB = (UTF8Buf *)ut->q;
+                if (ix>=altB->bufNativeStart && ix<altB->bufNativeLimit) {
+                    goto swapBuffers;
+                }
+            }
+        }
+
+        // A random access.  Desired index could be in either or niether buf.
+        // For optimizing the order of testing, first check for the index
+        //    being in the other buffer.  This will be the case for uses that
+        //    move back and forth over a fairly limited range
+        {
+            u8b = (UTF8Buf *)ut->q;   // the alternate buffer
+            if (ix>=u8b->bufNativeStart && ix<u8b->bufNativeLimit) {
+                // Requested index is in the other buffer.
+                goto swapBuffers;
+            }
+            if (ix == length) {
+                // Requested index is end-of-string.
+                //   (this is the case of randomly seeking to the end.
+                //    The case of iterating off the end is handled earlier.)
+                if (ix == ut->chunkNativeLimit) {
+                    // Current buffer extends up to the end of the string.
+                    //   Leave it as the current buffer.
+                    ut->chunkOffset = ut->chunkLength;
+                    return false;
+                }
+                if (ix == u8b->bufNativeLimit) {
+                    // Alternate buffer extends to the end of string.
+                    //   Swap it in as the current buffer.
+                    goto swapBuffersAndFail;
+                }
+
+                // Neither existing buffer extends to the end of the string.
+                goto makeStubBuffer;
+            }
+
+            if (ix<ut->chunkNativeStart || ix>=ut->chunkNativeLimit) {
+                // Requested index is in neither buffer.
+                goto fillForward;
+            }
+
+            // Requested index is in this buffer.
+            u8b = (UTF8Buf *)ut->p;   // the current buffer
+            mapIndex = ix - u8b->toUCharsMapStart;
+            U_ASSERT(mapIndex < (int32_t)sizeof(UTF8Buf::mapToUChars));
+            ut->chunkOffset = u8b->mapToUChars[mapIndex] - u8b->bufStartIdx;
+            return true;
+
+        }
+    }
+
+
+    //
+    // Dispatch to the appropriate action for a
+    //   Backwards Direction iteration request.
+    //
+    if (ix==ut->chunkNativeStart) {
+        // Check for normal sequential iteration cases first.
+        if (ix==0) {
+            // Just reached the start of string
+            // Don't swap buffers, but do set the
+            //   current buffer position.
+            ut->chunkOffset = 0;
+            return false;
+        } else {
+            // Start of current buffer.
+            //   check whether other buffer already has what we need.
+            UTF8Buf *altB = (UTF8Buf *)ut->q;
+            if (ix>altB->bufNativeStart && ix<=altB->bufNativeLimit) {
+                goto swapBuffers;
+            }
+        }
+    }
+
+    // A random access.  Desired index could be in either or niether buf.
+    // For optimizing the order of testing,
+    //    Most likely case:  in the other buffer.
+    //    Second most likely: in neither buffer.
+    //    Unlikely, but must work:  in the current buffer.
+    u8b = (UTF8Buf *)ut->q;   // the alternate buffer
+    if (ix>u8b->bufNativeStart && ix<=u8b->bufNativeLimit) {
+        // Requested index is in the other buffer.
+        goto swapBuffers;
+    }
+    // Requested index is start-of-string.
+    //   (this is the case of randomly seeking to the start.
+    //    The case of iterating off the start is handled earlier.)
+    if (ix==0) {
+        if (u8b->bufNativeStart==0) {
+            // Alternate buffer contains the data for the start string.
+            // Make it be the current buffer.
+            goto swapBuffersAndFail;
+        } else {
+            // Request for data before the start of string,
+            //   neither buffer is usable.
+            //   set up a zero-length buffer.
+            goto makeStubBuffer;
+        }
+    }
+
+    if (ix<=ut->chunkNativeStart || ix>ut->chunkNativeLimit) {
+        // Requested index is in neither buffer.
+        goto fillReverse;
+    }
+
+    // Requested index is in this buffer.
+    //   Set the utf16 buffer index.
+    u8b = (UTF8Buf *)ut->p;
+    mapIndex = ix - u8b->toUCharsMapStart;
+    ut->chunkOffset = u8b->mapToUChars[mapIndex] - u8b->bufStartIdx;
+    if (ut->chunkOffset==0) {
+        // This occurs when the first character in the text is
+        //   a multi-byte UTF-8 char, and the requested index is to
+        //   one of the trailing bytes.  Because there is no preceding ,
+        //   character, this access fails.  We can't pick up on the
+        //   situation sooner because the requested index is not zero.
+        return false;
+    } else {
+        return true;
+    }
+
+
+
+swapBuffers:
+    //  The alternate buffer (ut->q) has the string data that was requested.
+    //  Swap the primary and alternate buffers, and set the
+    //   chunk index into the new primary buffer.
+    {
+        u8b   = (UTF8Buf *)ut->q;
+        ut->q = ut->p;
+        ut->p = u8b;
+        ut->chunkContents       = &u8b->buf[u8b->bufStartIdx];
+        ut->chunkLength         = u8b->bufLimitIdx - u8b->bufStartIdx;
+        ut->chunkNativeStart    = u8b->bufNativeStart;
+        ut->chunkNativeLimit    = u8b->bufNativeLimit;
+        ut->nativeIndexingLimit = u8b->bufNILimit;
+
+        // Index into the (now current) chunk
+        // Use the map to set the chunk index.  It's more trouble than it's worth
+        //    to check whether native indexing can be used.
+        U_ASSERT(ix>=u8b->bufNativeStart);
+        U_ASSERT(ix<=u8b->bufNativeLimit);
+        mapIndex = ix - u8b->toUCharsMapStart;
+        U_ASSERT(mapIndex>=0);
+        U_ASSERT(mapIndex<(int32_t)sizeof(u8b->mapToUChars));
+        ut->chunkOffset = u8b->mapToUChars[mapIndex] - u8b->bufStartIdx;
+
+        return true;
+    }
+
+
+ swapBuffersAndFail:
+    // We got a request for either the start or end of the string,
+    //  with iteration continuing in the out-of-bounds direction.
+    // The alternate buffer already contains the data up to the
+    //  start/end.
+    // Swap the buffers, then return failure, indicating that we couldn't
+    //  make things correct for continuing the iteration in the requested
+    //  direction.  The position & buffer are correct should the
+    //  user decide to iterate in the opposite direction.
+    u8b   = (UTF8Buf *)ut->q;
+    ut->q = ut->p;
+    ut->p = u8b;
+    ut->chunkContents       = &u8b->buf[u8b->bufStartIdx];
+    ut->chunkLength         = u8b->bufLimitIdx - u8b->bufStartIdx;
+    ut->chunkNativeStart    = u8b->bufNativeStart;
+    ut->chunkNativeLimit    = u8b->bufNativeLimit;
+    ut->nativeIndexingLimit = u8b->bufNILimit;
+
+    // Index into the (now current) chunk
+    //  For this function  (swapBuffersAndFail), the requested index
+    //    will always be at either the start or end of the chunk.
+    if (ix==u8b->bufNativeLimit) {
+        ut->chunkOffset = ut->chunkLength;
+    } else  {
+        ut->chunkOffset = 0;
+        U_ASSERT(ix == u8b->bufNativeStart);
+    }
+    return false;
+
+makeStubBuffer:
+    //   The user has done a seek/access past the start or end
+    //   of the string.  Rather than loading data that is likely
+    //   to never be used, just set up a zero-length buffer at
+    //   the position.
+    u8b = (UTF8Buf *)ut->q;
+    u8b->bufNativeStart   = ix;
+    u8b->bufNativeLimit   = ix;
+    u8b->bufStartIdx      = 0;
+    u8b->bufLimitIdx      = 0;
+    u8b->bufNILimit       = 0;
+    u8b->toUCharsMapStart = ix;
+    u8b->mapToNative[0]   = 0;
+    u8b->mapToUChars[0]   = 0;
+    goto swapBuffersAndFail;
+
+
+
+fillForward:
+    {
+        // Move the incoming index to a code point boundary.
+        U8_SET_CP_START(s8, 0, ix);
+
+        // Swap the UText buffers.
+        //  We want to fill what was previously the alternate buffer,
+        //  and make what was the current buffer be the new alternate.
+        UTF8Buf *u8b_swap = (UTF8Buf *)ut->q;
+        ut->q = ut->p;
+        ut->p = u8b_swap;
+
+        int32_t strLen = ut->b;
+        UBool   nulTerminated = false;
+        if (strLen < 0) {
+            strLen = 0x7fffffff;
+            nulTerminated = true;
+        }
+
+        char16_t   *buf = u8b_swap->buf;
+        uint8_t *mapToNative  = u8b_swap->mapToNative;
+        uint8_t *mapToUChars  = u8b_swap->mapToUChars;
+        int32_t  destIx       = 0;
+        int32_t  srcIx        = ix;
+        UBool    seenNonAscii = false;
+        UChar32  c = 0;
+
+        // Fill the chunk buffer and mapping arrays.
+        while (destIx<UTF8_TEXT_CHUNK_SIZE) {
+            c = s8[srcIx];
+            if (c>0 && c<0x80) {
+                // Special case ASCII range for speed.
+                //   zero is excluded to simplify bounds checking.
+                buf[destIx] = (char16_t)c;
+                mapToNative[destIx]    = (uint8_t)(srcIx - ix);
+                mapToUChars[srcIx-ix]  = (uint8_t)destIx;
+                srcIx++;
+                destIx++;
+            } else {
+                // General case, handle everything.
+                if (seenNonAscii == false) {
+                    seenNonAscii = true;
+                    u8b_swap->bufNILimit = destIx;
+                }
+
+                int32_t  cIx      = srcIx;
+                int32_t  dIx      = destIx;
+                int32_t  dIxSaved = destIx;
+                U8_NEXT_OR_FFFD(s8, srcIx, strLen, c);
+                if (c==0 && nulTerminated) {
+                    srcIx--;
+                    break;
+                }
+
+                U16_APPEND_UNSAFE(buf, destIx, c);
+                do {
+                    mapToNative[dIx++] = (uint8_t)(cIx - ix);
+                } while (dIx < destIx);
+
+                do {
+                    mapToUChars[cIx++ - ix] = (uint8_t)dIxSaved;
+                } while (cIx < srcIx);
+            }
+            if (srcIx>=strLen) {
+                break;
+            }
+
+        }
+
+        //  store Native <--> Chunk Map entries for the end of the buffer.
+        //    There is no actual character here, but the index position is valid.
+        mapToNative[destIx]     = (uint8_t)(srcIx - ix);
+        mapToUChars[srcIx - ix] = (uint8_t)destIx;
+
+        //  fill in Buffer descriptor
+        u8b_swap->bufNativeStart     = ix;
+        u8b_swap->bufNativeLimit     = srcIx;
+        u8b_swap->bufStartIdx        = 0;
+        u8b_swap->bufLimitIdx        = destIx;
+        if (seenNonAscii == false) {
+            u8b_swap->bufNILimit     = destIx;
+        }
+        u8b_swap->toUCharsMapStart   = u8b_swap->bufNativeStart;
+
+        // Set UText chunk to refer to this buffer.
+        ut->chunkContents       = buf;
+        ut->chunkOffset         = 0;
+        ut->chunkLength         = u8b_swap->bufLimitIdx;
+        ut->chunkNativeStart    = u8b_swap->bufNativeStart;
+        ut->chunkNativeLimit    = u8b_swap->bufNativeLimit;
+        ut->nativeIndexingLimit = u8b_swap->bufNILimit;
+
+        // For zero terminated strings, keep track of the maximum point
+        //   scanned so far.
+        if (nulTerminated && srcIx>ut->c) {
+            ut->c = srcIx;
+            if (c==0) {
+                // We scanned to the end.
+                //   Remember the actual length.
+                ut->b = srcIx;
+                ut->providerProperties &= ~I32_FLAG(UTEXT_PROVIDER_LENGTH_IS_EXPENSIVE);
+            }
+        }
+        return true;
+    }
+
+
+fillReverse:
+    {
+        // Move the incoming index to a code point boundary.
+        // Can only do this if the incoming index is somewhere in the interior of the string.
+        //   If index is at the end, there is no character there to look at.
+        if (ix != ut->b) {
+            // Note: this function will only move the index back if it is on a trail byte
+            //       and there is a preceding lead byte and the sequence from the lead 
+            //       through this trail could be part of a valid UTF-8 sequence
+            //       Otherwise the index remains unchanged.
+            U8_SET_CP_START(s8, 0, ix);
+        }
+
+        // Swap the UText buffers.
+        //  We want to fill what was previously the alternate buffer,
+        //  and make what was the current buffer be the new alternate.
+        UTF8Buf *u8b_swap = (UTF8Buf *)ut->q;
+        ut->q = ut->p;
+        ut->p = u8b_swap;
+
+        char16_t   *buf = u8b_swap->buf;
+        uint8_t *mapToNative = u8b_swap->mapToNative;
+        uint8_t *mapToUChars = u8b_swap->mapToUChars;
+        int32_t  toUCharsMapStart = ix - sizeof(UTF8Buf::mapToUChars) + 1;
+        // Note that toUCharsMapStart can be negative. Happens when the remaining
+        // text from current position to the beginning is less than the buffer size.
+        // + 1 because mapToUChars must have a slot at the end for the bufNativeLimit entry.
+        int32_t  destIx = UTF8_TEXT_CHUNK_SIZE+2;   // Start in the overflow region
+                                                    //   at end of buffer to leave room
+                                                    //   for a surrogate pair at the
+                                                    //   buffer start.
+        int32_t  srcIx  = ix;
+        int32_t  bufNILimit = destIx;
+        UChar32   c;
+
+        // Map to/from Native Indexes, fill in for the position at the end of
+        //   the buffer.
+        //
+        mapToNative[destIx] = (uint8_t)(srcIx - toUCharsMapStart);
+        mapToUChars[srcIx - toUCharsMapStart] = (uint8_t)destIx;
+
+        // Fill the chunk buffer
+        // Work backwards, filling from the end of the buffer towards the front.
+        //
+        while (destIx>2 && (srcIx - toUCharsMapStart > 5) && (srcIx > 0)) {
+            srcIx--;
+            destIx--;
+
+            // Get last byte of the UTF-8 character
+            c = s8[srcIx];
+            if (c<0x80) {
+                // Special case ASCII range for speed.
+                buf[destIx] = (char16_t)c;
+                U_ASSERT(toUCharsMapStart <= srcIx);
+                mapToUChars[srcIx - toUCharsMapStart] = (uint8_t)destIx;
+                mapToNative[destIx] = (uint8_t)(srcIx - toUCharsMapStart);
+            } else {
+                // General case, handle everything non-ASCII.
+
+                int32_t  sIx      = srcIx;  // ix of last byte of multi-byte u8 char
+
+                // Get the full character from the UTF8 string.
+                //   use code derived from the macros in utf8.h
+                //   Leaves srcIx pointing at the first byte of the UTF-8 char.
+                //
+                c=utf8_prevCharSafeBody(s8, 0, &srcIx, c, -3);
+                // leaves srcIx at first byte of the multi-byte char.
+
+                // Store the character in UTF-16 buffer.
+                if (c<0x10000) {
+                    buf[destIx] = (char16_t)c;
+                    mapToNative[destIx] = (uint8_t)(srcIx - toUCharsMapStart);
+                } else {
+                    buf[destIx]         = U16_TRAIL(c);
+                    mapToNative[destIx] = (uint8_t)(srcIx - toUCharsMapStart);
+                    buf[--destIx]       = U16_LEAD(c);
+                    mapToNative[destIx] = (uint8_t)(srcIx - toUCharsMapStart);
+                }
+
+                // Fill in the map from native indexes to UChars buf index.
+                do {
+                    mapToUChars[sIx-- - toUCharsMapStart] = (uint8_t)destIx;
+                } while (sIx >= srcIx);
+                U_ASSERT(toUCharsMapStart <= (srcIx+1));
+
+                // Set native indexing limit to be the current position.
+                //   We are processing a non-ascii, non-native-indexing char now;
+                //     the limit will be here if the rest of the chars to be
+                //     added to this buffer are ascii.
+                bufNILimit = destIx;
+            }
+        }
+        u8b_swap->bufNativeStart     = srcIx;
+        u8b_swap->bufNativeLimit     = ix;
+        u8b_swap->bufStartIdx        = destIx;
+        u8b_swap->bufLimitIdx        = UTF8_TEXT_CHUNK_SIZE+2;
+        u8b_swap->bufNILimit         = bufNILimit - u8b_swap->bufStartIdx;
+        u8b_swap->toUCharsMapStart   = toUCharsMapStart;
+
+        ut->chunkContents       = &buf[u8b_swap->bufStartIdx];
+        ut->chunkLength         = u8b_swap->bufLimitIdx - u8b_swap->bufStartIdx;
+        ut->chunkOffset         = ut->chunkLength;
+        ut->chunkNativeStart    = u8b_swap->bufNativeStart;
+        ut->chunkNativeLimit    = u8b_swap->bufNativeLimit;
+        ut->nativeIndexingLimit = u8b_swap->bufNILimit;
+        return true;
+    }
+
+}
+
+
+
+//
+//  This is a slightly modified copy of u_strFromUTF8,
+//     Inserts a Replacement Char rather than failing on invalid UTF-8
+//     Removes unnecessary features.
+//
+static char16_t*
+utext_strFromUTF8(char16_t *dest,
+              int32_t destCapacity,
+              int32_t *pDestLength,
+              const char* src,
+              int32_t srcLength,        // required.  NUL terminated not supported.
+              UErrorCode *pErrorCode
+              )
+{
+
+    char16_t *pDest = dest;
+    char16_t *pDestLimit = (dest!=nullptr)?(dest+destCapacity):nullptr;
+    UChar32 ch=0;
+    int32_t index = 0;
+    int32_t reqLength = 0;
+    uint8_t* pSrc = (uint8_t*) src;
+
+
+    while((index < srcLength)&&(pDest<pDestLimit)){
+        ch = pSrc[index++];
+        if(ch <=0x7f){
+            *pDest++=(char16_t)ch;
+        }else{
+            ch=utf8_nextCharSafeBody(pSrc, &index, srcLength, ch, -3);
+            if(U_IS_BMP(ch)){
+                *(pDest++)=(char16_t)ch;
+            }else{
+                *(pDest++)=U16_LEAD(ch);
+                if(pDest<pDestLimit){
+                    *(pDest++)=U16_TRAIL(ch);
+                }else{
+                    reqLength++;
+                    break;
+                }
+            }
+        }
+    }
+    /* donot fill the dest buffer just count the UChars needed */
+    while(index < srcLength){
+        ch = pSrc[index++];
+        if(ch <= 0x7f){
+            reqLength++;
+        }else{
+            ch=utf8_nextCharSafeBody(pSrc, &index, srcLength, ch, -3);
+            reqLength+=U16_LENGTH(ch);
+        }
+    }
+
+    reqLength+=(int32_t)(pDest - dest);
+
+    if(pDestLength){
+        *pDestLength = reqLength;
+    }
+
+    /* Terminate the buffer */
+    u_terminateUChars(dest,destCapacity,reqLength,pErrorCode);
+
+    return dest;
+}
+
+
+
+static int32_t U_CALLCONV
+utf8TextExtract(UText *ut,
+                int64_t start, int64_t limit,
+                char16_t *dest, int32_t destCapacity,
+                UErrorCode *pErrorCode) {
+    if(U_FAILURE(*pErrorCode)) {
+        return 0;
+    }
+    if(destCapacity<0 || (dest==nullptr && destCapacity>0)) {
+        *pErrorCode=U_ILLEGAL_ARGUMENT_ERROR;
+        return 0;
+    }
+    int32_t  length  = ut->b;
+    int32_t  start32 = pinIndex(start, length);
+    int32_t  limit32 = pinIndex(limit, length);
+
+    if(start32>limit32) {
+        *pErrorCode=U_INDEX_OUTOFBOUNDS_ERROR;
+        return 0;
+    }
+
+
+    // adjust the incoming indexes to land on code point boundaries if needed.
+    //    adjust by no more than three, because that is the largest number of trail bytes
+    //    in a well formed UTF8 character.
+    const uint8_t *buf = (const uint8_t *)ut->context;
+    int i;
+    if (start32 < ut->chunkNativeLimit) {
+        for (i=0; i<3; i++) {
+            if (U8_IS_SINGLE(buf[start32]) || U8_IS_LEAD(buf[start32]) || start32==0) {
+                break;
+            }
+            start32--;
+        }
+    }
+
+    if (limit32 < ut->chunkNativeLimit) {
+        for (i=0; i<3; i++) {
+            if (U8_IS_SINGLE(buf[limit32]) || U8_IS_LEAD(buf[limit32]) || limit32==0) {
+                break;
+            }
+            limit32--;
+        }
+    }
+
+    // Do the actual extract.
+    int32_t destLength=0;
+    utext_strFromUTF8(dest, destCapacity, &destLength,
+                    (const char *)ut->context+start32, limit32-start32,
+                    pErrorCode);
+    utf8TextAccess(ut, limit32, true);
+    return destLength;
+}
+
+//
+// utf8TextMapOffsetToNative
+//
+// Map a chunk (UTF-16) offset to a native index.
+static int64_t U_CALLCONV
+utf8TextMapOffsetToNative(const UText *ut) {
+    //
+    UTF8Buf *u8b = (UTF8Buf *)ut->p;
+    U_ASSERT(ut->chunkOffset>ut->nativeIndexingLimit && ut->chunkOffset<=ut->chunkLength);
+    int32_t nativeOffset = u8b->mapToNative[ut->chunkOffset + u8b->bufStartIdx] + u8b->toUCharsMapStart;
+    U_ASSERT(nativeOffset >= ut->chunkNativeStart && nativeOffset <= ut->chunkNativeLimit);
+    return nativeOffset;
+}
+
+//
+// Map a native index to the corresponding chunk offset
+//
+static int32_t U_CALLCONV
+utf8TextMapIndexToUTF16(const UText *ut, int64_t index64) {
+    U_ASSERT(index64 <= 0x7fffffff);
+    int32_t index = (int32_t)index64;
+    UTF8Buf *u8b = (UTF8Buf *)ut->p;
+    U_ASSERT(index>=ut->chunkNativeStart+ut->nativeIndexingLimit);
+    U_ASSERT(index<=ut->chunkNativeLimit);
+    int32_t mapIndex = index - u8b->toUCharsMapStart;
+    U_ASSERT(mapIndex < (int32_t)sizeof(UTF8Buf::mapToUChars));
+    int32_t offset = u8b->mapToUChars[mapIndex] - u8b->bufStartIdx;
+    U_ASSERT(offset>=0 && offset<=ut->chunkLength);
+    return offset;
+}
+
+static UText * U_CALLCONV
+utf8TextClone(UText *dest, const UText *src, UBool deep, UErrorCode *status)
+{
+    // First do a generic shallow clone.  Does everything needed for the UText struct itself.
+    dest = shallowTextClone(dest, src, status);
+
+    // For deep clones, make a copy of the string.
+    //  The copied storage is owned by the newly created clone.
+    //
+    // TODO:  There is an issue with using utext_nativeLength().
+    //        That function is non-const in cases where the input was NUL terminated
+    //          and the length has not yet been determined.
+    //        This function (clone()) is const.
+    //        There potentially a thread safety issue lurking here.
+    //
+    if (deep && U_SUCCESS(*status)) {
+        int32_t  len = (int32_t)utext_nativeLength((UText *)src);
+        char *copyStr = (char *)uprv_malloc(len+1);
+        if (copyStr == nullptr) {
+            *status = U_MEMORY_ALLOCATION_ERROR;
+        } else {
+            uprv_memcpy(copyStr, src->context, len+1);
+            dest->context = copyStr;
+            dest->providerProperties |= I32_FLAG(UTEXT_PROVIDER_OWNS_TEXT);
+        }
+    }
+    return dest;
+}
+
+
+static void U_CALLCONV
+utf8TextClose(UText *ut) {
+    // Most of the work of close is done by the generic UText framework close.
+    // All that needs to be done here is to delete the UTF8 string if the UText
+    //  owns it.  This occurs if the UText was created by cloning.
+    if (ut->providerProperties & I32_FLAG(UTEXT_PROVIDER_OWNS_TEXT)) {
+        char *s = (char *)ut->context;
+        uprv_free(s);
+        ut->context = nullptr;
+    }
+}
+
+U_CDECL_END
+
+
+static const struct UTextFuncs utf8Funcs =
+{
+    sizeof(UTextFuncs),
+    0, 0, 0,             // Reserved alignment padding
+    utf8TextClone,
+    utf8TextLength,
+    utf8TextAccess,
+    utf8TextExtract,
+    nullptr,                /* replace*/
+    nullptr,                /* copy   */
+    utf8TextMapOffsetToNative,
+    utf8TextMapIndexToUTF16,
+    utf8TextClose,
+    nullptr,                // spare 1
+    nullptr,                // spare 2
+    nullptr                 // spare 3
+};
+
+
+static const char gEmptyString[] = {0};
+
+U_CAPI UText * U_EXPORT2
+utext_openUTF8(UText *ut, const char *s, int64_t length, UErrorCode *status) {
+    if(U_FAILURE(*status)) {
+        return nullptr;
+    }
+    if(s==nullptr && length==0) {
+        s = gEmptyString;
+    }
+
+    if(s==nullptr || length<-1 || length>INT32_MAX) {
+        *status=U_ILLEGAL_ARGUMENT_ERROR;
+        return nullptr;
+    }
+
+    ut = utext_setup(ut, sizeof(UTF8Buf) * 2, status);
+    if (U_FAILURE(*status)) {
+        return ut;
+    }
+
+    ut->pFuncs  = &utf8Funcs;
+    ut->context = s;
+    ut->b       = (int32_t)length;
+    ut->c       = (int32_t)length;
+    if (ut->c < 0) {
+        ut->c = 0;
+        ut->providerProperties |= I32_FLAG(UTEXT_PROVIDER_LENGTH_IS_EXPENSIVE);
+    }
+    ut->p = ut->pExtra;
+    ut->q = (char *)ut->pExtra + sizeof(UTF8Buf);
+    return ut;
+
+}
+
+
+
+
+
+
+
+
+//------------------------------------------------------------------------------
+//
+//     UText implementation wrapper for Replaceable (read/write)
+//
+//         Use of UText data members:
+//            context    pointer to Replaceable.
+//            p          pointer to Replaceable if it is owned by the UText.
+//
+//------------------------------------------------------------------------------
+
+
+
+// minimum chunk size for this implementation: 3
+// to allow for possible trimming for code point boundaries
+enum { REP_TEXT_CHUNK_SIZE=10 };
+
+struct ReplExtra {
+    /*
+     * Chunk UChars.
+     * +1 to simplify filling with surrogate pair at the end.
+     */
+    char16_t s[REP_TEXT_CHUNK_SIZE+1];
+};
+
+
+U_CDECL_BEGIN
+
+static UText * U_CALLCONV
+repTextClone(UText *dest, const UText *src, UBool deep, UErrorCode *status) {
+    // First do a generic shallow clone.  Does everything needed for the UText struct itself.
+    dest = shallowTextClone(dest, src, status);
+
+    // For deep clones, make a copy of the Replaceable.
+    //  The copied Replaceable storage is owned by the newly created UText clone.
+    //  A non-nullptr pointer in UText.p is the signal to the close() function to delete
+    //    it.
+    //
+    if (deep && U_SUCCESS(*status)) {
+        const Replaceable *replSrc = (const Replaceable *)src->context;
+        dest->context = replSrc->clone();
+        dest->providerProperties |= I32_FLAG(UTEXT_PROVIDER_OWNS_TEXT);
+
+        // with deep clone, the copy is writable, even when the source is not.
+        dest->providerProperties |= I32_FLAG(UTEXT_PROVIDER_WRITABLE);
+    }
+    return dest;
+}
+
+
+static void U_CALLCONV
+repTextClose(UText *ut) {
+    // Most of the work of close is done by the generic UText framework close.
+    // All that needs to be done here is delete the Replaceable if the UText
+    //  owns it.  This occurs if the UText was created by cloning.
+    if (ut->providerProperties & I32_FLAG(UTEXT_PROVIDER_OWNS_TEXT)) {
+        Replaceable *rep = (Replaceable *)ut->context;
+        delete rep;
+        ut->context = nullptr;
+    }
+}
+
+
+static int64_t U_CALLCONV
+repTextLength(UText *ut) {
+    const Replaceable *replSrc = (const Replaceable *)ut->context;
+    int32_t  len = replSrc->length();
+    return len;
+}
+
+
+static UBool U_CALLCONV
+repTextAccess(UText *ut, int64_t index, UBool forward) {
+    const Replaceable *rep=(const Replaceable *)ut->context;
+    int32_t length=rep->length();   // Full length of the input text (bigger than a chunk)
+
+    // clip the requested index to the limits of the text.
+    int32_t index32 = pinIndex(index, length);
+    U_ASSERT(index<=INT32_MAX);
+
+
+    /*
+     * Compute start/limit boundaries around index, for a segment of text
+     * to be extracted.
+     * To allow for the possibility that our user gave an index to the trailing
+     * half of a surrogate pair, we must request one extra preceding char16_t when
+     * going in the forward direction.  This will ensure that the buffer has the
+     * entire code point at the specified index.
+     */
+    if(forward) {
+
+        if (index32>=ut->chunkNativeStart && index32<ut->chunkNativeLimit) {
+            // Buffer already contains the requested position.
+            ut->chunkOffset = (int32_t)(index - ut->chunkNativeStart);
+            return true;
+        }
+        if (index32>=length && ut->chunkNativeLimit==length) {
+            // Request for end of string, and buffer already extends up to it.
+            // Can't get the data, but don't change the buffer.
+            ut->chunkOffset = length - (int32_t)ut->chunkNativeStart;
+            return false;
+        }
+
+        ut->chunkNativeLimit = index + REP_TEXT_CHUNK_SIZE - 1;
+        // Going forward, so we want to have the buffer with stuff at and beyond
+        //   the requested index.  The -1 gets us one code point before the
+        //   requested index also, to handle the case of the index being on
+        //   a trail surrogate of a surrogate pair.
+        if(ut->chunkNativeLimit > length) {
+            ut->chunkNativeLimit = length;
+        }
+        // unless buffer ran off end, start is index-1.
+        ut->chunkNativeStart = ut->chunkNativeLimit - REP_TEXT_CHUNK_SIZE;
+        if(ut->chunkNativeStart < 0) {
+            ut->chunkNativeStart = 0;
+        }
+    } else {
+        // Reverse iteration.  Fill buffer with data preceding the requested index.
+        if (index32>ut->chunkNativeStart && index32<=ut->chunkNativeLimit) {
+            // Requested position already in buffer.
+            ut->chunkOffset = index32 - (int32_t)ut->chunkNativeStart;
+            return true;
+        }
+        if (index32==0 && ut->chunkNativeStart==0) {
+            // Request for start, buffer already begins at start.
+            //  No data, but keep the buffer as is.
+            ut->chunkOffset = 0;
+            return false;
+        }
+
+        // Figure out the bounds of the chunk to extract for reverse iteration.
+        // Need to worry about chunk not splitting surrogate pairs, and while still
+        // containing the data we need.
+        // Fix by requesting a chunk that includes an extra char16_t at the end.
+        // If this turns out to be a lead surrogate, we can lop it off and still have
+        //   the data we wanted.
+        ut->chunkNativeStart = index32 + 1 - REP_TEXT_CHUNK_SIZE;
+        if (ut->chunkNativeStart < 0) {
+            ut->chunkNativeStart = 0;
+        }
+
+        ut->chunkNativeLimit = index32 + 1;
+        if (ut->chunkNativeLimit > length) {
+            ut->chunkNativeLimit = length;
+        }
+    }
+
+    // Extract the new chunk of text from the Replaceable source.
+    ReplExtra *ex = (ReplExtra *)ut->pExtra;
+    // UnicodeString with its buffer a writable alias to the chunk buffer
+    UnicodeString buffer(ex->s, 0 /*buffer length*/, REP_TEXT_CHUNK_SIZE /*buffer capacity*/);
+    rep->extractBetween((int32_t)ut->chunkNativeStart, (int32_t)ut->chunkNativeLimit, buffer);
+
+    ut->chunkContents  = ex->s;
+    ut->chunkLength    = (int32_t)(ut->chunkNativeLimit - ut->chunkNativeStart);
+    ut->chunkOffset    = (int32_t)(index32 - ut->chunkNativeStart);
+
+    // Surrogate pairs from the input text must not span chunk boundaries.
+    // If end of chunk could be the start of a surrogate, trim it off.
+    if (ut->chunkNativeLimit < length &&
+        U16_IS_LEAD(ex->s[ut->chunkLength-1])) {
+            ut->chunkLength--;
+            ut->chunkNativeLimit--;
+            if (ut->chunkOffset > ut->chunkLength) {
+                ut->chunkOffset = ut->chunkLength;
+            }
+        }
+
+    // if the first char16_t in the chunk could be the trailing half of a surrogate pair,
+    // trim it off.
+    if(ut->chunkNativeStart>0 && U16_IS_TRAIL(ex->s[0])) {
+        ++(ut->chunkContents);
+        ++(ut->chunkNativeStart);
+        --(ut->chunkLength);
+        --(ut->chunkOffset);
+    }
+
+    // adjust the index/chunkOffset to a code point boundary
+    U16_SET_CP_START(ut->chunkContents, 0, ut->chunkOffset);
+
+    // Use fast indexing for get/setNativeIndex()
+    ut->nativeIndexingLimit = ut->chunkLength;
+
+    return true;
+}
+
+
+
+static int32_t U_CALLCONV
+repTextExtract(UText *ut,
+               int64_t start, int64_t limit,
+               char16_t *dest, int32_t destCapacity,
+               UErrorCode *status) {
+    const Replaceable *rep=(const Replaceable *)ut->context;
+    int32_t  length=rep->length();
+
+    if(U_FAILURE(*status)) {
+        return 0;
+    }
+    if(destCapacity<0 || (dest==nullptr && destCapacity>0)) {
+        *status=U_ILLEGAL_ARGUMENT_ERROR;
+    }
+    if(start>limit) {
+        *status=U_INDEX_OUTOFBOUNDS_ERROR;
+        return 0;
+    }
+
+    int32_t  start32 = pinIndex(start, length);
+    int32_t  limit32 = pinIndex(limit, length);
+
+    // adjust start, limit if they point to trail half of surrogates
+    if (start32<length && U16_IS_TRAIL(rep->charAt(start32)) &&
+        U_IS_SUPPLEMENTARY(rep->char32At(start32))){
+            start32--;
+    }
+    if (limit32<length && U16_IS_TRAIL(rep->charAt(limit32)) &&
+        U_IS_SUPPLEMENTARY(rep->char32At(limit32))){
+            limit32--;
+    }
+
+    length=limit32-start32;
+    if(length>destCapacity) {
+        limit32 = start32 + destCapacity;
+    }
+    UnicodeString buffer(dest, 0, destCapacity); // writable alias
+    rep->extractBetween(start32, limit32, buffer);
+    repTextAccess(ut, limit32, true);
+
+    return u_terminateUChars(dest, destCapacity, length, status);
+}
+
+static int32_t U_CALLCONV
+repTextReplace(UText *ut,
+               int64_t start, int64_t limit,
+               const char16_t *src, int32_t length,
+               UErrorCode *status) {
+    Replaceable *rep=(Replaceable *)ut->context;
+    int32_t oldLength;
+
+    if(U_FAILURE(*status)) {
+        return 0;
+    }
+    if(src==nullptr && length!=0) {
+        *status=U_ILLEGAL_ARGUMENT_ERROR;
+        return 0;
+    }
+    oldLength=rep->length(); // will subtract from new length
+    if(start>limit ) {
+        *status=U_INDEX_OUTOFBOUNDS_ERROR;
+        return 0;
+    }
+
+    int32_t start32 = pinIndex(start, oldLength);
+    int32_t limit32 = pinIndex(limit, oldLength);
+
+    // Snap start & limit to code point boundaries.
+    if (start32<oldLength && U16_IS_TRAIL(rep->charAt(start32)) &&
+        start32>0 && U16_IS_LEAD(rep->charAt(start32-1)))
+    {
+            start32--;
+    }
+    if (limit32<oldLength && U16_IS_LEAD(rep->charAt(limit32-1)) &&
+        U16_IS_TRAIL(rep->charAt(limit32)))
+    {
+            limit32++;
+    }
+
+    // Do the actual replace operation using methods of the Replaceable class
+    UnicodeString replStr((UBool)(length<0), src, length); // read-only alias
+    rep->handleReplaceBetween(start32, limit32, replStr);
+    int32_t newLength = rep->length();
+    int32_t lengthDelta = newLength - oldLength;
+
+    // Is the UText chunk buffer OK?
+    if (ut->chunkNativeLimit > start32) {
+        // this replace operation may have impacted the current chunk.
+        // invalidate it, which will force a reload on the next access.
+        invalidateChunk(ut);
+    }
+
+    // set the iteration position to the end of the newly inserted replacement text.
+    int32_t newIndexPos = limit32 + lengthDelta;
+    repTextAccess(ut, newIndexPos, true);
+
+    return lengthDelta;
+}
+
+
+static void U_CALLCONV
+repTextCopy(UText *ut,
+                int64_t start, int64_t limit,
+                int64_t destIndex,
+                UBool move,
+                UErrorCode *status)
+{
+    Replaceable *rep=(Replaceable *)ut->context;
+    int32_t length=rep->length();
+
+    if(U_FAILURE(*status)) {
+        return;
+    }
+    if (start>limit || (start<destIndex && destIndex<limit))
+    {
+        *status=U_INDEX_OUTOFBOUNDS_ERROR;
+        return;
+    }
+
+    int32_t start32     = pinIndex(start, length);
+    int32_t limit32     = pinIndex(limit, length);
+    int32_t destIndex32 = pinIndex(destIndex, length);
+
+    // TODO:  snap input parameters to code point boundaries.
+
+    if(move) {
+        // move: copy to destIndex, then replace original with nothing
+        int32_t segLength=limit32-start32;
+        rep->copy(start32, limit32, destIndex32);
+        if(destIndex32<start32) {
+            start32+=segLength;
+            limit32+=segLength;
+        }
+        rep->handleReplaceBetween(start32, limit32, UnicodeString());
+    } else {
+        // copy
+        rep->copy(start32, limit32, destIndex32);
+    }
+
+    // If the change to the text touched the region in the chunk buffer,
+    //  invalidate the buffer.
+    int32_t firstAffectedIndex = destIndex32;
+    if (move && start32<firstAffectedIndex) {
+        firstAffectedIndex = start32;
+    }
+    if (firstAffectedIndex < ut->chunkNativeLimit) {
+        // changes may have affected range covered by the chunk
+        invalidateChunk(ut);
+    }
+
+    // Put iteration position at the newly inserted (moved) block,
+    int32_t  nativeIterIndex = destIndex32 + limit32 - start32;
+    if (move && destIndex32>start32) {
+        // moved a block of text towards the end of the string.
+        nativeIterIndex = destIndex32;
+    }
+
+    // Set position, reload chunk if needed.
+    repTextAccess(ut, nativeIterIndex, true);
+}
+
+static const struct UTextFuncs repFuncs =
+{
+    sizeof(UTextFuncs),
+    0, 0, 0,           // Reserved alignment padding
+    repTextClone,
+    repTextLength,
+    repTextAccess,
+    repTextExtract,
+    repTextReplace,
+    repTextCopy,
+    nullptr,              // MapOffsetToNative,
+    nullptr,              // MapIndexToUTF16,
+    repTextClose,
+    nullptr,              // spare 1
+    nullptr,              // spare 2
+    nullptr               // spare 3
+};
+
+
+U_CAPI UText * U_EXPORT2
+utext_openReplaceable(UText *ut, Replaceable *rep, UErrorCode *status)
+{
+    if(U_FAILURE(*status)) {
+        return nullptr;
+    }
+    if(rep==nullptr) {
+        *status=U_ILLEGAL_ARGUMENT_ERROR;
+        return nullptr;
+    }
+    ut = utext_setup(ut, sizeof(ReplExtra), status);
+    if(U_FAILURE(*status)) {
+        return ut;
+    }
+
+    ut->providerProperties = I32_FLAG(UTEXT_PROVIDER_WRITABLE);
+    if(rep->hasMetaData()) {
+        ut->providerProperties |=I32_FLAG(UTEXT_PROVIDER_HAS_META_DATA);
+    }
+
+    ut->pFuncs  = &repFuncs;
+    ut->context =  rep;
+    return ut;
+}
+
+U_CDECL_END
+
+
+
+
+
+
+
+
+//------------------------------------------------------------------------------
+//
+//     UText implementation for UnicodeString (read/write)  and
+//                    for const UnicodeString (read only)
+//             (same implementation, only the flags are different)
+//
+//         Use of UText data members:
+//            context    pointer to UnicodeString
+//            p          pointer to UnicodeString IF this UText owns the string
+//                       and it must be deleted on close().  nullptr otherwise.
+//
+//------------------------------------------------------------------------------
+
+U_CDECL_BEGIN
+
+
+static UText * U_CALLCONV
+unistrTextClone(UText *dest, const UText *src, UBool deep, UErrorCode *status) {
+    // First do a generic shallow clone.  Does everything needed for the UText struct itself.
+    dest = shallowTextClone(dest, src, status);
+
+    // For deep clones, make a copy of the UnicodeSring.
+    //  The copied UnicodeString storage is owned by the newly created UText clone.
+    //  A non-nullptr pointer in UText.p is the signal to the close() function to delete
+    //    the UText.
+    //
+    if (deep && U_SUCCESS(*status)) {
+        const UnicodeString *srcString = (const UnicodeString *)src->context;
+        dest->context = new UnicodeString(*srcString);
+        dest->providerProperties |= I32_FLAG(UTEXT_PROVIDER_OWNS_TEXT);
+
+        // with deep clone, the copy is writable, even when the source is not.
+        dest->providerProperties |= I32_FLAG(UTEXT_PROVIDER_WRITABLE);
+    }
+    return dest;
+}
+
+static void U_CALLCONV
+unistrTextClose(UText *ut) {
+    // Most of the work of close is done by the generic UText framework close.
+    // All that needs to be done here is delete the UnicodeString if the UText
+    //  owns it.  This occurs if the UText was created by cloning.
+    if (ut->providerProperties & I32_FLAG(UTEXT_PROVIDER_OWNS_TEXT)) {
+        UnicodeString *str = (UnicodeString *)ut->context;
+        delete str;
+        ut->context = nullptr;
+    }
+}
+
+
+static int64_t U_CALLCONV
+unistrTextLength(UText *t) {
+    return ((const UnicodeString *)t->context)->length();
+}
+
+
+static UBool U_CALLCONV
+unistrTextAccess(UText *ut, int64_t index, UBool  forward) {
+    int32_t length  = ut->chunkLength;
+    ut->chunkOffset = pinIndex(index, length);
+
+    // Check whether request is at the start or end
+    UBool retVal = (forward && index<length) || (!forward && index>0);
+    return retVal;
+}
+
+
+
+static int32_t U_CALLCONV
+unistrTextExtract(UText *t,
+                  int64_t start, int64_t limit,
+                  char16_t *dest, int32_t destCapacity,
+                  UErrorCode *pErrorCode) {
+    const UnicodeString *us=(const UnicodeString *)t->context;
+    int32_t length=us->length();
+
+    if(U_FAILURE(*pErrorCode)) {
+        return 0;
+    }
+    if(destCapacity<0 || (dest==nullptr && destCapacity>0)) {
+        *pErrorCode=U_ILLEGAL_ARGUMENT_ERROR;
+    }
+    if(start<0 || start>limit) {
+        *pErrorCode=U_INDEX_OUTOFBOUNDS_ERROR;
+        return 0;
+    }
+
+    int32_t start32 = start<length ? us->getChar32Start((int32_t)start) : length;
+    int32_t limit32 = limit<length ? us->getChar32Start((int32_t)limit) : length;
+
+    length=limit32-start32;
+    if (destCapacity>0 && dest!=nullptr) {
+        int32_t trimmedLength = length;
+        if(trimmedLength>destCapacity) {
+            trimmedLength=destCapacity;
+        }
+        us->extract(start32, trimmedLength, dest);
+        t->chunkOffset = start32+trimmedLength;
+    } else {
+        t->chunkOffset = start32;
+    }
+    u_terminateUChars(dest, destCapacity, length, pErrorCode);
+    return length;
+}
+
+static int32_t U_CALLCONV
+unistrTextReplace(UText *ut,
+                  int64_t start, int64_t limit,
+                  const char16_t *src, int32_t length,
+                  UErrorCode *pErrorCode) {
+    UnicodeString *us=(UnicodeString *)ut->context;
+    int32_t oldLength;
+
+    if(U_FAILURE(*pErrorCode)) {
+        return 0;
+    }
+    if(src==nullptr && length!=0) {
+        *pErrorCode=U_ILLEGAL_ARGUMENT_ERROR;
+    }
+    if(start>limit) {
+        *pErrorCode=U_INDEX_OUTOFBOUNDS_ERROR;
+        return 0;
+    }
+    oldLength=us->length();
+    int32_t start32 = pinIndex(start, oldLength);
+    int32_t limit32 = pinIndex(limit, oldLength);
+    if (start32 < oldLength) {
+        start32 = us->getChar32Start(start32);
+    }
+    if (limit32 < oldLength) {
+        limit32 = us->getChar32Start(limit32);
+    }
+
+    // replace
+    us->replace(start32, limit32-start32, src, length);
+    int32_t newLength = us->length();
+
+    // Update the chunk description.
+    ut->chunkContents    = us->getBuffer();
+    ut->chunkLength      = newLength;
+    ut->chunkNativeLimit = newLength;
+    ut->nativeIndexingLimit = newLength;
+
+    // Set iteration position to the point just following the newly inserted text.
+    int32_t lengthDelta = newLength - oldLength;
+    ut->chunkOffset = limit32 + lengthDelta;
+
+    return lengthDelta;
+}
+
+static void U_CALLCONV
+unistrTextCopy(UText *ut,
+               int64_t start, int64_t limit,
+               int64_t destIndex,
+               UBool move,
+               UErrorCode *pErrorCode) {
+    UnicodeString *us=(UnicodeString *)ut->context;
+    int32_t length=us->length();
+
+    if(U_FAILURE(*pErrorCode)) {
+        return;
+    }
+    int32_t start32 = pinIndex(start, length);
+    int32_t limit32 = pinIndex(limit, length);
+    int32_t destIndex32 = pinIndex(destIndex, length);
+
+    if( start32>limit32 || (start32<destIndex32 && destIndex32<limit32)) {
+        *pErrorCode=U_INDEX_OUTOFBOUNDS_ERROR;
+        return;
+    }
+
+    if(move) {
+        // move: copy to destIndex, then remove original
+        int32_t segLength=limit32-start32;
+        us->copy(start32, limit32, destIndex32);
+        if(destIndex32<start32) {
+            start32+=segLength;
+        }
+        us->remove(start32, segLength);
+    } else {
+        // copy
+        us->copy(start32, limit32, destIndex32);
+    }
+
+    // update chunk description, set iteration position.
+    ut->chunkContents = us->getBuffer();
+    if (move==false) {
+        // copy operation, string length grows
+        ut->chunkLength += limit32-start32;
+        ut->chunkNativeLimit = ut->chunkLength;
+        ut->nativeIndexingLimit = ut->chunkLength;
+    }
+
+    // Iteration position to end of the newly inserted text.
+    ut->chunkOffset = destIndex32+limit32-start32;
+    if (move && destIndex32>start32) {
+        ut->chunkOffset = destIndex32;
+    }
+
+}
+
+static const struct UTextFuncs unistrFuncs =
+{
+    sizeof(UTextFuncs),
+    0, 0, 0,             // Reserved alignment padding
+    unistrTextClone,
+    unistrTextLength,
+    unistrTextAccess,
+    unistrTextExtract,
+    unistrTextReplace,
+    unistrTextCopy,
+    nullptr,                // MapOffsetToNative,
+    nullptr,                // MapIndexToUTF16,
+    unistrTextClose,
+    nullptr,                // spare 1
+    nullptr,                // spare 2
+    nullptr                 // spare 3
+};
+
+
+
+U_CDECL_END
+
+
+U_CAPI UText * U_EXPORT2
+utext_openUnicodeString(UText *ut, UnicodeString *s, UErrorCode *status) {
+    ut = utext_openConstUnicodeString(ut, s, status);
+    if (U_SUCCESS(*status)) {
+        ut->providerProperties |= I32_FLAG(UTEXT_PROVIDER_WRITABLE);
+    }
+    return ut;
+}
+
+
+
+U_CAPI UText * U_EXPORT2
+utext_openConstUnicodeString(UText *ut, const UnicodeString *s, UErrorCode *status) {
+    if (U_SUCCESS(*status) && s->isBogus()) {
+        // The UnicodeString is bogus, but we still need to detach the UText
+        //   from whatever it was hooked to before, if anything.
+        utext_openUChars(ut, nullptr, 0, status);
+        *status = U_ILLEGAL_ARGUMENT_ERROR;
+        return ut;
+    }
+    ut = utext_setup(ut, 0, status);
+    //    note:  use the standard (writable) function table for UnicodeString.
+    //           The flag settings disable writing, so having the functions in
+    //           the table is harmless.
+    if (U_SUCCESS(*status)) {
+        ut->pFuncs              = &unistrFuncs;
+        ut->context             = s;
+        ut->providerProperties  = I32_FLAG(UTEXT_PROVIDER_STABLE_CHUNKS);
+        ut->chunkContents       = s->getBuffer();
+        ut->chunkLength         = s->length();
+        ut->chunkNativeStart    = 0;
+        ut->chunkNativeLimit    = ut->chunkLength;
+        ut->nativeIndexingLimit = ut->chunkLength;
+    }
+    return ut;
+}
+
+//------------------------------------------------------------------------------
+//
+//     UText implementation for const char16_t * strings
+//
+//         Use of UText data members:
+//            context    pointer to UnicodeString
+//            a          length.  -1 if not yet known.
+//
+//         TODO:  support 64 bit lengths.
+//
+//------------------------------------------------------------------------------
+
+U_CDECL_BEGIN
+
+
+static UText * U_CALLCONV
+ucstrTextClone(UText *dest, const UText * src, UBool deep, UErrorCode * status) {
+    // First do a generic shallow clone.
+    dest = shallowTextClone(dest, src, status);
+
+    // For deep clones, make a copy of the string.
+    //  The copied storage is owned by the newly created clone.
+    //  A non-nullptr pointer in UText.p is the signal to the close() function to delete
+    //    it.
+    //
+    if (deep && U_SUCCESS(*status)) {
+        U_ASSERT(utext_nativeLength(dest) < INT32_MAX);
+        int32_t  len = (int32_t)utext_nativeLength(dest);
+
+        // The cloned string IS going to be NUL terminated, whether or not the original was.
+        const char16_t *srcStr = (const char16_t *)src->context;
+        char16_t *copyStr = (char16_t *)uprv_malloc((len+1) * sizeof(char16_t));
+        if (copyStr == nullptr) {
+            *status = U_MEMORY_ALLOCATION_ERROR;
+        } else {
+            int64_t i;
+            for (i=0; i<len; i++) {
+                copyStr[i] = srcStr[i];
+            }
+            copyStr[len] = 0;
+            dest->context = copyStr;
+            dest->providerProperties |= I32_FLAG(UTEXT_PROVIDER_OWNS_TEXT);
+        }
+    }
+    return dest;
+}
+
+
+static void U_CALLCONV
+ucstrTextClose(UText *ut) {
+    // Most of the work of close is done by the generic UText framework close.
+    // All that needs to be done here is delete the string if the UText
+    //  owns it.  This occurs if the UText was created by cloning.
+    if (ut->providerProperties & I32_FLAG(UTEXT_PROVIDER_OWNS_TEXT)) {
+        char16_t *s = (char16_t *)ut->context;
+        uprv_free(s);
+        ut->context = nullptr;
+    }
+}
+
+
+
+static int64_t U_CALLCONV
+ucstrTextLength(UText *ut) {
+    if (ut->a < 0) {
+        // null terminated, we don't yet know the length. Scan for it.
+        //    Access is not convenient for doing this
+        //    because the current iteration position can't be changed.
+        const char16_t  *str = (const char16_t *)ut->context;
+        for (;;) {
+            if (str[ut->chunkNativeLimit] == 0) {
+                break;
+            }
+            ut->chunkNativeLimit++;
+        }
+        ut->a = ut->chunkNativeLimit;
+        ut->chunkLength = (int32_t)ut->chunkNativeLimit;
+        ut->nativeIndexingLimit = ut->chunkLength;
+        ut->providerProperties &= ~I32_FLAG(UTEXT_PROVIDER_LENGTH_IS_EXPENSIVE);
+    }
+    return ut->a;
+}
+
+
+static UBool U_CALLCONV
+ucstrTextAccess(UText *ut, int64_t index, UBool  forward) {
+    const char16_t *str   = (const char16_t *)ut->context;
+
+    // pin the requested index to the bounds of the string,
+    //  and set current iteration position.
+    if (index<0) {
+        index = 0;
+    } else if (index < ut->chunkNativeLimit) {
+        // The request data is within the chunk as it is known so far.
+        // Put index on a code point boundary.
+        U16_SET_CP_START(str, 0, index);
+    } else if (ut->a >= 0) {
+        // We know the length of this string, and the user is requesting something
+        // at or beyond the length.  Pin the requested index to the length.
+        index = ut->a;
+    } else {
+        // Null terminated string, length not yet known, and the requested index
+        //  is beyond where we have scanned so far.
+        //  Scan to 32 UChars beyond the requested index.  The strategy here is
+        //  to avoid fully scanning a long string when the caller only wants to
+        //  see a few characters at its beginning.
+        int32_t scanLimit = (int32_t)index + 32;
+        if ((index + 32)>INT32_MAX || (index + 32)<0 ) {   // note: int64 expression
+            scanLimit = INT32_MAX;
+        }
+
+        int32_t chunkLimit = (int32_t)ut->chunkNativeLimit;
+        for (; chunkLimit<scanLimit; chunkLimit++) {
+            if (str[chunkLimit] == 0) {
+                // We found the end of the string.  Remember it, pin the requested index to it,
+                //  and bail out of here.
+                ut->a = chunkLimit;
+                ut->chunkLength = chunkLimit;
+                ut->nativeIndexingLimit = chunkLimit;
+                if (index >= chunkLimit) {
+                    index = chunkLimit;
+                } else {
+                    U16_SET_CP_START(str, 0, index);
+                }
+
+                ut->chunkNativeLimit = chunkLimit;
+                ut->providerProperties &= ~I32_FLAG(UTEXT_PROVIDER_LENGTH_IS_EXPENSIVE);
+                goto breakout;
+            }
+        }
+        // We scanned through the next batch of UChars without finding the end.
+        U16_SET_CP_START(str, 0, index);
+        if (chunkLimit == INT32_MAX) {
+            // Scanned to the limit of a 32 bit length.
+            // Forceably trim the overlength string back so length fits in int32
+            //  TODO:  add support for 64 bit strings.
+            ut->a = chunkLimit;
+            ut->chunkLength = chunkLimit;
+            ut->nativeIndexingLimit = chunkLimit;
+            if (index > chunkLimit) {
+                index = chunkLimit;
+            }
+            ut->chunkNativeLimit = chunkLimit;
+            ut->providerProperties &= ~I32_FLAG(UTEXT_PROVIDER_LENGTH_IS_EXPENSIVE);
+        } else {
+            // The endpoint of a chunk must not be left in the middle of a surrogate pair.
+            // If the current end is on a lead surrogate, back the end up by one.
+            // It doesn't matter if the end char happens to be an unpaired surrogate,
+            //    and it's simpler not to worry about it.
+            if (U16_IS_LEAD(str[chunkLimit-1])) {
+                --chunkLimit;
+            }
+            // Null-terminated chunk with end still unknown.
+            // Update the chunk length to reflect what has been scanned thus far.
+            // That the full length is still unknown is (still) flagged by
+            //    ut->a being < 0.
+            ut->chunkNativeLimit = chunkLimit;
+            ut->nativeIndexingLimit = chunkLimit;
+            ut->chunkLength = chunkLimit;
+        }
+
+    }
+breakout:
+    U_ASSERT(index<=INT32_MAX);
+    ut->chunkOffset = (int32_t)index;
+
+    // Check whether request is at the start or end
+    UBool retVal = (forward && index<ut->chunkNativeLimit) || (!forward && index>0);
+    return retVal;
+}
+
+
+
+static int32_t U_CALLCONV
+ucstrTextExtract(UText *ut,
+                  int64_t start, int64_t limit,
+                  char16_t *dest, int32_t destCapacity,
+                  UErrorCode *pErrorCode)
+{
+    if(U_FAILURE(*pErrorCode)) {
+        return 0;
+    }
+    if(destCapacity<0 || (dest==nullptr && destCapacity>0) || start>limit) {
+        *pErrorCode=U_ILLEGAL_ARGUMENT_ERROR;
+        return 0;
+    }
+
+    //const char16_t *s=(const char16_t *)ut->context;
+    int32_t si, di;
+
+    int32_t start32;
+    int32_t limit32;
+
+    // Access the start.  Does two things we need:
+    //   Pins 'start' to the length of the string, if it came in out-of-bounds.
+    //   Snaps 'start' to the beginning of a code point.
+    ucstrTextAccess(ut, start, true);
+    const char16_t *s=ut->chunkContents;
+    start32 = ut->chunkOffset;
+
+    int32_t strLength=(int32_t)ut->a;
+    if (strLength >= 0) {
+        limit32 = pinIndex(limit, strLength);
+    } else {
+        limit32 = pinIndex(limit, INT32_MAX);
+    }
+    di = 0;
+    for (si=start32; si<limit32; si++) {
+        if (strLength<0 && s[si]==0) {
+            // Just hit the end of a null-terminated string.
+            ut->a = si;               // set string length for this UText
+            ut->chunkNativeLimit    = si;
+            ut->chunkLength         = si;
+            ut->nativeIndexingLimit = si;
+            strLength               = si;
+            limit32                 = si;
+            break;
+        }
+        U_ASSERT(di>=0); /* to ensure di never exceeds INT32_MAX, which must not happen logically */
+        if (di<destCapacity) {
+            // only store if there is space.
+            dest[di] = s[si];
+        } else {
+            if (strLength>=0) {
+                // We have filled the destination buffer, and the string length is known.
+                //  Cut the loop short.  There is no need to scan string termination.
+                di = limit32 - start32;
+                si = limit32;
+                break;
+            }
+        }
+        di++;
+    }
+
+    // If the limit index points to a lead surrogate of a pair,
+    //   add the corresponding trail surrogate to the destination.
+    if (si>0 && U16_IS_LEAD(s[si-1]) &&
+            ((si<strLength || strLength<0)  && U16_IS_TRAIL(s[si])))
+    {
+        if (di<destCapacity) {
+            // store only if there is space in the output buffer.
+            dest[di++] = s[si];
+        }
+        si++;
+    }
+
+    // Put iteration position at the point just following the extracted text
+    if (si <= ut->chunkNativeLimit) {
+        ut->chunkOffset = si;
+    } else {
+        ucstrTextAccess(ut, si, true);
+    }
+
+    // Add a terminating NUL if space in the buffer permits,
+    // and set the error status as required.
+    u_terminateUChars(dest, destCapacity, di, pErrorCode);
+    return di;
+}
+
+static const struct UTextFuncs ucstrFuncs =
+{
+    sizeof(UTextFuncs),
+    0, 0, 0,           // Reserved alignment padding
+    ucstrTextClone,
+    ucstrTextLength,
+    ucstrTextAccess,
+    ucstrTextExtract,
+    nullptr,              // Replace
+    nullptr,              // Copy
+    nullptr,              // MapOffsetToNative,
+    nullptr,              // MapIndexToUTF16,
+    ucstrTextClose,
+    nullptr,              // spare 1
+    nullptr,              // spare 2
+    nullptr,              // spare 3
+};
+
+U_CDECL_END
+
+static const char16_t gEmptyUString[] = {0};
+
+U_CAPI UText * U_EXPORT2
+utext_openUChars(UText *ut, const char16_t *s, int64_t length, UErrorCode *status) {
+    if (U_FAILURE(*status)) {
+        return nullptr;
+    }
+    if(s==nullptr && length==0) {
+        s = gEmptyUString;
+    }
+    if (s==nullptr || length < -1 || length>INT32_MAX) {
+        *status = U_ILLEGAL_ARGUMENT_ERROR;
+        return nullptr;
+    }
+    ut = utext_setup(ut, 0, status);
+    if (U_SUCCESS(*status)) {
+        ut->pFuncs               = &ucstrFuncs;
+        ut->context              = s;
+        ut->providerProperties   = I32_FLAG(UTEXT_PROVIDER_STABLE_CHUNKS);
+        if (length==-1) {
+            ut->providerProperties |= I32_FLAG(UTEXT_PROVIDER_LENGTH_IS_EXPENSIVE);
+        }
+        ut->a                    = length;
+        ut->chunkContents        = s;
+        ut->chunkNativeStart     = 0;
+        ut->chunkNativeLimit     = length>=0? length : 0;
+        ut->chunkLength          = (int32_t)ut->chunkNativeLimit;
+        ut->chunkOffset          = 0;
+        ut->nativeIndexingLimit  = ut->chunkLength;
+    }
+    return ut;
+}
+
+
+//------------------------------------------------------------------------------
+//
+//     UText implementation for text from ICU CharacterIterators
+//
+//         Use of UText data members:
+//            context    pointer to the CharacterIterator
+//            a          length of the full text.
+//            p          pointer to  buffer 1
+//            b          start index of local buffer 1 contents
+//            q          pointer to buffer 2
+//            c          start index of local buffer 2 contents
+//            r          pointer to the character iterator if the UText owns it.
+//                       Null otherwise.
+//
+//------------------------------------------------------------------------------
+#define CIBufSize 16
+
+U_CDECL_BEGIN
+static void U_CALLCONV
+charIterTextClose(UText *ut) {
+    // Most of the work of close is done by the generic UText framework close.
+    // All that needs to be done here is delete the CharacterIterator if the UText
+    //  owns it.  This occurs if the UText was created by cloning.
+    CharacterIterator *ci = (CharacterIterator *)ut->r;
+    delete ci;
+    ut->r = nullptr;
+}
+
+static int64_t U_CALLCONV
+charIterTextLength(UText *ut) {
+    return (int32_t)ut->a;
+}
+
+static UBool U_CALLCONV
+charIterTextAccess(UText *ut, int64_t index, UBool  forward) {
+    CharacterIterator *ci   = (CharacterIterator *)ut->context;
+
+    int32_t clippedIndex = (int32_t)index;
+    if (clippedIndex<0) {
+        clippedIndex=0;
+    } else if (clippedIndex>=ut->a) {
+        clippedIndex=(int32_t)ut->a;
+    }
+    int32_t neededIndex = clippedIndex;
+    if (!forward && neededIndex>0) {
+        // reverse iteration, want the position just before what was asked for.
+        neededIndex--;
+    } else if (forward && neededIndex==ut->a && neededIndex>0) {
+        // Forward iteration, don't ask for something past the end of the text.
+        neededIndex--;
+    }
+
+    // Find the native index of the start of the buffer containing what we want.
+    neededIndex -= neededIndex % CIBufSize;
+
+    char16_t *buf = nullptr;
+    UBool  needChunkSetup = true;
+    int    i;
+    if (ut->chunkNativeStart == neededIndex) {
+        // The buffer we want is already the current chunk.
+        needChunkSetup = false;
+    } else if (ut->b == neededIndex) {
+        // The first buffer (buffer p) has what we need.
+        buf = (char16_t *)ut->p;
+    } else if (ut->c == neededIndex) {
+        // The second buffer (buffer q) has what we need.
+        buf = (char16_t *)ut->q;
+    } else {
+        // Neither buffer already has what we need.
+        // Load new data from the character iterator.
+        // Use the buf that is not the current buffer.
+        buf = (char16_t *)ut->p;
+        if (ut->p == ut->chunkContents) {
+            buf = (char16_t *)ut->q;
+        }
+        ci->setIndex(neededIndex);
+        for (i=0; i<CIBufSize; i++) {
+            buf[i] = ci->nextPostInc();
+            if (i+neededIndex > ut->a) {
+                break;
+            }
+        }
+    }
+
+    // We have a buffer with the data we need.
+    // Set it up as the current chunk, if it wasn't already.
+    if (needChunkSetup) {
+        ut->chunkContents = buf;
+        ut->chunkLength   = CIBufSize;
+        ut->chunkNativeStart = neededIndex;
+        ut->chunkNativeLimit = neededIndex + CIBufSize;
+        if (ut->chunkNativeLimit > ut->a) {
+            ut->chunkNativeLimit = ut->a;
+            ut->chunkLength  = (int32_t)(ut->chunkNativeLimit)-(int32_t)(ut->chunkNativeStart);
+        }
+        ut->nativeIndexingLimit = ut->chunkLength;
+        U_ASSERT(ut->chunkOffset>=0 && ut->chunkOffset<=CIBufSize);
+    }
+    ut->chunkOffset = clippedIndex - (int32_t)ut->chunkNativeStart;
+    UBool success = (forward? ut->chunkOffset<ut->chunkLength : ut->chunkOffset>0);
+    return success;
+}
+
+static UText * U_CALLCONV
+charIterTextClone(UText *dest, const UText *src, UBool deep, UErrorCode * status) {
+    if (U_FAILURE(*status)) {
+        return nullptr;
+    }
+
+    if (deep) {
+        // There is no CharacterIterator API for cloning the underlying text storage.
+        *status = U_UNSUPPORTED_ERROR;
+        return nullptr;
+    } else {
+        CharacterIterator *srcCI =(CharacterIterator *)src->context;
+        srcCI = srcCI->clone();
+        dest = utext_openCharacterIterator(dest, srcCI, status);
+        if (U_FAILURE(*status)) {
+            return dest;
+        }
+        // cast off const on getNativeIndex.
+        //   For CharacterIterator based UTexts, this is safe, the operation is const.
+        int64_t  ix = utext_getNativeIndex((UText *)src);
+        utext_setNativeIndex(dest, ix);
+        dest->r = srcCI;    // flags that this UText owns the CharacterIterator
+    }
+    return dest;
+}
+
+static int32_t U_CALLCONV
+charIterTextExtract(UText *ut,
+                  int64_t start, int64_t limit,
+                  char16_t *dest, int32_t destCapacity,
+                  UErrorCode *status)
+{
+    if(U_FAILURE(*status)) {
+        return 0;
+    }
+    if(destCapacity<0 || (dest==nullptr && destCapacity>0) || start>limit) {
+        *status=U_ILLEGAL_ARGUMENT_ERROR;
+        return 0;
+    }
+    int32_t  length  = (int32_t)ut->a;
+    int32_t  start32 = pinIndex(start, length);
+    int32_t  limit32 = pinIndex(limit, length);
+    int32_t  desti   = 0;
+    int32_t  srci;
+    int32_t  copyLimit;
+
+    CharacterIterator *ci = (CharacterIterator *)ut->context;
+    ci->setIndex32(start32);   // Moves ix to lead of surrogate pair, if needed.
+    srci = ci->getIndex();
+    copyLimit = srci;
+    while (srci<limit32) {
+        UChar32 c = ci->next32PostInc();
+        int32_t  len = U16_LENGTH(c);
+        U_ASSERT(desti+len>0); /* to ensure desti+len never exceeds MAX_INT32, which must not happen logically */
+        if (desti+len <= destCapacity) {
+            U16_APPEND_UNSAFE(dest, desti, c);
+            copyLimit = srci+len;
+        } else {
+            desti += len;
+            *status = U_BUFFER_OVERFLOW_ERROR;
+        }
+        srci += len;
+    }
+
+    charIterTextAccess(ut, copyLimit, true);
+
+    u_terminateUChars(dest, destCapacity, desti, status);
+    return desti;
+}
+
+static const struct UTextFuncs charIterFuncs =
+{
+    sizeof(UTextFuncs),
+    0, 0, 0,             // Reserved alignment padding
+    charIterTextClone,
+    charIterTextLength,
+    charIterTextAccess,
+    charIterTextExtract,
+    nullptr,                // Replace
+    nullptr,                // Copy
+    nullptr,                // MapOffsetToNative,
+    nullptr,                // MapIndexToUTF16,
+    charIterTextClose,
+    nullptr,                // spare 1
+    nullptr,                // spare 2
+    nullptr                 // spare 3
+};
+U_CDECL_END
+
+
+U_CAPI UText * U_EXPORT2
+utext_openCharacterIterator(UText *ut, CharacterIterator *ci, UErrorCode *status) {
+    if (U_FAILURE(*status)) {
+        return nullptr;
+    }
+
+    if (ci->startIndex() > 0) {
+        // No support for CharacterIterators that do not start indexing from zero.
+        *status = U_UNSUPPORTED_ERROR;
+        return nullptr;
+    }
+
+    // Extra space in UText for 2 buffers of CIBufSize UChars each.
+    int32_t  extraSpace = 2 * CIBufSize * sizeof(char16_t);
+    ut = utext_setup(ut, extraSpace, status);
+    if (U_SUCCESS(*status)) {
+        ut->pFuncs                = &charIterFuncs;
+        ut->context              = ci;
+        ut->providerProperties   = 0;
+        ut->a                    = ci->endIndex();        // Length of text
+        ut->p                    = ut->pExtra;            // First buffer
+        ut->b                    = -1;                    // Native index of first buffer contents
+        ut->q                    = (char16_t*)ut->pExtra+CIBufSize;  // Second buffer
+        ut->c                    = -1;                    // Native index of second buffer contents
+
+        // Initialize current chunk contents to be empty.
+        //   First access will fault something in.
+        //   Note:  The initial nativeStart and chunkOffset must sum to zero
+        //          so that getNativeIndex() will correctly compute to zero
+        //          if no call to Access() has ever been made.  They can't be both
+        //          zero without Access() thinking that the chunk is valid.
+        ut->chunkContents        = (char16_t *)ut->p;
+        ut->chunkNativeStart     = -1;
+        ut->chunkOffset          = 1;
+        ut->chunkNativeLimit     = 0;
+        ut->chunkLength          = 0;
+        ut->nativeIndexingLimit  = ut->chunkOffset;  // enables native indexing
+    }
+    return ut;
+}