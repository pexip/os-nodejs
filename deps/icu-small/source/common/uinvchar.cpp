<<<<<<< HEAD
// © 2016 and later: Unicode, Inc. and others.
// License & terms of use: http://www.unicode.org/copyright.html
/*
*******************************************************************************
*
*   Copyright (C) 1999-2010, International Business Machines
*   Corporation and others.  All Rights Reserved.
*
*******************************************************************************
*   file name:  uinvchar.c
*   encoding:   UTF-8
*   tab size:   8 (not used)
*   indentation:2
*
*   created on: 2004sep14
*   created by: Markus W. Scherer
*
*   Functions for handling invariant characters, moved here from putil.c
*   for better modularization.
*/

#include "unicode/utypes.h"
#include "unicode/ustring.h"
#include "udataswp.h"
#include "cstring.h"
#include "cmemory.h"
#include "uassert.h"
#include "uinvchar.h"

/* invariant-character handling --------------------------------------------- */

/*
 * These maps for ASCII to/from EBCDIC map invariant characters (see utypes.h)
 * appropriately for most EBCDIC codepages.
 *
 * They currently also map most other ASCII graphic characters,
 * appropriately for codepages 37 and 1047.
 * Exceptions: The characters for []^ have different codes in 37 & 1047.
 * Both versions are mapped to ASCII.
 *
 *    ASCII 37 1047
 * [     5B BA   AD
 * ]     5D BB   BD
 * ^     5E B0   5F
 *
 * There are no mappings for variant characters from Unicode to EBCDIC.
 *
 * Currently, C0 control codes are also included in these maps.
 * Exceptions: S/390 Open Edition swaps LF and NEL codes compared with other
 * EBCDIC platforms; both codes (15 and 25) are mapped to ASCII LF (0A),
 * but there is no mapping for ASCII LF back to EBCDIC.
 *
 *    ASCII EBCDIC S/390-OE
 * LF    0A     25       15
 * NEL   85     15       25
 *
 * The maps below explicitly exclude the variant
 * control and graphical characters that are in ASCII-based
 * codepages at 0x80 and above.
 * "No mapping" is expressed by mapping to a 00 byte.
 *
 * These tables do not establish a converter or a codepage.
 */

static const uint8_t asciiFromEbcdic[256]={
    0x00, 0x01, 0x02, 0x03, 0x00, 0x09, 0x00, 0x7f, 0x00, 0x00, 0x00, 0x0b, 0x0c, 0x0d, 0x0e, 0x0f,
    0x10, 0x11, 0x12, 0x13, 0x00, 0x0a, 0x08, 0x00, 0x18, 0x19, 0x00, 0x00, 0x1c, 0x1d, 0x1e, 0x1f,
    0x00, 0x00, 0x00, 0x00, 0x00, 0x0a, 0x17, 0x1b, 0x00, 0x00, 0x00, 0x00, 0x00, 0x05, 0x06, 0x07,
    0x00, 0x00, 0x16, 0x00, 0x00, 0x00, 0x00, 0x04, 0x00, 0x00, 0x00, 0x00, 0x14, 0x15, 0x00, 0x1a,

    0x20, 0x00, 0x00, 0x00, 0x00, 0x00, 0x00, 0x00, 0x00, 0x00, 0x00, 0x2e, 0x3c, 0x28, 0x2b, 0x7c,
    0x26, 0x00, 0x00, 0x00, 0x00, 0x00, 0x00, 0x00, 0x00, 0x00, 0x21, 0x24, 0x2a, 0x29, 0x3b, 0x5e,
    0x2d, 0x2f, 0x00, 0x00, 0x00, 0x00, 0x00, 0x00, 0x00, 0x00, 0x00, 0x2c, 0x25, 0x5f, 0x3e, 0x3f,
    0x00, 0x00, 0x00, 0x00, 0x00, 0x00, 0x00, 0x00, 0x00, 0x60, 0x3a, 0x23, 0x40, 0x27, 0x3d, 0x22,

    0x00, 0x61, 0x62, 0x63, 0x64, 0x65, 0x66, 0x67, 0x68, 0x69, 0x00, 0x00, 0x00, 0x00, 0x00, 0x00,
    0x00, 0x6a, 0x6b, 0x6c, 0x6d, 0x6e, 0x6f, 0x70, 0x71, 0x72, 0x00, 0x00, 0x00, 0x00, 0x00, 0x00,
    0x00, 0x7e, 0x73, 0x74, 0x75, 0x76, 0x77, 0x78, 0x79, 0x7a, 0x00, 0x00, 0x00, 0x5b, 0x00, 0x00,
    0x5e, 0x00, 0x00, 0x00, 0x00, 0x00, 0x00, 0x00, 0x00, 0x00, 0x5b, 0x5d, 0x00, 0x5d, 0x00, 0x00,

    0x7b, 0x41, 0x42, 0x43, 0x44, 0x45, 0x46, 0x47, 0x48, 0x49, 0x00, 0x00, 0x00, 0x00, 0x00, 0x00,
    0x7d, 0x4a, 0x4b, 0x4c, 0x4d, 0x4e, 0x4f, 0x50, 0x51, 0x52, 0x00, 0x00, 0x00, 0x00, 0x00, 0x00,
    0x5c, 0x00, 0x53, 0x54, 0x55, 0x56, 0x57, 0x58, 0x59, 0x5a, 0x00, 0x00, 0x00, 0x00, 0x00, 0x00,
    0x30, 0x31, 0x32, 0x33, 0x34, 0x35, 0x36, 0x37, 0x38, 0x39, 0x00, 0x00, 0x00, 0x00, 0x00, 0x00
};

static const uint8_t ebcdicFromAscii[256]={
    0x00, 0x01, 0x02, 0x03, 0x37, 0x2d, 0x2e, 0x2f, 0x16, 0x05, 0x00, 0x0b, 0x0c, 0x0d, 0x0e, 0x0f,
    0x10, 0x11, 0x12, 0x13, 0x3c, 0x3d, 0x32, 0x26, 0x18, 0x19, 0x3f, 0x27, 0x1c, 0x1d, 0x1e, 0x1f,
    0x40, 0x00, 0x7f, 0x00, 0x00, 0x6c, 0x50, 0x7d, 0x4d, 0x5d, 0x5c, 0x4e, 0x6b, 0x60, 0x4b, 0x61,
    0xf0, 0xf1, 0xf2, 0xf3, 0xf4, 0xf5, 0xf6, 0xf7, 0xf8, 0xf9, 0x7a, 0x5e, 0x4c, 0x7e, 0x6e, 0x6f,

    0x00, 0xc1, 0xc2, 0xc3, 0xc4, 0xc5, 0xc6, 0xc7, 0xc8, 0xc9, 0xd1, 0xd2, 0xd3, 0xd4, 0xd5, 0xd6,
    0xd7, 0xd8, 0xd9, 0xe2, 0xe3, 0xe4, 0xe5, 0xe6, 0xe7, 0xe8, 0xe9, 0x00, 0x00, 0x00, 0x00, 0x6d,
    0x00, 0x81, 0x82, 0x83, 0x84, 0x85, 0x86, 0x87, 0x88, 0x89, 0x91, 0x92, 0x93, 0x94, 0x95, 0x96,
    0x97, 0x98, 0x99, 0xa2, 0xa3, 0xa4, 0xa5, 0xa6, 0xa7, 0xa8, 0xa9, 0x00, 0x00, 0x00, 0x00, 0x07,

    0, 0, 0, 0, 0, 0, 0, 0, 0, 0, 0, 0, 0, 0, 0, 0,
    0, 0, 0, 0, 0, 0, 0, 0, 0, 0, 0, 0, 0, 0, 0, 0,
    0, 0, 0, 0, 0, 0, 0, 0, 0, 0, 0, 0, 0, 0, 0, 0,
    0, 0, 0, 0, 0, 0, 0, 0, 0, 0, 0, 0, 0, 0, 0, 0,

    0, 0, 0, 0, 0, 0, 0, 0, 0, 0, 0, 0, 0, 0, 0, 0,
    0, 0, 0, 0, 0, 0, 0, 0, 0, 0, 0, 0, 0, 0, 0, 0,
    0, 0, 0, 0, 0, 0, 0, 0, 0, 0, 0, 0, 0, 0, 0, 0,
    0, 0, 0, 0, 0, 0, 0, 0, 0, 0, 0, 0, 0, 0, 0, 0
};

/* Same as asciiFromEbcdic[] except maps all letters to lowercase. */
static const uint8_t lowercaseAsciiFromEbcdic[256]={
    0x00, 0x01, 0x02, 0x03, 0x00, 0x09, 0x00, 0x7f, 0x00, 0x00, 0x00, 0x0b, 0x0c, 0x0d, 0x0e, 0x0f,
    0x10, 0x11, 0x12, 0x13, 0x00, 0x0a, 0x08, 0x00, 0x18, 0x19, 0x00, 0x00, 0x1c, 0x1d, 0x1e, 0x1f,
    0x00, 0x00, 0x00, 0x00, 0x00, 0x0a, 0x17, 0x1b, 0x00, 0x00, 0x00, 0x00, 0x00, 0x05, 0x06, 0x07,
    0x00, 0x00, 0x16, 0x00, 0x00, 0x00, 0x00, 0x04, 0x00, 0x00, 0x00, 0x00, 0x14, 0x15, 0x00, 0x1a,

    0x20, 0x00, 0x00, 0x00, 0x00, 0x00, 0x00, 0x00, 0x00, 0x00, 0x00, 0x2e, 0x3c, 0x28, 0x2b, 0x7c,
    0x26, 0x00, 0x00, 0x00, 0x00, 0x00, 0x00, 0x00, 0x00, 0x00, 0x21, 0x24, 0x2a, 0x29, 0x3b, 0x5e,
    0x2d, 0x2f, 0x00, 0x00, 0x00, 0x00, 0x00, 0x00, 0x00, 0x00, 0x00, 0x2c, 0x25, 0x5f, 0x3e, 0x3f,
    0x00, 0x00, 0x00, 0x00, 0x00, 0x00, 0x00, 0x00, 0x00, 0x60, 0x3a, 0x23, 0x40, 0x27, 0x3d, 0x22,

    0x00, 0x61, 0x62, 0x63, 0x64, 0x65, 0x66, 0x67, 0x68, 0x69, 0x00, 0x00, 0x00, 0x00, 0x00, 0x00,
    0x00, 0x6a, 0x6b, 0x6c, 0x6d, 0x6e, 0x6f, 0x70, 0x71, 0x72, 0x00, 0x00, 0x00, 0x00, 0x00, 0x00,
    0x00, 0x7e, 0x73, 0x74, 0x75, 0x76, 0x77, 0x78, 0x79, 0x7a, 0x00, 0x00, 0x00, 0x5b, 0x00, 0x00,
    0x5e, 0x00, 0x00, 0x00, 0x00, 0x00, 0x00, 0x00, 0x00, 0x00, 0x5b, 0x5d, 0x00, 0x5d, 0x00, 0x00,

    0x7b, 0x61, 0x62, 0x63, 0x64, 0x65, 0x66, 0x67, 0x68, 0x69, 0x00, 0x00, 0x00, 0x00, 0x00, 0x00,
    0x7d, 0x6a, 0x6b, 0x6c, 0x6d, 0x6e, 0x6f, 0x70, 0x71, 0x72, 0x00, 0x00, 0x00, 0x00, 0x00, 0x00,
    0x7c, 0x00, 0x73, 0x74, 0x75, 0x76, 0x77, 0x78, 0x79, 0x7a, 0x00, 0x00, 0x00, 0x00, 0x00, 0x00,
    0x30, 0x31, 0x32, 0x33, 0x34, 0x35, 0x36, 0x37, 0x38, 0x39, 0x00, 0x00, 0x00, 0x00, 0x00, 0x00
};

/*
 * Bit sets indicating which characters of the ASCII repertoire
 * (by ASCII/Unicode code) are "invariant".
 * See utypes.h for more details.
 *
 * As invariant are considered the characters of the ASCII repertoire except
 * for the following:
 * 21  '!' <exclamation mark>
 * 23  '#' <number sign>
 * 24  '$' <dollar sign>
 *
 * 40  '@' <commercial at>
 *
 * 5b  '[' <left bracket>
 * 5c  '\' <backslash>
 * 5d  ']' <right bracket>
 * 5e  '^' <circumflex>
 *
 * 60  '`' <grave accent>
 *
 * 7b  '{' <left brace>
 * 7c  '|' <vertical line>
 * 7d  '}' <right brace>
 * 7e  '~' <tilde>
 */
static const uint32_t invariantChars[4]={
    0xfffffbff, /* 00..1f but not 0a */
    0xffffffe5, /* 20..3f but not 21 23 24 */
    0x87fffffe, /* 40..5f but not 40 5b..5e */
    0x87fffffe  /* 60..7f but not 60 7b..7e */
};

/*
 * test unsigned types (or values known to be non-negative) for invariant characters,
 * tests ASCII-family character values
 */
#define UCHAR_IS_INVARIANT(c) (((c)<=0x7f) && (invariantChars[(c)>>5]&((uint32_t)1<<((c)&0x1f)))!=0)

/* test signed types for invariant characters, adds test for positive values */
#define SCHAR_IS_INVARIANT(c) ((0<=(c)) && UCHAR_IS_INVARIANT(c))

#if U_CHARSET_FAMILY==U_ASCII_FAMILY
#define CHAR_TO_UCHAR(c) c
#define UCHAR_TO_CHAR(c) c
#elif U_CHARSET_FAMILY==U_EBCDIC_FAMILY
#define CHAR_TO_UCHAR(u) asciiFromEbcdic[u]
#define UCHAR_TO_CHAR(u) ebcdicFromAscii[u]
#else
#   error U_CHARSET_FAMILY is not valid
#endif


U_CAPI void U_EXPORT2
u_charsToUChars(const char *cs, UChar *us, int32_t length) {
    UChar u;
    uint8_t c;

    /*
     * Allow the entire ASCII repertoire to be mapped _to_ Unicode.
     * For EBCDIC systems, this works for characters with codes from
     * codepages 37 and 1047 or compatible.
     */
    while(length>0) {
        c=(uint8_t)(*cs++);
        u=(UChar)CHAR_TO_UCHAR(c);
        U_ASSERT((u!=0 || c==0)); /* only invariant chars converted? */
        *us++=u;
        --length;
    }
}

U_CAPI void U_EXPORT2
u_UCharsToChars(const UChar *us, char *cs, int32_t length) {
    UChar u;

    while(length>0) {
        u=*us++;
        if(!UCHAR_IS_INVARIANT(u)) {
            U_ASSERT(FALSE); /* Variant characters were used. These are not portable in ICU. */
            u=0;
        }
        *cs++=(char)UCHAR_TO_CHAR(u);
        --length;
    }
}

U_CAPI UBool U_EXPORT2
uprv_isInvariantString(const char *s, int32_t length) {
    uint8_t c;

    for(;;) {
        if(length<0) {
            /* NUL-terminated */
            c=(uint8_t)*s++;
            if(c==0) {
                break;
            }
        } else {
            /* count length */
            if(length==0) {
                break;
            }
            --length;
            c=(uint8_t)*s++;
            if(c==0) {
                continue; /* NUL is invariant */
            }
        }
        /* c!=0 now, one branch below checks c==0 for variant characters */

        /*
         * no assertions here because these functions are legitimately called
         * for strings with variant characters
         */
#if U_CHARSET_FAMILY==U_ASCII_FAMILY
        if(!UCHAR_IS_INVARIANT(c)) {
            return FALSE; /* found a variant char */
        }
#elif U_CHARSET_FAMILY==U_EBCDIC_FAMILY
        c=CHAR_TO_UCHAR(c);
        if(c==0 || !UCHAR_IS_INVARIANT(c)) {
            return FALSE; /* found a variant char */
        }
#else
#   error U_CHARSET_FAMILY is not valid
#endif
    }
    return TRUE;
}

U_CAPI UBool U_EXPORT2
uprv_isInvariantUString(const UChar *s, int32_t length) {
    UChar c;

    for(;;) {
        if(length<0) {
            /* NUL-terminated */
            c=*s++;
            if(c==0) {
                break;
            }
        } else {
            /* count length */
            if(length==0) {
                break;
            }
            --length;
            c=*s++;
        }

        /*
         * no assertions here because these functions are legitimately called
         * for strings with variant characters
         */
        if(!UCHAR_IS_INVARIANT(c)) {
            return FALSE; /* found a variant char */
        }
    }
    return TRUE;
}

/* UDataSwapFn implementations used in udataswp.c ------- */

/* convert ASCII to EBCDIC and verify that all characters are invariant */
U_CAPI int32_t U_EXPORT2
uprv_ebcdicFromAscii(const UDataSwapper *ds,
                     const void *inData, int32_t length, void *outData,
                     UErrorCode *pErrorCode) {
    const uint8_t *s;
    uint8_t *t;
    uint8_t c;

    int32_t count;

    if(pErrorCode==NULL || U_FAILURE(*pErrorCode)) {
        return 0;
    }
    if(ds==NULL || inData==NULL || length<0 || (length>0 && outData==NULL)) {
        *pErrorCode=U_ILLEGAL_ARGUMENT_ERROR;
        return 0;
    }

    /* setup and swapping */
    s=(const uint8_t *)inData;
    t=(uint8_t *)outData;
    count=length;
    while(count>0) {
        c=*s++;
        if(!UCHAR_IS_INVARIANT(c)) {
            udata_printError(ds, "uprv_ebcdicFromAscii() string[%d] contains a variant character in position %d\n",
                             length, length-count);
            *pErrorCode=U_INVALID_CHAR_FOUND;
            return 0;
        }
        *t++=ebcdicFromAscii[c];
        --count;
    }

    return length;
}

/* this function only checks and copies ASCII strings without conversion */
U_CFUNC int32_t
uprv_copyAscii(const UDataSwapper *ds,
               const void *inData, int32_t length, void *outData,
               UErrorCode *pErrorCode) {
    const uint8_t *s;
    uint8_t c;

    int32_t count;

    if(pErrorCode==NULL || U_FAILURE(*pErrorCode)) {
        return 0;
    }
    if(ds==NULL || inData==NULL || length<0 || (length>0 && outData==NULL)) {
        *pErrorCode=U_ILLEGAL_ARGUMENT_ERROR;
        return 0;
    }

    /* setup and checking */
    s=(const uint8_t *)inData;
    count=length;
    while(count>0) {
        c=*s++;
        if(!UCHAR_IS_INVARIANT(c)) {
            udata_printError(ds, "uprv_copyFromAscii() string[%d] contains a variant character in position %d\n",
                             length, length-count);
            *pErrorCode=U_INVALID_CHAR_FOUND;
            return 0;
        }
        --count;
    }

    if(length>0 && inData!=outData) {
        uprv_memcpy(outData, inData, length);
    }

    return length;
}

/* convert EBCDIC to ASCII and verify that all characters are invariant */
U_CFUNC int32_t
uprv_asciiFromEbcdic(const UDataSwapper *ds,
                     const void *inData, int32_t length, void *outData,
                     UErrorCode *pErrorCode) {
    const uint8_t *s;
    uint8_t *t;
    uint8_t c;

    int32_t count;

    if(pErrorCode==NULL || U_FAILURE(*pErrorCode)) {
        return 0;
    }
    if(ds==NULL || inData==NULL || length<0 ||  (length>0 && outData==NULL)) {
        *pErrorCode=U_ILLEGAL_ARGUMENT_ERROR;
        return 0;
    }

    /* setup and swapping */
    s=(const uint8_t *)inData;
    t=(uint8_t *)outData;
    count=length;
    while(count>0) {
        c=*s++;
        if(c!=0 && ((c=asciiFromEbcdic[c])==0 || !UCHAR_IS_INVARIANT(c))) {
            udata_printError(ds, "uprv_asciiFromEbcdic() string[%d] contains a variant character in position %d\n",
                             length, length-count);
            *pErrorCode=U_INVALID_CHAR_FOUND;
            return 0;
        }
        *t++=c;
        --count;
    }

    return length;
}

/* this function only checks and copies EBCDIC strings without conversion */
U_CFUNC int32_t
uprv_copyEbcdic(const UDataSwapper *ds,
                const void *inData, int32_t length, void *outData,
                UErrorCode *pErrorCode) {
    const uint8_t *s;
    uint8_t c;

    int32_t count;

    if(pErrorCode==NULL || U_FAILURE(*pErrorCode)) {
        return 0;
    }
    if(ds==NULL || inData==NULL || length<0 || (length>0 && outData==NULL)) {
        *pErrorCode=U_ILLEGAL_ARGUMENT_ERROR;
        return 0;
    }

    /* setup and checking */
    s=(const uint8_t *)inData;
    count=length;
    while(count>0) {
        c=*s++;
        if(c!=0 && ((c=asciiFromEbcdic[c])==0 || !UCHAR_IS_INVARIANT(c))) {
            udata_printError(ds, "uprv_copyEbcdic() string[%] contains a variant character in position %d\n",
                             length, length-count);
            *pErrorCode=U_INVALID_CHAR_FOUND;
            return 0;
        }
        --count;
    }

    if(length>0 && inData!=outData) {
        uprv_memcpy(outData, inData, length);
    }

    return length;
}

U_CFUNC UBool
uprv_isEbcdicAtSign(char c) {
    static const uint8_t ebcdicAtSigns[] = {
        0x7C, 0x44, 0x66, 0x80, 0xAC, 0xAE, 0xAF, 0xB5, 0xEC, 0xEF, 0x00 };
    return c != 0 && uprv_strchr((const char *)ebcdicAtSigns, c) != nullptr;
}

/* compare invariant strings; variant characters compare less than others and unlike each other */
U_CFUNC int32_t
uprv_compareInvAscii(const UDataSwapper *ds,
                     const char *outString, int32_t outLength,
                     const UChar *localString, int32_t localLength) {
    (void)ds;
    int32_t minLength;
    UChar32 c1, c2;
    uint8_t c;

    if(outString==NULL || outLength<-1 || localString==NULL || localLength<-1) {
        return 0;
    }

    if(outLength<0) {
        outLength=(int32_t)uprv_strlen(outString);
    }
    if(localLength<0) {
        localLength=u_strlen(localString);
    }

    minLength= outLength<localLength ? outLength : localLength;

    while(minLength>0) {
        c=(uint8_t)*outString++;
        if(UCHAR_IS_INVARIANT(c)) {
            c1=c;
        } else {
            c1=-1;
        }

        c2=*localString++;
        if(!UCHAR_IS_INVARIANT(c2)) {
            c2=-2;
        }

        if((c1-=c2)!=0) {
            return c1;
        }

        --minLength;
    }

    /* strings start with same prefix, compare lengths */
    return outLength-localLength;
}

U_CFUNC int32_t
uprv_compareInvEbcdic(const UDataSwapper *ds,
                      const char *outString, int32_t outLength,
                      const UChar *localString, int32_t localLength) {
    (void)ds;
    int32_t minLength;
    UChar32 c1, c2;
    uint8_t c;

    if(outString==NULL || outLength<-1 || localString==NULL || localLength<-1) {
        return 0;
    }

    if(outLength<0) {
        outLength=(int32_t)uprv_strlen(outString);
    }
    if(localLength<0) {
        localLength=u_strlen(localString);
    }

    minLength= outLength<localLength ? outLength : localLength;

    while(minLength>0) {
        c=(uint8_t)*outString++;
        if(c==0) {
            c1=0;
        } else if((c1=asciiFromEbcdic[c])!=0 && UCHAR_IS_INVARIANT(c1)) {
            /* c1 is set */
        } else {
            c1=-1;
        }

        c2=*localString++;
        if(!UCHAR_IS_INVARIANT(c2)) {
            c2=-2;
        }

        if((c1-=c2)!=0) {
            return c1;
        }

        --minLength;
    }

    /* strings start with same prefix, compare lengths */
    return outLength-localLength;
}

U_CAPI int32_t U_EXPORT2
uprv_compareInvEbcdicAsAscii(const char *s1, const char *s2) {
    int32_t c1, c2;

    for(;; ++s1, ++s2) {
        c1=(uint8_t)*s1;
        c2=(uint8_t)*s2;
        if(c1!=c2) {
            if(c1!=0 && ((c1=asciiFromEbcdic[c1])==0 || !UCHAR_IS_INVARIANT(c1))) {
                c1=-(int32_t)(uint8_t)*s1;
            }
            if(c2!=0 && ((c2=asciiFromEbcdic[c2])==0 || !UCHAR_IS_INVARIANT(c2))) {
                c2=-(int32_t)(uint8_t)*s2;
            }
            return c1-c2;
        } else if(c1==0) {
            return 0;
        }
    }
}

U_CAPI char U_EXPORT2
uprv_ebcdicToAscii(char c) {
    return (char)asciiFromEbcdic[(uint8_t)c];
}

U_CAPI char U_EXPORT2
uprv_ebcdicToLowercaseAscii(char c) {
    return (char)lowercaseAsciiFromEbcdic[(uint8_t)c];
}

U_CAPI uint8_t* U_EXPORT2
uprv_aestrncpy(uint8_t *dst, const uint8_t *src, int32_t n)
{
  uint8_t *orig_dst = dst;

  if(n==-1) {
    n = static_cast<int32_t>(uprv_strlen((const char*)src)+1); /* copy NUL */
  }
  /* copy non-null */
  while(*src && n>0) {
    *(dst++) = asciiFromEbcdic[*(src++)];
    n--;
  }
  /* pad */
  while(n>0) {
    *(dst++) = 0;
    n--;
  }
  return orig_dst;
}

U_CAPI uint8_t* U_EXPORT2
uprv_eastrncpy(uint8_t *dst, const uint8_t *src, int32_t n)
{
  uint8_t *orig_dst = dst;

  if(n==-1) {
    n = static_cast<int32_t>(uprv_strlen((const char*)src)+1); /* copy NUL */
  }
  /* copy non-null */
  while(*src && n>0) {
    char ch = ebcdicFromAscii[*(src++)];
    if(ch == 0) {
      ch = ebcdicFromAscii[0x3f]; /* questionmark (subchar) */
    }
    *(dst++) = ch;
    n--;
  }
  /* pad */
  while(n>0) {
    *(dst++) = 0;
    n--;
  }
  return orig_dst;
}
=======
// © 2016 and later: Unicode, Inc. and others.
// License & terms of use: http://www.unicode.org/copyright.html
/*
*******************************************************************************
*
*   Copyright (C) 1999-2010, International Business Machines
*   Corporation and others.  All Rights Reserved.
*
*******************************************************************************
*   file name:  uinvchar.c
*   encoding:   UTF-8
*   tab size:   8 (not used)
*   indentation:2
*
*   created on: 2004sep14
*   created by: Markus W. Scherer
*
*   Functions for handling invariant characters, moved here from putil.c
*   for better modularization.
*/

#include "unicode/utypes.h"
#include "unicode/ustring.h"
#include "udataswp.h"
#include "cstring.h"
#include "cmemory.h"
#include "uassert.h"
#include "uinvchar.h"

/* invariant-character handling --------------------------------------------- */

/*
 * These maps for ASCII to/from EBCDIC map invariant characters (see utypes.h)
 * appropriately for most EBCDIC codepages.
 *
 * They currently also map most other ASCII graphic characters,
 * appropriately for codepages 37 and 1047.
 * Exceptions: The characters for []^ have different codes in 37 & 1047.
 * Both versions are mapped to ASCII.
 *
 *    ASCII 37 1047
 * [     5B BA   AD
 * ]     5D BB   BD
 * ^     5E B0   5F
 *
 * There are no mappings for variant characters from Unicode to EBCDIC.
 *
 * Currently, C0 control codes are also included in these maps.
 * Exceptions: S/390 Open Edition swaps LF and NEL codes compared with other
 * EBCDIC platforms; both codes (15 and 25) are mapped to ASCII LF (0A),
 * but there is no mapping for ASCII LF back to EBCDIC.
 *
 *    ASCII EBCDIC S/390-OE
 * LF    0A     25       15
 * NEL   85     15       25
 *
 * The maps below explicitly exclude the variant
 * control and graphical characters that are in ASCII-based
 * codepages at 0x80 and above.
 * "No mapping" is expressed by mapping to a 00 byte.
 *
 * These tables do not establish a converter or a codepage.
 */

static const uint8_t asciiFromEbcdic[256]={
    0x00, 0x01, 0x02, 0x03, 0x00, 0x09, 0x00, 0x7f, 0x00, 0x00, 0x00, 0x0b, 0x0c, 0x0d, 0x0e, 0x0f,
    0x10, 0x11, 0x12, 0x13, 0x00, 0x0a, 0x08, 0x00, 0x18, 0x19, 0x00, 0x00, 0x1c, 0x1d, 0x1e, 0x1f,
    0x00, 0x00, 0x00, 0x00, 0x00, 0x0a, 0x17, 0x1b, 0x00, 0x00, 0x00, 0x00, 0x00, 0x05, 0x06, 0x07,
    0x00, 0x00, 0x16, 0x00, 0x00, 0x00, 0x00, 0x04, 0x00, 0x00, 0x00, 0x00, 0x14, 0x15, 0x00, 0x1a,

    0x20, 0x00, 0x00, 0x00, 0x00, 0x00, 0x00, 0x00, 0x00, 0x00, 0x00, 0x2e, 0x3c, 0x28, 0x2b, 0x7c,
    0x26, 0x00, 0x00, 0x00, 0x00, 0x00, 0x00, 0x00, 0x00, 0x00, 0x21, 0x24, 0x2a, 0x29, 0x3b, 0x5e,
    0x2d, 0x2f, 0x00, 0x00, 0x00, 0x00, 0x00, 0x00, 0x00, 0x00, 0x00, 0x2c, 0x25, 0x5f, 0x3e, 0x3f,
    0x00, 0x00, 0x00, 0x00, 0x00, 0x00, 0x00, 0x00, 0x00, 0x60, 0x3a, 0x23, 0x40, 0x27, 0x3d, 0x22,

    0x00, 0x61, 0x62, 0x63, 0x64, 0x65, 0x66, 0x67, 0x68, 0x69, 0x00, 0x00, 0x00, 0x00, 0x00, 0x00,
    0x00, 0x6a, 0x6b, 0x6c, 0x6d, 0x6e, 0x6f, 0x70, 0x71, 0x72, 0x00, 0x00, 0x00, 0x00, 0x00, 0x00,
    0x00, 0x7e, 0x73, 0x74, 0x75, 0x76, 0x77, 0x78, 0x79, 0x7a, 0x00, 0x00, 0x00, 0x5b, 0x00, 0x00,
    0x5e, 0x00, 0x00, 0x00, 0x00, 0x00, 0x00, 0x00, 0x00, 0x00, 0x5b, 0x5d, 0x00, 0x5d, 0x00, 0x00,

    0x7b, 0x41, 0x42, 0x43, 0x44, 0x45, 0x46, 0x47, 0x48, 0x49, 0x00, 0x00, 0x00, 0x00, 0x00, 0x00,
    0x7d, 0x4a, 0x4b, 0x4c, 0x4d, 0x4e, 0x4f, 0x50, 0x51, 0x52, 0x00, 0x00, 0x00, 0x00, 0x00, 0x00,
    0x5c, 0x00, 0x53, 0x54, 0x55, 0x56, 0x57, 0x58, 0x59, 0x5a, 0x00, 0x00, 0x00, 0x00, 0x00, 0x00,
    0x30, 0x31, 0x32, 0x33, 0x34, 0x35, 0x36, 0x37, 0x38, 0x39, 0x00, 0x00, 0x00, 0x00, 0x00, 0x00
};

static const uint8_t ebcdicFromAscii[256]={
    0x00, 0x01, 0x02, 0x03, 0x37, 0x2d, 0x2e, 0x2f, 0x16, 0x05, 0x00, 0x0b, 0x0c, 0x0d, 0x0e, 0x0f,
    0x10, 0x11, 0x12, 0x13, 0x3c, 0x3d, 0x32, 0x26, 0x18, 0x19, 0x3f, 0x27, 0x1c, 0x1d, 0x1e, 0x1f,
    0x40, 0x00, 0x7f, 0x00, 0x00, 0x6c, 0x50, 0x7d, 0x4d, 0x5d, 0x5c, 0x4e, 0x6b, 0x60, 0x4b, 0x61,
    0xf0, 0xf1, 0xf2, 0xf3, 0xf4, 0xf5, 0xf6, 0xf7, 0xf8, 0xf9, 0x7a, 0x5e, 0x4c, 0x7e, 0x6e, 0x6f,

    0x00, 0xc1, 0xc2, 0xc3, 0xc4, 0xc5, 0xc6, 0xc7, 0xc8, 0xc9, 0xd1, 0xd2, 0xd3, 0xd4, 0xd5, 0xd6,
    0xd7, 0xd8, 0xd9, 0xe2, 0xe3, 0xe4, 0xe5, 0xe6, 0xe7, 0xe8, 0xe9, 0x00, 0x00, 0x00, 0x00, 0x6d,
    0x00, 0x81, 0x82, 0x83, 0x84, 0x85, 0x86, 0x87, 0x88, 0x89, 0x91, 0x92, 0x93, 0x94, 0x95, 0x96,
    0x97, 0x98, 0x99, 0xa2, 0xa3, 0xa4, 0xa5, 0xa6, 0xa7, 0xa8, 0xa9, 0x00, 0x00, 0x00, 0x00, 0x07,

    0, 0, 0, 0, 0, 0, 0, 0, 0, 0, 0, 0, 0, 0, 0, 0,
    0, 0, 0, 0, 0, 0, 0, 0, 0, 0, 0, 0, 0, 0, 0, 0,
    0, 0, 0, 0, 0, 0, 0, 0, 0, 0, 0, 0, 0, 0, 0, 0,
    0, 0, 0, 0, 0, 0, 0, 0, 0, 0, 0, 0, 0, 0, 0, 0,

    0, 0, 0, 0, 0, 0, 0, 0, 0, 0, 0, 0, 0, 0, 0, 0,
    0, 0, 0, 0, 0, 0, 0, 0, 0, 0, 0, 0, 0, 0, 0, 0,
    0, 0, 0, 0, 0, 0, 0, 0, 0, 0, 0, 0, 0, 0, 0, 0,
    0, 0, 0, 0, 0, 0, 0, 0, 0, 0, 0, 0, 0, 0, 0, 0
};

/* Same as asciiFromEbcdic[] except maps all letters to lowercase. */
static const uint8_t lowercaseAsciiFromEbcdic[256]={
    0x00, 0x01, 0x02, 0x03, 0x00, 0x09, 0x00, 0x7f, 0x00, 0x00, 0x00, 0x0b, 0x0c, 0x0d, 0x0e, 0x0f,
    0x10, 0x11, 0x12, 0x13, 0x00, 0x0a, 0x08, 0x00, 0x18, 0x19, 0x00, 0x00, 0x1c, 0x1d, 0x1e, 0x1f,
    0x00, 0x00, 0x00, 0x00, 0x00, 0x0a, 0x17, 0x1b, 0x00, 0x00, 0x00, 0x00, 0x00, 0x05, 0x06, 0x07,
    0x00, 0x00, 0x16, 0x00, 0x00, 0x00, 0x00, 0x04, 0x00, 0x00, 0x00, 0x00, 0x14, 0x15, 0x00, 0x1a,

    0x20, 0x00, 0x00, 0x00, 0x00, 0x00, 0x00, 0x00, 0x00, 0x00, 0x00, 0x2e, 0x3c, 0x28, 0x2b, 0x7c,
    0x26, 0x00, 0x00, 0x00, 0x00, 0x00, 0x00, 0x00, 0x00, 0x00, 0x21, 0x24, 0x2a, 0x29, 0x3b, 0x5e,
    0x2d, 0x2f, 0x00, 0x00, 0x00, 0x00, 0x00, 0x00, 0x00, 0x00, 0x00, 0x2c, 0x25, 0x5f, 0x3e, 0x3f,
    0x00, 0x00, 0x00, 0x00, 0x00, 0x00, 0x00, 0x00, 0x00, 0x60, 0x3a, 0x23, 0x40, 0x27, 0x3d, 0x22,

    0x00, 0x61, 0x62, 0x63, 0x64, 0x65, 0x66, 0x67, 0x68, 0x69, 0x00, 0x00, 0x00, 0x00, 0x00, 0x00,
    0x00, 0x6a, 0x6b, 0x6c, 0x6d, 0x6e, 0x6f, 0x70, 0x71, 0x72, 0x00, 0x00, 0x00, 0x00, 0x00, 0x00,
    0x00, 0x7e, 0x73, 0x74, 0x75, 0x76, 0x77, 0x78, 0x79, 0x7a, 0x00, 0x00, 0x00, 0x5b, 0x00, 0x00,
    0x5e, 0x00, 0x00, 0x00, 0x00, 0x00, 0x00, 0x00, 0x00, 0x00, 0x5b, 0x5d, 0x00, 0x5d, 0x00, 0x00,

    0x7b, 0x61, 0x62, 0x63, 0x64, 0x65, 0x66, 0x67, 0x68, 0x69, 0x00, 0x00, 0x00, 0x00, 0x00, 0x00,
    0x7d, 0x6a, 0x6b, 0x6c, 0x6d, 0x6e, 0x6f, 0x70, 0x71, 0x72, 0x00, 0x00, 0x00, 0x00, 0x00, 0x00,
    0x7c, 0x00, 0x73, 0x74, 0x75, 0x76, 0x77, 0x78, 0x79, 0x7a, 0x00, 0x00, 0x00, 0x00, 0x00, 0x00,
    0x30, 0x31, 0x32, 0x33, 0x34, 0x35, 0x36, 0x37, 0x38, 0x39, 0x00, 0x00, 0x00, 0x00, 0x00, 0x00
};

/*
 * Bit sets indicating which characters of the ASCII repertoire
 * (by ASCII/Unicode code) are "invariant".
 * See utypes.h for more details.
 *
 * As invariant are considered the characters of the ASCII repertoire except
 * for the following:
 * 21  '!' <exclamation mark>
 * 23  '#' <number sign>
 * 24  '$' <dollar sign>
 *
 * 40  '@' <commercial at>
 *
 * 5b  '[' <left bracket>
 * 5c  '\' <backslash>
 * 5d  ']' <right bracket>
 * 5e  '^' <circumflex>
 *
 * 60  '`' <grave accent>
 *
 * 7b  '{' <left brace>
 * 7c  '|' <vertical line>
 * 7d  '}' <right brace>
 * 7e  '~' <tilde>
 */
static const uint32_t invariantChars[4]={
    0xfffffbff, /* 00..1f but not 0a */
    0xffffffe5, /* 20..3f but not 21 23 24 */
    0x87fffffe, /* 40..5f but not 40 5b..5e */
    0x87fffffe  /* 60..7f but not 60 7b..7e */
};

/*
 * test unsigned types (or values known to be non-negative) for invariant characters,
 * tests ASCII-family character values
 */
#define UCHAR_IS_INVARIANT(c) (((c)<=0x7f) && (invariantChars[(c)>>5]&((uint32_t)1<<((c)&0x1f)))!=0)

/* test signed types for invariant characters, adds test for positive values */
#define SCHAR_IS_INVARIANT(c) ((0<=(c)) && UCHAR_IS_INVARIANT(c))

#if U_CHARSET_FAMILY==U_ASCII_FAMILY
#define CHAR_TO_UCHAR(c) c
#define UCHAR_TO_CHAR(c) c
#elif U_CHARSET_FAMILY==U_EBCDIC_FAMILY
#define CHAR_TO_UCHAR(u) asciiFromEbcdic[u]
#define UCHAR_TO_CHAR(u) ebcdicFromAscii[u]
#else
#   error U_CHARSET_FAMILY is not valid
#endif


U_CAPI void U_EXPORT2
u_charsToUChars(const char *cs, char16_t *us, int32_t length) {
    char16_t u;
    uint8_t c;

    /*
     * Allow the entire ASCII repertoire to be mapped _to_ Unicode.
     * For EBCDIC systems, this works for characters with codes from
     * codepages 37 and 1047 or compatible.
     */
    while(length>0) {
        c=(uint8_t)(*cs++);
        u=(char16_t)CHAR_TO_UCHAR(c);
        U_ASSERT((u!=0 || c==0)); /* only invariant chars converted? */
        *us++=u;
        --length;
    }
}

U_CAPI void U_EXPORT2
u_UCharsToChars(const char16_t *us, char *cs, int32_t length) {
    char16_t u;

    while(length>0) {
        u=*us++;
        if(!UCHAR_IS_INVARIANT(u)) {
            U_ASSERT(false); /* Variant characters were used. These are not portable in ICU. */
            u=0;
        }
        *cs++=(char)UCHAR_TO_CHAR(u);
        --length;
    }
}

U_CAPI UBool U_EXPORT2
uprv_isInvariantString(const char *s, int32_t length) {
    uint8_t c;

    for(;;) {
        if(length<0) {
            /* NUL-terminated */
            c=(uint8_t)*s++;
            if(c==0) {
                break;
            }
        } else {
            /* count length */
            if(length==0) {
                break;
            }
            --length;
            c=(uint8_t)*s++;
            if(c==0) {
                continue; /* NUL is invariant */
            }
        }
        /* c!=0 now, one branch below checks c==0 for variant characters */

        /*
         * no assertions here because these functions are legitimately called
         * for strings with variant characters
         */
#if U_CHARSET_FAMILY==U_ASCII_FAMILY
        if(!UCHAR_IS_INVARIANT(c)) {
            return false; /* found a variant char */
        }
#elif U_CHARSET_FAMILY==U_EBCDIC_FAMILY
        c=CHAR_TO_UCHAR(c);
        if(c==0 || !UCHAR_IS_INVARIANT(c)) {
            return false; /* found a variant char */
        }
#else
#   error U_CHARSET_FAMILY is not valid
#endif
    }
    return true;
}

U_CAPI UBool U_EXPORT2
uprv_isInvariantUString(const char16_t *s, int32_t length) {
    char16_t c;

    for(;;) {
        if(length<0) {
            /* NUL-terminated */
            c=*s++;
            if(c==0) {
                break;
            }
        } else {
            /* count length */
            if(length==0) {
                break;
            }
            --length;
            c=*s++;
        }

        /*
         * no assertions here because these functions are legitimately called
         * for strings with variant characters
         */
        if(!UCHAR_IS_INVARIANT(c)) {
            return false; /* found a variant char */
        }
    }
    return true;
}

/* UDataSwapFn implementations used in udataswp.c ------- */

/* convert ASCII to EBCDIC and verify that all characters are invariant */
U_CAPI int32_t U_EXPORT2
uprv_ebcdicFromAscii(const UDataSwapper *ds,
                     const void *inData, int32_t length, void *outData,
                     UErrorCode *pErrorCode) {
    const uint8_t *s;
    uint8_t *t;
    uint8_t c;

    int32_t count;

    if(pErrorCode==nullptr || U_FAILURE(*pErrorCode)) {
        return 0;
    }
    if(ds==nullptr || inData==nullptr || length<0 || (length>0 && outData==nullptr)) {
        *pErrorCode=U_ILLEGAL_ARGUMENT_ERROR;
        return 0;
    }

    /* setup and swapping */
    s=(const uint8_t *)inData;
    t=(uint8_t *)outData;
    count=length;
    while(count>0) {
        c=*s++;
        if(!UCHAR_IS_INVARIANT(c)) {
            udata_printError(ds, "uprv_ebcdicFromAscii() string[%d] contains a variant character in position %d\n",
                             length, length-count);
            *pErrorCode=U_INVALID_CHAR_FOUND;
            return 0;
        }
        *t++=ebcdicFromAscii[c];
        --count;
    }

    return length;
}

/* this function only checks and copies ASCII strings without conversion */
U_CFUNC int32_t
uprv_copyAscii(const UDataSwapper *ds,
               const void *inData, int32_t length, void *outData,
               UErrorCode *pErrorCode) {
    const uint8_t *s;
    uint8_t c;

    int32_t count;

    if(pErrorCode==nullptr || U_FAILURE(*pErrorCode)) {
        return 0;
    }
    if(ds==nullptr || inData==nullptr || length<0 || (length>0 && outData==nullptr)) {
        *pErrorCode=U_ILLEGAL_ARGUMENT_ERROR;
        return 0;
    }

    /* setup and checking */
    s=(const uint8_t *)inData;
    count=length;
    while(count>0) {
        c=*s++;
        if(!UCHAR_IS_INVARIANT(c)) {
            udata_printError(ds, "uprv_copyFromAscii() string[%d] contains a variant character in position %d\n",
                             length, length-count);
            *pErrorCode=U_INVALID_CHAR_FOUND;
            return 0;
        }
        --count;
    }

    if(length>0 && inData!=outData) {
        uprv_memcpy(outData, inData, length);
    }

    return length;
}

/* convert EBCDIC to ASCII and verify that all characters are invariant */
U_CFUNC int32_t
uprv_asciiFromEbcdic(const UDataSwapper *ds,
                     const void *inData, int32_t length, void *outData,
                     UErrorCode *pErrorCode) {
    const uint8_t *s;
    uint8_t *t;
    uint8_t c;

    int32_t count;

    if(pErrorCode==nullptr || U_FAILURE(*pErrorCode)) {
        return 0;
    }
    if(ds==nullptr || inData==nullptr || length<0 ||  (length>0 && outData==nullptr)) {
        *pErrorCode=U_ILLEGAL_ARGUMENT_ERROR;
        return 0;
    }

    /* setup and swapping */
    s=(const uint8_t *)inData;
    t=(uint8_t *)outData;
    count=length;
    while(count>0) {
        c=*s++;
        if(c!=0 && ((c=asciiFromEbcdic[c])==0 || !UCHAR_IS_INVARIANT(c))) {
            udata_printError(ds, "uprv_asciiFromEbcdic() string[%d] contains a variant character in position %d\n",
                             length, length-count);
            *pErrorCode=U_INVALID_CHAR_FOUND;
            return 0;
        }
        *t++=c;
        --count;
    }

    return length;
}

/* this function only checks and copies EBCDIC strings without conversion */
U_CFUNC int32_t
uprv_copyEbcdic(const UDataSwapper *ds,
                const void *inData, int32_t length, void *outData,
                UErrorCode *pErrorCode) {
    const uint8_t *s;
    uint8_t c;

    int32_t count;

    if(pErrorCode==nullptr || U_FAILURE(*pErrorCode)) {
        return 0;
    }
    if(ds==nullptr || inData==nullptr || length<0 || (length>0 && outData==nullptr)) {
        *pErrorCode=U_ILLEGAL_ARGUMENT_ERROR;
        return 0;
    }

    /* setup and checking */
    s=(const uint8_t *)inData;
    count=length;
    while(count>0) {
        c=*s++;
        if(c!=0 && ((c=asciiFromEbcdic[c])==0 || !UCHAR_IS_INVARIANT(c))) {
            udata_printError(ds, "uprv_copyEbcdic() string[%] contains a variant character in position %d\n",
                             length, length-count);
            *pErrorCode=U_INVALID_CHAR_FOUND;
            return 0;
        }
        --count;
    }

    if(length>0 && inData!=outData) {
        uprv_memcpy(outData, inData, length);
    }

    return length;
}

U_CFUNC UBool
uprv_isEbcdicAtSign(char c) {
    static const uint8_t ebcdicAtSigns[] = {
        0x7C, 0x44, 0x66, 0x80, 0xAC, 0xAE, 0xAF, 0xB5, 0xEC, 0xEF, 0x00 };
    return c != 0 && uprv_strchr((const char *)ebcdicAtSigns, c) != nullptr;
}

/* compare invariant strings; variant characters compare less than others and unlike each other */
U_CFUNC int32_t
uprv_compareInvAscii(const UDataSwapper *ds,
                     const char *outString, int32_t outLength,
                     const char16_t *localString, int32_t localLength) {
    (void)ds;
    int32_t minLength;
    UChar32 c1, c2;
    uint8_t c;

    if(outString==nullptr || outLength<-1 || localString==nullptr || localLength<-1) {
        return 0;
    }

    if(outLength<0) {
        outLength=(int32_t)uprv_strlen(outString);
    }
    if(localLength<0) {
        localLength=u_strlen(localString);
    }

    minLength= outLength<localLength ? outLength : localLength;

    while(minLength>0) {
        c=(uint8_t)*outString++;
        if(UCHAR_IS_INVARIANT(c)) {
            c1=c;
        } else {
            c1=-1;
        }

        c2=*localString++;
        if(!UCHAR_IS_INVARIANT(c2)) {
            c2=-2;
        }

        if((c1-=c2)!=0) {
            return c1;
        }

        --minLength;
    }

    /* strings start with same prefix, compare lengths */
    return outLength-localLength;
}

U_CFUNC int32_t
uprv_compareInvEbcdic(const UDataSwapper *ds,
                      const char *outString, int32_t outLength,
                      const char16_t *localString, int32_t localLength) {
    (void)ds;
    int32_t minLength;
    UChar32 c1, c2;
    uint8_t c;

    if(outString==nullptr || outLength<-1 || localString==nullptr || localLength<-1) {
        return 0;
    }

    if(outLength<0) {
        outLength=(int32_t)uprv_strlen(outString);
    }
    if(localLength<0) {
        localLength=u_strlen(localString);
    }

    minLength= outLength<localLength ? outLength : localLength;

    while(minLength>0) {
        c=(uint8_t)*outString++;
        if(c==0) {
            c1=0;
        } else if((c1=asciiFromEbcdic[c])!=0 && UCHAR_IS_INVARIANT(c1)) {
            /* c1 is set */
        } else {
            c1=-1;
        }

        c2=*localString++;
        if(!UCHAR_IS_INVARIANT(c2)) {
            c2=-2;
        }

        if((c1-=c2)!=0) {
            return c1;
        }

        --minLength;
    }

    /* strings start with same prefix, compare lengths */
    return outLength-localLength;
}

U_CAPI int32_t U_EXPORT2
uprv_compareInvEbcdicAsAscii(const char *s1, const char *s2) {
    int32_t c1, c2;

    for(;; ++s1, ++s2) {
        c1=(uint8_t)*s1;
        c2=(uint8_t)*s2;
        if(c1!=c2) {
            if(c1!=0 && ((c1=asciiFromEbcdic[c1])==0 || !UCHAR_IS_INVARIANT(c1))) {
                c1=-(int32_t)(uint8_t)*s1;
            }
            if(c2!=0 && ((c2=asciiFromEbcdic[c2])==0 || !UCHAR_IS_INVARIANT(c2))) {
                c2=-(int32_t)(uint8_t)*s2;
            }
            return c1-c2;
        } else if(c1==0) {
            return 0;
        }
    }
}

U_CAPI char U_EXPORT2
uprv_ebcdicToAscii(char c) {
    return (char)asciiFromEbcdic[(uint8_t)c];
}

U_CAPI char U_EXPORT2
uprv_ebcdicToLowercaseAscii(char c) {
    return (char)lowercaseAsciiFromEbcdic[(uint8_t)c];
}

U_CAPI uint8_t* U_EXPORT2
uprv_aestrncpy(uint8_t *dst, const uint8_t *src, int32_t n)
{
  uint8_t *orig_dst = dst;

  if(n==-1) { 
    n = static_cast<int32_t>(uprv_strlen((const char*)src)+1); /* copy NUL */
  }
  /* copy non-null */
  while(*src && n>0) {
    *(dst++) = asciiFromEbcdic[*(src++)];
    n--;
  }
  /* pad */
  while(n>0) {
    *(dst++) = 0;
    n--;
  }
  return orig_dst;
}

U_CAPI uint8_t* U_EXPORT2
uprv_eastrncpy(uint8_t *dst, const uint8_t *src, int32_t n)
{
  uint8_t *orig_dst = dst;

  if(n==-1) { 
    n = static_cast<int32_t>(uprv_strlen((const char*)src)+1); /* copy NUL */
  }
  /* copy non-null */
  while(*src && n>0) {
    char ch = ebcdicFromAscii[*(src++)];
    if(ch == 0) {
      ch = ebcdicFromAscii[0x3f]; /* questionmark (subchar) */
    }
    *(dst++) = ch;
    n--;
  }
  /* pad */
  while(n>0) {
    *(dst++) = 0;
    n--;
  }
  return orig_dst;
}

>>>>>>> a8a80be5
<|MERGE_RESOLUTION|>--- conflicted
+++ resolved
@@ -1,1256 +1,627 @@
-<<<<<<< HEAD
-// © 2016 and later: Unicode, Inc. and others.
-// License & terms of use: http://www.unicode.org/copyright.html
-/*
-*******************************************************************************
-*
-*   Copyright (C) 1999-2010, International Business Machines
-*   Corporation and others.  All Rights Reserved.
-*
-*******************************************************************************
-*   file name:  uinvchar.c
-*   encoding:   UTF-8
-*   tab size:   8 (not used)
-*   indentation:2
-*
-*   created on: 2004sep14
-*   created by: Markus W. Scherer
-*
-*   Functions for handling invariant characters, moved here from putil.c
-*   for better modularization.
-*/
-
-#include "unicode/utypes.h"
-#include "unicode/ustring.h"
-#include "udataswp.h"
-#include "cstring.h"
-#include "cmemory.h"
-#include "uassert.h"
-#include "uinvchar.h"
-
-/* invariant-character handling --------------------------------------------- */
-
-/*
- * These maps for ASCII to/from EBCDIC map invariant characters (see utypes.h)
- * appropriately for most EBCDIC codepages.
- *
- * They currently also map most other ASCII graphic characters,
- * appropriately for codepages 37 and 1047.
- * Exceptions: The characters for []^ have different codes in 37 & 1047.
- * Both versions are mapped to ASCII.
- *
- *    ASCII 37 1047
- * [     5B BA   AD
- * ]     5D BB   BD
- * ^     5E B0   5F
- *
- * There are no mappings for variant characters from Unicode to EBCDIC.
- *
- * Currently, C0 control codes are also included in these maps.
- * Exceptions: S/390 Open Edition swaps LF and NEL codes compared with other
- * EBCDIC platforms; both codes (15 and 25) are mapped to ASCII LF (0A),
- * but there is no mapping for ASCII LF back to EBCDIC.
- *
- *    ASCII EBCDIC S/390-OE
- * LF    0A     25       15
- * NEL   85     15       25
- *
- * The maps below explicitly exclude the variant
- * control and graphical characters that are in ASCII-based
- * codepages at 0x80 and above.
- * "No mapping" is expressed by mapping to a 00 byte.
- *
- * These tables do not establish a converter or a codepage.
- */
-
-static const uint8_t asciiFromEbcdic[256]={
-    0x00, 0x01, 0x02, 0x03, 0x00, 0x09, 0x00, 0x7f, 0x00, 0x00, 0x00, 0x0b, 0x0c, 0x0d, 0x0e, 0x0f,
-    0x10, 0x11, 0x12, 0x13, 0x00, 0x0a, 0x08, 0x00, 0x18, 0x19, 0x00, 0x00, 0x1c, 0x1d, 0x1e, 0x1f,
-    0x00, 0x00, 0x00, 0x00, 0x00, 0x0a, 0x17, 0x1b, 0x00, 0x00, 0x00, 0x00, 0x00, 0x05, 0x06, 0x07,
-    0x00, 0x00, 0x16, 0x00, 0x00, 0x00, 0x00, 0x04, 0x00, 0x00, 0x00, 0x00, 0x14, 0x15, 0x00, 0x1a,
-
-    0x20, 0x00, 0x00, 0x00, 0x00, 0x00, 0x00, 0x00, 0x00, 0x00, 0x00, 0x2e, 0x3c, 0x28, 0x2b, 0x7c,
-    0x26, 0x00, 0x00, 0x00, 0x00, 0x00, 0x00, 0x00, 0x00, 0x00, 0x21, 0x24, 0x2a, 0x29, 0x3b, 0x5e,
-    0x2d, 0x2f, 0x00, 0x00, 0x00, 0x00, 0x00, 0x00, 0x00, 0x00, 0x00, 0x2c, 0x25, 0x5f, 0x3e, 0x3f,
-    0x00, 0x00, 0x00, 0x00, 0x00, 0x00, 0x00, 0x00, 0x00, 0x60, 0x3a, 0x23, 0x40, 0x27, 0x3d, 0x22,
-
-    0x00, 0x61, 0x62, 0x63, 0x64, 0x65, 0x66, 0x67, 0x68, 0x69, 0x00, 0x00, 0x00, 0x00, 0x00, 0x00,
-    0x00, 0x6a, 0x6b, 0x6c, 0x6d, 0x6e, 0x6f, 0x70, 0x71, 0x72, 0x00, 0x00, 0x00, 0x00, 0x00, 0x00,
-    0x00, 0x7e, 0x73, 0x74, 0x75, 0x76, 0x77, 0x78, 0x79, 0x7a, 0x00, 0x00, 0x00, 0x5b, 0x00, 0x00,
-    0x5e, 0x00, 0x00, 0x00, 0x00, 0x00, 0x00, 0x00, 0x00, 0x00, 0x5b, 0x5d, 0x00, 0x5d, 0x00, 0x00,
-
-    0x7b, 0x41, 0x42, 0x43, 0x44, 0x45, 0x46, 0x47, 0x48, 0x49, 0x00, 0x00, 0x00, 0x00, 0x00, 0x00,
-    0x7d, 0x4a, 0x4b, 0x4c, 0x4d, 0x4e, 0x4f, 0x50, 0x51, 0x52, 0x00, 0x00, 0x00, 0x00, 0x00, 0x00,
-    0x5c, 0x00, 0x53, 0x54, 0x55, 0x56, 0x57, 0x58, 0x59, 0x5a, 0x00, 0x00, 0x00, 0x00, 0x00, 0x00,
-    0x30, 0x31, 0x32, 0x33, 0x34, 0x35, 0x36, 0x37, 0x38, 0x39, 0x00, 0x00, 0x00, 0x00, 0x00, 0x00
-};
-
-static const uint8_t ebcdicFromAscii[256]={
-    0x00, 0x01, 0x02, 0x03, 0x37, 0x2d, 0x2e, 0x2f, 0x16, 0x05, 0x00, 0x0b, 0x0c, 0x0d, 0x0e, 0x0f,
-    0x10, 0x11, 0x12, 0x13, 0x3c, 0x3d, 0x32, 0x26, 0x18, 0x19, 0x3f, 0x27, 0x1c, 0x1d, 0x1e, 0x1f,
-    0x40, 0x00, 0x7f, 0x00, 0x00, 0x6c, 0x50, 0x7d, 0x4d, 0x5d, 0x5c, 0x4e, 0x6b, 0x60, 0x4b, 0x61,
-    0xf0, 0xf1, 0xf2, 0xf3, 0xf4, 0xf5, 0xf6, 0xf7, 0xf8, 0xf9, 0x7a, 0x5e, 0x4c, 0x7e, 0x6e, 0x6f,
-
-    0x00, 0xc1, 0xc2, 0xc3, 0xc4, 0xc5, 0xc6, 0xc7, 0xc8, 0xc9, 0xd1, 0xd2, 0xd3, 0xd4, 0xd5, 0xd6,
-    0xd7, 0xd8, 0xd9, 0xe2, 0xe3, 0xe4, 0xe5, 0xe6, 0xe7, 0xe8, 0xe9, 0x00, 0x00, 0x00, 0x00, 0x6d,
-    0x00, 0x81, 0x82, 0x83, 0x84, 0x85, 0x86, 0x87, 0x88, 0x89, 0x91, 0x92, 0x93, 0x94, 0x95, 0x96,
-    0x97, 0x98, 0x99, 0xa2, 0xa3, 0xa4, 0xa5, 0xa6, 0xa7, 0xa8, 0xa9, 0x00, 0x00, 0x00, 0x00, 0x07,
-
-    0, 0, 0, 0, 0, 0, 0, 0, 0, 0, 0, 0, 0, 0, 0, 0,
-    0, 0, 0, 0, 0, 0, 0, 0, 0, 0, 0, 0, 0, 0, 0, 0,
-    0, 0, 0, 0, 0, 0, 0, 0, 0, 0, 0, 0, 0, 0, 0, 0,
-    0, 0, 0, 0, 0, 0, 0, 0, 0, 0, 0, 0, 0, 0, 0, 0,
-
-    0, 0, 0, 0, 0, 0, 0, 0, 0, 0, 0, 0, 0, 0, 0, 0,
-    0, 0, 0, 0, 0, 0, 0, 0, 0, 0, 0, 0, 0, 0, 0, 0,
-    0, 0, 0, 0, 0, 0, 0, 0, 0, 0, 0, 0, 0, 0, 0, 0,
-    0, 0, 0, 0, 0, 0, 0, 0, 0, 0, 0, 0, 0, 0, 0, 0
-};
-
-/* Same as asciiFromEbcdic[] except maps all letters to lowercase. */
-static const uint8_t lowercaseAsciiFromEbcdic[256]={
-    0x00, 0x01, 0x02, 0x03, 0x00, 0x09, 0x00, 0x7f, 0x00, 0x00, 0x00, 0x0b, 0x0c, 0x0d, 0x0e, 0x0f,
-    0x10, 0x11, 0x12, 0x13, 0x00, 0x0a, 0x08, 0x00, 0x18, 0x19, 0x00, 0x00, 0x1c, 0x1d, 0x1e, 0x1f,
-    0x00, 0x00, 0x00, 0x00, 0x00, 0x0a, 0x17, 0x1b, 0x00, 0x00, 0x00, 0x00, 0x00, 0x05, 0x06, 0x07,
-    0x00, 0x00, 0x16, 0x00, 0x00, 0x00, 0x00, 0x04, 0x00, 0x00, 0x00, 0x00, 0x14, 0x15, 0x00, 0x1a,
-
-    0x20, 0x00, 0x00, 0x00, 0x00, 0x00, 0x00, 0x00, 0x00, 0x00, 0x00, 0x2e, 0x3c, 0x28, 0x2b, 0x7c,
-    0x26, 0x00, 0x00, 0x00, 0x00, 0x00, 0x00, 0x00, 0x00, 0x00, 0x21, 0x24, 0x2a, 0x29, 0x3b, 0x5e,
-    0x2d, 0x2f, 0x00, 0x00, 0x00, 0x00, 0x00, 0x00, 0x00, 0x00, 0x00, 0x2c, 0x25, 0x5f, 0x3e, 0x3f,
-    0x00, 0x00, 0x00, 0x00, 0x00, 0x00, 0x00, 0x00, 0x00, 0x60, 0x3a, 0x23, 0x40, 0x27, 0x3d, 0x22,
-
-    0x00, 0x61, 0x62, 0x63, 0x64, 0x65, 0x66, 0x67, 0x68, 0x69, 0x00, 0x00, 0x00, 0x00, 0x00, 0x00,
-    0x00, 0x6a, 0x6b, 0x6c, 0x6d, 0x6e, 0x6f, 0x70, 0x71, 0x72, 0x00, 0x00, 0x00, 0x00, 0x00, 0x00,
-    0x00, 0x7e, 0x73, 0x74, 0x75, 0x76, 0x77, 0x78, 0x79, 0x7a, 0x00, 0x00, 0x00, 0x5b, 0x00, 0x00,
-    0x5e, 0x00, 0x00, 0x00, 0x00, 0x00, 0x00, 0x00, 0x00, 0x00, 0x5b, 0x5d, 0x00, 0x5d, 0x00, 0x00,
-
-    0x7b, 0x61, 0x62, 0x63, 0x64, 0x65, 0x66, 0x67, 0x68, 0x69, 0x00, 0x00, 0x00, 0x00, 0x00, 0x00,
-    0x7d, 0x6a, 0x6b, 0x6c, 0x6d, 0x6e, 0x6f, 0x70, 0x71, 0x72, 0x00, 0x00, 0x00, 0x00, 0x00, 0x00,
-    0x7c, 0x00, 0x73, 0x74, 0x75, 0x76, 0x77, 0x78, 0x79, 0x7a, 0x00, 0x00, 0x00, 0x00, 0x00, 0x00,
-    0x30, 0x31, 0x32, 0x33, 0x34, 0x35, 0x36, 0x37, 0x38, 0x39, 0x00, 0x00, 0x00, 0x00, 0x00, 0x00
-};
-
-/*
- * Bit sets indicating which characters of the ASCII repertoire
- * (by ASCII/Unicode code) are "invariant".
- * See utypes.h for more details.
- *
- * As invariant are considered the characters of the ASCII repertoire except
- * for the following:
- * 21  '!' <exclamation mark>
- * 23  '#' <number sign>
- * 24  '$' <dollar sign>
- *
- * 40  '@' <commercial at>
- *
- * 5b  '[' <left bracket>
- * 5c  '\' <backslash>
- * 5d  ']' <right bracket>
- * 5e  '^' <circumflex>
- *
- * 60  '`' <grave accent>
- *
- * 7b  '{' <left brace>
- * 7c  '|' <vertical line>
- * 7d  '}' <right brace>
- * 7e  '~' <tilde>
- */
-static const uint32_t invariantChars[4]={
-    0xfffffbff, /* 00..1f but not 0a */
-    0xffffffe5, /* 20..3f but not 21 23 24 */
-    0x87fffffe, /* 40..5f but not 40 5b..5e */
-    0x87fffffe  /* 60..7f but not 60 7b..7e */
-};
-
-/*
- * test unsigned types (or values known to be non-negative) for invariant characters,
- * tests ASCII-family character values
- */
-#define UCHAR_IS_INVARIANT(c) (((c)<=0x7f) && (invariantChars[(c)>>5]&((uint32_t)1<<((c)&0x1f)))!=0)
-
-/* test signed types for invariant characters, adds test for positive values */
-#define SCHAR_IS_INVARIANT(c) ((0<=(c)) && UCHAR_IS_INVARIANT(c))
-
-#if U_CHARSET_FAMILY==U_ASCII_FAMILY
-#define CHAR_TO_UCHAR(c) c
-#define UCHAR_TO_CHAR(c) c
-#elif U_CHARSET_FAMILY==U_EBCDIC_FAMILY
-#define CHAR_TO_UCHAR(u) asciiFromEbcdic[u]
-#define UCHAR_TO_CHAR(u) ebcdicFromAscii[u]
-#else
-#   error U_CHARSET_FAMILY is not valid
-#endif
-
-
-U_CAPI void U_EXPORT2
-u_charsToUChars(const char *cs, UChar *us, int32_t length) {
-    UChar u;
-    uint8_t c;
-
-    /*
-     * Allow the entire ASCII repertoire to be mapped _to_ Unicode.
-     * For EBCDIC systems, this works for characters with codes from
-     * codepages 37 and 1047 or compatible.
-     */
-    while(length>0) {
-        c=(uint8_t)(*cs++);
-        u=(UChar)CHAR_TO_UCHAR(c);
-        U_ASSERT((u!=0 || c==0)); /* only invariant chars converted? */
-        *us++=u;
-        --length;
-    }
-}
-
-U_CAPI void U_EXPORT2
-u_UCharsToChars(const UChar *us, char *cs, int32_t length) {
-    UChar u;
-
-    while(length>0) {
-        u=*us++;
-        if(!UCHAR_IS_INVARIANT(u)) {
-            U_ASSERT(FALSE); /* Variant characters were used. These are not portable in ICU. */
-            u=0;
-        }
-        *cs++=(char)UCHAR_TO_CHAR(u);
-        --length;
-    }
-}
-
-U_CAPI UBool U_EXPORT2
-uprv_isInvariantString(const char *s, int32_t length) {
-    uint8_t c;
-
-    for(;;) {
-        if(length<0) {
-            /* NUL-terminated */
-            c=(uint8_t)*s++;
-            if(c==0) {
-                break;
-            }
-        } else {
-            /* count length */
-            if(length==0) {
-                break;
-            }
-            --length;
-            c=(uint8_t)*s++;
-            if(c==0) {
-                continue; /* NUL is invariant */
-            }
-        }
-        /* c!=0 now, one branch below checks c==0 for variant characters */
-
-        /*
-         * no assertions here because these functions are legitimately called
-         * for strings with variant characters
-         */
-#if U_CHARSET_FAMILY==U_ASCII_FAMILY
-        if(!UCHAR_IS_INVARIANT(c)) {
-            return FALSE; /* found a variant char */
-        }
-#elif U_CHARSET_FAMILY==U_EBCDIC_FAMILY
-        c=CHAR_TO_UCHAR(c);
-        if(c==0 || !UCHAR_IS_INVARIANT(c)) {
-            return FALSE; /* found a variant char */
-        }
-#else
-#   error U_CHARSET_FAMILY is not valid
-#endif
-    }
-    return TRUE;
-}
-
-U_CAPI UBool U_EXPORT2
-uprv_isInvariantUString(const UChar *s, int32_t length) {
-    UChar c;
-
-    for(;;) {
-        if(length<0) {
-            /* NUL-terminated */
-            c=*s++;
-            if(c==0) {
-                break;
-            }
-        } else {
-            /* count length */
-            if(length==0) {
-                break;
-            }
-            --length;
-            c=*s++;
-        }
-
-        /*
-         * no assertions here because these functions are legitimately called
-         * for strings with variant characters
-         */
-        if(!UCHAR_IS_INVARIANT(c)) {
-            return FALSE; /* found a variant char */
-        }
-    }
-    return TRUE;
-}
-
-/* UDataSwapFn implementations used in udataswp.c ------- */
-
-/* convert ASCII to EBCDIC and verify that all characters are invariant */
-U_CAPI int32_t U_EXPORT2
-uprv_ebcdicFromAscii(const UDataSwapper *ds,
-                     const void *inData, int32_t length, void *outData,
-                     UErrorCode *pErrorCode) {
-    const uint8_t *s;
-    uint8_t *t;
-    uint8_t c;
-
-    int32_t count;
-
-    if(pErrorCode==NULL || U_FAILURE(*pErrorCode)) {
-        return 0;
-    }
-    if(ds==NULL || inData==NULL || length<0 || (length>0 && outData==NULL)) {
-        *pErrorCode=U_ILLEGAL_ARGUMENT_ERROR;
-        return 0;
-    }
-
-    /* setup and swapping */
-    s=(const uint8_t *)inData;
-    t=(uint8_t *)outData;
-    count=length;
-    while(count>0) {
-        c=*s++;
-        if(!UCHAR_IS_INVARIANT(c)) {
-            udata_printError(ds, "uprv_ebcdicFromAscii() string[%d] contains a variant character in position %d\n",
-                             length, length-count);
-            *pErrorCode=U_INVALID_CHAR_FOUND;
-            return 0;
-        }
-        *t++=ebcdicFromAscii[c];
-        --count;
-    }
-
-    return length;
-}
-
-/* this function only checks and copies ASCII strings without conversion */
-U_CFUNC int32_t
-uprv_copyAscii(const UDataSwapper *ds,
-               const void *inData, int32_t length, void *outData,
-               UErrorCode *pErrorCode) {
-    const uint8_t *s;
-    uint8_t c;
-
-    int32_t count;
-
-    if(pErrorCode==NULL || U_FAILURE(*pErrorCode)) {
-        return 0;
-    }
-    if(ds==NULL || inData==NULL || length<0 || (length>0 && outData==NULL)) {
-        *pErrorCode=U_ILLEGAL_ARGUMENT_ERROR;
-        return 0;
-    }
-
-    /* setup and checking */
-    s=(const uint8_t *)inData;
-    count=length;
-    while(count>0) {
-        c=*s++;
-        if(!UCHAR_IS_INVARIANT(c)) {
-            udata_printError(ds, "uprv_copyFromAscii() string[%d] contains a variant character in position %d\n",
-                             length, length-count);
-            *pErrorCode=U_INVALID_CHAR_FOUND;
-            return 0;
-        }
-        --count;
-    }
-
-    if(length>0 && inData!=outData) {
-        uprv_memcpy(outData, inData, length);
-    }
-
-    return length;
-}
-
-/* convert EBCDIC to ASCII and verify that all characters are invariant */
-U_CFUNC int32_t
-uprv_asciiFromEbcdic(const UDataSwapper *ds,
-                     const void *inData, int32_t length, void *outData,
-                     UErrorCode *pErrorCode) {
-    const uint8_t *s;
-    uint8_t *t;
-    uint8_t c;
-
-    int32_t count;
-
-    if(pErrorCode==NULL || U_FAILURE(*pErrorCode)) {
-        return 0;
-    }
-    if(ds==NULL || inData==NULL || length<0 ||  (length>0 && outData==NULL)) {
-        *pErrorCode=U_ILLEGAL_ARGUMENT_ERROR;
-        return 0;
-    }
-
-    /* setup and swapping */
-    s=(const uint8_t *)inData;
-    t=(uint8_t *)outData;
-    count=length;
-    while(count>0) {
-        c=*s++;
-        if(c!=0 && ((c=asciiFromEbcdic[c])==0 || !UCHAR_IS_INVARIANT(c))) {
-            udata_printError(ds, "uprv_asciiFromEbcdic() string[%d] contains a variant character in position %d\n",
-                             length, length-count);
-            *pErrorCode=U_INVALID_CHAR_FOUND;
-            return 0;
-        }
-        *t++=c;
-        --count;
-    }
-
-    return length;
-}
-
-/* this function only checks and copies EBCDIC strings without conversion */
-U_CFUNC int32_t
-uprv_copyEbcdic(const UDataSwapper *ds,
-                const void *inData, int32_t length, void *outData,
-                UErrorCode *pErrorCode) {
-    const uint8_t *s;
-    uint8_t c;
-
-    int32_t count;
-
-    if(pErrorCode==NULL || U_FAILURE(*pErrorCode)) {
-        return 0;
-    }
-    if(ds==NULL || inData==NULL || length<0 || (length>0 && outData==NULL)) {
-        *pErrorCode=U_ILLEGAL_ARGUMENT_ERROR;
-        return 0;
-    }
-
-    /* setup and checking */
-    s=(const uint8_t *)inData;
-    count=length;
-    while(count>0) {
-        c=*s++;
-        if(c!=0 && ((c=asciiFromEbcdic[c])==0 || !UCHAR_IS_INVARIANT(c))) {
-            udata_printError(ds, "uprv_copyEbcdic() string[%] contains a variant character in position %d\n",
-                             length, length-count);
-            *pErrorCode=U_INVALID_CHAR_FOUND;
-            return 0;
-        }
-        --count;
-    }
-
-    if(length>0 && inData!=outData) {
-        uprv_memcpy(outData, inData, length);
-    }
-
-    return length;
-}
-
-U_CFUNC UBool
-uprv_isEbcdicAtSign(char c) {
-    static const uint8_t ebcdicAtSigns[] = {
-        0x7C, 0x44, 0x66, 0x80, 0xAC, 0xAE, 0xAF, 0xB5, 0xEC, 0xEF, 0x00 };
-    return c != 0 && uprv_strchr((const char *)ebcdicAtSigns, c) != nullptr;
-}
-
-/* compare invariant strings; variant characters compare less than others and unlike each other */
-U_CFUNC int32_t
-uprv_compareInvAscii(const UDataSwapper *ds,
-                     const char *outString, int32_t outLength,
-                     const UChar *localString, int32_t localLength) {
-    (void)ds;
-    int32_t minLength;
-    UChar32 c1, c2;
-    uint8_t c;
-
-    if(outString==NULL || outLength<-1 || localString==NULL || localLength<-1) {
-        return 0;
-    }
-
-    if(outLength<0) {
-        outLength=(int32_t)uprv_strlen(outString);
-    }
-    if(localLength<0) {
-        localLength=u_strlen(localString);
-    }
-
-    minLength= outLength<localLength ? outLength : localLength;
-
-    while(minLength>0) {
-        c=(uint8_t)*outString++;
-        if(UCHAR_IS_INVARIANT(c)) {
-            c1=c;
-        } else {
-            c1=-1;
-        }
-
-        c2=*localString++;
-        if(!UCHAR_IS_INVARIANT(c2)) {
-            c2=-2;
-        }
-
-        if((c1-=c2)!=0) {
-            return c1;
-        }
-
-        --minLength;
-    }
-
-    /* strings start with same prefix, compare lengths */
-    return outLength-localLength;
-}
-
-U_CFUNC int32_t
-uprv_compareInvEbcdic(const UDataSwapper *ds,
-                      const char *outString, int32_t outLength,
-                      const UChar *localString, int32_t localLength) {
-    (void)ds;
-    int32_t minLength;
-    UChar32 c1, c2;
-    uint8_t c;
-
-    if(outString==NULL || outLength<-1 || localString==NULL || localLength<-1) {
-        return 0;
-    }
-
-    if(outLength<0) {
-        outLength=(int32_t)uprv_strlen(outString);
-    }
-    if(localLength<0) {
-        localLength=u_strlen(localString);
-    }
-
-    minLength= outLength<localLength ? outLength : localLength;
-
-    while(minLength>0) {
-        c=(uint8_t)*outString++;
-        if(c==0) {
-            c1=0;
-        } else if((c1=asciiFromEbcdic[c])!=0 && UCHAR_IS_INVARIANT(c1)) {
-            /* c1 is set */
-        } else {
-            c1=-1;
-        }
-
-        c2=*localString++;
-        if(!UCHAR_IS_INVARIANT(c2)) {
-            c2=-2;
-        }
-
-        if((c1-=c2)!=0) {
-            return c1;
-        }
-
-        --minLength;
-    }
-
-    /* strings start with same prefix, compare lengths */
-    return outLength-localLength;
-}
-
-U_CAPI int32_t U_EXPORT2
-uprv_compareInvEbcdicAsAscii(const char *s1, const char *s2) {
-    int32_t c1, c2;
-
-    for(;; ++s1, ++s2) {
-        c1=(uint8_t)*s1;
-        c2=(uint8_t)*s2;
-        if(c1!=c2) {
-            if(c1!=0 && ((c1=asciiFromEbcdic[c1])==0 || !UCHAR_IS_INVARIANT(c1))) {
-                c1=-(int32_t)(uint8_t)*s1;
-            }
-            if(c2!=0 && ((c2=asciiFromEbcdic[c2])==0 || !UCHAR_IS_INVARIANT(c2))) {
-                c2=-(int32_t)(uint8_t)*s2;
-            }
-            return c1-c2;
-        } else if(c1==0) {
-            return 0;
-        }
-    }
-}
-
-U_CAPI char U_EXPORT2
-uprv_ebcdicToAscii(char c) {
-    return (char)asciiFromEbcdic[(uint8_t)c];
-}
-
-U_CAPI char U_EXPORT2
-uprv_ebcdicToLowercaseAscii(char c) {
-    return (char)lowercaseAsciiFromEbcdic[(uint8_t)c];
-}
-
-U_CAPI uint8_t* U_EXPORT2
-uprv_aestrncpy(uint8_t *dst, const uint8_t *src, int32_t n)
-{
-  uint8_t *orig_dst = dst;
-
-  if(n==-1) {
-    n = static_cast<int32_t>(uprv_strlen((const char*)src)+1); /* copy NUL */
-  }
-  /* copy non-null */
-  while(*src && n>0) {
-    *(dst++) = asciiFromEbcdic[*(src++)];
-    n--;
-  }
-  /* pad */
-  while(n>0) {
-    *(dst++) = 0;
-    n--;
-  }
-  return orig_dst;
-}
-
-U_CAPI uint8_t* U_EXPORT2
-uprv_eastrncpy(uint8_t *dst, const uint8_t *src, int32_t n)
-{
-  uint8_t *orig_dst = dst;
-
-  if(n==-1) {
-    n = static_cast<int32_t>(uprv_strlen((const char*)src)+1); /* copy NUL */
-  }
-  /* copy non-null */
-  while(*src && n>0) {
-    char ch = ebcdicFromAscii[*(src++)];
-    if(ch == 0) {
-      ch = ebcdicFromAscii[0x3f]; /* questionmark (subchar) */
-    }
-    *(dst++) = ch;
-    n--;
-  }
-  /* pad */
-  while(n>0) {
-    *(dst++) = 0;
-    n--;
-  }
-  return orig_dst;
-}
-=======
-// © 2016 and later: Unicode, Inc. and others.
-// License & terms of use: http://www.unicode.org/copyright.html
-/*
-*******************************************************************************
-*
-*   Copyright (C) 1999-2010, International Business Machines
-*   Corporation and others.  All Rights Reserved.
-*
-*******************************************************************************
-*   file name:  uinvchar.c
-*   encoding:   UTF-8
-*   tab size:   8 (not used)
-*   indentation:2
-*
-*   created on: 2004sep14
-*   created by: Markus W. Scherer
-*
-*   Functions for handling invariant characters, moved here from putil.c
-*   for better modularization.
-*/
-
-#include "unicode/utypes.h"
-#include "unicode/ustring.h"
-#include "udataswp.h"
-#include "cstring.h"
-#include "cmemory.h"
-#include "uassert.h"
-#include "uinvchar.h"
-
-/* invariant-character handling --------------------------------------------- */
-
-/*
- * These maps for ASCII to/from EBCDIC map invariant characters (see utypes.h)
- * appropriately for most EBCDIC codepages.
- *
- * They currently also map most other ASCII graphic characters,
- * appropriately for codepages 37 and 1047.
- * Exceptions: The characters for []^ have different codes in 37 & 1047.
- * Both versions are mapped to ASCII.
- *
- *    ASCII 37 1047
- * [     5B BA   AD
- * ]     5D BB   BD
- * ^     5E B0   5F
- *
- * There are no mappings for variant characters from Unicode to EBCDIC.
- *
- * Currently, C0 control codes are also included in these maps.
- * Exceptions: S/390 Open Edition swaps LF and NEL codes compared with other
- * EBCDIC platforms; both codes (15 and 25) are mapped to ASCII LF (0A),
- * but there is no mapping for ASCII LF back to EBCDIC.
- *
- *    ASCII EBCDIC S/390-OE
- * LF    0A     25       15
- * NEL   85     15       25
- *
- * The maps below explicitly exclude the variant
- * control and graphical characters that are in ASCII-based
- * codepages at 0x80 and above.
- * "No mapping" is expressed by mapping to a 00 byte.
- *
- * These tables do not establish a converter or a codepage.
- */
-
-static const uint8_t asciiFromEbcdic[256]={
-    0x00, 0x01, 0x02, 0x03, 0x00, 0x09, 0x00, 0x7f, 0x00, 0x00, 0x00, 0x0b, 0x0c, 0x0d, 0x0e, 0x0f,
-    0x10, 0x11, 0x12, 0x13, 0x00, 0x0a, 0x08, 0x00, 0x18, 0x19, 0x00, 0x00, 0x1c, 0x1d, 0x1e, 0x1f,
-    0x00, 0x00, 0x00, 0x00, 0x00, 0x0a, 0x17, 0x1b, 0x00, 0x00, 0x00, 0x00, 0x00, 0x05, 0x06, 0x07,
-    0x00, 0x00, 0x16, 0x00, 0x00, 0x00, 0x00, 0x04, 0x00, 0x00, 0x00, 0x00, 0x14, 0x15, 0x00, 0x1a,
-
-    0x20, 0x00, 0x00, 0x00, 0x00, 0x00, 0x00, 0x00, 0x00, 0x00, 0x00, 0x2e, 0x3c, 0x28, 0x2b, 0x7c,
-    0x26, 0x00, 0x00, 0x00, 0x00, 0x00, 0x00, 0x00, 0x00, 0x00, 0x21, 0x24, 0x2a, 0x29, 0x3b, 0x5e,
-    0x2d, 0x2f, 0x00, 0x00, 0x00, 0x00, 0x00, 0x00, 0x00, 0x00, 0x00, 0x2c, 0x25, 0x5f, 0x3e, 0x3f,
-    0x00, 0x00, 0x00, 0x00, 0x00, 0x00, 0x00, 0x00, 0x00, 0x60, 0x3a, 0x23, 0x40, 0x27, 0x3d, 0x22,
-
-    0x00, 0x61, 0x62, 0x63, 0x64, 0x65, 0x66, 0x67, 0x68, 0x69, 0x00, 0x00, 0x00, 0x00, 0x00, 0x00,
-    0x00, 0x6a, 0x6b, 0x6c, 0x6d, 0x6e, 0x6f, 0x70, 0x71, 0x72, 0x00, 0x00, 0x00, 0x00, 0x00, 0x00,
-    0x00, 0x7e, 0x73, 0x74, 0x75, 0x76, 0x77, 0x78, 0x79, 0x7a, 0x00, 0x00, 0x00, 0x5b, 0x00, 0x00,
-    0x5e, 0x00, 0x00, 0x00, 0x00, 0x00, 0x00, 0x00, 0x00, 0x00, 0x5b, 0x5d, 0x00, 0x5d, 0x00, 0x00,
-
-    0x7b, 0x41, 0x42, 0x43, 0x44, 0x45, 0x46, 0x47, 0x48, 0x49, 0x00, 0x00, 0x00, 0x00, 0x00, 0x00,
-    0x7d, 0x4a, 0x4b, 0x4c, 0x4d, 0x4e, 0x4f, 0x50, 0x51, 0x52, 0x00, 0x00, 0x00, 0x00, 0x00, 0x00,
-    0x5c, 0x00, 0x53, 0x54, 0x55, 0x56, 0x57, 0x58, 0x59, 0x5a, 0x00, 0x00, 0x00, 0x00, 0x00, 0x00,
-    0x30, 0x31, 0x32, 0x33, 0x34, 0x35, 0x36, 0x37, 0x38, 0x39, 0x00, 0x00, 0x00, 0x00, 0x00, 0x00
-};
-
-static const uint8_t ebcdicFromAscii[256]={
-    0x00, 0x01, 0x02, 0x03, 0x37, 0x2d, 0x2e, 0x2f, 0x16, 0x05, 0x00, 0x0b, 0x0c, 0x0d, 0x0e, 0x0f,
-    0x10, 0x11, 0x12, 0x13, 0x3c, 0x3d, 0x32, 0x26, 0x18, 0x19, 0x3f, 0x27, 0x1c, 0x1d, 0x1e, 0x1f,
-    0x40, 0x00, 0x7f, 0x00, 0x00, 0x6c, 0x50, 0x7d, 0x4d, 0x5d, 0x5c, 0x4e, 0x6b, 0x60, 0x4b, 0x61,
-    0xf0, 0xf1, 0xf2, 0xf3, 0xf4, 0xf5, 0xf6, 0xf7, 0xf8, 0xf9, 0x7a, 0x5e, 0x4c, 0x7e, 0x6e, 0x6f,
-
-    0x00, 0xc1, 0xc2, 0xc3, 0xc4, 0xc5, 0xc6, 0xc7, 0xc8, 0xc9, 0xd1, 0xd2, 0xd3, 0xd4, 0xd5, 0xd6,
-    0xd7, 0xd8, 0xd9, 0xe2, 0xe3, 0xe4, 0xe5, 0xe6, 0xe7, 0xe8, 0xe9, 0x00, 0x00, 0x00, 0x00, 0x6d,
-    0x00, 0x81, 0x82, 0x83, 0x84, 0x85, 0x86, 0x87, 0x88, 0x89, 0x91, 0x92, 0x93, 0x94, 0x95, 0x96,
-    0x97, 0x98, 0x99, 0xa2, 0xa3, 0xa4, 0xa5, 0xa6, 0xa7, 0xa8, 0xa9, 0x00, 0x00, 0x00, 0x00, 0x07,
-
-    0, 0, 0, 0, 0, 0, 0, 0, 0, 0, 0, 0, 0, 0, 0, 0,
-    0, 0, 0, 0, 0, 0, 0, 0, 0, 0, 0, 0, 0, 0, 0, 0,
-    0, 0, 0, 0, 0, 0, 0, 0, 0, 0, 0, 0, 0, 0, 0, 0,
-    0, 0, 0, 0, 0, 0, 0, 0, 0, 0, 0, 0, 0, 0, 0, 0,
-
-    0, 0, 0, 0, 0, 0, 0, 0, 0, 0, 0, 0, 0, 0, 0, 0,
-    0, 0, 0, 0, 0, 0, 0, 0, 0, 0, 0, 0, 0, 0, 0, 0,
-    0, 0, 0, 0, 0, 0, 0, 0, 0, 0, 0, 0, 0, 0, 0, 0,
-    0, 0, 0, 0, 0, 0, 0, 0, 0, 0, 0, 0, 0, 0, 0, 0
-};
-
-/* Same as asciiFromEbcdic[] except maps all letters to lowercase. */
-static const uint8_t lowercaseAsciiFromEbcdic[256]={
-    0x00, 0x01, 0x02, 0x03, 0x00, 0x09, 0x00, 0x7f, 0x00, 0x00, 0x00, 0x0b, 0x0c, 0x0d, 0x0e, 0x0f,
-    0x10, 0x11, 0x12, 0x13, 0x00, 0x0a, 0x08, 0x00, 0x18, 0x19, 0x00, 0x00, 0x1c, 0x1d, 0x1e, 0x1f,
-    0x00, 0x00, 0x00, 0x00, 0x00, 0x0a, 0x17, 0x1b, 0x00, 0x00, 0x00, 0x00, 0x00, 0x05, 0x06, 0x07,
-    0x00, 0x00, 0x16, 0x00, 0x00, 0x00, 0x00, 0x04, 0x00, 0x00, 0x00, 0x00, 0x14, 0x15, 0x00, 0x1a,
-
-    0x20, 0x00, 0x00, 0x00, 0x00, 0x00, 0x00, 0x00, 0x00, 0x00, 0x00, 0x2e, 0x3c, 0x28, 0x2b, 0x7c,
-    0x26, 0x00, 0x00, 0x00, 0x00, 0x00, 0x00, 0x00, 0x00, 0x00, 0x21, 0x24, 0x2a, 0x29, 0x3b, 0x5e,
-    0x2d, 0x2f, 0x00, 0x00, 0x00, 0x00, 0x00, 0x00, 0x00, 0x00, 0x00, 0x2c, 0x25, 0x5f, 0x3e, 0x3f,
-    0x00, 0x00, 0x00, 0x00, 0x00, 0x00, 0x00, 0x00, 0x00, 0x60, 0x3a, 0x23, 0x40, 0x27, 0x3d, 0x22,
-
-    0x00, 0x61, 0x62, 0x63, 0x64, 0x65, 0x66, 0x67, 0x68, 0x69, 0x00, 0x00, 0x00, 0x00, 0x00, 0x00,
-    0x00, 0x6a, 0x6b, 0x6c, 0x6d, 0x6e, 0x6f, 0x70, 0x71, 0x72, 0x00, 0x00, 0x00, 0x00, 0x00, 0x00,
-    0x00, 0x7e, 0x73, 0x74, 0x75, 0x76, 0x77, 0x78, 0x79, 0x7a, 0x00, 0x00, 0x00, 0x5b, 0x00, 0x00,
-    0x5e, 0x00, 0x00, 0x00, 0x00, 0x00, 0x00, 0x00, 0x00, 0x00, 0x5b, 0x5d, 0x00, 0x5d, 0x00, 0x00,
-
-    0x7b, 0x61, 0x62, 0x63, 0x64, 0x65, 0x66, 0x67, 0x68, 0x69, 0x00, 0x00, 0x00, 0x00, 0x00, 0x00,
-    0x7d, 0x6a, 0x6b, 0x6c, 0x6d, 0x6e, 0x6f, 0x70, 0x71, 0x72, 0x00, 0x00, 0x00, 0x00, 0x00, 0x00,
-    0x7c, 0x00, 0x73, 0x74, 0x75, 0x76, 0x77, 0x78, 0x79, 0x7a, 0x00, 0x00, 0x00, 0x00, 0x00, 0x00,
-    0x30, 0x31, 0x32, 0x33, 0x34, 0x35, 0x36, 0x37, 0x38, 0x39, 0x00, 0x00, 0x00, 0x00, 0x00, 0x00
-};
-
-/*
- * Bit sets indicating which characters of the ASCII repertoire
- * (by ASCII/Unicode code) are "invariant".
- * See utypes.h for more details.
- *
- * As invariant are considered the characters of the ASCII repertoire except
- * for the following:
- * 21  '!' <exclamation mark>
- * 23  '#' <number sign>
- * 24  '$' <dollar sign>
- *
- * 40  '@' <commercial at>
- *
- * 5b  '[' <left bracket>
- * 5c  '\' <backslash>
- * 5d  ']' <right bracket>
- * 5e  '^' <circumflex>
- *
- * 60  '`' <grave accent>
- *
- * 7b  '{' <left brace>
- * 7c  '|' <vertical line>
- * 7d  '}' <right brace>
- * 7e  '~' <tilde>
- */
-static const uint32_t invariantChars[4]={
-    0xfffffbff, /* 00..1f but not 0a */
-    0xffffffe5, /* 20..3f but not 21 23 24 */
-    0x87fffffe, /* 40..5f but not 40 5b..5e */
-    0x87fffffe  /* 60..7f but not 60 7b..7e */
-};
-
-/*
- * test unsigned types (or values known to be non-negative) for invariant characters,
- * tests ASCII-family character values
- */
-#define UCHAR_IS_INVARIANT(c) (((c)<=0x7f) && (invariantChars[(c)>>5]&((uint32_t)1<<((c)&0x1f)))!=0)
-
-/* test signed types for invariant characters, adds test for positive values */
-#define SCHAR_IS_INVARIANT(c) ((0<=(c)) && UCHAR_IS_INVARIANT(c))
-
-#if U_CHARSET_FAMILY==U_ASCII_FAMILY
-#define CHAR_TO_UCHAR(c) c
-#define UCHAR_TO_CHAR(c) c
-#elif U_CHARSET_FAMILY==U_EBCDIC_FAMILY
-#define CHAR_TO_UCHAR(u) asciiFromEbcdic[u]
-#define UCHAR_TO_CHAR(u) ebcdicFromAscii[u]
-#else
-#   error U_CHARSET_FAMILY is not valid
-#endif
-
-
-U_CAPI void U_EXPORT2
-u_charsToUChars(const char *cs, char16_t *us, int32_t length) {
-    char16_t u;
-    uint8_t c;
-
-    /*
-     * Allow the entire ASCII repertoire to be mapped _to_ Unicode.
-     * For EBCDIC systems, this works for characters with codes from
-     * codepages 37 and 1047 or compatible.
-     */
-    while(length>0) {
-        c=(uint8_t)(*cs++);
-        u=(char16_t)CHAR_TO_UCHAR(c);
-        U_ASSERT((u!=0 || c==0)); /* only invariant chars converted? */
-        *us++=u;
-        --length;
-    }
-}
-
-U_CAPI void U_EXPORT2
-u_UCharsToChars(const char16_t *us, char *cs, int32_t length) {
-    char16_t u;
-
-    while(length>0) {
-        u=*us++;
-        if(!UCHAR_IS_INVARIANT(u)) {
-            U_ASSERT(false); /* Variant characters were used. These are not portable in ICU. */
-            u=0;
-        }
-        *cs++=(char)UCHAR_TO_CHAR(u);
-        --length;
-    }
-}
-
-U_CAPI UBool U_EXPORT2
-uprv_isInvariantString(const char *s, int32_t length) {
-    uint8_t c;
-
-    for(;;) {
-        if(length<0) {
-            /* NUL-terminated */
-            c=(uint8_t)*s++;
-            if(c==0) {
-                break;
-            }
-        } else {
-            /* count length */
-            if(length==0) {
-                break;
-            }
-            --length;
-            c=(uint8_t)*s++;
-            if(c==0) {
-                continue; /* NUL is invariant */
-            }
-        }
-        /* c!=0 now, one branch below checks c==0 for variant characters */
-
-        /*
-         * no assertions here because these functions are legitimately called
-         * for strings with variant characters
-         */
-#if U_CHARSET_FAMILY==U_ASCII_FAMILY
-        if(!UCHAR_IS_INVARIANT(c)) {
-            return false; /* found a variant char */
-        }
-#elif U_CHARSET_FAMILY==U_EBCDIC_FAMILY
-        c=CHAR_TO_UCHAR(c);
-        if(c==0 || !UCHAR_IS_INVARIANT(c)) {
-            return false; /* found a variant char */
-        }
-#else
-#   error U_CHARSET_FAMILY is not valid
-#endif
-    }
-    return true;
-}
-
-U_CAPI UBool U_EXPORT2
-uprv_isInvariantUString(const char16_t *s, int32_t length) {
-    char16_t c;
-
-    for(;;) {
-        if(length<0) {
-            /* NUL-terminated */
-            c=*s++;
-            if(c==0) {
-                break;
-            }
-        } else {
-            /* count length */
-            if(length==0) {
-                break;
-            }
-            --length;
-            c=*s++;
-        }
-
-        /*
-         * no assertions here because these functions are legitimately called
-         * for strings with variant characters
-         */
-        if(!UCHAR_IS_INVARIANT(c)) {
-            return false; /* found a variant char */
-        }
-    }
-    return true;
-}
-
-/* UDataSwapFn implementations used in udataswp.c ------- */
-
-/* convert ASCII to EBCDIC and verify that all characters are invariant */
-U_CAPI int32_t U_EXPORT2
-uprv_ebcdicFromAscii(const UDataSwapper *ds,
-                     const void *inData, int32_t length, void *outData,
-                     UErrorCode *pErrorCode) {
-    const uint8_t *s;
-    uint8_t *t;
-    uint8_t c;
-
-    int32_t count;
-
-    if(pErrorCode==nullptr || U_FAILURE(*pErrorCode)) {
-        return 0;
-    }
-    if(ds==nullptr || inData==nullptr || length<0 || (length>0 && outData==nullptr)) {
-        *pErrorCode=U_ILLEGAL_ARGUMENT_ERROR;
-        return 0;
-    }
-
-    /* setup and swapping */
-    s=(const uint8_t *)inData;
-    t=(uint8_t *)outData;
-    count=length;
-    while(count>0) {
-        c=*s++;
-        if(!UCHAR_IS_INVARIANT(c)) {
-            udata_printError(ds, "uprv_ebcdicFromAscii() string[%d] contains a variant character in position %d\n",
-                             length, length-count);
-            *pErrorCode=U_INVALID_CHAR_FOUND;
-            return 0;
-        }
-        *t++=ebcdicFromAscii[c];
-        --count;
-    }
-
-    return length;
-}
-
-/* this function only checks and copies ASCII strings without conversion */
-U_CFUNC int32_t
-uprv_copyAscii(const UDataSwapper *ds,
-               const void *inData, int32_t length, void *outData,
-               UErrorCode *pErrorCode) {
-    const uint8_t *s;
-    uint8_t c;
-
-    int32_t count;
-
-    if(pErrorCode==nullptr || U_FAILURE(*pErrorCode)) {
-        return 0;
-    }
-    if(ds==nullptr || inData==nullptr || length<0 || (length>0 && outData==nullptr)) {
-        *pErrorCode=U_ILLEGAL_ARGUMENT_ERROR;
-        return 0;
-    }
-
-    /* setup and checking */
-    s=(const uint8_t *)inData;
-    count=length;
-    while(count>0) {
-        c=*s++;
-        if(!UCHAR_IS_INVARIANT(c)) {
-            udata_printError(ds, "uprv_copyFromAscii() string[%d] contains a variant character in position %d\n",
-                             length, length-count);
-            *pErrorCode=U_INVALID_CHAR_FOUND;
-            return 0;
-        }
-        --count;
-    }
-
-    if(length>0 && inData!=outData) {
-        uprv_memcpy(outData, inData, length);
-    }
-
-    return length;
-}
-
-/* convert EBCDIC to ASCII and verify that all characters are invariant */
-U_CFUNC int32_t
-uprv_asciiFromEbcdic(const UDataSwapper *ds,
-                     const void *inData, int32_t length, void *outData,
-                     UErrorCode *pErrorCode) {
-    const uint8_t *s;
-    uint8_t *t;
-    uint8_t c;
-
-    int32_t count;
-
-    if(pErrorCode==nullptr || U_FAILURE(*pErrorCode)) {
-        return 0;
-    }
-    if(ds==nullptr || inData==nullptr || length<0 ||  (length>0 && outData==nullptr)) {
-        *pErrorCode=U_ILLEGAL_ARGUMENT_ERROR;
-        return 0;
-    }
-
-    /* setup and swapping */
-    s=(const uint8_t *)inData;
-    t=(uint8_t *)outData;
-    count=length;
-    while(count>0) {
-        c=*s++;
-        if(c!=0 && ((c=asciiFromEbcdic[c])==0 || !UCHAR_IS_INVARIANT(c))) {
-            udata_printError(ds, "uprv_asciiFromEbcdic() string[%d] contains a variant character in position %d\n",
-                             length, length-count);
-            *pErrorCode=U_INVALID_CHAR_FOUND;
-            return 0;
-        }
-        *t++=c;
-        --count;
-    }
-
-    return length;
-}
-
-/* this function only checks and copies EBCDIC strings without conversion */
-U_CFUNC int32_t
-uprv_copyEbcdic(const UDataSwapper *ds,
-                const void *inData, int32_t length, void *outData,
-                UErrorCode *pErrorCode) {
-    const uint8_t *s;
-    uint8_t c;
-
-    int32_t count;
-
-    if(pErrorCode==nullptr || U_FAILURE(*pErrorCode)) {
-        return 0;
-    }
-    if(ds==nullptr || inData==nullptr || length<0 || (length>0 && outData==nullptr)) {
-        *pErrorCode=U_ILLEGAL_ARGUMENT_ERROR;
-        return 0;
-    }
-
-    /* setup and checking */
-    s=(const uint8_t *)inData;
-    count=length;
-    while(count>0) {
-        c=*s++;
-        if(c!=0 && ((c=asciiFromEbcdic[c])==0 || !UCHAR_IS_INVARIANT(c))) {
-            udata_printError(ds, "uprv_copyEbcdic() string[%] contains a variant character in position %d\n",
-                             length, length-count);
-            *pErrorCode=U_INVALID_CHAR_FOUND;
-            return 0;
-        }
-        --count;
-    }
-
-    if(length>0 && inData!=outData) {
-        uprv_memcpy(outData, inData, length);
-    }
-
-    return length;
-}
-
-U_CFUNC UBool
-uprv_isEbcdicAtSign(char c) {
-    static const uint8_t ebcdicAtSigns[] = {
-        0x7C, 0x44, 0x66, 0x80, 0xAC, 0xAE, 0xAF, 0xB5, 0xEC, 0xEF, 0x00 };
-    return c != 0 && uprv_strchr((const char *)ebcdicAtSigns, c) != nullptr;
-}
-
-/* compare invariant strings; variant characters compare less than others and unlike each other */
-U_CFUNC int32_t
-uprv_compareInvAscii(const UDataSwapper *ds,
-                     const char *outString, int32_t outLength,
-                     const char16_t *localString, int32_t localLength) {
-    (void)ds;
-    int32_t minLength;
-    UChar32 c1, c2;
-    uint8_t c;
-
-    if(outString==nullptr || outLength<-1 || localString==nullptr || localLength<-1) {
-        return 0;
-    }
-
-    if(outLength<0) {
-        outLength=(int32_t)uprv_strlen(outString);
-    }
-    if(localLength<0) {
-        localLength=u_strlen(localString);
-    }
-
-    minLength= outLength<localLength ? outLength : localLength;
-
-    while(minLength>0) {
-        c=(uint8_t)*outString++;
-        if(UCHAR_IS_INVARIANT(c)) {
-            c1=c;
-        } else {
-            c1=-1;
-        }
-
-        c2=*localString++;
-        if(!UCHAR_IS_INVARIANT(c2)) {
-            c2=-2;
-        }
-
-        if((c1-=c2)!=0) {
-            return c1;
-        }
-
-        --minLength;
-    }
-
-    /* strings start with same prefix, compare lengths */
-    return outLength-localLength;
-}
-
-U_CFUNC int32_t
-uprv_compareInvEbcdic(const UDataSwapper *ds,
-                      const char *outString, int32_t outLength,
-                      const char16_t *localString, int32_t localLength) {
-    (void)ds;
-    int32_t minLength;
-    UChar32 c1, c2;
-    uint8_t c;
-
-    if(outString==nullptr || outLength<-1 || localString==nullptr || localLength<-1) {
-        return 0;
-    }
-
-    if(outLength<0) {
-        outLength=(int32_t)uprv_strlen(outString);
-    }
-    if(localLength<0) {
-        localLength=u_strlen(localString);
-    }
-
-    minLength= outLength<localLength ? outLength : localLength;
-
-    while(minLength>0) {
-        c=(uint8_t)*outString++;
-        if(c==0) {
-            c1=0;
-        } else if((c1=asciiFromEbcdic[c])!=0 && UCHAR_IS_INVARIANT(c1)) {
-            /* c1 is set */
-        } else {
-            c1=-1;
-        }
-
-        c2=*localString++;
-        if(!UCHAR_IS_INVARIANT(c2)) {
-            c2=-2;
-        }
-
-        if((c1-=c2)!=0) {
-            return c1;
-        }
-
-        --minLength;
-    }
-
-    /* strings start with same prefix, compare lengths */
-    return outLength-localLength;
-}
-
-U_CAPI int32_t U_EXPORT2
-uprv_compareInvEbcdicAsAscii(const char *s1, const char *s2) {
-    int32_t c1, c2;
-
-    for(;; ++s1, ++s2) {
-        c1=(uint8_t)*s1;
-        c2=(uint8_t)*s2;
-        if(c1!=c2) {
-            if(c1!=0 && ((c1=asciiFromEbcdic[c1])==0 || !UCHAR_IS_INVARIANT(c1))) {
-                c1=-(int32_t)(uint8_t)*s1;
-            }
-            if(c2!=0 && ((c2=asciiFromEbcdic[c2])==0 || !UCHAR_IS_INVARIANT(c2))) {
-                c2=-(int32_t)(uint8_t)*s2;
-            }
-            return c1-c2;
-        } else if(c1==0) {
-            return 0;
-        }
-    }
-}
-
-U_CAPI char U_EXPORT2
-uprv_ebcdicToAscii(char c) {
-    return (char)asciiFromEbcdic[(uint8_t)c];
-}
-
-U_CAPI char U_EXPORT2
-uprv_ebcdicToLowercaseAscii(char c) {
-    return (char)lowercaseAsciiFromEbcdic[(uint8_t)c];
-}
-
-U_CAPI uint8_t* U_EXPORT2
-uprv_aestrncpy(uint8_t *dst, const uint8_t *src, int32_t n)
-{
-  uint8_t *orig_dst = dst;
-
-  if(n==-1) { 
-    n = static_cast<int32_t>(uprv_strlen((const char*)src)+1); /* copy NUL */
-  }
-  /* copy non-null */
-  while(*src && n>0) {
-    *(dst++) = asciiFromEbcdic[*(src++)];
-    n--;
-  }
-  /* pad */
-  while(n>0) {
-    *(dst++) = 0;
-    n--;
-  }
-  return orig_dst;
-}
-
-U_CAPI uint8_t* U_EXPORT2
-uprv_eastrncpy(uint8_t *dst, const uint8_t *src, int32_t n)
-{
-  uint8_t *orig_dst = dst;
-
-  if(n==-1) { 
-    n = static_cast<int32_t>(uprv_strlen((const char*)src)+1); /* copy NUL */
-  }
-  /* copy non-null */
-  while(*src && n>0) {
-    char ch = ebcdicFromAscii[*(src++)];
-    if(ch == 0) {
-      ch = ebcdicFromAscii[0x3f]; /* questionmark (subchar) */
-    }
-    *(dst++) = ch;
-    n--;
-  }
-  /* pad */
-  while(n>0) {
-    *(dst++) = 0;
-    n--;
-  }
-  return orig_dst;
-}
-
->>>>>>> a8a80be5
+// © 2016 and later: Unicode, Inc. and others.
+// License & terms of use: http://www.unicode.org/copyright.html
+/*
+*******************************************************************************
+*
+*   Copyright (C) 1999-2010, International Business Machines
+*   Corporation and others.  All Rights Reserved.
+*
+*******************************************************************************
+*   file name:  uinvchar.c
+*   encoding:   UTF-8
+*   tab size:   8 (not used)
+*   indentation:2
+*
+*   created on: 2004sep14
+*   created by: Markus W. Scherer
+*
+*   Functions for handling invariant characters, moved here from putil.c
+*   for better modularization.
+*/
+
+#include "unicode/utypes.h"
+#include "unicode/ustring.h"
+#include "udataswp.h"
+#include "cstring.h"
+#include "cmemory.h"
+#include "uassert.h"
+#include "uinvchar.h"
+
+/* invariant-character handling --------------------------------------------- */
+
+/*
+ * These maps for ASCII to/from EBCDIC map invariant characters (see utypes.h)
+ * appropriately for most EBCDIC codepages.
+ *
+ * They currently also map most other ASCII graphic characters,
+ * appropriately for codepages 37 and 1047.
+ * Exceptions: The characters for []^ have different codes in 37 & 1047.
+ * Both versions are mapped to ASCII.
+ *
+ *    ASCII 37 1047
+ * [     5B BA   AD
+ * ]     5D BB   BD
+ * ^     5E B0   5F
+ *
+ * There are no mappings for variant characters from Unicode to EBCDIC.
+ *
+ * Currently, C0 control codes are also included in these maps.
+ * Exceptions: S/390 Open Edition swaps LF and NEL codes compared with other
+ * EBCDIC platforms; both codes (15 and 25) are mapped to ASCII LF (0A),
+ * but there is no mapping for ASCII LF back to EBCDIC.
+ *
+ *    ASCII EBCDIC S/390-OE
+ * LF    0A     25       15
+ * NEL   85     15       25
+ *
+ * The maps below explicitly exclude the variant
+ * control and graphical characters that are in ASCII-based
+ * codepages at 0x80 and above.
+ * "No mapping" is expressed by mapping to a 00 byte.
+ *
+ * These tables do not establish a converter or a codepage.
+ */
+
+static const uint8_t asciiFromEbcdic[256]={
+    0x00, 0x01, 0x02, 0x03, 0x00, 0x09, 0x00, 0x7f, 0x00, 0x00, 0x00, 0x0b, 0x0c, 0x0d, 0x0e, 0x0f,
+    0x10, 0x11, 0x12, 0x13, 0x00, 0x0a, 0x08, 0x00, 0x18, 0x19, 0x00, 0x00, 0x1c, 0x1d, 0x1e, 0x1f,
+    0x00, 0x00, 0x00, 0x00, 0x00, 0x0a, 0x17, 0x1b, 0x00, 0x00, 0x00, 0x00, 0x00, 0x05, 0x06, 0x07,
+    0x00, 0x00, 0x16, 0x00, 0x00, 0x00, 0x00, 0x04, 0x00, 0x00, 0x00, 0x00, 0x14, 0x15, 0x00, 0x1a,
+
+    0x20, 0x00, 0x00, 0x00, 0x00, 0x00, 0x00, 0x00, 0x00, 0x00, 0x00, 0x2e, 0x3c, 0x28, 0x2b, 0x7c,
+    0x26, 0x00, 0x00, 0x00, 0x00, 0x00, 0x00, 0x00, 0x00, 0x00, 0x21, 0x24, 0x2a, 0x29, 0x3b, 0x5e,
+    0x2d, 0x2f, 0x00, 0x00, 0x00, 0x00, 0x00, 0x00, 0x00, 0x00, 0x00, 0x2c, 0x25, 0x5f, 0x3e, 0x3f,
+    0x00, 0x00, 0x00, 0x00, 0x00, 0x00, 0x00, 0x00, 0x00, 0x60, 0x3a, 0x23, 0x40, 0x27, 0x3d, 0x22,
+
+    0x00, 0x61, 0x62, 0x63, 0x64, 0x65, 0x66, 0x67, 0x68, 0x69, 0x00, 0x00, 0x00, 0x00, 0x00, 0x00,
+    0x00, 0x6a, 0x6b, 0x6c, 0x6d, 0x6e, 0x6f, 0x70, 0x71, 0x72, 0x00, 0x00, 0x00, 0x00, 0x00, 0x00,
+    0x00, 0x7e, 0x73, 0x74, 0x75, 0x76, 0x77, 0x78, 0x79, 0x7a, 0x00, 0x00, 0x00, 0x5b, 0x00, 0x00,
+    0x5e, 0x00, 0x00, 0x00, 0x00, 0x00, 0x00, 0x00, 0x00, 0x00, 0x5b, 0x5d, 0x00, 0x5d, 0x00, 0x00,
+
+    0x7b, 0x41, 0x42, 0x43, 0x44, 0x45, 0x46, 0x47, 0x48, 0x49, 0x00, 0x00, 0x00, 0x00, 0x00, 0x00,
+    0x7d, 0x4a, 0x4b, 0x4c, 0x4d, 0x4e, 0x4f, 0x50, 0x51, 0x52, 0x00, 0x00, 0x00, 0x00, 0x00, 0x00,
+    0x5c, 0x00, 0x53, 0x54, 0x55, 0x56, 0x57, 0x58, 0x59, 0x5a, 0x00, 0x00, 0x00, 0x00, 0x00, 0x00,
+    0x30, 0x31, 0x32, 0x33, 0x34, 0x35, 0x36, 0x37, 0x38, 0x39, 0x00, 0x00, 0x00, 0x00, 0x00, 0x00
+};
+
+static const uint8_t ebcdicFromAscii[256]={
+    0x00, 0x01, 0x02, 0x03, 0x37, 0x2d, 0x2e, 0x2f, 0x16, 0x05, 0x00, 0x0b, 0x0c, 0x0d, 0x0e, 0x0f,
+    0x10, 0x11, 0x12, 0x13, 0x3c, 0x3d, 0x32, 0x26, 0x18, 0x19, 0x3f, 0x27, 0x1c, 0x1d, 0x1e, 0x1f,
+    0x40, 0x00, 0x7f, 0x00, 0x00, 0x6c, 0x50, 0x7d, 0x4d, 0x5d, 0x5c, 0x4e, 0x6b, 0x60, 0x4b, 0x61,
+    0xf0, 0xf1, 0xf2, 0xf3, 0xf4, 0xf5, 0xf6, 0xf7, 0xf8, 0xf9, 0x7a, 0x5e, 0x4c, 0x7e, 0x6e, 0x6f,
+
+    0x00, 0xc1, 0xc2, 0xc3, 0xc4, 0xc5, 0xc6, 0xc7, 0xc8, 0xc9, 0xd1, 0xd2, 0xd3, 0xd4, 0xd5, 0xd6,
+    0xd7, 0xd8, 0xd9, 0xe2, 0xe3, 0xe4, 0xe5, 0xe6, 0xe7, 0xe8, 0xe9, 0x00, 0x00, 0x00, 0x00, 0x6d,
+    0x00, 0x81, 0x82, 0x83, 0x84, 0x85, 0x86, 0x87, 0x88, 0x89, 0x91, 0x92, 0x93, 0x94, 0x95, 0x96,
+    0x97, 0x98, 0x99, 0xa2, 0xa3, 0xa4, 0xa5, 0xa6, 0xa7, 0xa8, 0xa9, 0x00, 0x00, 0x00, 0x00, 0x07,
+
+    0, 0, 0, 0, 0, 0, 0, 0, 0, 0, 0, 0, 0, 0, 0, 0,
+    0, 0, 0, 0, 0, 0, 0, 0, 0, 0, 0, 0, 0, 0, 0, 0,
+    0, 0, 0, 0, 0, 0, 0, 0, 0, 0, 0, 0, 0, 0, 0, 0,
+    0, 0, 0, 0, 0, 0, 0, 0, 0, 0, 0, 0, 0, 0, 0, 0,
+
+    0, 0, 0, 0, 0, 0, 0, 0, 0, 0, 0, 0, 0, 0, 0, 0,
+    0, 0, 0, 0, 0, 0, 0, 0, 0, 0, 0, 0, 0, 0, 0, 0,
+    0, 0, 0, 0, 0, 0, 0, 0, 0, 0, 0, 0, 0, 0, 0, 0,
+    0, 0, 0, 0, 0, 0, 0, 0, 0, 0, 0, 0, 0, 0, 0, 0
+};
+
+/* Same as asciiFromEbcdic[] except maps all letters to lowercase. */
+static const uint8_t lowercaseAsciiFromEbcdic[256]={
+    0x00, 0x01, 0x02, 0x03, 0x00, 0x09, 0x00, 0x7f, 0x00, 0x00, 0x00, 0x0b, 0x0c, 0x0d, 0x0e, 0x0f,
+    0x10, 0x11, 0x12, 0x13, 0x00, 0x0a, 0x08, 0x00, 0x18, 0x19, 0x00, 0x00, 0x1c, 0x1d, 0x1e, 0x1f,
+    0x00, 0x00, 0x00, 0x00, 0x00, 0x0a, 0x17, 0x1b, 0x00, 0x00, 0x00, 0x00, 0x00, 0x05, 0x06, 0x07,
+    0x00, 0x00, 0x16, 0x00, 0x00, 0x00, 0x00, 0x04, 0x00, 0x00, 0x00, 0x00, 0x14, 0x15, 0x00, 0x1a,
+
+    0x20, 0x00, 0x00, 0x00, 0x00, 0x00, 0x00, 0x00, 0x00, 0x00, 0x00, 0x2e, 0x3c, 0x28, 0x2b, 0x7c,
+    0x26, 0x00, 0x00, 0x00, 0x00, 0x00, 0x00, 0x00, 0x00, 0x00, 0x21, 0x24, 0x2a, 0x29, 0x3b, 0x5e,
+    0x2d, 0x2f, 0x00, 0x00, 0x00, 0x00, 0x00, 0x00, 0x00, 0x00, 0x00, 0x2c, 0x25, 0x5f, 0x3e, 0x3f,
+    0x00, 0x00, 0x00, 0x00, 0x00, 0x00, 0x00, 0x00, 0x00, 0x60, 0x3a, 0x23, 0x40, 0x27, 0x3d, 0x22,
+
+    0x00, 0x61, 0x62, 0x63, 0x64, 0x65, 0x66, 0x67, 0x68, 0x69, 0x00, 0x00, 0x00, 0x00, 0x00, 0x00,
+    0x00, 0x6a, 0x6b, 0x6c, 0x6d, 0x6e, 0x6f, 0x70, 0x71, 0x72, 0x00, 0x00, 0x00, 0x00, 0x00, 0x00,
+    0x00, 0x7e, 0x73, 0x74, 0x75, 0x76, 0x77, 0x78, 0x79, 0x7a, 0x00, 0x00, 0x00, 0x5b, 0x00, 0x00,
+    0x5e, 0x00, 0x00, 0x00, 0x00, 0x00, 0x00, 0x00, 0x00, 0x00, 0x5b, 0x5d, 0x00, 0x5d, 0x00, 0x00,
+
+    0x7b, 0x61, 0x62, 0x63, 0x64, 0x65, 0x66, 0x67, 0x68, 0x69, 0x00, 0x00, 0x00, 0x00, 0x00, 0x00,
+    0x7d, 0x6a, 0x6b, 0x6c, 0x6d, 0x6e, 0x6f, 0x70, 0x71, 0x72, 0x00, 0x00, 0x00, 0x00, 0x00, 0x00,
+    0x7c, 0x00, 0x73, 0x74, 0x75, 0x76, 0x77, 0x78, 0x79, 0x7a, 0x00, 0x00, 0x00, 0x00, 0x00, 0x00,
+    0x30, 0x31, 0x32, 0x33, 0x34, 0x35, 0x36, 0x37, 0x38, 0x39, 0x00, 0x00, 0x00, 0x00, 0x00, 0x00
+};
+
+/*
+ * Bit sets indicating which characters of the ASCII repertoire
+ * (by ASCII/Unicode code) are "invariant".
+ * See utypes.h for more details.
+ *
+ * As invariant are considered the characters of the ASCII repertoire except
+ * for the following:
+ * 21  '!' <exclamation mark>
+ * 23  '#' <number sign>
+ * 24  '$' <dollar sign>
+ *
+ * 40  '@' <commercial at>
+ *
+ * 5b  '[' <left bracket>
+ * 5c  '\' <backslash>
+ * 5d  ']' <right bracket>
+ * 5e  '^' <circumflex>
+ *
+ * 60  '`' <grave accent>
+ *
+ * 7b  '{' <left brace>
+ * 7c  '|' <vertical line>
+ * 7d  '}' <right brace>
+ * 7e  '~' <tilde>
+ */
+static const uint32_t invariantChars[4]={
+    0xfffffbff, /* 00..1f but not 0a */
+    0xffffffe5, /* 20..3f but not 21 23 24 */
+    0x87fffffe, /* 40..5f but not 40 5b..5e */
+    0x87fffffe  /* 60..7f but not 60 7b..7e */
+};
+
+/*
+ * test unsigned types (or values known to be non-negative) for invariant characters,
+ * tests ASCII-family character values
+ */
+#define UCHAR_IS_INVARIANT(c) (((c)<=0x7f) && (invariantChars[(c)>>5]&((uint32_t)1<<((c)&0x1f)))!=0)
+
+/* test signed types for invariant characters, adds test for positive values */
+#define SCHAR_IS_INVARIANT(c) ((0<=(c)) && UCHAR_IS_INVARIANT(c))
+
+#if U_CHARSET_FAMILY==U_ASCII_FAMILY
+#define CHAR_TO_UCHAR(c) c
+#define UCHAR_TO_CHAR(c) c
+#elif U_CHARSET_FAMILY==U_EBCDIC_FAMILY
+#define CHAR_TO_UCHAR(u) asciiFromEbcdic[u]
+#define UCHAR_TO_CHAR(u) ebcdicFromAscii[u]
+#else
+#   error U_CHARSET_FAMILY is not valid
+#endif
+
+
+U_CAPI void U_EXPORT2
+u_charsToUChars(const char *cs, char16_t *us, int32_t length) {
+    char16_t u;
+    uint8_t c;
+
+    /*
+     * Allow the entire ASCII repertoire to be mapped _to_ Unicode.
+     * For EBCDIC systems, this works for characters with codes from
+     * codepages 37 and 1047 or compatible.
+     */
+    while(length>0) {
+        c=(uint8_t)(*cs++);
+        u=(char16_t)CHAR_TO_UCHAR(c);
+        U_ASSERT((u!=0 || c==0)); /* only invariant chars converted? */
+        *us++=u;
+        --length;
+    }
+}
+
+U_CAPI void U_EXPORT2
+u_UCharsToChars(const char16_t *us, char *cs, int32_t length) {
+    char16_t u;
+
+    while(length>0) {
+        u=*us++;
+        if(!UCHAR_IS_INVARIANT(u)) {
+            U_ASSERT(false); /* Variant characters were used. These are not portable in ICU. */
+            u=0;
+        }
+        *cs++=(char)UCHAR_TO_CHAR(u);
+        --length;
+    }
+}
+
+U_CAPI UBool U_EXPORT2
+uprv_isInvariantString(const char *s, int32_t length) {
+    uint8_t c;
+
+    for(;;) {
+        if(length<0) {
+            /* NUL-terminated */
+            c=(uint8_t)*s++;
+            if(c==0) {
+                break;
+            }
+        } else {
+            /* count length */
+            if(length==0) {
+                break;
+            }
+            --length;
+            c=(uint8_t)*s++;
+            if(c==0) {
+                continue; /* NUL is invariant */
+            }
+        }
+        /* c!=0 now, one branch below checks c==0 for variant characters */
+
+        /*
+         * no assertions here because these functions are legitimately called
+         * for strings with variant characters
+         */
+#if U_CHARSET_FAMILY==U_ASCII_FAMILY
+        if(!UCHAR_IS_INVARIANT(c)) {
+            return false; /* found a variant char */
+        }
+#elif U_CHARSET_FAMILY==U_EBCDIC_FAMILY
+        c=CHAR_TO_UCHAR(c);
+        if(c==0 || !UCHAR_IS_INVARIANT(c)) {
+            return false; /* found a variant char */
+        }
+#else
+#   error U_CHARSET_FAMILY is not valid
+#endif
+    }
+    return true;
+}
+
+U_CAPI UBool U_EXPORT2
+uprv_isInvariantUString(const char16_t *s, int32_t length) {
+    char16_t c;
+
+    for(;;) {
+        if(length<0) {
+            /* NUL-terminated */
+            c=*s++;
+            if(c==0) {
+                break;
+            }
+        } else {
+            /* count length */
+            if(length==0) {
+                break;
+            }
+            --length;
+            c=*s++;
+        }
+
+        /*
+         * no assertions here because these functions are legitimately called
+         * for strings with variant characters
+         */
+        if(!UCHAR_IS_INVARIANT(c)) {
+            return false; /* found a variant char */
+        }
+    }
+    return true;
+}
+
+/* UDataSwapFn implementations used in udataswp.c ------- */
+
+/* convert ASCII to EBCDIC and verify that all characters are invariant */
+U_CAPI int32_t U_EXPORT2
+uprv_ebcdicFromAscii(const UDataSwapper *ds,
+                     const void *inData, int32_t length, void *outData,
+                     UErrorCode *pErrorCode) {
+    const uint8_t *s;
+    uint8_t *t;
+    uint8_t c;
+
+    int32_t count;
+
+    if(pErrorCode==nullptr || U_FAILURE(*pErrorCode)) {
+        return 0;
+    }
+    if(ds==nullptr || inData==nullptr || length<0 || (length>0 && outData==nullptr)) {
+        *pErrorCode=U_ILLEGAL_ARGUMENT_ERROR;
+        return 0;
+    }
+
+    /* setup and swapping */
+    s=(const uint8_t *)inData;
+    t=(uint8_t *)outData;
+    count=length;
+    while(count>0) {
+        c=*s++;
+        if(!UCHAR_IS_INVARIANT(c)) {
+            udata_printError(ds, "uprv_ebcdicFromAscii() string[%d] contains a variant character in position %d\n",
+                             length, length-count);
+            *pErrorCode=U_INVALID_CHAR_FOUND;
+            return 0;
+        }
+        *t++=ebcdicFromAscii[c];
+        --count;
+    }
+
+    return length;
+}
+
+/* this function only checks and copies ASCII strings without conversion */
+U_CFUNC int32_t
+uprv_copyAscii(const UDataSwapper *ds,
+               const void *inData, int32_t length, void *outData,
+               UErrorCode *pErrorCode) {
+    const uint8_t *s;
+    uint8_t c;
+
+    int32_t count;
+
+    if(pErrorCode==nullptr || U_FAILURE(*pErrorCode)) {
+        return 0;
+    }
+    if(ds==nullptr || inData==nullptr || length<0 || (length>0 && outData==nullptr)) {
+        *pErrorCode=U_ILLEGAL_ARGUMENT_ERROR;
+        return 0;
+    }
+
+    /* setup and checking */
+    s=(const uint8_t *)inData;
+    count=length;
+    while(count>0) {
+        c=*s++;
+        if(!UCHAR_IS_INVARIANT(c)) {
+            udata_printError(ds, "uprv_copyFromAscii() string[%d] contains a variant character in position %d\n",
+                             length, length-count);
+            *pErrorCode=U_INVALID_CHAR_FOUND;
+            return 0;
+        }
+        --count;
+    }
+
+    if(length>0 && inData!=outData) {
+        uprv_memcpy(outData, inData, length);
+    }
+
+    return length;
+}
+
+/* convert EBCDIC to ASCII and verify that all characters are invariant */
+U_CFUNC int32_t
+uprv_asciiFromEbcdic(const UDataSwapper *ds,
+                     const void *inData, int32_t length, void *outData,
+                     UErrorCode *pErrorCode) {
+    const uint8_t *s;
+    uint8_t *t;
+    uint8_t c;
+
+    int32_t count;
+
+    if(pErrorCode==nullptr || U_FAILURE(*pErrorCode)) {
+        return 0;
+    }
+    if(ds==nullptr || inData==nullptr || length<0 ||  (length>0 && outData==nullptr)) {
+        *pErrorCode=U_ILLEGAL_ARGUMENT_ERROR;
+        return 0;
+    }
+
+    /* setup and swapping */
+    s=(const uint8_t *)inData;
+    t=(uint8_t *)outData;
+    count=length;
+    while(count>0) {
+        c=*s++;
+        if(c!=0 && ((c=asciiFromEbcdic[c])==0 || !UCHAR_IS_INVARIANT(c))) {
+            udata_printError(ds, "uprv_asciiFromEbcdic() string[%d] contains a variant character in position %d\n",
+                             length, length-count);
+            *pErrorCode=U_INVALID_CHAR_FOUND;
+            return 0;
+        }
+        *t++=c;
+        --count;
+    }
+
+    return length;
+}
+
+/* this function only checks and copies EBCDIC strings without conversion */
+U_CFUNC int32_t
+uprv_copyEbcdic(const UDataSwapper *ds,
+                const void *inData, int32_t length, void *outData,
+                UErrorCode *pErrorCode) {
+    const uint8_t *s;
+    uint8_t c;
+
+    int32_t count;
+
+    if(pErrorCode==nullptr || U_FAILURE(*pErrorCode)) {
+        return 0;
+    }
+    if(ds==nullptr || inData==nullptr || length<0 || (length>0 && outData==nullptr)) {
+        *pErrorCode=U_ILLEGAL_ARGUMENT_ERROR;
+        return 0;
+    }
+
+    /* setup and checking */
+    s=(const uint8_t *)inData;
+    count=length;
+    while(count>0) {
+        c=*s++;
+        if(c!=0 && ((c=asciiFromEbcdic[c])==0 || !UCHAR_IS_INVARIANT(c))) {
+            udata_printError(ds, "uprv_copyEbcdic() string[%] contains a variant character in position %d\n",
+                             length, length-count);
+            *pErrorCode=U_INVALID_CHAR_FOUND;
+            return 0;
+        }
+        --count;
+    }
+
+    if(length>0 && inData!=outData) {
+        uprv_memcpy(outData, inData, length);
+    }
+
+    return length;
+}
+
+U_CFUNC UBool
+uprv_isEbcdicAtSign(char c) {
+    static const uint8_t ebcdicAtSigns[] = {
+        0x7C, 0x44, 0x66, 0x80, 0xAC, 0xAE, 0xAF, 0xB5, 0xEC, 0xEF, 0x00 };
+    return c != 0 && uprv_strchr((const char *)ebcdicAtSigns, c) != nullptr;
+}
+
+/* compare invariant strings; variant characters compare less than others and unlike each other */
+U_CFUNC int32_t
+uprv_compareInvAscii(const UDataSwapper *ds,
+                     const char *outString, int32_t outLength,
+                     const char16_t *localString, int32_t localLength) {
+    (void)ds;
+    int32_t minLength;
+    UChar32 c1, c2;
+    uint8_t c;
+
+    if(outString==nullptr || outLength<-1 || localString==nullptr || localLength<-1) {
+        return 0;
+    }
+
+    if(outLength<0) {
+        outLength=(int32_t)uprv_strlen(outString);
+    }
+    if(localLength<0) {
+        localLength=u_strlen(localString);
+    }
+
+    minLength= outLength<localLength ? outLength : localLength;
+
+    while(minLength>0) {
+        c=(uint8_t)*outString++;
+        if(UCHAR_IS_INVARIANT(c)) {
+            c1=c;
+        } else {
+            c1=-1;
+        }
+
+        c2=*localString++;
+        if(!UCHAR_IS_INVARIANT(c2)) {
+            c2=-2;
+        }
+
+        if((c1-=c2)!=0) {
+            return c1;
+        }
+
+        --minLength;
+    }
+
+    /* strings start with same prefix, compare lengths */
+    return outLength-localLength;
+}
+
+U_CFUNC int32_t
+uprv_compareInvEbcdic(const UDataSwapper *ds,
+                      const char *outString, int32_t outLength,
+                      const char16_t *localString, int32_t localLength) {
+    (void)ds;
+    int32_t minLength;
+    UChar32 c1, c2;
+    uint8_t c;
+
+    if(outString==nullptr || outLength<-1 || localString==nullptr || localLength<-1) {
+        return 0;
+    }
+
+    if(outLength<0) {
+        outLength=(int32_t)uprv_strlen(outString);
+    }
+    if(localLength<0) {
+        localLength=u_strlen(localString);
+    }
+
+    minLength= outLength<localLength ? outLength : localLength;
+
+    while(minLength>0) {
+        c=(uint8_t)*outString++;
+        if(c==0) {
+            c1=0;
+        } else if((c1=asciiFromEbcdic[c])!=0 && UCHAR_IS_INVARIANT(c1)) {
+            /* c1 is set */
+        } else {
+            c1=-1;
+        }
+
+        c2=*localString++;
+        if(!UCHAR_IS_INVARIANT(c2)) {
+            c2=-2;
+        }
+
+        if((c1-=c2)!=0) {
+            return c1;
+        }
+
+        --minLength;
+    }
+
+    /* strings start with same prefix, compare lengths */
+    return outLength-localLength;
+}
+
+U_CAPI int32_t U_EXPORT2
+uprv_compareInvEbcdicAsAscii(const char *s1, const char *s2) {
+    int32_t c1, c2;
+
+    for(;; ++s1, ++s2) {
+        c1=(uint8_t)*s1;
+        c2=(uint8_t)*s2;
+        if(c1!=c2) {
+            if(c1!=0 && ((c1=asciiFromEbcdic[c1])==0 || !UCHAR_IS_INVARIANT(c1))) {
+                c1=-(int32_t)(uint8_t)*s1;
+            }
+            if(c2!=0 && ((c2=asciiFromEbcdic[c2])==0 || !UCHAR_IS_INVARIANT(c2))) {
+                c2=-(int32_t)(uint8_t)*s2;
+            }
+            return c1-c2;
+        } else if(c1==0) {
+            return 0;
+        }
+    }
+}
+
+U_CAPI char U_EXPORT2
+uprv_ebcdicToAscii(char c) {
+    return (char)asciiFromEbcdic[(uint8_t)c];
+}
+
+U_CAPI char U_EXPORT2
+uprv_ebcdicToLowercaseAscii(char c) {
+    return (char)lowercaseAsciiFromEbcdic[(uint8_t)c];
+}
+
+U_CAPI uint8_t* U_EXPORT2
+uprv_aestrncpy(uint8_t *dst, const uint8_t *src, int32_t n)
+{
+  uint8_t *orig_dst = dst;
+
+  if(n==-1) { 
+    n = static_cast<int32_t>(uprv_strlen((const char*)src)+1); /* copy NUL */
+  }
+  /* copy non-null */
+  while(*src && n>0) {
+    *(dst++) = asciiFromEbcdic[*(src++)];
+    n--;
+  }
+  /* pad */
+  while(n>0) {
+    *(dst++) = 0;
+    n--;
+  }
+  return orig_dst;
+}
+
+U_CAPI uint8_t* U_EXPORT2
+uprv_eastrncpy(uint8_t *dst, const uint8_t *src, int32_t n)
+{
+  uint8_t *orig_dst = dst;
+
+  if(n==-1) { 
+    n = static_cast<int32_t>(uprv_strlen((const char*)src)+1); /* copy NUL */
+  }
+  /* copy non-null */
+  while(*src && n>0) {
+    char ch = ebcdicFromAscii[*(src++)];
+    if(ch == 0) {
+      ch = ebcdicFromAscii[0x3f]; /* questionmark (subchar) */
+    }
+    *(dst++) = ch;
+    n--;
+  }
+  /* pad */
+  while(n>0) {
+    *(dst++) = 0;
+    n--;
+  }
+  return orig_dst;
+}
+