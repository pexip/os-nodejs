--- conflicted
+++ resolved
@@ -1,527 +1,267 @@
-<<<<<<< HEAD
-// © 2016 and later: Unicode, Inc. and others.
-// License & terms of use: http://www.unicode.org/copyright.html
-/*
- **********************************************************************
- *   Copyright (c) 2001-2011, International Business Machines
- *   Corporation and others.  All Rights Reserved.
- **********************************************************************
- *   Date        Name        Description
- *   11/19/2001  aliu        Creation.
- **********************************************************************
- */
-
-#ifndef ICU_UTIL_H
-#define ICU_UTIL_H
-
-#include "charstr.h"
-#include "unicode/unistr.h"
-#include "unicode/uobject.h"
-#include "unicode/utypes.h"
-//--------------------------------------------------------------------
-// class ICU_Utility
-// i18n utility functions, scoped into the class ICU_Utility.
-//--------------------------------------------------------------------
-
-U_NAMESPACE_BEGIN
-
-class UnicodeMatcher;
-
-class U_COMMON_API ICU_Utility /* not : public UObject because all methods are static */ {
- public:
-
-    /**
-     * Append a number to the given UnicodeString in the given radix.
-     * Standard digits '0'-'9' are used and letters 'A'-'Z' for
-     * radices 11 through 36.
-     * @param result the digits of the number are appended here
-     * @param n the number to be converted to digits; may be negative.
-     * If negative, a '-' is prepended to the digits.
-     * @param radix a radix from 2 to 36 inclusive.
-     * @param minDigits the minimum number of digits, not including
-     * any '-', to produce.  Values less than 2 have no effect.  One
-     * digit is always emitted regardless of this parameter.
-     * @return a reference to result
-     */
-    static UnicodeString& appendNumber(UnicodeString& result, int32_t n,
-                                       int32_t radix = 10,
-                                       int32_t minDigits = 1);
-
-    /** Returns a bogus UnicodeString by value. */
-    static inline UnicodeString makeBogusString() {
-        UnicodeString result;
-        result.setToBogus();
-        return result;
-    }
-
-    /**
-     * Return true if the character is NOT printable ASCII.
-     *
-     * This method should really be in UnicodeString (or similar).  For
-     * now, we implement it here and share it with friend classes.
-     */
-    static UBool isUnprintable(UChar32 c);
-
-    /**
-     * Escape unprintable characters using \uxxxx notation for U+0000 to
-     * U+FFFF and \Uxxxxxxxx for U+10000 and above.  If the character is
-     * printable ASCII, then do nothing and return false.  Otherwise,
-     * append the escaped notation and return true.
-     */
-    static UBool escapeUnprintable(UnicodeString& result, UChar32 c);
-
-    /**
-     * Returns the index of a character, ignoring quoted text.
-     * For example, in the string "abc'hide'h", the 'h' in "hide" will not be
-     * found by a search for 'h'.
-     * @param text text to be searched
-     * @param start the beginning index, inclusive; <code>0 <= start
-     * <= limit</code>.
-     * @param limit the ending index, exclusive; <code>start <= limit
-     * <= text.length()</code>.
-     * @param c character to search for
-     * @return Offset of the first instance of c, or -1 if not found.
-     */
-//?FOR FUTURE USE.  DISABLE FOR NOW for coverage reasons.
-//    static int32_t quotedIndexOf(const UnicodeString& text,
-//                                 int32_t start, int32_t limit,
-//                                 UChar c);
-
-    /**
-     * Skip over a sequence of zero or more white space characters at pos.
-     * @param advance if true, advance pos to the first non-white-space
-     * character at or after pos, or str.length(), if there is none.
-     * Otherwise leave pos unchanged.
-     * @return the index of the first non-white-space character at or
-     * after pos, or str.length(), if there is none.
-     */
-    static int32_t skipWhitespace(const UnicodeString& str, int32_t& pos,
-                                  UBool advance = false);
-
-    /**
-     * Skip over Pattern_White_Space in a Replaceable.
-     * Skipping may be done in the forward or
-     * reverse direction.  In either case, the leftmost index will be
-     * inclusive, and the rightmost index will be exclusive.  That is,
-     * given a range defined as [start, limit), the call
-     * skipWhitespace(text, start, limit) will advance start past leading
-     * whitespace, whereas the call skipWhitespace(text, limit, start),
-     * will back up limit past trailing whitespace.
-     * @param text the text to be analyzed
-     * @param pos either the start or limit of a range of 'text', to skip
-     * leading or trailing whitespace, respectively
-     * @param stop either the limit or start of a range of 'text', to skip
-     * leading or trailing whitespace, respectively
-     * @return the new start or limit, depending on what was passed in to
-     * 'pos'
-     */
-//?FOR FUTURE USE.  DISABLE FOR NOW for coverage reasons.
-//?    static int32_t skipWhitespace(const Replaceable& text,
-//?                                  int32_t pos, int32_t stop);
-
-    /**
-     * Parse a single non-whitespace character 'ch', optionally
-     * preceded by whitespace.
-     * @param id the string to be parsed
-     * @param pos INPUT-OUTPUT parameter.  On input, pos[0] is the
-     * offset of the first character to be parsed.  On output, pos[0]
-     * is the index after the last parsed character.  If the parse
-     * fails, pos[0] will be unchanged.
-     * @param ch the non-whitespace character to be parsed.
-     * @return true if 'ch' is seen preceded by zero or more
-     * whitespace characters.
-     */
-    static UBool parseChar(const UnicodeString& id, int32_t& pos, UChar ch);
-
-    /**
-     * Parse a pattern string starting at offset pos.  Keywords are
-     * matched case-insensitively.  Spaces may be skipped and may be
-     * optional or required.  Integer values may be parsed, and if
-     * they are, they will be returned in the given array.  If
-     * successful, the offset of the next non-space character is
-     * returned.  On failure, -1 is returned.
-     * @param pattern must only contain lowercase characters, which
-     * will match their uppercase equivalents as well.  A space
-     * character matches one or more required spaces.  A '~' character
-     * matches zero or more optional spaces.  A '#' character matches
-     * an integer and stores it in parsedInts, which the caller must
-     * ensure has enough capacity.
-     * @param parsedInts array to receive parsed integers.  Caller
-     * must ensure that parsedInts.length is >= the number of '#'
-     * signs in 'pattern'.
-     * @return the position after the last character parsed, or -1 if
-     * the parse failed
-     */
-    static int32_t parsePattern(const UnicodeString& rule, int32_t pos, int32_t limit,
-                                const UnicodeString& pattern, int32_t* parsedInts);
-
-    /**
-     * Parse a pattern string within the given Replaceable and a parsing
-     * pattern.  Characters are matched literally and case-sensitively
-     * except for the following special characters:
-     *
-     * ~  zero or more Pattern_White_Space chars
-     *
-     * If end of pattern is reached with all matches along the way,
-     * pos is advanced to the first unparsed index and returned.
-     * Otherwise -1 is returned.
-     * @param pat pattern that controls parsing
-     * @param text text to be parsed, starting at index
-     * @param index offset to first character to parse
-     * @param limit offset after last character to parse
-     * @return index after last parsed character, or -1 on parse failure.
-     */
-    static int32_t parsePattern(const UnicodeString& pat,
-                                const Replaceable& text,
-                                int32_t index,
-                                int32_t limit);
-
-    /**
-     * Parse an integer at pos, either of the form \d+ or of the form
-     * 0x[0-9A-Fa-f]+ or 0[0-7]+, that is, in standard decimal, hex,
-     * or octal format.
-     * @param pos INPUT-OUTPUT parameter.  On input, the index of the first
-     * character to parse.  On output, the index of the character after the
-     * last parsed character.
-     */
-    static int32_t parseInteger(const UnicodeString& rule, int32_t& pos, int32_t limit);
-
-    /**
-     * Parse an integer at pos using only ASCII digits.
-     * Base 10 only.
-     * @param pos INPUT-OUTPUT parameter.  On input, the index of the first
-     * character to parse.  On output, the index of the character after the
-     * last parsed character.
-     */
-    static int32_t parseAsciiInteger(const UnicodeString& str, int32_t& pos);
-
-    /**
-     * Parse a Unicode identifier from the given string at the given
-     * position.  Return the identifier, or an empty string if there
-     * is no identifier.
-     * @param str the string to parse
-     * @param pos INPUT-OUPUT parameter.  On INPUT, pos is the
-     * first character to examine.  It must be less than str.length(),
-     * and it must not point to a whitespace character.  That is, must
-     * have pos < str.length() and
-     * !UCharacter::isWhitespace(str.char32At(pos)).  On
-     * OUTPUT, the position after the last parsed character.
-     * @return the Unicode identifier, or an empty string if there is
-     * no valid identifier at pos.
-     */
-    static UnicodeString parseUnicodeIdentifier(const UnicodeString& str, int32_t& pos);
-
-    /**
-     * Parse an unsigned 31-bit integer at the given offset.  Use
-     * UCharacter.digit() to parse individual characters into digits.
-     * @param text the text to be parsed
-     * @param pos INPUT-OUTPUT parameter.  On entry, pos is the
-     * offset within text at which to start parsing; it should point
-     * to a valid digit.  On exit, pos is the offset after the last
-     * parsed character.  If the parse failed, it will be unchanged on
-     * exit.  Must be >= 0 on entry.
-     * @param radix the radix in which to parse; must be >= 2 and <=
-     * 36.
-     * @return a non-negative parsed number, or -1 upon parse failure.
-     * Parse fails if there are no digits, that is, if pos does not
-     * point to a valid digit on entry, or if the number to be parsed
-     * does not fit into a 31-bit unsigned integer.
-     */
-    static int32_t parseNumber(const UnicodeString& text,
-                               int32_t& pos, int8_t radix);
-
-    static void appendToRule(UnicodeString& rule,
-                             UChar32 c,
-                             UBool isLiteral,
-                             UBool escapeUnprintable,
-                             UnicodeString& quoteBuf);
-
-    static void appendToRule(UnicodeString& rule,
-                             const UnicodeString& text,
-                             UBool isLiteral,
-                             UBool escapeUnprintable,
-                             UnicodeString& quoteBuf);
-
-    static void appendToRule(UnicodeString& rule,
-                             const UnicodeMatcher* matcher,
-                             UBool escapeUnprintable,
-                             UnicodeString& quoteBuf);
-
-private:
-    // do not instantiate
-    ICU_Utility();
-};
-
-U_NAMESPACE_END
-
-#endif
-//eof
-=======
-// © 2016 and later: Unicode, Inc. and others.
-// License & terms of use: http://www.unicode.org/copyright.html
-/*
- **********************************************************************
- *   Copyright (c) 2001-2011, International Business Machines
- *   Corporation and others.  All Rights Reserved.
- **********************************************************************
- *   Date        Name        Description
- *   11/19/2001  aliu        Creation.
- **********************************************************************
- */
-
-#ifndef ICU_UTIL_H
-#define ICU_UTIL_H
-
-#include "charstr.h"
-#include "unicode/unistr.h"
-#include "unicode/uobject.h"
-#include "unicode/utypes.h"
-//--------------------------------------------------------------------
-// class ICU_Utility
-// i18n utility functions, scoped into the class ICU_Utility.
-//--------------------------------------------------------------------
-
-U_NAMESPACE_BEGIN
-
-class UnicodeMatcher;
-
-class U_COMMON_API ICU_Utility /* not : public UObject because all methods are static */ {
- public:
-
-    /**
-     * Append a number to the given UnicodeString in the given radix.
-     * Standard digits '0'-'9' are used and letters 'A'-'Z' for
-     * radices 11 through 36.
-     * @param result the digits of the number are appended here
-     * @param n the number to be converted to digits; may be negative.
-     * If negative, a '-' is prepended to the digits.
-     * @param radix a radix from 2 to 36 inclusive.
-     * @param minDigits the minimum number of digits, not including
-     * any '-', to produce.  Values less than 2 have no effect.  One
-     * digit is always emitted regardless of this parameter.
-     * @return a reference to result
-     */
-    static UnicodeString& appendNumber(UnicodeString& result, int32_t n,
-                                       int32_t radix = 10,
-                                       int32_t minDigits = 1);
-
-    /** Returns a bogus UnicodeString by value. */
-    static inline UnicodeString makeBogusString() {
-        UnicodeString result;
-        result.setToBogus();
-        return result;
-    }
-
-    /**
-     * Return true if the character is NOT printable ASCII.
-     * The tab, newline and linefeed characters are considered unprintable.
-     */
-    static UBool isUnprintable(UChar32 c);
-
-    /**
-     * @return true for control codes and for surrogate and noncharacter code points
-     */
-    static UBool shouldAlwaysBeEscaped(UChar32 c);
-
-    /**
-     * Escapes one unprintable code point using \uxxxx notation for U+0000 to
-     * U+FFFF and \Uxxxxxxxx for U+10000 and above.  If the character is
-     * printable ASCII, then do nothing and return false.  Otherwise,
-     * append the escaped notation and return true.
-     */
-    static UBool escapeUnprintable(UnicodeString& result, UChar32 c);
-
-    /**
-     * Escapes one code point using \uxxxx notation
-     * for U+0000 to U+FFFF and \Uxxxxxxxx for U+10000 and above.
-     * @return result
-     */
-    static UnicodeString &escape(UnicodeString& result, UChar32 c);
-
-    /**
-     * Returns the index of a character, ignoring quoted text.
-     * For example, in the string "abc'hide'h", the 'h' in "hide" will not be
-     * found by a search for 'h'.
-     * @param text text to be searched
-     * @param start the beginning index, inclusive; <code>0 <= start
-     * <= limit</code>.
-     * @param limit the ending index, exclusive; <code>start <= limit
-     * <= text.length()</code>.
-     * @param c character to search for
-     * @return Offset of the first instance of c, or -1 if not found.
-     */
-//?FOR FUTURE USE.  DISABLE FOR NOW for coverage reasons.
-//    static int32_t quotedIndexOf(const UnicodeString& text,
-//                                 int32_t start, int32_t limit,
-//                                 char16_t c);
-
-    /**
-     * Skip over a sequence of zero or more white space characters at pos.
-     * @param advance if true, advance pos to the first non-white-space
-     * character at or after pos, or str.length(), if there is none.
-     * Otherwise leave pos unchanged.
-     * @return the index of the first non-white-space character at or
-     * after pos, or str.length(), if there is none.
-     */
-    static int32_t skipWhitespace(const UnicodeString& str, int32_t& pos,
-                                  UBool advance = false);
-
-    /**
-     * Skip over Pattern_White_Space in a Replaceable.
-     * Skipping may be done in the forward or
-     * reverse direction.  In either case, the leftmost index will be
-     * inclusive, and the rightmost index will be exclusive.  That is,
-     * given a range defined as [start, limit), the call
-     * skipWhitespace(text, start, limit) will advance start past leading
-     * whitespace, whereas the call skipWhitespace(text, limit, start),
-     * will back up limit past trailing whitespace.
-     * @param text the text to be analyzed
-     * @param pos either the start or limit of a range of 'text', to skip
-     * leading or trailing whitespace, respectively
-     * @param stop either the limit or start of a range of 'text', to skip
-     * leading or trailing whitespace, respectively
-     * @return the new start or limit, depending on what was passed in to
-     * 'pos'
-     */
-//?FOR FUTURE USE.  DISABLE FOR NOW for coverage reasons.
-//?    static int32_t skipWhitespace(const Replaceable& text,
-//?                                  int32_t pos, int32_t stop);
-
-    /**
-     * Parse a single non-whitespace character 'ch', optionally
-     * preceded by whitespace.
-     * @param id the string to be parsed
-     * @param pos INPUT-OUTPUT parameter.  On input, pos[0] is the
-     * offset of the first character to be parsed.  On output, pos[0]
-     * is the index after the last parsed character.  If the parse
-     * fails, pos[0] will be unchanged.
-     * @param ch the non-whitespace character to be parsed.
-     * @return true if 'ch' is seen preceded by zero or more
-     * whitespace characters.
-     */
-    static UBool parseChar(const UnicodeString& id, int32_t& pos, char16_t ch);
-
-    /**
-     * Parse a pattern string starting at offset pos.  Keywords are
-     * matched case-insensitively.  Spaces may be skipped and may be
-     * optional or required.  Integer values may be parsed, and if
-     * they are, they will be returned in the given array.  If
-     * successful, the offset of the next non-space character is
-     * returned.  On failure, -1 is returned.
-     * @param pattern must only contain lowercase characters, which
-     * will match their uppercase equivalents as well.  A space
-     * character matches one or more required spaces.  A '~' character
-     * matches zero or more optional spaces.  A '#' character matches
-     * an integer and stores it in parsedInts, which the caller must
-     * ensure has enough capacity.
-     * @param parsedInts array to receive parsed integers.  Caller
-     * must ensure that parsedInts.length is >= the number of '#'
-     * signs in 'pattern'.
-     * @return the position after the last character parsed, or -1 if
-     * the parse failed
-     */
-    static int32_t parsePattern(const UnicodeString& rule, int32_t pos, int32_t limit,
-                                const UnicodeString& pattern, int32_t* parsedInts);
-        
-    /**
-     * Parse a pattern string within the given Replaceable and a parsing
-     * pattern.  Characters are matched literally and case-sensitively
-     * except for the following special characters:
-     *
-     * ~  zero or more Pattern_White_Space chars
-     *
-     * If end of pattern is reached with all matches along the way,
-     * pos is advanced to the first unparsed index and returned.
-     * Otherwise -1 is returned.
-     * @param pat pattern that controls parsing
-     * @param text text to be parsed, starting at index
-     * @param index offset to first character to parse
-     * @param limit offset after last character to parse
-     * @return index after last parsed character, or -1 on parse failure.
-     */
-    static int32_t parsePattern(const UnicodeString& pat,
-                                const Replaceable& text,
-                                int32_t index,
-                                int32_t limit);
-
-    /**
-     * Parse an integer at pos, either of the form \d+ or of the form
-     * 0x[0-9A-Fa-f]+ or 0[0-7]+, that is, in standard decimal, hex,
-     * or octal format.
-     * @param pos INPUT-OUTPUT parameter.  On input, the index of the first
-     * character to parse.  On output, the index of the character after the
-     * last parsed character.
-     */
-    static int32_t parseInteger(const UnicodeString& rule, int32_t& pos, int32_t limit);
-
-    /**
-     * Parse an integer at pos using only ASCII digits.
-     * Base 10 only.
-     * @param pos INPUT-OUTPUT parameter.  On input, the index of the first
-     * character to parse.  On output, the index of the character after the
-     * last parsed character.
-     */
-    static int32_t parseAsciiInteger(const UnicodeString& str, int32_t& pos);
-
-    /**
-     * Parse a Unicode identifier from the given string at the given
-     * position.  Return the identifier, or an empty string if there
-     * is no identifier.
-     * @param str the string to parse
-     * @param pos INPUT-OUTPUT parameter.  On INPUT, pos is the
-     * first character to examine.  It must be less than str.length(),
-     * and it must not point to a whitespace character.  That is, must
-     * have pos < str.length() and
-     * !UCharacter::isWhitespace(str.char32At(pos)).  On
-     * OUTPUT, the position after the last parsed character.
-     * @return the Unicode identifier, or an empty string if there is
-     * no valid identifier at pos.
-     */
-    static UnicodeString parseUnicodeIdentifier(const UnicodeString& str, int32_t& pos);
-
-    /**
-     * Parse an unsigned 31-bit integer at the given offset.  Use
-     * UCharacter.digit() to parse individual characters into digits.
-     * @param text the text to be parsed
-     * @param pos INPUT-OUTPUT parameter.  On entry, pos is the
-     * offset within text at which to start parsing; it should point
-     * to a valid digit.  On exit, pos is the offset after the last
-     * parsed character.  If the parse failed, it will be unchanged on
-     * exit.  Must be >= 0 on entry.
-     * @param radix the radix in which to parse; must be >= 2 and <=
-     * 36.
-     * @return a non-negative parsed number, or -1 upon parse failure.
-     * Parse fails if there are no digits, that is, if pos does not
-     * point to a valid digit on entry, or if the number to be parsed
-     * does not fit into a 31-bit unsigned integer.
-     */
-    static int32_t parseNumber(const UnicodeString& text,
-                               int32_t& pos, int8_t radix);
-
-    static void appendToRule(UnicodeString& rule,
-                             UChar32 c,
-                             UBool isLiteral,
-                             UBool escapeUnprintable,
-                             UnicodeString& quoteBuf);
-    
-    static void appendToRule(UnicodeString& rule,
-                             const UnicodeString& text,
-                             UBool isLiteral,
-                             UBool escapeUnprintable,
-                             UnicodeString& quoteBuf);
-
-    static void appendToRule(UnicodeString& rule,
-                             const UnicodeMatcher* matcher,
-                             UBool escapeUnprintable,
-                             UnicodeString& quoteBuf);
-
-private:
-    // do not instantiate
-    ICU_Utility() = delete;
-};
-
-U_NAMESPACE_END
-
-#endif
-//eof
->>>>>>> a8a80be5
+// © 2016 and later: Unicode, Inc. and others.
+// License & terms of use: http://www.unicode.org/copyright.html
+/*
+ **********************************************************************
+ *   Copyright (c) 2001-2011, International Business Machines
+ *   Corporation and others.  All Rights Reserved.
+ **********************************************************************
+ *   Date        Name        Description
+ *   11/19/2001  aliu        Creation.
+ **********************************************************************
+ */
+
+#ifndef ICU_UTIL_H
+#define ICU_UTIL_H
+
+#include "charstr.h"
+#include "unicode/unistr.h"
+#include "unicode/uobject.h"
+#include "unicode/utypes.h"
+//--------------------------------------------------------------------
+// class ICU_Utility
+// i18n utility functions, scoped into the class ICU_Utility.
+//--------------------------------------------------------------------
+
+U_NAMESPACE_BEGIN
+
+class UnicodeMatcher;
+
+class U_COMMON_API ICU_Utility /* not : public UObject because all methods are static */ {
+ public:
+
+    /**
+     * Append a number to the given UnicodeString in the given radix.
+     * Standard digits '0'-'9' are used and letters 'A'-'Z' for
+     * radices 11 through 36.
+     * @param result the digits of the number are appended here
+     * @param n the number to be converted to digits; may be negative.
+     * If negative, a '-' is prepended to the digits.
+     * @param radix a radix from 2 to 36 inclusive.
+     * @param minDigits the minimum number of digits, not including
+     * any '-', to produce.  Values less than 2 have no effect.  One
+     * digit is always emitted regardless of this parameter.
+     * @return a reference to result
+     */
+    static UnicodeString& appendNumber(UnicodeString& result, int32_t n,
+                                       int32_t radix = 10,
+                                       int32_t minDigits = 1);
+
+    /** Returns a bogus UnicodeString by value. */
+    static inline UnicodeString makeBogusString() {
+        UnicodeString result;
+        result.setToBogus();
+        return result;
+    }
+
+    /**
+     * Return true if the character is NOT printable ASCII.
+     * The tab, newline and linefeed characters are considered unprintable.
+     */
+    static UBool isUnprintable(UChar32 c);
+
+    /**
+     * @return true for control codes and for surrogate and noncharacter code points
+     */
+    static UBool shouldAlwaysBeEscaped(UChar32 c);
+
+    /**
+     * Escapes one unprintable code point using \uxxxx notation for U+0000 to
+     * U+FFFF and \Uxxxxxxxx for U+10000 and above.  If the character is
+     * printable ASCII, then do nothing and return false.  Otherwise,
+     * append the escaped notation and return true.
+     */
+    static UBool escapeUnprintable(UnicodeString& result, UChar32 c);
+
+    /**
+     * Escapes one code point using \uxxxx notation
+     * for U+0000 to U+FFFF and \Uxxxxxxxx for U+10000 and above.
+     * @return result
+     */
+    static UnicodeString &escape(UnicodeString& result, UChar32 c);
+
+    /**
+     * Returns the index of a character, ignoring quoted text.
+     * For example, in the string "abc'hide'h", the 'h' in "hide" will not be
+     * found by a search for 'h'.
+     * @param text text to be searched
+     * @param start the beginning index, inclusive; <code>0 <= start
+     * <= limit</code>.
+     * @param limit the ending index, exclusive; <code>start <= limit
+     * <= text.length()</code>.
+     * @param c character to search for
+     * @return Offset of the first instance of c, or -1 if not found.
+     */
+//?FOR FUTURE USE.  DISABLE FOR NOW for coverage reasons.
+//    static int32_t quotedIndexOf(const UnicodeString& text,
+//                                 int32_t start, int32_t limit,
+//                                 char16_t c);
+
+    /**
+     * Skip over a sequence of zero or more white space characters at pos.
+     * @param advance if true, advance pos to the first non-white-space
+     * character at or after pos, or str.length(), if there is none.
+     * Otherwise leave pos unchanged.
+     * @return the index of the first non-white-space character at or
+     * after pos, or str.length(), if there is none.
+     */
+    static int32_t skipWhitespace(const UnicodeString& str, int32_t& pos,
+                                  UBool advance = false);
+
+    /**
+     * Skip over Pattern_White_Space in a Replaceable.
+     * Skipping may be done in the forward or
+     * reverse direction.  In either case, the leftmost index will be
+     * inclusive, and the rightmost index will be exclusive.  That is,
+     * given a range defined as [start, limit), the call
+     * skipWhitespace(text, start, limit) will advance start past leading
+     * whitespace, whereas the call skipWhitespace(text, limit, start),
+     * will back up limit past trailing whitespace.
+     * @param text the text to be analyzed
+     * @param pos either the start or limit of a range of 'text', to skip
+     * leading or trailing whitespace, respectively
+     * @param stop either the limit or start of a range of 'text', to skip
+     * leading or trailing whitespace, respectively
+     * @return the new start or limit, depending on what was passed in to
+     * 'pos'
+     */
+//?FOR FUTURE USE.  DISABLE FOR NOW for coverage reasons.
+//?    static int32_t skipWhitespace(const Replaceable& text,
+//?                                  int32_t pos, int32_t stop);
+
+    /**
+     * Parse a single non-whitespace character 'ch', optionally
+     * preceded by whitespace.
+     * @param id the string to be parsed
+     * @param pos INPUT-OUTPUT parameter.  On input, pos[0] is the
+     * offset of the first character to be parsed.  On output, pos[0]
+     * is the index after the last parsed character.  If the parse
+     * fails, pos[0] will be unchanged.
+     * @param ch the non-whitespace character to be parsed.
+     * @return true if 'ch' is seen preceded by zero or more
+     * whitespace characters.
+     */
+    static UBool parseChar(const UnicodeString& id, int32_t& pos, char16_t ch);
+
+    /**
+     * Parse a pattern string starting at offset pos.  Keywords are
+     * matched case-insensitively.  Spaces may be skipped and may be
+     * optional or required.  Integer values may be parsed, and if
+     * they are, they will be returned in the given array.  If
+     * successful, the offset of the next non-space character is
+     * returned.  On failure, -1 is returned.
+     * @param pattern must only contain lowercase characters, which
+     * will match their uppercase equivalents as well.  A space
+     * character matches one or more required spaces.  A '~' character
+     * matches zero or more optional spaces.  A '#' character matches
+     * an integer and stores it in parsedInts, which the caller must
+     * ensure has enough capacity.
+     * @param parsedInts array to receive parsed integers.  Caller
+     * must ensure that parsedInts.length is >= the number of '#'
+     * signs in 'pattern'.
+     * @return the position after the last character parsed, or -1 if
+     * the parse failed
+     */
+    static int32_t parsePattern(const UnicodeString& rule, int32_t pos, int32_t limit,
+                                const UnicodeString& pattern, int32_t* parsedInts);
+        
+    /**
+     * Parse a pattern string within the given Replaceable and a parsing
+     * pattern.  Characters are matched literally and case-sensitively
+     * except for the following special characters:
+     *
+     * ~  zero or more Pattern_White_Space chars
+     *
+     * If end of pattern is reached with all matches along the way,
+     * pos is advanced to the first unparsed index and returned.
+     * Otherwise -1 is returned.
+     * @param pat pattern that controls parsing
+     * @param text text to be parsed, starting at index
+     * @param index offset to first character to parse
+     * @param limit offset after last character to parse
+     * @return index after last parsed character, or -1 on parse failure.
+     */
+    static int32_t parsePattern(const UnicodeString& pat,
+                                const Replaceable& text,
+                                int32_t index,
+                                int32_t limit);
+
+    /**
+     * Parse an integer at pos, either of the form \d+ or of the form
+     * 0x[0-9A-Fa-f]+ or 0[0-7]+, that is, in standard decimal, hex,
+     * or octal format.
+     * @param pos INPUT-OUTPUT parameter.  On input, the index of the first
+     * character to parse.  On output, the index of the character after the
+     * last parsed character.
+     */
+    static int32_t parseInteger(const UnicodeString& rule, int32_t& pos, int32_t limit);
+
+    /**
+     * Parse an integer at pos using only ASCII digits.
+     * Base 10 only.
+     * @param pos INPUT-OUTPUT parameter.  On input, the index of the first
+     * character to parse.  On output, the index of the character after the
+     * last parsed character.
+     */
+    static int32_t parseAsciiInteger(const UnicodeString& str, int32_t& pos);
+
+    /**
+     * Parse a Unicode identifier from the given string at the given
+     * position.  Return the identifier, or an empty string if there
+     * is no identifier.
+     * @param str the string to parse
+     * @param pos INPUT-OUTPUT parameter.  On INPUT, pos is the
+     * first character to examine.  It must be less than str.length(),
+     * and it must not point to a whitespace character.  That is, must
+     * have pos < str.length() and
+     * !UCharacter::isWhitespace(str.char32At(pos)).  On
+     * OUTPUT, the position after the last parsed character.
+     * @return the Unicode identifier, or an empty string if there is
+     * no valid identifier at pos.
+     */
+    static UnicodeString parseUnicodeIdentifier(const UnicodeString& str, int32_t& pos);
+
+    /**
+     * Parse an unsigned 31-bit integer at the given offset.  Use
+     * UCharacter.digit() to parse individual characters into digits.
+     * @param text the text to be parsed
+     * @param pos INPUT-OUTPUT parameter.  On entry, pos is the
+     * offset within text at which to start parsing; it should point
+     * to a valid digit.  On exit, pos is the offset after the last
+     * parsed character.  If the parse failed, it will be unchanged on
+     * exit.  Must be >= 0 on entry.
+     * @param radix the radix in which to parse; must be >= 2 and <=
+     * 36.
+     * @return a non-negative parsed number, or -1 upon parse failure.
+     * Parse fails if there are no digits, that is, if pos does not
+     * point to a valid digit on entry, or if the number to be parsed
+     * does not fit into a 31-bit unsigned integer.
+     */
+    static int32_t parseNumber(const UnicodeString& text,
+                               int32_t& pos, int8_t radix);
+
+    static void appendToRule(UnicodeString& rule,
+                             UChar32 c,
+                             UBool isLiteral,
+                             UBool escapeUnprintable,
+                             UnicodeString& quoteBuf);
+    
+    static void appendToRule(UnicodeString& rule,
+                             const UnicodeString& text,
+                             UBool isLiteral,
+                             UBool escapeUnprintable,
+                             UnicodeString& quoteBuf);
+
+    static void appendToRule(UnicodeString& rule,
+                             const UnicodeMatcher* matcher,
+                             UBool escapeUnprintable,
+                             UnicodeString& quoteBuf);
+
+private:
+    // do not instantiate
+    ICU_Utility() = delete;
+};
+
+U_NAMESPACE_END
+
+#endif
+//eof