--- conflicted
+++ resolved
@@ -1,975 +1,486 @@
-<<<<<<< HEAD
-// © 2016 and later: Unicode, Inc. and others.
-// License & terms of use: http://www.unicode.org/copyright.html
-/*
- *****************************************************************************
- *
- *   Copyright (C) 1998-2016, International Business Machines
- *   Corporation and others.  All Rights Reserved.
- *
- *****************************************************************************
- *
- *  ucnv_err.c
- *  Implements error behaviour functions called by T_UConverter_{from,to}Unicode
- *
- *
-*   Change history:
-*
-*   06/29/2000  helena      Major rewrite of the callback APIs.
-*/
-
-#include "unicode/utypes.h"
-
-#if !UCONFIG_NO_CONVERSION
-
-#include "unicode/ucnv_err.h"
-#include "unicode/ucnv_cb.h"
-#include "ucnv_cnv.h"
-#include "cmemory.h"
-#include "unicode/ucnv.h"
-#include "ustrfmt.h"
-
-#define VALUE_STRING_LENGTH 48
-/*Magic # 32 = 4(number of char in value string) * 8(max number of bytes per char for any converter) */
-#define UNICODE_PERCENT_SIGN_CODEPOINT  0x0025
-#define UNICODE_U_CODEPOINT             0x0055
-#define UNICODE_X_CODEPOINT             0x0058
-#define UNICODE_RS_CODEPOINT            0x005C
-#define UNICODE_U_LOW_CODEPOINT         0x0075
-#define UNICODE_X_LOW_CODEPOINT         0x0078
-#define UNICODE_AMP_CODEPOINT           0x0026
-#define UNICODE_HASH_CODEPOINT          0x0023
-#define UNICODE_SEMICOLON_CODEPOINT     0x003B
-#define UNICODE_PLUS_CODEPOINT          0x002B
-#define UNICODE_LEFT_CURLY_CODEPOINT    0x007B
-#define UNICODE_RIGHT_CURLY_CODEPOINT   0x007D
-#define UNICODE_SPACE_CODEPOINT         0x0020
-#define UCNV_PRV_ESCAPE_ICU         0
-#define UCNV_PRV_ESCAPE_C           'C'
-#define UCNV_PRV_ESCAPE_XML_DEC     'D'
-#define UCNV_PRV_ESCAPE_XML_HEX     'X'
-#define UCNV_PRV_ESCAPE_JAVA        'J'
-#define UCNV_PRV_ESCAPE_UNICODE     'U'
-#define UCNV_PRV_ESCAPE_CSS2        'S'
-#define UCNV_PRV_STOP_ON_ILLEGAL    'i'
-
-/*
- * IS_DEFAULT_IGNORABLE_CODE_POINT
- * This is to check if a code point has the default ignorable unicode property.
- * As such, this list needs to be updated if the ignorable code point list ever
- * changes.
- * To avoid dependency on other code, this list is hard coded here.
- * When an ignorable code point is found and is unmappable, the default callbacks
- * will ignore them.
- * For a list of the default ignorable code points, use this link:
- * https://unicode.org/cldr/utility/list-unicodeset.jsp?a=%5B%3ADI%3A%5D&abb=on&g=&i=
- *
- * This list should be sync with the one in CharsetCallback.java
- */
-#define IS_DEFAULT_IGNORABLE_CODE_POINT(c) ( \
-    (c == 0x00AD) || \
-    (c == 0x034F) || \
-    (c == 0x061C) || \
-    (c == 0x115F) || \
-    (c == 0x1160) || \
-    (0x17B4 <= c && c <= 0x17B5) || \
-    (0x180B <= c && c <= 0x180E) || \
-    (0x200B <= c && c <= 0x200F) || \
-    (0x202A <= c && c <= 0x202E) || \
-    (0x2060 <= c && c <= 0x206F) || \
-    (c == 0x3164) || \
-    (0xFE00 <= c && c <= 0xFE0F) || \
-    (c == 0xFEFF) || \
-    (c == 0xFFA0) || \
-    (0xFFF0 <= c && c <= 0xFFF8) || \
-    (0x1BCA0 <= c && c <= 0x1BCA3) || \
-    (0x1D173 <= c && c <= 0x1D17A) || \
-    (0xE0000 <= c && c <= 0xE0FFF))
-
-
-/*Function Pointer STOPS at the ILLEGAL_SEQUENCE */
-U_CAPI void    U_EXPORT2
-UCNV_FROM_U_CALLBACK_STOP (
-                  const void *context,
-                  UConverterFromUnicodeArgs *fromUArgs,
-                  const UChar* codeUnits,
-                  int32_t length,
-                  UChar32 codePoint,
-                  UConverterCallbackReason reason,
-                  UErrorCode * err)
-{
-    (void)context;
-    (void)fromUArgs;
-    (void)codeUnits;
-    (void)length;
-    if (reason == UCNV_UNASSIGNED && IS_DEFAULT_IGNORABLE_CODE_POINT(codePoint))
-    {
-        /*
-         * Skip if the codepoint has unicode property of default ignorable.
-         */
-        *err = U_ZERO_ERROR;
-    }
-    /* the caller must have set the error code accordingly */
-    return;
-}
-
-
-/*Function Pointer STOPS at the ILLEGAL_SEQUENCE */
-U_CAPI void    U_EXPORT2
-UCNV_TO_U_CALLBACK_STOP (
-                   const void *context,
-                   UConverterToUnicodeArgs *toUArgs,
-                   const char* codePoints,
-                   int32_t length,
-                   UConverterCallbackReason reason,
-                   UErrorCode * err)
-{
-    /* the caller must have set the error code accordingly */
-    (void)context; (void)toUArgs; (void)codePoints; (void)length; (void)reason; (void)err;
-    return;
-}
-
-U_CAPI void    U_EXPORT2
-UCNV_FROM_U_CALLBACK_SKIP (
-                  const void *context,
-                  UConverterFromUnicodeArgs *fromUArgs,
-                  const UChar* codeUnits,
-                  int32_t length,
-                  UChar32 codePoint,
-                  UConverterCallbackReason reason,
-                  UErrorCode * err)
-{
-    (void)fromUArgs;
-    (void)codeUnits;
-    (void)length;
-    if (reason <= UCNV_IRREGULAR)
-    {
-        if (reason == UCNV_UNASSIGNED && IS_DEFAULT_IGNORABLE_CODE_POINT(codePoint))
-        {
-            /*
-             * Skip if the codepoint has unicode property of default ignorable.
-             */
-            *err = U_ZERO_ERROR;
-        }
-        else if (context == NULL || (*((char*)context) == UCNV_PRV_STOP_ON_ILLEGAL && reason == UCNV_UNASSIGNED))
-        {
-            *err = U_ZERO_ERROR;
-        }
-        /* else the caller must have set the error code accordingly. */
-    }
-    /* else ignore the reset, close and clone calls. */
-}
-
-U_CAPI void    U_EXPORT2
-UCNV_FROM_U_CALLBACK_SUBSTITUTE (
-                  const void *context,
-                  UConverterFromUnicodeArgs *fromArgs,
-                  const UChar* codeUnits,
-                  int32_t length,
-                  UChar32 codePoint,
-                  UConverterCallbackReason reason,
-                  UErrorCode * err)
-{
-    (void)codeUnits;
-    (void)length;
-    if (reason <= UCNV_IRREGULAR)
-    {
-        if (reason == UCNV_UNASSIGNED && IS_DEFAULT_IGNORABLE_CODE_POINT(codePoint))
-        {
-            /*
-             * Skip if the codepoint has unicode property of default ignorable.
-             */
-            *err = U_ZERO_ERROR;
-        }
-        else if (context == NULL || (*((char*)context) == UCNV_PRV_STOP_ON_ILLEGAL && reason == UCNV_UNASSIGNED))
-        {
-            *err = U_ZERO_ERROR;
-            ucnv_cbFromUWriteSub(fromArgs, 0, err);
-        }
-        /* else the caller must have set the error code accordingly. */
-    }
-    /* else ignore the reset, close and clone calls. */
-}
-
-/*uses uprv_itou to get a unicode escape sequence of the offensive sequence,
- *uses a clean copy (resetted) of the converter, to convert that unicode
- *escape sequence to the target codepage (if conversion failure happens then
- *we revert to substituting with subchar)
- */
-U_CAPI void    U_EXPORT2
-UCNV_FROM_U_CALLBACK_ESCAPE (
-                         const void *context,
-                         UConverterFromUnicodeArgs *fromArgs,
-                         const UChar *codeUnits,
-                         int32_t length,
-                         UChar32 codePoint,
-                         UConverterCallbackReason reason,
-                         UErrorCode * err)
-{
-
-  UChar valueString[VALUE_STRING_LENGTH];
-  int32_t valueStringLength = 0;
-  int32_t i = 0;
-
-  const UChar *myValueSource = NULL;
-  UErrorCode err2 = U_ZERO_ERROR;
-  UConverterFromUCallback original = NULL;
-  const void *originalContext;
-
-  UConverterFromUCallback ignoredCallback = NULL;
-  const void *ignoredContext;
-
-  if (reason > UCNV_IRREGULAR)
-  {
-      return;
-  }
-  else if (reason == UCNV_UNASSIGNED && IS_DEFAULT_IGNORABLE_CODE_POINT(codePoint))
-  {
-      /*
-       * Skip if the codepoint has unicode property of default ignorable.
-       */
-      *err = U_ZERO_ERROR;
-      return;
-  }
-
-  ucnv_setFromUCallBack (fromArgs->converter,
-                     (UConverterFromUCallback) UCNV_FROM_U_CALLBACK_SUBSTITUTE,
-                     NULL,
-                     &original,
-                     &originalContext,
-                     &err2);
-
-  if (U_FAILURE (err2))
-  {
-    *err = err2;
-    return;
-  }
-  if(context==NULL)
-  {
-      while (i < length)
-      {
-        valueString[valueStringLength++] = (UChar) UNICODE_PERCENT_SIGN_CODEPOINT;  /* adding % */
-        valueString[valueStringLength++] = (UChar) UNICODE_U_CODEPOINT; /* adding U */
-        valueStringLength += uprv_itou (valueString + valueStringLength, VALUE_STRING_LENGTH - valueStringLength, (uint16_t)codeUnits[i++], 16, 4);
-      }
-  }
-  else
-  {
-      switch(*((char*)context))
-      {
-      case UCNV_PRV_ESCAPE_JAVA:
-          while (i < length)
-          {
-              valueString[valueStringLength++] = (UChar) UNICODE_RS_CODEPOINT;    /* adding \ */
-              valueString[valueStringLength++] = (UChar) UNICODE_U_LOW_CODEPOINT; /* adding u */
-              valueStringLength += uprv_itou (valueString + valueStringLength, VALUE_STRING_LENGTH - valueStringLength, (uint16_t)codeUnits[i++], 16, 4);
-          }
-          break;
-
-      case UCNV_PRV_ESCAPE_C:
-          valueString[valueStringLength++] = (UChar) UNICODE_RS_CODEPOINT;    /* adding \ */
-
-          if(length==2){
-              valueString[valueStringLength++] = (UChar) UNICODE_U_CODEPOINT; /* adding U */
-              valueStringLength += uprv_itou (valueString + valueStringLength, VALUE_STRING_LENGTH - valueStringLength, codePoint, 16, 8);
-
-          }
-          else{
-              valueString[valueStringLength++] = (UChar) UNICODE_U_LOW_CODEPOINT; /* adding u */
-              valueStringLength += uprv_itou (valueString + valueStringLength, VALUE_STRING_LENGTH - valueStringLength, (uint16_t)codeUnits[0], 16, 4);
-          }
-          break;
-
-      case UCNV_PRV_ESCAPE_XML_DEC:
-
-          valueString[valueStringLength++] = (UChar) UNICODE_AMP_CODEPOINT;   /* adding & */
-          valueString[valueStringLength++] = (UChar) UNICODE_HASH_CODEPOINT;  /* adding # */
-          if(length==2){
-              valueStringLength += uprv_itou (valueString + valueStringLength, VALUE_STRING_LENGTH - valueStringLength, codePoint, 10, 0);
-          }
-          else{
-              valueStringLength += uprv_itou (valueString + valueStringLength, VALUE_STRING_LENGTH - valueStringLength, (uint16_t)codeUnits[0], 10, 0);
-          }
-          valueString[valueStringLength++] = (UChar) UNICODE_SEMICOLON_CODEPOINT; /* adding ; */
-          break;
-
-      case UCNV_PRV_ESCAPE_XML_HEX:
-
-          valueString[valueStringLength++] = (UChar) UNICODE_AMP_CODEPOINT;   /* adding & */
-          valueString[valueStringLength++] = (UChar) UNICODE_HASH_CODEPOINT;  /* adding # */
-          valueString[valueStringLength++] = (UChar) UNICODE_X_LOW_CODEPOINT; /* adding x */
-          if(length==2){
-              valueStringLength += uprv_itou (valueString + valueStringLength, VALUE_STRING_LENGTH - valueStringLength, codePoint, 16, 0);
-          }
-          else{
-              valueStringLength += uprv_itou (valueString + valueStringLength, VALUE_STRING_LENGTH - valueStringLength, (uint16_t)codeUnits[0], 16, 0);
-          }
-          valueString[valueStringLength++] = (UChar) UNICODE_SEMICOLON_CODEPOINT; /* adding ; */
-          break;
-
-      case UCNV_PRV_ESCAPE_UNICODE:
-          valueString[valueStringLength++] = (UChar) UNICODE_LEFT_CURLY_CODEPOINT;    /* adding { */
-          valueString[valueStringLength++] = (UChar) UNICODE_U_CODEPOINT;    /* adding U */
-          valueString[valueStringLength++] = (UChar) UNICODE_PLUS_CODEPOINT; /* adding + */
-          if (length == 2) {
-              valueStringLength += uprv_itou (valueString + valueStringLength, VALUE_STRING_LENGTH - valueStringLength, codePoint, 16, 4);
-          } else {
-              valueStringLength += uprv_itou (valueString + valueStringLength, VALUE_STRING_LENGTH - valueStringLength, (uint16_t)codeUnits[0], 16, 4);
-          }
-          valueString[valueStringLength++] = (UChar) UNICODE_RIGHT_CURLY_CODEPOINT;    /* adding } */
-          break;
-
-      case UCNV_PRV_ESCAPE_CSS2:
-          valueString[valueStringLength++] = (UChar) UNICODE_RS_CODEPOINT;    /* adding \ */
-          valueStringLength += uprv_itou (valueString + valueStringLength, VALUE_STRING_LENGTH - valueStringLength, codePoint, 16, 0);
-          /* Always add space character, because the next character might be whitespace,
-             which would erroneously be considered the termination of the escape sequence. */
-          valueString[valueStringLength++] = (UChar) UNICODE_SPACE_CODEPOINT;
-          break;
-
-      default:
-          while (i < length)
-          {
-              valueString[valueStringLength++] = (UChar) UNICODE_PERCENT_SIGN_CODEPOINT;  /* adding % */
-              valueString[valueStringLength++] = (UChar) UNICODE_U_CODEPOINT;             /* adding U */
-              valueStringLength += uprv_itou (valueString + valueStringLength, VALUE_STRING_LENGTH - valueStringLength, (uint16_t)codeUnits[i++], 16, 4);
-          }
-      }
-  }
-  myValueSource = valueString;
-
-  /* reset the error */
-  *err = U_ZERO_ERROR;
-
-  ucnv_cbFromUWriteUChars(fromArgs, &myValueSource, myValueSource+valueStringLength, 0, err);
-
-  ucnv_setFromUCallBack (fromArgs->converter,
-                         original,
-                         originalContext,
-                         &ignoredCallback,
-                         &ignoredContext,
-                         &err2);
-  if (U_FAILURE (err2))
-  {
-      *err = err2;
-      return;
-  }
-
-  return;
-}
-
-
-
-U_CAPI void  U_EXPORT2
-UCNV_TO_U_CALLBACK_SKIP (
-                 const void *context,
-                 UConverterToUnicodeArgs *toArgs,
-                 const char* codeUnits,
-                 int32_t length,
-                 UConverterCallbackReason reason,
-                 UErrorCode * err)
-{
-    (void)toArgs;
-    (void)codeUnits;
-    (void)length;
-    if (reason <= UCNV_IRREGULAR)
-    {
-        if (context == NULL || (*((char*)context) == UCNV_PRV_STOP_ON_ILLEGAL && reason == UCNV_UNASSIGNED))
-        {
-            *err = U_ZERO_ERROR;
-        }
-        /* else the caller must have set the error code accordingly. */
-    }
-    /* else ignore the reset, close and clone calls. */
-}
-
-U_CAPI void    U_EXPORT2
-UCNV_TO_U_CALLBACK_SUBSTITUTE (
-                 const void *context,
-                 UConverterToUnicodeArgs *toArgs,
-                 const char* codeUnits,
-                 int32_t length,
-                 UConverterCallbackReason reason,
-                 UErrorCode * err)
-{
-    (void)codeUnits;
-    (void)length;
-    if (reason <= UCNV_IRREGULAR)
-    {
-        if (context == NULL || (*((char*)context) == UCNV_PRV_STOP_ON_ILLEGAL && reason == UCNV_UNASSIGNED))
-        {
-            *err = U_ZERO_ERROR;
-            ucnv_cbToUWriteSub(toArgs,0,err);
-        }
-        /* else the caller must have set the error code accordingly. */
-    }
-    /* else ignore the reset, close and clone calls. */
-}
-
-/*uses uprv_itou to get a unicode escape sequence of the offensive sequence,
- *and uses that as the substitution sequence
- */
-U_CAPI void   U_EXPORT2
-UCNV_TO_U_CALLBACK_ESCAPE (
-                 const void *context,
-                 UConverterToUnicodeArgs *toArgs,
-                 const char* codeUnits,
-                 int32_t length,
-                 UConverterCallbackReason reason,
-                 UErrorCode * err)
-{
-    UChar uniValueString[VALUE_STRING_LENGTH];
-    int32_t valueStringLength = 0;
-    int32_t i = 0;
-
-    if (reason > UCNV_IRREGULAR)
-    {
-        return;
-    }
-
-    if(context==NULL)
-    {
-        while (i < length)
-        {
-            uniValueString[valueStringLength++] = (UChar) UNICODE_PERCENT_SIGN_CODEPOINT; /* adding % */
-            uniValueString[valueStringLength++] = (UChar) UNICODE_X_CODEPOINT;    /* adding X */
-            valueStringLength += uprv_itou (uniValueString + valueStringLength, VALUE_STRING_LENGTH - valueStringLength, (uint8_t) codeUnits[i++], 16, 2);
-        }
-    }
-    else
-    {
-        switch(*((char*)context))
-        {
-        case UCNV_PRV_ESCAPE_XML_DEC:
-            while (i < length)
-            {
-                uniValueString[valueStringLength++] = (UChar) UNICODE_AMP_CODEPOINT;   /* adding & */
-                uniValueString[valueStringLength++] = (UChar) UNICODE_HASH_CODEPOINT;  /* adding # */
-                valueStringLength += uprv_itou (uniValueString + valueStringLength, VALUE_STRING_LENGTH - valueStringLength, (uint8_t)codeUnits[i++], 10, 0);
-                uniValueString[valueStringLength++] = (UChar) UNICODE_SEMICOLON_CODEPOINT; /* adding ; */
-            }
-            break;
-
-        case UCNV_PRV_ESCAPE_XML_HEX:
-            while (i < length)
-            {
-                uniValueString[valueStringLength++] = (UChar) UNICODE_AMP_CODEPOINT;   /* adding & */
-                uniValueString[valueStringLength++] = (UChar) UNICODE_HASH_CODEPOINT;  /* adding # */
-                uniValueString[valueStringLength++] = (UChar) UNICODE_X_LOW_CODEPOINT; /* adding x */
-                valueStringLength += uprv_itou (uniValueString + valueStringLength, VALUE_STRING_LENGTH - valueStringLength, (uint8_t)codeUnits[i++], 16, 0);
-                uniValueString[valueStringLength++] = (UChar) UNICODE_SEMICOLON_CODEPOINT; /* adding ; */
-            }
-            break;
-        case UCNV_PRV_ESCAPE_C:
-            while (i < length)
-            {
-                uniValueString[valueStringLength++] = (UChar) UNICODE_RS_CODEPOINT;    /* adding \ */
-                uniValueString[valueStringLength++] = (UChar) UNICODE_X_LOW_CODEPOINT; /* adding x */
-                valueStringLength += uprv_itou (uniValueString + valueStringLength, VALUE_STRING_LENGTH - valueStringLength, (uint8_t)codeUnits[i++], 16, 2);
-            }
-            break;
-        default:
-            while (i < length)
-            {
-                uniValueString[valueStringLength++] = (UChar) UNICODE_PERCENT_SIGN_CODEPOINT; /* adding % */
-                uniValueString[valueStringLength++] = (UChar) UNICODE_X_CODEPOINT;    /* adding X */
-                uprv_itou (uniValueString + valueStringLength, VALUE_STRING_LENGTH - valueStringLength, (uint8_t) codeUnits[i++], 16, 2);
-                valueStringLength += 2;
-            }
-        }
-    }
-    /* reset the error */
-    *err = U_ZERO_ERROR;
-
-    ucnv_cbToUWriteUChars(toArgs, uniValueString, valueStringLength, 0, err);
-}
-
-#endif
-=======
-// © 2016 and later: Unicode, Inc. and others.
-// License & terms of use: http://www.unicode.org/copyright.html
-/*
- *****************************************************************************
- *
- *   Copyright (C) 1998-2016, International Business Machines
- *   Corporation and others.  All Rights Reserved.
- *
- *****************************************************************************
- *
- *  ucnv_err.c
- *  Implements error behaviour functions called by T_UConverter_{from,to}Unicode
- *
- *
-*   Change history:
-*
-*   06/29/2000  helena      Major rewrite of the callback APIs.
-*/
-
-#include "unicode/utypes.h"
-
-#if !UCONFIG_NO_CONVERSION
-
-#include "unicode/ucnv_err.h"
-#include "unicode/ucnv_cb.h"
-#include "ucnv_cnv.h"
-#include "cmemory.h"
-#include "unicode/ucnv.h"
-#include "ustrfmt.h"
-
-#define VALUE_STRING_LENGTH 48
-/*Magic # 32 = 4(number of char in value string) * 8(max number of bytes per char for any converter) */
-#define UNICODE_PERCENT_SIGN_CODEPOINT  0x0025
-#define UNICODE_U_CODEPOINT             0x0055
-#define UNICODE_X_CODEPOINT             0x0058
-#define UNICODE_RS_CODEPOINT            0x005C
-#define UNICODE_U_LOW_CODEPOINT         0x0075
-#define UNICODE_X_LOW_CODEPOINT         0x0078
-#define UNICODE_AMP_CODEPOINT           0x0026
-#define UNICODE_HASH_CODEPOINT          0x0023
-#define UNICODE_SEMICOLON_CODEPOINT     0x003B
-#define UNICODE_PLUS_CODEPOINT          0x002B
-#define UNICODE_LEFT_CURLY_CODEPOINT    0x007B
-#define UNICODE_RIGHT_CURLY_CODEPOINT   0x007D
-#define UNICODE_SPACE_CODEPOINT         0x0020
-#define UCNV_PRV_ESCAPE_ICU         0
-#define UCNV_PRV_ESCAPE_C           'C'
-#define UCNV_PRV_ESCAPE_XML_DEC     'D'
-#define UCNV_PRV_ESCAPE_XML_HEX     'X'
-#define UCNV_PRV_ESCAPE_JAVA        'J'
-#define UCNV_PRV_ESCAPE_UNICODE     'U'
-#define UCNV_PRV_ESCAPE_CSS2        'S'
-#define UCNV_PRV_STOP_ON_ILLEGAL    'i'
-
-/*
- * IS_DEFAULT_IGNORABLE_CODE_POINT
- * This is to check if a code point has the default ignorable unicode property.
- * As such, this list needs to be updated if the ignorable code point list ever
- * changes.
- * To avoid dependency on other code, this list is hard coded here.
- * When an ignorable code point is found and is unmappable, the default callbacks
- * will ignore them.
- * For a list of the default ignorable code points, use this link:
- * https://util.unicode.org/UnicodeJsps/list-unicodeset.jsp?a=%5B%3ADI%3A%5D&abb=on&g=&i=
- *
- * This list should be sync with the one in CharsetCallback.java
- */
-#define IS_DEFAULT_IGNORABLE_CODE_POINT(c) ( \
-    (c == 0x00AD) || \
-    (c == 0x034F) || \
-    (c == 0x061C) || \
-    (c == 0x115F) || \
-    (c == 0x1160) || \
-    (0x17B4 <= c && c <= 0x17B5) || \
-    (0x180B <= c && c <= 0x180F) || \
-    (0x200B <= c && c <= 0x200F) || \
-    (0x202A <= c && c <= 0x202E) || \
-    (0x2060 <= c && c <= 0x206F) || \
-    (c == 0x3164) || \
-    (0xFE00 <= c && c <= 0xFE0F) || \
-    (c == 0xFEFF) || \
-    (c == 0xFFA0) || \
-    (0xFFF0 <= c && c <= 0xFFF8) || \
-    (0x1BCA0 <= c && c <= 0x1BCA3) || \
-    (0x1D173 <= c && c <= 0x1D17A) || \
-    (0xE0000 <= c && c <= 0xE0FFF))
-
-
-/*Function Pointer STOPS at the ILLEGAL_SEQUENCE */
-U_CAPI void    U_EXPORT2
-UCNV_FROM_U_CALLBACK_STOP (
-                  const void *context,
-                  UConverterFromUnicodeArgs *fromUArgs,
-                  const char16_t* codeUnits,
-                  int32_t length,
-                  UChar32 codePoint,
-                  UConverterCallbackReason reason,
-                  UErrorCode * err)
-{
-    (void)context;
-    (void)fromUArgs;
-    (void)codeUnits;
-    (void)length;
-    if (reason == UCNV_UNASSIGNED && IS_DEFAULT_IGNORABLE_CODE_POINT(codePoint))
-    {
-        /*
-         * Skip if the codepoint has unicode property of default ignorable.
-         */
-        *err = U_ZERO_ERROR;
-    }
-    /* the caller must have set the error code accordingly */
-    return;
-}
-
-
-/*Function Pointer STOPS at the ILLEGAL_SEQUENCE */
-U_CAPI void    U_EXPORT2
-UCNV_TO_U_CALLBACK_STOP (
-                   const void *context,
-                   UConverterToUnicodeArgs *toUArgs,
-                   const char* codePoints,
-                   int32_t length,
-                   UConverterCallbackReason reason,
-                   UErrorCode * err)
-{
-    /* the caller must have set the error code accordingly */
-    (void)context; (void)toUArgs; (void)codePoints; (void)length; (void)reason; (void)err;
-    return;
-}
-
-U_CAPI void    U_EXPORT2
-UCNV_FROM_U_CALLBACK_SKIP (                  
-                  const void *context,
-                  UConverterFromUnicodeArgs *fromUArgs,
-                  const char16_t* codeUnits,
-                  int32_t length,
-                  UChar32 codePoint,
-                  UConverterCallbackReason reason,
-                  UErrorCode * err)
-{
-    (void)fromUArgs;
-    (void)codeUnits;
-    (void)length;
-    if (reason <= UCNV_IRREGULAR)
-    {
-        if (reason == UCNV_UNASSIGNED && IS_DEFAULT_IGNORABLE_CODE_POINT(codePoint))
-        {
-            /*
-             * Skip if the codepoint has unicode property of default ignorable.
-             */
-            *err = U_ZERO_ERROR;
-        }
-        else if (context == nullptr || (*((char*)context) == UCNV_PRV_STOP_ON_ILLEGAL && reason == UCNV_UNASSIGNED))
-        {
-            *err = U_ZERO_ERROR;
-        }
-        /* else the caller must have set the error code accordingly. */
-    }
-    /* else ignore the reset, close and clone calls. */
-}
-
-U_CAPI void    U_EXPORT2
-UCNV_FROM_U_CALLBACK_SUBSTITUTE (
-                  const void *context,
-                  UConverterFromUnicodeArgs *fromArgs,
-                  const char16_t* codeUnits,
-                  int32_t length,
-                  UChar32 codePoint,
-                  UConverterCallbackReason reason,
-                  UErrorCode * err)
-{
-    (void)codeUnits;
-    (void)length;
-    if (reason <= UCNV_IRREGULAR)
-    {
-        if (reason == UCNV_UNASSIGNED && IS_DEFAULT_IGNORABLE_CODE_POINT(codePoint))
-        {
-            /*
-             * Skip if the codepoint has unicode property of default ignorable.
-             */
-            *err = U_ZERO_ERROR;
-        }
-        else if (context == nullptr || (*((char*)context) == UCNV_PRV_STOP_ON_ILLEGAL && reason == UCNV_UNASSIGNED))
-        {
-            *err = U_ZERO_ERROR;
-            ucnv_cbFromUWriteSub(fromArgs, 0, err);
-        }
-        /* else the caller must have set the error code accordingly. */
-    }
-    /* else ignore the reset, close and clone calls. */
-}
-
-/*uses uprv_itou to get a unicode escape sequence of the offensive sequence,
- *uses a clean copy (resetted) of the converter, to convert that unicode
- *escape sequence to the target codepage (if conversion failure happens then
- *we revert to substituting with subchar)
- */
-U_CAPI void    U_EXPORT2
-UCNV_FROM_U_CALLBACK_ESCAPE (
-                         const void *context,
-                         UConverterFromUnicodeArgs *fromArgs,
-                         const char16_t *codeUnits,
-                         int32_t length,
-                         UChar32 codePoint,
-                         UConverterCallbackReason reason,
-                         UErrorCode * err)
-{
-
-  char16_t valueString[VALUE_STRING_LENGTH];
-  int32_t valueStringLength = 0;
-  int32_t i = 0;
-
-  const char16_t *myValueSource = nullptr;
-  UErrorCode err2 = U_ZERO_ERROR;
-  UConverterFromUCallback original = nullptr;
-  const void *originalContext;
-
-  UConverterFromUCallback ignoredCallback = nullptr;
-  const void *ignoredContext;
-  
-  if (reason > UCNV_IRREGULAR)
-  {
-      return;
-  }
-  else if (reason == UCNV_UNASSIGNED && IS_DEFAULT_IGNORABLE_CODE_POINT(codePoint))
-  {
-      /*
-       * Skip if the codepoint has unicode property of default ignorable.
-       */
-      *err = U_ZERO_ERROR;
-      return;
-  }
-
-  ucnv_setFromUCallBack (fromArgs->converter,
-                     (UConverterFromUCallback) UCNV_FROM_U_CALLBACK_SUBSTITUTE,
-                     nullptr,
-                     &original,
-                     &originalContext,
-                     &err2);
-  
-  if (U_FAILURE (err2))
-  {
-    *err = err2;
-    return;
-  } 
-  if(context==nullptr)
-  { 
-      while (i < length)
-      {
-        valueString[valueStringLength++] = (char16_t) UNICODE_PERCENT_SIGN_CODEPOINT;  /* adding % */
-        valueString[valueStringLength++] = (char16_t) UNICODE_U_CODEPOINT; /* adding U */
-        valueStringLength += uprv_itou (valueString + valueStringLength, VALUE_STRING_LENGTH - valueStringLength, (uint16_t)codeUnits[i++], 16, 4);
-      }
-  }
-  else
-  {
-      switch(*((char*)context))
-      {
-      case UCNV_PRV_ESCAPE_JAVA:
-          while (i < length)
-          {
-              valueString[valueStringLength++] = (char16_t) UNICODE_RS_CODEPOINT;    /* adding \ */
-              valueString[valueStringLength++] = (char16_t) UNICODE_U_LOW_CODEPOINT; /* adding u */
-              valueStringLength += uprv_itou (valueString + valueStringLength, VALUE_STRING_LENGTH - valueStringLength, (uint16_t)codeUnits[i++], 16, 4);
-          }
-          break;
-
-      case UCNV_PRV_ESCAPE_C:
-          valueString[valueStringLength++] = (char16_t) UNICODE_RS_CODEPOINT;    /* adding \ */
-
-          if(length==2){
-              valueString[valueStringLength++] = (char16_t) UNICODE_U_CODEPOINT; /* adding U */
-              valueStringLength += uprv_itou (valueString + valueStringLength, VALUE_STRING_LENGTH - valueStringLength, codePoint, 16, 8);
-
-          }
-          else{
-              valueString[valueStringLength++] = (char16_t) UNICODE_U_LOW_CODEPOINT; /* adding u */
-              valueStringLength += uprv_itou (valueString + valueStringLength, VALUE_STRING_LENGTH - valueStringLength, (uint16_t)codeUnits[0], 16, 4);
-          }
-          break;
-
-      case UCNV_PRV_ESCAPE_XML_DEC:
-
-          valueString[valueStringLength++] = (char16_t) UNICODE_AMP_CODEPOINT;   /* adding & */
-          valueString[valueStringLength++] = (char16_t) UNICODE_HASH_CODEPOINT;  /* adding # */
-          if(length==2){
-              valueStringLength += uprv_itou (valueString + valueStringLength, VALUE_STRING_LENGTH - valueStringLength, codePoint, 10, 0);
-          }
-          else{
-              valueStringLength += uprv_itou (valueString + valueStringLength, VALUE_STRING_LENGTH - valueStringLength, (uint16_t)codeUnits[0], 10, 0);
-          }
-          valueString[valueStringLength++] = (char16_t) UNICODE_SEMICOLON_CODEPOINT; /* adding ; */
-          break;
-
-      case UCNV_PRV_ESCAPE_XML_HEX:
-
-          valueString[valueStringLength++] = (char16_t) UNICODE_AMP_CODEPOINT;   /* adding & */
-          valueString[valueStringLength++] = (char16_t) UNICODE_HASH_CODEPOINT;  /* adding # */
-          valueString[valueStringLength++] = (char16_t) UNICODE_X_LOW_CODEPOINT; /* adding x */
-          if(length==2){
-              valueStringLength += uprv_itou (valueString + valueStringLength, VALUE_STRING_LENGTH - valueStringLength, codePoint, 16, 0);
-          }
-          else{
-              valueStringLength += uprv_itou (valueString + valueStringLength, VALUE_STRING_LENGTH - valueStringLength, (uint16_t)codeUnits[0], 16, 0);
-          }
-          valueString[valueStringLength++] = (char16_t) UNICODE_SEMICOLON_CODEPOINT; /* adding ; */
-          break;
-
-      case UCNV_PRV_ESCAPE_UNICODE:
-          valueString[valueStringLength++] = (char16_t) UNICODE_LEFT_CURLY_CODEPOINT;    /* adding { */
-          valueString[valueStringLength++] = (char16_t) UNICODE_U_CODEPOINT;    /* adding U */
-          valueString[valueStringLength++] = (char16_t) UNICODE_PLUS_CODEPOINT; /* adding + */
-          if (length == 2) {
-              valueStringLength += uprv_itou (valueString + valueStringLength, VALUE_STRING_LENGTH - valueStringLength, codePoint, 16, 4);
-          } else {
-              valueStringLength += uprv_itou (valueString + valueStringLength, VALUE_STRING_LENGTH - valueStringLength, (uint16_t)codeUnits[0], 16, 4);
-          }
-          valueString[valueStringLength++] = (char16_t) UNICODE_RIGHT_CURLY_CODEPOINT;    /* adding } */
-          break;
-
-      case UCNV_PRV_ESCAPE_CSS2:
-          valueString[valueStringLength++] = (char16_t) UNICODE_RS_CODEPOINT;    /* adding \ */
-          valueStringLength += uprv_itou (valueString + valueStringLength, VALUE_STRING_LENGTH - valueStringLength, codePoint, 16, 0);
-          /* Always add space character, because the next character might be whitespace,
-             which would erroneously be considered the termination of the escape sequence. */
-          valueString[valueStringLength++] = (char16_t) UNICODE_SPACE_CODEPOINT;
-          break;
-
-      default:
-          while (i < length)
-          {
-              valueString[valueStringLength++] = (char16_t) UNICODE_PERCENT_SIGN_CODEPOINT;  /* adding % */
-              valueString[valueStringLength++] = (char16_t) UNICODE_U_CODEPOINT;             /* adding U */
-              valueStringLength += uprv_itou (valueString + valueStringLength, VALUE_STRING_LENGTH - valueStringLength, (uint16_t)codeUnits[i++], 16, 4);
-          }
-      }
-  }  
-  myValueSource = valueString;
-
-  /* reset the error */
-  *err = U_ZERO_ERROR;
-
-  ucnv_cbFromUWriteUChars(fromArgs, &myValueSource, myValueSource+valueStringLength, 0, err);
-
-  ucnv_setFromUCallBack (fromArgs->converter,
-                         original,
-                         originalContext,
-                         &ignoredCallback,
-                         &ignoredContext,
-                         &err2);
-  if (U_FAILURE (err2))
-  {
-      *err = err2;
-      return;
-  }
-
-  return;
-}
-
-
-
-U_CAPI void  U_EXPORT2
-UCNV_TO_U_CALLBACK_SKIP (
-                 const void *context,
-                 UConverterToUnicodeArgs *toArgs,
-                 const char* codeUnits,
-                 int32_t length,
-                 UConverterCallbackReason reason,
-                 UErrorCode * err)
-{
-    (void)toArgs;
-    (void)codeUnits;
-    (void)length;
-    if (reason <= UCNV_IRREGULAR)
-    {
-        if (context == nullptr || (*((char*)context) == UCNV_PRV_STOP_ON_ILLEGAL && reason == UCNV_UNASSIGNED))
-        {
-            *err = U_ZERO_ERROR;
-        }
-        /* else the caller must have set the error code accordingly. */
-    }
-    /* else ignore the reset, close and clone calls. */
-}
-
-U_CAPI void    U_EXPORT2
-UCNV_TO_U_CALLBACK_SUBSTITUTE (
-                 const void *context,
-                 UConverterToUnicodeArgs *toArgs,
-                 const char* codeUnits,
-                 int32_t length,
-                 UConverterCallbackReason reason,
-                 UErrorCode * err)
-{
-    (void)codeUnits;
-    (void)length;
-    if (reason <= UCNV_IRREGULAR)
-    {
-        if (context == nullptr || (*((char*)context) == UCNV_PRV_STOP_ON_ILLEGAL && reason == UCNV_UNASSIGNED))
-        {
-            *err = U_ZERO_ERROR;
-            ucnv_cbToUWriteSub(toArgs,0,err);
-        }
-        /* else the caller must have set the error code accordingly. */
-    }
-    /* else ignore the reset, close and clone calls. */
-}
-
-/*uses uprv_itou to get a unicode escape sequence of the offensive sequence,
- *and uses that as the substitution sequence
- */
-U_CAPI void   U_EXPORT2
-UCNV_TO_U_CALLBACK_ESCAPE (
-                 const void *context,
-                 UConverterToUnicodeArgs *toArgs,
-                 const char* codeUnits,
-                 int32_t length,
-                 UConverterCallbackReason reason,
-                 UErrorCode * err)
-{
-    char16_t uniValueString[VALUE_STRING_LENGTH];
-    int32_t valueStringLength = 0;
-    int32_t i = 0;
-
-    if (reason > UCNV_IRREGULAR)
-    {
-        return;
-    }
-
-    if(context==nullptr)
-    {    
-        while (i < length)
-        {
-            uniValueString[valueStringLength++] = (char16_t) UNICODE_PERCENT_SIGN_CODEPOINT; /* adding % */
-            uniValueString[valueStringLength++] = (char16_t) UNICODE_X_CODEPOINT;    /* adding X */
-            valueStringLength += uprv_itou (uniValueString + valueStringLength, VALUE_STRING_LENGTH - valueStringLength, (uint8_t) codeUnits[i++], 16, 2);
-        }
-    }
-    else
-    {
-        switch(*((char*)context))
-        {
-        case UCNV_PRV_ESCAPE_XML_DEC:
-            while (i < length)
-            {
-                uniValueString[valueStringLength++] = (char16_t) UNICODE_AMP_CODEPOINT;   /* adding & */
-                uniValueString[valueStringLength++] = (char16_t) UNICODE_HASH_CODEPOINT;  /* adding # */
-                valueStringLength += uprv_itou (uniValueString + valueStringLength, VALUE_STRING_LENGTH - valueStringLength, (uint8_t)codeUnits[i++], 10, 0);
-                uniValueString[valueStringLength++] = (char16_t) UNICODE_SEMICOLON_CODEPOINT; /* adding ; */
-            }
-            break;
-
-        case UCNV_PRV_ESCAPE_XML_HEX:
-            while (i < length)
-            {
-                uniValueString[valueStringLength++] = (char16_t) UNICODE_AMP_CODEPOINT;   /* adding & */
-                uniValueString[valueStringLength++] = (char16_t) UNICODE_HASH_CODEPOINT;  /* adding # */
-                uniValueString[valueStringLength++] = (char16_t) UNICODE_X_LOW_CODEPOINT; /* adding x */
-                valueStringLength += uprv_itou (uniValueString + valueStringLength, VALUE_STRING_LENGTH - valueStringLength, (uint8_t)codeUnits[i++], 16, 0);
-                uniValueString[valueStringLength++] = (char16_t) UNICODE_SEMICOLON_CODEPOINT; /* adding ; */
-            }
-            break;
-        case UCNV_PRV_ESCAPE_C:
-            while (i < length)
-            {
-                uniValueString[valueStringLength++] = (char16_t) UNICODE_RS_CODEPOINT;    /* adding \ */
-                uniValueString[valueStringLength++] = (char16_t) UNICODE_X_LOW_CODEPOINT; /* adding x */
-                valueStringLength += uprv_itou (uniValueString + valueStringLength, VALUE_STRING_LENGTH - valueStringLength, (uint8_t)codeUnits[i++], 16, 2);
-            }
-            break;
-        default:
-            while (i < length)
-            {
-                uniValueString[valueStringLength++] = (char16_t) UNICODE_PERCENT_SIGN_CODEPOINT; /* adding % */
-                uniValueString[valueStringLength++] = (char16_t) UNICODE_X_CODEPOINT;    /* adding X */
-                uprv_itou (uniValueString + valueStringLength, VALUE_STRING_LENGTH - valueStringLength, (uint8_t) codeUnits[i++], 16, 2);
-                valueStringLength += 2;
-            }
-        }
-    }
-    /* reset the error */
-    *err = U_ZERO_ERROR;
-
-    ucnv_cbToUWriteUChars(toArgs, uniValueString, valueStringLength, 0, err);
-}
-
-#endif
->>>>>>> a8a80be5
+// © 2016 and later: Unicode, Inc. and others.
+// License & terms of use: http://www.unicode.org/copyright.html
+/*
+ *****************************************************************************
+ *
+ *   Copyright (C) 1998-2016, International Business Machines
+ *   Corporation and others.  All Rights Reserved.
+ *
+ *****************************************************************************
+ *
+ *  ucnv_err.c
+ *  Implements error behaviour functions called by T_UConverter_{from,to}Unicode
+ *
+ *
+*   Change history:
+*
+*   06/29/2000  helena      Major rewrite of the callback APIs.
+*/
+
+#include "unicode/utypes.h"
+
+#if !UCONFIG_NO_CONVERSION
+
+#include "unicode/ucnv_err.h"
+#include "unicode/ucnv_cb.h"
+#include "ucnv_cnv.h"
+#include "cmemory.h"
+#include "unicode/ucnv.h"
+#include "ustrfmt.h"
+
+#define VALUE_STRING_LENGTH 48
+/*Magic # 32 = 4(number of char in value string) * 8(max number of bytes per char for any converter) */
+#define UNICODE_PERCENT_SIGN_CODEPOINT  0x0025
+#define UNICODE_U_CODEPOINT             0x0055
+#define UNICODE_X_CODEPOINT             0x0058
+#define UNICODE_RS_CODEPOINT            0x005C
+#define UNICODE_U_LOW_CODEPOINT         0x0075
+#define UNICODE_X_LOW_CODEPOINT         0x0078
+#define UNICODE_AMP_CODEPOINT           0x0026
+#define UNICODE_HASH_CODEPOINT          0x0023
+#define UNICODE_SEMICOLON_CODEPOINT     0x003B
+#define UNICODE_PLUS_CODEPOINT          0x002B
+#define UNICODE_LEFT_CURLY_CODEPOINT    0x007B
+#define UNICODE_RIGHT_CURLY_CODEPOINT   0x007D
+#define UNICODE_SPACE_CODEPOINT         0x0020
+#define UCNV_PRV_ESCAPE_ICU         0
+#define UCNV_PRV_ESCAPE_C           'C'
+#define UCNV_PRV_ESCAPE_XML_DEC     'D'
+#define UCNV_PRV_ESCAPE_XML_HEX     'X'
+#define UCNV_PRV_ESCAPE_JAVA        'J'
+#define UCNV_PRV_ESCAPE_UNICODE     'U'
+#define UCNV_PRV_ESCAPE_CSS2        'S'
+#define UCNV_PRV_STOP_ON_ILLEGAL    'i'
+
+/*
+ * IS_DEFAULT_IGNORABLE_CODE_POINT
+ * This is to check if a code point has the default ignorable unicode property.
+ * As such, this list needs to be updated if the ignorable code point list ever
+ * changes.
+ * To avoid dependency on other code, this list is hard coded here.
+ * When an ignorable code point is found and is unmappable, the default callbacks
+ * will ignore them.
+ * For a list of the default ignorable code points, use this link:
+ * https://util.unicode.org/UnicodeJsps/list-unicodeset.jsp?a=%5B%3ADI%3A%5D&abb=on&g=&i=
+ *
+ * This list should be sync with the one in CharsetCallback.java
+ */
+#define IS_DEFAULT_IGNORABLE_CODE_POINT(c) ( \
+    (c == 0x00AD) || \
+    (c == 0x034F) || \
+    (c == 0x061C) || \
+    (c == 0x115F) || \
+    (c == 0x1160) || \
+    (0x17B4 <= c && c <= 0x17B5) || \
+    (0x180B <= c && c <= 0x180F) || \
+    (0x200B <= c && c <= 0x200F) || \
+    (0x202A <= c && c <= 0x202E) || \
+    (0x2060 <= c && c <= 0x206F) || \
+    (c == 0x3164) || \
+    (0xFE00 <= c && c <= 0xFE0F) || \
+    (c == 0xFEFF) || \
+    (c == 0xFFA0) || \
+    (0xFFF0 <= c && c <= 0xFFF8) || \
+    (0x1BCA0 <= c && c <= 0x1BCA3) || \
+    (0x1D173 <= c && c <= 0x1D17A) || \
+    (0xE0000 <= c && c <= 0xE0FFF))
+
+
+/*Function Pointer STOPS at the ILLEGAL_SEQUENCE */
+U_CAPI void    U_EXPORT2
+UCNV_FROM_U_CALLBACK_STOP (
+                  const void *context,
+                  UConverterFromUnicodeArgs *fromUArgs,
+                  const char16_t* codeUnits,
+                  int32_t length,
+                  UChar32 codePoint,
+                  UConverterCallbackReason reason,
+                  UErrorCode * err)
+{
+    (void)context;
+    (void)fromUArgs;
+    (void)codeUnits;
+    (void)length;
+    if (reason == UCNV_UNASSIGNED && IS_DEFAULT_IGNORABLE_CODE_POINT(codePoint))
+    {
+        /*
+         * Skip if the codepoint has unicode property of default ignorable.
+         */
+        *err = U_ZERO_ERROR;
+    }
+    /* the caller must have set the error code accordingly */
+    return;
+}
+
+
+/*Function Pointer STOPS at the ILLEGAL_SEQUENCE */
+U_CAPI void    U_EXPORT2
+UCNV_TO_U_CALLBACK_STOP (
+                   const void *context,
+                   UConverterToUnicodeArgs *toUArgs,
+                   const char* codePoints,
+                   int32_t length,
+                   UConverterCallbackReason reason,
+                   UErrorCode * err)
+{
+    /* the caller must have set the error code accordingly */
+    (void)context; (void)toUArgs; (void)codePoints; (void)length; (void)reason; (void)err;
+    return;
+}
+
+U_CAPI void    U_EXPORT2
+UCNV_FROM_U_CALLBACK_SKIP (                  
+                  const void *context,
+                  UConverterFromUnicodeArgs *fromUArgs,
+                  const char16_t* codeUnits,
+                  int32_t length,
+                  UChar32 codePoint,
+                  UConverterCallbackReason reason,
+                  UErrorCode * err)
+{
+    (void)fromUArgs;
+    (void)codeUnits;
+    (void)length;
+    if (reason <= UCNV_IRREGULAR)
+    {
+        if (reason == UCNV_UNASSIGNED && IS_DEFAULT_IGNORABLE_CODE_POINT(codePoint))
+        {
+            /*
+             * Skip if the codepoint has unicode property of default ignorable.
+             */
+            *err = U_ZERO_ERROR;
+        }
+        else if (context == nullptr || (*((char*)context) == UCNV_PRV_STOP_ON_ILLEGAL && reason == UCNV_UNASSIGNED))
+        {
+            *err = U_ZERO_ERROR;
+        }
+        /* else the caller must have set the error code accordingly. */
+    }
+    /* else ignore the reset, close and clone calls. */
+}
+
+U_CAPI void    U_EXPORT2
+UCNV_FROM_U_CALLBACK_SUBSTITUTE (
+                  const void *context,
+                  UConverterFromUnicodeArgs *fromArgs,
+                  const char16_t* codeUnits,
+                  int32_t length,
+                  UChar32 codePoint,
+                  UConverterCallbackReason reason,
+                  UErrorCode * err)
+{
+    (void)codeUnits;
+    (void)length;
+    if (reason <= UCNV_IRREGULAR)
+    {
+        if (reason == UCNV_UNASSIGNED && IS_DEFAULT_IGNORABLE_CODE_POINT(codePoint))
+        {
+            /*
+             * Skip if the codepoint has unicode property of default ignorable.
+             */
+            *err = U_ZERO_ERROR;
+        }
+        else if (context == nullptr || (*((char*)context) == UCNV_PRV_STOP_ON_ILLEGAL && reason == UCNV_UNASSIGNED))
+        {
+            *err = U_ZERO_ERROR;
+            ucnv_cbFromUWriteSub(fromArgs, 0, err);
+        }
+        /* else the caller must have set the error code accordingly. */
+    }
+    /* else ignore the reset, close and clone calls. */
+}
+
+/*uses uprv_itou to get a unicode escape sequence of the offensive sequence,
+ *uses a clean copy (resetted) of the converter, to convert that unicode
+ *escape sequence to the target codepage (if conversion failure happens then
+ *we revert to substituting with subchar)
+ */
+U_CAPI void    U_EXPORT2
+UCNV_FROM_U_CALLBACK_ESCAPE (
+                         const void *context,
+                         UConverterFromUnicodeArgs *fromArgs,
+                         const char16_t *codeUnits,
+                         int32_t length,
+                         UChar32 codePoint,
+                         UConverterCallbackReason reason,
+                         UErrorCode * err)
+{
+
+  char16_t valueString[VALUE_STRING_LENGTH];
+  int32_t valueStringLength = 0;
+  int32_t i = 0;
+
+  const char16_t *myValueSource = nullptr;
+  UErrorCode err2 = U_ZERO_ERROR;
+  UConverterFromUCallback original = nullptr;
+  const void *originalContext;
+
+  UConverterFromUCallback ignoredCallback = nullptr;
+  const void *ignoredContext;
+  
+  if (reason > UCNV_IRREGULAR)
+  {
+      return;
+  }
+  else if (reason == UCNV_UNASSIGNED && IS_DEFAULT_IGNORABLE_CODE_POINT(codePoint))
+  {
+      /*
+       * Skip if the codepoint has unicode property of default ignorable.
+       */
+      *err = U_ZERO_ERROR;
+      return;
+  }
+
+  ucnv_setFromUCallBack (fromArgs->converter,
+                     (UConverterFromUCallback) UCNV_FROM_U_CALLBACK_SUBSTITUTE,
+                     nullptr,
+                     &original,
+                     &originalContext,
+                     &err2);
+  
+  if (U_FAILURE (err2))
+  {
+    *err = err2;
+    return;
+  } 
+  if(context==nullptr)
+  { 
+      while (i < length)
+      {
+        valueString[valueStringLength++] = (char16_t) UNICODE_PERCENT_SIGN_CODEPOINT;  /* adding % */
+        valueString[valueStringLength++] = (char16_t) UNICODE_U_CODEPOINT; /* adding U */
+        valueStringLength += uprv_itou (valueString + valueStringLength, VALUE_STRING_LENGTH - valueStringLength, (uint16_t)codeUnits[i++], 16, 4);
+      }
+  }
+  else
+  {
+      switch(*((char*)context))
+      {
+      case UCNV_PRV_ESCAPE_JAVA:
+          while (i < length)
+          {
+              valueString[valueStringLength++] = (char16_t) UNICODE_RS_CODEPOINT;    /* adding \ */
+              valueString[valueStringLength++] = (char16_t) UNICODE_U_LOW_CODEPOINT; /* adding u */
+              valueStringLength += uprv_itou (valueString + valueStringLength, VALUE_STRING_LENGTH - valueStringLength, (uint16_t)codeUnits[i++], 16, 4);
+          }
+          break;
+
+      case UCNV_PRV_ESCAPE_C:
+          valueString[valueStringLength++] = (char16_t) UNICODE_RS_CODEPOINT;    /* adding \ */
+
+          if(length==2){
+              valueString[valueStringLength++] = (char16_t) UNICODE_U_CODEPOINT; /* adding U */
+              valueStringLength += uprv_itou (valueString + valueStringLength, VALUE_STRING_LENGTH - valueStringLength, codePoint, 16, 8);
+
+          }
+          else{
+              valueString[valueStringLength++] = (char16_t) UNICODE_U_LOW_CODEPOINT; /* adding u */
+              valueStringLength += uprv_itou (valueString + valueStringLength, VALUE_STRING_LENGTH - valueStringLength, (uint16_t)codeUnits[0], 16, 4);
+          }
+          break;
+
+      case UCNV_PRV_ESCAPE_XML_DEC:
+
+          valueString[valueStringLength++] = (char16_t) UNICODE_AMP_CODEPOINT;   /* adding & */
+          valueString[valueStringLength++] = (char16_t) UNICODE_HASH_CODEPOINT;  /* adding # */
+          if(length==2){
+              valueStringLength += uprv_itou (valueString + valueStringLength, VALUE_STRING_LENGTH - valueStringLength, codePoint, 10, 0);
+          }
+          else{
+              valueStringLength += uprv_itou (valueString + valueStringLength, VALUE_STRING_LENGTH - valueStringLength, (uint16_t)codeUnits[0], 10, 0);
+          }
+          valueString[valueStringLength++] = (char16_t) UNICODE_SEMICOLON_CODEPOINT; /* adding ; */
+          break;
+
+      case UCNV_PRV_ESCAPE_XML_HEX:
+
+          valueString[valueStringLength++] = (char16_t) UNICODE_AMP_CODEPOINT;   /* adding & */
+          valueString[valueStringLength++] = (char16_t) UNICODE_HASH_CODEPOINT;  /* adding # */
+          valueString[valueStringLength++] = (char16_t) UNICODE_X_LOW_CODEPOINT; /* adding x */
+          if(length==2){
+              valueStringLength += uprv_itou (valueString + valueStringLength, VALUE_STRING_LENGTH - valueStringLength, codePoint, 16, 0);
+          }
+          else{
+              valueStringLength += uprv_itou (valueString + valueStringLength, VALUE_STRING_LENGTH - valueStringLength, (uint16_t)codeUnits[0], 16, 0);
+          }
+          valueString[valueStringLength++] = (char16_t) UNICODE_SEMICOLON_CODEPOINT; /* adding ; */
+          break;
+
+      case UCNV_PRV_ESCAPE_UNICODE:
+          valueString[valueStringLength++] = (char16_t) UNICODE_LEFT_CURLY_CODEPOINT;    /* adding { */
+          valueString[valueStringLength++] = (char16_t) UNICODE_U_CODEPOINT;    /* adding U */
+          valueString[valueStringLength++] = (char16_t) UNICODE_PLUS_CODEPOINT; /* adding + */
+          if (length == 2) {
+              valueStringLength += uprv_itou (valueString + valueStringLength, VALUE_STRING_LENGTH - valueStringLength, codePoint, 16, 4);
+          } else {
+              valueStringLength += uprv_itou (valueString + valueStringLength, VALUE_STRING_LENGTH - valueStringLength, (uint16_t)codeUnits[0], 16, 4);
+          }
+          valueString[valueStringLength++] = (char16_t) UNICODE_RIGHT_CURLY_CODEPOINT;    /* adding } */
+          break;
+
+      case UCNV_PRV_ESCAPE_CSS2:
+          valueString[valueStringLength++] = (char16_t) UNICODE_RS_CODEPOINT;    /* adding \ */
+          valueStringLength += uprv_itou (valueString + valueStringLength, VALUE_STRING_LENGTH - valueStringLength, codePoint, 16, 0);
+          /* Always add space character, because the next character might be whitespace,
+             which would erroneously be considered the termination of the escape sequence. */
+          valueString[valueStringLength++] = (char16_t) UNICODE_SPACE_CODEPOINT;
+          break;
+
+      default:
+          while (i < length)
+          {
+              valueString[valueStringLength++] = (char16_t) UNICODE_PERCENT_SIGN_CODEPOINT;  /* adding % */
+              valueString[valueStringLength++] = (char16_t) UNICODE_U_CODEPOINT;             /* adding U */
+              valueStringLength += uprv_itou (valueString + valueStringLength, VALUE_STRING_LENGTH - valueStringLength, (uint16_t)codeUnits[i++], 16, 4);
+          }
+      }
+  }  
+  myValueSource = valueString;
+
+  /* reset the error */
+  *err = U_ZERO_ERROR;
+
+  ucnv_cbFromUWriteUChars(fromArgs, &myValueSource, myValueSource+valueStringLength, 0, err);
+
+  ucnv_setFromUCallBack (fromArgs->converter,
+                         original,
+                         originalContext,
+                         &ignoredCallback,
+                         &ignoredContext,
+                         &err2);
+  if (U_FAILURE (err2))
+  {
+      *err = err2;
+      return;
+  }
+
+  return;
+}
+
+
+
+U_CAPI void  U_EXPORT2
+UCNV_TO_U_CALLBACK_SKIP (
+                 const void *context,
+                 UConverterToUnicodeArgs *toArgs,
+                 const char* codeUnits,
+                 int32_t length,
+                 UConverterCallbackReason reason,
+                 UErrorCode * err)
+{
+    (void)toArgs;
+    (void)codeUnits;
+    (void)length;
+    if (reason <= UCNV_IRREGULAR)
+    {
+        if (context == nullptr || (*((char*)context) == UCNV_PRV_STOP_ON_ILLEGAL && reason == UCNV_UNASSIGNED))
+        {
+            *err = U_ZERO_ERROR;
+        }
+        /* else the caller must have set the error code accordingly. */
+    }
+    /* else ignore the reset, close and clone calls. */
+}
+
+U_CAPI void    U_EXPORT2
+UCNV_TO_U_CALLBACK_SUBSTITUTE (
+                 const void *context,
+                 UConverterToUnicodeArgs *toArgs,
+                 const char* codeUnits,
+                 int32_t length,
+                 UConverterCallbackReason reason,
+                 UErrorCode * err)
+{
+    (void)codeUnits;
+    (void)length;
+    if (reason <= UCNV_IRREGULAR)
+    {
+        if (context == nullptr || (*((char*)context) == UCNV_PRV_STOP_ON_ILLEGAL && reason == UCNV_UNASSIGNED))
+        {
+            *err = U_ZERO_ERROR;
+            ucnv_cbToUWriteSub(toArgs,0,err);
+        }
+        /* else the caller must have set the error code accordingly. */
+    }
+    /* else ignore the reset, close and clone calls. */
+}
+
+/*uses uprv_itou to get a unicode escape sequence of the offensive sequence,
+ *and uses that as the substitution sequence
+ */
+U_CAPI void   U_EXPORT2
+UCNV_TO_U_CALLBACK_ESCAPE (
+                 const void *context,
+                 UConverterToUnicodeArgs *toArgs,
+                 const char* codeUnits,
+                 int32_t length,
+                 UConverterCallbackReason reason,
+                 UErrorCode * err)
+{
+    char16_t uniValueString[VALUE_STRING_LENGTH];
+    int32_t valueStringLength = 0;
+    int32_t i = 0;
+
+    if (reason > UCNV_IRREGULAR)
+    {
+        return;
+    }
+
+    if(context==nullptr)
+    {    
+        while (i < length)
+        {
+            uniValueString[valueStringLength++] = (char16_t) UNICODE_PERCENT_SIGN_CODEPOINT; /* adding % */
+            uniValueString[valueStringLength++] = (char16_t) UNICODE_X_CODEPOINT;    /* adding X */
+            valueStringLength += uprv_itou (uniValueString + valueStringLength, VALUE_STRING_LENGTH - valueStringLength, (uint8_t) codeUnits[i++], 16, 2);
+        }
+    }
+    else
+    {
+        switch(*((char*)context))
+        {
+        case UCNV_PRV_ESCAPE_XML_DEC:
+            while (i < length)
+            {
+                uniValueString[valueStringLength++] = (char16_t) UNICODE_AMP_CODEPOINT;   /* adding & */
+                uniValueString[valueStringLength++] = (char16_t) UNICODE_HASH_CODEPOINT;  /* adding # */
+                valueStringLength += uprv_itou (uniValueString + valueStringLength, VALUE_STRING_LENGTH - valueStringLength, (uint8_t)codeUnits[i++], 10, 0);
+                uniValueString[valueStringLength++] = (char16_t) UNICODE_SEMICOLON_CODEPOINT; /* adding ; */
+            }
+            break;
+
+        case UCNV_PRV_ESCAPE_XML_HEX:
+            while (i < length)
+            {
+                uniValueString[valueStringLength++] = (char16_t) UNICODE_AMP_CODEPOINT;   /* adding & */
+                uniValueString[valueStringLength++] = (char16_t) UNICODE_HASH_CODEPOINT;  /* adding # */
+                uniValueString[valueStringLength++] = (char16_t) UNICODE_X_LOW_CODEPOINT; /* adding x */
+                valueStringLength += uprv_itou (uniValueString + valueStringLength, VALUE_STRING_LENGTH - valueStringLength, (uint8_t)codeUnits[i++], 16, 0);
+                uniValueString[valueStringLength++] = (char16_t) UNICODE_SEMICOLON_CODEPOINT; /* adding ; */
+            }
+            break;
+        case UCNV_PRV_ESCAPE_C:
+            while (i < length)
+            {
+                uniValueString[valueStringLength++] = (char16_t) UNICODE_RS_CODEPOINT;    /* adding \ */
+                uniValueString[valueStringLength++] = (char16_t) UNICODE_X_LOW_CODEPOINT; /* adding x */
+                valueStringLength += uprv_itou (uniValueString + valueStringLength, VALUE_STRING_LENGTH - valueStringLength, (uint8_t)codeUnits[i++], 16, 2);
+            }
+            break;
+        default:
+            while (i < length)
+            {
+                uniValueString[valueStringLength++] = (char16_t) UNICODE_PERCENT_SIGN_CODEPOINT; /* adding % */
+                uniValueString[valueStringLength++] = (char16_t) UNICODE_X_CODEPOINT;    /* adding X */
+                uprv_itou (uniValueString + valueStringLength, VALUE_STRING_LENGTH - valueStringLength, (uint8_t) codeUnits[i++], 16, 2);
+                valueStringLength += 2;
+            }
+        }
+    }
+    /* reset the error */
+    *err = U_ZERO_ERROR;
+
+    ucnv_cbToUWriteUChars(toArgs, uniValueString, valueStringLength, 0, err);
+}
+
+#endif