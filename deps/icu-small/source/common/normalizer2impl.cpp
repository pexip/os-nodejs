<<<<<<< HEAD
// © 2016 and later: Unicode, Inc. and others.
// License & terms of use: http://www.unicode.org/copyright.html
/*
*******************************************************************************
*
*   Copyright (C) 2009-2014, International Business Machines
*   Corporation and others.  All Rights Reserved.
*
*******************************************************************************
*   file name:  normalizer2impl.cpp
*   encoding:   UTF-8
*   tab size:   8 (not used)
*   indentation:4
*
*   created on: 2009nov22
*   created by: Markus W. Scherer
*/

// #define UCPTRIE_DEBUG

#include "unicode/utypes.h"

#if !UCONFIG_NO_NORMALIZATION

#include "unicode/bytestream.h"
#include "unicode/edits.h"
#include "unicode/normalizer2.h"
#include "unicode/stringoptions.h"
#include "unicode/ucptrie.h"
#include "unicode/udata.h"
#include "unicode/umutablecptrie.h"
#include "unicode/ustring.h"
#include "unicode/utf16.h"
#include "unicode/utf8.h"
#include "bytesinkutil.h"
#include "cmemory.h"
#include "mutex.h"
#include "normalizer2impl.h"
#include "putilimp.h"
#include "uassert.h"
#include "ucptrie_impl.h"
#include "uset_imp.h"
#include "uvector.h"

U_NAMESPACE_BEGIN

namespace {

/**
 * UTF-8 lead byte for minNoMaybeCP.
 * Can be lower than the actual lead byte for c.
 * Typically U+0300 for NFC/NFD, U+00A0 for NFKC/NFKD, U+0041 for NFKC_Casefold.
 */
inline uint8_t leadByteForCP(UChar32 c) {
    if (c <= 0x7f) {
        return (uint8_t)c;
    } else if (c <= 0x7ff) {
        return (uint8_t)(0xc0+(c>>6));
    } else {
        // Should not occur because ccc(U+0300)!=0.
        return 0xe0;
    }
}

/**
 * Returns the code point from one single well-formed UTF-8 byte sequence
 * between cpStart and cpLimit.
 *
 * Trie UTF-8 macros do not assemble whole code points (for efficiency).
 * When we do need the code point, we call this function.
 * We should not need it for normalization-inert data (norm16==0).
 * Illegal sequences yield the error value norm16==0 just like real normalization-inert code points.
 */
UChar32 codePointFromValidUTF8(const uint8_t *cpStart, const uint8_t *cpLimit) {
    // Similar to U8_NEXT_UNSAFE(s, i, c).
    U_ASSERT(cpStart < cpLimit);
    uint8_t c = *cpStart;
    switch(cpLimit-cpStart) {
    case 1:
        return c;
    case 2:
        return ((c&0x1f)<<6) | (cpStart[1]&0x3f);
    case 3:
        // no need for (c&0xf) because the upper bits are truncated after <<12 in the cast to (UChar)
        return (UChar)((c<<12) | ((cpStart[1]&0x3f)<<6) | (cpStart[2]&0x3f));
    case 4:
        return ((c&7)<<18) | ((cpStart[1]&0x3f)<<12) | ((cpStart[2]&0x3f)<<6) | (cpStart[3]&0x3f);
    default:
        UPRV_UNREACHABLE;  // Should not occur.
    }
}

/**
 * Returns the last code point in [start, p[ if it is valid and in U+1000..U+D7FF.
 * Otherwise returns a negative value.
 */
UChar32 previousHangulOrJamo(const uint8_t *start, const uint8_t *p) {
    if ((p - start) >= 3) {
        p -= 3;
        uint8_t l = *p;
        uint8_t t1, t2;
        if (0xe1 <= l && l <= 0xed &&
                (t1 = (uint8_t)(p[1] - 0x80)) <= 0x3f &&
                (t2 = (uint8_t)(p[2] - 0x80)) <= 0x3f &&
                (l < 0xed || t1 <= 0x1f)) {
            return ((l & 0xf) << 12) | (t1 << 6) | t2;
        }
    }
    return U_SENTINEL;
}

/**
 * Returns the offset from the Jamo T base if [src, limit[ starts with a single Jamo T code point.
 * Otherwise returns a negative value.
 */
int32_t getJamoTMinusBase(const uint8_t *src, const uint8_t *limit) {
    // Jamo T: E1 86 A8..E1 87 82
    if ((limit - src) >= 3 && *src == 0xe1) {
        if (src[1] == 0x86) {
            uint8_t t = src[2];
            // The first Jamo T is U+11A8 but JAMO_T_BASE is 11A7.
            // Offset 0 does not correspond to any conjoining Jamo.
            if (0xa8 <= t && t <= 0xbf) {
                return t - 0xa7;
            }
        } else if (src[1] == 0x87) {
            uint8_t t = src[2];
            if ((int8_t)t <= (int8_t)0x82u) {
                return t - (0xa7 - 0x40);
            }
        }
    }
    return -1;
}

void
appendCodePointDelta(const uint8_t *cpStart, const uint8_t *cpLimit, int32_t delta,
                     ByteSink &sink, Edits *edits) {
    char buffer[U8_MAX_LENGTH];
    int32_t length;
    int32_t cpLength = (int32_t)(cpLimit - cpStart);
    if (cpLength == 1) {
        // The builder makes ASCII map to ASCII.
        buffer[0] = (uint8_t)(*cpStart + delta);
        length = 1;
    } else {
        int32_t trail = *(cpLimit-1) + delta;
        if (0x80 <= trail && trail <= 0xbf) {
            // The delta only changes the last trail byte.
            --cpLimit;
            length = 0;
            do { buffer[length++] = *cpStart++; } while (cpStart < cpLimit);
            buffer[length++] = (uint8_t)trail;
        } else {
            // Decode the code point, add the delta, re-encode.
            UChar32 c = codePointFromValidUTF8(cpStart, cpLimit) + delta;
            length = 0;
            U8_APPEND_UNSAFE(buffer, length, c);
        }
    }
    if (edits != nullptr) {
        edits->addReplace(cpLength, length);
    }
    sink.Append(buffer, length);
}

}  // namespace

// ReorderingBuffer -------------------------------------------------------- ***

ReorderingBuffer::ReorderingBuffer(const Normalizer2Impl &ni, UnicodeString &dest,
                                   UErrorCode &errorCode) :
        impl(ni), str(dest),
        start(str.getBuffer(8)), reorderStart(start), limit(start),
        remainingCapacity(str.getCapacity()), lastCC(0) {
    if (start == nullptr && U_SUCCESS(errorCode)) {
        // getBuffer() already did str.setToBogus()
        errorCode = U_MEMORY_ALLOCATION_ERROR;
    }
}

UBool ReorderingBuffer::init(int32_t destCapacity, UErrorCode &errorCode) {
    int32_t length=str.length();
    start=str.getBuffer(destCapacity);
    if(start==NULL) {
        // getBuffer() already did str.setToBogus()
        errorCode=U_MEMORY_ALLOCATION_ERROR;
        return FALSE;
    }
    limit=start+length;
    remainingCapacity=str.getCapacity()-length;
    reorderStart=start;
    if(start==limit) {
        lastCC=0;
    } else {
        setIterator();
        lastCC=previousCC();
        // Set reorderStart after the last code point with cc<=1 if there is one.
        if(lastCC>1) {
            while(previousCC()>1) {}
        }
        reorderStart=codePointLimit;
    }
    return TRUE;
}

UBool ReorderingBuffer::equals(const UChar *otherStart, const UChar *otherLimit) const {
    int32_t length=(int32_t)(limit-start);
    return
        length==(int32_t)(otherLimit-otherStart) &&
        0==u_memcmp(start, otherStart, length);
}

UBool ReorderingBuffer::equals(const uint8_t *otherStart, const uint8_t *otherLimit) const {
    U_ASSERT((otherLimit - otherStart) <= INT32_MAX);  // ensured by caller
    int32_t length = (int32_t)(limit - start);
    int32_t otherLength = (int32_t)(otherLimit - otherStart);
    // For equal strings, UTF-8 is at least as long as UTF-16, and at most three times as long.
    if (otherLength < length || (otherLength / 3) > length) {
        return FALSE;
    }
    // Compare valid strings from between normalization boundaries.
    // (Invalid sequences are normalization-inert.)
    for (int32_t i = 0, j = 0;;) {
        if (i >= length) {
            return j >= otherLength;
        } else if (j >= otherLength) {
            return FALSE;
        }
        // Not at the end of either string yet.
        UChar32 c, other;
        U16_NEXT_UNSAFE(start, i, c);
        U8_NEXT_UNSAFE(otherStart, j, other);
        if (c != other) {
            return FALSE;
        }
    }
}

UBool ReorderingBuffer::appendSupplementary(UChar32 c, uint8_t cc, UErrorCode &errorCode) {
    if(remainingCapacity<2 && !resize(2, errorCode)) {
        return FALSE;
    }
    if(lastCC<=cc || cc==0) {
        limit[0]=U16_LEAD(c);
        limit[1]=U16_TRAIL(c);
        limit+=2;
        lastCC=cc;
        if(cc<=1) {
            reorderStart=limit;
        }
    } else {
        insert(c, cc);
    }
    remainingCapacity-=2;
    return TRUE;
}

UBool ReorderingBuffer::append(const UChar *s, int32_t length, UBool isNFD,
                               uint8_t leadCC, uint8_t trailCC,
                               UErrorCode &errorCode) {
    if(length==0) {
        return TRUE;
    }
    if(remainingCapacity<length && !resize(length, errorCode)) {
        return FALSE;
    }
    remainingCapacity-=length;
    if(lastCC<=leadCC || leadCC==0) {
        if(trailCC<=1) {
            reorderStart=limit+length;
        } else if(leadCC<=1) {
            reorderStart=limit+1;  // Ok if not a code point boundary.
        }
        const UChar *sLimit=s+length;
        do { *limit++=*s++; } while(s!=sLimit);
        lastCC=trailCC;
    } else {
        int32_t i=0;
        UChar32 c;
        U16_NEXT(s, i, length, c);
        insert(c, leadCC);  // insert first code point
        while(i<length) {
            U16_NEXT(s, i, length, c);
            if(i<length) {
                if (isNFD) {
                    leadCC = Normalizer2Impl::getCCFromYesOrMaybe(impl.getRawNorm16(c));
                } else {
                    leadCC = impl.getCC(impl.getNorm16(c));
                }
            } else {
                leadCC=trailCC;
            }
            append(c, leadCC, errorCode);
        }
    }
    return TRUE;
}

UBool ReorderingBuffer::appendZeroCC(UChar32 c, UErrorCode &errorCode) {
    int32_t cpLength=U16_LENGTH(c);
    if(remainingCapacity<cpLength && !resize(cpLength, errorCode)) {
        return FALSE;
    }
    remainingCapacity-=cpLength;
    if(cpLength==1) {
        *limit++=(UChar)c;
    } else {
        limit[0]=U16_LEAD(c);
        limit[1]=U16_TRAIL(c);
        limit+=2;
    }
    lastCC=0;
    reorderStart=limit;
    return TRUE;
}

UBool ReorderingBuffer::appendZeroCC(const UChar *s, const UChar *sLimit, UErrorCode &errorCode) {
    if(s==sLimit) {
        return TRUE;
    }
    int32_t length=(int32_t)(sLimit-s);
    if(remainingCapacity<length && !resize(length, errorCode)) {
        return FALSE;
    }
    u_memcpy(limit, s, length);
    limit+=length;
    remainingCapacity-=length;
    lastCC=0;
    reorderStart=limit;
    return TRUE;
}

void ReorderingBuffer::remove() {
    reorderStart=limit=start;
    remainingCapacity=str.getCapacity();
    lastCC=0;
}

void ReorderingBuffer::removeSuffix(int32_t suffixLength) {
    if(suffixLength<(limit-start)) {
        limit-=suffixLength;
        remainingCapacity+=suffixLength;
    } else {
        limit=start;
        remainingCapacity=str.getCapacity();
    }
    lastCC=0;
    reorderStart=limit;
}

UBool ReorderingBuffer::resize(int32_t appendLength, UErrorCode &errorCode) {
    int32_t reorderStartIndex=(int32_t)(reorderStart-start);
    int32_t length=(int32_t)(limit-start);
    str.releaseBuffer(length);
    int32_t newCapacity=length+appendLength;
    int32_t doubleCapacity=2*str.getCapacity();
    if(newCapacity<doubleCapacity) {
        newCapacity=doubleCapacity;
    }
    if(newCapacity<256) {
        newCapacity=256;
    }
    start=str.getBuffer(newCapacity);
    if(start==NULL) {
        // getBuffer() already did str.setToBogus()
        errorCode=U_MEMORY_ALLOCATION_ERROR;
        return FALSE;
    }
    reorderStart=start+reorderStartIndex;
    limit=start+length;
    remainingCapacity=str.getCapacity()-length;
    return TRUE;
}

void ReorderingBuffer::skipPrevious() {
    codePointLimit=codePointStart;
    UChar c=*--codePointStart;
    if(U16_IS_TRAIL(c) && start<codePointStart && U16_IS_LEAD(*(codePointStart-1))) {
        --codePointStart;
    }
}

uint8_t ReorderingBuffer::previousCC() {
    codePointLimit=codePointStart;
    if(reorderStart>=codePointStart) {
        return 0;
    }
    UChar32 c=*--codePointStart;
    UChar c2;
    if(U16_IS_TRAIL(c) && start<codePointStart && U16_IS_LEAD(c2=*(codePointStart-1))) {
        --codePointStart;
        c=U16_GET_SUPPLEMENTARY(c2, c);
    }
    return impl.getCCFromYesOrMaybeCP(c);
}

// Inserts c somewhere before the last character.
// Requires 0<cc<lastCC which implies reorderStart<limit.
void ReorderingBuffer::insert(UChar32 c, uint8_t cc) {
    for(setIterator(), skipPrevious(); previousCC()>cc;) {}
    // insert c at codePointLimit, after the character with prevCC<=cc
    UChar *q=limit;
    UChar *r=limit+=U16_LENGTH(c);
    do {
        *--r=*--q;
    } while(codePointLimit!=q);
    writeCodePoint(q, c);
    if(cc<=1) {
        reorderStart=r;
    }
}

// Normalizer2Impl --------------------------------------------------------- ***

struct CanonIterData : public UMemory {
    CanonIterData(UErrorCode &errorCode);
    ~CanonIterData();
    void addToStartSet(UChar32 origin, UChar32 decompLead, UErrorCode &errorCode);
    UMutableCPTrie *mutableTrie;
    UCPTrie *trie;
    UVector canonStartSets;  // contains UnicodeSet *
};

Normalizer2Impl::~Normalizer2Impl() {
    delete fCanonIterData;
}

void
Normalizer2Impl::init(const int32_t *inIndexes, const UCPTrie *inTrie,
                      const uint16_t *inExtraData, const uint8_t *inSmallFCD) {
    minDecompNoCP = static_cast<UChar>(inIndexes[IX_MIN_DECOMP_NO_CP]);
    minCompNoMaybeCP = static_cast<UChar>(inIndexes[IX_MIN_COMP_NO_MAYBE_CP]);
    minLcccCP = static_cast<UChar>(inIndexes[IX_MIN_LCCC_CP]);

    minYesNo = static_cast<uint16_t>(inIndexes[IX_MIN_YES_NO]);
    minYesNoMappingsOnly = static_cast<uint16_t>(inIndexes[IX_MIN_YES_NO_MAPPINGS_ONLY]);
    minNoNo = static_cast<uint16_t>(inIndexes[IX_MIN_NO_NO]);
    minNoNoCompBoundaryBefore = static_cast<uint16_t>(inIndexes[IX_MIN_NO_NO_COMP_BOUNDARY_BEFORE]);
    minNoNoCompNoMaybeCC = static_cast<uint16_t>(inIndexes[IX_MIN_NO_NO_COMP_NO_MAYBE_CC]);
    minNoNoEmpty = static_cast<uint16_t>(inIndexes[IX_MIN_NO_NO_EMPTY]);
    limitNoNo = static_cast<uint16_t>(inIndexes[IX_LIMIT_NO_NO]);
    minMaybeYes = static_cast<uint16_t>(inIndexes[IX_MIN_MAYBE_YES]);
    U_ASSERT((minMaybeYes & 7) == 0);  // 8-aligned for noNoDelta bit fields
    centerNoNoDelta = (minMaybeYes >> DELTA_SHIFT) - MAX_DELTA - 1;

    normTrie=inTrie;

    maybeYesCompositions=inExtraData;
    extraData=maybeYesCompositions+((MIN_NORMAL_MAYBE_YES-minMaybeYes)>>OFFSET_SHIFT);

    smallFCD=inSmallFCD;
}

U_CDECL_BEGIN

static uint32_t U_CALLCONV
segmentStarterMapper(const void * /*context*/, uint32_t value) {
    return value&CANON_NOT_SEGMENT_STARTER;
}

U_CDECL_END

void
Normalizer2Impl::addLcccChars(UnicodeSet &set) const {
    UChar32 start = 0, end;
    uint32_t norm16;
    while ((end = ucptrie_getRange(normTrie, start, UCPMAP_RANGE_FIXED_LEAD_SURROGATES, INERT,
                                   nullptr, nullptr, &norm16)) >= 0) {
        if (norm16 > Normalizer2Impl::MIN_NORMAL_MAYBE_YES &&
                norm16 != Normalizer2Impl::JAMO_VT) {
            set.add(start, end);
        } else if (minNoNoCompNoMaybeCC <= norm16 && norm16 < limitNoNo) {
            uint16_t fcd16 = getFCD16(start);
            if (fcd16 > 0xff) { set.add(start, end); }
        }
        start = end + 1;
    }
}

void
Normalizer2Impl::addPropertyStarts(const USetAdder *sa, UErrorCode & /*errorCode*/) const {
    // Add the start code point of each same-value range of the trie.
    UChar32 start = 0, end;
    uint32_t value;
    while ((end = ucptrie_getRange(normTrie, start, UCPMAP_RANGE_FIXED_LEAD_SURROGATES, INERT,
                                   nullptr, nullptr, &value)) >= 0) {
        sa->add(sa->set, start);
        if (start != end && isAlgorithmicNoNo((uint16_t)value) &&
                (value & Normalizer2Impl::DELTA_TCCC_MASK) > Normalizer2Impl::DELTA_TCCC_1) {
            // Range of code points with same-norm16-value algorithmic decompositions.
            // They might have different non-zero FCD16 values.
            uint16_t prevFCD16 = getFCD16(start);
            while (++start <= end) {
                uint16_t fcd16 = getFCD16(start);
                if (fcd16 != prevFCD16) {
                    sa->add(sa->set, start);
                    prevFCD16 = fcd16;
                }
            }
        }
        start = end + 1;
    }

    /* add Hangul LV syllables and LV+1 because of skippables */
    for(UChar c=Hangul::HANGUL_BASE; c<Hangul::HANGUL_LIMIT; c+=Hangul::JAMO_T_COUNT) {
        sa->add(sa->set, c);
        sa->add(sa->set, c+1);
    }
    sa->add(sa->set, Hangul::HANGUL_LIMIT); /* add Hangul+1 to continue with other properties */
}

void
Normalizer2Impl::addCanonIterPropertyStarts(const USetAdder *sa, UErrorCode &errorCode) const {
    // Add the start code point of each same-value range of the canonical iterator data trie.
    if (!ensureCanonIterData(errorCode)) { return; }
    // Currently only used for the SEGMENT_STARTER property.
    UChar32 start = 0, end;
    uint32_t value;
    while ((end = ucptrie_getRange(fCanonIterData->trie, start, UCPMAP_RANGE_NORMAL, 0,
                                   segmentStarterMapper, nullptr, &value)) >= 0) {
        sa->add(sa->set, start);
        start = end + 1;
    }
}

const UChar *
Normalizer2Impl::copyLowPrefixFromNulTerminated(const UChar *src,
                                                UChar32 minNeedDataCP,
                                                ReorderingBuffer *buffer,
                                                UErrorCode &errorCode) const {
    // Make some effort to support NUL-terminated strings reasonably.
    // Take the part of the fast quick check loop that does not look up
    // data and check the first part of the string.
    // After this prefix, determine the string length to simplify the rest
    // of the code.
    const UChar *prevSrc=src;
    UChar c;
    while((c=*src++)<minNeedDataCP && c!=0) {}
    // Back out the last character for full processing.
    // Copy this prefix.
    if(--src!=prevSrc) {
        if(buffer!=NULL) {
            buffer->appendZeroCC(prevSrc, src, errorCode);
        }
    }
    return src;
}

UnicodeString &
Normalizer2Impl::decompose(const UnicodeString &src, UnicodeString &dest,
                           UErrorCode &errorCode) const {
    if(U_FAILURE(errorCode)) {
        dest.setToBogus();
        return dest;
    }
    const UChar *sArray=src.getBuffer();
    if(&dest==&src || sArray==NULL) {
        errorCode=U_ILLEGAL_ARGUMENT_ERROR;
        dest.setToBogus();
        return dest;
    }
    decompose(sArray, sArray+src.length(), dest, src.length(), errorCode);
    return dest;
}

void
Normalizer2Impl::decompose(const UChar *src, const UChar *limit,
                           UnicodeString &dest,
                           int32_t destLengthEstimate,
                           UErrorCode &errorCode) const {
    if(destLengthEstimate<0 && limit!=NULL) {
        destLengthEstimate=(int32_t)(limit-src);
    }
    dest.remove();
    ReorderingBuffer buffer(*this, dest);
    if(buffer.init(destLengthEstimate, errorCode)) {
        decompose(src, limit, &buffer, errorCode);
    }
}

// Dual functionality:
// buffer!=NULL: normalize
// buffer==NULL: isNormalized/spanQuickCheckYes
const UChar *
Normalizer2Impl::decompose(const UChar *src, const UChar *limit,
                           ReorderingBuffer *buffer,
                           UErrorCode &errorCode) const {
    UChar32 minNoCP=minDecompNoCP;
    if(limit==NULL) {
        src=copyLowPrefixFromNulTerminated(src, minNoCP, buffer, errorCode);
        if(U_FAILURE(errorCode)) {
            return src;
        }
        limit=u_strchr(src, 0);
    }

    const UChar *prevSrc;
    UChar32 c=0;
    uint16_t norm16=0;

    // only for quick check
    const UChar *prevBoundary=src;
    uint8_t prevCC=0;

    for(;;) {
        // count code units below the minimum or with irrelevant data for the quick check
        for(prevSrc=src; src!=limit;) {
            if( (c=*src)<minNoCP ||
                isMostDecompYesAndZeroCC(norm16=UCPTRIE_FAST_BMP_GET(normTrie, UCPTRIE_16, c))
            ) {
                ++src;
            } else if(!U16_IS_LEAD(c)) {
                break;
            } else {
                UChar c2;
                if((src+1)!=limit && U16_IS_TRAIL(c2=src[1])) {
                    c=U16_GET_SUPPLEMENTARY(c, c2);
                    norm16=UCPTRIE_FAST_SUPP_GET(normTrie, UCPTRIE_16, c);
                    if(isMostDecompYesAndZeroCC(norm16)) {
                        src+=2;
                    } else {
                        break;
                    }
                } else {
                    ++src;  // unpaired lead surrogate: inert
                }
            }
        }
        // copy these code units all at once
        if(src!=prevSrc) {
            if(buffer!=NULL) {
                if(!buffer->appendZeroCC(prevSrc, src, errorCode)) {
                    break;
                }
            } else {
                prevCC=0;
                prevBoundary=src;
            }
        }
        if(src==limit) {
            break;
        }

        // Check one above-minimum, relevant code point.
        src+=U16_LENGTH(c);
        if(buffer!=NULL) {
            if(!decompose(c, norm16, *buffer, errorCode)) {
                break;
            }
        } else {
            if(isDecompYes(norm16)) {
                uint8_t cc=getCCFromYesOrMaybe(norm16);
                if(prevCC<=cc || cc==0) {
                    prevCC=cc;
                    if(cc<=1) {
                        prevBoundary=src;
                    }
                    continue;
                }
            }
            return prevBoundary;  // "no" or cc out of order
        }
    }
    return src;
}

// Decompose a short piece of text which is likely to contain characters that
// fail the quick check loop and/or where the quick check loop's overhead
// is unlikely to be amortized.
// Called by the compose() and makeFCD() implementations.
const UChar *
Normalizer2Impl::decomposeShort(const UChar *src, const UChar *limit,
                                UBool stopAtCompBoundary, UBool onlyContiguous,
                                ReorderingBuffer &buffer, UErrorCode &errorCode) const {
    if (U_FAILURE(errorCode)) {
        return nullptr;
    }
    while(src<limit) {
        if (stopAtCompBoundary && *src < minCompNoMaybeCP) {
            return src;
        }
        const UChar *prevSrc = src;
        UChar32 c;
        uint16_t norm16;
        UCPTRIE_FAST_U16_NEXT(normTrie, UCPTRIE_16, src, limit, c, norm16);
        if (stopAtCompBoundary && norm16HasCompBoundaryBefore(norm16)) {
            return prevSrc;
        }
        if(!decompose(c, norm16, buffer, errorCode)) {
            return nullptr;
        }
        if (stopAtCompBoundary && norm16HasCompBoundaryAfter(norm16, onlyContiguous)) {
            return src;
        }
    }
    return src;
}

UBool Normalizer2Impl::decompose(UChar32 c, uint16_t norm16,
                                 ReorderingBuffer &buffer,
                                 UErrorCode &errorCode) const {
    // get the decomposition and the lead and trail cc's
    if (norm16 >= limitNoNo) {
        if (isMaybeOrNonZeroCC(norm16)) {
            return buffer.append(c, getCCFromYesOrMaybe(norm16), errorCode);
        }
        // Maps to an isCompYesAndZeroCC.
        c=mapAlgorithmic(c, norm16);
        norm16=getRawNorm16(c);
    }
    if (norm16 < minYesNo) {
        // c does not decompose
        return buffer.append(c, 0, errorCode);
    } else if(isHangulLV(norm16) || isHangulLVT(norm16)) {
        // Hangul syllable: decompose algorithmically
        UChar jamos[3];
        return buffer.appendZeroCC(jamos, jamos+Hangul::decompose(c, jamos), errorCode);
    }
    // c decomposes, get everything from the variable-length extra data
    const uint16_t *mapping=getMapping(norm16);
    uint16_t firstUnit=*mapping;
    int32_t length=firstUnit&MAPPING_LENGTH_MASK;
    uint8_t leadCC, trailCC;
    trailCC=(uint8_t)(firstUnit>>8);
    if(firstUnit&MAPPING_HAS_CCC_LCCC_WORD) {
        leadCC=(uint8_t)(*(mapping-1)>>8);
    } else {
        leadCC=0;
    }
    return buffer.append((const UChar *)mapping+1, length, TRUE, leadCC, trailCC, errorCode);
}

// Dual functionality:
// sink != nullptr: normalize
// sink == nullptr: isNormalized/spanQuickCheckYes
const uint8_t *
Normalizer2Impl::decomposeUTF8(uint32_t options,
                               const uint8_t *src, const uint8_t *limit,
                               ByteSink *sink, Edits *edits, UErrorCode &errorCode) const {
    U_ASSERT(limit != nullptr);
    UnicodeString s16;
    uint8_t minNoLead = leadByteForCP(minDecompNoCP);

    const uint8_t *prevBoundary = src;
    // only for quick check
    uint8_t prevCC = 0;

    for (;;) {
        // Fast path: Scan over a sequence of characters below the minimum "no" code point,
        // or with (decompYes && ccc==0) properties.
        const uint8_t *fastStart = src;
        const uint8_t *prevSrc;
        uint16_t norm16 = 0;

        for (;;) {
            if (src == limit) {
                if (prevBoundary != limit && sink != nullptr) {
                    ByteSinkUtil::appendUnchanged(prevBoundary, limit,
                                                  *sink, options, edits, errorCode);
                }
                return src;
            }
            if (*src < minNoLead) {
                ++src;
            } else {
                prevSrc = src;
                UCPTRIE_FAST_U8_NEXT(normTrie, UCPTRIE_16, src, limit, norm16);
                if (!isMostDecompYesAndZeroCC(norm16)) {
                    break;
                }
            }
        }
        // isMostDecompYesAndZeroCC(norm16) is false, that is, norm16>=minYesNo,
        // and the current character at [prevSrc..src[ is not a common case with cc=0
        // (MIN_NORMAL_MAYBE_YES or JAMO_VT).
        // It could still be a maybeYes with cc=0.
        if (prevSrc != fastStart) {
            // The fast path looped over yes/0 characters before the current one.
            if (sink != nullptr &&
                    !ByteSinkUtil::appendUnchanged(prevBoundary, prevSrc,
                                                   *sink, options, edits, errorCode)) {
                break;
            }
            prevBoundary = prevSrc;
            prevCC = 0;
        }

        // Medium-fast path: Quick check.
        if (isMaybeOrNonZeroCC(norm16)) {
            // Does not decompose.
            uint8_t cc = getCCFromYesOrMaybe(norm16);
            if (prevCC <= cc || cc == 0) {
                prevCC = cc;
                if (cc <= 1) {
                    if (sink != nullptr &&
                            !ByteSinkUtil::appendUnchanged(prevBoundary, src,
                                                           *sink, options, edits, errorCode)) {
                        break;
                    }
                    prevBoundary = src;
                }
                continue;
            }
        }
        if (sink == nullptr) {
            return prevBoundary;  // quick check: "no" or cc out of order
        }

        // Slow path
        // Decompose up to and including the current character.
        if (prevBoundary != prevSrc && norm16HasDecompBoundaryBefore(norm16)) {
            if (!ByteSinkUtil::appendUnchanged(prevBoundary, prevSrc,
                                               *sink, options, edits, errorCode)) {
                break;
            }
            prevBoundary = prevSrc;
        }
        ReorderingBuffer buffer(*this, s16, errorCode);
        if (U_FAILURE(errorCode)) {
            break;
        }
        decomposeShort(prevBoundary, src, STOP_AT_LIMIT, FALSE /* onlyContiguous */,
                       buffer, errorCode);
        // Decompose until the next boundary.
        if (buffer.getLastCC() > 1) {
            src = decomposeShort(src, limit, STOP_AT_DECOMP_BOUNDARY, FALSE /* onlyContiguous */,
                                 buffer, errorCode);
        }
        if (U_FAILURE(errorCode)) {
            break;
        }
        if ((src - prevSrc) > INT32_MAX) {  // guard before buffer.equals()
            errorCode = U_INDEX_OUTOFBOUNDS_ERROR;
            break;
        }
        // We already know there was a change if the original character decomposed;
        // otherwise compare.
        if (isMaybeOrNonZeroCC(norm16) && buffer.equals(prevBoundary, src)) {
            if (!ByteSinkUtil::appendUnchanged(prevBoundary, src,
                                               *sink, options, edits, errorCode)) {
                break;
            }
        } else {
            if (!ByteSinkUtil::appendChange(prevBoundary, src, buffer.getStart(), buffer.length(),
                                            *sink, edits, errorCode)) {
                break;
            }
        }
        prevBoundary = src;
        prevCC = 0;
    }
    return src;
}

const uint8_t *
Normalizer2Impl::decomposeShort(const uint8_t *src, const uint8_t *limit,
                                StopAt stopAt, UBool onlyContiguous,
                                ReorderingBuffer &buffer, UErrorCode &errorCode) const {
    if (U_FAILURE(errorCode)) {
        return nullptr;
    }
    while (src < limit) {
        const uint8_t *prevSrc = src;
        uint16_t norm16;
        UCPTRIE_FAST_U8_NEXT(normTrie, UCPTRIE_16, src, limit, norm16);
        // Get the decomposition and the lead and trail cc's.
        UChar32 c = U_SENTINEL;
        if (norm16 >= limitNoNo) {
            if (isMaybeOrNonZeroCC(norm16)) {
                // No comp boundaries around this character.
                uint8_t cc = getCCFromYesOrMaybe(norm16);
                if (cc == 0 && stopAt == STOP_AT_DECOMP_BOUNDARY) {
                    return prevSrc;
                }
                c = codePointFromValidUTF8(prevSrc, src);
                if (!buffer.append(c, cc, errorCode)) {
                    return nullptr;
                }
                if (stopAt == STOP_AT_DECOMP_BOUNDARY && buffer.getLastCC() <= 1) {
                    return src;
                }
                continue;
            }
            // Maps to an isCompYesAndZeroCC.
            if (stopAt != STOP_AT_LIMIT) {
                return prevSrc;
            }
            c = codePointFromValidUTF8(prevSrc, src);
            c = mapAlgorithmic(c, norm16);
            norm16 = getRawNorm16(c);
        } else if (stopAt != STOP_AT_LIMIT && norm16 < minNoNoCompNoMaybeCC) {
            return prevSrc;
        }
        // norm16!=INERT guarantees that [prevSrc, src[ is valid UTF-8.
        // We do not see invalid UTF-8 here because
        // its norm16==INERT is normalization-inert,
        // so it gets copied unchanged in the fast path,
        // and we stop the slow path where invalid UTF-8 begins.
        // c >= 0 is the result of an algorithmic mapping.
        U_ASSERT(c >= 0 || norm16 != INERT);
        if (norm16 < minYesNo) {
            if (c < 0) {
                c = codePointFromValidUTF8(prevSrc, src);
            }
            // does not decompose
            if (!buffer.append(c, 0, errorCode)) {
                return nullptr;
            }
        } else if (isHangulLV(norm16) || isHangulLVT(norm16)) {
            // Hangul syllable: decompose algorithmically
            if (c < 0) {
                c = codePointFromValidUTF8(prevSrc, src);
            }
            char16_t jamos[3];
            if (!buffer.appendZeroCC(jamos, jamos+Hangul::decompose(c, jamos), errorCode)) {
                return nullptr;
            }
        } else {
            // The character decomposes, get everything from the variable-length extra data.
            const uint16_t *mapping = getMapping(norm16);
            uint16_t firstUnit = *mapping;
            int32_t length = firstUnit & MAPPING_LENGTH_MASK;
            uint8_t trailCC = (uint8_t)(firstUnit >> 8);
            uint8_t leadCC;
            if (firstUnit & MAPPING_HAS_CCC_LCCC_WORD) {
                leadCC = (uint8_t)(*(mapping-1) >> 8);
            } else {
                leadCC = 0;
            }
            if (leadCC == 0 && stopAt == STOP_AT_DECOMP_BOUNDARY) {
                return prevSrc;
            }
            if (!buffer.append((const char16_t *)mapping+1, length, TRUE, leadCC, trailCC, errorCode)) {
                return nullptr;
            }
        }
        if ((stopAt == STOP_AT_COMP_BOUNDARY && norm16HasCompBoundaryAfter(norm16, onlyContiguous)) ||
                (stopAt == STOP_AT_DECOMP_BOUNDARY && buffer.getLastCC() <= 1)) {
            return src;
        }
    }
    return src;
}

const UChar *
Normalizer2Impl::getDecomposition(UChar32 c, UChar buffer[4], int32_t &length) const {
    uint16_t norm16;
    if(c<minDecompNoCP || isMaybeOrNonZeroCC(norm16=getNorm16(c))) {
        // c does not decompose
        return nullptr;
    }
    const UChar *decomp = nullptr;
    if(isDecompNoAlgorithmic(norm16)) {
        // Maps to an isCompYesAndZeroCC.
        c=mapAlgorithmic(c, norm16);
        decomp=buffer;
        length=0;
        U16_APPEND_UNSAFE(buffer, length, c);
        // The mapping might decompose further.
        norm16 = getRawNorm16(c);
    }
    if (norm16 < minYesNo) {
        return decomp;
    } else if(isHangulLV(norm16) || isHangulLVT(norm16)) {
        // Hangul syllable: decompose algorithmically
        length=Hangul::decompose(c, buffer);
        return buffer;
    }
    // c decomposes, get everything from the variable-length extra data
    const uint16_t *mapping=getMapping(norm16);
    length=*mapping&MAPPING_LENGTH_MASK;
    return (const UChar *)mapping+1;
}

// The capacity of the buffer must be 30=MAPPING_LENGTH_MASK-1
// so that a raw mapping fits that consists of one unit ("rm0")
// plus all but the first two code units of the normal mapping.
// The maximum length of a normal mapping is 31=MAPPING_LENGTH_MASK.
const UChar *
Normalizer2Impl::getRawDecomposition(UChar32 c, UChar buffer[30], int32_t &length) const {
    uint16_t norm16;
    if(c<minDecompNoCP || isDecompYes(norm16=getNorm16(c))) {
        // c does not decompose
        return NULL;
    } else if(isHangulLV(norm16) || isHangulLVT(norm16)) {
        // Hangul syllable: decompose algorithmically
        Hangul::getRawDecomposition(c, buffer);
        length=2;
        return buffer;
    } else if(isDecompNoAlgorithmic(norm16)) {
        c=mapAlgorithmic(c, norm16);
        length=0;
        U16_APPEND_UNSAFE(buffer, length, c);
        return buffer;
    }
    // c decomposes, get everything from the variable-length extra data
    const uint16_t *mapping=getMapping(norm16);
    uint16_t firstUnit=*mapping;
    int32_t mLength=firstUnit&MAPPING_LENGTH_MASK;  // length of normal mapping
    if(firstUnit&MAPPING_HAS_RAW_MAPPING) {
        // Read the raw mapping from before the firstUnit and before the optional ccc/lccc word.
        // Bit 7=MAPPING_HAS_CCC_LCCC_WORD
        const uint16_t *rawMapping=mapping-((firstUnit>>7)&1)-1;
        uint16_t rm0=*rawMapping;
        if(rm0<=MAPPING_LENGTH_MASK) {
            length=rm0;
            return (const UChar *)rawMapping-rm0;
        } else {
            // Copy the normal mapping and replace its first two code units with rm0.
            buffer[0]=(UChar)rm0;
            u_memcpy(buffer+1, (const UChar *)mapping+1+2, mLength-2);
            length=mLength-1;
            return buffer;
        }
    } else {
        length=mLength;
        return (const UChar *)mapping+1;
    }
}

void Normalizer2Impl::decomposeAndAppend(const UChar *src, const UChar *limit,
                                         UBool doDecompose,
                                         UnicodeString &safeMiddle,
                                         ReorderingBuffer &buffer,
                                         UErrorCode &errorCode) const {
    buffer.copyReorderableSuffixTo(safeMiddle);
    if(doDecompose) {
        decompose(src, limit, &buffer, errorCode);
        return;
    }
    // Just merge the strings at the boundary.
    bool isFirst = true;
    uint8_t firstCC = 0, prevCC = 0, cc;
    const UChar *p = src;
    while (p != limit) {
        const UChar *codePointStart = p;
        UChar32 c;
        uint16_t norm16;
        UCPTRIE_FAST_U16_NEXT(normTrie, UCPTRIE_16, p, limit, c, norm16);
        if ((cc = getCC(norm16)) == 0) {
            p = codePointStart;
            break;
        }
        if (isFirst) {
            firstCC = cc;
            isFirst = false;
        }
        prevCC = cc;
    }
    if(limit==NULL) {  // appendZeroCC() needs limit!=NULL
        limit=u_strchr(p, 0);
    }

    if (buffer.append(src, (int32_t)(p - src), FALSE, firstCC, prevCC, errorCode)) {
        buffer.appendZeroCC(p, limit, errorCode);
    }
}

UBool Normalizer2Impl::hasDecompBoundaryBefore(UChar32 c) const {
    return c < minLcccCP || (c <= 0xffff && !singleLeadMightHaveNonZeroFCD16(c)) ||
        norm16HasDecompBoundaryBefore(getNorm16(c));
}

UBool Normalizer2Impl::norm16HasDecompBoundaryBefore(uint16_t norm16) const {
    if (norm16 < minNoNoCompNoMaybeCC) {
        return TRUE;
    }
    if (norm16 >= limitNoNo) {
        return norm16 <= MIN_NORMAL_MAYBE_YES || norm16 == JAMO_VT;
    }
    // c decomposes, get everything from the variable-length extra data
    const uint16_t *mapping=getMapping(norm16);
    uint16_t firstUnit=*mapping;
    // TRUE if leadCC==0 (hasFCDBoundaryBefore())
    return (firstUnit&MAPPING_HAS_CCC_LCCC_WORD)==0 || (*(mapping-1)&0xff00)==0;
}

UBool Normalizer2Impl::hasDecompBoundaryAfter(UChar32 c) const {
    if (c < minDecompNoCP) {
        return TRUE;
    }
    if (c <= 0xffff && !singleLeadMightHaveNonZeroFCD16(c)) {
        return TRUE;
    }
    return norm16HasDecompBoundaryAfter(getNorm16(c));
}

UBool Normalizer2Impl::norm16HasDecompBoundaryAfter(uint16_t norm16) const {
    if(norm16 <= minYesNo || isHangulLVT(norm16)) {
        return TRUE;
    }
    if (norm16 >= limitNoNo) {
        if (isMaybeOrNonZeroCC(norm16)) {
            return norm16 <= MIN_NORMAL_MAYBE_YES || norm16 == JAMO_VT;
        }
        // Maps to an isCompYesAndZeroCC.
        return (norm16 & DELTA_TCCC_MASK) <= DELTA_TCCC_1;
    }
    // c decomposes, get everything from the variable-length extra data
    const uint16_t *mapping=getMapping(norm16);
    uint16_t firstUnit=*mapping;
    // decomp after-boundary: same as hasFCDBoundaryAfter(),
    // fcd16<=1 || trailCC==0
    if(firstUnit>0x1ff) {
        return FALSE;  // trailCC>1
    }
    if(firstUnit<=0xff) {
        return TRUE;  // trailCC==0
    }
    // if(trailCC==1) test leadCC==0, same as checking for before-boundary
    // TRUE if leadCC==0 (hasFCDBoundaryBefore())
    return (firstUnit&MAPPING_HAS_CCC_LCCC_WORD)==0 || (*(mapping-1)&0xff00)==0;
}

/*
 * Finds the recomposition result for
 * a forward-combining "lead" character,
 * specified with a pointer to its compositions list,
 * and a backward-combining "trail" character.
 *
 * If the lead and trail characters combine, then this function returns
 * the following "compositeAndFwd" value:
 * Bits 21..1  composite character
 * Bit      0  set if the composite is a forward-combining starter
 * otherwise it returns -1.
 *
 * The compositions list has (trail, compositeAndFwd) pair entries,
 * encoded as either pairs or triples of 16-bit units.
 * The last entry has the high bit of its first unit set.
 *
 * The list is sorted by ascending trail characters (there are no duplicates).
 * A linear search is used.
 *
 * See normalizer2impl.h for a more detailed description
 * of the compositions list format.
 */
int32_t Normalizer2Impl::combine(const uint16_t *list, UChar32 trail) {
    uint16_t key1, firstUnit;
    if(trail<COMP_1_TRAIL_LIMIT) {
        // trail character is 0..33FF
        // result entry may have 2 or 3 units
        key1=(uint16_t)(trail<<1);
        while(key1>(firstUnit=*list)) {
            list+=2+(firstUnit&COMP_1_TRIPLE);
        }
        if(key1==(firstUnit&COMP_1_TRAIL_MASK)) {
            if(firstUnit&COMP_1_TRIPLE) {
                return ((int32_t)list[1]<<16)|list[2];
            } else {
                return list[1];
            }
        }
    } else {
        // trail character is 3400..10FFFF
        // result entry has 3 units
        key1=(uint16_t)(COMP_1_TRAIL_LIMIT+
                        (((trail>>COMP_1_TRAIL_SHIFT))&
                          ~COMP_1_TRIPLE));
        uint16_t key2=(uint16_t)(trail<<COMP_2_TRAIL_SHIFT);
        uint16_t secondUnit;
        for(;;) {
            if(key1>(firstUnit=*list)) {
                list+=2+(firstUnit&COMP_1_TRIPLE);
            } else if(key1==(firstUnit&COMP_1_TRAIL_MASK)) {
                if(key2>(secondUnit=list[1])) {
                    if(firstUnit&COMP_1_LAST_TUPLE) {
                        break;
                    } else {
                        list+=3;
                    }
                } else if(key2==(secondUnit&COMP_2_TRAIL_MASK)) {
                    return ((int32_t)(secondUnit&~COMP_2_TRAIL_MASK)<<16)|list[2];
                } else {
                    break;
                }
            } else {
                break;
            }
        }
    }
    return -1;
}

/**
  * @param list some character's compositions list
  * @param set recursively receives the composites from these compositions
  */
void Normalizer2Impl::addComposites(const uint16_t *list, UnicodeSet &set) const {
    uint16_t firstUnit;
    int32_t compositeAndFwd;
    do {
        firstUnit=*list;
        if((firstUnit&COMP_1_TRIPLE)==0) {
            compositeAndFwd=list[1];
            list+=2;
        } else {
            compositeAndFwd=(((int32_t)list[1]&~COMP_2_TRAIL_MASK)<<16)|list[2];
            list+=3;
        }
        UChar32 composite=compositeAndFwd>>1;
        if((compositeAndFwd&1)!=0) {
            addComposites(getCompositionsListForComposite(getRawNorm16(composite)), set);
        }
        set.add(composite);
    } while((firstUnit&COMP_1_LAST_TUPLE)==0);
}

/*
 * Recomposes the buffer text starting at recomposeStartIndex
 * (which is in NFD - decomposed and canonically ordered),
 * and truncates the buffer contents.
 *
 * Note that recomposition never lengthens the text:
 * Any character consists of either one or two code units;
 * a composition may contain at most one more code unit than the original starter,
 * while the combining mark that is removed has at least one code unit.
 */
void Normalizer2Impl::recompose(ReorderingBuffer &buffer, int32_t recomposeStartIndex,
                                UBool onlyContiguous) const {
    UChar *p=buffer.getStart()+recomposeStartIndex;
    UChar *limit=buffer.getLimit();
    if(p==limit) {
        return;
    }

    UChar *starter, *pRemove, *q, *r;
    const uint16_t *compositionsList;
    UChar32 c, compositeAndFwd;
    uint16_t norm16;
    uint8_t cc, prevCC;
    UBool starterIsSupplementary;

    // Some of the following variables are not used until we have a forward-combining starter
    // and are only initialized now to avoid compiler warnings.
    compositionsList=NULL;  // used as indicator for whether we have a forward-combining starter
    starter=NULL;
    starterIsSupplementary=FALSE;
    prevCC=0;

    for(;;) {
        UCPTRIE_FAST_U16_NEXT(normTrie, UCPTRIE_16, p, limit, c, norm16);
        cc=getCCFromYesOrMaybe(norm16);
        if( // this character combines backward and
            isMaybe(norm16) &&
            // we have seen a starter that combines forward and
            compositionsList!=NULL &&
            // the backward-combining character is not blocked
            (prevCC<cc || prevCC==0)
        ) {
            if(isJamoVT(norm16)) {
                // c is a Jamo V/T, see if we can compose it with the previous character.
                if(c<Hangul::JAMO_T_BASE) {
                    // c is a Jamo Vowel, compose with previous Jamo L and following Jamo T.
                    UChar prev=(UChar)(*starter-Hangul::JAMO_L_BASE);
                    if(prev<Hangul::JAMO_L_COUNT) {
                        pRemove=p-1;
                        UChar syllable=(UChar)
                            (Hangul::HANGUL_BASE+
                             (prev*Hangul::JAMO_V_COUNT+(c-Hangul::JAMO_V_BASE))*
                             Hangul::JAMO_T_COUNT);
                        UChar t;
                        if(p!=limit && (t=(UChar)(*p-Hangul::JAMO_T_BASE))<Hangul::JAMO_T_COUNT) {
                            ++p;
                            syllable+=t;  // The next character was a Jamo T.
                        }
                        *starter=syllable;
                        // remove the Jamo V/T
                        q=pRemove;
                        r=p;
                        while(r<limit) {
                            *q++=*r++;
                        }
                        limit=q;
                        p=pRemove;
                    }
                }
                /*
                 * No "else" for Jamo T:
                 * Since the input is in NFD, there are no Hangul LV syllables that
                 * a Jamo T could combine with.
                 * All Jamo Ts are combined above when handling Jamo Vs.
                 */
                if(p==limit) {
                    break;
                }
                compositionsList=NULL;
                continue;
            } else if((compositeAndFwd=combine(compositionsList, c))>=0) {
                // The starter and the combining mark (c) do combine.
                UChar32 composite=compositeAndFwd>>1;

                // Replace the starter with the composite, remove the combining mark.
                pRemove=p-U16_LENGTH(c);  // pRemove & p: start & limit of the combining mark
                if(starterIsSupplementary) {
                    if(U_IS_SUPPLEMENTARY(composite)) {
                        // both are supplementary
                        starter[0]=U16_LEAD(composite);
                        starter[1]=U16_TRAIL(composite);
                    } else {
                        *starter=(UChar)composite;
                        // The composite is shorter than the starter,
                        // move the intermediate characters forward one.
                        starterIsSupplementary=FALSE;
                        q=starter+1;
                        r=q+1;
                        while(r<pRemove) {
                            *q++=*r++;
                        }
                        --pRemove;
                    }
                } else if(U_IS_SUPPLEMENTARY(composite)) {
                    // The composite is longer than the starter,
                    // move the intermediate characters back one.
                    starterIsSupplementary=TRUE;
                    ++starter;  // temporarily increment for the loop boundary
                    q=pRemove;
                    r=++pRemove;
                    while(starter<q) {
                        *--r=*--q;
                    }
                    *starter=U16_TRAIL(composite);
                    *--starter=U16_LEAD(composite);  // undo the temporary increment
                } else {
                    // both are on the BMP
                    *starter=(UChar)composite;
                }

                /* remove the combining mark by moving the following text over it */
                if(pRemove<p) {
                    q=pRemove;
                    r=p;
                    while(r<limit) {
                        *q++=*r++;
                    }
                    limit=q;
                    p=pRemove;
                }
                // Keep prevCC because we removed the combining mark.

                if(p==limit) {
                    break;
                }
                // Is the composite a starter that combines forward?
                if(compositeAndFwd&1) {
                    compositionsList=
                        getCompositionsListForComposite(getRawNorm16(composite));
                } else {
                    compositionsList=NULL;
                }

                // We combined; continue with looking for compositions.
                continue;
            }
        }

        // no combination this time
        prevCC=cc;
        if(p==limit) {
            break;
        }

        // If c did not combine, then check if it is a starter.
        if(cc==0) {
            // Found a new starter.
            if((compositionsList=getCompositionsListForDecompYes(norm16))!=NULL) {
                // It may combine with something, prepare for it.
                if(U_IS_BMP(c)) {
                    starterIsSupplementary=FALSE;
                    starter=p-1;
                } else {
                    starterIsSupplementary=TRUE;
                    starter=p-2;
                }
            }
        } else if(onlyContiguous) {
            // FCC: no discontiguous compositions; any intervening character blocks.
            compositionsList=NULL;
        }
    }
    buffer.setReorderingLimit(limit);
}

UChar32
Normalizer2Impl::composePair(UChar32 a, UChar32 b) const {
    uint16_t norm16=getNorm16(a);  // maps an out-of-range 'a' to inert norm16
    const uint16_t *list;
    if(isInert(norm16)) {
        return U_SENTINEL;
    } else if(norm16<minYesNoMappingsOnly) {
        // a combines forward.
        if(isJamoL(norm16)) {
            b-=Hangul::JAMO_V_BASE;
            if(0<=b && b<Hangul::JAMO_V_COUNT) {
                return
                    (Hangul::HANGUL_BASE+
                     ((a-Hangul::JAMO_L_BASE)*Hangul::JAMO_V_COUNT+b)*
                     Hangul::JAMO_T_COUNT);
            } else {
                return U_SENTINEL;
            }
        } else if(isHangulLV(norm16)) {
            b-=Hangul::JAMO_T_BASE;
            if(0<b && b<Hangul::JAMO_T_COUNT) {  // not b==0!
                return a+b;
            } else {
                return U_SENTINEL;
            }
        } else {
            // 'a' has a compositions list in extraData
            list=getMapping(norm16);
            if(norm16>minYesNo) {  // composite 'a' has both mapping & compositions list
                list+=  // mapping pointer
                    1+  // +1 to skip the first unit with the mapping length
                    (*list&MAPPING_LENGTH_MASK);  // + mapping length
            }
        }
    } else if(norm16<minMaybeYes || MIN_NORMAL_MAYBE_YES<=norm16) {
        return U_SENTINEL;
    } else {
        list=getCompositionsListForMaybe(norm16);
    }
    if(b<0 || 0x10ffff<b) {  // combine(list, b) requires a valid code point b
        return U_SENTINEL;
    }
#if U_SIGNED_RIGHT_SHIFT_IS_ARITHMETIC
    return combine(list, b)>>1;
#else
    int32_t compositeAndFwd=combine(list, b);
    return compositeAndFwd>=0 ? compositeAndFwd>>1 : U_SENTINEL;
#endif
}

// Very similar to composeQuickCheck(): Make the same changes in both places if relevant.
// doCompose: normalize
// !doCompose: isNormalized (buffer must be empty and initialized)
UBool
Normalizer2Impl::compose(const UChar *src, const UChar *limit,
                         UBool onlyContiguous,
                         UBool doCompose,
                         ReorderingBuffer &buffer,
                         UErrorCode &errorCode) const {
    const UChar *prevBoundary=src;
    UChar32 minNoMaybeCP=minCompNoMaybeCP;
    if(limit==NULL) {
        src=copyLowPrefixFromNulTerminated(src, minNoMaybeCP,
                                           doCompose ? &buffer : NULL,
                                           errorCode);
        if(U_FAILURE(errorCode)) {
            return FALSE;
        }
        limit=u_strchr(src, 0);
        if (prevBoundary != src) {
            if (hasCompBoundaryAfter(*(src-1), onlyContiguous)) {
                prevBoundary = src;
            } else {
                buffer.removeSuffix(1);
                prevBoundary = --src;
            }
        }
    }

    for (;;) {
        // Fast path: Scan over a sequence of characters below the minimum "no or maybe" code point,
        // or with (compYes && ccc==0) properties.
        const UChar *prevSrc;
        UChar32 c = 0;
        uint16_t norm16 = 0;
        for (;;) {
            if (src == limit) {
                if (prevBoundary != limit && doCompose) {
                    buffer.appendZeroCC(prevBoundary, limit, errorCode);
                }
                return TRUE;
            }
            if( (c=*src)<minNoMaybeCP ||
                isCompYesAndZeroCC(norm16=UCPTRIE_FAST_BMP_GET(normTrie, UCPTRIE_16, c))
            ) {
                ++src;
            } else {
                prevSrc = src++;
                if(!U16_IS_LEAD(c)) {
                    break;
                } else {
                    UChar c2;
                    if(src!=limit && U16_IS_TRAIL(c2=*src)) {
                        ++src;
                        c=U16_GET_SUPPLEMENTARY(c, c2);
                        norm16=UCPTRIE_FAST_SUPP_GET(normTrie, UCPTRIE_16, c);
                        if(!isCompYesAndZeroCC(norm16)) {
                            break;
                        }
                    }
                }
            }
        }
        // isCompYesAndZeroCC(norm16) is false, that is, norm16>=minNoNo.
        // The current character is either a "noNo" (has a mapping)
        // or a "maybeYes" (combines backward)
        // or a "yesYes" with ccc!=0.
        // It is not a Hangul syllable or Jamo L because those have "yes" properties.

        // Medium-fast path: Handle cases that do not require full decomposition and recomposition.
        if (!isMaybeOrNonZeroCC(norm16)) {  // minNoNo <= norm16 < minMaybeYes
            if (!doCompose) {
                return FALSE;
            }
            // Fast path for mapping a character that is immediately surrounded by boundaries.
            // In this case, we need not decompose around the current character.
            if (isDecompNoAlgorithmic(norm16)) {
                // Maps to a single isCompYesAndZeroCC character
                // which also implies hasCompBoundaryBefore.
                if (norm16HasCompBoundaryAfter(norm16, onlyContiguous) ||
                        hasCompBoundaryBefore(src, limit)) {
                    if (prevBoundary != prevSrc && !buffer.appendZeroCC(prevBoundary, prevSrc, errorCode)) {
                        break;
                    }
                    if(!buffer.append(mapAlgorithmic(c, norm16), 0, errorCode)) {
                        break;
                    }
                    prevBoundary = src;
                    continue;
                }
            } else if (norm16 < minNoNoCompBoundaryBefore) {
                // The mapping is comp-normalized which also implies hasCompBoundaryBefore.
                if (norm16HasCompBoundaryAfter(norm16, onlyContiguous) ||
                        hasCompBoundaryBefore(src, limit)) {
                    if (prevBoundary != prevSrc && !buffer.appendZeroCC(prevBoundary, prevSrc, errorCode)) {
                        break;
                    }
                    const UChar *mapping = reinterpret_cast<const UChar *>(getMapping(norm16));
                    int32_t length = *mapping++ & MAPPING_LENGTH_MASK;
                    if(!buffer.appendZeroCC(mapping, mapping + length, errorCode)) {
                        break;
                    }
                    prevBoundary = src;
                    continue;
                }
            } else if (norm16 >= minNoNoEmpty) {
                // The current character maps to nothing.
                // Simply omit it from the output if there is a boundary before _or_ after it.
                // The character itself implies no boundaries.
                if (hasCompBoundaryBefore(src, limit) ||
                        hasCompBoundaryAfter(prevBoundary, prevSrc, onlyContiguous)) {
                    if (prevBoundary != prevSrc && !buffer.appendZeroCC(prevBoundary, prevSrc, errorCode)) {
                        break;
                    }
                    prevBoundary = src;
                    continue;
                }
            }
            // Other "noNo" type, or need to examine more text around this character:
            // Fall through to the slow path.
        } else if (isJamoVT(norm16) && prevBoundary != prevSrc) {
            UChar prev=*(prevSrc-1);
            if(c<Hangul::JAMO_T_BASE) {
                // The current character is a Jamo Vowel,
                // compose with previous Jamo L and following Jamo T.
                UChar l = (UChar)(prev-Hangul::JAMO_L_BASE);
                if(l<Hangul::JAMO_L_COUNT) {
                    if (!doCompose) {
                        return FALSE;
                    }
                    int32_t t;
                    if (src != limit &&
                            0 < (t = ((int32_t)*src - Hangul::JAMO_T_BASE)) &&
                            t < Hangul::JAMO_T_COUNT) {
                        // The next character is a Jamo T.
                        ++src;
                    } else if (hasCompBoundaryBefore(src, limit)) {
                        // No Jamo T follows, not even via decomposition.
                        t = 0;
                    } else {
                        t = -1;
                    }
                    if (t >= 0) {
                        UChar32 syllable = Hangul::HANGUL_BASE +
                            (l*Hangul::JAMO_V_COUNT + (c-Hangul::JAMO_V_BASE)) *
                            Hangul::JAMO_T_COUNT + t;
                        --prevSrc;  // Replace the Jamo L as well.
                        if (prevBoundary != prevSrc && !buffer.appendZeroCC(prevBoundary, prevSrc, errorCode)) {
                            break;
                        }
                        if(!buffer.appendBMP((UChar)syllable, 0, errorCode)) {
                            break;
                        }
                        prevBoundary = src;
                        continue;
                    }
                    // If we see L+V+x where x!=T then we drop to the slow path,
                    // decompose and recompose.
                    // This is to deal with NFKC finding normal L and V but a
                    // compatibility variant of a T.
                    // We need to either fully compose that combination here
                    // (which would complicate the code and may not work with strange custom data)
                    // or use the slow path.
                }
            } else if (Hangul::isHangulLV(prev)) {
                // The current character is a Jamo Trailing consonant,
                // compose with previous Hangul LV that does not contain a Jamo T.
                if (!doCompose) {
                    return FALSE;
                }
                UChar32 syllable = prev + c - Hangul::JAMO_T_BASE;
                --prevSrc;  // Replace the Hangul LV as well.
                if (prevBoundary != prevSrc && !buffer.appendZeroCC(prevBoundary, prevSrc, errorCode)) {
                    break;
                }
                if(!buffer.appendBMP((UChar)syllable, 0, errorCode)) {
                    break;
                }
                prevBoundary = src;
                continue;
            }
            // No matching context, or may need to decompose surrounding text first:
            // Fall through to the slow path.
        } else if (norm16 > JAMO_VT) {  // norm16 >= MIN_YES_YES_WITH_CC
            // One or more combining marks that do not combine-back:
            // Check for canonical order, copy unchanged if ok and
            // if followed by a character with a boundary-before.
            uint8_t cc = getCCFromNormalYesOrMaybe(norm16);  // cc!=0
            if (onlyContiguous /* FCC */ && getPreviousTrailCC(prevBoundary, prevSrc) > cc) {
                // Fails FCD test, need to decompose and contiguously recompose.
                if (!doCompose) {
                    return FALSE;
                }
            } else {
                // If !onlyContiguous (not FCC), then we ignore the tccc of
                // the previous character which passed the quick check "yes && ccc==0" test.
                const UChar *nextSrc;
                uint16_t n16;
                for (;;) {
                    if (src == limit) {
                        if (doCompose) {
                            buffer.appendZeroCC(prevBoundary, limit, errorCode);
                        }
                        return TRUE;
                    }
                    uint8_t prevCC = cc;
                    nextSrc = src;
                    UCPTRIE_FAST_U16_NEXT(normTrie, UCPTRIE_16, nextSrc, limit, c, n16);
                    if (n16 >= MIN_YES_YES_WITH_CC) {
                        cc = getCCFromNormalYesOrMaybe(n16);
                        if (prevCC > cc) {
                            if (!doCompose) {
                                return FALSE;
                            }
                            break;
                        }
                    } else {
                        break;
                    }
                    src = nextSrc;
                }
                // src is after the last in-order combining mark.
                // If there is a boundary here, then we continue with no change.
                if (norm16HasCompBoundaryBefore(n16)) {
                    if (isCompYesAndZeroCC(n16)) {
                        src = nextSrc;
                    }
                    continue;
                }
                // Use the slow path. There is no boundary in [prevSrc, src[.
            }
        }

        // Slow path: Find the nearest boundaries around the current character,
        // decompose and recompose.
        if (prevBoundary != prevSrc && !norm16HasCompBoundaryBefore(norm16)) {
            const UChar *p = prevSrc;
            UCPTRIE_FAST_U16_PREV(normTrie, UCPTRIE_16, prevBoundary, p, c, norm16);
            if (!norm16HasCompBoundaryAfter(norm16, onlyContiguous)) {
                prevSrc = p;
            }
        }
        if (doCompose && prevBoundary != prevSrc && !buffer.appendZeroCC(prevBoundary, prevSrc, errorCode)) {
            break;
        }
        int32_t recomposeStartIndex=buffer.length();
        // We know there is not a boundary here.
        decomposeShort(prevSrc, src, FALSE /* !stopAtCompBoundary */, onlyContiguous,
                       buffer, errorCode);
        // Decompose until the next boundary.
        src = decomposeShort(src, limit, TRUE /* stopAtCompBoundary */, onlyContiguous,
                             buffer, errorCode);
        if (U_FAILURE(errorCode)) {
            break;
        }
        if ((src - prevSrc) > INT32_MAX) {  // guard before buffer.equals()
            errorCode = U_INDEX_OUTOFBOUNDS_ERROR;
            return TRUE;
        }
        recompose(buffer, recomposeStartIndex, onlyContiguous);
        if(!doCompose) {
            if(!buffer.equals(prevSrc, src)) {
                return FALSE;
            }
            buffer.remove();
        }
        prevBoundary=src;
    }
    return TRUE;
}

// Very similar to compose(): Make the same changes in both places if relevant.
// pQCResult==NULL: spanQuickCheckYes
// pQCResult!=NULL: quickCheck (*pQCResult must be UNORM_YES)
const UChar *
Normalizer2Impl::composeQuickCheck(const UChar *src, const UChar *limit,
                                   UBool onlyContiguous,
                                   UNormalizationCheckResult *pQCResult) const {
    const UChar *prevBoundary=src;
    UChar32 minNoMaybeCP=minCompNoMaybeCP;
    if(limit==NULL) {
        UErrorCode errorCode=U_ZERO_ERROR;
        src=copyLowPrefixFromNulTerminated(src, minNoMaybeCP, NULL, errorCode);
        limit=u_strchr(src, 0);
        if (prevBoundary != src) {
            if (hasCompBoundaryAfter(*(src-1), onlyContiguous)) {
                prevBoundary = src;
            } else {
                prevBoundary = --src;
            }
        }
    }

    for(;;) {
        // Fast path: Scan over a sequence of characters below the minimum "no or maybe" code point,
        // or with (compYes && ccc==0) properties.
        const UChar *prevSrc;
        UChar32 c = 0;
        uint16_t norm16 = 0;
        for (;;) {
            if(src==limit) {
                return src;
            }
            if( (c=*src)<minNoMaybeCP ||
                isCompYesAndZeroCC(norm16=UCPTRIE_FAST_BMP_GET(normTrie, UCPTRIE_16, c))
            ) {
                ++src;
            } else {
                prevSrc = src++;
                if(!U16_IS_LEAD(c)) {
                    break;
                } else {
                    UChar c2;
                    if(src!=limit && U16_IS_TRAIL(c2=*src)) {
                        ++src;
                        c=U16_GET_SUPPLEMENTARY(c, c2);
                        norm16=UCPTRIE_FAST_SUPP_GET(normTrie, UCPTRIE_16, c);
                        if(!isCompYesAndZeroCC(norm16)) {
                            break;
                        }
                    }
                }
            }
        }
        // isCompYesAndZeroCC(norm16) is false, that is, norm16>=minNoNo.
        // The current character is either a "noNo" (has a mapping)
        // or a "maybeYes" (combines backward)
        // or a "yesYes" with ccc!=0.
        // It is not a Hangul syllable or Jamo L because those have "yes" properties.

        uint16_t prevNorm16 = INERT;
        if (prevBoundary != prevSrc) {
            if (norm16HasCompBoundaryBefore(norm16)) {
                prevBoundary = prevSrc;
            } else {
                const UChar *p = prevSrc;
                uint16_t n16;
                UCPTRIE_FAST_U16_PREV(normTrie, UCPTRIE_16, prevBoundary, p, c, n16);
                if (norm16HasCompBoundaryAfter(n16, onlyContiguous)) {
                    prevBoundary = prevSrc;
                } else {
                    prevBoundary = p;
                    prevNorm16 = n16;
                }
            }
        }

        if(isMaybeOrNonZeroCC(norm16)) {
            uint8_t cc=getCCFromYesOrMaybe(norm16);
            if (onlyContiguous /* FCC */ && cc != 0 &&
                    getTrailCCFromCompYesAndZeroCC(prevNorm16) > cc) {
                // The [prevBoundary..prevSrc[ character
                // passed the quick check "yes && ccc==0" test
                // but is out of canonical order with the current combining mark.
            } else {
                // If !onlyContiguous (not FCC), then we ignore the tccc of
                // the previous character which passed the quick check "yes && ccc==0" test.
                const UChar *nextSrc;
                for (;;) {
                    if (norm16 < MIN_YES_YES_WITH_CC) {
                        if (pQCResult != nullptr) {
                            *pQCResult = UNORM_MAYBE;
                        } else {
                            return prevBoundary;
                        }
                    }
                    if (src == limit) {
                        return src;
                    }
                    uint8_t prevCC = cc;
                    nextSrc = src;
                    UCPTRIE_FAST_U16_NEXT(normTrie, UCPTRIE_16, nextSrc, limit, c, norm16);
                    if (isMaybeOrNonZeroCC(norm16)) {
                        cc = getCCFromYesOrMaybe(norm16);
                        if (!(prevCC <= cc || cc == 0)) {
                            break;
                        }
                    } else {
                        break;
                    }
                    src = nextSrc;
                }
                // src is after the last in-order combining mark.
                if (isCompYesAndZeroCC(norm16)) {
                    prevBoundary = src;
                    src = nextSrc;
                    continue;
                }
            }
        }
        if(pQCResult!=NULL) {
            *pQCResult=UNORM_NO;
        }
        return prevBoundary;
    }
}

void Normalizer2Impl::composeAndAppend(const UChar *src, const UChar *limit,
                                       UBool doCompose,
                                       UBool onlyContiguous,
                                       UnicodeString &safeMiddle,
                                       ReorderingBuffer &buffer,
                                       UErrorCode &errorCode) const {
    if(!buffer.isEmpty()) {
        const UChar *firstStarterInSrc=findNextCompBoundary(src, limit, onlyContiguous);
        if(src!=firstStarterInSrc) {
            const UChar *lastStarterInDest=findPreviousCompBoundary(buffer.getStart(),
                                                                    buffer.getLimit(), onlyContiguous);
            int32_t destSuffixLength=(int32_t)(buffer.getLimit()-lastStarterInDest);
            UnicodeString middle(lastStarterInDest, destSuffixLength);
            buffer.removeSuffix(destSuffixLength);
            safeMiddle=middle;
            middle.append(src, (int32_t)(firstStarterInSrc-src));
            const UChar *middleStart=middle.getBuffer();
            compose(middleStart, middleStart+middle.length(), onlyContiguous,
                    TRUE, buffer, errorCode);
            if(U_FAILURE(errorCode)) {
                return;
            }
            src=firstStarterInSrc;
        }
    }
    if(doCompose) {
        compose(src, limit, onlyContiguous, TRUE, buffer, errorCode);
    } else {
        if(limit==NULL) {  // appendZeroCC() needs limit!=NULL
            limit=u_strchr(src, 0);
        }
        buffer.appendZeroCC(src, limit, errorCode);
    }
}

UBool
Normalizer2Impl::composeUTF8(uint32_t options, UBool onlyContiguous,
                             const uint8_t *src, const uint8_t *limit,
                             ByteSink *sink, Edits *edits, UErrorCode &errorCode) const {
    U_ASSERT(limit != nullptr);
    UnicodeString s16;
    uint8_t minNoMaybeLead = leadByteForCP(minCompNoMaybeCP);
    const uint8_t *prevBoundary = src;

    for (;;) {
        // Fast path: Scan over a sequence of characters below the minimum "no or maybe" code point,
        // or with (compYes && ccc==0) properties.
        const uint8_t *prevSrc;
        uint16_t norm16 = 0;
        for (;;) {
            if (src == limit) {
                if (prevBoundary != limit && sink != nullptr) {
                    ByteSinkUtil::appendUnchanged(prevBoundary, limit,
                                                  *sink, options, edits, errorCode);
                }
                return TRUE;
            }
            if (*src < minNoMaybeLead) {
                ++src;
            } else {
                prevSrc = src;
                UCPTRIE_FAST_U8_NEXT(normTrie, UCPTRIE_16, src, limit, norm16);
                if (!isCompYesAndZeroCC(norm16)) {
                    break;
                }
            }
        }
        // isCompYesAndZeroCC(norm16) is false, that is, norm16>=minNoNo.
        // The current character is either a "noNo" (has a mapping)
        // or a "maybeYes" (combines backward)
        // or a "yesYes" with ccc!=0.
        // It is not a Hangul syllable or Jamo L because those have "yes" properties.

        // Medium-fast path: Handle cases that do not require full decomposition and recomposition.
        if (!isMaybeOrNonZeroCC(norm16)) {  // minNoNo <= norm16 < minMaybeYes
            if (sink == nullptr) {
                return FALSE;
            }
            // Fast path for mapping a character that is immediately surrounded by boundaries.
            // In this case, we need not decompose around the current character.
            if (isDecompNoAlgorithmic(norm16)) {
                // Maps to a single isCompYesAndZeroCC character
                // which also implies hasCompBoundaryBefore.
                if (norm16HasCompBoundaryAfter(norm16, onlyContiguous) ||
                        hasCompBoundaryBefore(src, limit)) {
                    if (prevBoundary != prevSrc &&
                            !ByteSinkUtil::appendUnchanged(prevBoundary, prevSrc,
                                                           *sink, options, edits, errorCode)) {
                        break;
                    }
                    appendCodePointDelta(prevSrc, src, getAlgorithmicDelta(norm16), *sink, edits);
                    prevBoundary = src;
                    continue;
                }
            } else if (norm16 < minNoNoCompBoundaryBefore) {
                // The mapping is comp-normalized which also implies hasCompBoundaryBefore.
                if (norm16HasCompBoundaryAfter(norm16, onlyContiguous) ||
                        hasCompBoundaryBefore(src, limit)) {
                    if (prevBoundary != prevSrc &&
                            !ByteSinkUtil::appendUnchanged(prevBoundary, prevSrc,
                                                           *sink, options, edits, errorCode)) {
                        break;
                    }
                    const uint16_t *mapping = getMapping(norm16);
                    int32_t length = *mapping++ & MAPPING_LENGTH_MASK;
                    if (!ByteSinkUtil::appendChange(prevSrc, src, (const UChar *)mapping, length,
                                                    *sink, edits, errorCode)) {
                        break;
                    }
                    prevBoundary = src;
                    continue;
                }
            } else if (norm16 >= minNoNoEmpty) {
                // The current character maps to nothing.
                // Simply omit it from the output if there is a boundary before _or_ after it.
                // The character itself implies no boundaries.
                if (hasCompBoundaryBefore(src, limit) ||
                        hasCompBoundaryAfter(prevBoundary, prevSrc, onlyContiguous)) {
                    if (prevBoundary != prevSrc &&
                            !ByteSinkUtil::appendUnchanged(prevBoundary, prevSrc,
                                                           *sink, options, edits, errorCode)) {
                        break;
                    }
                    if (edits != nullptr) {
                        edits->addReplace((int32_t)(src - prevSrc), 0);
                    }
                    prevBoundary = src;
                    continue;
                }
            }
            // Other "noNo" type, or need to examine more text around this character:
            // Fall through to the slow path.
        } else if (isJamoVT(norm16)) {
            // Jamo L: E1 84 80..92
            // Jamo V: E1 85 A1..B5
            // Jamo T: E1 86 A8..E1 87 82
            U_ASSERT((src - prevSrc) == 3 && *prevSrc == 0xe1);
            UChar32 prev = previousHangulOrJamo(prevBoundary, prevSrc);
            if (prevSrc[1] == 0x85) {
                // The current character is a Jamo Vowel,
                // compose with previous Jamo L and following Jamo T.
                UChar32 l = prev - Hangul::JAMO_L_BASE;
                if ((uint32_t)l < Hangul::JAMO_L_COUNT) {
                    if (sink == nullptr) {
                        return FALSE;
                    }
                    int32_t t = getJamoTMinusBase(src, limit);
                    if (t >= 0) {
                        // The next character is a Jamo T.
                        src += 3;
                    } else if (hasCompBoundaryBefore(src, limit)) {
                        // No Jamo T follows, not even via decomposition.
                        t = 0;
                    }
                    if (t >= 0) {
                        UChar32 syllable = Hangul::HANGUL_BASE +
                            (l*Hangul::JAMO_V_COUNT + (prevSrc[2]-0xa1)) *
                            Hangul::JAMO_T_COUNT + t;
                        prevSrc -= 3;  // Replace the Jamo L as well.
                        if (prevBoundary != prevSrc &&
                                !ByteSinkUtil::appendUnchanged(prevBoundary, prevSrc,
                                                               *sink, options, edits, errorCode)) {
                            break;
                        }
                        ByteSinkUtil::appendCodePoint(prevSrc, src, syllable, *sink, edits);
                        prevBoundary = src;
                        continue;
                    }
                    // If we see L+V+x where x!=T then we drop to the slow path,
                    // decompose and recompose.
                    // This is to deal with NFKC finding normal L and V but a
                    // compatibility variant of a T.
                    // We need to either fully compose that combination here
                    // (which would complicate the code and may not work with strange custom data)
                    // or use the slow path.
                }
            } else if (Hangul::isHangulLV(prev)) {
                // The current character is a Jamo Trailing consonant,
                // compose with previous Hangul LV that does not contain a Jamo T.
                if (sink == nullptr) {
                    return FALSE;
                }
                UChar32 syllable = prev + getJamoTMinusBase(prevSrc, src);
                prevSrc -= 3;  // Replace the Hangul LV as well.
                if (prevBoundary != prevSrc &&
                        !ByteSinkUtil::appendUnchanged(prevBoundary, prevSrc,
                                                       *sink, options, edits, errorCode)) {
                    break;
                }
                ByteSinkUtil::appendCodePoint(prevSrc, src, syllable, *sink, edits);
                prevBoundary = src;
                continue;
            }
            // No matching context, or may need to decompose surrounding text first:
            // Fall through to the slow path.
        } else if (norm16 > JAMO_VT) {  // norm16 >= MIN_YES_YES_WITH_CC
            // One or more combining marks that do not combine-back:
            // Check for canonical order, copy unchanged if ok and
            // if followed by a character with a boundary-before.
            uint8_t cc = getCCFromNormalYesOrMaybe(norm16);  // cc!=0
            if (onlyContiguous /* FCC */ && getPreviousTrailCC(prevBoundary, prevSrc) > cc) {
                // Fails FCD test, need to decompose and contiguously recompose.
                if (sink == nullptr) {
                    return FALSE;
                }
            } else {
                // If !onlyContiguous (not FCC), then we ignore the tccc of
                // the previous character which passed the quick check "yes && ccc==0" test.
                const uint8_t *nextSrc;
                uint16_t n16;
                for (;;) {
                    if (src == limit) {
                        if (sink != nullptr) {
                            ByteSinkUtil::appendUnchanged(prevBoundary, limit,
                                                          *sink, options, edits, errorCode);
                        }
                        return TRUE;
                    }
                    uint8_t prevCC = cc;
                    nextSrc = src;
                    UCPTRIE_FAST_U8_NEXT(normTrie, UCPTRIE_16, nextSrc, limit, n16);
                    if (n16 >= MIN_YES_YES_WITH_CC) {
                        cc = getCCFromNormalYesOrMaybe(n16);
                        if (prevCC > cc) {
                            if (sink == nullptr) {
                                return FALSE;
                            }
                            break;
                        }
                    } else {
                        break;
                    }
                    src = nextSrc;
                }
                // src is after the last in-order combining mark.
                // If there is a boundary here, then we continue with no change.
                if (norm16HasCompBoundaryBefore(n16)) {
                    if (isCompYesAndZeroCC(n16)) {
                        src = nextSrc;
                    }
                    continue;
                }
                // Use the slow path. There is no boundary in [prevSrc, src[.
            }
        }

        // Slow path: Find the nearest boundaries around the current character,
        // decompose and recompose.
        if (prevBoundary != prevSrc && !norm16HasCompBoundaryBefore(norm16)) {
            const uint8_t *p = prevSrc;
            UCPTRIE_FAST_U8_PREV(normTrie, UCPTRIE_16, prevBoundary, p, norm16);
            if (!norm16HasCompBoundaryAfter(norm16, onlyContiguous)) {
                prevSrc = p;
            }
        }
        ReorderingBuffer buffer(*this, s16, errorCode);
        if (U_FAILURE(errorCode)) {
            break;
        }
        // We know there is not a boundary here.
        decomposeShort(prevSrc, src, STOP_AT_LIMIT, onlyContiguous,
                       buffer, errorCode);
        // Decompose until the next boundary.
        src = decomposeShort(src, limit, STOP_AT_COMP_BOUNDARY, onlyContiguous,
                             buffer, errorCode);
        if (U_FAILURE(errorCode)) {
            break;
        }
        if ((src - prevSrc) > INT32_MAX) {  // guard before buffer.equals()
            errorCode = U_INDEX_OUTOFBOUNDS_ERROR;
            return TRUE;
        }
        recompose(buffer, 0, onlyContiguous);
        if (!buffer.equals(prevSrc, src)) {
            if (sink == nullptr) {
                return FALSE;
            }
            if (prevBoundary != prevSrc &&
                    !ByteSinkUtil::appendUnchanged(prevBoundary, prevSrc,
                                                   *sink, options, edits, errorCode)) {
                break;
            }
            if (!ByteSinkUtil::appendChange(prevSrc, src, buffer.getStart(), buffer.length(),
                                            *sink, edits, errorCode)) {
                break;
            }
            prevBoundary = src;
        }
    }
    return TRUE;
}

UBool Normalizer2Impl::hasCompBoundaryBefore(const UChar *src, const UChar *limit) const {
    if (src == limit || *src < minCompNoMaybeCP) {
        return TRUE;
    }
    UChar32 c;
    uint16_t norm16;
    UCPTRIE_FAST_U16_NEXT(normTrie, UCPTRIE_16, src, limit, c, norm16);
    return norm16HasCompBoundaryBefore(norm16);
}

UBool Normalizer2Impl::hasCompBoundaryBefore(const uint8_t *src, const uint8_t *limit) const {
    if (src == limit) {
        return TRUE;
    }
    uint16_t norm16;
    UCPTRIE_FAST_U8_NEXT(normTrie, UCPTRIE_16, src, limit, norm16);
    return norm16HasCompBoundaryBefore(norm16);
}

UBool Normalizer2Impl::hasCompBoundaryAfter(const UChar *start, const UChar *p,
                                            UBool onlyContiguous) const {
    if (start == p) {
        return TRUE;
    }
    UChar32 c;
    uint16_t norm16;
    UCPTRIE_FAST_U16_PREV(normTrie, UCPTRIE_16, start, p, c, norm16);
    return norm16HasCompBoundaryAfter(norm16, onlyContiguous);
}

UBool Normalizer2Impl::hasCompBoundaryAfter(const uint8_t *start, const uint8_t *p,
                                            UBool onlyContiguous) const {
    if (start == p) {
        return TRUE;
    }
    uint16_t norm16;
    UCPTRIE_FAST_U8_PREV(normTrie, UCPTRIE_16, start, p, norm16);
    return norm16HasCompBoundaryAfter(norm16, onlyContiguous);
}

const UChar *Normalizer2Impl::findPreviousCompBoundary(const UChar *start, const UChar *p,
                                                       UBool onlyContiguous) const {
    while (p != start) {
        const UChar *codePointLimit = p;
        UChar32 c;
        uint16_t norm16;
        UCPTRIE_FAST_U16_PREV(normTrie, UCPTRIE_16, start, p, c, norm16);
        if (norm16HasCompBoundaryAfter(norm16, onlyContiguous)) {
            return codePointLimit;
        }
        if (hasCompBoundaryBefore(c, norm16)) {
            return p;
        }
    }
    return p;
}

const UChar *Normalizer2Impl::findNextCompBoundary(const UChar *p, const UChar *limit,
                                                   UBool onlyContiguous) const {
    while (p != limit) {
        const UChar *codePointStart = p;
        UChar32 c;
        uint16_t norm16;
        UCPTRIE_FAST_U16_NEXT(normTrie, UCPTRIE_16, p, limit, c, norm16);
        if (hasCompBoundaryBefore(c, norm16)) {
            return codePointStart;
        }
        if (norm16HasCompBoundaryAfter(norm16, onlyContiguous)) {
            return p;
        }
    }
    return p;
}

uint8_t Normalizer2Impl::getPreviousTrailCC(const UChar *start, const UChar *p) const {
    if (start == p) {
        return 0;
    }
    int32_t i = (int32_t)(p - start);
    UChar32 c;
    U16_PREV(start, 0, i, c);
    return (uint8_t)getFCD16(c);
}

uint8_t Normalizer2Impl::getPreviousTrailCC(const uint8_t *start, const uint8_t *p) const {
    if (start == p) {
        return 0;
    }
    int32_t i = (int32_t)(p - start);
    UChar32 c;
    U8_PREV(start, 0, i, c);
    return (uint8_t)getFCD16(c);
}

// Note: normalizer2impl.cpp r30982 (2011-nov-27)
// still had getFCDTrie() which built and cached an FCD trie.
// That provided faster access to FCD data than getFCD16FromNormData()
// but required synchronization and consumed some 10kB of heap memory
// in any process that uses FCD (e.g., via collation).
// minDecompNoCP etc. and smallFCD[] are intended to help with any loss of performance,
// at least for ASCII & CJK.

// Ticket 20907 - The optimizer in MSVC/Visual Studio versions below 16.4 has trouble with this
// function on Windows ARM64. As a work-around, we disable optimizations for this function.
// This work-around could/should be removed once the following versions of Visual Studio are no
// longer supported: All versions of VS2017, and versions of VS2019 below 16.4.
#if (defined(_MSC_VER) && (defined(_M_ARM64)) && (_MSC_VER < 1924))
#pragma optimize( "", off )
#endif
// Gets the FCD value from the regular normalization data.
uint16_t Normalizer2Impl::getFCD16FromNormData(UChar32 c) const {
    uint16_t norm16=getNorm16(c);
    if (norm16 >= limitNoNo) {
        if(norm16>=MIN_NORMAL_MAYBE_YES) {
            // combining mark
            norm16=getCCFromNormalYesOrMaybe(norm16);
            return norm16|(norm16<<8);
        } else if(norm16>=minMaybeYes) {
            return 0;
        } else {  // isDecompNoAlgorithmic(norm16)
            uint16_t deltaTrailCC = norm16 & DELTA_TCCC_MASK;
            if (deltaTrailCC <= DELTA_TCCC_1) {
                return deltaTrailCC >> OFFSET_SHIFT;
            }
            // Maps to an isCompYesAndZeroCC.
            c=mapAlgorithmic(c, norm16);
            norm16=getRawNorm16(c);
        }
    }
    if(norm16<=minYesNo || isHangulLVT(norm16)) {
        // no decomposition or Hangul syllable, all zeros
        return 0;
    }
    // c decomposes, get everything from the variable-length extra data
    const uint16_t *mapping=getMapping(norm16);
    uint16_t firstUnit=*mapping;
    norm16=firstUnit>>8;  // tccc
    if(firstUnit&MAPPING_HAS_CCC_LCCC_WORD) {
        norm16|=*(mapping-1)&0xff00;  // lccc
    }
    return norm16;
}
#if (defined(_MSC_VER) && (defined(_M_ARM64)) && (_MSC_VER < 1924))
#pragma optimize( "", on )
#endif

// Dual functionality:
// buffer!=NULL: normalize
// buffer==NULL: isNormalized/quickCheck/spanQuickCheckYes
const UChar *
Normalizer2Impl::makeFCD(const UChar *src, const UChar *limit,
                         ReorderingBuffer *buffer,
                         UErrorCode &errorCode) const {
    // Tracks the last FCD-safe boundary, before lccc=0 or after properly-ordered tccc<=1.
    // Similar to the prevBoundary in the compose() implementation.
    const UChar *prevBoundary=src;
    int32_t prevFCD16=0;
    if(limit==NULL) {
        src=copyLowPrefixFromNulTerminated(src, minLcccCP, buffer, errorCode);
        if(U_FAILURE(errorCode)) {
            return src;
        }
        if(prevBoundary<src) {
            prevBoundary=src;
            // We know that the previous character's lccc==0.
            // Fetching the fcd16 value was deferred for this below-U+0300 code point.
            prevFCD16=getFCD16(*(src-1));
            if(prevFCD16>1) {
                --prevBoundary;
            }
        }
        limit=u_strchr(src, 0);
    }

    // Note: In this function we use buffer->appendZeroCC() because we track
    // the lead and trail combining classes here, rather than leaving it to
    // the ReorderingBuffer.
    // The exception is the call to decomposeShort() which uses the buffer
    // in the normal way.

    const UChar *prevSrc;
    UChar32 c=0;
    uint16_t fcd16=0;

    for(;;) {
        // count code units with lccc==0
        for(prevSrc=src; src!=limit;) {
            if((c=*src)<minLcccCP) {
                prevFCD16=~c;
                ++src;
            } else if(!singleLeadMightHaveNonZeroFCD16(c)) {
                prevFCD16=0;
                ++src;
            } else {
                if(U16_IS_LEAD(c)) {
                    UChar c2;
                    if((src+1)!=limit && U16_IS_TRAIL(c2=src[1])) {
                        c=U16_GET_SUPPLEMENTARY(c, c2);
                    }
                }
                if((fcd16=getFCD16FromNormData(c))<=0xff) {
                    prevFCD16=fcd16;
                    src+=U16_LENGTH(c);
                } else {
                    break;
                }
            }
        }
        // copy these code units all at once
        if(src!=prevSrc) {
            if(buffer!=NULL && !buffer->appendZeroCC(prevSrc, src, errorCode)) {
                break;
            }
            if(src==limit) {
                break;
            }
            prevBoundary=src;
            // We know that the previous character's lccc==0.
            if(prevFCD16<0) {
                // Fetching the fcd16 value was deferred for this below-minLcccCP code point.
                UChar32 prev=~prevFCD16;
                if(prev<minDecompNoCP) {
                    prevFCD16=0;
                } else {
                    prevFCD16=getFCD16FromNormData(prev);
                    if(prevFCD16>1) {
                        --prevBoundary;
                    }
                }
            } else {
                const UChar *p=src-1;
                if(U16_IS_TRAIL(*p) && prevSrc<p && U16_IS_LEAD(*(p-1))) {
                    --p;
                    // Need to fetch the previous character's FCD value because
                    // prevFCD16 was just for the trail surrogate code point.
                    prevFCD16=getFCD16FromNormData(U16_GET_SUPPLEMENTARY(p[0], p[1]));
                    // Still known to have lccc==0 because its lead surrogate unit had lccc==0.
                }
                if(prevFCD16>1) {
                    prevBoundary=p;
                }
            }
            // The start of the current character (c).
            prevSrc=src;
        } else if(src==limit) {
            break;
        }

        src+=U16_LENGTH(c);
        // The current character (c) at [prevSrc..src[ has a non-zero lead combining class.
        // Check for proper order, and decompose locally if necessary.
        if((prevFCD16&0xff)<=(fcd16>>8)) {
            // proper order: prev tccc <= current lccc
            if((fcd16&0xff)<=1) {
                prevBoundary=src;
            }
            if(buffer!=NULL && !buffer->appendZeroCC(c, errorCode)) {
                break;
            }
            prevFCD16=fcd16;
            continue;
        } else if(buffer==NULL) {
            return prevBoundary;  // quick check "no"
        } else {
            /*
             * Back out the part of the source that we copied or appended
             * already but is now going to be decomposed.
             * prevSrc is set to after what was copied/appended.
             */
            buffer->removeSuffix((int32_t)(prevSrc-prevBoundary));
            /*
             * Find the part of the source that needs to be decomposed,
             * up to the next safe boundary.
             */
            src=findNextFCDBoundary(src, limit);
            /*
             * The source text does not fulfill the conditions for FCD.
             * Decompose and reorder a limited piece of the text.
             */
            decomposeShort(prevBoundary, src, FALSE, FALSE, *buffer, errorCode);
            if (U_FAILURE(errorCode)) {
                break;
            }
            prevBoundary=src;
            prevFCD16=0;
        }
    }
    return src;
}

void Normalizer2Impl::makeFCDAndAppend(const UChar *src, const UChar *limit,
                                       UBool doMakeFCD,
                                       UnicodeString &safeMiddle,
                                       ReorderingBuffer &buffer,
                                       UErrorCode &errorCode) const {
    if(!buffer.isEmpty()) {
        const UChar *firstBoundaryInSrc=findNextFCDBoundary(src, limit);
        if(src!=firstBoundaryInSrc) {
            const UChar *lastBoundaryInDest=findPreviousFCDBoundary(buffer.getStart(),
                                                                    buffer.getLimit());
            int32_t destSuffixLength=(int32_t)(buffer.getLimit()-lastBoundaryInDest);
            UnicodeString middle(lastBoundaryInDest, destSuffixLength);
            buffer.removeSuffix(destSuffixLength);
            safeMiddle=middle;
            middle.append(src, (int32_t)(firstBoundaryInSrc-src));
            const UChar *middleStart=middle.getBuffer();
            makeFCD(middleStart, middleStart+middle.length(), &buffer, errorCode);
            if(U_FAILURE(errorCode)) {
                return;
            }
            src=firstBoundaryInSrc;
        }
    }
    if(doMakeFCD) {
        makeFCD(src, limit, &buffer, errorCode);
    } else {
        if(limit==NULL) {  // appendZeroCC() needs limit!=NULL
            limit=u_strchr(src, 0);
        }
        buffer.appendZeroCC(src, limit, errorCode);
    }
}

const UChar *Normalizer2Impl::findPreviousFCDBoundary(const UChar *start, const UChar *p) const {
    while(start<p) {
        const UChar *codePointLimit = p;
        UChar32 c;
        uint16_t norm16;
        UCPTRIE_FAST_U16_PREV(normTrie, UCPTRIE_16, start, p, c, norm16);
        if (c < minDecompNoCP || norm16HasDecompBoundaryAfter(norm16)) {
            return codePointLimit;
        }
        if (norm16HasDecompBoundaryBefore(norm16)) {
            return p;
        }
    }
    return p;
}

const UChar *Normalizer2Impl::findNextFCDBoundary(const UChar *p, const UChar *limit) const {
    while(p<limit) {
        const UChar *codePointStart=p;
        UChar32 c;
        uint16_t norm16;
        UCPTRIE_FAST_U16_NEXT(normTrie, UCPTRIE_16, p, limit, c, norm16);
        if (c < minLcccCP || norm16HasDecompBoundaryBefore(norm16)) {
            return codePointStart;
        }
        if (norm16HasDecompBoundaryAfter(norm16)) {
            return p;
        }
    }
    return p;
}

// CanonicalIterator data -------------------------------------------------- ***

CanonIterData::CanonIterData(UErrorCode &errorCode) :
        mutableTrie(umutablecptrie_open(0, 0, &errorCode)), trie(nullptr),
        canonStartSets(uprv_deleteUObject, NULL, errorCode) {}

CanonIterData::~CanonIterData() {
    umutablecptrie_close(mutableTrie);
    ucptrie_close(trie);
}

void CanonIterData::addToStartSet(UChar32 origin, UChar32 decompLead, UErrorCode &errorCode) {
    uint32_t canonValue = umutablecptrie_get(mutableTrie, decompLead);
    if((canonValue&(CANON_HAS_SET|CANON_VALUE_MASK))==0 && origin!=0) {
        // origin is the first character whose decomposition starts with
        // the character for which we are setting the value.
        umutablecptrie_set(mutableTrie, decompLead, canonValue|origin, &errorCode);
    } else {
        // origin is not the first character, or it is U+0000.
        UnicodeSet *set;
        if((canonValue&CANON_HAS_SET)==0) {
            set=new UnicodeSet;
            if(set==NULL) {
                errorCode=U_MEMORY_ALLOCATION_ERROR;
                return;
            }
            UChar32 firstOrigin=(UChar32)(canonValue&CANON_VALUE_MASK);
            canonValue=(canonValue&~CANON_VALUE_MASK)|CANON_HAS_SET|(uint32_t)canonStartSets.size();
            umutablecptrie_set(mutableTrie, decompLead, canonValue, &errorCode);
            canonStartSets.addElement(set, errorCode);
            if(firstOrigin!=0) {
                set->add(firstOrigin);
            }
        } else {
            set=(UnicodeSet *)canonStartSets[(int32_t)(canonValue&CANON_VALUE_MASK)];
        }
        set->add(origin);
    }
}

// C++ class for friend access to private Normalizer2Impl members.
class InitCanonIterData {
public:
    static void doInit(Normalizer2Impl *impl, UErrorCode &errorCode);
};

U_CDECL_BEGIN

// UInitOnce instantiation function for CanonIterData
static void U_CALLCONV
initCanonIterData(Normalizer2Impl *impl, UErrorCode &errorCode) {
    InitCanonIterData::doInit(impl, errorCode);
}

U_CDECL_END

void InitCanonIterData::doInit(Normalizer2Impl *impl, UErrorCode &errorCode) {
    U_ASSERT(impl->fCanonIterData == NULL);
    impl->fCanonIterData = new CanonIterData(errorCode);
    if (impl->fCanonIterData == NULL) {
        errorCode=U_MEMORY_ALLOCATION_ERROR;
    }
    if (U_SUCCESS(errorCode)) {
        UChar32 start = 0, end;
        uint32_t value;
        while ((end = ucptrie_getRange(impl->normTrie, start,
                                       UCPMAP_RANGE_FIXED_LEAD_SURROGATES, Normalizer2Impl::INERT,
                                       nullptr, nullptr, &value)) >= 0) {
            // Call Normalizer2Impl::makeCanonIterDataFromNorm16() for a range of same-norm16 characters.
            if (value != Normalizer2Impl::INERT) {
                impl->makeCanonIterDataFromNorm16(start, end, value, *impl->fCanonIterData, errorCode);
            }
            start = end + 1;
        }
#ifdef UCPTRIE_DEBUG
        umutablecptrie_setName(impl->fCanonIterData->mutableTrie, "CanonIterData");
#endif
        impl->fCanonIterData->trie = umutablecptrie_buildImmutable(
            impl->fCanonIterData->mutableTrie, UCPTRIE_TYPE_SMALL, UCPTRIE_VALUE_BITS_32, &errorCode);
        umutablecptrie_close(impl->fCanonIterData->mutableTrie);
        impl->fCanonIterData->mutableTrie = nullptr;
    }
    if (U_FAILURE(errorCode)) {
        delete impl->fCanonIterData;
        impl->fCanonIterData = NULL;
    }
}

void Normalizer2Impl::makeCanonIterDataFromNorm16(UChar32 start, UChar32 end, const uint16_t norm16,
                                                  CanonIterData &newData,
                                                  UErrorCode &errorCode) const {
    if(isInert(norm16) || (minYesNo<=norm16 && norm16<minNoNo)) {
        // Inert, or 2-way mapping (including Hangul syllable).
        // We do not write a canonStartSet for any yesNo character.
        // Composites from 2-way mappings are added at runtime from the
        // starter's compositions list, and the other characters in
        // 2-way mappings get CANON_NOT_SEGMENT_STARTER set because they are
        // "maybe" characters.
        return;
    }
    for(UChar32 c=start; c<=end; ++c) {
        uint32_t oldValue = umutablecptrie_get(newData.mutableTrie, c);
        uint32_t newValue=oldValue;
        if(isMaybeOrNonZeroCC(norm16)) {
            // not a segment starter if it occurs in a decomposition or has cc!=0
            newValue|=CANON_NOT_SEGMENT_STARTER;
            if(norm16<MIN_NORMAL_MAYBE_YES) {
                newValue|=CANON_HAS_COMPOSITIONS;
            }
        } else if(norm16<minYesNo) {
            newValue|=CANON_HAS_COMPOSITIONS;
        } else {
            // c has a one-way decomposition
            UChar32 c2=c;
            // Do not modify the whole-range norm16 value.
            uint16_t norm16_2=norm16;
            if (isDecompNoAlgorithmic(norm16_2)) {
                // Maps to an isCompYesAndZeroCC.
                c2 = mapAlgorithmic(c2, norm16_2);
                norm16_2 = getRawNorm16(c2);
                // No compatibility mappings for the CanonicalIterator.
                U_ASSERT(!(isHangulLV(norm16_2) || isHangulLVT(norm16_2)));
            }
            if (norm16_2 > minYesNo) {
                // c decomposes, get everything from the variable-length extra data
                const uint16_t *mapping=getMapping(norm16_2);
                uint16_t firstUnit=*mapping;
                int32_t length=firstUnit&MAPPING_LENGTH_MASK;
                if((firstUnit&MAPPING_HAS_CCC_LCCC_WORD)!=0) {
                    if(c==c2 && (*(mapping-1)&0xff)!=0) {
                        newValue|=CANON_NOT_SEGMENT_STARTER;  // original c has cc!=0
                    }
                }
                // Skip empty mappings (no characters in the decomposition).
                if(length!=0) {
                    ++mapping;  // skip over the firstUnit
                    // add c to first code point's start set
                    int32_t i=0;
                    U16_NEXT_UNSAFE(mapping, i, c2);
                    newData.addToStartSet(c, c2, errorCode);
                    // Set CANON_NOT_SEGMENT_STARTER for each remaining code point of a
                    // one-way mapping. A 2-way mapping is possible here after
                    // intermediate algorithmic mapping.
                    if(norm16_2>=minNoNo) {
                        while(i<length) {
                            U16_NEXT_UNSAFE(mapping, i, c2);
                            uint32_t c2Value = umutablecptrie_get(newData.mutableTrie, c2);
                            if((c2Value&CANON_NOT_SEGMENT_STARTER)==0) {
                                umutablecptrie_set(newData.mutableTrie, c2,
                                                   c2Value|CANON_NOT_SEGMENT_STARTER, &errorCode);
                            }
                        }
                    }
                }
            } else {
                // c decomposed to c2 algorithmically; c has cc==0
                newData.addToStartSet(c, c2, errorCode);
            }
        }
        if(newValue!=oldValue) {
            umutablecptrie_set(newData.mutableTrie, c, newValue, &errorCode);
        }
    }
}

UBool Normalizer2Impl::ensureCanonIterData(UErrorCode &errorCode) const {
    // Logically const: Synchronized instantiation.
    Normalizer2Impl *me=const_cast<Normalizer2Impl *>(this);
    umtx_initOnce(me->fCanonIterDataInitOnce, &initCanonIterData, me, errorCode);
    return U_SUCCESS(errorCode);
}

int32_t Normalizer2Impl::getCanonValue(UChar32 c) const {
    return (int32_t)ucptrie_get(fCanonIterData->trie, c);
}

const UnicodeSet &Normalizer2Impl::getCanonStartSet(int32_t n) const {
    return *(const UnicodeSet *)fCanonIterData->canonStartSets[n];
}

UBool Normalizer2Impl::isCanonSegmentStarter(UChar32 c) const {
    return getCanonValue(c)>=0;
}

UBool Normalizer2Impl::getCanonStartSet(UChar32 c, UnicodeSet &set) const {
    int32_t canonValue=getCanonValue(c)&~CANON_NOT_SEGMENT_STARTER;
    if(canonValue==0) {
        return FALSE;
    }
    set.clear();
    int32_t value=canonValue&CANON_VALUE_MASK;
    if((canonValue&CANON_HAS_SET)!=0) {
        set.addAll(getCanonStartSet(value));
    } else if(value!=0) {
        set.add(value);
    }
    if((canonValue&CANON_HAS_COMPOSITIONS)!=0) {
        uint16_t norm16=getRawNorm16(c);
        if(norm16==JAMO_L) {
            UChar32 syllable=
                (UChar32)(Hangul::HANGUL_BASE+(c-Hangul::JAMO_L_BASE)*Hangul::JAMO_VT_COUNT);
            set.add(syllable, syllable+Hangul::JAMO_VT_COUNT-1);
        } else {
            addComposites(getCompositionsList(norm16), set);
        }
    }
    return TRUE;
}

U_NAMESPACE_END

// Normalizer2 data swapping ----------------------------------------------- ***

U_NAMESPACE_USE

U_CAPI int32_t U_EXPORT2
unorm2_swap(const UDataSwapper *ds,
            const void *inData, int32_t length, void *outData,
            UErrorCode *pErrorCode) {
    const UDataInfo *pInfo;
    int32_t headerSize;

    const uint8_t *inBytes;
    uint8_t *outBytes;

    const int32_t *inIndexes;
    int32_t indexes[Normalizer2Impl::IX_TOTAL_SIZE+1];

    int32_t i, offset, nextOffset, size;

    /* udata_swapDataHeader checks the arguments */
    headerSize=udata_swapDataHeader(ds, inData, length, outData, pErrorCode);
    if(pErrorCode==NULL || U_FAILURE(*pErrorCode)) {
        return 0;
    }

    /* check data format and format version */
    pInfo=(const UDataInfo *)((const char *)inData+4);
    uint8_t formatVersion0=pInfo->formatVersion[0];
    if(!(
        pInfo->dataFormat[0]==0x4e &&   /* dataFormat="Nrm2" */
        pInfo->dataFormat[1]==0x72 &&
        pInfo->dataFormat[2]==0x6d &&
        pInfo->dataFormat[3]==0x32 &&
        (1<=formatVersion0 && formatVersion0<=4)
    )) {
        udata_printError(ds, "unorm2_swap(): data format %02x.%02x.%02x.%02x (format version %02x) is not recognized as Normalizer2 data\n",
                         pInfo->dataFormat[0], pInfo->dataFormat[1],
                         pInfo->dataFormat[2], pInfo->dataFormat[3],
                         pInfo->formatVersion[0]);
        *pErrorCode=U_UNSUPPORTED_ERROR;
        return 0;
    }

    inBytes=(const uint8_t *)inData+headerSize;
    outBytes=(uint8_t *)outData+headerSize;

    inIndexes=(const int32_t *)inBytes;
    int32_t minIndexesLength;
    if(formatVersion0==1) {
        minIndexesLength=Normalizer2Impl::IX_MIN_MAYBE_YES+1;
    } else if(formatVersion0==2) {
        minIndexesLength=Normalizer2Impl::IX_MIN_YES_NO_MAPPINGS_ONLY+1;
    } else {
        minIndexesLength=Normalizer2Impl::IX_MIN_LCCC_CP+1;
    }

    if(length>=0) {
        length-=headerSize;
        if(length<minIndexesLength*4) {
            udata_printError(ds, "unorm2_swap(): too few bytes (%d after header) for Normalizer2 data\n",
                             length);
            *pErrorCode=U_INDEX_OUTOFBOUNDS_ERROR;
            return 0;
        }
    }

    /* read the first few indexes */
    for(i=0; i<UPRV_LENGTHOF(indexes); ++i) {
        indexes[i]=udata_readInt32(ds, inIndexes[i]);
    }

    /* get the total length of the data */
    size=indexes[Normalizer2Impl::IX_TOTAL_SIZE];

    if(length>=0) {
        if(length<size) {
            udata_printError(ds, "unorm2_swap(): too few bytes (%d after header) for all of Normalizer2 data\n",
                             length);
            *pErrorCode=U_INDEX_OUTOFBOUNDS_ERROR;
            return 0;
        }

        /* copy the data for inaccessible bytes */
        if(inBytes!=outBytes) {
            uprv_memcpy(outBytes, inBytes, size);
        }

        offset=0;

        /* swap the int32_t indexes[] */
        nextOffset=indexes[Normalizer2Impl::IX_NORM_TRIE_OFFSET];
        ds->swapArray32(ds, inBytes, nextOffset-offset, outBytes, pErrorCode);
        offset=nextOffset;

        /* swap the trie */
        nextOffset=indexes[Normalizer2Impl::IX_EXTRA_DATA_OFFSET];
        utrie_swapAnyVersion(ds, inBytes+offset, nextOffset-offset, outBytes+offset, pErrorCode);
        offset=nextOffset;

        /* swap the uint16_t extraData[] */
        nextOffset=indexes[Normalizer2Impl::IX_SMALL_FCD_OFFSET];
        ds->swapArray16(ds, inBytes+offset, nextOffset-offset, outBytes+offset, pErrorCode);
        offset=nextOffset;

        /* no need to swap the uint8_t smallFCD[] (new in formatVersion 2) */
        nextOffset=indexes[Normalizer2Impl::IX_SMALL_FCD_OFFSET+1];
        offset=nextOffset;

        U_ASSERT(offset==size);
    }

    return headerSize+size;
}

#endif  // !UCONFIG_NO_NORMALIZATION
=======
// © 2016 and later: Unicode, Inc. and others.
// License & terms of use: http://www.unicode.org/copyright.html
/*
*******************************************************************************
*
*   Copyright (C) 2009-2014, International Business Machines
*   Corporation and others.  All Rights Reserved.
*
*******************************************************************************
*   file name:  normalizer2impl.cpp
*   encoding:   UTF-8
*   tab size:   8 (not used)
*   indentation:4
*
*   created on: 2009nov22
*   created by: Markus W. Scherer
*/

// #define UCPTRIE_DEBUG

#include "unicode/utypes.h"

#if !UCONFIG_NO_NORMALIZATION

#include "unicode/bytestream.h"
#include "unicode/edits.h"
#include "unicode/normalizer2.h"
#include "unicode/stringoptions.h"
#include "unicode/ucptrie.h"
#include "unicode/udata.h"
#include "unicode/umutablecptrie.h"
#include "unicode/ustring.h"
#include "unicode/utf16.h"
#include "unicode/utf8.h"
#include "bytesinkutil.h"
#include "cmemory.h"
#include "mutex.h"
#include "normalizer2impl.h"
#include "putilimp.h"
#include "uassert.h"
#include "ucptrie_impl.h"
#include "uset_imp.h"
#include "uvector.h"

U_NAMESPACE_BEGIN

namespace {

/**
 * UTF-8 lead byte for minNoMaybeCP.
 * Can be lower than the actual lead byte for c.
 * Typically U+0300 for NFC/NFD, U+00A0 for NFKC/NFKD, U+0041 for NFKC_Casefold.
 */
inline uint8_t leadByteForCP(UChar32 c) {
    if (c <= 0x7f) {
        return (uint8_t)c;
    } else if (c <= 0x7ff) {
        return (uint8_t)(0xc0+(c>>6));
    } else {
        // Should not occur because ccc(U+0300)!=0.
        return 0xe0;
    }
}

/**
 * Returns the code point from one single well-formed UTF-8 byte sequence
 * between cpStart and cpLimit.
 *
 * Trie UTF-8 macros do not assemble whole code points (for efficiency).
 * When we do need the code point, we call this function.
 * We should not need it for normalization-inert data (norm16==0).
 * Illegal sequences yield the error value norm16==0 just like real normalization-inert code points.
 */
UChar32 codePointFromValidUTF8(const uint8_t *cpStart, const uint8_t *cpLimit) {
    // Similar to U8_NEXT_UNSAFE(s, i, c).
    U_ASSERT(cpStart < cpLimit);
    uint8_t c = *cpStart;
    switch(cpLimit-cpStart) {
    case 1:
        return c;
    case 2:
        return ((c&0x1f)<<6) | (cpStart[1]&0x3f);
    case 3:
        // no need for (c&0xf) because the upper bits are truncated after <<12 in the cast to (char16_t)
        return (char16_t)((c<<12) | ((cpStart[1]&0x3f)<<6) | (cpStart[2]&0x3f));
    case 4:
        return ((c&7)<<18) | ((cpStart[1]&0x3f)<<12) | ((cpStart[2]&0x3f)<<6) | (cpStart[3]&0x3f);
    default:
        UPRV_UNREACHABLE_EXIT;  // Should not occur.
    }
}

/**
 * Returns the last code point in [start, p[ if it is valid and in U+1000..U+D7FF.
 * Otherwise returns a negative value.
 */
UChar32 previousHangulOrJamo(const uint8_t *start, const uint8_t *p) {
    if ((p - start) >= 3) {
        p -= 3;
        uint8_t l = *p;
        uint8_t t1, t2;
        if (0xe1 <= l && l <= 0xed &&
                (t1 = (uint8_t)(p[1] - 0x80)) <= 0x3f &&
                (t2 = (uint8_t)(p[2] - 0x80)) <= 0x3f &&
                (l < 0xed || t1 <= 0x1f)) {
            return ((l & 0xf) << 12) | (t1 << 6) | t2;
        }
    }
    return U_SENTINEL;
}

/**
 * Returns the offset from the Jamo T base if [src, limit[ starts with a single Jamo T code point.
 * Otherwise returns a negative value.
 */
int32_t getJamoTMinusBase(const uint8_t *src, const uint8_t *limit) {
    // Jamo T: E1 86 A8..E1 87 82
    if ((limit - src) >= 3 && *src == 0xe1) {
        if (src[1] == 0x86) {
            uint8_t t = src[2];
            // The first Jamo T is U+11A8 but JAMO_T_BASE is 11A7.
            // Offset 0 does not correspond to any conjoining Jamo.
            if (0xa8 <= t && t <= 0xbf) {
                return t - 0xa7;
            }
        } else if (src[1] == 0x87) {
            uint8_t t = src[2];
            if ((int8_t)t <= (int8_t)0x82u) {
                return t - (0xa7 - 0x40);
            }
        }
    }
    return -1;
}

void
appendCodePointDelta(const uint8_t *cpStart, const uint8_t *cpLimit, int32_t delta,
                     ByteSink &sink, Edits *edits) {
    char buffer[U8_MAX_LENGTH];
    int32_t length;
    int32_t cpLength = (int32_t)(cpLimit - cpStart);
    if (cpLength == 1) {
        // The builder makes ASCII map to ASCII.
        buffer[0] = (uint8_t)(*cpStart + delta);
        length = 1;
    } else {
        int32_t trail = *(cpLimit-1) + delta;
        if (0x80 <= trail && trail <= 0xbf) {
            // The delta only changes the last trail byte.
            --cpLimit;
            length = 0;
            do { buffer[length++] = *cpStart++; } while (cpStart < cpLimit);
            buffer[length++] = (uint8_t)trail;
        } else {
            // Decode the code point, add the delta, re-encode.
            UChar32 c = codePointFromValidUTF8(cpStart, cpLimit) + delta;
            length = 0;
            U8_APPEND_UNSAFE(buffer, length, c);
        }
    }
    if (edits != nullptr) {
        edits->addReplace(cpLength, length);
    }
    sink.Append(buffer, length);
}

}  // namespace

// ReorderingBuffer -------------------------------------------------------- ***

ReorderingBuffer::ReorderingBuffer(const Normalizer2Impl &ni, UnicodeString &dest,
                                   UErrorCode &errorCode) :
        impl(ni), str(dest),
        start(str.getBuffer(8)), reorderStart(start), limit(start),
        remainingCapacity(str.getCapacity()), lastCC(0) {
    if (start == nullptr && U_SUCCESS(errorCode)) {
        // getBuffer() already did str.setToBogus()
        errorCode = U_MEMORY_ALLOCATION_ERROR;
    }
}

UBool ReorderingBuffer::init(int32_t destCapacity, UErrorCode &errorCode) {
    int32_t length=str.length();
    start=str.getBuffer(destCapacity);
    if(start==nullptr) {
        // getBuffer() already did str.setToBogus()
        errorCode=U_MEMORY_ALLOCATION_ERROR;
        return false;
    }
    limit=start+length;
    remainingCapacity=str.getCapacity()-length;
    reorderStart=start;
    if(start==limit) {
        lastCC=0;
    } else {
        setIterator();
        lastCC=previousCC();
        // Set reorderStart after the last code point with cc<=1 if there is one.
        if(lastCC>1) {
            while(previousCC()>1) {}
        }
        reorderStart=codePointLimit;
    }
    return true;
}

UBool ReorderingBuffer::equals(const char16_t *otherStart, const char16_t *otherLimit) const {
    int32_t length=(int32_t)(limit-start);
    return
        length==(int32_t)(otherLimit-otherStart) &&
        0==u_memcmp(start, otherStart, length);
}

UBool ReorderingBuffer::equals(const uint8_t *otherStart, const uint8_t *otherLimit) const {
    U_ASSERT((otherLimit - otherStart) <= INT32_MAX);  // ensured by caller
    int32_t length = (int32_t)(limit - start);
    int32_t otherLength = (int32_t)(otherLimit - otherStart);
    // For equal strings, UTF-8 is at least as long as UTF-16, and at most three times as long.
    if (otherLength < length || (otherLength / 3) > length) {
        return false;
    }
    // Compare valid strings from between normalization boundaries.
    // (Invalid sequences are normalization-inert.)
    for (int32_t i = 0, j = 0;;) {
        if (i >= length) {
            return j >= otherLength;
        } else if (j >= otherLength) {
            return false;
        }
        // Not at the end of either string yet.
        UChar32 c, other;
        U16_NEXT_UNSAFE(start, i, c);
        U8_NEXT_UNSAFE(otherStart, j, other);
        if (c != other) {
            return false;
        }
    }
}

UBool ReorderingBuffer::appendSupplementary(UChar32 c, uint8_t cc, UErrorCode &errorCode) {
    if(remainingCapacity<2 && !resize(2, errorCode)) {
        return false;
    }
    if(lastCC<=cc || cc==0) {
        limit[0]=U16_LEAD(c);
        limit[1]=U16_TRAIL(c);
        limit+=2;
        lastCC=cc;
        if(cc<=1) {
            reorderStart=limit;
        }
    } else {
        insert(c, cc);
    }
    remainingCapacity-=2;
    return true;
}

UBool ReorderingBuffer::append(const char16_t *s, int32_t length, UBool isNFD,
                               uint8_t leadCC, uint8_t trailCC,
                               UErrorCode &errorCode) {
    if(length==0) {
        return true;
    }
    if(remainingCapacity<length && !resize(length, errorCode)) {
        return false;
    }
    remainingCapacity-=length;
    if(lastCC<=leadCC || leadCC==0) {
        if(trailCC<=1) {
            reorderStart=limit+length;
        } else if(leadCC<=1) {
            reorderStart=limit+1;  // Ok if not a code point boundary.
        }
        const char16_t *sLimit=s+length;
        do { *limit++=*s++; } while(s!=sLimit);
        lastCC=trailCC;
    } else {
        int32_t i=0;
        UChar32 c;
        U16_NEXT(s, i, length, c);
        insert(c, leadCC);  // insert first code point
        while(i<length) {
            U16_NEXT(s, i, length, c);
            if(i<length) {
                if (isNFD) {
                    leadCC = Normalizer2Impl::getCCFromYesOrMaybe(impl.getRawNorm16(c));
                } else {
                    leadCC = impl.getCC(impl.getNorm16(c));
                }
            } else {
                leadCC=trailCC;
            }
            append(c, leadCC, errorCode);
        }
    }
    return true;
}

UBool ReorderingBuffer::appendZeroCC(UChar32 c, UErrorCode &errorCode) {
    int32_t cpLength=U16_LENGTH(c);
    if(remainingCapacity<cpLength && !resize(cpLength, errorCode)) {
        return false;
    }
    remainingCapacity-=cpLength;
    if(cpLength==1) {
        *limit++=(char16_t)c;
    } else {
        limit[0]=U16_LEAD(c);
        limit[1]=U16_TRAIL(c);
        limit+=2;
    }
    lastCC=0;
    reorderStart=limit;
    return true;
}

UBool ReorderingBuffer::appendZeroCC(const char16_t *s, const char16_t *sLimit, UErrorCode &errorCode) {
    if(s==sLimit) {
        return true;
    }
    int32_t length=(int32_t)(sLimit-s);
    if(remainingCapacity<length && !resize(length, errorCode)) {
        return false;
    }
    u_memcpy(limit, s, length);
    limit+=length;
    remainingCapacity-=length;
    lastCC=0;
    reorderStart=limit;
    return true;
}

void ReorderingBuffer::remove() {
    reorderStart=limit=start;
    remainingCapacity=str.getCapacity();
    lastCC=0;
}

void ReorderingBuffer::removeSuffix(int32_t suffixLength) {
    if(suffixLength<(limit-start)) {
        limit-=suffixLength;
        remainingCapacity+=suffixLength;
    } else {
        limit=start;
        remainingCapacity=str.getCapacity();
    }
    lastCC=0;
    reorderStart=limit;
}

UBool ReorderingBuffer::resize(int32_t appendLength, UErrorCode &errorCode) {
    int32_t reorderStartIndex=(int32_t)(reorderStart-start);
    int32_t length=(int32_t)(limit-start);
    str.releaseBuffer(length);
    int32_t newCapacity=length+appendLength;
    int32_t doubleCapacity=2*str.getCapacity();
    if(newCapacity<doubleCapacity) {
        newCapacity=doubleCapacity;
    }
    if(newCapacity<256) {
        newCapacity=256;
    }
    start=str.getBuffer(newCapacity);
    if(start==nullptr) {
        // getBuffer() already did str.setToBogus()
        errorCode=U_MEMORY_ALLOCATION_ERROR;
        return false;
    }
    reorderStart=start+reorderStartIndex;
    limit=start+length;
    remainingCapacity=str.getCapacity()-length;
    return true;
}

void ReorderingBuffer::skipPrevious() {
    codePointLimit=codePointStart;
    char16_t c=*--codePointStart;
    if(U16_IS_TRAIL(c) && start<codePointStart && U16_IS_LEAD(*(codePointStart-1))) {
        --codePointStart;
    }
}

uint8_t ReorderingBuffer::previousCC() {
    codePointLimit=codePointStart;
    if(reorderStart>=codePointStart) {
        return 0;
    }
    UChar32 c=*--codePointStart;
    char16_t c2;
    if(U16_IS_TRAIL(c) && start<codePointStart && U16_IS_LEAD(c2=*(codePointStart-1))) {
        --codePointStart;
        c=U16_GET_SUPPLEMENTARY(c2, c);
    }
    return impl.getCCFromYesOrMaybeCP(c);
}

// Inserts c somewhere before the last character.
// Requires 0<cc<lastCC which implies reorderStart<limit.
void ReorderingBuffer::insert(UChar32 c, uint8_t cc) {
    for(setIterator(), skipPrevious(); previousCC()>cc;) {}
    // insert c at codePointLimit, after the character with prevCC<=cc
    char16_t *q=limit;
    char16_t *r=limit+=U16_LENGTH(c);
    do {
        *--r=*--q;
    } while(codePointLimit!=q);
    writeCodePoint(q, c);
    if(cc<=1) {
        reorderStart=r;
    }
}

// Normalizer2Impl --------------------------------------------------------- ***

struct CanonIterData : public UMemory {
    CanonIterData(UErrorCode &errorCode);
    ~CanonIterData();
    void addToStartSet(UChar32 origin, UChar32 decompLead, UErrorCode &errorCode);
    UMutableCPTrie *mutableTrie;
    UCPTrie *trie;
    UVector canonStartSets;  // contains UnicodeSet *
};

Normalizer2Impl::~Normalizer2Impl() {
    delete fCanonIterData;
}

void
Normalizer2Impl::init(const int32_t *inIndexes, const UCPTrie *inTrie,
                      const uint16_t *inExtraData, const uint8_t *inSmallFCD) {
    minDecompNoCP = static_cast<char16_t>(inIndexes[IX_MIN_DECOMP_NO_CP]);
    minCompNoMaybeCP = static_cast<char16_t>(inIndexes[IX_MIN_COMP_NO_MAYBE_CP]);
    minLcccCP = static_cast<char16_t>(inIndexes[IX_MIN_LCCC_CP]);

    minYesNo = static_cast<uint16_t>(inIndexes[IX_MIN_YES_NO]);
    minYesNoMappingsOnly = static_cast<uint16_t>(inIndexes[IX_MIN_YES_NO_MAPPINGS_ONLY]);
    minNoNo = static_cast<uint16_t>(inIndexes[IX_MIN_NO_NO]);
    minNoNoCompBoundaryBefore = static_cast<uint16_t>(inIndexes[IX_MIN_NO_NO_COMP_BOUNDARY_BEFORE]);
    minNoNoCompNoMaybeCC = static_cast<uint16_t>(inIndexes[IX_MIN_NO_NO_COMP_NO_MAYBE_CC]);
    minNoNoEmpty = static_cast<uint16_t>(inIndexes[IX_MIN_NO_NO_EMPTY]);
    limitNoNo = static_cast<uint16_t>(inIndexes[IX_LIMIT_NO_NO]);
    minMaybeYes = static_cast<uint16_t>(inIndexes[IX_MIN_MAYBE_YES]);
    U_ASSERT((minMaybeYes & 7) == 0);  // 8-aligned for noNoDelta bit fields
    centerNoNoDelta = (minMaybeYes >> DELTA_SHIFT) - MAX_DELTA - 1;

    normTrie=inTrie;

    maybeYesCompositions=inExtraData;
    extraData=maybeYesCompositions+((MIN_NORMAL_MAYBE_YES-minMaybeYes)>>OFFSET_SHIFT);

    smallFCD=inSmallFCD;
}

U_CDECL_BEGIN

static uint32_t U_CALLCONV
segmentStarterMapper(const void * /*context*/, uint32_t value) {
    return value&CANON_NOT_SEGMENT_STARTER;
}

U_CDECL_END

void
Normalizer2Impl::addLcccChars(UnicodeSet &set) const {
    UChar32 start = 0, end;
    uint32_t norm16;
    while ((end = ucptrie_getRange(normTrie, start, UCPMAP_RANGE_FIXED_LEAD_SURROGATES, INERT,
                                   nullptr, nullptr, &norm16)) >= 0) {
        if (norm16 > Normalizer2Impl::MIN_NORMAL_MAYBE_YES &&
                norm16 != Normalizer2Impl::JAMO_VT) {
            set.add(start, end);
        } else if (minNoNoCompNoMaybeCC <= norm16 && norm16 < limitNoNo) {
            uint16_t fcd16 = getFCD16(start);
            if (fcd16 > 0xff) { set.add(start, end); }
        }
        start = end + 1;
    }
}

void
Normalizer2Impl::addPropertyStarts(const USetAdder *sa, UErrorCode & /*errorCode*/) const {
    // Add the start code point of each same-value range of the trie.
    UChar32 start = 0, end;
    uint32_t value;
    while ((end = ucptrie_getRange(normTrie, start, UCPMAP_RANGE_FIXED_LEAD_SURROGATES, INERT,
                                   nullptr, nullptr, &value)) >= 0) {
        sa->add(sa->set, start);
        if (start != end && isAlgorithmicNoNo((uint16_t)value) &&
                (value & Normalizer2Impl::DELTA_TCCC_MASK) > Normalizer2Impl::DELTA_TCCC_1) {
            // Range of code points with same-norm16-value algorithmic decompositions.
            // They might have different non-zero FCD16 values.
            uint16_t prevFCD16 = getFCD16(start);
            while (++start <= end) {
                uint16_t fcd16 = getFCD16(start);
                if (fcd16 != prevFCD16) {
                    sa->add(sa->set, start);
                    prevFCD16 = fcd16;
                }
            }
        }
        start = end + 1;
    }

    /* add Hangul LV syllables and LV+1 because of skippables */
    for(char16_t c=Hangul::HANGUL_BASE; c<Hangul::HANGUL_LIMIT; c+=Hangul::JAMO_T_COUNT) {
        sa->add(sa->set, c);
        sa->add(sa->set, c+1);
    }
    sa->add(sa->set, Hangul::HANGUL_LIMIT); /* add Hangul+1 to continue with other properties */
}

void
Normalizer2Impl::addCanonIterPropertyStarts(const USetAdder *sa, UErrorCode &errorCode) const {
    // Add the start code point of each same-value range of the canonical iterator data trie.
    if (!ensureCanonIterData(errorCode)) { return; }
    // Currently only used for the SEGMENT_STARTER property.
    UChar32 start = 0, end;
    uint32_t value;
    while ((end = ucptrie_getRange(fCanonIterData->trie, start, UCPMAP_RANGE_NORMAL, 0,
                                   segmentStarterMapper, nullptr, &value)) >= 0) {
        sa->add(sa->set, start);
        start = end + 1;
    }
}

const char16_t *
Normalizer2Impl::copyLowPrefixFromNulTerminated(const char16_t *src,
                                                UChar32 minNeedDataCP,
                                                ReorderingBuffer *buffer,
                                                UErrorCode &errorCode) const {
    // Make some effort to support NUL-terminated strings reasonably.
    // Take the part of the fast quick check loop that does not look up
    // data and check the first part of the string.
    // After this prefix, determine the string length to simplify the rest
    // of the code.
    const char16_t *prevSrc=src;
    char16_t c;
    while((c=*src++)<minNeedDataCP && c!=0) {}
    // Back out the last character for full processing.
    // Copy this prefix.
    if(--src!=prevSrc) {
        if(buffer!=nullptr) {
            buffer->appendZeroCC(prevSrc, src, errorCode);
        }
    }
    return src;
}

UnicodeString &
Normalizer2Impl::decompose(const UnicodeString &src, UnicodeString &dest,
                           UErrorCode &errorCode) const {
    if(U_FAILURE(errorCode)) {
        dest.setToBogus();
        return dest;
    }
    const char16_t *sArray=src.getBuffer();
    if(&dest==&src || sArray==nullptr) {
        errorCode=U_ILLEGAL_ARGUMENT_ERROR;
        dest.setToBogus();
        return dest;
    }
    decompose(sArray, sArray+src.length(), dest, src.length(), errorCode);
    return dest;
}

void
Normalizer2Impl::decompose(const char16_t *src, const char16_t *limit,
                           UnicodeString &dest,
                           int32_t destLengthEstimate,
                           UErrorCode &errorCode) const {
    if(destLengthEstimate<0 && limit!=nullptr) {
        destLengthEstimate=(int32_t)(limit-src);
    }
    dest.remove();
    ReorderingBuffer buffer(*this, dest);
    if(buffer.init(destLengthEstimate, errorCode)) {
        decompose(src, limit, &buffer, errorCode);
    }
}

// Dual functionality:
// buffer!=nullptr: normalize
// buffer==nullptr: isNormalized/spanQuickCheckYes
const char16_t *
Normalizer2Impl::decompose(const char16_t *src, const char16_t *limit,
                           ReorderingBuffer *buffer,
                           UErrorCode &errorCode) const {
    UChar32 minNoCP=minDecompNoCP;
    if(limit==nullptr) {
        src=copyLowPrefixFromNulTerminated(src, minNoCP, buffer, errorCode);
        if(U_FAILURE(errorCode)) {
            return src;
        }
        limit=u_strchr(src, 0);
    }

    const char16_t *prevSrc;
    UChar32 c=0;
    uint16_t norm16=0;

    // only for quick check
    const char16_t *prevBoundary=src;
    uint8_t prevCC=0;

    for(;;) {
        // count code units below the minimum or with irrelevant data for the quick check
        for(prevSrc=src; src!=limit;) {
            if( (c=*src)<minNoCP ||
                isMostDecompYesAndZeroCC(norm16=UCPTRIE_FAST_BMP_GET(normTrie, UCPTRIE_16, c))
            ) {
                ++src;
            } else if(!U16_IS_LEAD(c)) {
                break;
            } else {
                char16_t c2;
                if((src+1)!=limit && U16_IS_TRAIL(c2=src[1])) {
                    c=U16_GET_SUPPLEMENTARY(c, c2);
                    norm16=UCPTRIE_FAST_SUPP_GET(normTrie, UCPTRIE_16, c);
                    if(isMostDecompYesAndZeroCC(norm16)) {
                        src+=2;
                    } else {
                        break;
                    }
                } else {
                    ++src;  // unpaired lead surrogate: inert
                }
            }
        }
        // copy these code units all at once
        if(src!=prevSrc) {
            if(buffer!=nullptr) {
                if(!buffer->appendZeroCC(prevSrc, src, errorCode)) {
                    break;
                }
            } else {
                prevCC=0;
                prevBoundary=src;
            }
        }
        if(src==limit) {
            break;
        }

        // Check one above-minimum, relevant code point.
        src+=U16_LENGTH(c);
        if(buffer!=nullptr) {
            if(!decompose(c, norm16, *buffer, errorCode)) {
                break;
            }
        } else {
            if(isDecompYes(norm16)) {
                uint8_t cc=getCCFromYesOrMaybe(norm16);
                if(prevCC<=cc || cc==0) {
                    prevCC=cc;
                    if(cc<=1) {
                        prevBoundary=src;
                    }
                    continue;
                }
            }
            return prevBoundary;  // "no" or cc out of order
        }
    }
    return src;
}

// Decompose a short piece of text which is likely to contain characters that
// fail the quick check loop and/or where the quick check loop's overhead
// is unlikely to be amortized.
// Called by the compose() and makeFCD() implementations.
const char16_t *
Normalizer2Impl::decomposeShort(const char16_t *src, const char16_t *limit,
                                UBool stopAtCompBoundary, UBool onlyContiguous,
                                ReorderingBuffer &buffer, UErrorCode &errorCode) const {
    if (U_FAILURE(errorCode)) {
        return nullptr;
    }
    while(src<limit) {
        if (stopAtCompBoundary && *src < minCompNoMaybeCP) {
            return src;
        }
        const char16_t *prevSrc = src;
        UChar32 c;
        uint16_t norm16;
        UCPTRIE_FAST_U16_NEXT(normTrie, UCPTRIE_16, src, limit, c, norm16);
        if (stopAtCompBoundary && norm16HasCompBoundaryBefore(norm16)) {
            return prevSrc;
        }
        if(!decompose(c, norm16, buffer, errorCode)) {
            return nullptr;
        }
        if (stopAtCompBoundary && norm16HasCompBoundaryAfter(norm16, onlyContiguous)) {
            return src;
        }
    }
    return src;
}

UBool Normalizer2Impl::decompose(UChar32 c, uint16_t norm16,
                                 ReorderingBuffer &buffer,
                                 UErrorCode &errorCode) const {
    // get the decomposition and the lead and trail cc's
    if (norm16 >= limitNoNo) {
        if (isMaybeOrNonZeroCC(norm16)) {
            return buffer.append(c, getCCFromYesOrMaybe(norm16), errorCode);
        }
        // Maps to an isCompYesAndZeroCC.
        c=mapAlgorithmic(c, norm16);
        norm16=getRawNorm16(c);
    }
    if (norm16 < minYesNo) {
        // c does not decompose
        return buffer.append(c, 0, errorCode);
    } else if(isHangulLV(norm16) || isHangulLVT(norm16)) {
        // Hangul syllable: decompose algorithmically
        char16_t jamos[3];
        return buffer.appendZeroCC(jamos, jamos+Hangul::decompose(c, jamos), errorCode);
    }
    // c decomposes, get everything from the variable-length extra data
    const uint16_t *mapping=getMapping(norm16);
    uint16_t firstUnit=*mapping;
    int32_t length=firstUnit&MAPPING_LENGTH_MASK;
    uint8_t leadCC, trailCC;
    trailCC=(uint8_t)(firstUnit>>8);
    if(firstUnit&MAPPING_HAS_CCC_LCCC_WORD) {
        leadCC=(uint8_t)(*(mapping-1)>>8);
    } else {
        leadCC=0;
    }
    return buffer.append((const char16_t *)mapping+1, length, true, leadCC, trailCC, errorCode);
}

// Dual functionality:
// sink != nullptr: normalize
// sink == nullptr: isNormalized/spanQuickCheckYes
const uint8_t *
Normalizer2Impl::decomposeUTF8(uint32_t options,
                               const uint8_t *src, const uint8_t *limit,
                               ByteSink *sink, Edits *edits, UErrorCode &errorCode) const {
    U_ASSERT(limit != nullptr);
    UnicodeString s16;
    uint8_t minNoLead = leadByteForCP(minDecompNoCP);

    const uint8_t *prevBoundary = src;
    // only for quick check
    uint8_t prevCC = 0;

    for (;;) {
        // Fast path: Scan over a sequence of characters below the minimum "no" code point,
        // or with (decompYes && ccc==0) properties.
        const uint8_t *fastStart = src;
        const uint8_t *prevSrc;
        uint16_t norm16 = 0;

        for (;;) {
            if (src == limit) {
                if (prevBoundary != limit && sink != nullptr) {
                    ByteSinkUtil::appendUnchanged(prevBoundary, limit,
                                                  *sink, options, edits, errorCode);
                }
                return src;
            }
            if (*src < minNoLead) {
                ++src;
            } else {
                prevSrc = src;
                UCPTRIE_FAST_U8_NEXT(normTrie, UCPTRIE_16, src, limit, norm16);
                if (!isMostDecompYesAndZeroCC(norm16)) {
                    break;
                }
            }
        }
        // isMostDecompYesAndZeroCC(norm16) is false, that is, norm16>=minYesNo,
        // and the current character at [prevSrc..src[ is not a common case with cc=0
        // (MIN_NORMAL_MAYBE_YES or JAMO_VT).
        // It could still be a maybeYes with cc=0.
        if (prevSrc != fastStart) {
            // The fast path looped over yes/0 characters before the current one.
            if (sink != nullptr &&
                    !ByteSinkUtil::appendUnchanged(prevBoundary, prevSrc,
                                                   *sink, options, edits, errorCode)) {
                break;
            }
            prevBoundary = prevSrc;
            prevCC = 0;
        }

        // Medium-fast path: Quick check.
        if (isMaybeOrNonZeroCC(norm16)) {
            // Does not decompose.
            uint8_t cc = getCCFromYesOrMaybe(norm16);
            if (prevCC <= cc || cc == 0) {
                prevCC = cc;
                if (cc <= 1) {
                    if (sink != nullptr &&
                            !ByteSinkUtil::appendUnchanged(prevBoundary, src,
                                                           *sink, options, edits, errorCode)) {
                        break;
                    }
                    prevBoundary = src;
                }
                continue;
            }
        }
        if (sink == nullptr) {
            return prevBoundary;  // quick check: "no" or cc out of order
        }

        // Slow path
        // Decompose up to and including the current character.
        if (prevBoundary != prevSrc && norm16HasDecompBoundaryBefore(norm16)) {
            if (!ByteSinkUtil::appendUnchanged(prevBoundary, prevSrc,
                                               *sink, options, edits, errorCode)) {
                break;
            }
            prevBoundary = prevSrc;
        }
        ReorderingBuffer buffer(*this, s16, errorCode);
        if (U_FAILURE(errorCode)) {
            break;
        }
        decomposeShort(prevBoundary, src, STOP_AT_LIMIT, false /* onlyContiguous */,
                       buffer, errorCode);
        // Decompose until the next boundary.
        if (buffer.getLastCC() > 1) {
            src = decomposeShort(src, limit, STOP_AT_DECOMP_BOUNDARY, false /* onlyContiguous */,
                                 buffer, errorCode);
        }
        if (U_FAILURE(errorCode)) {
            break;
        }
        if ((src - prevSrc) > INT32_MAX) {  // guard before buffer.equals()
            errorCode = U_INDEX_OUTOFBOUNDS_ERROR;
            break;
        }
        // We already know there was a change if the original character decomposed;
        // otherwise compare.
        if (isMaybeOrNonZeroCC(norm16) && buffer.equals(prevBoundary, src)) {
            if (!ByteSinkUtil::appendUnchanged(prevBoundary, src,
                                               *sink, options, edits, errorCode)) {
                break;
            }
        } else {
            if (!ByteSinkUtil::appendChange(prevBoundary, src, buffer.getStart(), buffer.length(),
                                            *sink, edits, errorCode)) {
                break;
            }
        }
        prevBoundary = src;
        prevCC = 0;
    }
    return src;
}

const uint8_t *
Normalizer2Impl::decomposeShort(const uint8_t *src, const uint8_t *limit,
                                StopAt stopAt, UBool onlyContiguous,
                                ReorderingBuffer &buffer, UErrorCode &errorCode) const {
    if (U_FAILURE(errorCode)) {
        return nullptr;
    }
    while (src < limit) {
        const uint8_t *prevSrc = src;
        uint16_t norm16;
        UCPTRIE_FAST_U8_NEXT(normTrie, UCPTRIE_16, src, limit, norm16);
        // Get the decomposition and the lead and trail cc's.
        UChar32 c = U_SENTINEL;
        if (norm16 >= limitNoNo) {
            if (isMaybeOrNonZeroCC(norm16)) {
                // No comp boundaries around this character.
                uint8_t cc = getCCFromYesOrMaybe(norm16);
                if (cc == 0 && stopAt == STOP_AT_DECOMP_BOUNDARY) {
                    return prevSrc;
                }
                c = codePointFromValidUTF8(prevSrc, src);
                if (!buffer.append(c, cc, errorCode)) {
                    return nullptr;
                }
                if (stopAt == STOP_AT_DECOMP_BOUNDARY && buffer.getLastCC() <= 1) {
                    return src;
                }
                continue;
            }
            // Maps to an isCompYesAndZeroCC.
            if (stopAt != STOP_AT_LIMIT) {
                return prevSrc;
            }
            c = codePointFromValidUTF8(prevSrc, src);
            c = mapAlgorithmic(c, norm16);
            norm16 = getRawNorm16(c);
        } else if (stopAt != STOP_AT_LIMIT && norm16 < minNoNoCompNoMaybeCC) {
            return prevSrc;
        }
        // norm16!=INERT guarantees that [prevSrc, src[ is valid UTF-8.
        // We do not see invalid UTF-8 here because
        // its norm16==INERT is normalization-inert,
        // so it gets copied unchanged in the fast path,
        // and we stop the slow path where invalid UTF-8 begins.
        // c >= 0 is the result of an algorithmic mapping.
        U_ASSERT(c >= 0 || norm16 != INERT);
        if (norm16 < minYesNo) {
            if (c < 0) {
                c = codePointFromValidUTF8(prevSrc, src);
            }
            // does not decompose
            if (!buffer.append(c, 0, errorCode)) {
                return nullptr;
            }
        } else if (isHangulLV(norm16) || isHangulLVT(norm16)) {
            // Hangul syllable: decompose algorithmically
            if (c < 0) {
                c = codePointFromValidUTF8(prevSrc, src);
            }
            char16_t jamos[3];
            if (!buffer.appendZeroCC(jamos, jamos+Hangul::decompose(c, jamos), errorCode)) {
                return nullptr;
            }
        } else {
            // The character decomposes, get everything from the variable-length extra data.
            const uint16_t *mapping = getMapping(norm16);
            uint16_t firstUnit = *mapping;
            int32_t length = firstUnit & MAPPING_LENGTH_MASK;
            uint8_t trailCC = (uint8_t)(firstUnit >> 8);
            uint8_t leadCC;
            if (firstUnit & MAPPING_HAS_CCC_LCCC_WORD) {
                leadCC = (uint8_t)(*(mapping-1) >> 8);
            } else {
                leadCC = 0;
            }
            if (leadCC == 0 && stopAt == STOP_AT_DECOMP_BOUNDARY) {
                return prevSrc;
            }
            if (!buffer.append((const char16_t *)mapping+1, length, true, leadCC, trailCC, errorCode)) {
                return nullptr;
            }
        }
        if ((stopAt == STOP_AT_COMP_BOUNDARY && norm16HasCompBoundaryAfter(norm16, onlyContiguous)) ||
                (stopAt == STOP_AT_DECOMP_BOUNDARY && buffer.getLastCC() <= 1)) {
            return src;
        }
    }
    return src;
}

const char16_t *
Normalizer2Impl::getDecomposition(UChar32 c, char16_t buffer[4], int32_t &length) const {
    uint16_t norm16;
    if(c<minDecompNoCP || isMaybeOrNonZeroCC(norm16=getNorm16(c))) {
        // c does not decompose
        return nullptr;
    }
    const char16_t *decomp = nullptr;
    if(isDecompNoAlgorithmic(norm16)) {
        // Maps to an isCompYesAndZeroCC.
        c=mapAlgorithmic(c, norm16);
        decomp=buffer;
        length=0;
        U16_APPEND_UNSAFE(buffer, length, c);
        // The mapping might decompose further.
        norm16 = getRawNorm16(c);
    }
    if (norm16 < minYesNo) {
        return decomp;
    } else if(isHangulLV(norm16) || isHangulLVT(norm16)) {
        // Hangul syllable: decompose algorithmically
        length=Hangul::decompose(c, buffer);
        return buffer;
    }
    // c decomposes, get everything from the variable-length extra data
    const uint16_t *mapping=getMapping(norm16);
    length=*mapping&MAPPING_LENGTH_MASK;
    return (const char16_t *)mapping+1;
}

// The capacity of the buffer must be 30=MAPPING_LENGTH_MASK-1
// so that a raw mapping fits that consists of one unit ("rm0")
// plus all but the first two code units of the normal mapping.
// The maximum length of a normal mapping is 31=MAPPING_LENGTH_MASK.
const char16_t *
Normalizer2Impl::getRawDecomposition(UChar32 c, char16_t buffer[30], int32_t &length) const {
    uint16_t norm16;
    if(c<minDecompNoCP || isDecompYes(norm16=getNorm16(c))) {
        // c does not decompose
        return nullptr;
    } else if(isHangulLV(norm16) || isHangulLVT(norm16)) {
        // Hangul syllable: decompose algorithmically
        Hangul::getRawDecomposition(c, buffer);
        length=2;
        return buffer;
    } else if(isDecompNoAlgorithmic(norm16)) {
        c=mapAlgorithmic(c, norm16);
        length=0;
        U16_APPEND_UNSAFE(buffer, length, c);
        return buffer;
    }
    // c decomposes, get everything from the variable-length extra data
    const uint16_t *mapping=getMapping(norm16);
    uint16_t firstUnit=*mapping;
    int32_t mLength=firstUnit&MAPPING_LENGTH_MASK;  // length of normal mapping
    if(firstUnit&MAPPING_HAS_RAW_MAPPING) {
        // Read the raw mapping from before the firstUnit and before the optional ccc/lccc word.
        // Bit 7=MAPPING_HAS_CCC_LCCC_WORD
        const uint16_t *rawMapping=mapping-((firstUnit>>7)&1)-1;
        uint16_t rm0=*rawMapping;
        if(rm0<=MAPPING_LENGTH_MASK) {
            length=rm0;
            return (const char16_t *)rawMapping-rm0;
        } else {
            // Copy the normal mapping and replace its first two code units with rm0.
            buffer[0]=(char16_t)rm0;
            u_memcpy(buffer+1, (const char16_t *)mapping+1+2, mLength-2);
            length=mLength-1;
            return buffer;
        }
    } else {
        length=mLength;
        return (const char16_t *)mapping+1;
    }
}

void Normalizer2Impl::decomposeAndAppend(const char16_t *src, const char16_t *limit,
                                         UBool doDecompose,
                                         UnicodeString &safeMiddle,
                                         ReorderingBuffer &buffer,
                                         UErrorCode &errorCode) const {
    buffer.copyReorderableSuffixTo(safeMiddle);
    if(doDecompose) {
        decompose(src, limit, &buffer, errorCode);
        return;
    }
    // Just merge the strings at the boundary.
    bool isFirst = true;
    uint8_t firstCC = 0, prevCC = 0, cc;
    const char16_t *p = src;
    while (p != limit) {
        const char16_t *codePointStart = p;
        UChar32 c;
        uint16_t norm16;
        UCPTRIE_FAST_U16_NEXT(normTrie, UCPTRIE_16, p, limit, c, norm16);
        if ((cc = getCC(norm16)) == 0) {
            p = codePointStart;
            break;
        }
        if (isFirst) {
            firstCC = cc;
            isFirst = false;
        }
        prevCC = cc;
    }
    if(limit==nullptr) {  // appendZeroCC() needs limit!=nullptr
        limit=u_strchr(p, 0);
    }

    if (buffer.append(src, (int32_t)(p - src), false, firstCC, prevCC, errorCode)) {
        buffer.appendZeroCC(p, limit, errorCode);
    }
}

UBool Normalizer2Impl::hasDecompBoundaryBefore(UChar32 c) const {
    return c < minLcccCP || (c <= 0xffff && !singleLeadMightHaveNonZeroFCD16(c)) ||
        norm16HasDecompBoundaryBefore(getNorm16(c));
}

UBool Normalizer2Impl::norm16HasDecompBoundaryBefore(uint16_t norm16) const {
    if (norm16 < minNoNoCompNoMaybeCC) {
        return true;
    }
    if (norm16 >= limitNoNo) {
        return norm16 <= MIN_NORMAL_MAYBE_YES || norm16 == JAMO_VT;
    }
    // c decomposes, get everything from the variable-length extra data
    const uint16_t *mapping=getMapping(norm16);
    uint16_t firstUnit=*mapping;
    // true if leadCC==0 (hasFCDBoundaryBefore())
    return (firstUnit&MAPPING_HAS_CCC_LCCC_WORD)==0 || (*(mapping-1)&0xff00)==0;
}

UBool Normalizer2Impl::hasDecompBoundaryAfter(UChar32 c) const {
    if (c < minDecompNoCP) {
        return true;
    }
    if (c <= 0xffff && !singleLeadMightHaveNonZeroFCD16(c)) {
        return true;
    }
    return norm16HasDecompBoundaryAfter(getNorm16(c));
}

UBool Normalizer2Impl::norm16HasDecompBoundaryAfter(uint16_t norm16) const {
    if(norm16 <= minYesNo || isHangulLVT(norm16)) {
        return true;
    }
    if (norm16 >= limitNoNo) {
        if (isMaybeOrNonZeroCC(norm16)) {
            return norm16 <= MIN_NORMAL_MAYBE_YES || norm16 == JAMO_VT;
        }
        // Maps to an isCompYesAndZeroCC.
        return (norm16 & DELTA_TCCC_MASK) <= DELTA_TCCC_1;
    }
    // c decomposes, get everything from the variable-length extra data
    const uint16_t *mapping=getMapping(norm16);
    uint16_t firstUnit=*mapping;
    // decomp after-boundary: same as hasFCDBoundaryAfter(),
    // fcd16<=1 || trailCC==0
    if(firstUnit>0x1ff) {
        return false;  // trailCC>1
    }
    if(firstUnit<=0xff) {
        return true;  // trailCC==0
    }
    // if(trailCC==1) test leadCC==0, same as checking for before-boundary
    // true if leadCC==0 (hasFCDBoundaryBefore())
    return (firstUnit&MAPPING_HAS_CCC_LCCC_WORD)==0 || (*(mapping-1)&0xff00)==0;
}

/*
 * Finds the recomposition result for
 * a forward-combining "lead" character,
 * specified with a pointer to its compositions list,
 * and a backward-combining "trail" character.
 *
 * If the lead and trail characters combine, then this function returns
 * the following "compositeAndFwd" value:
 * Bits 21..1  composite character
 * Bit      0  set if the composite is a forward-combining starter
 * otherwise it returns -1.
 *
 * The compositions list has (trail, compositeAndFwd) pair entries,
 * encoded as either pairs or triples of 16-bit units.
 * The last entry has the high bit of its first unit set.
 *
 * The list is sorted by ascending trail characters (there are no duplicates).
 * A linear search is used.
 *
 * See normalizer2impl.h for a more detailed description
 * of the compositions list format.
 */
int32_t Normalizer2Impl::combine(const uint16_t *list, UChar32 trail) {
    uint16_t key1, firstUnit;
    if(trail<COMP_1_TRAIL_LIMIT) {
        // trail character is 0..33FF
        // result entry may have 2 or 3 units
        key1=(uint16_t)(trail<<1);
        while(key1>(firstUnit=*list)) {
            list+=2+(firstUnit&COMP_1_TRIPLE);
        }
        if(key1==(firstUnit&COMP_1_TRAIL_MASK)) {
            if(firstUnit&COMP_1_TRIPLE) {
                return ((int32_t)list[1]<<16)|list[2];
            } else {
                return list[1];
            }
        }
    } else {
        // trail character is 3400..10FFFF
        // result entry has 3 units
        key1=(uint16_t)(COMP_1_TRAIL_LIMIT+
                        (((trail>>COMP_1_TRAIL_SHIFT))&
                          ~COMP_1_TRIPLE));
        uint16_t key2=(uint16_t)(trail<<COMP_2_TRAIL_SHIFT);
        uint16_t secondUnit;
        for(;;) {
            if(key1>(firstUnit=*list)) {
                list+=2+(firstUnit&COMP_1_TRIPLE);
            } else if(key1==(firstUnit&COMP_1_TRAIL_MASK)) {
                if(key2>(secondUnit=list[1])) {
                    if(firstUnit&COMP_1_LAST_TUPLE) {
                        break;
                    } else {
                        list+=3;
                    }
                } else if(key2==(secondUnit&COMP_2_TRAIL_MASK)) {
                    return ((int32_t)(secondUnit&~COMP_2_TRAIL_MASK)<<16)|list[2];
                } else {
                    break;
                }
            } else {
                break;
            }
        }
    }
    return -1;
}

/**
  * @param list some character's compositions list
  * @param set recursively receives the composites from these compositions
  */
void Normalizer2Impl::addComposites(const uint16_t *list, UnicodeSet &set) const {
    uint16_t firstUnit;
    int32_t compositeAndFwd;
    do {
        firstUnit=*list;
        if((firstUnit&COMP_1_TRIPLE)==0) {
            compositeAndFwd=list[1];
            list+=2;
        } else {
            compositeAndFwd=(((int32_t)list[1]&~COMP_2_TRAIL_MASK)<<16)|list[2];
            list+=3;
        }
        UChar32 composite=compositeAndFwd>>1;
        if((compositeAndFwd&1)!=0) {
            addComposites(getCompositionsListForComposite(getRawNorm16(composite)), set);
        }
        set.add(composite);
    } while((firstUnit&COMP_1_LAST_TUPLE)==0);
}

/*
 * Recomposes the buffer text starting at recomposeStartIndex
 * (which is in NFD - decomposed and canonically ordered),
 * and truncates the buffer contents.
 *
 * Note that recomposition never lengthens the text:
 * Any character consists of either one or two code units;
 * a composition may contain at most one more code unit than the original starter,
 * while the combining mark that is removed has at least one code unit.
 */
void Normalizer2Impl::recompose(ReorderingBuffer &buffer, int32_t recomposeStartIndex,
                                UBool onlyContiguous) const {
    char16_t *p=buffer.getStart()+recomposeStartIndex;
    char16_t *limit=buffer.getLimit();
    if(p==limit) {
        return;
    }

    char16_t *starter, *pRemove, *q, *r;
    const uint16_t *compositionsList;
    UChar32 c, compositeAndFwd;
    uint16_t norm16;
    uint8_t cc, prevCC;
    UBool starterIsSupplementary;

    // Some of the following variables are not used until we have a forward-combining starter
    // and are only initialized now to avoid compiler warnings.
    compositionsList=nullptr;  // used as indicator for whether we have a forward-combining starter
    starter=nullptr;
    starterIsSupplementary=false;
    prevCC=0;

    for(;;) {
        UCPTRIE_FAST_U16_NEXT(normTrie, UCPTRIE_16, p, limit, c, norm16);
        cc=getCCFromYesOrMaybe(norm16);
        if( // this character combines backward and
            isMaybe(norm16) &&
            // we have seen a starter that combines forward and
            compositionsList!=nullptr &&
            // the backward-combining character is not blocked
            (prevCC<cc || prevCC==0)
        ) {
            if(isJamoVT(norm16)) {
                // c is a Jamo V/T, see if we can compose it with the previous character.
                if(c<Hangul::JAMO_T_BASE) {
                    // c is a Jamo Vowel, compose with previous Jamo L and following Jamo T.
                    char16_t prev=(char16_t)(*starter-Hangul::JAMO_L_BASE);
                    if(prev<Hangul::JAMO_L_COUNT) {
                        pRemove=p-1;
                        char16_t syllable=(char16_t)
                            (Hangul::HANGUL_BASE+
                             (prev*Hangul::JAMO_V_COUNT+(c-Hangul::JAMO_V_BASE))*
                             Hangul::JAMO_T_COUNT);
                        char16_t t;
                        if(p!=limit && (t=(char16_t)(*p-Hangul::JAMO_T_BASE))<Hangul::JAMO_T_COUNT) {
                            ++p;
                            syllable+=t;  // The next character was a Jamo T.
                        }
                        *starter=syllable;
                        // remove the Jamo V/T
                        q=pRemove;
                        r=p;
                        while(r<limit) {
                            *q++=*r++;
                        }
                        limit=q;
                        p=pRemove;
                    }
                }
                /*
                 * No "else" for Jamo T:
                 * Since the input is in NFD, there are no Hangul LV syllables that
                 * a Jamo T could combine with.
                 * All Jamo Ts are combined above when handling Jamo Vs.
                 */
                if(p==limit) {
                    break;
                }
                compositionsList=nullptr;
                continue;
            } else if((compositeAndFwd=combine(compositionsList, c))>=0) {
                // The starter and the combining mark (c) do combine.
                UChar32 composite=compositeAndFwd>>1;

                // Replace the starter with the composite, remove the combining mark.
                pRemove=p-U16_LENGTH(c);  // pRemove & p: start & limit of the combining mark
                if(starterIsSupplementary) {
                    if(U_IS_SUPPLEMENTARY(composite)) {
                        // both are supplementary
                        starter[0]=U16_LEAD(composite);
                        starter[1]=U16_TRAIL(composite);
                    } else {
                        *starter=(char16_t)composite;
                        // The composite is shorter than the starter,
                        // move the intermediate characters forward one.
                        starterIsSupplementary=false;
                        q=starter+1;
                        r=q+1;
                        while(r<pRemove) {
                            *q++=*r++;
                        }
                        --pRemove;
                    }
                } else if(U_IS_SUPPLEMENTARY(composite)) {
                    // The composite is longer than the starter,
                    // move the intermediate characters back one.
                    starterIsSupplementary=true;
                    ++starter;  // temporarily increment for the loop boundary
                    q=pRemove;
                    r=++pRemove;
                    while(starter<q) {
                        *--r=*--q;
                    }
                    *starter=U16_TRAIL(composite);
                    *--starter=U16_LEAD(composite);  // undo the temporary increment
                } else {
                    // both are on the BMP
                    *starter=(char16_t)composite;
                }

                /* remove the combining mark by moving the following text over it */
                if(pRemove<p) {
                    q=pRemove;
                    r=p;
                    while(r<limit) {
                        *q++=*r++;
                    }
                    limit=q;
                    p=pRemove;
                }
                // Keep prevCC because we removed the combining mark.

                if(p==limit) {
                    break;
                }
                // Is the composite a starter that combines forward?
                if(compositeAndFwd&1) {
                    compositionsList=
                        getCompositionsListForComposite(getRawNorm16(composite));
                } else {
                    compositionsList=nullptr;
                }

                // We combined; continue with looking for compositions.
                continue;
            }
        }

        // no combination this time
        prevCC=cc;
        if(p==limit) {
            break;
        }

        // If c did not combine, then check if it is a starter.
        if(cc==0) {
            // Found a new starter.
            if((compositionsList=getCompositionsListForDecompYes(norm16))!=nullptr) {
                // It may combine with something, prepare for it.
                if(U_IS_BMP(c)) {
                    starterIsSupplementary=false;
                    starter=p-1;
                } else {
                    starterIsSupplementary=true;
                    starter=p-2;
                }
            }
        } else if(onlyContiguous) {
            // FCC: no discontiguous compositions; any intervening character blocks.
            compositionsList=nullptr;
        }
    }
    buffer.setReorderingLimit(limit);
}

UChar32
Normalizer2Impl::composePair(UChar32 a, UChar32 b) const {
    uint16_t norm16=getNorm16(a);  // maps an out-of-range 'a' to inert norm16
    const uint16_t *list;
    if(isInert(norm16)) {
        return U_SENTINEL;
    } else if(norm16<minYesNoMappingsOnly) {
        // a combines forward.
        if(isJamoL(norm16)) {
            b-=Hangul::JAMO_V_BASE;
            if(0<=b && b<Hangul::JAMO_V_COUNT) {
                return
                    (Hangul::HANGUL_BASE+
                     ((a-Hangul::JAMO_L_BASE)*Hangul::JAMO_V_COUNT+b)*
                     Hangul::JAMO_T_COUNT);
            } else {
                return U_SENTINEL;
            }
        } else if(isHangulLV(norm16)) {
            b-=Hangul::JAMO_T_BASE;
            if(0<b && b<Hangul::JAMO_T_COUNT) {  // not b==0!
                return a+b;
            } else {
                return U_SENTINEL;
            }
        } else {
            // 'a' has a compositions list in extraData
            list=getMapping(norm16);
            if(norm16>minYesNo) {  // composite 'a' has both mapping & compositions list
                list+=  // mapping pointer
                    1+  // +1 to skip the first unit with the mapping length
                    (*list&MAPPING_LENGTH_MASK);  // + mapping length
            }
        }
    } else if(norm16<minMaybeYes || MIN_NORMAL_MAYBE_YES<=norm16) {
        return U_SENTINEL;
    } else {
        list=getCompositionsListForMaybe(norm16);
    }
    if(b<0 || 0x10ffff<b) {  // combine(list, b) requires a valid code point b
        return U_SENTINEL;
    }
#if U_SIGNED_RIGHT_SHIFT_IS_ARITHMETIC
    return combine(list, b)>>1;
#else
    int32_t compositeAndFwd=combine(list, b);
    return compositeAndFwd>=0 ? compositeAndFwd>>1 : U_SENTINEL;
#endif
}

// Very similar to composeQuickCheck(): Make the same changes in both places if relevant.
// doCompose: normalize
// !doCompose: isNormalized (buffer must be empty and initialized)
UBool
Normalizer2Impl::compose(const char16_t *src, const char16_t *limit,
                         UBool onlyContiguous,
                         UBool doCompose,
                         ReorderingBuffer &buffer,
                         UErrorCode &errorCode) const {
    const char16_t *prevBoundary=src;
    UChar32 minNoMaybeCP=minCompNoMaybeCP;
    if(limit==nullptr) {
        src=copyLowPrefixFromNulTerminated(src, minNoMaybeCP,
                                           doCompose ? &buffer : nullptr,
                                           errorCode);
        if(U_FAILURE(errorCode)) {
            return false;
        }
        limit=u_strchr(src, 0);
        if (prevBoundary != src) {
            if (hasCompBoundaryAfter(*(src-1), onlyContiguous)) {
                prevBoundary = src;
            } else {
                buffer.removeSuffix(1);
                prevBoundary = --src;
            }
        }
    }

    for (;;) {
        // Fast path: Scan over a sequence of characters below the minimum "no or maybe" code point,
        // or with (compYes && ccc==0) properties.
        const char16_t *prevSrc;
        UChar32 c = 0;
        uint16_t norm16 = 0;
        for (;;) {
            if (src == limit) {
                if (prevBoundary != limit && doCompose) {
                    buffer.appendZeroCC(prevBoundary, limit, errorCode);
                }
                return true;
            }
            if( (c=*src)<minNoMaybeCP ||
                isCompYesAndZeroCC(norm16=UCPTRIE_FAST_BMP_GET(normTrie, UCPTRIE_16, c))
            ) {
                ++src;
            } else {
                prevSrc = src++;
                if(!U16_IS_LEAD(c)) {
                    break;
                } else {
                    char16_t c2;
                    if(src!=limit && U16_IS_TRAIL(c2=*src)) {
                        ++src;
                        c=U16_GET_SUPPLEMENTARY(c, c2);
                        norm16=UCPTRIE_FAST_SUPP_GET(normTrie, UCPTRIE_16, c);
                        if(!isCompYesAndZeroCC(norm16)) {
                            break;
                        }
                    }
                }
            }
        }
        // isCompYesAndZeroCC(norm16) is false, that is, norm16>=minNoNo.
        // The current character is either a "noNo" (has a mapping)
        // or a "maybeYes" (combines backward)
        // or a "yesYes" with ccc!=0.
        // It is not a Hangul syllable or Jamo L because those have "yes" properties.

        // Medium-fast path: Handle cases that do not require full decomposition and recomposition.
        if (!isMaybeOrNonZeroCC(norm16)) {  // minNoNo <= norm16 < minMaybeYes
            if (!doCompose) {
                return false;
            }
            // Fast path for mapping a character that is immediately surrounded by boundaries.
            // In this case, we need not decompose around the current character.
            if (isDecompNoAlgorithmic(norm16)) {
                // Maps to a single isCompYesAndZeroCC character
                // which also implies hasCompBoundaryBefore.
                if (norm16HasCompBoundaryAfter(norm16, onlyContiguous) ||
                        hasCompBoundaryBefore(src, limit)) {
                    if (prevBoundary != prevSrc && !buffer.appendZeroCC(prevBoundary, prevSrc, errorCode)) {
                        break;
                    }
                    if(!buffer.append(mapAlgorithmic(c, norm16), 0, errorCode)) {
                        break;
                    }
                    prevBoundary = src;
                    continue;
                }
            } else if (norm16 < minNoNoCompBoundaryBefore) {
                // The mapping is comp-normalized which also implies hasCompBoundaryBefore.
                if (norm16HasCompBoundaryAfter(norm16, onlyContiguous) ||
                        hasCompBoundaryBefore(src, limit)) {
                    if (prevBoundary != prevSrc && !buffer.appendZeroCC(prevBoundary, prevSrc, errorCode)) {
                        break;
                    }
                    const char16_t *mapping = reinterpret_cast<const char16_t *>(getMapping(norm16));
                    int32_t length = *mapping++ & MAPPING_LENGTH_MASK;
                    if(!buffer.appendZeroCC(mapping, mapping + length, errorCode)) {
                        break;
                    }
                    prevBoundary = src;
                    continue;
                }
            } else if (norm16 >= minNoNoEmpty) {
                // The current character maps to nothing.
                // Simply omit it from the output if there is a boundary before _or_ after it.
                // The character itself implies no boundaries.
                if (hasCompBoundaryBefore(src, limit) ||
                        hasCompBoundaryAfter(prevBoundary, prevSrc, onlyContiguous)) {
                    if (prevBoundary != prevSrc && !buffer.appendZeroCC(prevBoundary, prevSrc, errorCode)) {
                        break;
                    }
                    prevBoundary = src;
                    continue;
                }
            }
            // Other "noNo" type, or need to examine more text around this character:
            // Fall through to the slow path.
        } else if (isJamoVT(norm16) && prevBoundary != prevSrc) {
            char16_t prev=*(prevSrc-1);
            if(c<Hangul::JAMO_T_BASE) {
                // The current character is a Jamo Vowel,
                // compose with previous Jamo L and following Jamo T.
                char16_t l = (char16_t)(prev-Hangul::JAMO_L_BASE);
                if(l<Hangul::JAMO_L_COUNT) {
                    if (!doCompose) {
                        return false;
                    }
                    int32_t t;
                    if (src != limit &&
                            0 < (t = ((int32_t)*src - Hangul::JAMO_T_BASE)) &&
                            t < Hangul::JAMO_T_COUNT) {
                        // The next character is a Jamo T.
                        ++src;
                    } else if (hasCompBoundaryBefore(src, limit)) {
                        // No Jamo T follows, not even via decomposition.
                        t = 0;
                    } else {
                        t = -1;
                    }
                    if (t >= 0) {
                        UChar32 syllable = Hangul::HANGUL_BASE +
                            (l*Hangul::JAMO_V_COUNT + (c-Hangul::JAMO_V_BASE)) *
                            Hangul::JAMO_T_COUNT + t;
                        --prevSrc;  // Replace the Jamo L as well.
                        if (prevBoundary != prevSrc && !buffer.appendZeroCC(prevBoundary, prevSrc, errorCode)) {
                            break;
                        }
                        if(!buffer.appendBMP((char16_t)syllable, 0, errorCode)) {
                            break;
                        }
                        prevBoundary = src;
                        continue;
                    }
                    // If we see L+V+x where x!=T then we drop to the slow path,
                    // decompose and recompose.
                    // This is to deal with NFKC finding normal L and V but a
                    // compatibility variant of a T.
                    // We need to either fully compose that combination here
                    // (which would complicate the code and may not work with strange custom data)
                    // or use the slow path.
                }
            } else if (Hangul::isHangulLV(prev)) {
                // The current character is a Jamo Trailing consonant,
                // compose with previous Hangul LV that does not contain a Jamo T.
                if (!doCompose) {
                    return false;
                }
                UChar32 syllable = prev + c - Hangul::JAMO_T_BASE;
                --prevSrc;  // Replace the Hangul LV as well.
                if (prevBoundary != prevSrc && !buffer.appendZeroCC(prevBoundary, prevSrc, errorCode)) {
                    break;
                }
                if(!buffer.appendBMP((char16_t)syllable, 0, errorCode)) {
                    break;
                }
                prevBoundary = src;
                continue;
            }
            // No matching context, or may need to decompose surrounding text first:
            // Fall through to the slow path.
        } else if (norm16 > JAMO_VT) {  // norm16 >= MIN_YES_YES_WITH_CC
            // One or more combining marks that do not combine-back:
            // Check for canonical order, copy unchanged if ok and
            // if followed by a character with a boundary-before.
            uint8_t cc = getCCFromNormalYesOrMaybe(norm16);  // cc!=0
            if (onlyContiguous /* FCC */ && getPreviousTrailCC(prevBoundary, prevSrc) > cc) {
                // Fails FCD test, need to decompose and contiguously recompose.
                if (!doCompose) {
                    return false;
                }
            } else {
                // If !onlyContiguous (not FCC), then we ignore the tccc of
                // the previous character which passed the quick check "yes && ccc==0" test.
                const char16_t *nextSrc;
                uint16_t n16;
                for (;;) {
                    if (src == limit) {
                        if (doCompose) {
                            buffer.appendZeroCC(prevBoundary, limit, errorCode);
                        }
                        return true;
                    }
                    uint8_t prevCC = cc;
                    nextSrc = src;
                    UCPTRIE_FAST_U16_NEXT(normTrie, UCPTRIE_16, nextSrc, limit, c, n16);
                    if (n16 >= MIN_YES_YES_WITH_CC) {
                        cc = getCCFromNormalYesOrMaybe(n16);
                        if (prevCC > cc) {
                            if (!doCompose) {
                                return false;
                            }
                            break;
                        }
                    } else {
                        break;
                    }
                    src = nextSrc;
                }
                // src is after the last in-order combining mark.
                // If there is a boundary here, then we continue with no change.
                if (norm16HasCompBoundaryBefore(n16)) {
                    if (isCompYesAndZeroCC(n16)) {
                        src = nextSrc;
                    }
                    continue;
                }
                // Use the slow path. There is no boundary in [prevSrc, src[.
            }
        }

        // Slow path: Find the nearest boundaries around the current character,
        // decompose and recompose.
        if (prevBoundary != prevSrc && !norm16HasCompBoundaryBefore(norm16)) {
            const char16_t *p = prevSrc;
            UCPTRIE_FAST_U16_PREV(normTrie, UCPTRIE_16, prevBoundary, p, c, norm16);
            if (!norm16HasCompBoundaryAfter(norm16, onlyContiguous)) {
                prevSrc = p;
            }
        }
        if (doCompose && prevBoundary != prevSrc && !buffer.appendZeroCC(prevBoundary, prevSrc, errorCode)) {
            break;
        }
        int32_t recomposeStartIndex=buffer.length();
        // We know there is not a boundary here.
        decomposeShort(prevSrc, src, false /* !stopAtCompBoundary */, onlyContiguous,
                       buffer, errorCode);
        // Decompose until the next boundary.
        src = decomposeShort(src, limit, true /* stopAtCompBoundary */, onlyContiguous,
                             buffer, errorCode);
        if (U_FAILURE(errorCode)) {
            break;
        }
        if ((src - prevSrc) > INT32_MAX) {  // guard before buffer.equals()
            errorCode = U_INDEX_OUTOFBOUNDS_ERROR;
            return true;
        }
        recompose(buffer, recomposeStartIndex, onlyContiguous);
        if(!doCompose) {
            if(!buffer.equals(prevSrc, src)) {
                return false;
            }
            buffer.remove();
        }
        prevBoundary=src;
    }
    return true;
}

// Very similar to compose(): Make the same changes in both places if relevant.
// pQCResult==nullptr: spanQuickCheckYes
// pQCResult!=nullptr: quickCheck (*pQCResult must be UNORM_YES)
const char16_t *
Normalizer2Impl::composeQuickCheck(const char16_t *src, const char16_t *limit,
                                   UBool onlyContiguous,
                                   UNormalizationCheckResult *pQCResult) const {
    const char16_t *prevBoundary=src;
    UChar32 minNoMaybeCP=minCompNoMaybeCP;
    if(limit==nullptr) {
        UErrorCode errorCode=U_ZERO_ERROR;
        src=copyLowPrefixFromNulTerminated(src, minNoMaybeCP, nullptr, errorCode);
        limit=u_strchr(src, 0);
        if (prevBoundary != src) {
            if (hasCompBoundaryAfter(*(src-1), onlyContiguous)) {
                prevBoundary = src;
            } else {
                prevBoundary = --src;
            }
        }
    }

    for(;;) {
        // Fast path: Scan over a sequence of characters below the minimum "no or maybe" code point,
        // or with (compYes && ccc==0) properties.
        const char16_t *prevSrc;
        UChar32 c = 0;
        uint16_t norm16 = 0;
        for (;;) {
            if(src==limit) {
                return src;
            }
            if( (c=*src)<minNoMaybeCP ||
                isCompYesAndZeroCC(norm16=UCPTRIE_FAST_BMP_GET(normTrie, UCPTRIE_16, c))
            ) {
                ++src;
            } else {
                prevSrc = src++;
                if(!U16_IS_LEAD(c)) {
                    break;
                } else {
                    char16_t c2;
                    if(src!=limit && U16_IS_TRAIL(c2=*src)) {
                        ++src;
                        c=U16_GET_SUPPLEMENTARY(c, c2);
                        norm16=UCPTRIE_FAST_SUPP_GET(normTrie, UCPTRIE_16, c);
                        if(!isCompYesAndZeroCC(norm16)) {
                            break;
                        }
                    }
                }
            }
        }
        // isCompYesAndZeroCC(norm16) is false, that is, norm16>=minNoNo.
        // The current character is either a "noNo" (has a mapping)
        // or a "maybeYes" (combines backward)
        // or a "yesYes" with ccc!=0.
        // It is not a Hangul syllable or Jamo L because those have "yes" properties.

        uint16_t prevNorm16 = INERT;
        if (prevBoundary != prevSrc) {
            if (norm16HasCompBoundaryBefore(norm16)) {
                prevBoundary = prevSrc;
            } else {
                const char16_t *p = prevSrc;
                uint16_t n16;
                UCPTRIE_FAST_U16_PREV(normTrie, UCPTRIE_16, prevBoundary, p, c, n16);
                if (norm16HasCompBoundaryAfter(n16, onlyContiguous)) {
                    prevBoundary = prevSrc;
                } else {
                    prevBoundary = p;
                    prevNorm16 = n16;
                }
            }
        }

        if(isMaybeOrNonZeroCC(norm16)) {
            uint8_t cc=getCCFromYesOrMaybe(norm16);
            if (onlyContiguous /* FCC */ && cc != 0 &&
                    getTrailCCFromCompYesAndZeroCC(prevNorm16) > cc) {
                // The [prevBoundary..prevSrc[ character
                // passed the quick check "yes && ccc==0" test
                // but is out of canonical order with the current combining mark.
            } else {
                // If !onlyContiguous (not FCC), then we ignore the tccc of
                // the previous character which passed the quick check "yes && ccc==0" test.
                const char16_t *nextSrc;
                for (;;) {
                    if (norm16 < MIN_YES_YES_WITH_CC) {
                        if (pQCResult != nullptr) {
                            *pQCResult = UNORM_MAYBE;
                        } else {
                            return prevBoundary;
                        }
                    }
                    if (src == limit) {
                        return src;
                    }
                    uint8_t prevCC = cc;
                    nextSrc = src;
                    UCPTRIE_FAST_U16_NEXT(normTrie, UCPTRIE_16, nextSrc, limit, c, norm16);
                    if (isMaybeOrNonZeroCC(norm16)) {
                        cc = getCCFromYesOrMaybe(norm16);
                        if (!(prevCC <= cc || cc == 0)) {
                            break;
                        }
                    } else {
                        break;
                    }
                    src = nextSrc;
                }
                // src is after the last in-order combining mark.
                if (isCompYesAndZeroCC(norm16)) {
                    prevBoundary = src;
                    src = nextSrc;
                    continue;
                }
            }
        }
        if(pQCResult!=nullptr) {
            *pQCResult=UNORM_NO;
        }
        return prevBoundary;
    }
}

void Normalizer2Impl::composeAndAppend(const char16_t *src, const char16_t *limit,
                                       UBool doCompose,
                                       UBool onlyContiguous,
                                       UnicodeString &safeMiddle,
                                       ReorderingBuffer &buffer,
                                       UErrorCode &errorCode) const {
    if(!buffer.isEmpty()) {
        const char16_t *firstStarterInSrc=findNextCompBoundary(src, limit, onlyContiguous);
        if(src!=firstStarterInSrc) {
            const char16_t *lastStarterInDest=findPreviousCompBoundary(buffer.getStart(),
                                                                    buffer.getLimit(), onlyContiguous);
            int32_t destSuffixLength=(int32_t)(buffer.getLimit()-lastStarterInDest);
            UnicodeString middle(lastStarterInDest, destSuffixLength);
            buffer.removeSuffix(destSuffixLength);
            safeMiddle=middle;
            middle.append(src, (int32_t)(firstStarterInSrc-src));
            const char16_t *middleStart=middle.getBuffer();
            compose(middleStart, middleStart+middle.length(), onlyContiguous,
                    true, buffer, errorCode);
            if(U_FAILURE(errorCode)) {
                return;
            }
            src=firstStarterInSrc;
        }
    }
    if(doCompose) {
        compose(src, limit, onlyContiguous, true, buffer, errorCode);
    } else {
        if(limit==nullptr) {  // appendZeroCC() needs limit!=nullptr
            limit=u_strchr(src, 0);
        }
        buffer.appendZeroCC(src, limit, errorCode);
    }
}

UBool
Normalizer2Impl::composeUTF8(uint32_t options, UBool onlyContiguous,
                             const uint8_t *src, const uint8_t *limit,
                             ByteSink *sink, Edits *edits, UErrorCode &errorCode) const {
    U_ASSERT(limit != nullptr);
    UnicodeString s16;
    uint8_t minNoMaybeLead = leadByteForCP(minCompNoMaybeCP);
    const uint8_t *prevBoundary = src;

    for (;;) {
        // Fast path: Scan over a sequence of characters below the minimum "no or maybe" code point,
        // or with (compYes && ccc==0) properties.
        const uint8_t *prevSrc;
        uint16_t norm16 = 0;
        for (;;) {
            if (src == limit) {
                if (prevBoundary != limit && sink != nullptr) {
                    ByteSinkUtil::appendUnchanged(prevBoundary, limit,
                                                  *sink, options, edits, errorCode);
                }
                return true;
            }
            if (*src < minNoMaybeLead) {
                ++src;
            } else {
                prevSrc = src;
                UCPTRIE_FAST_U8_NEXT(normTrie, UCPTRIE_16, src, limit, norm16);
                if (!isCompYesAndZeroCC(norm16)) {
                    break;
                }
            }
        }
        // isCompYesAndZeroCC(norm16) is false, that is, norm16>=minNoNo.
        // The current character is either a "noNo" (has a mapping)
        // or a "maybeYes" (combines backward)
        // or a "yesYes" with ccc!=0.
        // It is not a Hangul syllable or Jamo L because those have "yes" properties.

        // Medium-fast path: Handle cases that do not require full decomposition and recomposition.
        if (!isMaybeOrNonZeroCC(norm16)) {  // minNoNo <= norm16 < minMaybeYes
            if (sink == nullptr) {
                return false;
            }
            // Fast path for mapping a character that is immediately surrounded by boundaries.
            // In this case, we need not decompose around the current character.
            if (isDecompNoAlgorithmic(norm16)) {
                // Maps to a single isCompYesAndZeroCC character
                // which also implies hasCompBoundaryBefore.
                if (norm16HasCompBoundaryAfter(norm16, onlyContiguous) ||
                        hasCompBoundaryBefore(src, limit)) {
                    if (prevBoundary != prevSrc &&
                            !ByteSinkUtil::appendUnchanged(prevBoundary, prevSrc,
                                                           *sink, options, edits, errorCode)) {
                        break;
                    }
                    appendCodePointDelta(prevSrc, src, getAlgorithmicDelta(norm16), *sink, edits);
                    prevBoundary = src;
                    continue;
                }
            } else if (norm16 < minNoNoCompBoundaryBefore) {
                // The mapping is comp-normalized which also implies hasCompBoundaryBefore.
                if (norm16HasCompBoundaryAfter(norm16, onlyContiguous) ||
                        hasCompBoundaryBefore(src, limit)) {
                    if (prevBoundary != prevSrc &&
                            !ByteSinkUtil::appendUnchanged(prevBoundary, prevSrc,
                                                           *sink, options, edits, errorCode)) {
                        break;
                    }
                    const uint16_t *mapping = getMapping(norm16);
                    int32_t length = *mapping++ & MAPPING_LENGTH_MASK;
                    if (!ByteSinkUtil::appendChange(prevSrc, src, (const char16_t *)mapping, length,
                                                    *sink, edits, errorCode)) {
                        break;
                    }
                    prevBoundary = src;
                    continue;
                }
            } else if (norm16 >= minNoNoEmpty) {
                // The current character maps to nothing.
                // Simply omit it from the output if there is a boundary before _or_ after it.
                // The character itself implies no boundaries.
                if (hasCompBoundaryBefore(src, limit) ||
                        hasCompBoundaryAfter(prevBoundary, prevSrc, onlyContiguous)) {
                    if (prevBoundary != prevSrc &&
                            !ByteSinkUtil::appendUnchanged(prevBoundary, prevSrc,
                                                           *sink, options, edits, errorCode)) {
                        break;
                    }
                    if (edits != nullptr) {
                        edits->addReplace((int32_t)(src - prevSrc), 0);
                    }
                    prevBoundary = src;
                    continue;
                }
            }
            // Other "noNo" type, or need to examine more text around this character:
            // Fall through to the slow path.
        } else if (isJamoVT(norm16)) {
            // Jamo L: E1 84 80..92
            // Jamo V: E1 85 A1..B5
            // Jamo T: E1 86 A8..E1 87 82
            U_ASSERT((src - prevSrc) == 3 && *prevSrc == 0xe1);
            UChar32 prev = previousHangulOrJamo(prevBoundary, prevSrc);
            if (prevSrc[1] == 0x85) {
                // The current character is a Jamo Vowel,
                // compose with previous Jamo L and following Jamo T.
                UChar32 l = prev - Hangul::JAMO_L_BASE;
                if ((uint32_t)l < Hangul::JAMO_L_COUNT) {
                    if (sink == nullptr) {
                        return false;
                    }
                    int32_t t = getJamoTMinusBase(src, limit);
                    if (t >= 0) {
                        // The next character is a Jamo T.
                        src += 3;
                    } else if (hasCompBoundaryBefore(src, limit)) {
                        // No Jamo T follows, not even via decomposition.
                        t = 0;
                    }
                    if (t >= 0) {
                        UChar32 syllable = Hangul::HANGUL_BASE +
                            (l*Hangul::JAMO_V_COUNT + (prevSrc[2]-0xa1)) *
                            Hangul::JAMO_T_COUNT + t;
                        prevSrc -= 3;  // Replace the Jamo L as well.
                        if (prevBoundary != prevSrc &&
                                !ByteSinkUtil::appendUnchanged(prevBoundary, prevSrc,
                                                               *sink, options, edits, errorCode)) {
                            break;
                        }
                        ByteSinkUtil::appendCodePoint(prevSrc, src, syllable, *sink, edits);
                        prevBoundary = src;
                        continue;
                    }
                    // If we see L+V+x where x!=T then we drop to the slow path,
                    // decompose and recompose.
                    // This is to deal with NFKC finding normal L and V but a
                    // compatibility variant of a T.
                    // We need to either fully compose that combination here
                    // (which would complicate the code and may not work with strange custom data)
                    // or use the slow path.
                }
            } else if (Hangul::isHangulLV(prev)) {
                // The current character is a Jamo Trailing consonant,
                // compose with previous Hangul LV that does not contain a Jamo T.
                if (sink == nullptr) {
                    return false;
                }
                UChar32 syllable = prev + getJamoTMinusBase(prevSrc, src);
                prevSrc -= 3;  // Replace the Hangul LV as well.
                if (prevBoundary != prevSrc &&
                        !ByteSinkUtil::appendUnchanged(prevBoundary, prevSrc,
                                                       *sink, options, edits, errorCode)) {
                    break;
                }
                ByteSinkUtil::appendCodePoint(prevSrc, src, syllable, *sink, edits);
                prevBoundary = src;
                continue;
            }
            // No matching context, or may need to decompose surrounding text first:
            // Fall through to the slow path.
        } else if (norm16 > JAMO_VT) {  // norm16 >= MIN_YES_YES_WITH_CC
            // One or more combining marks that do not combine-back:
            // Check for canonical order, copy unchanged if ok and
            // if followed by a character with a boundary-before.
            uint8_t cc = getCCFromNormalYesOrMaybe(norm16);  // cc!=0
            if (onlyContiguous /* FCC */ && getPreviousTrailCC(prevBoundary, prevSrc) > cc) {
                // Fails FCD test, need to decompose and contiguously recompose.
                if (sink == nullptr) {
                    return false;
                }
            } else {
                // If !onlyContiguous (not FCC), then we ignore the tccc of
                // the previous character which passed the quick check "yes && ccc==0" test.
                const uint8_t *nextSrc;
                uint16_t n16;
                for (;;) {
                    if (src == limit) {
                        if (sink != nullptr) {
                            ByteSinkUtil::appendUnchanged(prevBoundary, limit,
                                                          *sink, options, edits, errorCode);
                        }
                        return true;
                    }
                    uint8_t prevCC = cc;
                    nextSrc = src;
                    UCPTRIE_FAST_U8_NEXT(normTrie, UCPTRIE_16, nextSrc, limit, n16);
                    if (n16 >= MIN_YES_YES_WITH_CC) {
                        cc = getCCFromNormalYesOrMaybe(n16);
                        if (prevCC > cc) {
                            if (sink == nullptr) {
                                return false;
                            }
                            break;
                        }
                    } else {
                        break;
                    }
                    src = nextSrc;
                }
                // src is after the last in-order combining mark.
                // If there is a boundary here, then we continue with no change.
                if (norm16HasCompBoundaryBefore(n16)) {
                    if (isCompYesAndZeroCC(n16)) {
                        src = nextSrc;
                    }
                    continue;
                }
                // Use the slow path. There is no boundary in [prevSrc, src[.
            }
        }

        // Slow path: Find the nearest boundaries around the current character,
        // decompose and recompose.
        if (prevBoundary != prevSrc && !norm16HasCompBoundaryBefore(norm16)) {
            const uint8_t *p = prevSrc;
            UCPTRIE_FAST_U8_PREV(normTrie, UCPTRIE_16, prevBoundary, p, norm16);
            if (!norm16HasCompBoundaryAfter(norm16, onlyContiguous)) {
                prevSrc = p;
            }
        }
        ReorderingBuffer buffer(*this, s16, errorCode);
        if (U_FAILURE(errorCode)) {
            break;
        }
        // We know there is not a boundary here.
        decomposeShort(prevSrc, src, STOP_AT_LIMIT, onlyContiguous,
                       buffer, errorCode);
        // Decompose until the next boundary.
        src = decomposeShort(src, limit, STOP_AT_COMP_BOUNDARY, onlyContiguous,
                             buffer, errorCode);
        if (U_FAILURE(errorCode)) {
            break;
        }
        if ((src - prevSrc) > INT32_MAX) {  // guard before buffer.equals()
            errorCode = U_INDEX_OUTOFBOUNDS_ERROR;
            return true;
        }
        recompose(buffer, 0, onlyContiguous);
        if (!buffer.equals(prevSrc, src)) {
            if (sink == nullptr) {
                return false;
            }
            if (prevBoundary != prevSrc &&
                    !ByteSinkUtil::appendUnchanged(prevBoundary, prevSrc,
                                                   *sink, options, edits, errorCode)) {
                break;
            }
            if (!ByteSinkUtil::appendChange(prevSrc, src, buffer.getStart(), buffer.length(),
                                            *sink, edits, errorCode)) {
                break;
            }
            prevBoundary = src;
        }
    }
    return true;
}

UBool Normalizer2Impl::hasCompBoundaryBefore(const char16_t *src, const char16_t *limit) const {
    if (src == limit || *src < minCompNoMaybeCP) {
        return true;
    }
    UChar32 c;
    uint16_t norm16;
    UCPTRIE_FAST_U16_NEXT(normTrie, UCPTRIE_16, src, limit, c, norm16);
    return norm16HasCompBoundaryBefore(norm16);
}

UBool Normalizer2Impl::hasCompBoundaryBefore(const uint8_t *src, const uint8_t *limit) const {
    if (src == limit) {
        return true;
    }
    uint16_t norm16;
    UCPTRIE_FAST_U8_NEXT(normTrie, UCPTRIE_16, src, limit, norm16);
    return norm16HasCompBoundaryBefore(norm16);
}

UBool Normalizer2Impl::hasCompBoundaryAfter(const char16_t *start, const char16_t *p,
                                            UBool onlyContiguous) const {
    if (start == p) {
        return true;
    }
    UChar32 c;
    uint16_t norm16;
    UCPTRIE_FAST_U16_PREV(normTrie, UCPTRIE_16, start, p, c, norm16);
    return norm16HasCompBoundaryAfter(norm16, onlyContiguous);
}

UBool Normalizer2Impl::hasCompBoundaryAfter(const uint8_t *start, const uint8_t *p,
                                            UBool onlyContiguous) const {
    if (start == p) {
        return true;
    }
    uint16_t norm16;
    UCPTRIE_FAST_U8_PREV(normTrie, UCPTRIE_16, start, p, norm16);
    return norm16HasCompBoundaryAfter(norm16, onlyContiguous);
}

const char16_t *Normalizer2Impl::findPreviousCompBoundary(const char16_t *start, const char16_t *p,
                                                       UBool onlyContiguous) const {
    while (p != start) {
        const char16_t *codePointLimit = p;
        UChar32 c;
        uint16_t norm16;
        UCPTRIE_FAST_U16_PREV(normTrie, UCPTRIE_16, start, p, c, norm16);
        if (norm16HasCompBoundaryAfter(norm16, onlyContiguous)) {
            return codePointLimit;
        }
        if (hasCompBoundaryBefore(c, norm16)) {
            return p;
        }
    }
    return p;
}

const char16_t *Normalizer2Impl::findNextCompBoundary(const char16_t *p, const char16_t *limit,
                                                   UBool onlyContiguous) const {
    while (p != limit) {
        const char16_t *codePointStart = p;
        UChar32 c;
        uint16_t norm16;
        UCPTRIE_FAST_U16_NEXT(normTrie, UCPTRIE_16, p, limit, c, norm16);
        if (hasCompBoundaryBefore(c, norm16)) {
            return codePointStart;
        }
        if (norm16HasCompBoundaryAfter(norm16, onlyContiguous)) {
            return p;
        }
    }
    return p;
}

uint8_t Normalizer2Impl::getPreviousTrailCC(const char16_t *start, const char16_t *p) const {
    if (start == p) {
        return 0;
    }
    int32_t i = (int32_t)(p - start);
    UChar32 c;
    U16_PREV(start, 0, i, c);
    return (uint8_t)getFCD16(c);
}

uint8_t Normalizer2Impl::getPreviousTrailCC(const uint8_t *start, const uint8_t *p) const {
    if (start == p) {
        return 0;
    }
    int32_t i = (int32_t)(p - start);
    UChar32 c;
    U8_PREV(start, 0, i, c);
    return (uint8_t)getFCD16(c);
}

// Note: normalizer2impl.cpp r30982 (2011-nov-27)
// still had getFCDTrie() which built and cached an FCD trie.
// That provided faster access to FCD data than getFCD16FromNormData()
// but required synchronization and consumed some 10kB of heap memory
// in any process that uses FCD (e.g., via collation).
// minDecompNoCP etc. and smallFCD[] are intended to help with any loss of performance,
// at least for ASCII & CJK.

// Ticket 20907 - The optimizer in MSVC/Visual Studio versions below 16.4 has trouble with this
// function on Windows ARM64. As a work-around, we disable optimizations for this function.
// This work-around could/should be removed once the following versions of Visual Studio are no
// longer supported: All versions of VS2017, and versions of VS2019 below 16.4.
#if (defined(_MSC_VER) && (defined(_M_ARM64)) && (_MSC_VER < 1924))
#pragma optimize( "", off )
#endif
// Gets the FCD value from the regular normalization data.
uint16_t Normalizer2Impl::getFCD16FromNormData(UChar32 c) const {
    uint16_t norm16=getNorm16(c);
    if (norm16 >= limitNoNo) {
        if(norm16>=MIN_NORMAL_MAYBE_YES) {
            // combining mark
            norm16=getCCFromNormalYesOrMaybe(norm16);
            return norm16|(norm16<<8);
        } else if(norm16>=minMaybeYes) {
            return 0;
        } else {  // isDecompNoAlgorithmic(norm16)
            uint16_t deltaTrailCC = norm16 & DELTA_TCCC_MASK;
            if (deltaTrailCC <= DELTA_TCCC_1) {
                return deltaTrailCC >> OFFSET_SHIFT;
            }
            // Maps to an isCompYesAndZeroCC.
            c=mapAlgorithmic(c, norm16);
            norm16=getRawNorm16(c);
        }
    }
    if(norm16<=minYesNo || isHangulLVT(norm16)) {
        // no decomposition or Hangul syllable, all zeros
        return 0;
    }
    // c decomposes, get everything from the variable-length extra data
    const uint16_t *mapping=getMapping(norm16);
    uint16_t firstUnit=*mapping;
    norm16=firstUnit>>8;  // tccc
    if(firstUnit&MAPPING_HAS_CCC_LCCC_WORD) {
        norm16|=*(mapping-1)&0xff00;  // lccc
    }
    return norm16;
}
#if (defined(_MSC_VER) && (defined(_M_ARM64)) && (_MSC_VER < 1924))
#pragma optimize( "", on )
#endif

// Dual functionality:
// buffer!=nullptr: normalize
// buffer==nullptr: isNormalized/quickCheck/spanQuickCheckYes
const char16_t *
Normalizer2Impl::makeFCD(const char16_t *src, const char16_t *limit,
                         ReorderingBuffer *buffer,
                         UErrorCode &errorCode) const {
    // Tracks the last FCD-safe boundary, before lccc=0 or after properly-ordered tccc<=1.
    // Similar to the prevBoundary in the compose() implementation.
    const char16_t *prevBoundary=src;
    int32_t prevFCD16=0;
    if(limit==nullptr) {
        src=copyLowPrefixFromNulTerminated(src, minLcccCP, buffer, errorCode);
        if(U_FAILURE(errorCode)) {
            return src;
        }
        if(prevBoundary<src) {
            prevBoundary=src;
            // We know that the previous character's lccc==0.
            // Fetching the fcd16 value was deferred for this below-U+0300 code point.
            prevFCD16=getFCD16(*(src-1));
            if(prevFCD16>1) {
                --prevBoundary;
            }
        }
        limit=u_strchr(src, 0);
    }

    // Note: In this function we use buffer->appendZeroCC() because we track
    // the lead and trail combining classes here, rather than leaving it to
    // the ReorderingBuffer.
    // The exception is the call to decomposeShort() which uses the buffer
    // in the normal way.

    const char16_t *prevSrc;
    UChar32 c=0;
    uint16_t fcd16=0;

    for(;;) {
        // count code units with lccc==0
        for(prevSrc=src; src!=limit;) {
            if((c=*src)<minLcccCP) {
                prevFCD16=~c;
                ++src;
            } else if(!singleLeadMightHaveNonZeroFCD16(c)) {
                prevFCD16=0;
                ++src;
            } else {
                if(U16_IS_LEAD(c)) {
                    char16_t c2;
                    if((src+1)!=limit && U16_IS_TRAIL(c2=src[1])) {
                        c=U16_GET_SUPPLEMENTARY(c, c2);
                    }
                }
                if((fcd16=getFCD16FromNormData(c))<=0xff) {
                    prevFCD16=fcd16;
                    src+=U16_LENGTH(c);
                } else {
                    break;
                }
            }
        }
        // copy these code units all at once
        if(src!=prevSrc) {
            if(buffer!=nullptr && !buffer->appendZeroCC(prevSrc, src, errorCode)) {
                break;
            }
            if(src==limit) {
                break;
            }
            prevBoundary=src;
            // We know that the previous character's lccc==0.
            if(prevFCD16<0) {
                // Fetching the fcd16 value was deferred for this below-minLcccCP code point.
                UChar32 prev=~prevFCD16;
                if(prev<minDecompNoCP) {
                    prevFCD16=0;
                } else {
                    prevFCD16=getFCD16FromNormData(prev);
                    if(prevFCD16>1) {
                        --prevBoundary;
                    }
                }
            } else {
                const char16_t *p=src-1;
                if(U16_IS_TRAIL(*p) && prevSrc<p && U16_IS_LEAD(*(p-1))) {
                    --p;
                    // Need to fetch the previous character's FCD value because
                    // prevFCD16 was just for the trail surrogate code point.
                    prevFCD16=getFCD16FromNormData(U16_GET_SUPPLEMENTARY(p[0], p[1]));
                    // Still known to have lccc==0 because its lead surrogate unit had lccc==0.
                }
                if(prevFCD16>1) {
                    prevBoundary=p;
                }
            }
            // The start of the current character (c).
            prevSrc=src;
        } else if(src==limit) {
            break;
        }

        src+=U16_LENGTH(c);
        // The current character (c) at [prevSrc..src[ has a non-zero lead combining class.
        // Check for proper order, and decompose locally if necessary.
        if((prevFCD16&0xff)<=(fcd16>>8)) {
            // proper order: prev tccc <= current lccc
            if((fcd16&0xff)<=1) {
                prevBoundary=src;
            }
            if(buffer!=nullptr && !buffer->appendZeroCC(c, errorCode)) {
                break;
            }
            prevFCD16=fcd16;
            continue;
        } else if(buffer==nullptr) {
            return prevBoundary;  // quick check "no"
        } else {
            /*
             * Back out the part of the source that we copied or appended
             * already but is now going to be decomposed.
             * prevSrc is set to after what was copied/appended.
             */
            buffer->removeSuffix((int32_t)(prevSrc-prevBoundary));
            /*
             * Find the part of the source that needs to be decomposed,
             * up to the next safe boundary.
             */
            src=findNextFCDBoundary(src, limit);
            /*
             * The source text does not fulfill the conditions for FCD.
             * Decompose and reorder a limited piece of the text.
             */
            decomposeShort(prevBoundary, src, false, false, *buffer, errorCode);
            if (U_FAILURE(errorCode)) {
                break;
            }
            prevBoundary=src;
            prevFCD16=0;
        }
    }
    return src;
}

void Normalizer2Impl::makeFCDAndAppend(const char16_t *src, const char16_t *limit,
                                       UBool doMakeFCD,
                                       UnicodeString &safeMiddle,
                                       ReorderingBuffer &buffer,
                                       UErrorCode &errorCode) const {
    if(!buffer.isEmpty()) {
        const char16_t *firstBoundaryInSrc=findNextFCDBoundary(src, limit);
        if(src!=firstBoundaryInSrc) {
            const char16_t *lastBoundaryInDest=findPreviousFCDBoundary(buffer.getStart(),
                                                                    buffer.getLimit());
            int32_t destSuffixLength=(int32_t)(buffer.getLimit()-lastBoundaryInDest);
            UnicodeString middle(lastBoundaryInDest, destSuffixLength);
            buffer.removeSuffix(destSuffixLength);
            safeMiddle=middle;
            middle.append(src, (int32_t)(firstBoundaryInSrc-src));
            const char16_t *middleStart=middle.getBuffer();
            makeFCD(middleStart, middleStart+middle.length(), &buffer, errorCode);
            if(U_FAILURE(errorCode)) {
                return;
            }
            src=firstBoundaryInSrc;
        }
    }
    if(doMakeFCD) {
        makeFCD(src, limit, &buffer, errorCode);
    } else {
        if(limit==nullptr) {  // appendZeroCC() needs limit!=nullptr
            limit=u_strchr(src, 0);
        }
        buffer.appendZeroCC(src, limit, errorCode);
    }
}

const char16_t *Normalizer2Impl::findPreviousFCDBoundary(const char16_t *start, const char16_t *p) const {
    while(start<p) {
        const char16_t *codePointLimit = p;
        UChar32 c;
        uint16_t norm16;
        UCPTRIE_FAST_U16_PREV(normTrie, UCPTRIE_16, start, p, c, norm16);
        if (c < minDecompNoCP || norm16HasDecompBoundaryAfter(norm16)) {
            return codePointLimit;
        }
        if (norm16HasDecompBoundaryBefore(norm16)) {
            return p;
        }
    }
    return p;
}

const char16_t *Normalizer2Impl::findNextFCDBoundary(const char16_t *p, const char16_t *limit) const {
    while(p<limit) {
        const char16_t *codePointStart=p;
        UChar32 c;
        uint16_t norm16;
        UCPTRIE_FAST_U16_NEXT(normTrie, UCPTRIE_16, p, limit, c, norm16);
        if (c < minLcccCP || norm16HasDecompBoundaryBefore(norm16)) {
            return codePointStart;
        }
        if (norm16HasDecompBoundaryAfter(norm16)) {
            return p;
        }
    }
    return p;
}

// CanonicalIterator data -------------------------------------------------- ***

CanonIterData::CanonIterData(UErrorCode &errorCode) :
        mutableTrie(umutablecptrie_open(0, 0, &errorCode)), trie(nullptr),
        canonStartSets(uprv_deleteUObject, nullptr, errorCode) {}

CanonIterData::~CanonIterData() {
    umutablecptrie_close(mutableTrie);
    ucptrie_close(trie);
}

void CanonIterData::addToStartSet(UChar32 origin, UChar32 decompLead, UErrorCode &errorCode) {
    uint32_t canonValue = umutablecptrie_get(mutableTrie, decompLead);
    if((canonValue&(CANON_HAS_SET|CANON_VALUE_MASK))==0 && origin!=0) {
        // origin is the first character whose decomposition starts with
        // the character for which we are setting the value.
        umutablecptrie_set(mutableTrie, decompLead, canonValue|origin, &errorCode);
    } else {
        // origin is not the first character, or it is U+0000.
        UnicodeSet *set;
        if((canonValue&CANON_HAS_SET)==0) {
            LocalPointer<UnicodeSet> lpSet(new UnicodeSet, errorCode);
            set=lpSet.getAlias();
            if(U_FAILURE(errorCode)) {
                return;
            }
            UChar32 firstOrigin=(UChar32)(canonValue&CANON_VALUE_MASK);
            canonValue=(canonValue&~CANON_VALUE_MASK)|CANON_HAS_SET|(uint32_t)canonStartSets.size();
            umutablecptrie_set(mutableTrie, decompLead, canonValue, &errorCode);
            canonStartSets.adoptElement(lpSet.orphan(), errorCode);
            if (U_FAILURE(errorCode)) {
                return;
            }
            if(firstOrigin!=0) {
                set->add(firstOrigin);
            }
        } else {
            set=(UnicodeSet *)canonStartSets[(int32_t)(canonValue&CANON_VALUE_MASK)];
        }
        set->add(origin);
    }
}

// C++ class for friend access to private Normalizer2Impl members.
class InitCanonIterData {
public:
    static void doInit(Normalizer2Impl *impl, UErrorCode &errorCode);
};

U_CDECL_BEGIN

// UInitOnce instantiation function for CanonIterData
static void U_CALLCONV
initCanonIterData(Normalizer2Impl *impl, UErrorCode &errorCode) {
    InitCanonIterData::doInit(impl, errorCode);
}

U_CDECL_END

void InitCanonIterData::doInit(Normalizer2Impl *impl, UErrorCode &errorCode) {
    U_ASSERT(impl->fCanonIterData == nullptr);
    impl->fCanonIterData = new CanonIterData(errorCode);
    if (impl->fCanonIterData == nullptr) {
        errorCode=U_MEMORY_ALLOCATION_ERROR;
    }
    if (U_SUCCESS(errorCode)) {
        UChar32 start = 0, end;
        uint32_t value;
        while ((end = ucptrie_getRange(impl->normTrie, start,
                                       UCPMAP_RANGE_FIXED_LEAD_SURROGATES, Normalizer2Impl::INERT,
                                       nullptr, nullptr, &value)) >= 0) {
            // Call Normalizer2Impl::makeCanonIterDataFromNorm16() for a range of same-norm16 characters.
            if (value != Normalizer2Impl::INERT) {
                impl->makeCanonIterDataFromNorm16(start, end, value, *impl->fCanonIterData, errorCode);
            }
            start = end + 1;
        }
#ifdef UCPTRIE_DEBUG
        umutablecptrie_setName(impl->fCanonIterData->mutableTrie, "CanonIterData");
#endif
        impl->fCanonIterData->trie = umutablecptrie_buildImmutable(
            impl->fCanonIterData->mutableTrie, UCPTRIE_TYPE_SMALL, UCPTRIE_VALUE_BITS_32, &errorCode);
        umutablecptrie_close(impl->fCanonIterData->mutableTrie);
        impl->fCanonIterData->mutableTrie = nullptr;
    }
    if (U_FAILURE(errorCode)) {
        delete impl->fCanonIterData;
        impl->fCanonIterData = nullptr;
    }
}

void Normalizer2Impl::makeCanonIterDataFromNorm16(UChar32 start, UChar32 end, const uint16_t norm16,
                                                  CanonIterData &newData,
                                                  UErrorCode &errorCode) const {
    if(isInert(norm16) || (minYesNo<=norm16 && norm16<minNoNo)) {
        // Inert, or 2-way mapping (including Hangul syllable).
        // We do not write a canonStartSet for any yesNo character.
        // Composites from 2-way mappings are added at runtime from the
        // starter's compositions list, and the other characters in
        // 2-way mappings get CANON_NOT_SEGMENT_STARTER set because they are
        // "maybe" characters.
        return;
    }
    for(UChar32 c=start; c<=end; ++c) {
        uint32_t oldValue = umutablecptrie_get(newData.mutableTrie, c);
        uint32_t newValue=oldValue;
        if(isMaybeOrNonZeroCC(norm16)) {
            // not a segment starter if it occurs in a decomposition or has cc!=0
            newValue|=CANON_NOT_SEGMENT_STARTER;
            if(norm16<MIN_NORMAL_MAYBE_YES) {
                newValue|=CANON_HAS_COMPOSITIONS;
            }
        } else if(norm16<minYesNo) {
            newValue|=CANON_HAS_COMPOSITIONS;
        } else {
            // c has a one-way decomposition
            UChar32 c2=c;
            // Do not modify the whole-range norm16 value.
            uint16_t norm16_2=norm16;
            if (isDecompNoAlgorithmic(norm16_2)) {
                // Maps to an isCompYesAndZeroCC.
                c2 = mapAlgorithmic(c2, norm16_2);
                norm16_2 = getRawNorm16(c2);
                // No compatibility mappings for the CanonicalIterator.
                U_ASSERT(!(isHangulLV(norm16_2) || isHangulLVT(norm16_2)));
            }
            if (norm16_2 > minYesNo) {
                // c decomposes, get everything from the variable-length extra data
                const uint16_t *mapping=getMapping(norm16_2);
                uint16_t firstUnit=*mapping;
                int32_t length=firstUnit&MAPPING_LENGTH_MASK;
                if((firstUnit&MAPPING_HAS_CCC_LCCC_WORD)!=0) {
                    if(c==c2 && (*(mapping-1)&0xff)!=0) {
                        newValue|=CANON_NOT_SEGMENT_STARTER;  // original c has cc!=0
                    }
                }
                // Skip empty mappings (no characters in the decomposition).
                if(length!=0) {
                    ++mapping;  // skip over the firstUnit
                    // add c to first code point's start set
                    int32_t i=0;
                    U16_NEXT_UNSAFE(mapping, i, c2);
                    newData.addToStartSet(c, c2, errorCode);
                    // Set CANON_NOT_SEGMENT_STARTER for each remaining code point of a
                    // one-way mapping. A 2-way mapping is possible here after
                    // intermediate algorithmic mapping.
                    if(norm16_2>=minNoNo) {
                        while(i<length) {
                            U16_NEXT_UNSAFE(mapping, i, c2);
                            uint32_t c2Value = umutablecptrie_get(newData.mutableTrie, c2);
                            if((c2Value&CANON_NOT_SEGMENT_STARTER)==0) {
                                umutablecptrie_set(newData.mutableTrie, c2,
                                                   c2Value|CANON_NOT_SEGMENT_STARTER, &errorCode);
                            }
                        }
                    }
                }
            } else {
                // c decomposed to c2 algorithmically; c has cc==0
                newData.addToStartSet(c, c2, errorCode);
            }
        }
        if(newValue!=oldValue) {
            umutablecptrie_set(newData.mutableTrie, c, newValue, &errorCode);
        }
    }
}

UBool Normalizer2Impl::ensureCanonIterData(UErrorCode &errorCode) const {
    // Logically const: Synchronized instantiation.
    Normalizer2Impl *me=const_cast<Normalizer2Impl *>(this);
    umtx_initOnce(me->fCanonIterDataInitOnce, &initCanonIterData, me, errorCode);
    return U_SUCCESS(errorCode);
}

int32_t Normalizer2Impl::getCanonValue(UChar32 c) const {
    return (int32_t)ucptrie_get(fCanonIterData->trie, c);
}

const UnicodeSet &Normalizer2Impl::getCanonStartSet(int32_t n) const {
    return *(const UnicodeSet *)fCanonIterData->canonStartSets[n];
}

UBool Normalizer2Impl::isCanonSegmentStarter(UChar32 c) const {
    return getCanonValue(c)>=0;
}

UBool Normalizer2Impl::getCanonStartSet(UChar32 c, UnicodeSet &set) const {
    int32_t canonValue=getCanonValue(c)&~CANON_NOT_SEGMENT_STARTER;
    if(canonValue==0) {
        return false;
    }
    set.clear();
    int32_t value=canonValue&CANON_VALUE_MASK;
    if((canonValue&CANON_HAS_SET)!=0) {
        set.addAll(getCanonStartSet(value));
    } else if(value!=0) {
        set.add(value);
    }
    if((canonValue&CANON_HAS_COMPOSITIONS)!=0) {
        uint16_t norm16=getRawNorm16(c);
        if(norm16==JAMO_L) {
            UChar32 syllable=
                (UChar32)(Hangul::HANGUL_BASE+(c-Hangul::JAMO_L_BASE)*Hangul::JAMO_VT_COUNT);
            set.add(syllable, syllable+Hangul::JAMO_VT_COUNT-1);
        } else {
            addComposites(getCompositionsList(norm16), set);
        }
    }
    return true;
}

U_NAMESPACE_END

// Normalizer2 data swapping ----------------------------------------------- ***

U_NAMESPACE_USE

U_CAPI int32_t U_EXPORT2
unorm2_swap(const UDataSwapper *ds,
            const void *inData, int32_t length, void *outData,
            UErrorCode *pErrorCode) {
    const UDataInfo *pInfo;
    int32_t headerSize;

    const uint8_t *inBytes;
    uint8_t *outBytes;

    const int32_t *inIndexes;
    int32_t indexes[Normalizer2Impl::IX_TOTAL_SIZE+1];

    int32_t i, offset, nextOffset, size;

    /* udata_swapDataHeader checks the arguments */
    headerSize=udata_swapDataHeader(ds, inData, length, outData, pErrorCode);
    if(pErrorCode==nullptr || U_FAILURE(*pErrorCode)) {
        return 0;
    }

    /* check data format and format version */
    pInfo=(const UDataInfo *)((const char *)inData+4);
    uint8_t formatVersion0=pInfo->formatVersion[0];
    if(!(
        pInfo->dataFormat[0]==0x4e &&   /* dataFormat="Nrm2" */
        pInfo->dataFormat[1]==0x72 &&
        pInfo->dataFormat[2]==0x6d &&
        pInfo->dataFormat[3]==0x32 &&
        (1<=formatVersion0 && formatVersion0<=4)
    )) {
        udata_printError(ds, "unorm2_swap(): data format %02x.%02x.%02x.%02x (format version %02x) is not recognized as Normalizer2 data\n",
                         pInfo->dataFormat[0], pInfo->dataFormat[1],
                         pInfo->dataFormat[2], pInfo->dataFormat[3],
                         pInfo->formatVersion[0]);
        *pErrorCode=U_UNSUPPORTED_ERROR;
        return 0;
    }

    inBytes=(const uint8_t *)inData+headerSize;
    outBytes=(outData == nullptr) ? nullptr : (uint8_t *)outData+headerSize;

    inIndexes=(const int32_t *)inBytes;
    int32_t minIndexesLength;
    if(formatVersion0==1) {
        minIndexesLength=Normalizer2Impl::IX_MIN_MAYBE_YES+1;
    } else if(formatVersion0==2) {
        minIndexesLength=Normalizer2Impl::IX_MIN_YES_NO_MAPPINGS_ONLY+1;
    } else {
        minIndexesLength=Normalizer2Impl::IX_MIN_LCCC_CP+1;
    }

    if(length>=0) {
        length-=headerSize;
        if(length<minIndexesLength*4) {
            udata_printError(ds, "unorm2_swap(): too few bytes (%d after header) for Normalizer2 data\n",
                             length);
            *pErrorCode=U_INDEX_OUTOFBOUNDS_ERROR;
            return 0;
        }
    }

    /* read the first few indexes */
    for(i=0; i<UPRV_LENGTHOF(indexes); ++i) {
        indexes[i]=udata_readInt32(ds, inIndexes[i]);
    }

    /* get the total length of the data */
    size=indexes[Normalizer2Impl::IX_TOTAL_SIZE];

    if(length>=0) {
        if(length<size) {
            udata_printError(ds, "unorm2_swap(): too few bytes (%d after header) for all of Normalizer2 data\n",
                             length);
            *pErrorCode=U_INDEX_OUTOFBOUNDS_ERROR;
            return 0;
        }

        /* copy the data for inaccessible bytes */
        if(inBytes!=outBytes) {
            uprv_memcpy(outBytes, inBytes, size);
        }

        offset=0;

        /* swap the int32_t indexes[] */
        nextOffset=indexes[Normalizer2Impl::IX_NORM_TRIE_OFFSET];
        ds->swapArray32(ds, inBytes, nextOffset-offset, outBytes, pErrorCode);
        offset=nextOffset;

        /* swap the trie */
        nextOffset=indexes[Normalizer2Impl::IX_EXTRA_DATA_OFFSET];
        utrie_swapAnyVersion(ds, inBytes+offset, nextOffset-offset, outBytes+offset, pErrorCode);
        offset=nextOffset;

        /* swap the uint16_t extraData[] */
        nextOffset=indexes[Normalizer2Impl::IX_SMALL_FCD_OFFSET];
        ds->swapArray16(ds, inBytes+offset, nextOffset-offset, outBytes+offset, pErrorCode);
        offset=nextOffset;

        /* no need to swap the uint8_t smallFCD[] (new in formatVersion 2) */
        nextOffset=indexes[Normalizer2Impl::IX_SMALL_FCD_OFFSET+1];
        offset=nextOffset;

        U_ASSERT(offset==size);
    }

    return headerSize+size;
}

#endif  // !UCONFIG_NO_NORMALIZATION
>>>>>>> a8a80be5
<|MERGE_RESOLUTION|>--- conflicted
+++ resolved
@@ -1,5612 +1,2806 @@
-<<<<<<< HEAD
-// © 2016 and later: Unicode, Inc. and others.
-// License & terms of use: http://www.unicode.org/copyright.html
-/*
-*******************************************************************************
-*
-*   Copyright (C) 2009-2014, International Business Machines
-*   Corporation and others.  All Rights Reserved.
-*
-*******************************************************************************
-*   file name:  normalizer2impl.cpp
-*   encoding:   UTF-8
-*   tab size:   8 (not used)
-*   indentation:4
-*
-*   created on: 2009nov22
-*   created by: Markus W. Scherer
-*/
-
-// #define UCPTRIE_DEBUG
-
-#include "unicode/utypes.h"
-
-#if !UCONFIG_NO_NORMALIZATION
-
-#include "unicode/bytestream.h"
-#include "unicode/edits.h"
-#include "unicode/normalizer2.h"
-#include "unicode/stringoptions.h"
-#include "unicode/ucptrie.h"
-#include "unicode/udata.h"
-#include "unicode/umutablecptrie.h"
-#include "unicode/ustring.h"
-#include "unicode/utf16.h"
-#include "unicode/utf8.h"
-#include "bytesinkutil.h"
-#include "cmemory.h"
-#include "mutex.h"
-#include "normalizer2impl.h"
-#include "putilimp.h"
-#include "uassert.h"
-#include "ucptrie_impl.h"
-#include "uset_imp.h"
-#include "uvector.h"
-
-U_NAMESPACE_BEGIN
-
-namespace {
-
-/**
- * UTF-8 lead byte for minNoMaybeCP.
- * Can be lower than the actual lead byte for c.
- * Typically U+0300 for NFC/NFD, U+00A0 for NFKC/NFKD, U+0041 for NFKC_Casefold.
- */
-inline uint8_t leadByteForCP(UChar32 c) {
-    if (c <= 0x7f) {
-        return (uint8_t)c;
-    } else if (c <= 0x7ff) {
-        return (uint8_t)(0xc0+(c>>6));
-    } else {
-        // Should not occur because ccc(U+0300)!=0.
-        return 0xe0;
-    }
-}
-
-/**
- * Returns the code point from one single well-formed UTF-8 byte sequence
- * between cpStart and cpLimit.
- *
- * Trie UTF-8 macros do not assemble whole code points (for efficiency).
- * When we do need the code point, we call this function.
- * We should not need it for normalization-inert data (norm16==0).
- * Illegal sequences yield the error value norm16==0 just like real normalization-inert code points.
- */
-UChar32 codePointFromValidUTF8(const uint8_t *cpStart, const uint8_t *cpLimit) {
-    // Similar to U8_NEXT_UNSAFE(s, i, c).
-    U_ASSERT(cpStart < cpLimit);
-    uint8_t c = *cpStart;
-    switch(cpLimit-cpStart) {
-    case 1:
-        return c;
-    case 2:
-        return ((c&0x1f)<<6) | (cpStart[1]&0x3f);
-    case 3:
-        // no need for (c&0xf) because the upper bits are truncated after <<12 in the cast to (UChar)
-        return (UChar)((c<<12) | ((cpStart[1]&0x3f)<<6) | (cpStart[2]&0x3f));
-    case 4:
-        return ((c&7)<<18) | ((cpStart[1]&0x3f)<<12) | ((cpStart[2]&0x3f)<<6) | (cpStart[3]&0x3f);
-    default:
-        UPRV_UNREACHABLE;  // Should not occur.
-    }
-}
-
-/**
- * Returns the last code point in [start, p[ if it is valid and in U+1000..U+D7FF.
- * Otherwise returns a negative value.
- */
-UChar32 previousHangulOrJamo(const uint8_t *start, const uint8_t *p) {
-    if ((p - start) >= 3) {
-        p -= 3;
-        uint8_t l = *p;
-        uint8_t t1, t2;
-        if (0xe1 <= l && l <= 0xed &&
-                (t1 = (uint8_t)(p[1] - 0x80)) <= 0x3f &&
-                (t2 = (uint8_t)(p[2] - 0x80)) <= 0x3f &&
-                (l < 0xed || t1 <= 0x1f)) {
-            return ((l & 0xf) << 12) | (t1 << 6) | t2;
-        }
-    }
-    return U_SENTINEL;
-}
-
-/**
- * Returns the offset from the Jamo T base if [src, limit[ starts with a single Jamo T code point.
- * Otherwise returns a negative value.
- */
-int32_t getJamoTMinusBase(const uint8_t *src, const uint8_t *limit) {
-    // Jamo T: E1 86 A8..E1 87 82
-    if ((limit - src) >= 3 && *src == 0xe1) {
-        if (src[1] == 0x86) {
-            uint8_t t = src[2];
-            // The first Jamo T is U+11A8 but JAMO_T_BASE is 11A7.
-            // Offset 0 does not correspond to any conjoining Jamo.
-            if (0xa8 <= t && t <= 0xbf) {
-                return t - 0xa7;
-            }
-        } else if (src[1] == 0x87) {
-            uint8_t t = src[2];
-            if ((int8_t)t <= (int8_t)0x82u) {
-                return t - (0xa7 - 0x40);
-            }
-        }
-    }
-    return -1;
-}
-
-void
-appendCodePointDelta(const uint8_t *cpStart, const uint8_t *cpLimit, int32_t delta,
-                     ByteSink &sink, Edits *edits) {
-    char buffer[U8_MAX_LENGTH];
-    int32_t length;
-    int32_t cpLength = (int32_t)(cpLimit - cpStart);
-    if (cpLength == 1) {
-        // The builder makes ASCII map to ASCII.
-        buffer[0] = (uint8_t)(*cpStart + delta);
-        length = 1;
-    } else {
-        int32_t trail = *(cpLimit-1) + delta;
-        if (0x80 <= trail && trail <= 0xbf) {
-            // The delta only changes the last trail byte.
-            --cpLimit;
-            length = 0;
-            do { buffer[length++] = *cpStart++; } while (cpStart < cpLimit);
-            buffer[length++] = (uint8_t)trail;
-        } else {
-            // Decode the code point, add the delta, re-encode.
-            UChar32 c = codePointFromValidUTF8(cpStart, cpLimit) + delta;
-            length = 0;
-            U8_APPEND_UNSAFE(buffer, length, c);
-        }
-    }
-    if (edits != nullptr) {
-        edits->addReplace(cpLength, length);
-    }
-    sink.Append(buffer, length);
-}
-
-}  // namespace
-
-// ReorderingBuffer -------------------------------------------------------- ***
-
-ReorderingBuffer::ReorderingBuffer(const Normalizer2Impl &ni, UnicodeString &dest,
-                                   UErrorCode &errorCode) :
-        impl(ni), str(dest),
-        start(str.getBuffer(8)), reorderStart(start), limit(start),
-        remainingCapacity(str.getCapacity()), lastCC(0) {
-    if (start == nullptr && U_SUCCESS(errorCode)) {
-        // getBuffer() already did str.setToBogus()
-        errorCode = U_MEMORY_ALLOCATION_ERROR;
-    }
-}
-
-UBool ReorderingBuffer::init(int32_t destCapacity, UErrorCode &errorCode) {
-    int32_t length=str.length();
-    start=str.getBuffer(destCapacity);
-    if(start==NULL) {
-        // getBuffer() already did str.setToBogus()
-        errorCode=U_MEMORY_ALLOCATION_ERROR;
-        return FALSE;
-    }
-    limit=start+length;
-    remainingCapacity=str.getCapacity()-length;
-    reorderStart=start;
-    if(start==limit) {
-        lastCC=0;
-    } else {
-        setIterator();
-        lastCC=previousCC();
-        // Set reorderStart after the last code point with cc<=1 if there is one.
-        if(lastCC>1) {
-            while(previousCC()>1) {}
-        }
-        reorderStart=codePointLimit;
-    }
-    return TRUE;
-}
-
-UBool ReorderingBuffer::equals(const UChar *otherStart, const UChar *otherLimit) const {
-    int32_t length=(int32_t)(limit-start);
-    return
-        length==(int32_t)(otherLimit-otherStart) &&
-        0==u_memcmp(start, otherStart, length);
-}
-
-UBool ReorderingBuffer::equals(const uint8_t *otherStart, const uint8_t *otherLimit) const {
-    U_ASSERT((otherLimit - otherStart) <= INT32_MAX);  // ensured by caller
-    int32_t length = (int32_t)(limit - start);
-    int32_t otherLength = (int32_t)(otherLimit - otherStart);
-    // For equal strings, UTF-8 is at least as long as UTF-16, and at most three times as long.
-    if (otherLength < length || (otherLength / 3) > length) {
-        return FALSE;
-    }
-    // Compare valid strings from between normalization boundaries.
-    // (Invalid sequences are normalization-inert.)
-    for (int32_t i = 0, j = 0;;) {
-        if (i >= length) {
-            return j >= otherLength;
-        } else if (j >= otherLength) {
-            return FALSE;
-        }
-        // Not at the end of either string yet.
-        UChar32 c, other;
-        U16_NEXT_UNSAFE(start, i, c);
-        U8_NEXT_UNSAFE(otherStart, j, other);
-        if (c != other) {
-            return FALSE;
-        }
-    }
-}
-
-UBool ReorderingBuffer::appendSupplementary(UChar32 c, uint8_t cc, UErrorCode &errorCode) {
-    if(remainingCapacity<2 && !resize(2, errorCode)) {
-        return FALSE;
-    }
-    if(lastCC<=cc || cc==0) {
-        limit[0]=U16_LEAD(c);
-        limit[1]=U16_TRAIL(c);
-        limit+=2;
-        lastCC=cc;
-        if(cc<=1) {
-            reorderStart=limit;
-        }
-    } else {
-        insert(c, cc);
-    }
-    remainingCapacity-=2;
-    return TRUE;
-}
-
-UBool ReorderingBuffer::append(const UChar *s, int32_t length, UBool isNFD,
-                               uint8_t leadCC, uint8_t trailCC,
-                               UErrorCode &errorCode) {
-    if(length==0) {
-        return TRUE;
-    }
-    if(remainingCapacity<length && !resize(length, errorCode)) {
-        return FALSE;
-    }
-    remainingCapacity-=length;
-    if(lastCC<=leadCC || leadCC==0) {
-        if(trailCC<=1) {
-            reorderStart=limit+length;
-        } else if(leadCC<=1) {
-            reorderStart=limit+1;  // Ok if not a code point boundary.
-        }
-        const UChar *sLimit=s+length;
-        do { *limit++=*s++; } while(s!=sLimit);
-        lastCC=trailCC;
-    } else {
-        int32_t i=0;
-        UChar32 c;
-        U16_NEXT(s, i, length, c);
-        insert(c, leadCC);  // insert first code point
-        while(i<length) {
-            U16_NEXT(s, i, length, c);
-            if(i<length) {
-                if (isNFD) {
-                    leadCC = Normalizer2Impl::getCCFromYesOrMaybe(impl.getRawNorm16(c));
-                } else {
-                    leadCC = impl.getCC(impl.getNorm16(c));
-                }
-            } else {
-                leadCC=trailCC;
-            }
-            append(c, leadCC, errorCode);
-        }
-    }
-    return TRUE;
-}
-
-UBool ReorderingBuffer::appendZeroCC(UChar32 c, UErrorCode &errorCode) {
-    int32_t cpLength=U16_LENGTH(c);
-    if(remainingCapacity<cpLength && !resize(cpLength, errorCode)) {
-        return FALSE;
-    }
-    remainingCapacity-=cpLength;
-    if(cpLength==1) {
-        *limit++=(UChar)c;
-    } else {
-        limit[0]=U16_LEAD(c);
-        limit[1]=U16_TRAIL(c);
-        limit+=2;
-    }
-    lastCC=0;
-    reorderStart=limit;
-    return TRUE;
-}
-
-UBool ReorderingBuffer::appendZeroCC(const UChar *s, const UChar *sLimit, UErrorCode &errorCode) {
-    if(s==sLimit) {
-        return TRUE;
-    }
-    int32_t length=(int32_t)(sLimit-s);
-    if(remainingCapacity<length && !resize(length, errorCode)) {
-        return FALSE;
-    }
-    u_memcpy(limit, s, length);
-    limit+=length;
-    remainingCapacity-=length;
-    lastCC=0;
-    reorderStart=limit;
-    return TRUE;
-}
-
-void ReorderingBuffer::remove() {
-    reorderStart=limit=start;
-    remainingCapacity=str.getCapacity();
-    lastCC=0;
-}
-
-void ReorderingBuffer::removeSuffix(int32_t suffixLength) {
-    if(suffixLength<(limit-start)) {
-        limit-=suffixLength;
-        remainingCapacity+=suffixLength;
-    } else {
-        limit=start;
-        remainingCapacity=str.getCapacity();
-    }
-    lastCC=0;
-    reorderStart=limit;
-}
-
-UBool ReorderingBuffer::resize(int32_t appendLength, UErrorCode &errorCode) {
-    int32_t reorderStartIndex=(int32_t)(reorderStart-start);
-    int32_t length=(int32_t)(limit-start);
-    str.releaseBuffer(length);
-    int32_t newCapacity=length+appendLength;
-    int32_t doubleCapacity=2*str.getCapacity();
-    if(newCapacity<doubleCapacity) {
-        newCapacity=doubleCapacity;
-    }
-    if(newCapacity<256) {
-        newCapacity=256;
-    }
-    start=str.getBuffer(newCapacity);
-    if(start==NULL) {
-        // getBuffer() already did str.setToBogus()
-        errorCode=U_MEMORY_ALLOCATION_ERROR;
-        return FALSE;
-    }
-    reorderStart=start+reorderStartIndex;
-    limit=start+length;
-    remainingCapacity=str.getCapacity()-length;
-    return TRUE;
-}
-
-void ReorderingBuffer::skipPrevious() {
-    codePointLimit=codePointStart;
-    UChar c=*--codePointStart;
-    if(U16_IS_TRAIL(c) && start<codePointStart && U16_IS_LEAD(*(codePointStart-1))) {
-        --codePointStart;
-    }
-}
-
-uint8_t ReorderingBuffer::previousCC() {
-    codePointLimit=codePointStart;
-    if(reorderStart>=codePointStart) {
-        return 0;
-    }
-    UChar32 c=*--codePointStart;
-    UChar c2;
-    if(U16_IS_TRAIL(c) && start<codePointStart && U16_IS_LEAD(c2=*(codePointStart-1))) {
-        --codePointStart;
-        c=U16_GET_SUPPLEMENTARY(c2, c);
-    }
-    return impl.getCCFromYesOrMaybeCP(c);
-}
-
-// Inserts c somewhere before the last character.
-// Requires 0<cc<lastCC which implies reorderStart<limit.
-void ReorderingBuffer::insert(UChar32 c, uint8_t cc) {
-    for(setIterator(), skipPrevious(); previousCC()>cc;) {}
-    // insert c at codePointLimit, after the character with prevCC<=cc
-    UChar *q=limit;
-    UChar *r=limit+=U16_LENGTH(c);
-    do {
-        *--r=*--q;
-    } while(codePointLimit!=q);
-    writeCodePoint(q, c);
-    if(cc<=1) {
-        reorderStart=r;
-    }
-}
-
-// Normalizer2Impl --------------------------------------------------------- ***
-
-struct CanonIterData : public UMemory {
-    CanonIterData(UErrorCode &errorCode);
-    ~CanonIterData();
-    void addToStartSet(UChar32 origin, UChar32 decompLead, UErrorCode &errorCode);
-    UMutableCPTrie *mutableTrie;
-    UCPTrie *trie;
-    UVector canonStartSets;  // contains UnicodeSet *
-};
-
-Normalizer2Impl::~Normalizer2Impl() {
-    delete fCanonIterData;
-}
-
-void
-Normalizer2Impl::init(const int32_t *inIndexes, const UCPTrie *inTrie,
-                      const uint16_t *inExtraData, const uint8_t *inSmallFCD) {
-    minDecompNoCP = static_cast<UChar>(inIndexes[IX_MIN_DECOMP_NO_CP]);
-    minCompNoMaybeCP = static_cast<UChar>(inIndexes[IX_MIN_COMP_NO_MAYBE_CP]);
-    minLcccCP = static_cast<UChar>(inIndexes[IX_MIN_LCCC_CP]);
-
-    minYesNo = static_cast<uint16_t>(inIndexes[IX_MIN_YES_NO]);
-    minYesNoMappingsOnly = static_cast<uint16_t>(inIndexes[IX_MIN_YES_NO_MAPPINGS_ONLY]);
-    minNoNo = static_cast<uint16_t>(inIndexes[IX_MIN_NO_NO]);
-    minNoNoCompBoundaryBefore = static_cast<uint16_t>(inIndexes[IX_MIN_NO_NO_COMP_BOUNDARY_BEFORE]);
-    minNoNoCompNoMaybeCC = static_cast<uint16_t>(inIndexes[IX_MIN_NO_NO_COMP_NO_MAYBE_CC]);
-    minNoNoEmpty = static_cast<uint16_t>(inIndexes[IX_MIN_NO_NO_EMPTY]);
-    limitNoNo = static_cast<uint16_t>(inIndexes[IX_LIMIT_NO_NO]);
-    minMaybeYes = static_cast<uint16_t>(inIndexes[IX_MIN_MAYBE_YES]);
-    U_ASSERT((minMaybeYes & 7) == 0);  // 8-aligned for noNoDelta bit fields
-    centerNoNoDelta = (minMaybeYes >> DELTA_SHIFT) - MAX_DELTA - 1;
-
-    normTrie=inTrie;
-
-    maybeYesCompositions=inExtraData;
-    extraData=maybeYesCompositions+((MIN_NORMAL_MAYBE_YES-minMaybeYes)>>OFFSET_SHIFT);
-
-    smallFCD=inSmallFCD;
-}
-
-U_CDECL_BEGIN
-
-static uint32_t U_CALLCONV
-segmentStarterMapper(const void * /*context*/, uint32_t value) {
-    return value&CANON_NOT_SEGMENT_STARTER;
-}
-
-U_CDECL_END
-
-void
-Normalizer2Impl::addLcccChars(UnicodeSet &set) const {
-    UChar32 start = 0, end;
-    uint32_t norm16;
-    while ((end = ucptrie_getRange(normTrie, start, UCPMAP_RANGE_FIXED_LEAD_SURROGATES, INERT,
-                                   nullptr, nullptr, &norm16)) >= 0) {
-        if (norm16 > Normalizer2Impl::MIN_NORMAL_MAYBE_YES &&
-                norm16 != Normalizer2Impl::JAMO_VT) {
-            set.add(start, end);
-        } else if (minNoNoCompNoMaybeCC <= norm16 && norm16 < limitNoNo) {
-            uint16_t fcd16 = getFCD16(start);
-            if (fcd16 > 0xff) { set.add(start, end); }
-        }
-        start = end + 1;
-    }
-}
-
-void
-Normalizer2Impl::addPropertyStarts(const USetAdder *sa, UErrorCode & /*errorCode*/) const {
-    // Add the start code point of each same-value range of the trie.
-    UChar32 start = 0, end;
-    uint32_t value;
-    while ((end = ucptrie_getRange(normTrie, start, UCPMAP_RANGE_FIXED_LEAD_SURROGATES, INERT,
-                                   nullptr, nullptr, &value)) >= 0) {
-        sa->add(sa->set, start);
-        if (start != end && isAlgorithmicNoNo((uint16_t)value) &&
-                (value & Normalizer2Impl::DELTA_TCCC_MASK) > Normalizer2Impl::DELTA_TCCC_1) {
-            // Range of code points with same-norm16-value algorithmic decompositions.
-            // They might have different non-zero FCD16 values.
-            uint16_t prevFCD16 = getFCD16(start);
-            while (++start <= end) {
-                uint16_t fcd16 = getFCD16(start);
-                if (fcd16 != prevFCD16) {
-                    sa->add(sa->set, start);
-                    prevFCD16 = fcd16;
-                }
-            }
-        }
-        start = end + 1;
-    }
-
-    /* add Hangul LV syllables and LV+1 because of skippables */
-    for(UChar c=Hangul::HANGUL_BASE; c<Hangul::HANGUL_LIMIT; c+=Hangul::JAMO_T_COUNT) {
-        sa->add(sa->set, c);
-        sa->add(sa->set, c+1);
-    }
-    sa->add(sa->set, Hangul::HANGUL_LIMIT); /* add Hangul+1 to continue with other properties */
-}
-
-void
-Normalizer2Impl::addCanonIterPropertyStarts(const USetAdder *sa, UErrorCode &errorCode) const {
-    // Add the start code point of each same-value range of the canonical iterator data trie.
-    if (!ensureCanonIterData(errorCode)) { return; }
-    // Currently only used for the SEGMENT_STARTER property.
-    UChar32 start = 0, end;
-    uint32_t value;
-    while ((end = ucptrie_getRange(fCanonIterData->trie, start, UCPMAP_RANGE_NORMAL, 0,
-                                   segmentStarterMapper, nullptr, &value)) >= 0) {
-        sa->add(sa->set, start);
-        start = end + 1;
-    }
-}
-
-const UChar *
-Normalizer2Impl::copyLowPrefixFromNulTerminated(const UChar *src,
-                                                UChar32 minNeedDataCP,
-                                                ReorderingBuffer *buffer,
-                                                UErrorCode &errorCode) const {
-    // Make some effort to support NUL-terminated strings reasonably.
-    // Take the part of the fast quick check loop that does not look up
-    // data and check the first part of the string.
-    // After this prefix, determine the string length to simplify the rest
-    // of the code.
-    const UChar *prevSrc=src;
-    UChar c;
-    while((c=*src++)<minNeedDataCP && c!=0) {}
-    // Back out the last character for full processing.
-    // Copy this prefix.
-    if(--src!=prevSrc) {
-        if(buffer!=NULL) {
-            buffer->appendZeroCC(prevSrc, src, errorCode);
-        }
-    }
-    return src;
-}
-
-UnicodeString &
-Normalizer2Impl::decompose(const UnicodeString &src, UnicodeString &dest,
-                           UErrorCode &errorCode) const {
-    if(U_FAILURE(errorCode)) {
-        dest.setToBogus();
-        return dest;
-    }
-    const UChar *sArray=src.getBuffer();
-    if(&dest==&src || sArray==NULL) {
-        errorCode=U_ILLEGAL_ARGUMENT_ERROR;
-        dest.setToBogus();
-        return dest;
-    }
-    decompose(sArray, sArray+src.length(), dest, src.length(), errorCode);
-    return dest;
-}
-
-void
-Normalizer2Impl::decompose(const UChar *src, const UChar *limit,
-                           UnicodeString &dest,
-                           int32_t destLengthEstimate,
-                           UErrorCode &errorCode) const {
-    if(destLengthEstimate<0 && limit!=NULL) {
-        destLengthEstimate=(int32_t)(limit-src);
-    }
-    dest.remove();
-    ReorderingBuffer buffer(*this, dest);
-    if(buffer.init(destLengthEstimate, errorCode)) {
-        decompose(src, limit, &buffer, errorCode);
-    }
-}
-
-// Dual functionality:
-// buffer!=NULL: normalize
-// buffer==NULL: isNormalized/spanQuickCheckYes
-const UChar *
-Normalizer2Impl::decompose(const UChar *src, const UChar *limit,
-                           ReorderingBuffer *buffer,
-                           UErrorCode &errorCode) const {
-    UChar32 minNoCP=minDecompNoCP;
-    if(limit==NULL) {
-        src=copyLowPrefixFromNulTerminated(src, minNoCP, buffer, errorCode);
-        if(U_FAILURE(errorCode)) {
-            return src;
-        }
-        limit=u_strchr(src, 0);
-    }
-
-    const UChar *prevSrc;
-    UChar32 c=0;
-    uint16_t norm16=0;
-
-    // only for quick check
-    const UChar *prevBoundary=src;
-    uint8_t prevCC=0;
-
-    for(;;) {
-        // count code units below the minimum or with irrelevant data for the quick check
-        for(prevSrc=src; src!=limit;) {
-            if( (c=*src)<minNoCP ||
-                isMostDecompYesAndZeroCC(norm16=UCPTRIE_FAST_BMP_GET(normTrie, UCPTRIE_16, c))
-            ) {
-                ++src;
-            } else if(!U16_IS_LEAD(c)) {
-                break;
-            } else {
-                UChar c2;
-                if((src+1)!=limit && U16_IS_TRAIL(c2=src[1])) {
-                    c=U16_GET_SUPPLEMENTARY(c, c2);
-                    norm16=UCPTRIE_FAST_SUPP_GET(normTrie, UCPTRIE_16, c);
-                    if(isMostDecompYesAndZeroCC(norm16)) {
-                        src+=2;
-                    } else {
-                        break;
-                    }
-                } else {
-                    ++src;  // unpaired lead surrogate: inert
-                }
-            }
-        }
-        // copy these code units all at once
-        if(src!=prevSrc) {
-            if(buffer!=NULL) {
-                if(!buffer->appendZeroCC(prevSrc, src, errorCode)) {
-                    break;
-                }
-            } else {
-                prevCC=0;
-                prevBoundary=src;
-            }
-        }
-        if(src==limit) {
-            break;
-        }
-
-        // Check one above-minimum, relevant code point.
-        src+=U16_LENGTH(c);
-        if(buffer!=NULL) {
-            if(!decompose(c, norm16, *buffer, errorCode)) {
-                break;
-            }
-        } else {
-            if(isDecompYes(norm16)) {
-                uint8_t cc=getCCFromYesOrMaybe(norm16);
-                if(prevCC<=cc || cc==0) {
-                    prevCC=cc;
-                    if(cc<=1) {
-                        prevBoundary=src;
-                    }
-                    continue;
-                }
-            }
-            return prevBoundary;  // "no" or cc out of order
-        }
-    }
-    return src;
-}
-
-// Decompose a short piece of text which is likely to contain characters that
-// fail the quick check loop and/or where the quick check loop's overhead
-// is unlikely to be amortized.
-// Called by the compose() and makeFCD() implementations.
-const UChar *
-Normalizer2Impl::decomposeShort(const UChar *src, const UChar *limit,
-                                UBool stopAtCompBoundary, UBool onlyContiguous,
-                                ReorderingBuffer &buffer, UErrorCode &errorCode) const {
-    if (U_FAILURE(errorCode)) {
-        return nullptr;
-    }
-    while(src<limit) {
-        if (stopAtCompBoundary && *src < minCompNoMaybeCP) {
-            return src;
-        }
-        const UChar *prevSrc = src;
-        UChar32 c;
-        uint16_t norm16;
-        UCPTRIE_FAST_U16_NEXT(normTrie, UCPTRIE_16, src, limit, c, norm16);
-        if (stopAtCompBoundary && norm16HasCompBoundaryBefore(norm16)) {
-            return prevSrc;
-        }
-        if(!decompose(c, norm16, buffer, errorCode)) {
-            return nullptr;
-        }
-        if (stopAtCompBoundary && norm16HasCompBoundaryAfter(norm16, onlyContiguous)) {
-            return src;
-        }
-    }
-    return src;
-}
-
-UBool Normalizer2Impl::decompose(UChar32 c, uint16_t norm16,
-                                 ReorderingBuffer &buffer,
-                                 UErrorCode &errorCode) const {
-    // get the decomposition and the lead and trail cc's
-    if (norm16 >= limitNoNo) {
-        if (isMaybeOrNonZeroCC(norm16)) {
-            return buffer.append(c, getCCFromYesOrMaybe(norm16), errorCode);
-        }
-        // Maps to an isCompYesAndZeroCC.
-        c=mapAlgorithmic(c, norm16);
-        norm16=getRawNorm16(c);
-    }
-    if (norm16 < minYesNo) {
-        // c does not decompose
-        return buffer.append(c, 0, errorCode);
-    } else if(isHangulLV(norm16) || isHangulLVT(norm16)) {
-        // Hangul syllable: decompose algorithmically
-        UChar jamos[3];
-        return buffer.appendZeroCC(jamos, jamos+Hangul::decompose(c, jamos), errorCode);
-    }
-    // c decomposes, get everything from the variable-length extra data
-    const uint16_t *mapping=getMapping(norm16);
-    uint16_t firstUnit=*mapping;
-    int32_t length=firstUnit&MAPPING_LENGTH_MASK;
-    uint8_t leadCC, trailCC;
-    trailCC=(uint8_t)(firstUnit>>8);
-    if(firstUnit&MAPPING_HAS_CCC_LCCC_WORD) {
-        leadCC=(uint8_t)(*(mapping-1)>>8);
-    } else {
-        leadCC=0;
-    }
-    return buffer.append((const UChar *)mapping+1, length, TRUE, leadCC, trailCC, errorCode);
-}
-
-// Dual functionality:
-// sink != nullptr: normalize
-// sink == nullptr: isNormalized/spanQuickCheckYes
-const uint8_t *
-Normalizer2Impl::decomposeUTF8(uint32_t options,
-                               const uint8_t *src, const uint8_t *limit,
-                               ByteSink *sink, Edits *edits, UErrorCode &errorCode) const {
-    U_ASSERT(limit != nullptr);
-    UnicodeString s16;
-    uint8_t minNoLead = leadByteForCP(minDecompNoCP);
-
-    const uint8_t *prevBoundary = src;
-    // only for quick check
-    uint8_t prevCC = 0;
-
-    for (;;) {
-        // Fast path: Scan over a sequence of characters below the minimum "no" code point,
-        // or with (decompYes && ccc==0) properties.
-        const uint8_t *fastStart = src;
-        const uint8_t *prevSrc;
-        uint16_t norm16 = 0;
-
-        for (;;) {
-            if (src == limit) {
-                if (prevBoundary != limit && sink != nullptr) {
-                    ByteSinkUtil::appendUnchanged(prevBoundary, limit,
-                                                  *sink, options, edits, errorCode);
-                }
-                return src;
-            }
-            if (*src < minNoLead) {
-                ++src;
-            } else {
-                prevSrc = src;
-                UCPTRIE_FAST_U8_NEXT(normTrie, UCPTRIE_16, src, limit, norm16);
-                if (!isMostDecompYesAndZeroCC(norm16)) {
-                    break;
-                }
-            }
-        }
-        // isMostDecompYesAndZeroCC(norm16) is false, that is, norm16>=minYesNo,
-        // and the current character at [prevSrc..src[ is not a common case with cc=0
-        // (MIN_NORMAL_MAYBE_YES or JAMO_VT).
-        // It could still be a maybeYes with cc=0.
-        if (prevSrc != fastStart) {
-            // The fast path looped over yes/0 characters before the current one.
-            if (sink != nullptr &&
-                    !ByteSinkUtil::appendUnchanged(prevBoundary, prevSrc,
-                                                   *sink, options, edits, errorCode)) {
-                break;
-            }
-            prevBoundary = prevSrc;
-            prevCC = 0;
-        }
-
-        // Medium-fast path: Quick check.
-        if (isMaybeOrNonZeroCC(norm16)) {
-            // Does not decompose.
-            uint8_t cc = getCCFromYesOrMaybe(norm16);
-            if (prevCC <= cc || cc == 0) {
-                prevCC = cc;
-                if (cc <= 1) {
-                    if (sink != nullptr &&
-                            !ByteSinkUtil::appendUnchanged(prevBoundary, src,
-                                                           *sink, options, edits, errorCode)) {
-                        break;
-                    }
-                    prevBoundary = src;
-                }
-                continue;
-            }
-        }
-        if (sink == nullptr) {
-            return prevBoundary;  // quick check: "no" or cc out of order
-        }
-
-        // Slow path
-        // Decompose up to and including the current character.
-        if (prevBoundary != prevSrc && norm16HasDecompBoundaryBefore(norm16)) {
-            if (!ByteSinkUtil::appendUnchanged(prevBoundary, prevSrc,
-                                               *sink, options, edits, errorCode)) {
-                break;
-            }
-            prevBoundary = prevSrc;
-        }
-        ReorderingBuffer buffer(*this, s16, errorCode);
-        if (U_FAILURE(errorCode)) {
-            break;
-        }
-        decomposeShort(prevBoundary, src, STOP_AT_LIMIT, FALSE /* onlyContiguous */,
-                       buffer, errorCode);
-        // Decompose until the next boundary.
-        if (buffer.getLastCC() > 1) {
-            src = decomposeShort(src, limit, STOP_AT_DECOMP_BOUNDARY, FALSE /* onlyContiguous */,
-                                 buffer, errorCode);
-        }
-        if (U_FAILURE(errorCode)) {
-            break;
-        }
-        if ((src - prevSrc) > INT32_MAX) {  // guard before buffer.equals()
-            errorCode = U_INDEX_OUTOFBOUNDS_ERROR;
-            break;
-        }
-        // We already know there was a change if the original character decomposed;
-        // otherwise compare.
-        if (isMaybeOrNonZeroCC(norm16) && buffer.equals(prevBoundary, src)) {
-            if (!ByteSinkUtil::appendUnchanged(prevBoundary, src,
-                                               *sink, options, edits, errorCode)) {
-                break;
-            }
-        } else {
-            if (!ByteSinkUtil::appendChange(prevBoundary, src, buffer.getStart(), buffer.length(),
-                                            *sink, edits, errorCode)) {
-                break;
-            }
-        }
-        prevBoundary = src;
-        prevCC = 0;
-    }
-    return src;
-}
-
-const uint8_t *
-Normalizer2Impl::decomposeShort(const uint8_t *src, const uint8_t *limit,
-                                StopAt stopAt, UBool onlyContiguous,
-                                ReorderingBuffer &buffer, UErrorCode &errorCode) const {
-    if (U_FAILURE(errorCode)) {
-        return nullptr;
-    }
-    while (src < limit) {
-        const uint8_t *prevSrc = src;
-        uint16_t norm16;
-        UCPTRIE_FAST_U8_NEXT(normTrie, UCPTRIE_16, src, limit, norm16);
-        // Get the decomposition and the lead and trail cc's.
-        UChar32 c = U_SENTINEL;
-        if (norm16 >= limitNoNo) {
-            if (isMaybeOrNonZeroCC(norm16)) {
-                // No comp boundaries around this character.
-                uint8_t cc = getCCFromYesOrMaybe(norm16);
-                if (cc == 0 && stopAt == STOP_AT_DECOMP_BOUNDARY) {
-                    return prevSrc;
-                }
-                c = codePointFromValidUTF8(prevSrc, src);
-                if (!buffer.append(c, cc, errorCode)) {
-                    return nullptr;
-                }
-                if (stopAt == STOP_AT_DECOMP_BOUNDARY && buffer.getLastCC() <= 1) {
-                    return src;
-                }
-                continue;
-            }
-            // Maps to an isCompYesAndZeroCC.
-            if (stopAt != STOP_AT_LIMIT) {
-                return prevSrc;
-            }
-            c = codePointFromValidUTF8(prevSrc, src);
-            c = mapAlgorithmic(c, norm16);
-            norm16 = getRawNorm16(c);
-        } else if (stopAt != STOP_AT_LIMIT && norm16 < minNoNoCompNoMaybeCC) {
-            return prevSrc;
-        }
-        // norm16!=INERT guarantees that [prevSrc, src[ is valid UTF-8.
-        // We do not see invalid UTF-8 here because
-        // its norm16==INERT is normalization-inert,
-        // so it gets copied unchanged in the fast path,
-        // and we stop the slow path where invalid UTF-8 begins.
-        // c >= 0 is the result of an algorithmic mapping.
-        U_ASSERT(c >= 0 || norm16 != INERT);
-        if (norm16 < minYesNo) {
-            if (c < 0) {
-                c = codePointFromValidUTF8(prevSrc, src);
-            }
-            // does not decompose
-            if (!buffer.append(c, 0, errorCode)) {
-                return nullptr;
-            }
-        } else if (isHangulLV(norm16) || isHangulLVT(norm16)) {
-            // Hangul syllable: decompose algorithmically
-            if (c < 0) {
-                c = codePointFromValidUTF8(prevSrc, src);
-            }
-            char16_t jamos[3];
-            if (!buffer.appendZeroCC(jamos, jamos+Hangul::decompose(c, jamos), errorCode)) {
-                return nullptr;
-            }
-        } else {
-            // The character decomposes, get everything from the variable-length extra data.
-            const uint16_t *mapping = getMapping(norm16);
-            uint16_t firstUnit = *mapping;
-            int32_t length = firstUnit & MAPPING_LENGTH_MASK;
-            uint8_t trailCC = (uint8_t)(firstUnit >> 8);
-            uint8_t leadCC;
-            if (firstUnit & MAPPING_HAS_CCC_LCCC_WORD) {
-                leadCC = (uint8_t)(*(mapping-1) >> 8);
-            } else {
-                leadCC = 0;
-            }
-            if (leadCC == 0 && stopAt == STOP_AT_DECOMP_BOUNDARY) {
-                return prevSrc;
-            }
-            if (!buffer.append((const char16_t *)mapping+1, length, TRUE, leadCC, trailCC, errorCode)) {
-                return nullptr;
-            }
-        }
-        if ((stopAt == STOP_AT_COMP_BOUNDARY && norm16HasCompBoundaryAfter(norm16, onlyContiguous)) ||
-                (stopAt == STOP_AT_DECOMP_BOUNDARY && buffer.getLastCC() <= 1)) {
-            return src;
-        }
-    }
-    return src;
-}
-
-const UChar *
-Normalizer2Impl::getDecomposition(UChar32 c, UChar buffer[4], int32_t &length) const {
-    uint16_t norm16;
-    if(c<minDecompNoCP || isMaybeOrNonZeroCC(norm16=getNorm16(c))) {
-        // c does not decompose
-        return nullptr;
-    }
-    const UChar *decomp = nullptr;
-    if(isDecompNoAlgorithmic(norm16)) {
-        // Maps to an isCompYesAndZeroCC.
-        c=mapAlgorithmic(c, norm16);
-        decomp=buffer;
-        length=0;
-        U16_APPEND_UNSAFE(buffer, length, c);
-        // The mapping might decompose further.
-        norm16 = getRawNorm16(c);
-    }
-    if (norm16 < minYesNo) {
-        return decomp;
-    } else if(isHangulLV(norm16) || isHangulLVT(norm16)) {
-        // Hangul syllable: decompose algorithmically
-        length=Hangul::decompose(c, buffer);
-        return buffer;
-    }
-    // c decomposes, get everything from the variable-length extra data
-    const uint16_t *mapping=getMapping(norm16);
-    length=*mapping&MAPPING_LENGTH_MASK;
-    return (const UChar *)mapping+1;
-}
-
-// The capacity of the buffer must be 30=MAPPING_LENGTH_MASK-1
-// so that a raw mapping fits that consists of one unit ("rm0")
-// plus all but the first two code units of the normal mapping.
-// The maximum length of a normal mapping is 31=MAPPING_LENGTH_MASK.
-const UChar *
-Normalizer2Impl::getRawDecomposition(UChar32 c, UChar buffer[30], int32_t &length) const {
-    uint16_t norm16;
-    if(c<minDecompNoCP || isDecompYes(norm16=getNorm16(c))) {
-        // c does not decompose
-        return NULL;
-    } else if(isHangulLV(norm16) || isHangulLVT(norm16)) {
-        // Hangul syllable: decompose algorithmically
-        Hangul::getRawDecomposition(c, buffer);
-        length=2;
-        return buffer;
-    } else if(isDecompNoAlgorithmic(norm16)) {
-        c=mapAlgorithmic(c, norm16);
-        length=0;
-        U16_APPEND_UNSAFE(buffer, length, c);
-        return buffer;
-    }
-    // c decomposes, get everything from the variable-length extra data
-    const uint16_t *mapping=getMapping(norm16);
-    uint16_t firstUnit=*mapping;
-    int32_t mLength=firstUnit&MAPPING_LENGTH_MASK;  // length of normal mapping
-    if(firstUnit&MAPPING_HAS_RAW_MAPPING) {
-        // Read the raw mapping from before the firstUnit and before the optional ccc/lccc word.
-        // Bit 7=MAPPING_HAS_CCC_LCCC_WORD
-        const uint16_t *rawMapping=mapping-((firstUnit>>7)&1)-1;
-        uint16_t rm0=*rawMapping;
-        if(rm0<=MAPPING_LENGTH_MASK) {
-            length=rm0;
-            return (const UChar *)rawMapping-rm0;
-        } else {
-            // Copy the normal mapping and replace its first two code units with rm0.
-            buffer[0]=(UChar)rm0;
-            u_memcpy(buffer+1, (const UChar *)mapping+1+2, mLength-2);
-            length=mLength-1;
-            return buffer;
-        }
-    } else {
-        length=mLength;
-        return (const UChar *)mapping+1;
-    }
-}
-
-void Normalizer2Impl::decomposeAndAppend(const UChar *src, const UChar *limit,
-                                         UBool doDecompose,
-                                         UnicodeString &safeMiddle,
-                                         ReorderingBuffer &buffer,
-                                         UErrorCode &errorCode) const {
-    buffer.copyReorderableSuffixTo(safeMiddle);
-    if(doDecompose) {
-        decompose(src, limit, &buffer, errorCode);
-        return;
-    }
-    // Just merge the strings at the boundary.
-    bool isFirst = true;
-    uint8_t firstCC = 0, prevCC = 0, cc;
-    const UChar *p = src;
-    while (p != limit) {
-        const UChar *codePointStart = p;
-        UChar32 c;
-        uint16_t norm16;
-        UCPTRIE_FAST_U16_NEXT(normTrie, UCPTRIE_16, p, limit, c, norm16);
-        if ((cc = getCC(norm16)) == 0) {
-            p = codePointStart;
-            break;
-        }
-        if (isFirst) {
-            firstCC = cc;
-            isFirst = false;
-        }
-        prevCC = cc;
-    }
-    if(limit==NULL) {  // appendZeroCC() needs limit!=NULL
-        limit=u_strchr(p, 0);
-    }
-
-    if (buffer.append(src, (int32_t)(p - src), FALSE, firstCC, prevCC, errorCode)) {
-        buffer.appendZeroCC(p, limit, errorCode);
-    }
-}
-
-UBool Normalizer2Impl::hasDecompBoundaryBefore(UChar32 c) const {
-    return c < minLcccCP || (c <= 0xffff && !singleLeadMightHaveNonZeroFCD16(c)) ||
-        norm16HasDecompBoundaryBefore(getNorm16(c));
-}
-
-UBool Normalizer2Impl::norm16HasDecompBoundaryBefore(uint16_t norm16) const {
-    if (norm16 < minNoNoCompNoMaybeCC) {
-        return TRUE;
-    }
-    if (norm16 >= limitNoNo) {
-        return norm16 <= MIN_NORMAL_MAYBE_YES || norm16 == JAMO_VT;
-    }
-    // c decomposes, get everything from the variable-length extra data
-    const uint16_t *mapping=getMapping(norm16);
-    uint16_t firstUnit=*mapping;
-    // TRUE if leadCC==0 (hasFCDBoundaryBefore())
-    return (firstUnit&MAPPING_HAS_CCC_LCCC_WORD)==0 || (*(mapping-1)&0xff00)==0;
-}
-
-UBool Normalizer2Impl::hasDecompBoundaryAfter(UChar32 c) const {
-    if (c < minDecompNoCP) {
-        return TRUE;
-    }
-    if (c <= 0xffff && !singleLeadMightHaveNonZeroFCD16(c)) {
-        return TRUE;
-    }
-    return norm16HasDecompBoundaryAfter(getNorm16(c));
-}
-
-UBool Normalizer2Impl::norm16HasDecompBoundaryAfter(uint16_t norm16) const {
-    if(norm16 <= minYesNo || isHangulLVT(norm16)) {
-        return TRUE;
-    }
-    if (norm16 >= limitNoNo) {
-        if (isMaybeOrNonZeroCC(norm16)) {
-            return norm16 <= MIN_NORMAL_MAYBE_YES || norm16 == JAMO_VT;
-        }
-        // Maps to an isCompYesAndZeroCC.
-        return (norm16 & DELTA_TCCC_MASK) <= DELTA_TCCC_1;
-    }
-    // c decomposes, get everything from the variable-length extra data
-    const uint16_t *mapping=getMapping(norm16);
-    uint16_t firstUnit=*mapping;
-    // decomp after-boundary: same as hasFCDBoundaryAfter(),
-    // fcd16<=1 || trailCC==0
-    if(firstUnit>0x1ff) {
-        return FALSE;  // trailCC>1
-    }
-    if(firstUnit<=0xff) {
-        return TRUE;  // trailCC==0
-    }
-    // if(trailCC==1) test leadCC==0, same as checking for before-boundary
-    // TRUE if leadCC==0 (hasFCDBoundaryBefore())
-    return (firstUnit&MAPPING_HAS_CCC_LCCC_WORD)==0 || (*(mapping-1)&0xff00)==0;
-}
-
-/*
- * Finds the recomposition result for
- * a forward-combining "lead" character,
- * specified with a pointer to its compositions list,
- * and a backward-combining "trail" character.
- *
- * If the lead and trail characters combine, then this function returns
- * the following "compositeAndFwd" value:
- * Bits 21..1  composite character
- * Bit      0  set if the composite is a forward-combining starter
- * otherwise it returns -1.
- *
- * The compositions list has (trail, compositeAndFwd) pair entries,
- * encoded as either pairs or triples of 16-bit units.
- * The last entry has the high bit of its first unit set.
- *
- * The list is sorted by ascending trail characters (there are no duplicates).
- * A linear search is used.
- *
- * See normalizer2impl.h for a more detailed description
- * of the compositions list format.
- */
-int32_t Normalizer2Impl::combine(const uint16_t *list, UChar32 trail) {
-    uint16_t key1, firstUnit;
-    if(trail<COMP_1_TRAIL_LIMIT) {
-        // trail character is 0..33FF
-        // result entry may have 2 or 3 units
-        key1=(uint16_t)(trail<<1);
-        while(key1>(firstUnit=*list)) {
-            list+=2+(firstUnit&COMP_1_TRIPLE);
-        }
-        if(key1==(firstUnit&COMP_1_TRAIL_MASK)) {
-            if(firstUnit&COMP_1_TRIPLE) {
-                return ((int32_t)list[1]<<16)|list[2];
-            } else {
-                return list[1];
-            }
-        }
-    } else {
-        // trail character is 3400..10FFFF
-        // result entry has 3 units
-        key1=(uint16_t)(COMP_1_TRAIL_LIMIT+
-                        (((trail>>COMP_1_TRAIL_SHIFT))&
-                          ~COMP_1_TRIPLE));
-        uint16_t key2=(uint16_t)(trail<<COMP_2_TRAIL_SHIFT);
-        uint16_t secondUnit;
-        for(;;) {
-            if(key1>(firstUnit=*list)) {
-                list+=2+(firstUnit&COMP_1_TRIPLE);
-            } else if(key1==(firstUnit&COMP_1_TRAIL_MASK)) {
-                if(key2>(secondUnit=list[1])) {
-                    if(firstUnit&COMP_1_LAST_TUPLE) {
-                        break;
-                    } else {
-                        list+=3;
-                    }
-                } else if(key2==(secondUnit&COMP_2_TRAIL_MASK)) {
-                    return ((int32_t)(secondUnit&~COMP_2_TRAIL_MASK)<<16)|list[2];
-                } else {
-                    break;
-                }
-            } else {
-                break;
-            }
-        }
-    }
-    return -1;
-}
-
-/**
-  * @param list some character's compositions list
-  * @param set recursively receives the composites from these compositions
-  */
-void Normalizer2Impl::addComposites(const uint16_t *list, UnicodeSet &set) const {
-    uint16_t firstUnit;
-    int32_t compositeAndFwd;
-    do {
-        firstUnit=*list;
-        if((firstUnit&COMP_1_TRIPLE)==0) {
-            compositeAndFwd=list[1];
-            list+=2;
-        } else {
-            compositeAndFwd=(((int32_t)list[1]&~COMP_2_TRAIL_MASK)<<16)|list[2];
-            list+=3;
-        }
-        UChar32 composite=compositeAndFwd>>1;
-        if((compositeAndFwd&1)!=0) {
-            addComposites(getCompositionsListForComposite(getRawNorm16(composite)), set);
-        }
-        set.add(composite);
-    } while((firstUnit&COMP_1_LAST_TUPLE)==0);
-}
-
-/*
- * Recomposes the buffer text starting at recomposeStartIndex
- * (which is in NFD - decomposed and canonically ordered),
- * and truncates the buffer contents.
- *
- * Note that recomposition never lengthens the text:
- * Any character consists of either one or two code units;
- * a composition may contain at most one more code unit than the original starter,
- * while the combining mark that is removed has at least one code unit.
- */
-void Normalizer2Impl::recompose(ReorderingBuffer &buffer, int32_t recomposeStartIndex,
-                                UBool onlyContiguous) const {
-    UChar *p=buffer.getStart()+recomposeStartIndex;
-    UChar *limit=buffer.getLimit();
-    if(p==limit) {
-        return;
-    }
-
-    UChar *starter, *pRemove, *q, *r;
-    const uint16_t *compositionsList;
-    UChar32 c, compositeAndFwd;
-    uint16_t norm16;
-    uint8_t cc, prevCC;
-    UBool starterIsSupplementary;
-
-    // Some of the following variables are not used until we have a forward-combining starter
-    // and are only initialized now to avoid compiler warnings.
-    compositionsList=NULL;  // used as indicator for whether we have a forward-combining starter
-    starter=NULL;
-    starterIsSupplementary=FALSE;
-    prevCC=0;
-
-    for(;;) {
-        UCPTRIE_FAST_U16_NEXT(normTrie, UCPTRIE_16, p, limit, c, norm16);
-        cc=getCCFromYesOrMaybe(norm16);
-        if( // this character combines backward and
-            isMaybe(norm16) &&
-            // we have seen a starter that combines forward and
-            compositionsList!=NULL &&
-            // the backward-combining character is not blocked
-            (prevCC<cc || prevCC==0)
-        ) {
-            if(isJamoVT(norm16)) {
-                // c is a Jamo V/T, see if we can compose it with the previous character.
-                if(c<Hangul::JAMO_T_BASE) {
-                    // c is a Jamo Vowel, compose with previous Jamo L and following Jamo T.
-                    UChar prev=(UChar)(*starter-Hangul::JAMO_L_BASE);
-                    if(prev<Hangul::JAMO_L_COUNT) {
-                        pRemove=p-1;
-                        UChar syllable=(UChar)
-                            (Hangul::HANGUL_BASE+
-                             (prev*Hangul::JAMO_V_COUNT+(c-Hangul::JAMO_V_BASE))*
-                             Hangul::JAMO_T_COUNT);
-                        UChar t;
-                        if(p!=limit && (t=(UChar)(*p-Hangul::JAMO_T_BASE))<Hangul::JAMO_T_COUNT) {
-                            ++p;
-                            syllable+=t;  // The next character was a Jamo T.
-                        }
-                        *starter=syllable;
-                        // remove the Jamo V/T
-                        q=pRemove;
-                        r=p;
-                        while(r<limit) {
-                            *q++=*r++;
-                        }
-                        limit=q;
-                        p=pRemove;
-                    }
-                }
-                /*
-                 * No "else" for Jamo T:
-                 * Since the input is in NFD, there are no Hangul LV syllables that
-                 * a Jamo T could combine with.
-                 * All Jamo Ts are combined above when handling Jamo Vs.
-                 */
-                if(p==limit) {
-                    break;
-                }
-                compositionsList=NULL;
-                continue;
-            } else if((compositeAndFwd=combine(compositionsList, c))>=0) {
-                // The starter and the combining mark (c) do combine.
-                UChar32 composite=compositeAndFwd>>1;
-
-                // Replace the starter with the composite, remove the combining mark.
-                pRemove=p-U16_LENGTH(c);  // pRemove & p: start & limit of the combining mark
-                if(starterIsSupplementary) {
-                    if(U_IS_SUPPLEMENTARY(composite)) {
-                        // both are supplementary
-                        starter[0]=U16_LEAD(composite);
-                        starter[1]=U16_TRAIL(composite);
-                    } else {
-                        *starter=(UChar)composite;
-                        // The composite is shorter than the starter,
-                        // move the intermediate characters forward one.
-                        starterIsSupplementary=FALSE;
-                        q=starter+1;
-                        r=q+1;
-                        while(r<pRemove) {
-                            *q++=*r++;
-                        }
-                        --pRemove;
-                    }
-                } else if(U_IS_SUPPLEMENTARY(composite)) {
-                    // The composite is longer than the starter,
-                    // move the intermediate characters back one.
-                    starterIsSupplementary=TRUE;
-                    ++starter;  // temporarily increment for the loop boundary
-                    q=pRemove;
-                    r=++pRemove;
-                    while(starter<q) {
-                        *--r=*--q;
-                    }
-                    *starter=U16_TRAIL(composite);
-                    *--starter=U16_LEAD(composite);  // undo the temporary increment
-                } else {
-                    // both are on the BMP
-                    *starter=(UChar)composite;
-                }
-
-                /* remove the combining mark by moving the following text over it */
-                if(pRemove<p) {
-                    q=pRemove;
-                    r=p;
-                    while(r<limit) {
-                        *q++=*r++;
-                    }
-                    limit=q;
-                    p=pRemove;
-                }
-                // Keep prevCC because we removed the combining mark.
-
-                if(p==limit) {
-                    break;
-                }
-                // Is the composite a starter that combines forward?
-                if(compositeAndFwd&1) {
-                    compositionsList=
-                        getCompositionsListForComposite(getRawNorm16(composite));
-                } else {
-                    compositionsList=NULL;
-                }
-
-                // We combined; continue with looking for compositions.
-                continue;
-            }
-        }
-
-        // no combination this time
-        prevCC=cc;
-        if(p==limit) {
-            break;
-        }
-
-        // If c did not combine, then check if it is a starter.
-        if(cc==0) {
-            // Found a new starter.
-            if((compositionsList=getCompositionsListForDecompYes(norm16))!=NULL) {
-                // It may combine with something, prepare for it.
-                if(U_IS_BMP(c)) {
-                    starterIsSupplementary=FALSE;
-                    starter=p-1;
-                } else {
-                    starterIsSupplementary=TRUE;
-                    starter=p-2;
-                }
-            }
-        } else if(onlyContiguous) {
-            // FCC: no discontiguous compositions; any intervening character blocks.
-            compositionsList=NULL;
-        }
-    }
-    buffer.setReorderingLimit(limit);
-}
-
-UChar32
-Normalizer2Impl::composePair(UChar32 a, UChar32 b) const {
-    uint16_t norm16=getNorm16(a);  // maps an out-of-range 'a' to inert norm16
-    const uint16_t *list;
-    if(isInert(norm16)) {
-        return U_SENTINEL;
-    } else if(norm16<minYesNoMappingsOnly) {
-        // a combines forward.
-        if(isJamoL(norm16)) {
-            b-=Hangul::JAMO_V_BASE;
-            if(0<=b && b<Hangul::JAMO_V_COUNT) {
-                return
-                    (Hangul::HANGUL_BASE+
-                     ((a-Hangul::JAMO_L_BASE)*Hangul::JAMO_V_COUNT+b)*
-                     Hangul::JAMO_T_COUNT);
-            } else {
-                return U_SENTINEL;
-            }
-        } else if(isHangulLV(norm16)) {
-            b-=Hangul::JAMO_T_BASE;
-            if(0<b && b<Hangul::JAMO_T_COUNT) {  // not b==0!
-                return a+b;
-            } else {
-                return U_SENTINEL;
-            }
-        } else {
-            // 'a' has a compositions list in extraData
-            list=getMapping(norm16);
-            if(norm16>minYesNo) {  // composite 'a' has both mapping & compositions list
-                list+=  // mapping pointer
-                    1+  // +1 to skip the first unit with the mapping length
-                    (*list&MAPPING_LENGTH_MASK);  // + mapping length
-            }
-        }
-    } else if(norm16<minMaybeYes || MIN_NORMAL_MAYBE_YES<=norm16) {
-        return U_SENTINEL;
-    } else {
-        list=getCompositionsListForMaybe(norm16);
-    }
-    if(b<0 || 0x10ffff<b) {  // combine(list, b) requires a valid code point b
-        return U_SENTINEL;
-    }
-#if U_SIGNED_RIGHT_SHIFT_IS_ARITHMETIC
-    return combine(list, b)>>1;
-#else
-    int32_t compositeAndFwd=combine(list, b);
-    return compositeAndFwd>=0 ? compositeAndFwd>>1 : U_SENTINEL;
-#endif
-}
-
-// Very similar to composeQuickCheck(): Make the same changes in both places if relevant.
-// doCompose: normalize
-// !doCompose: isNormalized (buffer must be empty and initialized)
-UBool
-Normalizer2Impl::compose(const UChar *src, const UChar *limit,
-                         UBool onlyContiguous,
-                         UBool doCompose,
-                         ReorderingBuffer &buffer,
-                         UErrorCode &errorCode) const {
-    const UChar *prevBoundary=src;
-    UChar32 minNoMaybeCP=minCompNoMaybeCP;
-    if(limit==NULL) {
-        src=copyLowPrefixFromNulTerminated(src, minNoMaybeCP,
-                                           doCompose ? &buffer : NULL,
-                                           errorCode);
-        if(U_FAILURE(errorCode)) {
-            return FALSE;
-        }
-        limit=u_strchr(src, 0);
-        if (prevBoundary != src) {
-            if (hasCompBoundaryAfter(*(src-1), onlyContiguous)) {
-                prevBoundary = src;
-            } else {
-                buffer.removeSuffix(1);
-                prevBoundary = --src;
-            }
-        }
-    }
-
-    for (;;) {
-        // Fast path: Scan over a sequence of characters below the minimum "no or maybe" code point,
-        // or with (compYes && ccc==0) properties.
-        const UChar *prevSrc;
-        UChar32 c = 0;
-        uint16_t norm16 = 0;
-        for (;;) {
-            if (src == limit) {
-                if (prevBoundary != limit && doCompose) {
-                    buffer.appendZeroCC(prevBoundary, limit, errorCode);
-                }
-                return TRUE;
-            }
-            if( (c=*src)<minNoMaybeCP ||
-                isCompYesAndZeroCC(norm16=UCPTRIE_FAST_BMP_GET(normTrie, UCPTRIE_16, c))
-            ) {
-                ++src;
-            } else {
-                prevSrc = src++;
-                if(!U16_IS_LEAD(c)) {
-                    break;
-                } else {
-                    UChar c2;
-                    if(src!=limit && U16_IS_TRAIL(c2=*src)) {
-                        ++src;
-                        c=U16_GET_SUPPLEMENTARY(c, c2);
-                        norm16=UCPTRIE_FAST_SUPP_GET(normTrie, UCPTRIE_16, c);
-                        if(!isCompYesAndZeroCC(norm16)) {
-                            break;
-                        }
-                    }
-                }
-            }
-        }
-        // isCompYesAndZeroCC(norm16) is false, that is, norm16>=minNoNo.
-        // The current character is either a "noNo" (has a mapping)
-        // or a "maybeYes" (combines backward)
-        // or a "yesYes" with ccc!=0.
-        // It is not a Hangul syllable or Jamo L because those have "yes" properties.
-
-        // Medium-fast path: Handle cases that do not require full decomposition and recomposition.
-        if (!isMaybeOrNonZeroCC(norm16)) {  // minNoNo <= norm16 < minMaybeYes
-            if (!doCompose) {
-                return FALSE;
-            }
-            // Fast path for mapping a character that is immediately surrounded by boundaries.
-            // In this case, we need not decompose around the current character.
-            if (isDecompNoAlgorithmic(norm16)) {
-                // Maps to a single isCompYesAndZeroCC character
-                // which also implies hasCompBoundaryBefore.
-                if (norm16HasCompBoundaryAfter(norm16, onlyContiguous) ||
-                        hasCompBoundaryBefore(src, limit)) {
-                    if (prevBoundary != prevSrc && !buffer.appendZeroCC(prevBoundary, prevSrc, errorCode)) {
-                        break;
-                    }
-                    if(!buffer.append(mapAlgorithmic(c, norm16), 0, errorCode)) {
-                        break;
-                    }
-                    prevBoundary = src;
-                    continue;
-                }
-            } else if (norm16 < minNoNoCompBoundaryBefore) {
-                // The mapping is comp-normalized which also implies hasCompBoundaryBefore.
-                if (norm16HasCompBoundaryAfter(norm16, onlyContiguous) ||
-                        hasCompBoundaryBefore(src, limit)) {
-                    if (prevBoundary != prevSrc && !buffer.appendZeroCC(prevBoundary, prevSrc, errorCode)) {
-                        break;
-                    }
-                    const UChar *mapping = reinterpret_cast<const UChar *>(getMapping(norm16));
-                    int32_t length = *mapping++ & MAPPING_LENGTH_MASK;
-                    if(!buffer.appendZeroCC(mapping, mapping + length, errorCode)) {
-                        break;
-                    }
-                    prevBoundary = src;
-                    continue;
-                }
-            } else if (norm16 >= minNoNoEmpty) {
-                // The current character maps to nothing.
-                // Simply omit it from the output if there is a boundary before _or_ after it.
-                // The character itself implies no boundaries.
-                if (hasCompBoundaryBefore(src, limit) ||
-                        hasCompBoundaryAfter(prevBoundary, prevSrc, onlyContiguous)) {
-                    if (prevBoundary != prevSrc && !buffer.appendZeroCC(prevBoundary, prevSrc, errorCode)) {
-                        break;
-                    }
-                    prevBoundary = src;
-                    continue;
-                }
-            }
-            // Other "noNo" type, or need to examine more text around this character:
-            // Fall through to the slow path.
-        } else if (isJamoVT(norm16) && prevBoundary != prevSrc) {
-            UChar prev=*(prevSrc-1);
-            if(c<Hangul::JAMO_T_BASE) {
-                // The current character is a Jamo Vowel,
-                // compose with previous Jamo L and following Jamo T.
-                UChar l = (UChar)(prev-Hangul::JAMO_L_BASE);
-                if(l<Hangul::JAMO_L_COUNT) {
-                    if (!doCompose) {
-                        return FALSE;
-                    }
-                    int32_t t;
-                    if (src != limit &&
-                            0 < (t = ((int32_t)*src - Hangul::JAMO_T_BASE)) &&
-                            t < Hangul::JAMO_T_COUNT) {
-                        // The next character is a Jamo T.
-                        ++src;
-                    } else if (hasCompBoundaryBefore(src, limit)) {
-                        // No Jamo T follows, not even via decomposition.
-                        t = 0;
-                    } else {
-                        t = -1;
-                    }
-                    if (t >= 0) {
-                        UChar32 syllable = Hangul::HANGUL_BASE +
-                            (l*Hangul::JAMO_V_COUNT + (c-Hangul::JAMO_V_BASE)) *
-                            Hangul::JAMO_T_COUNT + t;
-                        --prevSrc;  // Replace the Jamo L as well.
-                        if (prevBoundary != prevSrc && !buffer.appendZeroCC(prevBoundary, prevSrc, errorCode)) {
-                            break;
-                        }
-                        if(!buffer.appendBMP((UChar)syllable, 0, errorCode)) {
-                            break;
-                        }
-                        prevBoundary = src;
-                        continue;
-                    }
-                    // If we see L+V+x where x!=T then we drop to the slow path,
-                    // decompose and recompose.
-                    // This is to deal with NFKC finding normal L and V but a
-                    // compatibility variant of a T.
-                    // We need to either fully compose that combination here
-                    // (which would complicate the code and may not work with strange custom data)
-                    // or use the slow path.
-                }
-            } else if (Hangul::isHangulLV(prev)) {
-                // The current character is a Jamo Trailing consonant,
-                // compose with previous Hangul LV that does not contain a Jamo T.
-                if (!doCompose) {
-                    return FALSE;
-                }
-                UChar32 syllable = prev + c - Hangul::JAMO_T_BASE;
-                --prevSrc;  // Replace the Hangul LV as well.
-                if (prevBoundary != prevSrc && !buffer.appendZeroCC(prevBoundary, prevSrc, errorCode)) {
-                    break;
-                }
-                if(!buffer.appendBMP((UChar)syllable, 0, errorCode)) {
-                    break;
-                }
-                prevBoundary = src;
-                continue;
-            }
-            // No matching context, or may need to decompose surrounding text first:
-            // Fall through to the slow path.
-        } else if (norm16 > JAMO_VT) {  // norm16 >= MIN_YES_YES_WITH_CC
-            // One or more combining marks that do not combine-back:
-            // Check for canonical order, copy unchanged if ok and
-            // if followed by a character with a boundary-before.
-            uint8_t cc = getCCFromNormalYesOrMaybe(norm16);  // cc!=0
-            if (onlyContiguous /* FCC */ && getPreviousTrailCC(prevBoundary, prevSrc) > cc) {
-                // Fails FCD test, need to decompose and contiguously recompose.
-                if (!doCompose) {
-                    return FALSE;
-                }
-            } else {
-                // If !onlyContiguous (not FCC), then we ignore the tccc of
-                // the previous character which passed the quick check "yes && ccc==0" test.
-                const UChar *nextSrc;
-                uint16_t n16;
-                for (;;) {
-                    if (src == limit) {
-                        if (doCompose) {
-                            buffer.appendZeroCC(prevBoundary, limit, errorCode);
-                        }
-                        return TRUE;
-                    }
-                    uint8_t prevCC = cc;
-                    nextSrc = src;
-                    UCPTRIE_FAST_U16_NEXT(normTrie, UCPTRIE_16, nextSrc, limit, c, n16);
-                    if (n16 >= MIN_YES_YES_WITH_CC) {
-                        cc = getCCFromNormalYesOrMaybe(n16);
-                        if (prevCC > cc) {
-                            if (!doCompose) {
-                                return FALSE;
-                            }
-                            break;
-                        }
-                    } else {
-                        break;
-                    }
-                    src = nextSrc;
-                }
-                // src is after the last in-order combining mark.
-                // If there is a boundary here, then we continue with no change.
-                if (norm16HasCompBoundaryBefore(n16)) {
-                    if (isCompYesAndZeroCC(n16)) {
-                        src = nextSrc;
-                    }
-                    continue;
-                }
-                // Use the slow path. There is no boundary in [prevSrc, src[.
-            }
-        }
-
-        // Slow path: Find the nearest boundaries around the current character,
-        // decompose and recompose.
-        if (prevBoundary != prevSrc && !norm16HasCompBoundaryBefore(norm16)) {
-            const UChar *p = prevSrc;
-            UCPTRIE_FAST_U16_PREV(normTrie, UCPTRIE_16, prevBoundary, p, c, norm16);
-            if (!norm16HasCompBoundaryAfter(norm16, onlyContiguous)) {
-                prevSrc = p;
-            }
-        }
-        if (doCompose && prevBoundary != prevSrc && !buffer.appendZeroCC(prevBoundary, prevSrc, errorCode)) {
-            break;
-        }
-        int32_t recomposeStartIndex=buffer.length();
-        // We know there is not a boundary here.
-        decomposeShort(prevSrc, src, FALSE /* !stopAtCompBoundary */, onlyContiguous,
-                       buffer, errorCode);
-        // Decompose until the next boundary.
-        src = decomposeShort(src, limit, TRUE /* stopAtCompBoundary */, onlyContiguous,
-                             buffer, errorCode);
-        if (U_FAILURE(errorCode)) {
-            break;
-        }
-        if ((src - prevSrc) > INT32_MAX) {  // guard before buffer.equals()
-            errorCode = U_INDEX_OUTOFBOUNDS_ERROR;
-            return TRUE;
-        }
-        recompose(buffer, recomposeStartIndex, onlyContiguous);
-        if(!doCompose) {
-            if(!buffer.equals(prevSrc, src)) {
-                return FALSE;
-            }
-            buffer.remove();
-        }
-        prevBoundary=src;
-    }
-    return TRUE;
-}
-
-// Very similar to compose(): Make the same changes in both places if relevant.
-// pQCResult==NULL: spanQuickCheckYes
-// pQCResult!=NULL: quickCheck (*pQCResult must be UNORM_YES)
-const UChar *
-Normalizer2Impl::composeQuickCheck(const UChar *src, const UChar *limit,
-                                   UBool onlyContiguous,
-                                   UNormalizationCheckResult *pQCResult) const {
-    const UChar *prevBoundary=src;
-    UChar32 minNoMaybeCP=minCompNoMaybeCP;
-    if(limit==NULL) {
-        UErrorCode errorCode=U_ZERO_ERROR;
-        src=copyLowPrefixFromNulTerminated(src, minNoMaybeCP, NULL, errorCode);
-        limit=u_strchr(src, 0);
-        if (prevBoundary != src) {
-            if (hasCompBoundaryAfter(*(src-1), onlyContiguous)) {
-                prevBoundary = src;
-            } else {
-                prevBoundary = --src;
-            }
-        }
-    }
-
-    for(;;) {
-        // Fast path: Scan over a sequence of characters below the minimum "no or maybe" code point,
-        // or with (compYes && ccc==0) properties.
-        const UChar *prevSrc;
-        UChar32 c = 0;
-        uint16_t norm16 = 0;
-        for (;;) {
-            if(src==limit) {
-                return src;
-            }
-            if( (c=*src)<minNoMaybeCP ||
-                isCompYesAndZeroCC(norm16=UCPTRIE_FAST_BMP_GET(normTrie, UCPTRIE_16, c))
-            ) {
-                ++src;
-            } else {
-                prevSrc = src++;
-                if(!U16_IS_LEAD(c)) {
-                    break;
-                } else {
-                    UChar c2;
-                    if(src!=limit && U16_IS_TRAIL(c2=*src)) {
-                        ++src;
-                        c=U16_GET_SUPPLEMENTARY(c, c2);
-                        norm16=UCPTRIE_FAST_SUPP_GET(normTrie, UCPTRIE_16, c);
-                        if(!isCompYesAndZeroCC(norm16)) {
-                            break;
-                        }
-                    }
-                }
-            }
-        }
-        // isCompYesAndZeroCC(norm16) is false, that is, norm16>=minNoNo.
-        // The current character is either a "noNo" (has a mapping)
-        // or a "maybeYes" (combines backward)
-        // or a "yesYes" with ccc!=0.
-        // It is not a Hangul syllable or Jamo L because those have "yes" properties.
-
-        uint16_t prevNorm16 = INERT;
-        if (prevBoundary != prevSrc) {
-            if (norm16HasCompBoundaryBefore(norm16)) {
-                prevBoundary = prevSrc;
-            } else {
-                const UChar *p = prevSrc;
-                uint16_t n16;
-                UCPTRIE_FAST_U16_PREV(normTrie, UCPTRIE_16, prevBoundary, p, c, n16);
-                if (norm16HasCompBoundaryAfter(n16, onlyContiguous)) {
-                    prevBoundary = prevSrc;
-                } else {
-                    prevBoundary = p;
-                    prevNorm16 = n16;
-                }
-            }
-        }
-
-        if(isMaybeOrNonZeroCC(norm16)) {
-            uint8_t cc=getCCFromYesOrMaybe(norm16);
-            if (onlyContiguous /* FCC */ && cc != 0 &&
-                    getTrailCCFromCompYesAndZeroCC(prevNorm16) > cc) {
-                // The [prevBoundary..prevSrc[ character
-                // passed the quick check "yes && ccc==0" test
-                // but is out of canonical order with the current combining mark.
-            } else {
-                // If !onlyContiguous (not FCC), then we ignore the tccc of
-                // the previous character which passed the quick check "yes && ccc==0" test.
-                const UChar *nextSrc;
-                for (;;) {
-                    if (norm16 < MIN_YES_YES_WITH_CC) {
-                        if (pQCResult != nullptr) {
-                            *pQCResult = UNORM_MAYBE;
-                        } else {
-                            return prevBoundary;
-                        }
-                    }
-                    if (src == limit) {
-                        return src;
-                    }
-                    uint8_t prevCC = cc;
-                    nextSrc = src;
-                    UCPTRIE_FAST_U16_NEXT(normTrie, UCPTRIE_16, nextSrc, limit, c, norm16);
-                    if (isMaybeOrNonZeroCC(norm16)) {
-                        cc = getCCFromYesOrMaybe(norm16);
-                        if (!(prevCC <= cc || cc == 0)) {
-                            break;
-                        }
-                    } else {
-                        break;
-                    }
-                    src = nextSrc;
-                }
-                // src is after the last in-order combining mark.
-                if (isCompYesAndZeroCC(norm16)) {
-                    prevBoundary = src;
-                    src = nextSrc;
-                    continue;
-                }
-            }
-        }
-        if(pQCResult!=NULL) {
-            *pQCResult=UNORM_NO;
-        }
-        return prevBoundary;
-    }
-}
-
-void Normalizer2Impl::composeAndAppend(const UChar *src, const UChar *limit,
-                                       UBool doCompose,
-                                       UBool onlyContiguous,
-                                       UnicodeString &safeMiddle,
-                                       ReorderingBuffer &buffer,
-                                       UErrorCode &errorCode) const {
-    if(!buffer.isEmpty()) {
-        const UChar *firstStarterInSrc=findNextCompBoundary(src, limit, onlyContiguous);
-        if(src!=firstStarterInSrc) {
-            const UChar *lastStarterInDest=findPreviousCompBoundary(buffer.getStart(),
-                                                                    buffer.getLimit(), onlyContiguous);
-            int32_t destSuffixLength=(int32_t)(buffer.getLimit()-lastStarterInDest);
-            UnicodeString middle(lastStarterInDest, destSuffixLength);
-            buffer.removeSuffix(destSuffixLength);
-            safeMiddle=middle;
-            middle.append(src, (int32_t)(firstStarterInSrc-src));
-            const UChar *middleStart=middle.getBuffer();
-            compose(middleStart, middleStart+middle.length(), onlyContiguous,
-                    TRUE, buffer, errorCode);
-            if(U_FAILURE(errorCode)) {
-                return;
-            }
-            src=firstStarterInSrc;
-        }
-    }
-    if(doCompose) {
-        compose(src, limit, onlyContiguous, TRUE, buffer, errorCode);
-    } else {
-        if(limit==NULL) {  // appendZeroCC() needs limit!=NULL
-            limit=u_strchr(src, 0);
-        }
-        buffer.appendZeroCC(src, limit, errorCode);
-    }
-}
-
-UBool
-Normalizer2Impl::composeUTF8(uint32_t options, UBool onlyContiguous,
-                             const uint8_t *src, const uint8_t *limit,
-                             ByteSink *sink, Edits *edits, UErrorCode &errorCode) const {
-    U_ASSERT(limit != nullptr);
-    UnicodeString s16;
-    uint8_t minNoMaybeLead = leadByteForCP(minCompNoMaybeCP);
-    const uint8_t *prevBoundary = src;
-
-    for (;;) {
-        // Fast path: Scan over a sequence of characters below the minimum "no or maybe" code point,
-        // or with (compYes && ccc==0) properties.
-        const uint8_t *prevSrc;
-        uint16_t norm16 = 0;
-        for (;;) {
-            if (src == limit) {
-                if (prevBoundary != limit && sink != nullptr) {
-                    ByteSinkUtil::appendUnchanged(prevBoundary, limit,
-                                                  *sink, options, edits, errorCode);
-                }
-                return TRUE;
-            }
-            if (*src < minNoMaybeLead) {
-                ++src;
-            } else {
-                prevSrc = src;
-                UCPTRIE_FAST_U8_NEXT(normTrie, UCPTRIE_16, src, limit, norm16);
-                if (!isCompYesAndZeroCC(norm16)) {
-                    break;
-                }
-            }
-        }
-        // isCompYesAndZeroCC(norm16) is false, that is, norm16>=minNoNo.
-        // The current character is either a "noNo" (has a mapping)
-        // or a "maybeYes" (combines backward)
-        // or a "yesYes" with ccc!=0.
-        // It is not a Hangul syllable or Jamo L because those have "yes" properties.
-
-        // Medium-fast path: Handle cases that do not require full decomposition and recomposition.
-        if (!isMaybeOrNonZeroCC(norm16)) {  // minNoNo <= norm16 < minMaybeYes
-            if (sink == nullptr) {
-                return FALSE;
-            }
-            // Fast path for mapping a character that is immediately surrounded by boundaries.
-            // In this case, we need not decompose around the current character.
-            if (isDecompNoAlgorithmic(norm16)) {
-                // Maps to a single isCompYesAndZeroCC character
-                // which also implies hasCompBoundaryBefore.
-                if (norm16HasCompBoundaryAfter(norm16, onlyContiguous) ||
-                        hasCompBoundaryBefore(src, limit)) {
-                    if (prevBoundary != prevSrc &&
-                            !ByteSinkUtil::appendUnchanged(prevBoundary, prevSrc,
-                                                           *sink, options, edits, errorCode)) {
-                        break;
-                    }
-                    appendCodePointDelta(prevSrc, src, getAlgorithmicDelta(norm16), *sink, edits);
-                    prevBoundary = src;
-                    continue;
-                }
-            } else if (norm16 < minNoNoCompBoundaryBefore) {
-                // The mapping is comp-normalized which also implies hasCompBoundaryBefore.
-                if (norm16HasCompBoundaryAfter(norm16, onlyContiguous) ||
-                        hasCompBoundaryBefore(src, limit)) {
-                    if (prevBoundary != prevSrc &&
-                            !ByteSinkUtil::appendUnchanged(prevBoundary, prevSrc,
-                                                           *sink, options, edits, errorCode)) {
-                        break;
-                    }
-                    const uint16_t *mapping = getMapping(norm16);
-                    int32_t length = *mapping++ & MAPPING_LENGTH_MASK;
-                    if (!ByteSinkUtil::appendChange(prevSrc, src, (const UChar *)mapping, length,
-                                                    *sink, edits, errorCode)) {
-                        break;
-                    }
-                    prevBoundary = src;
-                    continue;
-                }
-            } else if (norm16 >= minNoNoEmpty) {
-                // The current character maps to nothing.
-                // Simply omit it from the output if there is a boundary before _or_ after it.
-                // The character itself implies no boundaries.
-                if (hasCompBoundaryBefore(src, limit) ||
-                        hasCompBoundaryAfter(prevBoundary, prevSrc, onlyContiguous)) {
-                    if (prevBoundary != prevSrc &&
-                            !ByteSinkUtil::appendUnchanged(prevBoundary, prevSrc,
-                                                           *sink, options, edits, errorCode)) {
-                        break;
-                    }
-                    if (edits != nullptr) {
-                        edits->addReplace((int32_t)(src - prevSrc), 0);
-                    }
-                    prevBoundary = src;
-                    continue;
-                }
-            }
-            // Other "noNo" type, or need to examine more text around this character:
-            // Fall through to the slow path.
-        } else if (isJamoVT(norm16)) {
-            // Jamo L: E1 84 80..92
-            // Jamo V: E1 85 A1..B5
-            // Jamo T: E1 86 A8..E1 87 82
-            U_ASSERT((src - prevSrc) == 3 && *prevSrc == 0xe1);
-            UChar32 prev = previousHangulOrJamo(prevBoundary, prevSrc);
-            if (prevSrc[1] == 0x85) {
-                // The current character is a Jamo Vowel,
-                // compose with previous Jamo L and following Jamo T.
-                UChar32 l = prev - Hangul::JAMO_L_BASE;
-                if ((uint32_t)l < Hangul::JAMO_L_COUNT) {
-                    if (sink == nullptr) {
-                        return FALSE;
-                    }
-                    int32_t t = getJamoTMinusBase(src, limit);
-                    if (t >= 0) {
-                        // The next character is a Jamo T.
-                        src += 3;
-                    } else if (hasCompBoundaryBefore(src, limit)) {
-                        // No Jamo T follows, not even via decomposition.
-                        t = 0;
-                    }
-                    if (t >= 0) {
-                        UChar32 syllable = Hangul::HANGUL_BASE +
-                            (l*Hangul::JAMO_V_COUNT + (prevSrc[2]-0xa1)) *
-                            Hangul::JAMO_T_COUNT + t;
-                        prevSrc -= 3;  // Replace the Jamo L as well.
-                        if (prevBoundary != prevSrc &&
-                                !ByteSinkUtil::appendUnchanged(prevBoundary, prevSrc,
-                                                               *sink, options, edits, errorCode)) {
-                            break;
-                        }
-                        ByteSinkUtil::appendCodePoint(prevSrc, src, syllable, *sink, edits);
-                        prevBoundary = src;
-                        continue;
-                    }
-                    // If we see L+V+x where x!=T then we drop to the slow path,
-                    // decompose and recompose.
-                    // This is to deal with NFKC finding normal L and V but a
-                    // compatibility variant of a T.
-                    // We need to either fully compose that combination here
-                    // (which would complicate the code and may not work with strange custom data)
-                    // or use the slow path.
-                }
-            } else if (Hangul::isHangulLV(prev)) {
-                // The current character is a Jamo Trailing consonant,
-                // compose with previous Hangul LV that does not contain a Jamo T.
-                if (sink == nullptr) {
-                    return FALSE;
-                }
-                UChar32 syllable = prev + getJamoTMinusBase(prevSrc, src);
-                prevSrc -= 3;  // Replace the Hangul LV as well.
-                if (prevBoundary != prevSrc &&
-                        !ByteSinkUtil::appendUnchanged(prevBoundary, prevSrc,
-                                                       *sink, options, edits, errorCode)) {
-                    break;
-                }
-                ByteSinkUtil::appendCodePoint(prevSrc, src, syllable, *sink, edits);
-                prevBoundary = src;
-                continue;
-            }
-            // No matching context, or may need to decompose surrounding text first:
-            // Fall through to the slow path.
-        } else if (norm16 > JAMO_VT) {  // norm16 >= MIN_YES_YES_WITH_CC
-            // One or more combining marks that do not combine-back:
-            // Check for canonical order, copy unchanged if ok and
-            // if followed by a character with a boundary-before.
-            uint8_t cc = getCCFromNormalYesOrMaybe(norm16);  // cc!=0
-            if (onlyContiguous /* FCC */ && getPreviousTrailCC(prevBoundary, prevSrc) > cc) {
-                // Fails FCD test, need to decompose and contiguously recompose.
-                if (sink == nullptr) {
-                    return FALSE;
-                }
-            } else {
-                // If !onlyContiguous (not FCC), then we ignore the tccc of
-                // the previous character which passed the quick check "yes && ccc==0" test.
-                const uint8_t *nextSrc;
-                uint16_t n16;
-                for (;;) {
-                    if (src == limit) {
-                        if (sink != nullptr) {
-                            ByteSinkUtil::appendUnchanged(prevBoundary, limit,
-                                                          *sink, options, edits, errorCode);
-                        }
-                        return TRUE;
-                    }
-                    uint8_t prevCC = cc;
-                    nextSrc = src;
-                    UCPTRIE_FAST_U8_NEXT(normTrie, UCPTRIE_16, nextSrc, limit, n16);
-                    if (n16 >= MIN_YES_YES_WITH_CC) {
-                        cc = getCCFromNormalYesOrMaybe(n16);
-                        if (prevCC > cc) {
-                            if (sink == nullptr) {
-                                return FALSE;
-                            }
-                            break;
-                        }
-                    } else {
-                        break;
-                    }
-                    src = nextSrc;
-                }
-                // src is after the last in-order combining mark.
-                // If there is a boundary here, then we continue with no change.
-                if (norm16HasCompBoundaryBefore(n16)) {
-                    if (isCompYesAndZeroCC(n16)) {
-                        src = nextSrc;
-                    }
-                    continue;
-                }
-                // Use the slow path. There is no boundary in [prevSrc, src[.
-            }
-        }
-
-        // Slow path: Find the nearest boundaries around the current character,
-        // decompose and recompose.
-        if (prevBoundary != prevSrc && !norm16HasCompBoundaryBefore(norm16)) {
-            const uint8_t *p = prevSrc;
-            UCPTRIE_FAST_U8_PREV(normTrie, UCPTRIE_16, prevBoundary, p, norm16);
-            if (!norm16HasCompBoundaryAfter(norm16, onlyContiguous)) {
-                prevSrc = p;
-            }
-        }
-        ReorderingBuffer buffer(*this, s16, errorCode);
-        if (U_FAILURE(errorCode)) {
-            break;
-        }
-        // We know there is not a boundary here.
-        decomposeShort(prevSrc, src, STOP_AT_LIMIT, onlyContiguous,
-                       buffer, errorCode);
-        // Decompose until the next boundary.
-        src = decomposeShort(src, limit, STOP_AT_COMP_BOUNDARY, onlyContiguous,
-                             buffer, errorCode);
-        if (U_FAILURE(errorCode)) {
-            break;
-        }
-        if ((src - prevSrc) > INT32_MAX) {  // guard before buffer.equals()
-            errorCode = U_INDEX_OUTOFBOUNDS_ERROR;
-            return TRUE;
-        }
-        recompose(buffer, 0, onlyContiguous);
-        if (!buffer.equals(prevSrc, src)) {
-            if (sink == nullptr) {
-                return FALSE;
-            }
-            if (prevBoundary != prevSrc &&
-                    !ByteSinkUtil::appendUnchanged(prevBoundary, prevSrc,
-                                                   *sink, options, edits, errorCode)) {
-                break;
-            }
-            if (!ByteSinkUtil::appendChange(prevSrc, src, buffer.getStart(), buffer.length(),
-                                            *sink, edits, errorCode)) {
-                break;
-            }
-            prevBoundary = src;
-        }
-    }
-    return TRUE;
-}
-
-UBool Normalizer2Impl::hasCompBoundaryBefore(const UChar *src, const UChar *limit) const {
-    if (src == limit || *src < minCompNoMaybeCP) {
-        return TRUE;
-    }
-    UChar32 c;
-    uint16_t norm16;
-    UCPTRIE_FAST_U16_NEXT(normTrie, UCPTRIE_16, src, limit, c, norm16);
-    return norm16HasCompBoundaryBefore(norm16);
-}
-
-UBool Normalizer2Impl::hasCompBoundaryBefore(const uint8_t *src, const uint8_t *limit) const {
-    if (src == limit) {
-        return TRUE;
-    }
-    uint16_t norm16;
-    UCPTRIE_FAST_U8_NEXT(normTrie, UCPTRIE_16, src, limit, norm16);
-    return norm16HasCompBoundaryBefore(norm16);
-}
-
-UBool Normalizer2Impl::hasCompBoundaryAfter(const UChar *start, const UChar *p,
-                                            UBool onlyContiguous) const {
-    if (start == p) {
-        return TRUE;
-    }
-    UChar32 c;
-    uint16_t norm16;
-    UCPTRIE_FAST_U16_PREV(normTrie, UCPTRIE_16, start, p, c, norm16);
-    return norm16HasCompBoundaryAfter(norm16, onlyContiguous);
-}
-
-UBool Normalizer2Impl::hasCompBoundaryAfter(const uint8_t *start, const uint8_t *p,
-                                            UBool onlyContiguous) const {
-    if (start == p) {
-        return TRUE;
-    }
-    uint16_t norm16;
-    UCPTRIE_FAST_U8_PREV(normTrie, UCPTRIE_16, start, p, norm16);
-    return norm16HasCompBoundaryAfter(norm16, onlyContiguous);
-}
-
-const UChar *Normalizer2Impl::findPreviousCompBoundary(const UChar *start, const UChar *p,
-                                                       UBool onlyContiguous) const {
-    while (p != start) {
-        const UChar *codePointLimit = p;
-        UChar32 c;
-        uint16_t norm16;
-        UCPTRIE_FAST_U16_PREV(normTrie, UCPTRIE_16, start, p, c, norm16);
-        if (norm16HasCompBoundaryAfter(norm16, onlyContiguous)) {
-            return codePointLimit;
-        }
-        if (hasCompBoundaryBefore(c, norm16)) {
-            return p;
-        }
-    }
-    return p;
-}
-
-const UChar *Normalizer2Impl::findNextCompBoundary(const UChar *p, const UChar *limit,
-                                                   UBool onlyContiguous) const {
-    while (p != limit) {
-        const UChar *codePointStart = p;
-        UChar32 c;
-        uint16_t norm16;
-        UCPTRIE_FAST_U16_NEXT(normTrie, UCPTRIE_16, p, limit, c, norm16);
-        if (hasCompBoundaryBefore(c, norm16)) {
-            return codePointStart;
-        }
-        if (norm16HasCompBoundaryAfter(norm16, onlyContiguous)) {
-            return p;
-        }
-    }
-    return p;
-}
-
-uint8_t Normalizer2Impl::getPreviousTrailCC(const UChar *start, const UChar *p) const {
-    if (start == p) {
-        return 0;
-    }
-    int32_t i = (int32_t)(p - start);
-    UChar32 c;
-    U16_PREV(start, 0, i, c);
-    return (uint8_t)getFCD16(c);
-}
-
-uint8_t Normalizer2Impl::getPreviousTrailCC(const uint8_t *start, const uint8_t *p) const {
-    if (start == p) {
-        return 0;
-    }
-    int32_t i = (int32_t)(p - start);
-    UChar32 c;
-    U8_PREV(start, 0, i, c);
-    return (uint8_t)getFCD16(c);
-}
-
-// Note: normalizer2impl.cpp r30982 (2011-nov-27)
-// still had getFCDTrie() which built and cached an FCD trie.
-// That provided faster access to FCD data than getFCD16FromNormData()
-// but required synchronization and consumed some 10kB of heap memory
-// in any process that uses FCD (e.g., via collation).
-// minDecompNoCP etc. and smallFCD[] are intended to help with any loss of performance,
-// at least for ASCII & CJK.
-
-// Ticket 20907 - The optimizer in MSVC/Visual Studio versions below 16.4 has trouble with this
-// function on Windows ARM64. As a work-around, we disable optimizations for this function.
-// This work-around could/should be removed once the following versions of Visual Studio are no
-// longer supported: All versions of VS2017, and versions of VS2019 below 16.4.
-#if (defined(_MSC_VER) && (defined(_M_ARM64)) && (_MSC_VER < 1924))
-#pragma optimize( "", off )
-#endif
-// Gets the FCD value from the regular normalization data.
-uint16_t Normalizer2Impl::getFCD16FromNormData(UChar32 c) const {
-    uint16_t norm16=getNorm16(c);
-    if (norm16 >= limitNoNo) {
-        if(norm16>=MIN_NORMAL_MAYBE_YES) {
-            // combining mark
-            norm16=getCCFromNormalYesOrMaybe(norm16);
-            return norm16|(norm16<<8);
-        } else if(norm16>=minMaybeYes) {
-            return 0;
-        } else {  // isDecompNoAlgorithmic(norm16)
-            uint16_t deltaTrailCC = norm16 & DELTA_TCCC_MASK;
-            if (deltaTrailCC <= DELTA_TCCC_1) {
-                return deltaTrailCC >> OFFSET_SHIFT;
-            }
-            // Maps to an isCompYesAndZeroCC.
-            c=mapAlgorithmic(c, norm16);
-            norm16=getRawNorm16(c);
-        }
-    }
-    if(norm16<=minYesNo || isHangulLVT(norm16)) {
-        // no decomposition or Hangul syllable, all zeros
-        return 0;
-    }
-    // c decomposes, get everything from the variable-length extra data
-    const uint16_t *mapping=getMapping(norm16);
-    uint16_t firstUnit=*mapping;
-    norm16=firstUnit>>8;  // tccc
-    if(firstUnit&MAPPING_HAS_CCC_LCCC_WORD) {
-        norm16|=*(mapping-1)&0xff00;  // lccc
-    }
-    return norm16;
-}
-#if (defined(_MSC_VER) && (defined(_M_ARM64)) && (_MSC_VER < 1924))
-#pragma optimize( "", on )
-#endif
-
-// Dual functionality:
-// buffer!=NULL: normalize
-// buffer==NULL: isNormalized/quickCheck/spanQuickCheckYes
-const UChar *
-Normalizer2Impl::makeFCD(const UChar *src, const UChar *limit,
-                         ReorderingBuffer *buffer,
-                         UErrorCode &errorCode) const {
-    // Tracks the last FCD-safe boundary, before lccc=0 or after properly-ordered tccc<=1.
-    // Similar to the prevBoundary in the compose() implementation.
-    const UChar *prevBoundary=src;
-    int32_t prevFCD16=0;
-    if(limit==NULL) {
-        src=copyLowPrefixFromNulTerminated(src, minLcccCP, buffer, errorCode);
-        if(U_FAILURE(errorCode)) {
-            return src;
-        }
-        if(prevBoundary<src) {
-            prevBoundary=src;
-            // We know that the previous character's lccc==0.
-            // Fetching the fcd16 value was deferred for this below-U+0300 code point.
-            prevFCD16=getFCD16(*(src-1));
-            if(prevFCD16>1) {
-                --prevBoundary;
-            }
-        }
-        limit=u_strchr(src, 0);
-    }
-
-    // Note: In this function we use buffer->appendZeroCC() because we track
-    // the lead and trail combining classes here, rather than leaving it to
-    // the ReorderingBuffer.
-    // The exception is the call to decomposeShort() which uses the buffer
-    // in the normal way.
-
-    const UChar *prevSrc;
-    UChar32 c=0;
-    uint16_t fcd16=0;
-
-    for(;;) {
-        // count code units with lccc==0
-        for(prevSrc=src; src!=limit;) {
-            if((c=*src)<minLcccCP) {
-                prevFCD16=~c;
-                ++src;
-            } else if(!singleLeadMightHaveNonZeroFCD16(c)) {
-                prevFCD16=0;
-                ++src;
-            } else {
-                if(U16_IS_LEAD(c)) {
-                    UChar c2;
-                    if((src+1)!=limit && U16_IS_TRAIL(c2=src[1])) {
-                        c=U16_GET_SUPPLEMENTARY(c, c2);
-                    }
-                }
-                if((fcd16=getFCD16FromNormData(c))<=0xff) {
-                    prevFCD16=fcd16;
-                    src+=U16_LENGTH(c);
-                } else {
-                    break;
-                }
-            }
-        }
-        // copy these code units all at once
-        if(src!=prevSrc) {
-            if(buffer!=NULL && !buffer->appendZeroCC(prevSrc, src, errorCode)) {
-                break;
-            }
-            if(src==limit) {
-                break;
-            }
-            prevBoundary=src;
-            // We know that the previous character's lccc==0.
-            if(prevFCD16<0) {
-                // Fetching the fcd16 value was deferred for this below-minLcccCP code point.
-                UChar32 prev=~prevFCD16;
-                if(prev<minDecompNoCP) {
-                    prevFCD16=0;
-                } else {
-                    prevFCD16=getFCD16FromNormData(prev);
-                    if(prevFCD16>1) {
-                        --prevBoundary;
-                    }
-                }
-            } else {
-                const UChar *p=src-1;
-                if(U16_IS_TRAIL(*p) && prevSrc<p && U16_IS_LEAD(*(p-1))) {
-                    --p;
-                    // Need to fetch the previous character's FCD value because
-                    // prevFCD16 was just for the trail surrogate code point.
-                    prevFCD16=getFCD16FromNormData(U16_GET_SUPPLEMENTARY(p[0], p[1]));
-                    // Still known to have lccc==0 because its lead surrogate unit had lccc==0.
-                }
-                if(prevFCD16>1) {
-                    prevBoundary=p;
-                }
-            }
-            // The start of the current character (c).
-            prevSrc=src;
-        } else if(src==limit) {
-            break;
-        }
-
-        src+=U16_LENGTH(c);
-        // The current character (c) at [prevSrc..src[ has a non-zero lead combining class.
-        // Check for proper order, and decompose locally if necessary.
-        if((prevFCD16&0xff)<=(fcd16>>8)) {
-            // proper order: prev tccc <= current lccc
-            if((fcd16&0xff)<=1) {
-                prevBoundary=src;
-            }
-            if(buffer!=NULL && !buffer->appendZeroCC(c, errorCode)) {
-                break;
-            }
-            prevFCD16=fcd16;
-            continue;
-        } else if(buffer==NULL) {
-            return prevBoundary;  // quick check "no"
-        } else {
-            /*
-             * Back out the part of the source that we copied or appended
-             * already but is now going to be decomposed.
-             * prevSrc is set to after what was copied/appended.
-             */
-            buffer->removeSuffix((int32_t)(prevSrc-prevBoundary));
-            /*
-             * Find the part of the source that needs to be decomposed,
-             * up to the next safe boundary.
-             */
-            src=findNextFCDBoundary(src, limit);
-            /*
-             * The source text does not fulfill the conditions for FCD.
-             * Decompose and reorder a limited piece of the text.
-             */
-            decomposeShort(prevBoundary, src, FALSE, FALSE, *buffer, errorCode);
-            if (U_FAILURE(errorCode)) {
-                break;
-            }
-            prevBoundary=src;
-            prevFCD16=0;
-        }
-    }
-    return src;
-}
-
-void Normalizer2Impl::makeFCDAndAppend(const UChar *src, const UChar *limit,
-                                       UBool doMakeFCD,
-                                       UnicodeString &safeMiddle,
-                                       ReorderingBuffer &buffer,
-                                       UErrorCode &errorCode) const {
-    if(!buffer.isEmpty()) {
-        const UChar *firstBoundaryInSrc=findNextFCDBoundary(src, limit);
-        if(src!=firstBoundaryInSrc) {
-            const UChar *lastBoundaryInDest=findPreviousFCDBoundary(buffer.getStart(),
-                                                                    buffer.getLimit());
-            int32_t destSuffixLength=(int32_t)(buffer.getLimit()-lastBoundaryInDest);
-            UnicodeString middle(lastBoundaryInDest, destSuffixLength);
-            buffer.removeSuffix(destSuffixLength);
-            safeMiddle=middle;
-            middle.append(src, (int32_t)(firstBoundaryInSrc-src));
-            const UChar *middleStart=middle.getBuffer();
-            makeFCD(middleStart, middleStart+middle.length(), &buffer, errorCode);
-            if(U_FAILURE(errorCode)) {
-                return;
-            }
-            src=firstBoundaryInSrc;
-        }
-    }
-    if(doMakeFCD) {
-        makeFCD(src, limit, &buffer, errorCode);
-    } else {
-        if(limit==NULL) {  // appendZeroCC() needs limit!=NULL
-            limit=u_strchr(src, 0);
-        }
-        buffer.appendZeroCC(src, limit, errorCode);
-    }
-}
-
-const UChar *Normalizer2Impl::findPreviousFCDBoundary(const UChar *start, const UChar *p) const {
-    while(start<p) {
-        const UChar *codePointLimit = p;
-        UChar32 c;
-        uint16_t norm16;
-        UCPTRIE_FAST_U16_PREV(normTrie, UCPTRIE_16, start, p, c, norm16);
-        if (c < minDecompNoCP || norm16HasDecompBoundaryAfter(norm16)) {
-            return codePointLimit;
-        }
-        if (norm16HasDecompBoundaryBefore(norm16)) {
-            return p;
-        }
-    }
-    return p;
-}
-
-const UChar *Normalizer2Impl::findNextFCDBoundary(const UChar *p, const UChar *limit) const {
-    while(p<limit) {
-        const UChar *codePointStart=p;
-        UChar32 c;
-        uint16_t norm16;
-        UCPTRIE_FAST_U16_NEXT(normTrie, UCPTRIE_16, p, limit, c, norm16);
-        if (c < minLcccCP || norm16HasDecompBoundaryBefore(norm16)) {
-            return codePointStart;
-        }
-        if (norm16HasDecompBoundaryAfter(norm16)) {
-            return p;
-        }
-    }
-    return p;
-}
-
-// CanonicalIterator data -------------------------------------------------- ***
-
-CanonIterData::CanonIterData(UErrorCode &errorCode) :
-        mutableTrie(umutablecptrie_open(0, 0, &errorCode)), trie(nullptr),
-        canonStartSets(uprv_deleteUObject, NULL, errorCode) {}
-
-CanonIterData::~CanonIterData() {
-    umutablecptrie_close(mutableTrie);
-    ucptrie_close(trie);
-}
-
-void CanonIterData::addToStartSet(UChar32 origin, UChar32 decompLead, UErrorCode &errorCode) {
-    uint32_t canonValue = umutablecptrie_get(mutableTrie, decompLead);
-    if((canonValue&(CANON_HAS_SET|CANON_VALUE_MASK))==0 && origin!=0) {
-        // origin is the first character whose decomposition starts with
-        // the character for which we are setting the value.
-        umutablecptrie_set(mutableTrie, decompLead, canonValue|origin, &errorCode);
-    } else {
-        // origin is not the first character, or it is U+0000.
-        UnicodeSet *set;
-        if((canonValue&CANON_HAS_SET)==0) {
-            set=new UnicodeSet;
-            if(set==NULL) {
-                errorCode=U_MEMORY_ALLOCATION_ERROR;
-                return;
-            }
-            UChar32 firstOrigin=(UChar32)(canonValue&CANON_VALUE_MASK);
-            canonValue=(canonValue&~CANON_VALUE_MASK)|CANON_HAS_SET|(uint32_t)canonStartSets.size();
-            umutablecptrie_set(mutableTrie, decompLead, canonValue, &errorCode);
-            canonStartSets.addElement(set, errorCode);
-            if(firstOrigin!=0) {
-                set->add(firstOrigin);
-            }
-        } else {
-            set=(UnicodeSet *)canonStartSets[(int32_t)(canonValue&CANON_VALUE_MASK)];
-        }
-        set->add(origin);
-    }
-}
-
-// C++ class for friend access to private Normalizer2Impl members.
-class InitCanonIterData {
-public:
-    static void doInit(Normalizer2Impl *impl, UErrorCode &errorCode);
-};
-
-U_CDECL_BEGIN
-
-// UInitOnce instantiation function for CanonIterData
-static void U_CALLCONV
-initCanonIterData(Normalizer2Impl *impl, UErrorCode &errorCode) {
-    InitCanonIterData::doInit(impl, errorCode);
-}
-
-U_CDECL_END
-
-void InitCanonIterData::doInit(Normalizer2Impl *impl, UErrorCode &errorCode) {
-    U_ASSERT(impl->fCanonIterData == NULL);
-    impl->fCanonIterData = new CanonIterData(errorCode);
-    if (impl->fCanonIterData == NULL) {
-        errorCode=U_MEMORY_ALLOCATION_ERROR;
-    }
-    if (U_SUCCESS(errorCode)) {
-        UChar32 start = 0, end;
-        uint32_t value;
-        while ((end = ucptrie_getRange(impl->normTrie, start,
-                                       UCPMAP_RANGE_FIXED_LEAD_SURROGATES, Normalizer2Impl::INERT,
-                                       nullptr, nullptr, &value)) >= 0) {
-            // Call Normalizer2Impl::makeCanonIterDataFromNorm16() for a range of same-norm16 characters.
-            if (value != Normalizer2Impl::INERT) {
-                impl->makeCanonIterDataFromNorm16(start, end, value, *impl->fCanonIterData, errorCode);
-            }
-            start = end + 1;
-        }
-#ifdef UCPTRIE_DEBUG
-        umutablecptrie_setName(impl->fCanonIterData->mutableTrie, "CanonIterData");
-#endif
-        impl->fCanonIterData->trie = umutablecptrie_buildImmutable(
-            impl->fCanonIterData->mutableTrie, UCPTRIE_TYPE_SMALL, UCPTRIE_VALUE_BITS_32, &errorCode);
-        umutablecptrie_close(impl->fCanonIterData->mutableTrie);
-        impl->fCanonIterData->mutableTrie = nullptr;
-    }
-    if (U_FAILURE(errorCode)) {
-        delete impl->fCanonIterData;
-        impl->fCanonIterData = NULL;
-    }
-}
-
-void Normalizer2Impl::makeCanonIterDataFromNorm16(UChar32 start, UChar32 end, const uint16_t norm16,
-                                                  CanonIterData &newData,
-                                                  UErrorCode &errorCode) const {
-    if(isInert(norm16) || (minYesNo<=norm16 && norm16<minNoNo)) {
-        // Inert, or 2-way mapping (including Hangul syllable).
-        // We do not write a canonStartSet for any yesNo character.
-        // Composites from 2-way mappings are added at runtime from the
-        // starter's compositions list, and the other characters in
-        // 2-way mappings get CANON_NOT_SEGMENT_STARTER set because they are
-        // "maybe" characters.
-        return;
-    }
-    for(UChar32 c=start; c<=end; ++c) {
-        uint32_t oldValue = umutablecptrie_get(newData.mutableTrie, c);
-        uint32_t newValue=oldValue;
-        if(isMaybeOrNonZeroCC(norm16)) {
-            // not a segment starter if it occurs in a decomposition or has cc!=0
-            newValue|=CANON_NOT_SEGMENT_STARTER;
-            if(norm16<MIN_NORMAL_MAYBE_YES) {
-                newValue|=CANON_HAS_COMPOSITIONS;
-            }
-        } else if(norm16<minYesNo) {
-            newValue|=CANON_HAS_COMPOSITIONS;
-        } else {
-            // c has a one-way decomposition
-            UChar32 c2=c;
-            // Do not modify the whole-range norm16 value.
-            uint16_t norm16_2=norm16;
-            if (isDecompNoAlgorithmic(norm16_2)) {
-                // Maps to an isCompYesAndZeroCC.
-                c2 = mapAlgorithmic(c2, norm16_2);
-                norm16_2 = getRawNorm16(c2);
-                // No compatibility mappings for the CanonicalIterator.
-                U_ASSERT(!(isHangulLV(norm16_2) || isHangulLVT(norm16_2)));
-            }
-            if (norm16_2 > minYesNo) {
-                // c decomposes, get everything from the variable-length extra data
-                const uint16_t *mapping=getMapping(norm16_2);
-                uint16_t firstUnit=*mapping;
-                int32_t length=firstUnit&MAPPING_LENGTH_MASK;
-                if((firstUnit&MAPPING_HAS_CCC_LCCC_WORD)!=0) {
-                    if(c==c2 && (*(mapping-1)&0xff)!=0) {
-                        newValue|=CANON_NOT_SEGMENT_STARTER;  // original c has cc!=0
-                    }
-                }
-                // Skip empty mappings (no characters in the decomposition).
-                if(length!=0) {
-                    ++mapping;  // skip over the firstUnit
-                    // add c to first code point's start set
-                    int32_t i=0;
-                    U16_NEXT_UNSAFE(mapping, i, c2);
-                    newData.addToStartSet(c, c2, errorCode);
-                    // Set CANON_NOT_SEGMENT_STARTER for each remaining code point of a
-                    // one-way mapping. A 2-way mapping is possible here after
-                    // intermediate algorithmic mapping.
-                    if(norm16_2>=minNoNo) {
-                        while(i<length) {
-                            U16_NEXT_UNSAFE(mapping, i, c2);
-                            uint32_t c2Value = umutablecptrie_get(newData.mutableTrie, c2);
-                            if((c2Value&CANON_NOT_SEGMENT_STARTER)==0) {
-                                umutablecptrie_set(newData.mutableTrie, c2,
-                                                   c2Value|CANON_NOT_SEGMENT_STARTER, &errorCode);
-                            }
-                        }
-                    }
-                }
-            } else {
-                // c decomposed to c2 algorithmically; c has cc==0
-                newData.addToStartSet(c, c2, errorCode);
-            }
-        }
-        if(newValue!=oldValue) {
-            umutablecptrie_set(newData.mutableTrie, c, newValue, &errorCode);
-        }
-    }
-}
-
-UBool Normalizer2Impl::ensureCanonIterData(UErrorCode &errorCode) const {
-    // Logically const: Synchronized instantiation.
-    Normalizer2Impl *me=const_cast<Normalizer2Impl *>(this);
-    umtx_initOnce(me->fCanonIterDataInitOnce, &initCanonIterData, me, errorCode);
-    return U_SUCCESS(errorCode);
-}
-
-int32_t Normalizer2Impl::getCanonValue(UChar32 c) const {
-    return (int32_t)ucptrie_get(fCanonIterData->trie, c);
-}
-
-const UnicodeSet &Normalizer2Impl::getCanonStartSet(int32_t n) const {
-    return *(const UnicodeSet *)fCanonIterData->canonStartSets[n];
-}
-
-UBool Normalizer2Impl::isCanonSegmentStarter(UChar32 c) const {
-    return getCanonValue(c)>=0;
-}
-
-UBool Normalizer2Impl::getCanonStartSet(UChar32 c, UnicodeSet &set) const {
-    int32_t canonValue=getCanonValue(c)&~CANON_NOT_SEGMENT_STARTER;
-    if(canonValue==0) {
-        return FALSE;
-    }
-    set.clear();
-    int32_t value=canonValue&CANON_VALUE_MASK;
-    if((canonValue&CANON_HAS_SET)!=0) {
-        set.addAll(getCanonStartSet(value));
-    } else if(value!=0) {
-        set.add(value);
-    }
-    if((canonValue&CANON_HAS_COMPOSITIONS)!=0) {
-        uint16_t norm16=getRawNorm16(c);
-        if(norm16==JAMO_L) {
-            UChar32 syllable=
-                (UChar32)(Hangul::HANGUL_BASE+(c-Hangul::JAMO_L_BASE)*Hangul::JAMO_VT_COUNT);
-            set.add(syllable, syllable+Hangul::JAMO_VT_COUNT-1);
-        } else {
-            addComposites(getCompositionsList(norm16), set);
-        }
-    }
-    return TRUE;
-}
-
-U_NAMESPACE_END
-
-// Normalizer2 data swapping ----------------------------------------------- ***
-
-U_NAMESPACE_USE
-
-U_CAPI int32_t U_EXPORT2
-unorm2_swap(const UDataSwapper *ds,
-            const void *inData, int32_t length, void *outData,
-            UErrorCode *pErrorCode) {
-    const UDataInfo *pInfo;
-    int32_t headerSize;
-
-    const uint8_t *inBytes;
-    uint8_t *outBytes;
-
-    const int32_t *inIndexes;
-    int32_t indexes[Normalizer2Impl::IX_TOTAL_SIZE+1];
-
-    int32_t i, offset, nextOffset, size;
-
-    /* udata_swapDataHeader checks the arguments */
-    headerSize=udata_swapDataHeader(ds, inData, length, outData, pErrorCode);
-    if(pErrorCode==NULL || U_FAILURE(*pErrorCode)) {
-        return 0;
-    }
-
-    /* check data format and format version */
-    pInfo=(const UDataInfo *)((const char *)inData+4);
-    uint8_t formatVersion0=pInfo->formatVersion[0];
-    if(!(
-        pInfo->dataFormat[0]==0x4e &&   /* dataFormat="Nrm2" */
-        pInfo->dataFormat[1]==0x72 &&
-        pInfo->dataFormat[2]==0x6d &&
-        pInfo->dataFormat[3]==0x32 &&
-        (1<=formatVersion0 && formatVersion0<=4)
-    )) {
-        udata_printError(ds, "unorm2_swap(): data format %02x.%02x.%02x.%02x (format version %02x) is not recognized as Normalizer2 data\n",
-                         pInfo->dataFormat[0], pInfo->dataFormat[1],
-                         pInfo->dataFormat[2], pInfo->dataFormat[3],
-                         pInfo->formatVersion[0]);
-        *pErrorCode=U_UNSUPPORTED_ERROR;
-        return 0;
-    }
-
-    inBytes=(const uint8_t *)inData+headerSize;
-    outBytes=(uint8_t *)outData+headerSize;
-
-    inIndexes=(const int32_t *)inBytes;
-    int32_t minIndexesLength;
-    if(formatVersion0==1) {
-        minIndexesLength=Normalizer2Impl::IX_MIN_MAYBE_YES+1;
-    } else if(formatVersion0==2) {
-        minIndexesLength=Normalizer2Impl::IX_MIN_YES_NO_MAPPINGS_ONLY+1;
-    } else {
-        minIndexesLength=Normalizer2Impl::IX_MIN_LCCC_CP+1;
-    }
-
-    if(length>=0) {
-        length-=headerSize;
-        if(length<minIndexesLength*4) {
-            udata_printError(ds, "unorm2_swap(): too few bytes (%d after header) for Normalizer2 data\n",
-                             length);
-            *pErrorCode=U_INDEX_OUTOFBOUNDS_ERROR;
-            return 0;
-        }
-    }
-
-    /* read the first few indexes */
-    for(i=0; i<UPRV_LENGTHOF(indexes); ++i) {
-        indexes[i]=udata_readInt32(ds, inIndexes[i]);
-    }
-
-    /* get the total length of the data */
-    size=indexes[Normalizer2Impl::IX_TOTAL_SIZE];
-
-    if(length>=0) {
-        if(length<size) {
-            udata_printError(ds, "unorm2_swap(): too few bytes (%d after header) for all of Normalizer2 data\n",
-                             length);
-            *pErrorCode=U_INDEX_OUTOFBOUNDS_ERROR;
-            return 0;
-        }
-
-        /* copy the data for inaccessible bytes */
-        if(inBytes!=outBytes) {
-            uprv_memcpy(outBytes, inBytes, size);
-        }
-
-        offset=0;
-
-        /* swap the int32_t indexes[] */
-        nextOffset=indexes[Normalizer2Impl::IX_NORM_TRIE_OFFSET];
-        ds->swapArray32(ds, inBytes, nextOffset-offset, outBytes, pErrorCode);
-        offset=nextOffset;
-
-        /* swap the trie */
-        nextOffset=indexes[Normalizer2Impl::IX_EXTRA_DATA_OFFSET];
-        utrie_swapAnyVersion(ds, inBytes+offset, nextOffset-offset, outBytes+offset, pErrorCode);
-        offset=nextOffset;
-
-        /* swap the uint16_t extraData[] */
-        nextOffset=indexes[Normalizer2Impl::IX_SMALL_FCD_OFFSET];
-        ds->swapArray16(ds, inBytes+offset, nextOffset-offset, outBytes+offset, pErrorCode);
-        offset=nextOffset;
-
-        /* no need to swap the uint8_t smallFCD[] (new in formatVersion 2) */
-        nextOffset=indexes[Normalizer2Impl::IX_SMALL_FCD_OFFSET+1];
-        offset=nextOffset;
-
-        U_ASSERT(offset==size);
-    }
-
-    return headerSize+size;
-}
-
-#endif  // !UCONFIG_NO_NORMALIZATION
-=======
-// © 2016 and later: Unicode, Inc. and others.
-// License & terms of use: http://www.unicode.org/copyright.html
-/*
-*******************************************************************************
-*
-*   Copyright (C) 2009-2014, International Business Machines
-*   Corporation and others.  All Rights Reserved.
-*
-*******************************************************************************
-*   file name:  normalizer2impl.cpp
-*   encoding:   UTF-8
-*   tab size:   8 (not used)
-*   indentation:4
-*
-*   created on: 2009nov22
-*   created by: Markus W. Scherer
-*/
-
-// #define UCPTRIE_DEBUG
-
-#include "unicode/utypes.h"
-
-#if !UCONFIG_NO_NORMALIZATION
-
-#include "unicode/bytestream.h"
-#include "unicode/edits.h"
-#include "unicode/normalizer2.h"
-#include "unicode/stringoptions.h"
-#include "unicode/ucptrie.h"
-#include "unicode/udata.h"
-#include "unicode/umutablecptrie.h"
-#include "unicode/ustring.h"
-#include "unicode/utf16.h"
-#include "unicode/utf8.h"
-#include "bytesinkutil.h"
-#include "cmemory.h"
-#include "mutex.h"
-#include "normalizer2impl.h"
-#include "putilimp.h"
-#include "uassert.h"
-#include "ucptrie_impl.h"
-#include "uset_imp.h"
-#include "uvector.h"
-
-U_NAMESPACE_BEGIN
-
-namespace {
-
-/**
- * UTF-8 lead byte for minNoMaybeCP.
- * Can be lower than the actual lead byte for c.
- * Typically U+0300 for NFC/NFD, U+00A0 for NFKC/NFKD, U+0041 for NFKC_Casefold.
- */
-inline uint8_t leadByteForCP(UChar32 c) {
-    if (c <= 0x7f) {
-        return (uint8_t)c;
-    } else if (c <= 0x7ff) {
-        return (uint8_t)(0xc0+(c>>6));
-    } else {
-        // Should not occur because ccc(U+0300)!=0.
-        return 0xe0;
-    }
-}
-
-/**
- * Returns the code point from one single well-formed UTF-8 byte sequence
- * between cpStart and cpLimit.
- *
- * Trie UTF-8 macros do not assemble whole code points (for efficiency).
- * When we do need the code point, we call this function.
- * We should not need it for normalization-inert data (norm16==0).
- * Illegal sequences yield the error value norm16==0 just like real normalization-inert code points.
- */
-UChar32 codePointFromValidUTF8(const uint8_t *cpStart, const uint8_t *cpLimit) {
-    // Similar to U8_NEXT_UNSAFE(s, i, c).
-    U_ASSERT(cpStart < cpLimit);
-    uint8_t c = *cpStart;
-    switch(cpLimit-cpStart) {
-    case 1:
-        return c;
-    case 2:
-        return ((c&0x1f)<<6) | (cpStart[1]&0x3f);
-    case 3:
-        // no need for (c&0xf) because the upper bits are truncated after <<12 in the cast to (char16_t)
-        return (char16_t)((c<<12) | ((cpStart[1]&0x3f)<<6) | (cpStart[2]&0x3f));
-    case 4:
-        return ((c&7)<<18) | ((cpStart[1]&0x3f)<<12) | ((cpStart[2]&0x3f)<<6) | (cpStart[3]&0x3f);
-    default:
-        UPRV_UNREACHABLE_EXIT;  // Should not occur.
-    }
-}
-
-/**
- * Returns the last code point in [start, p[ if it is valid and in U+1000..U+D7FF.
- * Otherwise returns a negative value.
- */
-UChar32 previousHangulOrJamo(const uint8_t *start, const uint8_t *p) {
-    if ((p - start) >= 3) {
-        p -= 3;
-        uint8_t l = *p;
-        uint8_t t1, t2;
-        if (0xe1 <= l && l <= 0xed &&
-                (t1 = (uint8_t)(p[1] - 0x80)) <= 0x3f &&
-                (t2 = (uint8_t)(p[2] - 0x80)) <= 0x3f &&
-                (l < 0xed || t1 <= 0x1f)) {
-            return ((l & 0xf) << 12) | (t1 << 6) | t2;
-        }
-    }
-    return U_SENTINEL;
-}
-
-/**
- * Returns the offset from the Jamo T base if [src, limit[ starts with a single Jamo T code point.
- * Otherwise returns a negative value.
- */
-int32_t getJamoTMinusBase(const uint8_t *src, const uint8_t *limit) {
-    // Jamo T: E1 86 A8..E1 87 82
-    if ((limit - src) >= 3 && *src == 0xe1) {
-        if (src[1] == 0x86) {
-            uint8_t t = src[2];
-            // The first Jamo T is U+11A8 but JAMO_T_BASE is 11A7.
-            // Offset 0 does not correspond to any conjoining Jamo.
-            if (0xa8 <= t && t <= 0xbf) {
-                return t - 0xa7;
-            }
-        } else if (src[1] == 0x87) {
-            uint8_t t = src[2];
-            if ((int8_t)t <= (int8_t)0x82u) {
-                return t - (0xa7 - 0x40);
-            }
-        }
-    }
-    return -1;
-}
-
-void
-appendCodePointDelta(const uint8_t *cpStart, const uint8_t *cpLimit, int32_t delta,
-                     ByteSink &sink, Edits *edits) {
-    char buffer[U8_MAX_LENGTH];
-    int32_t length;
-    int32_t cpLength = (int32_t)(cpLimit - cpStart);
-    if (cpLength == 1) {
-        // The builder makes ASCII map to ASCII.
-        buffer[0] = (uint8_t)(*cpStart + delta);
-        length = 1;
-    } else {
-        int32_t trail = *(cpLimit-1) + delta;
-        if (0x80 <= trail && trail <= 0xbf) {
-            // The delta only changes the last trail byte.
-            --cpLimit;
-            length = 0;
-            do { buffer[length++] = *cpStart++; } while (cpStart < cpLimit);
-            buffer[length++] = (uint8_t)trail;
-        } else {
-            // Decode the code point, add the delta, re-encode.
-            UChar32 c = codePointFromValidUTF8(cpStart, cpLimit) + delta;
-            length = 0;
-            U8_APPEND_UNSAFE(buffer, length, c);
-        }
-    }
-    if (edits != nullptr) {
-        edits->addReplace(cpLength, length);
-    }
-    sink.Append(buffer, length);
-}
-
-}  // namespace
-
-// ReorderingBuffer -------------------------------------------------------- ***
-
-ReorderingBuffer::ReorderingBuffer(const Normalizer2Impl &ni, UnicodeString &dest,
-                                   UErrorCode &errorCode) :
-        impl(ni), str(dest),
-        start(str.getBuffer(8)), reorderStart(start), limit(start),
-        remainingCapacity(str.getCapacity()), lastCC(0) {
-    if (start == nullptr && U_SUCCESS(errorCode)) {
-        // getBuffer() already did str.setToBogus()
-        errorCode = U_MEMORY_ALLOCATION_ERROR;
-    }
-}
-
-UBool ReorderingBuffer::init(int32_t destCapacity, UErrorCode &errorCode) {
-    int32_t length=str.length();
-    start=str.getBuffer(destCapacity);
-    if(start==nullptr) {
-        // getBuffer() already did str.setToBogus()
-        errorCode=U_MEMORY_ALLOCATION_ERROR;
-        return false;
-    }
-    limit=start+length;
-    remainingCapacity=str.getCapacity()-length;
-    reorderStart=start;
-    if(start==limit) {
-        lastCC=0;
-    } else {
-        setIterator();
-        lastCC=previousCC();
-        // Set reorderStart after the last code point with cc<=1 if there is one.
-        if(lastCC>1) {
-            while(previousCC()>1) {}
-        }
-        reorderStart=codePointLimit;
-    }
-    return true;
-}
-
-UBool ReorderingBuffer::equals(const char16_t *otherStart, const char16_t *otherLimit) const {
-    int32_t length=(int32_t)(limit-start);
-    return
-        length==(int32_t)(otherLimit-otherStart) &&
-        0==u_memcmp(start, otherStart, length);
-}
-
-UBool ReorderingBuffer::equals(const uint8_t *otherStart, const uint8_t *otherLimit) const {
-    U_ASSERT((otherLimit - otherStart) <= INT32_MAX);  // ensured by caller
-    int32_t length = (int32_t)(limit - start);
-    int32_t otherLength = (int32_t)(otherLimit - otherStart);
-    // For equal strings, UTF-8 is at least as long as UTF-16, and at most three times as long.
-    if (otherLength < length || (otherLength / 3) > length) {
-        return false;
-    }
-    // Compare valid strings from between normalization boundaries.
-    // (Invalid sequences are normalization-inert.)
-    for (int32_t i = 0, j = 0;;) {
-        if (i >= length) {
-            return j >= otherLength;
-        } else if (j >= otherLength) {
-            return false;
-        }
-        // Not at the end of either string yet.
-        UChar32 c, other;
-        U16_NEXT_UNSAFE(start, i, c);
-        U8_NEXT_UNSAFE(otherStart, j, other);
-        if (c != other) {
-            return false;
-        }
-    }
-}
-
-UBool ReorderingBuffer::appendSupplementary(UChar32 c, uint8_t cc, UErrorCode &errorCode) {
-    if(remainingCapacity<2 && !resize(2, errorCode)) {
-        return false;
-    }
-    if(lastCC<=cc || cc==0) {
-        limit[0]=U16_LEAD(c);
-        limit[1]=U16_TRAIL(c);
-        limit+=2;
-        lastCC=cc;
-        if(cc<=1) {
-            reorderStart=limit;
-        }
-    } else {
-        insert(c, cc);
-    }
-    remainingCapacity-=2;
-    return true;
-}
-
-UBool ReorderingBuffer::append(const char16_t *s, int32_t length, UBool isNFD,
-                               uint8_t leadCC, uint8_t trailCC,
-                               UErrorCode &errorCode) {
-    if(length==0) {
-        return true;
-    }
-    if(remainingCapacity<length && !resize(length, errorCode)) {
-        return false;
-    }
-    remainingCapacity-=length;
-    if(lastCC<=leadCC || leadCC==0) {
-        if(trailCC<=1) {
-            reorderStart=limit+length;
-        } else if(leadCC<=1) {
-            reorderStart=limit+1;  // Ok if not a code point boundary.
-        }
-        const char16_t *sLimit=s+length;
-        do { *limit++=*s++; } while(s!=sLimit);
-        lastCC=trailCC;
-    } else {
-        int32_t i=0;
-        UChar32 c;
-        U16_NEXT(s, i, length, c);
-        insert(c, leadCC);  // insert first code point
-        while(i<length) {
-            U16_NEXT(s, i, length, c);
-            if(i<length) {
-                if (isNFD) {
-                    leadCC = Normalizer2Impl::getCCFromYesOrMaybe(impl.getRawNorm16(c));
-                } else {
-                    leadCC = impl.getCC(impl.getNorm16(c));
-                }
-            } else {
-                leadCC=trailCC;
-            }
-            append(c, leadCC, errorCode);
-        }
-    }
-    return true;
-}
-
-UBool ReorderingBuffer::appendZeroCC(UChar32 c, UErrorCode &errorCode) {
-    int32_t cpLength=U16_LENGTH(c);
-    if(remainingCapacity<cpLength && !resize(cpLength, errorCode)) {
-        return false;
-    }
-    remainingCapacity-=cpLength;
-    if(cpLength==1) {
-        *limit++=(char16_t)c;
-    } else {
-        limit[0]=U16_LEAD(c);
-        limit[1]=U16_TRAIL(c);
-        limit+=2;
-    }
-    lastCC=0;
-    reorderStart=limit;
-    return true;
-}
-
-UBool ReorderingBuffer::appendZeroCC(const char16_t *s, const char16_t *sLimit, UErrorCode &errorCode) {
-    if(s==sLimit) {
-        return true;
-    }
-    int32_t length=(int32_t)(sLimit-s);
-    if(remainingCapacity<length && !resize(length, errorCode)) {
-        return false;
-    }
-    u_memcpy(limit, s, length);
-    limit+=length;
-    remainingCapacity-=length;
-    lastCC=0;
-    reorderStart=limit;
-    return true;
-}
-
-void ReorderingBuffer::remove() {
-    reorderStart=limit=start;
-    remainingCapacity=str.getCapacity();
-    lastCC=0;
-}
-
-void ReorderingBuffer::removeSuffix(int32_t suffixLength) {
-    if(suffixLength<(limit-start)) {
-        limit-=suffixLength;
-        remainingCapacity+=suffixLength;
-    } else {
-        limit=start;
-        remainingCapacity=str.getCapacity();
-    }
-    lastCC=0;
-    reorderStart=limit;
-}
-
-UBool ReorderingBuffer::resize(int32_t appendLength, UErrorCode &errorCode) {
-    int32_t reorderStartIndex=(int32_t)(reorderStart-start);
-    int32_t length=(int32_t)(limit-start);
-    str.releaseBuffer(length);
-    int32_t newCapacity=length+appendLength;
-    int32_t doubleCapacity=2*str.getCapacity();
-    if(newCapacity<doubleCapacity) {
-        newCapacity=doubleCapacity;
-    }
-    if(newCapacity<256) {
-        newCapacity=256;
-    }
-    start=str.getBuffer(newCapacity);
-    if(start==nullptr) {
-        // getBuffer() already did str.setToBogus()
-        errorCode=U_MEMORY_ALLOCATION_ERROR;
-        return false;
-    }
-    reorderStart=start+reorderStartIndex;
-    limit=start+length;
-    remainingCapacity=str.getCapacity()-length;
-    return true;
-}
-
-void ReorderingBuffer::skipPrevious() {
-    codePointLimit=codePointStart;
-    char16_t c=*--codePointStart;
-    if(U16_IS_TRAIL(c) && start<codePointStart && U16_IS_LEAD(*(codePointStart-1))) {
-        --codePointStart;
-    }
-}
-
-uint8_t ReorderingBuffer::previousCC() {
-    codePointLimit=codePointStart;
-    if(reorderStart>=codePointStart) {
-        return 0;
-    }
-    UChar32 c=*--codePointStart;
-    char16_t c2;
-    if(U16_IS_TRAIL(c) && start<codePointStart && U16_IS_LEAD(c2=*(codePointStart-1))) {
-        --codePointStart;
-        c=U16_GET_SUPPLEMENTARY(c2, c);
-    }
-    return impl.getCCFromYesOrMaybeCP(c);
-}
-
-// Inserts c somewhere before the last character.
-// Requires 0<cc<lastCC which implies reorderStart<limit.
-void ReorderingBuffer::insert(UChar32 c, uint8_t cc) {
-    for(setIterator(), skipPrevious(); previousCC()>cc;) {}
-    // insert c at codePointLimit, after the character with prevCC<=cc
-    char16_t *q=limit;
-    char16_t *r=limit+=U16_LENGTH(c);
-    do {
-        *--r=*--q;
-    } while(codePointLimit!=q);
-    writeCodePoint(q, c);
-    if(cc<=1) {
-        reorderStart=r;
-    }
-}
-
-// Normalizer2Impl --------------------------------------------------------- ***
-
-struct CanonIterData : public UMemory {
-    CanonIterData(UErrorCode &errorCode);
-    ~CanonIterData();
-    void addToStartSet(UChar32 origin, UChar32 decompLead, UErrorCode &errorCode);
-    UMutableCPTrie *mutableTrie;
-    UCPTrie *trie;
-    UVector canonStartSets;  // contains UnicodeSet *
-};
-
-Normalizer2Impl::~Normalizer2Impl() {
-    delete fCanonIterData;
-}
-
-void
-Normalizer2Impl::init(const int32_t *inIndexes, const UCPTrie *inTrie,
-                      const uint16_t *inExtraData, const uint8_t *inSmallFCD) {
-    minDecompNoCP = static_cast<char16_t>(inIndexes[IX_MIN_DECOMP_NO_CP]);
-    minCompNoMaybeCP = static_cast<char16_t>(inIndexes[IX_MIN_COMP_NO_MAYBE_CP]);
-    minLcccCP = static_cast<char16_t>(inIndexes[IX_MIN_LCCC_CP]);
-
-    minYesNo = static_cast<uint16_t>(inIndexes[IX_MIN_YES_NO]);
-    minYesNoMappingsOnly = static_cast<uint16_t>(inIndexes[IX_MIN_YES_NO_MAPPINGS_ONLY]);
-    minNoNo = static_cast<uint16_t>(inIndexes[IX_MIN_NO_NO]);
-    minNoNoCompBoundaryBefore = static_cast<uint16_t>(inIndexes[IX_MIN_NO_NO_COMP_BOUNDARY_BEFORE]);
-    minNoNoCompNoMaybeCC = static_cast<uint16_t>(inIndexes[IX_MIN_NO_NO_COMP_NO_MAYBE_CC]);
-    minNoNoEmpty = static_cast<uint16_t>(inIndexes[IX_MIN_NO_NO_EMPTY]);
-    limitNoNo = static_cast<uint16_t>(inIndexes[IX_LIMIT_NO_NO]);
-    minMaybeYes = static_cast<uint16_t>(inIndexes[IX_MIN_MAYBE_YES]);
-    U_ASSERT((minMaybeYes & 7) == 0);  // 8-aligned for noNoDelta bit fields
-    centerNoNoDelta = (minMaybeYes >> DELTA_SHIFT) - MAX_DELTA - 1;
-
-    normTrie=inTrie;
-
-    maybeYesCompositions=inExtraData;
-    extraData=maybeYesCompositions+((MIN_NORMAL_MAYBE_YES-minMaybeYes)>>OFFSET_SHIFT);
-
-    smallFCD=inSmallFCD;
-}
-
-U_CDECL_BEGIN
-
-static uint32_t U_CALLCONV
-segmentStarterMapper(const void * /*context*/, uint32_t value) {
-    return value&CANON_NOT_SEGMENT_STARTER;
-}
-
-U_CDECL_END
-
-void
-Normalizer2Impl::addLcccChars(UnicodeSet &set) const {
-    UChar32 start = 0, end;
-    uint32_t norm16;
-    while ((end = ucptrie_getRange(normTrie, start, UCPMAP_RANGE_FIXED_LEAD_SURROGATES, INERT,
-                                   nullptr, nullptr, &norm16)) >= 0) {
-        if (norm16 > Normalizer2Impl::MIN_NORMAL_MAYBE_YES &&
-                norm16 != Normalizer2Impl::JAMO_VT) {
-            set.add(start, end);
-        } else if (minNoNoCompNoMaybeCC <= norm16 && norm16 < limitNoNo) {
-            uint16_t fcd16 = getFCD16(start);
-            if (fcd16 > 0xff) { set.add(start, end); }
-        }
-        start = end + 1;
-    }
-}
-
-void
-Normalizer2Impl::addPropertyStarts(const USetAdder *sa, UErrorCode & /*errorCode*/) const {
-    // Add the start code point of each same-value range of the trie.
-    UChar32 start = 0, end;
-    uint32_t value;
-    while ((end = ucptrie_getRange(normTrie, start, UCPMAP_RANGE_FIXED_LEAD_SURROGATES, INERT,
-                                   nullptr, nullptr, &value)) >= 0) {
-        sa->add(sa->set, start);
-        if (start != end && isAlgorithmicNoNo((uint16_t)value) &&
-                (value & Normalizer2Impl::DELTA_TCCC_MASK) > Normalizer2Impl::DELTA_TCCC_1) {
-            // Range of code points with same-norm16-value algorithmic decompositions.
-            // They might have different non-zero FCD16 values.
-            uint16_t prevFCD16 = getFCD16(start);
-            while (++start <= end) {
-                uint16_t fcd16 = getFCD16(start);
-                if (fcd16 != prevFCD16) {
-                    sa->add(sa->set, start);
-                    prevFCD16 = fcd16;
-                }
-            }
-        }
-        start = end + 1;
-    }
-
-    /* add Hangul LV syllables and LV+1 because of skippables */
-    for(char16_t c=Hangul::HANGUL_BASE; c<Hangul::HANGUL_LIMIT; c+=Hangul::JAMO_T_COUNT) {
-        sa->add(sa->set, c);
-        sa->add(sa->set, c+1);
-    }
-    sa->add(sa->set, Hangul::HANGUL_LIMIT); /* add Hangul+1 to continue with other properties */
-}
-
-void
-Normalizer2Impl::addCanonIterPropertyStarts(const USetAdder *sa, UErrorCode &errorCode) const {
-    // Add the start code point of each same-value range of the canonical iterator data trie.
-    if (!ensureCanonIterData(errorCode)) { return; }
-    // Currently only used for the SEGMENT_STARTER property.
-    UChar32 start = 0, end;
-    uint32_t value;
-    while ((end = ucptrie_getRange(fCanonIterData->trie, start, UCPMAP_RANGE_NORMAL, 0,
-                                   segmentStarterMapper, nullptr, &value)) >= 0) {
-        sa->add(sa->set, start);
-        start = end + 1;
-    }
-}
-
-const char16_t *
-Normalizer2Impl::copyLowPrefixFromNulTerminated(const char16_t *src,
-                                                UChar32 minNeedDataCP,
-                                                ReorderingBuffer *buffer,
-                                                UErrorCode &errorCode) const {
-    // Make some effort to support NUL-terminated strings reasonably.
-    // Take the part of the fast quick check loop that does not look up
-    // data and check the first part of the string.
-    // After this prefix, determine the string length to simplify the rest
-    // of the code.
-    const char16_t *prevSrc=src;
-    char16_t c;
-    while((c=*src++)<minNeedDataCP && c!=0) {}
-    // Back out the last character for full processing.
-    // Copy this prefix.
-    if(--src!=prevSrc) {
-        if(buffer!=nullptr) {
-            buffer->appendZeroCC(prevSrc, src, errorCode);
-        }
-    }
-    return src;
-}
-
-UnicodeString &
-Normalizer2Impl::decompose(const UnicodeString &src, UnicodeString &dest,
-                           UErrorCode &errorCode) const {
-    if(U_FAILURE(errorCode)) {
-        dest.setToBogus();
-        return dest;
-    }
-    const char16_t *sArray=src.getBuffer();
-    if(&dest==&src || sArray==nullptr) {
-        errorCode=U_ILLEGAL_ARGUMENT_ERROR;
-        dest.setToBogus();
-        return dest;
-    }
-    decompose(sArray, sArray+src.length(), dest, src.length(), errorCode);
-    return dest;
-}
-
-void
-Normalizer2Impl::decompose(const char16_t *src, const char16_t *limit,
-                           UnicodeString &dest,
-                           int32_t destLengthEstimate,
-                           UErrorCode &errorCode) const {
-    if(destLengthEstimate<0 && limit!=nullptr) {
-        destLengthEstimate=(int32_t)(limit-src);
-    }
-    dest.remove();
-    ReorderingBuffer buffer(*this, dest);
-    if(buffer.init(destLengthEstimate, errorCode)) {
-        decompose(src, limit, &buffer, errorCode);
-    }
-}
-
-// Dual functionality:
-// buffer!=nullptr: normalize
-// buffer==nullptr: isNormalized/spanQuickCheckYes
-const char16_t *
-Normalizer2Impl::decompose(const char16_t *src, const char16_t *limit,
-                           ReorderingBuffer *buffer,
-                           UErrorCode &errorCode) const {
-    UChar32 minNoCP=minDecompNoCP;
-    if(limit==nullptr) {
-        src=copyLowPrefixFromNulTerminated(src, minNoCP, buffer, errorCode);
-        if(U_FAILURE(errorCode)) {
-            return src;
-        }
-        limit=u_strchr(src, 0);
-    }
-
-    const char16_t *prevSrc;
-    UChar32 c=0;
-    uint16_t norm16=0;
-
-    // only for quick check
-    const char16_t *prevBoundary=src;
-    uint8_t prevCC=0;
-
-    for(;;) {
-        // count code units below the minimum or with irrelevant data for the quick check
-        for(prevSrc=src; src!=limit;) {
-            if( (c=*src)<minNoCP ||
-                isMostDecompYesAndZeroCC(norm16=UCPTRIE_FAST_BMP_GET(normTrie, UCPTRIE_16, c))
-            ) {
-                ++src;
-            } else if(!U16_IS_LEAD(c)) {
-                break;
-            } else {
-                char16_t c2;
-                if((src+1)!=limit && U16_IS_TRAIL(c2=src[1])) {
-                    c=U16_GET_SUPPLEMENTARY(c, c2);
-                    norm16=UCPTRIE_FAST_SUPP_GET(normTrie, UCPTRIE_16, c);
-                    if(isMostDecompYesAndZeroCC(norm16)) {
-                        src+=2;
-                    } else {
-                        break;
-                    }
-                } else {
-                    ++src;  // unpaired lead surrogate: inert
-                }
-            }
-        }
-        // copy these code units all at once
-        if(src!=prevSrc) {
-            if(buffer!=nullptr) {
-                if(!buffer->appendZeroCC(prevSrc, src, errorCode)) {
-                    break;
-                }
-            } else {
-                prevCC=0;
-                prevBoundary=src;
-            }
-        }
-        if(src==limit) {
-            break;
-        }
-
-        // Check one above-minimum, relevant code point.
-        src+=U16_LENGTH(c);
-        if(buffer!=nullptr) {
-            if(!decompose(c, norm16, *buffer, errorCode)) {
-                break;
-            }
-        } else {
-            if(isDecompYes(norm16)) {
-                uint8_t cc=getCCFromYesOrMaybe(norm16);
-                if(prevCC<=cc || cc==0) {
-                    prevCC=cc;
-                    if(cc<=1) {
-                        prevBoundary=src;
-                    }
-                    continue;
-                }
-            }
-            return prevBoundary;  // "no" or cc out of order
-        }
-    }
-    return src;
-}
-
-// Decompose a short piece of text which is likely to contain characters that
-// fail the quick check loop and/or where the quick check loop's overhead
-// is unlikely to be amortized.
-// Called by the compose() and makeFCD() implementations.
-const char16_t *
-Normalizer2Impl::decomposeShort(const char16_t *src, const char16_t *limit,
-                                UBool stopAtCompBoundary, UBool onlyContiguous,
-                                ReorderingBuffer &buffer, UErrorCode &errorCode) const {
-    if (U_FAILURE(errorCode)) {
-        return nullptr;
-    }
-    while(src<limit) {
-        if (stopAtCompBoundary && *src < minCompNoMaybeCP) {
-            return src;
-        }
-        const char16_t *prevSrc = src;
-        UChar32 c;
-        uint16_t norm16;
-        UCPTRIE_FAST_U16_NEXT(normTrie, UCPTRIE_16, src, limit, c, norm16);
-        if (stopAtCompBoundary && norm16HasCompBoundaryBefore(norm16)) {
-            return prevSrc;
-        }
-        if(!decompose(c, norm16, buffer, errorCode)) {
-            return nullptr;
-        }
-        if (stopAtCompBoundary && norm16HasCompBoundaryAfter(norm16, onlyContiguous)) {
-            return src;
-        }
-    }
-    return src;
-}
-
-UBool Normalizer2Impl::decompose(UChar32 c, uint16_t norm16,
-                                 ReorderingBuffer &buffer,
-                                 UErrorCode &errorCode) const {
-    // get the decomposition and the lead and trail cc's
-    if (norm16 >= limitNoNo) {
-        if (isMaybeOrNonZeroCC(norm16)) {
-            return buffer.append(c, getCCFromYesOrMaybe(norm16), errorCode);
-        }
-        // Maps to an isCompYesAndZeroCC.
-        c=mapAlgorithmic(c, norm16);
-        norm16=getRawNorm16(c);
-    }
-    if (norm16 < minYesNo) {
-        // c does not decompose
-        return buffer.append(c, 0, errorCode);
-    } else if(isHangulLV(norm16) || isHangulLVT(norm16)) {
-        // Hangul syllable: decompose algorithmically
-        char16_t jamos[3];
-        return buffer.appendZeroCC(jamos, jamos+Hangul::decompose(c, jamos), errorCode);
-    }
-    // c decomposes, get everything from the variable-length extra data
-    const uint16_t *mapping=getMapping(norm16);
-    uint16_t firstUnit=*mapping;
-    int32_t length=firstUnit&MAPPING_LENGTH_MASK;
-    uint8_t leadCC, trailCC;
-    trailCC=(uint8_t)(firstUnit>>8);
-    if(firstUnit&MAPPING_HAS_CCC_LCCC_WORD) {
-        leadCC=(uint8_t)(*(mapping-1)>>8);
-    } else {
-        leadCC=0;
-    }
-    return buffer.append((const char16_t *)mapping+1, length, true, leadCC, trailCC, errorCode);
-}
-
-// Dual functionality:
-// sink != nullptr: normalize
-// sink == nullptr: isNormalized/spanQuickCheckYes
-const uint8_t *
-Normalizer2Impl::decomposeUTF8(uint32_t options,
-                               const uint8_t *src, const uint8_t *limit,
-                               ByteSink *sink, Edits *edits, UErrorCode &errorCode) const {
-    U_ASSERT(limit != nullptr);
-    UnicodeString s16;
-    uint8_t minNoLead = leadByteForCP(minDecompNoCP);
-
-    const uint8_t *prevBoundary = src;
-    // only for quick check
-    uint8_t prevCC = 0;
-
-    for (;;) {
-        // Fast path: Scan over a sequence of characters below the minimum "no" code point,
-        // or with (decompYes && ccc==0) properties.
-        const uint8_t *fastStart = src;
-        const uint8_t *prevSrc;
-        uint16_t norm16 = 0;
-
-        for (;;) {
-            if (src == limit) {
-                if (prevBoundary != limit && sink != nullptr) {
-                    ByteSinkUtil::appendUnchanged(prevBoundary, limit,
-                                                  *sink, options, edits, errorCode);
-                }
-                return src;
-            }
-            if (*src < minNoLead) {
-                ++src;
-            } else {
-                prevSrc = src;
-                UCPTRIE_FAST_U8_NEXT(normTrie, UCPTRIE_16, src, limit, norm16);
-                if (!isMostDecompYesAndZeroCC(norm16)) {
-                    break;
-                }
-            }
-        }
-        // isMostDecompYesAndZeroCC(norm16) is false, that is, norm16>=minYesNo,
-        // and the current character at [prevSrc..src[ is not a common case with cc=0
-        // (MIN_NORMAL_MAYBE_YES or JAMO_VT).
-        // It could still be a maybeYes with cc=0.
-        if (prevSrc != fastStart) {
-            // The fast path looped over yes/0 characters before the current one.
-            if (sink != nullptr &&
-                    !ByteSinkUtil::appendUnchanged(prevBoundary, prevSrc,
-                                                   *sink, options, edits, errorCode)) {
-                break;
-            }
-            prevBoundary = prevSrc;
-            prevCC = 0;
-        }
-
-        // Medium-fast path: Quick check.
-        if (isMaybeOrNonZeroCC(norm16)) {
-            // Does not decompose.
-            uint8_t cc = getCCFromYesOrMaybe(norm16);
-            if (prevCC <= cc || cc == 0) {
-                prevCC = cc;
-                if (cc <= 1) {
-                    if (sink != nullptr &&
-                            !ByteSinkUtil::appendUnchanged(prevBoundary, src,
-                                                           *sink, options, edits, errorCode)) {
-                        break;
-                    }
-                    prevBoundary = src;
-                }
-                continue;
-            }
-        }
-        if (sink == nullptr) {
-            return prevBoundary;  // quick check: "no" or cc out of order
-        }
-
-        // Slow path
-        // Decompose up to and including the current character.
-        if (prevBoundary != prevSrc && norm16HasDecompBoundaryBefore(norm16)) {
-            if (!ByteSinkUtil::appendUnchanged(prevBoundary, prevSrc,
-                                               *sink, options, edits, errorCode)) {
-                break;
-            }
-            prevBoundary = prevSrc;
-        }
-        ReorderingBuffer buffer(*this, s16, errorCode);
-        if (U_FAILURE(errorCode)) {
-            break;
-        }
-        decomposeShort(prevBoundary, src, STOP_AT_LIMIT, false /* onlyContiguous */,
-                       buffer, errorCode);
-        // Decompose until the next boundary.
-        if (buffer.getLastCC() > 1) {
-            src = decomposeShort(src, limit, STOP_AT_DECOMP_BOUNDARY, false /* onlyContiguous */,
-                                 buffer, errorCode);
-        }
-        if (U_FAILURE(errorCode)) {
-            break;
-        }
-        if ((src - prevSrc) > INT32_MAX) {  // guard before buffer.equals()
-            errorCode = U_INDEX_OUTOFBOUNDS_ERROR;
-            break;
-        }
-        // We already know there was a change if the original character decomposed;
-        // otherwise compare.
-        if (isMaybeOrNonZeroCC(norm16) && buffer.equals(prevBoundary, src)) {
-            if (!ByteSinkUtil::appendUnchanged(prevBoundary, src,
-                                               *sink, options, edits, errorCode)) {
-                break;
-            }
-        } else {
-            if (!ByteSinkUtil::appendChange(prevBoundary, src, buffer.getStart(), buffer.length(),
-                                            *sink, edits, errorCode)) {
-                break;
-            }
-        }
-        prevBoundary = src;
-        prevCC = 0;
-    }
-    return src;
-}
-
-const uint8_t *
-Normalizer2Impl::decomposeShort(const uint8_t *src, const uint8_t *limit,
-                                StopAt stopAt, UBool onlyContiguous,
-                                ReorderingBuffer &buffer, UErrorCode &errorCode) const {
-    if (U_FAILURE(errorCode)) {
-        return nullptr;
-    }
-    while (src < limit) {
-        const uint8_t *prevSrc = src;
-        uint16_t norm16;
-        UCPTRIE_FAST_U8_NEXT(normTrie, UCPTRIE_16, src, limit, norm16);
-        // Get the decomposition and the lead and trail cc's.
-        UChar32 c = U_SENTINEL;
-        if (norm16 >= limitNoNo) {
-            if (isMaybeOrNonZeroCC(norm16)) {
-                // No comp boundaries around this character.
-                uint8_t cc = getCCFromYesOrMaybe(norm16);
-                if (cc == 0 && stopAt == STOP_AT_DECOMP_BOUNDARY) {
-                    return prevSrc;
-                }
-                c = codePointFromValidUTF8(prevSrc, src);
-                if (!buffer.append(c, cc, errorCode)) {
-                    return nullptr;
-                }
-                if (stopAt == STOP_AT_DECOMP_BOUNDARY && buffer.getLastCC() <= 1) {
-                    return src;
-                }
-                continue;
-            }
-            // Maps to an isCompYesAndZeroCC.
-            if (stopAt != STOP_AT_LIMIT) {
-                return prevSrc;
-            }
-            c = codePointFromValidUTF8(prevSrc, src);
-            c = mapAlgorithmic(c, norm16);
-            norm16 = getRawNorm16(c);
-        } else if (stopAt != STOP_AT_LIMIT && norm16 < minNoNoCompNoMaybeCC) {
-            return prevSrc;
-        }
-        // norm16!=INERT guarantees that [prevSrc, src[ is valid UTF-8.
-        // We do not see invalid UTF-8 here because
-        // its norm16==INERT is normalization-inert,
-        // so it gets copied unchanged in the fast path,
-        // and we stop the slow path where invalid UTF-8 begins.
-        // c >= 0 is the result of an algorithmic mapping.
-        U_ASSERT(c >= 0 || norm16 != INERT);
-        if (norm16 < minYesNo) {
-            if (c < 0) {
-                c = codePointFromValidUTF8(prevSrc, src);
-            }
-            // does not decompose
-            if (!buffer.append(c, 0, errorCode)) {
-                return nullptr;
-            }
-        } else if (isHangulLV(norm16) || isHangulLVT(norm16)) {
-            // Hangul syllable: decompose algorithmically
-            if (c < 0) {
-                c = codePointFromValidUTF8(prevSrc, src);
-            }
-            char16_t jamos[3];
-            if (!buffer.appendZeroCC(jamos, jamos+Hangul::decompose(c, jamos), errorCode)) {
-                return nullptr;
-            }
-        } else {
-            // The character decomposes, get everything from the variable-length extra data.
-            const uint16_t *mapping = getMapping(norm16);
-            uint16_t firstUnit = *mapping;
-            int32_t length = firstUnit & MAPPING_LENGTH_MASK;
-            uint8_t trailCC = (uint8_t)(firstUnit >> 8);
-            uint8_t leadCC;
-            if (firstUnit & MAPPING_HAS_CCC_LCCC_WORD) {
-                leadCC = (uint8_t)(*(mapping-1) >> 8);
-            } else {
-                leadCC = 0;
-            }
-            if (leadCC == 0 && stopAt == STOP_AT_DECOMP_BOUNDARY) {
-                return prevSrc;
-            }
-            if (!buffer.append((const char16_t *)mapping+1, length, true, leadCC, trailCC, errorCode)) {
-                return nullptr;
-            }
-        }
-        if ((stopAt == STOP_AT_COMP_BOUNDARY && norm16HasCompBoundaryAfter(norm16, onlyContiguous)) ||
-                (stopAt == STOP_AT_DECOMP_BOUNDARY && buffer.getLastCC() <= 1)) {
-            return src;
-        }
-    }
-    return src;
-}
-
-const char16_t *
-Normalizer2Impl::getDecomposition(UChar32 c, char16_t buffer[4], int32_t &length) const {
-    uint16_t norm16;
-    if(c<minDecompNoCP || isMaybeOrNonZeroCC(norm16=getNorm16(c))) {
-        // c does not decompose
-        return nullptr;
-    }
-    const char16_t *decomp = nullptr;
-    if(isDecompNoAlgorithmic(norm16)) {
-        // Maps to an isCompYesAndZeroCC.
-        c=mapAlgorithmic(c, norm16);
-        decomp=buffer;
-        length=0;
-        U16_APPEND_UNSAFE(buffer, length, c);
-        // The mapping might decompose further.
-        norm16 = getRawNorm16(c);
-    }
-    if (norm16 < minYesNo) {
-        return decomp;
-    } else if(isHangulLV(norm16) || isHangulLVT(norm16)) {
-        // Hangul syllable: decompose algorithmically
-        length=Hangul::decompose(c, buffer);
-        return buffer;
-    }
-    // c decomposes, get everything from the variable-length extra data
-    const uint16_t *mapping=getMapping(norm16);
-    length=*mapping&MAPPING_LENGTH_MASK;
-    return (const char16_t *)mapping+1;
-}
-
-// The capacity of the buffer must be 30=MAPPING_LENGTH_MASK-1
-// so that a raw mapping fits that consists of one unit ("rm0")
-// plus all but the first two code units of the normal mapping.
-// The maximum length of a normal mapping is 31=MAPPING_LENGTH_MASK.
-const char16_t *
-Normalizer2Impl::getRawDecomposition(UChar32 c, char16_t buffer[30], int32_t &length) const {
-    uint16_t norm16;
-    if(c<minDecompNoCP || isDecompYes(norm16=getNorm16(c))) {
-        // c does not decompose
-        return nullptr;
-    } else if(isHangulLV(norm16) || isHangulLVT(norm16)) {
-        // Hangul syllable: decompose algorithmically
-        Hangul::getRawDecomposition(c, buffer);
-        length=2;
-        return buffer;
-    } else if(isDecompNoAlgorithmic(norm16)) {
-        c=mapAlgorithmic(c, norm16);
-        length=0;
-        U16_APPEND_UNSAFE(buffer, length, c);
-        return buffer;
-    }
-    // c decomposes, get everything from the variable-length extra data
-    const uint16_t *mapping=getMapping(norm16);
-    uint16_t firstUnit=*mapping;
-    int32_t mLength=firstUnit&MAPPING_LENGTH_MASK;  // length of normal mapping
-    if(firstUnit&MAPPING_HAS_RAW_MAPPING) {
-        // Read the raw mapping from before the firstUnit and before the optional ccc/lccc word.
-        // Bit 7=MAPPING_HAS_CCC_LCCC_WORD
-        const uint16_t *rawMapping=mapping-((firstUnit>>7)&1)-1;
-        uint16_t rm0=*rawMapping;
-        if(rm0<=MAPPING_LENGTH_MASK) {
-            length=rm0;
-            return (const char16_t *)rawMapping-rm0;
-        } else {
-            // Copy the normal mapping and replace its first two code units with rm0.
-            buffer[0]=(char16_t)rm0;
-            u_memcpy(buffer+1, (const char16_t *)mapping+1+2, mLength-2);
-            length=mLength-1;
-            return buffer;
-        }
-    } else {
-        length=mLength;
-        return (const char16_t *)mapping+1;
-    }
-}
-
-void Normalizer2Impl::decomposeAndAppend(const char16_t *src, const char16_t *limit,
-                                         UBool doDecompose,
-                                         UnicodeString &safeMiddle,
-                                         ReorderingBuffer &buffer,
-                                         UErrorCode &errorCode) const {
-    buffer.copyReorderableSuffixTo(safeMiddle);
-    if(doDecompose) {
-        decompose(src, limit, &buffer, errorCode);
-        return;
-    }
-    // Just merge the strings at the boundary.
-    bool isFirst = true;
-    uint8_t firstCC = 0, prevCC = 0, cc;
-    const char16_t *p = src;
-    while (p != limit) {
-        const char16_t *codePointStart = p;
-        UChar32 c;
-        uint16_t norm16;
-        UCPTRIE_FAST_U16_NEXT(normTrie, UCPTRIE_16, p, limit, c, norm16);
-        if ((cc = getCC(norm16)) == 0) {
-            p = codePointStart;
-            break;
-        }
-        if (isFirst) {
-            firstCC = cc;
-            isFirst = false;
-        }
-        prevCC = cc;
-    }
-    if(limit==nullptr) {  // appendZeroCC() needs limit!=nullptr
-        limit=u_strchr(p, 0);
-    }
-
-    if (buffer.append(src, (int32_t)(p - src), false, firstCC, prevCC, errorCode)) {
-        buffer.appendZeroCC(p, limit, errorCode);
-    }
-}
-
-UBool Normalizer2Impl::hasDecompBoundaryBefore(UChar32 c) const {
-    return c < minLcccCP || (c <= 0xffff && !singleLeadMightHaveNonZeroFCD16(c)) ||
-        norm16HasDecompBoundaryBefore(getNorm16(c));
-}
-
-UBool Normalizer2Impl::norm16HasDecompBoundaryBefore(uint16_t norm16) const {
-    if (norm16 < minNoNoCompNoMaybeCC) {
-        return true;
-    }
-    if (norm16 >= limitNoNo) {
-        return norm16 <= MIN_NORMAL_MAYBE_YES || norm16 == JAMO_VT;
-    }
-    // c decomposes, get everything from the variable-length extra data
-    const uint16_t *mapping=getMapping(norm16);
-    uint16_t firstUnit=*mapping;
-    // true if leadCC==0 (hasFCDBoundaryBefore())
-    return (firstUnit&MAPPING_HAS_CCC_LCCC_WORD)==0 || (*(mapping-1)&0xff00)==0;
-}
-
-UBool Normalizer2Impl::hasDecompBoundaryAfter(UChar32 c) const {
-    if (c < minDecompNoCP) {
-        return true;
-    }
-    if (c <= 0xffff && !singleLeadMightHaveNonZeroFCD16(c)) {
-        return true;
-    }
-    return norm16HasDecompBoundaryAfter(getNorm16(c));
-}
-
-UBool Normalizer2Impl::norm16HasDecompBoundaryAfter(uint16_t norm16) const {
-    if(norm16 <= minYesNo || isHangulLVT(norm16)) {
-        return true;
-    }
-    if (norm16 >= limitNoNo) {
-        if (isMaybeOrNonZeroCC(norm16)) {
-            return norm16 <= MIN_NORMAL_MAYBE_YES || norm16 == JAMO_VT;
-        }
-        // Maps to an isCompYesAndZeroCC.
-        return (norm16 & DELTA_TCCC_MASK) <= DELTA_TCCC_1;
-    }
-    // c decomposes, get everything from the variable-length extra data
-    const uint16_t *mapping=getMapping(norm16);
-    uint16_t firstUnit=*mapping;
-    // decomp after-boundary: same as hasFCDBoundaryAfter(),
-    // fcd16<=1 || trailCC==0
-    if(firstUnit>0x1ff) {
-        return false;  // trailCC>1
-    }
-    if(firstUnit<=0xff) {
-        return true;  // trailCC==0
-    }
-    // if(trailCC==1) test leadCC==0, same as checking for before-boundary
-    // true if leadCC==0 (hasFCDBoundaryBefore())
-    return (firstUnit&MAPPING_HAS_CCC_LCCC_WORD)==0 || (*(mapping-1)&0xff00)==0;
-}
-
-/*
- * Finds the recomposition result for
- * a forward-combining "lead" character,
- * specified with a pointer to its compositions list,
- * and a backward-combining "trail" character.
- *
- * If the lead and trail characters combine, then this function returns
- * the following "compositeAndFwd" value:
- * Bits 21..1  composite character
- * Bit      0  set if the composite is a forward-combining starter
- * otherwise it returns -1.
- *
- * The compositions list has (trail, compositeAndFwd) pair entries,
- * encoded as either pairs or triples of 16-bit units.
- * The last entry has the high bit of its first unit set.
- *
- * The list is sorted by ascending trail characters (there are no duplicates).
- * A linear search is used.
- *
- * See normalizer2impl.h for a more detailed description
- * of the compositions list format.
- */
-int32_t Normalizer2Impl::combine(const uint16_t *list, UChar32 trail) {
-    uint16_t key1, firstUnit;
-    if(trail<COMP_1_TRAIL_LIMIT) {
-        // trail character is 0..33FF
-        // result entry may have 2 or 3 units
-        key1=(uint16_t)(trail<<1);
-        while(key1>(firstUnit=*list)) {
-            list+=2+(firstUnit&COMP_1_TRIPLE);
-        }
-        if(key1==(firstUnit&COMP_1_TRAIL_MASK)) {
-            if(firstUnit&COMP_1_TRIPLE) {
-                return ((int32_t)list[1]<<16)|list[2];
-            } else {
-                return list[1];
-            }
-        }
-    } else {
-        // trail character is 3400..10FFFF
-        // result entry has 3 units
-        key1=(uint16_t)(COMP_1_TRAIL_LIMIT+
-                        (((trail>>COMP_1_TRAIL_SHIFT))&
-                          ~COMP_1_TRIPLE));
-        uint16_t key2=(uint16_t)(trail<<COMP_2_TRAIL_SHIFT);
-        uint16_t secondUnit;
-        for(;;) {
-            if(key1>(firstUnit=*list)) {
-                list+=2+(firstUnit&COMP_1_TRIPLE);
-            } else if(key1==(firstUnit&COMP_1_TRAIL_MASK)) {
-                if(key2>(secondUnit=list[1])) {
-                    if(firstUnit&COMP_1_LAST_TUPLE) {
-                        break;
-                    } else {
-                        list+=3;
-                    }
-                } else if(key2==(secondUnit&COMP_2_TRAIL_MASK)) {
-                    return ((int32_t)(secondUnit&~COMP_2_TRAIL_MASK)<<16)|list[2];
-                } else {
-                    break;
-                }
-            } else {
-                break;
-            }
-        }
-    }
-    return -1;
-}
-
-/**
-  * @param list some character's compositions list
-  * @param set recursively receives the composites from these compositions
-  */
-void Normalizer2Impl::addComposites(const uint16_t *list, UnicodeSet &set) const {
-    uint16_t firstUnit;
-    int32_t compositeAndFwd;
-    do {
-        firstUnit=*list;
-        if((firstUnit&COMP_1_TRIPLE)==0) {
-            compositeAndFwd=list[1];
-            list+=2;
-        } else {
-            compositeAndFwd=(((int32_t)list[1]&~COMP_2_TRAIL_MASK)<<16)|list[2];
-            list+=3;
-        }
-        UChar32 composite=compositeAndFwd>>1;
-        if((compositeAndFwd&1)!=0) {
-            addComposites(getCompositionsListForComposite(getRawNorm16(composite)), set);
-        }
-        set.add(composite);
-    } while((firstUnit&COMP_1_LAST_TUPLE)==0);
-}
-
-/*
- * Recomposes the buffer text starting at recomposeStartIndex
- * (which is in NFD - decomposed and canonically ordered),
- * and truncates the buffer contents.
- *
- * Note that recomposition never lengthens the text:
- * Any character consists of either one or two code units;
- * a composition may contain at most one more code unit than the original starter,
- * while the combining mark that is removed has at least one code unit.
- */
-void Normalizer2Impl::recompose(ReorderingBuffer &buffer, int32_t recomposeStartIndex,
-                                UBool onlyContiguous) const {
-    char16_t *p=buffer.getStart()+recomposeStartIndex;
-    char16_t *limit=buffer.getLimit();
-    if(p==limit) {
-        return;
-    }
-
-    char16_t *starter, *pRemove, *q, *r;
-    const uint16_t *compositionsList;
-    UChar32 c, compositeAndFwd;
-    uint16_t norm16;
-    uint8_t cc, prevCC;
-    UBool starterIsSupplementary;
-
-    // Some of the following variables are not used until we have a forward-combining starter
-    // and are only initialized now to avoid compiler warnings.
-    compositionsList=nullptr;  // used as indicator for whether we have a forward-combining starter
-    starter=nullptr;
-    starterIsSupplementary=false;
-    prevCC=0;
-
-    for(;;) {
-        UCPTRIE_FAST_U16_NEXT(normTrie, UCPTRIE_16, p, limit, c, norm16);
-        cc=getCCFromYesOrMaybe(norm16);
-        if( // this character combines backward and
-            isMaybe(norm16) &&
-            // we have seen a starter that combines forward and
-            compositionsList!=nullptr &&
-            // the backward-combining character is not blocked
-            (prevCC<cc || prevCC==0)
-        ) {
-            if(isJamoVT(norm16)) {
-                // c is a Jamo V/T, see if we can compose it with the previous character.
-                if(c<Hangul::JAMO_T_BASE) {
-                    // c is a Jamo Vowel, compose with previous Jamo L and following Jamo T.
-                    char16_t prev=(char16_t)(*starter-Hangul::JAMO_L_BASE);
-                    if(prev<Hangul::JAMO_L_COUNT) {
-                        pRemove=p-1;
-                        char16_t syllable=(char16_t)
-                            (Hangul::HANGUL_BASE+
-                             (prev*Hangul::JAMO_V_COUNT+(c-Hangul::JAMO_V_BASE))*
-                             Hangul::JAMO_T_COUNT);
-                        char16_t t;
-                        if(p!=limit && (t=(char16_t)(*p-Hangul::JAMO_T_BASE))<Hangul::JAMO_T_COUNT) {
-                            ++p;
-                            syllable+=t;  // The next character was a Jamo T.
-                        }
-                        *starter=syllable;
-                        // remove the Jamo V/T
-                        q=pRemove;
-                        r=p;
-                        while(r<limit) {
-                            *q++=*r++;
-                        }
-                        limit=q;
-                        p=pRemove;
-                    }
-                }
-                /*
-                 * No "else" for Jamo T:
-                 * Since the input is in NFD, there are no Hangul LV syllables that
-                 * a Jamo T could combine with.
-                 * All Jamo Ts are combined above when handling Jamo Vs.
-                 */
-                if(p==limit) {
-                    break;
-                }
-                compositionsList=nullptr;
-                continue;
-            } else if((compositeAndFwd=combine(compositionsList, c))>=0) {
-                // The starter and the combining mark (c) do combine.
-                UChar32 composite=compositeAndFwd>>1;
-
-                // Replace the starter with the composite, remove the combining mark.
-                pRemove=p-U16_LENGTH(c);  // pRemove & p: start & limit of the combining mark
-                if(starterIsSupplementary) {
-                    if(U_IS_SUPPLEMENTARY(composite)) {
-                        // both are supplementary
-                        starter[0]=U16_LEAD(composite);
-                        starter[1]=U16_TRAIL(composite);
-                    } else {
-                        *starter=(char16_t)composite;
-                        // The composite is shorter than the starter,
-                        // move the intermediate characters forward one.
-                        starterIsSupplementary=false;
-                        q=starter+1;
-                        r=q+1;
-                        while(r<pRemove) {
-                            *q++=*r++;
-                        }
-                        --pRemove;
-                    }
-                } else if(U_IS_SUPPLEMENTARY(composite)) {
-                    // The composite is longer than the starter,
-                    // move the intermediate characters back one.
-                    starterIsSupplementary=true;
-                    ++starter;  // temporarily increment for the loop boundary
-                    q=pRemove;
-                    r=++pRemove;
-                    while(starter<q) {
-                        *--r=*--q;
-                    }
-                    *starter=U16_TRAIL(composite);
-                    *--starter=U16_LEAD(composite);  // undo the temporary increment
-                } else {
-                    // both are on the BMP
-                    *starter=(char16_t)composite;
-                }
-
-                /* remove the combining mark by moving the following text over it */
-                if(pRemove<p) {
-                    q=pRemove;
-                    r=p;
-                    while(r<limit) {
-                        *q++=*r++;
-                    }
-                    limit=q;
-                    p=pRemove;
-                }
-                // Keep prevCC because we removed the combining mark.
-
-                if(p==limit) {
-                    break;
-                }
-                // Is the composite a starter that combines forward?
-                if(compositeAndFwd&1) {
-                    compositionsList=
-                        getCompositionsListForComposite(getRawNorm16(composite));
-                } else {
-                    compositionsList=nullptr;
-                }
-
-                // We combined; continue with looking for compositions.
-                continue;
-            }
-        }
-
-        // no combination this time
-        prevCC=cc;
-        if(p==limit) {
-            break;
-        }
-
-        // If c did not combine, then check if it is a starter.
-        if(cc==0) {
-            // Found a new starter.
-            if((compositionsList=getCompositionsListForDecompYes(norm16))!=nullptr) {
-                // It may combine with something, prepare for it.
-                if(U_IS_BMP(c)) {
-                    starterIsSupplementary=false;
-                    starter=p-1;
-                } else {
-                    starterIsSupplementary=true;
-                    starter=p-2;
-                }
-            }
-        } else if(onlyContiguous) {
-            // FCC: no discontiguous compositions; any intervening character blocks.
-            compositionsList=nullptr;
-        }
-    }
-    buffer.setReorderingLimit(limit);
-}
-
-UChar32
-Normalizer2Impl::composePair(UChar32 a, UChar32 b) const {
-    uint16_t norm16=getNorm16(a);  // maps an out-of-range 'a' to inert norm16
-    const uint16_t *list;
-    if(isInert(norm16)) {
-        return U_SENTINEL;
-    } else if(norm16<minYesNoMappingsOnly) {
-        // a combines forward.
-        if(isJamoL(norm16)) {
-            b-=Hangul::JAMO_V_BASE;
-            if(0<=b && b<Hangul::JAMO_V_COUNT) {
-                return
-                    (Hangul::HANGUL_BASE+
-                     ((a-Hangul::JAMO_L_BASE)*Hangul::JAMO_V_COUNT+b)*
-                     Hangul::JAMO_T_COUNT);
-            } else {
-                return U_SENTINEL;
-            }
-        } else if(isHangulLV(norm16)) {
-            b-=Hangul::JAMO_T_BASE;
-            if(0<b && b<Hangul::JAMO_T_COUNT) {  // not b==0!
-                return a+b;
-            } else {
-                return U_SENTINEL;
-            }
-        } else {
-            // 'a' has a compositions list in extraData
-            list=getMapping(norm16);
-            if(norm16>minYesNo) {  // composite 'a' has both mapping & compositions list
-                list+=  // mapping pointer
-                    1+  // +1 to skip the first unit with the mapping length
-                    (*list&MAPPING_LENGTH_MASK);  // + mapping length
-            }
-        }
-    } else if(norm16<minMaybeYes || MIN_NORMAL_MAYBE_YES<=norm16) {
-        return U_SENTINEL;
-    } else {
-        list=getCompositionsListForMaybe(norm16);
-    }
-    if(b<0 || 0x10ffff<b) {  // combine(list, b) requires a valid code point b
-        return U_SENTINEL;
-    }
-#if U_SIGNED_RIGHT_SHIFT_IS_ARITHMETIC
-    return combine(list, b)>>1;
-#else
-    int32_t compositeAndFwd=combine(list, b);
-    return compositeAndFwd>=0 ? compositeAndFwd>>1 : U_SENTINEL;
-#endif
-}
-
-// Very similar to composeQuickCheck(): Make the same changes in both places if relevant.
-// doCompose: normalize
-// !doCompose: isNormalized (buffer must be empty and initialized)
-UBool
-Normalizer2Impl::compose(const char16_t *src, const char16_t *limit,
-                         UBool onlyContiguous,
-                         UBool doCompose,
-                         ReorderingBuffer &buffer,
-                         UErrorCode &errorCode) const {
-    const char16_t *prevBoundary=src;
-    UChar32 minNoMaybeCP=minCompNoMaybeCP;
-    if(limit==nullptr) {
-        src=copyLowPrefixFromNulTerminated(src, minNoMaybeCP,
-                                           doCompose ? &buffer : nullptr,
-                                           errorCode);
-        if(U_FAILURE(errorCode)) {
-            return false;
-        }
-        limit=u_strchr(src, 0);
-        if (prevBoundary != src) {
-            if (hasCompBoundaryAfter(*(src-1), onlyContiguous)) {
-                prevBoundary = src;
-            } else {
-                buffer.removeSuffix(1);
-                prevBoundary = --src;
-            }
-        }
-    }
-
-    for (;;) {
-        // Fast path: Scan over a sequence of characters below the minimum "no or maybe" code point,
-        // or with (compYes && ccc==0) properties.
-        const char16_t *prevSrc;
-        UChar32 c = 0;
-        uint16_t norm16 = 0;
-        for (;;) {
-            if (src == limit) {
-                if (prevBoundary != limit && doCompose) {
-                    buffer.appendZeroCC(prevBoundary, limit, errorCode);
-                }
-                return true;
-            }
-            if( (c=*src)<minNoMaybeCP ||
-                isCompYesAndZeroCC(norm16=UCPTRIE_FAST_BMP_GET(normTrie, UCPTRIE_16, c))
-            ) {
-                ++src;
-            } else {
-                prevSrc = src++;
-                if(!U16_IS_LEAD(c)) {
-                    break;
-                } else {
-                    char16_t c2;
-                    if(src!=limit && U16_IS_TRAIL(c2=*src)) {
-                        ++src;
-                        c=U16_GET_SUPPLEMENTARY(c, c2);
-                        norm16=UCPTRIE_FAST_SUPP_GET(normTrie, UCPTRIE_16, c);
-                        if(!isCompYesAndZeroCC(norm16)) {
-                            break;
-                        }
-                    }
-                }
-            }
-        }
-        // isCompYesAndZeroCC(norm16) is false, that is, norm16>=minNoNo.
-        // The current character is either a "noNo" (has a mapping)
-        // or a "maybeYes" (combines backward)
-        // or a "yesYes" with ccc!=0.
-        // It is not a Hangul syllable or Jamo L because those have "yes" properties.
-
-        // Medium-fast path: Handle cases that do not require full decomposition and recomposition.
-        if (!isMaybeOrNonZeroCC(norm16)) {  // minNoNo <= norm16 < minMaybeYes
-            if (!doCompose) {
-                return false;
-            }
-            // Fast path for mapping a character that is immediately surrounded by boundaries.
-            // In this case, we need not decompose around the current character.
-            if (isDecompNoAlgorithmic(norm16)) {
-                // Maps to a single isCompYesAndZeroCC character
-                // which also implies hasCompBoundaryBefore.
-                if (norm16HasCompBoundaryAfter(norm16, onlyContiguous) ||
-                        hasCompBoundaryBefore(src, limit)) {
-                    if (prevBoundary != prevSrc && !buffer.appendZeroCC(prevBoundary, prevSrc, errorCode)) {
-                        break;
-                    }
-                    if(!buffer.append(mapAlgorithmic(c, norm16), 0, errorCode)) {
-                        break;
-                    }
-                    prevBoundary = src;
-                    continue;
-                }
-            } else if (norm16 < minNoNoCompBoundaryBefore) {
-                // The mapping is comp-normalized which also implies hasCompBoundaryBefore.
-                if (norm16HasCompBoundaryAfter(norm16, onlyContiguous) ||
-                        hasCompBoundaryBefore(src, limit)) {
-                    if (prevBoundary != prevSrc && !buffer.appendZeroCC(prevBoundary, prevSrc, errorCode)) {
-                        break;
-                    }
-                    const char16_t *mapping = reinterpret_cast<const char16_t *>(getMapping(norm16));
-                    int32_t length = *mapping++ & MAPPING_LENGTH_MASK;
-                    if(!buffer.appendZeroCC(mapping, mapping + length, errorCode)) {
-                        break;
-                    }
-                    prevBoundary = src;
-                    continue;
-                }
-            } else if (norm16 >= minNoNoEmpty) {
-                // The current character maps to nothing.
-                // Simply omit it from the output if there is a boundary before _or_ after it.
-                // The character itself implies no boundaries.
-                if (hasCompBoundaryBefore(src, limit) ||
-                        hasCompBoundaryAfter(prevBoundary, prevSrc, onlyContiguous)) {
-                    if (prevBoundary != prevSrc && !buffer.appendZeroCC(prevBoundary, prevSrc, errorCode)) {
-                        break;
-                    }
-                    prevBoundary = src;
-                    continue;
-                }
-            }
-            // Other "noNo" type, or need to examine more text around this character:
-            // Fall through to the slow path.
-        } else if (isJamoVT(norm16) && prevBoundary != prevSrc) {
-            char16_t prev=*(prevSrc-1);
-            if(c<Hangul::JAMO_T_BASE) {
-                // The current character is a Jamo Vowel,
-                // compose with previous Jamo L and following Jamo T.
-                char16_t l = (char16_t)(prev-Hangul::JAMO_L_BASE);
-                if(l<Hangul::JAMO_L_COUNT) {
-                    if (!doCompose) {
-                        return false;
-                    }
-                    int32_t t;
-                    if (src != limit &&
-                            0 < (t = ((int32_t)*src - Hangul::JAMO_T_BASE)) &&
-                            t < Hangul::JAMO_T_COUNT) {
-                        // The next character is a Jamo T.
-                        ++src;
-                    } else if (hasCompBoundaryBefore(src, limit)) {
-                        // No Jamo T follows, not even via decomposition.
-                        t = 0;
-                    } else {
-                        t = -1;
-                    }
-                    if (t >= 0) {
-                        UChar32 syllable = Hangul::HANGUL_BASE +
-                            (l*Hangul::JAMO_V_COUNT + (c-Hangul::JAMO_V_BASE)) *
-                            Hangul::JAMO_T_COUNT + t;
-                        --prevSrc;  // Replace the Jamo L as well.
-                        if (prevBoundary != prevSrc && !buffer.appendZeroCC(prevBoundary, prevSrc, errorCode)) {
-                            break;
-                        }
-                        if(!buffer.appendBMP((char16_t)syllable, 0, errorCode)) {
-                            break;
-                        }
-                        prevBoundary = src;
-                        continue;
-                    }
-                    // If we see L+V+x where x!=T then we drop to the slow path,
-                    // decompose and recompose.
-                    // This is to deal with NFKC finding normal L and V but a
-                    // compatibility variant of a T.
-                    // We need to either fully compose that combination here
-                    // (which would complicate the code and may not work with strange custom data)
-                    // or use the slow path.
-                }
-            } else if (Hangul::isHangulLV(prev)) {
-                // The current character is a Jamo Trailing consonant,
-                // compose with previous Hangul LV that does not contain a Jamo T.
-                if (!doCompose) {
-                    return false;
-                }
-                UChar32 syllable = prev + c - Hangul::JAMO_T_BASE;
-                --prevSrc;  // Replace the Hangul LV as well.
-                if (prevBoundary != prevSrc && !buffer.appendZeroCC(prevBoundary, prevSrc, errorCode)) {
-                    break;
-                }
-                if(!buffer.appendBMP((char16_t)syllable, 0, errorCode)) {
-                    break;
-                }
-                prevBoundary = src;
-                continue;
-            }
-            // No matching context, or may need to decompose surrounding text first:
-            // Fall through to the slow path.
-        } else if (norm16 > JAMO_VT) {  // norm16 >= MIN_YES_YES_WITH_CC
-            // One or more combining marks that do not combine-back:
-            // Check for canonical order, copy unchanged if ok and
-            // if followed by a character with a boundary-before.
-            uint8_t cc = getCCFromNormalYesOrMaybe(norm16);  // cc!=0
-            if (onlyContiguous /* FCC */ && getPreviousTrailCC(prevBoundary, prevSrc) > cc) {
-                // Fails FCD test, need to decompose and contiguously recompose.
-                if (!doCompose) {
-                    return false;
-                }
-            } else {
-                // If !onlyContiguous (not FCC), then we ignore the tccc of
-                // the previous character which passed the quick check "yes && ccc==0" test.
-                const char16_t *nextSrc;
-                uint16_t n16;
-                for (;;) {
-                    if (src == limit) {
-                        if (doCompose) {
-                            buffer.appendZeroCC(prevBoundary, limit, errorCode);
-                        }
-                        return true;
-                    }
-                    uint8_t prevCC = cc;
-                    nextSrc = src;
-                    UCPTRIE_FAST_U16_NEXT(normTrie, UCPTRIE_16, nextSrc, limit, c, n16);
-                    if (n16 >= MIN_YES_YES_WITH_CC) {
-                        cc = getCCFromNormalYesOrMaybe(n16);
-                        if (prevCC > cc) {
-                            if (!doCompose) {
-                                return false;
-                            }
-                            break;
-                        }
-                    } else {
-                        break;
-                    }
-                    src = nextSrc;
-                }
-                // src is after the last in-order combining mark.
-                // If there is a boundary here, then we continue with no change.
-                if (norm16HasCompBoundaryBefore(n16)) {
-                    if (isCompYesAndZeroCC(n16)) {
-                        src = nextSrc;
-                    }
-                    continue;
-                }
-                // Use the slow path. There is no boundary in [prevSrc, src[.
-            }
-        }
-
-        // Slow path: Find the nearest boundaries around the current character,
-        // decompose and recompose.
-        if (prevBoundary != prevSrc && !norm16HasCompBoundaryBefore(norm16)) {
-            const char16_t *p = prevSrc;
-            UCPTRIE_FAST_U16_PREV(normTrie, UCPTRIE_16, prevBoundary, p, c, norm16);
-            if (!norm16HasCompBoundaryAfter(norm16, onlyContiguous)) {
-                prevSrc = p;
-            }
-        }
-        if (doCompose && prevBoundary != prevSrc && !buffer.appendZeroCC(prevBoundary, prevSrc, errorCode)) {
-            break;
-        }
-        int32_t recomposeStartIndex=buffer.length();
-        // We know there is not a boundary here.
-        decomposeShort(prevSrc, src, false /* !stopAtCompBoundary */, onlyContiguous,
-                       buffer, errorCode);
-        // Decompose until the next boundary.
-        src = decomposeShort(src, limit, true /* stopAtCompBoundary */, onlyContiguous,
-                             buffer, errorCode);
-        if (U_FAILURE(errorCode)) {
-            break;
-        }
-        if ((src - prevSrc) > INT32_MAX) {  // guard before buffer.equals()
-            errorCode = U_INDEX_OUTOFBOUNDS_ERROR;
-            return true;
-        }
-        recompose(buffer, recomposeStartIndex, onlyContiguous);
-        if(!doCompose) {
-            if(!buffer.equals(prevSrc, src)) {
-                return false;
-            }
-            buffer.remove();
-        }
-        prevBoundary=src;
-    }
-    return true;
-}
-
-// Very similar to compose(): Make the same changes in both places if relevant.
-// pQCResult==nullptr: spanQuickCheckYes
-// pQCResult!=nullptr: quickCheck (*pQCResult must be UNORM_YES)
-const char16_t *
-Normalizer2Impl::composeQuickCheck(const char16_t *src, const char16_t *limit,
-                                   UBool onlyContiguous,
-                                   UNormalizationCheckResult *pQCResult) const {
-    const char16_t *prevBoundary=src;
-    UChar32 minNoMaybeCP=minCompNoMaybeCP;
-    if(limit==nullptr) {
-        UErrorCode errorCode=U_ZERO_ERROR;
-        src=copyLowPrefixFromNulTerminated(src, minNoMaybeCP, nullptr, errorCode);
-        limit=u_strchr(src, 0);
-        if (prevBoundary != src) {
-            if (hasCompBoundaryAfter(*(src-1), onlyContiguous)) {
-                prevBoundary = src;
-            } else {
-                prevBoundary = --src;
-            }
-        }
-    }
-
-    for(;;) {
-        // Fast path: Scan over a sequence of characters below the minimum "no or maybe" code point,
-        // or with (compYes && ccc==0) properties.
-        const char16_t *prevSrc;
-        UChar32 c = 0;
-        uint16_t norm16 = 0;
-        for (;;) {
-            if(src==limit) {
-                return src;
-            }
-            if( (c=*src)<minNoMaybeCP ||
-                isCompYesAndZeroCC(norm16=UCPTRIE_FAST_BMP_GET(normTrie, UCPTRIE_16, c))
-            ) {
-                ++src;
-            } else {
-                prevSrc = src++;
-                if(!U16_IS_LEAD(c)) {
-                    break;
-                } else {
-                    char16_t c2;
-                    if(src!=limit && U16_IS_TRAIL(c2=*src)) {
-                        ++src;
-                        c=U16_GET_SUPPLEMENTARY(c, c2);
-                        norm16=UCPTRIE_FAST_SUPP_GET(normTrie, UCPTRIE_16, c);
-                        if(!isCompYesAndZeroCC(norm16)) {
-                            break;
-                        }
-                    }
-                }
-            }
-        }
-        // isCompYesAndZeroCC(norm16) is false, that is, norm16>=minNoNo.
-        // The current character is either a "noNo" (has a mapping)
-        // or a "maybeYes" (combines backward)
-        // or a "yesYes" with ccc!=0.
-        // It is not a Hangul syllable or Jamo L because those have "yes" properties.
-
-        uint16_t prevNorm16 = INERT;
-        if (prevBoundary != prevSrc) {
-            if (norm16HasCompBoundaryBefore(norm16)) {
-                prevBoundary = prevSrc;
-            } else {
-                const char16_t *p = prevSrc;
-                uint16_t n16;
-                UCPTRIE_FAST_U16_PREV(normTrie, UCPTRIE_16, prevBoundary, p, c, n16);
-                if (norm16HasCompBoundaryAfter(n16, onlyContiguous)) {
-                    prevBoundary = prevSrc;
-                } else {
-                    prevBoundary = p;
-                    prevNorm16 = n16;
-                }
-            }
-        }
-
-        if(isMaybeOrNonZeroCC(norm16)) {
-            uint8_t cc=getCCFromYesOrMaybe(norm16);
-            if (onlyContiguous /* FCC */ && cc != 0 &&
-                    getTrailCCFromCompYesAndZeroCC(prevNorm16) > cc) {
-                // The [prevBoundary..prevSrc[ character
-                // passed the quick check "yes && ccc==0" test
-                // but is out of canonical order with the current combining mark.
-            } else {
-                // If !onlyContiguous (not FCC), then we ignore the tccc of
-                // the previous character which passed the quick check "yes && ccc==0" test.
-                const char16_t *nextSrc;
-                for (;;) {
-                    if (norm16 < MIN_YES_YES_WITH_CC) {
-                        if (pQCResult != nullptr) {
-                            *pQCResult = UNORM_MAYBE;
-                        } else {
-                            return prevBoundary;
-                        }
-                    }
-                    if (src == limit) {
-                        return src;
-                    }
-                    uint8_t prevCC = cc;
-                    nextSrc = src;
-                    UCPTRIE_FAST_U16_NEXT(normTrie, UCPTRIE_16, nextSrc, limit, c, norm16);
-                    if (isMaybeOrNonZeroCC(norm16)) {
-                        cc = getCCFromYesOrMaybe(norm16);
-                        if (!(prevCC <= cc || cc == 0)) {
-                            break;
-                        }
-                    } else {
-                        break;
-                    }
-                    src = nextSrc;
-                }
-                // src is after the last in-order combining mark.
-                if (isCompYesAndZeroCC(norm16)) {
-                    prevBoundary = src;
-                    src = nextSrc;
-                    continue;
-                }
-            }
-        }
-        if(pQCResult!=nullptr) {
-            *pQCResult=UNORM_NO;
-        }
-        return prevBoundary;
-    }
-}
-
-void Normalizer2Impl::composeAndAppend(const char16_t *src, const char16_t *limit,
-                                       UBool doCompose,
-                                       UBool onlyContiguous,
-                                       UnicodeString &safeMiddle,
-                                       ReorderingBuffer &buffer,
-                                       UErrorCode &errorCode) const {
-    if(!buffer.isEmpty()) {
-        const char16_t *firstStarterInSrc=findNextCompBoundary(src, limit, onlyContiguous);
-        if(src!=firstStarterInSrc) {
-            const char16_t *lastStarterInDest=findPreviousCompBoundary(buffer.getStart(),
-                                                                    buffer.getLimit(), onlyContiguous);
-            int32_t destSuffixLength=(int32_t)(buffer.getLimit()-lastStarterInDest);
-            UnicodeString middle(lastStarterInDest, destSuffixLength);
-            buffer.removeSuffix(destSuffixLength);
-            safeMiddle=middle;
-            middle.append(src, (int32_t)(firstStarterInSrc-src));
-            const char16_t *middleStart=middle.getBuffer();
-            compose(middleStart, middleStart+middle.length(), onlyContiguous,
-                    true, buffer, errorCode);
-            if(U_FAILURE(errorCode)) {
-                return;
-            }
-            src=firstStarterInSrc;
-        }
-    }
-    if(doCompose) {
-        compose(src, limit, onlyContiguous, true, buffer, errorCode);
-    } else {
-        if(limit==nullptr) {  // appendZeroCC() needs limit!=nullptr
-            limit=u_strchr(src, 0);
-        }
-        buffer.appendZeroCC(src, limit, errorCode);
-    }
-}
-
-UBool
-Normalizer2Impl::composeUTF8(uint32_t options, UBool onlyContiguous,
-                             const uint8_t *src, const uint8_t *limit,
-                             ByteSink *sink, Edits *edits, UErrorCode &errorCode) const {
-    U_ASSERT(limit != nullptr);
-    UnicodeString s16;
-    uint8_t minNoMaybeLead = leadByteForCP(minCompNoMaybeCP);
-    const uint8_t *prevBoundary = src;
-
-    for (;;) {
-        // Fast path: Scan over a sequence of characters below the minimum "no or maybe" code point,
-        // or with (compYes && ccc==0) properties.
-        const uint8_t *prevSrc;
-        uint16_t norm16 = 0;
-        for (;;) {
-            if (src == limit) {
-                if (prevBoundary != limit && sink != nullptr) {
-                    ByteSinkUtil::appendUnchanged(prevBoundary, limit,
-                                                  *sink, options, edits, errorCode);
-                }
-                return true;
-            }
-            if (*src < minNoMaybeLead) {
-                ++src;
-            } else {
-                prevSrc = src;
-                UCPTRIE_FAST_U8_NEXT(normTrie, UCPTRIE_16, src, limit, norm16);
-                if (!isCompYesAndZeroCC(norm16)) {
-                    break;
-                }
-            }
-        }
-        // isCompYesAndZeroCC(norm16) is false, that is, norm16>=minNoNo.
-        // The current character is either a "noNo" (has a mapping)
-        // or a "maybeYes" (combines backward)
-        // or a "yesYes" with ccc!=0.
-        // It is not a Hangul syllable or Jamo L because those have "yes" properties.
-
-        // Medium-fast path: Handle cases that do not require full decomposition and recomposition.
-        if (!isMaybeOrNonZeroCC(norm16)) {  // minNoNo <= norm16 < minMaybeYes
-            if (sink == nullptr) {
-                return false;
-            }
-            // Fast path for mapping a character that is immediately surrounded by boundaries.
-            // In this case, we need not decompose around the current character.
-            if (isDecompNoAlgorithmic(norm16)) {
-                // Maps to a single isCompYesAndZeroCC character
-                // which also implies hasCompBoundaryBefore.
-                if (norm16HasCompBoundaryAfter(norm16, onlyContiguous) ||
-                        hasCompBoundaryBefore(src, limit)) {
-                    if (prevBoundary != prevSrc &&
-                            !ByteSinkUtil::appendUnchanged(prevBoundary, prevSrc,
-                                                           *sink, options, edits, errorCode)) {
-                        break;
-                    }
-                    appendCodePointDelta(prevSrc, src, getAlgorithmicDelta(norm16), *sink, edits);
-                    prevBoundary = src;
-                    continue;
-                }
-            } else if (norm16 < minNoNoCompBoundaryBefore) {
-                // The mapping is comp-normalized which also implies hasCompBoundaryBefore.
-                if (norm16HasCompBoundaryAfter(norm16, onlyContiguous) ||
-                        hasCompBoundaryBefore(src, limit)) {
-                    if (prevBoundary != prevSrc &&
-                            !ByteSinkUtil::appendUnchanged(prevBoundary, prevSrc,
-                                                           *sink, options, edits, errorCode)) {
-                        break;
-                    }
-                    const uint16_t *mapping = getMapping(norm16);
-                    int32_t length = *mapping++ & MAPPING_LENGTH_MASK;
-                    if (!ByteSinkUtil::appendChange(prevSrc, src, (const char16_t *)mapping, length,
-                                                    *sink, edits, errorCode)) {
-                        break;
-                    }
-                    prevBoundary = src;
-                    continue;
-                }
-            } else if (norm16 >= minNoNoEmpty) {
-                // The current character maps to nothing.
-                // Simply omit it from the output if there is a boundary before _or_ after it.
-                // The character itself implies no boundaries.
-                if (hasCompBoundaryBefore(src, limit) ||
-                        hasCompBoundaryAfter(prevBoundary, prevSrc, onlyContiguous)) {
-                    if (prevBoundary != prevSrc &&
-                            !ByteSinkUtil::appendUnchanged(prevBoundary, prevSrc,
-                                                           *sink, options, edits, errorCode)) {
-                        break;
-                    }
-                    if (edits != nullptr) {
-                        edits->addReplace((int32_t)(src - prevSrc), 0);
-                    }
-                    prevBoundary = src;
-                    continue;
-                }
-            }
-            // Other "noNo" type, or need to examine more text around this character:
-            // Fall through to the slow path.
-        } else if (isJamoVT(norm16)) {
-            // Jamo L: E1 84 80..92
-            // Jamo V: E1 85 A1..B5
-            // Jamo T: E1 86 A8..E1 87 82
-            U_ASSERT((src - prevSrc) == 3 && *prevSrc == 0xe1);
-            UChar32 prev = previousHangulOrJamo(prevBoundary, prevSrc);
-            if (prevSrc[1] == 0x85) {
-                // The current character is a Jamo Vowel,
-                // compose with previous Jamo L and following Jamo T.
-                UChar32 l = prev - Hangul::JAMO_L_BASE;
-                if ((uint32_t)l < Hangul::JAMO_L_COUNT) {
-                    if (sink == nullptr) {
-                        return false;
-                    }
-                    int32_t t = getJamoTMinusBase(src, limit);
-                    if (t >= 0) {
-                        // The next character is a Jamo T.
-                        src += 3;
-                    } else if (hasCompBoundaryBefore(src, limit)) {
-                        // No Jamo T follows, not even via decomposition.
-                        t = 0;
-                    }
-                    if (t >= 0) {
-                        UChar32 syllable = Hangul::HANGUL_BASE +
-                            (l*Hangul::JAMO_V_COUNT + (prevSrc[2]-0xa1)) *
-                            Hangul::JAMO_T_COUNT + t;
-                        prevSrc -= 3;  // Replace the Jamo L as well.
-                        if (prevBoundary != prevSrc &&
-                                !ByteSinkUtil::appendUnchanged(prevBoundary, prevSrc,
-                                                               *sink, options, edits, errorCode)) {
-                            break;
-                        }
-                        ByteSinkUtil::appendCodePoint(prevSrc, src, syllable, *sink, edits);
-                        prevBoundary = src;
-                        continue;
-                    }
-                    // If we see L+V+x where x!=T then we drop to the slow path,
-                    // decompose and recompose.
-                    // This is to deal with NFKC finding normal L and V but a
-                    // compatibility variant of a T.
-                    // We need to either fully compose that combination here
-                    // (which would complicate the code and may not work with strange custom data)
-                    // or use the slow path.
-                }
-            } else if (Hangul::isHangulLV(prev)) {
-                // The current character is a Jamo Trailing consonant,
-                // compose with previous Hangul LV that does not contain a Jamo T.
-                if (sink == nullptr) {
-                    return false;
-                }
-                UChar32 syllable = prev + getJamoTMinusBase(prevSrc, src);
-                prevSrc -= 3;  // Replace the Hangul LV as well.
-                if (prevBoundary != prevSrc &&
-                        !ByteSinkUtil::appendUnchanged(prevBoundary, prevSrc,
-                                                       *sink, options, edits, errorCode)) {
-                    break;
-                }
-                ByteSinkUtil::appendCodePoint(prevSrc, src, syllable, *sink, edits);
-                prevBoundary = src;
-                continue;
-            }
-            // No matching context, or may need to decompose surrounding text first:
-            // Fall through to the slow path.
-        } else if (norm16 > JAMO_VT) {  // norm16 >= MIN_YES_YES_WITH_CC
-            // One or more combining marks that do not combine-back:
-            // Check for canonical order, copy unchanged if ok and
-            // if followed by a character with a boundary-before.
-            uint8_t cc = getCCFromNormalYesOrMaybe(norm16);  // cc!=0
-            if (onlyContiguous /* FCC */ && getPreviousTrailCC(prevBoundary, prevSrc) > cc) {
-                // Fails FCD test, need to decompose and contiguously recompose.
-                if (sink == nullptr) {
-                    return false;
-                }
-            } else {
-                // If !onlyContiguous (not FCC), then we ignore the tccc of
-                // the previous character which passed the quick check "yes && ccc==0" test.
-                const uint8_t *nextSrc;
-                uint16_t n16;
-                for (;;) {
-                    if (src == limit) {
-                        if (sink != nullptr) {
-                            ByteSinkUtil::appendUnchanged(prevBoundary, limit,
-                                                          *sink, options, edits, errorCode);
-                        }
-                        return true;
-                    }
-                    uint8_t prevCC = cc;
-                    nextSrc = src;
-                    UCPTRIE_FAST_U8_NEXT(normTrie, UCPTRIE_16, nextSrc, limit, n16);
-                    if (n16 >= MIN_YES_YES_WITH_CC) {
-                        cc = getCCFromNormalYesOrMaybe(n16);
-                        if (prevCC > cc) {
-                            if (sink == nullptr) {
-                                return false;
-                            }
-                            break;
-                        }
-                    } else {
-                        break;
-                    }
-                    src = nextSrc;
-                }
-                // src is after the last in-order combining mark.
-                // If there is a boundary here, then we continue with no change.
-                if (norm16HasCompBoundaryBefore(n16)) {
-                    if (isCompYesAndZeroCC(n16)) {
-                        src = nextSrc;
-                    }
-                    continue;
-                }
-                // Use the slow path. There is no boundary in [prevSrc, src[.
-            }
-        }
-
-        // Slow path: Find the nearest boundaries around the current character,
-        // decompose and recompose.
-        if (prevBoundary != prevSrc && !norm16HasCompBoundaryBefore(norm16)) {
-            const uint8_t *p = prevSrc;
-            UCPTRIE_FAST_U8_PREV(normTrie, UCPTRIE_16, prevBoundary, p, norm16);
-            if (!norm16HasCompBoundaryAfter(norm16, onlyContiguous)) {
-                prevSrc = p;
-            }
-        }
-        ReorderingBuffer buffer(*this, s16, errorCode);
-        if (U_FAILURE(errorCode)) {
-            break;
-        }
-        // We know there is not a boundary here.
-        decomposeShort(prevSrc, src, STOP_AT_LIMIT, onlyContiguous,
-                       buffer, errorCode);
-        // Decompose until the next boundary.
-        src = decomposeShort(src, limit, STOP_AT_COMP_BOUNDARY, onlyContiguous,
-                             buffer, errorCode);
-        if (U_FAILURE(errorCode)) {
-            break;
-        }
-        if ((src - prevSrc) > INT32_MAX) {  // guard before buffer.equals()
-            errorCode = U_INDEX_OUTOFBOUNDS_ERROR;
-            return true;
-        }
-        recompose(buffer, 0, onlyContiguous);
-        if (!buffer.equals(prevSrc, src)) {
-            if (sink == nullptr) {
-                return false;
-            }
-            if (prevBoundary != prevSrc &&
-                    !ByteSinkUtil::appendUnchanged(prevBoundary, prevSrc,
-                                                   *sink, options, edits, errorCode)) {
-                break;
-            }
-            if (!ByteSinkUtil::appendChange(prevSrc, src, buffer.getStart(), buffer.length(),
-                                            *sink, edits, errorCode)) {
-                break;
-            }
-            prevBoundary = src;
-        }
-    }
-    return true;
-}
-
-UBool Normalizer2Impl::hasCompBoundaryBefore(const char16_t *src, const char16_t *limit) const {
-    if (src == limit || *src < minCompNoMaybeCP) {
-        return true;
-    }
-    UChar32 c;
-    uint16_t norm16;
-    UCPTRIE_FAST_U16_NEXT(normTrie, UCPTRIE_16, src, limit, c, norm16);
-    return norm16HasCompBoundaryBefore(norm16);
-}
-
-UBool Normalizer2Impl::hasCompBoundaryBefore(const uint8_t *src, const uint8_t *limit) const {
-    if (src == limit) {
-        return true;
-    }
-    uint16_t norm16;
-    UCPTRIE_FAST_U8_NEXT(normTrie, UCPTRIE_16, src, limit, norm16);
-    return norm16HasCompBoundaryBefore(norm16);
-}
-
-UBool Normalizer2Impl::hasCompBoundaryAfter(const char16_t *start, const char16_t *p,
-                                            UBool onlyContiguous) const {
-    if (start == p) {
-        return true;
-    }
-    UChar32 c;
-    uint16_t norm16;
-    UCPTRIE_FAST_U16_PREV(normTrie, UCPTRIE_16, start, p, c, norm16);
-    return norm16HasCompBoundaryAfter(norm16, onlyContiguous);
-}
-
-UBool Normalizer2Impl::hasCompBoundaryAfter(const uint8_t *start, const uint8_t *p,
-                                            UBool onlyContiguous) const {
-    if (start == p) {
-        return true;
-    }
-    uint16_t norm16;
-    UCPTRIE_FAST_U8_PREV(normTrie, UCPTRIE_16, start, p, norm16);
-    return norm16HasCompBoundaryAfter(norm16, onlyContiguous);
-}
-
-const char16_t *Normalizer2Impl::findPreviousCompBoundary(const char16_t *start, const char16_t *p,
-                                                       UBool onlyContiguous) const {
-    while (p != start) {
-        const char16_t *codePointLimit = p;
-        UChar32 c;
-        uint16_t norm16;
-        UCPTRIE_FAST_U16_PREV(normTrie, UCPTRIE_16, start, p, c, norm16);
-        if (norm16HasCompBoundaryAfter(norm16, onlyContiguous)) {
-            return codePointLimit;
-        }
-        if (hasCompBoundaryBefore(c, norm16)) {
-            return p;
-        }
-    }
-    return p;
-}
-
-const char16_t *Normalizer2Impl::findNextCompBoundary(const char16_t *p, const char16_t *limit,
-                                                   UBool onlyContiguous) const {
-    while (p != limit) {
-        const char16_t *codePointStart = p;
-        UChar32 c;
-        uint16_t norm16;
-        UCPTRIE_FAST_U16_NEXT(normTrie, UCPTRIE_16, p, limit, c, norm16);
-        if (hasCompBoundaryBefore(c, norm16)) {
-            return codePointStart;
-        }
-        if (norm16HasCompBoundaryAfter(norm16, onlyContiguous)) {
-            return p;
-        }
-    }
-    return p;
-}
-
-uint8_t Normalizer2Impl::getPreviousTrailCC(const char16_t *start, const char16_t *p) const {
-    if (start == p) {
-        return 0;
-    }
-    int32_t i = (int32_t)(p - start);
-    UChar32 c;
-    U16_PREV(start, 0, i, c);
-    return (uint8_t)getFCD16(c);
-}
-
-uint8_t Normalizer2Impl::getPreviousTrailCC(const uint8_t *start, const uint8_t *p) const {
-    if (start == p) {
-        return 0;
-    }
-    int32_t i = (int32_t)(p - start);
-    UChar32 c;
-    U8_PREV(start, 0, i, c);
-    return (uint8_t)getFCD16(c);
-}
-
-// Note: normalizer2impl.cpp r30982 (2011-nov-27)
-// still had getFCDTrie() which built and cached an FCD trie.
-// That provided faster access to FCD data than getFCD16FromNormData()
-// but required synchronization and consumed some 10kB of heap memory
-// in any process that uses FCD (e.g., via collation).
-// minDecompNoCP etc. and smallFCD[] are intended to help with any loss of performance,
-// at least for ASCII & CJK.
-
-// Ticket 20907 - The optimizer in MSVC/Visual Studio versions below 16.4 has trouble with this
-// function on Windows ARM64. As a work-around, we disable optimizations for this function.
-// This work-around could/should be removed once the following versions of Visual Studio are no
-// longer supported: All versions of VS2017, and versions of VS2019 below 16.4.
-#if (defined(_MSC_VER) && (defined(_M_ARM64)) && (_MSC_VER < 1924))
-#pragma optimize( "", off )
-#endif
-// Gets the FCD value from the regular normalization data.
-uint16_t Normalizer2Impl::getFCD16FromNormData(UChar32 c) const {
-    uint16_t norm16=getNorm16(c);
-    if (norm16 >= limitNoNo) {
-        if(norm16>=MIN_NORMAL_MAYBE_YES) {
-            // combining mark
-            norm16=getCCFromNormalYesOrMaybe(norm16);
-            return norm16|(norm16<<8);
-        } else if(norm16>=minMaybeYes) {
-            return 0;
-        } else {  // isDecompNoAlgorithmic(norm16)
-            uint16_t deltaTrailCC = norm16 & DELTA_TCCC_MASK;
-            if (deltaTrailCC <= DELTA_TCCC_1) {
-                return deltaTrailCC >> OFFSET_SHIFT;
-            }
-            // Maps to an isCompYesAndZeroCC.
-            c=mapAlgorithmic(c, norm16);
-            norm16=getRawNorm16(c);
-        }
-    }
-    if(norm16<=minYesNo || isHangulLVT(norm16)) {
-        // no decomposition or Hangul syllable, all zeros
-        return 0;
-    }
-    // c decomposes, get everything from the variable-length extra data
-    const uint16_t *mapping=getMapping(norm16);
-    uint16_t firstUnit=*mapping;
-    norm16=firstUnit>>8;  // tccc
-    if(firstUnit&MAPPING_HAS_CCC_LCCC_WORD) {
-        norm16|=*(mapping-1)&0xff00;  // lccc
-    }
-    return norm16;
-}
-#if (defined(_MSC_VER) && (defined(_M_ARM64)) && (_MSC_VER < 1924))
-#pragma optimize( "", on )
-#endif
-
-// Dual functionality:
-// buffer!=nullptr: normalize
-// buffer==nullptr: isNormalized/quickCheck/spanQuickCheckYes
-const char16_t *
-Normalizer2Impl::makeFCD(const char16_t *src, const char16_t *limit,
-                         ReorderingBuffer *buffer,
-                         UErrorCode &errorCode) const {
-    // Tracks the last FCD-safe boundary, before lccc=0 or after properly-ordered tccc<=1.
-    // Similar to the prevBoundary in the compose() implementation.
-    const char16_t *prevBoundary=src;
-    int32_t prevFCD16=0;
-    if(limit==nullptr) {
-        src=copyLowPrefixFromNulTerminated(src, minLcccCP, buffer, errorCode);
-        if(U_FAILURE(errorCode)) {
-            return src;
-        }
-        if(prevBoundary<src) {
-            prevBoundary=src;
-            // We know that the previous character's lccc==0.
-            // Fetching the fcd16 value was deferred for this below-U+0300 code point.
-            prevFCD16=getFCD16(*(src-1));
-            if(prevFCD16>1) {
-                --prevBoundary;
-            }
-        }
-        limit=u_strchr(src, 0);
-    }
-
-    // Note: In this function we use buffer->appendZeroCC() because we track
-    // the lead and trail combining classes here, rather than leaving it to
-    // the ReorderingBuffer.
-    // The exception is the call to decomposeShort() which uses the buffer
-    // in the normal way.
-
-    const char16_t *prevSrc;
-    UChar32 c=0;
-    uint16_t fcd16=0;
-
-    for(;;) {
-        // count code units with lccc==0
-        for(prevSrc=src; src!=limit;) {
-            if((c=*src)<minLcccCP) {
-                prevFCD16=~c;
-                ++src;
-            } else if(!singleLeadMightHaveNonZeroFCD16(c)) {
-                prevFCD16=0;
-                ++src;
-            } else {
-                if(U16_IS_LEAD(c)) {
-                    char16_t c2;
-                    if((src+1)!=limit && U16_IS_TRAIL(c2=src[1])) {
-                        c=U16_GET_SUPPLEMENTARY(c, c2);
-                    }
-                }
-                if((fcd16=getFCD16FromNormData(c))<=0xff) {
-                    prevFCD16=fcd16;
-                    src+=U16_LENGTH(c);
-                } else {
-                    break;
-                }
-            }
-        }
-        // copy these code units all at once
-        if(src!=prevSrc) {
-            if(buffer!=nullptr && !buffer->appendZeroCC(prevSrc, src, errorCode)) {
-                break;
-            }
-            if(src==limit) {
-                break;
-            }
-            prevBoundary=src;
-            // We know that the previous character's lccc==0.
-            if(prevFCD16<0) {
-                // Fetching the fcd16 value was deferred for this below-minLcccCP code point.
-                UChar32 prev=~prevFCD16;
-                if(prev<minDecompNoCP) {
-                    prevFCD16=0;
-                } else {
-                    prevFCD16=getFCD16FromNormData(prev);
-                    if(prevFCD16>1) {
-                        --prevBoundary;
-                    }
-                }
-            } else {
-                const char16_t *p=src-1;
-                if(U16_IS_TRAIL(*p) && prevSrc<p && U16_IS_LEAD(*(p-1))) {
-                    --p;
-                    // Need to fetch the previous character's FCD value because
-                    // prevFCD16 was just for the trail surrogate code point.
-                    prevFCD16=getFCD16FromNormData(U16_GET_SUPPLEMENTARY(p[0], p[1]));
-                    // Still known to have lccc==0 because its lead surrogate unit had lccc==0.
-                }
-                if(prevFCD16>1) {
-                    prevBoundary=p;
-                }
-            }
-            // The start of the current character (c).
-            prevSrc=src;
-        } else if(src==limit) {
-            break;
-        }
-
-        src+=U16_LENGTH(c);
-        // The current character (c) at [prevSrc..src[ has a non-zero lead combining class.
-        // Check for proper order, and decompose locally if necessary.
-        if((prevFCD16&0xff)<=(fcd16>>8)) {
-            // proper order: prev tccc <= current lccc
-            if((fcd16&0xff)<=1) {
-                prevBoundary=src;
-            }
-            if(buffer!=nullptr && !buffer->appendZeroCC(c, errorCode)) {
-                break;
-            }
-            prevFCD16=fcd16;
-            continue;
-        } else if(buffer==nullptr) {
-            return prevBoundary;  // quick check "no"
-        } else {
-            /*
-             * Back out the part of the source that we copied or appended
-             * already but is now going to be decomposed.
-             * prevSrc is set to after what was copied/appended.
-             */
-            buffer->removeSuffix((int32_t)(prevSrc-prevBoundary));
-            /*
-             * Find the part of the source that needs to be decomposed,
-             * up to the next safe boundary.
-             */
-            src=findNextFCDBoundary(src, limit);
-            /*
-             * The source text does not fulfill the conditions for FCD.
-             * Decompose and reorder a limited piece of the text.
-             */
-            decomposeShort(prevBoundary, src, false, false, *buffer, errorCode);
-            if (U_FAILURE(errorCode)) {
-                break;
-            }
-            prevBoundary=src;
-            prevFCD16=0;
-        }
-    }
-    return src;
-}
-
-void Normalizer2Impl::makeFCDAndAppend(const char16_t *src, const char16_t *limit,
-                                       UBool doMakeFCD,
-                                       UnicodeString &safeMiddle,
-                                       ReorderingBuffer &buffer,
-                                       UErrorCode &errorCode) const {
-    if(!buffer.isEmpty()) {
-        const char16_t *firstBoundaryInSrc=findNextFCDBoundary(src, limit);
-        if(src!=firstBoundaryInSrc) {
-            const char16_t *lastBoundaryInDest=findPreviousFCDBoundary(buffer.getStart(),
-                                                                    buffer.getLimit());
-            int32_t destSuffixLength=(int32_t)(buffer.getLimit()-lastBoundaryInDest);
-            UnicodeString middle(lastBoundaryInDest, destSuffixLength);
-            buffer.removeSuffix(destSuffixLength);
-            safeMiddle=middle;
-            middle.append(src, (int32_t)(firstBoundaryInSrc-src));
-            const char16_t *middleStart=middle.getBuffer();
-            makeFCD(middleStart, middleStart+middle.length(), &buffer, errorCode);
-            if(U_FAILURE(errorCode)) {
-                return;
-            }
-            src=firstBoundaryInSrc;
-        }
-    }
-    if(doMakeFCD) {
-        makeFCD(src, limit, &buffer, errorCode);
-    } else {
-        if(limit==nullptr) {  // appendZeroCC() needs limit!=nullptr
-            limit=u_strchr(src, 0);
-        }
-        buffer.appendZeroCC(src, limit, errorCode);
-    }
-}
-
-const char16_t *Normalizer2Impl::findPreviousFCDBoundary(const char16_t *start, const char16_t *p) const {
-    while(start<p) {
-        const char16_t *codePointLimit = p;
-        UChar32 c;
-        uint16_t norm16;
-        UCPTRIE_FAST_U16_PREV(normTrie, UCPTRIE_16, start, p, c, norm16);
-        if (c < minDecompNoCP || norm16HasDecompBoundaryAfter(norm16)) {
-            return codePointLimit;
-        }
-        if (norm16HasDecompBoundaryBefore(norm16)) {
-            return p;
-        }
-    }
-    return p;
-}
-
-const char16_t *Normalizer2Impl::findNextFCDBoundary(const char16_t *p, const char16_t *limit) const {
-    while(p<limit) {
-        const char16_t *codePointStart=p;
-        UChar32 c;
-        uint16_t norm16;
-        UCPTRIE_FAST_U16_NEXT(normTrie, UCPTRIE_16, p, limit, c, norm16);
-        if (c < minLcccCP || norm16HasDecompBoundaryBefore(norm16)) {
-            return codePointStart;
-        }
-        if (norm16HasDecompBoundaryAfter(norm16)) {
-            return p;
-        }
-    }
-    return p;
-}
-
-// CanonicalIterator data -------------------------------------------------- ***
-
-CanonIterData::CanonIterData(UErrorCode &errorCode) :
-        mutableTrie(umutablecptrie_open(0, 0, &errorCode)), trie(nullptr),
-        canonStartSets(uprv_deleteUObject, nullptr, errorCode) {}
-
-CanonIterData::~CanonIterData() {
-    umutablecptrie_close(mutableTrie);
-    ucptrie_close(trie);
-}
-
-void CanonIterData::addToStartSet(UChar32 origin, UChar32 decompLead, UErrorCode &errorCode) {
-    uint32_t canonValue = umutablecptrie_get(mutableTrie, decompLead);
-    if((canonValue&(CANON_HAS_SET|CANON_VALUE_MASK))==0 && origin!=0) {
-        // origin is the first character whose decomposition starts with
-        // the character for which we are setting the value.
-        umutablecptrie_set(mutableTrie, decompLead, canonValue|origin, &errorCode);
-    } else {
-        // origin is not the first character, or it is U+0000.
-        UnicodeSet *set;
-        if((canonValue&CANON_HAS_SET)==0) {
-            LocalPointer<UnicodeSet> lpSet(new UnicodeSet, errorCode);
-            set=lpSet.getAlias();
-            if(U_FAILURE(errorCode)) {
-                return;
-            }
-            UChar32 firstOrigin=(UChar32)(canonValue&CANON_VALUE_MASK);
-            canonValue=(canonValue&~CANON_VALUE_MASK)|CANON_HAS_SET|(uint32_t)canonStartSets.size();
-            umutablecptrie_set(mutableTrie, decompLead, canonValue, &errorCode);
-            canonStartSets.adoptElement(lpSet.orphan(), errorCode);
-            if (U_FAILURE(errorCode)) {
-                return;
-            }
-            if(firstOrigin!=0) {
-                set->add(firstOrigin);
-            }
-        } else {
-            set=(UnicodeSet *)canonStartSets[(int32_t)(canonValue&CANON_VALUE_MASK)];
-        }
-        set->add(origin);
-    }
-}
-
-// C++ class for friend access to private Normalizer2Impl members.
-class InitCanonIterData {
-public:
-    static void doInit(Normalizer2Impl *impl, UErrorCode &errorCode);
-};
-
-U_CDECL_BEGIN
-
-// UInitOnce instantiation function for CanonIterData
-static void U_CALLCONV
-initCanonIterData(Normalizer2Impl *impl, UErrorCode &errorCode) {
-    InitCanonIterData::doInit(impl, errorCode);
-}
-
-U_CDECL_END
-
-void InitCanonIterData::doInit(Normalizer2Impl *impl, UErrorCode &errorCode) {
-    U_ASSERT(impl->fCanonIterData == nullptr);
-    impl->fCanonIterData = new CanonIterData(errorCode);
-    if (impl->fCanonIterData == nullptr) {
-        errorCode=U_MEMORY_ALLOCATION_ERROR;
-    }
-    if (U_SUCCESS(errorCode)) {
-        UChar32 start = 0, end;
-        uint32_t value;
-        while ((end = ucptrie_getRange(impl->normTrie, start,
-                                       UCPMAP_RANGE_FIXED_LEAD_SURROGATES, Normalizer2Impl::INERT,
-                                       nullptr, nullptr, &value)) >= 0) {
-            // Call Normalizer2Impl::makeCanonIterDataFromNorm16() for a range of same-norm16 characters.
-            if (value != Normalizer2Impl::INERT) {
-                impl->makeCanonIterDataFromNorm16(start, end, value, *impl->fCanonIterData, errorCode);
-            }
-            start = end + 1;
-        }
-#ifdef UCPTRIE_DEBUG
-        umutablecptrie_setName(impl->fCanonIterData->mutableTrie, "CanonIterData");
-#endif
-        impl->fCanonIterData->trie = umutablecptrie_buildImmutable(
-            impl->fCanonIterData->mutableTrie, UCPTRIE_TYPE_SMALL, UCPTRIE_VALUE_BITS_32, &errorCode);
-        umutablecptrie_close(impl->fCanonIterData->mutableTrie);
-        impl->fCanonIterData->mutableTrie = nullptr;
-    }
-    if (U_FAILURE(errorCode)) {
-        delete impl->fCanonIterData;
-        impl->fCanonIterData = nullptr;
-    }
-}
-
-void Normalizer2Impl::makeCanonIterDataFromNorm16(UChar32 start, UChar32 end, const uint16_t norm16,
-                                                  CanonIterData &newData,
-                                                  UErrorCode &errorCode) const {
-    if(isInert(norm16) || (minYesNo<=norm16 && norm16<minNoNo)) {
-        // Inert, or 2-way mapping (including Hangul syllable).
-        // We do not write a canonStartSet for any yesNo character.
-        // Composites from 2-way mappings are added at runtime from the
-        // starter's compositions list, and the other characters in
-        // 2-way mappings get CANON_NOT_SEGMENT_STARTER set because they are
-        // "maybe" characters.
-        return;
-    }
-    for(UChar32 c=start; c<=end; ++c) {
-        uint32_t oldValue = umutablecptrie_get(newData.mutableTrie, c);
-        uint32_t newValue=oldValue;
-        if(isMaybeOrNonZeroCC(norm16)) {
-            // not a segment starter if it occurs in a decomposition or has cc!=0
-            newValue|=CANON_NOT_SEGMENT_STARTER;
-            if(norm16<MIN_NORMAL_MAYBE_YES) {
-                newValue|=CANON_HAS_COMPOSITIONS;
-            }
-        } else if(norm16<minYesNo) {
-            newValue|=CANON_HAS_COMPOSITIONS;
-        } else {
-            // c has a one-way decomposition
-            UChar32 c2=c;
-            // Do not modify the whole-range norm16 value.
-            uint16_t norm16_2=norm16;
-            if (isDecompNoAlgorithmic(norm16_2)) {
-                // Maps to an isCompYesAndZeroCC.
-                c2 = mapAlgorithmic(c2, norm16_2);
-                norm16_2 = getRawNorm16(c2);
-                // No compatibility mappings for the CanonicalIterator.
-                U_ASSERT(!(isHangulLV(norm16_2) || isHangulLVT(norm16_2)));
-            }
-            if (norm16_2 > minYesNo) {
-                // c decomposes, get everything from the variable-length extra data
-                const uint16_t *mapping=getMapping(norm16_2);
-                uint16_t firstUnit=*mapping;
-                int32_t length=firstUnit&MAPPING_LENGTH_MASK;
-                if((firstUnit&MAPPING_HAS_CCC_LCCC_WORD)!=0) {
-                    if(c==c2 && (*(mapping-1)&0xff)!=0) {
-                        newValue|=CANON_NOT_SEGMENT_STARTER;  // original c has cc!=0
-                    }
-                }
-                // Skip empty mappings (no characters in the decomposition).
-                if(length!=0) {
-                    ++mapping;  // skip over the firstUnit
-                    // add c to first code point's start set
-                    int32_t i=0;
-                    U16_NEXT_UNSAFE(mapping, i, c2);
-                    newData.addToStartSet(c, c2, errorCode);
-                    // Set CANON_NOT_SEGMENT_STARTER for each remaining code point of a
-                    // one-way mapping. A 2-way mapping is possible here after
-                    // intermediate algorithmic mapping.
-                    if(norm16_2>=minNoNo) {
-                        while(i<length) {
-                            U16_NEXT_UNSAFE(mapping, i, c2);
-                            uint32_t c2Value = umutablecptrie_get(newData.mutableTrie, c2);
-                            if((c2Value&CANON_NOT_SEGMENT_STARTER)==0) {
-                                umutablecptrie_set(newData.mutableTrie, c2,
-                                                   c2Value|CANON_NOT_SEGMENT_STARTER, &errorCode);
-                            }
-                        }
-                    }
-                }
-            } else {
-                // c decomposed to c2 algorithmically; c has cc==0
-                newData.addToStartSet(c, c2, errorCode);
-            }
-        }
-        if(newValue!=oldValue) {
-            umutablecptrie_set(newData.mutableTrie, c, newValue, &errorCode);
-        }
-    }
-}
-
-UBool Normalizer2Impl::ensureCanonIterData(UErrorCode &errorCode) const {
-    // Logically const: Synchronized instantiation.
-    Normalizer2Impl *me=const_cast<Normalizer2Impl *>(this);
-    umtx_initOnce(me->fCanonIterDataInitOnce, &initCanonIterData, me, errorCode);
-    return U_SUCCESS(errorCode);
-}
-
-int32_t Normalizer2Impl::getCanonValue(UChar32 c) const {
-    return (int32_t)ucptrie_get(fCanonIterData->trie, c);
-}
-
-const UnicodeSet &Normalizer2Impl::getCanonStartSet(int32_t n) const {
-    return *(const UnicodeSet *)fCanonIterData->canonStartSets[n];
-}
-
-UBool Normalizer2Impl::isCanonSegmentStarter(UChar32 c) const {
-    return getCanonValue(c)>=0;
-}
-
-UBool Normalizer2Impl::getCanonStartSet(UChar32 c, UnicodeSet &set) const {
-    int32_t canonValue=getCanonValue(c)&~CANON_NOT_SEGMENT_STARTER;
-    if(canonValue==0) {
-        return false;
-    }
-    set.clear();
-    int32_t value=canonValue&CANON_VALUE_MASK;
-    if((canonValue&CANON_HAS_SET)!=0) {
-        set.addAll(getCanonStartSet(value));
-    } else if(value!=0) {
-        set.add(value);
-    }
-    if((canonValue&CANON_HAS_COMPOSITIONS)!=0) {
-        uint16_t norm16=getRawNorm16(c);
-        if(norm16==JAMO_L) {
-            UChar32 syllable=
-                (UChar32)(Hangul::HANGUL_BASE+(c-Hangul::JAMO_L_BASE)*Hangul::JAMO_VT_COUNT);
-            set.add(syllable, syllable+Hangul::JAMO_VT_COUNT-1);
-        } else {
-            addComposites(getCompositionsList(norm16), set);
-        }
-    }
-    return true;
-}
-
-U_NAMESPACE_END
-
-// Normalizer2 data swapping ----------------------------------------------- ***
-
-U_NAMESPACE_USE
-
-U_CAPI int32_t U_EXPORT2
-unorm2_swap(const UDataSwapper *ds,
-            const void *inData, int32_t length, void *outData,
-            UErrorCode *pErrorCode) {
-    const UDataInfo *pInfo;
-    int32_t headerSize;
-
-    const uint8_t *inBytes;
-    uint8_t *outBytes;
-
-    const int32_t *inIndexes;
-    int32_t indexes[Normalizer2Impl::IX_TOTAL_SIZE+1];
-
-    int32_t i, offset, nextOffset, size;
-
-    /* udata_swapDataHeader checks the arguments */
-    headerSize=udata_swapDataHeader(ds, inData, length, outData, pErrorCode);
-    if(pErrorCode==nullptr || U_FAILURE(*pErrorCode)) {
-        return 0;
-    }
-
-    /* check data format and format version */
-    pInfo=(const UDataInfo *)((const char *)inData+4);
-    uint8_t formatVersion0=pInfo->formatVersion[0];
-    if(!(
-        pInfo->dataFormat[0]==0x4e &&   /* dataFormat="Nrm2" */
-        pInfo->dataFormat[1]==0x72 &&
-        pInfo->dataFormat[2]==0x6d &&
-        pInfo->dataFormat[3]==0x32 &&
-        (1<=formatVersion0 && formatVersion0<=4)
-    )) {
-        udata_printError(ds, "unorm2_swap(): data format %02x.%02x.%02x.%02x (format version %02x) is not recognized as Normalizer2 data\n",
-                         pInfo->dataFormat[0], pInfo->dataFormat[1],
-                         pInfo->dataFormat[2], pInfo->dataFormat[3],
-                         pInfo->formatVersion[0]);
-        *pErrorCode=U_UNSUPPORTED_ERROR;
-        return 0;
-    }
-
-    inBytes=(const uint8_t *)inData+headerSize;
-    outBytes=(outData == nullptr) ? nullptr : (uint8_t *)outData+headerSize;
-
-    inIndexes=(const int32_t *)inBytes;
-    int32_t minIndexesLength;
-    if(formatVersion0==1) {
-        minIndexesLength=Normalizer2Impl::IX_MIN_MAYBE_YES+1;
-    } else if(formatVersion0==2) {
-        minIndexesLength=Normalizer2Impl::IX_MIN_YES_NO_MAPPINGS_ONLY+1;
-    } else {
-        minIndexesLength=Normalizer2Impl::IX_MIN_LCCC_CP+1;
-    }
-
-    if(length>=0) {
-        length-=headerSize;
-        if(length<minIndexesLength*4) {
-            udata_printError(ds, "unorm2_swap(): too few bytes (%d after header) for Normalizer2 data\n",
-                             length);
-            *pErrorCode=U_INDEX_OUTOFBOUNDS_ERROR;
-            return 0;
-        }
-    }
-
-    /* read the first few indexes */
-    for(i=0; i<UPRV_LENGTHOF(indexes); ++i) {
-        indexes[i]=udata_readInt32(ds, inIndexes[i]);
-    }
-
-    /* get the total length of the data */
-    size=indexes[Normalizer2Impl::IX_TOTAL_SIZE];
-
-    if(length>=0) {
-        if(length<size) {
-            udata_printError(ds, "unorm2_swap(): too few bytes (%d after header) for all of Normalizer2 data\n",
-                             length);
-            *pErrorCode=U_INDEX_OUTOFBOUNDS_ERROR;
-            return 0;
-        }
-
-        /* copy the data for inaccessible bytes */
-        if(inBytes!=outBytes) {
-            uprv_memcpy(outBytes, inBytes, size);
-        }
-
-        offset=0;
-
-        /* swap the int32_t indexes[] */
-        nextOffset=indexes[Normalizer2Impl::IX_NORM_TRIE_OFFSET];
-        ds->swapArray32(ds, inBytes, nextOffset-offset, outBytes, pErrorCode);
-        offset=nextOffset;
-
-        /* swap the trie */
-        nextOffset=indexes[Normalizer2Impl::IX_EXTRA_DATA_OFFSET];
-        utrie_swapAnyVersion(ds, inBytes+offset, nextOffset-offset, outBytes+offset, pErrorCode);
-        offset=nextOffset;
-
-        /* swap the uint16_t extraData[] */
-        nextOffset=indexes[Normalizer2Impl::IX_SMALL_FCD_OFFSET];
-        ds->swapArray16(ds, inBytes+offset, nextOffset-offset, outBytes+offset, pErrorCode);
-        offset=nextOffset;
-
-        /* no need to swap the uint8_t smallFCD[] (new in formatVersion 2) */
-        nextOffset=indexes[Normalizer2Impl::IX_SMALL_FCD_OFFSET+1];
-        offset=nextOffset;
-
-        U_ASSERT(offset==size);
-    }
-
-    return headerSize+size;
-}
-
-#endif  // !UCONFIG_NO_NORMALIZATION
->>>>>>> a8a80be5
+// © 2016 and later: Unicode, Inc. and others.
+// License & terms of use: http://www.unicode.org/copyright.html
+/*
+*******************************************************************************
+*
+*   Copyright (C) 2009-2014, International Business Machines
+*   Corporation and others.  All Rights Reserved.
+*
+*******************************************************************************
+*   file name:  normalizer2impl.cpp
+*   encoding:   UTF-8
+*   tab size:   8 (not used)
+*   indentation:4
+*
+*   created on: 2009nov22
+*   created by: Markus W. Scherer
+*/
+
+// #define UCPTRIE_DEBUG
+
+#include "unicode/utypes.h"
+
+#if !UCONFIG_NO_NORMALIZATION
+
+#include "unicode/bytestream.h"
+#include "unicode/edits.h"
+#include "unicode/normalizer2.h"
+#include "unicode/stringoptions.h"
+#include "unicode/ucptrie.h"
+#include "unicode/udata.h"
+#include "unicode/umutablecptrie.h"
+#include "unicode/ustring.h"
+#include "unicode/utf16.h"
+#include "unicode/utf8.h"
+#include "bytesinkutil.h"
+#include "cmemory.h"
+#include "mutex.h"
+#include "normalizer2impl.h"
+#include "putilimp.h"
+#include "uassert.h"
+#include "ucptrie_impl.h"
+#include "uset_imp.h"
+#include "uvector.h"
+
+U_NAMESPACE_BEGIN
+
+namespace {
+
+/**
+ * UTF-8 lead byte for minNoMaybeCP.
+ * Can be lower than the actual lead byte for c.
+ * Typically U+0300 for NFC/NFD, U+00A0 for NFKC/NFKD, U+0041 for NFKC_Casefold.
+ */
+inline uint8_t leadByteForCP(UChar32 c) {
+    if (c <= 0x7f) {
+        return (uint8_t)c;
+    } else if (c <= 0x7ff) {
+        return (uint8_t)(0xc0+(c>>6));
+    } else {
+        // Should not occur because ccc(U+0300)!=0.
+        return 0xe0;
+    }
+}
+
+/**
+ * Returns the code point from one single well-formed UTF-8 byte sequence
+ * between cpStart and cpLimit.
+ *
+ * Trie UTF-8 macros do not assemble whole code points (for efficiency).
+ * When we do need the code point, we call this function.
+ * We should not need it for normalization-inert data (norm16==0).
+ * Illegal sequences yield the error value norm16==0 just like real normalization-inert code points.
+ */
+UChar32 codePointFromValidUTF8(const uint8_t *cpStart, const uint8_t *cpLimit) {
+    // Similar to U8_NEXT_UNSAFE(s, i, c).
+    U_ASSERT(cpStart < cpLimit);
+    uint8_t c = *cpStart;
+    switch(cpLimit-cpStart) {
+    case 1:
+        return c;
+    case 2:
+        return ((c&0x1f)<<6) | (cpStart[1]&0x3f);
+    case 3:
+        // no need for (c&0xf) because the upper bits are truncated after <<12 in the cast to (char16_t)
+        return (char16_t)((c<<12) | ((cpStart[1]&0x3f)<<6) | (cpStart[2]&0x3f));
+    case 4:
+        return ((c&7)<<18) | ((cpStart[1]&0x3f)<<12) | ((cpStart[2]&0x3f)<<6) | (cpStart[3]&0x3f);
+    default:
+        UPRV_UNREACHABLE_EXIT;  // Should not occur.
+    }
+}
+
+/**
+ * Returns the last code point in [start, p[ if it is valid and in U+1000..U+D7FF.
+ * Otherwise returns a negative value.
+ */
+UChar32 previousHangulOrJamo(const uint8_t *start, const uint8_t *p) {
+    if ((p - start) >= 3) {
+        p -= 3;
+        uint8_t l = *p;
+        uint8_t t1, t2;
+        if (0xe1 <= l && l <= 0xed &&
+                (t1 = (uint8_t)(p[1] - 0x80)) <= 0x3f &&
+                (t2 = (uint8_t)(p[2] - 0x80)) <= 0x3f &&
+                (l < 0xed || t1 <= 0x1f)) {
+            return ((l & 0xf) << 12) | (t1 << 6) | t2;
+        }
+    }
+    return U_SENTINEL;
+}
+
+/**
+ * Returns the offset from the Jamo T base if [src, limit[ starts with a single Jamo T code point.
+ * Otherwise returns a negative value.
+ */
+int32_t getJamoTMinusBase(const uint8_t *src, const uint8_t *limit) {
+    // Jamo T: E1 86 A8..E1 87 82
+    if ((limit - src) >= 3 && *src == 0xe1) {
+        if (src[1] == 0x86) {
+            uint8_t t = src[2];
+            // The first Jamo T is U+11A8 but JAMO_T_BASE is 11A7.
+            // Offset 0 does not correspond to any conjoining Jamo.
+            if (0xa8 <= t && t <= 0xbf) {
+                return t - 0xa7;
+            }
+        } else if (src[1] == 0x87) {
+            uint8_t t = src[2];
+            if ((int8_t)t <= (int8_t)0x82u) {
+                return t - (0xa7 - 0x40);
+            }
+        }
+    }
+    return -1;
+}
+
+void
+appendCodePointDelta(const uint8_t *cpStart, const uint8_t *cpLimit, int32_t delta,
+                     ByteSink &sink, Edits *edits) {
+    char buffer[U8_MAX_LENGTH];
+    int32_t length;
+    int32_t cpLength = (int32_t)(cpLimit - cpStart);
+    if (cpLength == 1) {
+        // The builder makes ASCII map to ASCII.
+        buffer[0] = (uint8_t)(*cpStart + delta);
+        length = 1;
+    } else {
+        int32_t trail = *(cpLimit-1) + delta;
+        if (0x80 <= trail && trail <= 0xbf) {
+            // The delta only changes the last trail byte.
+            --cpLimit;
+            length = 0;
+            do { buffer[length++] = *cpStart++; } while (cpStart < cpLimit);
+            buffer[length++] = (uint8_t)trail;
+        } else {
+            // Decode the code point, add the delta, re-encode.
+            UChar32 c = codePointFromValidUTF8(cpStart, cpLimit) + delta;
+            length = 0;
+            U8_APPEND_UNSAFE(buffer, length, c);
+        }
+    }
+    if (edits != nullptr) {
+        edits->addReplace(cpLength, length);
+    }
+    sink.Append(buffer, length);
+}
+
+}  // namespace
+
+// ReorderingBuffer -------------------------------------------------------- ***
+
+ReorderingBuffer::ReorderingBuffer(const Normalizer2Impl &ni, UnicodeString &dest,
+                                   UErrorCode &errorCode) :
+        impl(ni), str(dest),
+        start(str.getBuffer(8)), reorderStart(start), limit(start),
+        remainingCapacity(str.getCapacity()), lastCC(0) {
+    if (start == nullptr && U_SUCCESS(errorCode)) {
+        // getBuffer() already did str.setToBogus()
+        errorCode = U_MEMORY_ALLOCATION_ERROR;
+    }
+}
+
+UBool ReorderingBuffer::init(int32_t destCapacity, UErrorCode &errorCode) {
+    int32_t length=str.length();
+    start=str.getBuffer(destCapacity);
+    if(start==nullptr) {
+        // getBuffer() already did str.setToBogus()
+        errorCode=U_MEMORY_ALLOCATION_ERROR;
+        return false;
+    }
+    limit=start+length;
+    remainingCapacity=str.getCapacity()-length;
+    reorderStart=start;
+    if(start==limit) {
+        lastCC=0;
+    } else {
+        setIterator();
+        lastCC=previousCC();
+        // Set reorderStart after the last code point with cc<=1 if there is one.
+        if(lastCC>1) {
+            while(previousCC()>1) {}
+        }
+        reorderStart=codePointLimit;
+    }
+    return true;
+}
+
+UBool ReorderingBuffer::equals(const char16_t *otherStart, const char16_t *otherLimit) const {
+    int32_t length=(int32_t)(limit-start);
+    return
+        length==(int32_t)(otherLimit-otherStart) &&
+        0==u_memcmp(start, otherStart, length);
+}
+
+UBool ReorderingBuffer::equals(const uint8_t *otherStart, const uint8_t *otherLimit) const {
+    U_ASSERT((otherLimit - otherStart) <= INT32_MAX);  // ensured by caller
+    int32_t length = (int32_t)(limit - start);
+    int32_t otherLength = (int32_t)(otherLimit - otherStart);
+    // For equal strings, UTF-8 is at least as long as UTF-16, and at most three times as long.
+    if (otherLength < length || (otherLength / 3) > length) {
+        return false;
+    }
+    // Compare valid strings from between normalization boundaries.
+    // (Invalid sequences are normalization-inert.)
+    for (int32_t i = 0, j = 0;;) {
+        if (i >= length) {
+            return j >= otherLength;
+        } else if (j >= otherLength) {
+            return false;
+        }
+        // Not at the end of either string yet.
+        UChar32 c, other;
+        U16_NEXT_UNSAFE(start, i, c);
+        U8_NEXT_UNSAFE(otherStart, j, other);
+        if (c != other) {
+            return false;
+        }
+    }
+}
+
+UBool ReorderingBuffer::appendSupplementary(UChar32 c, uint8_t cc, UErrorCode &errorCode) {
+    if(remainingCapacity<2 && !resize(2, errorCode)) {
+        return false;
+    }
+    if(lastCC<=cc || cc==0) {
+        limit[0]=U16_LEAD(c);
+        limit[1]=U16_TRAIL(c);
+        limit+=2;
+        lastCC=cc;
+        if(cc<=1) {
+            reorderStart=limit;
+        }
+    } else {
+        insert(c, cc);
+    }
+    remainingCapacity-=2;
+    return true;
+}
+
+UBool ReorderingBuffer::append(const char16_t *s, int32_t length, UBool isNFD,
+                               uint8_t leadCC, uint8_t trailCC,
+                               UErrorCode &errorCode) {
+    if(length==0) {
+        return true;
+    }
+    if(remainingCapacity<length && !resize(length, errorCode)) {
+        return false;
+    }
+    remainingCapacity-=length;
+    if(lastCC<=leadCC || leadCC==0) {
+        if(trailCC<=1) {
+            reorderStart=limit+length;
+        } else if(leadCC<=1) {
+            reorderStart=limit+1;  // Ok if not a code point boundary.
+        }
+        const char16_t *sLimit=s+length;
+        do { *limit++=*s++; } while(s!=sLimit);
+        lastCC=trailCC;
+    } else {
+        int32_t i=0;
+        UChar32 c;
+        U16_NEXT(s, i, length, c);
+        insert(c, leadCC);  // insert first code point
+        while(i<length) {
+            U16_NEXT(s, i, length, c);
+            if(i<length) {
+                if (isNFD) {
+                    leadCC = Normalizer2Impl::getCCFromYesOrMaybe(impl.getRawNorm16(c));
+                } else {
+                    leadCC = impl.getCC(impl.getNorm16(c));
+                }
+            } else {
+                leadCC=trailCC;
+            }
+            append(c, leadCC, errorCode);
+        }
+    }
+    return true;
+}
+
+UBool ReorderingBuffer::appendZeroCC(UChar32 c, UErrorCode &errorCode) {
+    int32_t cpLength=U16_LENGTH(c);
+    if(remainingCapacity<cpLength && !resize(cpLength, errorCode)) {
+        return false;
+    }
+    remainingCapacity-=cpLength;
+    if(cpLength==1) {
+        *limit++=(char16_t)c;
+    } else {
+        limit[0]=U16_LEAD(c);
+        limit[1]=U16_TRAIL(c);
+        limit+=2;
+    }
+    lastCC=0;
+    reorderStart=limit;
+    return true;
+}
+
+UBool ReorderingBuffer::appendZeroCC(const char16_t *s, const char16_t *sLimit, UErrorCode &errorCode) {
+    if(s==sLimit) {
+        return true;
+    }
+    int32_t length=(int32_t)(sLimit-s);
+    if(remainingCapacity<length && !resize(length, errorCode)) {
+        return false;
+    }
+    u_memcpy(limit, s, length);
+    limit+=length;
+    remainingCapacity-=length;
+    lastCC=0;
+    reorderStart=limit;
+    return true;
+}
+
+void ReorderingBuffer::remove() {
+    reorderStart=limit=start;
+    remainingCapacity=str.getCapacity();
+    lastCC=0;
+}
+
+void ReorderingBuffer::removeSuffix(int32_t suffixLength) {
+    if(suffixLength<(limit-start)) {
+        limit-=suffixLength;
+        remainingCapacity+=suffixLength;
+    } else {
+        limit=start;
+        remainingCapacity=str.getCapacity();
+    }
+    lastCC=0;
+    reorderStart=limit;
+}
+
+UBool ReorderingBuffer::resize(int32_t appendLength, UErrorCode &errorCode) {
+    int32_t reorderStartIndex=(int32_t)(reorderStart-start);
+    int32_t length=(int32_t)(limit-start);
+    str.releaseBuffer(length);
+    int32_t newCapacity=length+appendLength;
+    int32_t doubleCapacity=2*str.getCapacity();
+    if(newCapacity<doubleCapacity) {
+        newCapacity=doubleCapacity;
+    }
+    if(newCapacity<256) {
+        newCapacity=256;
+    }
+    start=str.getBuffer(newCapacity);
+    if(start==nullptr) {
+        // getBuffer() already did str.setToBogus()
+        errorCode=U_MEMORY_ALLOCATION_ERROR;
+        return false;
+    }
+    reorderStart=start+reorderStartIndex;
+    limit=start+length;
+    remainingCapacity=str.getCapacity()-length;
+    return true;
+}
+
+void ReorderingBuffer::skipPrevious() {
+    codePointLimit=codePointStart;
+    char16_t c=*--codePointStart;
+    if(U16_IS_TRAIL(c) && start<codePointStart && U16_IS_LEAD(*(codePointStart-1))) {
+        --codePointStart;
+    }
+}
+
+uint8_t ReorderingBuffer::previousCC() {
+    codePointLimit=codePointStart;
+    if(reorderStart>=codePointStart) {
+        return 0;
+    }
+    UChar32 c=*--codePointStart;
+    char16_t c2;
+    if(U16_IS_TRAIL(c) && start<codePointStart && U16_IS_LEAD(c2=*(codePointStart-1))) {
+        --codePointStart;
+        c=U16_GET_SUPPLEMENTARY(c2, c);
+    }
+    return impl.getCCFromYesOrMaybeCP(c);
+}
+
+// Inserts c somewhere before the last character.
+// Requires 0<cc<lastCC which implies reorderStart<limit.
+void ReorderingBuffer::insert(UChar32 c, uint8_t cc) {
+    for(setIterator(), skipPrevious(); previousCC()>cc;) {}
+    // insert c at codePointLimit, after the character with prevCC<=cc
+    char16_t *q=limit;
+    char16_t *r=limit+=U16_LENGTH(c);
+    do {
+        *--r=*--q;
+    } while(codePointLimit!=q);
+    writeCodePoint(q, c);
+    if(cc<=1) {
+        reorderStart=r;
+    }
+}
+
+// Normalizer2Impl --------------------------------------------------------- ***
+
+struct CanonIterData : public UMemory {
+    CanonIterData(UErrorCode &errorCode);
+    ~CanonIterData();
+    void addToStartSet(UChar32 origin, UChar32 decompLead, UErrorCode &errorCode);
+    UMutableCPTrie *mutableTrie;
+    UCPTrie *trie;
+    UVector canonStartSets;  // contains UnicodeSet *
+};
+
+Normalizer2Impl::~Normalizer2Impl() {
+    delete fCanonIterData;
+}
+
+void
+Normalizer2Impl::init(const int32_t *inIndexes, const UCPTrie *inTrie,
+                      const uint16_t *inExtraData, const uint8_t *inSmallFCD) {
+    minDecompNoCP = static_cast<char16_t>(inIndexes[IX_MIN_DECOMP_NO_CP]);
+    minCompNoMaybeCP = static_cast<char16_t>(inIndexes[IX_MIN_COMP_NO_MAYBE_CP]);
+    minLcccCP = static_cast<char16_t>(inIndexes[IX_MIN_LCCC_CP]);
+
+    minYesNo = static_cast<uint16_t>(inIndexes[IX_MIN_YES_NO]);
+    minYesNoMappingsOnly = static_cast<uint16_t>(inIndexes[IX_MIN_YES_NO_MAPPINGS_ONLY]);
+    minNoNo = static_cast<uint16_t>(inIndexes[IX_MIN_NO_NO]);
+    minNoNoCompBoundaryBefore = static_cast<uint16_t>(inIndexes[IX_MIN_NO_NO_COMP_BOUNDARY_BEFORE]);
+    minNoNoCompNoMaybeCC = static_cast<uint16_t>(inIndexes[IX_MIN_NO_NO_COMP_NO_MAYBE_CC]);
+    minNoNoEmpty = static_cast<uint16_t>(inIndexes[IX_MIN_NO_NO_EMPTY]);
+    limitNoNo = static_cast<uint16_t>(inIndexes[IX_LIMIT_NO_NO]);
+    minMaybeYes = static_cast<uint16_t>(inIndexes[IX_MIN_MAYBE_YES]);
+    U_ASSERT((minMaybeYes & 7) == 0);  // 8-aligned for noNoDelta bit fields
+    centerNoNoDelta = (minMaybeYes >> DELTA_SHIFT) - MAX_DELTA - 1;
+
+    normTrie=inTrie;
+
+    maybeYesCompositions=inExtraData;
+    extraData=maybeYesCompositions+((MIN_NORMAL_MAYBE_YES-minMaybeYes)>>OFFSET_SHIFT);
+
+    smallFCD=inSmallFCD;
+}
+
+U_CDECL_BEGIN
+
+static uint32_t U_CALLCONV
+segmentStarterMapper(const void * /*context*/, uint32_t value) {
+    return value&CANON_NOT_SEGMENT_STARTER;
+}
+
+U_CDECL_END
+
+void
+Normalizer2Impl::addLcccChars(UnicodeSet &set) const {
+    UChar32 start = 0, end;
+    uint32_t norm16;
+    while ((end = ucptrie_getRange(normTrie, start, UCPMAP_RANGE_FIXED_LEAD_SURROGATES, INERT,
+                                   nullptr, nullptr, &norm16)) >= 0) {
+        if (norm16 > Normalizer2Impl::MIN_NORMAL_MAYBE_YES &&
+                norm16 != Normalizer2Impl::JAMO_VT) {
+            set.add(start, end);
+        } else if (minNoNoCompNoMaybeCC <= norm16 && norm16 < limitNoNo) {
+            uint16_t fcd16 = getFCD16(start);
+            if (fcd16 > 0xff) { set.add(start, end); }
+        }
+        start = end + 1;
+    }
+}
+
+void
+Normalizer2Impl::addPropertyStarts(const USetAdder *sa, UErrorCode & /*errorCode*/) const {
+    // Add the start code point of each same-value range of the trie.
+    UChar32 start = 0, end;
+    uint32_t value;
+    while ((end = ucptrie_getRange(normTrie, start, UCPMAP_RANGE_FIXED_LEAD_SURROGATES, INERT,
+                                   nullptr, nullptr, &value)) >= 0) {
+        sa->add(sa->set, start);
+        if (start != end && isAlgorithmicNoNo((uint16_t)value) &&
+                (value & Normalizer2Impl::DELTA_TCCC_MASK) > Normalizer2Impl::DELTA_TCCC_1) {
+            // Range of code points with same-norm16-value algorithmic decompositions.
+            // They might have different non-zero FCD16 values.
+            uint16_t prevFCD16 = getFCD16(start);
+            while (++start <= end) {
+                uint16_t fcd16 = getFCD16(start);
+                if (fcd16 != prevFCD16) {
+                    sa->add(sa->set, start);
+                    prevFCD16 = fcd16;
+                }
+            }
+        }
+        start = end + 1;
+    }
+
+    /* add Hangul LV syllables and LV+1 because of skippables */
+    for(char16_t c=Hangul::HANGUL_BASE; c<Hangul::HANGUL_LIMIT; c+=Hangul::JAMO_T_COUNT) {
+        sa->add(sa->set, c);
+        sa->add(sa->set, c+1);
+    }
+    sa->add(sa->set, Hangul::HANGUL_LIMIT); /* add Hangul+1 to continue with other properties */
+}
+
+void
+Normalizer2Impl::addCanonIterPropertyStarts(const USetAdder *sa, UErrorCode &errorCode) const {
+    // Add the start code point of each same-value range of the canonical iterator data trie.
+    if (!ensureCanonIterData(errorCode)) { return; }
+    // Currently only used for the SEGMENT_STARTER property.
+    UChar32 start = 0, end;
+    uint32_t value;
+    while ((end = ucptrie_getRange(fCanonIterData->trie, start, UCPMAP_RANGE_NORMAL, 0,
+                                   segmentStarterMapper, nullptr, &value)) >= 0) {
+        sa->add(sa->set, start);
+        start = end + 1;
+    }
+}
+
+const char16_t *
+Normalizer2Impl::copyLowPrefixFromNulTerminated(const char16_t *src,
+                                                UChar32 minNeedDataCP,
+                                                ReorderingBuffer *buffer,
+                                                UErrorCode &errorCode) const {
+    // Make some effort to support NUL-terminated strings reasonably.
+    // Take the part of the fast quick check loop that does not look up
+    // data and check the first part of the string.
+    // After this prefix, determine the string length to simplify the rest
+    // of the code.
+    const char16_t *prevSrc=src;
+    char16_t c;
+    while((c=*src++)<minNeedDataCP && c!=0) {}
+    // Back out the last character for full processing.
+    // Copy this prefix.
+    if(--src!=prevSrc) {
+        if(buffer!=nullptr) {
+            buffer->appendZeroCC(prevSrc, src, errorCode);
+        }
+    }
+    return src;
+}
+
+UnicodeString &
+Normalizer2Impl::decompose(const UnicodeString &src, UnicodeString &dest,
+                           UErrorCode &errorCode) const {
+    if(U_FAILURE(errorCode)) {
+        dest.setToBogus();
+        return dest;
+    }
+    const char16_t *sArray=src.getBuffer();
+    if(&dest==&src || sArray==nullptr) {
+        errorCode=U_ILLEGAL_ARGUMENT_ERROR;
+        dest.setToBogus();
+        return dest;
+    }
+    decompose(sArray, sArray+src.length(), dest, src.length(), errorCode);
+    return dest;
+}
+
+void
+Normalizer2Impl::decompose(const char16_t *src, const char16_t *limit,
+                           UnicodeString &dest,
+                           int32_t destLengthEstimate,
+                           UErrorCode &errorCode) const {
+    if(destLengthEstimate<0 && limit!=nullptr) {
+        destLengthEstimate=(int32_t)(limit-src);
+    }
+    dest.remove();
+    ReorderingBuffer buffer(*this, dest);
+    if(buffer.init(destLengthEstimate, errorCode)) {
+        decompose(src, limit, &buffer, errorCode);
+    }
+}
+
+// Dual functionality:
+// buffer!=nullptr: normalize
+// buffer==nullptr: isNormalized/spanQuickCheckYes
+const char16_t *
+Normalizer2Impl::decompose(const char16_t *src, const char16_t *limit,
+                           ReorderingBuffer *buffer,
+                           UErrorCode &errorCode) const {
+    UChar32 minNoCP=minDecompNoCP;
+    if(limit==nullptr) {
+        src=copyLowPrefixFromNulTerminated(src, minNoCP, buffer, errorCode);
+        if(U_FAILURE(errorCode)) {
+            return src;
+        }
+        limit=u_strchr(src, 0);
+    }
+
+    const char16_t *prevSrc;
+    UChar32 c=0;
+    uint16_t norm16=0;
+
+    // only for quick check
+    const char16_t *prevBoundary=src;
+    uint8_t prevCC=0;
+
+    for(;;) {
+        // count code units below the minimum or with irrelevant data for the quick check
+        for(prevSrc=src; src!=limit;) {
+            if( (c=*src)<minNoCP ||
+                isMostDecompYesAndZeroCC(norm16=UCPTRIE_FAST_BMP_GET(normTrie, UCPTRIE_16, c))
+            ) {
+                ++src;
+            } else if(!U16_IS_LEAD(c)) {
+                break;
+            } else {
+                char16_t c2;
+                if((src+1)!=limit && U16_IS_TRAIL(c2=src[1])) {
+                    c=U16_GET_SUPPLEMENTARY(c, c2);
+                    norm16=UCPTRIE_FAST_SUPP_GET(normTrie, UCPTRIE_16, c);
+                    if(isMostDecompYesAndZeroCC(norm16)) {
+                        src+=2;
+                    } else {
+                        break;
+                    }
+                } else {
+                    ++src;  // unpaired lead surrogate: inert
+                }
+            }
+        }
+        // copy these code units all at once
+        if(src!=prevSrc) {
+            if(buffer!=nullptr) {
+                if(!buffer->appendZeroCC(prevSrc, src, errorCode)) {
+                    break;
+                }
+            } else {
+                prevCC=0;
+                prevBoundary=src;
+            }
+        }
+        if(src==limit) {
+            break;
+        }
+
+        // Check one above-minimum, relevant code point.
+        src+=U16_LENGTH(c);
+        if(buffer!=nullptr) {
+            if(!decompose(c, norm16, *buffer, errorCode)) {
+                break;
+            }
+        } else {
+            if(isDecompYes(norm16)) {
+                uint8_t cc=getCCFromYesOrMaybe(norm16);
+                if(prevCC<=cc || cc==0) {
+                    prevCC=cc;
+                    if(cc<=1) {
+                        prevBoundary=src;
+                    }
+                    continue;
+                }
+            }
+            return prevBoundary;  // "no" or cc out of order
+        }
+    }
+    return src;
+}
+
+// Decompose a short piece of text which is likely to contain characters that
+// fail the quick check loop and/or where the quick check loop's overhead
+// is unlikely to be amortized.
+// Called by the compose() and makeFCD() implementations.
+const char16_t *
+Normalizer2Impl::decomposeShort(const char16_t *src, const char16_t *limit,
+                                UBool stopAtCompBoundary, UBool onlyContiguous,
+                                ReorderingBuffer &buffer, UErrorCode &errorCode) const {
+    if (U_FAILURE(errorCode)) {
+        return nullptr;
+    }
+    while(src<limit) {
+        if (stopAtCompBoundary && *src < minCompNoMaybeCP) {
+            return src;
+        }
+        const char16_t *prevSrc = src;
+        UChar32 c;
+        uint16_t norm16;
+        UCPTRIE_FAST_U16_NEXT(normTrie, UCPTRIE_16, src, limit, c, norm16);
+        if (stopAtCompBoundary && norm16HasCompBoundaryBefore(norm16)) {
+            return prevSrc;
+        }
+        if(!decompose(c, norm16, buffer, errorCode)) {
+            return nullptr;
+        }
+        if (stopAtCompBoundary && norm16HasCompBoundaryAfter(norm16, onlyContiguous)) {
+            return src;
+        }
+    }
+    return src;
+}
+
+UBool Normalizer2Impl::decompose(UChar32 c, uint16_t norm16,
+                                 ReorderingBuffer &buffer,
+                                 UErrorCode &errorCode) const {
+    // get the decomposition and the lead and trail cc's
+    if (norm16 >= limitNoNo) {
+        if (isMaybeOrNonZeroCC(norm16)) {
+            return buffer.append(c, getCCFromYesOrMaybe(norm16), errorCode);
+        }
+        // Maps to an isCompYesAndZeroCC.
+        c=mapAlgorithmic(c, norm16);
+        norm16=getRawNorm16(c);
+    }
+    if (norm16 < minYesNo) {
+        // c does not decompose
+        return buffer.append(c, 0, errorCode);
+    } else if(isHangulLV(norm16) || isHangulLVT(norm16)) {
+        // Hangul syllable: decompose algorithmically
+        char16_t jamos[3];
+        return buffer.appendZeroCC(jamos, jamos+Hangul::decompose(c, jamos), errorCode);
+    }
+    // c decomposes, get everything from the variable-length extra data
+    const uint16_t *mapping=getMapping(norm16);
+    uint16_t firstUnit=*mapping;
+    int32_t length=firstUnit&MAPPING_LENGTH_MASK;
+    uint8_t leadCC, trailCC;
+    trailCC=(uint8_t)(firstUnit>>8);
+    if(firstUnit&MAPPING_HAS_CCC_LCCC_WORD) {
+        leadCC=(uint8_t)(*(mapping-1)>>8);
+    } else {
+        leadCC=0;
+    }
+    return buffer.append((const char16_t *)mapping+1, length, true, leadCC, trailCC, errorCode);
+}
+
+// Dual functionality:
+// sink != nullptr: normalize
+// sink == nullptr: isNormalized/spanQuickCheckYes
+const uint8_t *
+Normalizer2Impl::decomposeUTF8(uint32_t options,
+                               const uint8_t *src, const uint8_t *limit,
+                               ByteSink *sink, Edits *edits, UErrorCode &errorCode) const {
+    U_ASSERT(limit != nullptr);
+    UnicodeString s16;
+    uint8_t minNoLead = leadByteForCP(minDecompNoCP);
+
+    const uint8_t *prevBoundary = src;
+    // only for quick check
+    uint8_t prevCC = 0;
+
+    for (;;) {
+        // Fast path: Scan over a sequence of characters below the minimum "no" code point,
+        // or with (decompYes && ccc==0) properties.
+        const uint8_t *fastStart = src;
+        const uint8_t *prevSrc;
+        uint16_t norm16 = 0;
+
+        for (;;) {
+            if (src == limit) {
+                if (prevBoundary != limit && sink != nullptr) {
+                    ByteSinkUtil::appendUnchanged(prevBoundary, limit,
+                                                  *sink, options, edits, errorCode);
+                }
+                return src;
+            }
+            if (*src < minNoLead) {
+                ++src;
+            } else {
+                prevSrc = src;
+                UCPTRIE_FAST_U8_NEXT(normTrie, UCPTRIE_16, src, limit, norm16);
+                if (!isMostDecompYesAndZeroCC(norm16)) {
+                    break;
+                }
+            }
+        }
+        // isMostDecompYesAndZeroCC(norm16) is false, that is, norm16>=minYesNo,
+        // and the current character at [prevSrc..src[ is not a common case with cc=0
+        // (MIN_NORMAL_MAYBE_YES or JAMO_VT).
+        // It could still be a maybeYes with cc=0.
+        if (prevSrc != fastStart) {
+            // The fast path looped over yes/0 characters before the current one.
+            if (sink != nullptr &&
+                    !ByteSinkUtil::appendUnchanged(prevBoundary, prevSrc,
+                                                   *sink, options, edits, errorCode)) {
+                break;
+            }
+            prevBoundary = prevSrc;
+            prevCC = 0;
+        }
+
+        // Medium-fast path: Quick check.
+        if (isMaybeOrNonZeroCC(norm16)) {
+            // Does not decompose.
+            uint8_t cc = getCCFromYesOrMaybe(norm16);
+            if (prevCC <= cc || cc == 0) {
+                prevCC = cc;
+                if (cc <= 1) {
+                    if (sink != nullptr &&
+                            !ByteSinkUtil::appendUnchanged(prevBoundary, src,
+                                                           *sink, options, edits, errorCode)) {
+                        break;
+                    }
+                    prevBoundary = src;
+                }
+                continue;
+            }
+        }
+        if (sink == nullptr) {
+            return prevBoundary;  // quick check: "no" or cc out of order
+        }
+
+        // Slow path
+        // Decompose up to and including the current character.
+        if (prevBoundary != prevSrc && norm16HasDecompBoundaryBefore(norm16)) {
+            if (!ByteSinkUtil::appendUnchanged(prevBoundary, prevSrc,
+                                               *sink, options, edits, errorCode)) {
+                break;
+            }
+            prevBoundary = prevSrc;
+        }
+        ReorderingBuffer buffer(*this, s16, errorCode);
+        if (U_FAILURE(errorCode)) {
+            break;
+        }
+        decomposeShort(prevBoundary, src, STOP_AT_LIMIT, false /* onlyContiguous */,
+                       buffer, errorCode);
+        // Decompose until the next boundary.
+        if (buffer.getLastCC() > 1) {
+            src = decomposeShort(src, limit, STOP_AT_DECOMP_BOUNDARY, false /* onlyContiguous */,
+                                 buffer, errorCode);
+        }
+        if (U_FAILURE(errorCode)) {
+            break;
+        }
+        if ((src - prevSrc) > INT32_MAX) {  // guard before buffer.equals()
+            errorCode = U_INDEX_OUTOFBOUNDS_ERROR;
+            break;
+        }
+        // We already know there was a change if the original character decomposed;
+        // otherwise compare.
+        if (isMaybeOrNonZeroCC(norm16) && buffer.equals(prevBoundary, src)) {
+            if (!ByteSinkUtil::appendUnchanged(prevBoundary, src,
+                                               *sink, options, edits, errorCode)) {
+                break;
+            }
+        } else {
+            if (!ByteSinkUtil::appendChange(prevBoundary, src, buffer.getStart(), buffer.length(),
+                                            *sink, edits, errorCode)) {
+                break;
+            }
+        }
+        prevBoundary = src;
+        prevCC = 0;
+    }
+    return src;
+}
+
+const uint8_t *
+Normalizer2Impl::decomposeShort(const uint8_t *src, const uint8_t *limit,
+                                StopAt stopAt, UBool onlyContiguous,
+                                ReorderingBuffer &buffer, UErrorCode &errorCode) const {
+    if (U_FAILURE(errorCode)) {
+        return nullptr;
+    }
+    while (src < limit) {
+        const uint8_t *prevSrc = src;
+        uint16_t norm16;
+        UCPTRIE_FAST_U8_NEXT(normTrie, UCPTRIE_16, src, limit, norm16);
+        // Get the decomposition and the lead and trail cc's.
+        UChar32 c = U_SENTINEL;
+        if (norm16 >= limitNoNo) {
+            if (isMaybeOrNonZeroCC(norm16)) {
+                // No comp boundaries around this character.
+                uint8_t cc = getCCFromYesOrMaybe(norm16);
+                if (cc == 0 && stopAt == STOP_AT_DECOMP_BOUNDARY) {
+                    return prevSrc;
+                }
+                c = codePointFromValidUTF8(prevSrc, src);
+                if (!buffer.append(c, cc, errorCode)) {
+                    return nullptr;
+                }
+                if (stopAt == STOP_AT_DECOMP_BOUNDARY && buffer.getLastCC() <= 1) {
+                    return src;
+                }
+                continue;
+            }
+            // Maps to an isCompYesAndZeroCC.
+            if (stopAt != STOP_AT_LIMIT) {
+                return prevSrc;
+            }
+            c = codePointFromValidUTF8(prevSrc, src);
+            c = mapAlgorithmic(c, norm16);
+            norm16 = getRawNorm16(c);
+        } else if (stopAt != STOP_AT_LIMIT && norm16 < minNoNoCompNoMaybeCC) {
+            return prevSrc;
+        }
+        // norm16!=INERT guarantees that [prevSrc, src[ is valid UTF-8.
+        // We do not see invalid UTF-8 here because
+        // its norm16==INERT is normalization-inert,
+        // so it gets copied unchanged in the fast path,
+        // and we stop the slow path where invalid UTF-8 begins.
+        // c >= 0 is the result of an algorithmic mapping.
+        U_ASSERT(c >= 0 || norm16 != INERT);
+        if (norm16 < minYesNo) {
+            if (c < 0) {
+                c = codePointFromValidUTF8(prevSrc, src);
+            }
+            // does not decompose
+            if (!buffer.append(c, 0, errorCode)) {
+                return nullptr;
+            }
+        } else if (isHangulLV(norm16) || isHangulLVT(norm16)) {
+            // Hangul syllable: decompose algorithmically
+            if (c < 0) {
+                c = codePointFromValidUTF8(prevSrc, src);
+            }
+            char16_t jamos[3];
+            if (!buffer.appendZeroCC(jamos, jamos+Hangul::decompose(c, jamos), errorCode)) {
+                return nullptr;
+            }
+        } else {
+            // The character decomposes, get everything from the variable-length extra data.
+            const uint16_t *mapping = getMapping(norm16);
+            uint16_t firstUnit = *mapping;
+            int32_t length = firstUnit & MAPPING_LENGTH_MASK;
+            uint8_t trailCC = (uint8_t)(firstUnit >> 8);
+            uint8_t leadCC;
+            if (firstUnit & MAPPING_HAS_CCC_LCCC_WORD) {
+                leadCC = (uint8_t)(*(mapping-1) >> 8);
+            } else {
+                leadCC = 0;
+            }
+            if (leadCC == 0 && stopAt == STOP_AT_DECOMP_BOUNDARY) {
+                return prevSrc;
+            }
+            if (!buffer.append((const char16_t *)mapping+1, length, true, leadCC, trailCC, errorCode)) {
+                return nullptr;
+            }
+        }
+        if ((stopAt == STOP_AT_COMP_BOUNDARY && norm16HasCompBoundaryAfter(norm16, onlyContiguous)) ||
+                (stopAt == STOP_AT_DECOMP_BOUNDARY && buffer.getLastCC() <= 1)) {
+            return src;
+        }
+    }
+    return src;
+}
+
+const char16_t *
+Normalizer2Impl::getDecomposition(UChar32 c, char16_t buffer[4], int32_t &length) const {
+    uint16_t norm16;
+    if(c<minDecompNoCP || isMaybeOrNonZeroCC(norm16=getNorm16(c))) {
+        // c does not decompose
+        return nullptr;
+    }
+    const char16_t *decomp = nullptr;
+    if(isDecompNoAlgorithmic(norm16)) {
+        // Maps to an isCompYesAndZeroCC.
+        c=mapAlgorithmic(c, norm16);
+        decomp=buffer;
+        length=0;
+        U16_APPEND_UNSAFE(buffer, length, c);
+        // The mapping might decompose further.
+        norm16 = getRawNorm16(c);
+    }
+    if (norm16 < minYesNo) {
+        return decomp;
+    } else if(isHangulLV(norm16) || isHangulLVT(norm16)) {
+        // Hangul syllable: decompose algorithmically
+        length=Hangul::decompose(c, buffer);
+        return buffer;
+    }
+    // c decomposes, get everything from the variable-length extra data
+    const uint16_t *mapping=getMapping(norm16);
+    length=*mapping&MAPPING_LENGTH_MASK;
+    return (const char16_t *)mapping+1;
+}
+
+// The capacity of the buffer must be 30=MAPPING_LENGTH_MASK-1
+// so that a raw mapping fits that consists of one unit ("rm0")
+// plus all but the first two code units of the normal mapping.
+// The maximum length of a normal mapping is 31=MAPPING_LENGTH_MASK.
+const char16_t *
+Normalizer2Impl::getRawDecomposition(UChar32 c, char16_t buffer[30], int32_t &length) const {
+    uint16_t norm16;
+    if(c<minDecompNoCP || isDecompYes(norm16=getNorm16(c))) {
+        // c does not decompose
+        return nullptr;
+    } else if(isHangulLV(norm16) || isHangulLVT(norm16)) {
+        // Hangul syllable: decompose algorithmically
+        Hangul::getRawDecomposition(c, buffer);
+        length=2;
+        return buffer;
+    } else if(isDecompNoAlgorithmic(norm16)) {
+        c=mapAlgorithmic(c, norm16);
+        length=0;
+        U16_APPEND_UNSAFE(buffer, length, c);
+        return buffer;
+    }
+    // c decomposes, get everything from the variable-length extra data
+    const uint16_t *mapping=getMapping(norm16);
+    uint16_t firstUnit=*mapping;
+    int32_t mLength=firstUnit&MAPPING_LENGTH_MASK;  // length of normal mapping
+    if(firstUnit&MAPPING_HAS_RAW_MAPPING) {
+        // Read the raw mapping from before the firstUnit and before the optional ccc/lccc word.
+        // Bit 7=MAPPING_HAS_CCC_LCCC_WORD
+        const uint16_t *rawMapping=mapping-((firstUnit>>7)&1)-1;
+        uint16_t rm0=*rawMapping;
+        if(rm0<=MAPPING_LENGTH_MASK) {
+            length=rm0;
+            return (const char16_t *)rawMapping-rm0;
+        } else {
+            // Copy the normal mapping and replace its first two code units with rm0.
+            buffer[0]=(char16_t)rm0;
+            u_memcpy(buffer+1, (const char16_t *)mapping+1+2, mLength-2);
+            length=mLength-1;
+            return buffer;
+        }
+    } else {
+        length=mLength;
+        return (const char16_t *)mapping+1;
+    }
+}
+
+void Normalizer2Impl::decomposeAndAppend(const char16_t *src, const char16_t *limit,
+                                         UBool doDecompose,
+                                         UnicodeString &safeMiddle,
+                                         ReorderingBuffer &buffer,
+                                         UErrorCode &errorCode) const {
+    buffer.copyReorderableSuffixTo(safeMiddle);
+    if(doDecompose) {
+        decompose(src, limit, &buffer, errorCode);
+        return;
+    }
+    // Just merge the strings at the boundary.
+    bool isFirst = true;
+    uint8_t firstCC = 0, prevCC = 0, cc;
+    const char16_t *p = src;
+    while (p != limit) {
+        const char16_t *codePointStart = p;
+        UChar32 c;
+        uint16_t norm16;
+        UCPTRIE_FAST_U16_NEXT(normTrie, UCPTRIE_16, p, limit, c, norm16);
+        if ((cc = getCC(norm16)) == 0) {
+            p = codePointStart;
+            break;
+        }
+        if (isFirst) {
+            firstCC = cc;
+            isFirst = false;
+        }
+        prevCC = cc;
+    }
+    if(limit==nullptr) {  // appendZeroCC() needs limit!=nullptr
+        limit=u_strchr(p, 0);
+    }
+
+    if (buffer.append(src, (int32_t)(p - src), false, firstCC, prevCC, errorCode)) {
+        buffer.appendZeroCC(p, limit, errorCode);
+    }
+}
+
+UBool Normalizer2Impl::hasDecompBoundaryBefore(UChar32 c) const {
+    return c < minLcccCP || (c <= 0xffff && !singleLeadMightHaveNonZeroFCD16(c)) ||
+        norm16HasDecompBoundaryBefore(getNorm16(c));
+}
+
+UBool Normalizer2Impl::norm16HasDecompBoundaryBefore(uint16_t norm16) const {
+    if (norm16 < minNoNoCompNoMaybeCC) {
+        return true;
+    }
+    if (norm16 >= limitNoNo) {
+        return norm16 <= MIN_NORMAL_MAYBE_YES || norm16 == JAMO_VT;
+    }
+    // c decomposes, get everything from the variable-length extra data
+    const uint16_t *mapping=getMapping(norm16);
+    uint16_t firstUnit=*mapping;
+    // true if leadCC==0 (hasFCDBoundaryBefore())
+    return (firstUnit&MAPPING_HAS_CCC_LCCC_WORD)==0 || (*(mapping-1)&0xff00)==0;
+}
+
+UBool Normalizer2Impl::hasDecompBoundaryAfter(UChar32 c) const {
+    if (c < minDecompNoCP) {
+        return true;
+    }
+    if (c <= 0xffff && !singleLeadMightHaveNonZeroFCD16(c)) {
+        return true;
+    }
+    return norm16HasDecompBoundaryAfter(getNorm16(c));
+}
+
+UBool Normalizer2Impl::norm16HasDecompBoundaryAfter(uint16_t norm16) const {
+    if(norm16 <= minYesNo || isHangulLVT(norm16)) {
+        return true;
+    }
+    if (norm16 >= limitNoNo) {
+        if (isMaybeOrNonZeroCC(norm16)) {
+            return norm16 <= MIN_NORMAL_MAYBE_YES || norm16 == JAMO_VT;
+        }
+        // Maps to an isCompYesAndZeroCC.
+        return (norm16 & DELTA_TCCC_MASK) <= DELTA_TCCC_1;
+    }
+    // c decomposes, get everything from the variable-length extra data
+    const uint16_t *mapping=getMapping(norm16);
+    uint16_t firstUnit=*mapping;
+    // decomp after-boundary: same as hasFCDBoundaryAfter(),
+    // fcd16<=1 || trailCC==0
+    if(firstUnit>0x1ff) {
+        return false;  // trailCC>1
+    }
+    if(firstUnit<=0xff) {
+        return true;  // trailCC==0
+    }
+    // if(trailCC==1) test leadCC==0, same as checking for before-boundary
+    // true if leadCC==0 (hasFCDBoundaryBefore())
+    return (firstUnit&MAPPING_HAS_CCC_LCCC_WORD)==0 || (*(mapping-1)&0xff00)==0;
+}
+
+/*
+ * Finds the recomposition result for
+ * a forward-combining "lead" character,
+ * specified with a pointer to its compositions list,
+ * and a backward-combining "trail" character.
+ *
+ * If the lead and trail characters combine, then this function returns
+ * the following "compositeAndFwd" value:
+ * Bits 21..1  composite character
+ * Bit      0  set if the composite is a forward-combining starter
+ * otherwise it returns -1.
+ *
+ * The compositions list has (trail, compositeAndFwd) pair entries,
+ * encoded as either pairs or triples of 16-bit units.
+ * The last entry has the high bit of its first unit set.
+ *
+ * The list is sorted by ascending trail characters (there are no duplicates).
+ * A linear search is used.
+ *
+ * See normalizer2impl.h for a more detailed description
+ * of the compositions list format.
+ */
+int32_t Normalizer2Impl::combine(const uint16_t *list, UChar32 trail) {
+    uint16_t key1, firstUnit;
+    if(trail<COMP_1_TRAIL_LIMIT) {
+        // trail character is 0..33FF
+        // result entry may have 2 or 3 units
+        key1=(uint16_t)(trail<<1);
+        while(key1>(firstUnit=*list)) {
+            list+=2+(firstUnit&COMP_1_TRIPLE);
+        }
+        if(key1==(firstUnit&COMP_1_TRAIL_MASK)) {
+            if(firstUnit&COMP_1_TRIPLE) {
+                return ((int32_t)list[1]<<16)|list[2];
+            } else {
+                return list[1];
+            }
+        }
+    } else {
+        // trail character is 3400..10FFFF
+        // result entry has 3 units
+        key1=(uint16_t)(COMP_1_TRAIL_LIMIT+
+                        (((trail>>COMP_1_TRAIL_SHIFT))&
+                          ~COMP_1_TRIPLE));
+        uint16_t key2=(uint16_t)(trail<<COMP_2_TRAIL_SHIFT);
+        uint16_t secondUnit;
+        for(;;) {
+            if(key1>(firstUnit=*list)) {
+                list+=2+(firstUnit&COMP_1_TRIPLE);
+            } else if(key1==(firstUnit&COMP_1_TRAIL_MASK)) {
+                if(key2>(secondUnit=list[1])) {
+                    if(firstUnit&COMP_1_LAST_TUPLE) {
+                        break;
+                    } else {
+                        list+=3;
+                    }
+                } else if(key2==(secondUnit&COMP_2_TRAIL_MASK)) {
+                    return ((int32_t)(secondUnit&~COMP_2_TRAIL_MASK)<<16)|list[2];
+                } else {
+                    break;
+                }
+            } else {
+                break;
+            }
+        }
+    }
+    return -1;
+}
+
+/**
+  * @param list some character's compositions list
+  * @param set recursively receives the composites from these compositions
+  */
+void Normalizer2Impl::addComposites(const uint16_t *list, UnicodeSet &set) const {
+    uint16_t firstUnit;
+    int32_t compositeAndFwd;
+    do {
+        firstUnit=*list;
+        if((firstUnit&COMP_1_TRIPLE)==0) {
+            compositeAndFwd=list[1];
+            list+=2;
+        } else {
+            compositeAndFwd=(((int32_t)list[1]&~COMP_2_TRAIL_MASK)<<16)|list[2];
+            list+=3;
+        }
+        UChar32 composite=compositeAndFwd>>1;
+        if((compositeAndFwd&1)!=0) {
+            addComposites(getCompositionsListForComposite(getRawNorm16(composite)), set);
+        }
+        set.add(composite);
+    } while((firstUnit&COMP_1_LAST_TUPLE)==0);
+}
+
+/*
+ * Recomposes the buffer text starting at recomposeStartIndex
+ * (which is in NFD - decomposed and canonically ordered),
+ * and truncates the buffer contents.
+ *
+ * Note that recomposition never lengthens the text:
+ * Any character consists of either one or two code units;
+ * a composition may contain at most one more code unit than the original starter,
+ * while the combining mark that is removed has at least one code unit.
+ */
+void Normalizer2Impl::recompose(ReorderingBuffer &buffer, int32_t recomposeStartIndex,
+                                UBool onlyContiguous) const {
+    char16_t *p=buffer.getStart()+recomposeStartIndex;
+    char16_t *limit=buffer.getLimit();
+    if(p==limit) {
+        return;
+    }
+
+    char16_t *starter, *pRemove, *q, *r;
+    const uint16_t *compositionsList;
+    UChar32 c, compositeAndFwd;
+    uint16_t norm16;
+    uint8_t cc, prevCC;
+    UBool starterIsSupplementary;
+
+    // Some of the following variables are not used until we have a forward-combining starter
+    // and are only initialized now to avoid compiler warnings.
+    compositionsList=nullptr;  // used as indicator for whether we have a forward-combining starter
+    starter=nullptr;
+    starterIsSupplementary=false;
+    prevCC=0;
+
+    for(;;) {
+        UCPTRIE_FAST_U16_NEXT(normTrie, UCPTRIE_16, p, limit, c, norm16);
+        cc=getCCFromYesOrMaybe(norm16);
+        if( // this character combines backward and
+            isMaybe(norm16) &&
+            // we have seen a starter that combines forward and
+            compositionsList!=nullptr &&
+            // the backward-combining character is not blocked
+            (prevCC<cc || prevCC==0)
+        ) {
+            if(isJamoVT(norm16)) {
+                // c is a Jamo V/T, see if we can compose it with the previous character.
+                if(c<Hangul::JAMO_T_BASE) {
+                    // c is a Jamo Vowel, compose with previous Jamo L and following Jamo T.
+                    char16_t prev=(char16_t)(*starter-Hangul::JAMO_L_BASE);
+                    if(prev<Hangul::JAMO_L_COUNT) {
+                        pRemove=p-1;
+                        char16_t syllable=(char16_t)
+                            (Hangul::HANGUL_BASE+
+                             (prev*Hangul::JAMO_V_COUNT+(c-Hangul::JAMO_V_BASE))*
+                             Hangul::JAMO_T_COUNT);
+                        char16_t t;
+                        if(p!=limit && (t=(char16_t)(*p-Hangul::JAMO_T_BASE))<Hangul::JAMO_T_COUNT) {
+                            ++p;
+                            syllable+=t;  // The next character was a Jamo T.
+                        }
+                        *starter=syllable;
+                        // remove the Jamo V/T
+                        q=pRemove;
+                        r=p;
+                        while(r<limit) {
+                            *q++=*r++;
+                        }
+                        limit=q;
+                        p=pRemove;
+                    }
+                }
+                /*
+                 * No "else" for Jamo T:
+                 * Since the input is in NFD, there are no Hangul LV syllables that
+                 * a Jamo T could combine with.
+                 * All Jamo Ts are combined above when handling Jamo Vs.
+                 */
+                if(p==limit) {
+                    break;
+                }
+                compositionsList=nullptr;
+                continue;
+            } else if((compositeAndFwd=combine(compositionsList, c))>=0) {
+                // The starter and the combining mark (c) do combine.
+                UChar32 composite=compositeAndFwd>>1;
+
+                // Replace the starter with the composite, remove the combining mark.
+                pRemove=p-U16_LENGTH(c);  // pRemove & p: start & limit of the combining mark
+                if(starterIsSupplementary) {
+                    if(U_IS_SUPPLEMENTARY(composite)) {
+                        // both are supplementary
+                        starter[0]=U16_LEAD(composite);
+                        starter[1]=U16_TRAIL(composite);
+                    } else {
+                        *starter=(char16_t)composite;
+                        // The composite is shorter than the starter,
+                        // move the intermediate characters forward one.
+                        starterIsSupplementary=false;
+                        q=starter+1;
+                        r=q+1;
+                        while(r<pRemove) {
+                            *q++=*r++;
+                        }
+                        --pRemove;
+                    }
+                } else if(U_IS_SUPPLEMENTARY(composite)) {
+                    // The composite is longer than the starter,
+                    // move the intermediate characters back one.
+                    starterIsSupplementary=true;
+                    ++starter;  // temporarily increment for the loop boundary
+                    q=pRemove;
+                    r=++pRemove;
+                    while(starter<q) {
+                        *--r=*--q;
+                    }
+                    *starter=U16_TRAIL(composite);
+                    *--starter=U16_LEAD(composite);  // undo the temporary increment
+                } else {
+                    // both are on the BMP
+                    *starter=(char16_t)composite;
+                }
+
+                /* remove the combining mark by moving the following text over it */
+                if(pRemove<p) {
+                    q=pRemove;
+                    r=p;
+                    while(r<limit) {
+                        *q++=*r++;
+                    }
+                    limit=q;
+                    p=pRemove;
+                }
+                // Keep prevCC because we removed the combining mark.
+
+                if(p==limit) {
+                    break;
+                }
+                // Is the composite a starter that combines forward?
+                if(compositeAndFwd&1) {
+                    compositionsList=
+                        getCompositionsListForComposite(getRawNorm16(composite));
+                } else {
+                    compositionsList=nullptr;
+                }
+
+                // We combined; continue with looking for compositions.
+                continue;
+            }
+        }
+
+        // no combination this time
+        prevCC=cc;
+        if(p==limit) {
+            break;
+        }
+
+        // If c did not combine, then check if it is a starter.
+        if(cc==0) {
+            // Found a new starter.
+            if((compositionsList=getCompositionsListForDecompYes(norm16))!=nullptr) {
+                // It may combine with something, prepare for it.
+                if(U_IS_BMP(c)) {
+                    starterIsSupplementary=false;
+                    starter=p-1;
+                } else {
+                    starterIsSupplementary=true;
+                    starter=p-2;
+                }
+            }
+        } else if(onlyContiguous) {
+            // FCC: no discontiguous compositions; any intervening character blocks.
+            compositionsList=nullptr;
+        }
+    }
+    buffer.setReorderingLimit(limit);
+}
+
+UChar32
+Normalizer2Impl::composePair(UChar32 a, UChar32 b) const {
+    uint16_t norm16=getNorm16(a);  // maps an out-of-range 'a' to inert norm16
+    const uint16_t *list;
+    if(isInert(norm16)) {
+        return U_SENTINEL;
+    } else if(norm16<minYesNoMappingsOnly) {
+        // a combines forward.
+        if(isJamoL(norm16)) {
+            b-=Hangul::JAMO_V_BASE;
+            if(0<=b && b<Hangul::JAMO_V_COUNT) {
+                return
+                    (Hangul::HANGUL_BASE+
+                     ((a-Hangul::JAMO_L_BASE)*Hangul::JAMO_V_COUNT+b)*
+                     Hangul::JAMO_T_COUNT);
+            } else {
+                return U_SENTINEL;
+            }
+        } else if(isHangulLV(norm16)) {
+            b-=Hangul::JAMO_T_BASE;
+            if(0<b && b<Hangul::JAMO_T_COUNT) {  // not b==0!
+                return a+b;
+            } else {
+                return U_SENTINEL;
+            }
+        } else {
+            // 'a' has a compositions list in extraData
+            list=getMapping(norm16);
+            if(norm16>minYesNo) {  // composite 'a' has both mapping & compositions list
+                list+=  // mapping pointer
+                    1+  // +1 to skip the first unit with the mapping length
+                    (*list&MAPPING_LENGTH_MASK);  // + mapping length
+            }
+        }
+    } else if(norm16<minMaybeYes || MIN_NORMAL_MAYBE_YES<=norm16) {
+        return U_SENTINEL;
+    } else {
+        list=getCompositionsListForMaybe(norm16);
+    }
+    if(b<0 || 0x10ffff<b) {  // combine(list, b) requires a valid code point b
+        return U_SENTINEL;
+    }
+#if U_SIGNED_RIGHT_SHIFT_IS_ARITHMETIC
+    return combine(list, b)>>1;
+#else
+    int32_t compositeAndFwd=combine(list, b);
+    return compositeAndFwd>=0 ? compositeAndFwd>>1 : U_SENTINEL;
+#endif
+}
+
+// Very similar to composeQuickCheck(): Make the same changes in both places if relevant.
+// doCompose: normalize
+// !doCompose: isNormalized (buffer must be empty and initialized)
+UBool
+Normalizer2Impl::compose(const char16_t *src, const char16_t *limit,
+                         UBool onlyContiguous,
+                         UBool doCompose,
+                         ReorderingBuffer &buffer,
+                         UErrorCode &errorCode) const {
+    const char16_t *prevBoundary=src;
+    UChar32 minNoMaybeCP=minCompNoMaybeCP;
+    if(limit==nullptr) {
+        src=copyLowPrefixFromNulTerminated(src, minNoMaybeCP,
+                                           doCompose ? &buffer : nullptr,
+                                           errorCode);
+        if(U_FAILURE(errorCode)) {
+            return false;
+        }
+        limit=u_strchr(src, 0);
+        if (prevBoundary != src) {
+            if (hasCompBoundaryAfter(*(src-1), onlyContiguous)) {
+                prevBoundary = src;
+            } else {
+                buffer.removeSuffix(1);
+                prevBoundary = --src;
+            }
+        }
+    }
+
+    for (;;) {
+        // Fast path: Scan over a sequence of characters below the minimum "no or maybe" code point,
+        // or with (compYes && ccc==0) properties.
+        const char16_t *prevSrc;
+        UChar32 c = 0;
+        uint16_t norm16 = 0;
+        for (;;) {
+            if (src == limit) {
+                if (prevBoundary != limit && doCompose) {
+                    buffer.appendZeroCC(prevBoundary, limit, errorCode);
+                }
+                return true;
+            }
+            if( (c=*src)<minNoMaybeCP ||
+                isCompYesAndZeroCC(norm16=UCPTRIE_FAST_BMP_GET(normTrie, UCPTRIE_16, c))
+            ) {
+                ++src;
+            } else {
+                prevSrc = src++;
+                if(!U16_IS_LEAD(c)) {
+                    break;
+                } else {
+                    char16_t c2;
+                    if(src!=limit && U16_IS_TRAIL(c2=*src)) {
+                        ++src;
+                        c=U16_GET_SUPPLEMENTARY(c, c2);
+                        norm16=UCPTRIE_FAST_SUPP_GET(normTrie, UCPTRIE_16, c);
+                        if(!isCompYesAndZeroCC(norm16)) {
+                            break;
+                        }
+                    }
+                }
+            }
+        }
+        // isCompYesAndZeroCC(norm16) is false, that is, norm16>=minNoNo.
+        // The current character is either a "noNo" (has a mapping)
+        // or a "maybeYes" (combines backward)
+        // or a "yesYes" with ccc!=0.
+        // It is not a Hangul syllable or Jamo L because those have "yes" properties.
+
+        // Medium-fast path: Handle cases that do not require full decomposition and recomposition.
+        if (!isMaybeOrNonZeroCC(norm16)) {  // minNoNo <= norm16 < minMaybeYes
+            if (!doCompose) {
+                return false;
+            }
+            // Fast path for mapping a character that is immediately surrounded by boundaries.
+            // In this case, we need not decompose around the current character.
+            if (isDecompNoAlgorithmic(norm16)) {
+                // Maps to a single isCompYesAndZeroCC character
+                // which also implies hasCompBoundaryBefore.
+                if (norm16HasCompBoundaryAfter(norm16, onlyContiguous) ||
+                        hasCompBoundaryBefore(src, limit)) {
+                    if (prevBoundary != prevSrc && !buffer.appendZeroCC(prevBoundary, prevSrc, errorCode)) {
+                        break;
+                    }
+                    if(!buffer.append(mapAlgorithmic(c, norm16), 0, errorCode)) {
+                        break;
+                    }
+                    prevBoundary = src;
+                    continue;
+                }
+            } else if (norm16 < minNoNoCompBoundaryBefore) {
+                // The mapping is comp-normalized which also implies hasCompBoundaryBefore.
+                if (norm16HasCompBoundaryAfter(norm16, onlyContiguous) ||
+                        hasCompBoundaryBefore(src, limit)) {
+                    if (prevBoundary != prevSrc && !buffer.appendZeroCC(prevBoundary, prevSrc, errorCode)) {
+                        break;
+                    }
+                    const char16_t *mapping = reinterpret_cast<const char16_t *>(getMapping(norm16));
+                    int32_t length = *mapping++ & MAPPING_LENGTH_MASK;
+                    if(!buffer.appendZeroCC(mapping, mapping + length, errorCode)) {
+                        break;
+                    }
+                    prevBoundary = src;
+                    continue;
+                }
+            } else if (norm16 >= minNoNoEmpty) {
+                // The current character maps to nothing.
+                // Simply omit it from the output if there is a boundary before _or_ after it.
+                // The character itself implies no boundaries.
+                if (hasCompBoundaryBefore(src, limit) ||
+                        hasCompBoundaryAfter(prevBoundary, prevSrc, onlyContiguous)) {
+                    if (prevBoundary != prevSrc && !buffer.appendZeroCC(prevBoundary, prevSrc, errorCode)) {
+                        break;
+                    }
+                    prevBoundary = src;
+                    continue;
+                }
+            }
+            // Other "noNo" type, or need to examine more text around this character:
+            // Fall through to the slow path.
+        } else if (isJamoVT(norm16) && prevBoundary != prevSrc) {
+            char16_t prev=*(prevSrc-1);
+            if(c<Hangul::JAMO_T_BASE) {
+                // The current character is a Jamo Vowel,
+                // compose with previous Jamo L and following Jamo T.
+                char16_t l = (char16_t)(prev-Hangul::JAMO_L_BASE);
+                if(l<Hangul::JAMO_L_COUNT) {
+                    if (!doCompose) {
+                        return false;
+                    }
+                    int32_t t;
+                    if (src != limit &&
+                            0 < (t = ((int32_t)*src - Hangul::JAMO_T_BASE)) &&
+                            t < Hangul::JAMO_T_COUNT) {
+                        // The next character is a Jamo T.
+                        ++src;
+                    } else if (hasCompBoundaryBefore(src, limit)) {
+                        // No Jamo T follows, not even via decomposition.
+                        t = 0;
+                    } else {
+                        t = -1;
+                    }
+                    if (t >= 0) {
+                        UChar32 syllable = Hangul::HANGUL_BASE +
+                            (l*Hangul::JAMO_V_COUNT + (c-Hangul::JAMO_V_BASE)) *
+                            Hangul::JAMO_T_COUNT + t;
+                        --prevSrc;  // Replace the Jamo L as well.
+                        if (prevBoundary != prevSrc && !buffer.appendZeroCC(prevBoundary, prevSrc, errorCode)) {
+                            break;
+                        }
+                        if(!buffer.appendBMP((char16_t)syllable, 0, errorCode)) {
+                            break;
+                        }
+                        prevBoundary = src;
+                        continue;
+                    }
+                    // If we see L+V+x where x!=T then we drop to the slow path,
+                    // decompose and recompose.
+                    // This is to deal with NFKC finding normal L and V but a
+                    // compatibility variant of a T.
+                    // We need to either fully compose that combination here
+                    // (which would complicate the code and may not work with strange custom data)
+                    // or use the slow path.
+                }
+            } else if (Hangul::isHangulLV(prev)) {
+                // The current character is a Jamo Trailing consonant,
+                // compose with previous Hangul LV that does not contain a Jamo T.
+                if (!doCompose) {
+                    return false;
+                }
+                UChar32 syllable = prev + c - Hangul::JAMO_T_BASE;
+                --prevSrc;  // Replace the Hangul LV as well.
+                if (prevBoundary != prevSrc && !buffer.appendZeroCC(prevBoundary, prevSrc, errorCode)) {
+                    break;
+                }
+                if(!buffer.appendBMP((char16_t)syllable, 0, errorCode)) {
+                    break;
+                }
+                prevBoundary = src;
+                continue;
+            }
+            // No matching context, or may need to decompose surrounding text first:
+            // Fall through to the slow path.
+        } else if (norm16 > JAMO_VT) {  // norm16 >= MIN_YES_YES_WITH_CC
+            // One or more combining marks that do not combine-back:
+            // Check for canonical order, copy unchanged if ok and
+            // if followed by a character with a boundary-before.
+            uint8_t cc = getCCFromNormalYesOrMaybe(norm16);  // cc!=0
+            if (onlyContiguous /* FCC */ && getPreviousTrailCC(prevBoundary, prevSrc) > cc) {
+                // Fails FCD test, need to decompose and contiguously recompose.
+                if (!doCompose) {
+                    return false;
+                }
+            } else {
+                // If !onlyContiguous (not FCC), then we ignore the tccc of
+                // the previous character which passed the quick check "yes && ccc==0" test.
+                const char16_t *nextSrc;
+                uint16_t n16;
+                for (;;) {
+                    if (src == limit) {
+                        if (doCompose) {
+                            buffer.appendZeroCC(prevBoundary, limit, errorCode);
+                        }
+                        return true;
+                    }
+                    uint8_t prevCC = cc;
+                    nextSrc = src;
+                    UCPTRIE_FAST_U16_NEXT(normTrie, UCPTRIE_16, nextSrc, limit, c, n16);
+                    if (n16 >= MIN_YES_YES_WITH_CC) {
+                        cc = getCCFromNormalYesOrMaybe(n16);
+                        if (prevCC > cc) {
+                            if (!doCompose) {
+                                return false;
+                            }
+                            break;
+                        }
+                    } else {
+                        break;
+                    }
+                    src = nextSrc;
+                }
+                // src is after the last in-order combining mark.
+                // If there is a boundary here, then we continue with no change.
+                if (norm16HasCompBoundaryBefore(n16)) {
+                    if (isCompYesAndZeroCC(n16)) {
+                        src = nextSrc;
+                    }
+                    continue;
+                }
+                // Use the slow path. There is no boundary in [prevSrc, src[.
+            }
+        }
+
+        // Slow path: Find the nearest boundaries around the current character,
+        // decompose and recompose.
+        if (prevBoundary != prevSrc && !norm16HasCompBoundaryBefore(norm16)) {
+            const char16_t *p = prevSrc;
+            UCPTRIE_FAST_U16_PREV(normTrie, UCPTRIE_16, prevBoundary, p, c, norm16);
+            if (!norm16HasCompBoundaryAfter(norm16, onlyContiguous)) {
+                prevSrc = p;
+            }
+        }
+        if (doCompose && prevBoundary != prevSrc && !buffer.appendZeroCC(prevBoundary, prevSrc, errorCode)) {
+            break;
+        }
+        int32_t recomposeStartIndex=buffer.length();
+        // We know there is not a boundary here.
+        decomposeShort(prevSrc, src, false /* !stopAtCompBoundary */, onlyContiguous,
+                       buffer, errorCode);
+        // Decompose until the next boundary.
+        src = decomposeShort(src, limit, true /* stopAtCompBoundary */, onlyContiguous,
+                             buffer, errorCode);
+        if (U_FAILURE(errorCode)) {
+            break;
+        }
+        if ((src - prevSrc) > INT32_MAX) {  // guard before buffer.equals()
+            errorCode = U_INDEX_OUTOFBOUNDS_ERROR;
+            return true;
+        }
+        recompose(buffer, recomposeStartIndex, onlyContiguous);
+        if(!doCompose) {
+            if(!buffer.equals(prevSrc, src)) {
+                return false;
+            }
+            buffer.remove();
+        }
+        prevBoundary=src;
+    }
+    return true;
+}
+
+// Very similar to compose(): Make the same changes in both places if relevant.
+// pQCResult==nullptr: spanQuickCheckYes
+// pQCResult!=nullptr: quickCheck (*pQCResult must be UNORM_YES)
+const char16_t *
+Normalizer2Impl::composeQuickCheck(const char16_t *src, const char16_t *limit,
+                                   UBool onlyContiguous,
+                                   UNormalizationCheckResult *pQCResult) const {
+    const char16_t *prevBoundary=src;
+    UChar32 minNoMaybeCP=minCompNoMaybeCP;
+    if(limit==nullptr) {
+        UErrorCode errorCode=U_ZERO_ERROR;
+        src=copyLowPrefixFromNulTerminated(src, minNoMaybeCP, nullptr, errorCode);
+        limit=u_strchr(src, 0);
+        if (prevBoundary != src) {
+            if (hasCompBoundaryAfter(*(src-1), onlyContiguous)) {
+                prevBoundary = src;
+            } else {
+                prevBoundary = --src;
+            }
+        }
+    }
+
+    for(;;) {
+        // Fast path: Scan over a sequence of characters below the minimum "no or maybe" code point,
+        // or with (compYes && ccc==0) properties.
+        const char16_t *prevSrc;
+        UChar32 c = 0;
+        uint16_t norm16 = 0;
+        for (;;) {
+            if(src==limit) {
+                return src;
+            }
+            if( (c=*src)<minNoMaybeCP ||
+                isCompYesAndZeroCC(norm16=UCPTRIE_FAST_BMP_GET(normTrie, UCPTRIE_16, c))
+            ) {
+                ++src;
+            } else {
+                prevSrc = src++;
+                if(!U16_IS_LEAD(c)) {
+                    break;
+                } else {
+                    char16_t c2;
+                    if(src!=limit && U16_IS_TRAIL(c2=*src)) {
+                        ++src;
+                        c=U16_GET_SUPPLEMENTARY(c, c2);
+                        norm16=UCPTRIE_FAST_SUPP_GET(normTrie, UCPTRIE_16, c);
+                        if(!isCompYesAndZeroCC(norm16)) {
+                            break;
+                        }
+                    }
+                }
+            }
+        }
+        // isCompYesAndZeroCC(norm16) is false, that is, norm16>=minNoNo.
+        // The current character is either a "noNo" (has a mapping)
+        // or a "maybeYes" (combines backward)
+        // or a "yesYes" with ccc!=0.
+        // It is not a Hangul syllable or Jamo L because those have "yes" properties.
+
+        uint16_t prevNorm16 = INERT;
+        if (prevBoundary != prevSrc) {
+            if (norm16HasCompBoundaryBefore(norm16)) {
+                prevBoundary = prevSrc;
+            } else {
+                const char16_t *p = prevSrc;
+                uint16_t n16;
+                UCPTRIE_FAST_U16_PREV(normTrie, UCPTRIE_16, prevBoundary, p, c, n16);
+                if (norm16HasCompBoundaryAfter(n16, onlyContiguous)) {
+                    prevBoundary = prevSrc;
+                } else {
+                    prevBoundary = p;
+                    prevNorm16 = n16;
+                }
+            }
+        }
+
+        if(isMaybeOrNonZeroCC(norm16)) {
+            uint8_t cc=getCCFromYesOrMaybe(norm16);
+            if (onlyContiguous /* FCC */ && cc != 0 &&
+                    getTrailCCFromCompYesAndZeroCC(prevNorm16) > cc) {
+                // The [prevBoundary..prevSrc[ character
+                // passed the quick check "yes && ccc==0" test
+                // but is out of canonical order with the current combining mark.
+            } else {
+                // If !onlyContiguous (not FCC), then we ignore the tccc of
+                // the previous character which passed the quick check "yes && ccc==0" test.
+                const char16_t *nextSrc;
+                for (;;) {
+                    if (norm16 < MIN_YES_YES_WITH_CC) {
+                        if (pQCResult != nullptr) {
+                            *pQCResult = UNORM_MAYBE;
+                        } else {
+                            return prevBoundary;
+                        }
+                    }
+                    if (src == limit) {
+                        return src;
+                    }
+                    uint8_t prevCC = cc;
+                    nextSrc = src;
+                    UCPTRIE_FAST_U16_NEXT(normTrie, UCPTRIE_16, nextSrc, limit, c, norm16);
+                    if (isMaybeOrNonZeroCC(norm16)) {
+                        cc = getCCFromYesOrMaybe(norm16);
+                        if (!(prevCC <= cc || cc == 0)) {
+                            break;
+                        }
+                    } else {
+                        break;
+                    }
+                    src = nextSrc;
+                }
+                // src is after the last in-order combining mark.
+                if (isCompYesAndZeroCC(norm16)) {
+                    prevBoundary = src;
+                    src = nextSrc;
+                    continue;
+                }
+            }
+        }
+        if(pQCResult!=nullptr) {
+            *pQCResult=UNORM_NO;
+        }
+        return prevBoundary;
+    }
+}
+
+void Normalizer2Impl::composeAndAppend(const char16_t *src, const char16_t *limit,
+                                       UBool doCompose,
+                                       UBool onlyContiguous,
+                                       UnicodeString &safeMiddle,
+                                       ReorderingBuffer &buffer,
+                                       UErrorCode &errorCode) const {
+    if(!buffer.isEmpty()) {
+        const char16_t *firstStarterInSrc=findNextCompBoundary(src, limit, onlyContiguous);
+        if(src!=firstStarterInSrc) {
+            const char16_t *lastStarterInDest=findPreviousCompBoundary(buffer.getStart(),
+                                                                    buffer.getLimit(), onlyContiguous);
+            int32_t destSuffixLength=(int32_t)(buffer.getLimit()-lastStarterInDest);
+            UnicodeString middle(lastStarterInDest, destSuffixLength);
+            buffer.removeSuffix(destSuffixLength);
+            safeMiddle=middle;
+            middle.append(src, (int32_t)(firstStarterInSrc-src));
+            const char16_t *middleStart=middle.getBuffer();
+            compose(middleStart, middleStart+middle.length(), onlyContiguous,
+                    true, buffer, errorCode);
+            if(U_FAILURE(errorCode)) {
+                return;
+            }
+            src=firstStarterInSrc;
+        }
+    }
+    if(doCompose) {
+        compose(src, limit, onlyContiguous, true, buffer, errorCode);
+    } else {
+        if(limit==nullptr) {  // appendZeroCC() needs limit!=nullptr
+            limit=u_strchr(src, 0);
+        }
+        buffer.appendZeroCC(src, limit, errorCode);
+    }
+}
+
+UBool
+Normalizer2Impl::composeUTF8(uint32_t options, UBool onlyContiguous,
+                             const uint8_t *src, const uint8_t *limit,
+                             ByteSink *sink, Edits *edits, UErrorCode &errorCode) const {
+    U_ASSERT(limit != nullptr);
+    UnicodeString s16;
+    uint8_t minNoMaybeLead = leadByteForCP(minCompNoMaybeCP);
+    const uint8_t *prevBoundary = src;
+
+    for (;;) {
+        // Fast path: Scan over a sequence of characters below the minimum "no or maybe" code point,
+        // or with (compYes && ccc==0) properties.
+        const uint8_t *prevSrc;
+        uint16_t norm16 = 0;
+        for (;;) {
+            if (src == limit) {
+                if (prevBoundary != limit && sink != nullptr) {
+                    ByteSinkUtil::appendUnchanged(prevBoundary, limit,
+                                                  *sink, options, edits, errorCode);
+                }
+                return true;
+            }
+            if (*src < minNoMaybeLead) {
+                ++src;
+            } else {
+                prevSrc = src;
+                UCPTRIE_FAST_U8_NEXT(normTrie, UCPTRIE_16, src, limit, norm16);
+                if (!isCompYesAndZeroCC(norm16)) {
+                    break;
+                }
+            }
+        }
+        // isCompYesAndZeroCC(norm16) is false, that is, norm16>=minNoNo.
+        // The current character is either a "noNo" (has a mapping)
+        // or a "maybeYes" (combines backward)
+        // or a "yesYes" with ccc!=0.
+        // It is not a Hangul syllable or Jamo L because those have "yes" properties.
+
+        // Medium-fast path: Handle cases that do not require full decomposition and recomposition.
+        if (!isMaybeOrNonZeroCC(norm16)) {  // minNoNo <= norm16 < minMaybeYes
+            if (sink == nullptr) {
+                return false;
+            }
+            // Fast path for mapping a character that is immediately surrounded by boundaries.
+            // In this case, we need not decompose around the current character.
+            if (isDecompNoAlgorithmic(norm16)) {
+                // Maps to a single isCompYesAndZeroCC character
+                // which also implies hasCompBoundaryBefore.
+                if (norm16HasCompBoundaryAfter(norm16, onlyContiguous) ||
+                        hasCompBoundaryBefore(src, limit)) {
+                    if (prevBoundary != prevSrc &&
+                            !ByteSinkUtil::appendUnchanged(prevBoundary, prevSrc,
+                                                           *sink, options, edits, errorCode)) {
+                        break;
+                    }
+                    appendCodePointDelta(prevSrc, src, getAlgorithmicDelta(norm16), *sink, edits);
+                    prevBoundary = src;
+                    continue;
+                }
+            } else if (norm16 < minNoNoCompBoundaryBefore) {
+                // The mapping is comp-normalized which also implies hasCompBoundaryBefore.
+                if (norm16HasCompBoundaryAfter(norm16, onlyContiguous) ||
+                        hasCompBoundaryBefore(src, limit)) {
+                    if (prevBoundary != prevSrc &&
+                            !ByteSinkUtil::appendUnchanged(prevBoundary, prevSrc,
+                                                           *sink, options, edits, errorCode)) {
+                        break;
+                    }
+                    const uint16_t *mapping = getMapping(norm16);
+                    int32_t length = *mapping++ & MAPPING_LENGTH_MASK;
+                    if (!ByteSinkUtil::appendChange(prevSrc, src, (const char16_t *)mapping, length,
+                                                    *sink, edits, errorCode)) {
+                        break;
+                    }
+                    prevBoundary = src;
+                    continue;
+                }
+            } else if (norm16 >= minNoNoEmpty) {
+                // The current character maps to nothing.
+                // Simply omit it from the output if there is a boundary before _or_ after it.
+                // The character itself implies no boundaries.
+                if (hasCompBoundaryBefore(src, limit) ||
+                        hasCompBoundaryAfter(prevBoundary, prevSrc, onlyContiguous)) {
+                    if (prevBoundary != prevSrc &&
+                            !ByteSinkUtil::appendUnchanged(prevBoundary, prevSrc,
+                                                           *sink, options, edits, errorCode)) {
+                        break;
+                    }
+                    if (edits != nullptr) {
+                        edits->addReplace((int32_t)(src - prevSrc), 0);
+                    }
+                    prevBoundary = src;
+                    continue;
+                }
+            }
+            // Other "noNo" type, or need to examine more text around this character:
+            // Fall through to the slow path.
+        } else if (isJamoVT(norm16)) {
+            // Jamo L: E1 84 80..92
+            // Jamo V: E1 85 A1..B5
+            // Jamo T: E1 86 A8..E1 87 82
+            U_ASSERT((src - prevSrc) == 3 && *prevSrc == 0xe1);
+            UChar32 prev = previousHangulOrJamo(prevBoundary, prevSrc);
+            if (prevSrc[1] == 0x85) {
+                // The current character is a Jamo Vowel,
+                // compose with previous Jamo L and following Jamo T.
+                UChar32 l = prev - Hangul::JAMO_L_BASE;
+                if ((uint32_t)l < Hangul::JAMO_L_COUNT) {
+                    if (sink == nullptr) {
+                        return false;
+                    }
+                    int32_t t = getJamoTMinusBase(src, limit);
+                    if (t >= 0) {
+                        // The next character is a Jamo T.
+                        src += 3;
+                    } else if (hasCompBoundaryBefore(src, limit)) {
+                        // No Jamo T follows, not even via decomposition.
+                        t = 0;
+                    }
+                    if (t >= 0) {
+                        UChar32 syllable = Hangul::HANGUL_BASE +
+                            (l*Hangul::JAMO_V_COUNT + (prevSrc[2]-0xa1)) *
+                            Hangul::JAMO_T_COUNT + t;
+                        prevSrc -= 3;  // Replace the Jamo L as well.
+                        if (prevBoundary != prevSrc &&
+                                !ByteSinkUtil::appendUnchanged(prevBoundary, prevSrc,
+                                                               *sink, options, edits, errorCode)) {
+                            break;
+                        }
+                        ByteSinkUtil::appendCodePoint(prevSrc, src, syllable, *sink, edits);
+                        prevBoundary = src;
+                        continue;
+                    }
+                    // If we see L+V+x where x!=T then we drop to the slow path,
+                    // decompose and recompose.
+                    // This is to deal with NFKC finding normal L and V but a
+                    // compatibility variant of a T.
+                    // We need to either fully compose that combination here
+                    // (which would complicate the code and may not work with strange custom data)
+                    // or use the slow path.
+                }
+            } else if (Hangul::isHangulLV(prev)) {
+                // The current character is a Jamo Trailing consonant,
+                // compose with previous Hangul LV that does not contain a Jamo T.
+                if (sink == nullptr) {
+                    return false;
+                }
+                UChar32 syllable = prev + getJamoTMinusBase(prevSrc, src);
+                prevSrc -= 3;  // Replace the Hangul LV as well.
+                if (prevBoundary != prevSrc &&
+                        !ByteSinkUtil::appendUnchanged(prevBoundary, prevSrc,
+                                                       *sink, options, edits, errorCode)) {
+                    break;
+                }
+                ByteSinkUtil::appendCodePoint(prevSrc, src, syllable, *sink, edits);
+                prevBoundary = src;
+                continue;
+            }
+            // No matching context, or may need to decompose surrounding text first:
+            // Fall through to the slow path.
+        } else if (norm16 > JAMO_VT) {  // norm16 >= MIN_YES_YES_WITH_CC
+            // One or more combining marks that do not combine-back:
+            // Check for canonical order, copy unchanged if ok and
+            // if followed by a character with a boundary-before.
+            uint8_t cc = getCCFromNormalYesOrMaybe(norm16);  // cc!=0
+            if (onlyContiguous /* FCC */ && getPreviousTrailCC(prevBoundary, prevSrc) > cc) {
+                // Fails FCD test, need to decompose and contiguously recompose.
+                if (sink == nullptr) {
+                    return false;
+                }
+            } else {
+                // If !onlyContiguous (not FCC), then we ignore the tccc of
+                // the previous character which passed the quick check "yes && ccc==0" test.
+                const uint8_t *nextSrc;
+                uint16_t n16;
+                for (;;) {
+                    if (src == limit) {
+                        if (sink != nullptr) {
+                            ByteSinkUtil::appendUnchanged(prevBoundary, limit,
+                                                          *sink, options, edits, errorCode);
+                        }
+                        return true;
+                    }
+                    uint8_t prevCC = cc;
+                    nextSrc = src;
+                    UCPTRIE_FAST_U8_NEXT(normTrie, UCPTRIE_16, nextSrc, limit, n16);
+                    if (n16 >= MIN_YES_YES_WITH_CC) {
+                        cc = getCCFromNormalYesOrMaybe(n16);
+                        if (prevCC > cc) {
+                            if (sink == nullptr) {
+                                return false;
+                            }
+                            break;
+                        }
+                    } else {
+                        break;
+                    }
+                    src = nextSrc;
+                }
+                // src is after the last in-order combining mark.
+                // If there is a boundary here, then we continue with no change.
+                if (norm16HasCompBoundaryBefore(n16)) {
+                    if (isCompYesAndZeroCC(n16)) {
+                        src = nextSrc;
+                    }
+                    continue;
+                }
+                // Use the slow path. There is no boundary in [prevSrc, src[.
+            }
+        }
+
+        // Slow path: Find the nearest boundaries around the current character,
+        // decompose and recompose.
+        if (prevBoundary != prevSrc && !norm16HasCompBoundaryBefore(norm16)) {
+            const uint8_t *p = prevSrc;
+            UCPTRIE_FAST_U8_PREV(normTrie, UCPTRIE_16, prevBoundary, p, norm16);
+            if (!norm16HasCompBoundaryAfter(norm16, onlyContiguous)) {
+                prevSrc = p;
+            }
+        }
+        ReorderingBuffer buffer(*this, s16, errorCode);
+        if (U_FAILURE(errorCode)) {
+            break;
+        }
+        // We know there is not a boundary here.
+        decomposeShort(prevSrc, src, STOP_AT_LIMIT, onlyContiguous,
+                       buffer, errorCode);
+        // Decompose until the next boundary.
+        src = decomposeShort(src, limit, STOP_AT_COMP_BOUNDARY, onlyContiguous,
+                             buffer, errorCode);
+        if (U_FAILURE(errorCode)) {
+            break;
+        }
+        if ((src - prevSrc) > INT32_MAX) {  // guard before buffer.equals()
+            errorCode = U_INDEX_OUTOFBOUNDS_ERROR;
+            return true;
+        }
+        recompose(buffer, 0, onlyContiguous);
+        if (!buffer.equals(prevSrc, src)) {
+            if (sink == nullptr) {
+                return false;
+            }
+            if (prevBoundary != prevSrc &&
+                    !ByteSinkUtil::appendUnchanged(prevBoundary, prevSrc,
+                                                   *sink, options, edits, errorCode)) {
+                break;
+            }
+            if (!ByteSinkUtil::appendChange(prevSrc, src, buffer.getStart(), buffer.length(),
+                                            *sink, edits, errorCode)) {
+                break;
+            }
+            prevBoundary = src;
+        }
+    }
+    return true;
+}
+
+UBool Normalizer2Impl::hasCompBoundaryBefore(const char16_t *src, const char16_t *limit) const {
+    if (src == limit || *src < minCompNoMaybeCP) {
+        return true;
+    }
+    UChar32 c;
+    uint16_t norm16;
+    UCPTRIE_FAST_U16_NEXT(normTrie, UCPTRIE_16, src, limit, c, norm16);
+    return norm16HasCompBoundaryBefore(norm16);
+}
+
+UBool Normalizer2Impl::hasCompBoundaryBefore(const uint8_t *src, const uint8_t *limit) const {
+    if (src == limit) {
+        return true;
+    }
+    uint16_t norm16;
+    UCPTRIE_FAST_U8_NEXT(normTrie, UCPTRIE_16, src, limit, norm16);
+    return norm16HasCompBoundaryBefore(norm16);
+}
+
+UBool Normalizer2Impl::hasCompBoundaryAfter(const char16_t *start, const char16_t *p,
+                                            UBool onlyContiguous) const {
+    if (start == p) {
+        return true;
+    }
+    UChar32 c;
+    uint16_t norm16;
+    UCPTRIE_FAST_U16_PREV(normTrie, UCPTRIE_16, start, p, c, norm16);
+    return norm16HasCompBoundaryAfter(norm16, onlyContiguous);
+}
+
+UBool Normalizer2Impl::hasCompBoundaryAfter(const uint8_t *start, const uint8_t *p,
+                                            UBool onlyContiguous) const {
+    if (start == p) {
+        return true;
+    }
+    uint16_t norm16;
+    UCPTRIE_FAST_U8_PREV(normTrie, UCPTRIE_16, start, p, norm16);
+    return norm16HasCompBoundaryAfter(norm16, onlyContiguous);
+}
+
+const char16_t *Normalizer2Impl::findPreviousCompBoundary(const char16_t *start, const char16_t *p,
+                                                       UBool onlyContiguous) const {
+    while (p != start) {
+        const char16_t *codePointLimit = p;
+        UChar32 c;
+        uint16_t norm16;
+        UCPTRIE_FAST_U16_PREV(normTrie, UCPTRIE_16, start, p, c, norm16);
+        if (norm16HasCompBoundaryAfter(norm16, onlyContiguous)) {
+            return codePointLimit;
+        }
+        if (hasCompBoundaryBefore(c, norm16)) {
+            return p;
+        }
+    }
+    return p;
+}
+
+const char16_t *Normalizer2Impl::findNextCompBoundary(const char16_t *p, const char16_t *limit,
+                                                   UBool onlyContiguous) const {
+    while (p != limit) {
+        const char16_t *codePointStart = p;
+        UChar32 c;
+        uint16_t norm16;
+        UCPTRIE_FAST_U16_NEXT(normTrie, UCPTRIE_16, p, limit, c, norm16);
+        if (hasCompBoundaryBefore(c, norm16)) {
+            return codePointStart;
+        }
+        if (norm16HasCompBoundaryAfter(norm16, onlyContiguous)) {
+            return p;
+        }
+    }
+    return p;
+}
+
+uint8_t Normalizer2Impl::getPreviousTrailCC(const char16_t *start, const char16_t *p) const {
+    if (start == p) {
+        return 0;
+    }
+    int32_t i = (int32_t)(p - start);
+    UChar32 c;
+    U16_PREV(start, 0, i, c);
+    return (uint8_t)getFCD16(c);
+}
+
+uint8_t Normalizer2Impl::getPreviousTrailCC(const uint8_t *start, const uint8_t *p) const {
+    if (start == p) {
+        return 0;
+    }
+    int32_t i = (int32_t)(p - start);
+    UChar32 c;
+    U8_PREV(start, 0, i, c);
+    return (uint8_t)getFCD16(c);
+}
+
+// Note: normalizer2impl.cpp r30982 (2011-nov-27)
+// still had getFCDTrie() which built and cached an FCD trie.
+// That provided faster access to FCD data than getFCD16FromNormData()
+// but required synchronization and consumed some 10kB of heap memory
+// in any process that uses FCD (e.g., via collation).
+// minDecompNoCP etc. and smallFCD[] are intended to help with any loss of performance,
+// at least for ASCII & CJK.
+
+// Ticket 20907 - The optimizer in MSVC/Visual Studio versions below 16.4 has trouble with this
+// function on Windows ARM64. As a work-around, we disable optimizations for this function.
+// This work-around could/should be removed once the following versions of Visual Studio are no
+// longer supported: All versions of VS2017, and versions of VS2019 below 16.4.
+#if (defined(_MSC_VER) && (defined(_M_ARM64)) && (_MSC_VER < 1924))
+#pragma optimize( "", off )
+#endif
+// Gets the FCD value from the regular normalization data.
+uint16_t Normalizer2Impl::getFCD16FromNormData(UChar32 c) const {
+    uint16_t norm16=getNorm16(c);
+    if (norm16 >= limitNoNo) {
+        if(norm16>=MIN_NORMAL_MAYBE_YES) {
+            // combining mark
+            norm16=getCCFromNormalYesOrMaybe(norm16);
+            return norm16|(norm16<<8);
+        } else if(norm16>=minMaybeYes) {
+            return 0;
+        } else {  // isDecompNoAlgorithmic(norm16)
+            uint16_t deltaTrailCC = norm16 & DELTA_TCCC_MASK;
+            if (deltaTrailCC <= DELTA_TCCC_1) {
+                return deltaTrailCC >> OFFSET_SHIFT;
+            }
+            // Maps to an isCompYesAndZeroCC.
+            c=mapAlgorithmic(c, norm16);
+            norm16=getRawNorm16(c);
+        }
+    }
+    if(norm16<=minYesNo || isHangulLVT(norm16)) {
+        // no decomposition or Hangul syllable, all zeros
+        return 0;
+    }
+    // c decomposes, get everything from the variable-length extra data
+    const uint16_t *mapping=getMapping(norm16);
+    uint16_t firstUnit=*mapping;
+    norm16=firstUnit>>8;  // tccc
+    if(firstUnit&MAPPING_HAS_CCC_LCCC_WORD) {
+        norm16|=*(mapping-1)&0xff00;  // lccc
+    }
+    return norm16;
+}
+#if (defined(_MSC_VER) && (defined(_M_ARM64)) && (_MSC_VER < 1924))
+#pragma optimize( "", on )
+#endif
+
+// Dual functionality:
+// buffer!=nullptr: normalize
+// buffer==nullptr: isNormalized/quickCheck/spanQuickCheckYes
+const char16_t *
+Normalizer2Impl::makeFCD(const char16_t *src, const char16_t *limit,
+                         ReorderingBuffer *buffer,
+                         UErrorCode &errorCode) const {
+    // Tracks the last FCD-safe boundary, before lccc=0 or after properly-ordered tccc<=1.
+    // Similar to the prevBoundary in the compose() implementation.
+    const char16_t *prevBoundary=src;
+    int32_t prevFCD16=0;
+    if(limit==nullptr) {
+        src=copyLowPrefixFromNulTerminated(src, minLcccCP, buffer, errorCode);
+        if(U_FAILURE(errorCode)) {
+            return src;
+        }
+        if(prevBoundary<src) {
+            prevBoundary=src;
+            // We know that the previous character's lccc==0.
+            // Fetching the fcd16 value was deferred for this below-U+0300 code point.
+            prevFCD16=getFCD16(*(src-1));
+            if(prevFCD16>1) {
+                --prevBoundary;
+            }
+        }
+        limit=u_strchr(src, 0);
+    }
+
+    // Note: In this function we use buffer->appendZeroCC() because we track
+    // the lead and trail combining classes here, rather than leaving it to
+    // the ReorderingBuffer.
+    // The exception is the call to decomposeShort() which uses the buffer
+    // in the normal way.
+
+    const char16_t *prevSrc;
+    UChar32 c=0;
+    uint16_t fcd16=0;
+
+    for(;;) {
+        // count code units with lccc==0
+        for(prevSrc=src; src!=limit;) {
+            if((c=*src)<minLcccCP) {
+                prevFCD16=~c;
+                ++src;
+            } else if(!singleLeadMightHaveNonZeroFCD16(c)) {
+                prevFCD16=0;
+                ++src;
+            } else {
+                if(U16_IS_LEAD(c)) {
+                    char16_t c2;
+                    if((src+1)!=limit && U16_IS_TRAIL(c2=src[1])) {
+                        c=U16_GET_SUPPLEMENTARY(c, c2);
+                    }
+                }
+                if((fcd16=getFCD16FromNormData(c))<=0xff) {
+                    prevFCD16=fcd16;
+                    src+=U16_LENGTH(c);
+                } else {
+                    break;
+                }
+            }
+        }
+        // copy these code units all at once
+        if(src!=prevSrc) {
+            if(buffer!=nullptr && !buffer->appendZeroCC(prevSrc, src, errorCode)) {
+                break;
+            }
+            if(src==limit) {
+                break;
+            }
+            prevBoundary=src;
+            // We know that the previous character's lccc==0.
+            if(prevFCD16<0) {
+                // Fetching the fcd16 value was deferred for this below-minLcccCP code point.
+                UChar32 prev=~prevFCD16;
+                if(prev<minDecompNoCP) {
+                    prevFCD16=0;
+                } else {
+                    prevFCD16=getFCD16FromNormData(prev);
+                    if(prevFCD16>1) {
+                        --prevBoundary;
+                    }
+                }
+            } else {
+                const char16_t *p=src-1;
+                if(U16_IS_TRAIL(*p) && prevSrc<p && U16_IS_LEAD(*(p-1))) {
+                    --p;
+                    // Need to fetch the previous character's FCD value because
+                    // prevFCD16 was just for the trail surrogate code point.
+                    prevFCD16=getFCD16FromNormData(U16_GET_SUPPLEMENTARY(p[0], p[1]));
+                    // Still known to have lccc==0 because its lead surrogate unit had lccc==0.
+                }
+                if(prevFCD16>1) {
+                    prevBoundary=p;
+                }
+            }
+            // The start of the current character (c).
+            prevSrc=src;
+        } else if(src==limit) {
+            break;
+        }
+
+        src+=U16_LENGTH(c);
+        // The current character (c) at [prevSrc..src[ has a non-zero lead combining class.
+        // Check for proper order, and decompose locally if necessary.
+        if((prevFCD16&0xff)<=(fcd16>>8)) {
+            // proper order: prev tccc <= current lccc
+            if((fcd16&0xff)<=1) {
+                prevBoundary=src;
+            }
+            if(buffer!=nullptr && !buffer->appendZeroCC(c, errorCode)) {
+                break;
+            }
+            prevFCD16=fcd16;
+            continue;
+        } else if(buffer==nullptr) {
+            return prevBoundary;  // quick check "no"
+        } else {
+            /*
+             * Back out the part of the source that we copied or appended
+             * already but is now going to be decomposed.
+             * prevSrc is set to after what was copied/appended.
+             */
+            buffer->removeSuffix((int32_t)(prevSrc-prevBoundary));
+            /*
+             * Find the part of the source that needs to be decomposed,
+             * up to the next safe boundary.
+             */
+            src=findNextFCDBoundary(src, limit);
+            /*
+             * The source text does not fulfill the conditions for FCD.
+             * Decompose and reorder a limited piece of the text.
+             */
+            decomposeShort(prevBoundary, src, false, false, *buffer, errorCode);
+            if (U_FAILURE(errorCode)) {
+                break;
+            }
+            prevBoundary=src;
+            prevFCD16=0;
+        }
+    }
+    return src;
+}
+
+void Normalizer2Impl::makeFCDAndAppend(const char16_t *src, const char16_t *limit,
+                                       UBool doMakeFCD,
+                                       UnicodeString &safeMiddle,
+                                       ReorderingBuffer &buffer,
+                                       UErrorCode &errorCode) const {
+    if(!buffer.isEmpty()) {
+        const char16_t *firstBoundaryInSrc=findNextFCDBoundary(src, limit);
+        if(src!=firstBoundaryInSrc) {
+            const char16_t *lastBoundaryInDest=findPreviousFCDBoundary(buffer.getStart(),
+                                                                    buffer.getLimit());
+            int32_t destSuffixLength=(int32_t)(buffer.getLimit()-lastBoundaryInDest);
+            UnicodeString middle(lastBoundaryInDest, destSuffixLength);
+            buffer.removeSuffix(destSuffixLength);
+            safeMiddle=middle;
+            middle.append(src, (int32_t)(firstBoundaryInSrc-src));
+            const char16_t *middleStart=middle.getBuffer();
+            makeFCD(middleStart, middleStart+middle.length(), &buffer, errorCode);
+            if(U_FAILURE(errorCode)) {
+                return;
+            }
+            src=firstBoundaryInSrc;
+        }
+    }
+    if(doMakeFCD) {
+        makeFCD(src, limit, &buffer, errorCode);
+    } else {
+        if(limit==nullptr) {  // appendZeroCC() needs limit!=nullptr
+            limit=u_strchr(src, 0);
+        }
+        buffer.appendZeroCC(src, limit, errorCode);
+    }
+}
+
+const char16_t *Normalizer2Impl::findPreviousFCDBoundary(const char16_t *start, const char16_t *p) const {
+    while(start<p) {
+        const char16_t *codePointLimit = p;
+        UChar32 c;
+        uint16_t norm16;
+        UCPTRIE_FAST_U16_PREV(normTrie, UCPTRIE_16, start, p, c, norm16);
+        if (c < minDecompNoCP || norm16HasDecompBoundaryAfter(norm16)) {
+            return codePointLimit;
+        }
+        if (norm16HasDecompBoundaryBefore(norm16)) {
+            return p;
+        }
+    }
+    return p;
+}
+
+const char16_t *Normalizer2Impl::findNextFCDBoundary(const char16_t *p, const char16_t *limit) const {
+    while(p<limit) {
+        const char16_t *codePointStart=p;
+        UChar32 c;
+        uint16_t norm16;
+        UCPTRIE_FAST_U16_NEXT(normTrie, UCPTRIE_16, p, limit, c, norm16);
+        if (c < minLcccCP || norm16HasDecompBoundaryBefore(norm16)) {
+            return codePointStart;
+        }
+        if (norm16HasDecompBoundaryAfter(norm16)) {
+            return p;
+        }
+    }
+    return p;
+}
+
+// CanonicalIterator data -------------------------------------------------- ***
+
+CanonIterData::CanonIterData(UErrorCode &errorCode) :
+        mutableTrie(umutablecptrie_open(0, 0, &errorCode)), trie(nullptr),
+        canonStartSets(uprv_deleteUObject, nullptr, errorCode) {}
+
+CanonIterData::~CanonIterData() {
+    umutablecptrie_close(mutableTrie);
+    ucptrie_close(trie);
+}
+
+void CanonIterData::addToStartSet(UChar32 origin, UChar32 decompLead, UErrorCode &errorCode) {
+    uint32_t canonValue = umutablecptrie_get(mutableTrie, decompLead);
+    if((canonValue&(CANON_HAS_SET|CANON_VALUE_MASK))==0 && origin!=0) {
+        // origin is the first character whose decomposition starts with
+        // the character for which we are setting the value.
+        umutablecptrie_set(mutableTrie, decompLead, canonValue|origin, &errorCode);
+    } else {
+        // origin is not the first character, or it is U+0000.
+        UnicodeSet *set;
+        if((canonValue&CANON_HAS_SET)==0) {
+            LocalPointer<UnicodeSet> lpSet(new UnicodeSet, errorCode);
+            set=lpSet.getAlias();
+            if(U_FAILURE(errorCode)) {
+                return;
+            }
+            UChar32 firstOrigin=(UChar32)(canonValue&CANON_VALUE_MASK);
+            canonValue=(canonValue&~CANON_VALUE_MASK)|CANON_HAS_SET|(uint32_t)canonStartSets.size();
+            umutablecptrie_set(mutableTrie, decompLead, canonValue, &errorCode);
+            canonStartSets.adoptElement(lpSet.orphan(), errorCode);
+            if (U_FAILURE(errorCode)) {
+                return;
+            }
+            if(firstOrigin!=0) {
+                set->add(firstOrigin);
+            }
+        } else {
+            set=(UnicodeSet *)canonStartSets[(int32_t)(canonValue&CANON_VALUE_MASK)];
+        }
+        set->add(origin);
+    }
+}
+
+// C++ class for friend access to private Normalizer2Impl members.
+class InitCanonIterData {
+public:
+    static void doInit(Normalizer2Impl *impl, UErrorCode &errorCode);
+};
+
+U_CDECL_BEGIN
+
+// UInitOnce instantiation function for CanonIterData
+static void U_CALLCONV
+initCanonIterData(Normalizer2Impl *impl, UErrorCode &errorCode) {
+    InitCanonIterData::doInit(impl, errorCode);
+}
+
+U_CDECL_END
+
+void InitCanonIterData::doInit(Normalizer2Impl *impl, UErrorCode &errorCode) {
+    U_ASSERT(impl->fCanonIterData == nullptr);
+    impl->fCanonIterData = new CanonIterData(errorCode);
+    if (impl->fCanonIterData == nullptr) {
+        errorCode=U_MEMORY_ALLOCATION_ERROR;
+    }
+    if (U_SUCCESS(errorCode)) {
+        UChar32 start = 0, end;
+        uint32_t value;
+        while ((end = ucptrie_getRange(impl->normTrie, start,
+                                       UCPMAP_RANGE_FIXED_LEAD_SURROGATES, Normalizer2Impl::INERT,
+                                       nullptr, nullptr, &value)) >= 0) {
+            // Call Normalizer2Impl::makeCanonIterDataFromNorm16() for a range of same-norm16 characters.
+            if (value != Normalizer2Impl::INERT) {
+                impl->makeCanonIterDataFromNorm16(start, end, value, *impl->fCanonIterData, errorCode);
+            }
+            start = end + 1;
+        }
+#ifdef UCPTRIE_DEBUG
+        umutablecptrie_setName(impl->fCanonIterData->mutableTrie, "CanonIterData");
+#endif
+        impl->fCanonIterData->trie = umutablecptrie_buildImmutable(
+            impl->fCanonIterData->mutableTrie, UCPTRIE_TYPE_SMALL, UCPTRIE_VALUE_BITS_32, &errorCode);
+        umutablecptrie_close(impl->fCanonIterData->mutableTrie);
+        impl->fCanonIterData->mutableTrie = nullptr;
+    }
+    if (U_FAILURE(errorCode)) {
+        delete impl->fCanonIterData;
+        impl->fCanonIterData = nullptr;
+    }
+}
+
+void Normalizer2Impl::makeCanonIterDataFromNorm16(UChar32 start, UChar32 end, const uint16_t norm16,
+                                                  CanonIterData &newData,
+                                                  UErrorCode &errorCode) const {
+    if(isInert(norm16) || (minYesNo<=norm16 && norm16<minNoNo)) {
+        // Inert, or 2-way mapping (including Hangul syllable).
+        // We do not write a canonStartSet for any yesNo character.
+        // Composites from 2-way mappings are added at runtime from the
+        // starter's compositions list, and the other characters in
+        // 2-way mappings get CANON_NOT_SEGMENT_STARTER set because they are
+        // "maybe" characters.
+        return;
+    }
+    for(UChar32 c=start; c<=end; ++c) {
+        uint32_t oldValue = umutablecptrie_get(newData.mutableTrie, c);
+        uint32_t newValue=oldValue;
+        if(isMaybeOrNonZeroCC(norm16)) {
+            // not a segment starter if it occurs in a decomposition or has cc!=0
+            newValue|=CANON_NOT_SEGMENT_STARTER;
+            if(norm16<MIN_NORMAL_MAYBE_YES) {
+                newValue|=CANON_HAS_COMPOSITIONS;
+            }
+        } else if(norm16<minYesNo) {
+            newValue|=CANON_HAS_COMPOSITIONS;
+        } else {
+            // c has a one-way decomposition
+            UChar32 c2=c;
+            // Do not modify the whole-range norm16 value.
+            uint16_t norm16_2=norm16;
+            if (isDecompNoAlgorithmic(norm16_2)) {
+                // Maps to an isCompYesAndZeroCC.
+                c2 = mapAlgorithmic(c2, norm16_2);
+                norm16_2 = getRawNorm16(c2);
+                // No compatibility mappings for the CanonicalIterator.
+                U_ASSERT(!(isHangulLV(norm16_2) || isHangulLVT(norm16_2)));
+            }
+            if (norm16_2 > minYesNo) {
+                // c decomposes, get everything from the variable-length extra data
+                const uint16_t *mapping=getMapping(norm16_2);
+                uint16_t firstUnit=*mapping;
+                int32_t length=firstUnit&MAPPING_LENGTH_MASK;
+                if((firstUnit&MAPPING_HAS_CCC_LCCC_WORD)!=0) {
+                    if(c==c2 && (*(mapping-1)&0xff)!=0) {
+                        newValue|=CANON_NOT_SEGMENT_STARTER;  // original c has cc!=0
+                    }
+                }
+                // Skip empty mappings (no characters in the decomposition).
+                if(length!=0) {
+                    ++mapping;  // skip over the firstUnit
+                    // add c to first code point's start set
+                    int32_t i=0;
+                    U16_NEXT_UNSAFE(mapping, i, c2);
+                    newData.addToStartSet(c, c2, errorCode);
+                    // Set CANON_NOT_SEGMENT_STARTER for each remaining code point of a
+                    // one-way mapping. A 2-way mapping is possible here after
+                    // intermediate algorithmic mapping.
+                    if(norm16_2>=minNoNo) {
+                        while(i<length) {
+                            U16_NEXT_UNSAFE(mapping, i, c2);
+                            uint32_t c2Value = umutablecptrie_get(newData.mutableTrie, c2);
+                            if((c2Value&CANON_NOT_SEGMENT_STARTER)==0) {
+                                umutablecptrie_set(newData.mutableTrie, c2,
+                                                   c2Value|CANON_NOT_SEGMENT_STARTER, &errorCode);
+                            }
+                        }
+                    }
+                }
+            } else {
+                // c decomposed to c2 algorithmically; c has cc==0
+                newData.addToStartSet(c, c2, errorCode);
+            }
+        }
+        if(newValue!=oldValue) {
+            umutablecptrie_set(newData.mutableTrie, c, newValue, &errorCode);
+        }
+    }
+}
+
+UBool Normalizer2Impl::ensureCanonIterData(UErrorCode &errorCode) const {
+    // Logically const: Synchronized instantiation.
+    Normalizer2Impl *me=const_cast<Normalizer2Impl *>(this);
+    umtx_initOnce(me->fCanonIterDataInitOnce, &initCanonIterData, me, errorCode);
+    return U_SUCCESS(errorCode);
+}
+
+int32_t Normalizer2Impl::getCanonValue(UChar32 c) const {
+    return (int32_t)ucptrie_get(fCanonIterData->trie, c);
+}
+
+const UnicodeSet &Normalizer2Impl::getCanonStartSet(int32_t n) const {
+    return *(const UnicodeSet *)fCanonIterData->canonStartSets[n];
+}
+
+UBool Normalizer2Impl::isCanonSegmentStarter(UChar32 c) const {
+    return getCanonValue(c)>=0;
+}
+
+UBool Normalizer2Impl::getCanonStartSet(UChar32 c, UnicodeSet &set) const {
+    int32_t canonValue=getCanonValue(c)&~CANON_NOT_SEGMENT_STARTER;
+    if(canonValue==0) {
+        return false;
+    }
+    set.clear();
+    int32_t value=canonValue&CANON_VALUE_MASK;
+    if((canonValue&CANON_HAS_SET)!=0) {
+        set.addAll(getCanonStartSet(value));
+    } else if(value!=0) {
+        set.add(value);
+    }
+    if((canonValue&CANON_HAS_COMPOSITIONS)!=0) {
+        uint16_t norm16=getRawNorm16(c);
+        if(norm16==JAMO_L) {
+            UChar32 syllable=
+                (UChar32)(Hangul::HANGUL_BASE+(c-Hangul::JAMO_L_BASE)*Hangul::JAMO_VT_COUNT);
+            set.add(syllable, syllable+Hangul::JAMO_VT_COUNT-1);
+        } else {
+            addComposites(getCompositionsList(norm16), set);
+        }
+    }
+    return true;
+}
+
+U_NAMESPACE_END
+
+// Normalizer2 data swapping ----------------------------------------------- ***
+
+U_NAMESPACE_USE
+
+U_CAPI int32_t U_EXPORT2
+unorm2_swap(const UDataSwapper *ds,
+            const void *inData, int32_t length, void *outData,
+            UErrorCode *pErrorCode) {
+    const UDataInfo *pInfo;
+    int32_t headerSize;
+
+    const uint8_t *inBytes;
+    uint8_t *outBytes;
+
+    const int32_t *inIndexes;
+    int32_t indexes[Normalizer2Impl::IX_TOTAL_SIZE+1];
+
+    int32_t i, offset, nextOffset, size;
+
+    /* udata_swapDataHeader checks the arguments */
+    headerSize=udata_swapDataHeader(ds, inData, length, outData, pErrorCode);
+    if(pErrorCode==nullptr || U_FAILURE(*pErrorCode)) {
+        return 0;
+    }
+
+    /* check data format and format version */
+    pInfo=(const UDataInfo *)((const char *)inData+4);
+    uint8_t formatVersion0=pInfo->formatVersion[0];
+    if(!(
+        pInfo->dataFormat[0]==0x4e &&   /* dataFormat="Nrm2" */
+        pInfo->dataFormat[1]==0x72 &&
+        pInfo->dataFormat[2]==0x6d &&
+        pInfo->dataFormat[3]==0x32 &&
+        (1<=formatVersion0 && formatVersion0<=4)
+    )) {
+        udata_printError(ds, "unorm2_swap(): data format %02x.%02x.%02x.%02x (format version %02x) is not recognized as Normalizer2 data\n",
+                         pInfo->dataFormat[0], pInfo->dataFormat[1],
+                         pInfo->dataFormat[2], pInfo->dataFormat[3],
+                         pInfo->formatVersion[0]);
+        *pErrorCode=U_UNSUPPORTED_ERROR;
+        return 0;
+    }
+
+    inBytes=(const uint8_t *)inData+headerSize;
+    outBytes=(outData == nullptr) ? nullptr : (uint8_t *)outData+headerSize;
+
+    inIndexes=(const int32_t *)inBytes;
+    int32_t minIndexesLength;
+    if(formatVersion0==1) {
+        minIndexesLength=Normalizer2Impl::IX_MIN_MAYBE_YES+1;
+    } else if(formatVersion0==2) {
+        minIndexesLength=Normalizer2Impl::IX_MIN_YES_NO_MAPPINGS_ONLY+1;
+    } else {
+        minIndexesLength=Normalizer2Impl::IX_MIN_LCCC_CP+1;
+    }
+
+    if(length>=0) {
+        length-=headerSize;
+        if(length<minIndexesLength*4) {
+            udata_printError(ds, "unorm2_swap(): too few bytes (%d after header) for Normalizer2 data\n",
+                             length);
+            *pErrorCode=U_INDEX_OUTOFBOUNDS_ERROR;
+            return 0;
+        }
+    }
+
+    /* read the first few indexes */
+    for(i=0; i<UPRV_LENGTHOF(indexes); ++i) {
+        indexes[i]=udata_readInt32(ds, inIndexes[i]);
+    }
+
+    /* get the total length of the data */
+    size=indexes[Normalizer2Impl::IX_TOTAL_SIZE];
+
+    if(length>=0) {
+        if(length<size) {
+            udata_printError(ds, "unorm2_swap(): too few bytes (%d after header) for all of Normalizer2 data\n",
+                             length);
+            *pErrorCode=U_INDEX_OUTOFBOUNDS_ERROR;
+            return 0;
+        }
+
+        /* copy the data for inaccessible bytes */
+        if(inBytes!=outBytes) {
+            uprv_memcpy(outBytes, inBytes, size);
+        }
+
+        offset=0;
+
+        /* swap the int32_t indexes[] */
+        nextOffset=indexes[Normalizer2Impl::IX_NORM_TRIE_OFFSET];
+        ds->swapArray32(ds, inBytes, nextOffset-offset, outBytes, pErrorCode);
+        offset=nextOffset;
+
+        /* swap the trie */
+        nextOffset=indexes[Normalizer2Impl::IX_EXTRA_DATA_OFFSET];
+        utrie_swapAnyVersion(ds, inBytes+offset, nextOffset-offset, outBytes+offset, pErrorCode);
+        offset=nextOffset;
+
+        /* swap the uint16_t extraData[] */
+        nextOffset=indexes[Normalizer2Impl::IX_SMALL_FCD_OFFSET];
+        ds->swapArray16(ds, inBytes+offset, nextOffset-offset, outBytes+offset, pErrorCode);
+        offset=nextOffset;
+
+        /* no need to swap the uint8_t smallFCD[] (new in formatVersion 2) */
+        nextOffset=indexes[Normalizer2Impl::IX_SMALL_FCD_OFFSET+1];
+        offset=nextOffset;
+
+        U_ASSERT(offset==size);
+    }
+
+    return headerSize+size;
+}
+
+#endif  // !UCONFIG_NO_NORMALIZATION