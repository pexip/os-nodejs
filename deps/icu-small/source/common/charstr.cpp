--- conflicted
+++ resolved
@@ -1,549 +1,273 @@
-<<<<<<< HEAD
-// © 2016 and later: Unicode, Inc. and others.
-// License & terms of use: http://www.unicode.org/copyright.html
-/*
-*******************************************************************************
-*   Copyright (C) 2010-2015, International Business Machines
-*   Corporation and others.  All Rights Reserved.
-*******************************************************************************
-*   file name:  charstr.cpp
-*   encoding:   UTF-8
-*   tab size:   8 (not used)
-*   indentation:4
-*
-*   created on: 2010may19
-*   created by: Markus W. Scherer
-*/
-
-#include <cstdlib>
-
-#include "unicode/utypes.h"
-#include "unicode/putil.h"
-#include "charstr.h"
-#include "cmemory.h"
-#include "cstring.h"
-#include "uinvchar.h"
-#include "ustr_imp.h"
-
-U_NAMESPACE_BEGIN
-
-CharString::CharString(CharString&& src) U_NOEXCEPT
-        : buffer(std::move(src.buffer)), len(src.len) {
-    src.len = 0;  // not strictly necessary because we make no guarantees on the source string
-}
-
-CharString& CharString::operator=(CharString&& src) U_NOEXCEPT {
-    buffer = std::move(src.buffer);
-    len = src.len;
-    src.len = 0;  // not strictly necessary because we make no guarantees on the source string
-    return *this;
-}
-
-char *CharString::cloneData(UErrorCode &errorCode) const {
-    if (U_FAILURE(errorCode)) { return nullptr; }
-    char *p = static_cast<char *>(uprv_malloc(len + 1));
-    if (p == nullptr) {
-        errorCode = U_MEMORY_ALLOCATION_ERROR;
-        return nullptr;
-    }
-    uprv_memcpy(p, buffer.getAlias(), len + 1);
-    return p;
-}
-
-int32_t CharString::extract(char *dest, int32_t capacity, UErrorCode &errorCode) const {
-    if (U_FAILURE(errorCode)) { return len; }
-    if (capacity < 0 || (capacity > 0 && dest == nullptr)) {
-        errorCode = U_ILLEGAL_ARGUMENT_ERROR;
-        return len;
-    }
-    const char *src = buffer.getAlias();
-    if (0 < len && len <= capacity && src != dest) {
-        uprv_memcpy(dest, src, len);
-    }
-    return u_terminateChars(dest, capacity, len, &errorCode);
-}
-
-CharString &CharString::copyFrom(const CharString &s, UErrorCode &errorCode) {
-    if(U_SUCCESS(errorCode) && this!=&s && ensureCapacity(s.len+1, 0, errorCode)) {
-        len=s.len;
-        uprv_memcpy(buffer.getAlias(), s.buffer.getAlias(), len+1);
-    }
-    return *this;
-}
-
-int32_t CharString::lastIndexOf(char c) const {
-    for(int32_t i=len; i>0;) {
-        if(buffer[--i]==c) {
-            return i;
-        }
-    }
-    return -1;
-}
-
-bool CharString::contains(StringPiece s) const {
-    if (s.empty()) { return false; }
-    const char *p = buffer.getAlias();
-    int32_t lastStart = len - s.length();
-    for (int32_t i = 0; i <= lastStart; ++i) {
-        if (uprv_memcmp(p + i, s.data(), s.length()) == 0) {
-            return true;
-        }
-    }
-    return false;
-}
-
-CharString &CharString::truncate(int32_t newLength) {
-    if(newLength<0) {
-        newLength=0;
-    }
-    if(newLength<len) {
-        buffer[len=newLength]=0;
-    }
-    return *this;
-}
-
-CharString &CharString::append(char c, UErrorCode &errorCode) {
-    if(ensureCapacity(len+2, 0, errorCode)) {
-        buffer[len++]=c;
-        buffer[len]=0;
-    }
-    return *this;
-}
-
-CharString &CharString::append(const char *s, int32_t sLength, UErrorCode &errorCode) {
-    if(U_FAILURE(errorCode)) {
-        return *this;
-    }
-    if(sLength<-1 || (s==NULL && sLength!=0)) {
-        errorCode=U_ILLEGAL_ARGUMENT_ERROR;
-        return *this;
-    }
-    if(sLength<0) {
-        sLength= static_cast<int32_t>(uprv_strlen(s));
-    }
-    if(sLength>0) {
-        if(s==(buffer.getAlias()+len)) {
-            // The caller wrote into the getAppendBuffer().
-            if(sLength>=(buffer.getCapacity()-len)) {
-                // The caller wrote too much.
-                errorCode=U_INTERNAL_PROGRAM_ERROR;
-            } else {
-                buffer[len+=sLength]=0;
-            }
-        } else if(buffer.getAlias()<=s && s<(buffer.getAlias()+len) &&
-                  sLength>=(buffer.getCapacity()-len)
-        ) {
-            // (Part of) this string is appended to itself which requires reallocation,
-            // so we have to make a copy of the substring and append that.
-            return append(CharString(s, sLength, errorCode), errorCode);
-        } else if(ensureCapacity(len+sLength+1, 0, errorCode)) {
-            uprv_memcpy(buffer.getAlias()+len, s, sLength);
-            buffer[len+=sLength]=0;
-        }
-    }
-    return *this;
-}
-
-CharString &CharString::appendNumber(int32_t number, UErrorCode &status) {
-    if (number < 0) {
-        this->append('-', status);
-        if (U_FAILURE(status)) {
-            return *this;
-        }
-    }
-
-    if (number == 0) {
-        this->append('0', status);
-        return *this;
-    }
-
-    int32_t numLen = 0;
-    while (number != 0) {
-        int32_t residue = number % 10;
-        number /= 10;
-        this->append(std::abs(residue) + '0', status);
-        numLen++;
-        if (U_FAILURE(status)) {
-            return *this;
-        }
-    }
-
-    int32_t start = this->length() - numLen, end = this->length() - 1;
-    while(start < end) {
-        std::swap(this->data()[start++], this->data()[end--]);
-    }
-
-    return *this;
-}
-
-char *CharString::getAppendBuffer(int32_t minCapacity,
-                                  int32_t desiredCapacityHint,
-                                  int32_t &resultCapacity,
-                                  UErrorCode &errorCode) {
-    if(U_FAILURE(errorCode)) {
-        resultCapacity=0;
-        return NULL;
-    }
-    int32_t appendCapacity=buffer.getCapacity()-len-1;  // -1 for NUL
-    if(appendCapacity>=minCapacity) {
-        resultCapacity=appendCapacity;
-        return buffer.getAlias()+len;
-    }
-    if(ensureCapacity(len+minCapacity+1, len+desiredCapacityHint+1, errorCode)) {
-        resultCapacity=buffer.getCapacity()-len-1;
-        return buffer.getAlias()+len;
-    }
-    resultCapacity=0;
-    return NULL;
-}
-
-CharString &CharString::appendInvariantChars(const UnicodeString &s, UErrorCode &errorCode) {
-    return appendInvariantChars(s.getBuffer(), s.length(), errorCode);
-}
-
-CharString &CharString::appendInvariantChars(const UChar* uchars, int32_t ucharsLen, UErrorCode &errorCode) {
-    if(U_FAILURE(errorCode)) {
-        return *this;
-    }
-    if (!uprv_isInvariantUString(uchars, ucharsLen)) {
-        errorCode = U_INVARIANT_CONVERSION_ERROR;
-        return *this;
-    }
-    if(ensureCapacity(len+ucharsLen+1, 0, errorCode)) {
-        u_UCharsToChars(uchars, buffer.getAlias()+len, ucharsLen);
-        len += ucharsLen;
-        buffer[len] = 0;
-    }
-    return *this;
-}
-
-UBool CharString::ensureCapacity(int32_t capacity,
-                                 int32_t desiredCapacityHint,
-                                 UErrorCode &errorCode) {
-    if(U_FAILURE(errorCode)) {
-        return FALSE;
-    }
-    if(capacity>buffer.getCapacity()) {
-        if(desiredCapacityHint==0) {
-            desiredCapacityHint=capacity+buffer.getCapacity();
-        }
-        if( (desiredCapacityHint<=capacity || buffer.resize(desiredCapacityHint, len+1)==NULL) &&
-            buffer.resize(capacity, len+1)==NULL
-        ) {
-            errorCode=U_MEMORY_ALLOCATION_ERROR;
-            return FALSE;
-        }
-    }
-    return TRUE;
-}
-
-CharString &CharString::appendPathPart(StringPiece s, UErrorCode &errorCode) {
-    if(U_FAILURE(errorCode)) {
-        return *this;
-    }
-    if(s.length()==0) {
-        return *this;
-    }
-    char c;
-    if(len>0 && (c=buffer[len-1])!=U_FILE_SEP_CHAR && c!=U_FILE_ALT_SEP_CHAR) {
-        append(getDirSepChar(), errorCode);
-    }
-    append(s, errorCode);
-    return *this;
-}
-
-CharString &CharString::ensureEndsWithFileSeparator(UErrorCode &errorCode) {
-    char c;
-    if(U_SUCCESS(errorCode) && len>0 &&
-            (c=buffer[len-1])!=U_FILE_SEP_CHAR && c!=U_FILE_ALT_SEP_CHAR) {
-        append(getDirSepChar(), errorCode);
-    }
-    return *this;
-}
-
-char CharString::getDirSepChar() const {
-    char dirSepChar = U_FILE_SEP_CHAR;
-#if (U_FILE_SEP_CHAR != U_FILE_ALT_SEP_CHAR)
-    // We may need to return a different directory separator when building for Cygwin or MSYS2.
-    if(len>0 && !uprv_strchr(data(), U_FILE_SEP_CHAR) && uprv_strchr(data(), U_FILE_ALT_SEP_CHAR))
-        dirSepChar = U_FILE_ALT_SEP_CHAR;
-#endif
-    return dirSepChar;
-}
-
-U_NAMESPACE_END
-=======
-// © 2016 and later: Unicode, Inc. and others.
-// License & terms of use: http://www.unicode.org/copyright.html
-/*
-*******************************************************************************
-*   Copyright (C) 2010-2015, International Business Machines
-*   Corporation and others.  All Rights Reserved.
-*******************************************************************************
-*   file name:  charstr.cpp
-*   encoding:   UTF-8
-*   tab size:   8 (not used)
-*   indentation:4
-*
-*   created on: 2010may19
-*   created by: Markus W. Scherer
-*/
-
-#include <cstdlib>
-
-#include "unicode/utypes.h"
-#include "unicode/putil.h"
-#include "charstr.h"
-#include "cmemory.h"
-#include "cstring.h"
-#include "uinvchar.h"
-#include "ustr_imp.h"
-
-U_NAMESPACE_BEGIN
-
-CharString::CharString(CharString&& src) noexcept
-        : buffer(std::move(src.buffer)), len(src.len) {
-    src.len = 0;  // not strictly necessary because we make no guarantees on the source string
-}
-
-CharString& CharString::operator=(CharString&& src) noexcept {
-    buffer = std::move(src.buffer);
-    len = src.len;
-    src.len = 0;  // not strictly necessary because we make no guarantees on the source string
-    return *this;
-}
-
-char *CharString::cloneData(UErrorCode &errorCode) const {
-    if (U_FAILURE(errorCode)) { return nullptr; }
-    char *p = static_cast<char *>(uprv_malloc(len + 1));
-    if (p == nullptr) {
-        errorCode = U_MEMORY_ALLOCATION_ERROR;
-        return nullptr;
-    }
-    uprv_memcpy(p, buffer.getAlias(), len + 1);
-    return p;
-}
-
-int32_t CharString::extract(char *dest, int32_t capacity, UErrorCode &errorCode) const {
-    if (U_FAILURE(errorCode)) { return len; }
-    if (capacity < 0 || (capacity > 0 && dest == nullptr)) {
-        errorCode = U_ILLEGAL_ARGUMENT_ERROR;
-        return len;
-    }
-    const char *src = buffer.getAlias();
-    if (0 < len && len <= capacity && src != dest) {
-        uprv_memcpy(dest, src, len);
-    }
-    return u_terminateChars(dest, capacity, len, &errorCode);
-}
-
-CharString &CharString::copyFrom(const CharString &s, UErrorCode &errorCode) {
-    if(U_SUCCESS(errorCode) && this!=&s && ensureCapacity(s.len+1, 0, errorCode)) {
-        len=s.len;
-        uprv_memcpy(buffer.getAlias(), s.buffer.getAlias(), len+1);
-    }
-    return *this;
-}
-
-int32_t CharString::lastIndexOf(char c) const {
-    for(int32_t i=len; i>0;) {
-        if(buffer[--i]==c) {
-            return i;
-        }
-    }
-    return -1;
-}
-
-bool CharString::contains(StringPiece s) const {
-    if (s.empty()) { return false; }
-    const char *p = buffer.getAlias();
-    int32_t lastStart = len - s.length();
-    for (int32_t i = 0; i <= lastStart; ++i) {
-        if (uprv_memcmp(p + i, s.data(), s.length()) == 0) {
-            return true;
-        }
-    }
-    return false;
-}
-
-CharString &CharString::truncate(int32_t newLength) {
-    if(newLength<0) {
-        newLength=0;
-    }
-    if(newLength<len) {
-        buffer[len=newLength]=0;
-    }
-    return *this;
-}
-
-CharString &CharString::append(char c, UErrorCode &errorCode) {
-    if(ensureCapacity(len+2, 0, errorCode)) {
-        buffer[len++]=c;
-        buffer[len]=0;
-    }
-    return *this;
-}
-
-CharString &CharString::append(const char *s, int32_t sLength, UErrorCode &errorCode) {
-    if(U_FAILURE(errorCode)) {
-        return *this;
-    }
-    if(sLength<-1 || (s==nullptr && sLength!=0)) {
-        errorCode=U_ILLEGAL_ARGUMENT_ERROR;
-        return *this;
-    }
-    if(sLength<0) {
-        sLength= static_cast<int32_t>(uprv_strlen(s));
-    }
-    if(sLength>0) {
-        if(s==(buffer.getAlias()+len)) {
-            // The caller wrote into the getAppendBuffer().
-            if(sLength>=(buffer.getCapacity()-len)) {
-                // The caller wrote too much.
-                errorCode=U_INTERNAL_PROGRAM_ERROR;
-            } else {
-                buffer[len+=sLength]=0;
-            }
-        } else if(buffer.getAlias()<=s && s<(buffer.getAlias()+len) &&
-                  sLength>=(buffer.getCapacity()-len)
-        ) {
-            // (Part of) this string is appended to itself which requires reallocation,
-            // so we have to make a copy of the substring and append that.
-            return append(CharString(s, sLength, errorCode), errorCode);
-        } else if(ensureCapacity(len+sLength+1, 0, errorCode)) {
-            uprv_memcpy(buffer.getAlias()+len, s, sLength);
-            buffer[len+=sLength]=0;
-        }
-    }
-    return *this;
-}
-
-CharString &CharString::appendNumber(int32_t number, UErrorCode &status) {
-    if (number < 0) {
-        this->append('-', status);
-        if (U_FAILURE(status)) {
-            return *this;
-        }
-    }
-
-    if (number == 0) {
-        this->append('0', status);
-        return *this;
-    }
-
-    int32_t numLen = 0;
-    while (number != 0) {
-        int32_t residue = number % 10;
-        number /= 10;
-        this->append(std::abs(residue) + '0', status);
-        numLen++;
-        if (U_FAILURE(status)) {
-            return *this;
-        }
-    }
-
-    int32_t start = this->length() - numLen, end = this->length() - 1;
-    while(start < end) {
-        std::swap(this->data()[start++], this->data()[end--]);
-    }
-
-    return *this;
-}
-
-char *CharString::getAppendBuffer(int32_t minCapacity,
-                                  int32_t desiredCapacityHint,
-                                  int32_t &resultCapacity,
-                                  UErrorCode &errorCode) {
-    if(U_FAILURE(errorCode)) {
-        resultCapacity=0;
-        return nullptr;
-    }
-    int32_t appendCapacity=buffer.getCapacity()-len-1;  // -1 for NUL
-    if(appendCapacity>=minCapacity) {
-        resultCapacity=appendCapacity;
-        return buffer.getAlias()+len;
-    }
-    if(ensureCapacity(len+minCapacity+1, len+desiredCapacityHint+1, errorCode)) {
-        resultCapacity=buffer.getCapacity()-len-1;
-        return buffer.getAlias()+len;
-    }
-    resultCapacity=0;
-    return nullptr;
-}
-
-CharString &CharString::appendInvariantChars(const UnicodeString &s, UErrorCode &errorCode) {
-    return appendInvariantChars(s.getBuffer(), s.length(), errorCode);
-}
-
-CharString &CharString::appendInvariantChars(const char16_t* uchars, int32_t ucharsLen, UErrorCode &errorCode) {
-    if(U_FAILURE(errorCode)) {
-        return *this;
-    }
-    if (!uprv_isInvariantUString(uchars, ucharsLen)) {
-        errorCode = U_INVARIANT_CONVERSION_ERROR;
-        return *this;
-    }
-    if(ensureCapacity(len+ucharsLen+1, 0, errorCode)) {
-        u_UCharsToChars(uchars, buffer.getAlias()+len, ucharsLen);
-        len += ucharsLen;
-        buffer[len] = 0;
-    }
-    return *this;
-}
-
-UBool CharString::ensureCapacity(int32_t capacity,
-                                 int32_t desiredCapacityHint,
-                                 UErrorCode &errorCode) {
-    if(U_FAILURE(errorCode)) {
-        return false;
-    }
-    if(capacity>buffer.getCapacity()) {
-        if(desiredCapacityHint==0) {
-            desiredCapacityHint=capacity+buffer.getCapacity();
-        }
-        if( (desiredCapacityHint<=capacity || buffer.resize(desiredCapacityHint, len+1)==nullptr) &&
-            buffer.resize(capacity, len+1)==nullptr
-        ) {
-            errorCode=U_MEMORY_ALLOCATION_ERROR;
-            return false;
-        }
-    }
-    return true;
-}
-
-CharString &CharString::appendPathPart(StringPiece s, UErrorCode &errorCode) {
-    if(U_FAILURE(errorCode)) {
-        return *this;
-    }
-    if(s.length()==0) {
-        return *this;
-    }
-    char c;
-    if(len>0 && (c=buffer[len-1])!=U_FILE_SEP_CHAR && c!=U_FILE_ALT_SEP_CHAR) {
-        append(getDirSepChar(), errorCode);
-    }
-    append(s, errorCode);
-    return *this;
-}
-
-CharString &CharString::ensureEndsWithFileSeparator(UErrorCode &errorCode) {
-    char c;
-    if(U_SUCCESS(errorCode) && len>0 &&
-            (c=buffer[len-1])!=U_FILE_SEP_CHAR && c!=U_FILE_ALT_SEP_CHAR) {
-        append(getDirSepChar(), errorCode);
-    }
-    return *this;
-}
-
-char CharString::getDirSepChar() const {
-    char dirSepChar = U_FILE_SEP_CHAR;
-#if (U_FILE_SEP_CHAR != U_FILE_ALT_SEP_CHAR)
-    // We may need to return a different directory separator when building for Cygwin or MSYS2.
-    if(len>0 && !uprv_strchr(data(), U_FILE_SEP_CHAR) && uprv_strchr(data(), U_FILE_ALT_SEP_CHAR))
-        dirSepChar = U_FILE_ALT_SEP_CHAR;
-#endif
-    return dirSepChar;
-}
-
-U_NAMESPACE_END
->>>>>>> a8a80be5
+// © 2016 and later: Unicode, Inc. and others.
+// License & terms of use: http://www.unicode.org/copyright.html
+/*
+*******************************************************************************
+*   Copyright (C) 2010-2015, International Business Machines
+*   Corporation and others.  All Rights Reserved.
+*******************************************************************************
+*   file name:  charstr.cpp
+*   encoding:   UTF-8
+*   tab size:   8 (not used)
+*   indentation:4
+*
+*   created on: 2010may19
+*   created by: Markus W. Scherer
+*/
+
+#include <cstdlib>
+
+#include "unicode/utypes.h"
+#include "unicode/putil.h"
+#include "charstr.h"
+#include "cmemory.h"
+#include "cstring.h"
+#include "uinvchar.h"
+#include "ustr_imp.h"
+
+U_NAMESPACE_BEGIN
+
+CharString::CharString(CharString&& src) noexcept
+        : buffer(std::move(src.buffer)), len(src.len) {
+    src.len = 0;  // not strictly necessary because we make no guarantees on the source string
+}
+
+CharString& CharString::operator=(CharString&& src) noexcept {
+    buffer = std::move(src.buffer);
+    len = src.len;
+    src.len = 0;  // not strictly necessary because we make no guarantees on the source string
+    return *this;
+}
+
+char *CharString::cloneData(UErrorCode &errorCode) const {
+    if (U_FAILURE(errorCode)) { return nullptr; }
+    char *p = static_cast<char *>(uprv_malloc(len + 1));
+    if (p == nullptr) {
+        errorCode = U_MEMORY_ALLOCATION_ERROR;
+        return nullptr;
+    }
+    uprv_memcpy(p, buffer.getAlias(), len + 1);
+    return p;
+}
+
+int32_t CharString::extract(char *dest, int32_t capacity, UErrorCode &errorCode) const {
+    if (U_FAILURE(errorCode)) { return len; }
+    if (capacity < 0 || (capacity > 0 && dest == nullptr)) {
+        errorCode = U_ILLEGAL_ARGUMENT_ERROR;
+        return len;
+    }
+    const char *src = buffer.getAlias();
+    if (0 < len && len <= capacity && src != dest) {
+        uprv_memcpy(dest, src, len);
+    }
+    return u_terminateChars(dest, capacity, len, &errorCode);
+}
+
+CharString &CharString::copyFrom(const CharString &s, UErrorCode &errorCode) {
+    if(U_SUCCESS(errorCode) && this!=&s && ensureCapacity(s.len+1, 0, errorCode)) {
+        len=s.len;
+        uprv_memcpy(buffer.getAlias(), s.buffer.getAlias(), len+1);
+    }
+    return *this;
+}
+
+int32_t CharString::lastIndexOf(char c) const {
+    for(int32_t i=len; i>0;) {
+        if(buffer[--i]==c) {
+            return i;
+        }
+    }
+    return -1;
+}
+
+bool CharString::contains(StringPiece s) const {
+    if (s.empty()) { return false; }
+    const char *p = buffer.getAlias();
+    int32_t lastStart = len - s.length();
+    for (int32_t i = 0; i <= lastStart; ++i) {
+        if (uprv_memcmp(p + i, s.data(), s.length()) == 0) {
+            return true;
+        }
+    }
+    return false;
+}
+
+CharString &CharString::truncate(int32_t newLength) {
+    if(newLength<0) {
+        newLength=0;
+    }
+    if(newLength<len) {
+        buffer[len=newLength]=0;
+    }
+    return *this;
+}
+
+CharString &CharString::append(char c, UErrorCode &errorCode) {
+    if(ensureCapacity(len+2, 0, errorCode)) {
+        buffer[len++]=c;
+        buffer[len]=0;
+    }
+    return *this;
+}
+
+CharString &CharString::append(const char *s, int32_t sLength, UErrorCode &errorCode) {
+    if(U_FAILURE(errorCode)) {
+        return *this;
+    }
+    if(sLength<-1 || (s==nullptr && sLength!=0)) {
+        errorCode=U_ILLEGAL_ARGUMENT_ERROR;
+        return *this;
+    }
+    if(sLength<0) {
+        sLength= static_cast<int32_t>(uprv_strlen(s));
+    }
+    if(sLength>0) {
+        if(s==(buffer.getAlias()+len)) {
+            // The caller wrote into the getAppendBuffer().
+            if(sLength>=(buffer.getCapacity()-len)) {
+                // The caller wrote too much.
+                errorCode=U_INTERNAL_PROGRAM_ERROR;
+            } else {
+                buffer[len+=sLength]=0;
+            }
+        } else if(buffer.getAlias()<=s && s<(buffer.getAlias()+len) &&
+                  sLength>=(buffer.getCapacity()-len)
+        ) {
+            // (Part of) this string is appended to itself which requires reallocation,
+            // so we have to make a copy of the substring and append that.
+            return append(CharString(s, sLength, errorCode), errorCode);
+        } else if(ensureCapacity(len+sLength+1, 0, errorCode)) {
+            uprv_memcpy(buffer.getAlias()+len, s, sLength);
+            buffer[len+=sLength]=0;
+        }
+    }
+    return *this;
+}
+
+CharString &CharString::appendNumber(int32_t number, UErrorCode &status) {
+    if (number < 0) {
+        this->append('-', status);
+        if (U_FAILURE(status)) {
+            return *this;
+        }
+    }
+
+    if (number == 0) {
+        this->append('0', status);
+        return *this;
+    }
+
+    int32_t numLen = 0;
+    while (number != 0) {
+        int32_t residue = number % 10;
+        number /= 10;
+        this->append(std::abs(residue) + '0', status);
+        numLen++;
+        if (U_FAILURE(status)) {
+            return *this;
+        }
+    }
+
+    int32_t start = this->length() - numLen, end = this->length() - 1;
+    while(start < end) {
+        std::swap(this->data()[start++], this->data()[end--]);
+    }
+
+    return *this;
+}
+
+char *CharString::getAppendBuffer(int32_t minCapacity,
+                                  int32_t desiredCapacityHint,
+                                  int32_t &resultCapacity,
+                                  UErrorCode &errorCode) {
+    if(U_FAILURE(errorCode)) {
+        resultCapacity=0;
+        return nullptr;
+    }
+    int32_t appendCapacity=buffer.getCapacity()-len-1;  // -1 for NUL
+    if(appendCapacity>=minCapacity) {
+        resultCapacity=appendCapacity;
+        return buffer.getAlias()+len;
+    }
+    if(ensureCapacity(len+minCapacity+1, len+desiredCapacityHint+1, errorCode)) {
+        resultCapacity=buffer.getCapacity()-len-1;
+        return buffer.getAlias()+len;
+    }
+    resultCapacity=0;
+    return nullptr;
+}
+
+CharString &CharString::appendInvariantChars(const UnicodeString &s, UErrorCode &errorCode) {
+    return appendInvariantChars(s.getBuffer(), s.length(), errorCode);
+}
+
+CharString &CharString::appendInvariantChars(const char16_t* uchars, int32_t ucharsLen, UErrorCode &errorCode) {
+    if(U_FAILURE(errorCode)) {
+        return *this;
+    }
+    if (!uprv_isInvariantUString(uchars, ucharsLen)) {
+        errorCode = U_INVARIANT_CONVERSION_ERROR;
+        return *this;
+    }
+    if(ensureCapacity(len+ucharsLen+1, 0, errorCode)) {
+        u_UCharsToChars(uchars, buffer.getAlias()+len, ucharsLen);
+        len += ucharsLen;
+        buffer[len] = 0;
+    }
+    return *this;
+}
+
+UBool CharString::ensureCapacity(int32_t capacity,
+                                 int32_t desiredCapacityHint,
+                                 UErrorCode &errorCode) {
+    if(U_FAILURE(errorCode)) {
+        return false;
+    }
+    if(capacity>buffer.getCapacity()) {
+        if(desiredCapacityHint==0) {
+            desiredCapacityHint=capacity+buffer.getCapacity();
+        }
+        if( (desiredCapacityHint<=capacity || buffer.resize(desiredCapacityHint, len+1)==nullptr) &&
+            buffer.resize(capacity, len+1)==nullptr
+        ) {
+            errorCode=U_MEMORY_ALLOCATION_ERROR;
+            return false;
+        }
+    }
+    return true;
+}
+
+CharString &CharString::appendPathPart(StringPiece s, UErrorCode &errorCode) {
+    if(U_FAILURE(errorCode)) {
+        return *this;
+    }
+    if(s.length()==0) {
+        return *this;
+    }
+    char c;
+    if(len>0 && (c=buffer[len-1])!=U_FILE_SEP_CHAR && c!=U_FILE_ALT_SEP_CHAR) {
+        append(getDirSepChar(), errorCode);
+    }
+    append(s, errorCode);
+    return *this;
+}
+
+CharString &CharString::ensureEndsWithFileSeparator(UErrorCode &errorCode) {
+    char c;
+    if(U_SUCCESS(errorCode) && len>0 &&
+            (c=buffer[len-1])!=U_FILE_SEP_CHAR && c!=U_FILE_ALT_SEP_CHAR) {
+        append(getDirSepChar(), errorCode);
+    }
+    return *this;
+}
+
+char CharString::getDirSepChar() const {
+    char dirSepChar = U_FILE_SEP_CHAR;
+#if (U_FILE_SEP_CHAR != U_FILE_ALT_SEP_CHAR)
+    // We may need to return a different directory separator when building for Cygwin or MSYS2.
+    if(len>0 && !uprv_strchr(data(), U_FILE_SEP_CHAR) && uprv_strchr(data(), U_FILE_ALT_SEP_CHAR))
+        dirSepChar = U_FILE_ALT_SEP_CHAR;
+#endif
+    return dirSepChar;
+}
+
+U_NAMESPACE_END