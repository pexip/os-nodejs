--- conflicted
+++ resolved
@@ -1,1625 +1,811 @@
-<<<<<<< HEAD
-// © 2016 and later: Unicode, Inc. and others.
-// License & terms of use: http://www.unicode.org/copyright.html
-/*
-******************************************************************************
-*   Copyright (C) 1997-2015, International Business Machines
-*   Corporation and others.  All Rights Reserved.
-******************************************************************************
-*   Date        Name        Description
-*   03/22/00    aliu        Adapted from original C++ ICU Hashtable.
-*   07/06/01    aliu        Modified to support int32_t keys on
-*                           platforms with sizeof(void*) < 32.
-******************************************************************************
-*/
-
-#ifndef UHASH_H
-#define UHASH_H
-
-#include "unicode/utypes.h"
-#include "cmemory.h"
-#include "uelement.h"
-#include "unicode/localpointer.h"
-
-/**
- * UHashtable stores key-value pairs and does moderately fast lookup
- * based on keys.  It provides a good tradeoff between access time and
- * storage space.  As elements are added to it, it grows to accommodate
- * them.  By default, the table never shrinks, even if all elements
- * are removed from it.
- *
- * Keys and values are stored as void* pointers.  These void* pointers
- * may be actual pointers to strings, objects, or any other structure
- * in memory, or they may simply be integral values cast to void*.
- * UHashtable doesn't care and manipulates them via user-supplied
- * functions.  These functions hash keys, compare keys, delete keys,
- * and delete values.  Some function pointers are optional (may be
- * NULL); others must be supplied.  Several prebuilt functions exist
- * to handle common key types.
- *
- * UHashtable ownership of keys and values is flexible, and controlled
- * by whether or not the key deleter and value deleter functions are
- * set.  If a void* key is actually a pointer to a deletable object,
- * then UHashtable can be made to delete that object by setting the
- * key deleter function pointer to a non-NULL value.  If this is done,
- * then keys passed to uhash_put() are owned by the hashtable and will
- * be deleted by it at some point, either as keys are replaced, or
- * when uhash_close() is finally called.  The same is true of values
- * and the value deleter function pointer.  Keys passed to methods
- * other than uhash_put() are never owned by the hashtable.
- *
- * NULL values are not allowed.  uhash_get() returns NULL to indicate
- * a key that is not in the table, and having a NULL value in the
- * table would generate an ambiguous result.  If a key and a NULL
- * value is passed to uhash_put(), this has the effect of doing a
- * uhash_remove() on that key.  This keeps uhash_get(), uhash_count(),
- * and uhash_nextElement() consistent with one another.
- *
- * Keys and values can be integers.
- * Functions that work with an integer key have an "i" prefix.
- * Functions that work with an integer value have an "i" suffix.
- * As with putting a NULL value pointer, putting a zero value integer removes the item.
- * Except, there are pairs of functions that allow setting zero values
- * and fetching (value, found) pairs.
- *
- * To see everything in a hashtable, use uhash_nextElement() to
- * iterate through its contents.  Each call to this function returns a
- * UHashElement pointer.  A hash element contains a key, value, and
- * hashcode.  During iteration an element may be deleted by calling
- * uhash_removeElement(); iteration may safely continue thereafter.
- * The uhash_remove() function may also be safely called in
- * mid-iteration.  If uhash_put() is called during iteration,
- * the iteration is still guaranteed to terminate reasonably, but
- * there is no guarantee that every element will be returned or that
- * some won't be returned more than once.
- *
- * Under no circumstances should the UHashElement returned by
- * uhash_nextElement be modified directly.
- *
- * By default, the hashtable grows when necessary, but never shrinks,
- * even if all items are removed.  For most applications this is
- * optimal.  However, in a highly dynamic usage where memory is at a
- * premium, the table can be set to both grow and shrink by calling
- * uhash_setResizePolicy() with the policy U_GROW_AND_SHRINK.  In a
- * situation where memory is critical and the client wants a table
- * that does not grow at all, the constant U_FIXED can be used.
- */
-
-/********************************************************************
- * Data Structures
- ********************************************************************/
-
-U_CDECL_BEGIN
-
-/**
- * A key or value within a UHashtable.
- * The hashing and comparison functions take a pointer to a
- * UHashTok, but the deleter receives the void* pointer within it.
- */
-typedef UElement UHashTok;
-
-/**
- * This is a single hash element.
- */
-struct UHashElement {
-    /* Reorder these elements to pack nicely if necessary */
-    int32_t  hashcode;
-    UHashTok value;
-    UHashTok key;
-};
-typedef struct UHashElement UHashElement;
-
-/**
- * A hashing function.
- * @param key A key stored in a hashtable
- * @return A NON-NEGATIVE hash code for parm.
- */
-typedef int32_t U_CALLCONV UHashFunction(const UHashTok key);
-
-/**
- * A key equality (boolean) comparison function.
- */
-typedef UElementsAreEqual UKeyComparator;
-
-/**
- * A value equality (boolean) comparison function.
- */
-typedef UElementsAreEqual UValueComparator;
-
-/* see cmemory.h for UObjectDeleter and uprv_deleteUObject() */
-
-/**
- * This specifies whether or not, and how, the hastable resizes itself.
- * See uhash_setResizePolicy().
- */
-enum UHashResizePolicy {
-    U_GROW,            /* Grow on demand, do not shrink */
-    U_GROW_AND_SHRINK, /* Grow and shrink on demand */
-    U_FIXED            /* Never change size */
-};
-
-/**
- * The UHashtable struct.  Clients should treat this as an opaque data
- * type and manipulate it only through the uhash_... API.
- */
-struct UHashtable {
-
-    /* Main key-value pair storage array */
-
-    UHashElement *elements;
-
-    /* Function pointers */
-
-    UHashFunction *keyHasher;      /* Computes hash from key.
-                                   * Never null. */
-    UKeyComparator *keyComparator; /* Compares keys for equality.
-                                   * Never null. */
-    UValueComparator *valueComparator; /* Compares the values for equality */
-
-    UObjectDeleter *keyDeleter;    /* Deletes keys when required.
-                                   * If NULL won't do anything */
-    UObjectDeleter *valueDeleter;  /* Deletes values when required.
-                                   * If NULL won't do anything */
-
-    /* Size parameters */
-
-    int32_t     count;      /* The number of key-value pairs in this table.
-                             * 0 <= count <= length.  In practice we
-                             * never let count == length (see code). */
-    int32_t     length;     /* The physical size of the arrays hashes, keys
-                             * and values.  Must be prime. */
-
-    /* Rehashing thresholds */
-
-    int32_t     highWaterMark;  /* If count > highWaterMark, rehash */
-    int32_t     lowWaterMark;   /* If count < lowWaterMark, rehash */
-    float       highWaterRatio; /* 0..1; high water as a fraction of length */
-    float       lowWaterRatio;  /* 0..1; low water as a fraction of length */
-
-    int8_t      primeIndex;     /* Index into our prime table for length.
-                                 * length == PRIMES[primeIndex] */
-    UBool       allocated; /* Was this UHashtable allocated? */
-};
-typedef struct UHashtable UHashtable;
-
-U_CDECL_END
-
-/********************************************************************
- * API
- ********************************************************************/
-
-/**
- * Initialize a new UHashtable.
- * @param keyHash A pointer to the key hashing function.  Must not be
- * NULL.
- * @param keyComp A pointer to the function that compares keys.  Must
- * not be NULL.
- * @param status A pointer to an UErrorCode to receive any errors.
- * @return A pointer to a UHashtable, or 0 if an error occurred.
- * @see uhash_openSize
- */
-U_CAPI UHashtable* U_EXPORT2
-uhash_open(UHashFunction *keyHash,
-           UKeyComparator *keyComp,
-           UValueComparator *valueComp,
-           UErrorCode *status);
-
-/**
- * Initialize a new UHashtable with a given initial size.
- * @param keyHash A pointer to the key hashing function.  Must not be
- * NULL.
- * @param keyComp A pointer to the function that compares keys.  Must
- * not be NULL.
- * @param size The initial capacity of this hash table.
- * @param status A pointer to an UErrorCode to receive any errors.
- * @return A pointer to a UHashtable, or 0 if an error occurred.
- * @see uhash_open
- */
-U_CAPI UHashtable* U_EXPORT2
-uhash_openSize(UHashFunction *keyHash,
-               UKeyComparator *keyComp,
-               UValueComparator *valueComp,
-               int32_t size,
-               UErrorCode *status);
-
-/**
- * Initialize an existing UHashtable.
- * @param keyHash A pointer to the key hashing function.  Must not be
- * NULL.
- * @param keyComp A pointer to the function that compares keys.  Must
- * not be NULL.
- * @param status A pointer to an UErrorCode to receive any errors.
- * @return A pointer to a UHashtable, or 0 if an error occurred.
- * @see uhash_openSize
- */
-U_CAPI UHashtable* U_EXPORT2
-uhash_init(UHashtable *hash,
-           UHashFunction *keyHash,
-           UKeyComparator *keyComp,
-           UValueComparator *valueComp,
-           UErrorCode *status);
-
-/**
- * Initialize an existing UHashtable.
- * @param keyHash A pointer to the key hashing function.  Must not be
- * NULL.
- * @param keyComp A pointer to the function that compares keys.  Must
- * not be NULL.
- * @param size The initial capacity of this hash table.
- * @param status A pointer to an UErrorCode to receive any errors.
- * @return A pointer to a UHashtable, or 0 if an error occurred.
- * @see uhash_openSize
- */
-U_CAPI UHashtable* U_EXPORT2
-uhash_initSize(UHashtable *hash,
-               UHashFunction *keyHash,
-               UKeyComparator *keyComp,
-               UValueComparator *valueComp,
-               int32_t size,
-               UErrorCode *status);
-
-/**
- * Close a UHashtable, releasing the memory used.
- * @param hash The UHashtable to close. If hash is NULL no operation is performed.
- */
-U_CAPI void U_EXPORT2
-uhash_close(UHashtable *hash);
-
-
-
-/**
- * Set the function used to hash keys.
- * @param hash The UHashtable to set
- * @param fn the function to be used hash keys; must not be NULL
- * @return the previous key hasher; non-NULL
- */
-U_CAPI UHashFunction *U_EXPORT2
-uhash_setKeyHasher(UHashtable *hash, UHashFunction *fn);
-
-/**
- * Set the function used to compare keys.  The default comparison is a
- * void* pointer comparison.
- * @param hash The UHashtable to set
- * @param fn the function to be used compare keys; must not be NULL
- * @return the previous key comparator; non-NULL
- */
-U_CAPI UKeyComparator *U_EXPORT2
-uhash_setKeyComparator(UHashtable *hash, UKeyComparator *fn);
-
-/**
- * Set the function used to compare values.  The default comparison is a
- * void* pointer comparison.
- * @param hash The UHashtable to set
- * @param fn the function to be used compare keys; must not be NULL
- * @return the previous key comparator; non-NULL
- */
-U_CAPI UValueComparator *U_EXPORT2
-uhash_setValueComparator(UHashtable *hash, UValueComparator *fn);
-
-/**
- * Set the function used to delete keys.  If this function pointer is
- * NULL, this hashtable does not delete keys.  If it is non-NULL, this
- * hashtable does delete keys.  This function should be set once
- * before any elements are added to the hashtable and should not be
- * changed thereafter.
- * @param hash The UHashtable to set
- * @param fn the function to be used delete keys, or NULL
- * @return the previous key deleter; may be NULL
- */
-U_CAPI UObjectDeleter *U_EXPORT2
-uhash_setKeyDeleter(UHashtable *hash, UObjectDeleter *fn);
-
-/**
- * Set the function used to delete values.  If this function pointer
- * is NULL, this hashtable does not delete values.  If it is non-NULL,
- * this hashtable does delete values.  This function should be set
- * once before any elements are added to the hashtable and should not
- * be changed thereafter.
- * @param hash The UHashtable to set
- * @param fn the function to be used delete values, or NULL
- * @return the previous value deleter; may be NULL
- */
-U_CAPI UObjectDeleter *U_EXPORT2
-uhash_setValueDeleter(UHashtable *hash, UObjectDeleter *fn);
-
-/**
- * Specify whether or not, and how, the hastable resizes itself.
- * By default, tables grow but do not shrink (policy U_GROW).
- * See enum UHashResizePolicy.
- * @param hash The UHashtable to set
- * @param policy The way the hashtable resizes itself, {U_GROW, U_GROW_AND_SHRINK, U_FIXED}
- */
-U_CAPI void U_EXPORT2
-uhash_setResizePolicy(UHashtable *hash, enum UHashResizePolicy policy);
-
-/**
- * Get the number of key-value pairs stored in a UHashtable.
- * @param hash The UHashtable to query.
- * @return The number of key-value pairs stored in hash.
- */
-U_CAPI int32_t U_EXPORT2
-uhash_count(const UHashtable *hash);
-
-/**
- * Put a (key=pointer, value=pointer) item in a UHashtable.  If the
- * keyDeleter is non-NULL, then the hashtable owns 'key' after this
- * call.  If the valueDeleter is non-NULL, then the hashtable owns
- * 'value' after this call.  Storing a NULL value is the same as
- * calling uhash_remove().
- * @param hash The target UHashtable.
- * @param key The key to store.
- * @param value The value to store, may be NULL (see above).
- * @param status A pointer to an UErrorCode to receive any errors.
- * @return The previous value, or NULL if none.
- * @see uhash_get
- */
-U_CAPI void* U_EXPORT2
-uhash_put(UHashtable *hash,
-          void *key,
-          void *value,
-          UErrorCode *status);
-
-/**
- * Put a (key=integer, value=pointer) item in a UHashtable.
- * keyDeleter must be NULL.  If the valueDeleter is non-NULL, then the
- * hashtable owns 'value' after this call.  Storing a NULL value is
- * the same as calling uhash_remove().
- * @param hash The target UHashtable.
- * @param key The integer key to store.
- * @param value The value to store, may be NULL (see above).
- * @param status A pointer to an UErrorCode to receive any errors.
- * @return The previous value, or NULL if none.
- * @see uhash_get
- */
-U_CAPI void* U_EXPORT2
-uhash_iput(UHashtable *hash,
-           int32_t key,
-           void* value,
-           UErrorCode *status);
-
-/**
- * Put a (key=pointer, value=integer) item in a UHashtable.  If the
- * keyDeleter is non-NULL, then the hashtable owns 'key' after this
- * call.  valueDeleter must be NULL.  Storing a 0 value is the same as
- * calling uhash_remove().
- * @param hash The target UHashtable.
- * @param key The key to store.
- * @param value The integer value to store.
- * @param status A pointer to an UErrorCode to receive any errors.
- * @return The previous value, or 0 if none.
- * @see uhash_get
- */
-U_CAPI int32_t U_EXPORT2
-uhash_puti(UHashtable *hash,
-           void* key,
-           int32_t value,
-           UErrorCode *status);
-
-/**
- * Put a (key=integer, value=integer) item in a UHashtable.  If the
- * keyDeleter is non-NULL, then the hashtable owns 'key' after this
- * call.  valueDeleter must be NULL.  Storing a 0 value is the same as
- * calling uhash_remove().
- * @param hash The target UHashtable.
- * @param key The key to store.
- * @param value The integer value to store.
- * @param status A pointer to an UErrorCode to receive any errors.
- * @return The previous value, or 0 if none.
- * @see uhash_get
- */
-U_CAPI int32_t U_EXPORT2
-uhash_iputi(UHashtable *hash,
-           int32_t key,
-           int32_t value,
-           UErrorCode *status);
-
-/**
- * Put a (key=pointer, value=integer) item in a UHashtable.  If the
- * keyDeleter is non-NULL, then the hashtable owns 'key' after this
- * call.  valueDeleter must be NULL.
- * Storing a 0 value is possible; call uhash_igetiAndFound() to retrieve values including zero.
- *
- * @param hash The target UHashtable.
- * @param key The key to store.
- * @param value The integer value to store.
- * @param status A pointer to an UErrorCode to receive any errors.
- * @return The previous value, or 0 if none.
- * @see uhash_getiAndFound
- */
-U_CAPI int32_t U_EXPORT2
-uhash_putiAllowZero(UHashtable *hash,
-                    void *key,
-                    int32_t value,
-                    UErrorCode *status);
-
-/**
- * Put a (key=integer, value=integer) item in a UHashtable.  If the
- * keyDeleter is non-NULL, then the hashtable owns 'key' after this
- * call.  valueDeleter must be NULL.
- * Storing a 0 value is possible; call uhash_igetiAndFound() to retrieve values including zero.
- *
- * @param hash The target UHashtable.
- * @param key The key to store.
- * @param value The integer value to store.
- * @param status A pointer to an UErrorCode to receive any errors.
- * @return The previous value, or 0 if none.
- * @see uhash_igetiAndFound
- */
-U_CAPI int32_t U_EXPORT2
-uhash_iputiAllowZero(UHashtable *hash,
-                     int32_t key,
-                     int32_t value,
-                     UErrorCode *status);
-
-/**
- * Retrieve a pointer value from a UHashtable using a pointer key,
- * as previously stored by uhash_put().
- * @param hash The target UHashtable.
- * @param key A pointer key stored in a hashtable
- * @return The requested item, or NULL if not found.
- */
-U_CAPI void* U_EXPORT2
-uhash_get(const UHashtable *hash,
-          const void *key);
-
-/**
- * Retrieve a pointer value from a UHashtable using a integer key,
- * as previously stored by uhash_iput().
- * @param hash The target UHashtable.
- * @param key An integer key stored in a hashtable
- * @return The requested item, or NULL if not found.
- */
-U_CAPI void* U_EXPORT2
-uhash_iget(const UHashtable *hash,
-           int32_t key);
-
-/**
- * Retrieve an integer value from a UHashtable using a pointer key,
- * as previously stored by uhash_puti().
- * @param hash The target UHashtable.
- * @param key A pointer key stored in a hashtable
- * @return The requested item, or 0 if not found.
- */
-U_CAPI int32_t U_EXPORT2
-uhash_geti(const UHashtable *hash,
-           const void* key);
-/**
- * Retrieve an integer value from a UHashtable using an integer key,
- * as previously stored by uhash_iputi().
- * @param hash The target UHashtable.
- * @param key An integer key stored in a hashtable
- * @return The requested item, or 0 if not found.
- */
-U_CAPI int32_t U_EXPORT2
-uhash_igeti(const UHashtable *hash,
-           int32_t key);
-
-/**
- * Retrieves an integer value from a UHashtable using a pointer key,
- * as previously stored by uhash_putiAllowZero() or uhash_puti().
- *
- * @param hash The target UHashtable.
- * @param key A pointer key stored in a hashtable
- * @param found A pointer to a boolean which will be set for whether the key was found.
- * @return The requested item, or 0 if not found.
- */
-U_CAPI int32_t U_EXPORT2
-uhash_getiAndFound(const UHashtable *hash,
-                   const void *key,
-                   UBool *found);
-
-/**
- * Retrieves an integer value from a UHashtable using an integer key,
- * as previously stored by uhash_iputiAllowZero() or uhash_iputi().
- *
- * @param hash The target UHashtable.
- * @param key An integer key stored in a hashtable
- * @param found A pointer to a boolean which will be set for whether the key was found.
- * @return The requested item, or 0 if not found.
- */
-U_CAPI int32_t U_EXPORT2
-uhash_igetiAndFound(const UHashtable *hash,
-                    int32_t key,
-                    UBool *found);
-
-/**
- * Remove an item from a UHashtable stored by uhash_put().
- * @param hash The target UHashtable.
- * @param key A key stored in a hashtable
- * @return The item removed, or NULL if not found.
- */
-U_CAPI void* U_EXPORT2
-uhash_remove(UHashtable *hash,
-             const void *key);
-
-/**
- * Remove an item from a UHashtable stored by uhash_iput().
- * @param hash The target UHashtable.
- * @param key An integer key stored in a hashtable
- * @return The item removed, or NULL if not found.
- */
-U_CAPI void* U_EXPORT2
-uhash_iremove(UHashtable *hash,
-              int32_t key);
-
-/**
- * Remove an item from a UHashtable stored by uhash_puti().
- * @param hash The target UHashtable.
- * @param key An key stored in a hashtable
- * @return The item removed, or 0 if not found.
- */
-U_CAPI int32_t U_EXPORT2
-uhash_removei(UHashtable *hash,
-              const void* key);
-
-/**
- * Remove an item from a UHashtable stored by uhash_iputi().
- * @param hash The target UHashtable.
- * @param key An integer key stored in a hashtable
- * @return The item removed, or 0 if not found.
- */
-U_CAPI int32_t U_EXPORT2
-uhash_iremovei(UHashtable *hash,
-               int32_t key);
-
-/**
- * Remove all items from a UHashtable.
- * @param hash The target UHashtable.
- */
-U_CAPI void U_EXPORT2
-uhash_removeAll(UHashtable *hash);
-
-/**
- * Returns true if the UHashtable contains an item with this pointer key.
- *
- * @param hash The target UHashtable.
- * @param key A pointer key stored in a hashtable
- * @return true if the key is found.
- */
-U_CAPI UBool U_EXPORT2
-uhash_containsKey(const UHashtable *hash, const void *key);
-
-/**
- * Returns true if the UHashtable contains an item with this integer key.
- *
- * @param hash The target UHashtable.
- * @param key An integer key stored in a hashtable
- * @return true if the key is found.
- */
-U_CAPI UBool U_EXPORT2
-uhash_icontainsKey(const UHashtable *hash, int32_t key);
-
-/**
- * Locate an element of a UHashtable.  The caller must not modify the
- * returned object.  The primary use of this function is to obtain the
- * stored key when it may not be identical to the search key.  For
- * example, if the compare function is a case-insensitive string
- * compare, then the hash key may be desired in order to obtain the
- * canonical case corresponding to a search key.
- * @param hash The target UHashtable.
- * @param key A key stored in a hashtable
- * @return a hash element, or NULL if the key is not found.
- */
-U_CAPI const UHashElement* U_EXPORT2
-uhash_find(const UHashtable *hash, const void* key);
-
-/**
- * \def UHASH_FIRST
- * Constant for use with uhash_nextElement
- * @see uhash_nextElement
- */
-#define UHASH_FIRST (-1)
-
-/**
- * Iterate through the elements of a UHashtable.  The caller must not
- * modify the returned object.  However, uhash_removeElement() may be
- * called during iteration to remove an element from the table.
- * Iteration may safely be resumed afterwards.  If uhash_put() is
- * called during iteration the iteration will then be out of sync and
- * should be restarted.
- * @param hash The target UHashtable.
- * @param pos This should be set to UHASH_FIRST initially, and left untouched
- * thereafter.
- * @return a hash element, or NULL if no further key-value pairs
- * exist in the table.
- */
-U_CAPI const UHashElement* U_EXPORT2
-uhash_nextElement(const UHashtable *hash,
-                  int32_t *pos);
-
-/**
- * Remove an element, returned by uhash_nextElement(), from the table.
- * Iteration may be safely continued afterwards.
- * @param hash The hashtable
- * @param e The element, returned by uhash_nextElement(), to remove.
- * Must not be NULL.  Must not be an empty or deleted element (as long
- * as this was returned by uhash_nextElement() it will not be empty or
- * deleted).  Note: Although this parameter is const, it will be
- * modified.
- * @return the value that was removed.
- */
-U_CAPI void* U_EXPORT2
-uhash_removeElement(UHashtable *hash, const UHashElement* e);
-
-/********************************************************************
- * UHashTok convenience
- ********************************************************************/
-
-/**
- * Return a UHashTok for an integer.
- * @param i The given integer
- * @return a UHashTok for an integer.
- */
-/*U_CAPI UHashTok U_EXPORT2
-uhash_toki(int32_t i);*/
-
-/**
- * Return a UHashTok for a pointer.
- * @param p The given pointer
- * @return a UHashTok for a pointer.
- */
-/*U_CAPI UHashTok U_EXPORT2
-uhash_tokp(void* p);*/
-
-/********************************************************************
- * UChar* and char* Support Functions
- ********************************************************************/
-
-/**
- * Generate a hash code for a null-terminated UChar* string.  If the
- * string is not null-terminated do not use this function.  Use
- * together with uhash_compareUChars.
- * @param key The string (const UChar*) to hash.
- * @return A hash code for the key.
- */
-U_CAPI int32_t U_EXPORT2
-uhash_hashUChars(const UHashTok key);
-
-/**
- * Generate a hash code for a null-terminated char* string.  If the
- * string is not null-terminated do not use this function.  Use
- * together with uhash_compareChars.
- * @param key The string (const char*) to hash.
- * @return A hash code for the key.
- */
-U_CAPI int32_t U_EXPORT2
-uhash_hashChars(const UHashTok key);
-
-/**
- * Generate a case-insensitive hash code for a null-terminated char*
- * string.  If the string is not null-terminated do not use this
- * function.  Use together with uhash_compareIChars.
- * @param key The string (const char*) to hash.
- * @return A hash code for the key.
- */
-U_CAPI int32_t U_EXPORT2
-uhash_hashIChars(const UHashTok key);
-
-/**
- * Comparator for null-terminated UChar* strings.  Use together with
- * uhash_hashUChars.
- * @param key1 The string for comparison
- * @param key2 The string for comparison
- * @return true if key1 and key2 are equal, return false otherwise.
- */
-U_CAPI UBool U_EXPORT2
-uhash_compareUChars(const UHashTok key1, const UHashTok key2);
-
-/**
- * Comparator for null-terminated char* strings.  Use together with
- * uhash_hashChars.
- * @param key1 The string for comparison
- * @param key2 The string for comparison
- * @return true if key1 and key2 are equal, return false otherwise.
- */
-U_CAPI UBool U_EXPORT2
-uhash_compareChars(const UHashTok key1, const UHashTok key2);
-
-/**
- * Case-insensitive comparator for null-terminated char* strings.  Use
- * together with uhash_hashIChars.
- * @param key1 The string for comparison
- * @param key2 The string for comparison
- * @return true if key1 and key2 are equal, return false otherwise.
- */
-U_CAPI UBool U_EXPORT2
-uhash_compareIChars(const UHashTok key1, const UHashTok key2);
-
-/********************************************************************
- * UnicodeString Support Functions
- ********************************************************************/
-
-/**
- * Hash function for UnicodeString* keys.
- * @param key The string (const char*) to hash.
- * @return A hash code for the key.
- */
-U_CAPI int32_t U_EXPORT2
-uhash_hashUnicodeString(const UElement key);
-
-/**
- * Hash function for UnicodeString* keys (case insensitive).
- * Make sure to use together with uhash_compareCaselessUnicodeString.
- * @param key The string (const char*) to hash.
- * @return A hash code for the key.
- */
-U_CAPI int32_t U_EXPORT2
-uhash_hashCaselessUnicodeString(const UElement key);
-
-/********************************************************************
- * int32_t Support Functions
- ********************************************************************/
-
-/**
- * Hash function for 32-bit integer keys.
- * @param key The string (const char*) to hash.
- * @return A hash code for the key.
- */
-U_CAPI int32_t U_EXPORT2
-uhash_hashLong(const UHashTok key);
-
-/**
- * Comparator function for 32-bit integer keys.
- * @param key1 The integer for comparison
- * @param Key2 The integer for comparison
- * @return true if key1 and key2 are equal, return false otherwise
- */
-U_CAPI UBool U_EXPORT2
-uhash_compareLong(const UHashTok key1, const UHashTok key2);
-
-/********************************************************************
- * Other Support Functions
- ********************************************************************/
-
-/**
- * Deleter for Hashtable objects.
- * @param obj The object to be deleted
- */
-U_CAPI void U_EXPORT2
-uhash_deleteHashtable(void *obj);
-
-/* Use uprv_free() itself as a deleter for any key or value allocated using uprv_malloc. */
-
-/**
- * Checks if the given hash tables are equal or not.
- * @param hash1
- * @param hash2
- * @return true if the hashtables are equal and false if not.
- */
-U_CAPI UBool U_EXPORT2
-uhash_equals(const UHashtable* hash1, const UHashtable* hash2);
-
-
-#if U_SHOW_CPLUSPLUS_API
-
-U_NAMESPACE_BEGIN
-
-/**
- * \class LocalUHashtablePointer
- * "Smart pointer" class, closes a UHashtable via uhash_close().
- * For most methods see the LocalPointerBase base class.
- *
- * @see LocalPointerBase
- * @see LocalPointer
- * @stable ICU 4.4
- */
-U_DEFINE_LOCAL_OPEN_POINTER(LocalUHashtablePointer, UHashtable, uhash_close);
-
-U_NAMESPACE_END
-
-#endif
-
-#endif
-=======
-// © 2016 and later: Unicode, Inc. and others.
-// License & terms of use: http://www.unicode.org/copyright.html
-/*
-******************************************************************************
-*   Copyright (C) 1997-2015, International Business Machines
-*   Corporation and others.  All Rights Reserved.
-******************************************************************************
-*   Date        Name        Description
-*   03/22/00    aliu        Adapted from original C++ ICU Hashtable.
-*   07/06/01    aliu        Modified to support int32_t keys on
-*                           platforms with sizeof(void*) < 32.
-******************************************************************************
-*/
-
-#ifndef UHASH_H
-#define UHASH_H
-
-#include "unicode/utypes.h"
-#include "cmemory.h"
-#include "uelement.h"
-#include "unicode/localpointer.h"
-
-/**
- * UHashtable stores key-value pairs and does moderately fast lookup
- * based on keys.  It provides a good tradeoff between access time and
- * storage space.  As elements are added to it, it grows to accommodate
- * them.  By default, the table never shrinks, even if all elements
- * are removed from it.
- *
- * Keys and values are stored as void* pointers.  These void* pointers
- * may be actual pointers to strings, objects, or any other structure
- * in memory, or they may simply be integral values cast to void*.
- * UHashtable doesn't care and manipulates them via user-supplied
- * functions.  These functions hash keys, compare keys, delete keys,
- * and delete values.  Some function pointers are optional (may be
- * NULL); others must be supplied.  Several prebuilt functions exist
- * to handle common key types.
- *
- * UHashtable ownership of keys and values is flexible, and controlled
- * by whether or not the key deleter and value deleter functions are
- * set.  If a void* key is actually a pointer to a deletable object,
- * then UHashtable can be made to delete that object by setting the
- * key deleter function pointer to a non-NULL value.  If this is done,
- * then keys passed to uhash_put() are owned by the hashtable and will
- * be deleted by it at some point, either as keys are replaced, or
- * when uhash_close() is finally called.  The same is true of values
- * and the value deleter function pointer.  Keys passed to methods
- * other than uhash_put() are never owned by the hashtable.
- *
- * NULL values are not allowed.  uhash_get() returns NULL to indicate
- * a key that is not in the table, and having a NULL value in the
- * table would generate an ambiguous result.  If a key and a NULL
- * value is passed to uhash_put(), this has the effect of doing a
- * uhash_remove() on that key.  This keeps uhash_get(), uhash_count(),
- * and uhash_nextElement() consistent with one another.
- *
- * Keys and values can be integers.
- * Functions that work with an integer key have an "i" prefix.
- * Functions that work with an integer value have an "i" suffix.
- * As with putting a NULL value pointer, putting a zero value integer removes the item.
- * Except, there are pairs of functions that allow setting zero values
- * and fetching (value, found) pairs.
- *
- * To see everything in a hashtable, use uhash_nextElement() to
- * iterate through its contents.  Each call to this function returns a
- * UHashElement pointer.  A hash element contains a key, value, and
- * hashcode.  During iteration an element may be deleted by calling
- * uhash_removeElement(); iteration may safely continue thereafter.
- * The uhash_remove() function may also be safely called in
- * mid-iteration.  If uhash_put() is called during iteration,
- * the iteration is still guaranteed to terminate reasonably, but
- * there is no guarantee that every element will be returned or that
- * some won't be returned more than once.
- *
- * Under no circumstances should the UHashElement returned by
- * uhash_nextElement be modified directly.
- *
- * By default, the hashtable grows when necessary, but never shrinks,
- * even if all items are removed.  For most applications this is
- * optimal.  However, in a highly dynamic usage where memory is at a
- * premium, the table can be set to both grow and shrink by calling
- * uhash_setResizePolicy() with the policy U_GROW_AND_SHRINK.  In a
- * situation where memory is critical and the client wants a table
- * that does not grow at all, the constant U_FIXED can be used.
- */
-
-/********************************************************************
- * Data Structures
- ********************************************************************/
-
-U_CDECL_BEGIN
-
-/**
- * A key or value within a UHashtable.
- * The hashing and comparison functions take a pointer to a
- * UHashTok, but the deleter receives the void* pointer within it.
- */
-typedef UElement UHashTok;
-
-/**
- * This is a single hash element.
- */
-struct UHashElement {
-    /* Reorder these elements to pack nicely if necessary */
-    int32_t  hashcode;
-    UHashTok value;
-    UHashTok key;
-};
-typedef struct UHashElement UHashElement;
-
-/**
- * A hashing function.
- * @param key A key stored in a hashtable
- * @return A NON-NEGATIVE hash code for parm.
- */
-typedef int32_t U_CALLCONV UHashFunction(const UHashTok key);
-
-/**
- * A key equality (boolean) comparison function.
- */
-typedef UElementsAreEqual UKeyComparator;
-
-/**
- * A value equality (boolean) comparison function.
- */
-typedef UElementsAreEqual UValueComparator;
-
-/* see cmemory.h for UObjectDeleter and uprv_deleteUObject() */
-
-/**
- * This specifies whether or not, and how, the hashtable resizes itself.
- * See uhash_setResizePolicy().
- */
-enum UHashResizePolicy {
-    U_GROW,            /* Grow on demand, do not shrink */
-    U_GROW_AND_SHRINK, /* Grow and shrink on demand */
-    U_FIXED            /* Never change size */
-};
-
-/**
- * The UHashtable struct.  Clients should treat this as an opaque data
- * type and manipulate it only through the uhash_... API.
- */
-struct UHashtable {
-
-    /* Main key-value pair storage array */
-
-    UHashElement *elements;
-
-    /* Function pointers */
-
-    UHashFunction *keyHasher;      /* Computes hash from key.
-                                   * Never null. */
-    UKeyComparator *keyComparator; /* Compares keys for equality.
-                                   * Never null. */
-    UValueComparator *valueComparator; /* Compares the values for equality */
-
-    UObjectDeleter *keyDeleter;    /* Deletes keys when required.
-                                   * If NULL won't do anything */
-    UObjectDeleter *valueDeleter;  /* Deletes values when required.
-                                   * If NULL won't do anything */
-
-    /* Size parameters */
-
-    int32_t     count;      /* The number of key-value pairs in this table.
-                             * 0 <= count <= length.  In practice we
-                             * never let count == length (see code). */
-    int32_t     length;     /* The physical size of the arrays hashes, keys
-                             * and values.  Must be prime. */
-
-    /* Rehashing thresholds */
-
-    int32_t     highWaterMark;  /* If count > highWaterMark, rehash */
-    int32_t     lowWaterMark;   /* If count < lowWaterMark, rehash */
-    float       highWaterRatio; /* 0..1; high water as a fraction of length */
-    float       lowWaterRatio;  /* 0..1; low water as a fraction of length */
-
-    int8_t      primeIndex;     /* Index into our prime table for length.
-                                 * length == PRIMES[primeIndex] */
-    UBool       allocated; /* Was this UHashtable allocated? */
-};
-typedef struct UHashtable UHashtable;
-
-U_CDECL_END
-
-/********************************************************************
- * API
- ********************************************************************/
-
-/**
- * Initialize a new UHashtable.
- * @param keyHash A pointer to the key hashing function.  Must not be
- * NULL.
- * @param keyComp A pointer to the function that compares keys.  Must
- * not be NULL.
- * @param status A pointer to an UErrorCode to receive any errors.
- * @return A pointer to a UHashtable, or 0 if an error occurred.
- * @see uhash_openSize
- */
-U_CAPI UHashtable* U_EXPORT2
-uhash_open(UHashFunction *keyHash,
-           UKeyComparator *keyComp,
-           UValueComparator *valueComp,
-           UErrorCode *status);
-
-/**
- * Initialize a new UHashtable with a given initial size.
- * @param keyHash A pointer to the key hashing function.  Must not be
- * NULL.
- * @param keyComp A pointer to the function that compares keys.  Must
- * not be NULL.
- * @param size The initial capacity of this hashtable.
- * @param status A pointer to an UErrorCode to receive any errors.
- * @return A pointer to a UHashtable, or 0 if an error occurred.
- * @see uhash_open
- */
-U_CAPI UHashtable* U_EXPORT2
-uhash_openSize(UHashFunction *keyHash,
-               UKeyComparator *keyComp,
-               UValueComparator *valueComp,
-               int32_t size,
-               UErrorCode *status);
-
-/**
- * Initialize an existing UHashtable.
- * @param keyHash A pointer to the key hashing function.  Must not be
- * NULL.
- * @param keyComp A pointer to the function that compares keys.  Must
- * not be NULL.
- * @param status A pointer to an UErrorCode to receive any errors.
- * @return A pointer to a UHashtable, or 0 if an error occurred.
- * @see uhash_openSize
- */
-U_CAPI UHashtable* U_EXPORT2
-uhash_init(UHashtable *hash,
-           UHashFunction *keyHash,
-           UKeyComparator *keyComp,
-           UValueComparator *valueComp,
-           UErrorCode *status);
-
-/**
- * Initialize an existing UHashtable.
- * @param keyHash A pointer to the key hashing function.  Must not be
- * NULL.
- * @param keyComp A pointer to the function that compares keys.  Must
- * not be NULL.
- * @param size The initial capacity of this hashtable.
- * @param status A pointer to an UErrorCode to receive any errors.
- * @return A pointer to a UHashtable, or 0 if an error occurred.
- * @see uhash_openSize
- */
-U_CAPI UHashtable* U_EXPORT2
-uhash_initSize(UHashtable *hash,
-               UHashFunction *keyHash,
-               UKeyComparator *keyComp,
-               UValueComparator *valueComp,
-               int32_t size,
-               UErrorCode *status);
-
-/**
- * Close a UHashtable, releasing the memory used.
- * @param hash The UHashtable to close. If hash is NULL no operation is performed.
- */
-U_CAPI void U_EXPORT2
-uhash_close(UHashtable *hash);
-
-
-
-/**
- * Set the function used to hash keys.
- * @param hash The UHashtable to set
- * @param fn the function to be used hash keys; must not be NULL
- * @return the previous key hasher; non-NULL
- */
-U_CAPI UHashFunction *U_EXPORT2
-uhash_setKeyHasher(UHashtable *hash, UHashFunction *fn);
-
-/**
- * Set the function used to compare keys.  The default comparison is a
- * void* pointer comparison.
- * @param hash The UHashtable to set
- * @param fn the function to be used compare keys; must not be NULL
- * @return the previous key comparator; non-NULL
- */
-U_CAPI UKeyComparator *U_EXPORT2
-uhash_setKeyComparator(UHashtable *hash, UKeyComparator *fn);
-
-/**
- * Set the function used to compare values.  The default comparison is a
- * void* pointer comparison.
- * @param hash The UHashtable to set
- * @param fn the function to be used compare keys; must not be NULL
- * @return the previous key comparator; non-NULL
- */
-U_CAPI UValueComparator *U_EXPORT2
-uhash_setValueComparator(UHashtable *hash, UValueComparator *fn);
-
-/**
- * Set the function used to delete keys.  If this function pointer is
- * NULL, this hashtable does not delete keys.  If it is non-NULL, this
- * hashtable does delete keys.  This function should be set once
- * before any elements are added to the hashtable and should not be
- * changed thereafter.
- * @param hash The UHashtable to set
- * @param fn the function to be used delete keys, or NULL
- * @return the previous key deleter; may be NULL
- */
-U_CAPI UObjectDeleter *U_EXPORT2
-uhash_setKeyDeleter(UHashtable *hash, UObjectDeleter *fn);
-
-/**
- * Set the function used to delete values.  If this function pointer
- * is NULL, this hashtable does not delete values.  If it is non-NULL,
- * this hashtable does delete values.  This function should be set
- * once before any elements are added to the hashtable and should not
- * be changed thereafter.
- * @param hash The UHashtable to set
- * @param fn the function to be used delete values, or NULL
- * @return the previous value deleter; may be NULL
- */
-U_CAPI UObjectDeleter *U_EXPORT2
-uhash_setValueDeleter(UHashtable *hash, UObjectDeleter *fn);
-
-/**
- * Specify whether or not, and how, the hashtable resizes itself.
- * By default, tables grow but do not shrink (policy U_GROW).
- * See enum UHashResizePolicy.
- * @param hash The UHashtable to set
- * @param policy The way the hashtable resizes itself, {U_GROW, U_GROW_AND_SHRINK, U_FIXED}
- */
-U_CAPI void U_EXPORT2
-uhash_setResizePolicy(UHashtable *hash, enum UHashResizePolicy policy);
-
-/**
- * Get the number of key-value pairs stored in a UHashtable.
- * @param hash The UHashtable to query.
- * @return The number of key-value pairs stored in hash.
- */
-U_CAPI int32_t U_EXPORT2
-uhash_count(const UHashtable *hash);
-
-/**
- * Put a (key=pointer, value=pointer) item in a UHashtable.  If the
- * keyDeleter is non-NULL, then the hashtable owns 'key' after this
- * call.  If the valueDeleter is non-NULL, then the hashtable owns
- * 'value' after this call.  Storing a NULL value is the same as
- * calling uhash_remove().
- * @param hash The target UHashtable.
- * @param key The key to store.
- * @param value The value to store, may be NULL (see above).
- * @param status A pointer to an UErrorCode to receive any errors.
- * @return The previous value, or NULL if none.
- * @see uhash_get
- */
-U_CAPI void* U_EXPORT2
-uhash_put(UHashtable *hash,
-          void *key,
-          void *value,
-          UErrorCode *status);
-
-/**
- * Put a (key=integer, value=pointer) item in a UHashtable.
- * keyDeleter must be NULL.  If the valueDeleter is non-NULL, then the
- * hashtable owns 'value' after this call.  Storing a NULL value is
- * the same as calling uhash_remove().
- * @param hash The target UHashtable.
- * @param key The integer key to store.
- * @param value The value to store, may be NULL (see above).
- * @param status A pointer to an UErrorCode to receive any errors.
- * @return The previous value, or NULL if none.
- * @see uhash_get
- */
-U_CAPI void* U_EXPORT2
-uhash_iput(UHashtable *hash,
-           int32_t key,
-           void* value,
-           UErrorCode *status);
-
-/**
- * Put a (key=pointer, value=integer) item in a UHashtable.  If the
- * keyDeleter is non-NULL, then the hashtable owns 'key' after this
- * call.  valueDeleter must be NULL.  Storing a 0 value is the same as
- * calling uhash_remove().
- * @param hash The target UHashtable.
- * @param key The key to store.
- * @param value The integer value to store.
- * @param status A pointer to an UErrorCode to receive any errors.
- * @return The previous value, or 0 if none.
- * @see uhash_get
- */
-U_CAPI int32_t U_EXPORT2
-uhash_puti(UHashtable *hash,
-           void* key,
-           int32_t value,
-           UErrorCode *status);
-
-/**
- * Put a (key=integer, value=integer) item in a UHashtable.  If the
- * keyDeleter is non-NULL, then the hashtable owns 'key' after this
- * call.  valueDeleter must be NULL.  Storing a 0 value is the same as
- * calling uhash_remove().
- * @param hash The target UHashtable.
- * @param key The key to store.
- * @param value The integer value to store.
- * @param status A pointer to an UErrorCode to receive any errors.
- * @return The previous value, or 0 if none.
- * @see uhash_get
- */
-U_CAPI int32_t U_EXPORT2
-uhash_iputi(UHashtable *hash,
-           int32_t key,
-           int32_t value,
-           UErrorCode *status);
-
-/**
- * Put a (key=pointer, value=integer) item in a UHashtable.  If the
- * keyDeleter is non-NULL, then the hashtable owns 'key' after this
- * call.  valueDeleter must be NULL.
- * Storing a 0 value is possible; call uhash_igetiAndFound() to retrieve values including zero.
- *
- * @param hash The target UHashtable.
- * @param key The key to store.
- * @param value The integer value to store.
- * @param status A pointer to an UErrorCode to receive any errors.
- * @return The previous value, or 0 if none.
- * @see uhash_getiAndFound
- */
-U_CAPI int32_t U_EXPORT2
-uhash_putiAllowZero(UHashtable *hash,
-                    void *key,
-                    int32_t value,
-                    UErrorCode *status);
-
-/**
- * Put a (key=integer, value=integer) item in a UHashtable.  If the
- * keyDeleter is non-NULL, then the hashtable owns 'key' after this
- * call.  valueDeleter must be NULL.
- * Storing a 0 value is possible; call uhash_igetiAndFound() to retrieve values including zero.
- *
- * @param hash The target UHashtable.
- * @param key The key to store.
- * @param value The integer value to store.
- * @param status A pointer to an UErrorCode to receive any errors.
- * @return The previous value, or 0 if none.
- * @see uhash_igetiAndFound
- */
-U_CAPI int32_t U_EXPORT2
-uhash_iputiAllowZero(UHashtable *hash,
-                     int32_t key,
-                     int32_t value,
-                     UErrorCode *status);
-
-/**
- * Retrieve a pointer value from a UHashtable using a pointer key,
- * as previously stored by uhash_put().
- * @param hash The target UHashtable.
- * @param key A pointer key stored in a hashtable
- * @return The requested item, or NULL if not found.
- */
-U_CAPI void* U_EXPORT2
-uhash_get(const UHashtable *hash,
-          const void *key);
-
-/**
- * Retrieve a pointer value from a UHashtable using a integer key,
- * as previously stored by uhash_iput().
- * @param hash The target UHashtable.
- * @param key An integer key stored in a hashtable
- * @return The requested item, or NULL if not found.
- */
-U_CAPI void* U_EXPORT2
-uhash_iget(const UHashtable *hash,
-           int32_t key);
-
-/**
- * Retrieve an integer value from a UHashtable using a pointer key,
- * as previously stored by uhash_puti().
- * @param hash The target UHashtable.
- * @param key A pointer key stored in a hashtable
- * @return The requested item, or 0 if not found.
- */
-U_CAPI int32_t U_EXPORT2
-uhash_geti(const UHashtable *hash,
-           const void* key);
-/**
- * Retrieve an integer value from a UHashtable using an integer key,
- * as previously stored by uhash_iputi().
- * @param hash The target UHashtable.
- * @param key An integer key stored in a hashtable
- * @return The requested item, or 0 if not found.
- */
-U_CAPI int32_t U_EXPORT2
-uhash_igeti(const UHashtable *hash,
-           int32_t key);
-
-/**
- * Retrieves an integer value from a UHashtable using a pointer key,
- * as previously stored by uhash_putiAllowZero() or uhash_puti().
- *
- * @param hash The target UHashtable.
- * @param key A pointer key stored in a hashtable
- * @param found A pointer to a boolean which will be set for whether the key was found.
- * @return The requested item, or 0 if not found.
- */
-U_CAPI int32_t U_EXPORT2
-uhash_getiAndFound(const UHashtable *hash,
-                   const void *key,
-                   UBool *found);
-
-/**
- * Retrieves an integer value from a UHashtable using an integer key,
- * as previously stored by uhash_iputiAllowZero() or uhash_iputi().
- *
- * @param hash The target UHashtable.
- * @param key An integer key stored in a hashtable
- * @param found A pointer to a boolean which will be set for whether the key was found.
- * @return The requested item, or 0 if not found.
- */
-U_CAPI int32_t U_EXPORT2
-uhash_igetiAndFound(const UHashtable *hash,
-                    int32_t key,
-                    UBool *found);
-
-/**
- * Remove an item from a UHashtable stored by uhash_put().
- * @param hash The target UHashtable.
- * @param key A key stored in a hashtable
- * @return The item removed, or NULL if not found.
- */
-U_CAPI void* U_EXPORT2
-uhash_remove(UHashtable *hash,
-             const void *key);
-
-/**
- * Remove an item from a UHashtable stored by uhash_iput().
- * @param hash The target UHashtable.
- * @param key An integer key stored in a hashtable
- * @return The item removed, or NULL if not found.
- */
-U_CAPI void* U_EXPORT2
-uhash_iremove(UHashtable *hash,
-              int32_t key);
-
-/**
- * Remove an item from a UHashtable stored by uhash_puti().
- * @param hash The target UHashtable.
- * @param key An key stored in a hashtable
- * @return The item removed, or 0 if not found.
- */
-U_CAPI int32_t U_EXPORT2
-uhash_removei(UHashtable *hash,
-              const void* key);
-
-/**
- * Remove an item from a UHashtable stored by uhash_iputi().
- * @param hash The target UHashtable.
- * @param key An integer key stored in a hashtable
- * @return The item removed, or 0 if not found.
- */
-U_CAPI int32_t U_EXPORT2
-uhash_iremovei(UHashtable *hash,
-               int32_t key);
-
-/**
- * Remove all items from a UHashtable.
- * @param hash The target UHashtable.
- */
-U_CAPI void U_EXPORT2
-uhash_removeAll(UHashtable *hash);
-
-/**
- * Returns true if the UHashtable contains an item with this pointer key.
- *
- * @param hash The target UHashtable.
- * @param key A pointer key stored in a hashtable
- * @return true if the key is found.
- */
-U_CAPI UBool U_EXPORT2
-uhash_containsKey(const UHashtable *hash, const void *key);
-
-/**
- * Returns true if the UHashtable contains an item with this integer key.
- *
- * @param hash The target UHashtable.
- * @param key An integer key stored in a hashtable
- * @return true if the key is found.
- */
-U_CAPI UBool U_EXPORT2
-uhash_icontainsKey(const UHashtable *hash, int32_t key);
-
-/**
- * Locate an element of a UHashtable.  The caller must not modify the
- * returned object.  The primary use of this function is to obtain the
- * stored key when it may not be identical to the search key.  For
- * example, if the compare function is a case-insensitive string
- * compare, then the hash key may be desired in order to obtain the
- * canonical case corresponding to a search key.
- * @param hash The target UHashtable.
- * @param key A key stored in a hashtable
- * @return a hash element, or NULL if the key is not found.
- */
-U_CAPI const UHashElement* U_EXPORT2
-uhash_find(const UHashtable *hash, const void* key);
-
-/**
- * \def UHASH_FIRST
- * Constant for use with uhash_nextElement
- * @see uhash_nextElement
- */
-#define UHASH_FIRST (-1)
-
-/**
- * Iterate through the elements of a UHashtable.  The caller must not
- * modify the returned object.  However, uhash_removeElement() may be
- * called during iteration to remove an element from the table.
- * Iteration may safely be resumed afterwards.  If uhash_put() is
- * called during iteration the iteration will then be out of sync and
- * should be restarted.
- * @param hash The target UHashtable.
- * @param pos This should be set to UHASH_FIRST initially, and left untouched
- * thereafter.
- * @return a hash element, or NULL if no further key-value pairs
- * exist in the table.
- */
-U_CAPI const UHashElement* U_EXPORT2
-uhash_nextElement(const UHashtable *hash,
-                  int32_t *pos);
-
-/**
- * Remove an element, returned by uhash_nextElement(), from the table.
- * Iteration may be safely continued afterwards.
- * @param hash The hashtable
- * @param e The element, returned by uhash_nextElement(), to remove.
- * Must not be NULL.  Must not be an empty or deleted element (as long
- * as this was returned by uhash_nextElement() it will not be empty or
- * deleted).  Note: Although this parameter is const, it will be
- * modified.
- * @return the value that was removed.
- */
-U_CAPI void* U_EXPORT2
-uhash_removeElement(UHashtable *hash, const UHashElement* e);
-
-/********************************************************************
- * UHashTok convenience
- ********************************************************************/
-
-/**
- * Return a UHashTok for an integer.
- * @param i The given integer
- * @return a UHashTok for an integer.
- */
-/*U_CAPI UHashTok U_EXPORT2
-uhash_toki(int32_t i);*/
-
-/**
- * Return a UHashTok for a pointer.
- * @param p The given pointer
- * @return a UHashTok for a pointer.
- */
-/*U_CAPI UHashTok U_EXPORT2
-uhash_tokp(void* p);*/
-
-/********************************************************************
- * UChar* and char* Support Functions
- ********************************************************************/
-
-/**
- * Generate a hash code for a null-terminated UChar* string.  If the
- * string is not null-terminated do not use this function.  Use
- * together with uhash_compareUChars.
- * @param key The string (const UChar*) to hash.
- * @return A hash code for the key.
- */
-U_CAPI int32_t U_EXPORT2
-uhash_hashUChars(const UHashTok key);
-
-/**
- * Generate a hash code for a null-terminated char* string.  If the
- * string is not null-terminated do not use this function.  Use
- * together with uhash_compareChars.
- * @param key The string (const char*) to hash.
- * @return A hash code for the key.
- */
-U_CAPI int32_t U_EXPORT2
-uhash_hashChars(const UHashTok key);
-
-/**
- * Generate a case-insensitive hash code for a null-terminated char*
- * string.  If the string is not null-terminated do not use this
- * function.  Use together with uhash_compareIChars.
- * @param key The string (const char*) to hash.
- * @return A hash code for the key.
- */
-U_CAPI int32_t U_EXPORT2
-uhash_hashIChars(const UHashTok key);
-
-/**
- * Comparator for null-terminated UChar* strings.  Use together with
- * uhash_hashUChars.
- * @param key1 The string for comparison
- * @param key2 The string for comparison
- * @return true if key1 and key2 are equal, return false otherwise.
- */
-U_CAPI UBool U_EXPORT2
-uhash_compareUChars(const UHashTok key1, const UHashTok key2);
-
-/**
- * Comparator for null-terminated char* strings.  Use together with
- * uhash_hashChars.
- * @param key1 The string for comparison
- * @param key2 The string for comparison
- * @return true if key1 and key2 are equal, return false otherwise.
- */
-U_CAPI UBool U_EXPORT2
-uhash_compareChars(const UHashTok key1, const UHashTok key2);
-
-/**
- * Case-insensitive comparator for null-terminated char* strings.  Use
- * together with uhash_hashIChars.
- * @param key1 The string for comparison
- * @param key2 The string for comparison
- * @return true if key1 and key2 are equal, return false otherwise.
- */
-U_CAPI UBool U_EXPORT2
-uhash_compareIChars(const UHashTok key1, const UHashTok key2);
-
-/********************************************************************
- * UnicodeString Support Functions
- ********************************************************************/
-
-/**
- * Hash function for UnicodeString* keys.
- * @param key The string (const char*) to hash.
- * @return A hash code for the key.
- */
-U_CAPI int32_t U_EXPORT2
-uhash_hashUnicodeString(const UElement key);
-
-/**
- * Hash function for UnicodeString* keys (case insensitive).
- * Make sure to use together with uhash_compareCaselessUnicodeString.
- * @param key The string (const char*) to hash.
- * @return A hash code for the key.
- */
-U_CAPI int32_t U_EXPORT2
-uhash_hashCaselessUnicodeString(const UElement key);
-
-/********************************************************************
- * int32_t Support Functions
- ********************************************************************/
-
-/**
- * Hash function for 32-bit integer keys.
- * @param key The string (const char*) to hash.
- * @return A hash code for the key.
- */
-U_CAPI int32_t U_EXPORT2
-uhash_hashLong(const UHashTok key);
-
-/**
- * Comparator function for 32-bit integer keys.
- * @param key1 The integer for comparison
- * @param Key2 The integer for comparison
- * @return true if key1 and key2 are equal, return false otherwise
- */
-U_CAPI UBool U_EXPORT2
-uhash_compareLong(const UHashTok key1, const UHashTok key2);
-
-/********************************************************************
- * Other Support Functions
- ********************************************************************/
-
-/**
- * Deleter for Hashtable objects.
- * @param obj The object to be deleted
- */
-U_CAPI void U_EXPORT2
-uhash_deleteHashtable(void *obj);
-
-/* Use uprv_free() itself as a deleter for any key or value allocated using uprv_malloc. */
-
-/**
- * Checks if the given hashtables are equal or not.
- * @param hash1
- * @param hash2
- * @return true if the hashtables are equal and false if not.
- */
-U_CAPI UBool U_EXPORT2
-uhash_equals(const UHashtable* hash1, const UHashtable* hash2);
-
-
-#if U_SHOW_CPLUSPLUS_API
-
-U_NAMESPACE_BEGIN
-
-/**
- * \class LocalUHashtablePointer
- * "Smart pointer" class, closes a UHashtable via uhash_close().
- * For most methods see the LocalPointerBase base class.
- *
- * @see LocalPointerBase
- * @see LocalPointer
- * @stable ICU 4.4
- */
-U_DEFINE_LOCAL_OPEN_POINTER(LocalUHashtablePointer, UHashtable, uhash_close);
-
-U_NAMESPACE_END
-
-#endif
-
-#endif
->>>>>>> a8a80be5
+// © 2016 and later: Unicode, Inc. and others.
+// License & terms of use: http://www.unicode.org/copyright.html
+/*
+******************************************************************************
+*   Copyright (C) 1997-2015, International Business Machines
+*   Corporation and others.  All Rights Reserved.
+******************************************************************************
+*   Date        Name        Description
+*   03/22/00    aliu        Adapted from original C++ ICU Hashtable.
+*   07/06/01    aliu        Modified to support int32_t keys on
+*                           platforms with sizeof(void*) < 32.
+******************************************************************************
+*/
+
+#ifndef UHASH_H
+#define UHASH_H
+
+#include "unicode/utypes.h"
+#include "cmemory.h"
+#include "uelement.h"
+#include "unicode/localpointer.h"
+
+/**
+ * UHashtable stores key-value pairs and does moderately fast lookup
+ * based on keys.  It provides a good tradeoff between access time and
+ * storage space.  As elements are added to it, it grows to accommodate
+ * them.  By default, the table never shrinks, even if all elements
+ * are removed from it.
+ *
+ * Keys and values are stored as void* pointers.  These void* pointers
+ * may be actual pointers to strings, objects, or any other structure
+ * in memory, or they may simply be integral values cast to void*.
+ * UHashtable doesn't care and manipulates them via user-supplied
+ * functions.  These functions hash keys, compare keys, delete keys,
+ * and delete values.  Some function pointers are optional (may be
+ * NULL); others must be supplied.  Several prebuilt functions exist
+ * to handle common key types.
+ *
+ * UHashtable ownership of keys and values is flexible, and controlled
+ * by whether or not the key deleter and value deleter functions are
+ * set.  If a void* key is actually a pointer to a deletable object,
+ * then UHashtable can be made to delete that object by setting the
+ * key deleter function pointer to a non-NULL value.  If this is done,
+ * then keys passed to uhash_put() are owned by the hashtable and will
+ * be deleted by it at some point, either as keys are replaced, or
+ * when uhash_close() is finally called.  The same is true of values
+ * and the value deleter function pointer.  Keys passed to methods
+ * other than uhash_put() are never owned by the hashtable.
+ *
+ * NULL values are not allowed.  uhash_get() returns NULL to indicate
+ * a key that is not in the table, and having a NULL value in the
+ * table would generate an ambiguous result.  If a key and a NULL
+ * value is passed to uhash_put(), this has the effect of doing a
+ * uhash_remove() on that key.  This keeps uhash_get(), uhash_count(),
+ * and uhash_nextElement() consistent with one another.
+ *
+ * Keys and values can be integers.
+ * Functions that work with an integer key have an "i" prefix.
+ * Functions that work with an integer value have an "i" suffix.
+ * As with putting a NULL value pointer, putting a zero value integer removes the item.
+ * Except, there are pairs of functions that allow setting zero values
+ * and fetching (value, found) pairs.
+ *
+ * To see everything in a hashtable, use uhash_nextElement() to
+ * iterate through its contents.  Each call to this function returns a
+ * UHashElement pointer.  A hash element contains a key, value, and
+ * hashcode.  During iteration an element may be deleted by calling
+ * uhash_removeElement(); iteration may safely continue thereafter.
+ * The uhash_remove() function may also be safely called in
+ * mid-iteration.  If uhash_put() is called during iteration,
+ * the iteration is still guaranteed to terminate reasonably, but
+ * there is no guarantee that every element will be returned or that
+ * some won't be returned more than once.
+ *
+ * Under no circumstances should the UHashElement returned by
+ * uhash_nextElement be modified directly.
+ *
+ * By default, the hashtable grows when necessary, but never shrinks,
+ * even if all items are removed.  For most applications this is
+ * optimal.  However, in a highly dynamic usage where memory is at a
+ * premium, the table can be set to both grow and shrink by calling
+ * uhash_setResizePolicy() with the policy U_GROW_AND_SHRINK.  In a
+ * situation where memory is critical and the client wants a table
+ * that does not grow at all, the constant U_FIXED can be used.
+ */
+
+/********************************************************************
+ * Data Structures
+ ********************************************************************/
+
+U_CDECL_BEGIN
+
+/**
+ * A key or value within a UHashtable.
+ * The hashing and comparison functions take a pointer to a
+ * UHashTok, but the deleter receives the void* pointer within it.
+ */
+typedef UElement UHashTok;
+
+/**
+ * This is a single hash element.
+ */
+struct UHashElement {
+    /* Reorder these elements to pack nicely if necessary */
+    int32_t  hashcode;
+    UHashTok value;
+    UHashTok key;
+};
+typedef struct UHashElement UHashElement;
+
+/**
+ * A hashing function.
+ * @param key A key stored in a hashtable
+ * @return A NON-NEGATIVE hash code for parm.
+ */
+typedef int32_t U_CALLCONV UHashFunction(const UHashTok key);
+
+/**
+ * A key equality (boolean) comparison function.
+ */
+typedef UElementsAreEqual UKeyComparator;
+
+/**
+ * A value equality (boolean) comparison function.
+ */
+typedef UElementsAreEqual UValueComparator;
+
+/* see cmemory.h for UObjectDeleter and uprv_deleteUObject() */
+
+/**
+ * This specifies whether or not, and how, the hashtable resizes itself.
+ * See uhash_setResizePolicy().
+ */
+enum UHashResizePolicy {
+    U_GROW,            /* Grow on demand, do not shrink */
+    U_GROW_AND_SHRINK, /* Grow and shrink on demand */
+    U_FIXED            /* Never change size */
+};
+
+/**
+ * The UHashtable struct.  Clients should treat this as an opaque data
+ * type and manipulate it only through the uhash_... API.
+ */
+struct UHashtable {
+
+    /* Main key-value pair storage array */
+
+    UHashElement *elements;
+
+    /* Function pointers */
+
+    UHashFunction *keyHasher;      /* Computes hash from key.
+                                   * Never null. */
+    UKeyComparator *keyComparator; /* Compares keys for equality.
+                                   * Never null. */
+    UValueComparator *valueComparator; /* Compares the values for equality */
+
+    UObjectDeleter *keyDeleter;    /* Deletes keys when required.
+                                   * If NULL won't do anything */
+    UObjectDeleter *valueDeleter;  /* Deletes values when required.
+                                   * If NULL won't do anything */
+
+    /* Size parameters */
+
+    int32_t     count;      /* The number of key-value pairs in this table.
+                             * 0 <= count <= length.  In practice we
+                             * never let count == length (see code). */
+    int32_t     length;     /* The physical size of the arrays hashes, keys
+                             * and values.  Must be prime. */
+
+    /* Rehashing thresholds */
+
+    int32_t     highWaterMark;  /* If count > highWaterMark, rehash */
+    int32_t     lowWaterMark;   /* If count < lowWaterMark, rehash */
+    float       highWaterRatio; /* 0..1; high water as a fraction of length */
+    float       lowWaterRatio;  /* 0..1; low water as a fraction of length */
+
+    int8_t      primeIndex;     /* Index into our prime table for length.
+                                 * length == PRIMES[primeIndex] */
+    UBool       allocated; /* Was this UHashtable allocated? */
+};
+typedef struct UHashtable UHashtable;
+
+U_CDECL_END
+
+/********************************************************************
+ * API
+ ********************************************************************/
+
+/**
+ * Initialize a new UHashtable.
+ * @param keyHash A pointer to the key hashing function.  Must not be
+ * NULL.
+ * @param keyComp A pointer to the function that compares keys.  Must
+ * not be NULL.
+ * @param status A pointer to an UErrorCode to receive any errors.
+ * @return A pointer to a UHashtable, or 0 if an error occurred.
+ * @see uhash_openSize
+ */
+U_CAPI UHashtable* U_EXPORT2
+uhash_open(UHashFunction *keyHash,
+           UKeyComparator *keyComp,
+           UValueComparator *valueComp,
+           UErrorCode *status);
+
+/**
+ * Initialize a new UHashtable with a given initial size.
+ * @param keyHash A pointer to the key hashing function.  Must not be
+ * NULL.
+ * @param keyComp A pointer to the function that compares keys.  Must
+ * not be NULL.
+ * @param size The initial capacity of this hashtable.
+ * @param status A pointer to an UErrorCode to receive any errors.
+ * @return A pointer to a UHashtable, or 0 if an error occurred.
+ * @see uhash_open
+ */
+U_CAPI UHashtable* U_EXPORT2
+uhash_openSize(UHashFunction *keyHash,
+               UKeyComparator *keyComp,
+               UValueComparator *valueComp,
+               int32_t size,
+               UErrorCode *status);
+
+/**
+ * Initialize an existing UHashtable.
+ * @param keyHash A pointer to the key hashing function.  Must not be
+ * NULL.
+ * @param keyComp A pointer to the function that compares keys.  Must
+ * not be NULL.
+ * @param status A pointer to an UErrorCode to receive any errors.
+ * @return A pointer to a UHashtable, or 0 if an error occurred.
+ * @see uhash_openSize
+ */
+U_CAPI UHashtable* U_EXPORT2
+uhash_init(UHashtable *hash,
+           UHashFunction *keyHash,
+           UKeyComparator *keyComp,
+           UValueComparator *valueComp,
+           UErrorCode *status);
+
+/**
+ * Initialize an existing UHashtable.
+ * @param keyHash A pointer to the key hashing function.  Must not be
+ * NULL.
+ * @param keyComp A pointer to the function that compares keys.  Must
+ * not be NULL.
+ * @param size The initial capacity of this hashtable.
+ * @param status A pointer to an UErrorCode to receive any errors.
+ * @return A pointer to a UHashtable, or 0 if an error occurred.
+ * @see uhash_openSize
+ */
+U_CAPI UHashtable* U_EXPORT2
+uhash_initSize(UHashtable *hash,
+               UHashFunction *keyHash,
+               UKeyComparator *keyComp,
+               UValueComparator *valueComp,
+               int32_t size,
+               UErrorCode *status);
+
+/**
+ * Close a UHashtable, releasing the memory used.
+ * @param hash The UHashtable to close. If hash is NULL no operation is performed.
+ */
+U_CAPI void U_EXPORT2
+uhash_close(UHashtable *hash);
+
+
+
+/**
+ * Set the function used to hash keys.
+ * @param hash The UHashtable to set
+ * @param fn the function to be used hash keys; must not be NULL
+ * @return the previous key hasher; non-NULL
+ */
+U_CAPI UHashFunction *U_EXPORT2
+uhash_setKeyHasher(UHashtable *hash, UHashFunction *fn);
+
+/**
+ * Set the function used to compare keys.  The default comparison is a
+ * void* pointer comparison.
+ * @param hash The UHashtable to set
+ * @param fn the function to be used compare keys; must not be NULL
+ * @return the previous key comparator; non-NULL
+ */
+U_CAPI UKeyComparator *U_EXPORT2
+uhash_setKeyComparator(UHashtable *hash, UKeyComparator *fn);
+
+/**
+ * Set the function used to compare values.  The default comparison is a
+ * void* pointer comparison.
+ * @param hash The UHashtable to set
+ * @param fn the function to be used compare keys; must not be NULL
+ * @return the previous key comparator; non-NULL
+ */
+U_CAPI UValueComparator *U_EXPORT2
+uhash_setValueComparator(UHashtable *hash, UValueComparator *fn);
+
+/**
+ * Set the function used to delete keys.  If this function pointer is
+ * NULL, this hashtable does not delete keys.  If it is non-NULL, this
+ * hashtable does delete keys.  This function should be set once
+ * before any elements are added to the hashtable and should not be
+ * changed thereafter.
+ * @param hash The UHashtable to set
+ * @param fn the function to be used delete keys, or NULL
+ * @return the previous key deleter; may be NULL
+ */
+U_CAPI UObjectDeleter *U_EXPORT2
+uhash_setKeyDeleter(UHashtable *hash, UObjectDeleter *fn);
+
+/**
+ * Set the function used to delete values.  If this function pointer
+ * is NULL, this hashtable does not delete values.  If it is non-NULL,
+ * this hashtable does delete values.  This function should be set
+ * once before any elements are added to the hashtable and should not
+ * be changed thereafter.
+ * @param hash The UHashtable to set
+ * @param fn the function to be used delete values, or NULL
+ * @return the previous value deleter; may be NULL
+ */
+U_CAPI UObjectDeleter *U_EXPORT2
+uhash_setValueDeleter(UHashtable *hash, UObjectDeleter *fn);
+
+/**
+ * Specify whether or not, and how, the hashtable resizes itself.
+ * By default, tables grow but do not shrink (policy U_GROW).
+ * See enum UHashResizePolicy.
+ * @param hash The UHashtable to set
+ * @param policy The way the hashtable resizes itself, {U_GROW, U_GROW_AND_SHRINK, U_FIXED}
+ */
+U_CAPI void U_EXPORT2
+uhash_setResizePolicy(UHashtable *hash, enum UHashResizePolicy policy);
+
+/**
+ * Get the number of key-value pairs stored in a UHashtable.
+ * @param hash The UHashtable to query.
+ * @return The number of key-value pairs stored in hash.
+ */
+U_CAPI int32_t U_EXPORT2
+uhash_count(const UHashtable *hash);
+
+/**
+ * Put a (key=pointer, value=pointer) item in a UHashtable.  If the
+ * keyDeleter is non-NULL, then the hashtable owns 'key' after this
+ * call.  If the valueDeleter is non-NULL, then the hashtable owns
+ * 'value' after this call.  Storing a NULL value is the same as
+ * calling uhash_remove().
+ * @param hash The target UHashtable.
+ * @param key The key to store.
+ * @param value The value to store, may be NULL (see above).
+ * @param status A pointer to an UErrorCode to receive any errors.
+ * @return The previous value, or NULL if none.
+ * @see uhash_get
+ */
+U_CAPI void* U_EXPORT2
+uhash_put(UHashtable *hash,
+          void *key,
+          void *value,
+          UErrorCode *status);
+
+/**
+ * Put a (key=integer, value=pointer) item in a UHashtable.
+ * keyDeleter must be NULL.  If the valueDeleter is non-NULL, then the
+ * hashtable owns 'value' after this call.  Storing a NULL value is
+ * the same as calling uhash_remove().
+ * @param hash The target UHashtable.
+ * @param key The integer key to store.
+ * @param value The value to store, may be NULL (see above).
+ * @param status A pointer to an UErrorCode to receive any errors.
+ * @return The previous value, or NULL if none.
+ * @see uhash_get
+ */
+U_CAPI void* U_EXPORT2
+uhash_iput(UHashtable *hash,
+           int32_t key,
+           void* value,
+           UErrorCode *status);
+
+/**
+ * Put a (key=pointer, value=integer) item in a UHashtable.  If the
+ * keyDeleter is non-NULL, then the hashtable owns 'key' after this
+ * call.  valueDeleter must be NULL.  Storing a 0 value is the same as
+ * calling uhash_remove().
+ * @param hash The target UHashtable.
+ * @param key The key to store.
+ * @param value The integer value to store.
+ * @param status A pointer to an UErrorCode to receive any errors.
+ * @return The previous value, or 0 if none.
+ * @see uhash_get
+ */
+U_CAPI int32_t U_EXPORT2
+uhash_puti(UHashtable *hash,
+           void* key,
+           int32_t value,
+           UErrorCode *status);
+
+/**
+ * Put a (key=integer, value=integer) item in a UHashtable.  If the
+ * keyDeleter is non-NULL, then the hashtable owns 'key' after this
+ * call.  valueDeleter must be NULL.  Storing a 0 value is the same as
+ * calling uhash_remove().
+ * @param hash The target UHashtable.
+ * @param key The key to store.
+ * @param value The integer value to store.
+ * @param status A pointer to an UErrorCode to receive any errors.
+ * @return The previous value, or 0 if none.
+ * @see uhash_get
+ */
+U_CAPI int32_t U_EXPORT2
+uhash_iputi(UHashtable *hash,
+           int32_t key,
+           int32_t value,
+           UErrorCode *status);
+
+/**
+ * Put a (key=pointer, value=integer) item in a UHashtable.  If the
+ * keyDeleter is non-NULL, then the hashtable owns 'key' after this
+ * call.  valueDeleter must be NULL.
+ * Storing a 0 value is possible; call uhash_igetiAndFound() to retrieve values including zero.
+ *
+ * @param hash The target UHashtable.
+ * @param key The key to store.
+ * @param value The integer value to store.
+ * @param status A pointer to an UErrorCode to receive any errors.
+ * @return The previous value, or 0 if none.
+ * @see uhash_getiAndFound
+ */
+U_CAPI int32_t U_EXPORT2
+uhash_putiAllowZero(UHashtable *hash,
+                    void *key,
+                    int32_t value,
+                    UErrorCode *status);
+
+/**
+ * Put a (key=integer, value=integer) item in a UHashtable.  If the
+ * keyDeleter is non-NULL, then the hashtable owns 'key' after this
+ * call.  valueDeleter must be NULL.
+ * Storing a 0 value is possible; call uhash_igetiAndFound() to retrieve values including zero.
+ *
+ * @param hash The target UHashtable.
+ * @param key The key to store.
+ * @param value The integer value to store.
+ * @param status A pointer to an UErrorCode to receive any errors.
+ * @return The previous value, or 0 if none.
+ * @see uhash_igetiAndFound
+ */
+U_CAPI int32_t U_EXPORT2
+uhash_iputiAllowZero(UHashtable *hash,
+                     int32_t key,
+                     int32_t value,
+                     UErrorCode *status);
+
+/**
+ * Retrieve a pointer value from a UHashtable using a pointer key,
+ * as previously stored by uhash_put().
+ * @param hash The target UHashtable.
+ * @param key A pointer key stored in a hashtable
+ * @return The requested item, or NULL if not found.
+ */
+U_CAPI void* U_EXPORT2
+uhash_get(const UHashtable *hash,
+          const void *key);
+
+/**
+ * Retrieve a pointer value from a UHashtable using a integer key,
+ * as previously stored by uhash_iput().
+ * @param hash The target UHashtable.
+ * @param key An integer key stored in a hashtable
+ * @return The requested item, or NULL if not found.
+ */
+U_CAPI void* U_EXPORT2
+uhash_iget(const UHashtable *hash,
+           int32_t key);
+
+/**
+ * Retrieve an integer value from a UHashtable using a pointer key,
+ * as previously stored by uhash_puti().
+ * @param hash The target UHashtable.
+ * @param key A pointer key stored in a hashtable
+ * @return The requested item, or 0 if not found.
+ */
+U_CAPI int32_t U_EXPORT2
+uhash_geti(const UHashtable *hash,
+           const void* key);
+/**
+ * Retrieve an integer value from a UHashtable using an integer key,
+ * as previously stored by uhash_iputi().
+ * @param hash The target UHashtable.
+ * @param key An integer key stored in a hashtable
+ * @return The requested item, or 0 if not found.
+ */
+U_CAPI int32_t U_EXPORT2
+uhash_igeti(const UHashtable *hash,
+           int32_t key);
+
+/**
+ * Retrieves an integer value from a UHashtable using a pointer key,
+ * as previously stored by uhash_putiAllowZero() or uhash_puti().
+ *
+ * @param hash The target UHashtable.
+ * @param key A pointer key stored in a hashtable
+ * @param found A pointer to a boolean which will be set for whether the key was found.
+ * @return The requested item, or 0 if not found.
+ */
+U_CAPI int32_t U_EXPORT2
+uhash_getiAndFound(const UHashtable *hash,
+                   const void *key,
+                   UBool *found);
+
+/**
+ * Retrieves an integer value from a UHashtable using an integer key,
+ * as previously stored by uhash_iputiAllowZero() or uhash_iputi().
+ *
+ * @param hash The target UHashtable.
+ * @param key An integer key stored in a hashtable
+ * @param found A pointer to a boolean which will be set for whether the key was found.
+ * @return The requested item, or 0 if not found.
+ */
+U_CAPI int32_t U_EXPORT2
+uhash_igetiAndFound(const UHashtable *hash,
+                    int32_t key,
+                    UBool *found);
+
+/**
+ * Remove an item from a UHashtable stored by uhash_put().
+ * @param hash The target UHashtable.
+ * @param key A key stored in a hashtable
+ * @return The item removed, or NULL if not found.
+ */
+U_CAPI void* U_EXPORT2
+uhash_remove(UHashtable *hash,
+             const void *key);
+
+/**
+ * Remove an item from a UHashtable stored by uhash_iput().
+ * @param hash The target UHashtable.
+ * @param key An integer key stored in a hashtable
+ * @return The item removed, or NULL if not found.
+ */
+U_CAPI void* U_EXPORT2
+uhash_iremove(UHashtable *hash,
+              int32_t key);
+
+/**
+ * Remove an item from a UHashtable stored by uhash_puti().
+ * @param hash The target UHashtable.
+ * @param key An key stored in a hashtable
+ * @return The item removed, or 0 if not found.
+ */
+U_CAPI int32_t U_EXPORT2
+uhash_removei(UHashtable *hash,
+              const void* key);
+
+/**
+ * Remove an item from a UHashtable stored by uhash_iputi().
+ * @param hash The target UHashtable.
+ * @param key An integer key stored in a hashtable
+ * @return The item removed, or 0 if not found.
+ */
+U_CAPI int32_t U_EXPORT2
+uhash_iremovei(UHashtable *hash,
+               int32_t key);
+
+/**
+ * Remove all items from a UHashtable.
+ * @param hash The target UHashtable.
+ */
+U_CAPI void U_EXPORT2
+uhash_removeAll(UHashtable *hash);
+
+/**
+ * Returns true if the UHashtable contains an item with this pointer key.
+ *
+ * @param hash The target UHashtable.
+ * @param key A pointer key stored in a hashtable
+ * @return true if the key is found.
+ */
+U_CAPI UBool U_EXPORT2
+uhash_containsKey(const UHashtable *hash, const void *key);
+
+/**
+ * Returns true if the UHashtable contains an item with this integer key.
+ *
+ * @param hash The target UHashtable.
+ * @param key An integer key stored in a hashtable
+ * @return true if the key is found.
+ */
+U_CAPI UBool U_EXPORT2
+uhash_icontainsKey(const UHashtable *hash, int32_t key);
+
+/**
+ * Locate an element of a UHashtable.  The caller must not modify the
+ * returned object.  The primary use of this function is to obtain the
+ * stored key when it may not be identical to the search key.  For
+ * example, if the compare function is a case-insensitive string
+ * compare, then the hash key may be desired in order to obtain the
+ * canonical case corresponding to a search key.
+ * @param hash The target UHashtable.
+ * @param key A key stored in a hashtable
+ * @return a hash element, or NULL if the key is not found.
+ */
+U_CAPI const UHashElement* U_EXPORT2
+uhash_find(const UHashtable *hash, const void* key);
+
+/**
+ * \def UHASH_FIRST
+ * Constant for use with uhash_nextElement
+ * @see uhash_nextElement
+ */
+#define UHASH_FIRST (-1)
+
+/**
+ * Iterate through the elements of a UHashtable.  The caller must not
+ * modify the returned object.  However, uhash_removeElement() may be
+ * called during iteration to remove an element from the table.
+ * Iteration may safely be resumed afterwards.  If uhash_put() is
+ * called during iteration the iteration will then be out of sync and
+ * should be restarted.
+ * @param hash The target UHashtable.
+ * @param pos This should be set to UHASH_FIRST initially, and left untouched
+ * thereafter.
+ * @return a hash element, or NULL if no further key-value pairs
+ * exist in the table.
+ */
+U_CAPI const UHashElement* U_EXPORT2
+uhash_nextElement(const UHashtable *hash,
+                  int32_t *pos);
+
+/**
+ * Remove an element, returned by uhash_nextElement(), from the table.
+ * Iteration may be safely continued afterwards.
+ * @param hash The hashtable
+ * @param e The element, returned by uhash_nextElement(), to remove.
+ * Must not be NULL.  Must not be an empty or deleted element (as long
+ * as this was returned by uhash_nextElement() it will not be empty or
+ * deleted).  Note: Although this parameter is const, it will be
+ * modified.
+ * @return the value that was removed.
+ */
+U_CAPI void* U_EXPORT2
+uhash_removeElement(UHashtable *hash, const UHashElement* e);
+
+/********************************************************************
+ * UHashTok convenience
+ ********************************************************************/
+
+/**
+ * Return a UHashTok for an integer.
+ * @param i The given integer
+ * @return a UHashTok for an integer.
+ */
+/*U_CAPI UHashTok U_EXPORT2
+uhash_toki(int32_t i);*/
+
+/**
+ * Return a UHashTok for a pointer.
+ * @param p The given pointer
+ * @return a UHashTok for a pointer.
+ */
+/*U_CAPI UHashTok U_EXPORT2
+uhash_tokp(void* p);*/
+
+/********************************************************************
+ * UChar* and char* Support Functions
+ ********************************************************************/
+
+/**
+ * Generate a hash code for a null-terminated UChar* string.  If the
+ * string is not null-terminated do not use this function.  Use
+ * together with uhash_compareUChars.
+ * @param key The string (const UChar*) to hash.
+ * @return A hash code for the key.
+ */
+U_CAPI int32_t U_EXPORT2
+uhash_hashUChars(const UHashTok key);
+
+/**
+ * Generate a hash code for a null-terminated char* string.  If the
+ * string is not null-terminated do not use this function.  Use
+ * together with uhash_compareChars.
+ * @param key The string (const char*) to hash.
+ * @return A hash code for the key.
+ */
+U_CAPI int32_t U_EXPORT2
+uhash_hashChars(const UHashTok key);
+
+/**
+ * Generate a case-insensitive hash code for a null-terminated char*
+ * string.  If the string is not null-terminated do not use this
+ * function.  Use together with uhash_compareIChars.
+ * @param key The string (const char*) to hash.
+ * @return A hash code for the key.
+ */
+U_CAPI int32_t U_EXPORT2
+uhash_hashIChars(const UHashTok key);
+
+/**
+ * Comparator for null-terminated UChar* strings.  Use together with
+ * uhash_hashUChars.
+ * @param key1 The string for comparison
+ * @param key2 The string for comparison
+ * @return true if key1 and key2 are equal, return false otherwise.
+ */
+U_CAPI UBool U_EXPORT2
+uhash_compareUChars(const UHashTok key1, const UHashTok key2);
+
+/**
+ * Comparator for null-terminated char* strings.  Use together with
+ * uhash_hashChars.
+ * @param key1 The string for comparison
+ * @param key2 The string for comparison
+ * @return true if key1 and key2 are equal, return false otherwise.
+ */
+U_CAPI UBool U_EXPORT2
+uhash_compareChars(const UHashTok key1, const UHashTok key2);
+
+/**
+ * Case-insensitive comparator for null-terminated char* strings.  Use
+ * together with uhash_hashIChars.
+ * @param key1 The string for comparison
+ * @param key2 The string for comparison
+ * @return true if key1 and key2 are equal, return false otherwise.
+ */
+U_CAPI UBool U_EXPORT2
+uhash_compareIChars(const UHashTok key1, const UHashTok key2);
+
+/********************************************************************
+ * UnicodeString Support Functions
+ ********************************************************************/
+
+/**
+ * Hash function for UnicodeString* keys.
+ * @param key The string (const char*) to hash.
+ * @return A hash code for the key.
+ */
+U_CAPI int32_t U_EXPORT2
+uhash_hashUnicodeString(const UElement key);
+
+/**
+ * Hash function for UnicodeString* keys (case insensitive).
+ * Make sure to use together with uhash_compareCaselessUnicodeString.
+ * @param key The string (const char*) to hash.
+ * @return A hash code for the key.
+ */
+U_CAPI int32_t U_EXPORT2
+uhash_hashCaselessUnicodeString(const UElement key);
+
+/********************************************************************
+ * int32_t Support Functions
+ ********************************************************************/
+
+/**
+ * Hash function for 32-bit integer keys.
+ * @param key The string (const char*) to hash.
+ * @return A hash code for the key.
+ */
+U_CAPI int32_t U_EXPORT2
+uhash_hashLong(const UHashTok key);
+
+/**
+ * Comparator function for 32-bit integer keys.
+ * @param key1 The integer for comparison
+ * @param Key2 The integer for comparison
+ * @return true if key1 and key2 are equal, return false otherwise
+ */
+U_CAPI UBool U_EXPORT2
+uhash_compareLong(const UHashTok key1, const UHashTok key2);
+
+/********************************************************************
+ * Other Support Functions
+ ********************************************************************/
+
+/**
+ * Deleter for Hashtable objects.
+ * @param obj The object to be deleted
+ */
+U_CAPI void U_EXPORT2
+uhash_deleteHashtable(void *obj);
+
+/* Use uprv_free() itself as a deleter for any key or value allocated using uprv_malloc. */
+
+/**
+ * Checks if the given hashtables are equal or not.
+ * @param hash1
+ * @param hash2
+ * @return true if the hashtables are equal and false if not.
+ */
+U_CAPI UBool U_EXPORT2
+uhash_equals(const UHashtable* hash1, const UHashtable* hash2);
+
+
+#if U_SHOW_CPLUSPLUS_API
+
+U_NAMESPACE_BEGIN
+
+/**
+ * \class LocalUHashtablePointer
+ * "Smart pointer" class, closes a UHashtable via uhash_close().
+ * For most methods see the LocalPointerBase base class.
+ *
+ * @see LocalPointerBase
+ * @see LocalPointer
+ * @stable ICU 4.4
+ */
+U_DEFINE_LOCAL_OPEN_POINTER(LocalUHashtablePointer, UHashtable, uhash_close);
+
+U_NAMESPACE_END
+
+#endif
+
+#endif