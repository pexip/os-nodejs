--- conflicted
+++ resolved
@@ -1,457 +1,227 @@
-<<<<<<< HEAD
-// © 2016 and later: Unicode, Inc. and others.
-// License & terms of use: http://www.unicode.org/copyright.html
-/*
-******************************************************************************
-*
-*   Copyright (C) 1997-2015, International Business Machines
-*   Corporation and others.  All Rights Reserved.
-*
-******************************************************************************
-*
-*  FILE NAME : utypes.c (previously putil.c)
-*
-*   Date        Name        Description
-*   10/07/2004  grhoten     split from putil.c
-******************************************************************************
-*/
-
-#include "unicode/utypes.h"
-
-/* u_errorName() ------------------------------------------------------------ */
-
-static const char * const
-_uErrorInfoName[U_ERROR_WARNING_LIMIT-U_ERROR_WARNING_START]={
-    "U_USING_FALLBACK_WARNING",
-    "U_USING_DEFAULT_WARNING",
-    "U_SAFECLONE_ALLOCATED_WARNING",
-    "U_STATE_OLD_WARNING",
-    "U_STRING_NOT_TERMINATED_WARNING",
-    "U_SORT_KEY_TOO_SHORT_WARNING",
-    "U_AMBIGUOUS_ALIAS_WARNING",
-    "U_DIFFERENT_UCA_VERSION",
-    "U_PLUGIN_CHANGED_LEVEL_WARNING",
-};
-
-static const char * const
-_uTransErrorName[U_PARSE_ERROR_LIMIT - U_PARSE_ERROR_START]={
-    "U_BAD_VARIABLE_DEFINITION",
-    "U_MALFORMED_RULE",
-    "U_MALFORMED_SET",
-    "U_MALFORMED_SYMBOL_REFERENCE",
-    "U_MALFORMED_UNICODE_ESCAPE",
-    "U_MALFORMED_VARIABLE_DEFINITION",
-    "U_MALFORMED_VARIABLE_REFERENCE",
-    "U_MISMATCHED_SEGMENT_DELIMITERS",
-    "U_MISPLACED_ANCHOR_START",
-    "U_MISPLACED_CURSOR_OFFSET",
-    "U_MISPLACED_QUANTIFIER",
-    "U_MISSING_OPERATOR",
-    "U_MISSING_SEGMENT_CLOSE",
-    "U_MULTIPLE_ANTE_CONTEXTS",
-    "U_MULTIPLE_CURSORS",
-    "U_MULTIPLE_POST_CONTEXTS",
-    "U_TRAILING_BACKSLASH",
-    "U_UNDEFINED_SEGMENT_REFERENCE",
-    "U_UNDEFINED_VARIABLE",
-    "U_UNQUOTED_SPECIAL",
-    "U_UNTERMINATED_QUOTE",
-    "U_RULE_MASK_ERROR",
-    "U_MISPLACED_COMPOUND_FILTER",
-    "U_MULTIPLE_COMPOUND_FILTERS",
-    "U_INVALID_RBT_SYNTAX",
-    "U_INVALID_PROPERTY_PATTERN",
-    "U_MALFORMED_PRAGMA",
-    "U_UNCLOSED_SEGMENT",
-    "U_ILLEGAL_CHAR_IN_SEGMENT",
-    "U_VARIABLE_RANGE_EXHAUSTED",
-    "U_VARIABLE_RANGE_OVERLAP",
-    "U_ILLEGAL_CHARACTER",
-    "U_INTERNAL_TRANSLITERATOR_ERROR",
-    "U_INVALID_ID",
-    "U_INVALID_FUNCTION"
-};
-
-static const char * const
-_uErrorName[U_STANDARD_ERROR_LIMIT]={
-    "U_ZERO_ERROR",
-
-    "U_ILLEGAL_ARGUMENT_ERROR",
-    "U_MISSING_RESOURCE_ERROR",
-    "U_INVALID_FORMAT_ERROR",
-    "U_FILE_ACCESS_ERROR",
-    "U_INTERNAL_PROGRAM_ERROR",
-    "U_MESSAGE_PARSE_ERROR",
-    "U_MEMORY_ALLOCATION_ERROR",
-    "U_INDEX_OUTOFBOUNDS_ERROR",
-    "U_PARSE_ERROR",
-    "U_INVALID_CHAR_FOUND",
-    "U_TRUNCATED_CHAR_FOUND",
-    "U_ILLEGAL_CHAR_FOUND",
-    "U_INVALID_TABLE_FORMAT",
-    "U_INVALID_TABLE_FILE",
-    "U_BUFFER_OVERFLOW_ERROR",
-    "U_UNSUPPORTED_ERROR",
-    "U_RESOURCE_TYPE_MISMATCH",
-    "U_ILLEGAL_ESCAPE_SEQUENCE",
-    "U_UNSUPPORTED_ESCAPE_SEQUENCE",
-    "U_NO_SPACE_AVAILABLE",
-    "U_CE_NOT_FOUND_ERROR",
-    "U_PRIMARY_TOO_LONG_ERROR",
-    "U_STATE_TOO_OLD_ERROR",
-    "U_TOO_MANY_ALIASES_ERROR",
-    "U_ENUM_OUT_OF_SYNC_ERROR",
-    "U_INVARIANT_CONVERSION_ERROR",
-    "U_INVALID_STATE_ERROR",
-    "U_COLLATOR_VERSION_MISMATCH",
-    "U_USELESS_COLLATOR_ERROR",
-    "U_NO_WRITE_PERMISSION",
-    "U_INPUT_TOO_LONG_ERROR"
-};
-static const char * const
-_uFmtErrorName[U_FMT_PARSE_ERROR_LIMIT - U_FMT_PARSE_ERROR_START] = {
-    "U_UNEXPECTED_TOKEN",
-    "U_MULTIPLE_DECIMAL_SEPARATORS",
-    "U_MULTIPLE_EXPONENTIAL_SYMBOLS",
-    "U_MALFORMED_EXPONENTIAL_PATTERN",
-    "U_MULTIPLE_PERCENT_SYMBOLS",
-    "U_MULTIPLE_PERMILL_SYMBOLS",
-    "U_MULTIPLE_PAD_SPECIFIERS",
-    "U_PATTERN_SYNTAX_ERROR",
-    "U_ILLEGAL_PAD_POSITION",
-    "U_UNMATCHED_BRACES",
-    "U_UNSUPPORTED_PROPERTY",
-    "U_UNSUPPORTED_ATTRIBUTE",
-    "U_ARGUMENT_TYPE_MISMATCH",
-    "U_DUPLICATE_KEYWORD",
-    "U_UNDEFINED_KEYWORD",
-    "U_DEFAULT_KEYWORD_MISSING",
-    "U_DECIMAL_NUMBER_SYNTAX_ERROR",
-    "U_FORMAT_INEXACT_ERROR",
-    "U_NUMBER_ARG_OUTOFBOUNDS_ERROR",
-    "U_NUMBER_SKELETON_SYNTAX_ERROR",
-};
-
-static const char * const
-_uBrkErrorName[U_BRK_ERROR_LIMIT - U_BRK_ERROR_START] = {
-    "U_BRK_INTERNAL_ERROR",
-    "U_BRK_HEX_DIGITS_EXPECTED",
-    "U_BRK_SEMICOLON_EXPECTED",
-    "U_BRK_RULE_SYNTAX",
-    "U_BRK_UNCLOSED_SET",
-    "U_BRK_ASSIGN_ERROR",
-    "U_BRK_VARIABLE_REDFINITION",
-    "U_BRK_MISMATCHED_PAREN",
-    "U_BRK_NEW_LINE_IN_QUOTED_STRING",
-    "U_BRK_UNDEFINED_VARIABLE",
-    "U_BRK_INIT_ERROR",
-    "U_BRK_RULE_EMPTY_SET",
-    "U_BRK_UNRECOGNIZED_OPTION",
-    "U_BRK_MALFORMED_RULE_TAG"
-};
-
-static const char * const
-_uRegexErrorName[U_REGEX_ERROR_LIMIT - U_REGEX_ERROR_START] = {
-    "U_REGEX_INTERNAL_ERROR",
-    "U_REGEX_RULE_SYNTAX",
-    "U_REGEX_INVALID_STATE",
-    "U_REGEX_BAD_ESCAPE_SEQUENCE",
-    "U_REGEX_PROPERTY_SYNTAX",
-    "U_REGEX_UNIMPLEMENTED",
-    "U_REGEX_MISMATCHED_PAREN",
-    "U_REGEX_NUMBER_TOO_BIG",
-    "U_REGEX_BAD_INTERVAL",
-    "U_REGEX_MAX_LT_MIN",
-    "U_REGEX_INVALID_BACK_REF",
-    "U_REGEX_INVALID_FLAG",
-    "U_REGEX_LOOK_BEHIND_LIMIT",
-    "U_REGEX_SET_CONTAINS_STRING",
-    "U_REGEX_OCTAL_TOO_BIG",
-    "U_REGEX_MISSING_CLOSE_BRACKET",
-    "U_REGEX_INVALID_RANGE",
-    "U_REGEX_STACK_OVERFLOW",
-    "U_REGEX_TIME_OUT",
-    "U_REGEX_STOPPED_BY_CALLER",
-    "U_REGEX_PATTERN_TOO_BIG",
-    "U_REGEX_INVALID_CAPTURE_GROUP_NAME"
-};
-
-static const char * const
-_uIDNAErrorName[U_IDNA_ERROR_LIMIT - U_IDNA_ERROR_START] = {
-     "U_STRINGPREP_PROHIBITED_ERROR",
-     "U_STRINGPREP_UNASSIGNED_ERROR",
-     "U_STRINGPREP_CHECK_BIDI_ERROR",
-     "U_IDNA_STD3_ASCII_RULES_ERROR",
-     "U_IDNA_ACE_PREFIX_ERROR",
-     "U_IDNA_VERIFICATION_ERROR",
-     "U_IDNA_LABEL_TOO_LONG_ERROR",
-     "U_IDNA_ZERO_LENGTH_LABEL_ERROR",
-     "U_IDNA_DOMAIN_NAME_TOO_LONG_ERROR"
-};
-
-static const char * const
-_uPluginErrorName[U_PLUGIN_ERROR_LIMIT - U_PLUGIN_ERROR_START] = {
-     "U_PLUGIN_TOO_HIGH",
-     "U_PLUGIN_DIDNT_SET_LEVEL",
-};
-
-U_CAPI const char * U_EXPORT2
-u_errorName(UErrorCode code) {
-    if(U_ZERO_ERROR <= code && code < U_STANDARD_ERROR_LIMIT) {
-        return _uErrorName[code];
-    } else if(U_ERROR_WARNING_START <= code && code < U_ERROR_WARNING_LIMIT) {
-        return _uErrorInfoName[code - U_ERROR_WARNING_START];
-    } else if(U_PARSE_ERROR_START <= code && code < U_PARSE_ERROR_LIMIT){
-        return _uTransErrorName[code - U_PARSE_ERROR_START];
-    } else if(U_FMT_PARSE_ERROR_START <= code && code < U_FMT_PARSE_ERROR_LIMIT){
-        return _uFmtErrorName[code - U_FMT_PARSE_ERROR_START];
-    } else if (U_BRK_ERROR_START <= code  && code < U_BRK_ERROR_LIMIT){
-        return _uBrkErrorName[code - U_BRK_ERROR_START];
-    } else if (U_REGEX_ERROR_START <= code && code < U_REGEX_ERROR_LIMIT) {
-        return _uRegexErrorName[code - U_REGEX_ERROR_START];
-    } else if(U_IDNA_ERROR_START <= code && code < U_IDNA_ERROR_LIMIT) {
-        return _uIDNAErrorName[code - U_IDNA_ERROR_START];
-    } else if(U_PLUGIN_ERROR_START <= code && code < U_PLUGIN_ERROR_LIMIT) {
-        return _uPluginErrorName[code - U_PLUGIN_ERROR_START];
-    } else {
-        return "[BOGUS UErrorCode]";
-    }
-}
-
-/*
- * Hey, Emacs, please set the following:
- *
- * Local Variables:
- * indent-tabs-mode: nil
- * End:
- *
- */
-=======
-// © 2016 and later: Unicode, Inc. and others.
-// License & terms of use: http://www.unicode.org/copyright.html
-/*
-******************************************************************************
-*
-*   Copyright (C) 1997-2015, International Business Machines
-*   Corporation and others.  All Rights Reserved.
-*
-******************************************************************************
-*
-*  FILE NAME : utypes.c (previously putil.c)
-*
-*   Date        Name        Description
-*   10/07/2004  grhoten     split from putil.c
-******************************************************************************
-*/
-
-#include "unicode/utypes.h"
-
-/* u_errorName() ------------------------------------------------------------ */
-
-static const char * const
-_uErrorInfoName[U_ERROR_WARNING_LIMIT-U_ERROR_WARNING_START]={
-    "U_USING_FALLBACK_WARNING",
-    "U_USING_DEFAULT_WARNING",
-    "U_SAFECLONE_ALLOCATED_WARNING",
-    "U_STATE_OLD_WARNING",
-    "U_STRING_NOT_TERMINATED_WARNING",
-    "U_SORT_KEY_TOO_SHORT_WARNING",
-    "U_AMBIGUOUS_ALIAS_WARNING",
-    "U_DIFFERENT_UCA_VERSION",
-    "U_PLUGIN_CHANGED_LEVEL_WARNING",
-};
-
-static const char * const
-_uTransErrorName[U_PARSE_ERROR_LIMIT - U_PARSE_ERROR_START]={
-    "U_BAD_VARIABLE_DEFINITION",
-    "U_MALFORMED_RULE",
-    "U_MALFORMED_SET",
-    "U_MALFORMED_SYMBOL_REFERENCE",
-    "U_MALFORMED_UNICODE_ESCAPE",
-    "U_MALFORMED_VARIABLE_DEFINITION",
-    "U_MALFORMED_VARIABLE_REFERENCE",
-    "U_MISMATCHED_SEGMENT_DELIMITERS",
-    "U_MISPLACED_ANCHOR_START",
-    "U_MISPLACED_CURSOR_OFFSET",
-    "U_MISPLACED_QUANTIFIER",
-    "U_MISSING_OPERATOR",
-    "U_MISSING_SEGMENT_CLOSE",
-    "U_MULTIPLE_ANTE_CONTEXTS",
-    "U_MULTIPLE_CURSORS",
-    "U_MULTIPLE_POST_CONTEXTS",
-    "U_TRAILING_BACKSLASH",
-    "U_UNDEFINED_SEGMENT_REFERENCE",
-    "U_UNDEFINED_VARIABLE",
-    "U_UNQUOTED_SPECIAL",
-    "U_UNTERMINATED_QUOTE",
-    "U_RULE_MASK_ERROR",
-    "U_MISPLACED_COMPOUND_FILTER",
-    "U_MULTIPLE_COMPOUND_FILTERS",
-    "U_INVALID_RBT_SYNTAX",
-    "U_INVALID_PROPERTY_PATTERN",
-    "U_MALFORMED_PRAGMA",
-    "U_UNCLOSED_SEGMENT",
-    "U_ILLEGAL_CHAR_IN_SEGMENT",
-    "U_VARIABLE_RANGE_EXHAUSTED",
-    "U_VARIABLE_RANGE_OVERLAP",
-    "U_ILLEGAL_CHARACTER",
-    "U_INTERNAL_TRANSLITERATOR_ERROR",
-    "U_INVALID_ID",
-    "U_INVALID_FUNCTION"
-};
-
-static const char * const
-_uErrorName[U_STANDARD_ERROR_LIMIT]={
-    "U_ZERO_ERROR",
-
-    "U_ILLEGAL_ARGUMENT_ERROR",
-    "U_MISSING_RESOURCE_ERROR",
-    "U_INVALID_FORMAT_ERROR",
-    "U_FILE_ACCESS_ERROR",
-    "U_INTERNAL_PROGRAM_ERROR",
-    "U_MESSAGE_PARSE_ERROR",
-    "U_MEMORY_ALLOCATION_ERROR",
-    "U_INDEX_OUTOFBOUNDS_ERROR",
-    "U_PARSE_ERROR",
-    "U_INVALID_CHAR_FOUND",
-    "U_TRUNCATED_CHAR_FOUND",
-    "U_ILLEGAL_CHAR_FOUND",
-    "U_INVALID_TABLE_FORMAT",
-    "U_INVALID_TABLE_FILE",
-    "U_BUFFER_OVERFLOW_ERROR",
-    "U_UNSUPPORTED_ERROR",
-    "U_RESOURCE_TYPE_MISMATCH",
-    "U_ILLEGAL_ESCAPE_SEQUENCE",
-    "U_UNSUPPORTED_ESCAPE_SEQUENCE",
-    "U_NO_SPACE_AVAILABLE",
-    "U_CE_NOT_FOUND_ERROR",
-    "U_PRIMARY_TOO_LONG_ERROR",
-    "U_STATE_TOO_OLD_ERROR",
-    "U_TOO_MANY_ALIASES_ERROR",
-    "U_ENUM_OUT_OF_SYNC_ERROR",
-    "U_INVARIANT_CONVERSION_ERROR",
-    "U_INVALID_STATE_ERROR",
-    "U_COLLATOR_VERSION_MISMATCH",
-    "U_USELESS_COLLATOR_ERROR",
-    "U_NO_WRITE_PERMISSION",
-    "U_INPUT_TOO_LONG_ERROR"
-};
-static const char * const
-_uFmtErrorName[U_FMT_PARSE_ERROR_LIMIT - U_FMT_PARSE_ERROR_START] = {
-    "U_UNEXPECTED_TOKEN",
-    "U_MULTIPLE_DECIMAL_SEPARATORS",
-    "U_MULTIPLE_EXPONENTIAL_SYMBOLS",
-    "U_MALFORMED_EXPONENTIAL_PATTERN",
-    "U_MULTIPLE_PERCENT_SYMBOLS",
-    "U_MULTIPLE_PERMILL_SYMBOLS",
-    "U_MULTIPLE_PAD_SPECIFIERS",
-    "U_PATTERN_SYNTAX_ERROR",
-    "U_ILLEGAL_PAD_POSITION",
-    "U_UNMATCHED_BRACES",
-    "U_UNSUPPORTED_PROPERTY",
-    "U_UNSUPPORTED_ATTRIBUTE",
-    "U_ARGUMENT_TYPE_MISMATCH",
-    "U_DUPLICATE_KEYWORD",
-    "U_UNDEFINED_KEYWORD",
-    "U_DEFAULT_KEYWORD_MISSING",
-    "U_DECIMAL_NUMBER_SYNTAX_ERROR",
-    "U_FORMAT_INEXACT_ERROR",
-    "U_NUMBER_ARG_OUTOFBOUNDS_ERROR",
-    "U_NUMBER_SKELETON_SYNTAX_ERROR",
-};
-
-static const char * const
-_uBrkErrorName[U_BRK_ERROR_LIMIT - U_BRK_ERROR_START] = {
-    "U_BRK_INTERNAL_ERROR",
-    "U_BRK_HEX_DIGITS_EXPECTED",
-    "U_BRK_SEMICOLON_EXPECTED",
-    "U_BRK_RULE_SYNTAX",
-    "U_BRK_UNCLOSED_SET",
-    "U_BRK_ASSIGN_ERROR",
-    "U_BRK_VARIABLE_REDFINITION",
-    "U_BRK_MISMATCHED_PAREN",
-    "U_BRK_NEW_LINE_IN_QUOTED_STRING",
-    "U_BRK_UNDEFINED_VARIABLE",
-    "U_BRK_INIT_ERROR",
-    "U_BRK_RULE_EMPTY_SET",
-    "U_BRK_UNRECOGNIZED_OPTION",
-    "U_BRK_MALFORMED_RULE_TAG"
-};
-
-static const char * const
-_uRegexErrorName[U_REGEX_ERROR_LIMIT - U_REGEX_ERROR_START] = {
-    "U_REGEX_INTERNAL_ERROR",
-    "U_REGEX_RULE_SYNTAX",
-    "U_REGEX_INVALID_STATE",
-    "U_REGEX_BAD_ESCAPE_SEQUENCE",
-    "U_REGEX_PROPERTY_SYNTAX",
-    "U_REGEX_UNIMPLEMENTED",
-    "U_REGEX_MISMATCHED_PAREN",
-    "U_REGEX_NUMBER_TOO_BIG",
-    "U_REGEX_BAD_INTERVAL",
-    "U_REGEX_MAX_LT_MIN",
-    "U_REGEX_INVALID_BACK_REF",
-    "U_REGEX_INVALID_FLAG",
-    "U_REGEX_LOOK_BEHIND_LIMIT",
-    "U_REGEX_SET_CONTAINS_STRING",
-    "U_REGEX_OCTAL_TOO_BIG",
-    "U_REGEX_MISSING_CLOSE_BRACKET",
-    "U_REGEX_INVALID_RANGE",
-    "U_REGEX_STACK_OVERFLOW",
-    "U_REGEX_TIME_OUT",
-    "U_REGEX_STOPPED_BY_CALLER",
-    "U_REGEX_PATTERN_TOO_BIG",
-    "U_REGEX_INVALID_CAPTURE_GROUP_NAME"
-};
-
-static const char * const
-_uIDNAErrorName[U_IDNA_ERROR_LIMIT - U_IDNA_ERROR_START] = {
-     "U_STRINGPREP_PROHIBITED_ERROR",
-     "U_STRINGPREP_UNASSIGNED_ERROR",
-     "U_STRINGPREP_CHECK_BIDI_ERROR",
-     "U_IDNA_STD3_ASCII_RULES_ERROR",
-     "U_IDNA_ACE_PREFIX_ERROR",
-     "U_IDNA_VERIFICATION_ERROR",
-     "U_IDNA_LABEL_TOO_LONG_ERROR",
-     "U_IDNA_ZERO_LENGTH_LABEL_ERROR",
-     "U_IDNA_DOMAIN_NAME_TOO_LONG_ERROR"
-};
-
-static const char * const
-_uPluginErrorName[U_PLUGIN_ERROR_LIMIT - U_PLUGIN_ERROR_START] = {
-     "U_PLUGIN_TOO_HIGH",
-     "U_PLUGIN_DIDNT_SET_LEVEL",
-};
-
-U_CAPI const char * U_EXPORT2
-u_errorName(UErrorCode code) {
-    if(U_ZERO_ERROR <= code && code < U_STANDARD_ERROR_LIMIT) {
-        return _uErrorName[code];
-    } else if(U_ERROR_WARNING_START <= code && code < U_ERROR_WARNING_LIMIT) {
-        return _uErrorInfoName[code - U_ERROR_WARNING_START];
-    } else if(U_PARSE_ERROR_START <= code && code < U_PARSE_ERROR_LIMIT){
-        return _uTransErrorName[code - U_PARSE_ERROR_START];
-    } else if(U_FMT_PARSE_ERROR_START <= code && code < U_FMT_PARSE_ERROR_LIMIT){
-        return _uFmtErrorName[code - U_FMT_PARSE_ERROR_START];
-    } else if (U_BRK_ERROR_START <= code  && code < U_BRK_ERROR_LIMIT){
-        return _uBrkErrorName[code - U_BRK_ERROR_START];
-    } else if (U_REGEX_ERROR_START <= code && code < U_REGEX_ERROR_LIMIT) {
-        return _uRegexErrorName[code - U_REGEX_ERROR_START];
-    } else if(U_IDNA_ERROR_START <= code && code < U_IDNA_ERROR_LIMIT) {
-        return _uIDNAErrorName[code - U_IDNA_ERROR_START];
-    } else if(U_PLUGIN_ERROR_START <= code && code < U_PLUGIN_ERROR_LIMIT) {
-        return _uPluginErrorName[code - U_PLUGIN_ERROR_START];
-    } else {
-        return "[BOGUS UErrorCode]";
-    }
-}
-
-/*
- * Hey, Emacs, please set the following:
- *
- * Local Variables:
- * indent-tabs-mode: nil
- * End:
- *
- */
->>>>>>> a8a80be5
+// © 2016 and later: Unicode, Inc. and others.
+// License & terms of use: http://www.unicode.org/copyright.html
+/*
+******************************************************************************
+*
+*   Copyright (C) 1997-2015, International Business Machines
+*   Corporation and others.  All Rights Reserved.
+*
+******************************************************************************
+*
+*  FILE NAME : utypes.c (previously putil.c)
+*
+*   Date        Name        Description
+*   10/07/2004  grhoten     split from putil.c
+******************************************************************************
+*/
+
+#include "unicode/utypes.h"
+
+/* u_errorName() ------------------------------------------------------------ */
+
+static const char * const
+_uErrorInfoName[U_ERROR_WARNING_LIMIT-U_ERROR_WARNING_START]={
+    "U_USING_FALLBACK_WARNING",
+    "U_USING_DEFAULT_WARNING",
+    "U_SAFECLONE_ALLOCATED_WARNING",
+    "U_STATE_OLD_WARNING",
+    "U_STRING_NOT_TERMINATED_WARNING",
+    "U_SORT_KEY_TOO_SHORT_WARNING",
+    "U_AMBIGUOUS_ALIAS_WARNING",
+    "U_DIFFERENT_UCA_VERSION",
+    "U_PLUGIN_CHANGED_LEVEL_WARNING",
+};
+
+static const char * const
+_uTransErrorName[U_PARSE_ERROR_LIMIT - U_PARSE_ERROR_START]={
+    "U_BAD_VARIABLE_DEFINITION",
+    "U_MALFORMED_RULE",
+    "U_MALFORMED_SET",
+    "U_MALFORMED_SYMBOL_REFERENCE",
+    "U_MALFORMED_UNICODE_ESCAPE",
+    "U_MALFORMED_VARIABLE_DEFINITION",
+    "U_MALFORMED_VARIABLE_REFERENCE",
+    "U_MISMATCHED_SEGMENT_DELIMITERS",
+    "U_MISPLACED_ANCHOR_START",
+    "U_MISPLACED_CURSOR_OFFSET",
+    "U_MISPLACED_QUANTIFIER",
+    "U_MISSING_OPERATOR",
+    "U_MISSING_SEGMENT_CLOSE",
+    "U_MULTIPLE_ANTE_CONTEXTS",
+    "U_MULTIPLE_CURSORS",
+    "U_MULTIPLE_POST_CONTEXTS",
+    "U_TRAILING_BACKSLASH",
+    "U_UNDEFINED_SEGMENT_REFERENCE",
+    "U_UNDEFINED_VARIABLE",
+    "U_UNQUOTED_SPECIAL",
+    "U_UNTERMINATED_QUOTE",
+    "U_RULE_MASK_ERROR",
+    "U_MISPLACED_COMPOUND_FILTER",
+    "U_MULTIPLE_COMPOUND_FILTERS",
+    "U_INVALID_RBT_SYNTAX",
+    "U_INVALID_PROPERTY_PATTERN",
+    "U_MALFORMED_PRAGMA",
+    "U_UNCLOSED_SEGMENT",
+    "U_ILLEGAL_CHAR_IN_SEGMENT",
+    "U_VARIABLE_RANGE_EXHAUSTED",
+    "U_VARIABLE_RANGE_OVERLAP",
+    "U_ILLEGAL_CHARACTER",
+    "U_INTERNAL_TRANSLITERATOR_ERROR",
+    "U_INVALID_ID",
+    "U_INVALID_FUNCTION"
+};
+
+static const char * const
+_uErrorName[U_STANDARD_ERROR_LIMIT]={
+    "U_ZERO_ERROR",
+
+    "U_ILLEGAL_ARGUMENT_ERROR",
+    "U_MISSING_RESOURCE_ERROR",
+    "U_INVALID_FORMAT_ERROR",
+    "U_FILE_ACCESS_ERROR",
+    "U_INTERNAL_PROGRAM_ERROR",
+    "U_MESSAGE_PARSE_ERROR",
+    "U_MEMORY_ALLOCATION_ERROR",
+    "U_INDEX_OUTOFBOUNDS_ERROR",
+    "U_PARSE_ERROR",
+    "U_INVALID_CHAR_FOUND",
+    "U_TRUNCATED_CHAR_FOUND",
+    "U_ILLEGAL_CHAR_FOUND",
+    "U_INVALID_TABLE_FORMAT",
+    "U_INVALID_TABLE_FILE",
+    "U_BUFFER_OVERFLOW_ERROR",
+    "U_UNSUPPORTED_ERROR",
+    "U_RESOURCE_TYPE_MISMATCH",
+    "U_ILLEGAL_ESCAPE_SEQUENCE",
+    "U_UNSUPPORTED_ESCAPE_SEQUENCE",
+    "U_NO_SPACE_AVAILABLE",
+    "U_CE_NOT_FOUND_ERROR",
+    "U_PRIMARY_TOO_LONG_ERROR",
+    "U_STATE_TOO_OLD_ERROR",
+    "U_TOO_MANY_ALIASES_ERROR",
+    "U_ENUM_OUT_OF_SYNC_ERROR",
+    "U_INVARIANT_CONVERSION_ERROR",
+    "U_INVALID_STATE_ERROR",
+    "U_COLLATOR_VERSION_MISMATCH",
+    "U_USELESS_COLLATOR_ERROR",
+    "U_NO_WRITE_PERMISSION",
+    "U_INPUT_TOO_LONG_ERROR"
+};
+static const char * const
+_uFmtErrorName[U_FMT_PARSE_ERROR_LIMIT - U_FMT_PARSE_ERROR_START] = {
+    "U_UNEXPECTED_TOKEN",
+    "U_MULTIPLE_DECIMAL_SEPARATORS",
+    "U_MULTIPLE_EXPONENTIAL_SYMBOLS",
+    "U_MALFORMED_EXPONENTIAL_PATTERN",
+    "U_MULTIPLE_PERCENT_SYMBOLS",
+    "U_MULTIPLE_PERMILL_SYMBOLS",
+    "U_MULTIPLE_PAD_SPECIFIERS",
+    "U_PATTERN_SYNTAX_ERROR",
+    "U_ILLEGAL_PAD_POSITION",
+    "U_UNMATCHED_BRACES",
+    "U_UNSUPPORTED_PROPERTY",
+    "U_UNSUPPORTED_ATTRIBUTE",
+    "U_ARGUMENT_TYPE_MISMATCH",
+    "U_DUPLICATE_KEYWORD",
+    "U_UNDEFINED_KEYWORD",
+    "U_DEFAULT_KEYWORD_MISSING",
+    "U_DECIMAL_NUMBER_SYNTAX_ERROR",
+    "U_FORMAT_INEXACT_ERROR",
+    "U_NUMBER_ARG_OUTOFBOUNDS_ERROR",
+    "U_NUMBER_SKELETON_SYNTAX_ERROR",
+};
+
+static const char * const
+_uBrkErrorName[U_BRK_ERROR_LIMIT - U_BRK_ERROR_START] = {
+    "U_BRK_INTERNAL_ERROR",
+    "U_BRK_HEX_DIGITS_EXPECTED",
+    "U_BRK_SEMICOLON_EXPECTED",
+    "U_BRK_RULE_SYNTAX",
+    "U_BRK_UNCLOSED_SET",
+    "U_BRK_ASSIGN_ERROR",
+    "U_BRK_VARIABLE_REDFINITION",
+    "U_BRK_MISMATCHED_PAREN",
+    "U_BRK_NEW_LINE_IN_QUOTED_STRING",
+    "U_BRK_UNDEFINED_VARIABLE",
+    "U_BRK_INIT_ERROR",
+    "U_BRK_RULE_EMPTY_SET",
+    "U_BRK_UNRECOGNIZED_OPTION",
+    "U_BRK_MALFORMED_RULE_TAG"
+};
+
+static const char * const
+_uRegexErrorName[U_REGEX_ERROR_LIMIT - U_REGEX_ERROR_START] = {
+    "U_REGEX_INTERNAL_ERROR",
+    "U_REGEX_RULE_SYNTAX",
+    "U_REGEX_INVALID_STATE",
+    "U_REGEX_BAD_ESCAPE_SEQUENCE",
+    "U_REGEX_PROPERTY_SYNTAX",
+    "U_REGEX_UNIMPLEMENTED",
+    "U_REGEX_MISMATCHED_PAREN",
+    "U_REGEX_NUMBER_TOO_BIG",
+    "U_REGEX_BAD_INTERVAL",
+    "U_REGEX_MAX_LT_MIN",
+    "U_REGEX_INVALID_BACK_REF",
+    "U_REGEX_INVALID_FLAG",
+    "U_REGEX_LOOK_BEHIND_LIMIT",
+    "U_REGEX_SET_CONTAINS_STRING",
+    "U_REGEX_OCTAL_TOO_BIG",
+    "U_REGEX_MISSING_CLOSE_BRACKET",
+    "U_REGEX_INVALID_RANGE",
+    "U_REGEX_STACK_OVERFLOW",
+    "U_REGEX_TIME_OUT",
+    "U_REGEX_STOPPED_BY_CALLER",
+    "U_REGEX_PATTERN_TOO_BIG",
+    "U_REGEX_INVALID_CAPTURE_GROUP_NAME"
+};
+
+static const char * const
+_uIDNAErrorName[U_IDNA_ERROR_LIMIT - U_IDNA_ERROR_START] = {
+     "U_STRINGPREP_PROHIBITED_ERROR",
+     "U_STRINGPREP_UNASSIGNED_ERROR",
+     "U_STRINGPREP_CHECK_BIDI_ERROR",
+     "U_IDNA_STD3_ASCII_RULES_ERROR",
+     "U_IDNA_ACE_PREFIX_ERROR",
+     "U_IDNA_VERIFICATION_ERROR",
+     "U_IDNA_LABEL_TOO_LONG_ERROR",
+     "U_IDNA_ZERO_LENGTH_LABEL_ERROR",
+     "U_IDNA_DOMAIN_NAME_TOO_LONG_ERROR"
+};
+
+static const char * const
+_uPluginErrorName[U_PLUGIN_ERROR_LIMIT - U_PLUGIN_ERROR_START] = {
+     "U_PLUGIN_TOO_HIGH",
+     "U_PLUGIN_DIDNT_SET_LEVEL",
+};
+
+U_CAPI const char * U_EXPORT2
+u_errorName(UErrorCode code) {
+    if(U_ZERO_ERROR <= code && code < U_STANDARD_ERROR_LIMIT) {
+        return _uErrorName[code];
+    } else if(U_ERROR_WARNING_START <= code && code < U_ERROR_WARNING_LIMIT) {
+        return _uErrorInfoName[code - U_ERROR_WARNING_START];
+    } else if(U_PARSE_ERROR_START <= code && code < U_PARSE_ERROR_LIMIT){
+        return _uTransErrorName[code - U_PARSE_ERROR_START];
+    } else if(U_FMT_PARSE_ERROR_START <= code && code < U_FMT_PARSE_ERROR_LIMIT){
+        return _uFmtErrorName[code - U_FMT_PARSE_ERROR_START];
+    } else if (U_BRK_ERROR_START <= code  && code < U_BRK_ERROR_LIMIT){
+        return _uBrkErrorName[code - U_BRK_ERROR_START];
+    } else if (U_REGEX_ERROR_START <= code && code < U_REGEX_ERROR_LIMIT) {
+        return _uRegexErrorName[code - U_REGEX_ERROR_START];
+    } else if(U_IDNA_ERROR_START <= code && code < U_IDNA_ERROR_LIMIT) {
+        return _uIDNAErrorName[code - U_IDNA_ERROR_START];
+    } else if(U_PLUGIN_ERROR_START <= code && code < U_PLUGIN_ERROR_LIMIT) {
+        return _uPluginErrorName[code - U_PLUGIN_ERROR_START];
+    } else {
+        return "[BOGUS UErrorCode]";
+    }
+}
+
+/*
+ * Hey, Emacs, please set the following:
+ *
+ * Local Variables:
+ * indent-tabs-mode: nil
+ * End:
+ *
+ */