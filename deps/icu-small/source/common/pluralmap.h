--- conflicted
+++ resolved
@@ -1,587 +1,292 @@
-<<<<<<< HEAD
-// © 2016 and later: Unicode, Inc. and others.
-// License & terms of use: http://www.unicode.org/copyright.html
-/*
-******************************************************************************
-* Copyright (C) 2015, International Business Machines Corporation and
-* others. All Rights Reserved.
-******************************************************************************
-*
-* File pluralmap.h - PluralMap class that maps plural categories to values.
-******************************************************************************
-*/
-
-#ifndef __PLURAL_MAP_H__
-#define __PLURAL_MAP_H__
-
-#include "unicode/uobject.h"
-#include "cmemory.h"
-
-U_NAMESPACE_BEGIN
-
-class UnicodeString;
-
-class U_COMMON_API PluralMapBase : public UMemory {
-public:
-    /**
-     * The names of all the plural categories. NONE is not an actual plural
-     * category, but rather represents the absence of a plural category.
-     */
-    enum Category {
-        NONE = -1,
-        OTHER,
-        ZERO,
-        ONE,
-        TWO,
-        FEW,
-        MANY,
-        CATEGORY_COUNT
-    };
-
-    /**
-     * Converts a category name such as "zero", "one", "two", "few", "many"
-     * or "other" to a category enum. Returns NONE for an unrecognized
-     * category name.
-     */
-    static Category toCategory(const char *categoryName);
-
-    /**
-     * Converts a category name such as "zero", "one", "two", "few", "many"
-     * or "other" to a category enum.  Returns NONE for urecongized
-     * category name.
-     */
-    static Category toCategory(const UnicodeString &categoryName);
-
-    /**
-     * Converts a category to a name.
-     * Passing NONE or CATEGORY_COUNT for category returns NULL.
-     */
-    static const char *getCategoryName(Category category);
-};
-
-/**
- * A Map of plural categories to values. It maintains ownership of the
- * values.
- *
- * Type T is the value type. T must provide the followng:
- * 1) Default constructor
- * 2) Copy constructor
- * 3) Assignment operator
- * 4) Must extend UMemory
- */
-template<typename T>
-class PluralMap : public PluralMapBase {
-public:
-    /**
-     * Other category is maps to a copy of the default value.
-     */
-    PluralMap() : fOtherVariant() {
-        initializeNew();
-    }
-
-    /**
-     * Other category is mapped to otherVariant.
-     */
-    PluralMap(const T &otherVariant) : fOtherVariant(otherVariant) {
-        initializeNew();
-    }
-
-    PluralMap(const PluralMap<T> &other) : fOtherVariant(other.fOtherVariant) {
-        fVariants[0] = &fOtherVariant;
-        for (int32_t i = 1; i < UPRV_LENGTHOF(fVariants); ++i) {
-            fVariants[i] = other.fVariants[i] ?
-                    new T(*other.fVariants[i]) : NULL;
-        }
-    }
-
-    PluralMap<T> &operator=(const PluralMap<T> &other) {
-        if (this == &other) {
-            return *this;
-        }
-        for (int32_t i = 0; i < UPRV_LENGTHOF(fVariants); ++i) {
-            if (fVariants[i] != NULL && other.fVariants[i] != NULL) {
-                *fVariants[i] = *other.fVariants[i];
-            } else if (fVariants[i] != NULL) {
-                delete fVariants[i];
-                fVariants[i] = NULL;
-            } else if (other.fVariants[i] != NULL) {
-                fVariants[i] = new T(*other.fVariants[i]);
-            } else {
-                // do nothing
-            }
-        }
-        return *this;
-    }
-
-    ~PluralMap() {
-        for (int32_t i = 1; i < UPRV_LENGTHOF(fVariants); ++i) {
-            delete fVariants[i];
-        }
-    }
-
-    /**
-     * Removes all mappings and makes 'other' point to the default value.
-     */
-    void clear() {
-        *fVariants[0] = T();
-        for (int32_t i = 1; i < UPRV_LENGTHOF(fVariants); ++i) {
-            delete fVariants[i];
-            fVariants[i] = NULL;
-        }
-    }
-
-    /**
-     * Iterates through the mappings in this instance, set index to NONE
-     * prior to using. Call next repeatedly to get the values until it
-     * returns NULL. Each time next returns, caller may pass index
-     * to getCategoryName() to get the name of the plural category.
-     * When this function returns NULL, index is CATEGORY_COUNT
-     */
-    const T *next(Category &index) const {
-        int32_t idx = index;
-        ++idx;
-        for (; idx < UPRV_LENGTHOF(fVariants); ++idx) {
-            if (fVariants[idx] != NULL) {
-                index = static_cast<Category>(idx);
-                return fVariants[idx];
-            }
-        }
-        index = static_cast<Category>(idx);
-        return NULL;
-    }
-
-    /**
-     * non const version of next.
-     */
-    T *nextMutable(Category &index) {
-        const T *result = next(index);
-        return const_cast<T *>(result);
-    }
-
-    /**
-     * Returns the 'other' variant.
-     * Same as calling get(OTHER).
-     */
-    const T &getOther() const {
-        return get(OTHER);
-    }
-
-    /**
-     * Returns the value associated with a category.
-     * If no value found, or v is NONE or CATEGORY_COUNT, falls
-     * back to returning the value for the 'other' category.
-     */
-    const T &get(Category v) const {
-        int32_t index = v;
-        if (index < 0 || index >= UPRV_LENGTHOF(fVariants) || fVariants[index] == NULL) {
-            return *fVariants[0];
-        }
-        return *fVariants[index];
-    }
-
-    /**
-     * Convenience routine to get the value by category name. Otherwise
-     * works just like get(Category).
-     */
-    const T &get(const char *category) const {
-        return get(toCategory(category));
-    }
-
-    /**
-     * Convenience routine to get the value by category name as a
-     * UnicodeString. Otherwise works just like get(category).
-     */
-    const T &get(const UnicodeString &category) const {
-        return get(toCategory(category));
-    }
-
-    /**
-     * Returns a pointer to the value associated with a category
-     * that caller can safely modify. If the value was defaulting to the 'other'
-     * variant because no explicit value was stored, this method creates a
-     * new value using the default constructor at the returned pointer.
-     *
-     * @param category the category with the value to change.
-     * @param status error returned here if index is NONE or CATEGORY_COUNT
-     *  or memory could not be allocated, or any other error happens.
-     */
-    T *getMutable(
-            Category category,
-            UErrorCode &status) {
-        return getMutable(category, NULL, status);
-    }
-
-    /**
-     * Convenience routine to get a mutable pointer to a value by category name.
-     * Otherwise works just like getMutable(Category, UErrorCode &).
-     * reports an error if the category name is invalid.
-     */
-    T *getMutable(
-            const char *category,
-            UErrorCode &status) {
-        return getMutable(toCategory(category), NULL, status);
-    }
-
-    /**
-     * Just like getMutable(Category, UErrorCode &) but copies defaultValue to
-     * returned pointer if it was defaulting to the 'other' variant
-     * because no explicit value was stored.
-     */
-    T *getMutableWithDefault(
-            Category category,
-            const T &defaultValue,
-            UErrorCode &status) {
-        return getMutable(category, &defaultValue, status);
-    }
-
-    /**
-     * Returns true if this object equals rhs.
-     */
-    UBool equals(
-            const PluralMap<T> &rhs,
-            UBool (*eqFunc)(const T &, const T &)) const {
-        for (int32_t i = 0; i < UPRV_LENGTHOF(fVariants); ++i) {
-            if (fVariants[i] == rhs.fVariants[i]) {
-                continue;
-            }
-            if (fVariants[i] == NULL || rhs.fVariants[i] == NULL) {
-                return false;
-            }
-            if (!eqFunc(*fVariants[i], *rhs.fVariants[i])) {
-                return false;
-            }
-        }
-        return true;
-    }
-
-private:
-    T fOtherVariant;
-    T* fVariants[6];
-
-    T *getMutable(
-            Category category,
-            const T *defaultValue,
-            UErrorCode &status) {
-        if (U_FAILURE(status)) {
-            return NULL;
-        }
-        int32_t index = category;
-        if (index < 0 || index >= UPRV_LENGTHOF(fVariants)) {
-            status = U_ILLEGAL_ARGUMENT_ERROR;
-            return NULL;
-        }
-        if (fVariants[index] == NULL) {
-            fVariants[index] = defaultValue == NULL ?
-                    new T() : new T(*defaultValue);
-        }
-        if (!fVariants[index]) {
-            status = U_MEMORY_ALLOCATION_ERROR;
-        }
-        return fVariants[index];
-    }
-
-    void initializeNew() {
-        fVariants[0] = &fOtherVariant;
-        for (int32_t i = 1; i < UPRV_LENGTHOF(fVariants); ++i) {
-            fVariants[i] = NULL;
-        }
-    }
-};
-
-U_NAMESPACE_END
-
-#endif
-=======
-// © 2016 and later: Unicode, Inc. and others.
-// License & terms of use: http://www.unicode.org/copyright.html
-/*
-******************************************************************************
-* Copyright (C) 2015, International Business Machines Corporation and
-* others. All Rights Reserved.
-******************************************************************************
-*
-* File pluralmap.h - PluralMap class that maps plural categories to values.
-******************************************************************************
-*/
-
-#ifndef __PLURAL_MAP_H__
-#define __PLURAL_MAP_H__
-
-#include "unicode/uobject.h"
-#include "cmemory.h"
-
-U_NAMESPACE_BEGIN
-
-class UnicodeString;
-
-class U_COMMON_API PluralMapBase : public UMemory {
-public:
-    /**
-     * The names of all the plural categories. NONE is not an actual plural
-     * category, but rather represents the absence of a plural category.
-     */
-    enum Category {
-        NONE = -1,
-        OTHER,
-        ZERO,
-        ONE,
-        TWO,
-        FEW,
-        MANY,
-        CATEGORY_COUNT
-    };
-
-    /**
-     * Converts a category name such as "zero", "one", "two", "few", "many"
-     * or "other" to a category enum. Returns NONE for an unrecognized
-     * category name.
-     */
-    static Category toCategory(const char *categoryName);
-
-    /**
-     * Converts a category name such as "zero", "one", "two", "few", "many"
-     * or "other" to a category enum.  Returns NONE for unrecognized
-     * category name.
-     */
-    static Category toCategory(const UnicodeString &categoryName);
-
-    /**
-     * Converts a category to a name.
-     * Passing NONE or CATEGORY_COUNT for category returns nullptr.
-     */
-    static const char *getCategoryName(Category category);
-};
-
-/**
- * A Map of plural categories to values. It maintains ownership of the
- * values.
- *
- * Type T is the value type. T must provide the following:
- * 1) Default constructor
- * 2) Copy constructor
- * 3) Assignment operator
- * 4) Must extend UMemory
- */
-template<typename T>
-class PluralMap : public PluralMapBase {
-public:
-    /**
-     * Other category is maps to a copy of the default value.
-     */
-    PluralMap() : fOtherVariant() {
-        initializeNew();
-    }
-
-    /**
-     * Other category is mapped to otherVariant.
-     */
-    PluralMap(const T &otherVariant) : fOtherVariant(otherVariant) {
-        initializeNew();
-    }
-
-    PluralMap(const PluralMap<T> &other) : fOtherVariant(other.fOtherVariant) {
-        fVariants[0] = &fOtherVariant;
-        for (int32_t i = 1; i < UPRV_LENGTHOF(fVariants); ++i) {
-            fVariants[i] = other.fVariants[i] ?
-                    new T(*other.fVariants[i]) : nullptr;
-        }
-    }
-
-    PluralMap<T> &operator=(const PluralMap<T> &other) {
-        if (this == &other) {
-            return *this;
-        }
-        for (int32_t i = 0; i < UPRV_LENGTHOF(fVariants); ++i) {
-            if (fVariants[i] != nullptr && other.fVariants[i] != nullptr) {
-                *fVariants[i] = *other.fVariants[i];
-            } else if (fVariants[i] != nullptr) {
-                delete fVariants[i];
-                fVariants[i] = nullptr;
-            } else if (other.fVariants[i] != nullptr) {
-                fVariants[i] = new T(*other.fVariants[i]);
-            } else {
-                // do nothing
-            }
-        }
-        return *this;
-    }
-
-    ~PluralMap() {
-        for (int32_t i = 1; i < UPRV_LENGTHOF(fVariants); ++i) {
-            delete fVariants[i];
-        }
-    }
-
-    /**
-     * Removes all mappings and makes 'other' point to the default value.
-     */
-    void clear() {
-        *fVariants[0] = T();
-        for (int32_t i = 1; i < UPRV_LENGTHOF(fVariants); ++i) {
-            delete fVariants[i];
-            fVariants[i] = nullptr;
-        }
-    }
-
-    /**
-     * Iterates through the mappings in this instance, set index to NONE
-     * prior to using. Call next repeatedly to get the values until it
-     * returns nullptr. Each time next returns, caller may pass index
-     * to getCategoryName() to get the name of the plural category.
-     * When this function returns nullptr, index is CATEGORY_COUNT
-     */
-    const T *next(Category &index) const {
-        int32_t idx = index;
-        ++idx;
-        for (; idx < UPRV_LENGTHOF(fVariants); ++idx) {
-            if (fVariants[idx] != nullptr) {
-                index = static_cast<Category>(idx);
-                return fVariants[idx];
-            }
-        }
-        index = static_cast<Category>(idx);
-        return nullptr;
-    }
-
-    /**
-     * non const version of next.
-     */
-    T *nextMutable(Category &index) {
-        const T *result = next(index);
-        return const_cast<T *>(result);
-    }
-
-    /**
-     * Returns the 'other' variant.
-     * Same as calling get(OTHER).
-     */
-    const T &getOther() const {
-        return get(OTHER);
-    }
-
-    /**
-     * Returns the value associated with a category.
-     * If no value found, or v is NONE or CATEGORY_COUNT, falls
-     * back to returning the value for the 'other' category.
-     */
-    const T &get(Category v) const {
-        int32_t index = v;
-        if (index < 0 || index >= UPRV_LENGTHOF(fVariants) || fVariants[index] == nullptr) {
-            return *fVariants[0];
-        }
-        return *fVariants[index];
-    }
-
-    /**
-     * Convenience routine to get the value by category name. Otherwise
-     * works just like get(Category).
-     */
-    const T &get(const char *category) const {
-        return get(toCategory(category));
-    }
-
-    /**
-     * Convenience routine to get the value by category name as a
-     * UnicodeString. Otherwise works just like get(category).
-     */
-    const T &get(const UnicodeString &category) const {
-        return get(toCategory(category));
-    }
-
-    /**
-     * Returns a pointer to the value associated with a category
-     * that caller can safely modify. If the value was defaulting to the 'other'
-     * variant because no explicit value was stored, this method creates a
-     * new value using the default constructor at the returned pointer.
-     *
-     * @param category the category with the value to change.
-     * @param status error returned here if index is NONE or CATEGORY_COUNT
-     *  or memory could not be allocated, or any other error happens.
-     */
-    T *getMutable(
-            Category category,
-            UErrorCode &status) {
-        return getMutable(category, nullptr, status);
-    }
-
-    /**
-     * Convenience routine to get a mutable pointer to a value by category name.
-     * Otherwise works just like getMutable(Category, UErrorCode &).
-     * reports an error if the category name is invalid.
-     */
-    T *getMutable(
-            const char *category,
-            UErrorCode &status) {
-        return getMutable(toCategory(category), nullptr, status);
-    }
-
-    /**
-     * Just like getMutable(Category, UErrorCode &) but copies defaultValue to
-     * returned pointer if it was defaulting to the 'other' variant
-     * because no explicit value was stored.
-     */
-    T *getMutableWithDefault(
-            Category category,
-            const T &defaultValue,
-            UErrorCode &status) {
-        return getMutable(category, &defaultValue, status);
-    }
-
-    /**
-     * Returns true if this object equals rhs.
-     */
-    UBool equals(
-            const PluralMap<T> &rhs,
-            UBool (*eqFunc)(const T &, const T &)) const {
-        for (int32_t i = 0; i < UPRV_LENGTHOF(fVariants); ++i) {
-            if (fVariants[i] == rhs.fVariants[i]) {
-                continue;
-            }
-            if (fVariants[i] == nullptr || rhs.fVariants[i] == nullptr) {
-                return false;
-            }
-            if (!eqFunc(*fVariants[i], *rhs.fVariants[i])) {
-                return false;
-            }
-        }
-        return true;
-    }
-
-private:
-    T fOtherVariant;
-    T* fVariants[6];
-
-    T *getMutable(
-            Category category,
-            const T *defaultValue,
-            UErrorCode &status) {
-        if (U_FAILURE(status)) {
-            return nullptr;
-        }
-        int32_t index = category;
-        if (index < 0 || index >= UPRV_LENGTHOF(fVariants)) {
-            status = U_ILLEGAL_ARGUMENT_ERROR;
-            return nullptr;
-        }
-        if (fVariants[index] == nullptr) {
-            fVariants[index] = defaultValue == nullptr ?
-                    new T() : new T(*defaultValue);
-        }
-        if (!fVariants[index]) {
-            status = U_MEMORY_ALLOCATION_ERROR;
-        }
-        return fVariants[index];
-    }
-
-    void initializeNew() {
-        fVariants[0] = &fOtherVariant;
-        for (int32_t i = 1; i < UPRV_LENGTHOF(fVariants); ++i) {
-            fVariants[i] = nullptr;
-        }
-    }
-};
-
-U_NAMESPACE_END
-
-#endif
->>>>>>> a8a80be5
+// © 2016 and later: Unicode, Inc. and others.
+// License & terms of use: http://www.unicode.org/copyright.html
+/*
+******************************************************************************
+* Copyright (C) 2015, International Business Machines Corporation and
+* others. All Rights Reserved.
+******************************************************************************
+*
+* File pluralmap.h - PluralMap class that maps plural categories to values.
+******************************************************************************
+*/
+
+#ifndef __PLURAL_MAP_H__
+#define __PLURAL_MAP_H__
+
+#include "unicode/uobject.h"
+#include "cmemory.h"
+
+U_NAMESPACE_BEGIN
+
+class UnicodeString;
+
+class U_COMMON_API PluralMapBase : public UMemory {
+public:
+    /**
+     * The names of all the plural categories. NONE is not an actual plural
+     * category, but rather represents the absence of a plural category.
+     */
+    enum Category {
+        NONE = -1,
+        OTHER,
+        ZERO,
+        ONE,
+        TWO,
+        FEW,
+        MANY,
+        CATEGORY_COUNT
+    };
+
+    /**
+     * Converts a category name such as "zero", "one", "two", "few", "many"
+     * or "other" to a category enum. Returns NONE for an unrecognized
+     * category name.
+     */
+    static Category toCategory(const char *categoryName);
+
+    /**
+     * Converts a category name such as "zero", "one", "two", "few", "many"
+     * or "other" to a category enum.  Returns NONE for unrecognized
+     * category name.
+     */
+    static Category toCategory(const UnicodeString &categoryName);
+
+    /**
+     * Converts a category to a name.
+     * Passing NONE or CATEGORY_COUNT for category returns nullptr.
+     */
+    static const char *getCategoryName(Category category);
+};
+
+/**
+ * A Map of plural categories to values. It maintains ownership of the
+ * values.
+ *
+ * Type T is the value type. T must provide the following:
+ * 1) Default constructor
+ * 2) Copy constructor
+ * 3) Assignment operator
+ * 4) Must extend UMemory
+ */
+template<typename T>
+class PluralMap : public PluralMapBase {
+public:
+    /**
+     * Other category is maps to a copy of the default value.
+     */
+    PluralMap() : fOtherVariant() {
+        initializeNew();
+    }
+
+    /**
+     * Other category is mapped to otherVariant.
+     */
+    PluralMap(const T &otherVariant) : fOtherVariant(otherVariant) {
+        initializeNew();
+    }
+
+    PluralMap(const PluralMap<T> &other) : fOtherVariant(other.fOtherVariant) {
+        fVariants[0] = &fOtherVariant;
+        for (int32_t i = 1; i < UPRV_LENGTHOF(fVariants); ++i) {
+            fVariants[i] = other.fVariants[i] ?
+                    new T(*other.fVariants[i]) : nullptr;
+        }
+    }
+
+    PluralMap<T> &operator=(const PluralMap<T> &other) {
+        if (this == &other) {
+            return *this;
+        }
+        for (int32_t i = 0; i < UPRV_LENGTHOF(fVariants); ++i) {
+            if (fVariants[i] != nullptr && other.fVariants[i] != nullptr) {
+                *fVariants[i] = *other.fVariants[i];
+            } else if (fVariants[i] != nullptr) {
+                delete fVariants[i];
+                fVariants[i] = nullptr;
+            } else if (other.fVariants[i] != nullptr) {
+                fVariants[i] = new T(*other.fVariants[i]);
+            } else {
+                // do nothing
+            }
+        }
+        return *this;
+    }
+
+    ~PluralMap() {
+        for (int32_t i = 1; i < UPRV_LENGTHOF(fVariants); ++i) {
+            delete fVariants[i];
+        }
+    }
+
+    /**
+     * Removes all mappings and makes 'other' point to the default value.
+     */
+    void clear() {
+        *fVariants[0] = T();
+        for (int32_t i = 1; i < UPRV_LENGTHOF(fVariants); ++i) {
+            delete fVariants[i];
+            fVariants[i] = nullptr;
+        }
+    }
+
+    /**
+     * Iterates through the mappings in this instance, set index to NONE
+     * prior to using. Call next repeatedly to get the values until it
+     * returns nullptr. Each time next returns, caller may pass index
+     * to getCategoryName() to get the name of the plural category.
+     * When this function returns nullptr, index is CATEGORY_COUNT
+     */
+    const T *next(Category &index) const {
+        int32_t idx = index;
+        ++idx;
+        for (; idx < UPRV_LENGTHOF(fVariants); ++idx) {
+            if (fVariants[idx] != nullptr) {
+                index = static_cast<Category>(idx);
+                return fVariants[idx];
+            }
+        }
+        index = static_cast<Category>(idx);
+        return nullptr;
+    }
+
+    /**
+     * non const version of next.
+     */
+    T *nextMutable(Category &index) {
+        const T *result = next(index);
+        return const_cast<T *>(result);
+    }
+
+    /**
+     * Returns the 'other' variant.
+     * Same as calling get(OTHER).
+     */
+    const T &getOther() const {
+        return get(OTHER);
+    }
+
+    /**
+     * Returns the value associated with a category.
+     * If no value found, or v is NONE or CATEGORY_COUNT, falls
+     * back to returning the value for the 'other' category.
+     */
+    const T &get(Category v) const {
+        int32_t index = v;
+        if (index < 0 || index >= UPRV_LENGTHOF(fVariants) || fVariants[index] == nullptr) {
+            return *fVariants[0];
+        }
+        return *fVariants[index];
+    }
+
+    /**
+     * Convenience routine to get the value by category name. Otherwise
+     * works just like get(Category).
+     */
+    const T &get(const char *category) const {
+        return get(toCategory(category));
+    }
+
+    /**
+     * Convenience routine to get the value by category name as a
+     * UnicodeString. Otherwise works just like get(category).
+     */
+    const T &get(const UnicodeString &category) const {
+        return get(toCategory(category));
+    }
+
+    /**
+     * Returns a pointer to the value associated with a category
+     * that caller can safely modify. If the value was defaulting to the 'other'
+     * variant because no explicit value was stored, this method creates a
+     * new value using the default constructor at the returned pointer.
+     *
+     * @param category the category with the value to change.
+     * @param status error returned here if index is NONE or CATEGORY_COUNT
+     *  or memory could not be allocated, or any other error happens.
+     */
+    T *getMutable(
+            Category category,
+            UErrorCode &status) {
+        return getMutable(category, nullptr, status);
+    }
+
+    /**
+     * Convenience routine to get a mutable pointer to a value by category name.
+     * Otherwise works just like getMutable(Category, UErrorCode &).
+     * reports an error if the category name is invalid.
+     */
+    T *getMutable(
+            const char *category,
+            UErrorCode &status) {
+        return getMutable(toCategory(category), nullptr, status);
+    }
+
+    /**
+     * Just like getMutable(Category, UErrorCode &) but copies defaultValue to
+     * returned pointer if it was defaulting to the 'other' variant
+     * because no explicit value was stored.
+     */
+    T *getMutableWithDefault(
+            Category category,
+            const T &defaultValue,
+            UErrorCode &status) {
+        return getMutable(category, &defaultValue, status);
+    }
+
+    /**
+     * Returns true if this object equals rhs.
+     */
+    UBool equals(
+            const PluralMap<T> &rhs,
+            UBool (*eqFunc)(const T &, const T &)) const {
+        for (int32_t i = 0; i < UPRV_LENGTHOF(fVariants); ++i) {
+            if (fVariants[i] == rhs.fVariants[i]) {
+                continue;
+            }
+            if (fVariants[i] == nullptr || rhs.fVariants[i] == nullptr) {
+                return false;
+            }
+            if (!eqFunc(*fVariants[i], *rhs.fVariants[i])) {
+                return false;
+            }
+        }
+        return true;
+    }
+
+private:
+    T fOtherVariant;
+    T* fVariants[6];
+
+    T *getMutable(
+            Category category,
+            const T *defaultValue,
+            UErrorCode &status) {
+        if (U_FAILURE(status)) {
+            return nullptr;
+        }
+        int32_t index = category;
+        if (index < 0 || index >= UPRV_LENGTHOF(fVariants)) {
+            status = U_ILLEGAL_ARGUMENT_ERROR;
+            return nullptr;
+        }
+        if (fVariants[index] == nullptr) {
+            fVariants[index] = defaultValue == nullptr ?
+                    new T() : new T(*defaultValue);
+        }
+        if (!fVariants[index]) {
+            status = U_MEMORY_ALLOCATION_ERROR;
+        }
+        return fVariants[index];
+    }
+
+    void initializeNew() {
+        fVariants[0] = &fOtherVariant;
+        for (int32_t i = 1; i < UPRV_LENGTHOF(fVariants); ++i) {
+            fVariants[i] = nullptr;
+        }
+    }
+};
+
+U_NAMESPACE_END
+
+#endif