<<<<<<< HEAD
// © 2016 and later: Unicode, Inc. and others.
// License & terms of use: http://www.unicode.org/copyright.html

// edits.h
// created: 2016dec30 Markus W. Scherer

#ifndef __EDITS_H__
#define __EDITS_H__

#include "unicode/utypes.h"

#if U_SHOW_CPLUSPLUS_API

#include "unicode/uobject.h"

/**
 * \file
 * \brief C++ API: C++ class Edits for low-level string transformations on styled text.
 */

U_NAMESPACE_BEGIN

class UnicodeString;

/**
 * Records lengths of string edits but not replacement text. Supports replacements, insertions, deletions
 * in linear progression. Does not support moving/reordering of text.
 *
 * There are two types of edits: <em>change edits</em> and <em>no-change edits</em>. Add edits to
 * instances of this class using {@link #addReplace(int32_t, int32_t)} (for change edits) and
 * {@link #addUnchanged(int32_t)} (for no-change edits). Change edits are retained with full granularity,
 * whereas adjacent no-change edits are always merged together. In no-change edits, there is a one-to-one
 * mapping between code points in the source and destination strings.
 *
 * After all edits have been added, instances of this class should be considered immutable, and an
 * {@link Edits::Iterator} can be used for queries.
 *
 * There are four flavors of Edits::Iterator:
 *
 * <ul>
 * <li>{@link #getFineIterator()} retains full granularity of change edits.
 * <li>{@link #getFineChangesIterator()} retains full granularity of change edits, and when calling
 * next() on the iterator, skips over no-change edits (unchanged regions).
 * <li>{@link #getCoarseIterator()} treats adjacent change edits as a single edit. (Adjacent no-change
 * edits are automatically merged during the construction phase.)
 * <li>{@link #getCoarseChangesIterator()} treats adjacent change edits as a single edit, and when
 * calling next() on the iterator, skips over no-change edits (unchanged regions).
 * </ul>
 *
 * For example, consider the string "abcßDeF", which case-folds to "abcssdef". This string has the
 * following fine edits:
 * <ul>
 * <li>abc ⇨ abc (no-change)
 * <li>ß ⇨ ss (change)
 * <li>D ⇨ d (change)
 * <li>e ⇨ e (no-change)
 * <li>F ⇨ f (change)
 * </ul>
 * and the following coarse edits (note how adjacent change edits get merged together):
 * <ul>
 * <li>abc ⇨ abc (no-change)
 * <li>ßD ⇨ ssd (change)
 * <li>e ⇨ e (no-change)
 * <li>F ⇨ f (change)
 * </ul>
 *
 * The "fine changes" and "coarse changes" iterators will step through only the change edits when their
 * `Edits::Iterator::next()` methods are called. They are identical to the non-change iterators when
 * their `Edits::Iterator::findSourceIndex()` or `Edits::Iterator::findDestinationIndex()`
 * methods are used to walk through the string.
 *
 * For examples of how to use this class, see the test `TestCaseMapEditsIteratorDocs` in
 * UCharacterCaseTest.java.
 *
 * An Edits object tracks a separate UErrorCode, but ICU string transformation functions
 * (e.g., case mapping functions) merge any such errors into their API's UErrorCode.
 *
 * @stable ICU 59
 */
class U_COMMON_API Edits U_FINAL : public UMemory {
public:
    /**
     * Constructs an empty object.
     * @stable ICU 59
     */
    Edits() :
            array(stackArray), capacity(STACK_CAPACITY), length(0), delta(0), numChanges(0),
            errorCode_(U_ZERO_ERROR) {}
    /**
     * Copy constructor.
     * @param other source edits
     * @stable ICU 60
     */
    Edits(const Edits &other) :
            array(stackArray), capacity(STACK_CAPACITY), length(other.length),
            delta(other.delta), numChanges(other.numChanges),
            errorCode_(other.errorCode_) {
        copyArray(other);
    }
    /**
     * Move constructor, might leave src empty.
     * This object will have the same contents that the source object had.
     * @param src source edits
     * @stable ICU 60
     */
    Edits(Edits &&src) U_NOEXCEPT :
            array(stackArray), capacity(STACK_CAPACITY), length(src.length),
            delta(src.delta), numChanges(src.numChanges),
            errorCode_(src.errorCode_) {
        moveArray(src);
    }

    /**
     * Destructor.
     * @stable ICU 59
     */
    ~Edits();

    /**
     * Assignment operator.
     * @param other source edits
     * @return *this
     * @stable ICU 60
     */
    Edits &operator=(const Edits &other);

    /**
     * Move assignment operator, might leave src empty.
     * This object will have the same contents that the source object had.
     * The behavior is undefined if *this and src are the same object.
     * @param src source edits
     * @return *this
     * @stable ICU 60
     */
    Edits &operator=(Edits &&src) U_NOEXCEPT;

    /**
     * Resets the data but may not release memory.
     * @stable ICU 59
     */
    void reset() U_NOEXCEPT;

    /**
     * Adds a no-change edit: a record for an unchanged segment of text.
     * Normally called from inside ICU string transformation functions, not user code.
     * @stable ICU 59
     */
    void addUnchanged(int32_t unchangedLength);
    /**
     * Adds a change edit: a record for a text replacement/insertion/deletion.
     * Normally called from inside ICU string transformation functions, not user code.
     * @stable ICU 59
     */
    void addReplace(int32_t oldLength, int32_t newLength);
    /**
     * Sets the UErrorCode if an error occurred while recording edits.
     * Preserves older error codes in the outErrorCode.
     * Normally called from inside ICU string transformation functions, not user code.
     * @param outErrorCode Set to an error code if it does not contain one already
     *                  and an error occurred while recording edits.
     *                  Otherwise unchanged.
     * @return true if U_FAILURE(outErrorCode)
     * @stable ICU 59
     */
    UBool copyErrorTo(UErrorCode &outErrorCode) const;

    /**
     * How much longer is the new text compared with the old text?
     * @return new length minus old length
     * @stable ICU 59
     */
    int32_t lengthDelta() const { return delta; }
    /**
     * @return true if there are any change edits
     * @stable ICU 59
     */
    UBool hasChanges() const { return numChanges != 0; }

    /**
     * @return the number of change edits
     * @stable ICU 60
     */
    int32_t numberOfChanges() const { return numChanges; }

    /**
     * Access to the list of edits.
     *
     * At any moment in time, an instance of this class points to a single edit: a "window" into a span
     * of the source string and the corresponding span of the destination string. The source string span
     * starts at {@link #sourceIndex()} and runs for {@link #oldLength()} chars; the destination string
     * span starts at {@link #destinationIndex()} and runs for {@link #newLength()} chars.
     *
     * The iterator can be moved between edits using the `next()`, `findSourceIndex(int32_t, UErrorCode &)`,
     * and `findDestinationIndex(int32_t, UErrorCode &)` methods.
     * Calling any of these methods mutates the iterator to make it point to the corresponding edit.
     *
     * For more information, see the documentation for {@link Edits}.
     *
     * @see getCoarseIterator
     * @see getFineIterator
     * @stable ICU 59
     */
    struct U_COMMON_API Iterator U_FINAL : public UMemory {
        /**
         * Default constructor, empty iterator.
         * @stable ICU 60
         */
        Iterator() :
                array(nullptr), index(0), length(0),
                remaining(0), onlyChanges_(false), coarse(false),
                dir(0), changed(false), oldLength_(0), newLength_(0),
                srcIndex(0), replIndex(0), destIndex(0) {}
        /**
         * Copy constructor.
         * @stable ICU 59
         */
        Iterator(const Iterator &other) = default;
        /**
         * Assignment operator.
         * @stable ICU 59
         */
        Iterator &operator=(const Iterator &other) = default;

        /**
         * Advances the iterator to the next edit.
         * @param errorCode ICU error code. Its input value must pass the U_SUCCESS() test,
         *                  or else the function returns immediately. Check for U_FAILURE()
         *                  on output or use with function chaining. (See User Guide for details.)
         * @return true if there is another edit
         * @stable ICU 59
         */
        UBool next(UErrorCode &errorCode) { return next(onlyChanges_, errorCode); }

        /**
         * Moves the iterator to the edit that contains the source index.
         * The source index may be found in a no-change edit
         * even if normal iteration would skip no-change edits.
         * Normal iteration can continue from a found edit.
         *
         * The iterator state before this search logically does not matter.
         * (It may affect the performance of the search.)
         *
         * The iterator state after this search is undefined
         * if the source index is out of bounds for the source string.
         *
         * @param i source index
         * @param errorCode ICU error code. Its input value must pass the U_SUCCESS() test,
         *                  or else the function returns immediately. Check for U_FAILURE()
         *                  on output or use with function chaining. (See User Guide for details.)
         * @return true if the edit for the source index was found
         * @stable ICU 59
         */
        UBool findSourceIndex(int32_t i, UErrorCode &errorCode) {
            return findIndex(i, true, errorCode) == 0;
        }

        /**
         * Moves the iterator to the edit that contains the destination index.
         * The destination index may be found in a no-change edit
         * even if normal iteration would skip no-change edits.
         * Normal iteration can continue from a found edit.
         *
         * The iterator state before this search logically does not matter.
         * (It may affect the performance of the search.)
         *
         * The iterator state after this search is undefined
         * if the source index is out of bounds for the source string.
         *
         * @param i destination index
         * @param errorCode ICU error code. Its input value must pass the U_SUCCESS() test,
         *                  or else the function returns immediately. Check for U_FAILURE()
         *                  on output or use with function chaining. (See User Guide for details.)
         * @return true if the edit for the destination index was found
         * @stable ICU 60
         */
        UBool findDestinationIndex(int32_t i, UErrorCode &errorCode) {
            return findIndex(i, false, errorCode) == 0;
        }

        /**
         * Computes the destination index corresponding to the given source index.
         * If the source index is inside a change edit (not at its start),
         * then the destination index at the end of that edit is returned,
         * since there is no information about index mapping inside a change edit.
         *
         * (This means that indexes to the start and middle of an edit,
         * for example around a grapheme cluster, are mapped to indexes
         * encompassing the entire edit.
         * The alternative, mapping an interior index to the start,
         * would map such an interval to an empty one.)
         *
         * This operation will usually but not always modify this object.
         * The iterator state after this search is undefined.
         *
         * @param i source index
         * @param errorCode ICU error code. Its input value must pass the U_SUCCESS() test,
         *                  or else the function returns immediately. Check for U_FAILURE()
         *                  on output or use with function chaining. (See User Guide for details.)
         * @return destination index; undefined if i is not 0..string length
         * @stable ICU 60
         */
        int32_t destinationIndexFromSourceIndex(int32_t i, UErrorCode &errorCode);

        /**
         * Computes the source index corresponding to the given destination index.
         * If the destination index is inside a change edit (not at its start),
         * then the source index at the end of that edit is returned,
         * since there is no information about index mapping inside a change edit.
         *
         * (This means that indexes to the start and middle of an edit,
         * for example around a grapheme cluster, are mapped to indexes
         * encompassing the entire edit.
         * The alternative, mapping an interior index to the start,
         * would map such an interval to an empty one.)
         *
         * This operation will usually but not always modify this object.
         * The iterator state after this search is undefined.
         *
         * @param i destination index
         * @param errorCode ICU error code. Its input value must pass the U_SUCCESS() test,
         *                  or else the function returns immediately. Check for U_FAILURE()
         *                  on output or use with function chaining. (See User Guide for details.)
         * @return source index; undefined if i is not 0..string length
         * @stable ICU 60
         */
        int32_t sourceIndexFromDestinationIndex(int32_t i, UErrorCode &errorCode);

        /**
         * Returns whether the edit currently represented by the iterator is a change edit.
         *
         * @return true if this edit replaces oldLength() units with newLength() different ones.
         *         false if oldLength units remain unchanged.
         * @stable ICU 59
         */
        UBool hasChange() const { return changed; }

        /**
         * The length of the current span in the source string, which starts at {@link #sourceIndex}.
         *
         * @return the number of units in the original string which are replaced or remain unchanged.
         * @stable ICU 59
         */
        int32_t oldLength() const { return oldLength_; }

        /**
         * The length of the current span in the destination string, which starts at
         * {@link #destinationIndex}, or in the replacement string, which starts at
         * {@link #replacementIndex}.
         *
         * @return the number of units in the modified string, if hasChange() is true.
         *         Same as oldLength if hasChange() is false.
         * @stable ICU 59
         */
        int32_t newLength() const { return newLength_; }

        /**
         * The start index of the current span in the source string; the span has length
         * {@link #oldLength}.
         *
         * @return the current index into the source string
         * @stable ICU 59
         */
        int32_t sourceIndex() const { return srcIndex; }

        /**
         * The start index of the current span in the replacement string; the span has length
         * {@link #newLength}. Well-defined only if the current edit is a change edit.
         *
         * The *replacement string* is the concatenation of all substrings of the destination
         * string corresponding to change edits.
         *
         * This method is intended to be used together with operations that write only replacement
         * characters (e.g. operations specifying the \ref U_OMIT_UNCHANGED_TEXT option).
         * The source string can then be modified in-place.
         *
         * @return the current index into the replacement-characters-only string,
         *         not counting unchanged spans
         * @stable ICU 59
         */
        int32_t replacementIndex() const {
            // TODO: Throw an exception if we aren't in a change edit?
            return replIndex;
        }

        /**
         * The start index of the current span in the destination string; the span has length
         * {@link #newLength}.
         *
         * @return the current index into the full destination string
         * @stable ICU 59
         */
        int32_t destinationIndex() const { return destIndex; }

#ifndef U_HIDE_INTERNAL_API
        /**
         * A string representation of the current edit represented by the iterator for debugging. You
         * should not depend on the contents of the return string.
         * @internal
         */
        UnicodeString& toString(UnicodeString& appendTo) const;
#endif  // U_HIDE_INTERNAL_API

    private:
        friend class Edits;

        Iterator(const uint16_t *a, int32_t len, UBool oc, UBool crs);

        int32_t readLength(int32_t head);
        void updateNextIndexes();
        void updatePreviousIndexes();
        UBool noNext();
        UBool next(UBool onlyChanges, UErrorCode &errorCode);
        UBool previous(UErrorCode &errorCode);
        /** @return -1: error or i<0; 0: found; 1: i>=string length */
        int32_t findIndex(int32_t i, UBool findSource, UErrorCode &errorCode);

        const uint16_t *array;
        int32_t index, length;
        // 0 if we are not within compressed equal-length changes.
        // Otherwise the number of remaining changes, including the current one.
        int32_t remaining;
        UBool onlyChanges_, coarse;

        int8_t dir;  // iteration direction: back(<0), initial(0), forward(>0)
        UBool changed;
        int32_t oldLength_, newLength_;
        int32_t srcIndex, replIndex, destIndex;
    };

    /**
     * Returns an Iterator for coarse-grained change edits
     * (adjacent change edits are treated as one).
     * Can be used to perform simple string updates.
     * Skips no-change edits.
     * @return an Iterator that merges adjacent changes.
     * @stable ICU 59
     */
    Iterator getCoarseChangesIterator() const {
        return Iterator(array, length, true, true);
    }

    /**
     * Returns an Iterator for coarse-grained change and no-change edits
     * (adjacent change edits are treated as one).
     * Can be used to perform simple string updates.
     * Adjacent change edits are treated as one edit.
     * @return an Iterator that merges adjacent changes.
     * @stable ICU 59
     */
    Iterator getCoarseIterator() const {
        return Iterator(array, length, false, true);
    }

    /**
     * Returns an Iterator for fine-grained change edits
     * (full granularity of change edits is retained).
     * Can be used for modifying styled text.
     * Skips no-change edits.
     * @return an Iterator that separates adjacent changes.
     * @stable ICU 59
     */
    Iterator getFineChangesIterator() const {
        return Iterator(array, length, true, false);
    }

    /**
     * Returns an Iterator for fine-grained change and no-change edits
     * (full granularity of change edits is retained).
     * Can be used for modifying styled text.
     * @return an Iterator that separates adjacent changes.
     * @stable ICU 59
     */
    Iterator getFineIterator() const {
        return Iterator(array, length, false, false);
    }

    /**
     * Merges the two input Edits and appends the result to this object.
     *
     * Consider two string transformations (for example, normalization and case mapping)
     * where each records Edits in addition to writing an output string.<br>
     * Edits ab reflect how substrings of input string a
     * map to substrings of intermediate string b.<br>
     * Edits bc reflect how substrings of intermediate string b
     * map to substrings of output string c.<br>
     * This function merges ab and bc such that the additional edits
     * recorded in this object reflect how substrings of input string a
     * map to substrings of output string c.
     *
     * If unrelated Edits are passed in where the output string of the first
     * has a different length than the input string of the second,
     * then a U_ILLEGAL_ARGUMENT_ERROR is reported.
     *
     * @param ab reflects how substrings of input string a
     *     map to substrings of intermediate string b.
     * @param bc reflects how substrings of intermediate string b
     *     map to substrings of output string c.
     * @param errorCode ICU error code. Its input value must pass the U_SUCCESS() test,
     *                  or else the function returns immediately. Check for U_FAILURE()
     *                  on output or use with function chaining. (See User Guide for details.)
     * @return *this, with the merged edits appended
     * @stable ICU 60
     */
    Edits &mergeAndAppend(const Edits &ab, const Edits &bc, UErrorCode &errorCode);

private:
    void releaseArray() U_NOEXCEPT;
    Edits &copyArray(const Edits &other);
    Edits &moveArray(Edits &src) U_NOEXCEPT;

    void setLastUnit(int32_t last) { array[length - 1] = (uint16_t)last; }
    int32_t lastUnit() const { return length > 0 ? array[length - 1] : 0xffff; }

    void append(int32_t r);
    UBool growArray();

    static const int32_t STACK_CAPACITY = 100;
    uint16_t *array;
    int32_t capacity;
    int32_t length;
    int32_t delta;
    int32_t numChanges;
    UErrorCode errorCode_;
    uint16_t stackArray[STACK_CAPACITY];
};

U_NAMESPACE_END

#endif /* U_SHOW_CPLUSPLUS_API */

#endif  // __EDITS_H__
=======
// © 2016 and later: Unicode, Inc. and others.
// License & terms of use: http://www.unicode.org/copyright.html

// edits.h
// created: 2016dec30 Markus W. Scherer

#ifndef __EDITS_H__
#define __EDITS_H__

#include "unicode/utypes.h"

#if U_SHOW_CPLUSPLUS_API

#include "unicode/uobject.h"

/**
 * \file
 * \brief C++ API: C++ class Edits for low-level string transformations on styled text.
 */

U_NAMESPACE_BEGIN

class UnicodeString;

/**
 * Records lengths of string edits but not replacement text. Supports replacements, insertions, deletions
 * in linear progression. Does not support moving/reordering of text.
 *
 * There are two types of edits: <em>change edits</em> and <em>no-change edits</em>. Add edits to
 * instances of this class using {@link #addReplace(int32_t, int32_t)} (for change edits) and
 * {@link #addUnchanged(int32_t)} (for no-change edits). Change edits are retained with full granularity,
 * whereas adjacent no-change edits are always merged together. In no-change edits, there is a one-to-one
 * mapping between code points in the source and destination strings.
 *
 * After all edits have been added, instances of this class should be considered immutable, and an
 * {@link Edits::Iterator} can be used for queries.
 *
 * There are four flavors of Edits::Iterator:
 *
 * <ul>
 * <li>{@link #getFineIterator()} retains full granularity of change edits.
 * <li>{@link #getFineChangesIterator()} retains full granularity of change edits, and when calling
 * next() on the iterator, skips over no-change edits (unchanged regions).
 * <li>{@link #getCoarseIterator()} treats adjacent change edits as a single edit. (Adjacent no-change
 * edits are automatically merged during the construction phase.)
 * <li>{@link #getCoarseChangesIterator()} treats adjacent change edits as a single edit, and when
 * calling next() on the iterator, skips over no-change edits (unchanged regions).
 * </ul>
 *
 * For example, consider the string "abcßDeF", which case-folds to "abcssdef". This string has the
 * following fine edits:
 * <ul>
 * <li>abc ⇨ abc (no-change)
 * <li>ß ⇨ ss (change)
 * <li>D ⇨ d (change)
 * <li>e ⇨ e (no-change)
 * <li>F ⇨ f (change)
 * </ul>
 * and the following coarse edits (note how adjacent change edits get merged together):
 * <ul>
 * <li>abc ⇨ abc (no-change)
 * <li>ßD ⇨ ssd (change)
 * <li>e ⇨ e (no-change)
 * <li>F ⇨ f (change)
 * </ul>
 *
 * The "fine changes" and "coarse changes" iterators will step through only the change edits when their
 * `Edits::Iterator::next()` methods are called. They are identical to the non-change iterators when
 * their `Edits::Iterator::findSourceIndex()` or `Edits::Iterator::findDestinationIndex()`
 * methods are used to walk through the string.
 *
 * For examples of how to use this class, see the test `TestCaseMapEditsIteratorDocs` in
 * UCharacterCaseTest.java.
 *
 * An Edits object tracks a separate UErrorCode, but ICU string transformation functions
 * (e.g., case mapping functions) merge any such errors into their API's UErrorCode.
 *
 * @stable ICU 59
 */
class U_COMMON_API Edits final : public UMemory {
public:
    /**
     * Constructs an empty object.
     * @stable ICU 59
     */
    Edits() :
            array(stackArray), capacity(STACK_CAPACITY), length(0), delta(0), numChanges(0),
            errorCode_(U_ZERO_ERROR) {}
    /**
     * Copy constructor.
     * @param other source edits
     * @stable ICU 60
     */
    Edits(const Edits &other) :
            array(stackArray), capacity(STACK_CAPACITY), length(other.length),
            delta(other.delta), numChanges(other.numChanges),
            errorCode_(other.errorCode_) {
        copyArray(other);
    }
    /**
     * Move constructor, might leave src empty.
     * This object will have the same contents that the source object had.
     * @param src source edits
     * @stable ICU 60
     */
    Edits(Edits &&src) noexcept :
            array(stackArray), capacity(STACK_CAPACITY), length(src.length),
            delta(src.delta), numChanges(src.numChanges),
            errorCode_(src.errorCode_) {
        moveArray(src);
    }

    /**
     * Destructor.
     * @stable ICU 59
     */
    ~Edits();

    /**
     * Assignment operator.
     * @param other source edits
     * @return *this
     * @stable ICU 60
     */
    Edits &operator=(const Edits &other);

    /**
     * Move assignment operator, might leave src empty.
     * This object will have the same contents that the source object had.
     * The behavior is undefined if *this and src are the same object.
     * @param src source edits
     * @return *this
     * @stable ICU 60
     */
    Edits &operator=(Edits &&src) noexcept;

    /**
     * Resets the data but may not release memory.
     * @stable ICU 59
     */
    void reset() noexcept;

    /**
     * Adds a no-change edit: a record for an unchanged segment of text.
     * Normally called from inside ICU string transformation functions, not user code.
     * @stable ICU 59
     */
    void addUnchanged(int32_t unchangedLength);
    /**
     * Adds a change edit: a record for a text replacement/insertion/deletion.
     * Normally called from inside ICU string transformation functions, not user code.
     * @stable ICU 59
     */
    void addReplace(int32_t oldLength, int32_t newLength);
    /**
     * Sets the UErrorCode if an error occurred while recording edits.
     * Preserves older error codes in the outErrorCode.
     * Normally called from inside ICU string transformation functions, not user code.
     * @param outErrorCode Set to an error code if it does not contain one already
     *                  and an error occurred while recording edits.
     *                  Otherwise unchanged.
     * @return true if U_FAILURE(outErrorCode)
     * @stable ICU 59
     */
    UBool copyErrorTo(UErrorCode &outErrorCode) const;

    /**
     * How much longer is the new text compared with the old text?
     * @return new length minus old length
     * @stable ICU 59
     */
    int32_t lengthDelta() const { return delta; }
    /**
     * @return true if there are any change edits
     * @stable ICU 59
     */
    UBool hasChanges() const { return numChanges != 0; }

    /**
     * @return the number of change edits
     * @stable ICU 60
     */
    int32_t numberOfChanges() const { return numChanges; }

    /**
     * Access to the list of edits.
     *
     * At any moment in time, an instance of this class points to a single edit: a "window" into a span
     * of the source string and the corresponding span of the destination string. The source string span
     * starts at {@link #sourceIndex()} and runs for {@link #oldLength()} chars; the destination string
     * span starts at {@link #destinationIndex()} and runs for {@link #newLength()} chars.
     *
     * The iterator can be moved between edits using the `next()`, `findSourceIndex(int32_t, UErrorCode &)`,
     * and `findDestinationIndex(int32_t, UErrorCode &)` methods.
     * Calling any of these methods mutates the iterator to make it point to the corresponding edit.
     *
     * For more information, see the documentation for {@link Edits}.
     *
     * @see getCoarseIterator
     * @see getFineIterator
     * @stable ICU 59
     */
    struct U_COMMON_API Iterator final : public UMemory {
        /**
         * Default constructor, empty iterator.
         * @stable ICU 60
         */
        Iterator() :
                array(nullptr), index(0), length(0),
                remaining(0), onlyChanges_(false), coarse(false),
                dir(0), changed(false), oldLength_(0), newLength_(0),
                srcIndex(0), replIndex(0), destIndex(0) {}
        /**
         * Copy constructor.
         * @stable ICU 59
         */
        Iterator(const Iterator &other) = default;
        /**
         * Assignment operator.
         * @stable ICU 59
         */
        Iterator &operator=(const Iterator &other) = default;

        /**
         * Advances the iterator to the next edit.
         * @param errorCode ICU error code. Its input value must pass the U_SUCCESS() test,
         *                  or else the function returns immediately. Check for U_FAILURE()
         *                  on output or use with function chaining. (See User Guide for details.)
         * @return true if there is another edit
         * @stable ICU 59
         */
        UBool next(UErrorCode &errorCode) { return next(onlyChanges_, errorCode); }

        /**
         * Moves the iterator to the edit that contains the source index.
         * The source index may be found in a no-change edit
         * even if normal iteration would skip no-change edits.
         * Normal iteration can continue from a found edit.
         *
         * The iterator state before this search logically does not matter.
         * (It may affect the performance of the search.)
         *
         * The iterator state after this search is undefined
         * if the source index is out of bounds for the source string.
         *
         * @param i source index
         * @param errorCode ICU error code. Its input value must pass the U_SUCCESS() test,
         *                  or else the function returns immediately. Check for U_FAILURE()
         *                  on output or use with function chaining. (See User Guide for details.)
         * @return true if the edit for the source index was found
         * @stable ICU 59
         */
        UBool findSourceIndex(int32_t i, UErrorCode &errorCode) {
            return findIndex(i, true, errorCode) == 0;
        }

        /**
         * Moves the iterator to the edit that contains the destination index.
         * The destination index may be found in a no-change edit
         * even if normal iteration would skip no-change edits.
         * Normal iteration can continue from a found edit.
         *
         * The iterator state before this search logically does not matter.
         * (It may affect the performance of the search.)
         *
         * The iterator state after this search is undefined
         * if the source index is out of bounds for the source string.
         *
         * @param i destination index
         * @param errorCode ICU error code. Its input value must pass the U_SUCCESS() test,
         *                  or else the function returns immediately. Check for U_FAILURE()
         *                  on output or use with function chaining. (See User Guide for details.)
         * @return true if the edit for the destination index was found
         * @stable ICU 60
         */
        UBool findDestinationIndex(int32_t i, UErrorCode &errorCode) {
            return findIndex(i, false, errorCode) == 0;
        }

        /**
         * Computes the destination index corresponding to the given source index.
         * If the source index is inside a change edit (not at its start),
         * then the destination index at the end of that edit is returned,
         * since there is no information about index mapping inside a change edit.
         *
         * (This means that indexes to the start and middle of an edit,
         * for example around a grapheme cluster, are mapped to indexes
         * encompassing the entire edit.
         * The alternative, mapping an interior index to the start,
         * would map such an interval to an empty one.)
         *
         * This operation will usually but not always modify this object.
         * The iterator state after this search is undefined.
         *
         * @param i source index
         * @param errorCode ICU error code. Its input value must pass the U_SUCCESS() test,
         *                  or else the function returns immediately. Check for U_FAILURE()
         *                  on output or use with function chaining. (See User Guide for details.)
         * @return destination index; undefined if i is not 0..string length
         * @stable ICU 60
         */
        int32_t destinationIndexFromSourceIndex(int32_t i, UErrorCode &errorCode);

        /**
         * Computes the source index corresponding to the given destination index.
         * If the destination index is inside a change edit (not at its start),
         * then the source index at the end of that edit is returned,
         * since there is no information about index mapping inside a change edit.
         *
         * (This means that indexes to the start and middle of an edit,
         * for example around a grapheme cluster, are mapped to indexes
         * encompassing the entire edit.
         * The alternative, mapping an interior index to the start,
         * would map such an interval to an empty one.)
         *
         * This operation will usually but not always modify this object.
         * The iterator state after this search is undefined.
         *
         * @param i destination index
         * @param errorCode ICU error code. Its input value must pass the U_SUCCESS() test,
         *                  or else the function returns immediately. Check for U_FAILURE()
         *                  on output or use with function chaining. (See User Guide for details.)
         * @return source index; undefined if i is not 0..string length
         * @stable ICU 60
         */
        int32_t sourceIndexFromDestinationIndex(int32_t i, UErrorCode &errorCode);

        /**
         * Returns whether the edit currently represented by the iterator is a change edit.
         *
         * @return true if this edit replaces oldLength() units with newLength() different ones.
         *         false if oldLength units remain unchanged.
         * @stable ICU 59
         */
        UBool hasChange() const { return changed; }

        /**
         * The length of the current span in the source string, which starts at {@link #sourceIndex}.
         *
         * @return the number of units in the original string which are replaced or remain unchanged.
         * @stable ICU 59
         */
        int32_t oldLength() const { return oldLength_; }

        /**
         * The length of the current span in the destination string, which starts at
         * {@link #destinationIndex}, or in the replacement string, which starts at
         * {@link #replacementIndex}.
         *
         * @return the number of units in the modified string, if hasChange() is true.
         *         Same as oldLength if hasChange() is false.
         * @stable ICU 59
         */
        int32_t newLength() const { return newLength_; }

        /**
         * The start index of the current span in the source string; the span has length
         * {@link #oldLength}.
         *
         * @return the current index into the source string
         * @stable ICU 59
         */
        int32_t sourceIndex() const { return srcIndex; }

        /**
         * The start index of the current span in the replacement string; the span has length
         * {@link #newLength}. Well-defined only if the current edit is a change edit.
         *
         * The *replacement string* is the concatenation of all substrings of the destination
         * string corresponding to change edits.
         *
         * This method is intended to be used together with operations that write only replacement
         * characters (e.g. operations specifying the \ref U_OMIT_UNCHANGED_TEXT option).
         * The source string can then be modified in-place.
         *
         * @return the current index into the replacement-characters-only string,
         *         not counting unchanged spans
         * @stable ICU 59
         */
        int32_t replacementIndex() const {
            // TODO: Throw an exception if we aren't in a change edit?
            return replIndex;
        }

        /**
         * The start index of the current span in the destination string; the span has length
         * {@link #newLength}.
         *
         * @return the current index into the full destination string
         * @stable ICU 59
         */
        int32_t destinationIndex() const { return destIndex; }

#ifndef U_HIDE_INTERNAL_API
        /**
         * A string representation of the current edit represented by the iterator for debugging. You
         * should not depend on the contents of the return string.
         * @internal
         */
        UnicodeString& toString(UnicodeString& appendTo) const;
#endif  // U_HIDE_INTERNAL_API

    private:
        friend class Edits;

        Iterator(const uint16_t *a, int32_t len, UBool oc, UBool crs);

        int32_t readLength(int32_t head);
        void updateNextIndexes();
        void updatePreviousIndexes();
        UBool noNext();
        UBool next(UBool onlyChanges, UErrorCode &errorCode);
        UBool previous(UErrorCode &errorCode);
        /** @return -1: error or i<0; 0: found; 1: i>=string length */
        int32_t findIndex(int32_t i, UBool findSource, UErrorCode &errorCode);

        const uint16_t *array;
        int32_t index, length;
        // 0 if we are not within compressed equal-length changes.
        // Otherwise the number of remaining changes, including the current one.
        int32_t remaining;
        UBool onlyChanges_, coarse;

        int8_t dir;  // iteration direction: back(<0), initial(0), forward(>0)
        UBool changed;
        int32_t oldLength_, newLength_;
        int32_t srcIndex, replIndex, destIndex;
    };

    /**
     * Returns an Iterator for coarse-grained change edits
     * (adjacent change edits are treated as one).
     * Can be used to perform simple string updates.
     * Skips no-change edits.
     * @return an Iterator that merges adjacent changes.
     * @stable ICU 59
     */
    Iterator getCoarseChangesIterator() const {
        return Iterator(array, length, true, true);
    }

    /**
     * Returns an Iterator for coarse-grained change and no-change edits
     * (adjacent change edits are treated as one).
     * Can be used to perform simple string updates.
     * Adjacent change edits are treated as one edit.
     * @return an Iterator that merges adjacent changes.
     * @stable ICU 59
     */
    Iterator getCoarseIterator() const {
        return Iterator(array, length, false, true);
    }

    /**
     * Returns an Iterator for fine-grained change edits
     * (full granularity of change edits is retained).
     * Can be used for modifying styled text.
     * Skips no-change edits.
     * @return an Iterator that separates adjacent changes.
     * @stable ICU 59
     */
    Iterator getFineChangesIterator() const {
        return Iterator(array, length, true, false);
    }

    /**
     * Returns an Iterator for fine-grained change and no-change edits
     * (full granularity of change edits is retained).
     * Can be used for modifying styled text.
     * @return an Iterator that separates adjacent changes.
     * @stable ICU 59
     */
    Iterator getFineIterator() const {
        return Iterator(array, length, false, false);
    }

    /**
     * Merges the two input Edits and appends the result to this object.
     *
     * Consider two string transformations (for example, normalization and case mapping)
     * where each records Edits in addition to writing an output string.<br>
     * Edits ab reflect how substrings of input string a
     * map to substrings of intermediate string b.<br>
     * Edits bc reflect how substrings of intermediate string b
     * map to substrings of output string c.<br>
     * This function merges ab and bc such that the additional edits
     * recorded in this object reflect how substrings of input string a
     * map to substrings of output string c.
     *
     * If unrelated Edits are passed in where the output string of the first
     * has a different length than the input string of the second,
     * then a U_ILLEGAL_ARGUMENT_ERROR is reported.
     *
     * @param ab reflects how substrings of input string a
     *     map to substrings of intermediate string b.
     * @param bc reflects how substrings of intermediate string b
     *     map to substrings of output string c.
     * @param errorCode ICU error code. Its input value must pass the U_SUCCESS() test,
     *                  or else the function returns immediately. Check for U_FAILURE()
     *                  on output or use with function chaining. (See User Guide for details.)
     * @return *this, with the merged edits appended
     * @stable ICU 60
     */
    Edits &mergeAndAppend(const Edits &ab, const Edits &bc, UErrorCode &errorCode);

private:
    void releaseArray() noexcept;
    Edits &copyArray(const Edits &other);
    Edits &moveArray(Edits &src) noexcept;

    void setLastUnit(int32_t last) { array[length - 1] = (uint16_t)last; }
    int32_t lastUnit() const { return length > 0 ? array[length - 1] : 0xffff; }

    void append(int32_t r);
    UBool growArray();

    static const int32_t STACK_CAPACITY = 100;
    uint16_t *array;
    int32_t capacity;
    int32_t length;
    int32_t delta;
    int32_t numChanges;
    UErrorCode errorCode_;
    uint16_t stackArray[STACK_CAPACITY];
};

U_NAMESPACE_END

#endif /* U_SHOW_CPLUSPLUS_API */

#endif  // __EDITS_H__
>>>>>>> a8a80be5
<|MERGE_RESOLUTION|>--- conflicted
+++ resolved
@@ -1,1065 +1,531 @@
-<<<<<<< HEAD
-// © 2016 and later: Unicode, Inc. and others.
-// License & terms of use: http://www.unicode.org/copyright.html
-
-// edits.h
-// created: 2016dec30 Markus W. Scherer
-
-#ifndef __EDITS_H__
-#define __EDITS_H__
-
-#include "unicode/utypes.h"
-
-#if U_SHOW_CPLUSPLUS_API
-
-#include "unicode/uobject.h"
-
-/**
- * \file
- * \brief C++ API: C++ class Edits for low-level string transformations on styled text.
- */
-
-U_NAMESPACE_BEGIN
-
-class UnicodeString;
-
-/**
- * Records lengths of string edits but not replacement text. Supports replacements, insertions, deletions
- * in linear progression. Does not support moving/reordering of text.
- *
- * There are two types of edits: <em>change edits</em> and <em>no-change edits</em>. Add edits to
- * instances of this class using {@link #addReplace(int32_t, int32_t)} (for change edits) and
- * {@link #addUnchanged(int32_t)} (for no-change edits). Change edits are retained with full granularity,
- * whereas adjacent no-change edits are always merged together. In no-change edits, there is a one-to-one
- * mapping between code points in the source and destination strings.
- *
- * After all edits have been added, instances of this class should be considered immutable, and an
- * {@link Edits::Iterator} can be used for queries.
- *
- * There are four flavors of Edits::Iterator:
- *
- * <ul>
- * <li>{@link #getFineIterator()} retains full granularity of change edits.
- * <li>{@link #getFineChangesIterator()} retains full granularity of change edits, and when calling
- * next() on the iterator, skips over no-change edits (unchanged regions).
- * <li>{@link #getCoarseIterator()} treats adjacent change edits as a single edit. (Adjacent no-change
- * edits are automatically merged during the construction phase.)
- * <li>{@link #getCoarseChangesIterator()} treats adjacent change edits as a single edit, and when
- * calling next() on the iterator, skips over no-change edits (unchanged regions).
- * </ul>
- *
- * For example, consider the string "abcßDeF", which case-folds to "abcssdef". This string has the
- * following fine edits:
- * <ul>
- * <li>abc ⇨ abc (no-change)
- * <li>ß ⇨ ss (change)
- * <li>D ⇨ d (change)
- * <li>e ⇨ e (no-change)
- * <li>F ⇨ f (change)
- * </ul>
- * and the following coarse edits (note how adjacent change edits get merged together):
- * <ul>
- * <li>abc ⇨ abc (no-change)
- * <li>ßD ⇨ ssd (change)
- * <li>e ⇨ e (no-change)
- * <li>F ⇨ f (change)
- * </ul>
- *
- * The "fine changes" and "coarse changes" iterators will step through only the change edits when their
- * `Edits::Iterator::next()` methods are called. They are identical to the non-change iterators when
- * their `Edits::Iterator::findSourceIndex()` or `Edits::Iterator::findDestinationIndex()`
- * methods are used to walk through the string.
- *
- * For examples of how to use this class, see the test `TestCaseMapEditsIteratorDocs` in
- * UCharacterCaseTest.java.
- *
- * An Edits object tracks a separate UErrorCode, but ICU string transformation functions
- * (e.g., case mapping functions) merge any such errors into their API's UErrorCode.
- *
- * @stable ICU 59
- */
-class U_COMMON_API Edits U_FINAL : public UMemory {
-public:
-    /**
-     * Constructs an empty object.
-     * @stable ICU 59
-     */
-    Edits() :
-            array(stackArray), capacity(STACK_CAPACITY), length(0), delta(0), numChanges(0),
-            errorCode_(U_ZERO_ERROR) {}
-    /**
-     * Copy constructor.
-     * @param other source edits
-     * @stable ICU 60
-     */
-    Edits(const Edits &other) :
-            array(stackArray), capacity(STACK_CAPACITY), length(other.length),
-            delta(other.delta), numChanges(other.numChanges),
-            errorCode_(other.errorCode_) {
-        copyArray(other);
-    }
-    /**
-     * Move constructor, might leave src empty.
-     * This object will have the same contents that the source object had.
-     * @param src source edits
-     * @stable ICU 60
-     */
-    Edits(Edits &&src) U_NOEXCEPT :
-            array(stackArray), capacity(STACK_CAPACITY), length(src.length),
-            delta(src.delta), numChanges(src.numChanges),
-            errorCode_(src.errorCode_) {
-        moveArray(src);
-    }
-
-    /**
-     * Destructor.
-     * @stable ICU 59
-     */
-    ~Edits();
-
-    /**
-     * Assignment operator.
-     * @param other source edits
-     * @return *this
-     * @stable ICU 60
-     */
-    Edits &operator=(const Edits &other);
-
-    /**
-     * Move assignment operator, might leave src empty.
-     * This object will have the same contents that the source object had.
-     * The behavior is undefined if *this and src are the same object.
-     * @param src source edits
-     * @return *this
-     * @stable ICU 60
-     */
-    Edits &operator=(Edits &&src) U_NOEXCEPT;
-
-    /**
-     * Resets the data but may not release memory.
-     * @stable ICU 59
-     */
-    void reset() U_NOEXCEPT;
-
-    /**
-     * Adds a no-change edit: a record for an unchanged segment of text.
-     * Normally called from inside ICU string transformation functions, not user code.
-     * @stable ICU 59
-     */
-    void addUnchanged(int32_t unchangedLength);
-    /**
-     * Adds a change edit: a record for a text replacement/insertion/deletion.
-     * Normally called from inside ICU string transformation functions, not user code.
-     * @stable ICU 59
-     */
-    void addReplace(int32_t oldLength, int32_t newLength);
-    /**
-     * Sets the UErrorCode if an error occurred while recording edits.
-     * Preserves older error codes in the outErrorCode.
-     * Normally called from inside ICU string transformation functions, not user code.
-     * @param outErrorCode Set to an error code if it does not contain one already
-     *                  and an error occurred while recording edits.
-     *                  Otherwise unchanged.
-     * @return true if U_FAILURE(outErrorCode)
-     * @stable ICU 59
-     */
-    UBool copyErrorTo(UErrorCode &outErrorCode) const;
-
-    /**
-     * How much longer is the new text compared with the old text?
-     * @return new length minus old length
-     * @stable ICU 59
-     */
-    int32_t lengthDelta() const { return delta; }
-    /**
-     * @return true if there are any change edits
-     * @stable ICU 59
-     */
-    UBool hasChanges() const { return numChanges != 0; }
-
-    /**
-     * @return the number of change edits
-     * @stable ICU 60
-     */
-    int32_t numberOfChanges() const { return numChanges; }
-
-    /**
-     * Access to the list of edits.
-     *
-     * At any moment in time, an instance of this class points to a single edit: a "window" into a span
-     * of the source string and the corresponding span of the destination string. The source string span
-     * starts at {@link #sourceIndex()} and runs for {@link #oldLength()} chars; the destination string
-     * span starts at {@link #destinationIndex()} and runs for {@link #newLength()} chars.
-     *
-     * The iterator can be moved between edits using the `next()`, `findSourceIndex(int32_t, UErrorCode &)`,
-     * and `findDestinationIndex(int32_t, UErrorCode &)` methods.
-     * Calling any of these methods mutates the iterator to make it point to the corresponding edit.
-     *
-     * For more information, see the documentation for {@link Edits}.
-     *
-     * @see getCoarseIterator
-     * @see getFineIterator
-     * @stable ICU 59
-     */
-    struct U_COMMON_API Iterator U_FINAL : public UMemory {
-        /**
-         * Default constructor, empty iterator.
-         * @stable ICU 60
-         */
-        Iterator() :
-                array(nullptr), index(0), length(0),
-                remaining(0), onlyChanges_(false), coarse(false),
-                dir(0), changed(false), oldLength_(0), newLength_(0),
-                srcIndex(0), replIndex(0), destIndex(0) {}
-        /**
-         * Copy constructor.
-         * @stable ICU 59
-         */
-        Iterator(const Iterator &other) = default;
-        /**
-         * Assignment operator.
-         * @stable ICU 59
-         */
-        Iterator &operator=(const Iterator &other) = default;
-
-        /**
-         * Advances the iterator to the next edit.
-         * @param errorCode ICU error code. Its input value must pass the U_SUCCESS() test,
-         *                  or else the function returns immediately. Check for U_FAILURE()
-         *                  on output or use with function chaining. (See User Guide for details.)
-         * @return true if there is another edit
-         * @stable ICU 59
-         */
-        UBool next(UErrorCode &errorCode) { return next(onlyChanges_, errorCode); }
-
-        /**
-         * Moves the iterator to the edit that contains the source index.
-         * The source index may be found in a no-change edit
-         * even if normal iteration would skip no-change edits.
-         * Normal iteration can continue from a found edit.
-         *
-         * The iterator state before this search logically does not matter.
-         * (It may affect the performance of the search.)
-         *
-         * The iterator state after this search is undefined
-         * if the source index is out of bounds for the source string.
-         *
-         * @param i source index
-         * @param errorCode ICU error code. Its input value must pass the U_SUCCESS() test,
-         *                  or else the function returns immediately. Check for U_FAILURE()
-         *                  on output or use with function chaining. (See User Guide for details.)
-         * @return true if the edit for the source index was found
-         * @stable ICU 59
-         */
-        UBool findSourceIndex(int32_t i, UErrorCode &errorCode) {
-            return findIndex(i, true, errorCode) == 0;
-        }
-
-        /**
-         * Moves the iterator to the edit that contains the destination index.
-         * The destination index may be found in a no-change edit
-         * even if normal iteration would skip no-change edits.
-         * Normal iteration can continue from a found edit.
-         *
-         * The iterator state before this search logically does not matter.
-         * (It may affect the performance of the search.)
-         *
-         * The iterator state after this search is undefined
-         * if the source index is out of bounds for the source string.
-         *
-         * @param i destination index
-         * @param errorCode ICU error code. Its input value must pass the U_SUCCESS() test,
-         *                  or else the function returns immediately. Check for U_FAILURE()
-         *                  on output or use with function chaining. (See User Guide for details.)
-         * @return true if the edit for the destination index was found
-         * @stable ICU 60
-         */
-        UBool findDestinationIndex(int32_t i, UErrorCode &errorCode) {
-            return findIndex(i, false, errorCode) == 0;
-        }
-
-        /**
-         * Computes the destination index corresponding to the given source index.
-         * If the source index is inside a change edit (not at its start),
-         * then the destination index at the end of that edit is returned,
-         * since there is no information about index mapping inside a change edit.
-         *
-         * (This means that indexes to the start and middle of an edit,
-         * for example around a grapheme cluster, are mapped to indexes
-         * encompassing the entire edit.
-         * The alternative, mapping an interior index to the start,
-         * would map such an interval to an empty one.)
-         *
-         * This operation will usually but not always modify this object.
-         * The iterator state after this search is undefined.
-         *
-         * @param i source index
-         * @param errorCode ICU error code. Its input value must pass the U_SUCCESS() test,
-         *                  or else the function returns immediately. Check for U_FAILURE()
-         *                  on output or use with function chaining. (See User Guide for details.)
-         * @return destination index; undefined if i is not 0..string length
-         * @stable ICU 60
-         */
-        int32_t destinationIndexFromSourceIndex(int32_t i, UErrorCode &errorCode);
-
-        /**
-         * Computes the source index corresponding to the given destination index.
-         * If the destination index is inside a change edit (not at its start),
-         * then the source index at the end of that edit is returned,
-         * since there is no information about index mapping inside a change edit.
-         *
-         * (This means that indexes to the start and middle of an edit,
-         * for example around a grapheme cluster, are mapped to indexes
-         * encompassing the entire edit.
-         * The alternative, mapping an interior index to the start,
-         * would map such an interval to an empty one.)
-         *
-         * This operation will usually but not always modify this object.
-         * The iterator state after this search is undefined.
-         *
-         * @param i destination index
-         * @param errorCode ICU error code. Its input value must pass the U_SUCCESS() test,
-         *                  or else the function returns immediately. Check for U_FAILURE()
-         *                  on output or use with function chaining. (See User Guide for details.)
-         * @return source index; undefined if i is not 0..string length
-         * @stable ICU 60
-         */
-        int32_t sourceIndexFromDestinationIndex(int32_t i, UErrorCode &errorCode);
-
-        /**
-         * Returns whether the edit currently represented by the iterator is a change edit.
-         *
-         * @return true if this edit replaces oldLength() units with newLength() different ones.
-         *         false if oldLength units remain unchanged.
-         * @stable ICU 59
-         */
-        UBool hasChange() const { return changed; }
-
-        /**
-         * The length of the current span in the source string, which starts at {@link #sourceIndex}.
-         *
-         * @return the number of units in the original string which are replaced or remain unchanged.
-         * @stable ICU 59
-         */
-        int32_t oldLength() const { return oldLength_; }
-
-        /**
-         * The length of the current span in the destination string, which starts at
-         * {@link #destinationIndex}, or in the replacement string, which starts at
-         * {@link #replacementIndex}.
-         *
-         * @return the number of units in the modified string, if hasChange() is true.
-         *         Same as oldLength if hasChange() is false.
-         * @stable ICU 59
-         */
-        int32_t newLength() const { return newLength_; }
-
-        /**
-         * The start index of the current span in the source string; the span has length
-         * {@link #oldLength}.
-         *
-         * @return the current index into the source string
-         * @stable ICU 59
-         */
-        int32_t sourceIndex() const { return srcIndex; }
-
-        /**
-         * The start index of the current span in the replacement string; the span has length
-         * {@link #newLength}. Well-defined only if the current edit is a change edit.
-         *
-         * The *replacement string* is the concatenation of all substrings of the destination
-         * string corresponding to change edits.
-         *
-         * This method is intended to be used together with operations that write only replacement
-         * characters (e.g. operations specifying the \ref U_OMIT_UNCHANGED_TEXT option).
-         * The source string can then be modified in-place.
-         *
-         * @return the current index into the replacement-characters-only string,
-         *         not counting unchanged spans
-         * @stable ICU 59
-         */
-        int32_t replacementIndex() const {
-            // TODO: Throw an exception if we aren't in a change edit?
-            return replIndex;
-        }
-
-        /**
-         * The start index of the current span in the destination string; the span has length
-         * {@link #newLength}.
-         *
-         * @return the current index into the full destination string
-         * @stable ICU 59
-         */
-        int32_t destinationIndex() const { return destIndex; }
-
-#ifndef U_HIDE_INTERNAL_API
-        /**
-         * A string representation of the current edit represented by the iterator for debugging. You
-         * should not depend on the contents of the return string.
-         * @internal
-         */
-        UnicodeString& toString(UnicodeString& appendTo) const;
-#endif  // U_HIDE_INTERNAL_API
-
-    private:
-        friend class Edits;
-
-        Iterator(const uint16_t *a, int32_t len, UBool oc, UBool crs);
-
-        int32_t readLength(int32_t head);
-        void updateNextIndexes();
-        void updatePreviousIndexes();
-        UBool noNext();
-        UBool next(UBool onlyChanges, UErrorCode &errorCode);
-        UBool previous(UErrorCode &errorCode);
-        /** @return -1: error or i<0; 0: found; 1: i>=string length */
-        int32_t findIndex(int32_t i, UBool findSource, UErrorCode &errorCode);
-
-        const uint16_t *array;
-        int32_t index, length;
-        // 0 if we are not within compressed equal-length changes.
-        // Otherwise the number of remaining changes, including the current one.
-        int32_t remaining;
-        UBool onlyChanges_, coarse;
-
-        int8_t dir;  // iteration direction: back(<0), initial(0), forward(>0)
-        UBool changed;
-        int32_t oldLength_, newLength_;
-        int32_t srcIndex, replIndex, destIndex;
-    };
-
-    /**
-     * Returns an Iterator for coarse-grained change edits
-     * (adjacent change edits are treated as one).
-     * Can be used to perform simple string updates.
-     * Skips no-change edits.
-     * @return an Iterator that merges adjacent changes.
-     * @stable ICU 59
-     */
-    Iterator getCoarseChangesIterator() const {
-        return Iterator(array, length, true, true);
-    }
-
-    /**
-     * Returns an Iterator for coarse-grained change and no-change edits
-     * (adjacent change edits are treated as one).
-     * Can be used to perform simple string updates.
-     * Adjacent change edits are treated as one edit.
-     * @return an Iterator that merges adjacent changes.
-     * @stable ICU 59
-     */
-    Iterator getCoarseIterator() const {
-        return Iterator(array, length, false, true);
-    }
-
-    /**
-     * Returns an Iterator for fine-grained change edits
-     * (full granularity of change edits is retained).
-     * Can be used for modifying styled text.
-     * Skips no-change edits.
-     * @return an Iterator that separates adjacent changes.
-     * @stable ICU 59
-     */
-    Iterator getFineChangesIterator() const {
-        return Iterator(array, length, true, false);
-    }
-
-    /**
-     * Returns an Iterator for fine-grained change and no-change edits
-     * (full granularity of change edits is retained).
-     * Can be used for modifying styled text.
-     * @return an Iterator that separates adjacent changes.
-     * @stable ICU 59
-     */
-    Iterator getFineIterator() const {
-        return Iterator(array, length, false, false);
-    }
-
-    /**
-     * Merges the two input Edits and appends the result to this object.
-     *
-     * Consider two string transformations (for example, normalization and case mapping)
-     * where each records Edits in addition to writing an output string.<br>
-     * Edits ab reflect how substrings of input string a
-     * map to substrings of intermediate string b.<br>
-     * Edits bc reflect how substrings of intermediate string b
-     * map to substrings of output string c.<br>
-     * This function merges ab and bc such that the additional edits
-     * recorded in this object reflect how substrings of input string a
-     * map to substrings of output string c.
-     *
-     * If unrelated Edits are passed in where the output string of the first
-     * has a different length than the input string of the second,
-     * then a U_ILLEGAL_ARGUMENT_ERROR is reported.
-     *
-     * @param ab reflects how substrings of input string a
-     *     map to substrings of intermediate string b.
-     * @param bc reflects how substrings of intermediate string b
-     *     map to substrings of output string c.
-     * @param errorCode ICU error code. Its input value must pass the U_SUCCESS() test,
-     *                  or else the function returns immediately. Check for U_FAILURE()
-     *                  on output or use with function chaining. (See User Guide for details.)
-     * @return *this, with the merged edits appended
-     * @stable ICU 60
-     */
-    Edits &mergeAndAppend(const Edits &ab, const Edits &bc, UErrorCode &errorCode);
-
-private:
-    void releaseArray() U_NOEXCEPT;
-    Edits &copyArray(const Edits &other);
-    Edits &moveArray(Edits &src) U_NOEXCEPT;
-
-    void setLastUnit(int32_t last) { array[length - 1] = (uint16_t)last; }
-    int32_t lastUnit() const { return length > 0 ? array[length - 1] : 0xffff; }
-
-    void append(int32_t r);
-    UBool growArray();
-
-    static const int32_t STACK_CAPACITY = 100;
-    uint16_t *array;
-    int32_t capacity;
-    int32_t length;
-    int32_t delta;
-    int32_t numChanges;
-    UErrorCode errorCode_;
-    uint16_t stackArray[STACK_CAPACITY];
-};
-
-U_NAMESPACE_END
-
-#endif /* U_SHOW_CPLUSPLUS_API */
-
-#endif  // __EDITS_H__
-=======
-// © 2016 and later: Unicode, Inc. and others.
-// License & terms of use: http://www.unicode.org/copyright.html
-
-// edits.h
-// created: 2016dec30 Markus W. Scherer
-
-#ifndef __EDITS_H__
-#define __EDITS_H__
-
-#include "unicode/utypes.h"
-
-#if U_SHOW_CPLUSPLUS_API
-
-#include "unicode/uobject.h"
-
-/**
- * \file
- * \brief C++ API: C++ class Edits for low-level string transformations on styled text.
- */
-
-U_NAMESPACE_BEGIN
-
-class UnicodeString;
-
-/**
- * Records lengths of string edits but not replacement text. Supports replacements, insertions, deletions
- * in linear progression. Does not support moving/reordering of text.
- *
- * There are two types of edits: <em>change edits</em> and <em>no-change edits</em>. Add edits to
- * instances of this class using {@link #addReplace(int32_t, int32_t)} (for change edits) and
- * {@link #addUnchanged(int32_t)} (for no-change edits). Change edits are retained with full granularity,
- * whereas adjacent no-change edits are always merged together. In no-change edits, there is a one-to-one
- * mapping between code points in the source and destination strings.
- *
- * After all edits have been added, instances of this class should be considered immutable, and an
- * {@link Edits::Iterator} can be used for queries.
- *
- * There are four flavors of Edits::Iterator:
- *
- * <ul>
- * <li>{@link #getFineIterator()} retains full granularity of change edits.
- * <li>{@link #getFineChangesIterator()} retains full granularity of change edits, and when calling
- * next() on the iterator, skips over no-change edits (unchanged regions).
- * <li>{@link #getCoarseIterator()} treats adjacent change edits as a single edit. (Adjacent no-change
- * edits are automatically merged during the construction phase.)
- * <li>{@link #getCoarseChangesIterator()} treats adjacent change edits as a single edit, and when
- * calling next() on the iterator, skips over no-change edits (unchanged regions).
- * </ul>
- *
- * For example, consider the string "abcßDeF", which case-folds to "abcssdef". This string has the
- * following fine edits:
- * <ul>
- * <li>abc ⇨ abc (no-change)
- * <li>ß ⇨ ss (change)
- * <li>D ⇨ d (change)
- * <li>e ⇨ e (no-change)
- * <li>F ⇨ f (change)
- * </ul>
- * and the following coarse edits (note how adjacent change edits get merged together):
- * <ul>
- * <li>abc ⇨ abc (no-change)
- * <li>ßD ⇨ ssd (change)
- * <li>e ⇨ e (no-change)
- * <li>F ⇨ f (change)
- * </ul>
- *
- * The "fine changes" and "coarse changes" iterators will step through only the change edits when their
- * `Edits::Iterator::next()` methods are called. They are identical to the non-change iterators when
- * their `Edits::Iterator::findSourceIndex()` or `Edits::Iterator::findDestinationIndex()`
- * methods are used to walk through the string.
- *
- * For examples of how to use this class, see the test `TestCaseMapEditsIteratorDocs` in
- * UCharacterCaseTest.java.
- *
- * An Edits object tracks a separate UErrorCode, but ICU string transformation functions
- * (e.g., case mapping functions) merge any such errors into their API's UErrorCode.
- *
- * @stable ICU 59
- */
-class U_COMMON_API Edits final : public UMemory {
-public:
-    /**
-     * Constructs an empty object.
-     * @stable ICU 59
-     */
-    Edits() :
-            array(stackArray), capacity(STACK_CAPACITY), length(0), delta(0), numChanges(0),
-            errorCode_(U_ZERO_ERROR) {}
-    /**
-     * Copy constructor.
-     * @param other source edits
-     * @stable ICU 60
-     */
-    Edits(const Edits &other) :
-            array(stackArray), capacity(STACK_CAPACITY), length(other.length),
-            delta(other.delta), numChanges(other.numChanges),
-            errorCode_(other.errorCode_) {
-        copyArray(other);
-    }
-    /**
-     * Move constructor, might leave src empty.
-     * This object will have the same contents that the source object had.
-     * @param src source edits
-     * @stable ICU 60
-     */
-    Edits(Edits &&src) noexcept :
-            array(stackArray), capacity(STACK_CAPACITY), length(src.length),
-            delta(src.delta), numChanges(src.numChanges),
-            errorCode_(src.errorCode_) {
-        moveArray(src);
-    }
-
-    /**
-     * Destructor.
-     * @stable ICU 59
-     */
-    ~Edits();
-
-    /**
-     * Assignment operator.
-     * @param other source edits
-     * @return *this
-     * @stable ICU 60
-     */
-    Edits &operator=(const Edits &other);
-
-    /**
-     * Move assignment operator, might leave src empty.
-     * This object will have the same contents that the source object had.
-     * The behavior is undefined if *this and src are the same object.
-     * @param src source edits
-     * @return *this
-     * @stable ICU 60
-     */
-    Edits &operator=(Edits &&src) noexcept;
-
-    /**
-     * Resets the data but may not release memory.
-     * @stable ICU 59
-     */
-    void reset() noexcept;
-
-    /**
-     * Adds a no-change edit: a record for an unchanged segment of text.
-     * Normally called from inside ICU string transformation functions, not user code.
-     * @stable ICU 59
-     */
-    void addUnchanged(int32_t unchangedLength);
-    /**
-     * Adds a change edit: a record for a text replacement/insertion/deletion.
-     * Normally called from inside ICU string transformation functions, not user code.
-     * @stable ICU 59
-     */
-    void addReplace(int32_t oldLength, int32_t newLength);
-    /**
-     * Sets the UErrorCode if an error occurred while recording edits.
-     * Preserves older error codes in the outErrorCode.
-     * Normally called from inside ICU string transformation functions, not user code.
-     * @param outErrorCode Set to an error code if it does not contain one already
-     *                  and an error occurred while recording edits.
-     *                  Otherwise unchanged.
-     * @return true if U_FAILURE(outErrorCode)
-     * @stable ICU 59
-     */
-    UBool copyErrorTo(UErrorCode &outErrorCode) const;
-
-    /**
-     * How much longer is the new text compared with the old text?
-     * @return new length minus old length
-     * @stable ICU 59
-     */
-    int32_t lengthDelta() const { return delta; }
-    /**
-     * @return true if there are any change edits
-     * @stable ICU 59
-     */
-    UBool hasChanges() const { return numChanges != 0; }
-
-    /**
-     * @return the number of change edits
-     * @stable ICU 60
-     */
-    int32_t numberOfChanges() const { return numChanges; }
-
-    /**
-     * Access to the list of edits.
-     *
-     * At any moment in time, an instance of this class points to a single edit: a "window" into a span
-     * of the source string and the corresponding span of the destination string. The source string span
-     * starts at {@link #sourceIndex()} and runs for {@link #oldLength()} chars; the destination string
-     * span starts at {@link #destinationIndex()} and runs for {@link #newLength()} chars.
-     *
-     * The iterator can be moved between edits using the `next()`, `findSourceIndex(int32_t, UErrorCode &)`,
-     * and `findDestinationIndex(int32_t, UErrorCode &)` methods.
-     * Calling any of these methods mutates the iterator to make it point to the corresponding edit.
-     *
-     * For more information, see the documentation for {@link Edits}.
-     *
-     * @see getCoarseIterator
-     * @see getFineIterator
-     * @stable ICU 59
-     */
-    struct U_COMMON_API Iterator final : public UMemory {
-        /**
-         * Default constructor, empty iterator.
-         * @stable ICU 60
-         */
-        Iterator() :
-                array(nullptr), index(0), length(0),
-                remaining(0), onlyChanges_(false), coarse(false),
-                dir(0), changed(false), oldLength_(0), newLength_(0),
-                srcIndex(0), replIndex(0), destIndex(0) {}
-        /**
-         * Copy constructor.
-         * @stable ICU 59
-         */
-        Iterator(const Iterator &other) = default;
-        /**
-         * Assignment operator.
-         * @stable ICU 59
-         */
-        Iterator &operator=(const Iterator &other) = default;
-
-        /**
-         * Advances the iterator to the next edit.
-         * @param errorCode ICU error code. Its input value must pass the U_SUCCESS() test,
-         *                  or else the function returns immediately. Check for U_FAILURE()
-         *                  on output or use with function chaining. (See User Guide for details.)
-         * @return true if there is another edit
-         * @stable ICU 59
-         */
-        UBool next(UErrorCode &errorCode) { return next(onlyChanges_, errorCode); }
-
-        /**
-         * Moves the iterator to the edit that contains the source index.
-         * The source index may be found in a no-change edit
-         * even if normal iteration would skip no-change edits.
-         * Normal iteration can continue from a found edit.
-         *
-         * The iterator state before this search logically does not matter.
-         * (It may affect the performance of the search.)
-         *
-         * The iterator state after this search is undefined
-         * if the source index is out of bounds for the source string.
-         *
-         * @param i source index
-         * @param errorCode ICU error code. Its input value must pass the U_SUCCESS() test,
-         *                  or else the function returns immediately. Check for U_FAILURE()
-         *                  on output or use with function chaining. (See User Guide for details.)
-         * @return true if the edit for the source index was found
-         * @stable ICU 59
-         */
-        UBool findSourceIndex(int32_t i, UErrorCode &errorCode) {
-            return findIndex(i, true, errorCode) == 0;
-        }
-
-        /**
-         * Moves the iterator to the edit that contains the destination index.
-         * The destination index may be found in a no-change edit
-         * even if normal iteration would skip no-change edits.
-         * Normal iteration can continue from a found edit.
-         *
-         * The iterator state before this search logically does not matter.
-         * (It may affect the performance of the search.)
-         *
-         * The iterator state after this search is undefined
-         * if the source index is out of bounds for the source string.
-         *
-         * @param i destination index
-         * @param errorCode ICU error code. Its input value must pass the U_SUCCESS() test,
-         *                  or else the function returns immediately. Check for U_FAILURE()
-         *                  on output or use with function chaining. (See User Guide for details.)
-         * @return true if the edit for the destination index was found
-         * @stable ICU 60
-         */
-        UBool findDestinationIndex(int32_t i, UErrorCode &errorCode) {
-            return findIndex(i, false, errorCode) == 0;
-        }
-
-        /**
-         * Computes the destination index corresponding to the given source index.
-         * If the source index is inside a change edit (not at its start),
-         * then the destination index at the end of that edit is returned,
-         * since there is no information about index mapping inside a change edit.
-         *
-         * (This means that indexes to the start and middle of an edit,
-         * for example around a grapheme cluster, are mapped to indexes
-         * encompassing the entire edit.
-         * The alternative, mapping an interior index to the start,
-         * would map such an interval to an empty one.)
-         *
-         * This operation will usually but not always modify this object.
-         * The iterator state after this search is undefined.
-         *
-         * @param i source index
-         * @param errorCode ICU error code. Its input value must pass the U_SUCCESS() test,
-         *                  or else the function returns immediately. Check for U_FAILURE()
-         *                  on output or use with function chaining. (See User Guide for details.)
-         * @return destination index; undefined if i is not 0..string length
-         * @stable ICU 60
-         */
-        int32_t destinationIndexFromSourceIndex(int32_t i, UErrorCode &errorCode);
-
-        /**
-         * Computes the source index corresponding to the given destination index.
-         * If the destination index is inside a change edit (not at its start),
-         * then the source index at the end of that edit is returned,
-         * since there is no information about index mapping inside a change edit.
-         *
-         * (This means that indexes to the start and middle of an edit,
-         * for example around a grapheme cluster, are mapped to indexes
-         * encompassing the entire edit.
-         * The alternative, mapping an interior index to the start,
-         * would map such an interval to an empty one.)
-         *
-         * This operation will usually but not always modify this object.
-         * The iterator state after this search is undefined.
-         *
-         * @param i destination index
-         * @param errorCode ICU error code. Its input value must pass the U_SUCCESS() test,
-         *                  or else the function returns immediately. Check for U_FAILURE()
-         *                  on output or use with function chaining. (See User Guide for details.)
-         * @return source index; undefined if i is not 0..string length
-         * @stable ICU 60
-         */
-        int32_t sourceIndexFromDestinationIndex(int32_t i, UErrorCode &errorCode);
-
-        /**
-         * Returns whether the edit currently represented by the iterator is a change edit.
-         *
-         * @return true if this edit replaces oldLength() units with newLength() different ones.
-         *         false if oldLength units remain unchanged.
-         * @stable ICU 59
-         */
-        UBool hasChange() const { return changed; }
-
-        /**
-         * The length of the current span in the source string, which starts at {@link #sourceIndex}.
-         *
-         * @return the number of units in the original string which are replaced or remain unchanged.
-         * @stable ICU 59
-         */
-        int32_t oldLength() const { return oldLength_; }
-
-        /**
-         * The length of the current span in the destination string, which starts at
-         * {@link #destinationIndex}, or in the replacement string, which starts at
-         * {@link #replacementIndex}.
-         *
-         * @return the number of units in the modified string, if hasChange() is true.
-         *         Same as oldLength if hasChange() is false.
-         * @stable ICU 59
-         */
-        int32_t newLength() const { return newLength_; }
-
-        /**
-         * The start index of the current span in the source string; the span has length
-         * {@link #oldLength}.
-         *
-         * @return the current index into the source string
-         * @stable ICU 59
-         */
-        int32_t sourceIndex() const { return srcIndex; }
-
-        /**
-         * The start index of the current span in the replacement string; the span has length
-         * {@link #newLength}. Well-defined only if the current edit is a change edit.
-         *
-         * The *replacement string* is the concatenation of all substrings of the destination
-         * string corresponding to change edits.
-         *
-         * This method is intended to be used together with operations that write only replacement
-         * characters (e.g. operations specifying the \ref U_OMIT_UNCHANGED_TEXT option).
-         * The source string can then be modified in-place.
-         *
-         * @return the current index into the replacement-characters-only string,
-         *         not counting unchanged spans
-         * @stable ICU 59
-         */
-        int32_t replacementIndex() const {
-            // TODO: Throw an exception if we aren't in a change edit?
-            return replIndex;
-        }
-
-        /**
-         * The start index of the current span in the destination string; the span has length
-         * {@link #newLength}.
-         *
-         * @return the current index into the full destination string
-         * @stable ICU 59
-         */
-        int32_t destinationIndex() const { return destIndex; }
-
-#ifndef U_HIDE_INTERNAL_API
-        /**
-         * A string representation of the current edit represented by the iterator for debugging. You
-         * should not depend on the contents of the return string.
-         * @internal
-         */
-        UnicodeString& toString(UnicodeString& appendTo) const;
-#endif  // U_HIDE_INTERNAL_API
-
-    private:
-        friend class Edits;
-
-        Iterator(const uint16_t *a, int32_t len, UBool oc, UBool crs);
-
-        int32_t readLength(int32_t head);
-        void updateNextIndexes();
-        void updatePreviousIndexes();
-        UBool noNext();
-        UBool next(UBool onlyChanges, UErrorCode &errorCode);
-        UBool previous(UErrorCode &errorCode);
-        /** @return -1: error or i<0; 0: found; 1: i>=string length */
-        int32_t findIndex(int32_t i, UBool findSource, UErrorCode &errorCode);
-
-        const uint16_t *array;
-        int32_t index, length;
-        // 0 if we are not within compressed equal-length changes.
-        // Otherwise the number of remaining changes, including the current one.
-        int32_t remaining;
-        UBool onlyChanges_, coarse;
-
-        int8_t dir;  // iteration direction: back(<0), initial(0), forward(>0)
-        UBool changed;
-        int32_t oldLength_, newLength_;
-        int32_t srcIndex, replIndex, destIndex;
-    };
-
-    /**
-     * Returns an Iterator for coarse-grained change edits
-     * (adjacent change edits are treated as one).
-     * Can be used to perform simple string updates.
-     * Skips no-change edits.
-     * @return an Iterator that merges adjacent changes.
-     * @stable ICU 59
-     */
-    Iterator getCoarseChangesIterator() const {
-        return Iterator(array, length, true, true);
-    }
-
-    /**
-     * Returns an Iterator for coarse-grained change and no-change edits
-     * (adjacent change edits are treated as one).
-     * Can be used to perform simple string updates.
-     * Adjacent change edits are treated as one edit.
-     * @return an Iterator that merges adjacent changes.
-     * @stable ICU 59
-     */
-    Iterator getCoarseIterator() const {
-        return Iterator(array, length, false, true);
-    }
-
-    /**
-     * Returns an Iterator for fine-grained change edits
-     * (full granularity of change edits is retained).
-     * Can be used for modifying styled text.
-     * Skips no-change edits.
-     * @return an Iterator that separates adjacent changes.
-     * @stable ICU 59
-     */
-    Iterator getFineChangesIterator() const {
-        return Iterator(array, length, true, false);
-    }
-
-    /**
-     * Returns an Iterator for fine-grained change and no-change edits
-     * (full granularity of change edits is retained).
-     * Can be used for modifying styled text.
-     * @return an Iterator that separates adjacent changes.
-     * @stable ICU 59
-     */
-    Iterator getFineIterator() const {
-        return Iterator(array, length, false, false);
-    }
-
-    /**
-     * Merges the two input Edits and appends the result to this object.
-     *
-     * Consider two string transformations (for example, normalization and case mapping)
-     * where each records Edits in addition to writing an output string.<br>
-     * Edits ab reflect how substrings of input string a
-     * map to substrings of intermediate string b.<br>
-     * Edits bc reflect how substrings of intermediate string b
-     * map to substrings of output string c.<br>
-     * This function merges ab and bc such that the additional edits
-     * recorded in this object reflect how substrings of input string a
-     * map to substrings of output string c.
-     *
-     * If unrelated Edits are passed in where the output string of the first
-     * has a different length than the input string of the second,
-     * then a U_ILLEGAL_ARGUMENT_ERROR is reported.
-     *
-     * @param ab reflects how substrings of input string a
-     *     map to substrings of intermediate string b.
-     * @param bc reflects how substrings of intermediate string b
-     *     map to substrings of output string c.
-     * @param errorCode ICU error code. Its input value must pass the U_SUCCESS() test,
-     *                  or else the function returns immediately. Check for U_FAILURE()
-     *                  on output or use with function chaining. (See User Guide for details.)
-     * @return *this, with the merged edits appended
-     * @stable ICU 60
-     */
-    Edits &mergeAndAppend(const Edits &ab, const Edits &bc, UErrorCode &errorCode);
-
-private:
-    void releaseArray() noexcept;
-    Edits &copyArray(const Edits &other);
-    Edits &moveArray(Edits &src) noexcept;
-
-    void setLastUnit(int32_t last) { array[length - 1] = (uint16_t)last; }
-    int32_t lastUnit() const { return length > 0 ? array[length - 1] : 0xffff; }
-
-    void append(int32_t r);
-    UBool growArray();
-
-    static const int32_t STACK_CAPACITY = 100;
-    uint16_t *array;
-    int32_t capacity;
-    int32_t length;
-    int32_t delta;
-    int32_t numChanges;
-    UErrorCode errorCode_;
-    uint16_t stackArray[STACK_CAPACITY];
-};
-
-U_NAMESPACE_END
-
-#endif /* U_SHOW_CPLUSPLUS_API */
-
-#endif  // __EDITS_H__
->>>>>>> a8a80be5
+// © 2016 and later: Unicode, Inc. and others.
+// License & terms of use: http://www.unicode.org/copyright.html
+
+// edits.h
+// created: 2016dec30 Markus W. Scherer
+
+#ifndef __EDITS_H__
+#define __EDITS_H__
+
+#include "unicode/utypes.h"
+
+#if U_SHOW_CPLUSPLUS_API
+
+#include "unicode/uobject.h"
+
+/**
+ * \file
+ * \brief C++ API: C++ class Edits for low-level string transformations on styled text.
+ */
+
+U_NAMESPACE_BEGIN
+
+class UnicodeString;
+
+/**
+ * Records lengths of string edits but not replacement text. Supports replacements, insertions, deletions
+ * in linear progression. Does not support moving/reordering of text.
+ *
+ * There are two types of edits: <em>change edits</em> and <em>no-change edits</em>. Add edits to
+ * instances of this class using {@link #addReplace(int32_t, int32_t)} (for change edits) and
+ * {@link #addUnchanged(int32_t)} (for no-change edits). Change edits are retained with full granularity,
+ * whereas adjacent no-change edits are always merged together. In no-change edits, there is a one-to-one
+ * mapping between code points in the source and destination strings.
+ *
+ * After all edits have been added, instances of this class should be considered immutable, and an
+ * {@link Edits::Iterator} can be used for queries.
+ *
+ * There are four flavors of Edits::Iterator:
+ *
+ * <ul>
+ * <li>{@link #getFineIterator()} retains full granularity of change edits.
+ * <li>{@link #getFineChangesIterator()} retains full granularity of change edits, and when calling
+ * next() on the iterator, skips over no-change edits (unchanged regions).
+ * <li>{@link #getCoarseIterator()} treats adjacent change edits as a single edit. (Adjacent no-change
+ * edits are automatically merged during the construction phase.)
+ * <li>{@link #getCoarseChangesIterator()} treats adjacent change edits as a single edit, and when
+ * calling next() on the iterator, skips over no-change edits (unchanged regions).
+ * </ul>
+ *
+ * For example, consider the string "abcßDeF", which case-folds to "abcssdef". This string has the
+ * following fine edits:
+ * <ul>
+ * <li>abc ⇨ abc (no-change)
+ * <li>ß ⇨ ss (change)
+ * <li>D ⇨ d (change)
+ * <li>e ⇨ e (no-change)
+ * <li>F ⇨ f (change)
+ * </ul>
+ * and the following coarse edits (note how adjacent change edits get merged together):
+ * <ul>
+ * <li>abc ⇨ abc (no-change)
+ * <li>ßD ⇨ ssd (change)
+ * <li>e ⇨ e (no-change)
+ * <li>F ⇨ f (change)
+ * </ul>
+ *
+ * The "fine changes" and "coarse changes" iterators will step through only the change edits when their
+ * `Edits::Iterator::next()` methods are called. They are identical to the non-change iterators when
+ * their `Edits::Iterator::findSourceIndex()` or `Edits::Iterator::findDestinationIndex()`
+ * methods are used to walk through the string.
+ *
+ * For examples of how to use this class, see the test `TestCaseMapEditsIteratorDocs` in
+ * UCharacterCaseTest.java.
+ *
+ * An Edits object tracks a separate UErrorCode, but ICU string transformation functions
+ * (e.g., case mapping functions) merge any such errors into their API's UErrorCode.
+ *
+ * @stable ICU 59
+ */
+class U_COMMON_API Edits final : public UMemory {
+public:
+    /**
+     * Constructs an empty object.
+     * @stable ICU 59
+     */
+    Edits() :
+            array(stackArray), capacity(STACK_CAPACITY), length(0), delta(0), numChanges(0),
+            errorCode_(U_ZERO_ERROR) {}
+    /**
+     * Copy constructor.
+     * @param other source edits
+     * @stable ICU 60
+     */
+    Edits(const Edits &other) :
+            array(stackArray), capacity(STACK_CAPACITY), length(other.length),
+            delta(other.delta), numChanges(other.numChanges),
+            errorCode_(other.errorCode_) {
+        copyArray(other);
+    }
+    /**
+     * Move constructor, might leave src empty.
+     * This object will have the same contents that the source object had.
+     * @param src source edits
+     * @stable ICU 60
+     */
+    Edits(Edits &&src) noexcept :
+            array(stackArray), capacity(STACK_CAPACITY), length(src.length),
+            delta(src.delta), numChanges(src.numChanges),
+            errorCode_(src.errorCode_) {
+        moveArray(src);
+    }
+
+    /**
+     * Destructor.
+     * @stable ICU 59
+     */
+    ~Edits();
+
+    /**
+     * Assignment operator.
+     * @param other source edits
+     * @return *this
+     * @stable ICU 60
+     */
+    Edits &operator=(const Edits &other);
+
+    /**
+     * Move assignment operator, might leave src empty.
+     * This object will have the same contents that the source object had.
+     * The behavior is undefined if *this and src are the same object.
+     * @param src source edits
+     * @return *this
+     * @stable ICU 60
+     */
+    Edits &operator=(Edits &&src) noexcept;
+
+    /**
+     * Resets the data but may not release memory.
+     * @stable ICU 59
+     */
+    void reset() noexcept;
+
+    /**
+     * Adds a no-change edit: a record for an unchanged segment of text.
+     * Normally called from inside ICU string transformation functions, not user code.
+     * @stable ICU 59
+     */
+    void addUnchanged(int32_t unchangedLength);
+    /**
+     * Adds a change edit: a record for a text replacement/insertion/deletion.
+     * Normally called from inside ICU string transformation functions, not user code.
+     * @stable ICU 59
+     */
+    void addReplace(int32_t oldLength, int32_t newLength);
+    /**
+     * Sets the UErrorCode if an error occurred while recording edits.
+     * Preserves older error codes in the outErrorCode.
+     * Normally called from inside ICU string transformation functions, not user code.
+     * @param outErrorCode Set to an error code if it does not contain one already
+     *                  and an error occurred while recording edits.
+     *                  Otherwise unchanged.
+     * @return true if U_FAILURE(outErrorCode)
+     * @stable ICU 59
+     */
+    UBool copyErrorTo(UErrorCode &outErrorCode) const;
+
+    /**
+     * How much longer is the new text compared with the old text?
+     * @return new length minus old length
+     * @stable ICU 59
+     */
+    int32_t lengthDelta() const { return delta; }
+    /**
+     * @return true if there are any change edits
+     * @stable ICU 59
+     */
+    UBool hasChanges() const { return numChanges != 0; }
+
+    /**
+     * @return the number of change edits
+     * @stable ICU 60
+     */
+    int32_t numberOfChanges() const { return numChanges; }
+
+    /**
+     * Access to the list of edits.
+     *
+     * At any moment in time, an instance of this class points to a single edit: a "window" into a span
+     * of the source string and the corresponding span of the destination string. The source string span
+     * starts at {@link #sourceIndex()} and runs for {@link #oldLength()} chars; the destination string
+     * span starts at {@link #destinationIndex()} and runs for {@link #newLength()} chars.
+     *
+     * The iterator can be moved between edits using the `next()`, `findSourceIndex(int32_t, UErrorCode &)`,
+     * and `findDestinationIndex(int32_t, UErrorCode &)` methods.
+     * Calling any of these methods mutates the iterator to make it point to the corresponding edit.
+     *
+     * For more information, see the documentation for {@link Edits}.
+     *
+     * @see getCoarseIterator
+     * @see getFineIterator
+     * @stable ICU 59
+     */
+    struct U_COMMON_API Iterator final : public UMemory {
+        /**
+         * Default constructor, empty iterator.
+         * @stable ICU 60
+         */
+        Iterator() :
+                array(nullptr), index(0), length(0),
+                remaining(0), onlyChanges_(false), coarse(false),
+                dir(0), changed(false), oldLength_(0), newLength_(0),
+                srcIndex(0), replIndex(0), destIndex(0) {}
+        /**
+         * Copy constructor.
+         * @stable ICU 59
+         */
+        Iterator(const Iterator &other) = default;
+        /**
+         * Assignment operator.
+         * @stable ICU 59
+         */
+        Iterator &operator=(const Iterator &other) = default;
+
+        /**
+         * Advances the iterator to the next edit.
+         * @param errorCode ICU error code. Its input value must pass the U_SUCCESS() test,
+         *                  or else the function returns immediately. Check for U_FAILURE()
+         *                  on output or use with function chaining. (See User Guide for details.)
+         * @return true if there is another edit
+         * @stable ICU 59
+         */
+        UBool next(UErrorCode &errorCode) { return next(onlyChanges_, errorCode); }
+
+        /**
+         * Moves the iterator to the edit that contains the source index.
+         * The source index may be found in a no-change edit
+         * even if normal iteration would skip no-change edits.
+         * Normal iteration can continue from a found edit.
+         *
+         * The iterator state before this search logically does not matter.
+         * (It may affect the performance of the search.)
+         *
+         * The iterator state after this search is undefined
+         * if the source index is out of bounds for the source string.
+         *
+         * @param i source index
+         * @param errorCode ICU error code. Its input value must pass the U_SUCCESS() test,
+         *                  or else the function returns immediately. Check for U_FAILURE()
+         *                  on output or use with function chaining. (See User Guide for details.)
+         * @return true if the edit for the source index was found
+         * @stable ICU 59
+         */
+        UBool findSourceIndex(int32_t i, UErrorCode &errorCode) {
+            return findIndex(i, true, errorCode) == 0;
+        }
+
+        /**
+         * Moves the iterator to the edit that contains the destination index.
+         * The destination index may be found in a no-change edit
+         * even if normal iteration would skip no-change edits.
+         * Normal iteration can continue from a found edit.
+         *
+         * The iterator state before this search logically does not matter.
+         * (It may affect the performance of the search.)
+         *
+         * The iterator state after this search is undefined
+         * if the source index is out of bounds for the source string.
+         *
+         * @param i destination index
+         * @param errorCode ICU error code. Its input value must pass the U_SUCCESS() test,
+         *                  or else the function returns immediately. Check for U_FAILURE()
+         *                  on output or use with function chaining. (See User Guide for details.)
+         * @return true if the edit for the destination index was found
+         * @stable ICU 60
+         */
+        UBool findDestinationIndex(int32_t i, UErrorCode &errorCode) {
+            return findIndex(i, false, errorCode) == 0;
+        }
+
+        /**
+         * Computes the destination index corresponding to the given source index.
+         * If the source index is inside a change edit (not at its start),
+         * then the destination index at the end of that edit is returned,
+         * since there is no information about index mapping inside a change edit.
+         *
+         * (This means that indexes to the start and middle of an edit,
+         * for example around a grapheme cluster, are mapped to indexes
+         * encompassing the entire edit.
+         * The alternative, mapping an interior index to the start,
+         * would map such an interval to an empty one.)
+         *
+         * This operation will usually but not always modify this object.
+         * The iterator state after this search is undefined.
+         *
+         * @param i source index
+         * @param errorCode ICU error code. Its input value must pass the U_SUCCESS() test,
+         *                  or else the function returns immediately. Check for U_FAILURE()
+         *                  on output or use with function chaining. (See User Guide for details.)
+         * @return destination index; undefined if i is not 0..string length
+         * @stable ICU 60
+         */
+        int32_t destinationIndexFromSourceIndex(int32_t i, UErrorCode &errorCode);
+
+        /**
+         * Computes the source index corresponding to the given destination index.
+         * If the destination index is inside a change edit (not at its start),
+         * then the source index at the end of that edit is returned,
+         * since there is no information about index mapping inside a change edit.
+         *
+         * (This means that indexes to the start and middle of an edit,
+         * for example around a grapheme cluster, are mapped to indexes
+         * encompassing the entire edit.
+         * The alternative, mapping an interior index to the start,
+         * would map such an interval to an empty one.)
+         *
+         * This operation will usually but not always modify this object.
+         * The iterator state after this search is undefined.
+         *
+         * @param i destination index
+         * @param errorCode ICU error code. Its input value must pass the U_SUCCESS() test,
+         *                  or else the function returns immediately. Check for U_FAILURE()
+         *                  on output or use with function chaining. (See User Guide for details.)
+         * @return source index; undefined if i is not 0..string length
+         * @stable ICU 60
+         */
+        int32_t sourceIndexFromDestinationIndex(int32_t i, UErrorCode &errorCode);
+
+        /**
+         * Returns whether the edit currently represented by the iterator is a change edit.
+         *
+         * @return true if this edit replaces oldLength() units with newLength() different ones.
+         *         false if oldLength units remain unchanged.
+         * @stable ICU 59
+         */
+        UBool hasChange() const { return changed; }
+
+        /**
+         * The length of the current span in the source string, which starts at {@link #sourceIndex}.
+         *
+         * @return the number of units in the original string which are replaced or remain unchanged.
+         * @stable ICU 59
+         */
+        int32_t oldLength() const { return oldLength_; }
+
+        /**
+         * The length of the current span in the destination string, which starts at
+         * {@link #destinationIndex}, or in the replacement string, which starts at
+         * {@link #replacementIndex}.
+         *
+         * @return the number of units in the modified string, if hasChange() is true.
+         *         Same as oldLength if hasChange() is false.
+         * @stable ICU 59
+         */
+        int32_t newLength() const { return newLength_; }
+
+        /**
+         * The start index of the current span in the source string; the span has length
+         * {@link #oldLength}.
+         *
+         * @return the current index into the source string
+         * @stable ICU 59
+         */
+        int32_t sourceIndex() const { return srcIndex; }
+
+        /**
+         * The start index of the current span in the replacement string; the span has length
+         * {@link #newLength}. Well-defined only if the current edit is a change edit.
+         *
+         * The *replacement string* is the concatenation of all substrings of the destination
+         * string corresponding to change edits.
+         *
+         * This method is intended to be used together with operations that write only replacement
+         * characters (e.g. operations specifying the \ref U_OMIT_UNCHANGED_TEXT option).
+         * The source string can then be modified in-place.
+         *
+         * @return the current index into the replacement-characters-only string,
+         *         not counting unchanged spans
+         * @stable ICU 59
+         */
+        int32_t replacementIndex() const {
+            // TODO: Throw an exception if we aren't in a change edit?
+            return replIndex;
+        }
+
+        /**
+         * The start index of the current span in the destination string; the span has length
+         * {@link #newLength}.
+         *
+         * @return the current index into the full destination string
+         * @stable ICU 59
+         */
+        int32_t destinationIndex() const { return destIndex; }
+
+#ifndef U_HIDE_INTERNAL_API
+        /**
+         * A string representation of the current edit represented by the iterator for debugging. You
+         * should not depend on the contents of the return string.
+         * @internal
+         */
+        UnicodeString& toString(UnicodeString& appendTo) const;
+#endif  // U_HIDE_INTERNAL_API
+
+    private:
+        friend class Edits;
+
+        Iterator(const uint16_t *a, int32_t len, UBool oc, UBool crs);
+
+        int32_t readLength(int32_t head);
+        void updateNextIndexes();
+        void updatePreviousIndexes();
+        UBool noNext();
+        UBool next(UBool onlyChanges, UErrorCode &errorCode);
+        UBool previous(UErrorCode &errorCode);
+        /** @return -1: error or i<0; 0: found; 1: i>=string length */
+        int32_t findIndex(int32_t i, UBool findSource, UErrorCode &errorCode);
+
+        const uint16_t *array;
+        int32_t index, length;
+        // 0 if we are not within compressed equal-length changes.
+        // Otherwise the number of remaining changes, including the current one.
+        int32_t remaining;
+        UBool onlyChanges_, coarse;
+
+        int8_t dir;  // iteration direction: back(<0), initial(0), forward(>0)
+        UBool changed;
+        int32_t oldLength_, newLength_;
+        int32_t srcIndex, replIndex, destIndex;
+    };
+
+    /**
+     * Returns an Iterator for coarse-grained change edits
+     * (adjacent change edits are treated as one).
+     * Can be used to perform simple string updates.
+     * Skips no-change edits.
+     * @return an Iterator that merges adjacent changes.
+     * @stable ICU 59
+     */
+    Iterator getCoarseChangesIterator() const {
+        return Iterator(array, length, true, true);
+    }
+
+    /**
+     * Returns an Iterator for coarse-grained change and no-change edits
+     * (adjacent change edits are treated as one).
+     * Can be used to perform simple string updates.
+     * Adjacent change edits are treated as one edit.
+     * @return an Iterator that merges adjacent changes.
+     * @stable ICU 59
+     */
+    Iterator getCoarseIterator() const {
+        return Iterator(array, length, false, true);
+    }
+
+    /**
+     * Returns an Iterator for fine-grained change edits
+     * (full granularity of change edits is retained).
+     * Can be used for modifying styled text.
+     * Skips no-change edits.
+     * @return an Iterator that separates adjacent changes.
+     * @stable ICU 59
+     */
+    Iterator getFineChangesIterator() const {
+        return Iterator(array, length, true, false);
+    }
+
+    /**
+     * Returns an Iterator for fine-grained change and no-change edits
+     * (full granularity of change edits is retained).
+     * Can be used for modifying styled text.
+     * @return an Iterator that separates adjacent changes.
+     * @stable ICU 59
+     */
+    Iterator getFineIterator() const {
+        return Iterator(array, length, false, false);
+    }
+
+    /**
+     * Merges the two input Edits and appends the result to this object.
+     *
+     * Consider two string transformations (for example, normalization and case mapping)
+     * where each records Edits in addition to writing an output string.<br>
+     * Edits ab reflect how substrings of input string a
+     * map to substrings of intermediate string b.<br>
+     * Edits bc reflect how substrings of intermediate string b
+     * map to substrings of output string c.<br>
+     * This function merges ab and bc such that the additional edits
+     * recorded in this object reflect how substrings of input string a
+     * map to substrings of output string c.
+     *
+     * If unrelated Edits are passed in where the output string of the first
+     * has a different length than the input string of the second,
+     * then a U_ILLEGAL_ARGUMENT_ERROR is reported.
+     *
+     * @param ab reflects how substrings of input string a
+     *     map to substrings of intermediate string b.
+     * @param bc reflects how substrings of intermediate string b
+     *     map to substrings of output string c.
+     * @param errorCode ICU error code. Its input value must pass the U_SUCCESS() test,
+     *                  or else the function returns immediately. Check for U_FAILURE()
+     *                  on output or use with function chaining. (See User Guide for details.)
+     * @return *this, with the merged edits appended
+     * @stable ICU 60
+     */
+    Edits &mergeAndAppend(const Edits &ab, const Edits &bc, UErrorCode &errorCode);
+
+private:
+    void releaseArray() noexcept;
+    Edits &copyArray(const Edits &other);
+    Edits &moveArray(Edits &src) noexcept;
+
+    void setLastUnit(int32_t last) { array[length - 1] = (uint16_t)last; }
+    int32_t lastUnit() const { return length > 0 ? array[length - 1] : 0xffff; }
+
+    void append(int32_t r);
+    UBool growArray();
+
+    static const int32_t STACK_CAPACITY = 100;
+    uint16_t *array;
+    int32_t capacity;
+    int32_t length;
+    int32_t delta;
+    int32_t numChanges;
+    UErrorCode errorCode_;
+    uint16_t stackArray[STACK_CAPACITY];
+};
+
+U_NAMESPACE_END
+
+#endif /* U_SHOW_CPLUSPLUS_API */
+
+#endif  // __EDITS_H__