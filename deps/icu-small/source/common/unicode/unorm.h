--- conflicted
+++ resolved
@@ -1,955 +1,476 @@
-<<<<<<< HEAD
-// © 2016 and later: Unicode, Inc. and others.
-// License & terms of use: http://www.unicode.org/copyright.html
-/*
-*******************************************************************************
-* Copyright (c) 1996-2016, International Business Machines Corporation
-*               and others. All Rights Reserved.
-*******************************************************************************
-* File unorm.h
-*
-* Created by: Vladimir Weinstein 12052000
-*
-* Modification history :
-*
-* Date        Name        Description
-* 02/01/01    synwee      Added normalization quickcheck enum and method.
-*/
-#ifndef UNORM_H
-#define UNORM_H
-
-#include "unicode/utypes.h"
-
-#if !UCONFIG_NO_NORMALIZATION
-
-#include "unicode/uiter.h"
-#include "unicode/unorm2.h"
-
-/**
- * \file
- * \brief C API: Unicode Normalization
- *
- * Old Unicode normalization API.
- *
- * This API has been replaced by the unorm2.h API and is only available
- * for backward compatibility. The functions here simply delegate to the
- * unorm2.h functions, for example unorm2_getInstance() and unorm2_normalize().
- * There is one exception: The new API does not provide a replacement for unorm_compare().
- * Its declaration has been moved to unorm2.h.
- *
- * <code>unorm_normalize</code> transforms Unicode text into an equivalent composed or
- * decomposed form, allowing for easier sorting and searching of text.
- * <code>unorm_normalize</code> supports the standard normalization forms described in
- * <a href="http://www.unicode.org/unicode/reports/tr15/" target="unicode">
- * Unicode Standard Annex #15: Unicode Normalization Forms</a>.
- *
- * Characters with accents or other adornments can be encoded in
- * several different ways in Unicode.  For example, take the character A-acute.
- * In Unicode, this can be encoded as a single character (the
- * "composed" form):
- *
- * \code
- *      00C1    LATIN CAPITAL LETTER A WITH ACUTE
- * \endcode
- *
- * or as two separate characters (the "decomposed" form):
- *
- * \code
- *      0041    LATIN CAPITAL LETTER A
- *      0301    COMBINING ACUTE ACCENT
- * \endcode
- *
- * To a user of your program, however, both of these sequences should be
- * treated as the same "user-level" character "A with acute accent".  When you are searching or
- * comparing text, you must ensure that these two sequences are treated
- * equivalently.  In addition, you must handle characters with more than one
- * accent.  Sometimes the order of a character's combining accents is
- * significant, while in other cases accent sequences in different orders are
- * really equivalent.
- *
- * Similarly, the string "ffi" can be encoded as three separate letters:
- *
- * \code
- *      0066    LATIN SMALL LETTER F
- *      0066    LATIN SMALL LETTER F
- *      0069    LATIN SMALL LETTER I
- * \endcode
- *
- * or as the single character
- *
- * \code
- *      FB03    LATIN SMALL LIGATURE FFI
- * \endcode
- *
- * The ffi ligature is not a distinct semantic character, and strictly speaking
- * it shouldn't be in Unicode at all, but it was included for compatibility
- * with existing character sets that already provided it.  The Unicode standard
- * identifies such characters by giving them "compatibility" decompositions
- * into the corresponding semantic characters.  When sorting and searching, you
- * will often want to use these mappings.
- *
- * <code>unorm_normalize</code> helps solve these problems by transforming text into the
- * canonical composed and decomposed forms as shown in the first example above.
- * In addition, you can have it perform compatibility decompositions so that
- * you can treat compatibility characters the same as their equivalents.
- * Finally, <code>unorm_normalize</code> rearranges accents into the proper canonical
- * order, so that you do not have to worry about accent rearrangement on your
- * own.
- *
- * Form FCD, "Fast C or D", is also designed for collation.
- * It allows to work on strings that are not necessarily normalized
- * with an algorithm (like in collation) that works under "canonical closure", i.e., it treats precomposed
- * characters and their decomposed equivalents the same.
- *
- * It is not a normalization form because it does not provide for uniqueness of representation. Multiple strings
- * may be canonically equivalent (their NFDs are identical) and may all conform to FCD without being identical
- * themselves.
- *
- * The form is defined such that the "raw decomposition", the recursive canonical decomposition of each character,
- * results in a string that is canonically ordered. This means that precomposed characters are allowed for as long
- * as their decompositions do not need canonical reordering.
- *
- * Its advantage for a process like collation is that all NFD and most NFC texts - and many unnormalized texts -
- * already conform to FCD and do not need to be normalized (NFD) for such a process. The FCD quick check will
- * return UNORM_YES for most strings in practice.
- *
- * unorm_normalize(UNORM_FCD) may be implemented with UNORM_NFD.
- *
- * For more details on FCD see the collation design document:
- * http://source.icu-project.org/repos/icu/icuhtml/trunk/design/collation/ICU_collation_design.htm
- *
- * ICU collation performs either NFD or FCD normalization automatically if normalization
- * is turned on for the collator object.
- * Beyond collation and string search, normalized strings may be useful for string equivalence comparisons,
- * transliteration/transcription, unique representations, etc.
- *
- * The W3C generally recommends to exchange texts in NFC.
- * Note also that most legacy character encodings use only precomposed forms and often do not
- * encode any combining marks by themselves. For conversion to such character encodings the
- * Unicode text needs to be normalized to NFC.
- * For more usage examples, see the Unicode Standard Annex.
- */
-
-// Do not conditionalize the following enum with #ifndef U_HIDE_DEPRECATED_API,
-// it is needed for layout of Normalizer object.
-#ifndef U_FORCE_HIDE_DEPRECATED_API
-
-/**
- * Constants for normalization modes.
- * @deprecated ICU 56 Use unorm2.h instead.
- */
-typedef enum {
-  /** No decomposition/composition. @deprecated ICU 56 Use unorm2.h instead. */
-  UNORM_NONE = 1,
-  /** Canonical decomposition. @deprecated ICU 56 Use unorm2.h instead. */
-  UNORM_NFD = 2,
-  /** Compatibility decomposition. @deprecated ICU 56 Use unorm2.h instead. */
-  UNORM_NFKD = 3,
-  /** Canonical decomposition followed by canonical composition. @deprecated ICU 56 Use unorm2.h instead. */
-  UNORM_NFC = 4,
-  /** Default normalization. @deprecated ICU 56 Use unorm2.h instead. */
-  UNORM_DEFAULT = UNORM_NFC,
-  /** Compatibility decomposition followed by canonical composition. @deprecated ICU 56 Use unorm2.h instead. */
-  UNORM_NFKC =5,
-  /** "Fast C or D" form. @deprecated ICU 56 Use unorm2.h instead. */
-  UNORM_FCD = 6,
-
-  /** One more than the highest normalization mode constant. @deprecated ICU 56 Use unorm2.h instead. */
-  UNORM_MODE_COUNT
-} UNormalizationMode;
-
-#endif  // U_FORCE_HIDE_DEPRECATED_API
-
-#ifndef U_HIDE_DEPRECATED_API
-
-/**
- * Constants for options flags for normalization.
- * Use 0 for default options,
- * including normalization according to the Unicode version
- * that is currently supported by ICU (see u_getUnicodeVersion).
- * @deprecated ICU 56 Use unorm2.h instead.
- */
-enum {
-    /**
-     * Options bit set value to select Unicode 3.2 normalization
-     * (except NormalizationCorrections).
-     * At most one Unicode version can be selected at a time.
-     * @deprecated ICU 56 Use unorm2.h instead.
-     */
-    UNORM_UNICODE_3_2=0x20
-};
-
-/**
- * Lowest-order bit number of unorm_compare() options bits corresponding to
- * normalization options bits.
- *
- * The options parameter for unorm_compare() uses most bits for
- * itself and for various comparison and folding flags.
- * The most significant bits, however, are shifted down and passed on
- * to the normalization implementation.
- * (That is, from unorm_compare(..., options, ...),
- * options>>UNORM_COMPARE_NORM_OPTIONS_SHIFT will be passed on to the
- * internal normalization functions.)
- *
- * @see unorm_compare
- * @deprecated ICU 56 Use unorm2.h instead.
- */
-#define UNORM_COMPARE_NORM_OPTIONS_SHIFT 20
-
-/**
- * Normalize a string.
- * The string will be normalized according the specified normalization mode
- * and options.
- * The source and result buffers must not be the same, nor overlap.
- *
- * @param source The string to normalize.
- * @param sourceLength The length of source, or -1 if NUL-terminated.
- * @param mode The normalization mode; one of UNORM_NONE,
- *             UNORM_NFD, UNORM_NFC, UNORM_NFKC, UNORM_NFKD, UNORM_DEFAULT.
- * @param options The normalization options, ORed together (0 for no options).
- * @param result A pointer to a buffer to receive the result string.
- *               The result string is NUL-terminated if possible.
- * @param resultLength The maximum size of result.
- * @param status A pointer to a UErrorCode to receive any errors.
- * @return The total buffer size needed; if greater than resultLength,
- *         the output was truncated, and the error code is set to U_BUFFER_OVERFLOW_ERROR.
- * @deprecated ICU 56 Use unorm2.h instead.
- */
-U_DEPRECATED int32_t U_EXPORT2
-unorm_normalize(const UChar *source, int32_t sourceLength,
-                UNormalizationMode mode, int32_t options,
-                UChar *result, int32_t resultLength,
-                UErrorCode *status);
-
-/**
- * Performing quick check on a string, to quickly determine if the string is
- * in a particular normalization format.
- * Three types of result can be returned UNORM_YES, UNORM_NO or
- * UNORM_MAYBE. Result UNORM_YES indicates that the argument
- * string is in the desired normalized format, UNORM_NO determines that
- * argument string is not in the desired normalized format. A
- * UNORM_MAYBE result indicates that a more thorough check is required,
- * the user may have to put the string in its normalized form and compare the
- * results.
- *
- * @param source       string for determining if it is in a normalized format
- * @param sourcelength length of source to test, or -1 if NUL-terminated
- * @param mode         which normalization form to test for
- * @param status       a pointer to a UErrorCode to receive any errors
- * @return UNORM_YES, UNORM_NO or UNORM_MAYBE
- *
- * @see unorm_isNormalized
- * @deprecated ICU 56 Use unorm2.h instead.
- */
-U_DEPRECATED UNormalizationCheckResult U_EXPORT2
-unorm_quickCheck(const UChar *source, int32_t sourcelength,
-                 UNormalizationMode mode,
-                 UErrorCode *status);
-
-/**
- * Performing quick check on a string; same as unorm_quickCheck but
- * takes an extra options parameter like most normalization functions.
- *
- * @param src        String that is to be tested if it is in a normalization format.
- * @param srcLength  Length of source to test, or -1 if NUL-terminated.
- * @param mode       Which normalization form to test for.
- * @param options    The normalization options, ORed together (0 for no options).
- * @param pErrorCode ICU error code in/out parameter.
- *                   Must fulfill U_SUCCESS before the function call.
- * @return UNORM_YES, UNORM_NO or UNORM_MAYBE
- *
- * @see unorm_quickCheck
- * @see unorm_isNormalized
- * @deprecated ICU 56 Use unorm2.h instead.
- */
-U_DEPRECATED UNormalizationCheckResult U_EXPORT2
-unorm_quickCheckWithOptions(const UChar *src, int32_t srcLength,
-                            UNormalizationMode mode, int32_t options,
-                            UErrorCode *pErrorCode);
-
-/**
- * Test if a string is in a given normalization form.
- * This is semantically equivalent to source.equals(normalize(source, mode)) .
- *
- * Unlike unorm_quickCheck(), this function returns a definitive result,
- * never a "maybe".
- * For NFD, NFKD, and FCD, both functions work exactly the same.
- * For NFC and NFKC where quickCheck may return "maybe", this function will
- * perform further tests to arrive at a true/false result.
- *
- * @param src        String that is to be tested if it is in a normalization format.
- * @param srcLength  Length of source to test, or -1 if NUL-terminated.
- * @param mode       Which normalization form to test for.
- * @param pErrorCode ICU error code in/out parameter.
- *                   Must fulfill U_SUCCESS before the function call.
- * @return Boolean value indicating whether the source string is in the
- *         "mode" normalization form.
- *
- * @see unorm_quickCheck
- * @deprecated ICU 56 Use unorm2.h instead.
- */
-U_DEPRECATED UBool U_EXPORT2
-unorm_isNormalized(const UChar *src, int32_t srcLength,
-                   UNormalizationMode mode,
-                   UErrorCode *pErrorCode);
-
-/**
- * Test if a string is in a given normalization form; same as unorm_isNormalized but
- * takes an extra options parameter like most normalization functions.
- *
- * @param src        String that is to be tested if it is in a normalization format.
- * @param srcLength  Length of source to test, or -1 if NUL-terminated.
- * @param mode       Which normalization form to test for.
- * @param options    The normalization options, ORed together (0 for no options).
- * @param pErrorCode ICU error code in/out parameter.
- *                   Must fulfill U_SUCCESS before the function call.
- * @return Boolean value indicating whether the source string is in the
- *         "mode/options" normalization form.
- *
- * @see unorm_quickCheck
- * @see unorm_isNormalized
- * @deprecated ICU 56 Use unorm2.h instead.
- */
-U_DEPRECATED UBool U_EXPORT2
-unorm_isNormalizedWithOptions(const UChar *src, int32_t srcLength,
-                              UNormalizationMode mode, int32_t options,
-                              UErrorCode *pErrorCode);
-
-/**
- * Iterative normalization forward.
- * This function (together with unorm_previous) is somewhat
- * similar to the C++ Normalizer class (see its non-static functions).
- *
- * Iterative normalization is useful when only a small portion of a longer
- * string/text needs to be processed.
- *
- * For example, the likelihood may be high that processing the first 10% of some
- * text will be sufficient to find certain data.
- * Another example: When one wants to concatenate two normalized strings and get a
- * normalized result, it is much more efficient to normalize just a small part of
- * the result around the concatenation place instead of re-normalizing everything.
- *
- * The input text is an instance of the C character iteration API UCharIterator.
- * It may wrap around a simple string, a CharacterIterator, a Replaceable, or any
- * other kind of text object.
- *
- * If a buffer overflow occurs, then the caller needs to reset the iterator to the
- * old index and call the function again with a larger buffer - if the caller cares
- * for the actual output.
- * Regardless of the output buffer, the iterator will always be moved to the next
- * normalization boundary.
- *
- * This function (like unorm_previous) serves two purposes:
- *
- * 1) To find the next boundary so that the normalization of the part of the text
- * from the current position to that boundary does not affect and is not affected
- * by the part of the text beyond that boundary.
- *
- * 2) To normalize the text up to the boundary.
- *
- * The second step is optional, per the doNormalize parameter.
- * It is omitted for operations like string concatenation, where the two adjacent
- * string ends need to be normalized together.
- * In such a case, the output buffer will just contain a copy of the text up to the
- * boundary.
- *
- * pNeededToNormalize is an output-only parameter. Its output value is only defined
- * if normalization was requested (doNormalize) and successful (especially, no
- * buffer overflow).
- * It is useful for operations like a normalizing transliterator, where one would
- * not want to replace a piece of text if it is not modified.
- *
- * If doNormalize==true and pNeededToNormalize!=NULL then *pNeeded... is set true
- * if the normalization was necessary.
- *
- * If doNormalize==false then *pNeededToNormalize will be set to false.
- *
- * If the buffer overflows, then *pNeededToNormalize will be undefined;
- * essentially, whenever U_FAILURE is true (like in buffer overflows), this result
- * will be undefined.
- *
- * @param src The input text in the form of a C character iterator.
- * @param dest The output buffer; can be NULL if destCapacity==0 for pure preflighting.
- * @param destCapacity The number of UChars that fit into dest.
- * @param mode The normalization mode.
- * @param options The normalization options, ORed together (0 for no options).
- * @param doNormalize Indicates if the source text up to the next boundary
- *                    is to be normalized (true) or just copied (false).
- * @param pNeededToNormalize Output flag indicating if the normalization resulted in
- *                           different text from the input.
- *                           Not defined if an error occurs including buffer overflow.
- *                           Always false if !doNormalize.
- * @param pErrorCode ICU error code in/out parameter.
- *                   Must fulfill U_SUCCESS before the function call.
- * @return Length of output (number of UChars) when successful or buffer overflow.
- *
- * @see unorm_previous
- * @see unorm_normalize
- *
- * @deprecated ICU 56 Use unorm2.h instead.
- */
-U_DEPRECATED int32_t U_EXPORT2
-unorm_next(UCharIterator *src,
-           UChar *dest, int32_t destCapacity,
-           UNormalizationMode mode, int32_t options,
-           UBool doNormalize, UBool *pNeededToNormalize,
-           UErrorCode *pErrorCode);
-
-/**
- * Iterative normalization backward.
- * This function (together with unorm_next) is somewhat
- * similar to the C++ Normalizer class (see its non-static functions).
- * For all details see unorm_next.
- *
- * @param src The input text in the form of a C character iterator.
- * @param dest The output buffer; can be NULL if destCapacity==0 for pure preflighting.
- * @param destCapacity The number of UChars that fit into dest.
- * @param mode The normalization mode.
- * @param options The normalization options, ORed together (0 for no options).
- * @param doNormalize Indicates if the source text up to the next boundary
- *                    is to be normalized (true) or just copied (false).
- * @param pNeededToNormalize Output flag indicating if the normalization resulted in
- *                           different text from the input.
- *                           Not defined if an error occurs including buffer overflow.
- *                           Always false if !doNormalize.
- * @param pErrorCode ICU error code in/out parameter.
- *                   Must fulfill U_SUCCESS before the function call.
- * @return Length of output (number of UChars) when successful or buffer overflow.
- *
- * @see unorm_next
- * @see unorm_normalize
- *
- * @deprecated ICU 56 Use unorm2.h instead.
- */
-U_DEPRECATED int32_t U_EXPORT2
-unorm_previous(UCharIterator *src,
-               UChar *dest, int32_t destCapacity,
-               UNormalizationMode mode, int32_t options,
-               UBool doNormalize, UBool *pNeededToNormalize,
-               UErrorCode *pErrorCode);
-
-/**
- * Concatenate normalized strings, making sure that the result is normalized as well.
- *
- * If both the left and the right strings are in
- * the normalization form according to "mode/options",
- * then the result will be
- *
- * \code
- *     dest=normalize(left+right, mode, options)
- * \endcode
- *
- * With the input strings already being normalized,
- * this function will use unorm_next() and unorm_previous()
- * to find the adjacent end pieces of the input strings.
- * Only the concatenation of these end pieces will be normalized and
- * then concatenated with the remaining parts of the input strings.
- *
- * It is allowed to have dest==left to avoid copying the entire left string.
- *
- * @param left Left source string, may be same as dest.
- * @param leftLength Length of left source string, or -1 if NUL-terminated.
- * @param right Right source string. Must not be the same as dest, nor overlap.
- * @param rightLength Length of right source string, or -1 if NUL-terminated.
- * @param dest The output buffer; can be NULL if destCapacity==0 for pure preflighting.
- * @param destCapacity The number of UChars that fit into dest.
- * @param mode The normalization mode.
- * @param options The normalization options, ORed together (0 for no options).
- * @param pErrorCode ICU error code in/out parameter.
- *                   Must fulfill U_SUCCESS before the function call.
- * @return Length of output (number of UChars) when successful or buffer overflow.
- *
- * @see unorm_normalize
- * @see unorm_next
- * @see unorm_previous
- *
- * @deprecated ICU 56 Use unorm2.h instead.
- */
-U_DEPRECATED int32_t U_EXPORT2
-unorm_concatenate(const UChar *left, int32_t leftLength,
-                  const UChar *right, int32_t rightLength,
-                  UChar *dest, int32_t destCapacity,
-                  UNormalizationMode mode, int32_t options,
-                  UErrorCode *pErrorCode);
-
-#endif  /* U_HIDE_DEPRECATED_API */
-#endif /* #if !UCONFIG_NO_NORMALIZATION */
-#endif
-=======
-// © 2016 and later: Unicode, Inc. and others.
-// License & terms of use: http://www.unicode.org/copyright.html
-/*
-*******************************************************************************
-* Copyright (c) 1996-2016, International Business Machines Corporation
-*               and others. All Rights Reserved.
-*******************************************************************************
-* File unorm.h
-*
-* Created by: Vladimir Weinstein 12052000
-*
-* Modification history :
-*
-* Date        Name        Description
-* 02/01/01    synwee      Added normalization quickcheck enum and method.
-*/
-#ifndef UNORM_H
-#define UNORM_H
-
-#include "unicode/utypes.h"
-
-#if !UCONFIG_NO_NORMALIZATION
-
-#include "unicode/uiter.h"
-#include "unicode/unorm2.h"
-
-/**
- * \file
- * \brief C API: Unicode Normalization
- *
- * Old Unicode normalization API.
- *
- * This API has been replaced by the unorm2.h API and is only available
- * for backward compatibility. The functions here simply delegate to the
- * unorm2.h functions, for example unorm2_getInstance() and unorm2_normalize().
- * There is one exception: The new API does not provide a replacement for unorm_compare().
- * Its declaration has been moved to unorm2.h.
- *
- * <code>unorm_normalize</code> transforms Unicode text into an equivalent composed or
- * decomposed form, allowing for easier sorting and searching of text.
- * <code>unorm_normalize</code> supports the standard normalization forms described in
- * <a href="http://www.unicode.org/unicode/reports/tr15/" target="unicode">
- * Unicode Standard Annex #15: Unicode Normalization Forms</a>.
- *
- * Characters with accents or other adornments can be encoded in
- * several different ways in Unicode.  For example, take the character A-acute.
- * In Unicode, this can be encoded as a single character (the
- * "composed" form):
- *
- * \code
- *      00C1    LATIN CAPITAL LETTER A WITH ACUTE
- * \endcode
- *
- * or as two separate characters (the "decomposed" form):
- *
- * \code
- *      0041    LATIN CAPITAL LETTER A
- *      0301    COMBINING ACUTE ACCENT
- * \endcode
- *
- * To a user of your program, however, both of these sequences should be
- * treated as the same "user-level" character "A with acute accent".  When you are searching or
- * comparing text, you must ensure that these two sequences are treated
- * equivalently.  In addition, you must handle characters with more than one
- * accent.  Sometimes the order of a character's combining accents is
- * significant, while in other cases accent sequences in different orders are
- * really equivalent.
- *
- * Similarly, the string "ffi" can be encoded as three separate letters:
- *
- * \code
- *      0066    LATIN SMALL LETTER F
- *      0066    LATIN SMALL LETTER F
- *      0069    LATIN SMALL LETTER I
- * \endcode
- *
- * or as the single character
- *
- * \code
- *      FB03    LATIN SMALL LIGATURE FFI
- * \endcode
- *
- * The ffi ligature is not a distinct semantic character, and strictly speaking
- * it shouldn't be in Unicode at all, but it was included for compatibility
- * with existing character sets that already provided it.  The Unicode standard
- * identifies such characters by giving them "compatibility" decompositions
- * into the corresponding semantic characters.  When sorting and searching, you
- * will often want to use these mappings.
- *
- * <code>unorm_normalize</code> helps solve these problems by transforming text into the
- * canonical composed and decomposed forms as shown in the first example above.
- * In addition, you can have it perform compatibility decompositions so that
- * you can treat compatibility characters the same as their equivalents.
- * Finally, <code>unorm_normalize</code> rearranges accents into the proper canonical
- * order, so that you do not have to worry about accent rearrangement on your
- * own.
- *
- * Form FCD, "Fast C or D", is also designed for collation.
- * It allows to work on strings that are not necessarily normalized
- * with an algorithm (like in collation) that works under "canonical closure", i.e., it treats precomposed
- * characters and their decomposed equivalents the same.
- *
- * It is not a normalization form because it does not provide for uniqueness of representation. Multiple strings
- * may be canonically equivalent (their NFDs are identical) and may all conform to FCD without being identical
- * themselves.
- *
- * The form is defined such that the "raw decomposition", the recursive canonical decomposition of each character,
- * results in a string that is canonically ordered. This means that precomposed characters are allowed for as long
- * as their decompositions do not need canonical reordering.
- *
- * Its advantage for a process like collation is that all NFD and most NFC texts - and many unnormalized texts -
- * already conform to FCD and do not need to be normalized (NFD) for such a process. The FCD quick check will
- * return UNORM_YES for most strings in practice.
- *
- * unorm_normalize(UNORM_FCD) may be implemented with UNORM_NFD.
- *
- * For more details on FCD see the collation design document:
- * https://htmlpreview.github.io/?https://github.com/unicode-org/icu-docs/blob/main/design/collation/ICU_collation_design.htm
- *
- * ICU collation performs either NFD or FCD normalization automatically if normalization
- * is turned on for the collator object.
- * Beyond collation and string search, normalized strings may be useful for string equivalence comparisons,
- * transliteration/transcription, unique representations, etc.
- *
- * The W3C generally recommends to exchange texts in NFC.
- * Note also that most legacy character encodings use only precomposed forms and often do not
- * encode any combining marks by themselves. For conversion to such character encodings the
- * Unicode text needs to be normalized to NFC.
- * For more usage examples, see the Unicode Standard Annex.
- */
-
-// Do not conditionalize the following enum with #ifndef U_HIDE_DEPRECATED_API,
-// it is needed for layout of Normalizer object.
-#ifndef U_FORCE_HIDE_DEPRECATED_API
-
-/**
- * Constants for normalization modes.
- * @deprecated ICU 56 Use unorm2.h instead.
- */
-typedef enum {
-  /** No decomposition/composition. @deprecated ICU 56 Use unorm2.h instead. */
-  UNORM_NONE = 1,
-  /** Canonical decomposition. @deprecated ICU 56 Use unorm2.h instead. */
-  UNORM_NFD = 2,
-  /** Compatibility decomposition. @deprecated ICU 56 Use unorm2.h instead. */
-  UNORM_NFKD = 3,
-  /** Canonical decomposition followed by canonical composition. @deprecated ICU 56 Use unorm2.h instead. */
-  UNORM_NFC = 4,
-  /** Default normalization. @deprecated ICU 56 Use unorm2.h instead. */
-  UNORM_DEFAULT = UNORM_NFC,
-  /** Compatibility decomposition followed by canonical composition. @deprecated ICU 56 Use unorm2.h instead. */
-  UNORM_NFKC =5,
-  /** "Fast C or D" form. @deprecated ICU 56 Use unorm2.h instead. */
-  UNORM_FCD = 6,
-
-  /** One more than the highest normalization mode constant. @deprecated ICU 56 Use unorm2.h instead. */
-  UNORM_MODE_COUNT
-} UNormalizationMode;
-
-#endif  // U_FORCE_HIDE_DEPRECATED_API
-
-#ifndef U_HIDE_DEPRECATED_API
-
-/**
- * Constants for options flags for normalization.
- * Use 0 for default options,
- * including normalization according to the Unicode version
- * that is currently supported by ICU (see u_getUnicodeVersion).
- * @deprecated ICU 56 Use unorm2.h instead.
- */
-enum {
-    /**
-     * Options bit set value to select Unicode 3.2 normalization
-     * (except NormalizationCorrections).
-     * At most one Unicode version can be selected at a time.
-     * @deprecated ICU 56 Use unorm2.h instead.
-     */
-    UNORM_UNICODE_3_2=0x20
-};
-
-/**
- * Lowest-order bit number of unorm_compare() options bits corresponding to
- * normalization options bits.
- *
- * The options parameter for unorm_compare() uses most bits for
- * itself and for various comparison and folding flags.
- * The most significant bits, however, are shifted down and passed on
- * to the normalization implementation.
- * (That is, from unorm_compare(..., options, ...),
- * options>>UNORM_COMPARE_NORM_OPTIONS_SHIFT will be passed on to the
- * internal normalization functions.)
- *
- * @see unorm_compare
- * @deprecated ICU 56 Use unorm2.h instead.
- */
-#define UNORM_COMPARE_NORM_OPTIONS_SHIFT 20
-
-/**
- * Normalize a string.
- * The string will be normalized according the specified normalization mode
- * and options.
- * The source and result buffers must not be the same, nor overlap.
- *
- * @param source The string to normalize.
- * @param sourceLength The length of source, or -1 if NUL-terminated.
- * @param mode The normalization mode; one of UNORM_NONE,
- *             UNORM_NFD, UNORM_NFC, UNORM_NFKC, UNORM_NFKD, UNORM_DEFAULT.
- * @param options The normalization options, ORed together (0 for no options).
- * @param result A pointer to a buffer to receive the result string.
- *               The result string is NUL-terminated if possible.
- * @param resultLength The maximum size of result.
- * @param status A pointer to a UErrorCode to receive any errors.
- * @return The total buffer size needed; if greater than resultLength,
- *         the output was truncated, and the error code is set to U_BUFFER_OVERFLOW_ERROR.
- * @deprecated ICU 56 Use unorm2.h instead.
- */
-U_DEPRECATED int32_t U_EXPORT2
-unorm_normalize(const UChar *source, int32_t sourceLength,
-                UNormalizationMode mode, int32_t options,
-                UChar *result, int32_t resultLength,
-                UErrorCode *status);
-
-/**
- * Performing quick check on a string, to quickly determine if the string is
- * in a particular normalization format.
- * Three types of result can be returned UNORM_YES, UNORM_NO or
- * UNORM_MAYBE. Result UNORM_YES indicates that the argument
- * string is in the desired normalized format, UNORM_NO determines that
- * argument string is not in the desired normalized format. A
- * UNORM_MAYBE result indicates that a more thorough check is required,
- * the user may have to put the string in its normalized form and compare the
- * results.
- *
- * @param source       string for determining if it is in a normalized format
- * @param sourcelength length of source to test, or -1 if NUL-terminated
- * @param mode         which normalization form to test for
- * @param status       a pointer to a UErrorCode to receive any errors
- * @return UNORM_YES, UNORM_NO or UNORM_MAYBE
- *
- * @see unorm_isNormalized
- * @deprecated ICU 56 Use unorm2.h instead.
- */
-U_DEPRECATED UNormalizationCheckResult U_EXPORT2
-unorm_quickCheck(const UChar *source, int32_t sourcelength,
-                 UNormalizationMode mode,
-                 UErrorCode *status);
-
-/**
- * Performing quick check on a string; same as unorm_quickCheck but
- * takes an extra options parameter like most normalization functions.
- *
- * @param src        String that is to be tested if it is in a normalization format.
- * @param srcLength  Length of source to test, or -1 if NUL-terminated.
- * @param mode       Which normalization form to test for.
- * @param options    The normalization options, ORed together (0 for no options).
- * @param pErrorCode ICU error code in/out parameter.
- *                   Must fulfill U_SUCCESS before the function call.
- * @return UNORM_YES, UNORM_NO or UNORM_MAYBE
- *
- * @see unorm_quickCheck
- * @see unorm_isNormalized
- * @deprecated ICU 56 Use unorm2.h instead.
- */
-U_DEPRECATED UNormalizationCheckResult U_EXPORT2
-unorm_quickCheckWithOptions(const UChar *src, int32_t srcLength,
-                            UNormalizationMode mode, int32_t options,
-                            UErrorCode *pErrorCode);
-
-/**
- * Test if a string is in a given normalization form.
- * This is semantically equivalent to source.equals(normalize(source, mode)) .
- *
- * Unlike unorm_quickCheck(), this function returns a definitive result,
- * never a "maybe".
- * For NFD, NFKD, and FCD, both functions work exactly the same.
- * For NFC and NFKC where quickCheck may return "maybe", this function will
- * perform further tests to arrive at a true/false result.
- *
- * @param src        String that is to be tested if it is in a normalization format.
- * @param srcLength  Length of source to test, or -1 if NUL-terminated.
- * @param mode       Which normalization form to test for.
- * @param pErrorCode ICU error code in/out parameter.
- *                   Must fulfill U_SUCCESS before the function call.
- * @return Boolean value indicating whether the source string is in the
- *         "mode" normalization form.
- *
- * @see unorm_quickCheck
- * @deprecated ICU 56 Use unorm2.h instead.
- */
-U_DEPRECATED UBool U_EXPORT2
-unorm_isNormalized(const UChar *src, int32_t srcLength,
-                   UNormalizationMode mode,
-                   UErrorCode *pErrorCode);
-
-/**
- * Test if a string is in a given normalization form; same as unorm_isNormalized but
- * takes an extra options parameter like most normalization functions.
- *
- * @param src        String that is to be tested if it is in a normalization format.
- * @param srcLength  Length of source to test, or -1 if NUL-terminated.
- * @param mode       Which normalization form to test for.
- * @param options    The normalization options, ORed together (0 for no options).
- * @param pErrorCode ICU error code in/out parameter.
- *                   Must fulfill U_SUCCESS before the function call.
- * @return Boolean value indicating whether the source string is in the
- *         "mode/options" normalization form.
- *
- * @see unorm_quickCheck
- * @see unorm_isNormalized
- * @deprecated ICU 56 Use unorm2.h instead.
- */
-U_DEPRECATED UBool U_EXPORT2
-unorm_isNormalizedWithOptions(const UChar *src, int32_t srcLength,
-                              UNormalizationMode mode, int32_t options,
-                              UErrorCode *pErrorCode);
-
-/**
- * Iterative normalization forward.
- * This function (together with unorm_previous) is somewhat
- * similar to the C++ Normalizer class (see its non-static functions).
- *
- * Iterative normalization is useful when only a small portion of a longer
- * string/text needs to be processed.
- *
- * For example, the likelihood may be high that processing the first 10% of some
- * text will be sufficient to find certain data.
- * Another example: When one wants to concatenate two normalized strings and get a
- * normalized result, it is much more efficient to normalize just a small part of
- * the result around the concatenation place instead of re-normalizing everything.
- *
- * The input text is an instance of the C character iteration API UCharIterator.
- * It may wrap around a simple string, a CharacterIterator, a Replaceable, or any
- * other kind of text object.
- *
- * If a buffer overflow occurs, then the caller needs to reset the iterator to the
- * old index and call the function again with a larger buffer - if the caller cares
- * for the actual output.
- * Regardless of the output buffer, the iterator will always be moved to the next
- * normalization boundary.
- *
- * This function (like unorm_previous) serves two purposes:
- *
- * 1) To find the next boundary so that the normalization of the part of the text
- * from the current position to that boundary does not affect and is not affected
- * by the part of the text beyond that boundary.
- *
- * 2) To normalize the text up to the boundary.
- *
- * The second step is optional, per the doNormalize parameter.
- * It is omitted for operations like string concatenation, where the two adjacent
- * string ends need to be normalized together.
- * In such a case, the output buffer will just contain a copy of the text up to the
- * boundary.
- *
- * pNeededToNormalize is an output-only parameter. Its output value is only defined
- * if normalization was requested (doNormalize) and successful (especially, no
- * buffer overflow).
- * It is useful for operations like a normalizing transliterator, where one would
- * not want to replace a piece of text if it is not modified.
- *
- * If doNormalize==true and pNeededToNormalize!=NULL then *pNeeded... is set true
- * if the normalization was necessary.
- *
- * If doNormalize==false then *pNeededToNormalize will be set to false.
- *
- * If the buffer overflows, then *pNeededToNormalize will be undefined;
- * essentially, whenever U_FAILURE is true (like in buffer overflows), this result
- * will be undefined.
- *
- * @param src The input text in the form of a C character iterator.
- * @param dest The output buffer; can be NULL if destCapacity==0 for pure preflighting.
- * @param destCapacity The number of UChars that fit into dest.
- * @param mode The normalization mode.
- * @param options The normalization options, ORed together (0 for no options).
- * @param doNormalize Indicates if the source text up to the next boundary
- *                    is to be normalized (true) or just copied (false).
- * @param pNeededToNormalize Output flag indicating if the normalization resulted in
- *                           different text from the input.
- *                           Not defined if an error occurs including buffer overflow.
- *                           Always false if !doNormalize.
- * @param pErrorCode ICU error code in/out parameter.
- *                   Must fulfill U_SUCCESS before the function call.
- * @return Length of output (number of UChars) when successful or buffer overflow.
- *
- * @see unorm_previous
- * @see unorm_normalize
- *
- * @deprecated ICU 56 Use unorm2.h instead.
- */
-U_DEPRECATED int32_t U_EXPORT2
-unorm_next(UCharIterator *src,
-           UChar *dest, int32_t destCapacity,
-           UNormalizationMode mode, int32_t options,
-           UBool doNormalize, UBool *pNeededToNormalize,
-           UErrorCode *pErrorCode);
-
-/**
- * Iterative normalization backward.
- * This function (together with unorm_next) is somewhat
- * similar to the C++ Normalizer class (see its non-static functions).
- * For all details see unorm_next.
- *
- * @param src The input text in the form of a C character iterator.
- * @param dest The output buffer; can be NULL if destCapacity==0 for pure preflighting.
- * @param destCapacity The number of UChars that fit into dest.
- * @param mode The normalization mode.
- * @param options The normalization options, ORed together (0 for no options).
- * @param doNormalize Indicates if the source text up to the next boundary
- *                    is to be normalized (true) or just copied (false).
- * @param pNeededToNormalize Output flag indicating if the normalization resulted in
- *                           different text from the input.
- *                           Not defined if an error occurs including buffer overflow.
- *                           Always false if !doNormalize.
- * @param pErrorCode ICU error code in/out parameter.
- *                   Must fulfill U_SUCCESS before the function call.
- * @return Length of output (number of UChars) when successful or buffer overflow.
- *
- * @see unorm_next
- * @see unorm_normalize
- *
- * @deprecated ICU 56 Use unorm2.h instead.
- */
-U_DEPRECATED int32_t U_EXPORT2
-unorm_previous(UCharIterator *src,
-               UChar *dest, int32_t destCapacity,
-               UNormalizationMode mode, int32_t options,
-               UBool doNormalize, UBool *pNeededToNormalize,
-               UErrorCode *pErrorCode);
-
-/**
- * Concatenate normalized strings, making sure that the result is normalized as well.
- *
- * If both the left and the right strings are in
- * the normalization form according to "mode/options",
- * then the result will be
- *
- * \code
- *     dest=normalize(left+right, mode, options)
- * \endcode
- *
- * With the input strings already being normalized,
- * this function will use unorm_next() and unorm_previous()
- * to find the adjacent end pieces of the input strings.
- * Only the concatenation of these end pieces will be normalized and
- * then concatenated with the remaining parts of the input strings.
- *
- * It is allowed to have dest==left to avoid copying the entire left string.
- *
- * @param left Left source string, may be same as dest.
- * @param leftLength Length of left source string, or -1 if NUL-terminated.
- * @param right Right source string. Must not be the same as dest, nor overlap.
- * @param rightLength Length of right source string, or -1 if NUL-terminated.
- * @param dest The output buffer; can be NULL if destCapacity==0 for pure preflighting.
- * @param destCapacity The number of UChars that fit into dest.
- * @param mode The normalization mode.
- * @param options The normalization options, ORed together (0 for no options).
- * @param pErrorCode ICU error code in/out parameter.
- *                   Must fulfill U_SUCCESS before the function call.
- * @return Length of output (number of UChars) when successful or buffer overflow.
- *
- * @see unorm_normalize
- * @see unorm_next
- * @see unorm_previous
- *
- * @deprecated ICU 56 Use unorm2.h instead.
- */
-U_DEPRECATED int32_t U_EXPORT2
-unorm_concatenate(const UChar *left, int32_t leftLength,
-                  const UChar *right, int32_t rightLength,
-                  UChar *dest, int32_t destCapacity,
-                  UNormalizationMode mode, int32_t options,
-                  UErrorCode *pErrorCode);
-
-#endif  /* U_HIDE_DEPRECATED_API */
-#endif /* #if !UCONFIG_NO_NORMALIZATION */
-#endif
->>>>>>> a8a80be5
+// © 2016 and later: Unicode, Inc. and others.
+// License & terms of use: http://www.unicode.org/copyright.html
+/*
+*******************************************************************************
+* Copyright (c) 1996-2016, International Business Machines Corporation
+*               and others. All Rights Reserved.
+*******************************************************************************
+* File unorm.h
+*
+* Created by: Vladimir Weinstein 12052000
+*
+* Modification history :
+*
+* Date        Name        Description
+* 02/01/01    synwee      Added normalization quickcheck enum and method.
+*/
+#ifndef UNORM_H
+#define UNORM_H
+
+#include "unicode/utypes.h"
+
+#if !UCONFIG_NO_NORMALIZATION
+
+#include "unicode/uiter.h"
+#include "unicode/unorm2.h"
+
+/**
+ * \file
+ * \brief C API: Unicode Normalization
+ *
+ * Old Unicode normalization API.
+ *
+ * This API has been replaced by the unorm2.h API and is only available
+ * for backward compatibility. The functions here simply delegate to the
+ * unorm2.h functions, for example unorm2_getInstance() and unorm2_normalize().
+ * There is one exception: The new API does not provide a replacement for unorm_compare().
+ * Its declaration has been moved to unorm2.h.
+ *
+ * <code>unorm_normalize</code> transforms Unicode text into an equivalent composed or
+ * decomposed form, allowing for easier sorting and searching of text.
+ * <code>unorm_normalize</code> supports the standard normalization forms described in
+ * <a href="http://www.unicode.org/unicode/reports/tr15/" target="unicode">
+ * Unicode Standard Annex #15: Unicode Normalization Forms</a>.
+ *
+ * Characters with accents or other adornments can be encoded in
+ * several different ways in Unicode.  For example, take the character A-acute.
+ * In Unicode, this can be encoded as a single character (the
+ * "composed" form):
+ *
+ * \code
+ *      00C1    LATIN CAPITAL LETTER A WITH ACUTE
+ * \endcode
+ *
+ * or as two separate characters (the "decomposed" form):
+ *
+ * \code
+ *      0041    LATIN CAPITAL LETTER A
+ *      0301    COMBINING ACUTE ACCENT
+ * \endcode
+ *
+ * To a user of your program, however, both of these sequences should be
+ * treated as the same "user-level" character "A with acute accent".  When you are searching or
+ * comparing text, you must ensure that these two sequences are treated
+ * equivalently.  In addition, you must handle characters with more than one
+ * accent.  Sometimes the order of a character's combining accents is
+ * significant, while in other cases accent sequences in different orders are
+ * really equivalent.
+ *
+ * Similarly, the string "ffi" can be encoded as three separate letters:
+ *
+ * \code
+ *      0066    LATIN SMALL LETTER F
+ *      0066    LATIN SMALL LETTER F
+ *      0069    LATIN SMALL LETTER I
+ * \endcode
+ *
+ * or as the single character
+ *
+ * \code
+ *      FB03    LATIN SMALL LIGATURE FFI
+ * \endcode
+ *
+ * The ffi ligature is not a distinct semantic character, and strictly speaking
+ * it shouldn't be in Unicode at all, but it was included for compatibility
+ * with existing character sets that already provided it.  The Unicode standard
+ * identifies such characters by giving them "compatibility" decompositions
+ * into the corresponding semantic characters.  When sorting and searching, you
+ * will often want to use these mappings.
+ *
+ * <code>unorm_normalize</code> helps solve these problems by transforming text into the
+ * canonical composed and decomposed forms as shown in the first example above.
+ * In addition, you can have it perform compatibility decompositions so that
+ * you can treat compatibility characters the same as their equivalents.
+ * Finally, <code>unorm_normalize</code> rearranges accents into the proper canonical
+ * order, so that you do not have to worry about accent rearrangement on your
+ * own.
+ *
+ * Form FCD, "Fast C or D", is also designed for collation.
+ * It allows to work on strings that are not necessarily normalized
+ * with an algorithm (like in collation) that works under "canonical closure", i.e., it treats precomposed
+ * characters and their decomposed equivalents the same.
+ *
+ * It is not a normalization form because it does not provide for uniqueness of representation. Multiple strings
+ * may be canonically equivalent (their NFDs are identical) and may all conform to FCD without being identical
+ * themselves.
+ *
+ * The form is defined such that the "raw decomposition", the recursive canonical decomposition of each character,
+ * results in a string that is canonically ordered. This means that precomposed characters are allowed for as long
+ * as their decompositions do not need canonical reordering.
+ *
+ * Its advantage for a process like collation is that all NFD and most NFC texts - and many unnormalized texts -
+ * already conform to FCD and do not need to be normalized (NFD) for such a process. The FCD quick check will
+ * return UNORM_YES for most strings in practice.
+ *
+ * unorm_normalize(UNORM_FCD) may be implemented with UNORM_NFD.
+ *
+ * For more details on FCD see the collation design document:
+ * https://htmlpreview.github.io/?https://github.com/unicode-org/icu-docs/blob/main/design/collation/ICU_collation_design.htm
+ *
+ * ICU collation performs either NFD or FCD normalization automatically if normalization
+ * is turned on for the collator object.
+ * Beyond collation and string search, normalized strings may be useful for string equivalence comparisons,
+ * transliteration/transcription, unique representations, etc.
+ *
+ * The W3C generally recommends to exchange texts in NFC.
+ * Note also that most legacy character encodings use only precomposed forms and often do not
+ * encode any combining marks by themselves. For conversion to such character encodings the
+ * Unicode text needs to be normalized to NFC.
+ * For more usage examples, see the Unicode Standard Annex.
+ */
+
+// Do not conditionalize the following enum with #ifndef U_HIDE_DEPRECATED_API,
+// it is needed for layout of Normalizer object.
+#ifndef U_FORCE_HIDE_DEPRECATED_API
+
+/**
+ * Constants for normalization modes.
+ * @deprecated ICU 56 Use unorm2.h instead.
+ */
+typedef enum {
+  /** No decomposition/composition. @deprecated ICU 56 Use unorm2.h instead. */
+  UNORM_NONE = 1,
+  /** Canonical decomposition. @deprecated ICU 56 Use unorm2.h instead. */
+  UNORM_NFD = 2,
+  /** Compatibility decomposition. @deprecated ICU 56 Use unorm2.h instead. */
+  UNORM_NFKD = 3,
+  /** Canonical decomposition followed by canonical composition. @deprecated ICU 56 Use unorm2.h instead. */
+  UNORM_NFC = 4,
+  /** Default normalization. @deprecated ICU 56 Use unorm2.h instead. */
+  UNORM_DEFAULT = UNORM_NFC,
+  /** Compatibility decomposition followed by canonical composition. @deprecated ICU 56 Use unorm2.h instead. */
+  UNORM_NFKC =5,
+  /** "Fast C or D" form. @deprecated ICU 56 Use unorm2.h instead. */
+  UNORM_FCD = 6,
+
+  /** One more than the highest normalization mode constant. @deprecated ICU 56 Use unorm2.h instead. */
+  UNORM_MODE_COUNT
+} UNormalizationMode;
+
+#endif  // U_FORCE_HIDE_DEPRECATED_API
+
+#ifndef U_HIDE_DEPRECATED_API
+
+/**
+ * Constants for options flags for normalization.
+ * Use 0 for default options,
+ * including normalization according to the Unicode version
+ * that is currently supported by ICU (see u_getUnicodeVersion).
+ * @deprecated ICU 56 Use unorm2.h instead.
+ */
+enum {
+    /**
+     * Options bit set value to select Unicode 3.2 normalization
+     * (except NormalizationCorrections).
+     * At most one Unicode version can be selected at a time.
+     * @deprecated ICU 56 Use unorm2.h instead.
+     */
+    UNORM_UNICODE_3_2=0x20
+};
+
+/**
+ * Lowest-order bit number of unorm_compare() options bits corresponding to
+ * normalization options bits.
+ *
+ * The options parameter for unorm_compare() uses most bits for
+ * itself and for various comparison and folding flags.
+ * The most significant bits, however, are shifted down and passed on
+ * to the normalization implementation.
+ * (That is, from unorm_compare(..., options, ...),
+ * options>>UNORM_COMPARE_NORM_OPTIONS_SHIFT will be passed on to the
+ * internal normalization functions.)
+ *
+ * @see unorm_compare
+ * @deprecated ICU 56 Use unorm2.h instead.
+ */
+#define UNORM_COMPARE_NORM_OPTIONS_SHIFT 20
+
+/**
+ * Normalize a string.
+ * The string will be normalized according the specified normalization mode
+ * and options.
+ * The source and result buffers must not be the same, nor overlap.
+ *
+ * @param source The string to normalize.
+ * @param sourceLength The length of source, or -1 if NUL-terminated.
+ * @param mode The normalization mode; one of UNORM_NONE,
+ *             UNORM_NFD, UNORM_NFC, UNORM_NFKC, UNORM_NFKD, UNORM_DEFAULT.
+ * @param options The normalization options, ORed together (0 for no options).
+ * @param result A pointer to a buffer to receive the result string.
+ *               The result string is NUL-terminated if possible.
+ * @param resultLength The maximum size of result.
+ * @param status A pointer to a UErrorCode to receive any errors.
+ * @return The total buffer size needed; if greater than resultLength,
+ *         the output was truncated, and the error code is set to U_BUFFER_OVERFLOW_ERROR.
+ * @deprecated ICU 56 Use unorm2.h instead.
+ */
+U_DEPRECATED int32_t U_EXPORT2
+unorm_normalize(const UChar *source, int32_t sourceLength,
+                UNormalizationMode mode, int32_t options,
+                UChar *result, int32_t resultLength,
+                UErrorCode *status);
+
+/**
+ * Performing quick check on a string, to quickly determine if the string is
+ * in a particular normalization format.
+ * Three types of result can be returned UNORM_YES, UNORM_NO or
+ * UNORM_MAYBE. Result UNORM_YES indicates that the argument
+ * string is in the desired normalized format, UNORM_NO determines that
+ * argument string is not in the desired normalized format. A
+ * UNORM_MAYBE result indicates that a more thorough check is required,
+ * the user may have to put the string in its normalized form and compare the
+ * results.
+ *
+ * @param source       string for determining if it is in a normalized format
+ * @param sourcelength length of source to test, or -1 if NUL-terminated
+ * @param mode         which normalization form to test for
+ * @param status       a pointer to a UErrorCode to receive any errors
+ * @return UNORM_YES, UNORM_NO or UNORM_MAYBE
+ *
+ * @see unorm_isNormalized
+ * @deprecated ICU 56 Use unorm2.h instead.
+ */
+U_DEPRECATED UNormalizationCheckResult U_EXPORT2
+unorm_quickCheck(const UChar *source, int32_t sourcelength,
+                 UNormalizationMode mode,
+                 UErrorCode *status);
+
+/**
+ * Performing quick check on a string; same as unorm_quickCheck but
+ * takes an extra options parameter like most normalization functions.
+ *
+ * @param src        String that is to be tested if it is in a normalization format.
+ * @param srcLength  Length of source to test, or -1 if NUL-terminated.
+ * @param mode       Which normalization form to test for.
+ * @param options    The normalization options, ORed together (0 for no options).
+ * @param pErrorCode ICU error code in/out parameter.
+ *                   Must fulfill U_SUCCESS before the function call.
+ * @return UNORM_YES, UNORM_NO or UNORM_MAYBE
+ *
+ * @see unorm_quickCheck
+ * @see unorm_isNormalized
+ * @deprecated ICU 56 Use unorm2.h instead.
+ */
+U_DEPRECATED UNormalizationCheckResult U_EXPORT2
+unorm_quickCheckWithOptions(const UChar *src, int32_t srcLength,
+                            UNormalizationMode mode, int32_t options,
+                            UErrorCode *pErrorCode);
+
+/**
+ * Test if a string is in a given normalization form.
+ * This is semantically equivalent to source.equals(normalize(source, mode)) .
+ *
+ * Unlike unorm_quickCheck(), this function returns a definitive result,
+ * never a "maybe".
+ * For NFD, NFKD, and FCD, both functions work exactly the same.
+ * For NFC and NFKC where quickCheck may return "maybe", this function will
+ * perform further tests to arrive at a true/false result.
+ *
+ * @param src        String that is to be tested if it is in a normalization format.
+ * @param srcLength  Length of source to test, or -1 if NUL-terminated.
+ * @param mode       Which normalization form to test for.
+ * @param pErrorCode ICU error code in/out parameter.
+ *                   Must fulfill U_SUCCESS before the function call.
+ * @return Boolean value indicating whether the source string is in the
+ *         "mode" normalization form.
+ *
+ * @see unorm_quickCheck
+ * @deprecated ICU 56 Use unorm2.h instead.
+ */
+U_DEPRECATED UBool U_EXPORT2
+unorm_isNormalized(const UChar *src, int32_t srcLength,
+                   UNormalizationMode mode,
+                   UErrorCode *pErrorCode);
+
+/**
+ * Test if a string is in a given normalization form; same as unorm_isNormalized but
+ * takes an extra options parameter like most normalization functions.
+ *
+ * @param src        String that is to be tested if it is in a normalization format.
+ * @param srcLength  Length of source to test, or -1 if NUL-terminated.
+ * @param mode       Which normalization form to test for.
+ * @param options    The normalization options, ORed together (0 for no options).
+ * @param pErrorCode ICU error code in/out parameter.
+ *                   Must fulfill U_SUCCESS before the function call.
+ * @return Boolean value indicating whether the source string is in the
+ *         "mode/options" normalization form.
+ *
+ * @see unorm_quickCheck
+ * @see unorm_isNormalized
+ * @deprecated ICU 56 Use unorm2.h instead.
+ */
+U_DEPRECATED UBool U_EXPORT2
+unorm_isNormalizedWithOptions(const UChar *src, int32_t srcLength,
+                              UNormalizationMode mode, int32_t options,
+                              UErrorCode *pErrorCode);
+
+/**
+ * Iterative normalization forward.
+ * This function (together with unorm_previous) is somewhat
+ * similar to the C++ Normalizer class (see its non-static functions).
+ *
+ * Iterative normalization is useful when only a small portion of a longer
+ * string/text needs to be processed.
+ *
+ * For example, the likelihood may be high that processing the first 10% of some
+ * text will be sufficient to find certain data.
+ * Another example: When one wants to concatenate two normalized strings and get a
+ * normalized result, it is much more efficient to normalize just a small part of
+ * the result around the concatenation place instead of re-normalizing everything.
+ *
+ * The input text is an instance of the C character iteration API UCharIterator.
+ * It may wrap around a simple string, a CharacterIterator, a Replaceable, or any
+ * other kind of text object.
+ *
+ * If a buffer overflow occurs, then the caller needs to reset the iterator to the
+ * old index and call the function again with a larger buffer - if the caller cares
+ * for the actual output.
+ * Regardless of the output buffer, the iterator will always be moved to the next
+ * normalization boundary.
+ *
+ * This function (like unorm_previous) serves two purposes:
+ *
+ * 1) To find the next boundary so that the normalization of the part of the text
+ * from the current position to that boundary does not affect and is not affected
+ * by the part of the text beyond that boundary.
+ *
+ * 2) To normalize the text up to the boundary.
+ *
+ * The second step is optional, per the doNormalize parameter.
+ * It is omitted for operations like string concatenation, where the two adjacent
+ * string ends need to be normalized together.
+ * In such a case, the output buffer will just contain a copy of the text up to the
+ * boundary.
+ *
+ * pNeededToNormalize is an output-only parameter. Its output value is only defined
+ * if normalization was requested (doNormalize) and successful (especially, no
+ * buffer overflow).
+ * It is useful for operations like a normalizing transliterator, where one would
+ * not want to replace a piece of text if it is not modified.
+ *
+ * If doNormalize==true and pNeededToNormalize!=NULL then *pNeeded... is set true
+ * if the normalization was necessary.
+ *
+ * If doNormalize==false then *pNeededToNormalize will be set to false.
+ *
+ * If the buffer overflows, then *pNeededToNormalize will be undefined;
+ * essentially, whenever U_FAILURE is true (like in buffer overflows), this result
+ * will be undefined.
+ *
+ * @param src The input text in the form of a C character iterator.
+ * @param dest The output buffer; can be NULL if destCapacity==0 for pure preflighting.
+ * @param destCapacity The number of UChars that fit into dest.
+ * @param mode The normalization mode.
+ * @param options The normalization options, ORed together (0 for no options).
+ * @param doNormalize Indicates if the source text up to the next boundary
+ *                    is to be normalized (true) or just copied (false).
+ * @param pNeededToNormalize Output flag indicating if the normalization resulted in
+ *                           different text from the input.
+ *                           Not defined if an error occurs including buffer overflow.
+ *                           Always false if !doNormalize.
+ * @param pErrorCode ICU error code in/out parameter.
+ *                   Must fulfill U_SUCCESS before the function call.
+ * @return Length of output (number of UChars) when successful or buffer overflow.
+ *
+ * @see unorm_previous
+ * @see unorm_normalize
+ *
+ * @deprecated ICU 56 Use unorm2.h instead.
+ */
+U_DEPRECATED int32_t U_EXPORT2
+unorm_next(UCharIterator *src,
+           UChar *dest, int32_t destCapacity,
+           UNormalizationMode mode, int32_t options,
+           UBool doNormalize, UBool *pNeededToNormalize,
+           UErrorCode *pErrorCode);
+
+/**
+ * Iterative normalization backward.
+ * This function (together with unorm_next) is somewhat
+ * similar to the C++ Normalizer class (see its non-static functions).
+ * For all details see unorm_next.
+ *
+ * @param src The input text in the form of a C character iterator.
+ * @param dest The output buffer; can be NULL if destCapacity==0 for pure preflighting.
+ * @param destCapacity The number of UChars that fit into dest.
+ * @param mode The normalization mode.
+ * @param options The normalization options, ORed together (0 for no options).
+ * @param doNormalize Indicates if the source text up to the next boundary
+ *                    is to be normalized (true) or just copied (false).
+ * @param pNeededToNormalize Output flag indicating if the normalization resulted in
+ *                           different text from the input.
+ *                           Not defined if an error occurs including buffer overflow.
+ *                           Always false if !doNormalize.
+ * @param pErrorCode ICU error code in/out parameter.
+ *                   Must fulfill U_SUCCESS before the function call.
+ * @return Length of output (number of UChars) when successful or buffer overflow.
+ *
+ * @see unorm_next
+ * @see unorm_normalize
+ *
+ * @deprecated ICU 56 Use unorm2.h instead.
+ */
+U_DEPRECATED int32_t U_EXPORT2
+unorm_previous(UCharIterator *src,
+               UChar *dest, int32_t destCapacity,
+               UNormalizationMode mode, int32_t options,
+               UBool doNormalize, UBool *pNeededToNormalize,
+               UErrorCode *pErrorCode);
+
+/**
+ * Concatenate normalized strings, making sure that the result is normalized as well.
+ *
+ * If both the left and the right strings are in
+ * the normalization form according to "mode/options",
+ * then the result will be
+ *
+ * \code
+ *     dest=normalize(left+right, mode, options)
+ * \endcode
+ *
+ * With the input strings already being normalized,
+ * this function will use unorm_next() and unorm_previous()
+ * to find the adjacent end pieces of the input strings.
+ * Only the concatenation of these end pieces will be normalized and
+ * then concatenated with the remaining parts of the input strings.
+ *
+ * It is allowed to have dest==left to avoid copying the entire left string.
+ *
+ * @param left Left source string, may be same as dest.
+ * @param leftLength Length of left source string, or -1 if NUL-terminated.
+ * @param right Right source string. Must not be the same as dest, nor overlap.
+ * @param rightLength Length of right source string, or -1 if NUL-terminated.
+ * @param dest The output buffer; can be NULL if destCapacity==0 for pure preflighting.
+ * @param destCapacity The number of UChars that fit into dest.
+ * @param mode The normalization mode.
+ * @param options The normalization options, ORed together (0 for no options).
+ * @param pErrorCode ICU error code in/out parameter.
+ *                   Must fulfill U_SUCCESS before the function call.
+ * @return Length of output (number of UChars) when successful or buffer overflow.
+ *
+ * @see unorm_normalize
+ * @see unorm_next
+ * @see unorm_previous
+ *
+ * @deprecated ICU 56 Use unorm2.h instead.
+ */
+U_DEPRECATED int32_t U_EXPORT2
+unorm_concatenate(const UChar *left, int32_t leftLength,
+                  const UChar *right, int32_t rightLength,
+                  UChar *dest, int32_t destCapacity,
+                  UNormalizationMode mode, int32_t options,
+                  UErrorCode *pErrorCode);
+
+#endif  /* U_HIDE_DEPRECATED_API */
+#endif /* #if !UCONFIG_NO_NORMALIZATION */
+#endif