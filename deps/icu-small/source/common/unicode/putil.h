--- conflicted
+++ resolved
@@ -1,369 +1,183 @@
-<<<<<<< HEAD
-// © 2016 and later: Unicode, Inc. and others.
-// License & terms of use: http://www.unicode.org/copyright.html
-/*
-******************************************************************************
-*
-*   Copyright (C) 1997-2014, International Business Machines
-*   Corporation and others.  All Rights Reserved.
-*
-******************************************************************************
-*
-*  FILE NAME : putil.h
-*
-*   Date        Name        Description
-*   05/14/98    nos         Creation (content moved here from utypes.h).
-*   06/17/99    erm         Added IEEE_754
-*   07/22/98    stephen     Added IEEEremainder, max, min, trunc
-*   08/13/98    stephen     Added isNegativeInfinity, isPositiveInfinity
-*   08/24/98    stephen     Added longBitsFromDouble
-*   03/02/99    stephen     Removed openFile().  Added AS400 support.
-*   04/15/99    stephen     Converted to C
-*   11/15/99    helena      Integrated S/390 changes for IEEE support.
-*   01/11/00    helena      Added u_getVersion.
-******************************************************************************
-*/
-
-#ifndef PUTIL_H
-#define PUTIL_H
-
-#include "unicode/utypes.h"
- /**
-  * \file
-  * \brief C API: Platform Utilities
-  */
-
-/*==========================================================================*/
-/* Platform utilities                                                       */
-/*==========================================================================*/
-
-/**
- * Platform utilities isolates the platform dependencies of the
- * library.  For each platform which this code is ported to, these
- * functions may have to be re-implemented.
- */
-
-/**
- * Return the ICU data directory.
- * The data directory is where common format ICU data files (.dat files)
- *   are loaded from.  Note that normal use of the built-in ICU
- *   facilities does not require loading of an external data file;
- *   unless you are adding custom data to ICU, the data directory
- *   does not need to be set.
- *
- * The data directory is determined as follows:
- *    If u_setDataDirectory() has been called, that is it, otherwise
- *    if the ICU_DATA environment variable is set, use that, otherwise
- *    If a data directory was specified at ICU build time
- *      <code>
- * \code
- *        #define ICU_DATA_DIR "path"
- * \endcode
- * </code> use that,
- *    otherwise no data directory is available.
- *
- * @return the data directory, or an empty string ("") if no data directory has
- *         been specified.
- *
- * @stable ICU 2.0
- */
-U_CAPI const char* U_EXPORT2 u_getDataDirectory(void);
-
-
-/**
- * Set the ICU data directory.
- * The data directory is where common format ICU data files (.dat files)
- *   are loaded from.  Note that normal use of the built-in ICU
- *   facilities does not require loading of an external data file;
- *   unless you are adding custom data to ICU, the data directory
- *   does not need to be set.
- *
- * This function should be called at most once in a process, before the
- * first ICU operation (e.g., u_init()) that will require the loading of an
- * ICU data file.
- * This function is not thread-safe. Use it before calling ICU APIs from
- * multiple threads.
- *
- * @param directory The directory to be set.
- *
- * @see u_init
- * @stable ICU 2.0
- */
-U_CAPI void U_EXPORT2 u_setDataDirectory(const char *directory);
-
-#ifndef U_HIDE_INTERNAL_API
-/**
-  * Return the time zone files override directory, or an empty string if
-  * no directory was specified. Certain time zone resources will be preferentially
-  * loaded from individual files in this directory.
-  *
-  * @return the time zone data override directory.
-  * @internal
-  */
-U_CAPI const char * U_EXPORT2 u_getTimeZoneFilesDirectory(UErrorCode *status);
-
-/**
-  * Set the time zone files override directory.
-  * This function is not thread safe; it must not be called concurrently with
-  *   u_getTimeZoneFilesDirectory() or any other use of ICU time zone functions.
-  * This function should only be called before using any ICU service that
-  *   will access the time zone data.
-  * @internal
-  */
-U_CAPI void U_EXPORT2 u_setTimeZoneFilesDirectory(const char *path, UErrorCode *status);
-#endif  /* U_HIDE_INTERNAL_API */
-
-
-/**
- * @{
- * Filesystem file and path separator characters.
- * Example: '/' and ':' on Unix, '\\' and ';' on Windows.
- * @stable ICU 2.0
- */
-#if U_PLATFORM_USES_ONLY_WIN32_API
-#   define U_FILE_SEP_CHAR '\\'
-#   define U_FILE_ALT_SEP_CHAR '/'
-#   define U_PATH_SEP_CHAR ';'
-#   define U_FILE_SEP_STRING "\\"
-#   define U_FILE_ALT_SEP_STRING "/"
-#   define U_PATH_SEP_STRING ";"
-#else
-#   define U_FILE_SEP_CHAR '/'
-#   define U_FILE_ALT_SEP_CHAR '/'
-#   define U_PATH_SEP_CHAR ':'
-#   define U_FILE_SEP_STRING "/"
-#   define U_FILE_ALT_SEP_STRING "/"
-#   define U_PATH_SEP_STRING ":"
-#endif
-
-/** @} */
-
-/**
- * Convert char characters to UChar characters.
- * This utility function is useful only for "invariant characters"
- * that are encoded in the platform default encoding.
- * They are a small, constant subset of the encoding and include
- * just the latin letters, digits, and some punctuation.
- * For details, see U_CHARSET_FAMILY.
- *
- * @param cs Input string, points to <code>length</code>
- *           character bytes from a subset of the platform encoding.
- * @param us Output string, points to memory for <code>length</code>
- *           Unicode characters.
- * @param length The number of characters to convert; this may
- *               include the terminating <code>NUL</code>.
- *
- * @see U_CHARSET_FAMILY
- * @stable ICU 2.0
- */
-U_CAPI void U_EXPORT2
-u_charsToUChars(const char *cs, UChar *us, int32_t length);
-
-/**
- * Convert UChar characters to char characters.
- * This utility function is useful only for "invariant characters"
- * that can be encoded in the platform default encoding.
- * They are a small, constant subset of the encoding and include
- * just the latin letters, digits, and some punctuation.
- * For details, see U_CHARSET_FAMILY.
- *
- * @param us Input string, points to <code>length</code>
- *           Unicode characters that can be encoded with the
- *           codepage-invariant subset of the platform encoding.
- * @param cs Output string, points to memory for <code>length</code>
- *           character bytes.
- * @param length The number of characters to convert; this may
- *               include the terminating <code>NUL</code>.
- *
- * @see U_CHARSET_FAMILY
- * @stable ICU 2.0
- */
-U_CAPI void U_EXPORT2
-u_UCharsToChars(const UChar *us, char *cs, int32_t length);
-
-#endif
-=======
-// © 2016 and later: Unicode, Inc. and others.
-// License & terms of use: http://www.unicode.org/copyright.html
-/*
-******************************************************************************
-*
-*   Copyright (C) 1997-2014, International Business Machines
-*   Corporation and others.  All Rights Reserved.
-*
-******************************************************************************
-*
-*  FILE NAME : putil.h
-*
-*   Date        Name        Description
-*   05/14/98    nos         Creation (content moved here from utypes.h).
-*   06/17/99    erm         Added IEEE_754
-*   07/22/98    stephen     Added IEEEremainder, max, min, trunc
-*   08/13/98    stephen     Added isNegativeInfinity, isPositiveInfinity
-*   08/24/98    stephen     Added longBitsFromDouble
-*   03/02/99    stephen     Removed openFile().  Added AS400 support.
-*   04/15/99    stephen     Converted to C
-*   11/15/99    helena      Integrated S/390 changes for IEEE support.
-*   01/11/00    helena      Added u_getVersion.
-******************************************************************************
-*/
-
-#ifndef PUTIL_H
-#define PUTIL_H
-
-#include "unicode/utypes.h"
- /**
-  * \file
-  * \brief C API: Platform Utilities
-  */
-
-/*==========================================================================*/
-/* Platform utilities                                                       */
-/*==========================================================================*/
-
-/**
- * Platform utilities isolates the platform dependencies of the
- * library.  For each platform which this code is ported to, these
- * functions may have to be re-implemented.
- */
-
-/**
- * Return the ICU data directory. 
- * The data directory is where common format ICU data files (.dat files)
- *   are loaded from.  Note that normal use of the built-in ICU
- *   facilities does not require loading of an external data file;
- *   unless you are adding custom data to ICU, the data directory
- *   does not need to be set.
- *
- * The data directory is determined as follows:
- *    If u_setDataDirectory() has been called, that is it, otherwise
- *    if the ICU_DATA environment variable is set, use that, otherwise
- *    If a data directory was specified at ICU build time
- *      <code>
- * \code
- *        #define ICU_DATA_DIR "path" 
- * \endcode
- * </code> use that,
- *    otherwise no data directory is available.
- *
- * @return the data directory, or an empty string ("") if no data directory has
- *         been specified.
- *   
- * @stable ICU 2.0
- */
-U_CAPI const char* U_EXPORT2 u_getDataDirectory(void);
-
-
-/** 
- * Set the ICU data directory. 
- * The data directory is where common format ICU data files (.dat files)
- *   are loaded from.  Note that normal use of the built-in ICU
- *   facilities does not require loading of an external data file;
- *   unless you are adding custom data to ICU, the data directory
- *   does not need to be set.
- *
- * This function should be called at most once in a process, before the
- * first ICU operation (e.g., u_init()) that will require the loading of an
- * ICU data file.
- * This function is not thread-safe. Use it before calling ICU APIs from
- * multiple threads.
- *
- * @param directory The directory to be set.
- *
- * @see u_init
- * @stable ICU 2.0
- */
-U_CAPI void U_EXPORT2 u_setDataDirectory(const char *directory);
-
-#ifndef U_HIDE_INTERNAL_API
-/**
-  * Return the time zone files override directory, or an empty string if
-  * no directory was specified. Certain time zone resources will be preferentially
-  * loaded from individual files in this directory.
-  *
-  * @return the time zone data override directory.
-  * @internal
-  */ 
-U_CAPI const char * U_EXPORT2 u_getTimeZoneFilesDirectory(UErrorCode *status);
-
-/**
-  * Set the time zone files override directory.
-  * This function is not thread safe; it must not be called concurrently with
-  *   u_getTimeZoneFilesDirectory() or any other use of ICU time zone functions.
-  * This function should only be called before using any ICU service that
-  *   will access the time zone data.
-  * @internal
-  */
-U_CAPI void U_EXPORT2 u_setTimeZoneFilesDirectory(const char *path, UErrorCode *status);
-#endif  /* U_HIDE_INTERNAL_API */
-
-
-/**
- * @{
- * Filesystem file and path separator characters.
- * Example: '/' and ':' on Unix, '\\' and ';' on Windows.
- * @stable ICU 2.0
- */
-#if U_PLATFORM_USES_ONLY_WIN32_API
-#   define U_FILE_SEP_CHAR '\\'
-#   define U_FILE_ALT_SEP_CHAR '/'
-#   define U_PATH_SEP_CHAR ';'
-#   define U_FILE_SEP_STRING "\\"
-#   define U_FILE_ALT_SEP_STRING "/"
-#   define U_PATH_SEP_STRING ";"
-#else
-#   define U_FILE_SEP_CHAR '/'
-#   define U_FILE_ALT_SEP_CHAR '/'
-#   define U_PATH_SEP_CHAR ':'
-#   define U_FILE_SEP_STRING "/"
-#   define U_FILE_ALT_SEP_STRING "/"
-#   define U_PATH_SEP_STRING ":"
-#endif
-
-/** @} */
-
-/**
- * Convert char characters to UChar characters.
- * This utility function is useful only for "invariant characters"
- * that are encoded in the platform default encoding.
- * They are a small, constant subset of the encoding and include
- * just the latin letters, digits, and some punctuation.
- * For details, see U_CHARSET_FAMILY.
- *
- * @param cs Input string, points to <code>length</code>
- *           character bytes from a subset of the platform encoding.
- * @param us Output string, points to memory for <code>length</code>
- *           Unicode characters.
- * @param length The number of characters to convert; this may
- *               include the terminating <code>NUL</code>.
- *
- * @see U_CHARSET_FAMILY
- * @stable ICU 2.0
- */
-U_CAPI void U_EXPORT2
-u_charsToUChars(const char *cs, UChar *us, int32_t length);
-
-/**
- * Convert UChar characters to char characters.
- * This utility function is useful only for "invariant characters"
- * that can be encoded in the platform default encoding.
- * They are a small, constant subset of the encoding and include
- * just the latin letters, digits, and some punctuation.
- * For details, see U_CHARSET_FAMILY.
- *
- * @param us Input string, points to <code>length</code>
- *           Unicode characters that can be encoded with the
- *           codepage-invariant subset of the platform encoding.
- * @param cs Output string, points to memory for <code>length</code>
- *           character bytes.
- * @param length The number of characters to convert; this may
- *               include the terminating <code>NUL</code>.
- *
- * @see U_CHARSET_FAMILY
- * @stable ICU 2.0
- */
-U_CAPI void U_EXPORT2
-u_UCharsToChars(const UChar *us, char *cs, int32_t length);
-
-#endif
->>>>>>> a8a80be5
+// © 2016 and later: Unicode, Inc. and others.
+// License & terms of use: http://www.unicode.org/copyright.html
+/*
+******************************************************************************
+*
+*   Copyright (C) 1997-2014, International Business Machines
+*   Corporation and others.  All Rights Reserved.
+*
+******************************************************************************
+*
+*  FILE NAME : putil.h
+*
+*   Date        Name        Description
+*   05/14/98    nos         Creation (content moved here from utypes.h).
+*   06/17/99    erm         Added IEEE_754
+*   07/22/98    stephen     Added IEEEremainder, max, min, trunc
+*   08/13/98    stephen     Added isNegativeInfinity, isPositiveInfinity
+*   08/24/98    stephen     Added longBitsFromDouble
+*   03/02/99    stephen     Removed openFile().  Added AS400 support.
+*   04/15/99    stephen     Converted to C
+*   11/15/99    helena      Integrated S/390 changes for IEEE support.
+*   01/11/00    helena      Added u_getVersion.
+******************************************************************************
+*/
+
+#ifndef PUTIL_H
+#define PUTIL_H
+
+#include "unicode/utypes.h"
+ /**
+  * \file
+  * \brief C API: Platform Utilities
+  */
+
+/*==========================================================================*/
+/* Platform utilities                                                       */
+/*==========================================================================*/
+
+/**
+ * Platform utilities isolates the platform dependencies of the
+ * library.  For each platform which this code is ported to, these
+ * functions may have to be re-implemented.
+ */
+
+/**
+ * Return the ICU data directory. 
+ * The data directory is where common format ICU data files (.dat files)
+ *   are loaded from.  Note that normal use of the built-in ICU
+ *   facilities does not require loading of an external data file;
+ *   unless you are adding custom data to ICU, the data directory
+ *   does not need to be set.
+ *
+ * The data directory is determined as follows:
+ *    If u_setDataDirectory() has been called, that is it, otherwise
+ *    if the ICU_DATA environment variable is set, use that, otherwise
+ *    If a data directory was specified at ICU build time
+ *      <code>
+ * \code
+ *        #define ICU_DATA_DIR "path" 
+ * \endcode
+ * </code> use that,
+ *    otherwise no data directory is available.
+ *
+ * @return the data directory, or an empty string ("") if no data directory has
+ *         been specified.
+ *   
+ * @stable ICU 2.0
+ */
+U_CAPI const char* U_EXPORT2 u_getDataDirectory(void);
+
+
+/** 
+ * Set the ICU data directory. 
+ * The data directory is where common format ICU data files (.dat files)
+ *   are loaded from.  Note that normal use of the built-in ICU
+ *   facilities does not require loading of an external data file;
+ *   unless you are adding custom data to ICU, the data directory
+ *   does not need to be set.
+ *
+ * This function should be called at most once in a process, before the
+ * first ICU operation (e.g., u_init()) that will require the loading of an
+ * ICU data file.
+ * This function is not thread-safe. Use it before calling ICU APIs from
+ * multiple threads.
+ *
+ * @param directory The directory to be set.
+ *
+ * @see u_init
+ * @stable ICU 2.0
+ */
+U_CAPI void U_EXPORT2 u_setDataDirectory(const char *directory);
+
+#ifndef U_HIDE_INTERNAL_API
+/**
+  * Return the time zone files override directory, or an empty string if
+  * no directory was specified. Certain time zone resources will be preferentially
+  * loaded from individual files in this directory.
+  *
+  * @return the time zone data override directory.
+  * @internal
+  */ 
+U_CAPI const char * U_EXPORT2 u_getTimeZoneFilesDirectory(UErrorCode *status);
+
+/**
+  * Set the time zone files override directory.
+  * This function is not thread safe; it must not be called concurrently with
+  *   u_getTimeZoneFilesDirectory() or any other use of ICU time zone functions.
+  * This function should only be called before using any ICU service that
+  *   will access the time zone data.
+  * @internal
+  */
+U_CAPI void U_EXPORT2 u_setTimeZoneFilesDirectory(const char *path, UErrorCode *status);
+#endif  /* U_HIDE_INTERNAL_API */
+
+
+/**
+ * @{
+ * Filesystem file and path separator characters.
+ * Example: '/' and ':' on Unix, '\\' and ';' on Windows.
+ * @stable ICU 2.0
+ */
+#if U_PLATFORM_USES_ONLY_WIN32_API
+#   define U_FILE_SEP_CHAR '\\'
+#   define U_FILE_ALT_SEP_CHAR '/'
+#   define U_PATH_SEP_CHAR ';'
+#   define U_FILE_SEP_STRING "\\"
+#   define U_FILE_ALT_SEP_STRING "/"
+#   define U_PATH_SEP_STRING ";"
+#else
+#   define U_FILE_SEP_CHAR '/'
+#   define U_FILE_ALT_SEP_CHAR '/'
+#   define U_PATH_SEP_CHAR ':'
+#   define U_FILE_SEP_STRING "/"
+#   define U_FILE_ALT_SEP_STRING "/"
+#   define U_PATH_SEP_STRING ":"
+#endif
+
+/** @} */
+
+/**
+ * Convert char characters to UChar characters.
+ * This utility function is useful only for "invariant characters"
+ * that are encoded in the platform default encoding.
+ * They are a small, constant subset of the encoding and include
+ * just the latin letters, digits, and some punctuation.
+ * For details, see U_CHARSET_FAMILY.
+ *
+ * @param cs Input string, points to <code>length</code>
+ *           character bytes from a subset of the platform encoding.
+ * @param us Output string, points to memory for <code>length</code>
+ *           Unicode characters.
+ * @param length The number of characters to convert; this may
+ *               include the terminating <code>NUL</code>.
+ *
+ * @see U_CHARSET_FAMILY
+ * @stable ICU 2.0
+ */
+U_CAPI void U_EXPORT2
+u_charsToUChars(const char *cs, UChar *us, int32_t length);
+
+/**
+ * Convert UChar characters to char characters.
+ * This utility function is useful only for "invariant characters"
+ * that can be encoded in the platform default encoding.
+ * They are a small, constant subset of the encoding and include
+ * just the latin letters, digits, and some punctuation.
+ * For details, see U_CHARSET_FAMILY.
+ *
+ * @param us Input string, points to <code>length</code>
+ *           Unicode characters that can be encoded with the
+ *           codepage-invariant subset of the platform encoding.
+ * @param cs Output string, points to memory for <code>length</code>
+ *           character bytes.
+ * @param length The number of characters to convert; this may
+ *               include the terminating <code>NUL</code>.
+ *
+ * @see U_CHARSET_FAMILY
+ * @stable ICU 2.0
+ */
+U_CAPI void U_EXPORT2
+u_UCharsToChars(const UChar *us, char *cs, int32_t length);
+
+#endif