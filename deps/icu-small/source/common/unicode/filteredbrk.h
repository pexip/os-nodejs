--- conflicted
+++ resolved
@@ -1,307 +1,152 @@
-<<<<<<< HEAD
-// © 2016 and later: Unicode, Inc. and others.
-// License & terms of use: http://www.unicode.org/copyright.html
-/*
-********************************************************************************
-*   Copyright (C) 1997-2015, International Business Machines
-*   Corporation and others.  All Rights Reserved.
-********************************************************************************
-*/
-
-#ifndef FILTEREDBRK_H
-#define FILTEREDBRK_H
-
-#include "unicode/utypes.h"
-
-#if U_SHOW_CPLUSPLUS_API
-
-#include "unicode/brkiter.h"
-
-#if !UCONFIG_NO_BREAK_ITERATION && !UCONFIG_NO_FILTERED_BREAK_ITERATION
-
-U_NAMESPACE_BEGIN
-
-/**
- * \file
- * \brief C++ API: FilteredBreakIteratorBuilder
- */
-
-/**
- * The BreakIteratorFilter is used to modify the behavior of a BreakIterator
- *  by constructing a new BreakIterator which suppresses certain segment boundaries.
- *  See  http://www.unicode.org/reports/tr35/tr35-general.html#Segmentation_Exceptions .
- *  For example, a typical English Sentence Break Iterator would break on the space
- *  in the string "Mr. Smith" (resulting in two segments),
- *  but with "Mr." as an exception, a filtered break iterator
- *  would consider the string "Mr. Smith" to be a single segment.
- *
- * @stable ICU 56
- */
-class U_COMMON_API FilteredBreakIteratorBuilder : public UObject {
- public:
-  /**
-   *  destructor.
-   * @stable ICU 56
-   */
-  virtual ~FilteredBreakIteratorBuilder();
-
-  /**
-   * Construct a FilteredBreakIteratorBuilder based on rules in a locale.
-   * The rules are taken from CLDR exception data for the locale,
-   *  see http://www.unicode.org/reports/tr35/tr35-general.html#Segmentation_Exceptions
-   *  This is the equivalent of calling createInstance(UErrorCode&)
-   *    and then repeatedly calling addNoBreakAfter(...) with the contents
-   *    of the CLDR exception data.
-   * @param where the locale.
-   * @param status The error code.
-   * @return the new builder
-   * @stable ICU 56
-   */
-  static FilteredBreakIteratorBuilder *createInstance(const Locale& where, UErrorCode& status);
-
-#ifndef U_HIDE_DEPRECATED_API
-  /**
-   * This function has been deprecated in favor of createEmptyInstance, which has
-   * identical behavior.
-   * @param status The error code.
-   * @return the new builder
-   * @deprecated ICU 60 use createEmptyInstance instead
-   * @see createEmptyInstance()
-   */
-  static FilteredBreakIteratorBuilder *createInstance(UErrorCode &status);
-#endif  /* U_HIDE_DEPRECATED_API */
-
-  /**
-   * Construct an empty FilteredBreakIteratorBuilder.
-   * In this state, it will not suppress any segment boundaries.
-   * @param status The error code.
-   * @return the new builder
-   * @stable ICU 60
-   */
-  static FilteredBreakIteratorBuilder *createEmptyInstance(UErrorCode &status);
-
-  /**
-   * Suppress a certain string from being the end of a segment.
-   * For example, suppressing "Mr.", then segments ending in "Mr." will not be returned
-   * by the iterator.
-   * @param string the string to suppress, such as "Mr."
-   * @param status error code
-   * @return returns true if the string was not present and now added,
-   * false if the call was a no-op because the string was already being suppressed.
-   * @stable ICU 56
-   */
-  virtual UBool suppressBreakAfter(const UnicodeString& string, UErrorCode& status) = 0;
-
-  /**
-   * Stop suppressing a certain string from being the end of the segment.
-   * This function does not create any new segment boundaries, but only serves to un-do
-   * the effect of earlier calls to suppressBreakAfter, or to un-do the effect of
-   * locale data which may be suppressing certain strings.
-   * @param string the exception to remove
-   * @param status error code
-   * @return returns true if the string was present and now removed,
-   * false if the call was a no-op because the string was not being suppressed.
-   * @stable ICU 56
-   */
-  virtual UBool unsuppressBreakAfter(const UnicodeString& string, UErrorCode& status) = 0;
-
-#ifndef U_FORCE_HIDE_DEPRECATED_API
-  /**
-   * This function has been deprecated in favor of wrapIteratorWithFilter()
-   * The behavior is identical.
-   * @param adoptBreakIterator the break iterator to adopt
-   * @param status error code
-   * @return the new BreakIterator, owned by the caller.
-   * @deprecated ICU 60 use wrapIteratorWithFilter() instead
-   * @see wrapBreakIteratorWithFilter()
-   */
-  virtual BreakIterator *build(BreakIterator* adoptBreakIterator, UErrorCode& status) = 0;
-#endif  // U_FORCE_HIDE_DEPRECATED_API
-
-  /**
-   * Wrap (adopt) an existing break iterator in a new filtered instance.
-   * The resulting BreakIterator is owned by the caller.
-   * The BreakIteratorFilter may be destroyed before the BreakIterator is destroyed.
-   * Note that the adoptBreakIterator is adopted by the new BreakIterator
-   * and should no longer be used by the caller.
-   * The FilteredBreakIteratorBuilder may be reused.
-   * This function is an alias for build()
-   * @param adoptBreakIterator the break iterator to adopt
-   * @param status error code
-   * @return the new BreakIterator, owned by the caller.
-   * @stable ICU 60
-   */
-  inline BreakIterator *wrapIteratorWithFilter(BreakIterator* adoptBreakIterator, UErrorCode& status) {
-    return build(adoptBreakIterator, status);
-  }
-
- protected:
-  /**
-   * For subclass use
-   * @stable ICU 56
-   */
-  FilteredBreakIteratorBuilder();
-};
-
-
-U_NAMESPACE_END
-
-#endif // #if !UCONFIG_NO_BREAK_ITERATION && !UCONFIG_NO_FILTERED_BREAK_ITERATION
-
-#endif /* U_SHOW_CPLUSPLUS_API */
-
-#endif // #ifndef FILTEREDBRK_H
-=======
-// © 2016 and later: Unicode, Inc. and others.
-// License & terms of use: http://www.unicode.org/copyright.html
-/*
-********************************************************************************
-*   Copyright (C) 1997-2015, International Business Machines
-*   Corporation and others.  All Rights Reserved.
-********************************************************************************
-*/
-
-#ifndef FILTEREDBRK_H
-#define FILTEREDBRK_H
-
-#include "unicode/utypes.h"
-
-#if U_SHOW_CPLUSPLUS_API
-
-#include "unicode/brkiter.h"
-
-#if !UCONFIG_NO_BREAK_ITERATION && !UCONFIG_NO_FILTERED_BREAK_ITERATION
-
-U_NAMESPACE_BEGIN
-
-/**
- * \file
- * \brief C++ API: FilteredBreakIteratorBuilder
- */
-
-/**
- * The BreakIteratorFilter is used to modify the behavior of a BreakIterator
- *  by constructing a new BreakIterator which suppresses certain segment boundaries.
- *  See  http://www.unicode.org/reports/tr35/tr35-general.html#Segmentation_Exceptions .
- *  For example, a typical English Sentence Break Iterator would break on the space
- *  in the string "Mr. Smith" (resulting in two segments),
- *  but with "Mr." as an exception, a filtered break iterator
- *  would consider the string "Mr. Smith" to be a single segment.
- *
- * @stable ICU 56
- */
-class U_COMMON_API FilteredBreakIteratorBuilder : public UObject {
- public:
-  /**
-   *  destructor.
-   * @stable ICU 56
-   */
-  virtual ~FilteredBreakIteratorBuilder();
-
-  /**
-   * Construct a FilteredBreakIteratorBuilder based on rules in a locale.
-   * The rules are taken from CLDR exception data for the locale,
-   *  see http://www.unicode.org/reports/tr35/tr35-general.html#Segmentation_Exceptions
-   *  This is the equivalent of calling createInstance(UErrorCode&)
-   *    and then repeatedly calling addNoBreakAfter(...) with the contents
-   *    of the CLDR exception data.
-   * @param where the locale.
-   * @param status The error code.
-   * @return the new builder
-   * @stable ICU 56
-   */
-  static FilteredBreakIteratorBuilder *createInstance(const Locale& where, UErrorCode& status);
-
-#ifndef U_HIDE_DEPRECATED_API
-  /**
-   * This function has been deprecated in favor of createEmptyInstance, which has
-   * identical behavior.
-   * @param status The error code.
-   * @return the new builder
-   * @deprecated ICU 60 use createEmptyInstance instead
-   * @see createEmptyInstance()
-   */
-  static FilteredBreakIteratorBuilder *createInstance(UErrorCode &status);
-#endif  /* U_HIDE_DEPRECATED_API */
-
-  /**
-   * Construct an empty FilteredBreakIteratorBuilder.
-   * In this state, it will not suppress any segment boundaries.
-   * @param status The error code.
-   * @return the new builder
-   * @stable ICU 60
-   */
-  static FilteredBreakIteratorBuilder *createEmptyInstance(UErrorCode &status);
-
-  /**
-   * Suppress a certain string from being the end of a segment.
-   * For example, suppressing "Mr.", then segments ending in "Mr." will not be returned
-   * by the iterator.
-   * @param string the string to suppress, such as "Mr."
-   * @param status error code
-   * @return returns true if the string was not present and now added,
-   * false if the call was a no-op because the string was already being suppressed.
-   * @stable ICU 56
-   */
-  virtual UBool suppressBreakAfter(const UnicodeString& string, UErrorCode& status) = 0;
-
-  /**
-   * Stop suppressing a certain string from being the end of the segment.
-   * This function does not create any new segment boundaries, but only serves to un-do
-   * the effect of earlier calls to suppressBreakAfter, or to un-do the effect of
-   * locale data which may be suppressing certain strings.
-   * @param string the exception to remove
-   * @param status error code
-   * @return returns true if the string was present and now removed,
-   * false if the call was a no-op because the string was not being suppressed.
-   * @stable ICU 56
-   */
-  virtual UBool unsuppressBreakAfter(const UnicodeString& string, UErrorCode& status) = 0;
-
-#ifndef U_FORCE_HIDE_DEPRECATED_API
-  /**
-   * This function has been deprecated in favor of wrapIteratorWithFilter()
-   * The behavior is identical.
-   * @param adoptBreakIterator the break iterator to adopt
-   * @param status error code
-   * @return the new BreakIterator, owned by the caller.
-   * @deprecated ICU 60 use wrapIteratorWithFilter() instead
-   * @see wrapBreakIteratorWithFilter()
-   */
-  virtual BreakIterator *build(BreakIterator* adoptBreakIterator, UErrorCode& status) = 0;
-#endif  // U_FORCE_HIDE_DEPRECATED_API
-
-  /**
-   * Wrap (adopt) an existing break iterator in a new filtered instance.
-   * The resulting BreakIterator is owned by the caller.
-   * The BreakIteratorFilter may be destroyed before the BreakIterator is destroyed.
-   * Note that the adoptBreakIterator is adopted by the new BreakIterator
-   * and should no longer be used by the caller.
-   * The FilteredBreakIteratorBuilder may be reused.
-   * This function is an alias for build()
-   * @param adoptBreakIterator the break iterator to adopt
-   * @param status error code
-   * @return the new BreakIterator, owned by the caller.
-   * @stable ICU 60
-   */
-  inline BreakIterator *wrapIteratorWithFilter(BreakIterator* adoptBreakIterator, UErrorCode& status) {
-    return build(adoptBreakIterator, status);
-  }
-
- protected:
-  /**
-   * For subclass use
-   * @stable ICU 56
-   */
-  FilteredBreakIteratorBuilder();
-};
-
-
-U_NAMESPACE_END
-
-#endif // #if !UCONFIG_NO_BREAK_ITERATION && !UCONFIG_NO_FILTERED_BREAK_ITERATION
-
-#endif /* U_SHOW_CPLUSPLUS_API */
-
-#endif // #ifndef FILTEREDBRK_H
->>>>>>> a8a80be5
+// © 2016 and later: Unicode, Inc. and others.
+// License & terms of use: http://www.unicode.org/copyright.html
+/*
+********************************************************************************
+*   Copyright (C) 1997-2015, International Business Machines
+*   Corporation and others.  All Rights Reserved.
+********************************************************************************
+*/
+
+#ifndef FILTEREDBRK_H
+#define FILTEREDBRK_H
+
+#include "unicode/utypes.h"
+
+#if U_SHOW_CPLUSPLUS_API
+
+#include "unicode/brkiter.h"
+
+#if !UCONFIG_NO_BREAK_ITERATION && !UCONFIG_NO_FILTERED_BREAK_ITERATION
+
+U_NAMESPACE_BEGIN
+
+/**
+ * \file
+ * \brief C++ API: FilteredBreakIteratorBuilder
+ */
+
+/**
+ * The BreakIteratorFilter is used to modify the behavior of a BreakIterator
+ *  by constructing a new BreakIterator which suppresses certain segment boundaries.
+ *  See  http://www.unicode.org/reports/tr35/tr35-general.html#Segmentation_Exceptions .
+ *  For example, a typical English Sentence Break Iterator would break on the space
+ *  in the string "Mr. Smith" (resulting in two segments),
+ *  but with "Mr." as an exception, a filtered break iterator
+ *  would consider the string "Mr. Smith" to be a single segment.
+ *
+ * @stable ICU 56
+ */
+class U_COMMON_API FilteredBreakIteratorBuilder : public UObject {
+ public:
+  /**
+   *  destructor.
+   * @stable ICU 56
+   */
+  virtual ~FilteredBreakIteratorBuilder();
+
+  /**
+   * Construct a FilteredBreakIteratorBuilder based on rules in a locale.
+   * The rules are taken from CLDR exception data for the locale,
+   *  see http://www.unicode.org/reports/tr35/tr35-general.html#Segmentation_Exceptions
+   *  This is the equivalent of calling createInstance(UErrorCode&)
+   *    and then repeatedly calling addNoBreakAfter(...) with the contents
+   *    of the CLDR exception data.
+   * @param where the locale.
+   * @param status The error code.
+   * @return the new builder
+   * @stable ICU 56
+   */
+  static FilteredBreakIteratorBuilder *createInstance(const Locale& where, UErrorCode& status);
+
+#ifndef U_HIDE_DEPRECATED_API
+  /**
+   * This function has been deprecated in favor of createEmptyInstance, which has
+   * identical behavior.
+   * @param status The error code.
+   * @return the new builder
+   * @deprecated ICU 60 use createEmptyInstance instead
+   * @see createEmptyInstance()
+   */
+  static FilteredBreakIteratorBuilder *createInstance(UErrorCode &status);
+#endif  /* U_HIDE_DEPRECATED_API */
+
+  /**
+   * Construct an empty FilteredBreakIteratorBuilder.
+   * In this state, it will not suppress any segment boundaries.
+   * @param status The error code.
+   * @return the new builder
+   * @stable ICU 60
+   */
+  static FilteredBreakIteratorBuilder *createEmptyInstance(UErrorCode &status);
+
+  /**
+   * Suppress a certain string from being the end of a segment.
+   * For example, suppressing "Mr.", then segments ending in "Mr." will not be returned
+   * by the iterator.
+   * @param string the string to suppress, such as "Mr."
+   * @param status error code
+   * @return returns true if the string was not present and now added,
+   * false if the call was a no-op because the string was already being suppressed.
+   * @stable ICU 56
+   */
+  virtual UBool suppressBreakAfter(const UnicodeString& string, UErrorCode& status) = 0;
+
+  /**
+   * Stop suppressing a certain string from being the end of the segment.
+   * This function does not create any new segment boundaries, but only serves to un-do
+   * the effect of earlier calls to suppressBreakAfter, or to un-do the effect of
+   * locale data which may be suppressing certain strings.
+   * @param string the exception to remove
+   * @param status error code
+   * @return returns true if the string was present and now removed,
+   * false if the call was a no-op because the string was not being suppressed.
+   * @stable ICU 56
+   */
+  virtual UBool unsuppressBreakAfter(const UnicodeString& string, UErrorCode& status) = 0;
+
+#ifndef U_FORCE_HIDE_DEPRECATED_API
+  /**
+   * This function has been deprecated in favor of wrapIteratorWithFilter()
+   * The behavior is identical.
+   * @param adoptBreakIterator the break iterator to adopt
+   * @param status error code
+   * @return the new BreakIterator, owned by the caller.
+   * @deprecated ICU 60 use wrapIteratorWithFilter() instead
+   * @see wrapBreakIteratorWithFilter()
+   */
+  virtual BreakIterator *build(BreakIterator* adoptBreakIterator, UErrorCode& status) = 0;
+#endif  // U_FORCE_HIDE_DEPRECATED_API
+
+  /**
+   * Wrap (adopt) an existing break iterator in a new filtered instance.
+   * The resulting BreakIterator is owned by the caller.
+   * The BreakIteratorFilter may be destroyed before the BreakIterator is destroyed.
+   * Note that the adoptBreakIterator is adopted by the new BreakIterator
+   * and should no longer be used by the caller.
+   * The FilteredBreakIteratorBuilder may be reused.
+   * This function is an alias for build()
+   * @param adoptBreakIterator the break iterator to adopt
+   * @param status error code
+   * @return the new BreakIterator, owned by the caller.
+   * @stable ICU 60
+   */
+  inline BreakIterator *wrapIteratorWithFilter(BreakIterator* adoptBreakIterator, UErrorCode& status) {
+    return build(adoptBreakIterator, status);
+  }
+
+ protected:
+  /**
+   * For subclass use
+   * @stable ICU 56
+   */
+  FilteredBreakIteratorBuilder();
+};
+
+
+U_NAMESPACE_END
+
+#endif // #if !UCONFIG_NO_BREAK_ITERATION && !UCONFIG_NO_FILTERED_BREAK_ITERATION
+
+#endif /* U_SHOW_CPLUSPLUS_API */
+
+#endif // #ifndef FILTEREDBRK_H