--- conflicted
+++ resolved
@@ -1,4104 +1,2056 @@
-<<<<<<< HEAD
-// © 2016 and later: Unicode, Inc. and others.
-// License & terms of use: http://www.unicode.org/copyright.html
-/*
-**********************************************************************
-*   Copyright (C) 1999-2014, International Business Machines
-*   Corporation and others.  All Rights Reserved.
-**********************************************************************
- *  ucnv.h:
- *  External APIs for the ICU's codeset conversion library
- *  Bertrand A. Damiba
- *
- * Modification History:
- *
- *   Date        Name        Description
- *   04/04/99    helena      Fixed internal header inclusion.
- *   05/11/00    helena      Added setFallback and usesFallback APIs.
- *   06/29/2000  helena      Major rewrite of the callback APIs.
- *   12/07/2000  srl         Update of documentation
- */
-
-/**
- * \file
- * \brief C API: Character conversion
- *
- * <h2>Character Conversion C API</h2>
- *
- * <p>This API is used to convert codepage or character encoded data to and
- * from UTF-16. You can open a converter with {@link ucnv_open() }. With that
- * converter, you can get its properties, set options, convert your data and
- * close the converter.</p>
- *
- * <p>Since many software programs recognize different converter names for
- * different types of converters, there are other functions in this API to
- * iterate over the converter aliases. The functions {@link ucnv_getAvailableName() },
- * {@link ucnv_getAlias() } and {@link ucnv_getStandardName() } are some of the
- * more frequently used alias functions to get this information.</p>
- *
- * <p>When a converter encounters an illegal, irregular, invalid or unmappable character
- * its default behavior is to use a substitution character to replace the
- * bad byte sequence. This behavior can be changed by using {@link ucnv_setFromUCallBack() }
- * or {@link ucnv_setToUCallBack() } on the converter. The header ucnv_err.h defines
- * many other callback actions that can be used instead of a character substitution.</p>
- *
- * <p>More information about this API can be found in our
- * <a href="http://icu-project.org/userguide/conversion.html">User's
- * Guide</a>.</p>
- */
-
-#ifndef UCNV_H
-#define UCNV_H
-
-#include "unicode/ucnv_err.h"
-#include "unicode/uenum.h"
-
-#if U_SHOW_CPLUSPLUS_API
-#include "unicode/localpointer.h"
-#endif   // U_SHOW_CPLUSPLUS_API
-
-#if !defined(USET_DEFINED) && !defined(U_IN_DOXYGEN)
-
-#define USET_DEFINED
-
-/**
- * USet is the C API type corresponding to C++ class UnicodeSet.
- * It is forward-declared here to avoid including unicode/uset.h file if related
- * conversion APIs are not used.
- *
- * @see ucnv_getUnicodeSet
- * @stable ICU 2.4
- */
-typedef struct USet USet;
-
-#endif
-
-#if !UCONFIG_NO_CONVERSION
-
-U_CDECL_BEGIN
-
-/** Maximum length of a converter name including the terminating NULL @stable ICU 2.0 */
-#define UCNV_MAX_CONVERTER_NAME_LENGTH 60
-/** Maximum length of a converter name including path and terminating NULL @stable ICU 2.0 */
-#define UCNV_MAX_FULL_FILE_NAME_LENGTH (600+UCNV_MAX_CONVERTER_NAME_LENGTH)
-
-/** Shift in for EBDCDIC_STATEFUL and iso2022 states @stable ICU 2.0 */
-#define  UCNV_SI 0x0F
-/** Shift out for EBDCDIC_STATEFUL and iso2022 states @stable ICU 2.0 */
-#define  UCNV_SO 0x0E
-
-/**
- * Enum for specifying basic types of converters
- * @see ucnv_getType
- * @stable ICU 2.0
- */
-typedef enum {
-    /** @stable ICU 2.0 */
-    UCNV_UNSUPPORTED_CONVERTER = -1,
-    /** @stable ICU 2.0 */
-    UCNV_SBCS = 0,
-    /** @stable ICU 2.0 */
-    UCNV_DBCS = 1,
-    /** @stable ICU 2.0 */
-    UCNV_MBCS = 2,
-    /** @stable ICU 2.0 */
-    UCNV_LATIN_1 = 3,
-    /** @stable ICU 2.0 */
-    UCNV_UTF8 = 4,
-    /** @stable ICU 2.0 */
-    UCNV_UTF16_BigEndian = 5,
-    /** @stable ICU 2.0 */
-    UCNV_UTF16_LittleEndian = 6,
-    /** @stable ICU 2.0 */
-    UCNV_UTF32_BigEndian = 7,
-    /** @stable ICU 2.0 */
-    UCNV_UTF32_LittleEndian = 8,
-    /** @stable ICU 2.0 */
-    UCNV_EBCDIC_STATEFUL = 9,
-    /** @stable ICU 2.0 */
-    UCNV_ISO_2022 = 10,
-
-    /** @stable ICU 2.0 */
-    UCNV_LMBCS_1 = 11,
-    /** @stable ICU 2.0 */
-    UCNV_LMBCS_2,
-    /** @stable ICU 2.0 */
-    UCNV_LMBCS_3,
-    /** @stable ICU 2.0 */
-    UCNV_LMBCS_4,
-    /** @stable ICU 2.0 */
-    UCNV_LMBCS_5,
-    /** @stable ICU 2.0 */
-    UCNV_LMBCS_6,
-    /** @stable ICU 2.0 */
-    UCNV_LMBCS_8,
-    /** @stable ICU 2.0 */
-    UCNV_LMBCS_11,
-    /** @stable ICU 2.0 */
-    UCNV_LMBCS_16,
-    /** @stable ICU 2.0 */
-    UCNV_LMBCS_17,
-    /** @stable ICU 2.0 */
-    UCNV_LMBCS_18,
-    /** @stable ICU 2.0 */
-    UCNV_LMBCS_19,
-    /** @stable ICU 2.0 */
-    UCNV_LMBCS_LAST = UCNV_LMBCS_19,
-    /** @stable ICU 2.0 */
-    UCNV_HZ,
-    /** @stable ICU 2.0 */
-    UCNV_SCSU,
-    /** @stable ICU 2.0 */
-    UCNV_ISCII,
-    /** @stable ICU 2.0 */
-    UCNV_US_ASCII,
-    /** @stable ICU 2.0 */
-    UCNV_UTF7,
-    /** @stable ICU 2.2 */
-    UCNV_BOCU1,
-    /** @stable ICU 2.2 */
-    UCNV_UTF16,
-    /** @stable ICU 2.2 */
-    UCNV_UTF32,
-    /** @stable ICU 2.2 */
-    UCNV_CESU8,
-    /** @stable ICU 2.4 */
-    UCNV_IMAP_MAILBOX,
-    /** @stable ICU 4.8 */
-    UCNV_COMPOUND_TEXT,
-
-    /* Number of converter types for which we have conversion routines. */
-    UCNV_NUMBER_OF_SUPPORTED_CONVERTER_TYPES
-} UConverterType;
-
-/**
- * Enum for specifying which platform a converter ID refers to.
- * The use of platform/CCSID is not recommended. See ucnv_openCCSID().
- *
- * @see ucnv_getPlatform
- * @see ucnv_openCCSID
- * @see ucnv_getCCSID
- * @stable ICU 2.0
- */
-typedef enum {
-    UCNV_UNKNOWN = -1,
-    UCNV_IBM = 0
-} UConverterPlatform;
-
-/**
- * Function pointer for error callback in the codepage to unicode direction.
- * Called when an error has occurred in conversion to unicode, or on open/close of the callback (see reason).
- * @param context Pointer to the callback's private data
- * @param args Information about the conversion in progress
- * @param codeUnits Points to 'length' bytes of the concerned codepage sequence
- * @param length Size (in bytes) of the concerned codepage sequence
- * @param reason Defines the reason the callback was invoked
- * @param pErrorCode    ICU error code in/out parameter.
- *                      For converter callback functions, set to a conversion error
- *                      before the call, and the callback may reset it to U_ZERO_ERROR.
- * @see ucnv_setToUCallBack
- * @see UConverterToUnicodeArgs
- * @stable ICU 2.0
- */
-typedef void (U_EXPORT2 *UConverterToUCallback) (
-                  const void* context,
-                  UConverterToUnicodeArgs *args,
-                  const char *codeUnits,
-                  int32_t length,
-                  UConverterCallbackReason reason,
-                  UErrorCode *pErrorCode);
-
-/**
- * Function pointer for error callback in the unicode to codepage direction.
- * Called when an error has occurred in conversion from unicode, or on open/close of the callback (see reason).
- * @param context Pointer to the callback's private data
- * @param args Information about the conversion in progress
- * @param codeUnits Points to 'length' UChars of the concerned Unicode sequence
- * @param length Size (in bytes) of the concerned codepage sequence
- * @param codePoint Single UChar32 (UTF-32) containing the concerend Unicode codepoint.
- * @param reason Defines the reason the callback was invoked
- * @param pErrorCode    ICU error code in/out parameter.
- *                      For converter callback functions, set to a conversion error
- *                      before the call, and the callback may reset it to U_ZERO_ERROR.
- * @see ucnv_setFromUCallBack
- * @stable ICU 2.0
- */
-typedef void (U_EXPORT2 *UConverterFromUCallback) (
-                    const void* context,
-                    UConverterFromUnicodeArgs *args,
-                    const UChar* codeUnits,
-                    int32_t length,
-                    UChar32 codePoint,
-                    UConverterCallbackReason reason,
-                    UErrorCode *pErrorCode);
-
-U_CDECL_END
-
-/**
- * Character that separates converter names from options and options from each other.
- * @see ucnv_open
- * @stable ICU 2.0
- */
-#define UCNV_OPTION_SEP_CHAR ','
-
-/**
- * String version of UCNV_OPTION_SEP_CHAR.
- * @see ucnv_open
- * @stable ICU 2.0
- */
-#define UCNV_OPTION_SEP_STRING ","
-
-/**
- * Character that separates a converter option from its value.
- * @see ucnv_open
- * @stable ICU 2.0
- */
-#define UCNV_VALUE_SEP_CHAR '='
-
-/**
- * String version of UCNV_VALUE_SEP_CHAR.
- * @see ucnv_open
- * @stable ICU 2.0
- */
-#define UCNV_VALUE_SEP_STRING "="
-
-/**
- * Converter option for specifying a locale.
- * For example, ucnv_open("SCSU,locale=ja", &errorCode);
- * See convrtrs.txt.
- *
- * @see ucnv_open
- * @stable ICU 2.0
- */
-#define UCNV_LOCALE_OPTION_STRING ",locale="
-
-/**
- * Converter option for specifying a version selector (0..9) for some converters.
- * For example,
- * \code
- *   ucnv_open("UTF-7,version=1", &errorCode);
- * \endcode
- * See convrtrs.txt.
- *
- * @see ucnv_open
- * @stable ICU 2.4
- */
-#define UCNV_VERSION_OPTION_STRING ",version="
-
-/**
- * Converter option for EBCDIC SBCS or mixed-SBCS/DBCS (stateful) codepages.
- * Swaps Unicode mappings for EBCDIC LF and NL codes, as used on
- * S/390 (z/OS) Unix System Services (Open Edition).
- * For example, ucnv_open("ibm-1047,swaplfnl", &errorCode);
- * See convrtrs.txt.
- *
- * @see ucnv_open
- * @stable ICU 2.4
- */
-#define UCNV_SWAP_LFNL_OPTION_STRING ",swaplfnl"
-
-/**
- * Do a fuzzy compare of two converter/alias names.
- * The comparison is case-insensitive, ignores leading zeroes if they are not
- * followed by further digits, and ignores all but letters and digits.
- * Thus the strings "UTF-8", "utf_8", "u*T@f08" and "Utf 8" are exactly equivalent.
- * See section 1.4, Charset Alias Matching in Unicode Technical Standard #22
- * at http://www.unicode.org/reports/tr22/
- *
- * @param name1 a converter name or alias, zero-terminated
- * @param name2 a converter name or alias, zero-terminated
- * @return 0 if the names match, or a negative value if the name1
- * lexically precedes name2, or a positive value if the name1
- * lexically follows name2.
- * @stable ICU 2.0
- */
-U_CAPI int U_EXPORT2
-ucnv_compareNames(const char *name1, const char *name2);
-
-
-/**
- * Creates a UConverter object with the name of a coded character set specified as a C string.
- * The actual name will be resolved with the alias file
- * using a case-insensitive string comparison that ignores
- * leading zeroes and all non-alphanumeric characters.
- * E.g., the names "UTF8", "utf-8", "u*T@f08" and "Utf 8" are all equivalent.
- * (See also ucnv_compareNames().)
- * If <code>NULL</code> is passed for the converter name, it will create one with the
- * getDefaultName return value.
- *
- * <p>A converter name for ICU 1.5 and above may contain options
- * like a locale specification to control the specific behavior of
- * the newly instantiated converter.
- * The meaning of the options depends on the particular converter.
- * If an option is not defined for or recognized by a given converter, then it is ignored.</p>
- *
- * <p>Options are appended to the converter name string, with a
- * <code>UCNV_OPTION_SEP_CHAR</code> between the name and the first option and
- * also between adjacent options.</p>
- *
- * <p>If the alias is ambiguous, then the preferred converter is used
- * and the status is set to U_AMBIGUOUS_ALIAS_WARNING.</p>
- *
- * <p>The conversion behavior and names can vary between platforms. ICU may
- * convert some characters differently from other platforms. Details on this topic
- * are in the <a href="http://icu-project.org/userguide/conversion.html">User's
- * Guide</a>. Aliases starting with a "cp" prefix have no specific meaning
- * other than its an alias starting with the letters "cp". Please do not
- * associate any meaning to these aliases.</p>
- *
- * \snippet samples/ucnv/convsamp.cpp ucnv_open
- *
- * @param converterName Name of the coded character set table.
- *          This may have options appended to the string.
- *          IANA alias character set names, IBM CCSIDs starting with "ibm-",
- *          Windows codepage numbers starting with "windows-" are frequently
- *          used for this parameter. See ucnv_getAvailableName and
- *          ucnv_getAlias for a complete list that is available.
- *          If this parameter is NULL, the default converter will be used.
- * @param err outgoing error status <TT>U_MEMORY_ALLOCATION_ERROR, U_FILE_ACCESS_ERROR</TT>
- * @return the created Unicode converter object, or <TT>NULL</TT> if an error occurred
- * @see ucnv_openU
- * @see ucnv_openCCSID
- * @see ucnv_getAvailableName
- * @see ucnv_getAlias
- * @see ucnv_getDefaultName
- * @see ucnv_close
- * @see ucnv_compareNames
- * @stable ICU 2.0
- */
-U_CAPI UConverter* U_EXPORT2
-ucnv_open(const char *converterName, UErrorCode *err);
-
-
-/**
- * Creates a Unicode converter with the names specified as unicode string.
- * The name should be limited to the ASCII-7 alphanumerics range.
- * The actual name will be resolved with the alias file
- * using a case-insensitive string comparison that ignores
- * leading zeroes and all non-alphanumeric characters.
- * E.g., the names "UTF8", "utf-8", "u*T@f08" and "Utf 8" are all equivalent.
- * (See also ucnv_compareNames().)
- * If <TT>NULL</TT> is passed for the converter name, it will create
- * one with the ucnv_getDefaultName() return value.
- * If the alias is ambiguous, then the preferred converter is used
- * and the status is set to U_AMBIGUOUS_ALIAS_WARNING.
- *
- * <p>See ucnv_open for the complete details</p>
- * @param name Name of the UConverter table in a zero terminated
- *        Unicode string
- * @param err outgoing error status <TT>U_MEMORY_ALLOCATION_ERROR,
- *        U_FILE_ACCESS_ERROR</TT>
- * @return the created Unicode converter object, or <TT>NULL</TT> if an
- *        error occurred
- * @see ucnv_open
- * @see ucnv_openCCSID
- * @see ucnv_close
- * @see ucnv_compareNames
- * @stable ICU 2.0
- */
-U_CAPI UConverter* U_EXPORT2
-ucnv_openU(const UChar *name,
-           UErrorCode *err);
-
-/**
- * Creates a UConverter object from a CCSID number and platform pair.
- * Note that the usefulness of this function is limited to platforms with numeric
- * encoding IDs. Only IBM and Microsoft platforms use numeric (16-bit) identifiers for
- * encodings.
- *
- * In addition, IBM CCSIDs and Unicode conversion tables are not 1:1 related.
- * For many IBM CCSIDs there are multiple (up to six) Unicode conversion tables, and
- * for some Unicode conversion tables there are multiple CCSIDs.
- * Some "alternate" Unicode conversion tables are provided by the
- * IBM CDRA conversion table registry.
- * The most prominent example of a systematic modification of conversion tables that is
- * not provided in the form of conversion table files in the repository is
- * that S/390 Unix System Services swaps the codes for Line Feed and New Line in all
- * EBCDIC codepages, which requires such a swap in the Unicode conversion tables as well.
- *
- * Only IBM default conversion tables are accessible with ucnv_openCCSID().
- * ucnv_getCCSID() will return the same CCSID for all conversion tables that are associated
- * with that CCSID.
- *
- * Currently, the only "platform" supported in the ICU converter API is UCNV_IBM.
- *
- * In summary, the use of CCSIDs and the associated API functions is not recommended.
- *
- * In order to open a converter with the default IBM CDRA Unicode conversion table,
- * you can use this function or use the prefix "ibm-":
- * \code
- *     char name[20];
- *     sprintf(name, "ibm-%hu", ccsid);
- *     cnv=ucnv_open(name, &errorCode);
- * \endcode
- *
- * In order to open a converter with the IBM S/390 Unix System Services variant
- * of a Unicode/EBCDIC conversion table,
- * you can use the prefix "ibm-" together with the option string UCNV_SWAP_LFNL_OPTION_STRING:
- * \code
- *     char name[20];
- *     sprintf(name, "ibm-%hu" UCNV_SWAP_LFNL_OPTION_STRING, ccsid);
- *     cnv=ucnv_open(name, &errorCode);
- * \endcode
- *
- * In order to open a converter from a Microsoft codepage number, use the prefix "cp":
- * \code
- *     char name[20];
- *     sprintf(name, "cp%hu", codepageID);
- *     cnv=ucnv_open(name, &errorCode);
- * \endcode
- *
- * If the alias is ambiguous, then the preferred converter is used
- * and the status is set to U_AMBIGUOUS_ALIAS_WARNING.
- *
- * @param codepage codepage number to create
- * @param platform the platform in which the codepage number exists
- * @param err error status <TT>U_MEMORY_ALLOCATION_ERROR, U_FILE_ACCESS_ERROR</TT>
- * @return the created Unicode converter object, or <TT>NULL</TT> if an error
- *   occurred.
- * @see ucnv_open
- * @see ucnv_openU
- * @see ucnv_close
- * @see ucnv_getCCSID
- * @see ucnv_getPlatform
- * @see UConverterPlatform
- * @stable ICU 2.0
- */
-U_CAPI UConverter* U_EXPORT2
-ucnv_openCCSID(int32_t codepage,
-               UConverterPlatform platform,
-               UErrorCode * err);
-
-/**
- * <p>Creates a UConverter object specified from a packageName and a converterName.</p>
- *
- * <p>The packageName and converterName must point to an ICU udata object, as defined by
- *   <code> udata_open( packageName, "cnv", converterName, err) </code> or equivalent.
- * Typically, packageName will refer to a (.dat) file, or to a package registered with
- * udata_setAppData(). Using a full file or directory pathname for packageName is deprecated.</p>
- *
- * <p>The name will NOT be looked up in the alias mechanism, nor will the converter be
- * stored in the converter cache or the alias table. The only way to open further converters
- * is call this function multiple times, or use the ucnv_safeClone() function to clone a
- * 'primary' converter.</p>
- *
- * <p>A future version of ICU may add alias table lookups and/or caching
- * to this function.</p>
- *
- * <p>Example Use:
- *      <code>cnv = ucnv_openPackage("myapp", "myconverter", &err);</code>
- * </p>
- *
- * @param packageName name of the package (equivalent to 'path' in udata_open() call)
- * @param converterName name of the data item to be used, without suffix.
- * @param err outgoing error status <TT>U_MEMORY_ALLOCATION_ERROR, U_FILE_ACCESS_ERROR</TT>
- * @return the created Unicode converter object, or <TT>NULL</TT> if an error occurred
- * @see udata_open
- * @see ucnv_open
- * @see ucnv_safeClone
- * @see ucnv_close
- * @stable ICU 2.2
- */
-U_CAPI UConverter* U_EXPORT2
-ucnv_openPackage(const char *packageName, const char *converterName, UErrorCode *err);
-
-/**
- * Thread safe converter cloning operation.
- * For most efficient operation, pass in a stackBuffer (and a *pBufferSize)
- * with at least U_CNV_SAFECLONE_BUFFERSIZE bytes of space.
- * If the buffer size is sufficient, then the clone will use the stack buffer;
- * otherwise, it will be allocated, and *pBufferSize will indicate
- * the actual size. (This should not occur with U_CNV_SAFECLONE_BUFFERSIZE.)
- *
- * You must ucnv_close() the clone in any case.
- *
- * If *pBufferSize==0, (regardless of whether stackBuffer==NULL or not)
- * then *pBufferSize will be changed to a sufficient size
- * for cloning this converter,
- * without actually cloning the converter ("pure pre-flighting").
- *
- * If *pBufferSize is greater than zero but not large enough for a stack-based
- * clone, then the converter is cloned using newly allocated memory
- * and *pBufferSize is changed to the necessary size.
- *
- * If the converter clone fits into the stack buffer but the stack buffer is not
- * sufficiently aligned for the clone, then the clone will use an
- * adjusted pointer and use an accordingly smaller buffer size.
- *
- * @param cnv converter to be cloned
- * @param stackBuffer <em>Deprecated functionality as of ICU 52, use NULL.</em><br>
- *  user allocated space for the new clone. If NULL new memory will be allocated.
- *  If buffer is not large enough, new memory will be allocated.
- *  Clients can use the U_CNV_SAFECLONE_BUFFERSIZE. This will probably be enough to avoid memory allocations.
- * @param pBufferSize <em>Deprecated functionality as of ICU 52, use NULL or 1.</em><br>
- *  pointer to size of allocated space.
- * @param status to indicate whether the operation went on smoothly or there were errors
- *  An informational status value, U_SAFECLONE_ALLOCATED_WARNING,
- *  is used if any allocations were necessary.
- *  However, it is better to check if *pBufferSize grew for checking for
- *  allocations because warning codes can be overridden by subsequent
- *  function calls.
- * @return pointer to the new clone
- * @stable ICU 2.0
- */
-U_CAPI UConverter * U_EXPORT2
-ucnv_safeClone(const UConverter *cnv,
-               void             *stackBuffer,
-               int32_t          *pBufferSize,
-               UErrorCode       *status);
-
-#ifndef U_HIDE_DEPRECATED_API
-
-/**
- * \def U_CNV_SAFECLONE_BUFFERSIZE
- * Definition of a buffer size that is designed to be large enough for
- * converters to be cloned with ucnv_safeClone().
- * @deprecated ICU 52. Do not rely on ucnv_safeClone() cloning into any provided buffer.
- */
-#define U_CNV_SAFECLONE_BUFFERSIZE  1024
-
-#endif /* U_HIDE_DEPRECATED_API */
-
-/**
- * Deletes the unicode converter and releases resources associated
- * with just this instance.
- * Does not free up shared converter tables.
- *
- * @param converter the converter object to be deleted
- * @see ucnv_open
- * @see ucnv_openU
- * @see ucnv_openCCSID
- * @stable ICU 2.0
- */
-U_CAPI void  U_EXPORT2
-ucnv_close(UConverter * converter);
-
-#if U_SHOW_CPLUSPLUS_API
-
-U_NAMESPACE_BEGIN
-
-/**
- * \class LocalUConverterPointer
- * "Smart pointer" class, closes a UConverter via ucnv_close().
- * For most methods see the LocalPointerBase base class.
- *
- * @see LocalPointerBase
- * @see LocalPointer
- * @stable ICU 4.4
- */
-U_DEFINE_LOCAL_OPEN_POINTER(LocalUConverterPointer, UConverter, ucnv_close);
-
-U_NAMESPACE_END
-
-#endif
-
-/**
- * Fills in the output parameter, subChars, with the substitution characters
- * as multiple bytes.
- * If ucnv_setSubstString() set a Unicode string because the converter is
- * stateful, then subChars will be an empty string.
- *
- * @param converter the Unicode converter
- * @param subChars the substitution characters
- * @param len on input the capacity of subChars, on output the number
- * of bytes copied to it
- * @param  err the outgoing error status code.
- * If the substitution character array is too small, an
- * <TT>U_INDEX_OUTOFBOUNDS_ERROR</TT> will be returned.
- * @see ucnv_setSubstString
- * @see ucnv_setSubstChars
- * @stable ICU 2.0
- */
-U_CAPI void U_EXPORT2
-ucnv_getSubstChars(const UConverter *converter,
-                   char *subChars,
-                   int8_t *len,
-                   UErrorCode *err);
-
-/**
- * Sets the substitution chars when converting from unicode to a codepage. The
- * substitution is specified as a string of 1-4 bytes, and may contain
- * <TT>NULL</TT> bytes.
- * The subChars must represent a single character. The caller needs to know the
- * byte sequence of a valid character in the converter's charset.
- * For some converters, for example some ISO 2022 variants, only single-byte
- * substitution characters may be supported.
- * The newer ucnv_setSubstString() function relaxes these limitations.
- *
- * @param converter the Unicode converter
- * @param subChars the substitution character byte sequence we want set
- * @param len the number of bytes in subChars
- * @param err the error status code.  <TT>U_INDEX_OUTOFBOUNDS_ERROR </TT> if
- * len is bigger than the maximum number of bytes allowed in subchars
- * @see ucnv_setSubstString
- * @see ucnv_getSubstChars
- * @stable ICU 2.0
- */
-U_CAPI void U_EXPORT2
-ucnv_setSubstChars(UConverter *converter,
-                   const char *subChars,
-                   int8_t len,
-                   UErrorCode *err);
-
-/**
- * Set a substitution string for converting from Unicode to a charset.
- * The caller need not know the charset byte sequence for each charset.
- *
- * Unlike ucnv_setSubstChars() which is designed to set a charset byte sequence
- * for a single character, this function takes a Unicode string with
- * zero, one or more characters, and immediately verifies that the string can be
- * converted to the charset.
- * If not, or if the result is too long (more than 32 bytes as of ICU 3.6),
- * then the function returns with an error accordingly.
- *
- * Also unlike ucnv_setSubstChars(), this function works for stateful charsets
- * by converting on the fly at the point of substitution rather than setting
- * a fixed byte sequence.
- *
- * @param cnv The UConverter object.
- * @param s The Unicode string.
- * @param length The number of UChars in s, or -1 for a NUL-terminated string.
- * @param err Pointer to a standard ICU error code. Its input value must
- *            pass the U_SUCCESS() test, or else the function returns
- *            immediately. Check for U_FAILURE() on output or use with
- *            function chaining. (See User Guide for details.)
- *
- * @see ucnv_setSubstChars
- * @see ucnv_getSubstChars
- * @stable ICU 3.6
- */
-U_CAPI void U_EXPORT2
-ucnv_setSubstString(UConverter *cnv,
-                    const UChar *s,
-                    int32_t length,
-                    UErrorCode *err);
-
-/**
- * Fills in the output parameter, errBytes, with the error characters from the
- * last failing conversion.
- *
- * @param converter the Unicode converter
- * @param errBytes the codepage bytes which were in error
- * @param len on input the capacity of errBytes, on output the number of
- *  bytes which were copied to it
- * @param err the error status code.
- * If the substitution character array is too small, an
- * <TT>U_INDEX_OUTOFBOUNDS_ERROR</TT> will be returned.
- * @stable ICU 2.0
- */
-U_CAPI void U_EXPORT2
-ucnv_getInvalidChars(const UConverter *converter,
-                     char *errBytes,
-                     int8_t *len,
-                     UErrorCode *err);
-
-/**
- * Fills in the output parameter, errChars, with the error characters from the
- * last failing conversion.
- *
- * @param converter the Unicode converter
- * @param errUChars the UChars which were in error
- * @param len on input the capacity of errUChars, on output the number of
- *  UChars which were copied to it
- * @param err the error status code.
- * If the substitution character array is too small, an
- * <TT>U_INDEX_OUTOFBOUNDS_ERROR</TT> will be returned.
- * @stable ICU 2.0
- */
-U_CAPI void U_EXPORT2
-ucnv_getInvalidUChars(const UConverter *converter,
-                      UChar *errUChars,
-                      int8_t *len,
-                      UErrorCode *err);
-
-/**
- * Resets the state of a converter to the default state. This is used
- * in the case of an error, to restart a conversion from a known default state.
- * It will also empty the internal output buffers.
- * @param converter the Unicode converter
- * @stable ICU 2.0
- */
-U_CAPI void U_EXPORT2
-ucnv_reset(UConverter *converter);
-
-/**
- * Resets the to-Unicode part of a converter state to the default state.
- * This is used in the case of an error to restart a conversion to
- * Unicode to a known default state. It will also empty the internal
- * output buffers used for the conversion to Unicode codepoints.
- * @param converter the Unicode converter
- * @stable ICU 2.0
- */
-U_CAPI void U_EXPORT2
-ucnv_resetToUnicode(UConverter *converter);
-
-/**
- * Resets the from-Unicode part of a converter state to the default state.
- * This is used in the case of an error to restart a conversion from
- * Unicode to a known default state. It will also empty the internal output
- * buffers used for the conversion from Unicode codepoints.
- * @param converter the Unicode converter
- * @stable ICU 2.0
- */
-U_CAPI void U_EXPORT2
-ucnv_resetFromUnicode(UConverter *converter);
-
-/**
- * Returns the maximum number of bytes that are output per UChar in conversion
- * from Unicode using this converter.
- * The returned number can be used with UCNV_GET_MAX_BYTES_FOR_STRING
- * to calculate the size of a target buffer for conversion from Unicode.
- *
- * Note: Before ICU 2.8, this function did not return reliable numbers for
- * some stateful converters (EBCDIC_STATEFUL, ISO-2022) and LMBCS.
- *
- * This number may not be the same as the maximum number of bytes per
- * "conversion unit". In other words, it may not be the intuitively expected
- * number of bytes per character that would be published for a charset,
- * and may not fulfill any other purpose than the allocation of an output
- * buffer of guaranteed sufficient size for a given input length and converter.
- *
- * Examples for special cases that are taken into account:
- * - Supplementary code points may convert to more bytes than BMP code points.
- *   This function returns bytes per UChar (UTF-16 code unit), not per
- *   Unicode code point, for efficient buffer allocation.
- * - State-shifting output (SI/SO, escapes, etc.) from stateful converters.
- * - When m input UChars are converted to n output bytes, then the maximum m/n
- *   is taken into account.
- *
- * The number returned here does not take into account
- * (see UCNV_GET_MAX_BYTES_FOR_STRING):
- * - callbacks which output more than one charset character sequence per call,
- *   like escape callbacks
- * - initial and final non-character bytes that are output by some converters
- *   (automatic BOMs, initial escape sequence, final SI, etc.)
- *
- * Examples for returned values:
- * - SBCS charsets: 1
- * - Shift-JIS: 2
- * - UTF-16: 2 (2 per BMP, 4 per surrogate _pair_, BOM not counted)
- * - UTF-8: 3 (3 per BMP, 4 per surrogate _pair_)
- * - EBCDIC_STATEFUL (EBCDIC mixed SBCS/DBCS): 3 (SO + DBCS)
- * - ISO-2022: 3 (always outputs UTF-8)
- * - ISO-2022-JP: 6 (4-byte escape sequences + DBCS)
- * - ISO-2022-CN: 8 (4-byte designator sequences + 2-byte SS2/SS3 + DBCS)
- *
- * @param converter The Unicode converter.
- * @return The maximum number of bytes per UChar (16 bit code unit)
- *    that are output by ucnv_fromUnicode(),
- *    to be used together with UCNV_GET_MAX_BYTES_FOR_STRING
- *    for buffer allocation.
- *
- * @see UCNV_GET_MAX_BYTES_FOR_STRING
- * @see ucnv_getMinCharSize
- * @stable ICU 2.0
- */
-U_CAPI int8_t U_EXPORT2
-ucnv_getMaxCharSize(const UConverter *converter);
-
-/**
- * Calculates the size of a buffer for conversion from Unicode to a charset.
- * The calculated size is guaranteed to be sufficient for this conversion.
- *
- * It takes into account initial and final non-character bytes that are output
- * by some converters.
- * It does not take into account callbacks which output more than one charset
- * character sequence per call, like escape callbacks.
- * The default (substitution) callback only outputs one charset character sequence.
- *
- * @param length Number of UChars to be converted.
- * @param maxCharSize Return value from ucnv_getMaxCharSize() for the converter
- *                    that will be used.
- * @return Size of a buffer that will be large enough to hold the output bytes of
- *         converting length UChars with the converter that returned the maxCharSize.
- *
- * @see ucnv_getMaxCharSize
- * @stable ICU 2.8
- */
-#define UCNV_GET_MAX_BYTES_FOR_STRING(length, maxCharSize) \
-     (((int32_t)(length)+10)*(int32_t)(maxCharSize))
-
-/**
- * Returns the minimum byte length (per codepoint) for characters in this codepage.
- * This is usually either 1 or 2.
- * @param converter the Unicode converter
- * @return the minimum number of bytes per codepoint allowed by this particular converter
- * @see ucnv_getMaxCharSize
- * @stable ICU 2.0
- */
-U_CAPI int8_t U_EXPORT2
-ucnv_getMinCharSize(const UConverter *converter);
-
-/**
- * Returns the display name of the converter passed in based on the Locale
- * passed in. If the locale contains no display name, the internal ASCII
- * name will be filled in.
- *
- * @param converter the Unicode converter.
- * @param displayLocale is the specific Locale we want to localized for
- * @param displayName user provided buffer to be filled in
- * @param displayNameCapacity size of displayName Buffer
- * @param err error status code
- * @return displayNameLength number of UChar needed in displayName
- * @see ucnv_getName
- * @stable ICU 2.0
- */
-U_CAPI int32_t U_EXPORT2
-ucnv_getDisplayName(const UConverter *converter,
-                    const char *displayLocale,
-                    UChar *displayName,
-                    int32_t displayNameCapacity,
-                    UErrorCode *err);
-
-/**
- * Gets the internal, canonical name of the converter (zero-terminated).
- * The lifetime of the returned string will be that of the converter
- * passed to this function.
- * @param converter the Unicode converter
- * @param err UErrorCode status
- * @return the internal name of the converter
- * @see ucnv_getDisplayName
- * @stable ICU 2.0
- */
-U_CAPI const char * U_EXPORT2
-ucnv_getName(const UConverter *converter, UErrorCode *err);
-
-/**
- * Gets a codepage number associated with the converter. This is not guaranteed
- * to be the one used to create the converter. Some converters do not represent
- * platform registered codepages and return zero for the codepage number.
- * The error code fill-in parameter indicates if the codepage number
- * is available.
- * Does not check if the converter is <TT>NULL</TT> or if converter's data
- * table is <TT>NULL</TT>.
- *
- * Important: The use of CCSIDs is not recommended because it is limited
- * to only two platforms in principle and only one (UCNV_IBM) in the current
- * ICU converter API.
- * Also, CCSIDs are insufficient to identify IBM Unicode conversion tables precisely.
- * For more details see ucnv_openCCSID().
- *
- * @param converter the Unicode converter
- * @param err the error status code.
- * @return If any error occurs, -1 will be returned otherwise, the codepage number
- * will be returned
- * @see ucnv_openCCSID
- * @see ucnv_getPlatform
- * @stable ICU 2.0
- */
-U_CAPI int32_t U_EXPORT2
-ucnv_getCCSID(const UConverter *converter,
-              UErrorCode *err);
-
-/**
- * Gets a codepage platform associated with the converter. Currently,
- * only <TT>UCNV_IBM</TT> will be returned.
- * Does not test if the converter is <TT>NULL</TT> or if converter's data
- * table is <TT>NULL</TT>.
- * @param converter the Unicode converter
- * @param err the error status code.
- * @return The codepage platform
- * @stable ICU 2.0
- */
-U_CAPI UConverterPlatform U_EXPORT2
-ucnv_getPlatform(const UConverter *converter,
-                 UErrorCode *err);
-
-/**
- * Gets the type of the converter
- * e.g. SBCS, MBCS, DBCS, UTF8, UTF16_BE, UTF16_LE, ISO_2022,
- * EBCDIC_STATEFUL, LATIN_1
- * @param converter a valid, opened converter
- * @return the type of the converter
- * @stable ICU 2.0
- */
-U_CAPI UConverterType U_EXPORT2
-ucnv_getType(const UConverter * converter);
-
-/**
- * Gets the "starter" (lead) bytes for converters of type MBCS.
- * Will fill in an <TT>U_ILLEGAL_ARGUMENT_ERROR</TT> if converter passed in
- * is not MBCS. Fills in an array of type UBool, with the value of the byte
- * as offset to the array. For example, if (starters[0x20] == true) at return,
- * it means that the byte 0x20 is a starter byte in this converter.
- * Context pointers are always owned by the caller.
- *
- * @param converter a valid, opened converter of type MBCS
- * @param starters an array of size 256 to be filled in
- * @param err error status, <TT>U_ILLEGAL_ARGUMENT_ERROR</TT> if the
- * converter is not a type which can return starters.
- * @see ucnv_getType
- * @stable ICU 2.0
- */
-U_CAPI void U_EXPORT2
-ucnv_getStarters(const UConverter* converter,
-                 UBool starters[256],
-                 UErrorCode* err);
-
-
-/**
- * Selectors for Unicode sets that can be returned by ucnv_getUnicodeSet().
- * @see ucnv_getUnicodeSet
- * @stable ICU 2.6
- */
-typedef enum UConverterUnicodeSet {
-    /** Select the set of roundtrippable Unicode code points. @stable ICU 2.6 */
-    UCNV_ROUNDTRIP_SET,
-    /** Select the set of Unicode code points with roundtrip or fallback mappings. @stable ICU 4.0 */
-    UCNV_ROUNDTRIP_AND_FALLBACK_SET,
-#ifndef U_HIDE_DEPRECATED_API
-    /**
-     * Number of UConverterUnicodeSet selectors.
-     * @deprecated ICU 58 The numeric value may change over time, see ICU ticket #12420.
-     */
-    UCNV_SET_COUNT
-#endif  // U_HIDE_DEPRECATED_API
-} UConverterUnicodeSet;
-
-
-/**
- * Returns the set of Unicode code points that can be converted by an ICU converter.
- *
- * Returns one of several kinds of set:
- *
- * 1. UCNV_ROUNDTRIP_SET
- *
- * The set of all Unicode code points that can be roundtrip-converted
- * (converted without any data loss) with the converter (ucnv_fromUnicode()).
- * This set will not include code points that have fallback mappings
- * or are only the result of reverse fallback mappings.
- * This set will also not include PUA code points with fallbacks, although
- * ucnv_fromUnicode() will always uses those mappings despite ucnv_setFallback().
- * See UTR #22 "Character Mapping Markup Language"
- * at http://www.unicode.org/reports/tr22/
- *
- * This is useful for example for
- * - checking that a string or document can be roundtrip-converted with a converter,
- *   without/before actually performing the conversion
- * - testing if a converter can be used for text for typical text for a certain locale,
- *   by comparing its roundtrip set with the set of ExemplarCharacters from
- *   ICU's locale data or other sources
- *
- * 2. UCNV_ROUNDTRIP_AND_FALLBACK_SET
- *
- * The set of all Unicode code points that can be converted with the converter (ucnv_fromUnicode())
- * when fallbacks are turned on (see ucnv_setFallback()).
- * This set includes all code points with roundtrips and fallbacks (but not reverse fallbacks).
- *
- * In the future, there may be more UConverterUnicodeSet choices to select
- * sets with different properties.
- *
- * @param cnv The converter for which a set is requested.
- * @param setFillIn A valid USet *. It will be cleared by this function before
- *            the converter's specific set is filled into the USet.
- * @param whichSet A UConverterUnicodeSet selector;
- *              currently UCNV_ROUNDTRIP_SET is the only supported value.
- * @param pErrorCode ICU error code in/out parameter.
- *                   Must fulfill U_SUCCESS before the function call.
- *
- * @see UConverterUnicodeSet
- * @see uset_open
- * @see uset_close
- * @stable ICU 2.6
- */
-U_CAPI void U_EXPORT2
-ucnv_getUnicodeSet(const UConverter *cnv,
-                   USet *setFillIn,
-                   UConverterUnicodeSet whichSet,
-                   UErrorCode *pErrorCode);
-
-/**
- * Gets the current calback function used by the converter when an illegal
- *  or invalid codepage sequence is found.
- * Context pointers are always owned by the caller.
- *
- * @param converter the unicode converter
- * @param action fillin: returns the callback function pointer
- * @param context fillin: returns the callback's private void* context
- * @see ucnv_setToUCallBack
- * @stable ICU 2.0
- */
-U_CAPI void U_EXPORT2
-ucnv_getToUCallBack (const UConverter * converter,
-                     UConverterToUCallback *action,
-                     const void **context);
-
-/**
- * Gets the current callback function used by the converter when illegal
- * or invalid Unicode sequence is found.
- * Context pointers are always owned by the caller.
- *
- * @param converter the unicode converter
- * @param action fillin: returns the callback function pointer
- * @param context fillin: returns the callback's private void* context
- * @see ucnv_setFromUCallBack
- * @stable ICU 2.0
- */
-U_CAPI void U_EXPORT2
-ucnv_getFromUCallBack (const UConverter * converter,
-                       UConverterFromUCallback *action,
-                       const void **context);
-
-/**
- * Changes the callback function used by the converter when
- * an illegal or invalid sequence is found.
- * Context pointers are always owned by the caller.
- * Predefined actions and contexts can be found in the ucnv_err.h header.
- *
- * @param converter the unicode converter
- * @param newAction the new callback function
- * @param newContext the new toUnicode callback context pointer. This can be NULL.
- * @param oldAction fillin: returns the old callback function pointer. This can be NULL.
- * @param oldContext fillin: returns the old callback's private void* context. This can be NULL.
- * @param err The error code status
- * @see ucnv_getToUCallBack
- * @stable ICU 2.0
- */
-U_CAPI void U_EXPORT2
-ucnv_setToUCallBack (UConverter * converter,
-                     UConverterToUCallback newAction,
-                     const void* newContext,
-                     UConverterToUCallback *oldAction,
-                     const void** oldContext,
-                     UErrorCode * err);
-
-/**
- * Changes the current callback function used by the converter when
- * an illegal or invalid sequence is found.
- * Context pointers are always owned by the caller.
- * Predefined actions and contexts can be found in the ucnv_err.h header.
- *
- * @param converter the unicode converter
- * @param newAction the new callback function
- * @param newContext the new fromUnicode callback context pointer. This can be NULL.
- * @param oldAction fillin: returns the old callback function pointer. This can be NULL.
- * @param oldContext fillin: returns the old callback's private void* context. This can be NULL.
- * @param err The error code status
- * @see ucnv_getFromUCallBack
- * @stable ICU 2.0
- */
-U_CAPI void U_EXPORT2
-ucnv_setFromUCallBack (UConverter * converter,
-                       UConverterFromUCallback newAction,
-                       const void *newContext,
-                       UConverterFromUCallback *oldAction,
-                       const void **oldContext,
-                       UErrorCode * err);
-
-/**
- * Converts an array of unicode characters to an array of codepage
- * characters. This function is optimized for converting a continuous
- * stream of data in buffer-sized chunks, where the entire source and
- * target does not fit in available buffers.
- *
- * The source pointer is an in/out parameter. It starts out pointing where the
- * conversion is to begin, and ends up pointing after the last UChar consumed.
- *
- * Target similarly starts out pointer at the first available byte in the output
- * buffer, and ends up pointing after the last byte written to the output.
- *
- * The converter always attempts to consume the entire source buffer, unless
- * (1.) the target buffer is full, or (2.) a failing error is returned from the
- * current callback function.  When a successful error status has been
- * returned, it means that all of the source buffer has been
- *  consumed. At that point, the caller should reset the source and
- *  sourceLimit pointers to point to the next chunk.
- *
- * At the end of the stream (flush==true), the input is completely consumed
- * when *source==sourceLimit and no error code is set.
- * The converter object is then automatically reset by this function.
- * (This means that a converter need not be reset explicitly between data
- * streams if it finishes the previous stream without errors.)
- *
- * This is a <I>stateful</I> conversion. Additionally, even when all source data has
- * been consumed, some data may be in the converters' internal state.
- * Call this function repeatedly, updating the target pointers with
- * the next empty chunk of target in case of a
- * <TT>U_BUFFER_OVERFLOW_ERROR</TT>, and updating the source  pointers
- *  with the next chunk of source when a successful error status is
- * returned, until there are no more chunks of source data.
- * @param converter the Unicode converter
- * @param target I/O parameter. Input : Points to the beginning of the buffer to copy
- *  codepage characters to. Output : points to after the last codepage character copied
- *  to <TT>target</TT>.
- * @param targetLimit the pointer just after last of the <TT>target</TT> buffer
- * @param source I/O parameter, pointer to pointer to the source Unicode character buffer.
- * @param sourceLimit the pointer just after the last of the source buffer
- * @param offsets if NULL is passed, nothing will happen to it, otherwise it needs to have the same number
- * of allocated cells as <TT>target</TT>. Will fill in offsets from target to source pointer
- * e.g: <TT>offsets[3]</TT> is equal to 6, it means that the <TT>target[3]</TT> was a result of transcoding <TT>source[6]</TT>
- * For output data carried across calls, and other data without a specific source character
- * (such as from escape sequences or callbacks)  -1 will be placed for offsets.
- * @param flush set to <TT>true</TT> if the current source buffer is the last available
- * chunk of the source, <TT>false</TT> otherwise. Note that if a failing status is returned,
- * this function may have to be called multiple times with flush set to <TT>true</TT> until
- * the source buffer is consumed.
- * @param err the error status.  <TT>U_ILLEGAL_ARGUMENT_ERROR</TT> will be set if the
- * converter is <TT>NULL</TT>.
- * <code>U_BUFFER_OVERFLOW_ERROR</code> will be set if the target is full and there is
- * still data to be written to the target.
- * @see ucnv_fromUChars
- * @see ucnv_convert
- * @see ucnv_getMinCharSize
- * @see ucnv_setToUCallBack
- * @stable ICU 2.0
- */
-U_CAPI void U_EXPORT2
-ucnv_fromUnicode (UConverter * converter,
-                  char **target,
-                  const char *targetLimit,
-                  const UChar ** source,
-                  const UChar * sourceLimit,
-                  int32_t* offsets,
-                  UBool flush,
-                  UErrorCode * err);
-
-/**
- * Converts a buffer of codepage bytes into an array of unicode UChars
- * characters. This function is optimized for converting a continuous
- * stream of data in buffer-sized chunks, where the entire source and
- * target does not fit in available buffers.
- *
- * The source pointer is an in/out parameter. It starts out pointing where the
- * conversion is to begin, and ends up pointing after the last byte of source consumed.
- *
- * Target similarly starts out pointer at the first available UChar in the output
- * buffer, and ends up pointing after the last UChar written to the output.
- * It does NOT necessarily keep UChar sequences together.
- *
- * The converter always attempts to consume the entire source buffer, unless
- * (1.) the target buffer is full, or (2.) a failing error is returned from the
- * current callback function.  When a successful error status has been
- * returned, it means that all of the source buffer has been
- *  consumed. At that point, the caller should reset the source and
- *  sourceLimit pointers to point to the next chunk.
- *
- * At the end of the stream (flush==true), the input is completely consumed
- * when *source==sourceLimit and no error code is set
- * The converter object is then automatically reset by this function.
- * (This means that a converter need not be reset explicitly between data
- * streams if it finishes the previous stream without errors.)
- *
- * This is a <I>stateful</I> conversion. Additionally, even when all source data has
- * been consumed, some data may be in the converters' internal state.
- * Call this function repeatedly, updating the target pointers with
- * the next empty chunk of target in case of a
- * <TT>U_BUFFER_OVERFLOW_ERROR</TT>, and updating the source  pointers
- *  with the next chunk of source when a successful error status is
- * returned, until there are no more chunks of source data.
- * @param converter the Unicode converter
- * @param target I/O parameter. Input : Points to the beginning of the buffer to copy
- *  UChars into. Output : points to after the last UChar copied.
- * @param targetLimit the pointer just after the end of the <TT>target</TT> buffer
- * @param source I/O parameter, pointer to pointer to the source codepage buffer.
- * @param sourceLimit the pointer to the byte after the end of the source buffer
- * @param offsets if NULL is passed, nothing will happen to it, otherwise it needs to have the same number
- * of allocated cells as <TT>target</TT>. Will fill in offsets from target to source pointer
- * e.g: <TT>offsets[3]</TT> is equal to 6, it means that the <TT>target[3]</TT> was a result of transcoding <TT>source[6]</TT>
- * For output data carried across calls, and other data without a specific source character
- * (such as from escape sequences or callbacks)  -1 will be placed for offsets.
- * @param flush set to <TT>true</TT> if the current source buffer is the last available
- * chunk of the source, <TT>false</TT> otherwise. Note that if a failing status is returned,
- * this function may have to be called multiple times with flush set to <TT>true</TT> until
- * the source buffer is consumed.
- * @param err the error status.  <TT>U_ILLEGAL_ARGUMENT_ERROR</TT> will be set if the
- * converter is <TT>NULL</TT>.
- * <code>U_BUFFER_OVERFLOW_ERROR</code> will be set if the target is full and there is
- * still data to be written to the target.
- * @see ucnv_fromUChars
- * @see ucnv_convert
- * @see ucnv_getMinCharSize
- * @see ucnv_setFromUCallBack
- * @see ucnv_getNextUChar
- * @stable ICU 2.0
- */
-U_CAPI void U_EXPORT2
-ucnv_toUnicode(UConverter *converter,
-               UChar **target,
-               const UChar *targetLimit,
-               const char **source,
-               const char *sourceLimit,
-               int32_t *offsets,
-               UBool flush,
-               UErrorCode *err);
-
-/**
- * Convert the Unicode string into a codepage string using an existing UConverter.
- * The output string is NUL-terminated if possible.
- *
- * This function is a more convenient but less powerful version of ucnv_fromUnicode().
- * It is only useful for whole strings, not for streaming conversion.
- *
- * The maximum output buffer capacity required (barring output from callbacks) will be
- * UCNV_GET_MAX_BYTES_FOR_STRING(srcLength, ucnv_getMaxCharSize(cnv)).
- *
- * @param cnv the converter object to be used (ucnv_resetFromUnicode() will be called)
- * @param src the input Unicode string
- * @param srcLength the input string length, or -1 if NUL-terminated
- * @param dest destination string buffer, can be NULL if destCapacity==0
- * @param destCapacity the number of chars available at dest
- * @param pErrorCode normal ICU error code;
- *                  common error codes that may be set by this function include
- *                  U_BUFFER_OVERFLOW_ERROR, U_STRING_NOT_TERMINATED_WARNING,
- *                  U_ILLEGAL_ARGUMENT_ERROR, and conversion errors
- * @return the length of the output string, not counting the terminating NUL;
- *         if the length is greater than destCapacity, then the string will not fit
- *         and a buffer of the indicated length would need to be passed in
- * @see ucnv_fromUnicode
- * @see ucnv_convert
- * @see UCNV_GET_MAX_BYTES_FOR_STRING
- * @stable ICU 2.0
- */
-U_CAPI int32_t U_EXPORT2
-ucnv_fromUChars(UConverter *cnv,
-                char *dest, int32_t destCapacity,
-                const UChar *src, int32_t srcLength,
-                UErrorCode *pErrorCode);
-
-/**
- * Convert the codepage string into a Unicode string using an existing UConverter.
- * The output string is NUL-terminated if possible.
- *
- * This function is a more convenient but less powerful version of ucnv_toUnicode().
- * It is only useful for whole strings, not for streaming conversion.
- *
- * The maximum output buffer capacity required (barring output from callbacks) will be
- * 2*srcLength (each char may be converted into a surrogate pair).
- *
- * @param cnv the converter object to be used (ucnv_resetToUnicode() will be called)
- * @param src the input codepage string
- * @param srcLength the input string length, or -1 if NUL-terminated
- * @param dest destination string buffer, can be NULL if destCapacity==0
- * @param destCapacity the number of UChars available at dest
- * @param pErrorCode normal ICU error code;
- *                  common error codes that may be set by this function include
- *                  U_BUFFER_OVERFLOW_ERROR, U_STRING_NOT_TERMINATED_WARNING,
- *                  U_ILLEGAL_ARGUMENT_ERROR, and conversion errors
- * @return the length of the output string, not counting the terminating NUL;
- *         if the length is greater than destCapacity, then the string will not fit
- *         and a buffer of the indicated length would need to be passed in
- * @see ucnv_toUnicode
- * @see ucnv_convert
- * @stable ICU 2.0
- */
-U_CAPI int32_t U_EXPORT2
-ucnv_toUChars(UConverter *cnv,
-              UChar *dest, int32_t destCapacity,
-              const char *src, int32_t srcLength,
-              UErrorCode *pErrorCode);
-
-/**
- * Convert a codepage buffer into Unicode one character at a time.
- * The input is completely consumed when the U_INDEX_OUTOFBOUNDS_ERROR is set.
- *
- * Advantage compared to ucnv_toUnicode() or ucnv_toUChars():
- * - Faster for small amounts of data, for most converters, e.g.,
- *   US-ASCII, ISO-8859-1, UTF-8/16/32, and most "normal" charsets.
- *   (For complex converters, e.g., SCSU, UTF-7 and ISO 2022 variants,
- *    it uses ucnv_toUnicode() internally.)
- * - Convenient.
- *
- * Limitations compared to ucnv_toUnicode():
- * - Always assumes flush=true.
- *   This makes ucnv_getNextUChar() unsuitable for "streaming" conversion,
- *   that is, for where the input is supplied in multiple buffers,
- *   because ucnv_getNextUChar() will assume the end of the input at the end
- *   of the first buffer.
- * - Does not provide offset output.
- *
- * It is possible to "mix" ucnv_getNextUChar() and ucnv_toUnicode() because
- * ucnv_getNextUChar() uses the current state of the converter
- * (unlike ucnv_toUChars() which always resets first).
- * However, if ucnv_getNextUChar() is called after ucnv_toUnicode()
- * stopped in the middle of a character sequence (with flush=false),
- * then ucnv_getNextUChar() will always use the slower ucnv_toUnicode()
- * internally until the next character boundary.
- * (This is new in ICU 2.6. In earlier releases, ucnv_getNextUChar() had to
- * start at a character boundary.)
- *
- * Instead of using ucnv_getNextUChar(), it is recommended
- * to convert using ucnv_toUnicode() or ucnv_toUChars()
- * and then iterate over the text using U16_NEXT() or a UCharIterator (uiter.h)
- * or a C++ CharacterIterator or similar.
- * This allows streaming conversion and offset output, for example.
- *
- * <p>Handling of surrogate pairs and supplementary-plane code points:<br>
- * There are two different kinds of codepages that provide mappings for surrogate characters:
- * <ul>
- *   <li>Codepages like UTF-8, UTF-32, and GB 18030 provide direct representations for Unicode
- *       code points U+10000-U+10ffff as well as for single surrogates U+d800-U+dfff.
- *       Each valid sequence will result in exactly one returned code point.
- *       If a sequence results in a single surrogate, then that will be returned
- *       by itself, even if a neighboring sequence encodes the matching surrogate.</li>
- *   <li>Codepages like SCSU and LMBCS (and UTF-16) provide direct representations only for BMP code points
- *       including surrogates. Code points in supplementary planes are represented with
- *       two sequences, each encoding a surrogate.
- *       For these codepages, matching pairs of surrogates will be combined into single
- *       code points for returning from this function.
- *       (Note that SCSU is actually a mix of these codepage types.)</li>
- * </ul></p>
- *
- * @param converter an open UConverter
- * @param source the address of a pointer to the codepage buffer, will be
- *  updated to point after the bytes consumed in the conversion call.
- * @param sourceLimit points to the end of the input buffer
- * @param err fills in error status (see ucnv_toUnicode)
- * <code>U_INDEX_OUTOFBOUNDS_ERROR</code> will be set if the input
- * is empty or does not convert to any output (e.g.: pure state-change
- * codes SI/SO, escape sequences for ISO 2022,
- * or if the callback did not output anything, ...).
- * This function will not set a <code>U_BUFFER_OVERFLOW_ERROR</code> because
- *  the "buffer" is the return code. However, there might be subsequent output
- *  stored in the converter object
- * that will be returned in following calls to this function.
- * @return a UChar32 resulting from the partial conversion of source
- * @see ucnv_toUnicode
- * @see ucnv_toUChars
- * @see ucnv_convert
- * @stable ICU 2.0
- */
-U_CAPI UChar32 U_EXPORT2
-ucnv_getNextUChar(UConverter * converter,
-                  const char **source,
-                  const char * sourceLimit,
-                  UErrorCode * err);
-
-/**
- * Convert from one external charset to another using two existing UConverters.
- * Internally, two conversions - ucnv_toUnicode() and ucnv_fromUnicode() -
- * are used, "pivoting" through 16-bit Unicode.
- *
- * Important: For streaming conversion (multiple function calls for successive
- * parts of a text stream), the caller must provide a pivot buffer explicitly,
- * and must preserve the pivot buffer and associated pointers from one
- * call to another. (The buffer may be moved if its contents and the relative
- * pointer positions are preserved.)
- *
- * There is a similar function, ucnv_convert(),
- * which has the following limitations:
- * - it takes charset names, not converter objects, so that
- *   - two converters are opened for each call
- *   - only single-string conversion is possible, not streaming operation
- * - it does not provide enough information to find out,
- *   in case of failure, whether the toUnicode or
- *   the fromUnicode conversion failed
- *
- * By contrast, ucnv_convertEx()
- * - takes UConverter parameters instead of charset names
- * - fully exposes the pivot buffer for streaming conversion and complete error handling
- *
- * ucnv_convertEx() also provides further convenience:
- * - an option to reset the converters at the beginning
- *   (if reset==true, see parameters;
- *    also sets *pivotTarget=*pivotSource=pivotStart)
- * - allow NUL-terminated input
- *   (only a single NUL byte, will not work for charsets with multi-byte NULs)
- *   (if sourceLimit==NULL, see parameters)
- * - terminate with a NUL on output
- *   (only a single NUL byte, not useful for charsets with multi-byte NULs),
- *   or set U_STRING_NOT_TERMINATED_WARNING if the output exactly fills
- *   the target buffer
- * - the pivot buffer can be provided internally;
- *   possible only for whole-string conversion, not streaming conversion;
- *   in this case, the caller will not be able to get details about where an
- *   error occurred
- *   (if pivotStart==NULL, see below)
- *
- * The function returns when one of the following is true:
- * - the entire source text has been converted successfully to the target buffer
- * - a target buffer overflow occurred (U_BUFFER_OVERFLOW_ERROR)
- * - a conversion error occurred
- *   (other U_FAILURE(), see description of pErrorCode)
- *
- * Limitation compared to the direct use of
- * ucnv_fromUnicode() and ucnv_toUnicode():
- * ucnv_convertEx() does not provide offset information.
- *
- * Limitation compared to ucnv_fromUChars() and ucnv_toUChars():
- * ucnv_convertEx() does not support preflighting directly.
- *
- * Sample code for converting a single string from
- * one external charset to UTF-8, ignoring the location of errors:
- *
- * \code
- * int32_t
- * myToUTF8(UConverter *cnv,
- *          const char *s, int32_t length,
- *          char *u8, int32_t capacity,
- *          UErrorCode *pErrorCode) {
- *     UConverter *utf8Cnv;
- *     char *target;
- *
- *     if(U_FAILURE(*pErrorCode)) {
- *         return 0;
- *     }
- *
- *     utf8Cnv=myGetCachedUTF8Converter(pErrorCode);
- *     if(U_FAILURE(*pErrorCode)) {
- *         return 0;
- *     }
- *
- *     if(length<0) {
- *         length=strlen(s);
- *     }
- *     target=u8;
- *     ucnv_convertEx(utf8Cnv, cnv,
- *                    &target, u8+capacity,
- *                    &s, s+length,
- *                    NULL, NULL, NULL, NULL,
- *                    true, true,
- *                    pErrorCode);
- *
- *     myReleaseCachedUTF8Converter(utf8Cnv);
- *
- *     // return the output string length, but without preflighting
- *     return (int32_t)(target-u8);
- * }
- * \endcode
- *
- * @param targetCnv     Output converter, used to convert from the UTF-16 pivot
- *                      to the target using ucnv_fromUnicode().
- * @param sourceCnv     Input converter, used to convert from the source to
- *                      the UTF-16 pivot using ucnv_toUnicode().
- * @param target        I/O parameter, same as for ucnv_fromUChars().
- *                      Input: *target points to the beginning of the target buffer.
- *                      Output: *target points to the first unit after the last char written.
- * @param targetLimit   Pointer to the first unit after the target buffer.
- * @param source        I/O parameter, same as for ucnv_toUChars().
- *                      Input: *source points to the beginning of the source buffer.
- *                      Output: *source points to the first unit after the last char read.
- * @param sourceLimit   Pointer to the first unit after the source buffer.
- * @param pivotStart    Pointer to the UTF-16 pivot buffer. If pivotStart==NULL,
- *                      then an internal buffer is used and the other pivot
- *                      arguments are ignored and can be NULL as well.
- * @param pivotSource   I/O parameter, same as source in ucnv_fromUChars() for
- *                      conversion from the pivot buffer to the target buffer.
- * @param pivotTarget   I/O parameter, same as target in ucnv_toUChars() for
- *                      conversion from the source buffer to the pivot buffer.
- *                      It must be pivotStart<=*pivotSource<=*pivotTarget<=pivotLimit
- *                      and pivotStart<pivotLimit (unless pivotStart==NULL).
- * @param pivotLimit    Pointer to the first unit after the pivot buffer.
- * @param reset         If true, then ucnv_resetToUnicode(sourceCnv) and
- *                      ucnv_resetFromUnicode(targetCnv) are called, and the
- *                      pivot pointers are reset (*pivotTarget=*pivotSource=pivotStart).
- * @param flush         If true, indicates the end of the input.
- *                      Passed directly to ucnv_toUnicode(), and carried over to
- *                      ucnv_fromUnicode() when the source is empty as well.
- * @param pErrorCode    ICU error code in/out parameter.
- *                      Must fulfill U_SUCCESS before the function call.
- *                      U_BUFFER_OVERFLOW_ERROR always refers to the target buffer
- *                      because overflows into the pivot buffer are handled internally.
- *                      Other conversion errors are from the source-to-pivot
- *                      conversion if *pivotSource==pivotStart, otherwise from
- *                      the pivot-to-target conversion.
- *
- * @see ucnv_convert
- * @see ucnv_fromAlgorithmic
- * @see ucnv_toAlgorithmic
- * @see ucnv_fromUnicode
- * @see ucnv_toUnicode
- * @see ucnv_fromUChars
- * @see ucnv_toUChars
- * @stable ICU 2.6
- */
-U_CAPI void U_EXPORT2
-ucnv_convertEx(UConverter *targetCnv, UConverter *sourceCnv,
-               char **target, const char *targetLimit,
-               const char **source, const char *sourceLimit,
-               UChar *pivotStart, UChar **pivotSource,
-               UChar **pivotTarget, const UChar *pivotLimit,
-               UBool reset, UBool flush,
-               UErrorCode *pErrorCode);
-
-/**
- * Convert from one external charset to another.
- * Internally, two converters are opened according to the name arguments,
- * then the text is converted to and from the 16-bit Unicode "pivot"
- * using ucnv_convertEx(), then the converters are closed again.
- *
- * This is a convenience function, not an efficient way to convert a lot of text:
- * ucnv_convert()
- * - takes charset names, not converter objects, so that
- *   - two converters are opened for each call
- *   - only single-string conversion is possible, not streaming operation
- * - does not provide enough information to find out,
- *   in case of failure, whether the toUnicode or
- *   the fromUnicode conversion failed
- * - allows NUL-terminated input
- *   (only a single NUL byte, will not work for charsets with multi-byte NULs)
- *   (if sourceLength==-1, see parameters)
- * - terminate with a NUL on output
- *   (only a single NUL byte, not useful for charsets with multi-byte NULs),
- *   or set U_STRING_NOT_TERMINATED_WARNING if the output exactly fills
- *   the target buffer
- * - a pivot buffer is provided internally
- *
- * The function returns when one of the following is true:
- * - the entire source text has been converted successfully to the target buffer
- *   and either the target buffer is terminated with a single NUL byte
- *   or the error code is set to U_STRING_NOT_TERMINATED_WARNING
- * - a target buffer overflow occurred (U_BUFFER_OVERFLOW_ERROR)
- *   and the full output string length is returned ("preflighting")
- * - a conversion error occurred
- *   (other U_FAILURE(), see description of pErrorCode)
- *
- * @param toConverterName   The name of the converter that is used to convert
- *                          from the UTF-16 pivot buffer to the target.
- * @param fromConverterName The name of the converter that is used to convert
- *                          from the source to the UTF-16 pivot buffer.
- * @param target            Pointer to the output buffer.
- * @param targetCapacity    Capacity of the target, in bytes.
- * @param source            Pointer to the input buffer.
- * @param sourceLength      Length of the input text, in bytes, or -1 for NUL-terminated input.
- * @param pErrorCode        ICU error code in/out parameter.
- *                          Must fulfill U_SUCCESS before the function call.
- * @return Length of the complete output text in bytes, even if it exceeds the targetCapacity
- *         and a U_BUFFER_OVERFLOW_ERROR is set.
- *
- * @see ucnv_convertEx
- * @see ucnv_fromAlgorithmic
- * @see ucnv_toAlgorithmic
- * @see ucnv_fromUnicode
- * @see ucnv_toUnicode
- * @see ucnv_fromUChars
- * @see ucnv_toUChars
- * @see ucnv_getNextUChar
- * @stable ICU 2.0
- */
-U_CAPI int32_t U_EXPORT2
-ucnv_convert(const char *toConverterName,
-             const char *fromConverterName,
-             char *target,
-             int32_t targetCapacity,
-             const char *source,
-             int32_t sourceLength,
-             UErrorCode *pErrorCode);
-
-/**
- * Convert from one external charset to another.
- * Internally, the text is converted to and from the 16-bit Unicode "pivot"
- * using ucnv_convertEx(). ucnv_toAlgorithmic() works exactly like ucnv_convert()
- * except that the two converters need not be looked up and opened completely.
- *
- * The source-to-pivot conversion uses the cnv converter parameter.
- * The pivot-to-target conversion uses a purely algorithmic converter
- * according to the specified type, e.g., UCNV_UTF8 for a UTF-8 converter.
- *
- * Internally, the algorithmic converter is opened and closed for each
- * function call, which is more efficient than using the public ucnv_open()
- * but somewhat less efficient than only resetting an existing converter
- * and using ucnv_convertEx().
- *
- * This function is more convenient than ucnv_convertEx() for single-string
- * conversions, especially when "preflighting" is desired (returning the length
- * of the complete output even if it does not fit into the target buffer;
- * see the User Guide Strings chapter). See ucnv_convert() for details.
- *
- * @param algorithmicType   UConverterType constant identifying the desired target
- *                          charset as a purely algorithmic converter.
- *                          Those are converters for Unicode charsets like
- *                          UTF-8, BOCU-1, SCSU, UTF-7, IMAP-mailbox-name, etc.,
- *                          as well as US-ASCII and ISO-8859-1.
- * @param cnv               The converter that is used to convert
- *                          from the source to the UTF-16 pivot buffer.
- * @param target            Pointer to the output buffer.
- * @param targetCapacity    Capacity of the target, in bytes.
- * @param source            Pointer to the input buffer.
- * @param sourceLength      Length of the input text, in bytes
- * @param pErrorCode        ICU error code in/out parameter.
- *                          Must fulfill U_SUCCESS before the function call.
- * @return Length of the complete output text in bytes, even if it exceeds the targetCapacity
- *         and a U_BUFFER_OVERFLOW_ERROR is set.
- *
- * @see ucnv_fromAlgorithmic
- * @see ucnv_convert
- * @see ucnv_convertEx
- * @see ucnv_fromUnicode
- * @see ucnv_toUnicode
- * @see ucnv_fromUChars
- * @see ucnv_toUChars
- * @stable ICU 2.6
- */
-U_CAPI int32_t U_EXPORT2
-ucnv_toAlgorithmic(UConverterType algorithmicType,
-                   UConverter *cnv,
-                   char *target, int32_t targetCapacity,
-                   const char *source, int32_t sourceLength,
-                   UErrorCode *pErrorCode);
-
-/**
- * Convert from one external charset to another.
- * Internally, the text is converted to and from the 16-bit Unicode "pivot"
- * using ucnv_convertEx(). ucnv_fromAlgorithmic() works exactly like ucnv_convert()
- * except that the two converters need not be looked up and opened completely.
- *
- * The source-to-pivot conversion uses a purely algorithmic converter
- * according to the specified type, e.g., UCNV_UTF8 for a UTF-8 converter.
- * The pivot-to-target conversion uses the cnv converter parameter.
- *
- * Internally, the algorithmic converter is opened and closed for each
- * function call, which is more efficient than using the public ucnv_open()
- * but somewhat less efficient than only resetting an existing converter
- * and using ucnv_convertEx().
- *
- * This function is more convenient than ucnv_convertEx() for single-string
- * conversions, especially when "preflighting" is desired (returning the length
- * of the complete output even if it does not fit into the target buffer;
- * see the User Guide Strings chapter). See ucnv_convert() for details.
- *
- * @param cnv               The converter that is used to convert
- *                          from the UTF-16 pivot buffer to the target.
- * @param algorithmicType   UConverterType constant identifying the desired source
- *                          charset as a purely algorithmic converter.
- *                          Those are converters for Unicode charsets like
- *                          UTF-8, BOCU-1, SCSU, UTF-7, IMAP-mailbox-name, etc.,
- *                          as well as US-ASCII and ISO-8859-1.
- * @param target            Pointer to the output buffer.
- * @param targetCapacity    Capacity of the target, in bytes.
- * @param source            Pointer to the input buffer.
- * @param sourceLength      Length of the input text, in bytes
- * @param pErrorCode        ICU error code in/out parameter.
- *                          Must fulfill U_SUCCESS before the function call.
- * @return Length of the complete output text in bytes, even if it exceeds the targetCapacity
- *         and a U_BUFFER_OVERFLOW_ERROR is set.
- *
- * @see ucnv_fromAlgorithmic
- * @see ucnv_convert
- * @see ucnv_convertEx
- * @see ucnv_fromUnicode
- * @see ucnv_toUnicode
- * @see ucnv_fromUChars
- * @see ucnv_toUChars
- * @stable ICU 2.6
- */
-U_CAPI int32_t U_EXPORT2
-ucnv_fromAlgorithmic(UConverter *cnv,
-                     UConverterType algorithmicType,
-                     char *target, int32_t targetCapacity,
-                     const char *source, int32_t sourceLength,
-                     UErrorCode *pErrorCode);
-
-/**
- * Frees up memory occupied by unused, cached converter shared data.
- *
- * @return the number of cached converters successfully deleted
- * @see ucnv_close
- * @stable ICU 2.0
- */
-U_CAPI int32_t U_EXPORT2
-ucnv_flushCache(void);
-
-/**
- * Returns the number of available converters, as per the alias file.
- *
- * @return the number of available converters
- * @see ucnv_getAvailableName
- * @stable ICU 2.0
- */
-U_CAPI int32_t U_EXPORT2
-ucnv_countAvailable(void);
-
-/**
- * Gets the canonical converter name of the specified converter from a list of
- * all available converters contained in the alias file. All converters
- * in this list can be opened.
- *
- * @param n the index to a converter available on the system (in the range <TT>[0..ucnv_countAvailable()]</TT>)
- * @return a pointer a string (library owned), or <TT>NULL</TT> if the index is out of bounds.
- * @see ucnv_countAvailable
- * @stable ICU 2.0
- */
-U_CAPI const char* U_EXPORT2
-ucnv_getAvailableName(int32_t n);
-
-/**
- * Returns a UEnumeration to enumerate all of the canonical converter
- * names, as per the alias file, regardless of the ability to open each
- * converter.
- *
- * @return A UEnumeration object for getting all the recognized canonical
- *   converter names.
- * @see ucnv_getAvailableName
- * @see uenum_close
- * @see uenum_next
- * @stable ICU 2.4
- */
-U_CAPI UEnumeration * U_EXPORT2
-ucnv_openAllNames(UErrorCode *pErrorCode);
-
-/**
- * Gives the number of aliases for a given converter or alias name.
- * If the alias is ambiguous, then the preferred converter is used
- * and the status is set to U_AMBIGUOUS_ALIAS_WARNING.
- * This method only enumerates the listed entries in the alias file.
- * @param alias alias name
- * @param pErrorCode error status
- * @return number of names on alias list for given alias
- * @stable ICU 2.0
- */
-U_CAPI uint16_t U_EXPORT2
-ucnv_countAliases(const char *alias, UErrorCode *pErrorCode);
-
-/**
- * Gives the name of the alias at given index of alias list.
- * This method only enumerates the listed entries in the alias file.
- * If the alias is ambiguous, then the preferred converter is used
- * and the status is set to U_AMBIGUOUS_ALIAS_WARNING.
- * @param alias alias name
- * @param n index in alias list
- * @param pErrorCode result of operation
- * @return returns the name of the alias at given index
- * @see ucnv_countAliases
- * @stable ICU 2.0
- */
-U_CAPI const char * U_EXPORT2
-ucnv_getAlias(const char *alias, uint16_t n, UErrorCode *pErrorCode);
-
-/**
- * Fill-up the list of alias names for the given alias.
- * This method only enumerates the listed entries in the alias file.
- * If the alias is ambiguous, then the preferred converter is used
- * and the status is set to U_AMBIGUOUS_ALIAS_WARNING.
- * @param alias alias name
- * @param aliases fill-in list, aliases is a pointer to an array of
- *        <code>ucnv_countAliases()</code> string-pointers
- *        (<code>const char *</code>) that will be filled in.
- *        The strings themselves are owned by the library.
- * @param pErrorCode result of operation
- * @stable ICU 2.0
- */
-U_CAPI void U_EXPORT2
-ucnv_getAliases(const char *alias, const char **aliases, UErrorCode *pErrorCode);
-
-/**
- * Return a new UEnumeration object for enumerating all the
- * alias names for a given converter that are recognized by a standard.
- * This method only enumerates the listed entries in the alias file.
- * The convrtrs.txt file can be modified to change the results of
- * this function.
- * The first result in this list is the same result given by
- * <code>ucnv_getStandardName</code>, which is the default alias for
- * the specified standard name. The returned object must be closed with
- * <code>uenum_close</code> when you are done with the object.
- *
- * @param convName original converter name
- * @param standard name of the standard governing the names; MIME and IANA
- *      are such standards
- * @param pErrorCode The error code
- * @return A UEnumeration object for getting all aliases that are recognized
- *      by a standard. If any of the parameters are invalid, NULL
- *      is returned.
- * @see ucnv_getStandardName
- * @see uenum_close
- * @see uenum_next
- * @stable ICU 2.2
- */
-U_CAPI UEnumeration * U_EXPORT2
-ucnv_openStandardNames(const char *convName,
-                       const char *standard,
-                       UErrorCode *pErrorCode);
-
-/**
- * Gives the number of standards associated to converter names.
- * @return number of standards
- * @stable ICU 2.0
- */
-U_CAPI uint16_t U_EXPORT2
-ucnv_countStandards(void);
-
-/**
- * Gives the name of the standard at given index of standard list.
- * @param n index in standard list
- * @param pErrorCode result of operation
- * @return returns the name of the standard at given index. Owned by the library.
- * @stable ICU 2.0
- */
-U_CAPI const char * U_EXPORT2
-ucnv_getStandard(uint16_t n, UErrorCode *pErrorCode);
-
-/**
- * Returns a standard name for a given converter name.
- * <p>
- * Example alias table:<br>
- * conv alias1 { STANDARD1 } alias2 { STANDARD1* }
- * <p>
- * Result of ucnv_getStandardName("conv", "STANDARD1") from example
- * alias table:<br>
- * <b>"alias2"</b>
- *
- * @param name original converter name
- * @param standard name of the standard governing the names; MIME and IANA
- *        are such standards
- * @param pErrorCode result of operation
- * @return returns the standard converter name;
- *         if a standard converter name cannot be determined,
- *         then <code>NULL</code> is returned. Owned by the library.
- * @stable ICU 2.0
- */
-U_CAPI const char * U_EXPORT2
-ucnv_getStandardName(const char *name, const char *standard, UErrorCode *pErrorCode);
-
-/**
- * This function will return the internal canonical converter name of the
- * tagged alias. This is the opposite of ucnv_openStandardNames, which
- * returns the tagged alias given the canonical name.
- * <p>
- * Example alias table:<br>
- * conv alias1 { STANDARD1 } alias2 { STANDARD1* }
- * <p>
- * Result of ucnv_getStandardName("alias1", "STANDARD1") from example
- * alias table:<br>
- * <b>"conv"</b>
- *
- * @return returns the canonical converter name;
- *         if a standard or alias name cannot be determined,
- *         then <code>NULL</code> is returned. The returned string is
- *         owned by the library.
- * @see ucnv_getStandardName
- * @stable ICU 2.4
- */
-U_CAPI const char * U_EXPORT2
-ucnv_getCanonicalName(const char *alias, const char *standard, UErrorCode *pErrorCode);
-
-/**
- * Returns the current default converter name. If you want to open
- * a default converter, you do not need to use this function.
- * It is faster if you pass a NULL argument to ucnv_open the
- * default converter.
- *
- * If U_CHARSET_IS_UTF8 is defined to 1 in utypes.h then this function
- * always returns "UTF-8".
- *
- * @return returns the current default converter name.
- *         Storage owned by the library
- * @see ucnv_setDefaultName
- * @stable ICU 2.0
- */
-U_CAPI const char * U_EXPORT2
-ucnv_getDefaultName(void);
-
-#ifndef U_HIDE_SYSTEM_API
-/**
- * This function is not thread safe. DO NOT call this function when ANY ICU
- * function is being used from more than one thread! This function sets the
- * current default converter name. If this function needs to be called, it
- * should be called during application initialization. Most of the time, the
- * results from ucnv_getDefaultName() or ucnv_open with a NULL string argument
- * is sufficient for your application.
- *
- * If U_CHARSET_IS_UTF8 is defined to 1 in utypes.h then this function
- * does nothing.
- *
- * @param name the converter name to be the default (must be known by ICU).
- * @see ucnv_getDefaultName
- * @system
- * @stable ICU 2.0
- */
-U_CAPI void U_EXPORT2
-ucnv_setDefaultName(const char *name);
-#endif  /* U_HIDE_SYSTEM_API */
-
-/**
- * Fixes the backslash character mismapping.  For example, in SJIS, the backslash
- * character in the ASCII portion is also used to represent the yen currency sign.
- * When mapping from Unicode character 0x005C, it's unclear whether to map the
- * character back to yen or backslash in SJIS.  This function will take the input
- * buffer and replace all the yen sign characters with backslash.  This is necessary
- * when the user tries to open a file with the input buffer on Windows.
- * This function will test the converter to see whether such mapping is
- * required.  You can sometimes avoid using this function by using the correct version
- * of Shift-JIS.
- *
- * @param cnv The converter representing the target codepage.
- * @param source the input buffer to be fixed
- * @param sourceLen the length of the input buffer
- * @see ucnv_isAmbiguous
- * @stable ICU 2.0
- */
-U_CAPI void U_EXPORT2
-ucnv_fixFileSeparator(const UConverter *cnv, UChar *source, int32_t sourceLen);
-
-/**
- * Determines if the converter contains ambiguous mappings of the same
- * character or not.
- * @param cnv the converter to be tested
- * @return true if the converter contains ambiguous mapping of the same
- * character, false otherwise.
- * @stable ICU 2.0
- */
-U_CAPI UBool U_EXPORT2
-ucnv_isAmbiguous(const UConverter *cnv);
-
-/**
- * Sets the converter to use fallback mappings or not.
- * Regardless of this flag, the converter will always use
- * fallbacks from Unicode Private Use code points, as well as
- * reverse fallbacks (to Unicode).
- * For details see ".ucm File Format"
- * in the Conversion Data chapter of the ICU User Guide:
- * http://www.icu-project.org/userguide/conversion-data.html#ucmformat
- *
- * @param cnv The converter to set the fallback mapping usage on.
- * @param usesFallback true if the user wants the converter to take advantage of the fallback
- * mapping, false otherwise.
- * @stable ICU 2.0
- * @see ucnv_usesFallback
- */
-U_CAPI void U_EXPORT2
-ucnv_setFallback(UConverter *cnv, UBool usesFallback);
-
-/**
- * Determines if the converter uses fallback mappings or not.
- * This flag has restrictions, see ucnv_setFallback().
- *
- * @param cnv The converter to be tested
- * @return true if the converter uses fallback, false otherwise.
- * @stable ICU 2.0
- * @see ucnv_setFallback
- */
-U_CAPI UBool U_EXPORT2
-ucnv_usesFallback(const UConverter *cnv);
-
-/**
- * Detects Unicode signature byte sequences at the start of the byte stream
- * and returns the charset name of the indicated Unicode charset.
- * NULL is returned when no Unicode signature is recognized.
- * The number of bytes in the signature is output as well.
- *
- * The caller can ucnv_open() a converter using the charset name.
- * The first code unit (UChar) from the start of the stream will be U+FEFF
- * (the Unicode BOM/signature character) and can usually be ignored.
- *
- * For most Unicode charsets it is also possible to ignore the indicated
- * number of initial stream bytes and start converting after them.
- * However, there are stateful Unicode charsets (UTF-7 and BOCU-1) for which
- * this will not work. Therefore, it is best to ignore the first output UChar
- * instead of the input signature bytes.
- * <p>
- * Usage:
- * \snippet samples/ucnv/convsamp.cpp ucnv_detectUnicodeSignature
- *
- * @param source            The source string in which the signature should be detected.
- * @param sourceLength      Length of the input string, or -1 if terminated with a NUL byte.
- * @param signatureLength   A pointer to int32_t to receive the number of bytes that make up the signature
- *                          of the detected UTF. 0 if not detected.
- *                          Can be a NULL pointer.
- * @param pErrorCode        ICU error code in/out parameter.
- *                          Must fulfill U_SUCCESS before the function call.
- * @return The name of the encoding detected. NULL if encoding is not detected.
- * @stable ICU 2.4
- */
-U_CAPI const char* U_EXPORT2
-ucnv_detectUnicodeSignature(const char* source,
-                            int32_t sourceLength,
-                            int32_t *signatureLength,
-                            UErrorCode *pErrorCode);
-
-/**
- * Returns the number of UChars held in the converter's internal state
- * because more input is needed for completing the conversion. This function is
- * useful for mapping semantics of ICU's converter interface to those of iconv,
- * and this information is not needed for normal conversion.
- * @param cnv       The converter in which the input is held
- * @param status    ICU error code in/out parameter.
- *                  Must fulfill U_SUCCESS before the function call.
- * @return The number of UChars in the state. -1 if an error is encountered.
- * @stable ICU 3.4
- */
-U_CAPI int32_t U_EXPORT2
-ucnv_fromUCountPending(const UConverter* cnv, UErrorCode* status);
-
-/**
- * Returns the number of chars held in the converter's internal state
- * because more input is needed for completing the conversion. This function is
- * useful for mapping semantics of ICU's converter interface to those of iconv,
- * and this information is not needed for normal conversion.
- * @param cnv       The converter in which the input is held as internal state
- * @param status    ICU error code in/out parameter.
- *                  Must fulfill U_SUCCESS before the function call.
- * @return The number of chars in the state. -1 if an error is encountered.
- * @stable ICU 3.4
- */
-U_CAPI int32_t U_EXPORT2
-ucnv_toUCountPending(const UConverter* cnv, UErrorCode* status);
-
-/**
- * Returns whether or not the charset of the converter has a fixed number of bytes
- * per charset character.
- * An example of this are converters that are of the type UCNV_SBCS or UCNV_DBCS.
- * Another example is UTF-32 which is always 4 bytes per character.
- * A Unicode code point may be represented by more than one UTF-8 or UTF-16 code unit
- * but a UTF-32 converter encodes each code point with 4 bytes.
- * Note: This method is not intended to be used to determine whether the charset has a
- * fixed ratio of bytes to Unicode codes <i>units</i> for any particular Unicode encoding form.
- * false is returned with the UErrorCode if error occurs or cnv is NULL.
- * @param cnv       The converter to be tested
- * @param status    ICU error code in/out paramter
- * @return true if the converter is fixed-width
- * @stable ICU 4.8
- */
-U_CAPI UBool U_EXPORT2
-ucnv_isFixedWidth(UConverter *cnv, UErrorCode *status);
-
-#endif
-
-#endif
-/*_UCNV*/
-=======
-// © 2016 and later: Unicode, Inc. and others.
-// License & terms of use: http://www.unicode.org/copyright.html
-/*
-**********************************************************************
-*   Copyright (C) 1999-2014, International Business Machines
-*   Corporation and others.  All Rights Reserved.
-**********************************************************************
- *  ucnv.h:
- *  External APIs for the ICU's codeset conversion library
- *  Bertrand A. Damiba
- *
- * Modification History:
- *
- *   Date        Name        Description
- *   04/04/99    helena      Fixed internal header inclusion.
- *   05/11/00    helena      Added setFallback and usesFallback APIs.
- *   06/29/2000  helena      Major rewrite of the callback APIs.
- *   12/07/2000  srl         Update of documentation
- */
-
-/**
- * \file
- * \brief C API: Character conversion
- *
- * <h2>Character Conversion C API</h2>
- *
- * <p>This API is used to convert codepage or character encoded data to and
- * from UTF-16. You can open a converter with {@link ucnv_open() }. With that
- * converter, you can get its properties, set options, convert your data and
- * close the converter.</p>
- *
- * <p>Since many software programs recognize different converter names for
- * different types of converters, there are other functions in this API to
- * iterate over the converter aliases. The functions {@link ucnv_getAvailableName() },
- * {@link ucnv_getAlias() } and {@link ucnv_getStandardName() } are some of the
- * more frequently used alias functions to get this information.</p>
- *
- * <p>When a converter encounters an illegal, irregular, invalid or unmappable character
- * its default behavior is to use a substitution character to replace the
- * bad byte sequence. This behavior can be changed by using {@link ucnv_setFromUCallBack() }
- * or {@link ucnv_setToUCallBack() } on the converter. The header ucnv_err.h defines
- * many other callback actions that can be used instead of a character substitution.</p>
- *
- * <p>More information about this API can be found in our
- * <a href="https://unicode-org.github.io/icu/userguide/conversion/">User Guide</a>.</p>
- */
-
-#ifndef UCNV_H
-#define UCNV_H
-
-#include "unicode/ucnv_err.h"
-#include "unicode/uenum.h"
-
-#if U_SHOW_CPLUSPLUS_API
-#include "unicode/localpointer.h"
-#endif   // U_SHOW_CPLUSPLUS_API
-
-#if !defined(USET_DEFINED) && !defined(U_IN_DOXYGEN)
-
-#define USET_DEFINED
-
-/**
- * USet is the C API type corresponding to C++ class UnicodeSet.
- * It is forward-declared here to avoid including unicode/uset.h file if related
- * conversion APIs are not used.
- *
- * @see ucnv_getUnicodeSet
- * @stable ICU 2.4
- */
-typedef struct USet USet;
-
-#endif
-
-#if !UCONFIG_NO_CONVERSION
-
-U_CDECL_BEGIN
-
-/** Maximum length of a converter name including the terminating NULL @stable ICU 2.0 */
-#define UCNV_MAX_CONVERTER_NAME_LENGTH 60
-/** Maximum length of a converter name including path and terminating NULL @stable ICU 2.0 */
-#define UCNV_MAX_FULL_FILE_NAME_LENGTH (600+UCNV_MAX_CONVERTER_NAME_LENGTH)
-
-/** Shift in for EBDCDIC_STATEFUL and iso2022 states @stable ICU 2.0 */
-#define  UCNV_SI 0x0F
-/** Shift out for EBDCDIC_STATEFUL and iso2022 states @stable ICU 2.0 */
-#define  UCNV_SO 0x0E
-
-/**
- * Enum for specifying basic types of converters
- * @see ucnv_getType
- * @stable ICU 2.0
- */
-typedef enum {
-    /** @stable ICU 2.0 */
-    UCNV_UNSUPPORTED_CONVERTER = -1,
-    /** @stable ICU 2.0 */
-    UCNV_SBCS = 0,
-    /** @stable ICU 2.0 */
-    UCNV_DBCS = 1,
-    /** @stable ICU 2.0 */
-    UCNV_MBCS = 2,
-    /** @stable ICU 2.0 */
-    UCNV_LATIN_1 = 3,
-    /** @stable ICU 2.0 */
-    UCNV_UTF8 = 4,
-    /** @stable ICU 2.0 */
-    UCNV_UTF16_BigEndian = 5,
-    /** @stable ICU 2.0 */
-    UCNV_UTF16_LittleEndian = 6,
-    /** @stable ICU 2.0 */
-    UCNV_UTF32_BigEndian = 7,
-    /** @stable ICU 2.0 */
-    UCNV_UTF32_LittleEndian = 8,
-    /** @stable ICU 2.0 */
-    UCNV_EBCDIC_STATEFUL = 9,
-    /** @stable ICU 2.0 */
-    UCNV_ISO_2022 = 10,
-
-    /** @stable ICU 2.0 */
-    UCNV_LMBCS_1 = 11,
-    /** @stable ICU 2.0 */
-    UCNV_LMBCS_2,
-    /** @stable ICU 2.0 */
-    UCNV_LMBCS_3,
-    /** @stable ICU 2.0 */
-    UCNV_LMBCS_4,
-    /** @stable ICU 2.0 */
-    UCNV_LMBCS_5,
-    /** @stable ICU 2.0 */
-    UCNV_LMBCS_6,
-    /** @stable ICU 2.0 */
-    UCNV_LMBCS_8,
-    /** @stable ICU 2.0 */
-    UCNV_LMBCS_11,
-    /** @stable ICU 2.0 */
-    UCNV_LMBCS_16,
-    /** @stable ICU 2.0 */
-    UCNV_LMBCS_17,
-    /** @stable ICU 2.0 */
-    UCNV_LMBCS_18,
-    /** @stable ICU 2.0 */
-    UCNV_LMBCS_19,
-    /** @stable ICU 2.0 */
-    UCNV_LMBCS_LAST = UCNV_LMBCS_19,
-    /** @stable ICU 2.0 */
-    UCNV_HZ,
-    /** @stable ICU 2.0 */
-    UCNV_SCSU,
-    /** @stable ICU 2.0 */
-    UCNV_ISCII,
-    /** @stable ICU 2.0 */
-    UCNV_US_ASCII,
-    /** @stable ICU 2.0 */
-    UCNV_UTF7,
-    /** @stable ICU 2.2 */
-    UCNV_BOCU1,
-    /** @stable ICU 2.2 */
-    UCNV_UTF16,
-    /** @stable ICU 2.2 */
-    UCNV_UTF32,
-    /** @stable ICU 2.2 */
-    UCNV_CESU8,
-    /** @stable ICU 2.4 */
-    UCNV_IMAP_MAILBOX,
-    /** @stable ICU 4.8 */
-    UCNV_COMPOUND_TEXT,
-
-    /* Number of converter types for which we have conversion routines. */
-    UCNV_NUMBER_OF_SUPPORTED_CONVERTER_TYPES
-} UConverterType;
-
-/**
- * Enum for specifying which platform a converter ID refers to.
- * The use of platform/CCSID is not recommended. See ucnv_openCCSID().
- *
- * @see ucnv_getPlatform
- * @see ucnv_openCCSID
- * @see ucnv_getCCSID
- * @stable ICU 2.0
- */
-typedef enum {
-    UCNV_UNKNOWN = -1,
-    UCNV_IBM = 0
-} UConverterPlatform;
-
-/**
- * Function pointer for error callback in the codepage to unicode direction.
- * Called when an error has occurred in conversion to unicode, or on open/close of the callback (see reason).
- * @param context Pointer to the callback's private data
- * @param args Information about the conversion in progress
- * @param codeUnits Points to 'length' bytes of the concerned codepage sequence
- * @param length Size (in bytes) of the concerned codepage sequence
- * @param reason Defines the reason the callback was invoked
- * @param pErrorCode    ICU error code in/out parameter.
- *                      For converter callback functions, set to a conversion error
- *                      before the call, and the callback may reset it to U_ZERO_ERROR.
- * @see ucnv_setToUCallBack
- * @see UConverterToUnicodeArgs
- * @stable ICU 2.0
- */
-typedef void (U_EXPORT2 *UConverterToUCallback) (
-                  const void* context,
-                  UConverterToUnicodeArgs *args,
-                  const char *codeUnits,
-                  int32_t length,
-                  UConverterCallbackReason reason,
-                  UErrorCode *pErrorCode);
-
-/**
- * Function pointer for error callback in the unicode to codepage direction.
- * Called when an error has occurred in conversion from unicode, or on open/close of the callback (see reason).
- * @param context Pointer to the callback's private data
- * @param args Information about the conversion in progress
- * @param codeUnits Points to 'length' UChars of the concerned Unicode sequence
- * @param length Size (in bytes) of the concerned codepage sequence
- * @param codePoint Single UChar32 (UTF-32) containing the concerend Unicode codepoint.
- * @param reason Defines the reason the callback was invoked
- * @param pErrorCode    ICU error code in/out parameter.
- *                      For converter callback functions, set to a conversion error
- *                      before the call, and the callback may reset it to U_ZERO_ERROR.
- * @see ucnv_setFromUCallBack
- * @stable ICU 2.0
- */
-typedef void (U_EXPORT2 *UConverterFromUCallback) (
-                    const void* context,
-                    UConverterFromUnicodeArgs *args,
-                    const UChar* codeUnits,
-                    int32_t length,
-                    UChar32 codePoint,
-                    UConverterCallbackReason reason,
-                    UErrorCode *pErrorCode);
-
-U_CDECL_END
-
-/**
- * Character that separates converter names from options and options from each other.
- * @see ucnv_open
- * @stable ICU 2.0
- */
-#define UCNV_OPTION_SEP_CHAR ','
-
-/**
- * String version of UCNV_OPTION_SEP_CHAR.
- * @see ucnv_open
- * @stable ICU 2.0
- */
-#define UCNV_OPTION_SEP_STRING ","
-
-/**
- * Character that separates a converter option from its value.
- * @see ucnv_open
- * @stable ICU 2.0
- */
-#define UCNV_VALUE_SEP_CHAR '='
-
-/**
- * String version of UCNV_VALUE_SEP_CHAR.
- * @see ucnv_open
- * @stable ICU 2.0
- */
-#define UCNV_VALUE_SEP_STRING "="
-
-/**
- * Converter option for specifying a locale.
- * For example, ucnv_open("SCSU,locale=ja", &errorCode);
- * See convrtrs.txt.
- *
- * @see ucnv_open
- * @stable ICU 2.0
- */
-#define UCNV_LOCALE_OPTION_STRING ",locale="
-
-/**
- * Converter option for specifying a version selector (0..9) for some converters.
- * For example,
- * \code
- *   ucnv_open("UTF-7,version=1", &errorCode);
- * \endcode
- * See convrtrs.txt.
- *
- * @see ucnv_open
- * @stable ICU 2.4
- */
-#define UCNV_VERSION_OPTION_STRING ",version="
-
-/**
- * Converter option for EBCDIC SBCS or mixed-SBCS/DBCS (stateful) codepages.
- * Swaps Unicode mappings for EBCDIC LF and NL codes, as used on
- * S/390 (z/OS) Unix System Services (Open Edition).
- * For example, ucnv_open("ibm-1047,swaplfnl", &errorCode);
- * See convrtrs.txt.
- *
- * @see ucnv_open
- * @stable ICU 2.4
- */
-#define UCNV_SWAP_LFNL_OPTION_STRING ",swaplfnl"
-
-/**
- * Do a fuzzy compare of two converter/alias names.
- * The comparison is case-insensitive, ignores leading zeroes if they are not
- * followed by further digits, and ignores all but letters and digits.
- * Thus the strings "UTF-8", "utf_8", "u*T@f08" and "Utf 8" are exactly equivalent.
- * See section 1.4, Charset Alias Matching in Unicode Technical Standard #22
- * at http://www.unicode.org/reports/tr22/
- *
- * @param name1 a converter name or alias, zero-terminated
- * @param name2 a converter name or alias, zero-terminated
- * @return 0 if the names match, or a negative value if the name1
- * lexically precedes name2, or a positive value if the name1
- * lexically follows name2.
- * @stable ICU 2.0
- */
-U_CAPI int U_EXPORT2
-ucnv_compareNames(const char *name1, const char *name2);
-
-
-/**
- * Creates a UConverter object with the name of a coded character set specified as a C string.
- * The actual name will be resolved with the alias file
- * using a case-insensitive string comparison that ignores
- * leading zeroes and all non-alphanumeric characters.
- * E.g., the names "UTF8", "utf-8", "u*T@f08" and "Utf 8" are all equivalent.
- * (See also ucnv_compareNames().)
- * If <code>NULL</code> is passed for the converter name, it will create one with the
- * getDefaultName return value.
- *
- * <p>A converter name for ICU 1.5 and above may contain options
- * like a locale specification to control the specific behavior of
- * the newly instantiated converter.
- * The meaning of the options depends on the particular converter.
- * If an option is not defined for or recognized by a given converter, then it is ignored.</p>
- *
- * <p>Options are appended to the converter name string, with a
- * <code>UCNV_OPTION_SEP_CHAR</code> between the name and the first option and
- * also between adjacent options.</p>
- *
- * <p>If the alias is ambiguous, then the preferred converter is used
- * and the status is set to U_AMBIGUOUS_ALIAS_WARNING.</p>
- *
- * <p>The conversion behavior and names can vary between platforms. ICU may
- * convert some characters differently from other platforms. Details on this topic
- * are in the <a href="https://unicode-org.github.io/icu/userguide/conversion/">User
- * Guide</a>. Aliases starting with a "cp" prefix have no specific meaning
- * other than its an alias starting with the letters "cp". Please do not
- * associate any meaning to these aliases.</p>
- *
- * \snippet samples/ucnv/convsamp.cpp ucnv_open
- *
- * @param converterName Name of the coded character set table.
- *          This may have options appended to the string.
- *          IANA alias character set names, IBM CCSIDs starting with "ibm-",
- *          Windows codepage numbers starting with "windows-" are frequently
- *          used for this parameter. See ucnv_getAvailableName and
- *          ucnv_getAlias for a complete list that is available.
- *          If this parameter is NULL, the default converter will be used.
- * @param err outgoing error status <TT>U_MEMORY_ALLOCATION_ERROR, U_FILE_ACCESS_ERROR</TT>
- * @return the created Unicode converter object, or <TT>NULL</TT> if an error occurred
- * @see ucnv_openU
- * @see ucnv_openCCSID
- * @see ucnv_getAvailableName
- * @see ucnv_getAlias
- * @see ucnv_getDefaultName
- * @see ucnv_close
- * @see ucnv_compareNames
- * @stable ICU 2.0
- */
-U_CAPI UConverter* U_EXPORT2
-ucnv_open(const char *converterName, UErrorCode *err);
-
-
-/**
- * Creates a Unicode converter with the names specified as unicode string.
- * The name should be limited to the ASCII-7 alphanumerics range.
- * The actual name will be resolved with the alias file
- * using a case-insensitive string comparison that ignores
- * leading zeroes and all non-alphanumeric characters.
- * E.g., the names "UTF8", "utf-8", "u*T@f08" and "Utf 8" are all equivalent.
- * (See also ucnv_compareNames().)
- * If <TT>NULL</TT> is passed for the converter name, it will create
- * one with the ucnv_getDefaultName() return value.
- * If the alias is ambiguous, then the preferred converter is used
- * and the status is set to U_AMBIGUOUS_ALIAS_WARNING.
- *
- * <p>See ucnv_open for the complete details</p>
- * @param name Name of the UConverter table in a zero terminated
- *        Unicode string
- * @param err outgoing error status <TT>U_MEMORY_ALLOCATION_ERROR,
- *        U_FILE_ACCESS_ERROR</TT>
- * @return the created Unicode converter object, or <TT>NULL</TT> if an
- *        error occurred
- * @see ucnv_open
- * @see ucnv_openCCSID
- * @see ucnv_close
- * @see ucnv_compareNames
- * @stable ICU 2.0
- */
-U_CAPI UConverter* U_EXPORT2
-ucnv_openU(const UChar *name,
-           UErrorCode *err);
-
-/**
- * Creates a UConverter object from a CCSID number and platform pair.
- * Note that the usefulness of this function is limited to platforms with numeric
- * encoding IDs. Only IBM and Microsoft platforms use numeric (16-bit) identifiers for
- * encodings.
- *
- * In addition, IBM CCSIDs and Unicode conversion tables are not 1:1 related.
- * For many IBM CCSIDs there are multiple (up to six) Unicode conversion tables, and
- * for some Unicode conversion tables there are multiple CCSIDs.
- * Some "alternate" Unicode conversion tables are provided by the
- * IBM CDRA conversion table registry.
- * The most prominent example of a systematic modification of conversion tables that is
- * not provided in the form of conversion table files in the repository is
- * that S/390 Unix System Services swaps the codes for Line Feed and New Line in all
- * EBCDIC codepages, which requires such a swap in the Unicode conversion tables as well.
- *
- * Only IBM default conversion tables are accessible with ucnv_openCCSID().
- * ucnv_getCCSID() will return the same CCSID for all conversion tables that are associated
- * with that CCSID.
- *
- * Currently, the only "platform" supported in the ICU converter API is UCNV_IBM.
- *
- * In summary, the use of CCSIDs and the associated API functions is not recommended.
- *
- * In order to open a converter with the default IBM CDRA Unicode conversion table,
- * you can use this function or use the prefix "ibm-":
- * \code
- *     char name[20];
- *     sprintf(name, "ibm-%hu", ccsid);
- *     cnv=ucnv_open(name, &errorCode);
- * \endcode
- *
- * In order to open a converter with the IBM S/390 Unix System Services variant
- * of a Unicode/EBCDIC conversion table,
- * you can use the prefix "ibm-" together with the option string UCNV_SWAP_LFNL_OPTION_STRING:
- * \code
- *     char name[20];
- *     sprintf(name, "ibm-%hu" UCNV_SWAP_LFNL_OPTION_STRING, ccsid);
- *     cnv=ucnv_open(name, &errorCode);
- * \endcode
- *
- * In order to open a converter from a Microsoft codepage number, use the prefix "cp":
- * \code
- *     char name[20];
- *     sprintf(name, "cp%hu", codepageID);
- *     cnv=ucnv_open(name, &errorCode);
- * \endcode
- *
- * If the alias is ambiguous, then the preferred converter is used
- * and the status is set to U_AMBIGUOUS_ALIAS_WARNING.
- *
- * @param codepage codepage number to create
- * @param platform the platform in which the codepage number exists
- * @param err error status <TT>U_MEMORY_ALLOCATION_ERROR, U_FILE_ACCESS_ERROR</TT>
- * @return the created Unicode converter object, or <TT>NULL</TT> if an error
- *   occurred.
- * @see ucnv_open
- * @see ucnv_openU
- * @see ucnv_close
- * @see ucnv_getCCSID
- * @see ucnv_getPlatform
- * @see UConverterPlatform
- * @stable ICU 2.0
- */
-U_CAPI UConverter* U_EXPORT2
-ucnv_openCCSID(int32_t codepage,
-               UConverterPlatform platform,
-               UErrorCode * err);
-
-/**
- * <p>Creates a UConverter object specified from a packageName and a converterName.</p>
- *
- * <p>The packageName and converterName must point to an ICU udata object, as defined by
- *   <code> udata_open( packageName, "cnv", converterName, err) </code> or equivalent.
- * Typically, packageName will refer to a (.dat) file, or to a package registered with
- * udata_setAppData(). Using a full file or directory pathname for packageName is deprecated.</p>
- *
- * <p>The name will NOT be looked up in the alias mechanism, nor will the converter be
- * stored in the converter cache or the alias table. The only way to open further converters
- * is call this function multiple times, or use the ucnv_clone() function to clone a
- * 'primary' converter.</p>
- *
- * <p>A future version of ICU may add alias table lookups and/or caching
- * to this function.</p>
- *
- * <p>Example Use:
- *      <code>cnv = ucnv_openPackage("myapp", "myconverter", &err);</code>
- * </p>
- *
- * @param packageName name of the package (equivalent to 'path' in udata_open() call)
- * @param converterName name of the data item to be used, without suffix.
- * @param err outgoing error status <TT>U_MEMORY_ALLOCATION_ERROR, U_FILE_ACCESS_ERROR</TT>
- * @return the created Unicode converter object, or <TT>NULL</TT> if an error occurred
- * @see udata_open
- * @see ucnv_open
- * @see ucnv_clone
- * @see ucnv_close
- * @stable ICU 2.2
- */
-U_CAPI UConverter* U_EXPORT2
-ucnv_openPackage(const char *packageName, const char *converterName, UErrorCode *err);
-
-/**
- * Thread safe converter cloning operation.
- *
- * You must ucnv_close() the clone.
- *
- * @param cnv converter to be cloned
- * @param status to indicate whether the operation went on smoothly or there were errors
- * @return pointer to the new clone
- * @stable ICU 71
- */
-U_CAPI UConverter* U_EXPORT2 ucnv_clone(const UConverter *cnv, UErrorCode *status);
-
-#ifndef U_HIDE_DEPRECATED_API
-
-/**
- * Thread safe converter cloning operation.
- * For most efficient operation, pass in a stackBuffer (and a *pBufferSize)
- * with at least U_CNV_SAFECLONE_BUFFERSIZE bytes of space.
- * If the buffer size is sufficient, then the clone will use the stack buffer;
- * otherwise, it will be allocated, and *pBufferSize will indicate
- * the actual size. (This should not occur with U_CNV_SAFECLONE_BUFFERSIZE.)
- *
- * You must ucnv_close() the clone in any case.
- *
- * If *pBufferSize==0, (regardless of whether stackBuffer==NULL or not)
- * then *pBufferSize will be changed to a sufficient size
- * for cloning this converter,
- * without actually cloning the converter ("pure pre-flighting").
- *
- * If *pBufferSize is greater than zero but not large enough for a stack-based
- * clone, then the converter is cloned using newly allocated memory
- * and *pBufferSize is changed to the necessary size.
- *
- * If the converter clone fits into the stack buffer but the stack buffer is not
- * sufficiently aligned for the clone, then the clone will use an
- * adjusted pointer and use an accordingly smaller buffer size.
- *
- * @param cnv converter to be cloned
- * @param stackBuffer <em>Deprecated functionality as of ICU 52, use NULL.</em><br>
- *  user allocated space for the new clone. If NULL new memory will be allocated.
- *  If buffer is not large enough, new memory will be allocated.
- *  Clients can use the U_CNV_SAFECLONE_BUFFERSIZE. This will probably be enough to avoid memory allocations.
- * @param pBufferSize <em>Deprecated functionality as of ICU 52, use NULL or 1.</em><br>
- *  pointer to size of allocated space.
- * @param status to indicate whether the operation went on smoothly or there were errors
- *  An informational status value, U_SAFECLONE_ALLOCATED_WARNING,
- *  is used if pBufferSize != NULL and any allocations were necessary
- *  However, it is better to check if *pBufferSize grew for checking for
- *  allocations because warning codes can be overridden by subsequent
- *  function calls.
- * @return pointer to the new clone
- * @deprecated ICU 71 Use ucnv_clone() instead.
- */
-U_DEPRECATED UConverter * U_EXPORT2
-ucnv_safeClone(const UConverter *cnv,
-               void             *stackBuffer,
-               int32_t          *pBufferSize,
-               UErrorCode       *status);
-
-/**
- * \def U_CNV_SAFECLONE_BUFFERSIZE
- * Definition of a buffer size that is designed to be large enough for
- * converters to be cloned with ucnv_safeClone().
- * @deprecated ICU 52. Do not rely on ucnv_safeClone() cloning into any provided buffer.
- */
-#define U_CNV_SAFECLONE_BUFFERSIZE  1024
-
-#endif /* U_HIDE_DEPRECATED_API */
-
-/**
- * Deletes the unicode converter and releases resources associated
- * with just this instance.
- * Does not free up shared converter tables.
- *
- * @param converter the converter object to be deleted
- * @see ucnv_open
- * @see ucnv_openU
- * @see ucnv_openCCSID
- * @stable ICU 2.0
- */
-U_CAPI void  U_EXPORT2
-ucnv_close(UConverter * converter);
-
-#if U_SHOW_CPLUSPLUS_API
-
-U_NAMESPACE_BEGIN
-
-/**
- * \class LocalUConverterPointer
- * "Smart pointer" class, closes a UConverter via ucnv_close().
- * For most methods see the LocalPointerBase base class.
- *
- * @see LocalPointerBase
- * @see LocalPointer
- * @stable ICU 4.4
- */
-U_DEFINE_LOCAL_OPEN_POINTER(LocalUConverterPointer, UConverter, ucnv_close);
-
-U_NAMESPACE_END
-
-#endif
-
-/**
- * Fills in the output parameter, subChars, with the substitution characters
- * as multiple bytes.
- * If ucnv_setSubstString() set a Unicode string because the converter is
- * stateful, then subChars will be an empty string.
- *
- * @param converter the Unicode converter
- * @param subChars the substitution characters
- * @param len on input the capacity of subChars, on output the number
- * of bytes copied to it
- * @param  err the outgoing error status code.
- * If the substitution character array is too small, an
- * <TT>U_INDEX_OUTOFBOUNDS_ERROR</TT> will be returned.
- * @see ucnv_setSubstString
- * @see ucnv_setSubstChars
- * @stable ICU 2.0
- */
-U_CAPI void U_EXPORT2
-ucnv_getSubstChars(const UConverter *converter,
-                   char *subChars,
-                   int8_t *len,
-                   UErrorCode *err);
-
-/**
- * Sets the substitution chars when converting from unicode to a codepage. The
- * substitution is specified as a string of 1-4 bytes, and may contain
- * <TT>NULL</TT> bytes.
- * The subChars must represent a single character. The caller needs to know the
- * byte sequence of a valid character in the converter's charset.
- * For some converters, for example some ISO 2022 variants, only single-byte
- * substitution characters may be supported.
- * The newer ucnv_setSubstString() function relaxes these limitations.
- *
- * @param converter the Unicode converter
- * @param subChars the substitution character byte sequence we want set
- * @param len the number of bytes in subChars
- * @param err the error status code.  <TT>U_INDEX_OUTOFBOUNDS_ERROR </TT> if
- * len is bigger than the maximum number of bytes allowed in subchars
- * @see ucnv_setSubstString
- * @see ucnv_getSubstChars
- * @stable ICU 2.0
- */
-U_CAPI void U_EXPORT2
-ucnv_setSubstChars(UConverter *converter,
-                   const char *subChars,
-                   int8_t len,
-                   UErrorCode *err);
-
-/**
- * Set a substitution string for converting from Unicode to a charset.
- * The caller need not know the charset byte sequence for each charset.
- *
- * Unlike ucnv_setSubstChars() which is designed to set a charset byte sequence
- * for a single character, this function takes a Unicode string with
- * zero, one or more characters, and immediately verifies that the string can be
- * converted to the charset.
- * If not, or if the result is too long (more than 32 bytes as of ICU 3.6),
- * then the function returns with an error accordingly.
- *
- * Also unlike ucnv_setSubstChars(), this function works for stateful charsets
- * by converting on the fly at the point of substitution rather than setting
- * a fixed byte sequence.
- *
- * @param cnv The UConverter object.
- * @param s The Unicode string.
- * @param length The number of UChars in s, or -1 for a NUL-terminated string.
- * @param err Pointer to a standard ICU error code. Its input value must
- *            pass the U_SUCCESS() test, or else the function returns
- *            immediately. Check for U_FAILURE() on output or use with
- *            function chaining. (See User Guide for details.)
- *
- * @see ucnv_setSubstChars
- * @see ucnv_getSubstChars
- * @stable ICU 3.6
- */
-U_CAPI void U_EXPORT2
-ucnv_setSubstString(UConverter *cnv,
-                    const UChar *s,
-                    int32_t length,
-                    UErrorCode *err);
-
-/**
- * Fills in the output parameter, errBytes, with the error characters from the
- * last failing conversion.
- *
- * @param converter the Unicode converter
- * @param errBytes the codepage bytes which were in error
- * @param len on input the capacity of errBytes, on output the number of
- *  bytes which were copied to it
- * @param err the error status code.
- * If the substitution character array is too small, an
- * <TT>U_INDEX_OUTOFBOUNDS_ERROR</TT> will be returned.
- * @stable ICU 2.0
- */
-U_CAPI void U_EXPORT2
-ucnv_getInvalidChars(const UConverter *converter,
-                     char *errBytes,
-                     int8_t *len,
-                     UErrorCode *err);
-
-/**
- * Fills in the output parameter, errChars, with the error characters from the
- * last failing conversion.
- *
- * @param converter the Unicode converter
- * @param errUChars the UChars which were in error
- * @param len on input the capacity of errUChars, on output the number of
- *  UChars which were copied to it
- * @param err the error status code.
- * If the substitution character array is too small, an
- * <TT>U_INDEX_OUTOFBOUNDS_ERROR</TT> will be returned.
- * @stable ICU 2.0
- */
-U_CAPI void U_EXPORT2
-ucnv_getInvalidUChars(const UConverter *converter,
-                      UChar *errUChars,
-                      int8_t *len,
-                      UErrorCode *err);
-
-/**
- * Resets the state of a converter to the default state. This is used
- * in the case of an error, to restart a conversion from a known default state.
- * It will also empty the internal output buffers.
- * @param converter the Unicode converter
- * @stable ICU 2.0
- */
-U_CAPI void U_EXPORT2
-ucnv_reset(UConverter *converter);
-
-/**
- * Resets the to-Unicode part of a converter state to the default state.
- * This is used in the case of an error to restart a conversion to
- * Unicode to a known default state. It will also empty the internal
- * output buffers used for the conversion to Unicode codepoints.
- * @param converter the Unicode converter
- * @stable ICU 2.0
- */
-U_CAPI void U_EXPORT2
-ucnv_resetToUnicode(UConverter *converter);
-
-/**
- * Resets the from-Unicode part of a converter state to the default state.
- * This is used in the case of an error to restart a conversion from
- * Unicode to a known default state. It will also empty the internal output
- * buffers used for the conversion from Unicode codepoints.
- * @param converter the Unicode converter
- * @stable ICU 2.0
- */
-U_CAPI void U_EXPORT2
-ucnv_resetFromUnicode(UConverter *converter);
-
-/**
- * Returns the maximum number of bytes that are output per UChar in conversion
- * from Unicode using this converter.
- * The returned number can be used with UCNV_GET_MAX_BYTES_FOR_STRING
- * to calculate the size of a target buffer for conversion from Unicode.
- *
- * Note: Before ICU 2.8, this function did not return reliable numbers for
- * some stateful converters (EBCDIC_STATEFUL, ISO-2022) and LMBCS.
- *
- * This number may not be the same as the maximum number of bytes per
- * "conversion unit". In other words, it may not be the intuitively expected
- * number of bytes per character that would be published for a charset,
- * and may not fulfill any other purpose than the allocation of an output
- * buffer of guaranteed sufficient size for a given input length and converter.
- *
- * Examples for special cases that are taken into account:
- * - Supplementary code points may convert to more bytes than BMP code points.
- *   This function returns bytes per UChar (UTF-16 code unit), not per
- *   Unicode code point, for efficient buffer allocation.
- * - State-shifting output (SI/SO, escapes, etc.) from stateful converters.
- * - When m input UChars are converted to n output bytes, then the maximum m/n
- *   is taken into account.
- *
- * The number returned here does not take into account
- * (see UCNV_GET_MAX_BYTES_FOR_STRING):
- * - callbacks which output more than one charset character sequence per call,
- *   like escape callbacks
- * - initial and final non-character bytes that are output by some converters
- *   (automatic BOMs, initial escape sequence, final SI, etc.)
- *
- * Examples for returned values:
- * - SBCS charsets: 1
- * - Shift-JIS: 2
- * - UTF-16: 2 (2 per BMP, 4 per surrogate _pair_, BOM not counted)
- * - UTF-8: 3 (3 per BMP, 4 per surrogate _pair_)
- * - EBCDIC_STATEFUL (EBCDIC mixed SBCS/DBCS): 3 (SO + DBCS)
- * - ISO-2022: 3 (always outputs UTF-8)
- * - ISO-2022-JP: 6 (4-byte escape sequences + DBCS)
- * - ISO-2022-CN: 8 (4-byte designator sequences + 2-byte SS2/SS3 + DBCS)
- *
- * @param converter The Unicode converter.
- * @return The maximum number of bytes per UChar (16 bit code unit)
- *    that are output by ucnv_fromUnicode(),
- *    to be used together with UCNV_GET_MAX_BYTES_FOR_STRING
- *    for buffer allocation.
- *
- * @see UCNV_GET_MAX_BYTES_FOR_STRING
- * @see ucnv_getMinCharSize
- * @stable ICU 2.0
- */
-U_CAPI int8_t U_EXPORT2
-ucnv_getMaxCharSize(const UConverter *converter);
-
-/**
- * Calculates the size of a buffer for conversion from Unicode to a charset.
- * The calculated size is guaranteed to be sufficient for this conversion.
- *
- * It takes into account initial and final non-character bytes that are output
- * by some converters.
- * It does not take into account callbacks which output more than one charset
- * character sequence per call, like escape callbacks.
- * The default (substitution) callback only outputs one charset character sequence.
- *
- * @param length Number of UChars to be converted.
- * @param maxCharSize Return value from ucnv_getMaxCharSize() for the converter
- *                    that will be used.
- * @return Size of a buffer that will be large enough to hold the output bytes of
- *         converting length UChars with the converter that returned the maxCharSize.
- *
- * @see ucnv_getMaxCharSize
- * @stable ICU 2.8
- */
-#define UCNV_GET_MAX_BYTES_FOR_STRING(length, maxCharSize) \
-     (((int32_t)(length)+10)*(int32_t)(maxCharSize))
-
-/**
- * Returns the minimum byte length (per codepoint) for characters in this codepage.
- * This is usually either 1 or 2.
- * @param converter the Unicode converter
- * @return the minimum number of bytes per codepoint allowed by this particular converter
- * @see ucnv_getMaxCharSize
- * @stable ICU 2.0
- */
-U_CAPI int8_t U_EXPORT2
-ucnv_getMinCharSize(const UConverter *converter);
-
-/**
- * Returns the display name of the converter passed in based on the Locale
- * passed in. If the locale contains no display name, the internal ASCII
- * name will be filled in.
- *
- * @param converter the Unicode converter.
- * @param displayLocale is the specific Locale we want to localized for
- * @param displayName user provided buffer to be filled in
- * @param displayNameCapacity size of displayName Buffer
- * @param err error status code
- * @return displayNameLength number of UChar needed in displayName
- * @see ucnv_getName
- * @stable ICU 2.0
- */
-U_CAPI int32_t U_EXPORT2
-ucnv_getDisplayName(const UConverter *converter,
-                    const char *displayLocale,
-                    UChar *displayName,
-                    int32_t displayNameCapacity,
-                    UErrorCode *err);
-
-/**
- * Gets the internal, canonical name of the converter (zero-terminated).
- * The lifetime of the returned string will be that of the converter
- * passed to this function.
- * @param converter the Unicode converter
- * @param err UErrorCode status
- * @return the internal name of the converter
- * @see ucnv_getDisplayName
- * @stable ICU 2.0
- */
-U_CAPI const char * U_EXPORT2
-ucnv_getName(const UConverter *converter, UErrorCode *err);
-
-/**
- * Gets a codepage number associated with the converter. This is not guaranteed
- * to be the one used to create the converter. Some converters do not represent
- * platform registered codepages and return zero for the codepage number.
- * The error code fill-in parameter indicates if the codepage number
- * is available.
- * Does not check if the converter is <TT>NULL</TT> or if converter's data
- * table is <TT>NULL</TT>.
- *
- * Important: The use of CCSIDs is not recommended because it is limited
- * to only two platforms in principle and only one (UCNV_IBM) in the current
- * ICU converter API.
- * Also, CCSIDs are insufficient to identify IBM Unicode conversion tables precisely.
- * For more details see ucnv_openCCSID().
- *
- * @param converter the Unicode converter
- * @param err the error status code.
- * @return If any error occurs, -1 will be returned otherwise, the codepage number
- * will be returned
- * @see ucnv_openCCSID
- * @see ucnv_getPlatform
- * @stable ICU 2.0
- */
-U_CAPI int32_t U_EXPORT2
-ucnv_getCCSID(const UConverter *converter,
-              UErrorCode *err);
-
-/**
- * Gets a codepage platform associated with the converter. Currently,
- * only <TT>UCNV_IBM</TT> will be returned.
- * Does not test if the converter is <TT>NULL</TT> or if converter's data
- * table is <TT>NULL</TT>.
- * @param converter the Unicode converter
- * @param err the error status code.
- * @return The codepage platform
- * @stable ICU 2.0
- */
-U_CAPI UConverterPlatform U_EXPORT2
-ucnv_getPlatform(const UConverter *converter,
-                 UErrorCode *err);
-
-/**
- * Gets the type of the converter
- * e.g. SBCS, MBCS, DBCS, UTF8, UTF16_BE, UTF16_LE, ISO_2022,
- * EBCDIC_STATEFUL, LATIN_1
- * @param converter a valid, opened converter
- * @return the type of the converter
- * @stable ICU 2.0
- */
-U_CAPI UConverterType U_EXPORT2
-ucnv_getType(const UConverter * converter);
-
-/**
- * Gets the "starter" (lead) bytes for converters of type MBCS.
- * Will fill in an <TT>U_ILLEGAL_ARGUMENT_ERROR</TT> if converter passed in
- * is not MBCS. Fills in an array of type UBool, with the value of the byte
- * as offset to the array. For example, if (starters[0x20] == true) at return,
- * it means that the byte 0x20 is a starter byte in this converter.
- * Context pointers are always owned by the caller.
- *
- * @param converter a valid, opened converter of type MBCS
- * @param starters an array of size 256 to be filled in
- * @param err error status, <TT>U_ILLEGAL_ARGUMENT_ERROR</TT> if the
- * converter is not a type which can return starters.
- * @see ucnv_getType
- * @stable ICU 2.0
- */
-U_CAPI void U_EXPORT2
-ucnv_getStarters(const UConverter* converter,
-                 UBool starters[256],
-                 UErrorCode* err);
-
-
-/**
- * Selectors for Unicode sets that can be returned by ucnv_getUnicodeSet().
- * @see ucnv_getUnicodeSet
- * @stable ICU 2.6
- */
-typedef enum UConverterUnicodeSet {
-    /** Select the set of roundtrippable Unicode code points. @stable ICU 2.6 */
-    UCNV_ROUNDTRIP_SET,
-    /** Select the set of Unicode code points with roundtrip or fallback mappings. @stable ICU 4.0 */
-    UCNV_ROUNDTRIP_AND_FALLBACK_SET,
-#ifndef U_HIDE_DEPRECATED_API
-    /**
-     * Number of UConverterUnicodeSet selectors.
-     * @deprecated ICU 58 The numeric value may change over time, see ICU ticket #12420.
-     */
-    UCNV_SET_COUNT
-#endif  // U_HIDE_DEPRECATED_API
-} UConverterUnicodeSet;
-
-
-/**
- * Returns the set of Unicode code points that can be converted by an ICU converter.
- *
- * Returns one of several kinds of set:
- *
- * 1. UCNV_ROUNDTRIP_SET
- *
- * The set of all Unicode code points that can be roundtrip-converted
- * (converted without any data loss) with the converter (ucnv_fromUnicode()).
- * This set will not include code points that have fallback mappings
- * or are only the result of reverse fallback mappings.
- * This set will also not include PUA code points with fallbacks, although
- * ucnv_fromUnicode() will always uses those mappings despite ucnv_setFallback().
- * See UTR #22 "Character Mapping Markup Language"
- * at http://www.unicode.org/reports/tr22/
- *
- * This is useful for example for
- * - checking that a string or document can be roundtrip-converted with a converter,
- *   without/before actually performing the conversion
- * - testing if a converter can be used for text for typical text for a certain locale,
- *   by comparing its roundtrip set with the set of ExemplarCharacters from
- *   ICU's locale data or other sources
- *
- * 2. UCNV_ROUNDTRIP_AND_FALLBACK_SET
- *
- * The set of all Unicode code points that can be converted with the converter (ucnv_fromUnicode())
- * when fallbacks are turned on (see ucnv_setFallback()).
- * This set includes all code points with roundtrips and fallbacks (but not reverse fallbacks).
- *
- * In the future, there may be more UConverterUnicodeSet choices to select
- * sets with different properties.
- *
- * @param cnv The converter for which a set is requested.
- * @param setFillIn A valid USet *. It will be cleared by this function before
- *            the converter's specific set is filled into the USet.
- * @param whichSet A UConverterUnicodeSet selector;
- *              currently UCNV_ROUNDTRIP_SET is the only supported value.
- * @param pErrorCode ICU error code in/out parameter.
- *                   Must fulfill U_SUCCESS before the function call.
- *
- * @see UConverterUnicodeSet
- * @see uset_open
- * @see uset_close
- * @stable ICU 2.6
- */
-U_CAPI void U_EXPORT2
-ucnv_getUnicodeSet(const UConverter *cnv,
-                   USet *setFillIn,
-                   UConverterUnicodeSet whichSet,
-                   UErrorCode *pErrorCode);
-
-/**
- * Gets the current callback function used by the converter when an illegal
- *  or invalid codepage sequence is found.
- * Context pointers are always owned by the caller.
- *
- * @param converter the unicode converter
- * @param action fillin: returns the callback function pointer
- * @param context fillin: returns the callback's private void* context
- * @see ucnv_setToUCallBack
- * @stable ICU 2.0
- */
-U_CAPI void U_EXPORT2
-ucnv_getToUCallBack (const UConverter * converter,
-                     UConverterToUCallback *action,
-                     const void **context);
-
-/**
- * Gets the current callback function used by the converter when illegal
- * or invalid Unicode sequence is found.
- * Context pointers are always owned by the caller.
- *
- * @param converter the unicode converter
- * @param action fillin: returns the callback function pointer
- * @param context fillin: returns the callback's private void* context
- * @see ucnv_setFromUCallBack
- * @stable ICU 2.0
- */
-U_CAPI void U_EXPORT2
-ucnv_getFromUCallBack (const UConverter * converter,
-                       UConverterFromUCallback *action,
-                       const void **context);
-
-/**
- * Changes the callback function used by the converter when
- * an illegal or invalid sequence is found.
- * Context pointers are always owned by the caller.
- * Predefined actions and contexts can be found in the ucnv_err.h header.
- *
- * @param converter the unicode converter
- * @param newAction the new callback function
- * @param newContext the new toUnicode callback context pointer. This can be NULL.
- * @param oldAction fillin: returns the old callback function pointer. This can be NULL.
- * @param oldContext fillin: returns the old callback's private void* context. This can be NULL.
- * @param err The error code status
- * @see ucnv_getToUCallBack
- * @stable ICU 2.0
- */
-U_CAPI void U_EXPORT2
-ucnv_setToUCallBack (UConverter * converter,
-                     UConverterToUCallback newAction,
-                     const void* newContext,
-                     UConverterToUCallback *oldAction,
-                     const void** oldContext,
-                     UErrorCode * err);
-
-/**
- * Changes the current callback function used by the converter when
- * an illegal or invalid sequence is found.
- * Context pointers are always owned by the caller.
- * Predefined actions and contexts can be found in the ucnv_err.h header.
- *
- * @param converter the unicode converter
- * @param newAction the new callback function
- * @param newContext the new fromUnicode callback context pointer. This can be NULL.
- * @param oldAction fillin: returns the old callback function pointer. This can be NULL.
- * @param oldContext fillin: returns the old callback's private void* context. This can be NULL.
- * @param err The error code status
- * @see ucnv_getFromUCallBack
- * @stable ICU 2.0
- */
-U_CAPI void U_EXPORT2
-ucnv_setFromUCallBack (UConverter * converter,
-                       UConverterFromUCallback newAction,
-                       const void *newContext,
-                       UConverterFromUCallback *oldAction,
-                       const void **oldContext,
-                       UErrorCode * err);
-
-/**
- * Converts an array of unicode characters to an array of codepage
- * characters. This function is optimized for converting a continuous
- * stream of data in buffer-sized chunks, where the entire source and
- * target does not fit in available buffers.
- *
- * The source pointer is an in/out parameter. It starts out pointing where the
- * conversion is to begin, and ends up pointing after the last UChar consumed.
- *
- * Target similarly starts out pointer at the first available byte in the output
- * buffer, and ends up pointing after the last byte written to the output.
- *
- * The converter always attempts to consume the entire source buffer, unless
- * (1.) the target buffer is full, or (2.) a failing error is returned from the
- * current callback function.  When a successful error status has been
- * returned, it means that all of the source buffer has been
- *  consumed. At that point, the caller should reset the source and
- *  sourceLimit pointers to point to the next chunk.
- *
- * At the end of the stream (flush==true), the input is completely consumed
- * when *source==sourceLimit and no error code is set.
- * The converter object is then automatically reset by this function.
- * (This means that a converter need not be reset explicitly between data
- * streams if it finishes the previous stream without errors.)
- *
- * This is a <I>stateful</I> conversion. Additionally, even when all source data has
- * been consumed, some data may be in the converters' internal state.
- * Call this function repeatedly, updating the target pointers with
- * the next empty chunk of target in case of a
- * <TT>U_BUFFER_OVERFLOW_ERROR</TT>, and updating the source  pointers
- *  with the next chunk of source when a successful error status is
- * returned, until there are no more chunks of source data.
- * @param converter the Unicode converter
- * @param target I/O parameter. Input : Points to the beginning of the buffer to copy
- *  codepage characters to. Output : points to after the last codepage character copied
- *  to <TT>target</TT>.
- * @param targetLimit the pointer just after last of the <TT>target</TT> buffer
- * @param source I/O parameter, pointer to pointer to the source Unicode character buffer.
- * @param sourceLimit the pointer just after the last of the source buffer
- * @param offsets if NULL is passed, nothing will happen to it, otherwise it needs to have the same number
- * of allocated cells as <TT>target</TT>. Will fill in offsets from target to source pointer
- * e.g: <TT>offsets[3]</TT> is equal to 6, it means that the <TT>target[3]</TT> was a result of transcoding <TT>source[6]</TT>
- * For output data carried across calls, and other data without a specific source character
- * (such as from escape sequences or callbacks)  -1 will be placed for offsets.
- * @param flush set to <TT>true</TT> if the current source buffer is the last available
- * chunk of the source, <TT>false</TT> otherwise. Note that if a failing status is returned,
- * this function may have to be called multiple times with flush set to <TT>true</TT> until
- * the source buffer is consumed.
- * @param err the error status.  <TT>U_ILLEGAL_ARGUMENT_ERROR</TT> will be set if the
- * converter is <TT>NULL</TT>.
- * <code>U_BUFFER_OVERFLOW_ERROR</code> will be set if the target is full and there is
- * still data to be written to the target.
- * @see ucnv_fromUChars
- * @see ucnv_convert
- * @see ucnv_getMinCharSize
- * @see ucnv_setToUCallBack
- * @stable ICU 2.0
- */
-U_CAPI void U_EXPORT2
-ucnv_fromUnicode (UConverter * converter,
-                  char **target,
-                  const char *targetLimit,
-                  const UChar ** source,
-                  const UChar * sourceLimit,
-                  int32_t* offsets,
-                  UBool flush,
-                  UErrorCode * err);
-
-/**
- * Converts a buffer of codepage bytes into an array of unicode UChars
- * characters. This function is optimized for converting a continuous
- * stream of data in buffer-sized chunks, where the entire source and
- * target does not fit in available buffers.
- *
- * The source pointer is an in/out parameter. It starts out pointing where the
- * conversion is to begin, and ends up pointing after the last byte of source consumed.
- *
- * Target similarly starts out pointer at the first available UChar in the output
- * buffer, and ends up pointing after the last UChar written to the output.
- * It does NOT necessarily keep UChar sequences together.
- *
- * The converter always attempts to consume the entire source buffer, unless
- * (1.) the target buffer is full, or (2.) a failing error is returned from the
- * current callback function.  When a successful error status has been
- * returned, it means that all of the source buffer has been
- *  consumed. At that point, the caller should reset the source and
- *  sourceLimit pointers to point to the next chunk.
- *
- * At the end of the stream (flush==true), the input is completely consumed
- * when *source==sourceLimit and no error code is set
- * The converter object is then automatically reset by this function.
- * (This means that a converter need not be reset explicitly between data
- * streams if it finishes the previous stream without errors.)
- *
- * This is a <I>stateful</I> conversion. Additionally, even when all source data has
- * been consumed, some data may be in the converters' internal state.
- * Call this function repeatedly, updating the target pointers with
- * the next empty chunk of target in case of a
- * <TT>U_BUFFER_OVERFLOW_ERROR</TT>, and updating the source  pointers
- *  with the next chunk of source when a successful error status is
- * returned, until there are no more chunks of source data.
- * @param converter the Unicode converter
- * @param target I/O parameter. Input : Points to the beginning of the buffer to copy
- *  UChars into. Output : points to after the last UChar copied.
- * @param targetLimit the pointer just after the end of the <TT>target</TT> buffer
- * @param source I/O parameter, pointer to pointer to the source codepage buffer.
- * @param sourceLimit the pointer to the byte after the end of the source buffer
- * @param offsets if NULL is passed, nothing will happen to it, otherwise it needs to have the same number
- * of allocated cells as <TT>target</TT>. Will fill in offsets from target to source pointer
- * e.g: <TT>offsets[3]</TT> is equal to 6, it means that the <TT>target[3]</TT> was a result of transcoding <TT>source[6]</TT>
- * For output data carried across calls, and other data without a specific source character
- * (such as from escape sequences or callbacks)  -1 will be placed for offsets.
- * @param flush set to <TT>true</TT> if the current source buffer is the last available
- * chunk of the source, <TT>false</TT> otherwise. Note that if a failing status is returned,
- * this function may have to be called multiple times with flush set to <TT>true</TT> until
- * the source buffer is consumed.
- * @param err the error status.  <TT>U_ILLEGAL_ARGUMENT_ERROR</TT> will be set if the
- * converter is <TT>NULL</TT>.
- * <code>U_BUFFER_OVERFLOW_ERROR</code> will be set if the target is full and there is
- * still data to be written to the target.
- * @see ucnv_fromUChars
- * @see ucnv_convert
- * @see ucnv_getMinCharSize
- * @see ucnv_setFromUCallBack
- * @see ucnv_getNextUChar
- * @stable ICU 2.0
- */
-U_CAPI void U_EXPORT2
-ucnv_toUnicode(UConverter *converter,
-               UChar **target,
-               const UChar *targetLimit,
-               const char **source,
-               const char *sourceLimit,
-               int32_t *offsets,
-               UBool flush,
-               UErrorCode *err);
-
-/**
- * Convert the Unicode string into a codepage string using an existing UConverter.
- * The output string is NUL-terminated if possible.
- *
- * This function is a more convenient but less powerful version of ucnv_fromUnicode().
- * It is only useful for whole strings, not for streaming conversion.
- *
- * The maximum output buffer capacity required (barring output from callbacks) will be
- * UCNV_GET_MAX_BYTES_FOR_STRING(srcLength, ucnv_getMaxCharSize(cnv)).
- *
- * @param cnv the converter object to be used (ucnv_resetFromUnicode() will be called)
- * @param src the input Unicode string
- * @param srcLength the input string length, or -1 if NUL-terminated
- * @param dest destination string buffer, can be NULL if destCapacity==0
- * @param destCapacity the number of chars available at dest
- * @param pErrorCode normal ICU error code;
- *                  common error codes that may be set by this function include
- *                  U_BUFFER_OVERFLOW_ERROR, U_STRING_NOT_TERMINATED_WARNING,
- *                  U_ILLEGAL_ARGUMENT_ERROR, and conversion errors
- * @return the length of the output string, not counting the terminating NUL;
- *         if the length is greater than destCapacity, then the string will not fit
- *         and a buffer of the indicated length would need to be passed in
- * @see ucnv_fromUnicode
- * @see ucnv_convert
- * @see UCNV_GET_MAX_BYTES_FOR_STRING
- * @stable ICU 2.0
- */
-U_CAPI int32_t U_EXPORT2
-ucnv_fromUChars(UConverter *cnv,
-                char *dest, int32_t destCapacity,
-                const UChar *src, int32_t srcLength,
-                UErrorCode *pErrorCode);
-
-/**
- * Convert the codepage string into a Unicode string using an existing UConverter.
- * The output string is NUL-terminated if possible.
- *
- * This function is a more convenient but less powerful version of ucnv_toUnicode().
- * It is only useful for whole strings, not for streaming conversion.
- *
- * The maximum output buffer capacity required (barring output from callbacks) will be
- * 2*srcLength (each char may be converted into a surrogate pair).
- *
- * @param cnv the converter object to be used (ucnv_resetToUnicode() will be called)
- * @param src the input codepage string
- * @param srcLength the input string length, or -1 if NUL-terminated
- * @param dest destination string buffer, can be NULL if destCapacity==0
- * @param destCapacity the number of UChars available at dest
- * @param pErrorCode normal ICU error code;
- *                  common error codes that may be set by this function include
- *                  U_BUFFER_OVERFLOW_ERROR, U_STRING_NOT_TERMINATED_WARNING,
- *                  U_ILLEGAL_ARGUMENT_ERROR, and conversion errors
- * @return the length of the output string, not counting the terminating NUL;
- *         if the length is greater than destCapacity, then the string will not fit
- *         and a buffer of the indicated length would need to be passed in
- * @see ucnv_toUnicode
- * @see ucnv_convert
- * @stable ICU 2.0
- */
-U_CAPI int32_t U_EXPORT2
-ucnv_toUChars(UConverter *cnv,
-              UChar *dest, int32_t destCapacity,
-              const char *src, int32_t srcLength,
-              UErrorCode *pErrorCode);
-
-/**
- * Convert a codepage buffer into Unicode one character at a time.
- * The input is completely consumed when the U_INDEX_OUTOFBOUNDS_ERROR is set.
- *
- * Advantage compared to ucnv_toUnicode() or ucnv_toUChars():
- * - Faster for small amounts of data, for most converters, e.g.,
- *   US-ASCII, ISO-8859-1, UTF-8/16/32, and most "normal" charsets.
- *   (For complex converters, e.g., SCSU, UTF-7 and ISO 2022 variants,
- *    it uses ucnv_toUnicode() internally.)
- * - Convenient.
- *
- * Limitations compared to ucnv_toUnicode():
- * - Always assumes flush=true.
- *   This makes ucnv_getNextUChar() unsuitable for "streaming" conversion,
- *   that is, for where the input is supplied in multiple buffers,
- *   because ucnv_getNextUChar() will assume the end of the input at the end
- *   of the first buffer.
- * - Does not provide offset output.
- *
- * It is possible to "mix" ucnv_getNextUChar() and ucnv_toUnicode() because
- * ucnv_getNextUChar() uses the current state of the converter
- * (unlike ucnv_toUChars() which always resets first).
- * However, if ucnv_getNextUChar() is called after ucnv_toUnicode()
- * stopped in the middle of a character sequence (with flush=false),
- * then ucnv_getNextUChar() will always use the slower ucnv_toUnicode()
- * internally until the next character boundary.
- * (This is new in ICU 2.6. In earlier releases, ucnv_getNextUChar() had to
- * start at a character boundary.)
- *
- * Instead of using ucnv_getNextUChar(), it is recommended
- * to convert using ucnv_toUnicode() or ucnv_toUChars()
- * and then iterate over the text using U16_NEXT() or a UCharIterator (uiter.h)
- * or a C++ CharacterIterator or similar.
- * This allows streaming conversion and offset output, for example.
- *
- * <p>Handling of surrogate pairs and supplementary-plane code points:<br>
- * There are two different kinds of codepages that provide mappings for surrogate characters:
- * <ul>
- *   <li>Codepages like UTF-8, UTF-32, and GB 18030 provide direct representations for Unicode
- *       code points U+10000-U+10ffff as well as for single surrogates U+d800-U+dfff.
- *       Each valid sequence will result in exactly one returned code point.
- *       If a sequence results in a single surrogate, then that will be returned
- *       by itself, even if a neighboring sequence encodes the matching surrogate.</li>
- *   <li>Codepages like SCSU and LMBCS (and UTF-16) provide direct representations only for BMP code points
- *       including surrogates. Code points in supplementary planes are represented with
- *       two sequences, each encoding a surrogate.
- *       For these codepages, matching pairs of surrogates will be combined into single
- *       code points for returning from this function.
- *       (Note that SCSU is actually a mix of these codepage types.)</li>
- * </ul></p>
- *
- * @param converter an open UConverter
- * @param source the address of a pointer to the codepage buffer, will be
- *  updated to point after the bytes consumed in the conversion call.
- * @param sourceLimit points to the end of the input buffer
- * @param err fills in error status (see ucnv_toUnicode)
- * <code>U_INDEX_OUTOFBOUNDS_ERROR</code> will be set if the input
- * is empty or does not convert to any output (e.g.: pure state-change
- * codes SI/SO, escape sequences for ISO 2022,
- * or if the callback did not output anything, ...).
- * This function will not set a <code>U_BUFFER_OVERFLOW_ERROR</code> because
- *  the "buffer" is the return code. However, there might be subsequent output
- *  stored in the converter object
- * that will be returned in following calls to this function.
- * @return a UChar32 resulting from the partial conversion of source
- * @see ucnv_toUnicode
- * @see ucnv_toUChars
- * @see ucnv_convert
- * @stable ICU 2.0
- */
-U_CAPI UChar32 U_EXPORT2
-ucnv_getNextUChar(UConverter * converter,
-                  const char **source,
-                  const char * sourceLimit,
-                  UErrorCode * err);
-
-/**
- * Convert from one external charset to another using two existing UConverters.
- * Internally, two conversions - ucnv_toUnicode() and ucnv_fromUnicode() -
- * are used, "pivoting" through 16-bit Unicode.
- *
- * Important: For streaming conversion (multiple function calls for successive
- * parts of a text stream), the caller must provide a pivot buffer explicitly,
- * and must preserve the pivot buffer and associated pointers from one
- * call to another. (The buffer may be moved if its contents and the relative
- * pointer positions are preserved.)
- *
- * There is a similar function, ucnv_convert(),
- * which has the following limitations:
- * - it takes charset names, not converter objects, so that
- *   - two converters are opened for each call
- *   - only single-string conversion is possible, not streaming operation
- * - it does not provide enough information to find out,
- *   in case of failure, whether the toUnicode or
- *   the fromUnicode conversion failed
- *
- * By contrast, ucnv_convertEx()
- * - takes UConverter parameters instead of charset names
- * - fully exposes the pivot buffer for streaming conversion and complete error handling
- *
- * ucnv_convertEx() also provides further convenience:
- * - an option to reset the converters at the beginning
- *   (if reset==true, see parameters;
- *    also sets *pivotTarget=*pivotSource=pivotStart)
- * - allow NUL-terminated input
- *   (only a single NUL byte, will not work for charsets with multi-byte NULs)
- *   (if sourceLimit==NULL, see parameters)
- * - terminate with a NUL on output
- *   (only a single NUL byte, not useful for charsets with multi-byte NULs),
- *   or set U_STRING_NOT_TERMINATED_WARNING if the output exactly fills
- *   the target buffer
- * - the pivot buffer can be provided internally;
- *   possible only for whole-string conversion, not streaming conversion;
- *   in this case, the caller will not be able to get details about where an
- *   error occurred
- *   (if pivotStart==NULL, see below)
- *
- * The function returns when one of the following is true:
- * - the entire source text has been converted successfully to the target buffer
- * - a target buffer overflow occurred (U_BUFFER_OVERFLOW_ERROR)
- * - a conversion error occurred
- *   (other U_FAILURE(), see description of pErrorCode)
- *
- * Limitation compared to the direct use of
- * ucnv_fromUnicode() and ucnv_toUnicode():
- * ucnv_convertEx() does not provide offset information.
- *
- * Limitation compared to ucnv_fromUChars() and ucnv_toUChars():
- * ucnv_convertEx() does not support preflighting directly.
- *
- * Sample code for converting a single string from
- * one external charset to UTF-8, ignoring the location of errors:
- *
- * \code
- * int32_t
- * myToUTF8(UConverter *cnv,
- *          const char *s, int32_t length,
- *          char *u8, int32_t capacity,
- *          UErrorCode *pErrorCode) {
- *     UConverter *utf8Cnv;
- *     char *target;
- *
- *     if(U_FAILURE(*pErrorCode)) {
- *         return 0;
- *     }
- *
- *     utf8Cnv=myGetCachedUTF8Converter(pErrorCode);
- *     if(U_FAILURE(*pErrorCode)) {
- *         return 0;
- *     }
- *
- *     if(length<0) {
- *         length=strlen(s);
- *     }
- *     target=u8;
- *     ucnv_convertEx(utf8Cnv, cnv,
- *                    &target, u8+capacity,
- *                    &s, s+length,
- *                    NULL, NULL, NULL, NULL,
- *                    true, true,
- *                    pErrorCode);
- *
- *     myReleaseCachedUTF8Converter(utf8Cnv);
- *
- *     // return the output string length, but without preflighting
- *     return (int32_t)(target-u8);
- * }
- * \endcode
- *
- * @param targetCnv     Output converter, used to convert from the UTF-16 pivot
- *                      to the target using ucnv_fromUnicode().
- * @param sourceCnv     Input converter, used to convert from the source to
- *                      the UTF-16 pivot using ucnv_toUnicode().
- * @param target        I/O parameter, same as for ucnv_fromUChars().
- *                      Input: *target points to the beginning of the target buffer.
- *                      Output: *target points to the first unit after the last char written.
- * @param targetLimit   Pointer to the first unit after the target buffer.
- * @param source        I/O parameter, same as for ucnv_toUChars().
- *                      Input: *source points to the beginning of the source buffer.
- *                      Output: *source points to the first unit after the last char read.
- * @param sourceLimit   Pointer to the first unit after the source buffer.
- * @param pivotStart    Pointer to the UTF-16 pivot buffer. If pivotStart==NULL,
- *                      then an internal buffer is used and the other pivot
- *                      arguments are ignored and can be NULL as well.
- * @param pivotSource   I/O parameter, same as source in ucnv_fromUChars() for
- *                      conversion from the pivot buffer to the target buffer.
- * @param pivotTarget   I/O parameter, same as target in ucnv_toUChars() for
- *                      conversion from the source buffer to the pivot buffer.
- *                      It must be pivotStart<=*pivotSource<=*pivotTarget<=pivotLimit
- *                      and pivotStart<pivotLimit (unless pivotStart==NULL).
- * @param pivotLimit    Pointer to the first unit after the pivot buffer.
- * @param reset         If true, then ucnv_resetToUnicode(sourceCnv) and
- *                      ucnv_resetFromUnicode(targetCnv) are called, and the
- *                      pivot pointers are reset (*pivotTarget=*pivotSource=pivotStart).
- * @param flush         If true, indicates the end of the input.
- *                      Passed directly to ucnv_toUnicode(), and carried over to
- *                      ucnv_fromUnicode() when the source is empty as well.
- * @param pErrorCode    ICU error code in/out parameter.
- *                      Must fulfill U_SUCCESS before the function call.
- *                      U_BUFFER_OVERFLOW_ERROR always refers to the target buffer
- *                      because overflows into the pivot buffer are handled internally.
- *                      Other conversion errors are from the source-to-pivot
- *                      conversion if *pivotSource==pivotStart, otherwise from
- *                      the pivot-to-target conversion.
- *
- * @see ucnv_convert
- * @see ucnv_fromAlgorithmic
- * @see ucnv_toAlgorithmic
- * @see ucnv_fromUnicode
- * @see ucnv_toUnicode
- * @see ucnv_fromUChars
- * @see ucnv_toUChars
- * @stable ICU 2.6
- */
-U_CAPI void U_EXPORT2
-ucnv_convertEx(UConverter *targetCnv, UConverter *sourceCnv,
-               char **target, const char *targetLimit,
-               const char **source, const char *sourceLimit,
-               UChar *pivotStart, UChar **pivotSource,
-               UChar **pivotTarget, const UChar *pivotLimit,
-               UBool reset, UBool flush,
-               UErrorCode *pErrorCode);
-
-/**
- * Convert from one external charset to another.
- * Internally, two converters are opened according to the name arguments,
- * then the text is converted to and from the 16-bit Unicode "pivot"
- * using ucnv_convertEx(), then the converters are closed again.
- *
- * This is a convenience function, not an efficient way to convert a lot of text:
- * ucnv_convert()
- * - takes charset names, not converter objects, so that
- *   - two converters are opened for each call
- *   - only single-string conversion is possible, not streaming operation
- * - does not provide enough information to find out,
- *   in case of failure, whether the toUnicode or
- *   the fromUnicode conversion failed
- * - allows NUL-terminated input
- *   (only a single NUL byte, will not work for charsets with multi-byte NULs)
- *   (if sourceLength==-1, see parameters)
- * - terminate with a NUL on output
- *   (only a single NUL byte, not useful for charsets with multi-byte NULs),
- *   or set U_STRING_NOT_TERMINATED_WARNING if the output exactly fills
- *   the target buffer
- * - a pivot buffer is provided internally
- *
- * The function returns when one of the following is true:
- * - the entire source text has been converted successfully to the target buffer
- *   and either the target buffer is terminated with a single NUL byte
- *   or the error code is set to U_STRING_NOT_TERMINATED_WARNING
- * - a target buffer overflow occurred (U_BUFFER_OVERFLOW_ERROR)
- *   and the full output string length is returned ("preflighting")
- * - a conversion error occurred
- *   (other U_FAILURE(), see description of pErrorCode)
- *
- * @param toConverterName   The name of the converter that is used to convert
- *                          from the UTF-16 pivot buffer to the target.
- * @param fromConverterName The name of the converter that is used to convert
- *                          from the source to the UTF-16 pivot buffer.
- * @param target            Pointer to the output buffer.
- * @param targetCapacity    Capacity of the target, in bytes.
- * @param source            Pointer to the input buffer.
- * @param sourceLength      Length of the input text, in bytes, or -1 for NUL-terminated input.
- * @param pErrorCode        ICU error code in/out parameter.
- *                          Must fulfill U_SUCCESS before the function call.
- * @return Length of the complete output text in bytes, even if it exceeds the targetCapacity
- *         and a U_BUFFER_OVERFLOW_ERROR is set.
- *
- * @see ucnv_convertEx
- * @see ucnv_fromAlgorithmic
- * @see ucnv_toAlgorithmic
- * @see ucnv_fromUnicode
- * @see ucnv_toUnicode
- * @see ucnv_fromUChars
- * @see ucnv_toUChars
- * @see ucnv_getNextUChar
- * @stable ICU 2.0
- */
-U_CAPI int32_t U_EXPORT2
-ucnv_convert(const char *toConverterName,
-             const char *fromConverterName,
-             char *target,
-             int32_t targetCapacity,
-             const char *source,
-             int32_t sourceLength,
-             UErrorCode *pErrorCode);
-
-/**
- * Convert from one external charset to another.
- * Internally, the text is converted to and from the 16-bit Unicode "pivot"
- * using ucnv_convertEx(). ucnv_toAlgorithmic() works exactly like ucnv_convert()
- * except that the two converters need not be looked up and opened completely.
- *
- * The source-to-pivot conversion uses the cnv converter parameter.
- * The pivot-to-target conversion uses a purely algorithmic converter
- * according to the specified type, e.g., UCNV_UTF8 for a UTF-8 converter.
- *
- * Internally, the algorithmic converter is opened and closed for each
- * function call, which is more efficient than using the public ucnv_open()
- * but somewhat less efficient than only resetting an existing converter
- * and using ucnv_convertEx().
- *
- * This function is more convenient than ucnv_convertEx() for single-string
- * conversions, especially when "preflighting" is desired (returning the length
- * of the complete output even if it does not fit into the target buffer;
- * see the User Guide Strings chapter). See ucnv_convert() for details.
- *
- * @param algorithmicType   UConverterType constant identifying the desired target
- *                          charset as a purely algorithmic converter.
- *                          Those are converters for Unicode charsets like
- *                          UTF-8, BOCU-1, SCSU, UTF-7, IMAP-mailbox-name, etc.,
- *                          as well as US-ASCII and ISO-8859-1.
- * @param cnv               The converter that is used to convert
- *                          from the source to the UTF-16 pivot buffer.
- * @param target            Pointer to the output buffer.
- * @param targetCapacity    Capacity of the target, in bytes.
- * @param source            Pointer to the input buffer.
- * @param sourceLength      Length of the input text, in bytes
- * @param pErrorCode        ICU error code in/out parameter.
- *                          Must fulfill U_SUCCESS before the function call.
- * @return Length of the complete output text in bytes, even if it exceeds the targetCapacity
- *         and a U_BUFFER_OVERFLOW_ERROR is set.
- *
- * @see ucnv_fromAlgorithmic
- * @see ucnv_convert
- * @see ucnv_convertEx
- * @see ucnv_fromUnicode
- * @see ucnv_toUnicode
- * @see ucnv_fromUChars
- * @see ucnv_toUChars
- * @stable ICU 2.6
- */
-U_CAPI int32_t U_EXPORT2
-ucnv_toAlgorithmic(UConverterType algorithmicType,
-                   UConverter *cnv,
-                   char *target, int32_t targetCapacity,
-                   const char *source, int32_t sourceLength,
-                   UErrorCode *pErrorCode);
-
-/**
- * Convert from one external charset to another.
- * Internally, the text is converted to and from the 16-bit Unicode "pivot"
- * using ucnv_convertEx(). ucnv_fromAlgorithmic() works exactly like ucnv_convert()
- * except that the two converters need not be looked up and opened completely.
- *
- * The source-to-pivot conversion uses a purely algorithmic converter
- * according to the specified type, e.g., UCNV_UTF8 for a UTF-8 converter.
- * The pivot-to-target conversion uses the cnv converter parameter.
- *
- * Internally, the algorithmic converter is opened and closed for each
- * function call, which is more efficient than using the public ucnv_open()
- * but somewhat less efficient than only resetting an existing converter
- * and using ucnv_convertEx().
- *
- * This function is more convenient than ucnv_convertEx() for single-string
- * conversions, especially when "preflighting" is desired (returning the length
- * of the complete output even if it does not fit into the target buffer;
- * see the User Guide Strings chapter). See ucnv_convert() for details.
- *
- * @param cnv               The converter that is used to convert
- *                          from the UTF-16 pivot buffer to the target.
- * @param algorithmicType   UConverterType constant identifying the desired source
- *                          charset as a purely algorithmic converter.
- *                          Those are converters for Unicode charsets like
- *                          UTF-8, BOCU-1, SCSU, UTF-7, IMAP-mailbox-name, etc.,
- *                          as well as US-ASCII and ISO-8859-1.
- * @param target            Pointer to the output buffer.
- * @param targetCapacity    Capacity of the target, in bytes.
- * @param source            Pointer to the input buffer.
- * @param sourceLength      Length of the input text, in bytes
- * @param pErrorCode        ICU error code in/out parameter.
- *                          Must fulfill U_SUCCESS before the function call.
- * @return Length of the complete output text in bytes, even if it exceeds the targetCapacity
- *         and a U_BUFFER_OVERFLOW_ERROR is set.
- *
- * @see ucnv_fromAlgorithmic
- * @see ucnv_convert
- * @see ucnv_convertEx
- * @see ucnv_fromUnicode
- * @see ucnv_toUnicode
- * @see ucnv_fromUChars
- * @see ucnv_toUChars
- * @stable ICU 2.6
- */
-U_CAPI int32_t U_EXPORT2
-ucnv_fromAlgorithmic(UConverter *cnv,
-                     UConverterType algorithmicType,
-                     char *target, int32_t targetCapacity,
-                     const char *source, int32_t sourceLength,
-                     UErrorCode *pErrorCode);
-
-/**
- * Frees up memory occupied by unused, cached converter shared data.
- *
- * @return the number of cached converters successfully deleted
- * @see ucnv_close
- * @stable ICU 2.0
- */
-U_CAPI int32_t U_EXPORT2
-ucnv_flushCache(void);
-
-/**
- * Returns the number of available converters, as per the alias file.
- *
- * @return the number of available converters
- * @see ucnv_getAvailableName
- * @stable ICU 2.0
- */
-U_CAPI int32_t U_EXPORT2
-ucnv_countAvailable(void);
-
-/**
- * Gets the canonical converter name of the specified converter from a list of
- * all available converters contained in the alias file. All converters
- * in this list can be opened.
- *
- * @param n the index to a converter available on the system (in the range <TT>[0..ucnv_countAvailable()]</TT>)
- * @return a pointer a string (library owned), or <TT>NULL</TT> if the index is out of bounds.
- * @see ucnv_countAvailable
- * @stable ICU 2.0
- */
-U_CAPI const char* U_EXPORT2
-ucnv_getAvailableName(int32_t n);
-
-/**
- * Returns a UEnumeration to enumerate all of the canonical converter
- * names, as per the alias file, regardless of the ability to open each
- * converter.
- *
- * @return A UEnumeration object for getting all the recognized canonical
- *   converter names.
- * @see ucnv_getAvailableName
- * @see uenum_close
- * @see uenum_next
- * @stable ICU 2.4
- */
-U_CAPI UEnumeration * U_EXPORT2
-ucnv_openAllNames(UErrorCode *pErrorCode);
-
-/**
- * Gives the number of aliases for a given converter or alias name.
- * If the alias is ambiguous, then the preferred converter is used
- * and the status is set to U_AMBIGUOUS_ALIAS_WARNING.
- * This method only enumerates the listed entries in the alias file.
- * @param alias alias name
- * @param pErrorCode error status
- * @return number of names on alias list for given alias
- * @stable ICU 2.0
- */
-U_CAPI uint16_t U_EXPORT2
-ucnv_countAliases(const char *alias, UErrorCode *pErrorCode);
-
-/**
- * Gives the name of the alias at given index of alias list.
- * This method only enumerates the listed entries in the alias file.
- * If the alias is ambiguous, then the preferred converter is used
- * and the status is set to U_AMBIGUOUS_ALIAS_WARNING.
- * @param alias alias name
- * @param n index in alias list
- * @param pErrorCode result of operation
- * @return returns the name of the alias at given index
- * @see ucnv_countAliases
- * @stable ICU 2.0
- */
-U_CAPI const char * U_EXPORT2
-ucnv_getAlias(const char *alias, uint16_t n, UErrorCode *pErrorCode);
-
-/**
- * Fill-up the list of alias names for the given alias.
- * This method only enumerates the listed entries in the alias file.
- * If the alias is ambiguous, then the preferred converter is used
- * and the status is set to U_AMBIGUOUS_ALIAS_WARNING.
- * @param alias alias name
- * @param aliases fill-in list, aliases is a pointer to an array of
- *        <code>ucnv_countAliases()</code> string-pointers
- *        (<code>const char *</code>) that will be filled in.
- *        The strings themselves are owned by the library.
- * @param pErrorCode result of operation
- * @stable ICU 2.0
- */
-U_CAPI void U_EXPORT2
-ucnv_getAliases(const char *alias, const char **aliases, UErrorCode *pErrorCode);
-
-/**
- * Return a new UEnumeration object for enumerating all the
- * alias names for a given converter that are recognized by a standard.
- * This method only enumerates the listed entries in the alias file.
- * The convrtrs.txt file can be modified to change the results of
- * this function.
- * The first result in this list is the same result given by
- * <code>ucnv_getStandardName</code>, which is the default alias for
- * the specified standard name. The returned object must be closed with
- * <code>uenum_close</code> when you are done with the object.
- *
- * @param convName original converter name
- * @param standard name of the standard governing the names; MIME and IANA
- *      are such standards
- * @param pErrorCode The error code
- * @return A UEnumeration object for getting all aliases that are recognized
- *      by a standard. If any of the parameters are invalid, NULL
- *      is returned.
- * @see ucnv_getStandardName
- * @see uenum_close
- * @see uenum_next
- * @stable ICU 2.2
- */
-U_CAPI UEnumeration * U_EXPORT2
-ucnv_openStandardNames(const char *convName,
-                       const char *standard,
-                       UErrorCode *pErrorCode);
-
-/**
- * Gives the number of standards associated to converter names.
- * @return number of standards
- * @stable ICU 2.0
- */
-U_CAPI uint16_t U_EXPORT2
-ucnv_countStandards(void);
-
-/**
- * Gives the name of the standard at given index of standard list.
- * @param n index in standard list
- * @param pErrorCode result of operation
- * @return returns the name of the standard at given index. Owned by the library.
- * @stable ICU 2.0
- */
-U_CAPI const char * U_EXPORT2
-ucnv_getStandard(uint16_t n, UErrorCode *pErrorCode);
-
-/**
- * Returns a standard name for a given converter name.
- * <p>
- * Example alias table:<br>
- * conv alias1 { STANDARD1 } alias2 { STANDARD1* }
- * <p>
- * Result of ucnv_getStandardName("conv", "STANDARD1") from example
- * alias table:<br>
- * <b>"alias2"</b>
- *
- * @param name original converter name
- * @param standard name of the standard governing the names; MIME and IANA
- *        are such standards
- * @param pErrorCode result of operation
- * @return returns the standard converter name;
- *         if a standard converter name cannot be determined,
- *         then <code>NULL</code> is returned. Owned by the library.
- * @stable ICU 2.0
- */
-U_CAPI const char * U_EXPORT2
-ucnv_getStandardName(const char *name, const char *standard, UErrorCode *pErrorCode);
-
-/**
- * This function will return the internal canonical converter name of the
- * tagged alias. This is the opposite of ucnv_openStandardNames, which
- * returns the tagged alias given the canonical name.
- * <p>
- * Example alias table:<br>
- * conv alias1 { STANDARD1 } alias2 { STANDARD1* }
- * <p>
- * Result of ucnv_getStandardName("alias1", "STANDARD1") from example
- * alias table:<br>
- * <b>"conv"</b>
- *
- * @return returns the canonical converter name;
- *         if a standard or alias name cannot be determined,
- *         then <code>NULL</code> is returned. The returned string is
- *         owned by the library.
- * @see ucnv_getStandardName
- * @stable ICU 2.4
- */
-U_CAPI const char * U_EXPORT2
-ucnv_getCanonicalName(const char *alias, const char *standard, UErrorCode *pErrorCode);
-
-/**
- * Returns the current default converter name. If you want to open
- * a default converter, you do not need to use this function.
- * It is faster if you pass a NULL argument to ucnv_open the
- * default converter.
- *
- * If U_CHARSET_IS_UTF8 is defined to 1 in utypes.h then this function
- * always returns "UTF-8".
- *
- * @return returns the current default converter name.
- *         Storage owned by the library
- * @see ucnv_setDefaultName
- * @stable ICU 2.0
- */
-U_CAPI const char * U_EXPORT2
-ucnv_getDefaultName(void);
-
-#ifndef U_HIDE_SYSTEM_API
-/**
- * This function is not thread safe. DO NOT call this function when ANY ICU
- * function is being used from more than one thread! This function sets the
- * current default converter name. If this function needs to be called, it
- * should be called during application initialization. Most of the time, the
- * results from ucnv_getDefaultName() or ucnv_open with a NULL string argument
- * is sufficient for your application.
- *
- * If U_CHARSET_IS_UTF8 is defined to 1 in utypes.h then this function
- * does nothing.
- *
- * @param name the converter name to be the default (must be known by ICU).
- * @see ucnv_getDefaultName
- * @system
- * @stable ICU 2.0
- */
-U_CAPI void U_EXPORT2
-ucnv_setDefaultName(const char *name);
-#endif  /* U_HIDE_SYSTEM_API */
-
-/**
- * Fixes the backslash character mismapping.  For example, in SJIS, the backslash
- * character in the ASCII portion is also used to represent the yen currency sign.
- * When mapping from Unicode character 0x005C, it's unclear whether to map the
- * character back to yen or backslash in SJIS.  This function will take the input
- * buffer and replace all the yen sign characters with backslash.  This is necessary
- * when the user tries to open a file with the input buffer on Windows.
- * This function will test the converter to see whether such mapping is
- * required.  You can sometimes avoid using this function by using the correct version
- * of Shift-JIS.
- *
- * @param cnv The converter representing the target codepage.
- * @param source the input buffer to be fixed
- * @param sourceLen the length of the input buffer
- * @see ucnv_isAmbiguous
- * @stable ICU 2.0
- */
-U_CAPI void U_EXPORT2
-ucnv_fixFileSeparator(const UConverter *cnv, UChar *source, int32_t sourceLen);
-
-/**
- * Determines if the converter contains ambiguous mappings of the same
- * character or not.
- * @param cnv the converter to be tested
- * @return true if the converter contains ambiguous mapping of the same
- * character, false otherwise.
- * @stable ICU 2.0
- */
-U_CAPI UBool U_EXPORT2
-ucnv_isAmbiguous(const UConverter *cnv);
-
-/**
- * Sets the converter to use fallback mappings or not.
- * Regardless of this flag, the converter will always use
- * fallbacks from Unicode Private Use code points, as well as
- * reverse fallbacks (to Unicode).
- * For details see ".ucm File Format"
- * in the Conversion Data chapter of the ICU User Guide:
- * https://unicode-org.github.io/icu/userguide/conversion/data.html#ucm-file-format
- *
- * @param cnv The converter to set the fallback mapping usage on.
- * @param usesFallback true if the user wants the converter to take advantage of the fallback
- * mapping, false otherwise.
- * @stable ICU 2.0
- * @see ucnv_usesFallback
- */
-U_CAPI void U_EXPORT2
-ucnv_setFallback(UConverter *cnv, UBool usesFallback);
-
-/**
- * Determines if the converter uses fallback mappings or not.
- * This flag has restrictions, see ucnv_setFallback().
- *
- * @param cnv The converter to be tested
- * @return true if the converter uses fallback, false otherwise.
- * @stable ICU 2.0
- * @see ucnv_setFallback
- */
-U_CAPI UBool U_EXPORT2
-ucnv_usesFallback(const UConverter *cnv);
-
-/**
- * Detects Unicode signature byte sequences at the start of the byte stream
- * and returns the charset name of the indicated Unicode charset.
- * NULL is returned when no Unicode signature is recognized.
- * The number of bytes in the signature is output as well.
- *
- * The caller can ucnv_open() a converter using the charset name.
- * The first code unit (UChar) from the start of the stream will be U+FEFF
- * (the Unicode BOM/signature character) and can usually be ignored.
- *
- * For most Unicode charsets it is also possible to ignore the indicated
- * number of initial stream bytes and start converting after them.
- * However, there are stateful Unicode charsets (UTF-7 and BOCU-1) for which
- * this will not work. Therefore, it is best to ignore the first output UChar
- * instead of the input signature bytes.
- * <p>
- * Usage:
- * \snippet samples/ucnv/convsamp.cpp ucnv_detectUnicodeSignature
- *
- * @param source            The source string in which the signature should be detected.
- * @param sourceLength      Length of the input string, or -1 if terminated with a NUL byte.
- * @param signatureLength   A pointer to int32_t to receive the number of bytes that make up the signature
- *                          of the detected UTF. 0 if not detected.
- *                          Can be a NULL pointer.
- * @param pErrorCode        ICU error code in/out parameter.
- *                          Must fulfill U_SUCCESS before the function call.
- * @return The name of the encoding detected. NULL if encoding is not detected.
- * @stable ICU 2.4
- */
-U_CAPI const char* U_EXPORT2
-ucnv_detectUnicodeSignature(const char* source,
-                            int32_t sourceLength,
-                            int32_t *signatureLength,
-                            UErrorCode *pErrorCode);
-
-/**
- * Returns the number of UChars held in the converter's internal state
- * because more input is needed for completing the conversion. This function is
- * useful for mapping semantics of ICU's converter interface to those of iconv,
- * and this information is not needed for normal conversion.
- * @param cnv       The converter in which the input is held
- * @param status    ICU error code in/out parameter.
- *                  Must fulfill U_SUCCESS before the function call.
- * @return The number of UChars in the state. -1 if an error is encountered.
- * @stable ICU 3.4
- */
-U_CAPI int32_t U_EXPORT2
-ucnv_fromUCountPending(const UConverter* cnv, UErrorCode* status);
-
-/**
- * Returns the number of chars held in the converter's internal state
- * because more input is needed for completing the conversion. This function is
- * useful for mapping semantics of ICU's converter interface to those of iconv,
- * and this information is not needed for normal conversion.
- * @param cnv       The converter in which the input is held as internal state
- * @param status    ICU error code in/out parameter.
- *                  Must fulfill U_SUCCESS before the function call.
- * @return The number of chars in the state. -1 if an error is encountered.
- * @stable ICU 3.4
- */
-U_CAPI int32_t U_EXPORT2
-ucnv_toUCountPending(const UConverter* cnv, UErrorCode* status);
-
-/**
- * Returns whether or not the charset of the converter has a fixed number of bytes
- * per charset character.
- * An example of this are converters that are of the type UCNV_SBCS or UCNV_DBCS.
- * Another example is UTF-32 which is always 4 bytes per character.
- * A Unicode code point may be represented by more than one UTF-8 or UTF-16 code unit
- * but a UTF-32 converter encodes each code point with 4 bytes.
- * Note: This method is not intended to be used to determine whether the charset has a
- * fixed ratio of bytes to Unicode codes <i>units</i> for any particular Unicode encoding form.
- * false is returned with the UErrorCode if error occurs or cnv is NULL.
- * @param cnv       The converter to be tested
- * @param status    ICU error code in/out parameter
- * @return true if the converter is fixed-width
- * @stable ICU 4.8
- */
-U_CAPI UBool U_EXPORT2
-ucnv_isFixedWidth(UConverter *cnv, UErrorCode *status);
-
-#endif
-
-#endif
-/*_UCNV*/
->>>>>>> a8a80be5
+// © 2016 and later: Unicode, Inc. and others.
+// License & terms of use: http://www.unicode.org/copyright.html
+/*
+**********************************************************************
+*   Copyright (C) 1999-2014, International Business Machines
+*   Corporation and others.  All Rights Reserved.
+**********************************************************************
+ *  ucnv.h:
+ *  External APIs for the ICU's codeset conversion library
+ *  Bertrand A. Damiba
+ *
+ * Modification History:
+ *
+ *   Date        Name        Description
+ *   04/04/99    helena      Fixed internal header inclusion.
+ *   05/11/00    helena      Added setFallback and usesFallback APIs.
+ *   06/29/2000  helena      Major rewrite of the callback APIs.
+ *   12/07/2000  srl         Update of documentation
+ */
+
+/**
+ * \file
+ * \brief C API: Character conversion
+ *
+ * <h2>Character Conversion C API</h2>
+ *
+ * <p>This API is used to convert codepage or character encoded data to and
+ * from UTF-16. You can open a converter with {@link ucnv_open() }. With that
+ * converter, you can get its properties, set options, convert your data and
+ * close the converter.</p>
+ *
+ * <p>Since many software programs recognize different converter names for
+ * different types of converters, there are other functions in this API to
+ * iterate over the converter aliases. The functions {@link ucnv_getAvailableName() },
+ * {@link ucnv_getAlias() } and {@link ucnv_getStandardName() } are some of the
+ * more frequently used alias functions to get this information.</p>
+ *
+ * <p>When a converter encounters an illegal, irregular, invalid or unmappable character
+ * its default behavior is to use a substitution character to replace the
+ * bad byte sequence. This behavior can be changed by using {@link ucnv_setFromUCallBack() }
+ * or {@link ucnv_setToUCallBack() } on the converter. The header ucnv_err.h defines
+ * many other callback actions that can be used instead of a character substitution.</p>
+ *
+ * <p>More information about this API can be found in our
+ * <a href="https://unicode-org.github.io/icu/userguide/conversion/">User Guide</a>.</p>
+ */
+
+#ifndef UCNV_H
+#define UCNV_H
+
+#include "unicode/ucnv_err.h"
+#include "unicode/uenum.h"
+
+#if U_SHOW_CPLUSPLUS_API
+#include "unicode/localpointer.h"
+#endif   // U_SHOW_CPLUSPLUS_API
+
+#if !defined(USET_DEFINED) && !defined(U_IN_DOXYGEN)
+
+#define USET_DEFINED
+
+/**
+ * USet is the C API type corresponding to C++ class UnicodeSet.
+ * It is forward-declared here to avoid including unicode/uset.h file if related
+ * conversion APIs are not used.
+ *
+ * @see ucnv_getUnicodeSet
+ * @stable ICU 2.4
+ */
+typedef struct USet USet;
+
+#endif
+
+#if !UCONFIG_NO_CONVERSION
+
+U_CDECL_BEGIN
+
+/** Maximum length of a converter name including the terminating NULL @stable ICU 2.0 */
+#define UCNV_MAX_CONVERTER_NAME_LENGTH 60
+/** Maximum length of a converter name including path and terminating NULL @stable ICU 2.0 */
+#define UCNV_MAX_FULL_FILE_NAME_LENGTH (600+UCNV_MAX_CONVERTER_NAME_LENGTH)
+
+/** Shift in for EBDCDIC_STATEFUL and iso2022 states @stable ICU 2.0 */
+#define  UCNV_SI 0x0F
+/** Shift out for EBDCDIC_STATEFUL and iso2022 states @stable ICU 2.0 */
+#define  UCNV_SO 0x0E
+
+/**
+ * Enum for specifying basic types of converters
+ * @see ucnv_getType
+ * @stable ICU 2.0
+ */
+typedef enum {
+    /** @stable ICU 2.0 */
+    UCNV_UNSUPPORTED_CONVERTER = -1,
+    /** @stable ICU 2.0 */
+    UCNV_SBCS = 0,
+    /** @stable ICU 2.0 */
+    UCNV_DBCS = 1,
+    /** @stable ICU 2.0 */
+    UCNV_MBCS = 2,
+    /** @stable ICU 2.0 */
+    UCNV_LATIN_1 = 3,
+    /** @stable ICU 2.0 */
+    UCNV_UTF8 = 4,
+    /** @stable ICU 2.0 */
+    UCNV_UTF16_BigEndian = 5,
+    /** @stable ICU 2.0 */
+    UCNV_UTF16_LittleEndian = 6,
+    /** @stable ICU 2.0 */
+    UCNV_UTF32_BigEndian = 7,
+    /** @stable ICU 2.0 */
+    UCNV_UTF32_LittleEndian = 8,
+    /** @stable ICU 2.0 */
+    UCNV_EBCDIC_STATEFUL = 9,
+    /** @stable ICU 2.0 */
+    UCNV_ISO_2022 = 10,
+
+    /** @stable ICU 2.0 */
+    UCNV_LMBCS_1 = 11,
+    /** @stable ICU 2.0 */
+    UCNV_LMBCS_2,
+    /** @stable ICU 2.0 */
+    UCNV_LMBCS_3,
+    /** @stable ICU 2.0 */
+    UCNV_LMBCS_4,
+    /** @stable ICU 2.0 */
+    UCNV_LMBCS_5,
+    /** @stable ICU 2.0 */
+    UCNV_LMBCS_6,
+    /** @stable ICU 2.0 */
+    UCNV_LMBCS_8,
+    /** @stable ICU 2.0 */
+    UCNV_LMBCS_11,
+    /** @stable ICU 2.0 */
+    UCNV_LMBCS_16,
+    /** @stable ICU 2.0 */
+    UCNV_LMBCS_17,
+    /** @stable ICU 2.0 */
+    UCNV_LMBCS_18,
+    /** @stable ICU 2.0 */
+    UCNV_LMBCS_19,
+    /** @stable ICU 2.0 */
+    UCNV_LMBCS_LAST = UCNV_LMBCS_19,
+    /** @stable ICU 2.0 */
+    UCNV_HZ,
+    /** @stable ICU 2.0 */
+    UCNV_SCSU,
+    /** @stable ICU 2.0 */
+    UCNV_ISCII,
+    /** @stable ICU 2.0 */
+    UCNV_US_ASCII,
+    /** @stable ICU 2.0 */
+    UCNV_UTF7,
+    /** @stable ICU 2.2 */
+    UCNV_BOCU1,
+    /** @stable ICU 2.2 */
+    UCNV_UTF16,
+    /** @stable ICU 2.2 */
+    UCNV_UTF32,
+    /** @stable ICU 2.2 */
+    UCNV_CESU8,
+    /** @stable ICU 2.4 */
+    UCNV_IMAP_MAILBOX,
+    /** @stable ICU 4.8 */
+    UCNV_COMPOUND_TEXT,
+
+    /* Number of converter types for which we have conversion routines. */
+    UCNV_NUMBER_OF_SUPPORTED_CONVERTER_TYPES
+} UConverterType;
+
+/**
+ * Enum for specifying which platform a converter ID refers to.
+ * The use of platform/CCSID is not recommended. See ucnv_openCCSID().
+ *
+ * @see ucnv_getPlatform
+ * @see ucnv_openCCSID
+ * @see ucnv_getCCSID
+ * @stable ICU 2.0
+ */
+typedef enum {
+    UCNV_UNKNOWN = -1,
+    UCNV_IBM = 0
+} UConverterPlatform;
+
+/**
+ * Function pointer for error callback in the codepage to unicode direction.
+ * Called when an error has occurred in conversion to unicode, or on open/close of the callback (see reason).
+ * @param context Pointer to the callback's private data
+ * @param args Information about the conversion in progress
+ * @param codeUnits Points to 'length' bytes of the concerned codepage sequence
+ * @param length Size (in bytes) of the concerned codepage sequence
+ * @param reason Defines the reason the callback was invoked
+ * @param pErrorCode    ICU error code in/out parameter.
+ *                      For converter callback functions, set to a conversion error
+ *                      before the call, and the callback may reset it to U_ZERO_ERROR.
+ * @see ucnv_setToUCallBack
+ * @see UConverterToUnicodeArgs
+ * @stable ICU 2.0
+ */
+typedef void (U_EXPORT2 *UConverterToUCallback) (
+                  const void* context,
+                  UConverterToUnicodeArgs *args,
+                  const char *codeUnits,
+                  int32_t length,
+                  UConverterCallbackReason reason,
+                  UErrorCode *pErrorCode);
+
+/**
+ * Function pointer for error callback in the unicode to codepage direction.
+ * Called when an error has occurred in conversion from unicode, or on open/close of the callback (see reason).
+ * @param context Pointer to the callback's private data
+ * @param args Information about the conversion in progress
+ * @param codeUnits Points to 'length' UChars of the concerned Unicode sequence
+ * @param length Size (in bytes) of the concerned codepage sequence
+ * @param codePoint Single UChar32 (UTF-32) containing the concerend Unicode codepoint.
+ * @param reason Defines the reason the callback was invoked
+ * @param pErrorCode    ICU error code in/out parameter.
+ *                      For converter callback functions, set to a conversion error
+ *                      before the call, and the callback may reset it to U_ZERO_ERROR.
+ * @see ucnv_setFromUCallBack
+ * @stable ICU 2.0
+ */
+typedef void (U_EXPORT2 *UConverterFromUCallback) (
+                    const void* context,
+                    UConverterFromUnicodeArgs *args,
+                    const UChar* codeUnits,
+                    int32_t length,
+                    UChar32 codePoint,
+                    UConverterCallbackReason reason,
+                    UErrorCode *pErrorCode);
+
+U_CDECL_END
+
+/**
+ * Character that separates converter names from options and options from each other.
+ * @see ucnv_open
+ * @stable ICU 2.0
+ */
+#define UCNV_OPTION_SEP_CHAR ','
+
+/**
+ * String version of UCNV_OPTION_SEP_CHAR.
+ * @see ucnv_open
+ * @stable ICU 2.0
+ */
+#define UCNV_OPTION_SEP_STRING ","
+
+/**
+ * Character that separates a converter option from its value.
+ * @see ucnv_open
+ * @stable ICU 2.0
+ */
+#define UCNV_VALUE_SEP_CHAR '='
+
+/**
+ * String version of UCNV_VALUE_SEP_CHAR.
+ * @see ucnv_open
+ * @stable ICU 2.0
+ */
+#define UCNV_VALUE_SEP_STRING "="
+
+/**
+ * Converter option for specifying a locale.
+ * For example, ucnv_open("SCSU,locale=ja", &errorCode);
+ * See convrtrs.txt.
+ *
+ * @see ucnv_open
+ * @stable ICU 2.0
+ */
+#define UCNV_LOCALE_OPTION_STRING ",locale="
+
+/**
+ * Converter option for specifying a version selector (0..9) for some converters.
+ * For example,
+ * \code
+ *   ucnv_open("UTF-7,version=1", &errorCode);
+ * \endcode
+ * See convrtrs.txt.
+ *
+ * @see ucnv_open
+ * @stable ICU 2.4
+ */
+#define UCNV_VERSION_OPTION_STRING ",version="
+
+/**
+ * Converter option for EBCDIC SBCS or mixed-SBCS/DBCS (stateful) codepages.
+ * Swaps Unicode mappings for EBCDIC LF and NL codes, as used on
+ * S/390 (z/OS) Unix System Services (Open Edition).
+ * For example, ucnv_open("ibm-1047,swaplfnl", &errorCode);
+ * See convrtrs.txt.
+ *
+ * @see ucnv_open
+ * @stable ICU 2.4
+ */
+#define UCNV_SWAP_LFNL_OPTION_STRING ",swaplfnl"
+
+/**
+ * Do a fuzzy compare of two converter/alias names.
+ * The comparison is case-insensitive, ignores leading zeroes if they are not
+ * followed by further digits, and ignores all but letters and digits.
+ * Thus the strings "UTF-8", "utf_8", "u*T@f08" and "Utf 8" are exactly equivalent.
+ * See section 1.4, Charset Alias Matching in Unicode Technical Standard #22
+ * at http://www.unicode.org/reports/tr22/
+ *
+ * @param name1 a converter name or alias, zero-terminated
+ * @param name2 a converter name or alias, zero-terminated
+ * @return 0 if the names match, or a negative value if the name1
+ * lexically precedes name2, or a positive value if the name1
+ * lexically follows name2.
+ * @stable ICU 2.0
+ */
+U_CAPI int U_EXPORT2
+ucnv_compareNames(const char *name1, const char *name2);
+
+
+/**
+ * Creates a UConverter object with the name of a coded character set specified as a C string.
+ * The actual name will be resolved with the alias file
+ * using a case-insensitive string comparison that ignores
+ * leading zeroes and all non-alphanumeric characters.
+ * E.g., the names "UTF8", "utf-8", "u*T@f08" and "Utf 8" are all equivalent.
+ * (See also ucnv_compareNames().)
+ * If <code>NULL</code> is passed for the converter name, it will create one with the
+ * getDefaultName return value.
+ *
+ * <p>A converter name for ICU 1.5 and above may contain options
+ * like a locale specification to control the specific behavior of
+ * the newly instantiated converter.
+ * The meaning of the options depends on the particular converter.
+ * If an option is not defined for or recognized by a given converter, then it is ignored.</p>
+ *
+ * <p>Options are appended to the converter name string, with a
+ * <code>UCNV_OPTION_SEP_CHAR</code> between the name and the first option and
+ * also between adjacent options.</p>
+ *
+ * <p>If the alias is ambiguous, then the preferred converter is used
+ * and the status is set to U_AMBIGUOUS_ALIAS_WARNING.</p>
+ *
+ * <p>The conversion behavior and names can vary between platforms. ICU may
+ * convert some characters differently from other platforms. Details on this topic
+ * are in the <a href="https://unicode-org.github.io/icu/userguide/conversion/">User
+ * Guide</a>. Aliases starting with a "cp" prefix have no specific meaning
+ * other than its an alias starting with the letters "cp". Please do not
+ * associate any meaning to these aliases.</p>
+ *
+ * \snippet samples/ucnv/convsamp.cpp ucnv_open
+ *
+ * @param converterName Name of the coded character set table.
+ *          This may have options appended to the string.
+ *          IANA alias character set names, IBM CCSIDs starting with "ibm-",
+ *          Windows codepage numbers starting with "windows-" are frequently
+ *          used for this parameter. See ucnv_getAvailableName and
+ *          ucnv_getAlias for a complete list that is available.
+ *          If this parameter is NULL, the default converter will be used.
+ * @param err outgoing error status <TT>U_MEMORY_ALLOCATION_ERROR, U_FILE_ACCESS_ERROR</TT>
+ * @return the created Unicode converter object, or <TT>NULL</TT> if an error occurred
+ * @see ucnv_openU
+ * @see ucnv_openCCSID
+ * @see ucnv_getAvailableName
+ * @see ucnv_getAlias
+ * @see ucnv_getDefaultName
+ * @see ucnv_close
+ * @see ucnv_compareNames
+ * @stable ICU 2.0
+ */
+U_CAPI UConverter* U_EXPORT2
+ucnv_open(const char *converterName, UErrorCode *err);
+
+
+/**
+ * Creates a Unicode converter with the names specified as unicode string.
+ * The name should be limited to the ASCII-7 alphanumerics range.
+ * The actual name will be resolved with the alias file
+ * using a case-insensitive string comparison that ignores
+ * leading zeroes and all non-alphanumeric characters.
+ * E.g., the names "UTF8", "utf-8", "u*T@f08" and "Utf 8" are all equivalent.
+ * (See also ucnv_compareNames().)
+ * If <TT>NULL</TT> is passed for the converter name, it will create
+ * one with the ucnv_getDefaultName() return value.
+ * If the alias is ambiguous, then the preferred converter is used
+ * and the status is set to U_AMBIGUOUS_ALIAS_WARNING.
+ *
+ * <p>See ucnv_open for the complete details</p>
+ * @param name Name of the UConverter table in a zero terminated
+ *        Unicode string
+ * @param err outgoing error status <TT>U_MEMORY_ALLOCATION_ERROR,
+ *        U_FILE_ACCESS_ERROR</TT>
+ * @return the created Unicode converter object, or <TT>NULL</TT> if an
+ *        error occurred
+ * @see ucnv_open
+ * @see ucnv_openCCSID
+ * @see ucnv_close
+ * @see ucnv_compareNames
+ * @stable ICU 2.0
+ */
+U_CAPI UConverter* U_EXPORT2
+ucnv_openU(const UChar *name,
+           UErrorCode *err);
+
+/**
+ * Creates a UConverter object from a CCSID number and platform pair.
+ * Note that the usefulness of this function is limited to platforms with numeric
+ * encoding IDs. Only IBM and Microsoft platforms use numeric (16-bit) identifiers for
+ * encodings.
+ *
+ * In addition, IBM CCSIDs and Unicode conversion tables are not 1:1 related.
+ * For many IBM CCSIDs there are multiple (up to six) Unicode conversion tables, and
+ * for some Unicode conversion tables there are multiple CCSIDs.
+ * Some "alternate" Unicode conversion tables are provided by the
+ * IBM CDRA conversion table registry.
+ * The most prominent example of a systematic modification of conversion tables that is
+ * not provided in the form of conversion table files in the repository is
+ * that S/390 Unix System Services swaps the codes for Line Feed and New Line in all
+ * EBCDIC codepages, which requires such a swap in the Unicode conversion tables as well.
+ *
+ * Only IBM default conversion tables are accessible with ucnv_openCCSID().
+ * ucnv_getCCSID() will return the same CCSID for all conversion tables that are associated
+ * with that CCSID.
+ *
+ * Currently, the only "platform" supported in the ICU converter API is UCNV_IBM.
+ *
+ * In summary, the use of CCSIDs and the associated API functions is not recommended.
+ *
+ * In order to open a converter with the default IBM CDRA Unicode conversion table,
+ * you can use this function or use the prefix "ibm-":
+ * \code
+ *     char name[20];
+ *     sprintf(name, "ibm-%hu", ccsid);
+ *     cnv=ucnv_open(name, &errorCode);
+ * \endcode
+ *
+ * In order to open a converter with the IBM S/390 Unix System Services variant
+ * of a Unicode/EBCDIC conversion table,
+ * you can use the prefix "ibm-" together with the option string UCNV_SWAP_LFNL_OPTION_STRING:
+ * \code
+ *     char name[20];
+ *     sprintf(name, "ibm-%hu" UCNV_SWAP_LFNL_OPTION_STRING, ccsid);
+ *     cnv=ucnv_open(name, &errorCode);
+ * \endcode
+ *
+ * In order to open a converter from a Microsoft codepage number, use the prefix "cp":
+ * \code
+ *     char name[20];
+ *     sprintf(name, "cp%hu", codepageID);
+ *     cnv=ucnv_open(name, &errorCode);
+ * \endcode
+ *
+ * If the alias is ambiguous, then the preferred converter is used
+ * and the status is set to U_AMBIGUOUS_ALIAS_WARNING.
+ *
+ * @param codepage codepage number to create
+ * @param platform the platform in which the codepage number exists
+ * @param err error status <TT>U_MEMORY_ALLOCATION_ERROR, U_FILE_ACCESS_ERROR</TT>
+ * @return the created Unicode converter object, or <TT>NULL</TT> if an error
+ *   occurred.
+ * @see ucnv_open
+ * @see ucnv_openU
+ * @see ucnv_close
+ * @see ucnv_getCCSID
+ * @see ucnv_getPlatform
+ * @see UConverterPlatform
+ * @stable ICU 2.0
+ */
+U_CAPI UConverter* U_EXPORT2
+ucnv_openCCSID(int32_t codepage,
+               UConverterPlatform platform,
+               UErrorCode * err);
+
+/**
+ * <p>Creates a UConverter object specified from a packageName and a converterName.</p>
+ *
+ * <p>The packageName and converterName must point to an ICU udata object, as defined by
+ *   <code> udata_open( packageName, "cnv", converterName, err) </code> or equivalent.
+ * Typically, packageName will refer to a (.dat) file, or to a package registered with
+ * udata_setAppData(). Using a full file or directory pathname for packageName is deprecated.</p>
+ *
+ * <p>The name will NOT be looked up in the alias mechanism, nor will the converter be
+ * stored in the converter cache or the alias table. The only way to open further converters
+ * is call this function multiple times, or use the ucnv_clone() function to clone a
+ * 'primary' converter.</p>
+ *
+ * <p>A future version of ICU may add alias table lookups and/or caching
+ * to this function.</p>
+ *
+ * <p>Example Use:
+ *      <code>cnv = ucnv_openPackage("myapp", "myconverter", &err);</code>
+ * </p>
+ *
+ * @param packageName name of the package (equivalent to 'path' in udata_open() call)
+ * @param converterName name of the data item to be used, without suffix.
+ * @param err outgoing error status <TT>U_MEMORY_ALLOCATION_ERROR, U_FILE_ACCESS_ERROR</TT>
+ * @return the created Unicode converter object, or <TT>NULL</TT> if an error occurred
+ * @see udata_open
+ * @see ucnv_open
+ * @see ucnv_clone
+ * @see ucnv_close
+ * @stable ICU 2.2
+ */
+U_CAPI UConverter* U_EXPORT2
+ucnv_openPackage(const char *packageName, const char *converterName, UErrorCode *err);
+
+/**
+ * Thread safe converter cloning operation.
+ *
+ * You must ucnv_close() the clone.
+ *
+ * @param cnv converter to be cloned
+ * @param status to indicate whether the operation went on smoothly or there were errors
+ * @return pointer to the new clone
+ * @stable ICU 71
+ */
+U_CAPI UConverter* U_EXPORT2 ucnv_clone(const UConverter *cnv, UErrorCode *status);
+
+#ifndef U_HIDE_DEPRECATED_API
+
+/**
+ * Thread safe converter cloning operation.
+ * For most efficient operation, pass in a stackBuffer (and a *pBufferSize)
+ * with at least U_CNV_SAFECLONE_BUFFERSIZE bytes of space.
+ * If the buffer size is sufficient, then the clone will use the stack buffer;
+ * otherwise, it will be allocated, and *pBufferSize will indicate
+ * the actual size. (This should not occur with U_CNV_SAFECLONE_BUFFERSIZE.)
+ *
+ * You must ucnv_close() the clone in any case.
+ *
+ * If *pBufferSize==0, (regardless of whether stackBuffer==NULL or not)
+ * then *pBufferSize will be changed to a sufficient size
+ * for cloning this converter,
+ * without actually cloning the converter ("pure pre-flighting").
+ *
+ * If *pBufferSize is greater than zero but not large enough for a stack-based
+ * clone, then the converter is cloned using newly allocated memory
+ * and *pBufferSize is changed to the necessary size.
+ *
+ * If the converter clone fits into the stack buffer but the stack buffer is not
+ * sufficiently aligned for the clone, then the clone will use an
+ * adjusted pointer and use an accordingly smaller buffer size.
+ *
+ * @param cnv converter to be cloned
+ * @param stackBuffer <em>Deprecated functionality as of ICU 52, use NULL.</em><br>
+ *  user allocated space for the new clone. If NULL new memory will be allocated.
+ *  If buffer is not large enough, new memory will be allocated.
+ *  Clients can use the U_CNV_SAFECLONE_BUFFERSIZE. This will probably be enough to avoid memory allocations.
+ * @param pBufferSize <em>Deprecated functionality as of ICU 52, use NULL or 1.</em><br>
+ *  pointer to size of allocated space.
+ * @param status to indicate whether the operation went on smoothly or there were errors
+ *  An informational status value, U_SAFECLONE_ALLOCATED_WARNING,
+ *  is used if pBufferSize != NULL and any allocations were necessary
+ *  However, it is better to check if *pBufferSize grew for checking for
+ *  allocations because warning codes can be overridden by subsequent
+ *  function calls.
+ * @return pointer to the new clone
+ * @deprecated ICU 71 Use ucnv_clone() instead.
+ */
+U_DEPRECATED UConverter * U_EXPORT2
+ucnv_safeClone(const UConverter *cnv,
+               void             *stackBuffer,
+               int32_t          *pBufferSize,
+               UErrorCode       *status);
+
+/**
+ * \def U_CNV_SAFECLONE_BUFFERSIZE
+ * Definition of a buffer size that is designed to be large enough for
+ * converters to be cloned with ucnv_safeClone().
+ * @deprecated ICU 52. Do not rely on ucnv_safeClone() cloning into any provided buffer.
+ */
+#define U_CNV_SAFECLONE_BUFFERSIZE  1024
+
+#endif /* U_HIDE_DEPRECATED_API */
+
+/**
+ * Deletes the unicode converter and releases resources associated
+ * with just this instance.
+ * Does not free up shared converter tables.
+ *
+ * @param converter the converter object to be deleted
+ * @see ucnv_open
+ * @see ucnv_openU
+ * @see ucnv_openCCSID
+ * @stable ICU 2.0
+ */
+U_CAPI void  U_EXPORT2
+ucnv_close(UConverter * converter);
+
+#if U_SHOW_CPLUSPLUS_API
+
+U_NAMESPACE_BEGIN
+
+/**
+ * \class LocalUConverterPointer
+ * "Smart pointer" class, closes a UConverter via ucnv_close().
+ * For most methods see the LocalPointerBase base class.
+ *
+ * @see LocalPointerBase
+ * @see LocalPointer
+ * @stable ICU 4.4
+ */
+U_DEFINE_LOCAL_OPEN_POINTER(LocalUConverterPointer, UConverter, ucnv_close);
+
+U_NAMESPACE_END
+
+#endif
+
+/**
+ * Fills in the output parameter, subChars, with the substitution characters
+ * as multiple bytes.
+ * If ucnv_setSubstString() set a Unicode string because the converter is
+ * stateful, then subChars will be an empty string.
+ *
+ * @param converter the Unicode converter
+ * @param subChars the substitution characters
+ * @param len on input the capacity of subChars, on output the number
+ * of bytes copied to it
+ * @param  err the outgoing error status code.
+ * If the substitution character array is too small, an
+ * <TT>U_INDEX_OUTOFBOUNDS_ERROR</TT> will be returned.
+ * @see ucnv_setSubstString
+ * @see ucnv_setSubstChars
+ * @stable ICU 2.0
+ */
+U_CAPI void U_EXPORT2
+ucnv_getSubstChars(const UConverter *converter,
+                   char *subChars,
+                   int8_t *len,
+                   UErrorCode *err);
+
+/**
+ * Sets the substitution chars when converting from unicode to a codepage. The
+ * substitution is specified as a string of 1-4 bytes, and may contain
+ * <TT>NULL</TT> bytes.
+ * The subChars must represent a single character. The caller needs to know the
+ * byte sequence of a valid character in the converter's charset.
+ * For some converters, for example some ISO 2022 variants, only single-byte
+ * substitution characters may be supported.
+ * The newer ucnv_setSubstString() function relaxes these limitations.
+ *
+ * @param converter the Unicode converter
+ * @param subChars the substitution character byte sequence we want set
+ * @param len the number of bytes in subChars
+ * @param err the error status code.  <TT>U_INDEX_OUTOFBOUNDS_ERROR </TT> if
+ * len is bigger than the maximum number of bytes allowed in subchars
+ * @see ucnv_setSubstString
+ * @see ucnv_getSubstChars
+ * @stable ICU 2.0
+ */
+U_CAPI void U_EXPORT2
+ucnv_setSubstChars(UConverter *converter,
+                   const char *subChars,
+                   int8_t len,
+                   UErrorCode *err);
+
+/**
+ * Set a substitution string for converting from Unicode to a charset.
+ * The caller need not know the charset byte sequence for each charset.
+ *
+ * Unlike ucnv_setSubstChars() which is designed to set a charset byte sequence
+ * for a single character, this function takes a Unicode string with
+ * zero, one or more characters, and immediately verifies that the string can be
+ * converted to the charset.
+ * If not, or if the result is too long (more than 32 bytes as of ICU 3.6),
+ * then the function returns with an error accordingly.
+ *
+ * Also unlike ucnv_setSubstChars(), this function works for stateful charsets
+ * by converting on the fly at the point of substitution rather than setting
+ * a fixed byte sequence.
+ *
+ * @param cnv The UConverter object.
+ * @param s The Unicode string.
+ * @param length The number of UChars in s, or -1 for a NUL-terminated string.
+ * @param err Pointer to a standard ICU error code. Its input value must
+ *            pass the U_SUCCESS() test, or else the function returns
+ *            immediately. Check for U_FAILURE() on output or use with
+ *            function chaining. (See User Guide for details.)
+ *
+ * @see ucnv_setSubstChars
+ * @see ucnv_getSubstChars
+ * @stable ICU 3.6
+ */
+U_CAPI void U_EXPORT2
+ucnv_setSubstString(UConverter *cnv,
+                    const UChar *s,
+                    int32_t length,
+                    UErrorCode *err);
+
+/**
+ * Fills in the output parameter, errBytes, with the error characters from the
+ * last failing conversion.
+ *
+ * @param converter the Unicode converter
+ * @param errBytes the codepage bytes which were in error
+ * @param len on input the capacity of errBytes, on output the number of
+ *  bytes which were copied to it
+ * @param err the error status code.
+ * If the substitution character array is too small, an
+ * <TT>U_INDEX_OUTOFBOUNDS_ERROR</TT> will be returned.
+ * @stable ICU 2.0
+ */
+U_CAPI void U_EXPORT2
+ucnv_getInvalidChars(const UConverter *converter,
+                     char *errBytes,
+                     int8_t *len,
+                     UErrorCode *err);
+
+/**
+ * Fills in the output parameter, errChars, with the error characters from the
+ * last failing conversion.
+ *
+ * @param converter the Unicode converter
+ * @param errUChars the UChars which were in error
+ * @param len on input the capacity of errUChars, on output the number of
+ *  UChars which were copied to it
+ * @param err the error status code.
+ * If the substitution character array is too small, an
+ * <TT>U_INDEX_OUTOFBOUNDS_ERROR</TT> will be returned.
+ * @stable ICU 2.0
+ */
+U_CAPI void U_EXPORT2
+ucnv_getInvalidUChars(const UConverter *converter,
+                      UChar *errUChars,
+                      int8_t *len,
+                      UErrorCode *err);
+
+/**
+ * Resets the state of a converter to the default state. This is used
+ * in the case of an error, to restart a conversion from a known default state.
+ * It will also empty the internal output buffers.
+ * @param converter the Unicode converter
+ * @stable ICU 2.0
+ */
+U_CAPI void U_EXPORT2
+ucnv_reset(UConverter *converter);
+
+/**
+ * Resets the to-Unicode part of a converter state to the default state.
+ * This is used in the case of an error to restart a conversion to
+ * Unicode to a known default state. It will also empty the internal
+ * output buffers used for the conversion to Unicode codepoints.
+ * @param converter the Unicode converter
+ * @stable ICU 2.0
+ */
+U_CAPI void U_EXPORT2
+ucnv_resetToUnicode(UConverter *converter);
+
+/**
+ * Resets the from-Unicode part of a converter state to the default state.
+ * This is used in the case of an error to restart a conversion from
+ * Unicode to a known default state. It will also empty the internal output
+ * buffers used for the conversion from Unicode codepoints.
+ * @param converter the Unicode converter
+ * @stable ICU 2.0
+ */
+U_CAPI void U_EXPORT2
+ucnv_resetFromUnicode(UConverter *converter);
+
+/**
+ * Returns the maximum number of bytes that are output per UChar in conversion
+ * from Unicode using this converter.
+ * The returned number can be used with UCNV_GET_MAX_BYTES_FOR_STRING
+ * to calculate the size of a target buffer for conversion from Unicode.
+ *
+ * Note: Before ICU 2.8, this function did not return reliable numbers for
+ * some stateful converters (EBCDIC_STATEFUL, ISO-2022) and LMBCS.
+ *
+ * This number may not be the same as the maximum number of bytes per
+ * "conversion unit". In other words, it may not be the intuitively expected
+ * number of bytes per character that would be published for a charset,
+ * and may not fulfill any other purpose than the allocation of an output
+ * buffer of guaranteed sufficient size for a given input length and converter.
+ *
+ * Examples for special cases that are taken into account:
+ * - Supplementary code points may convert to more bytes than BMP code points.
+ *   This function returns bytes per UChar (UTF-16 code unit), not per
+ *   Unicode code point, for efficient buffer allocation.
+ * - State-shifting output (SI/SO, escapes, etc.) from stateful converters.
+ * - When m input UChars are converted to n output bytes, then the maximum m/n
+ *   is taken into account.
+ *
+ * The number returned here does not take into account
+ * (see UCNV_GET_MAX_BYTES_FOR_STRING):
+ * - callbacks which output more than one charset character sequence per call,
+ *   like escape callbacks
+ * - initial and final non-character bytes that are output by some converters
+ *   (automatic BOMs, initial escape sequence, final SI, etc.)
+ *
+ * Examples for returned values:
+ * - SBCS charsets: 1
+ * - Shift-JIS: 2
+ * - UTF-16: 2 (2 per BMP, 4 per surrogate _pair_, BOM not counted)
+ * - UTF-8: 3 (3 per BMP, 4 per surrogate _pair_)
+ * - EBCDIC_STATEFUL (EBCDIC mixed SBCS/DBCS): 3 (SO + DBCS)
+ * - ISO-2022: 3 (always outputs UTF-8)
+ * - ISO-2022-JP: 6 (4-byte escape sequences + DBCS)
+ * - ISO-2022-CN: 8 (4-byte designator sequences + 2-byte SS2/SS3 + DBCS)
+ *
+ * @param converter The Unicode converter.
+ * @return The maximum number of bytes per UChar (16 bit code unit)
+ *    that are output by ucnv_fromUnicode(),
+ *    to be used together with UCNV_GET_MAX_BYTES_FOR_STRING
+ *    for buffer allocation.
+ *
+ * @see UCNV_GET_MAX_BYTES_FOR_STRING
+ * @see ucnv_getMinCharSize
+ * @stable ICU 2.0
+ */
+U_CAPI int8_t U_EXPORT2
+ucnv_getMaxCharSize(const UConverter *converter);
+
+/**
+ * Calculates the size of a buffer for conversion from Unicode to a charset.
+ * The calculated size is guaranteed to be sufficient for this conversion.
+ *
+ * It takes into account initial and final non-character bytes that are output
+ * by some converters.
+ * It does not take into account callbacks which output more than one charset
+ * character sequence per call, like escape callbacks.
+ * The default (substitution) callback only outputs one charset character sequence.
+ *
+ * @param length Number of UChars to be converted.
+ * @param maxCharSize Return value from ucnv_getMaxCharSize() for the converter
+ *                    that will be used.
+ * @return Size of a buffer that will be large enough to hold the output bytes of
+ *         converting length UChars with the converter that returned the maxCharSize.
+ *
+ * @see ucnv_getMaxCharSize
+ * @stable ICU 2.8
+ */
+#define UCNV_GET_MAX_BYTES_FOR_STRING(length, maxCharSize) \
+     (((int32_t)(length)+10)*(int32_t)(maxCharSize))
+
+/**
+ * Returns the minimum byte length (per codepoint) for characters in this codepage.
+ * This is usually either 1 or 2.
+ * @param converter the Unicode converter
+ * @return the minimum number of bytes per codepoint allowed by this particular converter
+ * @see ucnv_getMaxCharSize
+ * @stable ICU 2.0
+ */
+U_CAPI int8_t U_EXPORT2
+ucnv_getMinCharSize(const UConverter *converter);
+
+/**
+ * Returns the display name of the converter passed in based on the Locale
+ * passed in. If the locale contains no display name, the internal ASCII
+ * name will be filled in.
+ *
+ * @param converter the Unicode converter.
+ * @param displayLocale is the specific Locale we want to localized for
+ * @param displayName user provided buffer to be filled in
+ * @param displayNameCapacity size of displayName Buffer
+ * @param err error status code
+ * @return displayNameLength number of UChar needed in displayName
+ * @see ucnv_getName
+ * @stable ICU 2.0
+ */
+U_CAPI int32_t U_EXPORT2
+ucnv_getDisplayName(const UConverter *converter,
+                    const char *displayLocale,
+                    UChar *displayName,
+                    int32_t displayNameCapacity,
+                    UErrorCode *err);
+
+/**
+ * Gets the internal, canonical name of the converter (zero-terminated).
+ * The lifetime of the returned string will be that of the converter
+ * passed to this function.
+ * @param converter the Unicode converter
+ * @param err UErrorCode status
+ * @return the internal name of the converter
+ * @see ucnv_getDisplayName
+ * @stable ICU 2.0
+ */
+U_CAPI const char * U_EXPORT2
+ucnv_getName(const UConverter *converter, UErrorCode *err);
+
+/**
+ * Gets a codepage number associated with the converter. This is not guaranteed
+ * to be the one used to create the converter. Some converters do not represent
+ * platform registered codepages and return zero for the codepage number.
+ * The error code fill-in parameter indicates if the codepage number
+ * is available.
+ * Does not check if the converter is <TT>NULL</TT> or if converter's data
+ * table is <TT>NULL</TT>.
+ *
+ * Important: The use of CCSIDs is not recommended because it is limited
+ * to only two platforms in principle and only one (UCNV_IBM) in the current
+ * ICU converter API.
+ * Also, CCSIDs are insufficient to identify IBM Unicode conversion tables precisely.
+ * For more details see ucnv_openCCSID().
+ *
+ * @param converter the Unicode converter
+ * @param err the error status code.
+ * @return If any error occurs, -1 will be returned otherwise, the codepage number
+ * will be returned
+ * @see ucnv_openCCSID
+ * @see ucnv_getPlatform
+ * @stable ICU 2.0
+ */
+U_CAPI int32_t U_EXPORT2
+ucnv_getCCSID(const UConverter *converter,
+              UErrorCode *err);
+
+/**
+ * Gets a codepage platform associated with the converter. Currently,
+ * only <TT>UCNV_IBM</TT> will be returned.
+ * Does not test if the converter is <TT>NULL</TT> or if converter's data
+ * table is <TT>NULL</TT>.
+ * @param converter the Unicode converter
+ * @param err the error status code.
+ * @return The codepage platform
+ * @stable ICU 2.0
+ */
+U_CAPI UConverterPlatform U_EXPORT2
+ucnv_getPlatform(const UConverter *converter,
+                 UErrorCode *err);
+
+/**
+ * Gets the type of the converter
+ * e.g. SBCS, MBCS, DBCS, UTF8, UTF16_BE, UTF16_LE, ISO_2022,
+ * EBCDIC_STATEFUL, LATIN_1
+ * @param converter a valid, opened converter
+ * @return the type of the converter
+ * @stable ICU 2.0
+ */
+U_CAPI UConverterType U_EXPORT2
+ucnv_getType(const UConverter * converter);
+
+/**
+ * Gets the "starter" (lead) bytes for converters of type MBCS.
+ * Will fill in an <TT>U_ILLEGAL_ARGUMENT_ERROR</TT> if converter passed in
+ * is not MBCS. Fills in an array of type UBool, with the value of the byte
+ * as offset to the array. For example, if (starters[0x20] == true) at return,
+ * it means that the byte 0x20 is a starter byte in this converter.
+ * Context pointers are always owned by the caller.
+ *
+ * @param converter a valid, opened converter of type MBCS
+ * @param starters an array of size 256 to be filled in
+ * @param err error status, <TT>U_ILLEGAL_ARGUMENT_ERROR</TT> if the
+ * converter is not a type which can return starters.
+ * @see ucnv_getType
+ * @stable ICU 2.0
+ */
+U_CAPI void U_EXPORT2
+ucnv_getStarters(const UConverter* converter,
+                 UBool starters[256],
+                 UErrorCode* err);
+
+
+/**
+ * Selectors for Unicode sets that can be returned by ucnv_getUnicodeSet().
+ * @see ucnv_getUnicodeSet
+ * @stable ICU 2.6
+ */
+typedef enum UConverterUnicodeSet {
+    /** Select the set of roundtrippable Unicode code points. @stable ICU 2.6 */
+    UCNV_ROUNDTRIP_SET,
+    /** Select the set of Unicode code points with roundtrip or fallback mappings. @stable ICU 4.0 */
+    UCNV_ROUNDTRIP_AND_FALLBACK_SET,
+#ifndef U_HIDE_DEPRECATED_API
+    /**
+     * Number of UConverterUnicodeSet selectors.
+     * @deprecated ICU 58 The numeric value may change over time, see ICU ticket #12420.
+     */
+    UCNV_SET_COUNT
+#endif  // U_HIDE_DEPRECATED_API
+} UConverterUnicodeSet;
+
+
+/**
+ * Returns the set of Unicode code points that can be converted by an ICU converter.
+ *
+ * Returns one of several kinds of set:
+ *
+ * 1. UCNV_ROUNDTRIP_SET
+ *
+ * The set of all Unicode code points that can be roundtrip-converted
+ * (converted without any data loss) with the converter (ucnv_fromUnicode()).
+ * This set will not include code points that have fallback mappings
+ * or are only the result of reverse fallback mappings.
+ * This set will also not include PUA code points with fallbacks, although
+ * ucnv_fromUnicode() will always uses those mappings despite ucnv_setFallback().
+ * See UTR #22 "Character Mapping Markup Language"
+ * at http://www.unicode.org/reports/tr22/
+ *
+ * This is useful for example for
+ * - checking that a string or document can be roundtrip-converted with a converter,
+ *   without/before actually performing the conversion
+ * - testing if a converter can be used for text for typical text for a certain locale,
+ *   by comparing its roundtrip set with the set of ExemplarCharacters from
+ *   ICU's locale data or other sources
+ *
+ * 2. UCNV_ROUNDTRIP_AND_FALLBACK_SET
+ *
+ * The set of all Unicode code points that can be converted with the converter (ucnv_fromUnicode())
+ * when fallbacks are turned on (see ucnv_setFallback()).
+ * This set includes all code points with roundtrips and fallbacks (but not reverse fallbacks).
+ *
+ * In the future, there may be more UConverterUnicodeSet choices to select
+ * sets with different properties.
+ *
+ * @param cnv The converter for which a set is requested.
+ * @param setFillIn A valid USet *. It will be cleared by this function before
+ *            the converter's specific set is filled into the USet.
+ * @param whichSet A UConverterUnicodeSet selector;
+ *              currently UCNV_ROUNDTRIP_SET is the only supported value.
+ * @param pErrorCode ICU error code in/out parameter.
+ *                   Must fulfill U_SUCCESS before the function call.
+ *
+ * @see UConverterUnicodeSet
+ * @see uset_open
+ * @see uset_close
+ * @stable ICU 2.6
+ */
+U_CAPI void U_EXPORT2
+ucnv_getUnicodeSet(const UConverter *cnv,
+                   USet *setFillIn,
+                   UConverterUnicodeSet whichSet,
+                   UErrorCode *pErrorCode);
+
+/**
+ * Gets the current callback function used by the converter when an illegal
+ *  or invalid codepage sequence is found.
+ * Context pointers are always owned by the caller.
+ *
+ * @param converter the unicode converter
+ * @param action fillin: returns the callback function pointer
+ * @param context fillin: returns the callback's private void* context
+ * @see ucnv_setToUCallBack
+ * @stable ICU 2.0
+ */
+U_CAPI void U_EXPORT2
+ucnv_getToUCallBack (const UConverter * converter,
+                     UConverterToUCallback *action,
+                     const void **context);
+
+/**
+ * Gets the current callback function used by the converter when illegal
+ * or invalid Unicode sequence is found.
+ * Context pointers are always owned by the caller.
+ *
+ * @param converter the unicode converter
+ * @param action fillin: returns the callback function pointer
+ * @param context fillin: returns the callback's private void* context
+ * @see ucnv_setFromUCallBack
+ * @stable ICU 2.0
+ */
+U_CAPI void U_EXPORT2
+ucnv_getFromUCallBack (const UConverter * converter,
+                       UConverterFromUCallback *action,
+                       const void **context);
+
+/**
+ * Changes the callback function used by the converter when
+ * an illegal or invalid sequence is found.
+ * Context pointers are always owned by the caller.
+ * Predefined actions and contexts can be found in the ucnv_err.h header.
+ *
+ * @param converter the unicode converter
+ * @param newAction the new callback function
+ * @param newContext the new toUnicode callback context pointer. This can be NULL.
+ * @param oldAction fillin: returns the old callback function pointer. This can be NULL.
+ * @param oldContext fillin: returns the old callback's private void* context. This can be NULL.
+ * @param err The error code status
+ * @see ucnv_getToUCallBack
+ * @stable ICU 2.0
+ */
+U_CAPI void U_EXPORT2
+ucnv_setToUCallBack (UConverter * converter,
+                     UConverterToUCallback newAction,
+                     const void* newContext,
+                     UConverterToUCallback *oldAction,
+                     const void** oldContext,
+                     UErrorCode * err);
+
+/**
+ * Changes the current callback function used by the converter when
+ * an illegal or invalid sequence is found.
+ * Context pointers are always owned by the caller.
+ * Predefined actions and contexts can be found in the ucnv_err.h header.
+ *
+ * @param converter the unicode converter
+ * @param newAction the new callback function
+ * @param newContext the new fromUnicode callback context pointer. This can be NULL.
+ * @param oldAction fillin: returns the old callback function pointer. This can be NULL.
+ * @param oldContext fillin: returns the old callback's private void* context. This can be NULL.
+ * @param err The error code status
+ * @see ucnv_getFromUCallBack
+ * @stable ICU 2.0
+ */
+U_CAPI void U_EXPORT2
+ucnv_setFromUCallBack (UConverter * converter,
+                       UConverterFromUCallback newAction,
+                       const void *newContext,
+                       UConverterFromUCallback *oldAction,
+                       const void **oldContext,
+                       UErrorCode * err);
+
+/**
+ * Converts an array of unicode characters to an array of codepage
+ * characters. This function is optimized for converting a continuous
+ * stream of data in buffer-sized chunks, where the entire source and
+ * target does not fit in available buffers.
+ *
+ * The source pointer is an in/out parameter. It starts out pointing where the
+ * conversion is to begin, and ends up pointing after the last UChar consumed.
+ *
+ * Target similarly starts out pointer at the first available byte in the output
+ * buffer, and ends up pointing after the last byte written to the output.
+ *
+ * The converter always attempts to consume the entire source buffer, unless
+ * (1.) the target buffer is full, or (2.) a failing error is returned from the
+ * current callback function.  When a successful error status has been
+ * returned, it means that all of the source buffer has been
+ *  consumed. At that point, the caller should reset the source and
+ *  sourceLimit pointers to point to the next chunk.
+ *
+ * At the end of the stream (flush==true), the input is completely consumed
+ * when *source==sourceLimit and no error code is set.
+ * The converter object is then automatically reset by this function.
+ * (This means that a converter need not be reset explicitly between data
+ * streams if it finishes the previous stream without errors.)
+ *
+ * This is a <I>stateful</I> conversion. Additionally, even when all source data has
+ * been consumed, some data may be in the converters' internal state.
+ * Call this function repeatedly, updating the target pointers with
+ * the next empty chunk of target in case of a
+ * <TT>U_BUFFER_OVERFLOW_ERROR</TT>, and updating the source  pointers
+ *  with the next chunk of source when a successful error status is
+ * returned, until there are no more chunks of source data.
+ * @param converter the Unicode converter
+ * @param target I/O parameter. Input : Points to the beginning of the buffer to copy
+ *  codepage characters to. Output : points to after the last codepage character copied
+ *  to <TT>target</TT>.
+ * @param targetLimit the pointer just after last of the <TT>target</TT> buffer
+ * @param source I/O parameter, pointer to pointer to the source Unicode character buffer.
+ * @param sourceLimit the pointer just after the last of the source buffer
+ * @param offsets if NULL is passed, nothing will happen to it, otherwise it needs to have the same number
+ * of allocated cells as <TT>target</TT>. Will fill in offsets from target to source pointer
+ * e.g: <TT>offsets[3]</TT> is equal to 6, it means that the <TT>target[3]</TT> was a result of transcoding <TT>source[6]</TT>
+ * For output data carried across calls, and other data without a specific source character
+ * (such as from escape sequences or callbacks)  -1 will be placed for offsets.
+ * @param flush set to <TT>true</TT> if the current source buffer is the last available
+ * chunk of the source, <TT>false</TT> otherwise. Note that if a failing status is returned,
+ * this function may have to be called multiple times with flush set to <TT>true</TT> until
+ * the source buffer is consumed.
+ * @param err the error status.  <TT>U_ILLEGAL_ARGUMENT_ERROR</TT> will be set if the
+ * converter is <TT>NULL</TT>.
+ * <code>U_BUFFER_OVERFLOW_ERROR</code> will be set if the target is full and there is
+ * still data to be written to the target.
+ * @see ucnv_fromUChars
+ * @see ucnv_convert
+ * @see ucnv_getMinCharSize
+ * @see ucnv_setToUCallBack
+ * @stable ICU 2.0
+ */
+U_CAPI void U_EXPORT2
+ucnv_fromUnicode (UConverter * converter,
+                  char **target,
+                  const char *targetLimit,
+                  const UChar ** source,
+                  const UChar * sourceLimit,
+                  int32_t* offsets,
+                  UBool flush,
+                  UErrorCode * err);
+
+/**
+ * Converts a buffer of codepage bytes into an array of unicode UChars
+ * characters. This function is optimized for converting a continuous
+ * stream of data in buffer-sized chunks, where the entire source and
+ * target does not fit in available buffers.
+ *
+ * The source pointer is an in/out parameter. It starts out pointing where the
+ * conversion is to begin, and ends up pointing after the last byte of source consumed.
+ *
+ * Target similarly starts out pointer at the first available UChar in the output
+ * buffer, and ends up pointing after the last UChar written to the output.
+ * It does NOT necessarily keep UChar sequences together.
+ *
+ * The converter always attempts to consume the entire source buffer, unless
+ * (1.) the target buffer is full, or (2.) a failing error is returned from the
+ * current callback function.  When a successful error status has been
+ * returned, it means that all of the source buffer has been
+ *  consumed. At that point, the caller should reset the source and
+ *  sourceLimit pointers to point to the next chunk.
+ *
+ * At the end of the stream (flush==true), the input is completely consumed
+ * when *source==sourceLimit and no error code is set
+ * The converter object is then automatically reset by this function.
+ * (This means that a converter need not be reset explicitly between data
+ * streams if it finishes the previous stream without errors.)
+ *
+ * This is a <I>stateful</I> conversion. Additionally, even when all source data has
+ * been consumed, some data may be in the converters' internal state.
+ * Call this function repeatedly, updating the target pointers with
+ * the next empty chunk of target in case of a
+ * <TT>U_BUFFER_OVERFLOW_ERROR</TT>, and updating the source  pointers
+ *  with the next chunk of source when a successful error status is
+ * returned, until there are no more chunks of source data.
+ * @param converter the Unicode converter
+ * @param target I/O parameter. Input : Points to the beginning of the buffer to copy
+ *  UChars into. Output : points to after the last UChar copied.
+ * @param targetLimit the pointer just after the end of the <TT>target</TT> buffer
+ * @param source I/O parameter, pointer to pointer to the source codepage buffer.
+ * @param sourceLimit the pointer to the byte after the end of the source buffer
+ * @param offsets if NULL is passed, nothing will happen to it, otherwise it needs to have the same number
+ * of allocated cells as <TT>target</TT>. Will fill in offsets from target to source pointer
+ * e.g: <TT>offsets[3]</TT> is equal to 6, it means that the <TT>target[3]</TT> was a result of transcoding <TT>source[6]</TT>
+ * For output data carried across calls, and other data without a specific source character
+ * (such as from escape sequences or callbacks)  -1 will be placed for offsets.
+ * @param flush set to <TT>true</TT> if the current source buffer is the last available
+ * chunk of the source, <TT>false</TT> otherwise. Note that if a failing status is returned,
+ * this function may have to be called multiple times with flush set to <TT>true</TT> until
+ * the source buffer is consumed.
+ * @param err the error status.  <TT>U_ILLEGAL_ARGUMENT_ERROR</TT> will be set if the
+ * converter is <TT>NULL</TT>.
+ * <code>U_BUFFER_OVERFLOW_ERROR</code> will be set if the target is full and there is
+ * still data to be written to the target.
+ * @see ucnv_fromUChars
+ * @see ucnv_convert
+ * @see ucnv_getMinCharSize
+ * @see ucnv_setFromUCallBack
+ * @see ucnv_getNextUChar
+ * @stable ICU 2.0
+ */
+U_CAPI void U_EXPORT2
+ucnv_toUnicode(UConverter *converter,
+               UChar **target,
+               const UChar *targetLimit,
+               const char **source,
+               const char *sourceLimit,
+               int32_t *offsets,
+               UBool flush,
+               UErrorCode *err);
+
+/**
+ * Convert the Unicode string into a codepage string using an existing UConverter.
+ * The output string is NUL-terminated if possible.
+ *
+ * This function is a more convenient but less powerful version of ucnv_fromUnicode().
+ * It is only useful for whole strings, not for streaming conversion.
+ *
+ * The maximum output buffer capacity required (barring output from callbacks) will be
+ * UCNV_GET_MAX_BYTES_FOR_STRING(srcLength, ucnv_getMaxCharSize(cnv)).
+ *
+ * @param cnv the converter object to be used (ucnv_resetFromUnicode() will be called)
+ * @param src the input Unicode string
+ * @param srcLength the input string length, or -1 if NUL-terminated
+ * @param dest destination string buffer, can be NULL if destCapacity==0
+ * @param destCapacity the number of chars available at dest
+ * @param pErrorCode normal ICU error code;
+ *                  common error codes that may be set by this function include
+ *                  U_BUFFER_OVERFLOW_ERROR, U_STRING_NOT_TERMINATED_WARNING,
+ *                  U_ILLEGAL_ARGUMENT_ERROR, and conversion errors
+ * @return the length of the output string, not counting the terminating NUL;
+ *         if the length is greater than destCapacity, then the string will not fit
+ *         and a buffer of the indicated length would need to be passed in
+ * @see ucnv_fromUnicode
+ * @see ucnv_convert
+ * @see UCNV_GET_MAX_BYTES_FOR_STRING
+ * @stable ICU 2.0
+ */
+U_CAPI int32_t U_EXPORT2
+ucnv_fromUChars(UConverter *cnv,
+                char *dest, int32_t destCapacity,
+                const UChar *src, int32_t srcLength,
+                UErrorCode *pErrorCode);
+
+/**
+ * Convert the codepage string into a Unicode string using an existing UConverter.
+ * The output string is NUL-terminated if possible.
+ *
+ * This function is a more convenient but less powerful version of ucnv_toUnicode().
+ * It is only useful for whole strings, not for streaming conversion.
+ *
+ * The maximum output buffer capacity required (barring output from callbacks) will be
+ * 2*srcLength (each char may be converted into a surrogate pair).
+ *
+ * @param cnv the converter object to be used (ucnv_resetToUnicode() will be called)
+ * @param src the input codepage string
+ * @param srcLength the input string length, or -1 if NUL-terminated
+ * @param dest destination string buffer, can be NULL if destCapacity==0
+ * @param destCapacity the number of UChars available at dest
+ * @param pErrorCode normal ICU error code;
+ *                  common error codes that may be set by this function include
+ *                  U_BUFFER_OVERFLOW_ERROR, U_STRING_NOT_TERMINATED_WARNING,
+ *                  U_ILLEGAL_ARGUMENT_ERROR, and conversion errors
+ * @return the length of the output string, not counting the terminating NUL;
+ *         if the length is greater than destCapacity, then the string will not fit
+ *         and a buffer of the indicated length would need to be passed in
+ * @see ucnv_toUnicode
+ * @see ucnv_convert
+ * @stable ICU 2.0
+ */
+U_CAPI int32_t U_EXPORT2
+ucnv_toUChars(UConverter *cnv,
+              UChar *dest, int32_t destCapacity,
+              const char *src, int32_t srcLength,
+              UErrorCode *pErrorCode);
+
+/**
+ * Convert a codepage buffer into Unicode one character at a time.
+ * The input is completely consumed when the U_INDEX_OUTOFBOUNDS_ERROR is set.
+ *
+ * Advantage compared to ucnv_toUnicode() or ucnv_toUChars():
+ * - Faster for small amounts of data, for most converters, e.g.,
+ *   US-ASCII, ISO-8859-1, UTF-8/16/32, and most "normal" charsets.
+ *   (For complex converters, e.g., SCSU, UTF-7 and ISO 2022 variants,
+ *    it uses ucnv_toUnicode() internally.)
+ * - Convenient.
+ *
+ * Limitations compared to ucnv_toUnicode():
+ * - Always assumes flush=true.
+ *   This makes ucnv_getNextUChar() unsuitable for "streaming" conversion,
+ *   that is, for where the input is supplied in multiple buffers,
+ *   because ucnv_getNextUChar() will assume the end of the input at the end
+ *   of the first buffer.
+ * - Does not provide offset output.
+ *
+ * It is possible to "mix" ucnv_getNextUChar() and ucnv_toUnicode() because
+ * ucnv_getNextUChar() uses the current state of the converter
+ * (unlike ucnv_toUChars() which always resets first).
+ * However, if ucnv_getNextUChar() is called after ucnv_toUnicode()
+ * stopped in the middle of a character sequence (with flush=false),
+ * then ucnv_getNextUChar() will always use the slower ucnv_toUnicode()
+ * internally until the next character boundary.
+ * (This is new in ICU 2.6. In earlier releases, ucnv_getNextUChar() had to
+ * start at a character boundary.)
+ *
+ * Instead of using ucnv_getNextUChar(), it is recommended
+ * to convert using ucnv_toUnicode() or ucnv_toUChars()
+ * and then iterate over the text using U16_NEXT() or a UCharIterator (uiter.h)
+ * or a C++ CharacterIterator or similar.
+ * This allows streaming conversion and offset output, for example.
+ *
+ * <p>Handling of surrogate pairs and supplementary-plane code points:<br>
+ * There are two different kinds of codepages that provide mappings for surrogate characters:
+ * <ul>
+ *   <li>Codepages like UTF-8, UTF-32, and GB 18030 provide direct representations for Unicode
+ *       code points U+10000-U+10ffff as well as for single surrogates U+d800-U+dfff.
+ *       Each valid sequence will result in exactly one returned code point.
+ *       If a sequence results in a single surrogate, then that will be returned
+ *       by itself, even if a neighboring sequence encodes the matching surrogate.</li>
+ *   <li>Codepages like SCSU and LMBCS (and UTF-16) provide direct representations only for BMP code points
+ *       including surrogates. Code points in supplementary planes are represented with
+ *       two sequences, each encoding a surrogate.
+ *       For these codepages, matching pairs of surrogates will be combined into single
+ *       code points for returning from this function.
+ *       (Note that SCSU is actually a mix of these codepage types.)</li>
+ * </ul></p>
+ *
+ * @param converter an open UConverter
+ * @param source the address of a pointer to the codepage buffer, will be
+ *  updated to point after the bytes consumed in the conversion call.
+ * @param sourceLimit points to the end of the input buffer
+ * @param err fills in error status (see ucnv_toUnicode)
+ * <code>U_INDEX_OUTOFBOUNDS_ERROR</code> will be set if the input
+ * is empty or does not convert to any output (e.g.: pure state-change
+ * codes SI/SO, escape sequences for ISO 2022,
+ * or if the callback did not output anything, ...).
+ * This function will not set a <code>U_BUFFER_OVERFLOW_ERROR</code> because
+ *  the "buffer" is the return code. However, there might be subsequent output
+ *  stored in the converter object
+ * that will be returned in following calls to this function.
+ * @return a UChar32 resulting from the partial conversion of source
+ * @see ucnv_toUnicode
+ * @see ucnv_toUChars
+ * @see ucnv_convert
+ * @stable ICU 2.0
+ */
+U_CAPI UChar32 U_EXPORT2
+ucnv_getNextUChar(UConverter * converter,
+                  const char **source,
+                  const char * sourceLimit,
+                  UErrorCode * err);
+
+/**
+ * Convert from one external charset to another using two existing UConverters.
+ * Internally, two conversions - ucnv_toUnicode() and ucnv_fromUnicode() -
+ * are used, "pivoting" through 16-bit Unicode.
+ *
+ * Important: For streaming conversion (multiple function calls for successive
+ * parts of a text stream), the caller must provide a pivot buffer explicitly,
+ * and must preserve the pivot buffer and associated pointers from one
+ * call to another. (The buffer may be moved if its contents and the relative
+ * pointer positions are preserved.)
+ *
+ * There is a similar function, ucnv_convert(),
+ * which has the following limitations:
+ * - it takes charset names, not converter objects, so that
+ *   - two converters are opened for each call
+ *   - only single-string conversion is possible, not streaming operation
+ * - it does not provide enough information to find out,
+ *   in case of failure, whether the toUnicode or
+ *   the fromUnicode conversion failed
+ *
+ * By contrast, ucnv_convertEx()
+ * - takes UConverter parameters instead of charset names
+ * - fully exposes the pivot buffer for streaming conversion and complete error handling
+ *
+ * ucnv_convertEx() also provides further convenience:
+ * - an option to reset the converters at the beginning
+ *   (if reset==true, see parameters;
+ *    also sets *pivotTarget=*pivotSource=pivotStart)
+ * - allow NUL-terminated input
+ *   (only a single NUL byte, will not work for charsets with multi-byte NULs)
+ *   (if sourceLimit==NULL, see parameters)
+ * - terminate with a NUL on output
+ *   (only a single NUL byte, not useful for charsets with multi-byte NULs),
+ *   or set U_STRING_NOT_TERMINATED_WARNING if the output exactly fills
+ *   the target buffer
+ * - the pivot buffer can be provided internally;
+ *   possible only for whole-string conversion, not streaming conversion;
+ *   in this case, the caller will not be able to get details about where an
+ *   error occurred
+ *   (if pivotStart==NULL, see below)
+ *
+ * The function returns when one of the following is true:
+ * - the entire source text has been converted successfully to the target buffer
+ * - a target buffer overflow occurred (U_BUFFER_OVERFLOW_ERROR)
+ * - a conversion error occurred
+ *   (other U_FAILURE(), see description of pErrorCode)
+ *
+ * Limitation compared to the direct use of
+ * ucnv_fromUnicode() and ucnv_toUnicode():
+ * ucnv_convertEx() does not provide offset information.
+ *
+ * Limitation compared to ucnv_fromUChars() and ucnv_toUChars():
+ * ucnv_convertEx() does not support preflighting directly.
+ *
+ * Sample code for converting a single string from
+ * one external charset to UTF-8, ignoring the location of errors:
+ *
+ * \code
+ * int32_t
+ * myToUTF8(UConverter *cnv,
+ *          const char *s, int32_t length,
+ *          char *u8, int32_t capacity,
+ *          UErrorCode *pErrorCode) {
+ *     UConverter *utf8Cnv;
+ *     char *target;
+ *
+ *     if(U_FAILURE(*pErrorCode)) {
+ *         return 0;
+ *     }
+ *
+ *     utf8Cnv=myGetCachedUTF8Converter(pErrorCode);
+ *     if(U_FAILURE(*pErrorCode)) {
+ *         return 0;
+ *     }
+ *
+ *     if(length<0) {
+ *         length=strlen(s);
+ *     }
+ *     target=u8;
+ *     ucnv_convertEx(utf8Cnv, cnv,
+ *                    &target, u8+capacity,
+ *                    &s, s+length,
+ *                    NULL, NULL, NULL, NULL,
+ *                    true, true,
+ *                    pErrorCode);
+ *
+ *     myReleaseCachedUTF8Converter(utf8Cnv);
+ *
+ *     // return the output string length, but without preflighting
+ *     return (int32_t)(target-u8);
+ * }
+ * \endcode
+ *
+ * @param targetCnv     Output converter, used to convert from the UTF-16 pivot
+ *                      to the target using ucnv_fromUnicode().
+ * @param sourceCnv     Input converter, used to convert from the source to
+ *                      the UTF-16 pivot using ucnv_toUnicode().
+ * @param target        I/O parameter, same as for ucnv_fromUChars().
+ *                      Input: *target points to the beginning of the target buffer.
+ *                      Output: *target points to the first unit after the last char written.
+ * @param targetLimit   Pointer to the first unit after the target buffer.
+ * @param source        I/O parameter, same as for ucnv_toUChars().
+ *                      Input: *source points to the beginning of the source buffer.
+ *                      Output: *source points to the first unit after the last char read.
+ * @param sourceLimit   Pointer to the first unit after the source buffer.
+ * @param pivotStart    Pointer to the UTF-16 pivot buffer. If pivotStart==NULL,
+ *                      then an internal buffer is used and the other pivot
+ *                      arguments are ignored and can be NULL as well.
+ * @param pivotSource   I/O parameter, same as source in ucnv_fromUChars() for
+ *                      conversion from the pivot buffer to the target buffer.
+ * @param pivotTarget   I/O parameter, same as target in ucnv_toUChars() for
+ *                      conversion from the source buffer to the pivot buffer.
+ *                      It must be pivotStart<=*pivotSource<=*pivotTarget<=pivotLimit
+ *                      and pivotStart<pivotLimit (unless pivotStart==NULL).
+ * @param pivotLimit    Pointer to the first unit after the pivot buffer.
+ * @param reset         If true, then ucnv_resetToUnicode(sourceCnv) and
+ *                      ucnv_resetFromUnicode(targetCnv) are called, and the
+ *                      pivot pointers are reset (*pivotTarget=*pivotSource=pivotStart).
+ * @param flush         If true, indicates the end of the input.
+ *                      Passed directly to ucnv_toUnicode(), and carried over to
+ *                      ucnv_fromUnicode() when the source is empty as well.
+ * @param pErrorCode    ICU error code in/out parameter.
+ *                      Must fulfill U_SUCCESS before the function call.
+ *                      U_BUFFER_OVERFLOW_ERROR always refers to the target buffer
+ *                      because overflows into the pivot buffer are handled internally.
+ *                      Other conversion errors are from the source-to-pivot
+ *                      conversion if *pivotSource==pivotStart, otherwise from
+ *                      the pivot-to-target conversion.
+ *
+ * @see ucnv_convert
+ * @see ucnv_fromAlgorithmic
+ * @see ucnv_toAlgorithmic
+ * @see ucnv_fromUnicode
+ * @see ucnv_toUnicode
+ * @see ucnv_fromUChars
+ * @see ucnv_toUChars
+ * @stable ICU 2.6
+ */
+U_CAPI void U_EXPORT2
+ucnv_convertEx(UConverter *targetCnv, UConverter *sourceCnv,
+               char **target, const char *targetLimit,
+               const char **source, const char *sourceLimit,
+               UChar *pivotStart, UChar **pivotSource,
+               UChar **pivotTarget, const UChar *pivotLimit,
+               UBool reset, UBool flush,
+               UErrorCode *pErrorCode);
+
+/**
+ * Convert from one external charset to another.
+ * Internally, two converters are opened according to the name arguments,
+ * then the text is converted to and from the 16-bit Unicode "pivot"
+ * using ucnv_convertEx(), then the converters are closed again.
+ *
+ * This is a convenience function, not an efficient way to convert a lot of text:
+ * ucnv_convert()
+ * - takes charset names, not converter objects, so that
+ *   - two converters are opened for each call
+ *   - only single-string conversion is possible, not streaming operation
+ * - does not provide enough information to find out,
+ *   in case of failure, whether the toUnicode or
+ *   the fromUnicode conversion failed
+ * - allows NUL-terminated input
+ *   (only a single NUL byte, will not work for charsets with multi-byte NULs)
+ *   (if sourceLength==-1, see parameters)
+ * - terminate with a NUL on output
+ *   (only a single NUL byte, not useful for charsets with multi-byte NULs),
+ *   or set U_STRING_NOT_TERMINATED_WARNING if the output exactly fills
+ *   the target buffer
+ * - a pivot buffer is provided internally
+ *
+ * The function returns when one of the following is true:
+ * - the entire source text has been converted successfully to the target buffer
+ *   and either the target buffer is terminated with a single NUL byte
+ *   or the error code is set to U_STRING_NOT_TERMINATED_WARNING
+ * - a target buffer overflow occurred (U_BUFFER_OVERFLOW_ERROR)
+ *   and the full output string length is returned ("preflighting")
+ * - a conversion error occurred
+ *   (other U_FAILURE(), see description of pErrorCode)
+ *
+ * @param toConverterName   The name of the converter that is used to convert
+ *                          from the UTF-16 pivot buffer to the target.
+ * @param fromConverterName The name of the converter that is used to convert
+ *                          from the source to the UTF-16 pivot buffer.
+ * @param target            Pointer to the output buffer.
+ * @param targetCapacity    Capacity of the target, in bytes.
+ * @param source            Pointer to the input buffer.
+ * @param sourceLength      Length of the input text, in bytes, or -1 for NUL-terminated input.
+ * @param pErrorCode        ICU error code in/out parameter.
+ *                          Must fulfill U_SUCCESS before the function call.
+ * @return Length of the complete output text in bytes, even if it exceeds the targetCapacity
+ *         and a U_BUFFER_OVERFLOW_ERROR is set.
+ *
+ * @see ucnv_convertEx
+ * @see ucnv_fromAlgorithmic
+ * @see ucnv_toAlgorithmic
+ * @see ucnv_fromUnicode
+ * @see ucnv_toUnicode
+ * @see ucnv_fromUChars
+ * @see ucnv_toUChars
+ * @see ucnv_getNextUChar
+ * @stable ICU 2.0
+ */
+U_CAPI int32_t U_EXPORT2
+ucnv_convert(const char *toConverterName,
+             const char *fromConverterName,
+             char *target,
+             int32_t targetCapacity,
+             const char *source,
+             int32_t sourceLength,
+             UErrorCode *pErrorCode);
+
+/**
+ * Convert from one external charset to another.
+ * Internally, the text is converted to and from the 16-bit Unicode "pivot"
+ * using ucnv_convertEx(). ucnv_toAlgorithmic() works exactly like ucnv_convert()
+ * except that the two converters need not be looked up and opened completely.
+ *
+ * The source-to-pivot conversion uses the cnv converter parameter.
+ * The pivot-to-target conversion uses a purely algorithmic converter
+ * according to the specified type, e.g., UCNV_UTF8 for a UTF-8 converter.
+ *
+ * Internally, the algorithmic converter is opened and closed for each
+ * function call, which is more efficient than using the public ucnv_open()
+ * but somewhat less efficient than only resetting an existing converter
+ * and using ucnv_convertEx().
+ *
+ * This function is more convenient than ucnv_convertEx() for single-string
+ * conversions, especially when "preflighting" is desired (returning the length
+ * of the complete output even if it does not fit into the target buffer;
+ * see the User Guide Strings chapter). See ucnv_convert() for details.
+ *
+ * @param algorithmicType   UConverterType constant identifying the desired target
+ *                          charset as a purely algorithmic converter.
+ *                          Those are converters for Unicode charsets like
+ *                          UTF-8, BOCU-1, SCSU, UTF-7, IMAP-mailbox-name, etc.,
+ *                          as well as US-ASCII and ISO-8859-1.
+ * @param cnv               The converter that is used to convert
+ *                          from the source to the UTF-16 pivot buffer.
+ * @param target            Pointer to the output buffer.
+ * @param targetCapacity    Capacity of the target, in bytes.
+ * @param source            Pointer to the input buffer.
+ * @param sourceLength      Length of the input text, in bytes
+ * @param pErrorCode        ICU error code in/out parameter.
+ *                          Must fulfill U_SUCCESS before the function call.
+ * @return Length of the complete output text in bytes, even if it exceeds the targetCapacity
+ *         and a U_BUFFER_OVERFLOW_ERROR is set.
+ *
+ * @see ucnv_fromAlgorithmic
+ * @see ucnv_convert
+ * @see ucnv_convertEx
+ * @see ucnv_fromUnicode
+ * @see ucnv_toUnicode
+ * @see ucnv_fromUChars
+ * @see ucnv_toUChars
+ * @stable ICU 2.6
+ */
+U_CAPI int32_t U_EXPORT2
+ucnv_toAlgorithmic(UConverterType algorithmicType,
+                   UConverter *cnv,
+                   char *target, int32_t targetCapacity,
+                   const char *source, int32_t sourceLength,
+                   UErrorCode *pErrorCode);
+
+/**
+ * Convert from one external charset to another.
+ * Internally, the text is converted to and from the 16-bit Unicode "pivot"
+ * using ucnv_convertEx(). ucnv_fromAlgorithmic() works exactly like ucnv_convert()
+ * except that the two converters need not be looked up and opened completely.
+ *
+ * The source-to-pivot conversion uses a purely algorithmic converter
+ * according to the specified type, e.g., UCNV_UTF8 for a UTF-8 converter.
+ * The pivot-to-target conversion uses the cnv converter parameter.
+ *
+ * Internally, the algorithmic converter is opened and closed for each
+ * function call, which is more efficient than using the public ucnv_open()
+ * but somewhat less efficient than only resetting an existing converter
+ * and using ucnv_convertEx().
+ *
+ * This function is more convenient than ucnv_convertEx() for single-string
+ * conversions, especially when "preflighting" is desired (returning the length
+ * of the complete output even if it does not fit into the target buffer;
+ * see the User Guide Strings chapter). See ucnv_convert() for details.
+ *
+ * @param cnv               The converter that is used to convert
+ *                          from the UTF-16 pivot buffer to the target.
+ * @param algorithmicType   UConverterType constant identifying the desired source
+ *                          charset as a purely algorithmic converter.
+ *                          Those are converters for Unicode charsets like
+ *                          UTF-8, BOCU-1, SCSU, UTF-7, IMAP-mailbox-name, etc.,
+ *                          as well as US-ASCII and ISO-8859-1.
+ * @param target            Pointer to the output buffer.
+ * @param targetCapacity    Capacity of the target, in bytes.
+ * @param source            Pointer to the input buffer.
+ * @param sourceLength      Length of the input text, in bytes
+ * @param pErrorCode        ICU error code in/out parameter.
+ *                          Must fulfill U_SUCCESS before the function call.
+ * @return Length of the complete output text in bytes, even if it exceeds the targetCapacity
+ *         and a U_BUFFER_OVERFLOW_ERROR is set.
+ *
+ * @see ucnv_fromAlgorithmic
+ * @see ucnv_convert
+ * @see ucnv_convertEx
+ * @see ucnv_fromUnicode
+ * @see ucnv_toUnicode
+ * @see ucnv_fromUChars
+ * @see ucnv_toUChars
+ * @stable ICU 2.6
+ */
+U_CAPI int32_t U_EXPORT2
+ucnv_fromAlgorithmic(UConverter *cnv,
+                     UConverterType algorithmicType,
+                     char *target, int32_t targetCapacity,
+                     const char *source, int32_t sourceLength,
+                     UErrorCode *pErrorCode);
+
+/**
+ * Frees up memory occupied by unused, cached converter shared data.
+ *
+ * @return the number of cached converters successfully deleted
+ * @see ucnv_close
+ * @stable ICU 2.0
+ */
+U_CAPI int32_t U_EXPORT2
+ucnv_flushCache(void);
+
+/**
+ * Returns the number of available converters, as per the alias file.
+ *
+ * @return the number of available converters
+ * @see ucnv_getAvailableName
+ * @stable ICU 2.0
+ */
+U_CAPI int32_t U_EXPORT2
+ucnv_countAvailable(void);
+
+/**
+ * Gets the canonical converter name of the specified converter from a list of
+ * all available converters contained in the alias file. All converters
+ * in this list can be opened.
+ *
+ * @param n the index to a converter available on the system (in the range <TT>[0..ucnv_countAvailable()]</TT>)
+ * @return a pointer a string (library owned), or <TT>NULL</TT> if the index is out of bounds.
+ * @see ucnv_countAvailable
+ * @stable ICU 2.0
+ */
+U_CAPI const char* U_EXPORT2
+ucnv_getAvailableName(int32_t n);
+
+/**
+ * Returns a UEnumeration to enumerate all of the canonical converter
+ * names, as per the alias file, regardless of the ability to open each
+ * converter.
+ *
+ * @return A UEnumeration object for getting all the recognized canonical
+ *   converter names.
+ * @see ucnv_getAvailableName
+ * @see uenum_close
+ * @see uenum_next
+ * @stable ICU 2.4
+ */
+U_CAPI UEnumeration * U_EXPORT2
+ucnv_openAllNames(UErrorCode *pErrorCode);
+
+/**
+ * Gives the number of aliases for a given converter or alias name.
+ * If the alias is ambiguous, then the preferred converter is used
+ * and the status is set to U_AMBIGUOUS_ALIAS_WARNING.
+ * This method only enumerates the listed entries in the alias file.
+ * @param alias alias name
+ * @param pErrorCode error status
+ * @return number of names on alias list for given alias
+ * @stable ICU 2.0
+ */
+U_CAPI uint16_t U_EXPORT2
+ucnv_countAliases(const char *alias, UErrorCode *pErrorCode);
+
+/**
+ * Gives the name of the alias at given index of alias list.
+ * This method only enumerates the listed entries in the alias file.
+ * If the alias is ambiguous, then the preferred converter is used
+ * and the status is set to U_AMBIGUOUS_ALIAS_WARNING.
+ * @param alias alias name
+ * @param n index in alias list
+ * @param pErrorCode result of operation
+ * @return returns the name of the alias at given index
+ * @see ucnv_countAliases
+ * @stable ICU 2.0
+ */
+U_CAPI const char * U_EXPORT2
+ucnv_getAlias(const char *alias, uint16_t n, UErrorCode *pErrorCode);
+
+/**
+ * Fill-up the list of alias names for the given alias.
+ * This method only enumerates the listed entries in the alias file.
+ * If the alias is ambiguous, then the preferred converter is used
+ * and the status is set to U_AMBIGUOUS_ALIAS_WARNING.
+ * @param alias alias name
+ * @param aliases fill-in list, aliases is a pointer to an array of
+ *        <code>ucnv_countAliases()</code> string-pointers
+ *        (<code>const char *</code>) that will be filled in.
+ *        The strings themselves are owned by the library.
+ * @param pErrorCode result of operation
+ * @stable ICU 2.0
+ */
+U_CAPI void U_EXPORT2
+ucnv_getAliases(const char *alias, const char **aliases, UErrorCode *pErrorCode);
+
+/**
+ * Return a new UEnumeration object for enumerating all the
+ * alias names for a given converter that are recognized by a standard.
+ * This method only enumerates the listed entries in the alias file.
+ * The convrtrs.txt file can be modified to change the results of
+ * this function.
+ * The first result in this list is the same result given by
+ * <code>ucnv_getStandardName</code>, which is the default alias for
+ * the specified standard name. The returned object must be closed with
+ * <code>uenum_close</code> when you are done with the object.
+ *
+ * @param convName original converter name
+ * @param standard name of the standard governing the names; MIME and IANA
+ *      are such standards
+ * @param pErrorCode The error code
+ * @return A UEnumeration object for getting all aliases that are recognized
+ *      by a standard. If any of the parameters are invalid, NULL
+ *      is returned.
+ * @see ucnv_getStandardName
+ * @see uenum_close
+ * @see uenum_next
+ * @stable ICU 2.2
+ */
+U_CAPI UEnumeration * U_EXPORT2
+ucnv_openStandardNames(const char *convName,
+                       const char *standard,
+                       UErrorCode *pErrorCode);
+
+/**
+ * Gives the number of standards associated to converter names.
+ * @return number of standards
+ * @stable ICU 2.0
+ */
+U_CAPI uint16_t U_EXPORT2
+ucnv_countStandards(void);
+
+/**
+ * Gives the name of the standard at given index of standard list.
+ * @param n index in standard list
+ * @param pErrorCode result of operation
+ * @return returns the name of the standard at given index. Owned by the library.
+ * @stable ICU 2.0
+ */
+U_CAPI const char * U_EXPORT2
+ucnv_getStandard(uint16_t n, UErrorCode *pErrorCode);
+
+/**
+ * Returns a standard name for a given converter name.
+ * <p>
+ * Example alias table:<br>
+ * conv alias1 { STANDARD1 } alias2 { STANDARD1* }
+ * <p>
+ * Result of ucnv_getStandardName("conv", "STANDARD1") from example
+ * alias table:<br>
+ * <b>"alias2"</b>
+ *
+ * @param name original converter name
+ * @param standard name of the standard governing the names; MIME and IANA
+ *        are such standards
+ * @param pErrorCode result of operation
+ * @return returns the standard converter name;
+ *         if a standard converter name cannot be determined,
+ *         then <code>NULL</code> is returned. Owned by the library.
+ * @stable ICU 2.0
+ */
+U_CAPI const char * U_EXPORT2
+ucnv_getStandardName(const char *name, const char *standard, UErrorCode *pErrorCode);
+
+/**
+ * This function will return the internal canonical converter name of the
+ * tagged alias. This is the opposite of ucnv_openStandardNames, which
+ * returns the tagged alias given the canonical name.
+ * <p>
+ * Example alias table:<br>
+ * conv alias1 { STANDARD1 } alias2 { STANDARD1* }
+ * <p>
+ * Result of ucnv_getStandardName("alias1", "STANDARD1") from example
+ * alias table:<br>
+ * <b>"conv"</b>
+ *
+ * @return returns the canonical converter name;
+ *         if a standard or alias name cannot be determined,
+ *         then <code>NULL</code> is returned. The returned string is
+ *         owned by the library.
+ * @see ucnv_getStandardName
+ * @stable ICU 2.4
+ */
+U_CAPI const char * U_EXPORT2
+ucnv_getCanonicalName(const char *alias, const char *standard, UErrorCode *pErrorCode);
+
+/**
+ * Returns the current default converter name. If you want to open
+ * a default converter, you do not need to use this function.
+ * It is faster if you pass a NULL argument to ucnv_open the
+ * default converter.
+ *
+ * If U_CHARSET_IS_UTF8 is defined to 1 in utypes.h then this function
+ * always returns "UTF-8".
+ *
+ * @return returns the current default converter name.
+ *         Storage owned by the library
+ * @see ucnv_setDefaultName
+ * @stable ICU 2.0
+ */
+U_CAPI const char * U_EXPORT2
+ucnv_getDefaultName(void);
+
+#ifndef U_HIDE_SYSTEM_API
+/**
+ * This function is not thread safe. DO NOT call this function when ANY ICU
+ * function is being used from more than one thread! This function sets the
+ * current default converter name. If this function needs to be called, it
+ * should be called during application initialization. Most of the time, the
+ * results from ucnv_getDefaultName() or ucnv_open with a NULL string argument
+ * is sufficient for your application.
+ *
+ * If U_CHARSET_IS_UTF8 is defined to 1 in utypes.h then this function
+ * does nothing.
+ *
+ * @param name the converter name to be the default (must be known by ICU).
+ * @see ucnv_getDefaultName
+ * @system
+ * @stable ICU 2.0
+ */
+U_CAPI void U_EXPORT2
+ucnv_setDefaultName(const char *name);
+#endif  /* U_HIDE_SYSTEM_API */
+
+/**
+ * Fixes the backslash character mismapping.  For example, in SJIS, the backslash
+ * character in the ASCII portion is also used to represent the yen currency sign.
+ * When mapping from Unicode character 0x005C, it's unclear whether to map the
+ * character back to yen or backslash in SJIS.  This function will take the input
+ * buffer and replace all the yen sign characters with backslash.  This is necessary
+ * when the user tries to open a file with the input buffer on Windows.
+ * This function will test the converter to see whether such mapping is
+ * required.  You can sometimes avoid using this function by using the correct version
+ * of Shift-JIS.
+ *
+ * @param cnv The converter representing the target codepage.
+ * @param source the input buffer to be fixed
+ * @param sourceLen the length of the input buffer
+ * @see ucnv_isAmbiguous
+ * @stable ICU 2.0
+ */
+U_CAPI void U_EXPORT2
+ucnv_fixFileSeparator(const UConverter *cnv, UChar *source, int32_t sourceLen);
+
+/**
+ * Determines if the converter contains ambiguous mappings of the same
+ * character or not.
+ * @param cnv the converter to be tested
+ * @return true if the converter contains ambiguous mapping of the same
+ * character, false otherwise.
+ * @stable ICU 2.0
+ */
+U_CAPI UBool U_EXPORT2
+ucnv_isAmbiguous(const UConverter *cnv);
+
+/**
+ * Sets the converter to use fallback mappings or not.
+ * Regardless of this flag, the converter will always use
+ * fallbacks from Unicode Private Use code points, as well as
+ * reverse fallbacks (to Unicode).
+ * For details see ".ucm File Format"
+ * in the Conversion Data chapter of the ICU User Guide:
+ * https://unicode-org.github.io/icu/userguide/conversion/data.html#ucm-file-format
+ *
+ * @param cnv The converter to set the fallback mapping usage on.
+ * @param usesFallback true if the user wants the converter to take advantage of the fallback
+ * mapping, false otherwise.
+ * @stable ICU 2.0
+ * @see ucnv_usesFallback
+ */
+U_CAPI void U_EXPORT2
+ucnv_setFallback(UConverter *cnv, UBool usesFallback);
+
+/**
+ * Determines if the converter uses fallback mappings or not.
+ * This flag has restrictions, see ucnv_setFallback().
+ *
+ * @param cnv The converter to be tested
+ * @return true if the converter uses fallback, false otherwise.
+ * @stable ICU 2.0
+ * @see ucnv_setFallback
+ */
+U_CAPI UBool U_EXPORT2
+ucnv_usesFallback(const UConverter *cnv);
+
+/**
+ * Detects Unicode signature byte sequences at the start of the byte stream
+ * and returns the charset name of the indicated Unicode charset.
+ * NULL is returned when no Unicode signature is recognized.
+ * The number of bytes in the signature is output as well.
+ *
+ * The caller can ucnv_open() a converter using the charset name.
+ * The first code unit (UChar) from the start of the stream will be U+FEFF
+ * (the Unicode BOM/signature character) and can usually be ignored.
+ *
+ * For most Unicode charsets it is also possible to ignore the indicated
+ * number of initial stream bytes and start converting after them.
+ * However, there are stateful Unicode charsets (UTF-7 and BOCU-1) for which
+ * this will not work. Therefore, it is best to ignore the first output UChar
+ * instead of the input signature bytes.
+ * <p>
+ * Usage:
+ * \snippet samples/ucnv/convsamp.cpp ucnv_detectUnicodeSignature
+ *
+ * @param source            The source string in which the signature should be detected.
+ * @param sourceLength      Length of the input string, or -1 if terminated with a NUL byte.
+ * @param signatureLength   A pointer to int32_t to receive the number of bytes that make up the signature
+ *                          of the detected UTF. 0 if not detected.
+ *                          Can be a NULL pointer.
+ * @param pErrorCode        ICU error code in/out parameter.
+ *                          Must fulfill U_SUCCESS before the function call.
+ * @return The name of the encoding detected. NULL if encoding is not detected.
+ * @stable ICU 2.4
+ */
+U_CAPI const char* U_EXPORT2
+ucnv_detectUnicodeSignature(const char* source,
+                            int32_t sourceLength,
+                            int32_t *signatureLength,
+                            UErrorCode *pErrorCode);
+
+/**
+ * Returns the number of UChars held in the converter's internal state
+ * because more input is needed for completing the conversion. This function is
+ * useful for mapping semantics of ICU's converter interface to those of iconv,
+ * and this information is not needed for normal conversion.
+ * @param cnv       The converter in which the input is held
+ * @param status    ICU error code in/out parameter.
+ *                  Must fulfill U_SUCCESS before the function call.
+ * @return The number of UChars in the state. -1 if an error is encountered.
+ * @stable ICU 3.4
+ */
+U_CAPI int32_t U_EXPORT2
+ucnv_fromUCountPending(const UConverter* cnv, UErrorCode* status);
+
+/**
+ * Returns the number of chars held in the converter's internal state
+ * because more input is needed for completing the conversion. This function is
+ * useful for mapping semantics of ICU's converter interface to those of iconv,
+ * and this information is not needed for normal conversion.
+ * @param cnv       The converter in which the input is held as internal state
+ * @param status    ICU error code in/out parameter.
+ *                  Must fulfill U_SUCCESS before the function call.
+ * @return The number of chars in the state. -1 if an error is encountered.
+ * @stable ICU 3.4
+ */
+U_CAPI int32_t U_EXPORT2
+ucnv_toUCountPending(const UConverter* cnv, UErrorCode* status);
+
+/**
+ * Returns whether or not the charset of the converter has a fixed number of bytes
+ * per charset character.
+ * An example of this are converters that are of the type UCNV_SBCS or UCNV_DBCS.
+ * Another example is UTF-32 which is always 4 bytes per character.
+ * A Unicode code point may be represented by more than one UTF-8 or UTF-16 code unit
+ * but a UTF-32 converter encodes each code point with 4 bytes.
+ * Note: This method is not intended to be used to determine whether the charset has a
+ * fixed ratio of bytes to Unicode codes <i>units</i> for any particular Unicode encoding form.
+ * false is returned with the UErrorCode if error occurs or cnv is NULL.
+ * @param cnv       The converter to be tested
+ * @param status    ICU error code in/out parameter
+ * @return true if the converter is fixed-width
+ * @stable ICU 4.8
+ */
+U_CAPI UBool U_EXPORT2
+ucnv_isFixedWidth(UConverter *cnv, UErrorCode *status);
+
+#endif
+
+#endif
+/*_UCNV*/