<<<<<<< HEAD
// © 2016 and later: Unicode, Inc. and others.
// License & terms of use: http://www.unicode.org/copyright.html
/*
 **********************************************************************
 *   Copyright (C) 1997-2016, International Business Machines
 *   Corporation and others.  All Rights Reserved.
 **********************************************************************
 *
 * File USCRIPT.H
 *
 * Modification History:
 *
 *   Date        Name        Description
 *   07/06/2001    Ram         Creation.
 ******************************************************************************
 */

#ifndef USCRIPT_H
#define USCRIPT_H
#include "unicode/utypes.h"

/**
 * \file
 * \brief C API: Unicode Script Information
 */

/**
 * Constants for ISO 15924 script codes.
 *
 * The current set of script code constants supports at least all scripts
 * that are encoded in the version of Unicode which ICU currently supports.
 * The names of the constants are usually derived from the
 * Unicode script property value aliases.
 * See UAX #24 Unicode Script Property (http://www.unicode.org/reports/tr24/)
 * and http://www.unicode.org/Public/UCD/latest/ucd/PropertyValueAliases.txt .
 *
 * In addition, constants for many ISO 15924 script codes
 * are included, for use with language tags, CLDR data, and similar.
 * Some of those codes are not used in the Unicode Character Database (UCD).
 * For example, there are no characters that have a UCD script property value of
 * Hans or Hant. All Han ideographs have the Hani script property value in Unicode.
 *
 * Private-use codes Qaaa..Qabx are not included, except as used in the UCD or in CLDR.
 *
 * Starting with ICU 55, script codes are only added when their scripts
 * have been or will certainly be encoded in Unicode,
 * and have been assigned Unicode script property value aliases,
 * to ensure that their script names are stable and match the names of the constants.
 * Script codes like Latf and Aran that are not subject to separate encoding
 * may be added at any time.
 *
 * @stable ICU 2.2
 */
typedef enum UScriptCode {
    /*
     * Note: UScriptCode constants and their ISO script code comments
     * are parsed by preparseucd.py.
     * It matches lines like
     *     USCRIPT_<Unicode Script value name> = <integer>,  / * <ISO script code> * /
     */

      /** @stable ICU 2.2 */
      USCRIPT_INVALID_CODE = -1,
      /** @stable ICU 2.2 */
      USCRIPT_COMMON       =  0,  /* Zyyy */
      /** @stable ICU 2.2 */
      USCRIPT_INHERITED    =  1,  /* Zinh */ /* "Code for inherited script", for non-spacing combining marks; also Qaai */
      /** @stable ICU 2.2 */
      USCRIPT_ARABIC       =  2,  /* Arab */
      /** @stable ICU 2.2 */
      USCRIPT_ARMENIAN     =  3,  /* Armn */
      /** @stable ICU 2.2 */
      USCRIPT_BENGALI      =  4,  /* Beng */
      /** @stable ICU 2.2 */
      USCRIPT_BOPOMOFO     =  5,  /* Bopo */
      /** @stable ICU 2.2 */
      USCRIPT_CHEROKEE     =  6,  /* Cher */
      /** @stable ICU 2.2 */
      USCRIPT_COPTIC       =  7,  /* Copt */
      /** @stable ICU 2.2 */
      USCRIPT_CYRILLIC     =  8,  /* Cyrl */
      /** @stable ICU 2.2 */
      USCRIPT_DESERET      =  9,  /* Dsrt */
      /** @stable ICU 2.2 */
      USCRIPT_DEVANAGARI   = 10,  /* Deva */
      /** @stable ICU 2.2 */
      USCRIPT_ETHIOPIC     = 11,  /* Ethi */
      /** @stable ICU 2.2 */
      USCRIPT_GEORGIAN     = 12,  /* Geor */
      /** @stable ICU 2.2 */
      USCRIPT_GOTHIC       = 13,  /* Goth */
      /** @stable ICU 2.2 */
      USCRIPT_GREEK        = 14,  /* Grek */
      /** @stable ICU 2.2 */
      USCRIPT_GUJARATI     = 15,  /* Gujr */
      /** @stable ICU 2.2 */
      USCRIPT_GURMUKHI     = 16,  /* Guru */
      /** @stable ICU 2.2 */
      USCRIPT_HAN          = 17,  /* Hani */
      /** @stable ICU 2.2 */
      USCRIPT_HANGUL       = 18,  /* Hang */
      /** @stable ICU 2.2 */
      USCRIPT_HEBREW       = 19,  /* Hebr */
      /** @stable ICU 2.2 */
      USCRIPT_HIRAGANA     = 20,  /* Hira */
      /** @stable ICU 2.2 */
      USCRIPT_KANNADA      = 21,  /* Knda */
      /** @stable ICU 2.2 */
      USCRIPT_KATAKANA     = 22,  /* Kana */
      /** @stable ICU 2.2 */
      USCRIPT_KHMER        = 23,  /* Khmr */
      /** @stable ICU 2.2 */
      USCRIPT_LAO          = 24,  /* Laoo */
      /** @stable ICU 2.2 */
      USCRIPT_LATIN        = 25,  /* Latn */
      /** @stable ICU 2.2 */
      USCRIPT_MALAYALAM    = 26,  /* Mlym */
      /** @stable ICU 2.2 */
      USCRIPT_MONGOLIAN    = 27,  /* Mong */
      /** @stable ICU 2.2 */
      USCRIPT_MYANMAR      = 28,  /* Mymr */
      /** @stable ICU 2.2 */
      USCRIPT_OGHAM        = 29,  /* Ogam */
      /** @stable ICU 2.2 */
      USCRIPT_OLD_ITALIC   = 30,  /* Ital */
      /** @stable ICU 2.2 */
      USCRIPT_ORIYA        = 31,  /* Orya */
      /** @stable ICU 2.2 */
      USCRIPT_RUNIC        = 32,  /* Runr */
      /** @stable ICU 2.2 */
      USCRIPT_SINHALA      = 33,  /* Sinh */
      /** @stable ICU 2.2 */
      USCRIPT_SYRIAC       = 34,  /* Syrc */
      /** @stable ICU 2.2 */
      USCRIPT_TAMIL        = 35,  /* Taml */
      /** @stable ICU 2.2 */
      USCRIPT_TELUGU       = 36,  /* Telu */
      /** @stable ICU 2.2 */
      USCRIPT_THAANA       = 37,  /* Thaa */
      /** @stable ICU 2.2 */
      USCRIPT_THAI         = 38,  /* Thai */
      /** @stable ICU 2.2 */
      USCRIPT_TIBETAN      = 39,  /* Tibt */
      /** Canadian_Aboriginal script. @stable ICU 2.6 */
      USCRIPT_CANADIAN_ABORIGINAL = 40,  /* Cans */
      /** Canadian_Aboriginal script (alias). @stable ICU 2.2 */
      USCRIPT_UCAS         = USCRIPT_CANADIAN_ABORIGINAL,
      /** @stable ICU 2.2 */
      USCRIPT_YI           = 41,  /* Yiii */
      /* New scripts in Unicode 3.2 */
      /** @stable ICU 2.2 */
      USCRIPT_TAGALOG      = 42,  /* Tglg */
      /** @stable ICU 2.2 */
      USCRIPT_HANUNOO      = 43,  /* Hano */
      /** @stable ICU 2.2 */
      USCRIPT_BUHID        = 44,  /* Buhd */
      /** @stable ICU 2.2 */
      USCRIPT_TAGBANWA     = 45,  /* Tagb */

      /* New scripts in Unicode 4 */
      /** @stable ICU 2.6 */
      USCRIPT_BRAILLE      = 46,  /* Brai */
      /** @stable ICU 2.6 */
      USCRIPT_CYPRIOT      = 47,  /* Cprt */
      /** @stable ICU 2.6 */
      USCRIPT_LIMBU        = 48,  /* Limb */
      /** @stable ICU 2.6 */
      USCRIPT_LINEAR_B     = 49,  /* Linb */
      /** @stable ICU 2.6 */
      USCRIPT_OSMANYA      = 50,  /* Osma */
      /** @stable ICU 2.6 */
      USCRIPT_SHAVIAN      = 51,  /* Shaw */
      /** @stable ICU 2.6 */
      USCRIPT_TAI_LE       = 52,  /* Tale */
      /** @stable ICU 2.6 */
      USCRIPT_UGARITIC     = 53,  /* Ugar */

      /** New script code in Unicode 4.0.1 @stable ICU 3.0 */
      USCRIPT_KATAKANA_OR_HIRAGANA = 54,/*Hrkt */

      /* New scripts in Unicode 4.1 */
      /** @stable ICU 3.4 */
      USCRIPT_BUGINESE      = 55, /* Bugi */
      /** @stable ICU 3.4 */
      USCRIPT_GLAGOLITIC    = 56, /* Glag */
      /** @stable ICU 3.4 */
      USCRIPT_KHAROSHTHI    = 57, /* Khar */
      /** @stable ICU 3.4 */
      USCRIPT_SYLOTI_NAGRI  = 58, /* Sylo */
      /** @stable ICU 3.4 */
      USCRIPT_NEW_TAI_LUE   = 59, /* Talu */
      /** @stable ICU 3.4 */
      USCRIPT_TIFINAGH      = 60, /* Tfng */
      /** @stable ICU 3.4 */
      USCRIPT_OLD_PERSIAN   = 61, /* Xpeo */

      /* New script codes from Unicode and ISO 15924 */
      /** @stable ICU 3.6 */
      USCRIPT_BALINESE                      = 62, /* Bali */
      /** @stable ICU 3.6 */
      USCRIPT_BATAK                         = 63, /* Batk */
      /** @stable ICU 3.6 */
      USCRIPT_BLISSYMBOLS                   = 64, /* Blis */
      /** @stable ICU 3.6 */
      USCRIPT_BRAHMI                        = 65, /* Brah */
      /** @stable ICU 3.6 */
      USCRIPT_CHAM                          = 66, /* Cham */
      /** @stable ICU 3.6 */
      USCRIPT_CIRTH                         = 67, /* Cirt */
      /** @stable ICU 3.6 */
      USCRIPT_OLD_CHURCH_SLAVONIC_CYRILLIC  = 68, /* Cyrs */
      /** @stable ICU 3.6 */
      USCRIPT_DEMOTIC_EGYPTIAN              = 69, /* Egyd */
      /** @stable ICU 3.6 */
      USCRIPT_HIERATIC_EGYPTIAN             = 70, /* Egyh */
      /** @stable ICU 3.6 */
      USCRIPT_EGYPTIAN_HIEROGLYPHS          = 71, /* Egyp */
      /** @stable ICU 3.6 */
      USCRIPT_KHUTSURI                      = 72, /* Geok */
      /** @stable ICU 3.6 */
      USCRIPT_SIMPLIFIED_HAN                = 73, /* Hans */
      /** @stable ICU 3.6 */
      USCRIPT_TRADITIONAL_HAN               = 74, /* Hant */
      /** @stable ICU 3.6 */
      USCRIPT_PAHAWH_HMONG                  = 75, /* Hmng */
      /** @stable ICU 3.6 */
      USCRIPT_OLD_HUNGARIAN                 = 76, /* Hung */
      /** @stable ICU 3.6 */
      USCRIPT_HARAPPAN_INDUS                = 77, /* Inds */
      /** @stable ICU 3.6 */
      USCRIPT_JAVANESE                      = 78, /* Java */
      /** @stable ICU 3.6 */
      USCRIPT_KAYAH_LI                      = 79, /* Kali */
      /** @stable ICU 3.6 */
      USCRIPT_LATIN_FRAKTUR                 = 80, /* Latf */
      /** @stable ICU 3.6 */
      USCRIPT_LATIN_GAELIC                  = 81, /* Latg */
      /** @stable ICU 3.6 */
      USCRIPT_LEPCHA                        = 82, /* Lepc */
      /** @stable ICU 3.6 */
      USCRIPT_LINEAR_A                      = 83, /* Lina */
      /** @stable ICU 4.6 */
      USCRIPT_MANDAIC                       = 84, /* Mand */
      /** @stable ICU 3.6 */
      USCRIPT_MANDAEAN                      = USCRIPT_MANDAIC,
      /** @stable ICU 3.6 */
      USCRIPT_MAYAN_HIEROGLYPHS             = 85, /* Maya */
      /** @stable ICU 4.6 */
      USCRIPT_MEROITIC_HIEROGLYPHS          = 86, /* Mero */
      /** @stable ICU 3.6 */
      USCRIPT_MEROITIC                      = USCRIPT_MEROITIC_HIEROGLYPHS,
      /** @stable ICU 3.6 */
      USCRIPT_NKO                           = 87, /* Nkoo */
      /** @stable ICU 3.6 */
      USCRIPT_ORKHON                        = 88, /* Orkh */
      /** @stable ICU 3.6 */
      USCRIPT_OLD_PERMIC                    = 89, /* Perm */
      /** @stable ICU 3.6 */
      USCRIPT_PHAGS_PA                      = 90, /* Phag */
      /** @stable ICU 3.6 */
      USCRIPT_PHOENICIAN                    = 91, /* Phnx */
      /** @stable ICU 52 */
      USCRIPT_MIAO                          = 92, /* Plrd */
      /** @stable ICU 3.6 */
      USCRIPT_PHONETIC_POLLARD              = USCRIPT_MIAO,
      /** @stable ICU 3.6 */
      USCRIPT_RONGORONGO                    = 93, /* Roro */
      /** @stable ICU 3.6 */
      USCRIPT_SARATI                        = 94, /* Sara */
      /** @stable ICU 3.6 */
      USCRIPT_ESTRANGELO_SYRIAC             = 95, /* Syre */
      /** @stable ICU 3.6 */
      USCRIPT_WESTERN_SYRIAC                = 96, /* Syrj */
      /** @stable ICU 3.6 */
      USCRIPT_EASTERN_SYRIAC                = 97, /* Syrn */
      /** @stable ICU 3.6 */
      USCRIPT_TENGWAR                       = 98, /* Teng */
      /** @stable ICU 3.6 */
      USCRIPT_VAI                           = 99, /* Vaii */
      /** @stable ICU 3.6 */
      USCRIPT_VISIBLE_SPEECH                = 100,/* Visp */
      /** @stable ICU 3.6 */
      USCRIPT_CUNEIFORM                     = 101,/* Xsux */
      /** @stable ICU 3.6 */
      USCRIPT_UNWRITTEN_LANGUAGES           = 102,/* Zxxx */
      /** @stable ICU 3.6 */
      USCRIPT_UNKNOWN                       = 103,/* Zzzz */ /* Unknown="Code for uncoded script", for unassigned code points */

      /** @stable ICU 3.8 */
      USCRIPT_CARIAN                        = 104,/* Cari */
      /** @stable ICU 3.8 */
      USCRIPT_JAPANESE                      = 105,/* Jpan */
      /** @stable ICU 3.8 */
      USCRIPT_LANNA                         = 106,/* Lana */
      /** @stable ICU 3.8 */
      USCRIPT_LYCIAN                        = 107,/* Lyci */
      /** @stable ICU 3.8 */
      USCRIPT_LYDIAN                        = 108,/* Lydi */
      /** @stable ICU 3.8 */
      USCRIPT_OL_CHIKI                      = 109,/* Olck */
      /** @stable ICU 3.8 */
      USCRIPT_REJANG                        = 110,/* Rjng */
      /** @stable ICU 3.8 */
      USCRIPT_SAURASHTRA                    = 111,/* Saur */
      /** Sutton SignWriting @stable ICU 3.8 */
      USCRIPT_SIGN_WRITING                  = 112,/* Sgnw */
      /** @stable ICU 3.8 */
      USCRIPT_SUNDANESE                     = 113,/* Sund */
      /** @stable ICU 3.8 */
      USCRIPT_MOON                          = 114,/* Moon */
      /** @stable ICU 3.8 */
      USCRIPT_MEITEI_MAYEK                  = 115,/* Mtei */

      /** @stable ICU 4.0 */
      USCRIPT_IMPERIAL_ARAMAIC              = 116,/* Armi */
      /** @stable ICU 4.0 */
      USCRIPT_AVESTAN                       = 117,/* Avst */
      /** @stable ICU 4.0 */
      USCRIPT_CHAKMA                        = 118,/* Cakm */
      /** @stable ICU 4.0 */
      USCRIPT_KOREAN                        = 119,/* Kore */
      /** @stable ICU 4.0 */
      USCRIPT_KAITHI                        = 120,/* Kthi */
      /** @stable ICU 4.0 */
      USCRIPT_MANICHAEAN                    = 121,/* Mani */
      /** @stable ICU 4.0 */
      USCRIPT_INSCRIPTIONAL_PAHLAVI         = 122,/* Phli */
      /** @stable ICU 4.0 */
      USCRIPT_PSALTER_PAHLAVI               = 123,/* Phlp */
      /** @stable ICU 4.0 */
      USCRIPT_BOOK_PAHLAVI                  = 124,/* Phlv */
      /** @stable ICU 4.0 */
      USCRIPT_INSCRIPTIONAL_PARTHIAN        = 125,/* Prti */
      /** @stable ICU 4.0 */
      USCRIPT_SAMARITAN                     = 126,/* Samr */
      /** @stable ICU 4.0 */
      USCRIPT_TAI_VIET                      = 127,/* Tavt */
      /** @stable ICU 4.0 */
      USCRIPT_MATHEMATICAL_NOTATION         = 128,/* Zmth */
      /** @stable ICU 4.0 */
      USCRIPT_SYMBOLS                       = 129,/* Zsym */

      /** @stable ICU 4.4 */
      USCRIPT_BAMUM                         = 130,/* Bamu */
      /** @stable ICU 4.4 */
      USCRIPT_LISU                          = 131,/* Lisu */
      /** @stable ICU 4.4 */
      USCRIPT_NAKHI_GEBA                    = 132,/* Nkgb */
      /** @stable ICU 4.4 */
      USCRIPT_OLD_SOUTH_ARABIAN             = 133,/* Sarb */

      /** @stable ICU 4.6 */
      USCRIPT_BASSA_VAH                     = 134,/* Bass */
      /** @stable ICU 54 */
      USCRIPT_DUPLOYAN                      = 135,/* Dupl */
#ifndef U_HIDE_DEPRECATED_API
      /** @deprecated ICU 54 Typo, use USCRIPT_DUPLOYAN */
      USCRIPT_DUPLOYAN_SHORTAND             = USCRIPT_DUPLOYAN,
#endif  /* U_HIDE_DEPRECATED_API */
      /** @stable ICU 4.6 */
      USCRIPT_ELBASAN                       = 136,/* Elba */
      /** @stable ICU 4.6 */
      USCRIPT_GRANTHA                       = 137,/* Gran */
      /** @stable ICU 4.6 */
      USCRIPT_KPELLE                        = 138,/* Kpel */
      /** @stable ICU 4.6 */
      USCRIPT_LOMA                          = 139,/* Loma */
      /** Mende Kikakui @stable ICU 4.6 */
      USCRIPT_MENDE                         = 140,/* Mend */
      /** @stable ICU 4.6 */
      USCRIPT_MEROITIC_CURSIVE              = 141,/* Merc */
      /** @stable ICU 4.6 */
      USCRIPT_OLD_NORTH_ARABIAN             = 142,/* Narb */
      /** @stable ICU 4.6 */
      USCRIPT_NABATAEAN                     = 143,/* Nbat */
      /** @stable ICU 4.6 */
      USCRIPT_PALMYRENE                     = 144,/* Palm */
      /** @stable ICU 54 */
      USCRIPT_KHUDAWADI                     = 145,/* Sind */
      /** @stable ICU 4.6 */
      USCRIPT_SINDHI                        = USCRIPT_KHUDAWADI,
      /** @stable ICU 4.6 */
      USCRIPT_WARANG_CITI                   = 146,/* Wara */

      /** @stable ICU 4.8 */
      USCRIPT_AFAKA                         = 147,/* Afak */
      /** @stable ICU 4.8 */
      USCRIPT_JURCHEN                       = 148,/* Jurc */
      /** @stable ICU 4.8 */
      USCRIPT_MRO                           = 149,/* Mroo */
      /** @stable ICU 4.8 */
      USCRIPT_NUSHU                         = 150,/* Nshu */
      /** @stable ICU 4.8 */
      USCRIPT_SHARADA                       = 151,/* Shrd */
      /** @stable ICU 4.8 */
      USCRIPT_SORA_SOMPENG                  = 152,/* Sora */
      /** @stable ICU 4.8 */
      USCRIPT_TAKRI                         = 153,/* Takr */
      /** @stable ICU 4.8 */
      USCRIPT_TANGUT                        = 154,/* Tang */
      /** @stable ICU 4.8 */
      USCRIPT_WOLEAI                        = 155,/* Wole */

      /** @stable ICU 49 */
      USCRIPT_ANATOLIAN_HIEROGLYPHS         = 156,/* Hluw */
      /** @stable ICU 49 */
      USCRIPT_KHOJKI                        = 157,/* Khoj */
      /** @stable ICU 49 */
      USCRIPT_TIRHUTA                       = 158,/* Tirh */

      /** @stable ICU 52 */
      USCRIPT_CAUCASIAN_ALBANIAN            = 159,/* Aghb */
      /** @stable ICU 52 */
      USCRIPT_MAHAJANI                      = 160,/* Mahj */

      /** @stable ICU 54 */
      USCRIPT_AHOM                          = 161,/* Ahom */
      /** @stable ICU 54 */
      USCRIPT_HATRAN                        = 162,/* Hatr */
      /** @stable ICU 54 */
      USCRIPT_MODI                          = 163,/* Modi */
      /** @stable ICU 54 */
      USCRIPT_MULTANI                       = 164,/* Mult */
      /** @stable ICU 54 */
      USCRIPT_PAU_CIN_HAU                   = 165,/* Pauc */
      /** @stable ICU 54 */
      USCRIPT_SIDDHAM                       = 166,/* Sidd */

      /** @stable ICU 58 */
      USCRIPT_ADLAM                         = 167,/* Adlm */
      /** @stable ICU 58 */
      USCRIPT_BHAIKSUKI                     = 168,/* Bhks */
      /** @stable ICU 58 */
      USCRIPT_MARCHEN                       = 169,/* Marc */
      /** @stable ICU 58 */
      USCRIPT_NEWA                          = 170,/* Newa */
      /** @stable ICU 58 */
      USCRIPT_OSAGE                         = 171,/* Osge */

      /** @stable ICU 58 */
      USCRIPT_HAN_WITH_BOPOMOFO             = 172,/* Hanb */
      /** @stable ICU 58 */
      USCRIPT_JAMO                          = 173,/* Jamo */
      /** @stable ICU 58 */
      USCRIPT_SYMBOLS_EMOJI                 = 174,/* Zsye */

      /** @stable ICU 60 */
      USCRIPT_MASARAM_GONDI                 = 175,/* Gonm */
      /** @stable ICU 60 */
      USCRIPT_SOYOMBO                       = 176,/* Soyo */
      /** @stable ICU 60 */
      USCRIPT_ZANABAZAR_SQUARE              = 177,/* Zanb */

      /** @stable ICU 62 */
      USCRIPT_DOGRA                         = 178,/* Dogr */
      /** @stable ICU 62 */
      USCRIPT_GUNJALA_GONDI                 = 179,/* Gong */
      /** @stable ICU 62 */
      USCRIPT_MAKASAR                       = 180,/* Maka */
      /** @stable ICU 62 */
      USCRIPT_MEDEFAIDRIN                   = 181,/* Medf */
      /** @stable ICU 62 */
      USCRIPT_HANIFI_ROHINGYA               = 182,/* Rohg */
      /** @stable ICU 62 */
      USCRIPT_SOGDIAN                       = 183,/* Sogd */
      /** @stable ICU 62 */
      USCRIPT_OLD_SOGDIAN                   = 184,/* Sogo */

      /** @stable ICU 64 */
      USCRIPT_ELYMAIC                       = 185,/* Elym */
      /** @stable ICU 64 */
      USCRIPT_NYIAKENG_PUACHUE_HMONG        = 186,/* Hmnp */
      /** @stable ICU 64 */
      USCRIPT_NANDINAGARI                   = 187,/* Nand */
      /** @stable ICU 64 */
      USCRIPT_WANCHO                        = 188,/* Wcho */

      /** @stable ICU 66 */
      USCRIPT_CHORASMIAN                    = 189,/* Chrs */
      /** @stable ICU 66 */
      USCRIPT_DIVES_AKURU                   = 190,/* Diak */
      /** @stable ICU 66 */
      USCRIPT_KHITAN_SMALL_SCRIPT           = 191,/* Kits */
      /** @stable ICU 66 */
      USCRIPT_YEZIDI                        = 192,/* Yezi */

#ifndef U_HIDE_DEPRECATED_API
    /**
     * One more than the highest normal UScriptCode value.
     * The highest value is available via u_getIntPropertyMaxValue(UCHAR_SCRIPT).
     *
     * @deprecated ICU 58 The numeric value may change over time, see ICU ticket #12420.
     */
    USCRIPT_CODE_LIMIT    = 193
#endif  // U_HIDE_DEPRECATED_API
} UScriptCode;

/**
 * Gets the script codes associated with the given locale or ISO 15924 abbreviation or name.
 * Fills in USCRIPT_MALAYALAM given "Malayam" OR "Mlym".
 * Fills in USCRIPT_LATIN given "en" OR "en_US"
 * If the required capacity is greater than the capacity of the destination buffer,
 * then the error code is set to U_BUFFER_OVERFLOW_ERROR and the required capacity is returned.
 *
 * <p>Note: To search by short or long script alias only, use
 * u_getPropertyValueEnum(UCHAR_SCRIPT, alias) instead.  That does
 * a fast lookup with no access of the locale data.
 *
 * @param nameOrAbbrOrLocale name of the script, as given in
 * PropertyValueAliases.txt, or ISO 15924 code or locale
 * @param fillIn the UScriptCode buffer to fill in the script code
 * @param capacity the capacity (size) of UScriptCode buffer passed in.
 * @param err the error status code.
 * @return The number of script codes filled in the buffer passed in
 * @stable ICU 2.4
 */
U_CAPI int32_t  U_EXPORT2
uscript_getCode(const char* nameOrAbbrOrLocale,UScriptCode* fillIn,int32_t capacity,UErrorCode *err);

/**
 * Returns the long Unicode script name, if there is one.
 * Otherwise returns the 4-letter ISO 15924 script code.
 * Returns "Malayam" given USCRIPT_MALAYALAM.
 *
 * @param scriptCode UScriptCode enum
 * @return long script name as given in PropertyValueAliases.txt, or the 4-letter code,
 * or NULL if scriptCode is invalid
 * @stable ICU 2.4
 */
U_CAPI const char*  U_EXPORT2
uscript_getName(UScriptCode scriptCode);

/**
 * Returns the 4-letter ISO 15924 script code,
 * which is the same as the short Unicode script name if Unicode has names for the script.
 * Returns "Mlym" given USCRIPT_MALAYALAM.
 *
 * @param scriptCode UScriptCode enum
 * @return short script name (4-letter code), or NULL if scriptCode is invalid
 * @stable ICU 2.4
 */
U_CAPI const char*  U_EXPORT2
uscript_getShortName(UScriptCode scriptCode);

/**
 * Gets the script code associated with the given codepoint.
 * Returns USCRIPT_MALAYALAM given 0x0D02
 * @param codepoint UChar32 codepoint
 * @param err the error status code.
 * @return The UScriptCode, or 0 if codepoint is invalid
 * @stable ICU 2.4
 */
U_CAPI UScriptCode  U_EXPORT2
uscript_getScript(UChar32 codepoint, UErrorCode *err);

/**
 * Do the Script_Extensions of code point c contain script sc?
 * If c does not have explicit Script_Extensions, then this tests whether
 * c has the Script property value sc.
 *
 * Some characters are commonly used in multiple scripts.
 * For more information, see UAX #24: http://www.unicode.org/reports/tr24/.
 * @param c code point
 * @param sc script code
 * @return true if sc is in Script_Extensions(c)
 * @stable ICU 49
 */
U_CAPI UBool U_EXPORT2
uscript_hasScript(UChar32 c, UScriptCode sc);

/**
 * Writes code point c's Script_Extensions as a list of UScriptCode values
 * to the output scripts array and returns the number of script codes.
 * - If c does have Script_Extensions, then the Script property value
 *   (normally Common or Inherited) is not included.
 * - If c does not have Script_Extensions, then the one Script code is written to the output array.
 * - If c is not a valid code point, then the one USCRIPT_UNKNOWN code is written.
 * In other words, if the return value is 1,
 * then the output array contains exactly c's single Script code.
 * If the return value is n>=2, then the output array contains c's n Script_Extensions script codes.
 *
 * Some characters are commonly used in multiple scripts.
 * For more information, see UAX #24: http://www.unicode.org/reports/tr24/.
 *
 * If there are more than capacity script codes to be written, then
 * U_BUFFER_OVERFLOW_ERROR is set and the number of Script_Extensions is returned.
 * (Usual ICU buffer handling behavior.)
 *
 * @param c code point
 * @param scripts output script code array
 * @param capacity capacity of the scripts array
 * @param errorCode Standard ICU error code. Its input value must
 *                  pass the U_SUCCESS() test, or else the function returns
 *                  immediately. Check for U_FAILURE() on output or use with
 *                  function chaining. (See User Guide for details.)
 * @return number of script codes in c's Script_Extensions, or 1 for the single Script value,
 *         written to scripts unless U_BUFFER_OVERFLOW_ERROR indicates insufficient capacity
 * @stable ICU 49
 */
U_CAPI int32_t U_EXPORT2
uscript_getScriptExtensions(UChar32 c,
                            UScriptCode *scripts, int32_t capacity,
                            UErrorCode *errorCode);

/**
 * Script usage constants.
 * See UAX #31 Unicode Identifier and Pattern Syntax.
 * http://www.unicode.org/reports/tr31/#Table_Candidate_Characters_for_Exclusion_from_Identifiers
 *
 * @stable ICU 51
 */
typedef enum UScriptUsage {
    /** Not encoded in Unicode. @stable ICU 51 */
    USCRIPT_USAGE_NOT_ENCODED,
    /** Unknown script usage. @stable ICU 51 */
    USCRIPT_USAGE_UNKNOWN,
    /** Candidate for Exclusion from Identifiers. @stable ICU 51 */
    USCRIPT_USAGE_EXCLUDED,
    /** Limited Use script. @stable ICU 51 */
    USCRIPT_USAGE_LIMITED_USE,
    /** Aspirational Use script. @stable ICU 51 */
    USCRIPT_USAGE_ASPIRATIONAL,
    /** Recommended script. @stable ICU 51 */
    USCRIPT_USAGE_RECOMMENDED
} UScriptUsage;

/**
 * Writes the script sample character string.
 * This string normally consists of one code point but might be longer.
 * The string is empty if the script is not encoded.
 *
 * @param script script code
 * @param dest output string array
 * @param capacity number of UChars in the dest array
 * @param pErrorCode standard ICU in/out error code, must pass U_SUCCESS() on input
 * @return the string length, even if U_BUFFER_OVERFLOW_ERROR
 * @stable ICU 51
 */
U_CAPI int32_t U_EXPORT2
uscript_getSampleString(UScriptCode script, UChar *dest, int32_t capacity, UErrorCode *pErrorCode);

#if U_SHOW_CPLUSPLUS_API

U_NAMESPACE_BEGIN
class UnicodeString;
U_NAMESPACE_END

/**
 * Returns the script sample character string.
 * This string normally consists of one code point but might be longer.
 * The string is empty if the script is not encoded.
 *
 * @param script script code
 * @return the sample character string
 * @stable ICU 51
 */
U_COMMON_API icu::UnicodeString U_EXPORT2
uscript_getSampleUnicodeString(UScriptCode script);

#endif

/**
 * Returns the script usage according to UAX #31 Unicode Identifier and Pattern Syntax.
 * Returns USCRIPT_USAGE_NOT_ENCODED if the script is not encoded in Unicode.
 *
 * @param script script code
 * @return script usage
 * @see UScriptUsage
 * @stable ICU 51
 */
U_CAPI UScriptUsage U_EXPORT2
uscript_getUsage(UScriptCode script);

/**
 * Returns true if the script is written right-to-left.
 * For example, Arab and Hebr.
 *
 * @param script script code
 * @return true if the script is right-to-left
 * @stable ICU 51
 */
U_CAPI UBool U_EXPORT2
uscript_isRightToLeft(UScriptCode script);

/**
 * Returns true if the script allows line breaks between letters (excluding hyphenation).
 * Such a script typically requires dictionary-based line breaking.
 * For example, Hani and Thai.
 *
 * @param script script code
 * @return true if the script allows line breaks between letters
 * @stable ICU 51
 */
U_CAPI UBool U_EXPORT2
uscript_breaksBetweenLetters(UScriptCode script);

/**
 * Returns true if in modern (or most recent) usage of the script case distinctions are customary.
 * For example, Latn and Cyrl.
 *
 * @param script script code
 * @return true if the script is cased
 * @stable ICU 51
 */
U_CAPI UBool U_EXPORT2
uscript_isCased(UScriptCode script);

#endif
=======
// © 2016 and later: Unicode, Inc. and others.
// License & terms of use: http://www.unicode.org/copyright.html
/*
 **********************************************************************
 *   Copyright (C) 1997-2016, International Business Machines
 *   Corporation and others.  All Rights Reserved.
 **********************************************************************
 *
 * File USCRIPT.H
 *
 * Modification History:
 *
 *   Date        Name        Description
 *   07/06/2001    Ram         Creation.
 ******************************************************************************
 */

#ifndef USCRIPT_H
#define USCRIPT_H
#include "unicode/utypes.h"

/**
 * \file
 * \brief C API: Unicode Script Information
 */

/**
 * Constants for ISO 15924 script codes.
 *
 * The current set of script code constants supports at least all scripts
 * that are encoded in the version of Unicode which ICU currently supports.
 * The names of the constants are usually derived from the
 * Unicode script property value aliases.
 * See UAX #24 Unicode Script Property (http://www.unicode.org/reports/tr24/)
 * and http://www.unicode.org/Public/UCD/latest/ucd/PropertyValueAliases.txt .
 *
 * In addition, constants for many ISO 15924 script codes
 * are included, for use with language tags, CLDR data, and similar.
 * Some of those codes are not used in the Unicode Character Database (UCD).
 * For example, there are no characters that have a UCD script property value of
 * Hans or Hant. All Han ideographs have the Hani script property value in Unicode.
 *
 * Private-use codes Qaaa..Qabx are not included, except as used in the UCD or in CLDR.
 *
 * Starting with ICU 55, script codes are only added when their scripts
 * have been or will certainly be encoded in Unicode,
 * and have been assigned Unicode script property value aliases,
 * to ensure that their script names are stable and match the names of the constants.
 * Script codes like Latf and Aran that are not subject to separate encoding
 * may be added at any time.
 *
 * @stable ICU 2.2
 */
typedef enum UScriptCode {
    /*
     * Note: UScriptCode constants and their ISO script code comments
     * are parsed by preparseucd.py.
     * It matches lines like
     *     USCRIPT_<Unicode Script value name> = <integer>,  / * <ISO script code> * /
     */

      /** @stable ICU 2.2 */
      USCRIPT_INVALID_CODE = -1,
      /** @stable ICU 2.2 */
      USCRIPT_COMMON       =  0,  /* Zyyy */
      /** @stable ICU 2.2 */
      USCRIPT_INHERITED    =  1,  /* Zinh */ /* "Code for inherited script", for non-spacing combining marks; also Qaai */
      /** @stable ICU 2.2 */
      USCRIPT_ARABIC       =  2,  /* Arab */
      /** @stable ICU 2.2 */
      USCRIPT_ARMENIAN     =  3,  /* Armn */
      /** @stable ICU 2.2 */
      USCRIPT_BENGALI      =  4,  /* Beng */
      /** @stable ICU 2.2 */
      USCRIPT_BOPOMOFO     =  5,  /* Bopo */
      /** @stable ICU 2.2 */
      USCRIPT_CHEROKEE     =  6,  /* Cher */
      /** @stable ICU 2.2 */
      USCRIPT_COPTIC       =  7,  /* Copt */
      /** @stable ICU 2.2 */
      USCRIPT_CYRILLIC     =  8,  /* Cyrl */
      /** @stable ICU 2.2 */
      USCRIPT_DESERET      =  9,  /* Dsrt */
      /** @stable ICU 2.2 */
      USCRIPT_DEVANAGARI   = 10,  /* Deva */
      /** @stable ICU 2.2 */
      USCRIPT_ETHIOPIC     = 11,  /* Ethi */
      /** @stable ICU 2.2 */
      USCRIPT_GEORGIAN     = 12,  /* Geor */
      /** @stable ICU 2.2 */
      USCRIPT_GOTHIC       = 13,  /* Goth */
      /** @stable ICU 2.2 */
      USCRIPT_GREEK        = 14,  /* Grek */
      /** @stable ICU 2.2 */
      USCRIPT_GUJARATI     = 15,  /* Gujr */
      /** @stable ICU 2.2 */
      USCRIPT_GURMUKHI     = 16,  /* Guru */
      /** @stable ICU 2.2 */
      USCRIPT_HAN          = 17,  /* Hani */
      /** @stable ICU 2.2 */
      USCRIPT_HANGUL       = 18,  /* Hang */
      /** @stable ICU 2.2 */
      USCRIPT_HEBREW       = 19,  /* Hebr */
      /** @stable ICU 2.2 */
      USCRIPT_HIRAGANA     = 20,  /* Hira */
      /** @stable ICU 2.2 */
      USCRIPT_KANNADA      = 21,  /* Knda */
      /** @stable ICU 2.2 */
      USCRIPT_KATAKANA     = 22,  /* Kana */
      /** @stable ICU 2.2 */
      USCRIPT_KHMER        = 23,  /* Khmr */
      /** @stable ICU 2.2 */
      USCRIPT_LAO          = 24,  /* Laoo */
      /** @stable ICU 2.2 */
      USCRIPT_LATIN        = 25,  /* Latn */
      /** @stable ICU 2.2 */
      USCRIPT_MALAYALAM    = 26,  /* Mlym */
      /** @stable ICU 2.2 */
      USCRIPT_MONGOLIAN    = 27,  /* Mong */
      /** @stable ICU 2.2 */
      USCRIPT_MYANMAR      = 28,  /* Mymr */
      /** @stable ICU 2.2 */
      USCRIPT_OGHAM        = 29,  /* Ogam */
      /** @stable ICU 2.2 */
      USCRIPT_OLD_ITALIC   = 30,  /* Ital */
      /** @stable ICU 2.2 */
      USCRIPT_ORIYA        = 31,  /* Orya */
      /** @stable ICU 2.2 */
      USCRIPT_RUNIC        = 32,  /* Runr */
      /** @stable ICU 2.2 */
      USCRIPT_SINHALA      = 33,  /* Sinh */
      /** @stable ICU 2.2 */
      USCRIPT_SYRIAC       = 34,  /* Syrc */
      /** @stable ICU 2.2 */
      USCRIPT_TAMIL        = 35,  /* Taml */
      /** @stable ICU 2.2 */
      USCRIPT_TELUGU       = 36,  /* Telu */
      /** @stable ICU 2.2 */
      USCRIPT_THAANA       = 37,  /* Thaa */
      /** @stable ICU 2.2 */
      USCRIPT_THAI         = 38,  /* Thai */
      /** @stable ICU 2.2 */
      USCRIPT_TIBETAN      = 39,  /* Tibt */
      /** Canadian_Aboriginal script. @stable ICU 2.6 */
      USCRIPT_CANADIAN_ABORIGINAL = 40,  /* Cans */
      /** Canadian_Aboriginal script (alias). @stable ICU 2.2 */
      USCRIPT_UCAS         = USCRIPT_CANADIAN_ABORIGINAL,
      /** @stable ICU 2.2 */
      USCRIPT_YI           = 41,  /* Yiii */
      /* New scripts in Unicode 3.2 */
      /** @stable ICU 2.2 */
      USCRIPT_TAGALOG      = 42,  /* Tglg */
      /** @stable ICU 2.2 */
      USCRIPT_HANUNOO      = 43,  /* Hano */
      /** @stable ICU 2.2 */
      USCRIPT_BUHID        = 44,  /* Buhd */
      /** @stable ICU 2.2 */
      USCRIPT_TAGBANWA     = 45,  /* Tagb */

      /* New scripts in Unicode 4 */
      /** @stable ICU 2.6 */
      USCRIPT_BRAILLE      = 46,  /* Brai */
      /** @stable ICU 2.6 */
      USCRIPT_CYPRIOT      = 47,  /* Cprt */
      /** @stable ICU 2.6 */
      USCRIPT_LIMBU        = 48,  /* Limb */
      /** @stable ICU 2.6 */
      USCRIPT_LINEAR_B     = 49,  /* Linb */
      /** @stable ICU 2.6 */
      USCRIPT_OSMANYA      = 50,  /* Osma */
      /** @stable ICU 2.6 */
      USCRIPT_SHAVIAN      = 51,  /* Shaw */
      /** @stable ICU 2.6 */
      USCRIPT_TAI_LE       = 52,  /* Tale */
      /** @stable ICU 2.6 */
      USCRIPT_UGARITIC     = 53,  /* Ugar */

      /** New script code in Unicode 4.0.1 @stable ICU 3.0 */
      USCRIPT_KATAKANA_OR_HIRAGANA = 54,/*Hrkt */

      /* New scripts in Unicode 4.1 */
      /** @stable ICU 3.4 */
      USCRIPT_BUGINESE      = 55, /* Bugi */
      /** @stable ICU 3.4 */
      USCRIPT_GLAGOLITIC    = 56, /* Glag */
      /** @stable ICU 3.4 */
      USCRIPT_KHAROSHTHI    = 57, /* Khar */
      /** @stable ICU 3.4 */
      USCRIPT_SYLOTI_NAGRI  = 58, /* Sylo */
      /** @stable ICU 3.4 */
      USCRIPT_NEW_TAI_LUE   = 59, /* Talu */
      /** @stable ICU 3.4 */
      USCRIPT_TIFINAGH      = 60, /* Tfng */
      /** @stable ICU 3.4 */
      USCRIPT_OLD_PERSIAN   = 61, /* Xpeo */

      /* New script codes from Unicode and ISO 15924 */
      /** @stable ICU 3.6 */
      USCRIPT_BALINESE                      = 62, /* Bali */
      /** @stable ICU 3.6 */
      USCRIPT_BATAK                         = 63, /* Batk */
      /** @stable ICU 3.6 */
      USCRIPT_BLISSYMBOLS                   = 64, /* Blis */
      /** @stable ICU 3.6 */
      USCRIPT_BRAHMI                        = 65, /* Brah */
      /** @stable ICU 3.6 */
      USCRIPT_CHAM                          = 66, /* Cham */
      /** @stable ICU 3.6 */
      USCRIPT_CIRTH                         = 67, /* Cirt */
      /** @stable ICU 3.6 */
      USCRIPT_OLD_CHURCH_SLAVONIC_CYRILLIC  = 68, /* Cyrs */
      /** @stable ICU 3.6 */
      USCRIPT_DEMOTIC_EGYPTIAN              = 69, /* Egyd */
      /** @stable ICU 3.6 */
      USCRIPT_HIERATIC_EGYPTIAN             = 70, /* Egyh */
      /** @stable ICU 3.6 */
      USCRIPT_EGYPTIAN_HIEROGLYPHS          = 71, /* Egyp */
      /** @stable ICU 3.6 */
      USCRIPT_KHUTSURI                      = 72, /* Geok */
      /** @stable ICU 3.6 */
      USCRIPT_SIMPLIFIED_HAN                = 73, /* Hans */
      /** @stable ICU 3.6 */
      USCRIPT_TRADITIONAL_HAN               = 74, /* Hant */
      /** @stable ICU 3.6 */
      USCRIPT_PAHAWH_HMONG                  = 75, /* Hmng */
      /** @stable ICU 3.6 */
      USCRIPT_OLD_HUNGARIAN                 = 76, /* Hung */
      /** @stable ICU 3.6 */
      USCRIPT_HARAPPAN_INDUS                = 77, /* Inds */
      /** @stable ICU 3.6 */
      USCRIPT_JAVANESE                      = 78, /* Java */
      /** @stable ICU 3.6 */
      USCRIPT_KAYAH_LI                      = 79, /* Kali */
      /** @stable ICU 3.6 */
      USCRIPT_LATIN_FRAKTUR                 = 80, /* Latf */
      /** @stable ICU 3.6 */
      USCRIPT_LATIN_GAELIC                  = 81, /* Latg */
      /** @stable ICU 3.6 */
      USCRIPT_LEPCHA                        = 82, /* Lepc */
      /** @stable ICU 3.6 */
      USCRIPT_LINEAR_A                      = 83, /* Lina */
      /** @stable ICU 4.6 */
      USCRIPT_MANDAIC                       = 84, /* Mand */
      /** @stable ICU 3.6 */
      USCRIPT_MANDAEAN                      = USCRIPT_MANDAIC,
      /** @stable ICU 3.6 */
      USCRIPT_MAYAN_HIEROGLYPHS             = 85, /* Maya */
      /** @stable ICU 4.6 */
      USCRIPT_MEROITIC_HIEROGLYPHS          = 86, /* Mero */
      /** @stable ICU 3.6 */
      USCRIPT_MEROITIC                      = USCRIPT_MEROITIC_HIEROGLYPHS,
      /** @stable ICU 3.6 */
      USCRIPT_NKO                           = 87, /* Nkoo */
      /** @stable ICU 3.6 */
      USCRIPT_ORKHON                        = 88, /* Orkh */
      /** @stable ICU 3.6 */
      USCRIPT_OLD_PERMIC                    = 89, /* Perm */
      /** @stable ICU 3.6 */
      USCRIPT_PHAGS_PA                      = 90, /* Phag */
      /** @stable ICU 3.6 */
      USCRIPT_PHOENICIAN                    = 91, /* Phnx */
      /** @stable ICU 52 */
      USCRIPT_MIAO                          = 92, /* Plrd */
      /** @stable ICU 3.6 */
      USCRIPT_PHONETIC_POLLARD              = USCRIPT_MIAO,
      /** @stable ICU 3.6 */
      USCRIPT_RONGORONGO                    = 93, /* Roro */
      /** @stable ICU 3.6 */
      USCRIPT_SARATI                        = 94, /* Sara */
      /** @stable ICU 3.6 */
      USCRIPT_ESTRANGELO_SYRIAC             = 95, /* Syre */
      /** @stable ICU 3.6 */
      USCRIPT_WESTERN_SYRIAC                = 96, /* Syrj */
      /** @stable ICU 3.6 */
      USCRIPT_EASTERN_SYRIAC                = 97, /* Syrn */
      /** @stable ICU 3.6 */
      USCRIPT_TENGWAR                       = 98, /* Teng */
      /** @stable ICU 3.6 */
      USCRIPT_VAI                           = 99, /* Vaii */
      /** @stable ICU 3.6 */
      USCRIPT_VISIBLE_SPEECH                = 100,/* Visp */
      /** @stable ICU 3.6 */
      USCRIPT_CUNEIFORM                     = 101,/* Xsux */
      /** @stable ICU 3.6 */
      USCRIPT_UNWRITTEN_LANGUAGES           = 102,/* Zxxx */
      /** @stable ICU 3.6 */
      USCRIPT_UNKNOWN                       = 103,/* Zzzz */ /* Unknown="Code for uncoded script", for unassigned code points */

      /** @stable ICU 3.8 */
      USCRIPT_CARIAN                        = 104,/* Cari */
      /** @stable ICU 3.8 */
      USCRIPT_JAPANESE                      = 105,/* Jpan */
      /** @stable ICU 3.8 */
      USCRIPT_LANNA                         = 106,/* Lana */
      /** @stable ICU 3.8 */
      USCRIPT_LYCIAN                        = 107,/* Lyci */
      /** @stable ICU 3.8 */
      USCRIPT_LYDIAN                        = 108,/* Lydi */
      /** @stable ICU 3.8 */
      USCRIPT_OL_CHIKI                      = 109,/* Olck */
      /** @stable ICU 3.8 */
      USCRIPT_REJANG                        = 110,/* Rjng */
      /** @stable ICU 3.8 */
      USCRIPT_SAURASHTRA                    = 111,/* Saur */
      /** Sutton SignWriting @stable ICU 3.8 */
      USCRIPT_SIGN_WRITING                  = 112,/* Sgnw */
      /** @stable ICU 3.8 */
      USCRIPT_SUNDANESE                     = 113,/* Sund */
      /** @stable ICU 3.8 */
      USCRIPT_MOON                          = 114,/* Moon */
      /** @stable ICU 3.8 */
      USCRIPT_MEITEI_MAYEK                  = 115,/* Mtei */

      /** @stable ICU 4.0 */
      USCRIPT_IMPERIAL_ARAMAIC              = 116,/* Armi */
      /** @stable ICU 4.0 */
      USCRIPT_AVESTAN                       = 117,/* Avst */
      /** @stable ICU 4.0 */
      USCRIPT_CHAKMA                        = 118,/* Cakm */
      /** @stable ICU 4.0 */
      USCRIPT_KOREAN                        = 119,/* Kore */
      /** @stable ICU 4.0 */
      USCRIPT_KAITHI                        = 120,/* Kthi */
      /** @stable ICU 4.0 */
      USCRIPT_MANICHAEAN                    = 121,/* Mani */
      /** @stable ICU 4.0 */
      USCRIPT_INSCRIPTIONAL_PAHLAVI         = 122,/* Phli */
      /** @stable ICU 4.0 */
      USCRIPT_PSALTER_PAHLAVI               = 123,/* Phlp */
      /** @stable ICU 4.0 */
      USCRIPT_BOOK_PAHLAVI                  = 124,/* Phlv */
      /** @stable ICU 4.0 */
      USCRIPT_INSCRIPTIONAL_PARTHIAN        = 125,/* Prti */
      /** @stable ICU 4.0 */
      USCRIPT_SAMARITAN                     = 126,/* Samr */
      /** @stable ICU 4.0 */
      USCRIPT_TAI_VIET                      = 127,/* Tavt */
      /** @stable ICU 4.0 */
      USCRIPT_MATHEMATICAL_NOTATION         = 128,/* Zmth */
      /** @stable ICU 4.0 */
      USCRIPT_SYMBOLS                       = 129,/* Zsym */

      /** @stable ICU 4.4 */
      USCRIPT_BAMUM                         = 130,/* Bamu */
      /** @stable ICU 4.4 */
      USCRIPT_LISU                          = 131,/* Lisu */
      /** @stable ICU 4.4 */
      USCRIPT_NAKHI_GEBA                    = 132,/* Nkgb */
      /** @stable ICU 4.4 */
      USCRIPT_OLD_SOUTH_ARABIAN             = 133,/* Sarb */

      /** @stable ICU 4.6 */
      USCRIPT_BASSA_VAH                     = 134,/* Bass */
      /** @stable ICU 54 */
      USCRIPT_DUPLOYAN                      = 135,/* Dupl */
#ifndef U_HIDE_DEPRECATED_API
      /** @deprecated ICU 54 Typo, use USCRIPT_DUPLOYAN */
      USCRIPT_DUPLOYAN_SHORTAND             = USCRIPT_DUPLOYAN,
#endif  /* U_HIDE_DEPRECATED_API */
      /** @stable ICU 4.6 */
      USCRIPT_ELBASAN                       = 136,/* Elba */
      /** @stable ICU 4.6 */
      USCRIPT_GRANTHA                       = 137,/* Gran */
      /** @stable ICU 4.6 */
      USCRIPT_KPELLE                        = 138,/* Kpel */
      /** @stable ICU 4.6 */
      USCRIPT_LOMA                          = 139,/* Loma */
      /** Mende Kikakui @stable ICU 4.6 */
      USCRIPT_MENDE                         = 140,/* Mend */
      /** @stable ICU 4.6 */
      USCRIPT_MEROITIC_CURSIVE              = 141,/* Merc */
      /** @stable ICU 4.6 */
      USCRIPT_OLD_NORTH_ARABIAN             = 142,/* Narb */
      /** @stable ICU 4.6 */
      USCRIPT_NABATAEAN                     = 143,/* Nbat */
      /** @stable ICU 4.6 */
      USCRIPT_PALMYRENE                     = 144,/* Palm */
      /** @stable ICU 54 */
      USCRIPT_KHUDAWADI                     = 145,/* Sind */
      /** @stable ICU 4.6 */
      USCRIPT_SINDHI                        = USCRIPT_KHUDAWADI,
      /** @stable ICU 4.6 */
      USCRIPT_WARANG_CITI                   = 146,/* Wara */

      /** @stable ICU 4.8 */
      USCRIPT_AFAKA                         = 147,/* Afak */
      /** @stable ICU 4.8 */
      USCRIPT_JURCHEN                       = 148,/* Jurc */
      /** @stable ICU 4.8 */
      USCRIPT_MRO                           = 149,/* Mroo */
      /** @stable ICU 4.8 */
      USCRIPT_NUSHU                         = 150,/* Nshu */
      /** @stable ICU 4.8 */
      USCRIPT_SHARADA                       = 151,/* Shrd */
      /** @stable ICU 4.8 */
      USCRIPT_SORA_SOMPENG                  = 152,/* Sora */
      /** @stable ICU 4.8 */
      USCRIPT_TAKRI                         = 153,/* Takr */
      /** @stable ICU 4.8 */
      USCRIPT_TANGUT                        = 154,/* Tang */
      /** @stable ICU 4.8 */
      USCRIPT_WOLEAI                        = 155,/* Wole */

      /** @stable ICU 49 */
      USCRIPT_ANATOLIAN_HIEROGLYPHS         = 156,/* Hluw */
      /** @stable ICU 49 */
      USCRIPT_KHOJKI                        = 157,/* Khoj */
      /** @stable ICU 49 */
      USCRIPT_TIRHUTA                       = 158,/* Tirh */

      /** @stable ICU 52 */
      USCRIPT_CAUCASIAN_ALBANIAN            = 159,/* Aghb */
      /** @stable ICU 52 */
      USCRIPT_MAHAJANI                      = 160,/* Mahj */

      /** @stable ICU 54 */
      USCRIPT_AHOM                          = 161,/* Ahom */
      /** @stable ICU 54 */
      USCRIPT_HATRAN                        = 162,/* Hatr */
      /** @stable ICU 54 */
      USCRIPT_MODI                          = 163,/* Modi */
      /** @stable ICU 54 */
      USCRIPT_MULTANI                       = 164,/* Mult */
      /** @stable ICU 54 */
      USCRIPT_PAU_CIN_HAU                   = 165,/* Pauc */
      /** @stable ICU 54 */
      USCRIPT_SIDDHAM                       = 166,/* Sidd */

      /** @stable ICU 58 */
      USCRIPT_ADLAM                         = 167,/* Adlm */
      /** @stable ICU 58 */
      USCRIPT_BHAIKSUKI                     = 168,/* Bhks */
      /** @stable ICU 58 */
      USCRIPT_MARCHEN                       = 169,/* Marc */
      /** @stable ICU 58 */
      USCRIPT_NEWA                          = 170,/* Newa */
      /** @stable ICU 58 */
      USCRIPT_OSAGE                         = 171,/* Osge */

      /** @stable ICU 58 */
      USCRIPT_HAN_WITH_BOPOMOFO             = 172,/* Hanb */
      /** @stable ICU 58 */
      USCRIPT_JAMO                          = 173,/* Jamo */
      /** @stable ICU 58 */
      USCRIPT_SYMBOLS_EMOJI                 = 174,/* Zsye */

      /** @stable ICU 60 */
      USCRIPT_MASARAM_GONDI                 = 175,/* Gonm */
      /** @stable ICU 60 */
      USCRIPT_SOYOMBO                       = 176,/* Soyo */
      /** @stable ICU 60 */
      USCRIPT_ZANABAZAR_SQUARE              = 177,/* Zanb */

      /** @stable ICU 62 */
      USCRIPT_DOGRA                         = 178,/* Dogr */
      /** @stable ICU 62 */
      USCRIPT_GUNJALA_GONDI                 = 179,/* Gong */
      /** @stable ICU 62 */
      USCRIPT_MAKASAR                       = 180,/* Maka */
      /** @stable ICU 62 */
      USCRIPT_MEDEFAIDRIN                   = 181,/* Medf */
      /** @stable ICU 62 */
      USCRIPT_HANIFI_ROHINGYA               = 182,/* Rohg */
      /** @stable ICU 62 */
      USCRIPT_SOGDIAN                       = 183,/* Sogd */
      /** @stable ICU 62 */
      USCRIPT_OLD_SOGDIAN                   = 184,/* Sogo */

      /** @stable ICU 64 */
      USCRIPT_ELYMAIC                       = 185,/* Elym */
      /** @stable ICU 64 */
      USCRIPT_NYIAKENG_PUACHUE_HMONG        = 186,/* Hmnp */
      /** @stable ICU 64 */
      USCRIPT_NANDINAGARI                   = 187,/* Nand */
      /** @stable ICU 64 */
      USCRIPT_WANCHO                        = 188,/* Wcho */

      /** @stable ICU 66 */
      USCRIPT_CHORASMIAN                    = 189,/* Chrs */
      /** @stable ICU 66 */
      USCRIPT_DIVES_AKURU                   = 190,/* Diak */
      /** @stable ICU 66 */
      USCRIPT_KHITAN_SMALL_SCRIPT           = 191,/* Kits */
      /** @stable ICU 66 */
      USCRIPT_YEZIDI                        = 192,/* Yezi */

      /** @stable ICU 70 */
      USCRIPT_CYPRO_MINOAN                  = 193,/* Cpmn */
      /** @stable ICU 70 */
      USCRIPT_OLD_UYGHUR                    = 194,/* Ougr */
      /** @stable ICU 70 */
      USCRIPT_TANGSA                        = 195,/* Tnsa */
      /** @stable ICU 70 */
      USCRIPT_TOTO                          = 196,/* Toto */
      /** @stable ICU 70 */
      USCRIPT_VITHKUQI                      = 197,/* Vith */

      /** @stable ICU 72 */
      USCRIPT_KAWI                          = 198,/* Kawi */
      /** @stable ICU 72 */
      USCRIPT_NAG_MUNDARI                   = 199,/* Nagm */

#ifndef U_HIDE_DEPRECATED_API
    /**
     * One more than the highest normal UScriptCode value.
     * The highest value is available via u_getIntPropertyMaxValue(UCHAR_SCRIPT).
     *
     * @deprecated ICU 58 The numeric value may change over time, see ICU ticket #12420.
     */
    USCRIPT_CODE_LIMIT    = 200
#endif  // U_HIDE_DEPRECATED_API
} UScriptCode;

/**
 * Gets the script codes associated with the given locale or ISO 15924 abbreviation or name.
 * Fills in USCRIPT_MALAYALAM given "Malayam" OR "Mlym".
 * Fills in USCRIPT_LATIN given "en" OR "en_US"
 * If the required capacity is greater than the capacity of the destination buffer,
 * then the error code is set to U_BUFFER_OVERFLOW_ERROR and the required capacity is returned.
 *
 * <p>Note: To search by short or long script alias only, use
 * u_getPropertyValueEnum(UCHAR_SCRIPT, alias) instead.  That does
 * a fast lookup with no access of the locale data.
 *
 * @param nameOrAbbrOrLocale name of the script, as given in
 * PropertyValueAliases.txt, or ISO 15924 code or locale
 * @param fillIn the UScriptCode buffer to fill in the script code
 * @param capacity the capacity (size) of UScriptCode buffer passed in.
 * @param err the error status code.
 * @return The number of script codes filled in the buffer passed in
 * @stable ICU 2.4
 */
U_CAPI int32_t  U_EXPORT2
uscript_getCode(const char* nameOrAbbrOrLocale,UScriptCode* fillIn,int32_t capacity,UErrorCode *err);

/**
 * Returns the long Unicode script name, if there is one.
 * Otherwise returns the 4-letter ISO 15924 script code.
 * Returns "Malayam" given USCRIPT_MALAYALAM.
 *
 * @param scriptCode UScriptCode enum
 * @return long script name as given in PropertyValueAliases.txt, or the 4-letter code,
 * or NULL if scriptCode is invalid
 * @stable ICU 2.4
 */
U_CAPI const char*  U_EXPORT2
uscript_getName(UScriptCode scriptCode);

/**
 * Returns the 4-letter ISO 15924 script code,
 * which is the same as the short Unicode script name if Unicode has names for the script.
 * Returns "Mlym" given USCRIPT_MALAYALAM.
 *
 * @param scriptCode UScriptCode enum
 * @return short script name (4-letter code), or NULL if scriptCode is invalid
 * @stable ICU 2.4
 */
U_CAPI const char*  U_EXPORT2
uscript_getShortName(UScriptCode scriptCode);

/**
 * Gets the script code associated with the given codepoint.
 * Returns USCRIPT_MALAYALAM given 0x0D02
 * @param codepoint UChar32 codepoint
 * @param err the error status code.
 * @return The UScriptCode, or 0 if codepoint is invalid
 * @stable ICU 2.4
 */
U_CAPI UScriptCode  U_EXPORT2
uscript_getScript(UChar32 codepoint, UErrorCode *err);

/**
 * Do the Script_Extensions of code point c contain script sc?
 * If c does not have explicit Script_Extensions, then this tests whether
 * c has the Script property value sc.
 *
 * Some characters are commonly used in multiple scripts.
 * For more information, see UAX #24: http://www.unicode.org/reports/tr24/.
 * @param c code point
 * @param sc script code
 * @return true if sc is in Script_Extensions(c)
 * @stable ICU 49
 */
U_CAPI UBool U_EXPORT2
uscript_hasScript(UChar32 c, UScriptCode sc);

/**
 * Writes code point c's Script_Extensions as a list of UScriptCode values
 * to the output scripts array and returns the number of script codes.
 * - If c does have Script_Extensions, then the Script property value
 *   (normally Common or Inherited) is not included.
 * - If c does not have Script_Extensions, then the one Script code is written to the output array.
 * - If c is not a valid code point, then the one USCRIPT_UNKNOWN code is written.
 * In other words, if the return value is 1,
 * then the output array contains exactly c's single Script code.
 * If the return value is n>=2, then the output array contains c's n Script_Extensions script codes.
 *
 * Some characters are commonly used in multiple scripts.
 * For more information, see UAX #24: http://www.unicode.org/reports/tr24/.
 *
 * If there are more than capacity script codes to be written, then
 * U_BUFFER_OVERFLOW_ERROR is set and the number of Script_Extensions is returned.
 * (Usual ICU buffer handling behavior.)
 *
 * @param c code point
 * @param scripts output script code array
 * @param capacity capacity of the scripts array
 * @param errorCode Standard ICU error code. Its input value must
 *                  pass the U_SUCCESS() test, or else the function returns
 *                  immediately. Check for U_FAILURE() on output or use with
 *                  function chaining. (See User Guide for details.)
 * @return number of script codes in c's Script_Extensions, or 1 for the single Script value,
 *         written to scripts unless U_BUFFER_OVERFLOW_ERROR indicates insufficient capacity
 * @stable ICU 49
 */
U_CAPI int32_t U_EXPORT2
uscript_getScriptExtensions(UChar32 c,
                            UScriptCode *scripts, int32_t capacity,
                            UErrorCode *errorCode);

/**
 * Script usage constants.
 * See UAX #31 Unicode Identifier and Pattern Syntax.
 * http://www.unicode.org/reports/tr31/#Table_Candidate_Characters_for_Exclusion_from_Identifiers
 *
 * @stable ICU 51
 */
typedef enum UScriptUsage {
    /** Not encoded in Unicode. @stable ICU 51 */
    USCRIPT_USAGE_NOT_ENCODED,
    /** Unknown script usage. @stable ICU 51 */
    USCRIPT_USAGE_UNKNOWN,
    /** Candidate for Exclusion from Identifiers. @stable ICU 51 */
    USCRIPT_USAGE_EXCLUDED,
    /** Limited Use script. @stable ICU 51 */
    USCRIPT_USAGE_LIMITED_USE,
    /** Aspirational Use script. @stable ICU 51 */
    USCRIPT_USAGE_ASPIRATIONAL,
    /** Recommended script. @stable ICU 51 */
    USCRIPT_USAGE_RECOMMENDED
} UScriptUsage;

/**
 * Writes the script sample character string.
 * This string normally consists of one code point but might be longer.
 * The string is empty if the script is not encoded.
 *
 * @param script script code
 * @param dest output string array
 * @param capacity number of UChars in the dest array
 * @param pErrorCode standard ICU in/out error code, must pass U_SUCCESS() on input
 * @return the string length, even if U_BUFFER_OVERFLOW_ERROR
 * @stable ICU 51
 */
U_CAPI int32_t U_EXPORT2
uscript_getSampleString(UScriptCode script, UChar *dest, int32_t capacity, UErrorCode *pErrorCode);

#if U_SHOW_CPLUSPLUS_API

U_NAMESPACE_BEGIN
class UnicodeString;
U_NAMESPACE_END

/**
 * Returns the script sample character string.
 * This string normally consists of one code point but might be longer.
 * The string is empty if the script is not encoded.
 *
 * @param script script code
 * @return the sample character string
 * @stable ICU 51
 */
U_COMMON_API icu::UnicodeString U_EXPORT2
uscript_getSampleUnicodeString(UScriptCode script);

#endif

/**
 * Returns the script usage according to UAX #31 Unicode Identifier and Pattern Syntax.
 * Returns USCRIPT_USAGE_NOT_ENCODED if the script is not encoded in Unicode.
 *
 * @param script script code
 * @return script usage
 * @see UScriptUsage
 * @stable ICU 51
 */
U_CAPI UScriptUsage U_EXPORT2
uscript_getUsage(UScriptCode script);

/**
 * Returns true if the script is written right-to-left.
 * For example, Arab and Hebr.
 *
 * @param script script code
 * @return true if the script is right-to-left
 * @stable ICU 51
 */
U_CAPI UBool U_EXPORT2
uscript_isRightToLeft(UScriptCode script);

/**
 * Returns true if the script allows line breaks between letters (excluding hyphenation).
 * Such a script typically requires dictionary-based line breaking.
 * For example, Hani and Thai.
 *
 * @param script script code
 * @return true if the script allows line breaks between letters
 * @stable ICU 51
 */
U_CAPI UBool U_EXPORT2
uscript_breaksBetweenLetters(UScriptCode script);

/**
 * Returns true if in modern (or most recent) usage of the script case distinctions are customary.
 * For example, Latn and Cyrl.
 *
 * @param script script code
 * @return true if the script is cased
 * @stable ICU 51
 */
U_CAPI UBool U_EXPORT2
uscript_isCased(UScriptCode script);

#endif
>>>>>>> a8a80be5
<|MERGE_RESOLUTION|>--- conflicted
+++ resolved
@@ -1,1435 +1,724 @@
-<<<<<<< HEAD
-// © 2016 and later: Unicode, Inc. and others.
-// License & terms of use: http://www.unicode.org/copyright.html
-/*
- **********************************************************************
- *   Copyright (C) 1997-2016, International Business Machines
- *   Corporation and others.  All Rights Reserved.
- **********************************************************************
- *
- * File USCRIPT.H
- *
- * Modification History:
- *
- *   Date        Name        Description
- *   07/06/2001    Ram         Creation.
- ******************************************************************************
- */
-
-#ifndef USCRIPT_H
-#define USCRIPT_H
-#include "unicode/utypes.h"
-
-/**
- * \file
- * \brief C API: Unicode Script Information
- */
-
-/**
- * Constants for ISO 15924 script codes.
- *
- * The current set of script code constants supports at least all scripts
- * that are encoded in the version of Unicode which ICU currently supports.
- * The names of the constants are usually derived from the
- * Unicode script property value aliases.
- * See UAX #24 Unicode Script Property (http://www.unicode.org/reports/tr24/)
- * and http://www.unicode.org/Public/UCD/latest/ucd/PropertyValueAliases.txt .
- *
- * In addition, constants for many ISO 15924 script codes
- * are included, for use with language tags, CLDR data, and similar.
- * Some of those codes are not used in the Unicode Character Database (UCD).
- * For example, there are no characters that have a UCD script property value of
- * Hans or Hant. All Han ideographs have the Hani script property value in Unicode.
- *
- * Private-use codes Qaaa..Qabx are not included, except as used in the UCD or in CLDR.
- *
- * Starting with ICU 55, script codes are only added when their scripts
- * have been or will certainly be encoded in Unicode,
- * and have been assigned Unicode script property value aliases,
- * to ensure that their script names are stable and match the names of the constants.
- * Script codes like Latf and Aran that are not subject to separate encoding
- * may be added at any time.
- *
- * @stable ICU 2.2
- */
-typedef enum UScriptCode {
-    /*
-     * Note: UScriptCode constants and their ISO script code comments
-     * are parsed by preparseucd.py.
-     * It matches lines like
-     *     USCRIPT_<Unicode Script value name> = <integer>,  / * <ISO script code> * /
-     */
-
-      /** @stable ICU 2.2 */
-      USCRIPT_INVALID_CODE = -1,
-      /** @stable ICU 2.2 */
-      USCRIPT_COMMON       =  0,  /* Zyyy */
-      /** @stable ICU 2.2 */
-      USCRIPT_INHERITED    =  1,  /* Zinh */ /* "Code for inherited script", for non-spacing combining marks; also Qaai */
-      /** @stable ICU 2.2 */
-      USCRIPT_ARABIC       =  2,  /* Arab */
-      /** @stable ICU 2.2 */
-      USCRIPT_ARMENIAN     =  3,  /* Armn */
-      /** @stable ICU 2.2 */
-      USCRIPT_BENGALI      =  4,  /* Beng */
-      /** @stable ICU 2.2 */
-      USCRIPT_BOPOMOFO     =  5,  /* Bopo */
-      /** @stable ICU 2.2 */
-      USCRIPT_CHEROKEE     =  6,  /* Cher */
-      /** @stable ICU 2.2 */
-      USCRIPT_COPTIC       =  7,  /* Copt */
-      /** @stable ICU 2.2 */
-      USCRIPT_CYRILLIC     =  8,  /* Cyrl */
-      /** @stable ICU 2.2 */
-      USCRIPT_DESERET      =  9,  /* Dsrt */
-      /** @stable ICU 2.2 */
-      USCRIPT_DEVANAGARI   = 10,  /* Deva */
-      /** @stable ICU 2.2 */
-      USCRIPT_ETHIOPIC     = 11,  /* Ethi */
-      /** @stable ICU 2.2 */
-      USCRIPT_GEORGIAN     = 12,  /* Geor */
-      /** @stable ICU 2.2 */
-      USCRIPT_GOTHIC       = 13,  /* Goth */
-      /** @stable ICU 2.2 */
-      USCRIPT_GREEK        = 14,  /* Grek */
-      /** @stable ICU 2.2 */
-      USCRIPT_GUJARATI     = 15,  /* Gujr */
-      /** @stable ICU 2.2 */
-      USCRIPT_GURMUKHI     = 16,  /* Guru */
-      /** @stable ICU 2.2 */
-      USCRIPT_HAN          = 17,  /* Hani */
-      /** @stable ICU 2.2 */
-      USCRIPT_HANGUL       = 18,  /* Hang */
-      /** @stable ICU 2.2 */
-      USCRIPT_HEBREW       = 19,  /* Hebr */
-      /** @stable ICU 2.2 */
-      USCRIPT_HIRAGANA     = 20,  /* Hira */
-      /** @stable ICU 2.2 */
-      USCRIPT_KANNADA      = 21,  /* Knda */
-      /** @stable ICU 2.2 */
-      USCRIPT_KATAKANA     = 22,  /* Kana */
-      /** @stable ICU 2.2 */
-      USCRIPT_KHMER        = 23,  /* Khmr */
-      /** @stable ICU 2.2 */
-      USCRIPT_LAO          = 24,  /* Laoo */
-      /** @stable ICU 2.2 */
-      USCRIPT_LATIN        = 25,  /* Latn */
-      /** @stable ICU 2.2 */
-      USCRIPT_MALAYALAM    = 26,  /* Mlym */
-      /** @stable ICU 2.2 */
-      USCRIPT_MONGOLIAN    = 27,  /* Mong */
-      /** @stable ICU 2.2 */
-      USCRIPT_MYANMAR      = 28,  /* Mymr */
-      /** @stable ICU 2.2 */
-      USCRIPT_OGHAM        = 29,  /* Ogam */
-      /** @stable ICU 2.2 */
-      USCRIPT_OLD_ITALIC   = 30,  /* Ital */
-      /** @stable ICU 2.2 */
-      USCRIPT_ORIYA        = 31,  /* Orya */
-      /** @stable ICU 2.2 */
-      USCRIPT_RUNIC        = 32,  /* Runr */
-      /** @stable ICU 2.2 */
-      USCRIPT_SINHALA      = 33,  /* Sinh */
-      /** @stable ICU 2.2 */
-      USCRIPT_SYRIAC       = 34,  /* Syrc */
-      /** @stable ICU 2.2 */
-      USCRIPT_TAMIL        = 35,  /* Taml */
-      /** @stable ICU 2.2 */
-      USCRIPT_TELUGU       = 36,  /* Telu */
-      /** @stable ICU 2.2 */
-      USCRIPT_THAANA       = 37,  /* Thaa */
-      /** @stable ICU 2.2 */
-      USCRIPT_THAI         = 38,  /* Thai */
-      /** @stable ICU 2.2 */
-      USCRIPT_TIBETAN      = 39,  /* Tibt */
-      /** Canadian_Aboriginal script. @stable ICU 2.6 */
-      USCRIPT_CANADIAN_ABORIGINAL = 40,  /* Cans */
-      /** Canadian_Aboriginal script (alias). @stable ICU 2.2 */
-      USCRIPT_UCAS         = USCRIPT_CANADIAN_ABORIGINAL,
-      /** @stable ICU 2.2 */
-      USCRIPT_YI           = 41,  /* Yiii */
-      /* New scripts in Unicode 3.2 */
-      /** @stable ICU 2.2 */
-      USCRIPT_TAGALOG      = 42,  /* Tglg */
-      /** @stable ICU 2.2 */
-      USCRIPT_HANUNOO      = 43,  /* Hano */
-      /** @stable ICU 2.2 */
-      USCRIPT_BUHID        = 44,  /* Buhd */
-      /** @stable ICU 2.2 */
-      USCRIPT_TAGBANWA     = 45,  /* Tagb */
-
-      /* New scripts in Unicode 4 */
-      /** @stable ICU 2.6 */
-      USCRIPT_BRAILLE      = 46,  /* Brai */
-      /** @stable ICU 2.6 */
-      USCRIPT_CYPRIOT      = 47,  /* Cprt */
-      /** @stable ICU 2.6 */
-      USCRIPT_LIMBU        = 48,  /* Limb */
-      /** @stable ICU 2.6 */
-      USCRIPT_LINEAR_B     = 49,  /* Linb */
-      /** @stable ICU 2.6 */
-      USCRIPT_OSMANYA      = 50,  /* Osma */
-      /** @stable ICU 2.6 */
-      USCRIPT_SHAVIAN      = 51,  /* Shaw */
-      /** @stable ICU 2.6 */
-      USCRIPT_TAI_LE       = 52,  /* Tale */
-      /** @stable ICU 2.6 */
-      USCRIPT_UGARITIC     = 53,  /* Ugar */
-
-      /** New script code in Unicode 4.0.1 @stable ICU 3.0 */
-      USCRIPT_KATAKANA_OR_HIRAGANA = 54,/*Hrkt */
-
-      /* New scripts in Unicode 4.1 */
-      /** @stable ICU 3.4 */
-      USCRIPT_BUGINESE      = 55, /* Bugi */
-      /** @stable ICU 3.4 */
-      USCRIPT_GLAGOLITIC    = 56, /* Glag */
-      /** @stable ICU 3.4 */
-      USCRIPT_KHAROSHTHI    = 57, /* Khar */
-      /** @stable ICU 3.4 */
-      USCRIPT_SYLOTI_NAGRI  = 58, /* Sylo */
-      /** @stable ICU 3.4 */
-      USCRIPT_NEW_TAI_LUE   = 59, /* Talu */
-      /** @stable ICU 3.4 */
-      USCRIPT_TIFINAGH      = 60, /* Tfng */
-      /** @stable ICU 3.4 */
-      USCRIPT_OLD_PERSIAN   = 61, /* Xpeo */
-
-      /* New script codes from Unicode and ISO 15924 */
-      /** @stable ICU 3.6 */
-      USCRIPT_BALINESE                      = 62, /* Bali */
-      /** @stable ICU 3.6 */
-      USCRIPT_BATAK                         = 63, /* Batk */
-      /** @stable ICU 3.6 */
-      USCRIPT_BLISSYMBOLS                   = 64, /* Blis */
-      /** @stable ICU 3.6 */
-      USCRIPT_BRAHMI                        = 65, /* Brah */
-      /** @stable ICU 3.6 */
-      USCRIPT_CHAM                          = 66, /* Cham */
-      /** @stable ICU 3.6 */
-      USCRIPT_CIRTH                         = 67, /* Cirt */
-      /** @stable ICU 3.6 */
-      USCRIPT_OLD_CHURCH_SLAVONIC_CYRILLIC  = 68, /* Cyrs */
-      /** @stable ICU 3.6 */
-      USCRIPT_DEMOTIC_EGYPTIAN              = 69, /* Egyd */
-      /** @stable ICU 3.6 */
-      USCRIPT_HIERATIC_EGYPTIAN             = 70, /* Egyh */
-      /** @stable ICU 3.6 */
-      USCRIPT_EGYPTIAN_HIEROGLYPHS          = 71, /* Egyp */
-      /** @stable ICU 3.6 */
-      USCRIPT_KHUTSURI                      = 72, /* Geok */
-      /** @stable ICU 3.6 */
-      USCRIPT_SIMPLIFIED_HAN                = 73, /* Hans */
-      /** @stable ICU 3.6 */
-      USCRIPT_TRADITIONAL_HAN               = 74, /* Hant */
-      /** @stable ICU 3.6 */
-      USCRIPT_PAHAWH_HMONG                  = 75, /* Hmng */
-      /** @stable ICU 3.6 */
-      USCRIPT_OLD_HUNGARIAN                 = 76, /* Hung */
-      /** @stable ICU 3.6 */
-      USCRIPT_HARAPPAN_INDUS                = 77, /* Inds */
-      /** @stable ICU 3.6 */
-      USCRIPT_JAVANESE                      = 78, /* Java */
-      /** @stable ICU 3.6 */
-      USCRIPT_KAYAH_LI                      = 79, /* Kali */
-      /** @stable ICU 3.6 */
-      USCRIPT_LATIN_FRAKTUR                 = 80, /* Latf */
-      /** @stable ICU 3.6 */
-      USCRIPT_LATIN_GAELIC                  = 81, /* Latg */
-      /** @stable ICU 3.6 */
-      USCRIPT_LEPCHA                        = 82, /* Lepc */
-      /** @stable ICU 3.6 */
-      USCRIPT_LINEAR_A                      = 83, /* Lina */
-      /** @stable ICU 4.6 */
-      USCRIPT_MANDAIC                       = 84, /* Mand */
-      /** @stable ICU 3.6 */
-      USCRIPT_MANDAEAN                      = USCRIPT_MANDAIC,
-      /** @stable ICU 3.6 */
-      USCRIPT_MAYAN_HIEROGLYPHS             = 85, /* Maya */
-      /** @stable ICU 4.6 */
-      USCRIPT_MEROITIC_HIEROGLYPHS          = 86, /* Mero */
-      /** @stable ICU 3.6 */
-      USCRIPT_MEROITIC                      = USCRIPT_MEROITIC_HIEROGLYPHS,
-      /** @stable ICU 3.6 */
-      USCRIPT_NKO                           = 87, /* Nkoo */
-      /** @stable ICU 3.6 */
-      USCRIPT_ORKHON                        = 88, /* Orkh */
-      /** @stable ICU 3.6 */
-      USCRIPT_OLD_PERMIC                    = 89, /* Perm */
-      /** @stable ICU 3.6 */
-      USCRIPT_PHAGS_PA                      = 90, /* Phag */
-      /** @stable ICU 3.6 */
-      USCRIPT_PHOENICIAN                    = 91, /* Phnx */
-      /** @stable ICU 52 */
-      USCRIPT_MIAO                          = 92, /* Plrd */
-      /** @stable ICU 3.6 */
-      USCRIPT_PHONETIC_POLLARD              = USCRIPT_MIAO,
-      /** @stable ICU 3.6 */
-      USCRIPT_RONGORONGO                    = 93, /* Roro */
-      /** @stable ICU 3.6 */
-      USCRIPT_SARATI                        = 94, /* Sara */
-      /** @stable ICU 3.6 */
-      USCRIPT_ESTRANGELO_SYRIAC             = 95, /* Syre */
-      /** @stable ICU 3.6 */
-      USCRIPT_WESTERN_SYRIAC                = 96, /* Syrj */
-      /** @stable ICU 3.6 */
-      USCRIPT_EASTERN_SYRIAC                = 97, /* Syrn */
-      /** @stable ICU 3.6 */
-      USCRIPT_TENGWAR                       = 98, /* Teng */
-      /** @stable ICU 3.6 */
-      USCRIPT_VAI                           = 99, /* Vaii */
-      /** @stable ICU 3.6 */
-      USCRIPT_VISIBLE_SPEECH                = 100,/* Visp */
-      /** @stable ICU 3.6 */
-      USCRIPT_CUNEIFORM                     = 101,/* Xsux */
-      /** @stable ICU 3.6 */
-      USCRIPT_UNWRITTEN_LANGUAGES           = 102,/* Zxxx */
-      /** @stable ICU 3.6 */
-      USCRIPT_UNKNOWN                       = 103,/* Zzzz */ /* Unknown="Code for uncoded script", for unassigned code points */
-
-      /** @stable ICU 3.8 */
-      USCRIPT_CARIAN                        = 104,/* Cari */
-      /** @stable ICU 3.8 */
-      USCRIPT_JAPANESE                      = 105,/* Jpan */
-      /** @stable ICU 3.8 */
-      USCRIPT_LANNA                         = 106,/* Lana */
-      /** @stable ICU 3.8 */
-      USCRIPT_LYCIAN                        = 107,/* Lyci */
-      /** @stable ICU 3.8 */
-      USCRIPT_LYDIAN                        = 108,/* Lydi */
-      /** @stable ICU 3.8 */
-      USCRIPT_OL_CHIKI                      = 109,/* Olck */
-      /** @stable ICU 3.8 */
-      USCRIPT_REJANG                        = 110,/* Rjng */
-      /** @stable ICU 3.8 */
-      USCRIPT_SAURASHTRA                    = 111,/* Saur */
-      /** Sutton SignWriting @stable ICU 3.8 */
-      USCRIPT_SIGN_WRITING                  = 112,/* Sgnw */
-      /** @stable ICU 3.8 */
-      USCRIPT_SUNDANESE                     = 113,/* Sund */
-      /** @stable ICU 3.8 */
-      USCRIPT_MOON                          = 114,/* Moon */
-      /** @stable ICU 3.8 */
-      USCRIPT_MEITEI_MAYEK                  = 115,/* Mtei */
-
-      /** @stable ICU 4.0 */
-      USCRIPT_IMPERIAL_ARAMAIC              = 116,/* Armi */
-      /** @stable ICU 4.0 */
-      USCRIPT_AVESTAN                       = 117,/* Avst */
-      /** @stable ICU 4.0 */
-      USCRIPT_CHAKMA                        = 118,/* Cakm */
-      /** @stable ICU 4.0 */
-      USCRIPT_KOREAN                        = 119,/* Kore */
-      /** @stable ICU 4.0 */
-      USCRIPT_KAITHI                        = 120,/* Kthi */
-      /** @stable ICU 4.0 */
-      USCRIPT_MANICHAEAN                    = 121,/* Mani */
-      /** @stable ICU 4.0 */
-      USCRIPT_INSCRIPTIONAL_PAHLAVI         = 122,/* Phli */
-      /** @stable ICU 4.0 */
-      USCRIPT_PSALTER_PAHLAVI               = 123,/* Phlp */
-      /** @stable ICU 4.0 */
-      USCRIPT_BOOK_PAHLAVI                  = 124,/* Phlv */
-      /** @stable ICU 4.0 */
-      USCRIPT_INSCRIPTIONAL_PARTHIAN        = 125,/* Prti */
-      /** @stable ICU 4.0 */
-      USCRIPT_SAMARITAN                     = 126,/* Samr */
-      /** @stable ICU 4.0 */
-      USCRIPT_TAI_VIET                      = 127,/* Tavt */
-      /** @stable ICU 4.0 */
-      USCRIPT_MATHEMATICAL_NOTATION         = 128,/* Zmth */
-      /** @stable ICU 4.0 */
-      USCRIPT_SYMBOLS                       = 129,/* Zsym */
-
-      /** @stable ICU 4.4 */
-      USCRIPT_BAMUM                         = 130,/* Bamu */
-      /** @stable ICU 4.4 */
-      USCRIPT_LISU                          = 131,/* Lisu */
-      /** @stable ICU 4.4 */
-      USCRIPT_NAKHI_GEBA                    = 132,/* Nkgb */
-      /** @stable ICU 4.4 */
-      USCRIPT_OLD_SOUTH_ARABIAN             = 133,/* Sarb */
-
-      /** @stable ICU 4.6 */
-      USCRIPT_BASSA_VAH                     = 134,/* Bass */
-      /** @stable ICU 54 */
-      USCRIPT_DUPLOYAN                      = 135,/* Dupl */
-#ifndef U_HIDE_DEPRECATED_API
-      /** @deprecated ICU 54 Typo, use USCRIPT_DUPLOYAN */
-      USCRIPT_DUPLOYAN_SHORTAND             = USCRIPT_DUPLOYAN,
-#endif  /* U_HIDE_DEPRECATED_API */
-      /** @stable ICU 4.6 */
-      USCRIPT_ELBASAN                       = 136,/* Elba */
-      /** @stable ICU 4.6 */
-      USCRIPT_GRANTHA                       = 137,/* Gran */
-      /** @stable ICU 4.6 */
-      USCRIPT_KPELLE                        = 138,/* Kpel */
-      /** @stable ICU 4.6 */
-      USCRIPT_LOMA                          = 139,/* Loma */
-      /** Mende Kikakui @stable ICU 4.6 */
-      USCRIPT_MENDE                         = 140,/* Mend */
-      /** @stable ICU 4.6 */
-      USCRIPT_MEROITIC_CURSIVE              = 141,/* Merc */
-      /** @stable ICU 4.6 */
-      USCRIPT_OLD_NORTH_ARABIAN             = 142,/* Narb */
-      /** @stable ICU 4.6 */
-      USCRIPT_NABATAEAN                     = 143,/* Nbat */
-      /** @stable ICU 4.6 */
-      USCRIPT_PALMYRENE                     = 144,/* Palm */
-      /** @stable ICU 54 */
-      USCRIPT_KHUDAWADI                     = 145,/* Sind */
-      /** @stable ICU 4.6 */
-      USCRIPT_SINDHI                        = USCRIPT_KHUDAWADI,
-      /** @stable ICU 4.6 */
-      USCRIPT_WARANG_CITI                   = 146,/* Wara */
-
-      /** @stable ICU 4.8 */
-      USCRIPT_AFAKA                         = 147,/* Afak */
-      /** @stable ICU 4.8 */
-      USCRIPT_JURCHEN                       = 148,/* Jurc */
-      /** @stable ICU 4.8 */
-      USCRIPT_MRO                           = 149,/* Mroo */
-      /** @stable ICU 4.8 */
-      USCRIPT_NUSHU                         = 150,/* Nshu */
-      /** @stable ICU 4.8 */
-      USCRIPT_SHARADA                       = 151,/* Shrd */
-      /** @stable ICU 4.8 */
-      USCRIPT_SORA_SOMPENG                  = 152,/* Sora */
-      /** @stable ICU 4.8 */
-      USCRIPT_TAKRI                         = 153,/* Takr */
-      /** @stable ICU 4.8 */
-      USCRIPT_TANGUT                        = 154,/* Tang */
-      /** @stable ICU 4.8 */
-      USCRIPT_WOLEAI                        = 155,/* Wole */
-
-      /** @stable ICU 49 */
-      USCRIPT_ANATOLIAN_HIEROGLYPHS         = 156,/* Hluw */
-      /** @stable ICU 49 */
-      USCRIPT_KHOJKI                        = 157,/* Khoj */
-      /** @stable ICU 49 */
-      USCRIPT_TIRHUTA                       = 158,/* Tirh */
-
-      /** @stable ICU 52 */
-      USCRIPT_CAUCASIAN_ALBANIAN            = 159,/* Aghb */
-      /** @stable ICU 52 */
-      USCRIPT_MAHAJANI                      = 160,/* Mahj */
-
-      /** @stable ICU 54 */
-      USCRIPT_AHOM                          = 161,/* Ahom */
-      /** @stable ICU 54 */
-      USCRIPT_HATRAN                        = 162,/* Hatr */
-      /** @stable ICU 54 */
-      USCRIPT_MODI                          = 163,/* Modi */
-      /** @stable ICU 54 */
-      USCRIPT_MULTANI                       = 164,/* Mult */
-      /** @stable ICU 54 */
-      USCRIPT_PAU_CIN_HAU                   = 165,/* Pauc */
-      /** @stable ICU 54 */
-      USCRIPT_SIDDHAM                       = 166,/* Sidd */
-
-      /** @stable ICU 58 */
-      USCRIPT_ADLAM                         = 167,/* Adlm */
-      /** @stable ICU 58 */
-      USCRIPT_BHAIKSUKI                     = 168,/* Bhks */
-      /** @stable ICU 58 */
-      USCRIPT_MARCHEN                       = 169,/* Marc */
-      /** @stable ICU 58 */
-      USCRIPT_NEWA                          = 170,/* Newa */
-      /** @stable ICU 58 */
-      USCRIPT_OSAGE                         = 171,/* Osge */
-
-      /** @stable ICU 58 */
-      USCRIPT_HAN_WITH_BOPOMOFO             = 172,/* Hanb */
-      /** @stable ICU 58 */
-      USCRIPT_JAMO                          = 173,/* Jamo */
-      /** @stable ICU 58 */
-      USCRIPT_SYMBOLS_EMOJI                 = 174,/* Zsye */
-
-      /** @stable ICU 60 */
-      USCRIPT_MASARAM_GONDI                 = 175,/* Gonm */
-      /** @stable ICU 60 */
-      USCRIPT_SOYOMBO                       = 176,/* Soyo */
-      /** @stable ICU 60 */
-      USCRIPT_ZANABAZAR_SQUARE              = 177,/* Zanb */
-
-      /** @stable ICU 62 */
-      USCRIPT_DOGRA                         = 178,/* Dogr */
-      /** @stable ICU 62 */
-      USCRIPT_GUNJALA_GONDI                 = 179,/* Gong */
-      /** @stable ICU 62 */
-      USCRIPT_MAKASAR                       = 180,/* Maka */
-      /** @stable ICU 62 */
-      USCRIPT_MEDEFAIDRIN                   = 181,/* Medf */
-      /** @stable ICU 62 */
-      USCRIPT_HANIFI_ROHINGYA               = 182,/* Rohg */
-      /** @stable ICU 62 */
-      USCRIPT_SOGDIAN                       = 183,/* Sogd */
-      /** @stable ICU 62 */
-      USCRIPT_OLD_SOGDIAN                   = 184,/* Sogo */
-
-      /** @stable ICU 64 */
-      USCRIPT_ELYMAIC                       = 185,/* Elym */
-      /** @stable ICU 64 */
-      USCRIPT_NYIAKENG_PUACHUE_HMONG        = 186,/* Hmnp */
-      /** @stable ICU 64 */
-      USCRIPT_NANDINAGARI                   = 187,/* Nand */
-      /** @stable ICU 64 */
-      USCRIPT_WANCHO                        = 188,/* Wcho */
-
-      /** @stable ICU 66 */
-      USCRIPT_CHORASMIAN                    = 189,/* Chrs */
-      /** @stable ICU 66 */
-      USCRIPT_DIVES_AKURU                   = 190,/* Diak */
-      /** @stable ICU 66 */
-      USCRIPT_KHITAN_SMALL_SCRIPT           = 191,/* Kits */
-      /** @stable ICU 66 */
-      USCRIPT_YEZIDI                        = 192,/* Yezi */
-
-#ifndef U_HIDE_DEPRECATED_API
-    /**
-     * One more than the highest normal UScriptCode value.
-     * The highest value is available via u_getIntPropertyMaxValue(UCHAR_SCRIPT).
-     *
-     * @deprecated ICU 58 The numeric value may change over time, see ICU ticket #12420.
-     */
-    USCRIPT_CODE_LIMIT    = 193
-#endif  // U_HIDE_DEPRECATED_API
-} UScriptCode;
-
-/**
- * Gets the script codes associated with the given locale or ISO 15924 abbreviation or name.
- * Fills in USCRIPT_MALAYALAM given "Malayam" OR "Mlym".
- * Fills in USCRIPT_LATIN given "en" OR "en_US"
- * If the required capacity is greater than the capacity of the destination buffer,
- * then the error code is set to U_BUFFER_OVERFLOW_ERROR and the required capacity is returned.
- *
- * <p>Note: To search by short or long script alias only, use
- * u_getPropertyValueEnum(UCHAR_SCRIPT, alias) instead.  That does
- * a fast lookup with no access of the locale data.
- *
- * @param nameOrAbbrOrLocale name of the script, as given in
- * PropertyValueAliases.txt, or ISO 15924 code or locale
- * @param fillIn the UScriptCode buffer to fill in the script code
- * @param capacity the capacity (size) of UScriptCode buffer passed in.
- * @param err the error status code.
- * @return The number of script codes filled in the buffer passed in
- * @stable ICU 2.4
- */
-U_CAPI int32_t  U_EXPORT2
-uscript_getCode(const char* nameOrAbbrOrLocale,UScriptCode* fillIn,int32_t capacity,UErrorCode *err);
-
-/**
- * Returns the long Unicode script name, if there is one.
- * Otherwise returns the 4-letter ISO 15924 script code.
- * Returns "Malayam" given USCRIPT_MALAYALAM.
- *
- * @param scriptCode UScriptCode enum
- * @return long script name as given in PropertyValueAliases.txt, or the 4-letter code,
- * or NULL if scriptCode is invalid
- * @stable ICU 2.4
- */
-U_CAPI const char*  U_EXPORT2
-uscript_getName(UScriptCode scriptCode);
-
-/**
- * Returns the 4-letter ISO 15924 script code,
- * which is the same as the short Unicode script name if Unicode has names for the script.
- * Returns "Mlym" given USCRIPT_MALAYALAM.
- *
- * @param scriptCode UScriptCode enum
- * @return short script name (4-letter code), or NULL if scriptCode is invalid
- * @stable ICU 2.4
- */
-U_CAPI const char*  U_EXPORT2
-uscript_getShortName(UScriptCode scriptCode);
-
-/**
- * Gets the script code associated with the given codepoint.
- * Returns USCRIPT_MALAYALAM given 0x0D02
- * @param codepoint UChar32 codepoint
- * @param err the error status code.
- * @return The UScriptCode, or 0 if codepoint is invalid
- * @stable ICU 2.4
- */
-U_CAPI UScriptCode  U_EXPORT2
-uscript_getScript(UChar32 codepoint, UErrorCode *err);
-
-/**
- * Do the Script_Extensions of code point c contain script sc?
- * If c does not have explicit Script_Extensions, then this tests whether
- * c has the Script property value sc.
- *
- * Some characters are commonly used in multiple scripts.
- * For more information, see UAX #24: http://www.unicode.org/reports/tr24/.
- * @param c code point
- * @param sc script code
- * @return true if sc is in Script_Extensions(c)
- * @stable ICU 49
- */
-U_CAPI UBool U_EXPORT2
-uscript_hasScript(UChar32 c, UScriptCode sc);
-
-/**
- * Writes code point c's Script_Extensions as a list of UScriptCode values
- * to the output scripts array and returns the number of script codes.
- * - If c does have Script_Extensions, then the Script property value
- *   (normally Common or Inherited) is not included.
- * - If c does not have Script_Extensions, then the one Script code is written to the output array.
- * - If c is not a valid code point, then the one USCRIPT_UNKNOWN code is written.
- * In other words, if the return value is 1,
- * then the output array contains exactly c's single Script code.
- * If the return value is n>=2, then the output array contains c's n Script_Extensions script codes.
- *
- * Some characters are commonly used in multiple scripts.
- * For more information, see UAX #24: http://www.unicode.org/reports/tr24/.
- *
- * If there are more than capacity script codes to be written, then
- * U_BUFFER_OVERFLOW_ERROR is set and the number of Script_Extensions is returned.
- * (Usual ICU buffer handling behavior.)
- *
- * @param c code point
- * @param scripts output script code array
- * @param capacity capacity of the scripts array
- * @param errorCode Standard ICU error code. Its input value must
- *                  pass the U_SUCCESS() test, or else the function returns
- *                  immediately. Check for U_FAILURE() on output or use with
- *                  function chaining. (See User Guide for details.)
- * @return number of script codes in c's Script_Extensions, or 1 for the single Script value,
- *         written to scripts unless U_BUFFER_OVERFLOW_ERROR indicates insufficient capacity
- * @stable ICU 49
- */
-U_CAPI int32_t U_EXPORT2
-uscript_getScriptExtensions(UChar32 c,
-                            UScriptCode *scripts, int32_t capacity,
-                            UErrorCode *errorCode);
-
-/**
- * Script usage constants.
- * See UAX #31 Unicode Identifier and Pattern Syntax.
- * http://www.unicode.org/reports/tr31/#Table_Candidate_Characters_for_Exclusion_from_Identifiers
- *
- * @stable ICU 51
- */
-typedef enum UScriptUsage {
-    /** Not encoded in Unicode. @stable ICU 51 */
-    USCRIPT_USAGE_NOT_ENCODED,
-    /** Unknown script usage. @stable ICU 51 */
-    USCRIPT_USAGE_UNKNOWN,
-    /** Candidate for Exclusion from Identifiers. @stable ICU 51 */
-    USCRIPT_USAGE_EXCLUDED,
-    /** Limited Use script. @stable ICU 51 */
-    USCRIPT_USAGE_LIMITED_USE,
-    /** Aspirational Use script. @stable ICU 51 */
-    USCRIPT_USAGE_ASPIRATIONAL,
-    /** Recommended script. @stable ICU 51 */
-    USCRIPT_USAGE_RECOMMENDED
-} UScriptUsage;
-
-/**
- * Writes the script sample character string.
- * This string normally consists of one code point but might be longer.
- * The string is empty if the script is not encoded.
- *
- * @param script script code
- * @param dest output string array
- * @param capacity number of UChars in the dest array
- * @param pErrorCode standard ICU in/out error code, must pass U_SUCCESS() on input
- * @return the string length, even if U_BUFFER_OVERFLOW_ERROR
- * @stable ICU 51
- */
-U_CAPI int32_t U_EXPORT2
-uscript_getSampleString(UScriptCode script, UChar *dest, int32_t capacity, UErrorCode *pErrorCode);
-
-#if U_SHOW_CPLUSPLUS_API
-
-U_NAMESPACE_BEGIN
-class UnicodeString;
-U_NAMESPACE_END
-
-/**
- * Returns the script sample character string.
- * This string normally consists of one code point but might be longer.
- * The string is empty if the script is not encoded.
- *
- * @param script script code
- * @return the sample character string
- * @stable ICU 51
- */
-U_COMMON_API icu::UnicodeString U_EXPORT2
-uscript_getSampleUnicodeString(UScriptCode script);
-
-#endif
-
-/**
- * Returns the script usage according to UAX #31 Unicode Identifier and Pattern Syntax.
- * Returns USCRIPT_USAGE_NOT_ENCODED if the script is not encoded in Unicode.
- *
- * @param script script code
- * @return script usage
- * @see UScriptUsage
- * @stable ICU 51
- */
-U_CAPI UScriptUsage U_EXPORT2
-uscript_getUsage(UScriptCode script);
-
-/**
- * Returns true if the script is written right-to-left.
- * For example, Arab and Hebr.
- *
- * @param script script code
- * @return true if the script is right-to-left
- * @stable ICU 51
- */
-U_CAPI UBool U_EXPORT2
-uscript_isRightToLeft(UScriptCode script);
-
-/**
- * Returns true if the script allows line breaks between letters (excluding hyphenation).
- * Such a script typically requires dictionary-based line breaking.
- * For example, Hani and Thai.
- *
- * @param script script code
- * @return true if the script allows line breaks between letters
- * @stable ICU 51
- */
-U_CAPI UBool U_EXPORT2
-uscript_breaksBetweenLetters(UScriptCode script);
-
-/**
- * Returns true if in modern (or most recent) usage of the script case distinctions are customary.
- * For example, Latn and Cyrl.
- *
- * @param script script code
- * @return true if the script is cased
- * @stable ICU 51
- */
-U_CAPI UBool U_EXPORT2
-uscript_isCased(UScriptCode script);
-
-#endif
-=======
-// © 2016 and later: Unicode, Inc. and others.
-// License & terms of use: http://www.unicode.org/copyright.html
-/*
- **********************************************************************
- *   Copyright (C) 1997-2016, International Business Machines
- *   Corporation and others.  All Rights Reserved.
- **********************************************************************
- *
- * File USCRIPT.H
- *
- * Modification History:
- *
- *   Date        Name        Description
- *   07/06/2001    Ram         Creation.
- ******************************************************************************
- */
-
-#ifndef USCRIPT_H
-#define USCRIPT_H
-#include "unicode/utypes.h"
-
-/**
- * \file
- * \brief C API: Unicode Script Information
- */
-
-/**
- * Constants for ISO 15924 script codes.
- *
- * The current set of script code constants supports at least all scripts
- * that are encoded in the version of Unicode which ICU currently supports.
- * The names of the constants are usually derived from the
- * Unicode script property value aliases.
- * See UAX #24 Unicode Script Property (http://www.unicode.org/reports/tr24/)
- * and http://www.unicode.org/Public/UCD/latest/ucd/PropertyValueAliases.txt .
- *
- * In addition, constants for many ISO 15924 script codes
- * are included, for use with language tags, CLDR data, and similar.
- * Some of those codes are not used in the Unicode Character Database (UCD).
- * For example, there are no characters that have a UCD script property value of
- * Hans or Hant. All Han ideographs have the Hani script property value in Unicode.
- *
- * Private-use codes Qaaa..Qabx are not included, except as used in the UCD or in CLDR.
- *
- * Starting with ICU 55, script codes are only added when their scripts
- * have been or will certainly be encoded in Unicode,
- * and have been assigned Unicode script property value aliases,
- * to ensure that their script names are stable and match the names of the constants.
- * Script codes like Latf and Aran that are not subject to separate encoding
- * may be added at any time.
- *
- * @stable ICU 2.2
- */
-typedef enum UScriptCode {
-    /*
-     * Note: UScriptCode constants and their ISO script code comments
-     * are parsed by preparseucd.py.
-     * It matches lines like
-     *     USCRIPT_<Unicode Script value name> = <integer>,  / * <ISO script code> * /
-     */
-
-      /** @stable ICU 2.2 */
-      USCRIPT_INVALID_CODE = -1,
-      /** @stable ICU 2.2 */
-      USCRIPT_COMMON       =  0,  /* Zyyy */
-      /** @stable ICU 2.2 */
-      USCRIPT_INHERITED    =  1,  /* Zinh */ /* "Code for inherited script", for non-spacing combining marks; also Qaai */
-      /** @stable ICU 2.2 */
-      USCRIPT_ARABIC       =  2,  /* Arab */
-      /** @stable ICU 2.2 */
-      USCRIPT_ARMENIAN     =  3,  /* Armn */
-      /** @stable ICU 2.2 */
-      USCRIPT_BENGALI      =  4,  /* Beng */
-      /** @stable ICU 2.2 */
-      USCRIPT_BOPOMOFO     =  5,  /* Bopo */
-      /** @stable ICU 2.2 */
-      USCRIPT_CHEROKEE     =  6,  /* Cher */
-      /** @stable ICU 2.2 */
-      USCRIPT_COPTIC       =  7,  /* Copt */
-      /** @stable ICU 2.2 */
-      USCRIPT_CYRILLIC     =  8,  /* Cyrl */
-      /** @stable ICU 2.2 */
-      USCRIPT_DESERET      =  9,  /* Dsrt */
-      /** @stable ICU 2.2 */
-      USCRIPT_DEVANAGARI   = 10,  /* Deva */
-      /** @stable ICU 2.2 */
-      USCRIPT_ETHIOPIC     = 11,  /* Ethi */
-      /** @stable ICU 2.2 */
-      USCRIPT_GEORGIAN     = 12,  /* Geor */
-      /** @stable ICU 2.2 */
-      USCRIPT_GOTHIC       = 13,  /* Goth */
-      /** @stable ICU 2.2 */
-      USCRIPT_GREEK        = 14,  /* Grek */
-      /** @stable ICU 2.2 */
-      USCRIPT_GUJARATI     = 15,  /* Gujr */
-      /** @stable ICU 2.2 */
-      USCRIPT_GURMUKHI     = 16,  /* Guru */
-      /** @stable ICU 2.2 */
-      USCRIPT_HAN          = 17,  /* Hani */
-      /** @stable ICU 2.2 */
-      USCRIPT_HANGUL       = 18,  /* Hang */
-      /** @stable ICU 2.2 */
-      USCRIPT_HEBREW       = 19,  /* Hebr */
-      /** @stable ICU 2.2 */
-      USCRIPT_HIRAGANA     = 20,  /* Hira */
-      /** @stable ICU 2.2 */
-      USCRIPT_KANNADA      = 21,  /* Knda */
-      /** @stable ICU 2.2 */
-      USCRIPT_KATAKANA     = 22,  /* Kana */
-      /** @stable ICU 2.2 */
-      USCRIPT_KHMER        = 23,  /* Khmr */
-      /** @stable ICU 2.2 */
-      USCRIPT_LAO          = 24,  /* Laoo */
-      /** @stable ICU 2.2 */
-      USCRIPT_LATIN        = 25,  /* Latn */
-      /** @stable ICU 2.2 */
-      USCRIPT_MALAYALAM    = 26,  /* Mlym */
-      /** @stable ICU 2.2 */
-      USCRIPT_MONGOLIAN    = 27,  /* Mong */
-      /** @stable ICU 2.2 */
-      USCRIPT_MYANMAR      = 28,  /* Mymr */
-      /** @stable ICU 2.2 */
-      USCRIPT_OGHAM        = 29,  /* Ogam */
-      /** @stable ICU 2.2 */
-      USCRIPT_OLD_ITALIC   = 30,  /* Ital */
-      /** @stable ICU 2.2 */
-      USCRIPT_ORIYA        = 31,  /* Orya */
-      /** @stable ICU 2.2 */
-      USCRIPT_RUNIC        = 32,  /* Runr */
-      /** @stable ICU 2.2 */
-      USCRIPT_SINHALA      = 33,  /* Sinh */
-      /** @stable ICU 2.2 */
-      USCRIPT_SYRIAC       = 34,  /* Syrc */
-      /** @stable ICU 2.2 */
-      USCRIPT_TAMIL        = 35,  /* Taml */
-      /** @stable ICU 2.2 */
-      USCRIPT_TELUGU       = 36,  /* Telu */
-      /** @stable ICU 2.2 */
-      USCRIPT_THAANA       = 37,  /* Thaa */
-      /** @stable ICU 2.2 */
-      USCRIPT_THAI         = 38,  /* Thai */
-      /** @stable ICU 2.2 */
-      USCRIPT_TIBETAN      = 39,  /* Tibt */
-      /** Canadian_Aboriginal script. @stable ICU 2.6 */
-      USCRIPT_CANADIAN_ABORIGINAL = 40,  /* Cans */
-      /** Canadian_Aboriginal script (alias). @stable ICU 2.2 */
-      USCRIPT_UCAS         = USCRIPT_CANADIAN_ABORIGINAL,
-      /** @stable ICU 2.2 */
-      USCRIPT_YI           = 41,  /* Yiii */
-      /* New scripts in Unicode 3.2 */
-      /** @stable ICU 2.2 */
-      USCRIPT_TAGALOG      = 42,  /* Tglg */
-      /** @stable ICU 2.2 */
-      USCRIPT_HANUNOO      = 43,  /* Hano */
-      /** @stable ICU 2.2 */
-      USCRIPT_BUHID        = 44,  /* Buhd */
-      /** @stable ICU 2.2 */
-      USCRIPT_TAGBANWA     = 45,  /* Tagb */
-
-      /* New scripts in Unicode 4 */
-      /** @stable ICU 2.6 */
-      USCRIPT_BRAILLE      = 46,  /* Brai */
-      /** @stable ICU 2.6 */
-      USCRIPT_CYPRIOT      = 47,  /* Cprt */
-      /** @stable ICU 2.6 */
-      USCRIPT_LIMBU        = 48,  /* Limb */
-      /** @stable ICU 2.6 */
-      USCRIPT_LINEAR_B     = 49,  /* Linb */
-      /** @stable ICU 2.6 */
-      USCRIPT_OSMANYA      = 50,  /* Osma */
-      /** @stable ICU 2.6 */
-      USCRIPT_SHAVIAN      = 51,  /* Shaw */
-      /** @stable ICU 2.6 */
-      USCRIPT_TAI_LE       = 52,  /* Tale */
-      /** @stable ICU 2.6 */
-      USCRIPT_UGARITIC     = 53,  /* Ugar */
-
-      /** New script code in Unicode 4.0.1 @stable ICU 3.0 */
-      USCRIPT_KATAKANA_OR_HIRAGANA = 54,/*Hrkt */
-
-      /* New scripts in Unicode 4.1 */
-      /** @stable ICU 3.4 */
-      USCRIPT_BUGINESE      = 55, /* Bugi */
-      /** @stable ICU 3.4 */
-      USCRIPT_GLAGOLITIC    = 56, /* Glag */
-      /** @stable ICU 3.4 */
-      USCRIPT_KHAROSHTHI    = 57, /* Khar */
-      /** @stable ICU 3.4 */
-      USCRIPT_SYLOTI_NAGRI  = 58, /* Sylo */
-      /** @stable ICU 3.4 */
-      USCRIPT_NEW_TAI_LUE   = 59, /* Talu */
-      /** @stable ICU 3.4 */
-      USCRIPT_TIFINAGH      = 60, /* Tfng */
-      /** @stable ICU 3.4 */
-      USCRIPT_OLD_PERSIAN   = 61, /* Xpeo */
-
-      /* New script codes from Unicode and ISO 15924 */
-      /** @stable ICU 3.6 */
-      USCRIPT_BALINESE                      = 62, /* Bali */
-      /** @stable ICU 3.6 */
-      USCRIPT_BATAK                         = 63, /* Batk */
-      /** @stable ICU 3.6 */
-      USCRIPT_BLISSYMBOLS                   = 64, /* Blis */
-      /** @stable ICU 3.6 */
-      USCRIPT_BRAHMI                        = 65, /* Brah */
-      /** @stable ICU 3.6 */
-      USCRIPT_CHAM                          = 66, /* Cham */
-      /** @stable ICU 3.6 */
-      USCRIPT_CIRTH                         = 67, /* Cirt */
-      /** @stable ICU 3.6 */
-      USCRIPT_OLD_CHURCH_SLAVONIC_CYRILLIC  = 68, /* Cyrs */
-      /** @stable ICU 3.6 */
-      USCRIPT_DEMOTIC_EGYPTIAN              = 69, /* Egyd */
-      /** @stable ICU 3.6 */
-      USCRIPT_HIERATIC_EGYPTIAN             = 70, /* Egyh */
-      /** @stable ICU 3.6 */
-      USCRIPT_EGYPTIAN_HIEROGLYPHS          = 71, /* Egyp */
-      /** @stable ICU 3.6 */
-      USCRIPT_KHUTSURI                      = 72, /* Geok */
-      /** @stable ICU 3.6 */
-      USCRIPT_SIMPLIFIED_HAN                = 73, /* Hans */
-      /** @stable ICU 3.6 */
-      USCRIPT_TRADITIONAL_HAN               = 74, /* Hant */
-      /** @stable ICU 3.6 */
-      USCRIPT_PAHAWH_HMONG                  = 75, /* Hmng */
-      /** @stable ICU 3.6 */
-      USCRIPT_OLD_HUNGARIAN                 = 76, /* Hung */
-      /** @stable ICU 3.6 */
-      USCRIPT_HARAPPAN_INDUS                = 77, /* Inds */
-      /** @stable ICU 3.6 */
-      USCRIPT_JAVANESE                      = 78, /* Java */
-      /** @stable ICU 3.6 */
-      USCRIPT_KAYAH_LI                      = 79, /* Kali */
-      /** @stable ICU 3.6 */
-      USCRIPT_LATIN_FRAKTUR                 = 80, /* Latf */
-      /** @stable ICU 3.6 */
-      USCRIPT_LATIN_GAELIC                  = 81, /* Latg */
-      /** @stable ICU 3.6 */
-      USCRIPT_LEPCHA                        = 82, /* Lepc */
-      /** @stable ICU 3.6 */
-      USCRIPT_LINEAR_A                      = 83, /* Lina */
-      /** @stable ICU 4.6 */
-      USCRIPT_MANDAIC                       = 84, /* Mand */
-      /** @stable ICU 3.6 */
-      USCRIPT_MANDAEAN                      = USCRIPT_MANDAIC,
-      /** @stable ICU 3.6 */
-      USCRIPT_MAYAN_HIEROGLYPHS             = 85, /* Maya */
-      /** @stable ICU 4.6 */
-      USCRIPT_MEROITIC_HIEROGLYPHS          = 86, /* Mero */
-      /** @stable ICU 3.6 */
-      USCRIPT_MEROITIC                      = USCRIPT_MEROITIC_HIEROGLYPHS,
-      /** @stable ICU 3.6 */
-      USCRIPT_NKO                           = 87, /* Nkoo */
-      /** @stable ICU 3.6 */
-      USCRIPT_ORKHON                        = 88, /* Orkh */
-      /** @stable ICU 3.6 */
-      USCRIPT_OLD_PERMIC                    = 89, /* Perm */
-      /** @stable ICU 3.6 */
-      USCRIPT_PHAGS_PA                      = 90, /* Phag */
-      /** @stable ICU 3.6 */
-      USCRIPT_PHOENICIAN                    = 91, /* Phnx */
-      /** @stable ICU 52 */
-      USCRIPT_MIAO                          = 92, /* Plrd */
-      /** @stable ICU 3.6 */
-      USCRIPT_PHONETIC_POLLARD              = USCRIPT_MIAO,
-      /** @stable ICU 3.6 */
-      USCRIPT_RONGORONGO                    = 93, /* Roro */
-      /** @stable ICU 3.6 */
-      USCRIPT_SARATI                        = 94, /* Sara */
-      /** @stable ICU 3.6 */
-      USCRIPT_ESTRANGELO_SYRIAC             = 95, /* Syre */
-      /** @stable ICU 3.6 */
-      USCRIPT_WESTERN_SYRIAC                = 96, /* Syrj */
-      /** @stable ICU 3.6 */
-      USCRIPT_EASTERN_SYRIAC                = 97, /* Syrn */
-      /** @stable ICU 3.6 */
-      USCRIPT_TENGWAR                       = 98, /* Teng */
-      /** @stable ICU 3.6 */
-      USCRIPT_VAI                           = 99, /* Vaii */
-      /** @stable ICU 3.6 */
-      USCRIPT_VISIBLE_SPEECH                = 100,/* Visp */
-      /** @stable ICU 3.6 */
-      USCRIPT_CUNEIFORM                     = 101,/* Xsux */
-      /** @stable ICU 3.6 */
-      USCRIPT_UNWRITTEN_LANGUAGES           = 102,/* Zxxx */
-      /** @stable ICU 3.6 */
-      USCRIPT_UNKNOWN                       = 103,/* Zzzz */ /* Unknown="Code for uncoded script", for unassigned code points */
-
-      /** @stable ICU 3.8 */
-      USCRIPT_CARIAN                        = 104,/* Cari */
-      /** @stable ICU 3.8 */
-      USCRIPT_JAPANESE                      = 105,/* Jpan */
-      /** @stable ICU 3.8 */
-      USCRIPT_LANNA                         = 106,/* Lana */
-      /** @stable ICU 3.8 */
-      USCRIPT_LYCIAN                        = 107,/* Lyci */
-      /** @stable ICU 3.8 */
-      USCRIPT_LYDIAN                        = 108,/* Lydi */
-      /** @stable ICU 3.8 */
-      USCRIPT_OL_CHIKI                      = 109,/* Olck */
-      /** @stable ICU 3.8 */
-      USCRIPT_REJANG                        = 110,/* Rjng */
-      /** @stable ICU 3.8 */
-      USCRIPT_SAURASHTRA                    = 111,/* Saur */
-      /** Sutton SignWriting @stable ICU 3.8 */
-      USCRIPT_SIGN_WRITING                  = 112,/* Sgnw */
-      /** @stable ICU 3.8 */
-      USCRIPT_SUNDANESE                     = 113,/* Sund */
-      /** @stable ICU 3.8 */
-      USCRIPT_MOON                          = 114,/* Moon */
-      /** @stable ICU 3.8 */
-      USCRIPT_MEITEI_MAYEK                  = 115,/* Mtei */
-
-      /** @stable ICU 4.0 */
-      USCRIPT_IMPERIAL_ARAMAIC              = 116,/* Armi */
-      /** @stable ICU 4.0 */
-      USCRIPT_AVESTAN                       = 117,/* Avst */
-      /** @stable ICU 4.0 */
-      USCRIPT_CHAKMA                        = 118,/* Cakm */
-      /** @stable ICU 4.0 */
-      USCRIPT_KOREAN                        = 119,/* Kore */
-      /** @stable ICU 4.0 */
-      USCRIPT_KAITHI                        = 120,/* Kthi */
-      /** @stable ICU 4.0 */
-      USCRIPT_MANICHAEAN                    = 121,/* Mani */
-      /** @stable ICU 4.0 */
-      USCRIPT_INSCRIPTIONAL_PAHLAVI         = 122,/* Phli */
-      /** @stable ICU 4.0 */
-      USCRIPT_PSALTER_PAHLAVI               = 123,/* Phlp */
-      /** @stable ICU 4.0 */
-      USCRIPT_BOOK_PAHLAVI                  = 124,/* Phlv */
-      /** @stable ICU 4.0 */
-      USCRIPT_INSCRIPTIONAL_PARTHIAN        = 125,/* Prti */
-      /** @stable ICU 4.0 */
-      USCRIPT_SAMARITAN                     = 126,/* Samr */
-      /** @stable ICU 4.0 */
-      USCRIPT_TAI_VIET                      = 127,/* Tavt */
-      /** @stable ICU 4.0 */
-      USCRIPT_MATHEMATICAL_NOTATION         = 128,/* Zmth */
-      /** @stable ICU 4.0 */
-      USCRIPT_SYMBOLS                       = 129,/* Zsym */
-
-      /** @stable ICU 4.4 */
-      USCRIPT_BAMUM                         = 130,/* Bamu */
-      /** @stable ICU 4.4 */
-      USCRIPT_LISU                          = 131,/* Lisu */
-      /** @stable ICU 4.4 */
-      USCRIPT_NAKHI_GEBA                    = 132,/* Nkgb */
-      /** @stable ICU 4.4 */
-      USCRIPT_OLD_SOUTH_ARABIAN             = 133,/* Sarb */
-
-      /** @stable ICU 4.6 */
-      USCRIPT_BASSA_VAH                     = 134,/* Bass */
-      /** @stable ICU 54 */
-      USCRIPT_DUPLOYAN                      = 135,/* Dupl */
-#ifndef U_HIDE_DEPRECATED_API
-      /** @deprecated ICU 54 Typo, use USCRIPT_DUPLOYAN */
-      USCRIPT_DUPLOYAN_SHORTAND             = USCRIPT_DUPLOYAN,
-#endif  /* U_HIDE_DEPRECATED_API */
-      /** @stable ICU 4.6 */
-      USCRIPT_ELBASAN                       = 136,/* Elba */
-      /** @stable ICU 4.6 */
-      USCRIPT_GRANTHA                       = 137,/* Gran */
-      /** @stable ICU 4.6 */
-      USCRIPT_KPELLE                        = 138,/* Kpel */
-      /** @stable ICU 4.6 */
-      USCRIPT_LOMA                          = 139,/* Loma */
-      /** Mende Kikakui @stable ICU 4.6 */
-      USCRIPT_MENDE                         = 140,/* Mend */
-      /** @stable ICU 4.6 */
-      USCRIPT_MEROITIC_CURSIVE              = 141,/* Merc */
-      /** @stable ICU 4.6 */
-      USCRIPT_OLD_NORTH_ARABIAN             = 142,/* Narb */
-      /** @stable ICU 4.6 */
-      USCRIPT_NABATAEAN                     = 143,/* Nbat */
-      /** @stable ICU 4.6 */
-      USCRIPT_PALMYRENE                     = 144,/* Palm */
-      /** @stable ICU 54 */
-      USCRIPT_KHUDAWADI                     = 145,/* Sind */
-      /** @stable ICU 4.6 */
-      USCRIPT_SINDHI                        = USCRIPT_KHUDAWADI,
-      /** @stable ICU 4.6 */
-      USCRIPT_WARANG_CITI                   = 146,/* Wara */
-
-      /** @stable ICU 4.8 */
-      USCRIPT_AFAKA                         = 147,/* Afak */
-      /** @stable ICU 4.8 */
-      USCRIPT_JURCHEN                       = 148,/* Jurc */
-      /** @stable ICU 4.8 */
-      USCRIPT_MRO                           = 149,/* Mroo */
-      /** @stable ICU 4.8 */
-      USCRIPT_NUSHU                         = 150,/* Nshu */
-      /** @stable ICU 4.8 */
-      USCRIPT_SHARADA                       = 151,/* Shrd */
-      /** @stable ICU 4.8 */
-      USCRIPT_SORA_SOMPENG                  = 152,/* Sora */
-      /** @stable ICU 4.8 */
-      USCRIPT_TAKRI                         = 153,/* Takr */
-      /** @stable ICU 4.8 */
-      USCRIPT_TANGUT                        = 154,/* Tang */
-      /** @stable ICU 4.8 */
-      USCRIPT_WOLEAI                        = 155,/* Wole */
-
-      /** @stable ICU 49 */
-      USCRIPT_ANATOLIAN_HIEROGLYPHS         = 156,/* Hluw */
-      /** @stable ICU 49 */
-      USCRIPT_KHOJKI                        = 157,/* Khoj */
-      /** @stable ICU 49 */
-      USCRIPT_TIRHUTA                       = 158,/* Tirh */
-
-      /** @stable ICU 52 */
-      USCRIPT_CAUCASIAN_ALBANIAN            = 159,/* Aghb */
-      /** @stable ICU 52 */
-      USCRIPT_MAHAJANI                      = 160,/* Mahj */
-
-      /** @stable ICU 54 */
-      USCRIPT_AHOM                          = 161,/* Ahom */
-      /** @stable ICU 54 */
-      USCRIPT_HATRAN                        = 162,/* Hatr */
-      /** @stable ICU 54 */
-      USCRIPT_MODI                          = 163,/* Modi */
-      /** @stable ICU 54 */
-      USCRIPT_MULTANI                       = 164,/* Mult */
-      /** @stable ICU 54 */
-      USCRIPT_PAU_CIN_HAU                   = 165,/* Pauc */
-      /** @stable ICU 54 */
-      USCRIPT_SIDDHAM                       = 166,/* Sidd */
-
-      /** @stable ICU 58 */
-      USCRIPT_ADLAM                         = 167,/* Adlm */
-      /** @stable ICU 58 */
-      USCRIPT_BHAIKSUKI                     = 168,/* Bhks */
-      /** @stable ICU 58 */
-      USCRIPT_MARCHEN                       = 169,/* Marc */
-      /** @stable ICU 58 */
-      USCRIPT_NEWA                          = 170,/* Newa */
-      /** @stable ICU 58 */
-      USCRIPT_OSAGE                         = 171,/* Osge */
-
-      /** @stable ICU 58 */
-      USCRIPT_HAN_WITH_BOPOMOFO             = 172,/* Hanb */
-      /** @stable ICU 58 */
-      USCRIPT_JAMO                          = 173,/* Jamo */
-      /** @stable ICU 58 */
-      USCRIPT_SYMBOLS_EMOJI                 = 174,/* Zsye */
-
-      /** @stable ICU 60 */
-      USCRIPT_MASARAM_GONDI                 = 175,/* Gonm */
-      /** @stable ICU 60 */
-      USCRIPT_SOYOMBO                       = 176,/* Soyo */
-      /** @stable ICU 60 */
-      USCRIPT_ZANABAZAR_SQUARE              = 177,/* Zanb */
-
-      /** @stable ICU 62 */
-      USCRIPT_DOGRA                         = 178,/* Dogr */
-      /** @stable ICU 62 */
-      USCRIPT_GUNJALA_GONDI                 = 179,/* Gong */
-      /** @stable ICU 62 */
-      USCRIPT_MAKASAR                       = 180,/* Maka */
-      /** @stable ICU 62 */
-      USCRIPT_MEDEFAIDRIN                   = 181,/* Medf */
-      /** @stable ICU 62 */
-      USCRIPT_HANIFI_ROHINGYA               = 182,/* Rohg */
-      /** @stable ICU 62 */
-      USCRIPT_SOGDIAN                       = 183,/* Sogd */
-      /** @stable ICU 62 */
-      USCRIPT_OLD_SOGDIAN                   = 184,/* Sogo */
-
-      /** @stable ICU 64 */
-      USCRIPT_ELYMAIC                       = 185,/* Elym */
-      /** @stable ICU 64 */
-      USCRIPT_NYIAKENG_PUACHUE_HMONG        = 186,/* Hmnp */
-      /** @stable ICU 64 */
-      USCRIPT_NANDINAGARI                   = 187,/* Nand */
-      /** @stable ICU 64 */
-      USCRIPT_WANCHO                        = 188,/* Wcho */
-
-      /** @stable ICU 66 */
-      USCRIPT_CHORASMIAN                    = 189,/* Chrs */
-      /** @stable ICU 66 */
-      USCRIPT_DIVES_AKURU                   = 190,/* Diak */
-      /** @stable ICU 66 */
-      USCRIPT_KHITAN_SMALL_SCRIPT           = 191,/* Kits */
-      /** @stable ICU 66 */
-      USCRIPT_YEZIDI                        = 192,/* Yezi */
-
-      /** @stable ICU 70 */
-      USCRIPT_CYPRO_MINOAN                  = 193,/* Cpmn */
-      /** @stable ICU 70 */
-      USCRIPT_OLD_UYGHUR                    = 194,/* Ougr */
-      /** @stable ICU 70 */
-      USCRIPT_TANGSA                        = 195,/* Tnsa */
-      /** @stable ICU 70 */
-      USCRIPT_TOTO                          = 196,/* Toto */
-      /** @stable ICU 70 */
-      USCRIPT_VITHKUQI                      = 197,/* Vith */
-
-      /** @stable ICU 72 */
-      USCRIPT_KAWI                          = 198,/* Kawi */
-      /** @stable ICU 72 */
-      USCRIPT_NAG_MUNDARI                   = 199,/* Nagm */
-
-#ifndef U_HIDE_DEPRECATED_API
-    /**
-     * One more than the highest normal UScriptCode value.
-     * The highest value is available via u_getIntPropertyMaxValue(UCHAR_SCRIPT).
-     *
-     * @deprecated ICU 58 The numeric value may change over time, see ICU ticket #12420.
-     */
-    USCRIPT_CODE_LIMIT    = 200
-#endif  // U_HIDE_DEPRECATED_API
-} UScriptCode;
-
-/**
- * Gets the script codes associated with the given locale or ISO 15924 abbreviation or name.
- * Fills in USCRIPT_MALAYALAM given "Malayam" OR "Mlym".
- * Fills in USCRIPT_LATIN given "en" OR "en_US"
- * If the required capacity is greater than the capacity of the destination buffer,
- * then the error code is set to U_BUFFER_OVERFLOW_ERROR and the required capacity is returned.
- *
- * <p>Note: To search by short or long script alias only, use
- * u_getPropertyValueEnum(UCHAR_SCRIPT, alias) instead.  That does
- * a fast lookup with no access of the locale data.
- *
- * @param nameOrAbbrOrLocale name of the script, as given in
- * PropertyValueAliases.txt, or ISO 15924 code or locale
- * @param fillIn the UScriptCode buffer to fill in the script code
- * @param capacity the capacity (size) of UScriptCode buffer passed in.
- * @param err the error status code.
- * @return The number of script codes filled in the buffer passed in
- * @stable ICU 2.4
- */
-U_CAPI int32_t  U_EXPORT2
-uscript_getCode(const char* nameOrAbbrOrLocale,UScriptCode* fillIn,int32_t capacity,UErrorCode *err);
-
-/**
- * Returns the long Unicode script name, if there is one.
- * Otherwise returns the 4-letter ISO 15924 script code.
- * Returns "Malayam" given USCRIPT_MALAYALAM.
- *
- * @param scriptCode UScriptCode enum
- * @return long script name as given in PropertyValueAliases.txt, or the 4-letter code,
- * or NULL if scriptCode is invalid
- * @stable ICU 2.4
- */
-U_CAPI const char*  U_EXPORT2
-uscript_getName(UScriptCode scriptCode);
-
-/**
- * Returns the 4-letter ISO 15924 script code,
- * which is the same as the short Unicode script name if Unicode has names for the script.
- * Returns "Mlym" given USCRIPT_MALAYALAM.
- *
- * @param scriptCode UScriptCode enum
- * @return short script name (4-letter code), or NULL if scriptCode is invalid
- * @stable ICU 2.4
- */
-U_CAPI const char*  U_EXPORT2
-uscript_getShortName(UScriptCode scriptCode);
-
-/**
- * Gets the script code associated with the given codepoint.
- * Returns USCRIPT_MALAYALAM given 0x0D02
- * @param codepoint UChar32 codepoint
- * @param err the error status code.
- * @return The UScriptCode, or 0 if codepoint is invalid
- * @stable ICU 2.4
- */
-U_CAPI UScriptCode  U_EXPORT2
-uscript_getScript(UChar32 codepoint, UErrorCode *err);
-
-/**
- * Do the Script_Extensions of code point c contain script sc?
- * If c does not have explicit Script_Extensions, then this tests whether
- * c has the Script property value sc.
- *
- * Some characters are commonly used in multiple scripts.
- * For more information, see UAX #24: http://www.unicode.org/reports/tr24/.
- * @param c code point
- * @param sc script code
- * @return true if sc is in Script_Extensions(c)
- * @stable ICU 49
- */
-U_CAPI UBool U_EXPORT2
-uscript_hasScript(UChar32 c, UScriptCode sc);
-
-/**
- * Writes code point c's Script_Extensions as a list of UScriptCode values
- * to the output scripts array and returns the number of script codes.
- * - If c does have Script_Extensions, then the Script property value
- *   (normally Common or Inherited) is not included.
- * - If c does not have Script_Extensions, then the one Script code is written to the output array.
- * - If c is not a valid code point, then the one USCRIPT_UNKNOWN code is written.
- * In other words, if the return value is 1,
- * then the output array contains exactly c's single Script code.
- * If the return value is n>=2, then the output array contains c's n Script_Extensions script codes.
- *
- * Some characters are commonly used in multiple scripts.
- * For more information, see UAX #24: http://www.unicode.org/reports/tr24/.
- *
- * If there are more than capacity script codes to be written, then
- * U_BUFFER_OVERFLOW_ERROR is set and the number of Script_Extensions is returned.
- * (Usual ICU buffer handling behavior.)
- *
- * @param c code point
- * @param scripts output script code array
- * @param capacity capacity of the scripts array
- * @param errorCode Standard ICU error code. Its input value must
- *                  pass the U_SUCCESS() test, or else the function returns
- *                  immediately. Check for U_FAILURE() on output or use with
- *                  function chaining. (See User Guide for details.)
- * @return number of script codes in c's Script_Extensions, or 1 for the single Script value,
- *         written to scripts unless U_BUFFER_OVERFLOW_ERROR indicates insufficient capacity
- * @stable ICU 49
- */
-U_CAPI int32_t U_EXPORT2
-uscript_getScriptExtensions(UChar32 c,
-                            UScriptCode *scripts, int32_t capacity,
-                            UErrorCode *errorCode);
-
-/**
- * Script usage constants.
- * See UAX #31 Unicode Identifier and Pattern Syntax.
- * http://www.unicode.org/reports/tr31/#Table_Candidate_Characters_for_Exclusion_from_Identifiers
- *
- * @stable ICU 51
- */
-typedef enum UScriptUsage {
-    /** Not encoded in Unicode. @stable ICU 51 */
-    USCRIPT_USAGE_NOT_ENCODED,
-    /** Unknown script usage. @stable ICU 51 */
-    USCRIPT_USAGE_UNKNOWN,
-    /** Candidate for Exclusion from Identifiers. @stable ICU 51 */
-    USCRIPT_USAGE_EXCLUDED,
-    /** Limited Use script. @stable ICU 51 */
-    USCRIPT_USAGE_LIMITED_USE,
-    /** Aspirational Use script. @stable ICU 51 */
-    USCRIPT_USAGE_ASPIRATIONAL,
-    /** Recommended script. @stable ICU 51 */
-    USCRIPT_USAGE_RECOMMENDED
-} UScriptUsage;
-
-/**
- * Writes the script sample character string.
- * This string normally consists of one code point but might be longer.
- * The string is empty if the script is not encoded.
- *
- * @param script script code
- * @param dest output string array
- * @param capacity number of UChars in the dest array
- * @param pErrorCode standard ICU in/out error code, must pass U_SUCCESS() on input
- * @return the string length, even if U_BUFFER_OVERFLOW_ERROR
- * @stable ICU 51
- */
-U_CAPI int32_t U_EXPORT2
-uscript_getSampleString(UScriptCode script, UChar *dest, int32_t capacity, UErrorCode *pErrorCode);
-
-#if U_SHOW_CPLUSPLUS_API
-
-U_NAMESPACE_BEGIN
-class UnicodeString;
-U_NAMESPACE_END
-
-/**
- * Returns the script sample character string.
- * This string normally consists of one code point but might be longer.
- * The string is empty if the script is not encoded.
- *
- * @param script script code
- * @return the sample character string
- * @stable ICU 51
- */
-U_COMMON_API icu::UnicodeString U_EXPORT2
-uscript_getSampleUnicodeString(UScriptCode script);
-
-#endif
-
-/**
- * Returns the script usage according to UAX #31 Unicode Identifier and Pattern Syntax.
- * Returns USCRIPT_USAGE_NOT_ENCODED if the script is not encoded in Unicode.
- *
- * @param script script code
- * @return script usage
- * @see UScriptUsage
- * @stable ICU 51
- */
-U_CAPI UScriptUsage U_EXPORT2
-uscript_getUsage(UScriptCode script);
-
-/**
- * Returns true if the script is written right-to-left.
- * For example, Arab and Hebr.
- *
- * @param script script code
- * @return true if the script is right-to-left
- * @stable ICU 51
- */
-U_CAPI UBool U_EXPORT2
-uscript_isRightToLeft(UScriptCode script);
-
-/**
- * Returns true if the script allows line breaks between letters (excluding hyphenation).
- * Such a script typically requires dictionary-based line breaking.
- * For example, Hani and Thai.
- *
- * @param script script code
- * @return true if the script allows line breaks between letters
- * @stable ICU 51
- */
-U_CAPI UBool U_EXPORT2
-uscript_breaksBetweenLetters(UScriptCode script);
-
-/**
- * Returns true if in modern (or most recent) usage of the script case distinctions are customary.
- * For example, Latn and Cyrl.
- *
- * @param script script code
- * @return true if the script is cased
- * @stable ICU 51
- */
-U_CAPI UBool U_EXPORT2
-uscript_isCased(UScriptCode script);
-
-#endif
->>>>>>> a8a80be5
+// © 2016 and later: Unicode, Inc. and others.
+// License & terms of use: http://www.unicode.org/copyright.html
+/*
+ **********************************************************************
+ *   Copyright (C) 1997-2016, International Business Machines
+ *   Corporation and others.  All Rights Reserved.
+ **********************************************************************
+ *
+ * File USCRIPT.H
+ *
+ * Modification History:
+ *
+ *   Date        Name        Description
+ *   07/06/2001    Ram         Creation.
+ ******************************************************************************
+ */
+
+#ifndef USCRIPT_H
+#define USCRIPT_H
+#include "unicode/utypes.h"
+
+/**
+ * \file
+ * \brief C API: Unicode Script Information
+ */
+
+/**
+ * Constants for ISO 15924 script codes.
+ *
+ * The current set of script code constants supports at least all scripts
+ * that are encoded in the version of Unicode which ICU currently supports.
+ * The names of the constants are usually derived from the
+ * Unicode script property value aliases.
+ * See UAX #24 Unicode Script Property (http://www.unicode.org/reports/tr24/)
+ * and http://www.unicode.org/Public/UCD/latest/ucd/PropertyValueAliases.txt .
+ *
+ * In addition, constants for many ISO 15924 script codes
+ * are included, for use with language tags, CLDR data, and similar.
+ * Some of those codes are not used in the Unicode Character Database (UCD).
+ * For example, there are no characters that have a UCD script property value of
+ * Hans or Hant. All Han ideographs have the Hani script property value in Unicode.
+ *
+ * Private-use codes Qaaa..Qabx are not included, except as used in the UCD or in CLDR.
+ *
+ * Starting with ICU 55, script codes are only added when their scripts
+ * have been or will certainly be encoded in Unicode,
+ * and have been assigned Unicode script property value aliases,
+ * to ensure that their script names are stable and match the names of the constants.
+ * Script codes like Latf and Aran that are not subject to separate encoding
+ * may be added at any time.
+ *
+ * @stable ICU 2.2
+ */
+typedef enum UScriptCode {
+    /*
+     * Note: UScriptCode constants and their ISO script code comments
+     * are parsed by preparseucd.py.
+     * It matches lines like
+     *     USCRIPT_<Unicode Script value name> = <integer>,  / * <ISO script code> * /
+     */
+
+      /** @stable ICU 2.2 */
+      USCRIPT_INVALID_CODE = -1,
+      /** @stable ICU 2.2 */
+      USCRIPT_COMMON       =  0,  /* Zyyy */
+      /** @stable ICU 2.2 */
+      USCRIPT_INHERITED    =  1,  /* Zinh */ /* "Code for inherited script", for non-spacing combining marks; also Qaai */
+      /** @stable ICU 2.2 */
+      USCRIPT_ARABIC       =  2,  /* Arab */
+      /** @stable ICU 2.2 */
+      USCRIPT_ARMENIAN     =  3,  /* Armn */
+      /** @stable ICU 2.2 */
+      USCRIPT_BENGALI      =  4,  /* Beng */
+      /** @stable ICU 2.2 */
+      USCRIPT_BOPOMOFO     =  5,  /* Bopo */
+      /** @stable ICU 2.2 */
+      USCRIPT_CHEROKEE     =  6,  /* Cher */
+      /** @stable ICU 2.2 */
+      USCRIPT_COPTIC       =  7,  /* Copt */
+      /** @stable ICU 2.2 */
+      USCRIPT_CYRILLIC     =  8,  /* Cyrl */
+      /** @stable ICU 2.2 */
+      USCRIPT_DESERET      =  9,  /* Dsrt */
+      /** @stable ICU 2.2 */
+      USCRIPT_DEVANAGARI   = 10,  /* Deva */
+      /** @stable ICU 2.2 */
+      USCRIPT_ETHIOPIC     = 11,  /* Ethi */
+      /** @stable ICU 2.2 */
+      USCRIPT_GEORGIAN     = 12,  /* Geor */
+      /** @stable ICU 2.2 */
+      USCRIPT_GOTHIC       = 13,  /* Goth */
+      /** @stable ICU 2.2 */
+      USCRIPT_GREEK        = 14,  /* Grek */
+      /** @stable ICU 2.2 */
+      USCRIPT_GUJARATI     = 15,  /* Gujr */
+      /** @stable ICU 2.2 */
+      USCRIPT_GURMUKHI     = 16,  /* Guru */
+      /** @stable ICU 2.2 */
+      USCRIPT_HAN          = 17,  /* Hani */
+      /** @stable ICU 2.2 */
+      USCRIPT_HANGUL       = 18,  /* Hang */
+      /** @stable ICU 2.2 */
+      USCRIPT_HEBREW       = 19,  /* Hebr */
+      /** @stable ICU 2.2 */
+      USCRIPT_HIRAGANA     = 20,  /* Hira */
+      /** @stable ICU 2.2 */
+      USCRIPT_KANNADA      = 21,  /* Knda */
+      /** @stable ICU 2.2 */
+      USCRIPT_KATAKANA     = 22,  /* Kana */
+      /** @stable ICU 2.2 */
+      USCRIPT_KHMER        = 23,  /* Khmr */
+      /** @stable ICU 2.2 */
+      USCRIPT_LAO          = 24,  /* Laoo */
+      /** @stable ICU 2.2 */
+      USCRIPT_LATIN        = 25,  /* Latn */
+      /** @stable ICU 2.2 */
+      USCRIPT_MALAYALAM    = 26,  /* Mlym */
+      /** @stable ICU 2.2 */
+      USCRIPT_MONGOLIAN    = 27,  /* Mong */
+      /** @stable ICU 2.2 */
+      USCRIPT_MYANMAR      = 28,  /* Mymr */
+      /** @stable ICU 2.2 */
+      USCRIPT_OGHAM        = 29,  /* Ogam */
+      /** @stable ICU 2.2 */
+      USCRIPT_OLD_ITALIC   = 30,  /* Ital */
+      /** @stable ICU 2.2 */
+      USCRIPT_ORIYA        = 31,  /* Orya */
+      /** @stable ICU 2.2 */
+      USCRIPT_RUNIC        = 32,  /* Runr */
+      /** @stable ICU 2.2 */
+      USCRIPT_SINHALA      = 33,  /* Sinh */
+      /** @stable ICU 2.2 */
+      USCRIPT_SYRIAC       = 34,  /* Syrc */
+      /** @stable ICU 2.2 */
+      USCRIPT_TAMIL        = 35,  /* Taml */
+      /** @stable ICU 2.2 */
+      USCRIPT_TELUGU       = 36,  /* Telu */
+      /** @stable ICU 2.2 */
+      USCRIPT_THAANA       = 37,  /* Thaa */
+      /** @stable ICU 2.2 */
+      USCRIPT_THAI         = 38,  /* Thai */
+      /** @stable ICU 2.2 */
+      USCRIPT_TIBETAN      = 39,  /* Tibt */
+      /** Canadian_Aboriginal script. @stable ICU 2.6 */
+      USCRIPT_CANADIAN_ABORIGINAL = 40,  /* Cans */
+      /** Canadian_Aboriginal script (alias). @stable ICU 2.2 */
+      USCRIPT_UCAS         = USCRIPT_CANADIAN_ABORIGINAL,
+      /** @stable ICU 2.2 */
+      USCRIPT_YI           = 41,  /* Yiii */
+      /* New scripts in Unicode 3.2 */
+      /** @stable ICU 2.2 */
+      USCRIPT_TAGALOG      = 42,  /* Tglg */
+      /** @stable ICU 2.2 */
+      USCRIPT_HANUNOO      = 43,  /* Hano */
+      /** @stable ICU 2.2 */
+      USCRIPT_BUHID        = 44,  /* Buhd */
+      /** @stable ICU 2.2 */
+      USCRIPT_TAGBANWA     = 45,  /* Tagb */
+
+      /* New scripts in Unicode 4 */
+      /** @stable ICU 2.6 */
+      USCRIPT_BRAILLE      = 46,  /* Brai */
+      /** @stable ICU 2.6 */
+      USCRIPT_CYPRIOT      = 47,  /* Cprt */
+      /** @stable ICU 2.6 */
+      USCRIPT_LIMBU        = 48,  /* Limb */
+      /** @stable ICU 2.6 */
+      USCRIPT_LINEAR_B     = 49,  /* Linb */
+      /** @stable ICU 2.6 */
+      USCRIPT_OSMANYA      = 50,  /* Osma */
+      /** @stable ICU 2.6 */
+      USCRIPT_SHAVIAN      = 51,  /* Shaw */
+      /** @stable ICU 2.6 */
+      USCRIPT_TAI_LE       = 52,  /* Tale */
+      /** @stable ICU 2.6 */
+      USCRIPT_UGARITIC     = 53,  /* Ugar */
+
+      /** New script code in Unicode 4.0.1 @stable ICU 3.0 */
+      USCRIPT_KATAKANA_OR_HIRAGANA = 54,/*Hrkt */
+
+      /* New scripts in Unicode 4.1 */
+      /** @stable ICU 3.4 */
+      USCRIPT_BUGINESE      = 55, /* Bugi */
+      /** @stable ICU 3.4 */
+      USCRIPT_GLAGOLITIC    = 56, /* Glag */
+      /** @stable ICU 3.4 */
+      USCRIPT_KHAROSHTHI    = 57, /* Khar */
+      /** @stable ICU 3.4 */
+      USCRIPT_SYLOTI_NAGRI  = 58, /* Sylo */
+      /** @stable ICU 3.4 */
+      USCRIPT_NEW_TAI_LUE   = 59, /* Talu */
+      /** @stable ICU 3.4 */
+      USCRIPT_TIFINAGH      = 60, /* Tfng */
+      /** @stable ICU 3.4 */
+      USCRIPT_OLD_PERSIAN   = 61, /* Xpeo */
+
+      /* New script codes from Unicode and ISO 15924 */
+      /** @stable ICU 3.6 */
+      USCRIPT_BALINESE                      = 62, /* Bali */
+      /** @stable ICU 3.6 */
+      USCRIPT_BATAK                         = 63, /* Batk */
+      /** @stable ICU 3.6 */
+      USCRIPT_BLISSYMBOLS                   = 64, /* Blis */
+      /** @stable ICU 3.6 */
+      USCRIPT_BRAHMI                        = 65, /* Brah */
+      /** @stable ICU 3.6 */
+      USCRIPT_CHAM                          = 66, /* Cham */
+      /** @stable ICU 3.6 */
+      USCRIPT_CIRTH                         = 67, /* Cirt */
+      /** @stable ICU 3.6 */
+      USCRIPT_OLD_CHURCH_SLAVONIC_CYRILLIC  = 68, /* Cyrs */
+      /** @stable ICU 3.6 */
+      USCRIPT_DEMOTIC_EGYPTIAN              = 69, /* Egyd */
+      /** @stable ICU 3.6 */
+      USCRIPT_HIERATIC_EGYPTIAN             = 70, /* Egyh */
+      /** @stable ICU 3.6 */
+      USCRIPT_EGYPTIAN_HIEROGLYPHS          = 71, /* Egyp */
+      /** @stable ICU 3.6 */
+      USCRIPT_KHUTSURI                      = 72, /* Geok */
+      /** @stable ICU 3.6 */
+      USCRIPT_SIMPLIFIED_HAN                = 73, /* Hans */
+      /** @stable ICU 3.6 */
+      USCRIPT_TRADITIONAL_HAN               = 74, /* Hant */
+      /** @stable ICU 3.6 */
+      USCRIPT_PAHAWH_HMONG                  = 75, /* Hmng */
+      /** @stable ICU 3.6 */
+      USCRIPT_OLD_HUNGARIAN                 = 76, /* Hung */
+      /** @stable ICU 3.6 */
+      USCRIPT_HARAPPAN_INDUS                = 77, /* Inds */
+      /** @stable ICU 3.6 */
+      USCRIPT_JAVANESE                      = 78, /* Java */
+      /** @stable ICU 3.6 */
+      USCRIPT_KAYAH_LI                      = 79, /* Kali */
+      /** @stable ICU 3.6 */
+      USCRIPT_LATIN_FRAKTUR                 = 80, /* Latf */
+      /** @stable ICU 3.6 */
+      USCRIPT_LATIN_GAELIC                  = 81, /* Latg */
+      /** @stable ICU 3.6 */
+      USCRIPT_LEPCHA                        = 82, /* Lepc */
+      /** @stable ICU 3.6 */
+      USCRIPT_LINEAR_A                      = 83, /* Lina */
+      /** @stable ICU 4.6 */
+      USCRIPT_MANDAIC                       = 84, /* Mand */
+      /** @stable ICU 3.6 */
+      USCRIPT_MANDAEAN                      = USCRIPT_MANDAIC,
+      /** @stable ICU 3.6 */
+      USCRIPT_MAYAN_HIEROGLYPHS             = 85, /* Maya */
+      /** @stable ICU 4.6 */
+      USCRIPT_MEROITIC_HIEROGLYPHS          = 86, /* Mero */
+      /** @stable ICU 3.6 */
+      USCRIPT_MEROITIC                      = USCRIPT_MEROITIC_HIEROGLYPHS,
+      /** @stable ICU 3.6 */
+      USCRIPT_NKO                           = 87, /* Nkoo */
+      /** @stable ICU 3.6 */
+      USCRIPT_ORKHON                        = 88, /* Orkh */
+      /** @stable ICU 3.6 */
+      USCRIPT_OLD_PERMIC                    = 89, /* Perm */
+      /** @stable ICU 3.6 */
+      USCRIPT_PHAGS_PA                      = 90, /* Phag */
+      /** @stable ICU 3.6 */
+      USCRIPT_PHOENICIAN                    = 91, /* Phnx */
+      /** @stable ICU 52 */
+      USCRIPT_MIAO                          = 92, /* Plrd */
+      /** @stable ICU 3.6 */
+      USCRIPT_PHONETIC_POLLARD              = USCRIPT_MIAO,
+      /** @stable ICU 3.6 */
+      USCRIPT_RONGORONGO                    = 93, /* Roro */
+      /** @stable ICU 3.6 */
+      USCRIPT_SARATI                        = 94, /* Sara */
+      /** @stable ICU 3.6 */
+      USCRIPT_ESTRANGELO_SYRIAC             = 95, /* Syre */
+      /** @stable ICU 3.6 */
+      USCRIPT_WESTERN_SYRIAC                = 96, /* Syrj */
+      /** @stable ICU 3.6 */
+      USCRIPT_EASTERN_SYRIAC                = 97, /* Syrn */
+      /** @stable ICU 3.6 */
+      USCRIPT_TENGWAR                       = 98, /* Teng */
+      /** @stable ICU 3.6 */
+      USCRIPT_VAI                           = 99, /* Vaii */
+      /** @stable ICU 3.6 */
+      USCRIPT_VISIBLE_SPEECH                = 100,/* Visp */
+      /** @stable ICU 3.6 */
+      USCRIPT_CUNEIFORM                     = 101,/* Xsux */
+      /** @stable ICU 3.6 */
+      USCRIPT_UNWRITTEN_LANGUAGES           = 102,/* Zxxx */
+      /** @stable ICU 3.6 */
+      USCRIPT_UNKNOWN                       = 103,/* Zzzz */ /* Unknown="Code for uncoded script", for unassigned code points */
+
+      /** @stable ICU 3.8 */
+      USCRIPT_CARIAN                        = 104,/* Cari */
+      /** @stable ICU 3.8 */
+      USCRIPT_JAPANESE                      = 105,/* Jpan */
+      /** @stable ICU 3.8 */
+      USCRIPT_LANNA                         = 106,/* Lana */
+      /** @stable ICU 3.8 */
+      USCRIPT_LYCIAN                        = 107,/* Lyci */
+      /** @stable ICU 3.8 */
+      USCRIPT_LYDIAN                        = 108,/* Lydi */
+      /** @stable ICU 3.8 */
+      USCRIPT_OL_CHIKI                      = 109,/* Olck */
+      /** @stable ICU 3.8 */
+      USCRIPT_REJANG                        = 110,/* Rjng */
+      /** @stable ICU 3.8 */
+      USCRIPT_SAURASHTRA                    = 111,/* Saur */
+      /** Sutton SignWriting @stable ICU 3.8 */
+      USCRIPT_SIGN_WRITING                  = 112,/* Sgnw */
+      /** @stable ICU 3.8 */
+      USCRIPT_SUNDANESE                     = 113,/* Sund */
+      /** @stable ICU 3.8 */
+      USCRIPT_MOON                          = 114,/* Moon */
+      /** @stable ICU 3.8 */
+      USCRIPT_MEITEI_MAYEK                  = 115,/* Mtei */
+
+      /** @stable ICU 4.0 */
+      USCRIPT_IMPERIAL_ARAMAIC              = 116,/* Armi */
+      /** @stable ICU 4.0 */
+      USCRIPT_AVESTAN                       = 117,/* Avst */
+      /** @stable ICU 4.0 */
+      USCRIPT_CHAKMA                        = 118,/* Cakm */
+      /** @stable ICU 4.0 */
+      USCRIPT_KOREAN                        = 119,/* Kore */
+      /** @stable ICU 4.0 */
+      USCRIPT_KAITHI                        = 120,/* Kthi */
+      /** @stable ICU 4.0 */
+      USCRIPT_MANICHAEAN                    = 121,/* Mani */
+      /** @stable ICU 4.0 */
+      USCRIPT_INSCRIPTIONAL_PAHLAVI         = 122,/* Phli */
+      /** @stable ICU 4.0 */
+      USCRIPT_PSALTER_PAHLAVI               = 123,/* Phlp */
+      /** @stable ICU 4.0 */
+      USCRIPT_BOOK_PAHLAVI                  = 124,/* Phlv */
+      /** @stable ICU 4.0 */
+      USCRIPT_INSCRIPTIONAL_PARTHIAN        = 125,/* Prti */
+      /** @stable ICU 4.0 */
+      USCRIPT_SAMARITAN                     = 126,/* Samr */
+      /** @stable ICU 4.0 */
+      USCRIPT_TAI_VIET                      = 127,/* Tavt */
+      /** @stable ICU 4.0 */
+      USCRIPT_MATHEMATICAL_NOTATION         = 128,/* Zmth */
+      /** @stable ICU 4.0 */
+      USCRIPT_SYMBOLS                       = 129,/* Zsym */
+
+      /** @stable ICU 4.4 */
+      USCRIPT_BAMUM                         = 130,/* Bamu */
+      /** @stable ICU 4.4 */
+      USCRIPT_LISU                          = 131,/* Lisu */
+      /** @stable ICU 4.4 */
+      USCRIPT_NAKHI_GEBA                    = 132,/* Nkgb */
+      /** @stable ICU 4.4 */
+      USCRIPT_OLD_SOUTH_ARABIAN             = 133,/* Sarb */
+
+      /** @stable ICU 4.6 */
+      USCRIPT_BASSA_VAH                     = 134,/* Bass */
+      /** @stable ICU 54 */
+      USCRIPT_DUPLOYAN                      = 135,/* Dupl */
+#ifndef U_HIDE_DEPRECATED_API
+      /** @deprecated ICU 54 Typo, use USCRIPT_DUPLOYAN */
+      USCRIPT_DUPLOYAN_SHORTAND             = USCRIPT_DUPLOYAN,
+#endif  /* U_HIDE_DEPRECATED_API */
+      /** @stable ICU 4.6 */
+      USCRIPT_ELBASAN                       = 136,/* Elba */
+      /** @stable ICU 4.6 */
+      USCRIPT_GRANTHA                       = 137,/* Gran */
+      /** @stable ICU 4.6 */
+      USCRIPT_KPELLE                        = 138,/* Kpel */
+      /** @stable ICU 4.6 */
+      USCRIPT_LOMA                          = 139,/* Loma */
+      /** Mende Kikakui @stable ICU 4.6 */
+      USCRIPT_MENDE                         = 140,/* Mend */
+      /** @stable ICU 4.6 */
+      USCRIPT_MEROITIC_CURSIVE              = 141,/* Merc */
+      /** @stable ICU 4.6 */
+      USCRIPT_OLD_NORTH_ARABIAN             = 142,/* Narb */
+      /** @stable ICU 4.6 */
+      USCRIPT_NABATAEAN                     = 143,/* Nbat */
+      /** @stable ICU 4.6 */
+      USCRIPT_PALMYRENE                     = 144,/* Palm */
+      /** @stable ICU 54 */
+      USCRIPT_KHUDAWADI                     = 145,/* Sind */
+      /** @stable ICU 4.6 */
+      USCRIPT_SINDHI                        = USCRIPT_KHUDAWADI,
+      /** @stable ICU 4.6 */
+      USCRIPT_WARANG_CITI                   = 146,/* Wara */
+
+      /** @stable ICU 4.8 */
+      USCRIPT_AFAKA                         = 147,/* Afak */
+      /** @stable ICU 4.8 */
+      USCRIPT_JURCHEN                       = 148,/* Jurc */
+      /** @stable ICU 4.8 */
+      USCRIPT_MRO                           = 149,/* Mroo */
+      /** @stable ICU 4.8 */
+      USCRIPT_NUSHU                         = 150,/* Nshu */
+      /** @stable ICU 4.8 */
+      USCRIPT_SHARADA                       = 151,/* Shrd */
+      /** @stable ICU 4.8 */
+      USCRIPT_SORA_SOMPENG                  = 152,/* Sora */
+      /** @stable ICU 4.8 */
+      USCRIPT_TAKRI                         = 153,/* Takr */
+      /** @stable ICU 4.8 */
+      USCRIPT_TANGUT                        = 154,/* Tang */
+      /** @stable ICU 4.8 */
+      USCRIPT_WOLEAI                        = 155,/* Wole */
+
+      /** @stable ICU 49 */
+      USCRIPT_ANATOLIAN_HIEROGLYPHS         = 156,/* Hluw */
+      /** @stable ICU 49 */
+      USCRIPT_KHOJKI                        = 157,/* Khoj */
+      /** @stable ICU 49 */
+      USCRIPT_TIRHUTA                       = 158,/* Tirh */
+
+      /** @stable ICU 52 */
+      USCRIPT_CAUCASIAN_ALBANIAN            = 159,/* Aghb */
+      /** @stable ICU 52 */
+      USCRIPT_MAHAJANI                      = 160,/* Mahj */
+
+      /** @stable ICU 54 */
+      USCRIPT_AHOM                          = 161,/* Ahom */
+      /** @stable ICU 54 */
+      USCRIPT_HATRAN                        = 162,/* Hatr */
+      /** @stable ICU 54 */
+      USCRIPT_MODI                          = 163,/* Modi */
+      /** @stable ICU 54 */
+      USCRIPT_MULTANI                       = 164,/* Mult */
+      /** @stable ICU 54 */
+      USCRIPT_PAU_CIN_HAU                   = 165,/* Pauc */
+      /** @stable ICU 54 */
+      USCRIPT_SIDDHAM                       = 166,/* Sidd */
+
+      /** @stable ICU 58 */
+      USCRIPT_ADLAM                         = 167,/* Adlm */
+      /** @stable ICU 58 */
+      USCRIPT_BHAIKSUKI                     = 168,/* Bhks */
+      /** @stable ICU 58 */
+      USCRIPT_MARCHEN                       = 169,/* Marc */
+      /** @stable ICU 58 */
+      USCRIPT_NEWA                          = 170,/* Newa */
+      /** @stable ICU 58 */
+      USCRIPT_OSAGE                         = 171,/* Osge */
+
+      /** @stable ICU 58 */
+      USCRIPT_HAN_WITH_BOPOMOFO             = 172,/* Hanb */
+      /** @stable ICU 58 */
+      USCRIPT_JAMO                          = 173,/* Jamo */
+      /** @stable ICU 58 */
+      USCRIPT_SYMBOLS_EMOJI                 = 174,/* Zsye */
+
+      /** @stable ICU 60 */
+      USCRIPT_MASARAM_GONDI                 = 175,/* Gonm */
+      /** @stable ICU 60 */
+      USCRIPT_SOYOMBO                       = 176,/* Soyo */
+      /** @stable ICU 60 */
+      USCRIPT_ZANABAZAR_SQUARE              = 177,/* Zanb */
+
+      /** @stable ICU 62 */
+      USCRIPT_DOGRA                         = 178,/* Dogr */
+      /** @stable ICU 62 */
+      USCRIPT_GUNJALA_GONDI                 = 179,/* Gong */
+      /** @stable ICU 62 */
+      USCRIPT_MAKASAR                       = 180,/* Maka */
+      /** @stable ICU 62 */
+      USCRIPT_MEDEFAIDRIN                   = 181,/* Medf */
+      /** @stable ICU 62 */
+      USCRIPT_HANIFI_ROHINGYA               = 182,/* Rohg */
+      /** @stable ICU 62 */
+      USCRIPT_SOGDIAN                       = 183,/* Sogd */
+      /** @stable ICU 62 */
+      USCRIPT_OLD_SOGDIAN                   = 184,/* Sogo */
+
+      /** @stable ICU 64 */
+      USCRIPT_ELYMAIC                       = 185,/* Elym */
+      /** @stable ICU 64 */
+      USCRIPT_NYIAKENG_PUACHUE_HMONG        = 186,/* Hmnp */
+      /** @stable ICU 64 */
+      USCRIPT_NANDINAGARI                   = 187,/* Nand */
+      /** @stable ICU 64 */
+      USCRIPT_WANCHO                        = 188,/* Wcho */
+
+      /** @stable ICU 66 */
+      USCRIPT_CHORASMIAN                    = 189,/* Chrs */
+      /** @stable ICU 66 */
+      USCRIPT_DIVES_AKURU                   = 190,/* Diak */
+      /** @stable ICU 66 */
+      USCRIPT_KHITAN_SMALL_SCRIPT           = 191,/* Kits */
+      /** @stable ICU 66 */
+      USCRIPT_YEZIDI                        = 192,/* Yezi */
+
+      /** @stable ICU 70 */
+      USCRIPT_CYPRO_MINOAN                  = 193,/* Cpmn */
+      /** @stable ICU 70 */
+      USCRIPT_OLD_UYGHUR                    = 194,/* Ougr */
+      /** @stable ICU 70 */
+      USCRIPT_TANGSA                        = 195,/* Tnsa */
+      /** @stable ICU 70 */
+      USCRIPT_TOTO                          = 196,/* Toto */
+      /** @stable ICU 70 */
+      USCRIPT_VITHKUQI                      = 197,/* Vith */
+
+      /** @stable ICU 72 */
+      USCRIPT_KAWI                          = 198,/* Kawi */
+      /** @stable ICU 72 */
+      USCRIPT_NAG_MUNDARI                   = 199,/* Nagm */
+
+#ifndef U_HIDE_DEPRECATED_API
+    /**
+     * One more than the highest normal UScriptCode value.
+     * The highest value is available via u_getIntPropertyMaxValue(UCHAR_SCRIPT).
+     *
+     * @deprecated ICU 58 The numeric value may change over time, see ICU ticket #12420.
+     */
+    USCRIPT_CODE_LIMIT    = 200
+#endif  // U_HIDE_DEPRECATED_API
+} UScriptCode;
+
+/**
+ * Gets the script codes associated with the given locale or ISO 15924 abbreviation or name.
+ * Fills in USCRIPT_MALAYALAM given "Malayam" OR "Mlym".
+ * Fills in USCRIPT_LATIN given "en" OR "en_US"
+ * If the required capacity is greater than the capacity of the destination buffer,
+ * then the error code is set to U_BUFFER_OVERFLOW_ERROR and the required capacity is returned.
+ *
+ * <p>Note: To search by short or long script alias only, use
+ * u_getPropertyValueEnum(UCHAR_SCRIPT, alias) instead.  That does
+ * a fast lookup with no access of the locale data.
+ *
+ * @param nameOrAbbrOrLocale name of the script, as given in
+ * PropertyValueAliases.txt, or ISO 15924 code or locale
+ * @param fillIn the UScriptCode buffer to fill in the script code
+ * @param capacity the capacity (size) of UScriptCode buffer passed in.
+ * @param err the error status code.
+ * @return The number of script codes filled in the buffer passed in
+ * @stable ICU 2.4
+ */
+U_CAPI int32_t  U_EXPORT2
+uscript_getCode(const char* nameOrAbbrOrLocale,UScriptCode* fillIn,int32_t capacity,UErrorCode *err);
+
+/**
+ * Returns the long Unicode script name, if there is one.
+ * Otherwise returns the 4-letter ISO 15924 script code.
+ * Returns "Malayam" given USCRIPT_MALAYALAM.
+ *
+ * @param scriptCode UScriptCode enum
+ * @return long script name as given in PropertyValueAliases.txt, or the 4-letter code,
+ * or NULL if scriptCode is invalid
+ * @stable ICU 2.4
+ */
+U_CAPI const char*  U_EXPORT2
+uscript_getName(UScriptCode scriptCode);
+
+/**
+ * Returns the 4-letter ISO 15924 script code,
+ * which is the same as the short Unicode script name if Unicode has names for the script.
+ * Returns "Mlym" given USCRIPT_MALAYALAM.
+ *
+ * @param scriptCode UScriptCode enum
+ * @return short script name (4-letter code), or NULL if scriptCode is invalid
+ * @stable ICU 2.4
+ */
+U_CAPI const char*  U_EXPORT2
+uscript_getShortName(UScriptCode scriptCode);
+
+/**
+ * Gets the script code associated with the given codepoint.
+ * Returns USCRIPT_MALAYALAM given 0x0D02
+ * @param codepoint UChar32 codepoint
+ * @param err the error status code.
+ * @return The UScriptCode, or 0 if codepoint is invalid
+ * @stable ICU 2.4
+ */
+U_CAPI UScriptCode  U_EXPORT2
+uscript_getScript(UChar32 codepoint, UErrorCode *err);
+
+/**
+ * Do the Script_Extensions of code point c contain script sc?
+ * If c does not have explicit Script_Extensions, then this tests whether
+ * c has the Script property value sc.
+ *
+ * Some characters are commonly used in multiple scripts.
+ * For more information, see UAX #24: http://www.unicode.org/reports/tr24/.
+ * @param c code point
+ * @param sc script code
+ * @return true if sc is in Script_Extensions(c)
+ * @stable ICU 49
+ */
+U_CAPI UBool U_EXPORT2
+uscript_hasScript(UChar32 c, UScriptCode sc);
+
+/**
+ * Writes code point c's Script_Extensions as a list of UScriptCode values
+ * to the output scripts array and returns the number of script codes.
+ * - If c does have Script_Extensions, then the Script property value
+ *   (normally Common or Inherited) is not included.
+ * - If c does not have Script_Extensions, then the one Script code is written to the output array.
+ * - If c is not a valid code point, then the one USCRIPT_UNKNOWN code is written.
+ * In other words, if the return value is 1,
+ * then the output array contains exactly c's single Script code.
+ * If the return value is n>=2, then the output array contains c's n Script_Extensions script codes.
+ *
+ * Some characters are commonly used in multiple scripts.
+ * For more information, see UAX #24: http://www.unicode.org/reports/tr24/.
+ *
+ * If there are more than capacity script codes to be written, then
+ * U_BUFFER_OVERFLOW_ERROR is set and the number of Script_Extensions is returned.
+ * (Usual ICU buffer handling behavior.)
+ *
+ * @param c code point
+ * @param scripts output script code array
+ * @param capacity capacity of the scripts array
+ * @param errorCode Standard ICU error code. Its input value must
+ *                  pass the U_SUCCESS() test, or else the function returns
+ *                  immediately. Check for U_FAILURE() on output or use with
+ *                  function chaining. (See User Guide for details.)
+ * @return number of script codes in c's Script_Extensions, or 1 for the single Script value,
+ *         written to scripts unless U_BUFFER_OVERFLOW_ERROR indicates insufficient capacity
+ * @stable ICU 49
+ */
+U_CAPI int32_t U_EXPORT2
+uscript_getScriptExtensions(UChar32 c,
+                            UScriptCode *scripts, int32_t capacity,
+                            UErrorCode *errorCode);
+
+/**
+ * Script usage constants.
+ * See UAX #31 Unicode Identifier and Pattern Syntax.
+ * http://www.unicode.org/reports/tr31/#Table_Candidate_Characters_for_Exclusion_from_Identifiers
+ *
+ * @stable ICU 51
+ */
+typedef enum UScriptUsage {
+    /** Not encoded in Unicode. @stable ICU 51 */
+    USCRIPT_USAGE_NOT_ENCODED,
+    /** Unknown script usage. @stable ICU 51 */
+    USCRIPT_USAGE_UNKNOWN,
+    /** Candidate for Exclusion from Identifiers. @stable ICU 51 */
+    USCRIPT_USAGE_EXCLUDED,
+    /** Limited Use script. @stable ICU 51 */
+    USCRIPT_USAGE_LIMITED_USE,
+    /** Aspirational Use script. @stable ICU 51 */
+    USCRIPT_USAGE_ASPIRATIONAL,
+    /** Recommended script. @stable ICU 51 */
+    USCRIPT_USAGE_RECOMMENDED
+} UScriptUsage;
+
+/**
+ * Writes the script sample character string.
+ * This string normally consists of one code point but might be longer.
+ * The string is empty if the script is not encoded.
+ *
+ * @param script script code
+ * @param dest output string array
+ * @param capacity number of UChars in the dest array
+ * @param pErrorCode standard ICU in/out error code, must pass U_SUCCESS() on input
+ * @return the string length, even if U_BUFFER_OVERFLOW_ERROR
+ * @stable ICU 51
+ */
+U_CAPI int32_t U_EXPORT2
+uscript_getSampleString(UScriptCode script, UChar *dest, int32_t capacity, UErrorCode *pErrorCode);
+
+#if U_SHOW_CPLUSPLUS_API
+
+U_NAMESPACE_BEGIN
+class UnicodeString;
+U_NAMESPACE_END
+
+/**
+ * Returns the script sample character string.
+ * This string normally consists of one code point but might be longer.
+ * The string is empty if the script is not encoded.
+ *
+ * @param script script code
+ * @return the sample character string
+ * @stable ICU 51
+ */
+U_COMMON_API icu::UnicodeString U_EXPORT2
+uscript_getSampleUnicodeString(UScriptCode script);
+
+#endif
+
+/**
+ * Returns the script usage according to UAX #31 Unicode Identifier and Pattern Syntax.
+ * Returns USCRIPT_USAGE_NOT_ENCODED if the script is not encoded in Unicode.
+ *
+ * @param script script code
+ * @return script usage
+ * @see UScriptUsage
+ * @stable ICU 51
+ */
+U_CAPI UScriptUsage U_EXPORT2
+uscript_getUsage(UScriptCode script);
+
+/**
+ * Returns true if the script is written right-to-left.
+ * For example, Arab and Hebr.
+ *
+ * @param script script code
+ * @return true if the script is right-to-left
+ * @stable ICU 51
+ */
+U_CAPI UBool U_EXPORT2
+uscript_isRightToLeft(UScriptCode script);
+
+/**
+ * Returns true if the script allows line breaks between letters (excluding hyphenation).
+ * Such a script typically requires dictionary-based line breaking.
+ * For example, Hani and Thai.
+ *
+ * @param script script code
+ * @return true if the script allows line breaks between letters
+ * @stable ICU 51
+ */
+U_CAPI UBool U_EXPORT2
+uscript_breaksBetweenLetters(UScriptCode script);
+
+/**
+ * Returns true if in modern (or most recent) usage of the script case distinctions are customary.
+ * For example, Latn and Cyrl.
+ *
+ * @param script script code
+ * @return true if the script is cased
+ * @stable ICU 51
+ */
+U_CAPI UBool U_EXPORT2
+uscript_isCased(UScriptCode script);
+
+#endif