<<<<<<< HEAD
// © 2016 and later: Unicode, Inc. and others.
// License & terms of use: http://www.unicode.org/copyright.html
/*
******************************************************************************
*
*   Copyright (C) 1996-2015, International Business Machines
*   Corporation and others.  All Rights Reserved.
*
******************************************************************************
*
* File locid.h
*
* Created by: Helena Shih
*
* Modification History:
*
*   Date        Name        Description
*   02/11/97    aliu        Changed gLocPath to fgLocPath and added methods to
*                           get and set it.
*   04/02/97    aliu        Made operator!= inline; fixed return value of getName().
*   04/15/97    aliu        Cleanup for AIX/Win32.
*   04/24/97    aliu        Numerous changes per code review.
*   08/18/98    stephen     Added tokenizeString(),changed getDisplayName()
*   09/08/98    stephen     Moved definition of kEmptyString for Mac Port
*   11/09/99    weiv        Added const char * getName() const;
*   04/12/00    srl         removing unicodestring api's and cached hash code
*   08/10/01    grhoten     Change the static Locales to accessor functions
******************************************************************************
*/

#ifndef LOCID_H
#define LOCID_H

#include "unicode/utypes.h"

#if U_SHOW_CPLUSPLUS_API

#include "unicode/bytestream.h"
#include "unicode/localpointer.h"
#include "unicode/strenum.h"
#include "unicode/stringpiece.h"
#include "unicode/uobject.h"
#include "unicode/putil.h"
#include "unicode/uloc.h"

/**
 * \file
 * \brief C++ API: Locale ID object.
 */

U_NAMESPACE_BEGIN

// Forward Declarations
void U_CALLCONV locale_available_init(); /**< @internal */

class StringEnumeration;
class UnicodeString;

/**
 * A <code>Locale</code> object represents a specific geographical, political,
 * or cultural region. An operation that requires a <code>Locale</code> to perform
 * its task is called <em>locale-sensitive</em> and uses the <code>Locale</code>
 * to tailor information for the user. For example, displaying a number
 * is a locale-sensitive operation--the number should be formatted
 * according to the customs/conventions of the user's native country,
 * region, or culture.
 *
 * The Locale class is not suitable for subclassing.
 *
 * <P>
 * You can create a <code>Locale</code> object using the constructor in
 * this class:
 * \htmlonly<blockquote>\endhtmlonly
 * <pre>
 *       Locale( const   char*  language,
 *               const   char*  country,
 *               const   char*  variant);
 * </pre>
 * \htmlonly</blockquote>\endhtmlonly
 * The first argument to the constructors is a valid <STRONG>ISO
 * Language Code.</STRONG> These codes are the lower-case two-letter
 * codes as defined by ISO-639.
 * You can find a full list of these codes at:
 * <BR><a href ="http://www.loc.gov/standards/iso639-2/">
 * http://www.loc.gov/standards/iso639-2/</a>
 *
 * <P>
 * The second argument to the constructors is a valid <STRONG>ISO Country
 * Code.</STRONG> These codes are the upper-case two-letter codes
 * as defined by ISO-3166.
 * You can find a full list of these codes at a number of sites, such as:
 * <BR><a href="http://www.iso.org/iso/en/prods-services/iso3166ma/index.html">
 * http://www.iso.org/iso/en/prods-services/iso3166ma/index.html</a>
 *
 * <P>
 * The third constructor requires a third argument--the <STRONG>Variant.</STRONG>
 * The Variant codes are vendor and browser-specific.
 * For example, use REVISED for a language's revised script orthography, and POSIX for POSIX.
 * Where there are two variants, separate them with an underscore, and
 * put the most important one first. For
 * example, a Traditional Spanish collation might be referenced, with
 * "ES", "ES", "Traditional_POSIX".
 *
 * <P>
 * Because a <code>Locale</code> object is just an identifier for a region,
 * no validity check is performed when you construct a <code>Locale</code>.
 * If you want to see whether particular resources are available for the
 * <code>Locale</code> you construct, you must query those resources. For
 * example, ask the <code>NumberFormat</code> for the locales it supports
 * using its <code>getAvailableLocales</code> method.
 * <BR><STRONG>Note:</STRONG> When you ask for a resource for a particular
 * locale, you get back the best available match, not necessarily
 * precisely what you asked for. For more information, look at
 * <code>ResourceBundle</code>.
 *
 * <P>
 * The <code>Locale</code> class provides a number of convenient constants
 * that you can use to create <code>Locale</code> objects for commonly used
 * locales. For example, the following refers to a <code>Locale</code> object
 * for the United States:
 * \htmlonly<blockquote>\endhtmlonly
 * <pre>
 *       Locale::getUS()
 * </pre>
 * \htmlonly</blockquote>\endhtmlonly
 *
 * <P>
 * Once you've created a <code>Locale</code> you can query it for information about
 * itself. Use <code>getCountry</code> to get the ISO Country Code and
 * <code>getLanguage</code> to get the ISO Language Code. You can
 * use <code>getDisplayCountry</code> to get the
 * name of the country suitable for displaying to the user. Similarly,
 * you can use <code>getDisplayLanguage</code> to get the name of
 * the language suitable for displaying to the user. Interestingly,
 * the <code>getDisplayXXX</code> methods are themselves locale-sensitive
 * and have two versions: one that uses the default locale and one
 * that takes a locale as an argument and displays the name or country in
 * a language appropriate to that locale.
 *
 * <P>
 * ICU provides a number of classes that perform locale-sensitive
 * operations. For example, the <code>NumberFormat</code> class formats
 * numbers, currency, or percentages in a locale-sensitive manner. Classes
 * such as <code>NumberFormat</code> have a number of convenience methods
 * for creating a default object of that type. For example, the
 * <code>NumberFormat</code> class provides these three convenience methods
 * for creating a default <code>NumberFormat</code> object:
 * \htmlonly<blockquote>\endhtmlonly
 * <pre>
 *     UErrorCode success = U_ZERO_ERROR;
 *     Locale myLocale;
 *     NumberFormat *nf;
 *
 *     nf = NumberFormat::createInstance( success );          delete nf;
 *     nf = NumberFormat::createCurrencyInstance( success );  delete nf;
 *     nf = NumberFormat::createPercentInstance( success );   delete nf;
 * </pre>
 * \htmlonly</blockquote>\endhtmlonly
 * Each of these methods has two variants; one with an explicit locale
 * and one without; the latter using the default locale.
 * \htmlonly<blockquote>\endhtmlonly
 * <pre>
 *     nf = NumberFormat::createInstance( myLocale, success );          delete nf;
 *     nf = NumberFormat::createCurrencyInstance( myLocale, success );  delete nf;
 *     nf = NumberFormat::createPercentInstance( myLocale, success );   delete nf;
 * </pre>
 * \htmlonly</blockquote>\endhtmlonly
 * A <code>Locale</code> is the mechanism for identifying the kind of object
 * (<code>NumberFormat</code>) that you would like to get. The locale is
 * <STRONG>just</STRONG> a mechanism for identifying objects,
 * <STRONG>not</STRONG> a container for the objects themselves.
 *
 * <P>
 * Each class that performs locale-sensitive operations allows you
 * to get all the available objects of that type. You can sift
 * through these objects by language, country, or variant,
 * and use the display names to present a menu to the user.
 * For example, you can create a menu of all the collation objects
 * suitable for a given language. Such classes implement these
 * three class methods:
 * \htmlonly<blockquote>\endhtmlonly
 * <pre>
 *       static Locale* getAvailableLocales(int32_t& numLocales)
 *       static UnicodeString& getDisplayName(const Locale&  objectLocale,
 *                                            const Locale&  displayLocale,
 *                                            UnicodeString& displayName)
 *       static UnicodeString& getDisplayName(const Locale&  objectLocale,
 *                                            UnicodeString& displayName)
 * </pre>
 * \htmlonly</blockquote>\endhtmlonly
 *
 * @stable ICU 2.0
 * @see ResourceBundle
 */
class U_COMMON_API Locale : public UObject {
public:
    /** Useful constant for the Root locale. @stable ICU 4.4 */
    static const Locale &U_EXPORT2 getRoot(void);
    /** Useful constant for this language. @stable ICU 2.0 */
    static const Locale &U_EXPORT2 getEnglish(void);
    /** Useful constant for this language. @stable ICU 2.0 */
    static const Locale &U_EXPORT2 getFrench(void);
    /** Useful constant for this language. @stable ICU 2.0 */
    static const Locale &U_EXPORT2 getGerman(void);
    /** Useful constant for this language. @stable ICU 2.0 */
    static const Locale &U_EXPORT2 getItalian(void);
    /** Useful constant for this language. @stable ICU 2.0 */
    static const Locale &U_EXPORT2 getJapanese(void);
    /** Useful constant for this language. @stable ICU 2.0 */
    static const Locale &U_EXPORT2 getKorean(void);
    /** Useful constant for this language. @stable ICU 2.0 */
    static const Locale &U_EXPORT2 getChinese(void);
    /** Useful constant for this language. @stable ICU 2.0 */
    static const Locale &U_EXPORT2 getSimplifiedChinese(void);
    /** Useful constant for this language. @stable ICU 2.0 */
    static const Locale &U_EXPORT2 getTraditionalChinese(void);

    /** Useful constant for this country/region. @stable ICU 2.0 */
    static const Locale &U_EXPORT2 getFrance(void);
    /** Useful constant for this country/region. @stable ICU 2.0 */
    static const Locale &U_EXPORT2 getGermany(void);
    /** Useful constant for this country/region. @stable ICU 2.0 */
    static const Locale &U_EXPORT2 getItaly(void);
    /** Useful constant for this country/region. @stable ICU 2.0 */
    static const Locale &U_EXPORT2 getJapan(void);
    /** Useful constant for this country/region. @stable ICU 2.0 */
    static const Locale &U_EXPORT2 getKorea(void);
    /** Useful constant for this country/region. @stable ICU 2.0 */
    static const Locale &U_EXPORT2 getChina(void);
    /** Useful constant for this country/region. @stable ICU 2.0 */
    static const Locale &U_EXPORT2 getPRC(void);
    /** Useful constant for this country/region. @stable ICU 2.0 */
    static const Locale &U_EXPORT2 getTaiwan(void);
    /** Useful constant for this country/region. @stable ICU 2.0 */
    static const Locale &U_EXPORT2 getUK(void);
    /** Useful constant for this country/region. @stable ICU 2.0 */
    static const Locale &U_EXPORT2 getUS(void);
    /** Useful constant for this country/region. @stable ICU 2.0 */
    static const Locale &U_EXPORT2 getCanada(void);
    /** Useful constant for this country/region. @stable ICU 2.0 */
    static const Locale &U_EXPORT2 getCanadaFrench(void);


    /**
     * Construct a default locale object, a Locale for the default locale ID.
     *
     * @see getDefault
     * @see uloc_getDefault
     * @stable ICU 2.0
     */
    Locale();

    /**
     * Construct a locale from language, country, variant.
     * If an error occurs, then the constructed object will be "bogus"
     * (isBogus() will return true).
     *
     * @param language Lowercase two-letter or three-letter ISO-639 code.
     *  This parameter can instead be an ICU style C locale (e.g. "en_US"),
     *  but the other parameters must not be used.
     *  This parameter can be NULL; if so,
     *  the locale is initialized to match the current default locale.
     *  (This is the same as using the default constructor.)
     *  Please note: The Java Locale class does NOT accept the form
     *  'new Locale("en_US")' but only 'new Locale("en","US")'
     *
     * @param country  Uppercase two-letter ISO-3166 code. (optional)
     * @param variant  Uppercase vendor and browser specific code. See class
     *                 description. (optional)
     * @param keywordsAndValues A string consisting of keyword/values pairs, such as
     *                 "collation=phonebook;currency=euro"
     *
     * @see getDefault
     * @see uloc_getDefault
     * @stable ICU 2.0
     */
    Locale( const   char * language,
            const   char * country  = 0,
            const   char * variant  = 0,
            const   char * keywordsAndValues = 0);

    /**
     * Initializes a Locale object from another Locale object.
     *
     * @param other The Locale object being copied in.
     * @stable ICU 2.0
     */
    Locale(const    Locale& other);

    /**
     * Move constructor; might leave source in bogus state.
     * This locale will have the same contents that the source locale had.
     *
     * @param other The Locale object being moved in.
     * @stable ICU 63
     */
    Locale(Locale&& other) U_NOEXCEPT;

    /**
     * Destructor
     * @stable ICU 2.0
     */
    virtual ~Locale() ;

    /**
     * Replaces the entire contents of *this with the specified value.
     *
     * @param other The Locale object being copied in.
     * @return      *this
     * @stable ICU 2.0
     */
    Locale& operator=(const Locale& other);

    /**
     * Move assignment operator; might leave source in bogus state.
     * This locale will have the same contents that the source locale had.
     * The behavior is undefined if *this and the source are the same object.
     *
     * @param other The Locale object being moved in.
     * @return      *this
     * @stable ICU 63
     */
    Locale& operator=(Locale&& other) U_NOEXCEPT;

    /**
     * Checks if two locale keys are the same.
     *
     * @param other The locale key object to be compared with this.
     * @return      True if the two locale keys are the same, false otherwise.
     * @stable ICU 2.0
     */
    UBool   operator==(const    Locale&     other) const;

    /**
     * Checks if two locale keys are not the same.
     *
     * @param other The locale key object to be compared with this.
     * @return      True if the two locale keys are not the same, false
     *              otherwise.
     * @stable ICU 2.0
     */
    inline UBool   operator!=(const    Locale&     other) const;

    /**
     * Clone this object.
     * Clones can be used concurrently in multiple threads.
     * If an error occurs, then NULL is returned.
     * The caller must delete the clone.
     *
     * @return a clone of this object
     *
     * @see getDynamicClassID
     * @stable ICU 2.8
     */
    Locale *clone() const;

#ifndef U_HIDE_SYSTEM_API
    /**
     * Common methods of getting the current default Locale. Used for the
     * presentation: menus, dialogs, etc. Generally set once when your applet or
     * application is initialized, then never reset. (If you do reset the
     * default locale, you probably want to reload your GUI, so that the change
     * is reflected in your interface.)
     *
     * More advanced programs will allow users to use different locales for
     * different fields, e.g. in a spreadsheet.
     *
     * Note that the initial setting will match the host system.
     * @return a reference to the Locale object for the default locale ID
     * @system
     * @stable ICU 2.0
     */
    static const Locale& U_EXPORT2 getDefault(void);

    /**
     * Sets the default. Normally set once at the beginning of a process,
     * then never reset.
     * setDefault() only changes ICU's default locale ID, <strong>not</strong>
     * the default locale ID of the runtime environment.
     *
     * @param newLocale Locale to set to.  If NULL, set to the value obtained
     *                  from the runtime environment.
     * @param success The error code.
     * @system
     * @stable ICU 2.0
     */
    static void U_EXPORT2 setDefault(const Locale& newLocale,
                                     UErrorCode&   success);
#endif  /* U_HIDE_SYSTEM_API */

    /**
     * Returns a Locale for the specified BCP47 language tag string.
     * If the specified language tag contains any ill-formed subtags,
     * the first such subtag and all following subtags are ignored.
     * <p>
     * This implements the 'Language-Tag' production of BCP 47, and so
     * supports legacy language tags (marked as “Type: grandfathered” in BCP 47)
     * (regular and irregular) as well as private use language tags.
     *
     * Private use tags are represented as 'x-whatever',
     * and legacy tags are converted to their canonical replacements where they exist.
     *
     * Note that a few legacy tags have no modern replacement;
     * these will be converted using the fallback described in
     * the first paragraph, so some information might be lost.
     *
     * @param tag     the input BCP47 language tag.
     * @param status  error information if creating the Locale failed.
     * @return        the Locale for the specified BCP47 language tag.
     * @stable ICU 63
     */
    static Locale U_EXPORT2 forLanguageTag(StringPiece tag, UErrorCode& status);

    /**
     * Returns a well-formed language tag for this Locale.
     * <p>
     * <b>Note</b>: Any locale fields which do not satisfy the BCP47 syntax
     * requirement will be silently omitted from the result.
     *
     * If this function fails, partial output may have been written to the sink.
     *
     * @param sink    the output sink receiving the BCP47 language
     *                tag for this Locale.
     * @param status  error information if creating the language tag failed.
     * @stable ICU 63
     */
    void toLanguageTag(ByteSink& sink, UErrorCode& status) const;

    /**
     * Returns a well-formed language tag for this Locale.
     * <p>
     * <b>Note</b>: Any locale fields which do not satisfy the BCP47 syntax
     * requirement will be silently omitted from the result.
     *
     * @param status  error information if creating the language tag failed.
     * @return        the BCP47 language tag for this Locale.
     * @stable ICU 63
     */
    template<typename StringClass>
    inline StringClass toLanguageTag(UErrorCode& status) const;

    /**
     * Creates a locale which has had minimal canonicalization
     * as per uloc_getName().
     * @param name The name to create from.  If name is null,
     *  the default Locale is used.
     * @return new locale object
     * @stable ICU 2.0
     * @see uloc_getName
     */
    static Locale U_EXPORT2 createFromName(const char *name);

    /**
     * Creates a locale from the given string after canonicalizing
     * the string according to CLDR by calling uloc_canonicalize().
     * @param name the locale ID to create from.  Must not be NULL.
     * @return a new locale object corresponding to the given name
     * @stable ICU 3.0
     * @see uloc_canonicalize
     */
    static Locale U_EXPORT2 createCanonical(const char* name);

    /**
     * Returns the locale's ISO-639 language code.
     * @return      An alias to the code
     * @stable ICU 2.0
     */
    inline const char *  getLanguage( ) const;

    /**
     * Returns the locale's ISO-15924 abbreviation script code.
     * @return      An alias to the code
     * @see uscript_getShortName
     * @see uscript_getCode
     * @stable ICU 2.8
     */
    inline const char *  getScript( ) const;

    /**
     * Returns the locale's ISO-3166 country code.
     * @return      An alias to the code
     * @stable ICU 2.0
     */
    inline const char *  getCountry( ) const;

    /**
     * Returns the locale's variant code.
     * @return      An alias to the code
     * @stable ICU 2.0
     */
    inline const char *  getVariant( ) const;

    /**
     * Returns the programmatic name of the entire locale, with the language,
     * country and variant separated by underbars. If a field is missing, up
     * to two leading underbars will occur. Example: "en", "de_DE", "en_US_WIN",
     * "de__POSIX", "fr__MAC", "__MAC", "_MT", "_FR_EURO"
     * @return      A pointer to "name".
     * @stable ICU 2.0
     */
    inline const char * getName() const;

    /**
     * Returns the programmatic name of the entire locale as getName() would return,
     * but without keywords.
     * @return      A pointer to "name".
     * @see getName
     * @stable ICU 2.8
     */
    const char * getBaseName() const;

    /**
     * Add the likely subtags for this Locale, per the algorithm described
     * in the following CLDR technical report:
     *
     *   http://www.unicode.org/reports/tr35/#Likely_Subtags
     *
     * If this Locale is already in the maximal form, or not valid, or there is
     * no data available for maximization, the Locale will be unchanged.
     *
     * For example, "und-Zzzz" cannot be maximized, since there is no
     * reasonable maximization.
     *
     * Examples:
     *
     * "en" maximizes to "en_Latn_US"
     *
     * "de" maximizes to "de_Latn_US"
     *
     * "sr" maximizes to "sr_Cyrl_RS"
     *
     * "sh" maximizes to "sr_Latn_RS" (Note this will not reverse.)
     *
     * "zh_Hani" maximizes to "zh_Hans_CN" (Note this will not reverse.)
     *
     * @param status  error information if maximizing this Locale failed.
     *                If this Locale is not well-formed, the error code is
     *                U_ILLEGAL_ARGUMENT_ERROR.
     * @stable ICU 63
     */
    void addLikelySubtags(UErrorCode& status);

    /**
     * Minimize the subtags for this Locale, per the algorithm described
     * in the following CLDR technical report:
     *
     *   http://www.unicode.org/reports/tr35/#Likely_Subtags
     *
     * If this Locale is already in the minimal form, or not valid, or there is
     * no data available for minimization, the Locale will be unchanged.
     *
     * Since the minimization algorithm relies on proper maximization, see the
     * comments for addLikelySubtags for reasons why there might not be any
     * data.
     *
     * Examples:
     *
     * "en_Latn_US" minimizes to "en"
     *
     * "de_Latn_US" minimizes to "de"
     *
     * "sr_Cyrl_RS" minimizes to "sr"
     *
     * "zh_Hant_TW" minimizes to "zh_TW" (The region is preferred to the
     * script, and minimizing to "zh" would imply "zh_Hans_CN".)
     *
     * @param status  error information if maximizing this Locale failed.
     *                If this Locale is not well-formed, the error code is
     *                U_ILLEGAL_ARGUMENT_ERROR.
     * @stable ICU 63
     */
    void minimizeSubtags(UErrorCode& status);

    /**
     * Canonicalize the locale ID of this object according to CLDR.
     * @param status the status code
     * @stable ICU 67
     * @see createCanonical
     */
    void canonicalize(UErrorCode& status);

    /**
     * Gets the list of keywords for the specified locale.
     *
     * @param status the status code
     * @return pointer to StringEnumeration class, or NULL if there are no keywords.
     * Client must dispose of it by calling delete.
     * @see getKeywords
     * @stable ICU 2.8
     */
    StringEnumeration * createKeywords(UErrorCode &status) const;

    /**
     * Gets the list of Unicode keywords for the specified locale.
     *
     * @param status the status code
     * @return pointer to StringEnumeration class, or NULL if there are no keywords.
     * Client must dispose of it by calling delete.
     * @see getUnicodeKeywords
     * @stable ICU 63
     */
    StringEnumeration * createUnicodeKeywords(UErrorCode &status) const;

    /**
     * Gets the set of keywords for this Locale.
     *
     * A wrapper to call createKeywords() and write the resulting
     * keywords as standard strings (or compatible objects) into any kind of
     * container that can be written to by an STL style output iterator.
     *
     * @param iterator  an STL style output iterator to write the keywords to.
     * @param status    error information if creating set of keywords failed.
     * @stable ICU 63
     */
    template<typename StringClass, typename OutputIterator>
    inline void getKeywords(OutputIterator iterator, UErrorCode& status) const;

    /**
     * Gets the set of Unicode keywords for this Locale.
     *
     * A wrapper to call createUnicodeKeywords() and write the resulting
     * keywords as standard strings (or compatible objects) into any kind of
     * container that can be written to by an STL style output iterator.
     *
     * @param iterator  an STL style output iterator to write the keywords to.
     * @param status    error information if creating set of keywords failed.
     * @stable ICU 63
     */
    template<typename StringClass, typename OutputIterator>
    inline void getUnicodeKeywords(OutputIterator iterator, UErrorCode& status) const;

    /**
     * Gets the value for a keyword.
     *
     * This uses legacy keyword=value pairs, like "collation=phonebook".
     *
     * ICU4C doesn't do automatic conversion between legacy and Unicode
     * keywords and values in getters and setters (as opposed to ICU4J).
     *
     * @param keywordName name of the keyword for which we want the value. Case insensitive.
     * @param buffer The buffer to receive the keyword value.
     * @param bufferCapacity The capacity of receiving buffer
     * @param status Returns any error information while performing this operation.
     * @return the length of the keyword value
     *
     * @stable ICU 2.8
     */
    int32_t getKeywordValue(const char* keywordName, char *buffer, int32_t bufferCapacity, UErrorCode &status) const;

    /**
     * Gets the value for a keyword.
     *
     * This uses legacy keyword=value pairs, like "collation=phonebook".
     *
     * ICU4C doesn't do automatic conversion between legacy and Unicode
     * keywords and values in getters and setters (as opposed to ICU4J).
     *
     * @param keywordName  name of the keyword for which we want the value.
     * @param sink         the sink to receive the keyword value.
     * @param status       error information if getting the value failed.
     * @stable ICU 63
     */
    void getKeywordValue(StringPiece keywordName, ByteSink& sink, UErrorCode& status) const;

    /**
     * Gets the value for a keyword.
     *
     * This uses legacy keyword=value pairs, like "collation=phonebook".
     *
     * ICU4C doesn't do automatic conversion between legacy and Unicode
     * keywords and values in getters and setters (as opposed to ICU4J).
     *
     * @param keywordName  name of the keyword for which we want the value.
     * @param status       error information if getting the value failed.
     * @return             the keyword value.
     * @stable ICU 63
     */
    template<typename StringClass>
    inline StringClass getKeywordValue(StringPiece keywordName, UErrorCode& status) const;

    /**
     * Gets the Unicode value for a Unicode keyword.
     *
     * This uses Unicode key-value pairs, like "co-phonebk".
     *
     * ICU4C doesn't do automatic conversion between legacy and Unicode
     * keywords and values in getters and setters (as opposed to ICU4J).
     *
     * @param keywordName  name of the keyword for which we want the value.
     * @param sink         the sink to receive the keyword value.
     * @param status       error information if getting the value failed.
     * @stable ICU 63
     */
    void getUnicodeKeywordValue(StringPiece keywordName, ByteSink& sink, UErrorCode& status) const;

    /**
     * Gets the Unicode value for a Unicode keyword.
     *
     * This uses Unicode key-value pairs, like "co-phonebk".
     *
     * ICU4C doesn't do automatic conversion between legacy and Unicode
     * keywords and values in getters and setters (as opposed to ICU4J).
     *
     * @param keywordName  name of the keyword for which we want the value.
     * @param status       error information if getting the value failed.
     * @return             the keyword value.
     * @stable ICU 63
     */
    template<typename StringClass>
    inline StringClass getUnicodeKeywordValue(StringPiece keywordName, UErrorCode& status) const;

    /**
     * Sets or removes the value for a keyword.
     *
     * For removing all keywords, use getBaseName(),
     * and construct a new Locale if it differs from getName().
     *
     * This uses legacy keyword=value pairs, like "collation=phonebook".
     *
     * ICU4C doesn't do automatic conversion between legacy and Unicode
     * keywords and values in getters and setters (as opposed to ICU4J).
     *
     * @param keywordName name of the keyword to be set. Case insensitive.
     * @param keywordValue value of the keyword to be set. If 0-length or
     *  NULL, will result in the keyword being removed. No error is given if
     *  that keyword does not exist.
     * @param status Returns any error information while performing this operation.
     *
     * @stable ICU 49
     */
    void setKeywordValue(const char* keywordName, const char* keywordValue, UErrorCode &status);

    /**
     * Sets or removes the value for a keyword.
     *
     * For removing all keywords, use getBaseName(),
     * and construct a new Locale if it differs from getName().
     *
     * This uses legacy keyword=value pairs, like "collation=phonebook".
     *
     * ICU4C doesn't do automatic conversion between legacy and Unicode
     * keywords and values in getters and setters (as opposed to ICU4J).
     *
     * @param keywordName name of the keyword to be set.
     * @param keywordValue value of the keyword to be set. If 0-length or
     *  NULL, will result in the keyword being removed. No error is given if
     *  that keyword does not exist.
     * @param status Returns any error information while performing this operation.
     * @stable ICU 63
     */
    void setKeywordValue(StringPiece keywordName, StringPiece keywordValue, UErrorCode& status);

    /**
     * Sets or removes the Unicode value for a Unicode keyword.
     *
     * For removing all keywords, use getBaseName(),
     * and construct a new Locale if it differs from getName().
     *
     * This uses Unicode key-value pairs, like "co-phonebk".
     *
     * ICU4C doesn't do automatic conversion between legacy and Unicode
     * keywords and values in getters and setters (as opposed to ICU4J).
     *
     * @param keywordName name of the keyword to be set.
     * @param keywordValue value of the keyword to be set. If 0-length or
     *  NULL, will result in the keyword being removed. No error is given if
     *  that keyword does not exist.
     * @param status Returns any error information while performing this operation.
     * @stable ICU 63
     */
    void setUnicodeKeywordValue(StringPiece keywordName, StringPiece keywordValue, UErrorCode& status);

    /**
     * returns the locale's three-letter language code, as specified
     * in ISO draft standard ISO-639-2.
     * @return      An alias to the code, or an empty string
     * @stable ICU 2.0
     */
    const char * getISO3Language() const;

    /**
     * Fills in "name" with the locale's three-letter ISO-3166 country code.
     * @return      An alias to the code, or an empty string
     * @stable ICU 2.0
     */
    const char * getISO3Country() const;

    /**
     * Returns the Windows LCID value corresponding to this locale.
     * This value is stored in the resource data for the locale as a one-to-four-digit
     * hexadecimal number.  If the resource is missing, in the wrong format, or
     * there is no Windows LCID value that corresponds to this locale, returns 0.
     * @stable ICU 2.0
     */
    uint32_t        getLCID(void) const;

    /**
     * Returns whether this locale's script is written right-to-left.
     * If there is no script subtag, then the likely script is used, see uloc_addLikelySubtags().
     * If no likely script is known, then false is returned.
     *
     * A script is right-to-left according to the CLDR script metadata
     * which corresponds to whether the script's letters have Bidi_Class=R or AL.
     *
     * Returns true for "ar" and "en-Hebr", false for "zh" and "fa-Cyrl".
     *
     * @return true if the locale's script is written right-to-left
     * @stable ICU 54
     */
    UBool isRightToLeft() const;

    /**
     * Fills in "dispLang" with the name of this locale's language in a format suitable for
     * user display in the default locale.  For example, if the locale's language code is
     * "fr" and the default locale's language code is "en", this function would set
     * dispLang to "French".
     * @param dispLang  Receives the language's display name.
     * @return          A reference to "dispLang".
     * @stable ICU 2.0
     */
    UnicodeString&  getDisplayLanguage(UnicodeString&   dispLang) const;

    /**
     * Fills in "dispLang" with the name of this locale's language in a format suitable for
     * user display in the locale specified by "displayLocale".  For example, if the locale's
     * language code is "en" and displayLocale's language code is "fr", this function would set
     * dispLang to "Anglais".
     * @param displayLocale  Specifies the locale to be used to display the name.  In other words,
     *                  if the locale's language code is "en", passing Locale::getFrench() for
     *                  displayLocale would result in "Anglais", while passing Locale::getGerman()
     *                  for displayLocale would result in "Englisch".
     * @param dispLang  Receives the language's display name.
     * @return          A reference to "dispLang".
     * @stable ICU 2.0
     */
    UnicodeString&  getDisplayLanguage( const   Locale&         displayLocale,
                                                UnicodeString&  dispLang) const;

    /**
     * Fills in "dispScript" with the name of this locale's script in a format suitable
     * for user display in the default locale.  For example, if the locale's script code
     * is "LATN" and the default locale's language code is "en", this function would set
     * dispScript to "Latin".
     * @param dispScript    Receives the scripts's display name.
     * @return              A reference to "dispScript".
     * @stable ICU 2.8
     */
    UnicodeString&  getDisplayScript(          UnicodeString& dispScript) const;

    /**
     * Fills in "dispScript" with the name of this locale's country in a format suitable
     * for user display in the locale specified by "displayLocale".  For example, if the locale's
     * script code is "LATN" and displayLocale's language code is "en", this function would set
     * dispScript to "Latin".
     * @param displayLocale      Specifies the locale to be used to display the name.  In other
     *                      words, if the locale's script code is "LATN", passing
     *                      Locale::getFrench() for displayLocale would result in "", while
     *                      passing Locale::getGerman() for displayLocale would result in
     *                      "".
     * @param dispScript    Receives the scripts's display name.
     * @return              A reference to "dispScript".
     * @stable ICU 2.8
     */
    UnicodeString&  getDisplayScript(  const   Locale&         displayLocale,
                                               UnicodeString&  dispScript) const;

    /**
     * Fills in "dispCountry" with the name of this locale's country in a format suitable
     * for user display in the default locale.  For example, if the locale's country code
     * is "FR" and the default locale's language code is "en", this function would set
     * dispCountry to "France".
     * @param dispCountry   Receives the country's display name.
     * @return              A reference to "dispCountry".
     * @stable ICU 2.0
     */
    UnicodeString&  getDisplayCountry(          UnicodeString& dispCountry) const;

    /**
     * Fills in "dispCountry" with the name of this locale's country in a format suitable
     * for user display in the locale specified by "displayLocale".  For example, if the locale's
     * country code is "US" and displayLocale's language code is "fr", this function would set
     * dispCountry to "&Eacute;tats-Unis".
     * @param displayLocale      Specifies the locale to be used to display the name.  In other
     *                      words, if the locale's country code is "US", passing
     *                      Locale::getFrench() for displayLocale would result in "&Eacute;tats-Unis", while
     *                      passing Locale::getGerman() for displayLocale would result in
     *                      "Vereinigte Staaten".
     * @param dispCountry   Receives the country's display name.
     * @return              A reference to "dispCountry".
     * @stable ICU 2.0
     */
    UnicodeString&  getDisplayCountry(  const   Locale&         displayLocale,
                                                UnicodeString&  dispCountry) const;

    /**
     * Fills in "dispVar" with the name of this locale's variant code in a format suitable
     * for user display in the default locale.
     * @param dispVar   Receives the variant's name.
     * @return          A reference to "dispVar".
     * @stable ICU 2.0
     */
    UnicodeString&  getDisplayVariant(      UnicodeString& dispVar) const;

    /**
     * Fills in "dispVar" with the name of this locale's variant code in a format
     * suitable for user display in the locale specified by "displayLocale".
     * @param displayLocale  Specifies the locale to be used to display the name.
     * @param dispVar   Receives the variant's display name.
     * @return          A reference to "dispVar".
     * @stable ICU 2.0
     */
    UnicodeString&  getDisplayVariant(  const   Locale&         displayLocale,
                                                UnicodeString&  dispVar) const;

    /**
     * Fills in "name" with the name of this locale in a format suitable for user display
     * in the default locale.  This function uses getDisplayLanguage(), getDisplayCountry(),
     * and getDisplayVariant() to do its work, and outputs the display name in the format
     * "language (country[,variant])".  For example, if the default locale is en_US, then
     * fr_FR's display name would be "French (France)", and es_MX_Traditional's display name
     * would be "Spanish (Mexico,Traditional)".
     * @param name  Receives the locale's display name.
     * @return      A reference to "name".
     * @stable ICU 2.0
     */
    UnicodeString&  getDisplayName(         UnicodeString&  name) const;

    /**
     * Fills in "name" with the name of this locale in a format suitable for user display
     * in the locale specified by "displayLocale".  This function uses getDisplayLanguage(),
     * getDisplayCountry(), and getDisplayVariant() to do its work, and outputs the display
     * name in the format "language (country[,variant])".  For example, if displayLocale is
     * fr_FR, then en_US's display name would be "Anglais (&Eacute;tats-Unis)", and no_NO_NY's
     * display name would be "norv&eacute;gien (Norv&egrave;ge,NY)".
     * @param displayLocale  Specifies the locale to be used to display the name.
     * @param name      Receives the locale's display name.
     * @return          A reference to "name".
     * @stable ICU 2.0
     */
    UnicodeString&  getDisplayName( const   Locale&         displayLocale,
                                            UnicodeString&  name) const;

    /**
     * Generates a hash code for the locale.
     * @stable ICU 2.0
     */
    int32_t         hashCode(void) const;

    /**
     * Sets the locale to bogus
     * A bogus locale represents a non-existing locale associated
     * with services that can be instantiated from non-locale data
     * in addition to locale (for example, collation can be
     * instantiated from a locale and from a rule set).
     * @stable ICU 2.1
     */
    void setToBogus();

    /**
     * Gets the bogus state. Locale object can be bogus if it doesn't exist
     * @return false if it is a real locale, true if it is a bogus locale
     * @stable ICU 2.1
     */
    inline UBool isBogus(void) const;

    /**
     * Returns a list of all installed locales.
     * @param count Receives the number of locales in the list.
     * @return      A pointer to an array of Locale objects.  This array is the list
     *              of all locales with installed resource files.  The called does NOT
     *              get ownership of this list, and must NOT delete it.
     * @stable ICU 2.0
     */
    static const Locale* U_EXPORT2 getAvailableLocales(int32_t& count);

    /**
     * Gets a list of all available 2-letter country codes defined in ISO 3166.  This is a
     * pointer to an array of pointers to arrays of char.  All of these pointers are
     * owned by ICU-- do not delete them, and do not write through them.  The array is
     * terminated with a null pointer.
     * @return a list of all available country codes
     * @stable ICU 2.0
     */
    static const char* const* U_EXPORT2 getISOCountries();

    /**
     * Gets a list of all available language codes defined in ISO 639.  This is a pointer
     * to an array of pointers to arrays of char.  All of these pointers are owned
     * by ICU-- do not delete them, and do not write through them.  The array is
     * terminated with a null pointer.
     * @return a list of all available language codes
     * @stable ICU 2.0
     */
    static const char* const* U_EXPORT2 getISOLanguages();

    /**
     * ICU "poor man's RTTI", returns a UClassID for this class.
     *
     * @stable ICU 2.2
     */
    static UClassID U_EXPORT2 getStaticClassID();

    /**
     * ICU "poor man's RTTI", returns a UClassID for the actual class.
     *
     * @stable ICU 2.2
     */
    virtual UClassID getDynamicClassID() const;

    /**
     * A Locale iterator interface similar to a Java Iterator<Locale>.
     * @stable ICU 65
     */
    class U_COMMON_API Iterator /* not : public UObject because this is an interface/mixin class */ {
    public:
        /** @stable ICU 65 */
        virtual ~Iterator();

        /**
         * @return true if next() can be called again.
         * @stable ICU 65
         */
        virtual UBool hasNext() const = 0;

        /**
         * @return the next locale.
         * @stable ICU 65
         */
        virtual const Locale &next() = 0;
    };

    /**
     * A generic Locale iterator implementation over Locale input iterators.
     * @stable ICU 65
     */
    template<typename Iter>
    class RangeIterator : public Iterator, public UMemory {
    public:
        /**
         * Constructs an iterator from a begin/end range.
         * Each of the iterator parameter values must be an
         * input iterator whose value is convertible to const Locale &.
         *
         * @param begin Start of range.
         * @param end Exclusive end of range.
         * @stable ICU 65
         */
        RangeIterator(Iter begin, Iter end) : it_(begin), end_(end) {}

        /**
         * @return true if next() can be called again.
         * @stable ICU 65
         */
        UBool hasNext() const override { return it_ != end_; }

        /**
         * @return the next locale.
         * @stable ICU 65
         */
        const Locale &next() override { return *it_++; }

    private:
        Iter it_;
        const Iter end_;
    };

    /**
     * A generic Locale iterator implementation over Locale input iterators.
     * Calls the converter to convert each *begin to a const Locale &.
     * @stable ICU 65
     */
    template<typename Iter, typename Conv>
    class ConvertingIterator : public Iterator, public UMemory {
    public:
        /**
         * Constructs an iterator from a begin/end range.
         * Each of the iterator parameter values must be an
         * input iterator whose value the converter converts to const Locale &.
         *
         * @param begin Start of range.
         * @param end Exclusive end of range.
         * @param converter Converter from *begin to const Locale & or compatible.
         * @stable ICU 65
         */
        ConvertingIterator(Iter begin, Iter end, Conv converter) :
                it_(begin), end_(end), converter_(converter) {}

        /**
         * @return true if next() can be called again.
         * @stable ICU 65
         */
        UBool hasNext() const override { return it_ != end_; }

        /**
         * @return the next locale.
         * @stable ICU 65
         */
        const Locale &next() override { return converter_(*it_++); }

    private:
        Iter it_;
        const Iter end_;
        Conv converter_;
    };

protected: /* only protected for testing purposes. DO NOT USE. */
#ifndef U_HIDE_INTERNAL_API
    /**
     * Set this from a single POSIX style locale string.
     * @internal
     */
    void setFromPOSIXID(const char *posixID);
#endif  /* U_HIDE_INTERNAL_API */

private:
    /**
     * Initialize the locale object with a new name.
     * Was deprecated - used in implementation - moved internal
     *
     * @param cLocaleID The new locale name.
     * @param canonicalize whether to call uloc_canonicalize on cLocaleID
     */
    Locale& init(const char* cLocaleID, UBool canonicalize);

    /*
     * Internal constructor to allow construction of a locale object with
     *   NO side effects.   (Default constructor tries to get
     *   the default locale.)
     */
    enum ELocaleType {
        eBOGUS
    };
    Locale(ELocaleType);

    /**
     * Initialize the locale cache for commonly used locales
     */
    static Locale *getLocaleCache(void);

    char language[ULOC_LANG_CAPACITY];
    char script[ULOC_SCRIPT_CAPACITY];
    char country[ULOC_COUNTRY_CAPACITY];
    int32_t variantBegin;
    char* fullName;
    char fullNameBuffer[ULOC_FULLNAME_CAPACITY];
    // name without keywords
    char* baseName;
    void initBaseName(UErrorCode& status);

    UBool fIsBogus;

    static const Locale &getLocale(int locid);

    /**
     * A friend to allow the default locale to be set by either the C or C++ API.
     * @internal (private)
     */
    friend Locale *locale_set_default_internal(const char *, UErrorCode& status);

    /**
     * @internal (private)
     */
    friend void U_CALLCONV locale_available_init();
};

inline UBool
Locale::operator!=(const    Locale&     other) const
{
    return !operator==(other);
}

template<typename StringClass> inline StringClass
Locale::toLanguageTag(UErrorCode& status) const
{
    StringClass result;
    StringByteSink<StringClass> sink(&result);
    toLanguageTag(sink, status);
    return result;
}

inline const char *
Locale::getCountry() const
{
    return country;
}

inline const char *
Locale::getLanguage() const
{
    return language;
}

inline const char *
Locale::getScript() const
{
    return script;
}

inline const char *
Locale::getVariant() const
{
    return &baseName[variantBegin];
}

inline const char *
Locale::getName() const
{
    return fullName;
}

template<typename StringClass, typename OutputIterator> inline void
Locale::getKeywords(OutputIterator iterator, UErrorCode& status) const
{
    LocalPointer<StringEnumeration> keys(createKeywords(status));
    if (U_FAILURE(status) || keys.isNull()) {
        return;
    }
    for (;;) {
        int32_t resultLength;
        const char* buffer = keys->next(&resultLength, status);
        if (U_FAILURE(status) || buffer == nullptr) {
            return;
        }
        *iterator++ = StringClass(buffer, resultLength);
    }
}

template<typename StringClass, typename OutputIterator> inline void
Locale::getUnicodeKeywords(OutputIterator iterator, UErrorCode& status) const
{
    LocalPointer<StringEnumeration> keys(createUnicodeKeywords(status));
    if (U_FAILURE(status) || keys.isNull()) {
        return;
    }
    for (;;) {
        int32_t resultLength;
        const char* buffer = keys->next(&resultLength, status);
        if (U_FAILURE(status) || buffer == nullptr) {
            return;
        }
        *iterator++ = StringClass(buffer, resultLength);
    }
}

template<typename StringClass> inline StringClass
Locale::getKeywordValue(StringPiece keywordName, UErrorCode& status) const
{
    StringClass result;
    StringByteSink<StringClass> sink(&result);
    getKeywordValue(keywordName, sink, status);
    return result;
}

template<typename StringClass> inline StringClass
Locale::getUnicodeKeywordValue(StringPiece keywordName, UErrorCode& status) const
{
    StringClass result;
    StringByteSink<StringClass> sink(&result);
    getUnicodeKeywordValue(keywordName, sink, status);
    return result;
}

inline UBool
Locale::isBogus(void) const {
    return fIsBogus;
}

U_NAMESPACE_END

#endif /* U_SHOW_CPLUSPLUS_API */

#endif
=======
// © 2016 and later: Unicode, Inc. and others.
// License & terms of use: http://www.unicode.org/copyright.html
/*
******************************************************************************
*
*   Copyright (C) 1996-2015, International Business Machines
*   Corporation and others.  All Rights Reserved.
*
******************************************************************************
*
* File locid.h
*
* Created by: Helena Shih
*
* Modification History:
*
*   Date        Name        Description
*   02/11/97    aliu        Changed gLocPath to fgLocPath and added methods to
*                           get and set it.
*   04/02/97    aliu        Made operator!= inline; fixed return value of getName().
*   04/15/97    aliu        Cleanup for AIX/Win32.
*   04/24/97    aliu        Numerous changes per code review.
*   08/18/98    stephen     Added tokenizeString(),changed getDisplayName()
*   09/08/98    stephen     Moved definition of kEmptyString for Mac Port
*   11/09/99    weiv        Added const char * getName() const;
*   04/12/00    srl         removing unicodestring api's and cached hash code
*   08/10/01    grhoten     Change the static Locales to accessor functions
******************************************************************************
*/

#ifndef LOCID_H
#define LOCID_H

#include "unicode/utypes.h"

#if U_SHOW_CPLUSPLUS_API

#include "unicode/bytestream.h"
#include "unicode/localpointer.h"
#include "unicode/strenum.h"
#include "unicode/stringpiece.h"
#include "unicode/uobject.h"
#include "unicode/putil.h"
#include "unicode/uloc.h"

/**
 * \file
 * \brief C++ API: Locale ID object.
 */

U_NAMESPACE_BEGIN

// Forward Declarations
void U_CALLCONV locale_available_init(); /**< @internal */

class StringEnumeration;
class UnicodeString;

/**
 * A <code>Locale</code> object represents a specific geographical, political,
 * or cultural region. An operation that requires a <code>Locale</code> to perform
 * its task is called <em>locale-sensitive</em> and uses the <code>Locale</code>
 * to tailor information for the user. For example, displaying a number
 * is a locale-sensitive operation--the number should be formatted
 * according to the customs/conventions of the user's native country,
 * region, or culture.
 *
 * The Locale class is not suitable for subclassing.
 *
 * <P>
 * You can create a <code>Locale</code> object using the constructor in
 * this class:
 * \htmlonly<blockquote>\endhtmlonly
 * <pre>
 *       Locale( const   char*  language,
 *               const   char*  country,
 *               const   char*  variant);
 * </pre>
 * \htmlonly</blockquote>\endhtmlonly
 * The first argument to the constructors is a valid <STRONG>ISO
 * Language Code.</STRONG> These codes are the lower-case two-letter
 * codes as defined by ISO-639.
 * You can find a full list of these codes at:
 * <BR><a href ="http://www.loc.gov/standards/iso639-2/">
 * http://www.loc.gov/standards/iso639-2/</a>
 *
 * <P>
 * The second argument to the constructors is a valid <STRONG>ISO Country
 * Code.</STRONG> These codes are the upper-case two-letter codes
 * as defined by ISO-3166.
 * You can find a full list of these codes at a number of sites, such as:
 * <BR><a href="http://www.iso.org/iso/en/prods-services/iso3166ma/index.html">
 * http://www.iso.org/iso/en/prods-services/iso3166ma/index.html</a>
 *
 * <P>
 * The third constructor requires a third argument--the <STRONG>Variant.</STRONG>
 * The Variant codes are vendor and browser-specific.
 * For example, use REVISED for a language's revised script orthography, and POSIX for POSIX.
 * Where there are two variants, separate them with an underscore, and
 * put the most important one first. For
 * example, a Traditional Spanish collation might be referenced, with
 * "ES", "ES", "Traditional_POSIX".
 *
 * <P>
 * Because a <code>Locale</code> object is just an identifier for a region,
 * no validity check is performed when you construct a <code>Locale</code>.
 * If you want to see whether particular resources are available for the
 * <code>Locale</code> you construct, you must query those resources. For
 * example, ask the <code>NumberFormat</code> for the locales it supports
 * using its <code>getAvailableLocales</code> method.
 * <BR><STRONG>Note:</STRONG> When you ask for a resource for a particular
 * locale, you get back the best available match, not necessarily
 * precisely what you asked for. For more information, look at
 * <code>ResourceBundle</code>.
 *
 * <P>
 * The <code>Locale</code> class provides a number of convenient constants
 * that you can use to create <code>Locale</code> objects for commonly used
 * locales. For example, the following refers to a <code>Locale</code> object
 * for the United States:
 * \htmlonly<blockquote>\endhtmlonly
 * <pre>
 *       Locale::getUS()
 * </pre>
 * \htmlonly</blockquote>\endhtmlonly
 *
 * <P>
 * Once you've created a <code>Locale</code> you can query it for information about
 * itself. Use <code>getCountry</code> to get the ISO Country Code and
 * <code>getLanguage</code> to get the ISO Language Code. You can
 * use <code>getDisplayCountry</code> to get the
 * name of the country suitable for displaying to the user. Similarly,
 * you can use <code>getDisplayLanguage</code> to get the name of
 * the language suitable for displaying to the user. Interestingly,
 * the <code>getDisplayXXX</code> methods are themselves locale-sensitive
 * and have two versions: one that uses the default locale and one
 * that takes a locale as an argument and displays the name or country in
 * a language appropriate to that locale.
 *
 * <P>
 * ICU provides a number of classes that perform locale-sensitive
 * operations. For example, the <code>NumberFormat</code> class formats
 * numbers, currency, or percentages in a locale-sensitive manner. Classes
 * such as <code>NumberFormat</code> have a number of convenience methods
 * for creating a default object of that type. For example, the
 * <code>NumberFormat</code> class provides these three convenience methods
 * for creating a default <code>NumberFormat</code> object:
 * \htmlonly<blockquote>\endhtmlonly
 * <pre>
 *     UErrorCode success = U_ZERO_ERROR;
 *     Locale myLocale;
 *     NumberFormat *nf;
 *
 *     nf = NumberFormat::createInstance( success );          delete nf;
 *     nf = NumberFormat::createCurrencyInstance( success );  delete nf;
 *     nf = NumberFormat::createPercentInstance( success );   delete nf;
 * </pre>
 * \htmlonly</blockquote>\endhtmlonly
 * Each of these methods has two variants; one with an explicit locale
 * and one without; the latter using the default locale.
 * \htmlonly<blockquote>\endhtmlonly
 * <pre>
 *     nf = NumberFormat::createInstance( myLocale, success );          delete nf;
 *     nf = NumberFormat::createCurrencyInstance( myLocale, success );  delete nf;
 *     nf = NumberFormat::createPercentInstance( myLocale, success );   delete nf;
 * </pre>
 * \htmlonly</blockquote>\endhtmlonly
 * A <code>Locale</code> is the mechanism for identifying the kind of object
 * (<code>NumberFormat</code>) that you would like to get. The locale is
 * <STRONG>just</STRONG> a mechanism for identifying objects,
 * <STRONG>not</STRONG> a container for the objects themselves.
 *
 * <P>
 * Each class that performs locale-sensitive operations allows you
 * to get all the available objects of that type. You can sift
 * through these objects by language, country, or variant,
 * and use the display names to present a menu to the user.
 * For example, you can create a menu of all the collation objects
 * suitable for a given language. Such classes implement these
 * three class methods:
 * \htmlonly<blockquote>\endhtmlonly
 * <pre>
 *       static Locale* getAvailableLocales(int32_t& numLocales)
 *       static UnicodeString& getDisplayName(const Locale&  objectLocale,
 *                                            const Locale&  displayLocale,
 *                                            UnicodeString& displayName)
 *       static UnicodeString& getDisplayName(const Locale&  objectLocale,
 *                                            UnicodeString& displayName)
 * </pre>
 * \htmlonly</blockquote>\endhtmlonly
 *
 * @stable ICU 2.0
 * @see ResourceBundle
 */
class U_COMMON_API Locale : public UObject {
public:
    /** Useful constant for the Root locale. @stable ICU 4.4 */
    static const Locale &U_EXPORT2 getRoot(void);
    /** Useful constant for this language. @stable ICU 2.0 */
    static const Locale &U_EXPORT2 getEnglish(void);
    /** Useful constant for this language. @stable ICU 2.0 */
    static const Locale &U_EXPORT2 getFrench(void);
    /** Useful constant for this language. @stable ICU 2.0 */
    static const Locale &U_EXPORT2 getGerman(void);
    /** Useful constant for this language. @stable ICU 2.0 */
    static const Locale &U_EXPORT2 getItalian(void);
    /** Useful constant for this language. @stable ICU 2.0 */
    static const Locale &U_EXPORT2 getJapanese(void);
    /** Useful constant for this language. @stable ICU 2.0 */
    static const Locale &U_EXPORT2 getKorean(void);
    /** Useful constant for this language. @stable ICU 2.0 */
    static const Locale &U_EXPORT2 getChinese(void);
    /** Useful constant for this language. @stable ICU 2.0 */
    static const Locale &U_EXPORT2 getSimplifiedChinese(void);
    /** Useful constant for this language. @stable ICU 2.0 */
    static const Locale &U_EXPORT2 getTraditionalChinese(void);

    /** Useful constant for this country/region. @stable ICU 2.0 */
    static const Locale &U_EXPORT2 getFrance(void);
    /** Useful constant for this country/region. @stable ICU 2.0 */
    static const Locale &U_EXPORT2 getGermany(void);
    /** Useful constant for this country/region. @stable ICU 2.0 */
    static const Locale &U_EXPORT2 getItaly(void);
    /** Useful constant for this country/region. @stable ICU 2.0 */
    static const Locale &U_EXPORT2 getJapan(void);
    /** Useful constant for this country/region. @stable ICU 2.0 */
    static const Locale &U_EXPORT2 getKorea(void);
    /** Useful constant for this country/region. @stable ICU 2.0 */
    static const Locale &U_EXPORT2 getChina(void);
    /** Useful constant for this country/region. @stable ICU 2.0 */
    static const Locale &U_EXPORT2 getPRC(void);
    /** Useful constant for this country/region. @stable ICU 2.0 */
    static const Locale &U_EXPORT2 getTaiwan(void);
    /** Useful constant for this country/region. @stable ICU 2.0 */
    static const Locale &U_EXPORT2 getUK(void);
    /** Useful constant for this country/region. @stable ICU 2.0 */
    static const Locale &U_EXPORT2 getUS(void);
    /** Useful constant for this country/region. @stable ICU 2.0 */
    static const Locale &U_EXPORT2 getCanada(void);
    /** Useful constant for this country/region. @stable ICU 2.0 */
    static const Locale &U_EXPORT2 getCanadaFrench(void);


    /**
     * Construct a default locale object, a Locale for the default locale ID.
     *
     * @see getDefault
     * @see uloc_getDefault
     * @stable ICU 2.0
     */
    Locale();

    /**
     * Construct a locale from language, country, variant.
     * If an error occurs, then the constructed object will be "bogus"
     * (isBogus() will return true).
     *
     * @param language Lowercase two-letter or three-letter ISO-639 code.
     *  This parameter can instead be an ICU style C locale (e.g. "en_US"),
     *  but the other parameters must not be used.
     *  This parameter can be nullptr; if so,
     *  the locale is initialized to match the current default locale.
     *  (This is the same as using the default constructor.)
     *  Please note: The Java Locale class does NOT accept the form
     *  'new Locale("en_US")' but only 'new Locale("en","US")'
     *
     * @param country  Uppercase two-letter ISO-3166 code. (optional)
     * @param variant  Uppercase vendor and browser specific code. See class
     *                 description. (optional)
     * @param keywordsAndValues A string consisting of keyword/values pairs, such as
     *                 "collation=phonebook;currency=euro"
     *
     * @see getDefault
     * @see uloc_getDefault
     * @stable ICU 2.0
     */
    Locale( const   char * language,
            const   char * country  = 0,
            const   char * variant  = 0,
            const   char * keywordsAndValues = 0);

    /**
     * Initializes a Locale object from another Locale object.
     *
     * @param other The Locale object being copied in.
     * @stable ICU 2.0
     */
    Locale(const    Locale& other);

    /**
     * Move constructor; might leave source in bogus state.
     * This locale will have the same contents that the source locale had.
     *
     * @param other The Locale object being moved in.
     * @stable ICU 63
     */
    Locale(Locale&& other) noexcept;

    /**
     * Destructor
     * @stable ICU 2.0
     */
    virtual ~Locale() ;

    /**
     * Replaces the entire contents of *this with the specified value.
     *
     * @param other The Locale object being copied in.
     * @return      *this
     * @stable ICU 2.0
     */
    Locale& operator=(const Locale& other);

    /**
     * Move assignment operator; might leave source in bogus state.
     * This locale will have the same contents that the source locale had.
     * The behavior is undefined if *this and the source are the same object.
     *
     * @param other The Locale object being moved in.
     * @return      *this
     * @stable ICU 63
     */
    Locale& operator=(Locale&& other) noexcept;

    /**
     * Checks if two locale keys are the same.
     *
     * @param other The locale key object to be compared with this.
     * @return      true if the two locale keys are the same, false otherwise.
     * @stable ICU 2.0
     */
    bool    operator==(const    Locale&     other) const;

    /**
     * Checks if two locale keys are not the same.
     *
     * @param other The locale key object to be compared with this.
     * @return      true if the two locale keys are not the same, false
     *              otherwise.
     * @stable ICU 2.0
     */
    inline bool    operator!=(const    Locale&     other) const;

    /**
     * Clone this object.
     * Clones can be used concurrently in multiple threads.
     * If an error occurs, then nullptr is returned.
     * The caller must delete the clone.
     *
     * @return a clone of this object
     *
     * @see getDynamicClassID
     * @stable ICU 2.8
     */
    Locale *clone() const;

#ifndef U_HIDE_SYSTEM_API
    /**
     * Common methods of getting the current default Locale. Used for the
     * presentation: menus, dialogs, etc. Generally set once when your applet or
     * application is initialized, then never reset. (If you do reset the
     * default locale, you probably want to reload your GUI, so that the change
     * is reflected in your interface.)
     *
     * More advanced programs will allow users to use different locales for
     * different fields, e.g. in a spreadsheet.
     *
     * Note that the initial setting will match the host system.
     * @return a reference to the Locale object for the default locale ID
     * @system
     * @stable ICU 2.0
     */
    static const Locale& U_EXPORT2 getDefault(void);

    /**
     * Sets the default. Normally set once at the beginning of a process,
     * then never reset.
     * setDefault() only changes ICU's default locale ID, <strong>not</strong>
     * the default locale ID of the runtime environment.
     *
     * @param newLocale Locale to set to.  If nullptr, set to the value obtained
     *                  from the runtime environment.
     * @param success The error code.
     * @system
     * @stable ICU 2.0
     */
    static void U_EXPORT2 setDefault(const Locale& newLocale,
                                     UErrorCode&   success);
#endif  /* U_HIDE_SYSTEM_API */

    /**
     * Returns a Locale for the specified BCP47 language tag string.
     * If the specified language tag contains any ill-formed subtags,
     * the first such subtag and all following subtags are ignored.
     * <p>
     * This implements the 'Language-Tag' production of BCP 47, and so
     * supports legacy language tags (marked as “Type: grandfathered” in BCP 47)
     * (regular and irregular) as well as private use language tags.
     *
     * Private use tags are represented as 'x-whatever',
     * and legacy tags are converted to their canonical replacements where they exist.
     *
     * Note that a few legacy tags have no modern replacement;
     * these will be converted using the fallback described in
     * the first paragraph, so some information might be lost.
     *
     * @param tag     the input BCP47 language tag.
     * @param status  error information if creating the Locale failed.
     * @return        the Locale for the specified BCP47 language tag.
     * @stable ICU 63
     */
    static Locale U_EXPORT2 forLanguageTag(StringPiece tag, UErrorCode& status);

    /**
     * Returns a well-formed language tag for this Locale.
     * <p>
     * <b>Note</b>: Any locale fields which do not satisfy the BCP47 syntax
     * requirement will be silently omitted from the result.
     *
     * If this function fails, partial output may have been written to the sink.
     *
     * @param sink    the output sink receiving the BCP47 language
     *                tag for this Locale.
     * @param status  error information if creating the language tag failed.
     * @stable ICU 63
     */
    void toLanguageTag(ByteSink& sink, UErrorCode& status) const;

    /**
     * Returns a well-formed language tag for this Locale.
     * <p>
     * <b>Note</b>: Any locale fields which do not satisfy the BCP47 syntax
     * requirement will be silently omitted from the result.
     *
     * @param status  error information if creating the language tag failed.
     * @return        the BCP47 language tag for this Locale.
     * @stable ICU 63
     */
    template<typename StringClass>
    inline StringClass toLanguageTag(UErrorCode& status) const;

    /**
     * Creates a locale which has had minimal canonicalization
     * as per uloc_getName().
     * @param name The name to create from.  If name is null,
     *  the default Locale is used.
     * @return new locale object
     * @stable ICU 2.0
     * @see uloc_getName
     */
    static Locale U_EXPORT2 createFromName(const char *name);

    /**
     * Creates a locale from the given string after canonicalizing
     * the string according to CLDR by calling uloc_canonicalize().
     * @param name the locale ID to create from.  Must not be nullptr.
     * @return a new locale object corresponding to the given name
     * @stable ICU 3.0
     * @see uloc_canonicalize
     */
    static Locale U_EXPORT2 createCanonical(const char* name);

    /**
     * Returns the locale's ISO-639 language code.
     * @return      An alias to the code
     * @stable ICU 2.0
     */
    inline const char *  getLanguage( ) const;

    /**
     * Returns the locale's ISO-15924 abbreviation script code.
     * @return      An alias to the code
     * @see uscript_getShortName
     * @see uscript_getCode
     * @stable ICU 2.8
     */
    inline const char *  getScript( ) const;

    /**
     * Returns the locale's ISO-3166 country code.
     * @return      An alias to the code
     * @stable ICU 2.0
     */
    inline const char *  getCountry( ) const;

    /**
     * Returns the locale's variant code.
     * @return      An alias to the code
     * @stable ICU 2.0
     */
    inline const char *  getVariant( ) const;

    /**
     * Returns the programmatic name of the entire locale, with the language,
     * country and variant separated by underbars. If a field is missing, up
     * to two leading underbars will occur. Example: "en", "de_DE", "en_US_WIN",
     * "de__POSIX", "fr__MAC", "__MAC", "_MT", "_FR_EURO"
     * @return      A pointer to "name".
     * @stable ICU 2.0
     */
    inline const char * getName() const;

    /**
     * Returns the programmatic name of the entire locale as getName() would return,
     * but without keywords.
     * @return      A pointer to "name".
     * @see getName
     * @stable ICU 2.8
     */
    const char * getBaseName() const;

    /**
     * Add the likely subtags for this Locale, per the algorithm described
     * in the following CLDR technical report:
     *
     *   http://www.unicode.org/reports/tr35/#Likely_Subtags
     *
     * If this Locale is already in the maximal form, or not valid, or there is
     * no data available for maximization, the Locale will be unchanged.
     *
     * For example, "und-Zzzz" cannot be maximized, since there is no
     * reasonable maximization.
     *
     * Examples:
     *
     * "en" maximizes to "en_Latn_US"
     *
     * "de" maximizes to "de_Latn_US"
     *
     * "sr" maximizes to "sr_Cyrl_RS"
     *
     * "sh" maximizes to "sr_Latn_RS" (Note this will not reverse.)
     *
     * "zh_Hani" maximizes to "zh_Hans_CN" (Note this will not reverse.)
     *
     * @param status  error information if maximizing this Locale failed.
     *                If this Locale is not well-formed, the error code is
     *                U_ILLEGAL_ARGUMENT_ERROR.
     * @stable ICU 63
     */
    void addLikelySubtags(UErrorCode& status);

    /**
     * Minimize the subtags for this Locale, per the algorithm described
     * in the following CLDR technical report:
     *
     *   http://www.unicode.org/reports/tr35/#Likely_Subtags
     *
     * If this Locale is already in the minimal form, or not valid, or there is
     * no data available for minimization, the Locale will be unchanged.
     *
     * Since the minimization algorithm relies on proper maximization, see the
     * comments for addLikelySubtags for reasons why there might not be any
     * data.
     *
     * Examples:
     *
     * "en_Latn_US" minimizes to "en"
     *
     * "de_Latn_US" minimizes to "de"
     *
     * "sr_Cyrl_RS" minimizes to "sr"
     *
     * "zh_Hant_TW" minimizes to "zh_TW" (The region is preferred to the
     * script, and minimizing to "zh" would imply "zh_Hans_CN".)
     *
     * @param status  error information if maximizing this Locale failed.
     *                If this Locale is not well-formed, the error code is
     *                U_ILLEGAL_ARGUMENT_ERROR.
     * @stable ICU 63
     */
    void minimizeSubtags(UErrorCode& status);

    /**
     * Canonicalize the locale ID of this object according to CLDR.
     * @param status the status code
     * @stable ICU 67
     * @see createCanonical
     */
    void canonicalize(UErrorCode& status);

    /**
     * Gets the list of keywords for the specified locale.
     *
     * @param status the status code
     * @return pointer to StringEnumeration class, or nullptr if there are no keywords.
     * Client must dispose of it by calling delete.
     * @see getKeywords
     * @stable ICU 2.8
     */
    StringEnumeration * createKeywords(UErrorCode &status) const;

    /**
     * Gets the list of Unicode keywords for the specified locale.
     *
     * @param status the status code
     * @return pointer to StringEnumeration class, or nullptr if there are no keywords.
     * Client must dispose of it by calling delete.
     * @see getUnicodeKeywords
     * @stable ICU 63
     */
    StringEnumeration * createUnicodeKeywords(UErrorCode &status) const;

    /**
     * Gets the set of keywords for this Locale.
     *
     * A wrapper to call createKeywords() and write the resulting
     * keywords as standard strings (or compatible objects) into any kind of
     * container that can be written to by an STL style output iterator.
     *
     * @param iterator  an STL style output iterator to write the keywords to.
     * @param status    error information if creating set of keywords failed.
     * @stable ICU 63
     */
    template<typename StringClass, typename OutputIterator>
    inline void getKeywords(OutputIterator iterator, UErrorCode& status) const;

    /**
     * Gets the set of Unicode keywords for this Locale.
     *
     * A wrapper to call createUnicodeKeywords() and write the resulting
     * keywords as standard strings (or compatible objects) into any kind of
     * container that can be written to by an STL style output iterator.
     *
     * @param iterator  an STL style output iterator to write the keywords to.
     * @param status    error information if creating set of keywords failed.
     * @stable ICU 63
     */
    template<typename StringClass, typename OutputIterator>
    inline void getUnicodeKeywords(OutputIterator iterator, UErrorCode& status) const;

    /**
     * Gets the value for a keyword.
     *
     * This uses legacy keyword=value pairs, like "collation=phonebook".
     *
     * ICU4C doesn't do automatic conversion between legacy and Unicode
     * keywords and values in getters and setters (as opposed to ICU4J).
     *
     * @param keywordName name of the keyword for which we want the value. Case insensitive.
     * @param buffer The buffer to receive the keyword value.
     * @param bufferCapacity The capacity of receiving buffer
     * @param status Returns any error information while performing this operation.
     * @return the length of the keyword value
     *
     * @stable ICU 2.8
     */
    int32_t getKeywordValue(const char* keywordName, char *buffer, int32_t bufferCapacity, UErrorCode &status) const;

    /**
     * Gets the value for a keyword.
     *
     * This uses legacy keyword=value pairs, like "collation=phonebook".
     *
     * ICU4C doesn't do automatic conversion between legacy and Unicode
     * keywords and values in getters and setters (as opposed to ICU4J).
     *
     * @param keywordName  name of the keyword for which we want the value.
     * @param sink         the sink to receive the keyword value.
     * @param status       error information if getting the value failed.
     * @stable ICU 63
     */
    void getKeywordValue(StringPiece keywordName, ByteSink& sink, UErrorCode& status) const;

    /**
     * Gets the value for a keyword.
     *
     * This uses legacy keyword=value pairs, like "collation=phonebook".
     *
     * ICU4C doesn't do automatic conversion between legacy and Unicode
     * keywords and values in getters and setters (as opposed to ICU4J).
     *
     * @param keywordName  name of the keyword for which we want the value.
     * @param status       error information if getting the value failed.
     * @return             the keyword value.
     * @stable ICU 63
     */
    template<typename StringClass>
    inline StringClass getKeywordValue(StringPiece keywordName, UErrorCode& status) const;

    /**
     * Gets the Unicode value for a Unicode keyword.
     *
     * This uses Unicode key-value pairs, like "co-phonebk".
     *
     * ICU4C doesn't do automatic conversion between legacy and Unicode
     * keywords and values in getters and setters (as opposed to ICU4J).
     *
     * @param keywordName  name of the keyword for which we want the value.
     * @param sink         the sink to receive the keyword value.
     * @param status       error information if getting the value failed.
     * @stable ICU 63
     */
    void getUnicodeKeywordValue(StringPiece keywordName, ByteSink& sink, UErrorCode& status) const;

    /**
     * Gets the Unicode value for a Unicode keyword.
     *
     * This uses Unicode key-value pairs, like "co-phonebk".
     *
     * ICU4C doesn't do automatic conversion between legacy and Unicode
     * keywords and values in getters and setters (as opposed to ICU4J).
     *
     * @param keywordName  name of the keyword for which we want the value.
     * @param status       error information if getting the value failed.
     * @return             the keyword value.
     * @stable ICU 63
     */
    template<typename StringClass>
    inline StringClass getUnicodeKeywordValue(StringPiece keywordName, UErrorCode& status) const;

    /**
     * Sets or removes the value for a keyword.
     *
     * For removing all keywords, use getBaseName(),
     * and construct a new Locale if it differs from getName().
     *
     * This uses legacy keyword=value pairs, like "collation=phonebook".
     *
     * ICU4C doesn't do automatic conversion between legacy and Unicode
     * keywords and values in getters and setters (as opposed to ICU4J).
     *
     * @param keywordName name of the keyword to be set. Case insensitive.
     * @param keywordValue value of the keyword to be set. If 0-length or
     *  nullptr, will result in the keyword being removed. No error is given if
     *  that keyword does not exist.
     * @param status Returns any error information while performing this operation.
     *
     * @stable ICU 49
     */
    void setKeywordValue(const char* keywordName, const char* keywordValue, UErrorCode &status);

    /**
     * Sets or removes the value for a keyword.
     *
     * For removing all keywords, use getBaseName(),
     * and construct a new Locale if it differs from getName().
     *
     * This uses legacy keyword=value pairs, like "collation=phonebook".
     *
     * ICU4C doesn't do automatic conversion between legacy and Unicode
     * keywords and values in getters and setters (as opposed to ICU4J).
     *
     * @param keywordName name of the keyword to be set.
     * @param keywordValue value of the keyword to be set. If 0-length or
     *  nullptr, will result in the keyword being removed. No error is given if
     *  that keyword does not exist.
     * @param status Returns any error information while performing this operation.
     * @stable ICU 63
     */
    void setKeywordValue(StringPiece keywordName, StringPiece keywordValue, UErrorCode& status);

    /**
     * Sets or removes the Unicode value for a Unicode keyword.
     *
     * For removing all keywords, use getBaseName(),
     * and construct a new Locale if it differs from getName().
     *
     * This uses Unicode key-value pairs, like "co-phonebk".
     *
     * ICU4C doesn't do automatic conversion between legacy and Unicode
     * keywords and values in getters and setters (as opposed to ICU4J).
     *
     * @param keywordName name of the keyword to be set.
     * @param keywordValue value of the keyword to be set. If 0-length or
     *  nullptr, will result in the keyword being removed. No error is given if
     *  that keyword does not exist.
     * @param status Returns any error information while performing this operation.
     * @stable ICU 63
     */
    void setUnicodeKeywordValue(StringPiece keywordName, StringPiece keywordValue, UErrorCode& status);

    /**
     * returns the locale's three-letter language code, as specified
     * in ISO draft standard ISO-639-2.
     * @return      An alias to the code, or an empty string
     * @stable ICU 2.0
     */
    const char * getISO3Language() const;

    /**
     * Fills in "name" with the locale's three-letter ISO-3166 country code.
     * @return      An alias to the code, or an empty string
     * @stable ICU 2.0
     */
    const char * getISO3Country() const;

    /**
     * Returns the Windows LCID value corresponding to this locale.
     * This value is stored in the resource data for the locale as a one-to-four-digit
     * hexadecimal number.  If the resource is missing, in the wrong format, or
     * there is no Windows LCID value that corresponds to this locale, returns 0.
     * @stable ICU 2.0
     */
    uint32_t        getLCID(void) const;

    /**
     * Returns whether this locale's script is written right-to-left.
     * If there is no script subtag, then the likely script is used, see uloc_addLikelySubtags().
     * If no likely script is known, then false is returned.
     *
     * A script is right-to-left according to the CLDR script metadata
     * which corresponds to whether the script's letters have Bidi_Class=R or AL.
     *
     * Returns true for "ar" and "en-Hebr", false for "zh" and "fa-Cyrl".
     *
     * @return true if the locale's script is written right-to-left
     * @stable ICU 54
     */
    UBool isRightToLeft() const;

    /**
     * Fills in "dispLang" with the name of this locale's language in a format suitable for
     * user display in the default locale.  For example, if the locale's language code is
     * "fr" and the default locale's language code is "en", this function would set
     * dispLang to "French".
     * @param dispLang  Receives the language's display name.
     * @return          A reference to "dispLang".
     * @stable ICU 2.0
     */
    UnicodeString&  getDisplayLanguage(UnicodeString&   dispLang) const;

    /**
     * Fills in "dispLang" with the name of this locale's language in a format suitable for
     * user display in the locale specified by "displayLocale".  For example, if the locale's
     * language code is "en" and displayLocale's language code is "fr", this function would set
     * dispLang to "Anglais".
     * @param displayLocale  Specifies the locale to be used to display the name.  In other words,
     *                  if the locale's language code is "en", passing Locale::getFrench() for
     *                  displayLocale would result in "Anglais", while passing Locale::getGerman()
     *                  for displayLocale would result in "Englisch".
     * @param dispLang  Receives the language's display name.
     * @return          A reference to "dispLang".
     * @stable ICU 2.0
     */
    UnicodeString&  getDisplayLanguage( const   Locale&         displayLocale,
                                                UnicodeString&  dispLang) const;

    /**
     * Fills in "dispScript" with the name of this locale's script in a format suitable
     * for user display in the default locale.  For example, if the locale's script code
     * is "LATN" and the default locale's language code is "en", this function would set
     * dispScript to "Latin".
     * @param dispScript    Receives the scripts's display name.
     * @return              A reference to "dispScript".
     * @stable ICU 2.8
     */
    UnicodeString&  getDisplayScript(          UnicodeString& dispScript) const;

    /**
     * Fills in "dispScript" with the name of this locale's country in a format suitable
     * for user display in the locale specified by "displayLocale".  For example, if the locale's
     * script code is "LATN" and displayLocale's language code is "en", this function would set
     * dispScript to "Latin".
     * @param displayLocale      Specifies the locale to be used to display the name.  In other
     *                      words, if the locale's script code is "LATN", passing
     *                      Locale::getFrench() for displayLocale would result in "", while
     *                      passing Locale::getGerman() for displayLocale would result in
     *                      "".
     * @param dispScript    Receives the scripts's display name.
     * @return              A reference to "dispScript".
     * @stable ICU 2.8
     */
    UnicodeString&  getDisplayScript(  const   Locale&         displayLocale,
                                               UnicodeString&  dispScript) const;

    /**
     * Fills in "dispCountry" with the name of this locale's country in a format suitable
     * for user display in the default locale.  For example, if the locale's country code
     * is "FR" and the default locale's language code is "en", this function would set
     * dispCountry to "France".
     * @param dispCountry   Receives the country's display name.
     * @return              A reference to "dispCountry".
     * @stable ICU 2.0
     */
    UnicodeString&  getDisplayCountry(          UnicodeString& dispCountry) const;

    /**
     * Fills in "dispCountry" with the name of this locale's country in a format suitable
     * for user display in the locale specified by "displayLocale".  For example, if the locale's
     * country code is "US" and displayLocale's language code is "fr", this function would set
     * dispCountry to "&Eacute;tats-Unis".
     * @param displayLocale      Specifies the locale to be used to display the name.  In other
     *                      words, if the locale's country code is "US", passing
     *                      Locale::getFrench() for displayLocale would result in "&Eacute;tats-Unis", while
     *                      passing Locale::getGerman() for displayLocale would result in
     *                      "Vereinigte Staaten".
     * @param dispCountry   Receives the country's display name.
     * @return              A reference to "dispCountry".
     * @stable ICU 2.0
     */
    UnicodeString&  getDisplayCountry(  const   Locale&         displayLocale,
                                                UnicodeString&  dispCountry) const;

    /**
     * Fills in "dispVar" with the name of this locale's variant code in a format suitable
     * for user display in the default locale.
     * @param dispVar   Receives the variant's name.
     * @return          A reference to "dispVar".
     * @stable ICU 2.0
     */
    UnicodeString&  getDisplayVariant(      UnicodeString& dispVar) const;

    /**
     * Fills in "dispVar" with the name of this locale's variant code in a format
     * suitable for user display in the locale specified by "displayLocale".
     * @param displayLocale  Specifies the locale to be used to display the name.
     * @param dispVar   Receives the variant's display name.
     * @return          A reference to "dispVar".
     * @stable ICU 2.0
     */
    UnicodeString&  getDisplayVariant(  const   Locale&         displayLocale,
                                                UnicodeString&  dispVar) const;

    /**
     * Fills in "name" with the name of this locale in a format suitable for user display
     * in the default locale.  This function uses getDisplayLanguage(), getDisplayCountry(),
     * and getDisplayVariant() to do its work, and outputs the display name in the format
     * "language (country[,variant])".  For example, if the default locale is en_US, then
     * fr_FR's display name would be "French (France)", and es_MX_Traditional's display name
     * would be "Spanish (Mexico,Traditional)".
     * @param name  Receives the locale's display name.
     * @return      A reference to "name".
     * @stable ICU 2.0
     */
    UnicodeString&  getDisplayName(         UnicodeString&  name) const;

    /**
     * Fills in "name" with the name of this locale in a format suitable for user display
     * in the locale specified by "displayLocale".  This function uses getDisplayLanguage(),
     * getDisplayCountry(), and getDisplayVariant() to do its work, and outputs the display
     * name in the format "language (country[,variant])".  For example, if displayLocale is
     * fr_FR, then en_US's display name would be "Anglais (&Eacute;tats-Unis)", and no_NO_NY's
     * display name would be "norv&eacute;gien (Norv&egrave;ge,NY)".
     * @param displayLocale  Specifies the locale to be used to display the name.
     * @param name      Receives the locale's display name.
     * @return          A reference to "name".
     * @stable ICU 2.0
     */
    UnicodeString&  getDisplayName( const   Locale&         displayLocale,
                                            UnicodeString&  name) const;

    /**
     * Generates a hash code for the locale.
     * @stable ICU 2.0
     */
    int32_t         hashCode(void) const;

    /**
     * Sets the locale to bogus
     * A bogus locale represents a non-existing locale associated
     * with services that can be instantiated from non-locale data
     * in addition to locale (for example, collation can be
     * instantiated from a locale and from a rule set).
     * @stable ICU 2.1
     */
    void setToBogus();

    /**
     * Gets the bogus state. Locale object can be bogus if it doesn't exist
     * @return false if it is a real locale, true if it is a bogus locale
     * @stable ICU 2.1
     */
    inline UBool isBogus(void) const;

    /**
     * Returns a list of all installed locales.
     * @param count Receives the number of locales in the list.
     * @return      A pointer to an array of Locale objects.  This array is the list
     *              of all locales with installed resource files.  The called does NOT
     *              get ownership of this list, and must NOT delete it.
     * @stable ICU 2.0
     */
    static const Locale* U_EXPORT2 getAvailableLocales(int32_t& count);

    /**
     * Gets a list of all available 2-letter country codes defined in ISO 3166.  This is a
     * pointer to an array of pointers to arrays of char.  All of these pointers are
     * owned by ICU-- do not delete them, and do not write through them.  The array is
     * terminated with a null pointer.
     * @return a list of all available country codes
     * @stable ICU 2.0
     */
    static const char* const* U_EXPORT2 getISOCountries();

    /**
     * Gets a list of all available language codes defined in ISO 639.  This is a pointer
     * to an array of pointers to arrays of char.  All of these pointers are owned
     * by ICU-- do not delete them, and do not write through them.  The array is
     * terminated with a null pointer.
     * @return a list of all available language codes
     * @stable ICU 2.0
     */
    static const char* const* U_EXPORT2 getISOLanguages();

    /**
     * ICU "poor man's RTTI", returns a UClassID for this class.
     *
     * @stable ICU 2.2
     */
    static UClassID U_EXPORT2 getStaticClassID();

    /**
     * ICU "poor man's RTTI", returns a UClassID for the actual class.
     *
     * @stable ICU 2.2
     */
    virtual UClassID getDynamicClassID() const override;

    /**
     * A Locale iterator interface similar to a Java Iterator<Locale>.
     * @stable ICU 65
     */
    class U_COMMON_API Iterator /* not : public UObject because this is an interface/mixin class */ {
    public:
        /** @stable ICU 65 */
        virtual ~Iterator();

        /**
         * @return true if next() can be called again.
         * @stable ICU 65
         */
        virtual UBool hasNext() const = 0;

        /**
         * @return the next locale.
         * @stable ICU 65
         */
        virtual const Locale &next() = 0;
    };

    /**
     * A generic Locale iterator implementation over Locale input iterators.
     * @stable ICU 65
     */
    template<typename Iter>
    class RangeIterator : public Iterator, public UMemory {
    public:
        /**
         * Constructs an iterator from a begin/end range.
         * Each of the iterator parameter values must be an
         * input iterator whose value is convertible to const Locale &.
         *
         * @param begin Start of range.
         * @param end Exclusive end of range.
         * @stable ICU 65
         */
        RangeIterator(Iter begin, Iter end) : it_(begin), end_(end) {}

        /**
         * @return true if next() can be called again.
         * @stable ICU 65
         */
        UBool hasNext() const override { return it_ != end_; }

        /**
         * @return the next locale.
         * @stable ICU 65
         */
        const Locale &next() override { return *it_++; }

    private:
        Iter it_;
        const Iter end_;
    };

    /**
     * A generic Locale iterator implementation over Locale input iterators.
     * Calls the converter to convert each *begin to a const Locale &.
     * @stable ICU 65
     */
    template<typename Iter, typename Conv>
    class ConvertingIterator : public Iterator, public UMemory {
    public:
        /**
         * Constructs an iterator from a begin/end range.
         * Each of the iterator parameter values must be an
         * input iterator whose value the converter converts to const Locale &.
         *
         * @param begin Start of range.
         * @param end Exclusive end of range.
         * @param converter Converter from *begin to const Locale & or compatible.
         * @stable ICU 65
         */
        ConvertingIterator(Iter begin, Iter end, Conv converter) :
                it_(begin), end_(end), converter_(converter) {}

        /**
         * @return true if next() can be called again.
         * @stable ICU 65
         */
        UBool hasNext() const override { return it_ != end_; }

        /**
         * @return the next locale.
         * @stable ICU 65
         */
        const Locale &next() override { return converter_(*it_++); }

    private:
        Iter it_;
        const Iter end_;
        Conv converter_;
    };

protected: /* only protected for testing purposes. DO NOT USE. */
#ifndef U_HIDE_INTERNAL_API
    /**
     * Set this from a single POSIX style locale string.
     * @internal
     */
    void setFromPOSIXID(const char *posixID);
#endif  /* U_HIDE_INTERNAL_API */

private:
    /**
     * Initialize the locale object with a new name.
     * Was deprecated - used in implementation - moved internal
     *
     * @param cLocaleID The new locale name.
     * @param canonicalize whether to call uloc_canonicalize on cLocaleID
     */
    Locale& init(const char* cLocaleID, UBool canonicalize);

    /*
     * Internal constructor to allow construction of a locale object with
     *   NO side effects.   (Default constructor tries to get
     *   the default locale.)
     */
    enum ELocaleType {
        eBOGUS
    };
    Locale(ELocaleType);

    /**
     * Initialize the locale cache for commonly used locales
     */
    static Locale *getLocaleCache(void);

    char language[ULOC_LANG_CAPACITY];
    char script[ULOC_SCRIPT_CAPACITY];
    char country[ULOC_COUNTRY_CAPACITY];
    int32_t variantBegin;
    char* fullName;
    char fullNameBuffer[ULOC_FULLNAME_CAPACITY];
    // name without keywords
    char* baseName;
    void initBaseName(UErrorCode& status);

    UBool fIsBogus;

    static const Locale &getLocale(int locid);

    /**
     * A friend to allow the default locale to be set by either the C or C++ API.
     * @internal (private)
     */
    friend Locale *locale_set_default_internal(const char *, UErrorCode& status);

    /**
     * @internal (private)
     */
    friend void U_CALLCONV locale_available_init();
};

inline bool
Locale::operator!=(const    Locale&     other) const
{
    return !operator==(other);
}

template<typename StringClass> inline StringClass
Locale::toLanguageTag(UErrorCode& status) const
{
    StringClass result;
    StringByteSink<StringClass> sink(&result);
    toLanguageTag(sink, status);
    return result;
}

inline const char *
Locale::getCountry() const
{
    return country;
}

inline const char *
Locale::getLanguage() const
{
    return language;
}

inline const char *
Locale::getScript() const
{
    return script;
}

inline const char *
Locale::getVariant() const
{
    return &baseName[variantBegin];
}

inline const char *
Locale::getName() const
{
    return fullName;
}

template<typename StringClass, typename OutputIterator> inline void
Locale::getKeywords(OutputIterator iterator, UErrorCode& status) const
{
    LocalPointer<StringEnumeration> keys(createKeywords(status));
    if (U_FAILURE(status) || keys.isNull()) {
        return;
    }
    for (;;) {
        int32_t resultLength;
        const char* buffer = keys->next(&resultLength, status);
        if (U_FAILURE(status) || buffer == nullptr) {
            return;
        }
        *iterator++ = StringClass(buffer, resultLength);
    }
}

template<typename StringClass, typename OutputIterator> inline void
Locale::getUnicodeKeywords(OutputIterator iterator, UErrorCode& status) const
{
    LocalPointer<StringEnumeration> keys(createUnicodeKeywords(status));
    if (U_FAILURE(status) || keys.isNull()) {
        return;
    }
    for (;;) {
        int32_t resultLength;
        const char* buffer = keys->next(&resultLength, status);
        if (U_FAILURE(status) || buffer == nullptr) {
            return;
        }
        *iterator++ = StringClass(buffer, resultLength);
    }
}

template<typename StringClass> inline StringClass
Locale::getKeywordValue(StringPiece keywordName, UErrorCode& status) const
{
    StringClass result;
    StringByteSink<StringClass> sink(&result);
    getKeywordValue(keywordName, sink, status);
    return result;
}

template<typename StringClass> inline StringClass
Locale::getUnicodeKeywordValue(StringPiece keywordName, UErrorCode& status) const
{
    StringClass result;
    StringByteSink<StringClass> sink(&result);
    getUnicodeKeywordValue(keywordName, sink, status);
    return result;
}

inline UBool
Locale::isBogus(void) const {
    return fIsBogus;
}

U_NAMESPACE_END

#endif /* U_SHOW_CPLUSPLUS_API */

#endif
>>>>>>> a8a80be5
<|MERGE_RESOLUTION|>--- conflicted
+++ resolved
@@ -1,2547 +1,1272 @@
-<<<<<<< HEAD
-// © 2016 and later: Unicode, Inc. and others.
-// License & terms of use: http://www.unicode.org/copyright.html
-/*
-******************************************************************************
-*
-*   Copyright (C) 1996-2015, International Business Machines
-*   Corporation and others.  All Rights Reserved.
-*
-******************************************************************************
-*
-* File locid.h
-*
-* Created by: Helena Shih
-*
-* Modification History:
-*
-*   Date        Name        Description
-*   02/11/97    aliu        Changed gLocPath to fgLocPath and added methods to
-*                           get and set it.
-*   04/02/97    aliu        Made operator!= inline; fixed return value of getName().
-*   04/15/97    aliu        Cleanup for AIX/Win32.
-*   04/24/97    aliu        Numerous changes per code review.
-*   08/18/98    stephen     Added tokenizeString(),changed getDisplayName()
-*   09/08/98    stephen     Moved definition of kEmptyString for Mac Port
-*   11/09/99    weiv        Added const char * getName() const;
-*   04/12/00    srl         removing unicodestring api's and cached hash code
-*   08/10/01    grhoten     Change the static Locales to accessor functions
-******************************************************************************
-*/
-
-#ifndef LOCID_H
-#define LOCID_H
-
-#include "unicode/utypes.h"
-
-#if U_SHOW_CPLUSPLUS_API
-
-#include "unicode/bytestream.h"
-#include "unicode/localpointer.h"
-#include "unicode/strenum.h"
-#include "unicode/stringpiece.h"
-#include "unicode/uobject.h"
-#include "unicode/putil.h"
-#include "unicode/uloc.h"
-
-/**
- * \file
- * \brief C++ API: Locale ID object.
- */
-
-U_NAMESPACE_BEGIN
-
-// Forward Declarations
-void U_CALLCONV locale_available_init(); /**< @internal */
-
-class StringEnumeration;
-class UnicodeString;
-
-/**
- * A <code>Locale</code> object represents a specific geographical, political,
- * or cultural region. An operation that requires a <code>Locale</code> to perform
- * its task is called <em>locale-sensitive</em> and uses the <code>Locale</code>
- * to tailor information for the user. For example, displaying a number
- * is a locale-sensitive operation--the number should be formatted
- * according to the customs/conventions of the user's native country,
- * region, or culture.
- *
- * The Locale class is not suitable for subclassing.
- *
- * <P>
- * You can create a <code>Locale</code> object using the constructor in
- * this class:
- * \htmlonly<blockquote>\endhtmlonly
- * <pre>
- *       Locale( const   char*  language,
- *               const   char*  country,
- *               const   char*  variant);
- * </pre>
- * \htmlonly</blockquote>\endhtmlonly
- * The first argument to the constructors is a valid <STRONG>ISO
- * Language Code.</STRONG> These codes are the lower-case two-letter
- * codes as defined by ISO-639.
- * You can find a full list of these codes at:
- * <BR><a href ="http://www.loc.gov/standards/iso639-2/">
- * http://www.loc.gov/standards/iso639-2/</a>
- *
- * <P>
- * The second argument to the constructors is a valid <STRONG>ISO Country
- * Code.</STRONG> These codes are the upper-case two-letter codes
- * as defined by ISO-3166.
- * You can find a full list of these codes at a number of sites, such as:
- * <BR><a href="http://www.iso.org/iso/en/prods-services/iso3166ma/index.html">
- * http://www.iso.org/iso/en/prods-services/iso3166ma/index.html</a>
- *
- * <P>
- * The third constructor requires a third argument--the <STRONG>Variant.</STRONG>
- * The Variant codes are vendor and browser-specific.
- * For example, use REVISED for a language's revised script orthography, and POSIX for POSIX.
- * Where there are two variants, separate them with an underscore, and
- * put the most important one first. For
- * example, a Traditional Spanish collation might be referenced, with
- * "ES", "ES", "Traditional_POSIX".
- *
- * <P>
- * Because a <code>Locale</code> object is just an identifier for a region,
- * no validity check is performed when you construct a <code>Locale</code>.
- * If you want to see whether particular resources are available for the
- * <code>Locale</code> you construct, you must query those resources. For
- * example, ask the <code>NumberFormat</code> for the locales it supports
- * using its <code>getAvailableLocales</code> method.
- * <BR><STRONG>Note:</STRONG> When you ask for a resource for a particular
- * locale, you get back the best available match, not necessarily
- * precisely what you asked for. For more information, look at
- * <code>ResourceBundle</code>.
- *
- * <P>
- * The <code>Locale</code> class provides a number of convenient constants
- * that you can use to create <code>Locale</code> objects for commonly used
- * locales. For example, the following refers to a <code>Locale</code> object
- * for the United States:
- * \htmlonly<blockquote>\endhtmlonly
- * <pre>
- *       Locale::getUS()
- * </pre>
- * \htmlonly</blockquote>\endhtmlonly
- *
- * <P>
- * Once you've created a <code>Locale</code> you can query it for information about
- * itself. Use <code>getCountry</code> to get the ISO Country Code and
- * <code>getLanguage</code> to get the ISO Language Code. You can
- * use <code>getDisplayCountry</code> to get the
- * name of the country suitable for displaying to the user. Similarly,
- * you can use <code>getDisplayLanguage</code> to get the name of
- * the language suitable for displaying to the user. Interestingly,
- * the <code>getDisplayXXX</code> methods are themselves locale-sensitive
- * and have two versions: one that uses the default locale and one
- * that takes a locale as an argument and displays the name or country in
- * a language appropriate to that locale.
- *
- * <P>
- * ICU provides a number of classes that perform locale-sensitive
- * operations. For example, the <code>NumberFormat</code> class formats
- * numbers, currency, or percentages in a locale-sensitive manner. Classes
- * such as <code>NumberFormat</code> have a number of convenience methods
- * for creating a default object of that type. For example, the
- * <code>NumberFormat</code> class provides these three convenience methods
- * for creating a default <code>NumberFormat</code> object:
- * \htmlonly<blockquote>\endhtmlonly
- * <pre>
- *     UErrorCode success = U_ZERO_ERROR;
- *     Locale myLocale;
- *     NumberFormat *nf;
- *
- *     nf = NumberFormat::createInstance( success );          delete nf;
- *     nf = NumberFormat::createCurrencyInstance( success );  delete nf;
- *     nf = NumberFormat::createPercentInstance( success );   delete nf;
- * </pre>
- * \htmlonly</blockquote>\endhtmlonly
- * Each of these methods has two variants; one with an explicit locale
- * and one without; the latter using the default locale.
- * \htmlonly<blockquote>\endhtmlonly
- * <pre>
- *     nf = NumberFormat::createInstance( myLocale, success );          delete nf;
- *     nf = NumberFormat::createCurrencyInstance( myLocale, success );  delete nf;
- *     nf = NumberFormat::createPercentInstance( myLocale, success );   delete nf;
- * </pre>
- * \htmlonly</blockquote>\endhtmlonly
- * A <code>Locale</code> is the mechanism for identifying the kind of object
- * (<code>NumberFormat</code>) that you would like to get. The locale is
- * <STRONG>just</STRONG> a mechanism for identifying objects,
- * <STRONG>not</STRONG> a container for the objects themselves.
- *
- * <P>
- * Each class that performs locale-sensitive operations allows you
- * to get all the available objects of that type. You can sift
- * through these objects by language, country, or variant,
- * and use the display names to present a menu to the user.
- * For example, you can create a menu of all the collation objects
- * suitable for a given language. Such classes implement these
- * three class methods:
- * \htmlonly<blockquote>\endhtmlonly
- * <pre>
- *       static Locale* getAvailableLocales(int32_t& numLocales)
- *       static UnicodeString& getDisplayName(const Locale&  objectLocale,
- *                                            const Locale&  displayLocale,
- *                                            UnicodeString& displayName)
- *       static UnicodeString& getDisplayName(const Locale&  objectLocale,
- *                                            UnicodeString& displayName)
- * </pre>
- * \htmlonly</blockquote>\endhtmlonly
- *
- * @stable ICU 2.0
- * @see ResourceBundle
- */
-class U_COMMON_API Locale : public UObject {
-public:
-    /** Useful constant for the Root locale. @stable ICU 4.4 */
-    static const Locale &U_EXPORT2 getRoot(void);
-    /** Useful constant for this language. @stable ICU 2.0 */
-    static const Locale &U_EXPORT2 getEnglish(void);
-    /** Useful constant for this language. @stable ICU 2.0 */
-    static const Locale &U_EXPORT2 getFrench(void);
-    /** Useful constant for this language. @stable ICU 2.0 */
-    static const Locale &U_EXPORT2 getGerman(void);
-    /** Useful constant for this language. @stable ICU 2.0 */
-    static const Locale &U_EXPORT2 getItalian(void);
-    /** Useful constant for this language. @stable ICU 2.0 */
-    static const Locale &U_EXPORT2 getJapanese(void);
-    /** Useful constant for this language. @stable ICU 2.0 */
-    static const Locale &U_EXPORT2 getKorean(void);
-    /** Useful constant for this language. @stable ICU 2.0 */
-    static const Locale &U_EXPORT2 getChinese(void);
-    /** Useful constant for this language. @stable ICU 2.0 */
-    static const Locale &U_EXPORT2 getSimplifiedChinese(void);
-    /** Useful constant for this language. @stable ICU 2.0 */
-    static const Locale &U_EXPORT2 getTraditionalChinese(void);
-
-    /** Useful constant for this country/region. @stable ICU 2.0 */
-    static const Locale &U_EXPORT2 getFrance(void);
-    /** Useful constant for this country/region. @stable ICU 2.0 */
-    static const Locale &U_EXPORT2 getGermany(void);
-    /** Useful constant for this country/region. @stable ICU 2.0 */
-    static const Locale &U_EXPORT2 getItaly(void);
-    /** Useful constant for this country/region. @stable ICU 2.0 */
-    static const Locale &U_EXPORT2 getJapan(void);
-    /** Useful constant for this country/region. @stable ICU 2.0 */
-    static const Locale &U_EXPORT2 getKorea(void);
-    /** Useful constant for this country/region. @stable ICU 2.0 */
-    static const Locale &U_EXPORT2 getChina(void);
-    /** Useful constant for this country/region. @stable ICU 2.0 */
-    static const Locale &U_EXPORT2 getPRC(void);
-    /** Useful constant for this country/region. @stable ICU 2.0 */
-    static const Locale &U_EXPORT2 getTaiwan(void);
-    /** Useful constant for this country/region. @stable ICU 2.0 */
-    static const Locale &U_EXPORT2 getUK(void);
-    /** Useful constant for this country/region. @stable ICU 2.0 */
-    static const Locale &U_EXPORT2 getUS(void);
-    /** Useful constant for this country/region. @stable ICU 2.0 */
-    static const Locale &U_EXPORT2 getCanada(void);
-    /** Useful constant for this country/region. @stable ICU 2.0 */
-    static const Locale &U_EXPORT2 getCanadaFrench(void);
-
-
-    /**
-     * Construct a default locale object, a Locale for the default locale ID.
-     *
-     * @see getDefault
-     * @see uloc_getDefault
-     * @stable ICU 2.0
-     */
-    Locale();
-
-    /**
-     * Construct a locale from language, country, variant.
-     * If an error occurs, then the constructed object will be "bogus"
-     * (isBogus() will return true).
-     *
-     * @param language Lowercase two-letter or three-letter ISO-639 code.
-     *  This parameter can instead be an ICU style C locale (e.g. "en_US"),
-     *  but the other parameters must not be used.
-     *  This parameter can be NULL; if so,
-     *  the locale is initialized to match the current default locale.
-     *  (This is the same as using the default constructor.)
-     *  Please note: The Java Locale class does NOT accept the form
-     *  'new Locale("en_US")' but only 'new Locale("en","US")'
-     *
-     * @param country  Uppercase two-letter ISO-3166 code. (optional)
-     * @param variant  Uppercase vendor and browser specific code. See class
-     *                 description. (optional)
-     * @param keywordsAndValues A string consisting of keyword/values pairs, such as
-     *                 "collation=phonebook;currency=euro"
-     *
-     * @see getDefault
-     * @see uloc_getDefault
-     * @stable ICU 2.0
-     */
-    Locale( const   char * language,
-            const   char * country  = 0,
-            const   char * variant  = 0,
-            const   char * keywordsAndValues = 0);
-
-    /**
-     * Initializes a Locale object from another Locale object.
-     *
-     * @param other The Locale object being copied in.
-     * @stable ICU 2.0
-     */
-    Locale(const    Locale& other);
-
-    /**
-     * Move constructor; might leave source in bogus state.
-     * This locale will have the same contents that the source locale had.
-     *
-     * @param other The Locale object being moved in.
-     * @stable ICU 63
-     */
-    Locale(Locale&& other) U_NOEXCEPT;
-
-    /**
-     * Destructor
-     * @stable ICU 2.0
-     */
-    virtual ~Locale() ;
-
-    /**
-     * Replaces the entire contents of *this with the specified value.
-     *
-     * @param other The Locale object being copied in.
-     * @return      *this
-     * @stable ICU 2.0
-     */
-    Locale& operator=(const Locale& other);
-
-    /**
-     * Move assignment operator; might leave source in bogus state.
-     * This locale will have the same contents that the source locale had.
-     * The behavior is undefined if *this and the source are the same object.
-     *
-     * @param other The Locale object being moved in.
-     * @return      *this
-     * @stable ICU 63
-     */
-    Locale& operator=(Locale&& other) U_NOEXCEPT;
-
-    /**
-     * Checks if two locale keys are the same.
-     *
-     * @param other The locale key object to be compared with this.
-     * @return      True if the two locale keys are the same, false otherwise.
-     * @stable ICU 2.0
-     */
-    UBool   operator==(const    Locale&     other) const;
-
-    /**
-     * Checks if two locale keys are not the same.
-     *
-     * @param other The locale key object to be compared with this.
-     * @return      True if the two locale keys are not the same, false
-     *              otherwise.
-     * @stable ICU 2.0
-     */
-    inline UBool   operator!=(const    Locale&     other) const;
-
-    /**
-     * Clone this object.
-     * Clones can be used concurrently in multiple threads.
-     * If an error occurs, then NULL is returned.
-     * The caller must delete the clone.
-     *
-     * @return a clone of this object
-     *
-     * @see getDynamicClassID
-     * @stable ICU 2.8
-     */
-    Locale *clone() const;
-
-#ifndef U_HIDE_SYSTEM_API
-    /**
-     * Common methods of getting the current default Locale. Used for the
-     * presentation: menus, dialogs, etc. Generally set once when your applet or
-     * application is initialized, then never reset. (If you do reset the
-     * default locale, you probably want to reload your GUI, so that the change
-     * is reflected in your interface.)
-     *
-     * More advanced programs will allow users to use different locales for
-     * different fields, e.g. in a spreadsheet.
-     *
-     * Note that the initial setting will match the host system.
-     * @return a reference to the Locale object for the default locale ID
-     * @system
-     * @stable ICU 2.0
-     */
-    static const Locale& U_EXPORT2 getDefault(void);
-
-    /**
-     * Sets the default. Normally set once at the beginning of a process,
-     * then never reset.
-     * setDefault() only changes ICU's default locale ID, <strong>not</strong>
-     * the default locale ID of the runtime environment.
-     *
-     * @param newLocale Locale to set to.  If NULL, set to the value obtained
-     *                  from the runtime environment.
-     * @param success The error code.
-     * @system
-     * @stable ICU 2.0
-     */
-    static void U_EXPORT2 setDefault(const Locale& newLocale,
-                                     UErrorCode&   success);
-#endif  /* U_HIDE_SYSTEM_API */
-
-    /**
-     * Returns a Locale for the specified BCP47 language tag string.
-     * If the specified language tag contains any ill-formed subtags,
-     * the first such subtag and all following subtags are ignored.
-     * <p>
-     * This implements the 'Language-Tag' production of BCP 47, and so
-     * supports legacy language tags (marked as “Type: grandfathered” in BCP 47)
-     * (regular and irregular) as well as private use language tags.
-     *
-     * Private use tags are represented as 'x-whatever',
-     * and legacy tags are converted to their canonical replacements where they exist.
-     *
-     * Note that a few legacy tags have no modern replacement;
-     * these will be converted using the fallback described in
-     * the first paragraph, so some information might be lost.
-     *
-     * @param tag     the input BCP47 language tag.
-     * @param status  error information if creating the Locale failed.
-     * @return        the Locale for the specified BCP47 language tag.
-     * @stable ICU 63
-     */
-    static Locale U_EXPORT2 forLanguageTag(StringPiece tag, UErrorCode& status);
-
-    /**
-     * Returns a well-formed language tag for this Locale.
-     * <p>
-     * <b>Note</b>: Any locale fields which do not satisfy the BCP47 syntax
-     * requirement will be silently omitted from the result.
-     *
-     * If this function fails, partial output may have been written to the sink.
-     *
-     * @param sink    the output sink receiving the BCP47 language
-     *                tag for this Locale.
-     * @param status  error information if creating the language tag failed.
-     * @stable ICU 63
-     */
-    void toLanguageTag(ByteSink& sink, UErrorCode& status) const;
-
-    /**
-     * Returns a well-formed language tag for this Locale.
-     * <p>
-     * <b>Note</b>: Any locale fields which do not satisfy the BCP47 syntax
-     * requirement will be silently omitted from the result.
-     *
-     * @param status  error information if creating the language tag failed.
-     * @return        the BCP47 language tag for this Locale.
-     * @stable ICU 63
-     */
-    template<typename StringClass>
-    inline StringClass toLanguageTag(UErrorCode& status) const;
-
-    /**
-     * Creates a locale which has had minimal canonicalization
-     * as per uloc_getName().
-     * @param name The name to create from.  If name is null,
-     *  the default Locale is used.
-     * @return new locale object
-     * @stable ICU 2.0
-     * @see uloc_getName
-     */
-    static Locale U_EXPORT2 createFromName(const char *name);
-
-    /**
-     * Creates a locale from the given string after canonicalizing
-     * the string according to CLDR by calling uloc_canonicalize().
-     * @param name the locale ID to create from.  Must not be NULL.
-     * @return a new locale object corresponding to the given name
-     * @stable ICU 3.0
-     * @see uloc_canonicalize
-     */
-    static Locale U_EXPORT2 createCanonical(const char* name);
-
-    /**
-     * Returns the locale's ISO-639 language code.
-     * @return      An alias to the code
-     * @stable ICU 2.0
-     */
-    inline const char *  getLanguage( ) const;
-
-    /**
-     * Returns the locale's ISO-15924 abbreviation script code.
-     * @return      An alias to the code
-     * @see uscript_getShortName
-     * @see uscript_getCode
-     * @stable ICU 2.8
-     */
-    inline const char *  getScript( ) const;
-
-    /**
-     * Returns the locale's ISO-3166 country code.
-     * @return      An alias to the code
-     * @stable ICU 2.0
-     */
-    inline const char *  getCountry( ) const;
-
-    /**
-     * Returns the locale's variant code.
-     * @return      An alias to the code
-     * @stable ICU 2.0
-     */
-    inline const char *  getVariant( ) const;
-
-    /**
-     * Returns the programmatic name of the entire locale, with the language,
-     * country and variant separated by underbars. If a field is missing, up
-     * to two leading underbars will occur. Example: "en", "de_DE", "en_US_WIN",
-     * "de__POSIX", "fr__MAC", "__MAC", "_MT", "_FR_EURO"
-     * @return      A pointer to "name".
-     * @stable ICU 2.0
-     */
-    inline const char * getName() const;
-
-    /**
-     * Returns the programmatic name of the entire locale as getName() would return,
-     * but without keywords.
-     * @return      A pointer to "name".
-     * @see getName
-     * @stable ICU 2.8
-     */
-    const char * getBaseName() const;
-
-    /**
-     * Add the likely subtags for this Locale, per the algorithm described
-     * in the following CLDR technical report:
-     *
-     *   http://www.unicode.org/reports/tr35/#Likely_Subtags
-     *
-     * If this Locale is already in the maximal form, or not valid, or there is
-     * no data available for maximization, the Locale will be unchanged.
-     *
-     * For example, "und-Zzzz" cannot be maximized, since there is no
-     * reasonable maximization.
-     *
-     * Examples:
-     *
-     * "en" maximizes to "en_Latn_US"
-     *
-     * "de" maximizes to "de_Latn_US"
-     *
-     * "sr" maximizes to "sr_Cyrl_RS"
-     *
-     * "sh" maximizes to "sr_Latn_RS" (Note this will not reverse.)
-     *
-     * "zh_Hani" maximizes to "zh_Hans_CN" (Note this will not reverse.)
-     *
-     * @param status  error information if maximizing this Locale failed.
-     *                If this Locale is not well-formed, the error code is
-     *                U_ILLEGAL_ARGUMENT_ERROR.
-     * @stable ICU 63
-     */
-    void addLikelySubtags(UErrorCode& status);
-
-    /**
-     * Minimize the subtags for this Locale, per the algorithm described
-     * in the following CLDR technical report:
-     *
-     *   http://www.unicode.org/reports/tr35/#Likely_Subtags
-     *
-     * If this Locale is already in the minimal form, or not valid, or there is
-     * no data available for minimization, the Locale will be unchanged.
-     *
-     * Since the minimization algorithm relies on proper maximization, see the
-     * comments for addLikelySubtags for reasons why there might not be any
-     * data.
-     *
-     * Examples:
-     *
-     * "en_Latn_US" minimizes to "en"
-     *
-     * "de_Latn_US" minimizes to "de"
-     *
-     * "sr_Cyrl_RS" minimizes to "sr"
-     *
-     * "zh_Hant_TW" minimizes to "zh_TW" (The region is preferred to the
-     * script, and minimizing to "zh" would imply "zh_Hans_CN".)
-     *
-     * @param status  error information if maximizing this Locale failed.
-     *                If this Locale is not well-formed, the error code is
-     *                U_ILLEGAL_ARGUMENT_ERROR.
-     * @stable ICU 63
-     */
-    void minimizeSubtags(UErrorCode& status);
-
-    /**
-     * Canonicalize the locale ID of this object according to CLDR.
-     * @param status the status code
-     * @stable ICU 67
-     * @see createCanonical
-     */
-    void canonicalize(UErrorCode& status);
-
-    /**
-     * Gets the list of keywords for the specified locale.
-     *
-     * @param status the status code
-     * @return pointer to StringEnumeration class, or NULL if there are no keywords.
-     * Client must dispose of it by calling delete.
-     * @see getKeywords
-     * @stable ICU 2.8
-     */
-    StringEnumeration * createKeywords(UErrorCode &status) const;
-
-    /**
-     * Gets the list of Unicode keywords for the specified locale.
-     *
-     * @param status the status code
-     * @return pointer to StringEnumeration class, or NULL if there are no keywords.
-     * Client must dispose of it by calling delete.
-     * @see getUnicodeKeywords
-     * @stable ICU 63
-     */
-    StringEnumeration * createUnicodeKeywords(UErrorCode &status) const;
-
-    /**
-     * Gets the set of keywords for this Locale.
-     *
-     * A wrapper to call createKeywords() and write the resulting
-     * keywords as standard strings (or compatible objects) into any kind of
-     * container that can be written to by an STL style output iterator.
-     *
-     * @param iterator  an STL style output iterator to write the keywords to.
-     * @param status    error information if creating set of keywords failed.
-     * @stable ICU 63
-     */
-    template<typename StringClass, typename OutputIterator>
-    inline void getKeywords(OutputIterator iterator, UErrorCode& status) const;
-
-    /**
-     * Gets the set of Unicode keywords for this Locale.
-     *
-     * A wrapper to call createUnicodeKeywords() and write the resulting
-     * keywords as standard strings (or compatible objects) into any kind of
-     * container that can be written to by an STL style output iterator.
-     *
-     * @param iterator  an STL style output iterator to write the keywords to.
-     * @param status    error information if creating set of keywords failed.
-     * @stable ICU 63
-     */
-    template<typename StringClass, typename OutputIterator>
-    inline void getUnicodeKeywords(OutputIterator iterator, UErrorCode& status) const;
-
-    /**
-     * Gets the value for a keyword.
-     *
-     * This uses legacy keyword=value pairs, like "collation=phonebook".
-     *
-     * ICU4C doesn't do automatic conversion between legacy and Unicode
-     * keywords and values in getters and setters (as opposed to ICU4J).
-     *
-     * @param keywordName name of the keyword for which we want the value. Case insensitive.
-     * @param buffer The buffer to receive the keyword value.
-     * @param bufferCapacity The capacity of receiving buffer
-     * @param status Returns any error information while performing this operation.
-     * @return the length of the keyword value
-     *
-     * @stable ICU 2.8
-     */
-    int32_t getKeywordValue(const char* keywordName, char *buffer, int32_t bufferCapacity, UErrorCode &status) const;
-
-    /**
-     * Gets the value for a keyword.
-     *
-     * This uses legacy keyword=value pairs, like "collation=phonebook".
-     *
-     * ICU4C doesn't do automatic conversion between legacy and Unicode
-     * keywords and values in getters and setters (as opposed to ICU4J).
-     *
-     * @param keywordName  name of the keyword for which we want the value.
-     * @param sink         the sink to receive the keyword value.
-     * @param status       error information if getting the value failed.
-     * @stable ICU 63
-     */
-    void getKeywordValue(StringPiece keywordName, ByteSink& sink, UErrorCode& status) const;
-
-    /**
-     * Gets the value for a keyword.
-     *
-     * This uses legacy keyword=value pairs, like "collation=phonebook".
-     *
-     * ICU4C doesn't do automatic conversion between legacy and Unicode
-     * keywords and values in getters and setters (as opposed to ICU4J).
-     *
-     * @param keywordName  name of the keyword for which we want the value.
-     * @param status       error information if getting the value failed.
-     * @return             the keyword value.
-     * @stable ICU 63
-     */
-    template<typename StringClass>
-    inline StringClass getKeywordValue(StringPiece keywordName, UErrorCode& status) const;
-
-    /**
-     * Gets the Unicode value for a Unicode keyword.
-     *
-     * This uses Unicode key-value pairs, like "co-phonebk".
-     *
-     * ICU4C doesn't do automatic conversion between legacy and Unicode
-     * keywords and values in getters and setters (as opposed to ICU4J).
-     *
-     * @param keywordName  name of the keyword for which we want the value.
-     * @param sink         the sink to receive the keyword value.
-     * @param status       error information if getting the value failed.
-     * @stable ICU 63
-     */
-    void getUnicodeKeywordValue(StringPiece keywordName, ByteSink& sink, UErrorCode& status) const;
-
-    /**
-     * Gets the Unicode value for a Unicode keyword.
-     *
-     * This uses Unicode key-value pairs, like "co-phonebk".
-     *
-     * ICU4C doesn't do automatic conversion between legacy and Unicode
-     * keywords and values in getters and setters (as opposed to ICU4J).
-     *
-     * @param keywordName  name of the keyword for which we want the value.
-     * @param status       error information if getting the value failed.
-     * @return             the keyword value.
-     * @stable ICU 63
-     */
-    template<typename StringClass>
-    inline StringClass getUnicodeKeywordValue(StringPiece keywordName, UErrorCode& status) const;
-
-    /**
-     * Sets or removes the value for a keyword.
-     *
-     * For removing all keywords, use getBaseName(),
-     * and construct a new Locale if it differs from getName().
-     *
-     * This uses legacy keyword=value pairs, like "collation=phonebook".
-     *
-     * ICU4C doesn't do automatic conversion between legacy and Unicode
-     * keywords and values in getters and setters (as opposed to ICU4J).
-     *
-     * @param keywordName name of the keyword to be set. Case insensitive.
-     * @param keywordValue value of the keyword to be set. If 0-length or
-     *  NULL, will result in the keyword being removed. No error is given if
-     *  that keyword does not exist.
-     * @param status Returns any error information while performing this operation.
-     *
-     * @stable ICU 49
-     */
-    void setKeywordValue(const char* keywordName, const char* keywordValue, UErrorCode &status);
-
-    /**
-     * Sets or removes the value for a keyword.
-     *
-     * For removing all keywords, use getBaseName(),
-     * and construct a new Locale if it differs from getName().
-     *
-     * This uses legacy keyword=value pairs, like "collation=phonebook".
-     *
-     * ICU4C doesn't do automatic conversion between legacy and Unicode
-     * keywords and values in getters and setters (as opposed to ICU4J).
-     *
-     * @param keywordName name of the keyword to be set.
-     * @param keywordValue value of the keyword to be set. If 0-length or
-     *  NULL, will result in the keyword being removed. No error is given if
-     *  that keyword does not exist.
-     * @param status Returns any error information while performing this operation.
-     * @stable ICU 63
-     */
-    void setKeywordValue(StringPiece keywordName, StringPiece keywordValue, UErrorCode& status);
-
-    /**
-     * Sets or removes the Unicode value for a Unicode keyword.
-     *
-     * For removing all keywords, use getBaseName(),
-     * and construct a new Locale if it differs from getName().
-     *
-     * This uses Unicode key-value pairs, like "co-phonebk".
-     *
-     * ICU4C doesn't do automatic conversion between legacy and Unicode
-     * keywords and values in getters and setters (as opposed to ICU4J).
-     *
-     * @param keywordName name of the keyword to be set.
-     * @param keywordValue value of the keyword to be set. If 0-length or
-     *  NULL, will result in the keyword being removed. No error is given if
-     *  that keyword does not exist.
-     * @param status Returns any error information while performing this operation.
-     * @stable ICU 63
-     */
-    void setUnicodeKeywordValue(StringPiece keywordName, StringPiece keywordValue, UErrorCode& status);
-
-    /**
-     * returns the locale's three-letter language code, as specified
-     * in ISO draft standard ISO-639-2.
-     * @return      An alias to the code, or an empty string
-     * @stable ICU 2.0
-     */
-    const char * getISO3Language() const;
-
-    /**
-     * Fills in "name" with the locale's three-letter ISO-3166 country code.
-     * @return      An alias to the code, or an empty string
-     * @stable ICU 2.0
-     */
-    const char * getISO3Country() const;
-
-    /**
-     * Returns the Windows LCID value corresponding to this locale.
-     * This value is stored in the resource data for the locale as a one-to-four-digit
-     * hexadecimal number.  If the resource is missing, in the wrong format, or
-     * there is no Windows LCID value that corresponds to this locale, returns 0.
-     * @stable ICU 2.0
-     */
-    uint32_t        getLCID(void) const;
-
-    /**
-     * Returns whether this locale's script is written right-to-left.
-     * If there is no script subtag, then the likely script is used, see uloc_addLikelySubtags().
-     * If no likely script is known, then false is returned.
-     *
-     * A script is right-to-left according to the CLDR script metadata
-     * which corresponds to whether the script's letters have Bidi_Class=R or AL.
-     *
-     * Returns true for "ar" and "en-Hebr", false for "zh" and "fa-Cyrl".
-     *
-     * @return true if the locale's script is written right-to-left
-     * @stable ICU 54
-     */
-    UBool isRightToLeft() const;
-
-    /**
-     * Fills in "dispLang" with the name of this locale's language in a format suitable for
-     * user display in the default locale.  For example, if the locale's language code is
-     * "fr" and the default locale's language code is "en", this function would set
-     * dispLang to "French".
-     * @param dispLang  Receives the language's display name.
-     * @return          A reference to "dispLang".
-     * @stable ICU 2.0
-     */
-    UnicodeString&  getDisplayLanguage(UnicodeString&   dispLang) const;
-
-    /**
-     * Fills in "dispLang" with the name of this locale's language in a format suitable for
-     * user display in the locale specified by "displayLocale".  For example, if the locale's
-     * language code is "en" and displayLocale's language code is "fr", this function would set
-     * dispLang to "Anglais".
-     * @param displayLocale  Specifies the locale to be used to display the name.  In other words,
-     *                  if the locale's language code is "en", passing Locale::getFrench() for
-     *                  displayLocale would result in "Anglais", while passing Locale::getGerman()
-     *                  for displayLocale would result in "Englisch".
-     * @param dispLang  Receives the language's display name.
-     * @return          A reference to "dispLang".
-     * @stable ICU 2.0
-     */
-    UnicodeString&  getDisplayLanguage( const   Locale&         displayLocale,
-                                                UnicodeString&  dispLang) const;
-
-    /**
-     * Fills in "dispScript" with the name of this locale's script in a format suitable
-     * for user display in the default locale.  For example, if the locale's script code
-     * is "LATN" and the default locale's language code is "en", this function would set
-     * dispScript to "Latin".
-     * @param dispScript    Receives the scripts's display name.
-     * @return              A reference to "dispScript".
-     * @stable ICU 2.8
-     */
-    UnicodeString&  getDisplayScript(          UnicodeString& dispScript) const;
-
-    /**
-     * Fills in "dispScript" with the name of this locale's country in a format suitable
-     * for user display in the locale specified by "displayLocale".  For example, if the locale's
-     * script code is "LATN" and displayLocale's language code is "en", this function would set
-     * dispScript to "Latin".
-     * @param displayLocale      Specifies the locale to be used to display the name.  In other
-     *                      words, if the locale's script code is "LATN", passing
-     *                      Locale::getFrench() for displayLocale would result in "", while
-     *                      passing Locale::getGerman() for displayLocale would result in
-     *                      "".
-     * @param dispScript    Receives the scripts's display name.
-     * @return              A reference to "dispScript".
-     * @stable ICU 2.8
-     */
-    UnicodeString&  getDisplayScript(  const   Locale&         displayLocale,
-                                               UnicodeString&  dispScript) const;
-
-    /**
-     * Fills in "dispCountry" with the name of this locale's country in a format suitable
-     * for user display in the default locale.  For example, if the locale's country code
-     * is "FR" and the default locale's language code is "en", this function would set
-     * dispCountry to "France".
-     * @param dispCountry   Receives the country's display name.
-     * @return              A reference to "dispCountry".
-     * @stable ICU 2.0
-     */
-    UnicodeString&  getDisplayCountry(          UnicodeString& dispCountry) const;
-
-    /**
-     * Fills in "dispCountry" with the name of this locale's country in a format suitable
-     * for user display in the locale specified by "displayLocale".  For example, if the locale's
-     * country code is "US" and displayLocale's language code is "fr", this function would set
-     * dispCountry to "&Eacute;tats-Unis".
-     * @param displayLocale      Specifies the locale to be used to display the name.  In other
-     *                      words, if the locale's country code is "US", passing
-     *                      Locale::getFrench() for displayLocale would result in "&Eacute;tats-Unis", while
-     *                      passing Locale::getGerman() for displayLocale would result in
-     *                      "Vereinigte Staaten".
-     * @param dispCountry   Receives the country's display name.
-     * @return              A reference to "dispCountry".
-     * @stable ICU 2.0
-     */
-    UnicodeString&  getDisplayCountry(  const   Locale&         displayLocale,
-                                                UnicodeString&  dispCountry) const;
-
-    /**
-     * Fills in "dispVar" with the name of this locale's variant code in a format suitable
-     * for user display in the default locale.
-     * @param dispVar   Receives the variant's name.
-     * @return          A reference to "dispVar".
-     * @stable ICU 2.0
-     */
-    UnicodeString&  getDisplayVariant(      UnicodeString& dispVar) const;
-
-    /**
-     * Fills in "dispVar" with the name of this locale's variant code in a format
-     * suitable for user display in the locale specified by "displayLocale".
-     * @param displayLocale  Specifies the locale to be used to display the name.
-     * @param dispVar   Receives the variant's display name.
-     * @return          A reference to "dispVar".
-     * @stable ICU 2.0
-     */
-    UnicodeString&  getDisplayVariant(  const   Locale&         displayLocale,
-                                                UnicodeString&  dispVar) const;
-
-    /**
-     * Fills in "name" with the name of this locale in a format suitable for user display
-     * in the default locale.  This function uses getDisplayLanguage(), getDisplayCountry(),
-     * and getDisplayVariant() to do its work, and outputs the display name in the format
-     * "language (country[,variant])".  For example, if the default locale is en_US, then
-     * fr_FR's display name would be "French (France)", and es_MX_Traditional's display name
-     * would be "Spanish (Mexico,Traditional)".
-     * @param name  Receives the locale's display name.
-     * @return      A reference to "name".
-     * @stable ICU 2.0
-     */
-    UnicodeString&  getDisplayName(         UnicodeString&  name) const;
-
-    /**
-     * Fills in "name" with the name of this locale in a format suitable for user display
-     * in the locale specified by "displayLocale".  This function uses getDisplayLanguage(),
-     * getDisplayCountry(), and getDisplayVariant() to do its work, and outputs the display
-     * name in the format "language (country[,variant])".  For example, if displayLocale is
-     * fr_FR, then en_US's display name would be "Anglais (&Eacute;tats-Unis)", and no_NO_NY's
-     * display name would be "norv&eacute;gien (Norv&egrave;ge,NY)".
-     * @param displayLocale  Specifies the locale to be used to display the name.
-     * @param name      Receives the locale's display name.
-     * @return          A reference to "name".
-     * @stable ICU 2.0
-     */
-    UnicodeString&  getDisplayName( const   Locale&         displayLocale,
-                                            UnicodeString&  name) const;
-
-    /**
-     * Generates a hash code for the locale.
-     * @stable ICU 2.0
-     */
-    int32_t         hashCode(void) const;
-
-    /**
-     * Sets the locale to bogus
-     * A bogus locale represents a non-existing locale associated
-     * with services that can be instantiated from non-locale data
-     * in addition to locale (for example, collation can be
-     * instantiated from a locale and from a rule set).
-     * @stable ICU 2.1
-     */
-    void setToBogus();
-
-    /**
-     * Gets the bogus state. Locale object can be bogus if it doesn't exist
-     * @return false if it is a real locale, true if it is a bogus locale
-     * @stable ICU 2.1
-     */
-    inline UBool isBogus(void) const;
-
-    /**
-     * Returns a list of all installed locales.
-     * @param count Receives the number of locales in the list.
-     * @return      A pointer to an array of Locale objects.  This array is the list
-     *              of all locales with installed resource files.  The called does NOT
-     *              get ownership of this list, and must NOT delete it.
-     * @stable ICU 2.0
-     */
-    static const Locale* U_EXPORT2 getAvailableLocales(int32_t& count);
-
-    /**
-     * Gets a list of all available 2-letter country codes defined in ISO 3166.  This is a
-     * pointer to an array of pointers to arrays of char.  All of these pointers are
-     * owned by ICU-- do not delete them, and do not write through them.  The array is
-     * terminated with a null pointer.
-     * @return a list of all available country codes
-     * @stable ICU 2.0
-     */
-    static const char* const* U_EXPORT2 getISOCountries();
-
-    /**
-     * Gets a list of all available language codes defined in ISO 639.  This is a pointer
-     * to an array of pointers to arrays of char.  All of these pointers are owned
-     * by ICU-- do not delete them, and do not write through them.  The array is
-     * terminated with a null pointer.
-     * @return a list of all available language codes
-     * @stable ICU 2.0
-     */
-    static const char* const* U_EXPORT2 getISOLanguages();
-
-    /**
-     * ICU "poor man's RTTI", returns a UClassID for this class.
-     *
-     * @stable ICU 2.2
-     */
-    static UClassID U_EXPORT2 getStaticClassID();
-
-    /**
-     * ICU "poor man's RTTI", returns a UClassID for the actual class.
-     *
-     * @stable ICU 2.2
-     */
-    virtual UClassID getDynamicClassID() const;
-
-    /**
-     * A Locale iterator interface similar to a Java Iterator<Locale>.
-     * @stable ICU 65
-     */
-    class U_COMMON_API Iterator /* not : public UObject because this is an interface/mixin class */ {
-    public:
-        /** @stable ICU 65 */
-        virtual ~Iterator();
-
-        /**
-         * @return true if next() can be called again.
-         * @stable ICU 65
-         */
-        virtual UBool hasNext() const = 0;
-
-        /**
-         * @return the next locale.
-         * @stable ICU 65
-         */
-        virtual const Locale &next() = 0;
-    };
-
-    /**
-     * A generic Locale iterator implementation over Locale input iterators.
-     * @stable ICU 65
-     */
-    template<typename Iter>
-    class RangeIterator : public Iterator, public UMemory {
-    public:
-        /**
-         * Constructs an iterator from a begin/end range.
-         * Each of the iterator parameter values must be an
-         * input iterator whose value is convertible to const Locale &.
-         *
-         * @param begin Start of range.
-         * @param end Exclusive end of range.
-         * @stable ICU 65
-         */
-        RangeIterator(Iter begin, Iter end) : it_(begin), end_(end) {}
-
-        /**
-         * @return true if next() can be called again.
-         * @stable ICU 65
-         */
-        UBool hasNext() const override { return it_ != end_; }
-
-        /**
-         * @return the next locale.
-         * @stable ICU 65
-         */
-        const Locale &next() override { return *it_++; }
-
-    private:
-        Iter it_;
-        const Iter end_;
-    };
-
-    /**
-     * A generic Locale iterator implementation over Locale input iterators.
-     * Calls the converter to convert each *begin to a const Locale &.
-     * @stable ICU 65
-     */
-    template<typename Iter, typename Conv>
-    class ConvertingIterator : public Iterator, public UMemory {
-    public:
-        /**
-         * Constructs an iterator from a begin/end range.
-         * Each of the iterator parameter values must be an
-         * input iterator whose value the converter converts to const Locale &.
-         *
-         * @param begin Start of range.
-         * @param end Exclusive end of range.
-         * @param converter Converter from *begin to const Locale & or compatible.
-         * @stable ICU 65
-         */
-        ConvertingIterator(Iter begin, Iter end, Conv converter) :
-                it_(begin), end_(end), converter_(converter) {}
-
-        /**
-         * @return true if next() can be called again.
-         * @stable ICU 65
-         */
-        UBool hasNext() const override { return it_ != end_; }
-
-        /**
-         * @return the next locale.
-         * @stable ICU 65
-         */
-        const Locale &next() override { return converter_(*it_++); }
-
-    private:
-        Iter it_;
-        const Iter end_;
-        Conv converter_;
-    };
-
-protected: /* only protected for testing purposes. DO NOT USE. */
-#ifndef U_HIDE_INTERNAL_API
-    /**
-     * Set this from a single POSIX style locale string.
-     * @internal
-     */
-    void setFromPOSIXID(const char *posixID);
-#endif  /* U_HIDE_INTERNAL_API */
-
-private:
-    /**
-     * Initialize the locale object with a new name.
-     * Was deprecated - used in implementation - moved internal
-     *
-     * @param cLocaleID The new locale name.
-     * @param canonicalize whether to call uloc_canonicalize on cLocaleID
-     */
-    Locale& init(const char* cLocaleID, UBool canonicalize);
-
-    /*
-     * Internal constructor to allow construction of a locale object with
-     *   NO side effects.   (Default constructor tries to get
-     *   the default locale.)
-     */
-    enum ELocaleType {
-        eBOGUS
-    };
-    Locale(ELocaleType);
-
-    /**
-     * Initialize the locale cache for commonly used locales
-     */
-    static Locale *getLocaleCache(void);
-
-    char language[ULOC_LANG_CAPACITY];
-    char script[ULOC_SCRIPT_CAPACITY];
-    char country[ULOC_COUNTRY_CAPACITY];
-    int32_t variantBegin;
-    char* fullName;
-    char fullNameBuffer[ULOC_FULLNAME_CAPACITY];
-    // name without keywords
-    char* baseName;
-    void initBaseName(UErrorCode& status);
-
-    UBool fIsBogus;
-
-    static const Locale &getLocale(int locid);
-
-    /**
-     * A friend to allow the default locale to be set by either the C or C++ API.
-     * @internal (private)
-     */
-    friend Locale *locale_set_default_internal(const char *, UErrorCode& status);
-
-    /**
-     * @internal (private)
-     */
-    friend void U_CALLCONV locale_available_init();
-};
-
-inline UBool
-Locale::operator!=(const    Locale&     other) const
-{
-    return !operator==(other);
-}
-
-template<typename StringClass> inline StringClass
-Locale::toLanguageTag(UErrorCode& status) const
-{
-    StringClass result;
-    StringByteSink<StringClass> sink(&result);
-    toLanguageTag(sink, status);
-    return result;
-}
-
-inline const char *
-Locale::getCountry() const
-{
-    return country;
-}
-
-inline const char *
-Locale::getLanguage() const
-{
-    return language;
-}
-
-inline const char *
-Locale::getScript() const
-{
-    return script;
-}
-
-inline const char *
-Locale::getVariant() const
-{
-    return &baseName[variantBegin];
-}
-
-inline const char *
-Locale::getName() const
-{
-    return fullName;
-}
-
-template<typename StringClass, typename OutputIterator> inline void
-Locale::getKeywords(OutputIterator iterator, UErrorCode& status) const
-{
-    LocalPointer<StringEnumeration> keys(createKeywords(status));
-    if (U_FAILURE(status) || keys.isNull()) {
-        return;
-    }
-    for (;;) {
-        int32_t resultLength;
-        const char* buffer = keys->next(&resultLength, status);
-        if (U_FAILURE(status) || buffer == nullptr) {
-            return;
-        }
-        *iterator++ = StringClass(buffer, resultLength);
-    }
-}
-
-template<typename StringClass, typename OutputIterator> inline void
-Locale::getUnicodeKeywords(OutputIterator iterator, UErrorCode& status) const
-{
-    LocalPointer<StringEnumeration> keys(createUnicodeKeywords(status));
-    if (U_FAILURE(status) || keys.isNull()) {
-        return;
-    }
-    for (;;) {
-        int32_t resultLength;
-        const char* buffer = keys->next(&resultLength, status);
-        if (U_FAILURE(status) || buffer == nullptr) {
-            return;
-        }
-        *iterator++ = StringClass(buffer, resultLength);
-    }
-}
-
-template<typename StringClass> inline StringClass
-Locale::getKeywordValue(StringPiece keywordName, UErrorCode& status) const
-{
-    StringClass result;
-    StringByteSink<StringClass> sink(&result);
-    getKeywordValue(keywordName, sink, status);
-    return result;
-}
-
-template<typename StringClass> inline StringClass
-Locale::getUnicodeKeywordValue(StringPiece keywordName, UErrorCode& status) const
-{
-    StringClass result;
-    StringByteSink<StringClass> sink(&result);
-    getUnicodeKeywordValue(keywordName, sink, status);
-    return result;
-}
-
-inline UBool
-Locale::isBogus(void) const {
-    return fIsBogus;
-}
-
-U_NAMESPACE_END
-
-#endif /* U_SHOW_CPLUSPLUS_API */
-
-#endif
-=======
-// © 2016 and later: Unicode, Inc. and others.
-// License & terms of use: http://www.unicode.org/copyright.html
-/*
-******************************************************************************
-*
-*   Copyright (C) 1996-2015, International Business Machines
-*   Corporation and others.  All Rights Reserved.
-*
-******************************************************************************
-*
-* File locid.h
-*
-* Created by: Helena Shih
-*
-* Modification History:
-*
-*   Date        Name        Description
-*   02/11/97    aliu        Changed gLocPath to fgLocPath and added methods to
-*                           get and set it.
-*   04/02/97    aliu        Made operator!= inline; fixed return value of getName().
-*   04/15/97    aliu        Cleanup for AIX/Win32.
-*   04/24/97    aliu        Numerous changes per code review.
-*   08/18/98    stephen     Added tokenizeString(),changed getDisplayName()
-*   09/08/98    stephen     Moved definition of kEmptyString for Mac Port
-*   11/09/99    weiv        Added const char * getName() const;
-*   04/12/00    srl         removing unicodestring api's and cached hash code
-*   08/10/01    grhoten     Change the static Locales to accessor functions
-******************************************************************************
-*/
-
-#ifndef LOCID_H
-#define LOCID_H
-
-#include "unicode/utypes.h"
-
-#if U_SHOW_CPLUSPLUS_API
-
-#include "unicode/bytestream.h"
-#include "unicode/localpointer.h"
-#include "unicode/strenum.h"
-#include "unicode/stringpiece.h"
-#include "unicode/uobject.h"
-#include "unicode/putil.h"
-#include "unicode/uloc.h"
-
-/**
- * \file
- * \brief C++ API: Locale ID object.
- */
-
-U_NAMESPACE_BEGIN
-
-// Forward Declarations
-void U_CALLCONV locale_available_init(); /**< @internal */
-
-class StringEnumeration;
-class UnicodeString;
-
-/**
- * A <code>Locale</code> object represents a specific geographical, political,
- * or cultural region. An operation that requires a <code>Locale</code> to perform
- * its task is called <em>locale-sensitive</em> and uses the <code>Locale</code>
- * to tailor information for the user. For example, displaying a number
- * is a locale-sensitive operation--the number should be formatted
- * according to the customs/conventions of the user's native country,
- * region, or culture.
- *
- * The Locale class is not suitable for subclassing.
- *
- * <P>
- * You can create a <code>Locale</code> object using the constructor in
- * this class:
- * \htmlonly<blockquote>\endhtmlonly
- * <pre>
- *       Locale( const   char*  language,
- *               const   char*  country,
- *               const   char*  variant);
- * </pre>
- * \htmlonly</blockquote>\endhtmlonly
- * The first argument to the constructors is a valid <STRONG>ISO
- * Language Code.</STRONG> These codes are the lower-case two-letter
- * codes as defined by ISO-639.
- * You can find a full list of these codes at:
- * <BR><a href ="http://www.loc.gov/standards/iso639-2/">
- * http://www.loc.gov/standards/iso639-2/</a>
- *
- * <P>
- * The second argument to the constructors is a valid <STRONG>ISO Country
- * Code.</STRONG> These codes are the upper-case two-letter codes
- * as defined by ISO-3166.
- * You can find a full list of these codes at a number of sites, such as:
- * <BR><a href="http://www.iso.org/iso/en/prods-services/iso3166ma/index.html">
- * http://www.iso.org/iso/en/prods-services/iso3166ma/index.html</a>
- *
- * <P>
- * The third constructor requires a third argument--the <STRONG>Variant.</STRONG>
- * The Variant codes are vendor and browser-specific.
- * For example, use REVISED for a language's revised script orthography, and POSIX for POSIX.
- * Where there are two variants, separate them with an underscore, and
- * put the most important one first. For
- * example, a Traditional Spanish collation might be referenced, with
- * "ES", "ES", "Traditional_POSIX".
- *
- * <P>
- * Because a <code>Locale</code> object is just an identifier for a region,
- * no validity check is performed when you construct a <code>Locale</code>.
- * If you want to see whether particular resources are available for the
- * <code>Locale</code> you construct, you must query those resources. For
- * example, ask the <code>NumberFormat</code> for the locales it supports
- * using its <code>getAvailableLocales</code> method.
- * <BR><STRONG>Note:</STRONG> When you ask for a resource for a particular
- * locale, you get back the best available match, not necessarily
- * precisely what you asked for. For more information, look at
- * <code>ResourceBundle</code>.
- *
- * <P>
- * The <code>Locale</code> class provides a number of convenient constants
- * that you can use to create <code>Locale</code> objects for commonly used
- * locales. For example, the following refers to a <code>Locale</code> object
- * for the United States:
- * \htmlonly<blockquote>\endhtmlonly
- * <pre>
- *       Locale::getUS()
- * </pre>
- * \htmlonly</blockquote>\endhtmlonly
- *
- * <P>
- * Once you've created a <code>Locale</code> you can query it for information about
- * itself. Use <code>getCountry</code> to get the ISO Country Code and
- * <code>getLanguage</code> to get the ISO Language Code. You can
- * use <code>getDisplayCountry</code> to get the
- * name of the country suitable for displaying to the user. Similarly,
- * you can use <code>getDisplayLanguage</code> to get the name of
- * the language suitable for displaying to the user. Interestingly,
- * the <code>getDisplayXXX</code> methods are themselves locale-sensitive
- * and have two versions: one that uses the default locale and one
- * that takes a locale as an argument and displays the name or country in
- * a language appropriate to that locale.
- *
- * <P>
- * ICU provides a number of classes that perform locale-sensitive
- * operations. For example, the <code>NumberFormat</code> class formats
- * numbers, currency, or percentages in a locale-sensitive manner. Classes
- * such as <code>NumberFormat</code> have a number of convenience methods
- * for creating a default object of that type. For example, the
- * <code>NumberFormat</code> class provides these three convenience methods
- * for creating a default <code>NumberFormat</code> object:
- * \htmlonly<blockquote>\endhtmlonly
- * <pre>
- *     UErrorCode success = U_ZERO_ERROR;
- *     Locale myLocale;
- *     NumberFormat *nf;
- *
- *     nf = NumberFormat::createInstance( success );          delete nf;
- *     nf = NumberFormat::createCurrencyInstance( success );  delete nf;
- *     nf = NumberFormat::createPercentInstance( success );   delete nf;
- * </pre>
- * \htmlonly</blockquote>\endhtmlonly
- * Each of these methods has two variants; one with an explicit locale
- * and one without; the latter using the default locale.
- * \htmlonly<blockquote>\endhtmlonly
- * <pre>
- *     nf = NumberFormat::createInstance( myLocale, success );          delete nf;
- *     nf = NumberFormat::createCurrencyInstance( myLocale, success );  delete nf;
- *     nf = NumberFormat::createPercentInstance( myLocale, success );   delete nf;
- * </pre>
- * \htmlonly</blockquote>\endhtmlonly
- * A <code>Locale</code> is the mechanism for identifying the kind of object
- * (<code>NumberFormat</code>) that you would like to get. The locale is
- * <STRONG>just</STRONG> a mechanism for identifying objects,
- * <STRONG>not</STRONG> a container for the objects themselves.
- *
- * <P>
- * Each class that performs locale-sensitive operations allows you
- * to get all the available objects of that type. You can sift
- * through these objects by language, country, or variant,
- * and use the display names to present a menu to the user.
- * For example, you can create a menu of all the collation objects
- * suitable for a given language. Such classes implement these
- * three class methods:
- * \htmlonly<blockquote>\endhtmlonly
- * <pre>
- *       static Locale* getAvailableLocales(int32_t& numLocales)
- *       static UnicodeString& getDisplayName(const Locale&  objectLocale,
- *                                            const Locale&  displayLocale,
- *                                            UnicodeString& displayName)
- *       static UnicodeString& getDisplayName(const Locale&  objectLocale,
- *                                            UnicodeString& displayName)
- * </pre>
- * \htmlonly</blockquote>\endhtmlonly
- *
- * @stable ICU 2.0
- * @see ResourceBundle
- */
-class U_COMMON_API Locale : public UObject {
-public:
-    /** Useful constant for the Root locale. @stable ICU 4.4 */
-    static const Locale &U_EXPORT2 getRoot(void);
-    /** Useful constant for this language. @stable ICU 2.0 */
-    static const Locale &U_EXPORT2 getEnglish(void);
-    /** Useful constant for this language. @stable ICU 2.0 */
-    static const Locale &U_EXPORT2 getFrench(void);
-    /** Useful constant for this language. @stable ICU 2.0 */
-    static const Locale &U_EXPORT2 getGerman(void);
-    /** Useful constant for this language. @stable ICU 2.0 */
-    static const Locale &U_EXPORT2 getItalian(void);
-    /** Useful constant for this language. @stable ICU 2.0 */
-    static const Locale &U_EXPORT2 getJapanese(void);
-    /** Useful constant for this language. @stable ICU 2.0 */
-    static const Locale &U_EXPORT2 getKorean(void);
-    /** Useful constant for this language. @stable ICU 2.0 */
-    static const Locale &U_EXPORT2 getChinese(void);
-    /** Useful constant for this language. @stable ICU 2.0 */
-    static const Locale &U_EXPORT2 getSimplifiedChinese(void);
-    /** Useful constant for this language. @stable ICU 2.0 */
-    static const Locale &U_EXPORT2 getTraditionalChinese(void);
-
-    /** Useful constant for this country/region. @stable ICU 2.0 */
-    static const Locale &U_EXPORT2 getFrance(void);
-    /** Useful constant for this country/region. @stable ICU 2.0 */
-    static const Locale &U_EXPORT2 getGermany(void);
-    /** Useful constant for this country/region. @stable ICU 2.0 */
-    static const Locale &U_EXPORT2 getItaly(void);
-    /** Useful constant for this country/region. @stable ICU 2.0 */
-    static const Locale &U_EXPORT2 getJapan(void);
-    /** Useful constant for this country/region. @stable ICU 2.0 */
-    static const Locale &U_EXPORT2 getKorea(void);
-    /** Useful constant for this country/region. @stable ICU 2.0 */
-    static const Locale &U_EXPORT2 getChina(void);
-    /** Useful constant for this country/region. @stable ICU 2.0 */
-    static const Locale &U_EXPORT2 getPRC(void);
-    /** Useful constant for this country/region. @stable ICU 2.0 */
-    static const Locale &U_EXPORT2 getTaiwan(void);
-    /** Useful constant for this country/region. @stable ICU 2.0 */
-    static const Locale &U_EXPORT2 getUK(void);
-    /** Useful constant for this country/region. @stable ICU 2.0 */
-    static const Locale &U_EXPORT2 getUS(void);
-    /** Useful constant for this country/region. @stable ICU 2.0 */
-    static const Locale &U_EXPORT2 getCanada(void);
-    /** Useful constant for this country/region. @stable ICU 2.0 */
-    static const Locale &U_EXPORT2 getCanadaFrench(void);
-
-
-    /**
-     * Construct a default locale object, a Locale for the default locale ID.
-     *
-     * @see getDefault
-     * @see uloc_getDefault
-     * @stable ICU 2.0
-     */
-    Locale();
-
-    /**
-     * Construct a locale from language, country, variant.
-     * If an error occurs, then the constructed object will be "bogus"
-     * (isBogus() will return true).
-     *
-     * @param language Lowercase two-letter or three-letter ISO-639 code.
-     *  This parameter can instead be an ICU style C locale (e.g. "en_US"),
-     *  but the other parameters must not be used.
-     *  This parameter can be nullptr; if so,
-     *  the locale is initialized to match the current default locale.
-     *  (This is the same as using the default constructor.)
-     *  Please note: The Java Locale class does NOT accept the form
-     *  'new Locale("en_US")' but only 'new Locale("en","US")'
-     *
-     * @param country  Uppercase two-letter ISO-3166 code. (optional)
-     * @param variant  Uppercase vendor and browser specific code. See class
-     *                 description. (optional)
-     * @param keywordsAndValues A string consisting of keyword/values pairs, such as
-     *                 "collation=phonebook;currency=euro"
-     *
-     * @see getDefault
-     * @see uloc_getDefault
-     * @stable ICU 2.0
-     */
-    Locale( const   char * language,
-            const   char * country  = 0,
-            const   char * variant  = 0,
-            const   char * keywordsAndValues = 0);
-
-    /**
-     * Initializes a Locale object from another Locale object.
-     *
-     * @param other The Locale object being copied in.
-     * @stable ICU 2.0
-     */
-    Locale(const    Locale& other);
-
-    /**
-     * Move constructor; might leave source in bogus state.
-     * This locale will have the same contents that the source locale had.
-     *
-     * @param other The Locale object being moved in.
-     * @stable ICU 63
-     */
-    Locale(Locale&& other) noexcept;
-
-    /**
-     * Destructor
-     * @stable ICU 2.0
-     */
-    virtual ~Locale() ;
-
-    /**
-     * Replaces the entire contents of *this with the specified value.
-     *
-     * @param other The Locale object being copied in.
-     * @return      *this
-     * @stable ICU 2.0
-     */
-    Locale& operator=(const Locale& other);
-
-    /**
-     * Move assignment operator; might leave source in bogus state.
-     * This locale will have the same contents that the source locale had.
-     * The behavior is undefined if *this and the source are the same object.
-     *
-     * @param other The Locale object being moved in.
-     * @return      *this
-     * @stable ICU 63
-     */
-    Locale& operator=(Locale&& other) noexcept;
-
-    /**
-     * Checks if two locale keys are the same.
-     *
-     * @param other The locale key object to be compared with this.
-     * @return      true if the two locale keys are the same, false otherwise.
-     * @stable ICU 2.0
-     */
-    bool    operator==(const    Locale&     other) const;
-
-    /**
-     * Checks if two locale keys are not the same.
-     *
-     * @param other The locale key object to be compared with this.
-     * @return      true if the two locale keys are not the same, false
-     *              otherwise.
-     * @stable ICU 2.0
-     */
-    inline bool    operator!=(const    Locale&     other) const;
-
-    /**
-     * Clone this object.
-     * Clones can be used concurrently in multiple threads.
-     * If an error occurs, then nullptr is returned.
-     * The caller must delete the clone.
-     *
-     * @return a clone of this object
-     *
-     * @see getDynamicClassID
-     * @stable ICU 2.8
-     */
-    Locale *clone() const;
-
-#ifndef U_HIDE_SYSTEM_API
-    /**
-     * Common methods of getting the current default Locale. Used for the
-     * presentation: menus, dialogs, etc. Generally set once when your applet or
-     * application is initialized, then never reset. (If you do reset the
-     * default locale, you probably want to reload your GUI, so that the change
-     * is reflected in your interface.)
-     *
-     * More advanced programs will allow users to use different locales for
-     * different fields, e.g. in a spreadsheet.
-     *
-     * Note that the initial setting will match the host system.
-     * @return a reference to the Locale object for the default locale ID
-     * @system
-     * @stable ICU 2.0
-     */
-    static const Locale& U_EXPORT2 getDefault(void);
-
-    /**
-     * Sets the default. Normally set once at the beginning of a process,
-     * then never reset.
-     * setDefault() only changes ICU's default locale ID, <strong>not</strong>
-     * the default locale ID of the runtime environment.
-     *
-     * @param newLocale Locale to set to.  If nullptr, set to the value obtained
-     *                  from the runtime environment.
-     * @param success The error code.
-     * @system
-     * @stable ICU 2.0
-     */
-    static void U_EXPORT2 setDefault(const Locale& newLocale,
-                                     UErrorCode&   success);
-#endif  /* U_HIDE_SYSTEM_API */
-
-    /**
-     * Returns a Locale for the specified BCP47 language tag string.
-     * If the specified language tag contains any ill-formed subtags,
-     * the first such subtag and all following subtags are ignored.
-     * <p>
-     * This implements the 'Language-Tag' production of BCP 47, and so
-     * supports legacy language tags (marked as “Type: grandfathered” in BCP 47)
-     * (regular and irregular) as well as private use language tags.
-     *
-     * Private use tags are represented as 'x-whatever',
-     * and legacy tags are converted to their canonical replacements where they exist.
-     *
-     * Note that a few legacy tags have no modern replacement;
-     * these will be converted using the fallback described in
-     * the first paragraph, so some information might be lost.
-     *
-     * @param tag     the input BCP47 language tag.
-     * @param status  error information if creating the Locale failed.
-     * @return        the Locale for the specified BCP47 language tag.
-     * @stable ICU 63
-     */
-    static Locale U_EXPORT2 forLanguageTag(StringPiece tag, UErrorCode& status);
-
-    /**
-     * Returns a well-formed language tag for this Locale.
-     * <p>
-     * <b>Note</b>: Any locale fields which do not satisfy the BCP47 syntax
-     * requirement will be silently omitted from the result.
-     *
-     * If this function fails, partial output may have been written to the sink.
-     *
-     * @param sink    the output sink receiving the BCP47 language
-     *                tag for this Locale.
-     * @param status  error information if creating the language tag failed.
-     * @stable ICU 63
-     */
-    void toLanguageTag(ByteSink& sink, UErrorCode& status) const;
-
-    /**
-     * Returns a well-formed language tag for this Locale.
-     * <p>
-     * <b>Note</b>: Any locale fields which do not satisfy the BCP47 syntax
-     * requirement will be silently omitted from the result.
-     *
-     * @param status  error information if creating the language tag failed.
-     * @return        the BCP47 language tag for this Locale.
-     * @stable ICU 63
-     */
-    template<typename StringClass>
-    inline StringClass toLanguageTag(UErrorCode& status) const;
-
-    /**
-     * Creates a locale which has had minimal canonicalization
-     * as per uloc_getName().
-     * @param name The name to create from.  If name is null,
-     *  the default Locale is used.
-     * @return new locale object
-     * @stable ICU 2.0
-     * @see uloc_getName
-     */
-    static Locale U_EXPORT2 createFromName(const char *name);
-
-    /**
-     * Creates a locale from the given string after canonicalizing
-     * the string according to CLDR by calling uloc_canonicalize().
-     * @param name the locale ID to create from.  Must not be nullptr.
-     * @return a new locale object corresponding to the given name
-     * @stable ICU 3.0
-     * @see uloc_canonicalize
-     */
-    static Locale U_EXPORT2 createCanonical(const char* name);
-
-    /**
-     * Returns the locale's ISO-639 language code.
-     * @return      An alias to the code
-     * @stable ICU 2.0
-     */
-    inline const char *  getLanguage( ) const;
-
-    /**
-     * Returns the locale's ISO-15924 abbreviation script code.
-     * @return      An alias to the code
-     * @see uscript_getShortName
-     * @see uscript_getCode
-     * @stable ICU 2.8
-     */
-    inline const char *  getScript( ) const;
-
-    /**
-     * Returns the locale's ISO-3166 country code.
-     * @return      An alias to the code
-     * @stable ICU 2.0
-     */
-    inline const char *  getCountry( ) const;
-
-    /**
-     * Returns the locale's variant code.
-     * @return      An alias to the code
-     * @stable ICU 2.0
-     */
-    inline const char *  getVariant( ) const;
-
-    /**
-     * Returns the programmatic name of the entire locale, with the language,
-     * country and variant separated by underbars. If a field is missing, up
-     * to two leading underbars will occur. Example: "en", "de_DE", "en_US_WIN",
-     * "de__POSIX", "fr__MAC", "__MAC", "_MT", "_FR_EURO"
-     * @return      A pointer to "name".
-     * @stable ICU 2.0
-     */
-    inline const char * getName() const;
-
-    /**
-     * Returns the programmatic name of the entire locale as getName() would return,
-     * but without keywords.
-     * @return      A pointer to "name".
-     * @see getName
-     * @stable ICU 2.8
-     */
-    const char * getBaseName() const;
-
-    /**
-     * Add the likely subtags for this Locale, per the algorithm described
-     * in the following CLDR technical report:
-     *
-     *   http://www.unicode.org/reports/tr35/#Likely_Subtags
-     *
-     * If this Locale is already in the maximal form, or not valid, or there is
-     * no data available for maximization, the Locale will be unchanged.
-     *
-     * For example, "und-Zzzz" cannot be maximized, since there is no
-     * reasonable maximization.
-     *
-     * Examples:
-     *
-     * "en" maximizes to "en_Latn_US"
-     *
-     * "de" maximizes to "de_Latn_US"
-     *
-     * "sr" maximizes to "sr_Cyrl_RS"
-     *
-     * "sh" maximizes to "sr_Latn_RS" (Note this will not reverse.)
-     *
-     * "zh_Hani" maximizes to "zh_Hans_CN" (Note this will not reverse.)
-     *
-     * @param status  error information if maximizing this Locale failed.
-     *                If this Locale is not well-formed, the error code is
-     *                U_ILLEGAL_ARGUMENT_ERROR.
-     * @stable ICU 63
-     */
-    void addLikelySubtags(UErrorCode& status);
-
-    /**
-     * Minimize the subtags for this Locale, per the algorithm described
-     * in the following CLDR technical report:
-     *
-     *   http://www.unicode.org/reports/tr35/#Likely_Subtags
-     *
-     * If this Locale is already in the minimal form, or not valid, or there is
-     * no data available for minimization, the Locale will be unchanged.
-     *
-     * Since the minimization algorithm relies on proper maximization, see the
-     * comments for addLikelySubtags for reasons why there might not be any
-     * data.
-     *
-     * Examples:
-     *
-     * "en_Latn_US" minimizes to "en"
-     *
-     * "de_Latn_US" minimizes to "de"
-     *
-     * "sr_Cyrl_RS" minimizes to "sr"
-     *
-     * "zh_Hant_TW" minimizes to "zh_TW" (The region is preferred to the
-     * script, and minimizing to "zh" would imply "zh_Hans_CN".)
-     *
-     * @param status  error information if maximizing this Locale failed.
-     *                If this Locale is not well-formed, the error code is
-     *                U_ILLEGAL_ARGUMENT_ERROR.
-     * @stable ICU 63
-     */
-    void minimizeSubtags(UErrorCode& status);
-
-    /**
-     * Canonicalize the locale ID of this object according to CLDR.
-     * @param status the status code
-     * @stable ICU 67
-     * @see createCanonical
-     */
-    void canonicalize(UErrorCode& status);
-
-    /**
-     * Gets the list of keywords for the specified locale.
-     *
-     * @param status the status code
-     * @return pointer to StringEnumeration class, or nullptr if there are no keywords.
-     * Client must dispose of it by calling delete.
-     * @see getKeywords
-     * @stable ICU 2.8
-     */
-    StringEnumeration * createKeywords(UErrorCode &status) const;
-
-    /**
-     * Gets the list of Unicode keywords for the specified locale.
-     *
-     * @param status the status code
-     * @return pointer to StringEnumeration class, or nullptr if there are no keywords.
-     * Client must dispose of it by calling delete.
-     * @see getUnicodeKeywords
-     * @stable ICU 63
-     */
-    StringEnumeration * createUnicodeKeywords(UErrorCode &status) const;
-
-    /**
-     * Gets the set of keywords for this Locale.
-     *
-     * A wrapper to call createKeywords() and write the resulting
-     * keywords as standard strings (or compatible objects) into any kind of
-     * container that can be written to by an STL style output iterator.
-     *
-     * @param iterator  an STL style output iterator to write the keywords to.
-     * @param status    error information if creating set of keywords failed.
-     * @stable ICU 63
-     */
-    template<typename StringClass, typename OutputIterator>
-    inline void getKeywords(OutputIterator iterator, UErrorCode& status) const;
-
-    /**
-     * Gets the set of Unicode keywords for this Locale.
-     *
-     * A wrapper to call createUnicodeKeywords() and write the resulting
-     * keywords as standard strings (or compatible objects) into any kind of
-     * container that can be written to by an STL style output iterator.
-     *
-     * @param iterator  an STL style output iterator to write the keywords to.
-     * @param status    error information if creating set of keywords failed.
-     * @stable ICU 63
-     */
-    template<typename StringClass, typename OutputIterator>
-    inline void getUnicodeKeywords(OutputIterator iterator, UErrorCode& status) const;
-
-    /**
-     * Gets the value for a keyword.
-     *
-     * This uses legacy keyword=value pairs, like "collation=phonebook".
-     *
-     * ICU4C doesn't do automatic conversion between legacy and Unicode
-     * keywords and values in getters and setters (as opposed to ICU4J).
-     *
-     * @param keywordName name of the keyword for which we want the value. Case insensitive.
-     * @param buffer The buffer to receive the keyword value.
-     * @param bufferCapacity The capacity of receiving buffer
-     * @param status Returns any error information while performing this operation.
-     * @return the length of the keyword value
-     *
-     * @stable ICU 2.8
-     */
-    int32_t getKeywordValue(const char* keywordName, char *buffer, int32_t bufferCapacity, UErrorCode &status) const;
-
-    /**
-     * Gets the value for a keyword.
-     *
-     * This uses legacy keyword=value pairs, like "collation=phonebook".
-     *
-     * ICU4C doesn't do automatic conversion between legacy and Unicode
-     * keywords and values in getters and setters (as opposed to ICU4J).
-     *
-     * @param keywordName  name of the keyword for which we want the value.
-     * @param sink         the sink to receive the keyword value.
-     * @param status       error information if getting the value failed.
-     * @stable ICU 63
-     */
-    void getKeywordValue(StringPiece keywordName, ByteSink& sink, UErrorCode& status) const;
-
-    /**
-     * Gets the value for a keyword.
-     *
-     * This uses legacy keyword=value pairs, like "collation=phonebook".
-     *
-     * ICU4C doesn't do automatic conversion between legacy and Unicode
-     * keywords and values in getters and setters (as opposed to ICU4J).
-     *
-     * @param keywordName  name of the keyword for which we want the value.
-     * @param status       error information if getting the value failed.
-     * @return             the keyword value.
-     * @stable ICU 63
-     */
-    template<typename StringClass>
-    inline StringClass getKeywordValue(StringPiece keywordName, UErrorCode& status) const;
-
-    /**
-     * Gets the Unicode value for a Unicode keyword.
-     *
-     * This uses Unicode key-value pairs, like "co-phonebk".
-     *
-     * ICU4C doesn't do automatic conversion between legacy and Unicode
-     * keywords and values in getters and setters (as opposed to ICU4J).
-     *
-     * @param keywordName  name of the keyword for which we want the value.
-     * @param sink         the sink to receive the keyword value.
-     * @param status       error information if getting the value failed.
-     * @stable ICU 63
-     */
-    void getUnicodeKeywordValue(StringPiece keywordName, ByteSink& sink, UErrorCode& status) const;
-
-    /**
-     * Gets the Unicode value for a Unicode keyword.
-     *
-     * This uses Unicode key-value pairs, like "co-phonebk".
-     *
-     * ICU4C doesn't do automatic conversion between legacy and Unicode
-     * keywords and values in getters and setters (as opposed to ICU4J).
-     *
-     * @param keywordName  name of the keyword for which we want the value.
-     * @param status       error information if getting the value failed.
-     * @return             the keyword value.
-     * @stable ICU 63
-     */
-    template<typename StringClass>
-    inline StringClass getUnicodeKeywordValue(StringPiece keywordName, UErrorCode& status) const;
-
-    /**
-     * Sets or removes the value for a keyword.
-     *
-     * For removing all keywords, use getBaseName(),
-     * and construct a new Locale if it differs from getName().
-     *
-     * This uses legacy keyword=value pairs, like "collation=phonebook".
-     *
-     * ICU4C doesn't do automatic conversion between legacy and Unicode
-     * keywords and values in getters and setters (as opposed to ICU4J).
-     *
-     * @param keywordName name of the keyword to be set. Case insensitive.
-     * @param keywordValue value of the keyword to be set. If 0-length or
-     *  nullptr, will result in the keyword being removed. No error is given if
-     *  that keyword does not exist.
-     * @param status Returns any error information while performing this operation.
-     *
-     * @stable ICU 49
-     */
-    void setKeywordValue(const char* keywordName, const char* keywordValue, UErrorCode &status);
-
-    /**
-     * Sets or removes the value for a keyword.
-     *
-     * For removing all keywords, use getBaseName(),
-     * and construct a new Locale if it differs from getName().
-     *
-     * This uses legacy keyword=value pairs, like "collation=phonebook".
-     *
-     * ICU4C doesn't do automatic conversion between legacy and Unicode
-     * keywords and values in getters and setters (as opposed to ICU4J).
-     *
-     * @param keywordName name of the keyword to be set.
-     * @param keywordValue value of the keyword to be set. If 0-length or
-     *  nullptr, will result in the keyword being removed. No error is given if
-     *  that keyword does not exist.
-     * @param status Returns any error information while performing this operation.
-     * @stable ICU 63
-     */
-    void setKeywordValue(StringPiece keywordName, StringPiece keywordValue, UErrorCode& status);
-
-    /**
-     * Sets or removes the Unicode value for a Unicode keyword.
-     *
-     * For removing all keywords, use getBaseName(),
-     * and construct a new Locale if it differs from getName().
-     *
-     * This uses Unicode key-value pairs, like "co-phonebk".
-     *
-     * ICU4C doesn't do automatic conversion between legacy and Unicode
-     * keywords and values in getters and setters (as opposed to ICU4J).
-     *
-     * @param keywordName name of the keyword to be set.
-     * @param keywordValue value of the keyword to be set. If 0-length or
-     *  nullptr, will result in the keyword being removed. No error is given if
-     *  that keyword does not exist.
-     * @param status Returns any error information while performing this operation.
-     * @stable ICU 63
-     */
-    void setUnicodeKeywordValue(StringPiece keywordName, StringPiece keywordValue, UErrorCode& status);
-
-    /**
-     * returns the locale's three-letter language code, as specified
-     * in ISO draft standard ISO-639-2.
-     * @return      An alias to the code, or an empty string
-     * @stable ICU 2.0
-     */
-    const char * getISO3Language() const;
-
-    /**
-     * Fills in "name" with the locale's three-letter ISO-3166 country code.
-     * @return      An alias to the code, or an empty string
-     * @stable ICU 2.0
-     */
-    const char * getISO3Country() const;
-
-    /**
-     * Returns the Windows LCID value corresponding to this locale.
-     * This value is stored in the resource data for the locale as a one-to-four-digit
-     * hexadecimal number.  If the resource is missing, in the wrong format, or
-     * there is no Windows LCID value that corresponds to this locale, returns 0.
-     * @stable ICU 2.0
-     */
-    uint32_t        getLCID(void) const;
-
-    /**
-     * Returns whether this locale's script is written right-to-left.
-     * If there is no script subtag, then the likely script is used, see uloc_addLikelySubtags().
-     * If no likely script is known, then false is returned.
-     *
-     * A script is right-to-left according to the CLDR script metadata
-     * which corresponds to whether the script's letters have Bidi_Class=R or AL.
-     *
-     * Returns true for "ar" and "en-Hebr", false for "zh" and "fa-Cyrl".
-     *
-     * @return true if the locale's script is written right-to-left
-     * @stable ICU 54
-     */
-    UBool isRightToLeft() const;
-
-    /**
-     * Fills in "dispLang" with the name of this locale's language in a format suitable for
-     * user display in the default locale.  For example, if the locale's language code is
-     * "fr" and the default locale's language code is "en", this function would set
-     * dispLang to "French".
-     * @param dispLang  Receives the language's display name.
-     * @return          A reference to "dispLang".
-     * @stable ICU 2.0
-     */
-    UnicodeString&  getDisplayLanguage(UnicodeString&   dispLang) const;
-
-    /**
-     * Fills in "dispLang" with the name of this locale's language in a format suitable for
-     * user display in the locale specified by "displayLocale".  For example, if the locale's
-     * language code is "en" and displayLocale's language code is "fr", this function would set
-     * dispLang to "Anglais".
-     * @param displayLocale  Specifies the locale to be used to display the name.  In other words,
-     *                  if the locale's language code is "en", passing Locale::getFrench() for
-     *                  displayLocale would result in "Anglais", while passing Locale::getGerman()
-     *                  for displayLocale would result in "Englisch".
-     * @param dispLang  Receives the language's display name.
-     * @return          A reference to "dispLang".
-     * @stable ICU 2.0
-     */
-    UnicodeString&  getDisplayLanguage( const   Locale&         displayLocale,
-                                                UnicodeString&  dispLang) const;
-
-    /**
-     * Fills in "dispScript" with the name of this locale's script in a format suitable
-     * for user display in the default locale.  For example, if the locale's script code
-     * is "LATN" and the default locale's language code is "en", this function would set
-     * dispScript to "Latin".
-     * @param dispScript    Receives the scripts's display name.
-     * @return              A reference to "dispScript".
-     * @stable ICU 2.8
-     */
-    UnicodeString&  getDisplayScript(          UnicodeString& dispScript) const;
-
-    /**
-     * Fills in "dispScript" with the name of this locale's country in a format suitable
-     * for user display in the locale specified by "displayLocale".  For example, if the locale's
-     * script code is "LATN" and displayLocale's language code is "en", this function would set
-     * dispScript to "Latin".
-     * @param displayLocale      Specifies the locale to be used to display the name.  In other
-     *                      words, if the locale's script code is "LATN", passing
-     *                      Locale::getFrench() for displayLocale would result in "", while
-     *                      passing Locale::getGerman() for displayLocale would result in
-     *                      "".
-     * @param dispScript    Receives the scripts's display name.
-     * @return              A reference to "dispScript".
-     * @stable ICU 2.8
-     */
-    UnicodeString&  getDisplayScript(  const   Locale&         displayLocale,
-                                               UnicodeString&  dispScript) const;
-
-    /**
-     * Fills in "dispCountry" with the name of this locale's country in a format suitable
-     * for user display in the default locale.  For example, if the locale's country code
-     * is "FR" and the default locale's language code is "en", this function would set
-     * dispCountry to "France".
-     * @param dispCountry   Receives the country's display name.
-     * @return              A reference to "dispCountry".
-     * @stable ICU 2.0
-     */
-    UnicodeString&  getDisplayCountry(          UnicodeString& dispCountry) const;
-
-    /**
-     * Fills in "dispCountry" with the name of this locale's country in a format suitable
-     * for user display in the locale specified by "displayLocale".  For example, if the locale's
-     * country code is "US" and displayLocale's language code is "fr", this function would set
-     * dispCountry to "&Eacute;tats-Unis".
-     * @param displayLocale      Specifies the locale to be used to display the name.  In other
-     *                      words, if the locale's country code is "US", passing
-     *                      Locale::getFrench() for displayLocale would result in "&Eacute;tats-Unis", while
-     *                      passing Locale::getGerman() for displayLocale would result in
-     *                      "Vereinigte Staaten".
-     * @param dispCountry   Receives the country's display name.
-     * @return              A reference to "dispCountry".
-     * @stable ICU 2.0
-     */
-    UnicodeString&  getDisplayCountry(  const   Locale&         displayLocale,
-                                                UnicodeString&  dispCountry) const;
-
-    /**
-     * Fills in "dispVar" with the name of this locale's variant code in a format suitable
-     * for user display in the default locale.
-     * @param dispVar   Receives the variant's name.
-     * @return          A reference to "dispVar".
-     * @stable ICU 2.0
-     */
-    UnicodeString&  getDisplayVariant(      UnicodeString& dispVar) const;
-
-    /**
-     * Fills in "dispVar" with the name of this locale's variant code in a format
-     * suitable for user display in the locale specified by "displayLocale".
-     * @param displayLocale  Specifies the locale to be used to display the name.
-     * @param dispVar   Receives the variant's display name.
-     * @return          A reference to "dispVar".
-     * @stable ICU 2.0
-     */
-    UnicodeString&  getDisplayVariant(  const   Locale&         displayLocale,
-                                                UnicodeString&  dispVar) const;
-
-    /**
-     * Fills in "name" with the name of this locale in a format suitable for user display
-     * in the default locale.  This function uses getDisplayLanguage(), getDisplayCountry(),
-     * and getDisplayVariant() to do its work, and outputs the display name in the format
-     * "language (country[,variant])".  For example, if the default locale is en_US, then
-     * fr_FR's display name would be "French (France)", and es_MX_Traditional's display name
-     * would be "Spanish (Mexico,Traditional)".
-     * @param name  Receives the locale's display name.
-     * @return      A reference to "name".
-     * @stable ICU 2.0
-     */
-    UnicodeString&  getDisplayName(         UnicodeString&  name) const;
-
-    /**
-     * Fills in "name" with the name of this locale in a format suitable for user display
-     * in the locale specified by "displayLocale".  This function uses getDisplayLanguage(),
-     * getDisplayCountry(), and getDisplayVariant() to do its work, and outputs the display
-     * name in the format "language (country[,variant])".  For example, if displayLocale is
-     * fr_FR, then en_US's display name would be "Anglais (&Eacute;tats-Unis)", and no_NO_NY's
-     * display name would be "norv&eacute;gien (Norv&egrave;ge,NY)".
-     * @param displayLocale  Specifies the locale to be used to display the name.
-     * @param name      Receives the locale's display name.
-     * @return          A reference to "name".
-     * @stable ICU 2.0
-     */
-    UnicodeString&  getDisplayName( const   Locale&         displayLocale,
-                                            UnicodeString&  name) const;
-
-    /**
-     * Generates a hash code for the locale.
-     * @stable ICU 2.0
-     */
-    int32_t         hashCode(void) const;
-
-    /**
-     * Sets the locale to bogus
-     * A bogus locale represents a non-existing locale associated
-     * with services that can be instantiated from non-locale data
-     * in addition to locale (for example, collation can be
-     * instantiated from a locale and from a rule set).
-     * @stable ICU 2.1
-     */
-    void setToBogus();
-
-    /**
-     * Gets the bogus state. Locale object can be bogus if it doesn't exist
-     * @return false if it is a real locale, true if it is a bogus locale
-     * @stable ICU 2.1
-     */
-    inline UBool isBogus(void) const;
-
-    /**
-     * Returns a list of all installed locales.
-     * @param count Receives the number of locales in the list.
-     * @return      A pointer to an array of Locale objects.  This array is the list
-     *              of all locales with installed resource files.  The called does NOT
-     *              get ownership of this list, and must NOT delete it.
-     * @stable ICU 2.0
-     */
-    static const Locale* U_EXPORT2 getAvailableLocales(int32_t& count);
-
-    /**
-     * Gets a list of all available 2-letter country codes defined in ISO 3166.  This is a
-     * pointer to an array of pointers to arrays of char.  All of these pointers are
-     * owned by ICU-- do not delete them, and do not write through them.  The array is
-     * terminated with a null pointer.
-     * @return a list of all available country codes
-     * @stable ICU 2.0
-     */
-    static const char* const* U_EXPORT2 getISOCountries();
-
-    /**
-     * Gets a list of all available language codes defined in ISO 639.  This is a pointer
-     * to an array of pointers to arrays of char.  All of these pointers are owned
-     * by ICU-- do not delete them, and do not write through them.  The array is
-     * terminated with a null pointer.
-     * @return a list of all available language codes
-     * @stable ICU 2.0
-     */
-    static const char* const* U_EXPORT2 getISOLanguages();
-
-    /**
-     * ICU "poor man's RTTI", returns a UClassID for this class.
-     *
-     * @stable ICU 2.2
-     */
-    static UClassID U_EXPORT2 getStaticClassID();
-
-    /**
-     * ICU "poor man's RTTI", returns a UClassID for the actual class.
-     *
-     * @stable ICU 2.2
-     */
-    virtual UClassID getDynamicClassID() const override;
-
-    /**
-     * A Locale iterator interface similar to a Java Iterator<Locale>.
-     * @stable ICU 65
-     */
-    class U_COMMON_API Iterator /* not : public UObject because this is an interface/mixin class */ {
-    public:
-        /** @stable ICU 65 */
-        virtual ~Iterator();
-
-        /**
-         * @return true if next() can be called again.
-         * @stable ICU 65
-         */
-        virtual UBool hasNext() const = 0;
-
-        /**
-         * @return the next locale.
-         * @stable ICU 65
-         */
-        virtual const Locale &next() = 0;
-    };
-
-    /**
-     * A generic Locale iterator implementation over Locale input iterators.
-     * @stable ICU 65
-     */
-    template<typename Iter>
-    class RangeIterator : public Iterator, public UMemory {
-    public:
-        /**
-         * Constructs an iterator from a begin/end range.
-         * Each of the iterator parameter values must be an
-         * input iterator whose value is convertible to const Locale &.
-         *
-         * @param begin Start of range.
-         * @param end Exclusive end of range.
-         * @stable ICU 65
-         */
-        RangeIterator(Iter begin, Iter end) : it_(begin), end_(end) {}
-
-        /**
-         * @return true if next() can be called again.
-         * @stable ICU 65
-         */
-        UBool hasNext() const override { return it_ != end_; }
-
-        /**
-         * @return the next locale.
-         * @stable ICU 65
-         */
-        const Locale &next() override { return *it_++; }
-
-    private:
-        Iter it_;
-        const Iter end_;
-    };
-
-    /**
-     * A generic Locale iterator implementation over Locale input iterators.
-     * Calls the converter to convert each *begin to a const Locale &.
-     * @stable ICU 65
-     */
-    template<typename Iter, typename Conv>
-    class ConvertingIterator : public Iterator, public UMemory {
-    public:
-        /**
-         * Constructs an iterator from a begin/end range.
-         * Each of the iterator parameter values must be an
-         * input iterator whose value the converter converts to const Locale &.
-         *
-         * @param begin Start of range.
-         * @param end Exclusive end of range.
-         * @param converter Converter from *begin to const Locale & or compatible.
-         * @stable ICU 65
-         */
-        ConvertingIterator(Iter begin, Iter end, Conv converter) :
-                it_(begin), end_(end), converter_(converter) {}
-
-        /**
-         * @return true if next() can be called again.
-         * @stable ICU 65
-         */
-        UBool hasNext() const override { return it_ != end_; }
-
-        /**
-         * @return the next locale.
-         * @stable ICU 65
-         */
-        const Locale &next() override { return converter_(*it_++); }
-
-    private:
-        Iter it_;
-        const Iter end_;
-        Conv converter_;
-    };
-
-protected: /* only protected for testing purposes. DO NOT USE. */
-#ifndef U_HIDE_INTERNAL_API
-    /**
-     * Set this from a single POSIX style locale string.
-     * @internal
-     */
-    void setFromPOSIXID(const char *posixID);
-#endif  /* U_HIDE_INTERNAL_API */
-
-private:
-    /**
-     * Initialize the locale object with a new name.
-     * Was deprecated - used in implementation - moved internal
-     *
-     * @param cLocaleID The new locale name.
-     * @param canonicalize whether to call uloc_canonicalize on cLocaleID
-     */
-    Locale& init(const char* cLocaleID, UBool canonicalize);
-
-    /*
-     * Internal constructor to allow construction of a locale object with
-     *   NO side effects.   (Default constructor tries to get
-     *   the default locale.)
-     */
-    enum ELocaleType {
-        eBOGUS
-    };
-    Locale(ELocaleType);
-
-    /**
-     * Initialize the locale cache for commonly used locales
-     */
-    static Locale *getLocaleCache(void);
-
-    char language[ULOC_LANG_CAPACITY];
-    char script[ULOC_SCRIPT_CAPACITY];
-    char country[ULOC_COUNTRY_CAPACITY];
-    int32_t variantBegin;
-    char* fullName;
-    char fullNameBuffer[ULOC_FULLNAME_CAPACITY];
-    // name without keywords
-    char* baseName;
-    void initBaseName(UErrorCode& status);
-
-    UBool fIsBogus;
-
-    static const Locale &getLocale(int locid);
-
-    /**
-     * A friend to allow the default locale to be set by either the C or C++ API.
-     * @internal (private)
-     */
-    friend Locale *locale_set_default_internal(const char *, UErrorCode& status);
-
-    /**
-     * @internal (private)
-     */
-    friend void U_CALLCONV locale_available_init();
-};
-
-inline bool
-Locale::operator!=(const    Locale&     other) const
-{
-    return !operator==(other);
-}
-
-template<typename StringClass> inline StringClass
-Locale::toLanguageTag(UErrorCode& status) const
-{
-    StringClass result;
-    StringByteSink<StringClass> sink(&result);
-    toLanguageTag(sink, status);
-    return result;
-}
-
-inline const char *
-Locale::getCountry() const
-{
-    return country;
-}
-
-inline const char *
-Locale::getLanguage() const
-{
-    return language;
-}
-
-inline const char *
-Locale::getScript() const
-{
-    return script;
-}
-
-inline const char *
-Locale::getVariant() const
-{
-    return &baseName[variantBegin];
-}
-
-inline const char *
-Locale::getName() const
-{
-    return fullName;
-}
-
-template<typename StringClass, typename OutputIterator> inline void
-Locale::getKeywords(OutputIterator iterator, UErrorCode& status) const
-{
-    LocalPointer<StringEnumeration> keys(createKeywords(status));
-    if (U_FAILURE(status) || keys.isNull()) {
-        return;
-    }
-    for (;;) {
-        int32_t resultLength;
-        const char* buffer = keys->next(&resultLength, status);
-        if (U_FAILURE(status) || buffer == nullptr) {
-            return;
-        }
-        *iterator++ = StringClass(buffer, resultLength);
-    }
-}
-
-template<typename StringClass, typename OutputIterator> inline void
-Locale::getUnicodeKeywords(OutputIterator iterator, UErrorCode& status) const
-{
-    LocalPointer<StringEnumeration> keys(createUnicodeKeywords(status));
-    if (U_FAILURE(status) || keys.isNull()) {
-        return;
-    }
-    for (;;) {
-        int32_t resultLength;
-        const char* buffer = keys->next(&resultLength, status);
-        if (U_FAILURE(status) || buffer == nullptr) {
-            return;
-        }
-        *iterator++ = StringClass(buffer, resultLength);
-    }
-}
-
-template<typename StringClass> inline StringClass
-Locale::getKeywordValue(StringPiece keywordName, UErrorCode& status) const
-{
-    StringClass result;
-    StringByteSink<StringClass> sink(&result);
-    getKeywordValue(keywordName, sink, status);
-    return result;
-}
-
-template<typename StringClass> inline StringClass
-Locale::getUnicodeKeywordValue(StringPiece keywordName, UErrorCode& status) const
-{
-    StringClass result;
-    StringByteSink<StringClass> sink(&result);
-    getUnicodeKeywordValue(keywordName, sink, status);
-    return result;
-}
-
-inline UBool
-Locale::isBogus(void) const {
-    return fIsBogus;
-}
-
-U_NAMESPACE_END
-
-#endif /* U_SHOW_CPLUSPLUS_API */
-
-#endif
->>>>>>> a8a80be5
+// © 2016 and later: Unicode, Inc. and others.
+// License & terms of use: http://www.unicode.org/copyright.html
+/*
+******************************************************************************
+*
+*   Copyright (C) 1996-2015, International Business Machines
+*   Corporation and others.  All Rights Reserved.
+*
+******************************************************************************
+*
+* File locid.h
+*
+* Created by: Helena Shih
+*
+* Modification History:
+*
+*   Date        Name        Description
+*   02/11/97    aliu        Changed gLocPath to fgLocPath and added methods to
+*                           get and set it.
+*   04/02/97    aliu        Made operator!= inline; fixed return value of getName().
+*   04/15/97    aliu        Cleanup for AIX/Win32.
+*   04/24/97    aliu        Numerous changes per code review.
+*   08/18/98    stephen     Added tokenizeString(),changed getDisplayName()
+*   09/08/98    stephen     Moved definition of kEmptyString for Mac Port
+*   11/09/99    weiv        Added const char * getName() const;
+*   04/12/00    srl         removing unicodestring api's and cached hash code
+*   08/10/01    grhoten     Change the static Locales to accessor functions
+******************************************************************************
+*/
+
+#ifndef LOCID_H
+#define LOCID_H
+
+#include "unicode/utypes.h"
+
+#if U_SHOW_CPLUSPLUS_API
+
+#include "unicode/bytestream.h"
+#include "unicode/localpointer.h"
+#include "unicode/strenum.h"
+#include "unicode/stringpiece.h"
+#include "unicode/uobject.h"
+#include "unicode/putil.h"
+#include "unicode/uloc.h"
+
+/**
+ * \file
+ * \brief C++ API: Locale ID object.
+ */
+
+U_NAMESPACE_BEGIN
+
+// Forward Declarations
+void U_CALLCONV locale_available_init(); /**< @internal */
+
+class StringEnumeration;
+class UnicodeString;
+
+/**
+ * A <code>Locale</code> object represents a specific geographical, political,
+ * or cultural region. An operation that requires a <code>Locale</code> to perform
+ * its task is called <em>locale-sensitive</em> and uses the <code>Locale</code>
+ * to tailor information for the user. For example, displaying a number
+ * is a locale-sensitive operation--the number should be formatted
+ * according to the customs/conventions of the user's native country,
+ * region, or culture.
+ *
+ * The Locale class is not suitable for subclassing.
+ *
+ * <P>
+ * You can create a <code>Locale</code> object using the constructor in
+ * this class:
+ * \htmlonly<blockquote>\endhtmlonly
+ * <pre>
+ *       Locale( const   char*  language,
+ *               const   char*  country,
+ *               const   char*  variant);
+ * </pre>
+ * \htmlonly</blockquote>\endhtmlonly
+ * The first argument to the constructors is a valid <STRONG>ISO
+ * Language Code.</STRONG> These codes are the lower-case two-letter
+ * codes as defined by ISO-639.
+ * You can find a full list of these codes at:
+ * <BR><a href ="http://www.loc.gov/standards/iso639-2/">
+ * http://www.loc.gov/standards/iso639-2/</a>
+ *
+ * <P>
+ * The second argument to the constructors is a valid <STRONG>ISO Country
+ * Code.</STRONG> These codes are the upper-case two-letter codes
+ * as defined by ISO-3166.
+ * You can find a full list of these codes at a number of sites, such as:
+ * <BR><a href="http://www.iso.org/iso/en/prods-services/iso3166ma/index.html">
+ * http://www.iso.org/iso/en/prods-services/iso3166ma/index.html</a>
+ *
+ * <P>
+ * The third constructor requires a third argument--the <STRONG>Variant.</STRONG>
+ * The Variant codes are vendor and browser-specific.
+ * For example, use REVISED for a language's revised script orthography, and POSIX for POSIX.
+ * Where there are two variants, separate them with an underscore, and
+ * put the most important one first. For
+ * example, a Traditional Spanish collation might be referenced, with
+ * "ES", "ES", "Traditional_POSIX".
+ *
+ * <P>
+ * Because a <code>Locale</code> object is just an identifier for a region,
+ * no validity check is performed when you construct a <code>Locale</code>.
+ * If you want to see whether particular resources are available for the
+ * <code>Locale</code> you construct, you must query those resources. For
+ * example, ask the <code>NumberFormat</code> for the locales it supports
+ * using its <code>getAvailableLocales</code> method.
+ * <BR><STRONG>Note:</STRONG> When you ask for a resource for a particular
+ * locale, you get back the best available match, not necessarily
+ * precisely what you asked for. For more information, look at
+ * <code>ResourceBundle</code>.
+ *
+ * <P>
+ * The <code>Locale</code> class provides a number of convenient constants
+ * that you can use to create <code>Locale</code> objects for commonly used
+ * locales. For example, the following refers to a <code>Locale</code> object
+ * for the United States:
+ * \htmlonly<blockquote>\endhtmlonly
+ * <pre>
+ *       Locale::getUS()
+ * </pre>
+ * \htmlonly</blockquote>\endhtmlonly
+ *
+ * <P>
+ * Once you've created a <code>Locale</code> you can query it for information about
+ * itself. Use <code>getCountry</code> to get the ISO Country Code and
+ * <code>getLanguage</code> to get the ISO Language Code. You can
+ * use <code>getDisplayCountry</code> to get the
+ * name of the country suitable for displaying to the user. Similarly,
+ * you can use <code>getDisplayLanguage</code> to get the name of
+ * the language suitable for displaying to the user. Interestingly,
+ * the <code>getDisplayXXX</code> methods are themselves locale-sensitive
+ * and have two versions: one that uses the default locale and one
+ * that takes a locale as an argument and displays the name or country in
+ * a language appropriate to that locale.
+ *
+ * <P>
+ * ICU provides a number of classes that perform locale-sensitive
+ * operations. For example, the <code>NumberFormat</code> class formats
+ * numbers, currency, or percentages in a locale-sensitive manner. Classes
+ * such as <code>NumberFormat</code> have a number of convenience methods
+ * for creating a default object of that type. For example, the
+ * <code>NumberFormat</code> class provides these three convenience methods
+ * for creating a default <code>NumberFormat</code> object:
+ * \htmlonly<blockquote>\endhtmlonly
+ * <pre>
+ *     UErrorCode success = U_ZERO_ERROR;
+ *     Locale myLocale;
+ *     NumberFormat *nf;
+ *
+ *     nf = NumberFormat::createInstance( success );          delete nf;
+ *     nf = NumberFormat::createCurrencyInstance( success );  delete nf;
+ *     nf = NumberFormat::createPercentInstance( success );   delete nf;
+ * </pre>
+ * \htmlonly</blockquote>\endhtmlonly
+ * Each of these methods has two variants; one with an explicit locale
+ * and one without; the latter using the default locale.
+ * \htmlonly<blockquote>\endhtmlonly
+ * <pre>
+ *     nf = NumberFormat::createInstance( myLocale, success );          delete nf;
+ *     nf = NumberFormat::createCurrencyInstance( myLocale, success );  delete nf;
+ *     nf = NumberFormat::createPercentInstance( myLocale, success );   delete nf;
+ * </pre>
+ * \htmlonly</blockquote>\endhtmlonly
+ * A <code>Locale</code> is the mechanism for identifying the kind of object
+ * (<code>NumberFormat</code>) that you would like to get. The locale is
+ * <STRONG>just</STRONG> a mechanism for identifying objects,
+ * <STRONG>not</STRONG> a container for the objects themselves.
+ *
+ * <P>
+ * Each class that performs locale-sensitive operations allows you
+ * to get all the available objects of that type. You can sift
+ * through these objects by language, country, or variant,
+ * and use the display names to present a menu to the user.
+ * For example, you can create a menu of all the collation objects
+ * suitable for a given language. Such classes implement these
+ * three class methods:
+ * \htmlonly<blockquote>\endhtmlonly
+ * <pre>
+ *       static Locale* getAvailableLocales(int32_t& numLocales)
+ *       static UnicodeString& getDisplayName(const Locale&  objectLocale,
+ *                                            const Locale&  displayLocale,
+ *                                            UnicodeString& displayName)
+ *       static UnicodeString& getDisplayName(const Locale&  objectLocale,
+ *                                            UnicodeString& displayName)
+ * </pre>
+ * \htmlonly</blockquote>\endhtmlonly
+ *
+ * @stable ICU 2.0
+ * @see ResourceBundle
+ */
+class U_COMMON_API Locale : public UObject {
+public:
+    /** Useful constant for the Root locale. @stable ICU 4.4 */
+    static const Locale &U_EXPORT2 getRoot(void);
+    /** Useful constant for this language. @stable ICU 2.0 */
+    static const Locale &U_EXPORT2 getEnglish(void);
+    /** Useful constant for this language. @stable ICU 2.0 */
+    static const Locale &U_EXPORT2 getFrench(void);
+    /** Useful constant for this language. @stable ICU 2.0 */
+    static const Locale &U_EXPORT2 getGerman(void);
+    /** Useful constant for this language. @stable ICU 2.0 */
+    static const Locale &U_EXPORT2 getItalian(void);
+    /** Useful constant for this language. @stable ICU 2.0 */
+    static const Locale &U_EXPORT2 getJapanese(void);
+    /** Useful constant for this language. @stable ICU 2.0 */
+    static const Locale &U_EXPORT2 getKorean(void);
+    /** Useful constant for this language. @stable ICU 2.0 */
+    static const Locale &U_EXPORT2 getChinese(void);
+    /** Useful constant for this language. @stable ICU 2.0 */
+    static const Locale &U_EXPORT2 getSimplifiedChinese(void);
+    /** Useful constant for this language. @stable ICU 2.0 */
+    static const Locale &U_EXPORT2 getTraditionalChinese(void);
+
+    /** Useful constant for this country/region. @stable ICU 2.0 */
+    static const Locale &U_EXPORT2 getFrance(void);
+    /** Useful constant for this country/region. @stable ICU 2.0 */
+    static const Locale &U_EXPORT2 getGermany(void);
+    /** Useful constant for this country/region. @stable ICU 2.0 */
+    static const Locale &U_EXPORT2 getItaly(void);
+    /** Useful constant for this country/region. @stable ICU 2.0 */
+    static const Locale &U_EXPORT2 getJapan(void);
+    /** Useful constant for this country/region. @stable ICU 2.0 */
+    static const Locale &U_EXPORT2 getKorea(void);
+    /** Useful constant for this country/region. @stable ICU 2.0 */
+    static const Locale &U_EXPORT2 getChina(void);
+    /** Useful constant for this country/region. @stable ICU 2.0 */
+    static const Locale &U_EXPORT2 getPRC(void);
+    /** Useful constant for this country/region. @stable ICU 2.0 */
+    static const Locale &U_EXPORT2 getTaiwan(void);
+    /** Useful constant for this country/region. @stable ICU 2.0 */
+    static const Locale &U_EXPORT2 getUK(void);
+    /** Useful constant for this country/region. @stable ICU 2.0 */
+    static const Locale &U_EXPORT2 getUS(void);
+    /** Useful constant for this country/region. @stable ICU 2.0 */
+    static const Locale &U_EXPORT2 getCanada(void);
+    /** Useful constant for this country/region. @stable ICU 2.0 */
+    static const Locale &U_EXPORT2 getCanadaFrench(void);
+
+
+    /**
+     * Construct a default locale object, a Locale for the default locale ID.
+     *
+     * @see getDefault
+     * @see uloc_getDefault
+     * @stable ICU 2.0
+     */
+    Locale();
+
+    /**
+     * Construct a locale from language, country, variant.
+     * If an error occurs, then the constructed object will be "bogus"
+     * (isBogus() will return true).
+     *
+     * @param language Lowercase two-letter or three-letter ISO-639 code.
+     *  This parameter can instead be an ICU style C locale (e.g. "en_US"),
+     *  but the other parameters must not be used.
+     *  This parameter can be nullptr; if so,
+     *  the locale is initialized to match the current default locale.
+     *  (This is the same as using the default constructor.)
+     *  Please note: The Java Locale class does NOT accept the form
+     *  'new Locale("en_US")' but only 'new Locale("en","US")'
+     *
+     * @param country  Uppercase two-letter ISO-3166 code. (optional)
+     * @param variant  Uppercase vendor and browser specific code. See class
+     *                 description. (optional)
+     * @param keywordsAndValues A string consisting of keyword/values pairs, such as
+     *                 "collation=phonebook;currency=euro"
+     *
+     * @see getDefault
+     * @see uloc_getDefault
+     * @stable ICU 2.0
+     */
+    Locale( const   char * language,
+            const   char * country  = 0,
+            const   char * variant  = 0,
+            const   char * keywordsAndValues = 0);
+
+    /**
+     * Initializes a Locale object from another Locale object.
+     *
+     * @param other The Locale object being copied in.
+     * @stable ICU 2.0
+     */
+    Locale(const    Locale& other);
+
+    /**
+     * Move constructor; might leave source in bogus state.
+     * This locale will have the same contents that the source locale had.
+     *
+     * @param other The Locale object being moved in.
+     * @stable ICU 63
+     */
+    Locale(Locale&& other) noexcept;
+
+    /**
+     * Destructor
+     * @stable ICU 2.0
+     */
+    virtual ~Locale() ;
+
+    /**
+     * Replaces the entire contents of *this with the specified value.
+     *
+     * @param other The Locale object being copied in.
+     * @return      *this
+     * @stable ICU 2.0
+     */
+    Locale& operator=(const Locale& other);
+
+    /**
+     * Move assignment operator; might leave source in bogus state.
+     * This locale will have the same contents that the source locale had.
+     * The behavior is undefined if *this and the source are the same object.
+     *
+     * @param other The Locale object being moved in.
+     * @return      *this
+     * @stable ICU 63
+     */
+    Locale& operator=(Locale&& other) noexcept;
+
+    /**
+     * Checks if two locale keys are the same.
+     *
+     * @param other The locale key object to be compared with this.
+     * @return      true if the two locale keys are the same, false otherwise.
+     * @stable ICU 2.0
+     */
+    bool    operator==(const    Locale&     other) const;
+
+    /**
+     * Checks if two locale keys are not the same.
+     *
+     * @param other The locale key object to be compared with this.
+     * @return      true if the two locale keys are not the same, false
+     *              otherwise.
+     * @stable ICU 2.0
+     */
+    inline bool    operator!=(const    Locale&     other) const;
+
+    /**
+     * Clone this object.
+     * Clones can be used concurrently in multiple threads.
+     * If an error occurs, then nullptr is returned.
+     * The caller must delete the clone.
+     *
+     * @return a clone of this object
+     *
+     * @see getDynamicClassID
+     * @stable ICU 2.8
+     */
+    Locale *clone() const;
+
+#ifndef U_HIDE_SYSTEM_API
+    /**
+     * Common methods of getting the current default Locale. Used for the
+     * presentation: menus, dialogs, etc. Generally set once when your applet or
+     * application is initialized, then never reset. (If you do reset the
+     * default locale, you probably want to reload your GUI, so that the change
+     * is reflected in your interface.)
+     *
+     * More advanced programs will allow users to use different locales for
+     * different fields, e.g. in a spreadsheet.
+     *
+     * Note that the initial setting will match the host system.
+     * @return a reference to the Locale object for the default locale ID
+     * @system
+     * @stable ICU 2.0
+     */
+    static const Locale& U_EXPORT2 getDefault(void);
+
+    /**
+     * Sets the default. Normally set once at the beginning of a process,
+     * then never reset.
+     * setDefault() only changes ICU's default locale ID, <strong>not</strong>
+     * the default locale ID of the runtime environment.
+     *
+     * @param newLocale Locale to set to.  If nullptr, set to the value obtained
+     *                  from the runtime environment.
+     * @param success The error code.
+     * @system
+     * @stable ICU 2.0
+     */
+    static void U_EXPORT2 setDefault(const Locale& newLocale,
+                                     UErrorCode&   success);
+#endif  /* U_HIDE_SYSTEM_API */
+
+    /**
+     * Returns a Locale for the specified BCP47 language tag string.
+     * If the specified language tag contains any ill-formed subtags,
+     * the first such subtag and all following subtags are ignored.
+     * <p>
+     * This implements the 'Language-Tag' production of BCP 47, and so
+     * supports legacy language tags (marked as “Type: grandfathered” in BCP 47)
+     * (regular and irregular) as well as private use language tags.
+     *
+     * Private use tags are represented as 'x-whatever',
+     * and legacy tags are converted to their canonical replacements where they exist.
+     *
+     * Note that a few legacy tags have no modern replacement;
+     * these will be converted using the fallback described in
+     * the first paragraph, so some information might be lost.
+     *
+     * @param tag     the input BCP47 language tag.
+     * @param status  error information if creating the Locale failed.
+     * @return        the Locale for the specified BCP47 language tag.
+     * @stable ICU 63
+     */
+    static Locale U_EXPORT2 forLanguageTag(StringPiece tag, UErrorCode& status);
+
+    /**
+     * Returns a well-formed language tag for this Locale.
+     * <p>
+     * <b>Note</b>: Any locale fields which do not satisfy the BCP47 syntax
+     * requirement will be silently omitted from the result.
+     *
+     * If this function fails, partial output may have been written to the sink.
+     *
+     * @param sink    the output sink receiving the BCP47 language
+     *                tag for this Locale.
+     * @param status  error information if creating the language tag failed.
+     * @stable ICU 63
+     */
+    void toLanguageTag(ByteSink& sink, UErrorCode& status) const;
+
+    /**
+     * Returns a well-formed language tag for this Locale.
+     * <p>
+     * <b>Note</b>: Any locale fields which do not satisfy the BCP47 syntax
+     * requirement will be silently omitted from the result.
+     *
+     * @param status  error information if creating the language tag failed.
+     * @return        the BCP47 language tag for this Locale.
+     * @stable ICU 63
+     */
+    template<typename StringClass>
+    inline StringClass toLanguageTag(UErrorCode& status) const;
+
+    /**
+     * Creates a locale which has had minimal canonicalization
+     * as per uloc_getName().
+     * @param name The name to create from.  If name is null,
+     *  the default Locale is used.
+     * @return new locale object
+     * @stable ICU 2.0
+     * @see uloc_getName
+     */
+    static Locale U_EXPORT2 createFromName(const char *name);
+
+    /**
+     * Creates a locale from the given string after canonicalizing
+     * the string according to CLDR by calling uloc_canonicalize().
+     * @param name the locale ID to create from.  Must not be nullptr.
+     * @return a new locale object corresponding to the given name
+     * @stable ICU 3.0
+     * @see uloc_canonicalize
+     */
+    static Locale U_EXPORT2 createCanonical(const char* name);
+
+    /**
+     * Returns the locale's ISO-639 language code.
+     * @return      An alias to the code
+     * @stable ICU 2.0
+     */
+    inline const char *  getLanguage( ) const;
+
+    /**
+     * Returns the locale's ISO-15924 abbreviation script code.
+     * @return      An alias to the code
+     * @see uscript_getShortName
+     * @see uscript_getCode
+     * @stable ICU 2.8
+     */
+    inline const char *  getScript( ) const;
+
+    /**
+     * Returns the locale's ISO-3166 country code.
+     * @return      An alias to the code
+     * @stable ICU 2.0
+     */
+    inline const char *  getCountry( ) const;
+
+    /**
+     * Returns the locale's variant code.
+     * @return      An alias to the code
+     * @stable ICU 2.0
+     */
+    inline const char *  getVariant( ) const;
+
+    /**
+     * Returns the programmatic name of the entire locale, with the language,
+     * country and variant separated by underbars. If a field is missing, up
+     * to two leading underbars will occur. Example: "en", "de_DE", "en_US_WIN",
+     * "de__POSIX", "fr__MAC", "__MAC", "_MT", "_FR_EURO"
+     * @return      A pointer to "name".
+     * @stable ICU 2.0
+     */
+    inline const char * getName() const;
+
+    /**
+     * Returns the programmatic name of the entire locale as getName() would return,
+     * but without keywords.
+     * @return      A pointer to "name".
+     * @see getName
+     * @stable ICU 2.8
+     */
+    const char * getBaseName() const;
+
+    /**
+     * Add the likely subtags for this Locale, per the algorithm described
+     * in the following CLDR technical report:
+     *
+     *   http://www.unicode.org/reports/tr35/#Likely_Subtags
+     *
+     * If this Locale is already in the maximal form, or not valid, or there is
+     * no data available for maximization, the Locale will be unchanged.
+     *
+     * For example, "und-Zzzz" cannot be maximized, since there is no
+     * reasonable maximization.
+     *
+     * Examples:
+     *
+     * "en" maximizes to "en_Latn_US"
+     *
+     * "de" maximizes to "de_Latn_US"
+     *
+     * "sr" maximizes to "sr_Cyrl_RS"
+     *
+     * "sh" maximizes to "sr_Latn_RS" (Note this will not reverse.)
+     *
+     * "zh_Hani" maximizes to "zh_Hans_CN" (Note this will not reverse.)
+     *
+     * @param status  error information if maximizing this Locale failed.
+     *                If this Locale is not well-formed, the error code is
+     *                U_ILLEGAL_ARGUMENT_ERROR.
+     * @stable ICU 63
+     */
+    void addLikelySubtags(UErrorCode& status);
+
+    /**
+     * Minimize the subtags for this Locale, per the algorithm described
+     * in the following CLDR technical report:
+     *
+     *   http://www.unicode.org/reports/tr35/#Likely_Subtags
+     *
+     * If this Locale is already in the minimal form, or not valid, or there is
+     * no data available for minimization, the Locale will be unchanged.
+     *
+     * Since the minimization algorithm relies on proper maximization, see the
+     * comments for addLikelySubtags for reasons why there might not be any
+     * data.
+     *
+     * Examples:
+     *
+     * "en_Latn_US" minimizes to "en"
+     *
+     * "de_Latn_US" minimizes to "de"
+     *
+     * "sr_Cyrl_RS" minimizes to "sr"
+     *
+     * "zh_Hant_TW" minimizes to "zh_TW" (The region is preferred to the
+     * script, and minimizing to "zh" would imply "zh_Hans_CN".)
+     *
+     * @param status  error information if maximizing this Locale failed.
+     *                If this Locale is not well-formed, the error code is
+     *                U_ILLEGAL_ARGUMENT_ERROR.
+     * @stable ICU 63
+     */
+    void minimizeSubtags(UErrorCode& status);
+
+    /**
+     * Canonicalize the locale ID of this object according to CLDR.
+     * @param status the status code
+     * @stable ICU 67
+     * @see createCanonical
+     */
+    void canonicalize(UErrorCode& status);
+
+    /**
+     * Gets the list of keywords for the specified locale.
+     *
+     * @param status the status code
+     * @return pointer to StringEnumeration class, or nullptr if there are no keywords.
+     * Client must dispose of it by calling delete.
+     * @see getKeywords
+     * @stable ICU 2.8
+     */
+    StringEnumeration * createKeywords(UErrorCode &status) const;
+
+    /**
+     * Gets the list of Unicode keywords for the specified locale.
+     *
+     * @param status the status code
+     * @return pointer to StringEnumeration class, or nullptr if there are no keywords.
+     * Client must dispose of it by calling delete.
+     * @see getUnicodeKeywords
+     * @stable ICU 63
+     */
+    StringEnumeration * createUnicodeKeywords(UErrorCode &status) const;
+
+    /**
+     * Gets the set of keywords for this Locale.
+     *
+     * A wrapper to call createKeywords() and write the resulting
+     * keywords as standard strings (or compatible objects) into any kind of
+     * container that can be written to by an STL style output iterator.
+     *
+     * @param iterator  an STL style output iterator to write the keywords to.
+     * @param status    error information if creating set of keywords failed.
+     * @stable ICU 63
+     */
+    template<typename StringClass, typename OutputIterator>
+    inline void getKeywords(OutputIterator iterator, UErrorCode& status) const;
+
+    /**
+     * Gets the set of Unicode keywords for this Locale.
+     *
+     * A wrapper to call createUnicodeKeywords() and write the resulting
+     * keywords as standard strings (or compatible objects) into any kind of
+     * container that can be written to by an STL style output iterator.
+     *
+     * @param iterator  an STL style output iterator to write the keywords to.
+     * @param status    error information if creating set of keywords failed.
+     * @stable ICU 63
+     */
+    template<typename StringClass, typename OutputIterator>
+    inline void getUnicodeKeywords(OutputIterator iterator, UErrorCode& status) const;
+
+    /**
+     * Gets the value for a keyword.
+     *
+     * This uses legacy keyword=value pairs, like "collation=phonebook".
+     *
+     * ICU4C doesn't do automatic conversion between legacy and Unicode
+     * keywords and values in getters and setters (as opposed to ICU4J).
+     *
+     * @param keywordName name of the keyword for which we want the value. Case insensitive.
+     * @param buffer The buffer to receive the keyword value.
+     * @param bufferCapacity The capacity of receiving buffer
+     * @param status Returns any error information while performing this operation.
+     * @return the length of the keyword value
+     *
+     * @stable ICU 2.8
+     */
+    int32_t getKeywordValue(const char* keywordName, char *buffer, int32_t bufferCapacity, UErrorCode &status) const;
+
+    /**
+     * Gets the value for a keyword.
+     *
+     * This uses legacy keyword=value pairs, like "collation=phonebook".
+     *
+     * ICU4C doesn't do automatic conversion between legacy and Unicode
+     * keywords and values in getters and setters (as opposed to ICU4J).
+     *
+     * @param keywordName  name of the keyword for which we want the value.
+     * @param sink         the sink to receive the keyword value.
+     * @param status       error information if getting the value failed.
+     * @stable ICU 63
+     */
+    void getKeywordValue(StringPiece keywordName, ByteSink& sink, UErrorCode& status) const;
+
+    /**
+     * Gets the value for a keyword.
+     *
+     * This uses legacy keyword=value pairs, like "collation=phonebook".
+     *
+     * ICU4C doesn't do automatic conversion between legacy and Unicode
+     * keywords and values in getters and setters (as opposed to ICU4J).
+     *
+     * @param keywordName  name of the keyword for which we want the value.
+     * @param status       error information if getting the value failed.
+     * @return             the keyword value.
+     * @stable ICU 63
+     */
+    template<typename StringClass>
+    inline StringClass getKeywordValue(StringPiece keywordName, UErrorCode& status) const;
+
+    /**
+     * Gets the Unicode value for a Unicode keyword.
+     *
+     * This uses Unicode key-value pairs, like "co-phonebk".
+     *
+     * ICU4C doesn't do automatic conversion between legacy and Unicode
+     * keywords and values in getters and setters (as opposed to ICU4J).
+     *
+     * @param keywordName  name of the keyword for which we want the value.
+     * @param sink         the sink to receive the keyword value.
+     * @param status       error information if getting the value failed.
+     * @stable ICU 63
+     */
+    void getUnicodeKeywordValue(StringPiece keywordName, ByteSink& sink, UErrorCode& status) const;
+
+    /**
+     * Gets the Unicode value for a Unicode keyword.
+     *
+     * This uses Unicode key-value pairs, like "co-phonebk".
+     *
+     * ICU4C doesn't do automatic conversion between legacy and Unicode
+     * keywords and values in getters and setters (as opposed to ICU4J).
+     *
+     * @param keywordName  name of the keyword for which we want the value.
+     * @param status       error information if getting the value failed.
+     * @return             the keyword value.
+     * @stable ICU 63
+     */
+    template<typename StringClass>
+    inline StringClass getUnicodeKeywordValue(StringPiece keywordName, UErrorCode& status) const;
+
+    /**
+     * Sets or removes the value for a keyword.
+     *
+     * For removing all keywords, use getBaseName(),
+     * and construct a new Locale if it differs from getName().
+     *
+     * This uses legacy keyword=value pairs, like "collation=phonebook".
+     *
+     * ICU4C doesn't do automatic conversion between legacy and Unicode
+     * keywords and values in getters and setters (as opposed to ICU4J).
+     *
+     * @param keywordName name of the keyword to be set. Case insensitive.
+     * @param keywordValue value of the keyword to be set. If 0-length or
+     *  nullptr, will result in the keyword being removed. No error is given if
+     *  that keyword does not exist.
+     * @param status Returns any error information while performing this operation.
+     *
+     * @stable ICU 49
+     */
+    void setKeywordValue(const char* keywordName, const char* keywordValue, UErrorCode &status);
+
+    /**
+     * Sets or removes the value for a keyword.
+     *
+     * For removing all keywords, use getBaseName(),
+     * and construct a new Locale if it differs from getName().
+     *
+     * This uses legacy keyword=value pairs, like "collation=phonebook".
+     *
+     * ICU4C doesn't do automatic conversion between legacy and Unicode
+     * keywords and values in getters and setters (as opposed to ICU4J).
+     *
+     * @param keywordName name of the keyword to be set.
+     * @param keywordValue value of the keyword to be set. If 0-length or
+     *  nullptr, will result in the keyword being removed. No error is given if
+     *  that keyword does not exist.
+     * @param status Returns any error information while performing this operation.
+     * @stable ICU 63
+     */
+    void setKeywordValue(StringPiece keywordName, StringPiece keywordValue, UErrorCode& status);
+
+    /**
+     * Sets or removes the Unicode value for a Unicode keyword.
+     *
+     * For removing all keywords, use getBaseName(),
+     * and construct a new Locale if it differs from getName().
+     *
+     * This uses Unicode key-value pairs, like "co-phonebk".
+     *
+     * ICU4C doesn't do automatic conversion between legacy and Unicode
+     * keywords and values in getters and setters (as opposed to ICU4J).
+     *
+     * @param keywordName name of the keyword to be set.
+     * @param keywordValue value of the keyword to be set. If 0-length or
+     *  nullptr, will result in the keyword being removed. No error is given if
+     *  that keyword does not exist.
+     * @param status Returns any error information while performing this operation.
+     * @stable ICU 63
+     */
+    void setUnicodeKeywordValue(StringPiece keywordName, StringPiece keywordValue, UErrorCode& status);
+
+    /**
+     * returns the locale's three-letter language code, as specified
+     * in ISO draft standard ISO-639-2.
+     * @return      An alias to the code, or an empty string
+     * @stable ICU 2.0
+     */
+    const char * getISO3Language() const;
+
+    /**
+     * Fills in "name" with the locale's three-letter ISO-3166 country code.
+     * @return      An alias to the code, or an empty string
+     * @stable ICU 2.0
+     */
+    const char * getISO3Country() const;
+
+    /**
+     * Returns the Windows LCID value corresponding to this locale.
+     * This value is stored in the resource data for the locale as a one-to-four-digit
+     * hexadecimal number.  If the resource is missing, in the wrong format, or
+     * there is no Windows LCID value that corresponds to this locale, returns 0.
+     * @stable ICU 2.0
+     */
+    uint32_t        getLCID(void) const;
+
+    /**
+     * Returns whether this locale's script is written right-to-left.
+     * If there is no script subtag, then the likely script is used, see uloc_addLikelySubtags().
+     * If no likely script is known, then false is returned.
+     *
+     * A script is right-to-left according to the CLDR script metadata
+     * which corresponds to whether the script's letters have Bidi_Class=R or AL.
+     *
+     * Returns true for "ar" and "en-Hebr", false for "zh" and "fa-Cyrl".
+     *
+     * @return true if the locale's script is written right-to-left
+     * @stable ICU 54
+     */
+    UBool isRightToLeft() const;
+
+    /**
+     * Fills in "dispLang" with the name of this locale's language in a format suitable for
+     * user display in the default locale.  For example, if the locale's language code is
+     * "fr" and the default locale's language code is "en", this function would set
+     * dispLang to "French".
+     * @param dispLang  Receives the language's display name.
+     * @return          A reference to "dispLang".
+     * @stable ICU 2.0
+     */
+    UnicodeString&  getDisplayLanguage(UnicodeString&   dispLang) const;
+
+    /**
+     * Fills in "dispLang" with the name of this locale's language in a format suitable for
+     * user display in the locale specified by "displayLocale".  For example, if the locale's
+     * language code is "en" and displayLocale's language code is "fr", this function would set
+     * dispLang to "Anglais".
+     * @param displayLocale  Specifies the locale to be used to display the name.  In other words,
+     *                  if the locale's language code is "en", passing Locale::getFrench() for
+     *                  displayLocale would result in "Anglais", while passing Locale::getGerman()
+     *                  for displayLocale would result in "Englisch".
+     * @param dispLang  Receives the language's display name.
+     * @return          A reference to "dispLang".
+     * @stable ICU 2.0
+     */
+    UnicodeString&  getDisplayLanguage( const   Locale&         displayLocale,
+                                                UnicodeString&  dispLang) const;
+
+    /**
+     * Fills in "dispScript" with the name of this locale's script in a format suitable
+     * for user display in the default locale.  For example, if the locale's script code
+     * is "LATN" and the default locale's language code is "en", this function would set
+     * dispScript to "Latin".
+     * @param dispScript    Receives the scripts's display name.
+     * @return              A reference to "dispScript".
+     * @stable ICU 2.8
+     */
+    UnicodeString&  getDisplayScript(          UnicodeString& dispScript) const;
+
+    /**
+     * Fills in "dispScript" with the name of this locale's country in a format suitable
+     * for user display in the locale specified by "displayLocale".  For example, if the locale's
+     * script code is "LATN" and displayLocale's language code is "en", this function would set
+     * dispScript to "Latin".
+     * @param displayLocale      Specifies the locale to be used to display the name.  In other
+     *                      words, if the locale's script code is "LATN", passing
+     *                      Locale::getFrench() for displayLocale would result in "", while
+     *                      passing Locale::getGerman() for displayLocale would result in
+     *                      "".
+     * @param dispScript    Receives the scripts's display name.
+     * @return              A reference to "dispScript".
+     * @stable ICU 2.8
+     */
+    UnicodeString&  getDisplayScript(  const   Locale&         displayLocale,
+                                               UnicodeString&  dispScript) const;
+
+    /**
+     * Fills in "dispCountry" with the name of this locale's country in a format suitable
+     * for user display in the default locale.  For example, if the locale's country code
+     * is "FR" and the default locale's language code is "en", this function would set
+     * dispCountry to "France".
+     * @param dispCountry   Receives the country's display name.
+     * @return              A reference to "dispCountry".
+     * @stable ICU 2.0
+     */
+    UnicodeString&  getDisplayCountry(          UnicodeString& dispCountry) const;
+
+    /**
+     * Fills in "dispCountry" with the name of this locale's country in a format suitable
+     * for user display in the locale specified by "displayLocale".  For example, if the locale's
+     * country code is "US" and displayLocale's language code is "fr", this function would set
+     * dispCountry to "&Eacute;tats-Unis".
+     * @param displayLocale      Specifies the locale to be used to display the name.  In other
+     *                      words, if the locale's country code is "US", passing
+     *                      Locale::getFrench() for displayLocale would result in "&Eacute;tats-Unis", while
+     *                      passing Locale::getGerman() for displayLocale would result in
+     *                      "Vereinigte Staaten".
+     * @param dispCountry   Receives the country's display name.
+     * @return              A reference to "dispCountry".
+     * @stable ICU 2.0
+     */
+    UnicodeString&  getDisplayCountry(  const   Locale&         displayLocale,
+                                                UnicodeString&  dispCountry) const;
+
+    /**
+     * Fills in "dispVar" with the name of this locale's variant code in a format suitable
+     * for user display in the default locale.
+     * @param dispVar   Receives the variant's name.
+     * @return          A reference to "dispVar".
+     * @stable ICU 2.0
+     */
+    UnicodeString&  getDisplayVariant(      UnicodeString& dispVar) const;
+
+    /**
+     * Fills in "dispVar" with the name of this locale's variant code in a format
+     * suitable for user display in the locale specified by "displayLocale".
+     * @param displayLocale  Specifies the locale to be used to display the name.
+     * @param dispVar   Receives the variant's display name.
+     * @return          A reference to "dispVar".
+     * @stable ICU 2.0
+     */
+    UnicodeString&  getDisplayVariant(  const   Locale&         displayLocale,
+                                                UnicodeString&  dispVar) const;
+
+    /**
+     * Fills in "name" with the name of this locale in a format suitable for user display
+     * in the default locale.  This function uses getDisplayLanguage(), getDisplayCountry(),
+     * and getDisplayVariant() to do its work, and outputs the display name in the format
+     * "language (country[,variant])".  For example, if the default locale is en_US, then
+     * fr_FR's display name would be "French (France)", and es_MX_Traditional's display name
+     * would be "Spanish (Mexico,Traditional)".
+     * @param name  Receives the locale's display name.
+     * @return      A reference to "name".
+     * @stable ICU 2.0
+     */
+    UnicodeString&  getDisplayName(         UnicodeString&  name) const;
+
+    /**
+     * Fills in "name" with the name of this locale in a format suitable for user display
+     * in the locale specified by "displayLocale".  This function uses getDisplayLanguage(),
+     * getDisplayCountry(), and getDisplayVariant() to do its work, and outputs the display
+     * name in the format "language (country[,variant])".  For example, if displayLocale is
+     * fr_FR, then en_US's display name would be "Anglais (&Eacute;tats-Unis)", and no_NO_NY's
+     * display name would be "norv&eacute;gien (Norv&egrave;ge,NY)".
+     * @param displayLocale  Specifies the locale to be used to display the name.
+     * @param name      Receives the locale's display name.
+     * @return          A reference to "name".
+     * @stable ICU 2.0
+     */
+    UnicodeString&  getDisplayName( const   Locale&         displayLocale,
+                                            UnicodeString&  name) const;
+
+    /**
+     * Generates a hash code for the locale.
+     * @stable ICU 2.0
+     */
+    int32_t         hashCode(void) const;
+
+    /**
+     * Sets the locale to bogus
+     * A bogus locale represents a non-existing locale associated
+     * with services that can be instantiated from non-locale data
+     * in addition to locale (for example, collation can be
+     * instantiated from a locale and from a rule set).
+     * @stable ICU 2.1
+     */
+    void setToBogus();
+
+    /**
+     * Gets the bogus state. Locale object can be bogus if it doesn't exist
+     * @return false if it is a real locale, true if it is a bogus locale
+     * @stable ICU 2.1
+     */
+    inline UBool isBogus(void) const;
+
+    /**
+     * Returns a list of all installed locales.
+     * @param count Receives the number of locales in the list.
+     * @return      A pointer to an array of Locale objects.  This array is the list
+     *              of all locales with installed resource files.  The called does NOT
+     *              get ownership of this list, and must NOT delete it.
+     * @stable ICU 2.0
+     */
+    static const Locale* U_EXPORT2 getAvailableLocales(int32_t& count);
+
+    /**
+     * Gets a list of all available 2-letter country codes defined in ISO 3166.  This is a
+     * pointer to an array of pointers to arrays of char.  All of these pointers are
+     * owned by ICU-- do not delete them, and do not write through them.  The array is
+     * terminated with a null pointer.
+     * @return a list of all available country codes
+     * @stable ICU 2.0
+     */
+    static const char* const* U_EXPORT2 getISOCountries();
+
+    /**
+     * Gets a list of all available language codes defined in ISO 639.  This is a pointer
+     * to an array of pointers to arrays of char.  All of these pointers are owned
+     * by ICU-- do not delete them, and do not write through them.  The array is
+     * terminated with a null pointer.
+     * @return a list of all available language codes
+     * @stable ICU 2.0
+     */
+    static const char* const* U_EXPORT2 getISOLanguages();
+
+    /**
+     * ICU "poor man's RTTI", returns a UClassID for this class.
+     *
+     * @stable ICU 2.2
+     */
+    static UClassID U_EXPORT2 getStaticClassID();
+
+    /**
+     * ICU "poor man's RTTI", returns a UClassID for the actual class.
+     *
+     * @stable ICU 2.2
+     */
+    virtual UClassID getDynamicClassID() const override;
+
+    /**
+     * A Locale iterator interface similar to a Java Iterator<Locale>.
+     * @stable ICU 65
+     */
+    class U_COMMON_API Iterator /* not : public UObject because this is an interface/mixin class */ {
+    public:
+        /** @stable ICU 65 */
+        virtual ~Iterator();
+
+        /**
+         * @return true if next() can be called again.
+         * @stable ICU 65
+         */
+        virtual UBool hasNext() const = 0;
+
+        /**
+         * @return the next locale.
+         * @stable ICU 65
+         */
+        virtual const Locale &next() = 0;
+    };
+
+    /**
+     * A generic Locale iterator implementation over Locale input iterators.
+     * @stable ICU 65
+     */
+    template<typename Iter>
+    class RangeIterator : public Iterator, public UMemory {
+    public:
+        /**
+         * Constructs an iterator from a begin/end range.
+         * Each of the iterator parameter values must be an
+         * input iterator whose value is convertible to const Locale &.
+         *
+         * @param begin Start of range.
+         * @param end Exclusive end of range.
+         * @stable ICU 65
+         */
+        RangeIterator(Iter begin, Iter end) : it_(begin), end_(end) {}
+
+        /**
+         * @return true if next() can be called again.
+         * @stable ICU 65
+         */
+        UBool hasNext() const override { return it_ != end_; }
+
+        /**
+         * @return the next locale.
+         * @stable ICU 65
+         */
+        const Locale &next() override { return *it_++; }
+
+    private:
+        Iter it_;
+        const Iter end_;
+    };
+
+    /**
+     * A generic Locale iterator implementation over Locale input iterators.
+     * Calls the converter to convert each *begin to a const Locale &.
+     * @stable ICU 65
+     */
+    template<typename Iter, typename Conv>
+    class ConvertingIterator : public Iterator, public UMemory {
+    public:
+        /**
+         * Constructs an iterator from a begin/end range.
+         * Each of the iterator parameter values must be an
+         * input iterator whose value the converter converts to const Locale &.
+         *
+         * @param begin Start of range.
+         * @param end Exclusive end of range.
+         * @param converter Converter from *begin to const Locale & or compatible.
+         * @stable ICU 65
+         */
+        ConvertingIterator(Iter begin, Iter end, Conv converter) :
+                it_(begin), end_(end), converter_(converter) {}
+
+        /**
+         * @return true if next() can be called again.
+         * @stable ICU 65
+         */
+        UBool hasNext() const override { return it_ != end_; }
+
+        /**
+         * @return the next locale.
+         * @stable ICU 65
+         */
+        const Locale &next() override { return converter_(*it_++); }
+
+    private:
+        Iter it_;
+        const Iter end_;
+        Conv converter_;
+    };
+
+protected: /* only protected for testing purposes. DO NOT USE. */
+#ifndef U_HIDE_INTERNAL_API
+    /**
+     * Set this from a single POSIX style locale string.
+     * @internal
+     */
+    void setFromPOSIXID(const char *posixID);
+#endif  /* U_HIDE_INTERNAL_API */
+
+private:
+    /**
+     * Initialize the locale object with a new name.
+     * Was deprecated - used in implementation - moved internal
+     *
+     * @param cLocaleID The new locale name.
+     * @param canonicalize whether to call uloc_canonicalize on cLocaleID
+     */
+    Locale& init(const char* cLocaleID, UBool canonicalize);
+
+    /*
+     * Internal constructor to allow construction of a locale object with
+     *   NO side effects.   (Default constructor tries to get
+     *   the default locale.)
+     */
+    enum ELocaleType {
+        eBOGUS
+    };
+    Locale(ELocaleType);
+
+    /**
+     * Initialize the locale cache for commonly used locales
+     */
+    static Locale *getLocaleCache(void);
+
+    char language[ULOC_LANG_CAPACITY];
+    char script[ULOC_SCRIPT_CAPACITY];
+    char country[ULOC_COUNTRY_CAPACITY];
+    int32_t variantBegin;
+    char* fullName;
+    char fullNameBuffer[ULOC_FULLNAME_CAPACITY];
+    // name without keywords
+    char* baseName;
+    void initBaseName(UErrorCode& status);
+
+    UBool fIsBogus;
+
+    static const Locale &getLocale(int locid);
+
+    /**
+     * A friend to allow the default locale to be set by either the C or C++ API.
+     * @internal (private)
+     */
+    friend Locale *locale_set_default_internal(const char *, UErrorCode& status);
+
+    /**
+     * @internal (private)
+     */
+    friend void U_CALLCONV locale_available_init();
+};
+
+inline bool
+Locale::operator!=(const    Locale&     other) const
+{
+    return !operator==(other);
+}
+
+template<typename StringClass> inline StringClass
+Locale::toLanguageTag(UErrorCode& status) const
+{
+    StringClass result;
+    StringByteSink<StringClass> sink(&result);
+    toLanguageTag(sink, status);
+    return result;
+}
+
+inline const char *
+Locale::getCountry() const
+{
+    return country;
+}
+
+inline const char *
+Locale::getLanguage() const
+{
+    return language;
+}
+
+inline const char *
+Locale::getScript() const
+{
+    return script;
+}
+
+inline const char *
+Locale::getVariant() const
+{
+    return &baseName[variantBegin];
+}
+
+inline const char *
+Locale::getName() const
+{
+    return fullName;
+}
+
+template<typename StringClass, typename OutputIterator> inline void
+Locale::getKeywords(OutputIterator iterator, UErrorCode& status) const
+{
+    LocalPointer<StringEnumeration> keys(createKeywords(status));
+    if (U_FAILURE(status) || keys.isNull()) {
+        return;
+    }
+    for (;;) {
+        int32_t resultLength;
+        const char* buffer = keys->next(&resultLength, status);
+        if (U_FAILURE(status) || buffer == nullptr) {
+            return;
+        }
+        *iterator++ = StringClass(buffer, resultLength);
+    }
+}
+
+template<typename StringClass, typename OutputIterator> inline void
+Locale::getUnicodeKeywords(OutputIterator iterator, UErrorCode& status) const
+{
+    LocalPointer<StringEnumeration> keys(createUnicodeKeywords(status));
+    if (U_FAILURE(status) || keys.isNull()) {
+        return;
+    }
+    for (;;) {
+        int32_t resultLength;
+        const char* buffer = keys->next(&resultLength, status);
+        if (U_FAILURE(status) || buffer == nullptr) {
+            return;
+        }
+        *iterator++ = StringClass(buffer, resultLength);
+    }
+}
+
+template<typename StringClass> inline StringClass
+Locale::getKeywordValue(StringPiece keywordName, UErrorCode& status) const
+{
+    StringClass result;
+    StringByteSink<StringClass> sink(&result);
+    getKeywordValue(keywordName, sink, status);
+    return result;
+}
+
+template<typename StringClass> inline StringClass
+Locale::getUnicodeKeywordValue(StringPiece keywordName, UErrorCode& status) const
+{
+    StringClass result;
+    StringByteSink<StringClass> sink(&result);
+    getUnicodeKeywordValue(keywordName, sink, status);
+    return result;
+}
+
+inline UBool
+Locale::isBogus(void) const {
+    return fIsBogus;
+}
+
+U_NAMESPACE_END
+
+#endif /* U_SHOW_CPLUSPLUS_API */
+
+#endif