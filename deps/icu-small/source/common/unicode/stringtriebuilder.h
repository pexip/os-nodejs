<<<<<<< HEAD
// © 2016 and later: Unicode, Inc. and others.
// License & terms of use: http://www.unicode.org/copyright.html
/*
*******************************************************************************
*   Copyright (C) 2010-2012,2014, International Business Machines
*   Corporation and others.  All Rights Reserved.
*******************************************************************************
*   file name:  stringtriebuilder.h
*   encoding:   UTF-8
*   tab size:   8 (not used)
*   indentation:4
*
*   created on: 2010dec24
*   created by: Markus W. Scherer
*/

#ifndef __STRINGTRIEBUILDER_H__
#define __STRINGTRIEBUILDER_H__

#include "unicode/utypes.h"

#if U_SHOW_CPLUSPLUS_API

#include "unicode/uobject.h"

/**
 * \file
 * \brief C++ API: Builder API for trie builders
 */

// Forward declaration.
/// \cond
struct UHashtable;
typedef struct UHashtable UHashtable;
/// \endcond

/**
 * Build options for BytesTrieBuilder and CharsTrieBuilder.
 * @stable ICU 4.8
 */
enum UStringTrieBuildOption {
    /**
     * Builds a trie quickly.
     * @stable ICU 4.8
     */
    USTRINGTRIE_BUILD_FAST,
    /**
     * Builds a trie more slowly, attempting to generate
     * a shorter but equivalent serialization.
     * This build option also uses more memory.
     *
     * This option can be effective when many integer values are the same
     * and string/byte sequence suffixes can be shared.
     * Runtime speed is not expected to improve.
     * @stable ICU 4.8
     */
    USTRINGTRIE_BUILD_SMALL
};

U_NAMESPACE_BEGIN

/**
 * Base class for string trie builder classes.
 *
 * This class is not intended for public subclassing.
 * @stable ICU 4.8
 */
class U_COMMON_API StringTrieBuilder : public UObject {
public:
#ifndef U_HIDE_INTERNAL_API
    /** @internal */
    static int32_t hashNode(const void *node);
    /** @internal */
    static UBool equalNodes(const void *left, const void *right);
#endif  /* U_HIDE_INTERNAL_API */

protected:
    // Do not enclose the protected default constructor with #ifndef U_HIDE_INTERNAL_API
    // or else the compiler will create a public default constructor.
    /** @internal */
    StringTrieBuilder();
    /** @internal */
    virtual ~StringTrieBuilder();

#ifndef U_HIDE_INTERNAL_API
    /** @internal */
    void createCompactBuilder(int32_t sizeGuess, UErrorCode &errorCode);
    /** @internal */
    void deleteCompactBuilder();

    /** @internal */
    void build(UStringTrieBuildOption buildOption, int32_t elementsLength, UErrorCode &errorCode);

    /** @internal */
    int32_t writeNode(int32_t start, int32_t limit, int32_t unitIndex);
    /** @internal */
    int32_t writeBranchSubNode(int32_t start, int32_t limit, int32_t unitIndex, int32_t length);
#endif  /* U_HIDE_INTERNAL_API */

    class Node;

#ifndef U_HIDE_INTERNAL_API
    /** @internal */
    Node *makeNode(int32_t start, int32_t limit, int32_t unitIndex, UErrorCode &errorCode);
    /** @internal */
    Node *makeBranchSubNode(int32_t start, int32_t limit, int32_t unitIndex,
                            int32_t length, UErrorCode &errorCode);
#endif  /* U_HIDE_INTERNAL_API */

    /** @internal */
    virtual int32_t getElementStringLength(int32_t i) const = 0;
    /** @internal */
    virtual char16_t getElementUnit(int32_t i, int32_t unitIndex) const = 0;
    /** @internal */
    virtual int32_t getElementValue(int32_t i) const = 0;

    // Finds the first unit index after this one where
    // the first and last element have different units again.
    /** @internal */
    virtual int32_t getLimitOfLinearMatch(int32_t first, int32_t last, int32_t unitIndex) const = 0;

    // Number of different units at unitIndex.
    /** @internal */
    virtual int32_t countElementUnits(int32_t start, int32_t limit, int32_t unitIndex) const = 0;
    /** @internal */
    virtual int32_t skipElementsBySomeUnits(int32_t i, int32_t unitIndex, int32_t count) const = 0;
    /** @internal */
    virtual int32_t indexOfElementWithNextUnit(int32_t i, int32_t unitIndex, char16_t unit) const = 0;

    /** @internal */
    virtual UBool matchNodesCanHaveValues() const = 0;

    /** @internal */
    virtual int32_t getMaxBranchLinearSubNodeLength() const = 0;
    /** @internal */
    virtual int32_t getMinLinearMatch() const = 0;
    /** @internal */
    virtual int32_t getMaxLinearMatchLength() const = 0;

#ifndef U_HIDE_INTERNAL_API
    // max(BytesTrie::kMaxBranchLinearSubNodeLength, UCharsTrie::kMaxBranchLinearSubNodeLength).
    /** @internal */
    static const int32_t kMaxBranchLinearSubNodeLength=5;

    // Maximum number of nested split-branch levels for a branch on all 2^16 possible char16_t units.
    // log2(2^16/kMaxBranchLinearSubNodeLength) rounded up.
    /** @internal */
    static const int32_t kMaxSplitBranchLevels=14;

    /**
     * Makes sure that there is only one unique node registered that is
     * equivalent to newNode.
     * @param newNode Input node. The builder takes ownership.
     * @param errorCode ICU in/out UErrorCode.
                        Set to U_MEMORY_ALLOCATION_ERROR if it was success but newNode==NULL.
     * @return newNode if it is the first of its kind, or
     *         an equivalent node if newNode is a duplicate.
     * @internal
     */
    Node *registerNode(Node *newNode, UErrorCode &errorCode);
    /**
     * Makes sure that there is only one unique FinalValueNode registered
     * with this value.
     * Avoids creating a node if the value is a duplicate.
     * @param value A final value.
     * @param errorCode ICU in/out UErrorCode.
                        Set to U_MEMORY_ALLOCATION_ERROR if it was success but newNode==NULL.
     * @return A FinalValueNode with the given value.
     * @internal
     */
    Node *registerFinalValue(int32_t value, UErrorCode &errorCode);
#endif  /* U_HIDE_INTERNAL_API */

    /*
     * C++ note:
     * registerNode() and registerFinalValue() take ownership of their input nodes,
     * and only return owned nodes.
     * If they see a failure UErrorCode, they will delete the input node.
     * If they get a NULL pointer, they will record a U_MEMORY_ALLOCATION_ERROR.
     * If there is a failure, they return NULL.
     *
     * NULL Node pointers can be safely passed into other Nodes because
     * they call the static Node::hashCode() which checks for a NULL pointer first.
     *
     * Therefore, as long as builder functions register a new node,
     * they need to check for failures only before explicitly dereferencing
     * a Node pointer, or before setting a new UErrorCode.
     */

    // Hash set of nodes, maps from nodes to integer 1.
    /** @internal */
    UHashtable *nodes;

    // Do not conditionalize the following with #ifndef U_HIDE_INTERNAL_API,
    // it is needed for layout of other objects.
    /**
     * @internal
     * \cond
     */
    class Node : public UObject {
    public:
        Node(int32_t initialHash) : hash(initialHash), offset(0) {}
        inline int32_t hashCode() const { return hash; }
        // Handles node==NULL.
        static inline int32_t hashCode(const Node *node) { return node==NULL ? 0 : node->hashCode(); }
        // Base class operator==() compares the actual class types.
        virtual UBool operator==(const Node &other) const;
        inline UBool operator!=(const Node &other) const { return !operator==(other); }
        /**
         * Traverses the Node graph and numbers branch edges, with rightmost edges first.
         * This is to avoid writing a duplicate node twice.
         *
         * Branch nodes in this trie data structure are not symmetric.
         * Most branch edges "jump" to other nodes but the rightmost branch edges
         * just continue without a jump.
         * Therefore, write() must write the rightmost branch edge last
         * (trie units are written backwards), and must write it at that point even if
         * it is a duplicate of a node previously written elsewhere.
         *
         * This function visits and marks right branch edges first.
         * Edges are numbered with increasingly negative values because we share the
         * offset field which gets positive values when nodes are written.
         * A branch edge also remembers the first number for any of its edges.
         *
         * When a further-left branch edge has a number in the range of the rightmost
         * edge's numbers, then it will be written as part of the required right edge
         * and we can avoid writing it first.
         *
         * After root.markRightEdgesFirst(-1) the offsets of all nodes are negative
         * edge numbers.
         *
         * @param edgeNumber The first edge number for this node and its sub-nodes.
         * @return An edge number that is at least the maximum-negative
         *         of the input edge number and the numbers of this node and all of its sub-nodes.
         */
        virtual int32_t markRightEdgesFirst(int32_t edgeNumber);
        // write() must set the offset to a positive value.
        virtual void write(StringTrieBuilder &builder) = 0;
        // See markRightEdgesFirst.
        inline void writeUnlessInsideRightEdge(int32_t firstRight, int32_t lastRight,
                                               StringTrieBuilder &builder) {
            // Note: Edge numbers are negative, lastRight<=firstRight.
            // If offset>0 then this node and its sub-nodes have been written already
            // and we need not write them again.
            // If this node is part of the unwritten right branch edge,
            // then we wait until that is written.
            if(offset<0 && (offset<lastRight || firstRight<offset)) {
                write(builder);
            }
        }
        inline int32_t getOffset() const { return offset; }
    protected:
        int32_t hash;
        int32_t offset;
    };

#ifndef U_HIDE_INTERNAL_API
    // This class should not be overridden because
    // registerFinalValue() compares a stack-allocated FinalValueNode
    // (stack-allocated so that we don't unnecessarily create lots of duplicate nodes)
    // with the input node, and the
    // !Node::operator==(other) used inside FinalValueNode::operator==(other)
    // will be false if the typeid's are different.
    /** @internal */
    class FinalValueNode : public Node {
    public:
        FinalValueNode(int32_t v) : Node(0x111111u*37u+v), value(v) {}
        virtual UBool operator==(const Node &other) const;
        virtual void write(StringTrieBuilder &builder);
    protected:
        int32_t value;
    };
#endif  /* U_HIDE_INTERNAL_API */

    // Do not conditionalize the following with #ifndef U_HIDE_INTERNAL_API,
    // it is needed for layout of other objects.
    /**
     * @internal
     */
    class ValueNode : public Node {
    public:
        ValueNode(int32_t initialHash) : Node(initialHash), hasValue(false), value(0) {}
        virtual UBool operator==(const Node &other) const;
        void setValue(int32_t v) {
            hasValue=true;
            value=v;
            hash=hash*37u+v;
        }
    protected:
        UBool hasValue;
        int32_t value;
    };

#ifndef U_HIDE_INTERNAL_API
    /**
     * @internal
     */
    class IntermediateValueNode : public ValueNode {
    public:
        IntermediateValueNode(int32_t v, Node *nextNode)
                : ValueNode(0x222222u*37u+hashCode(nextNode)), next(nextNode) { setValue(v); }
        virtual UBool operator==(const Node &other) const;
        virtual int32_t markRightEdgesFirst(int32_t edgeNumber);
        virtual void write(StringTrieBuilder &builder);
    protected:
        Node *next;
    };
#endif  /* U_HIDE_INTERNAL_API */

    // Do not conditionalize the following with #ifndef U_HIDE_INTERNAL_API,
    // it is needed for layout of other objects.
    /**
     * @internal
     */
    class LinearMatchNode : public ValueNode {
    public:
        LinearMatchNode(int32_t len, Node *nextNode)
                : ValueNode((0x333333u*37u+len)*37u+hashCode(nextNode)),
                  length(len), next(nextNode) {}
        virtual UBool operator==(const Node &other) const;
        virtual int32_t markRightEdgesFirst(int32_t edgeNumber);
    protected:
        int32_t length;
        Node *next;
    };

#ifndef U_HIDE_INTERNAL_API
    /**
     * @internal
     */
    class BranchNode : public Node {
    public:
        BranchNode(int32_t initialHash) : Node(initialHash) {}
    protected:
        int32_t firstEdgeNumber;
    };

    /**
     * @internal
     */
    class ListBranchNode : public BranchNode {
    public:
        ListBranchNode() : BranchNode(0x444444), length(0) {}
        virtual UBool operator==(const Node &other) const;
        virtual int32_t markRightEdgesFirst(int32_t edgeNumber);
        virtual void write(StringTrieBuilder &builder);
        // Adds a unit with a final value.
        void add(int32_t c, int32_t value) {
            units[length]=(char16_t)c;
            equal[length]=NULL;
            values[length]=value;
            ++length;
            hash=(hash*37u+c)*37u+value;
        }
        // Adds a unit which leads to another match node.
        void add(int32_t c, Node *node) {
            units[length]=(char16_t)c;
            equal[length]=node;
            values[length]=0;
            ++length;
            hash=(hash*37u+c)*37u+hashCode(node);
        }
    protected:
        Node *equal[kMaxBranchLinearSubNodeLength];  // NULL means "has final value".
        int32_t length;
        int32_t values[kMaxBranchLinearSubNodeLength];
        char16_t units[kMaxBranchLinearSubNodeLength];
    };

    /**
     * @internal
     */
    class SplitBranchNode : public BranchNode {
    public:
        SplitBranchNode(char16_t middleUnit, Node *lessThanNode, Node *greaterOrEqualNode)
                : BranchNode(((0x555555u*37u+middleUnit)*37u+
                              hashCode(lessThanNode))*37u+hashCode(greaterOrEqualNode)),
                  unit(middleUnit), lessThan(lessThanNode), greaterOrEqual(greaterOrEqualNode) {}
        virtual UBool operator==(const Node &other) const;
        virtual int32_t markRightEdgesFirst(int32_t edgeNumber);
        virtual void write(StringTrieBuilder &builder);
    protected:
        char16_t unit;
        Node *lessThan;
        Node *greaterOrEqual;
    };

    // Branch head node, for writing the actual node lead unit.
    /** @internal */
    class BranchHeadNode : public ValueNode {
    public:
        BranchHeadNode(int32_t len, Node *subNode)
                : ValueNode((0x666666u*37u+len)*37u+hashCode(subNode)),
                  length(len), next(subNode) {}
        virtual UBool operator==(const Node &other) const;
        virtual int32_t markRightEdgesFirst(int32_t edgeNumber);
        virtual void write(StringTrieBuilder &builder);
    protected:
        int32_t length;
        Node *next;  // A branch sub-node.
    };

#endif  /* U_HIDE_INTERNAL_API */
    /// \endcond

    /** @internal */
    virtual Node *createLinearMatchNode(int32_t i, int32_t unitIndex, int32_t length,
                                        Node *nextNode) const = 0;

    /** @internal */
    virtual int32_t write(int32_t unit) = 0;
    /** @internal */
    virtual int32_t writeElementUnits(int32_t i, int32_t unitIndex, int32_t length) = 0;
    /** @internal */
    virtual int32_t writeValueAndFinal(int32_t i, UBool isFinal) = 0;
    /** @internal */
    virtual int32_t writeValueAndType(UBool hasValue, int32_t value, int32_t node) = 0;
    /** @internal */
    virtual int32_t writeDeltaTo(int32_t jumpTarget) = 0;
};

U_NAMESPACE_END

#endif /* U_SHOW_CPLUSPLUS_API */

#endif  // __STRINGTRIEBUILDER_H__
=======
// © 2016 and later: Unicode, Inc. and others.
// License & terms of use: http://www.unicode.org/copyright.html
/*
*******************************************************************************
*   Copyright (C) 2010-2012,2014, International Business Machines
*   Corporation and others.  All Rights Reserved.
*******************************************************************************
*   file name:  stringtriebuilder.h
*   encoding:   UTF-8
*   tab size:   8 (not used)
*   indentation:4
*
*   created on: 2010dec24
*   created by: Markus W. Scherer
*/

#ifndef __STRINGTRIEBUILDER_H__
#define __STRINGTRIEBUILDER_H__

#include "unicode/utypes.h"

#if U_SHOW_CPLUSPLUS_API

#include "unicode/uobject.h"

/**
 * \file
 * \brief C++ API: Builder API for trie builders
 */

// Forward declaration.
/// \cond
struct UHashtable;
typedef struct UHashtable UHashtable;
/// \endcond

/**
 * Build options for BytesTrieBuilder and CharsTrieBuilder.
 * @stable ICU 4.8
 */
enum UStringTrieBuildOption {
    /**
     * Builds a trie quickly.
     * @stable ICU 4.8
     */
    USTRINGTRIE_BUILD_FAST,
    /**
     * Builds a trie more slowly, attempting to generate
     * a shorter but equivalent serialization.
     * This build option also uses more memory.
     *
     * This option can be effective when many integer values are the same
     * and string/byte sequence suffixes can be shared.
     * Runtime speed is not expected to improve.
     * @stable ICU 4.8
     */
    USTRINGTRIE_BUILD_SMALL
};

U_NAMESPACE_BEGIN

/**
 * Base class for string trie builder classes.
 *
 * This class is not intended for public subclassing.
 * @stable ICU 4.8
 */
class U_COMMON_API StringTrieBuilder : public UObject {
public:
#ifndef U_HIDE_INTERNAL_API
    /** @internal */
    static int32_t hashNode(const void *node);
    /** @internal */
    static UBool equalNodes(const void *left, const void *right);
#endif  /* U_HIDE_INTERNAL_API */

protected:
    // Do not enclose the protected default constructor with #ifndef U_HIDE_INTERNAL_API
    // or else the compiler will create a public default constructor.
    /** @internal */
    StringTrieBuilder();
    /** @internal */
    virtual ~StringTrieBuilder();

#ifndef U_HIDE_INTERNAL_API
    /** @internal */
    void createCompactBuilder(int32_t sizeGuess, UErrorCode &errorCode);
    /** @internal */
    void deleteCompactBuilder();

    /** @internal */
    void build(UStringTrieBuildOption buildOption, int32_t elementsLength, UErrorCode &errorCode);

    /** @internal */
    int32_t writeNode(int32_t start, int32_t limit, int32_t unitIndex);
    /** @internal */
    int32_t writeBranchSubNode(int32_t start, int32_t limit, int32_t unitIndex, int32_t length);
#endif  /* U_HIDE_INTERNAL_API */

    class Node;

#ifndef U_HIDE_INTERNAL_API
    /** @internal */
    Node *makeNode(int32_t start, int32_t limit, int32_t unitIndex, UErrorCode &errorCode);
    /** @internal */
    Node *makeBranchSubNode(int32_t start, int32_t limit, int32_t unitIndex,
                            int32_t length, UErrorCode &errorCode);
#endif  /* U_HIDE_INTERNAL_API */

    /** @internal */
    virtual int32_t getElementStringLength(int32_t i) const = 0;
    /** @internal */
    virtual char16_t getElementUnit(int32_t i, int32_t unitIndex) const = 0;
    /** @internal */
    virtual int32_t getElementValue(int32_t i) const = 0;

    // Finds the first unit index after this one where
    // the first and last element have different units again.
    /** @internal */
    virtual int32_t getLimitOfLinearMatch(int32_t first, int32_t last, int32_t unitIndex) const = 0;

    // Number of different units at unitIndex.
    /** @internal */
    virtual int32_t countElementUnits(int32_t start, int32_t limit, int32_t unitIndex) const = 0;
    /** @internal */
    virtual int32_t skipElementsBySomeUnits(int32_t i, int32_t unitIndex, int32_t count) const = 0;
    /** @internal */
    virtual int32_t indexOfElementWithNextUnit(int32_t i, int32_t unitIndex, char16_t unit) const = 0;

    /** @internal */
    virtual UBool matchNodesCanHaveValues() const = 0;

    /** @internal */
    virtual int32_t getMaxBranchLinearSubNodeLength() const = 0;
    /** @internal */
    virtual int32_t getMinLinearMatch() const = 0;
    /** @internal */
    virtual int32_t getMaxLinearMatchLength() const = 0;

#ifndef U_HIDE_INTERNAL_API
    // max(BytesTrie::kMaxBranchLinearSubNodeLength, UCharsTrie::kMaxBranchLinearSubNodeLength).
    /** @internal */
    static const int32_t kMaxBranchLinearSubNodeLength=5;

    // Maximum number of nested split-branch levels for a branch on all 2^16 possible char16_t units.
    // log2(2^16/kMaxBranchLinearSubNodeLength) rounded up.
    /** @internal */
    static const int32_t kMaxSplitBranchLevels=14;

    /**
     * Makes sure that there is only one unique node registered that is
     * equivalent to newNode.
     * @param newNode Input node. The builder takes ownership.
     * @param errorCode ICU in/out UErrorCode.
                        Set to U_MEMORY_ALLOCATION_ERROR if it was success but newNode==nullptr.
     * @return newNode if it is the first of its kind, or
     *         an equivalent node if newNode is a duplicate.
     * @internal
     */
    Node *registerNode(Node *newNode, UErrorCode &errorCode);
    /**
     * Makes sure that there is only one unique FinalValueNode registered
     * with this value.
     * Avoids creating a node if the value is a duplicate.
     * @param value A final value.
     * @param errorCode ICU in/out UErrorCode.
                        Set to U_MEMORY_ALLOCATION_ERROR if it was success but newNode==nullptr.
     * @return A FinalValueNode with the given value.
     * @internal
     */
    Node *registerFinalValue(int32_t value, UErrorCode &errorCode);
#endif  /* U_HIDE_INTERNAL_API */

    /*
     * C++ note:
     * registerNode() and registerFinalValue() take ownership of their input nodes,
     * and only return owned nodes.
     * If they see a failure UErrorCode, they will delete the input node.
     * If they get a nullptr pointer, they will record a U_MEMORY_ALLOCATION_ERROR.
     * If there is a failure, they return nullptr.
     *
     * nullptr Node pointers can be safely passed into other Nodes because
     * they call the static Node::hashCode() which checks for a nullptr pointer first.
     *
     * Therefore, as long as builder functions register a new node,
     * they need to check for failures only before explicitly dereferencing
     * a Node pointer, or before setting a new UErrorCode.
     */

    // Hash set of nodes, maps from nodes to integer 1.
    /** @internal */
    UHashtable *nodes;

    // Do not conditionalize the following with #ifndef U_HIDE_INTERNAL_API,
    // it is needed for layout of other objects.
    /**
     * @internal
     * \cond
     */
    class Node : public UObject {
    public:
        Node(int32_t initialHash) : hash(initialHash), offset(0) {}
        inline int32_t hashCode() const { return hash; }
        // Handles node==nullptr.
        static inline int32_t hashCode(const Node *node) { return node==nullptr ? 0 : node->hashCode(); }
        // Base class operator==() compares the actual class types.
        virtual bool operator==(const Node &other) const;
        inline bool operator!=(const Node &other) const { return !operator==(other); }
        /**
         * Traverses the Node graph and numbers branch edges, with rightmost edges first.
         * This is to avoid writing a duplicate node twice.
         *
         * Branch nodes in this trie data structure are not symmetric.
         * Most branch edges "jump" to other nodes but the rightmost branch edges
         * just continue without a jump.
         * Therefore, write() must write the rightmost branch edge last
         * (trie units are written backwards), and must write it at that point even if
         * it is a duplicate of a node previously written elsewhere.
         *
         * This function visits and marks right branch edges first.
         * Edges are numbered with increasingly negative values because we share the
         * offset field which gets positive values when nodes are written.
         * A branch edge also remembers the first number for any of its edges.
         *
         * When a further-left branch edge has a number in the range of the rightmost
         * edge's numbers, then it will be written as part of the required right edge
         * and we can avoid writing it first.
         *
         * After root.markRightEdgesFirst(-1) the offsets of all nodes are negative
         * edge numbers.
         *
         * @param edgeNumber The first edge number for this node and its sub-nodes.
         * @return An edge number that is at least the maximum-negative
         *         of the input edge number and the numbers of this node and all of its sub-nodes.
         */
        virtual int32_t markRightEdgesFirst(int32_t edgeNumber);
        // write() must set the offset to a positive value.
        virtual void write(StringTrieBuilder &builder) = 0;
        // See markRightEdgesFirst.
        inline void writeUnlessInsideRightEdge(int32_t firstRight, int32_t lastRight,
                                               StringTrieBuilder &builder) {
            // Note: Edge numbers are negative, lastRight<=firstRight.
            // If offset>0 then this node and its sub-nodes have been written already
            // and we need not write them again.
            // If this node is part of the unwritten right branch edge,
            // then we wait until that is written.
            if(offset<0 && (offset<lastRight || firstRight<offset)) {
                write(builder);
            }
        }
        inline int32_t getOffset() const { return offset; }
    protected:
        int32_t hash;
        int32_t offset;
    };

#ifndef U_HIDE_INTERNAL_API
    // This class should not be overridden because
    // registerFinalValue() compares a stack-allocated FinalValueNode
    // (stack-allocated so that we don't unnecessarily create lots of duplicate nodes)
    // with the input node, and the
    // !Node::operator==(other) used inside FinalValueNode::operator==(other)
    // will be false if the typeid's are different.
    /** @internal */
    class FinalValueNode : public Node {
    public:
        FinalValueNode(int32_t v) : Node(0x111111u*37u+v), value(v) {}
        virtual bool operator==(const Node &other) const override;
        virtual void write(StringTrieBuilder &builder) override;
    protected:
        int32_t value;
    };
#endif  /* U_HIDE_INTERNAL_API */

    // Do not conditionalize the following with #ifndef U_HIDE_INTERNAL_API,
    // it is needed for layout of other objects.
    /**
     * @internal 
     */
    class ValueNode : public Node {
    public:
        ValueNode(int32_t initialHash) : Node(initialHash), hasValue(false), value(0) {}
        virtual bool operator==(const Node &other) const override;
        void setValue(int32_t v) {
            hasValue=true;
            value=v;
            hash=hash*37u+v;
        }
    protected:
        UBool hasValue;
        int32_t value;
    };

#ifndef U_HIDE_INTERNAL_API
    /** 
     * @internal 
     */
    class IntermediateValueNode : public ValueNode {
    public:
        IntermediateValueNode(int32_t v, Node *nextNode)
                : ValueNode(0x222222u*37u+hashCode(nextNode)), next(nextNode) { setValue(v); }
        virtual bool operator==(const Node &other) const override;
        virtual int32_t markRightEdgesFirst(int32_t edgeNumber) override;
        virtual void write(StringTrieBuilder &builder) override;
    protected:
        Node *next;
    };
#endif  /* U_HIDE_INTERNAL_API */

    // Do not conditionalize the following with #ifndef U_HIDE_INTERNAL_API,
    // it is needed for layout of other objects.
    /**
     * @internal 
     */
    class LinearMatchNode : public ValueNode {
    public:
        LinearMatchNode(int32_t len, Node *nextNode)
                : ValueNode((0x333333u*37u+len)*37u+hashCode(nextNode)),
                  length(len), next(nextNode) {}
        virtual bool operator==(const Node &other) const override;
        virtual int32_t markRightEdgesFirst(int32_t edgeNumber) override;
    protected:
        int32_t length;
        Node *next;
    };

#ifndef U_HIDE_INTERNAL_API
    /**
     * @internal 
     */
    class BranchNode : public Node {
    public:
        BranchNode(int32_t initialHash) : Node(initialHash) {}
    protected:
        int32_t firstEdgeNumber;
    };

    /**
     * @internal 
     */
    class ListBranchNode : public BranchNode {
    public:
        ListBranchNode() : BranchNode(0x444444), length(0) {}
        virtual bool operator==(const Node &other) const override;
        virtual int32_t markRightEdgesFirst(int32_t edgeNumber) override;
        virtual void write(StringTrieBuilder &builder) override;
        // Adds a unit with a final value.
        void add(int32_t c, int32_t value) {
            units[length]=(char16_t)c;
            equal[length]=nullptr;
            values[length]=value;
            ++length;
            hash=(hash*37u+c)*37u+value;
        }
        // Adds a unit which leads to another match node.
        void add(int32_t c, Node *node) {
            units[length]=(char16_t)c;
            equal[length]=node;
            values[length]=0;
            ++length;
            hash=(hash*37u+c)*37u+hashCode(node);
        }
    protected:
        Node *equal[kMaxBranchLinearSubNodeLength];  // nullptr means "has final value".
        int32_t length;
        int32_t values[kMaxBranchLinearSubNodeLength];
        char16_t units[kMaxBranchLinearSubNodeLength];
    };

    /**
     * @internal 
     */
    class SplitBranchNode : public BranchNode {
    public:
        SplitBranchNode(char16_t middleUnit, Node *lessThanNode, Node *greaterOrEqualNode)
                : BranchNode(((0x555555u*37u+middleUnit)*37u+
                              hashCode(lessThanNode))*37u+hashCode(greaterOrEqualNode)),
                  unit(middleUnit), lessThan(lessThanNode), greaterOrEqual(greaterOrEqualNode) {}
        virtual bool operator==(const Node &other) const override;
        virtual int32_t markRightEdgesFirst(int32_t edgeNumber) override;
        virtual void write(StringTrieBuilder &builder) override;
    protected:
        char16_t unit;
        Node *lessThan;
        Node *greaterOrEqual;
    };

    // Branch head node, for writing the actual node lead unit.
    /** @internal */
    class BranchHeadNode : public ValueNode {
    public:
        BranchHeadNode(int32_t len, Node *subNode)
                : ValueNode((0x666666u*37u+len)*37u+hashCode(subNode)),
                  length(len), next(subNode) {}
        virtual bool operator==(const Node &other) const override;
        virtual int32_t markRightEdgesFirst(int32_t edgeNumber) override;
        virtual void write(StringTrieBuilder &builder) override;
    protected:
        int32_t length;
        Node *next;  // A branch sub-node.
    };

#endif  /* U_HIDE_INTERNAL_API */
    /// \endcond

    /** @internal */
    virtual Node *createLinearMatchNode(int32_t i, int32_t unitIndex, int32_t length,
                                        Node *nextNode) const = 0;

    /** @internal */
    virtual int32_t write(int32_t unit) = 0;
    /** @internal */
    virtual int32_t writeElementUnits(int32_t i, int32_t unitIndex, int32_t length) = 0;
    /** @internal */
    virtual int32_t writeValueAndFinal(int32_t i, UBool isFinal) = 0;
    /** @internal */
    virtual int32_t writeValueAndType(UBool hasValue, int32_t value, int32_t node) = 0;
    /** @internal */
    virtual int32_t writeDeltaTo(int32_t jumpTarget) = 0;
};

U_NAMESPACE_END

#endif /* U_SHOW_CPLUSPLUS_API */

#endif  // __STRINGTRIEBUILDER_H__
>>>>>>> a8a80be5
<|MERGE_RESOLUTION|>--- conflicted
+++ resolved
@@ -1,855 +1,426 @@
-<<<<<<< HEAD
-// © 2016 and later: Unicode, Inc. and others.
-// License & terms of use: http://www.unicode.org/copyright.html
-/*
-*******************************************************************************
-*   Copyright (C) 2010-2012,2014, International Business Machines
-*   Corporation and others.  All Rights Reserved.
-*******************************************************************************
-*   file name:  stringtriebuilder.h
-*   encoding:   UTF-8
-*   tab size:   8 (not used)
-*   indentation:4
-*
-*   created on: 2010dec24
-*   created by: Markus W. Scherer
-*/
-
-#ifndef __STRINGTRIEBUILDER_H__
-#define __STRINGTRIEBUILDER_H__
-
-#include "unicode/utypes.h"
-
-#if U_SHOW_CPLUSPLUS_API
-
-#include "unicode/uobject.h"
-
-/**
- * \file
- * \brief C++ API: Builder API for trie builders
- */
-
-// Forward declaration.
-/// \cond
-struct UHashtable;
-typedef struct UHashtable UHashtable;
-/// \endcond
-
-/**
- * Build options for BytesTrieBuilder and CharsTrieBuilder.
- * @stable ICU 4.8
- */
-enum UStringTrieBuildOption {
-    /**
-     * Builds a trie quickly.
-     * @stable ICU 4.8
-     */
-    USTRINGTRIE_BUILD_FAST,
-    /**
-     * Builds a trie more slowly, attempting to generate
-     * a shorter but equivalent serialization.
-     * This build option also uses more memory.
-     *
-     * This option can be effective when many integer values are the same
-     * and string/byte sequence suffixes can be shared.
-     * Runtime speed is not expected to improve.
-     * @stable ICU 4.8
-     */
-    USTRINGTRIE_BUILD_SMALL
-};
-
-U_NAMESPACE_BEGIN
-
-/**
- * Base class for string trie builder classes.
- *
- * This class is not intended for public subclassing.
- * @stable ICU 4.8
- */
-class U_COMMON_API StringTrieBuilder : public UObject {
-public:
-#ifndef U_HIDE_INTERNAL_API
-    /** @internal */
-    static int32_t hashNode(const void *node);
-    /** @internal */
-    static UBool equalNodes(const void *left, const void *right);
-#endif  /* U_HIDE_INTERNAL_API */
-
-protected:
-    // Do not enclose the protected default constructor with #ifndef U_HIDE_INTERNAL_API
-    // or else the compiler will create a public default constructor.
-    /** @internal */
-    StringTrieBuilder();
-    /** @internal */
-    virtual ~StringTrieBuilder();
-
-#ifndef U_HIDE_INTERNAL_API
-    /** @internal */
-    void createCompactBuilder(int32_t sizeGuess, UErrorCode &errorCode);
-    /** @internal */
-    void deleteCompactBuilder();
-
-    /** @internal */
-    void build(UStringTrieBuildOption buildOption, int32_t elementsLength, UErrorCode &errorCode);
-
-    /** @internal */
-    int32_t writeNode(int32_t start, int32_t limit, int32_t unitIndex);
-    /** @internal */
-    int32_t writeBranchSubNode(int32_t start, int32_t limit, int32_t unitIndex, int32_t length);
-#endif  /* U_HIDE_INTERNAL_API */
-
-    class Node;
-
-#ifndef U_HIDE_INTERNAL_API
-    /** @internal */
-    Node *makeNode(int32_t start, int32_t limit, int32_t unitIndex, UErrorCode &errorCode);
-    /** @internal */
-    Node *makeBranchSubNode(int32_t start, int32_t limit, int32_t unitIndex,
-                            int32_t length, UErrorCode &errorCode);
-#endif  /* U_HIDE_INTERNAL_API */
-
-    /** @internal */
-    virtual int32_t getElementStringLength(int32_t i) const = 0;
-    /** @internal */
-    virtual char16_t getElementUnit(int32_t i, int32_t unitIndex) const = 0;
-    /** @internal */
-    virtual int32_t getElementValue(int32_t i) const = 0;
-
-    // Finds the first unit index after this one where
-    // the first and last element have different units again.
-    /** @internal */
-    virtual int32_t getLimitOfLinearMatch(int32_t first, int32_t last, int32_t unitIndex) const = 0;
-
-    // Number of different units at unitIndex.
-    /** @internal */
-    virtual int32_t countElementUnits(int32_t start, int32_t limit, int32_t unitIndex) const = 0;
-    /** @internal */
-    virtual int32_t skipElementsBySomeUnits(int32_t i, int32_t unitIndex, int32_t count) const = 0;
-    /** @internal */
-    virtual int32_t indexOfElementWithNextUnit(int32_t i, int32_t unitIndex, char16_t unit) const = 0;
-
-    /** @internal */
-    virtual UBool matchNodesCanHaveValues() const = 0;
-
-    /** @internal */
-    virtual int32_t getMaxBranchLinearSubNodeLength() const = 0;
-    /** @internal */
-    virtual int32_t getMinLinearMatch() const = 0;
-    /** @internal */
-    virtual int32_t getMaxLinearMatchLength() const = 0;
-
-#ifndef U_HIDE_INTERNAL_API
-    // max(BytesTrie::kMaxBranchLinearSubNodeLength, UCharsTrie::kMaxBranchLinearSubNodeLength).
-    /** @internal */
-    static const int32_t kMaxBranchLinearSubNodeLength=5;
-
-    // Maximum number of nested split-branch levels for a branch on all 2^16 possible char16_t units.
-    // log2(2^16/kMaxBranchLinearSubNodeLength) rounded up.
-    /** @internal */
-    static const int32_t kMaxSplitBranchLevels=14;
-
-    /**
-     * Makes sure that there is only one unique node registered that is
-     * equivalent to newNode.
-     * @param newNode Input node. The builder takes ownership.
-     * @param errorCode ICU in/out UErrorCode.
-                        Set to U_MEMORY_ALLOCATION_ERROR if it was success but newNode==NULL.
-     * @return newNode if it is the first of its kind, or
-     *         an equivalent node if newNode is a duplicate.
-     * @internal
-     */
-    Node *registerNode(Node *newNode, UErrorCode &errorCode);
-    /**
-     * Makes sure that there is only one unique FinalValueNode registered
-     * with this value.
-     * Avoids creating a node if the value is a duplicate.
-     * @param value A final value.
-     * @param errorCode ICU in/out UErrorCode.
-                        Set to U_MEMORY_ALLOCATION_ERROR if it was success but newNode==NULL.
-     * @return A FinalValueNode with the given value.
-     * @internal
-     */
-    Node *registerFinalValue(int32_t value, UErrorCode &errorCode);
-#endif  /* U_HIDE_INTERNAL_API */
-
-    /*
-     * C++ note:
-     * registerNode() and registerFinalValue() take ownership of their input nodes,
-     * and only return owned nodes.
-     * If they see a failure UErrorCode, they will delete the input node.
-     * If they get a NULL pointer, they will record a U_MEMORY_ALLOCATION_ERROR.
-     * If there is a failure, they return NULL.
-     *
-     * NULL Node pointers can be safely passed into other Nodes because
-     * they call the static Node::hashCode() which checks for a NULL pointer first.
-     *
-     * Therefore, as long as builder functions register a new node,
-     * they need to check for failures only before explicitly dereferencing
-     * a Node pointer, or before setting a new UErrorCode.
-     */
-
-    // Hash set of nodes, maps from nodes to integer 1.
-    /** @internal */
-    UHashtable *nodes;
-
-    // Do not conditionalize the following with #ifndef U_HIDE_INTERNAL_API,
-    // it is needed for layout of other objects.
-    /**
-     * @internal
-     * \cond
-     */
-    class Node : public UObject {
-    public:
-        Node(int32_t initialHash) : hash(initialHash), offset(0) {}
-        inline int32_t hashCode() const { return hash; }
-        // Handles node==NULL.
-        static inline int32_t hashCode(const Node *node) { return node==NULL ? 0 : node->hashCode(); }
-        // Base class operator==() compares the actual class types.
-        virtual UBool operator==(const Node &other) const;
-        inline UBool operator!=(const Node &other) const { return !operator==(other); }
-        /**
-         * Traverses the Node graph and numbers branch edges, with rightmost edges first.
-         * This is to avoid writing a duplicate node twice.
-         *
-         * Branch nodes in this trie data structure are not symmetric.
-         * Most branch edges "jump" to other nodes but the rightmost branch edges
-         * just continue without a jump.
-         * Therefore, write() must write the rightmost branch edge last
-         * (trie units are written backwards), and must write it at that point even if
-         * it is a duplicate of a node previously written elsewhere.
-         *
-         * This function visits and marks right branch edges first.
-         * Edges are numbered with increasingly negative values because we share the
-         * offset field which gets positive values when nodes are written.
-         * A branch edge also remembers the first number for any of its edges.
-         *
-         * When a further-left branch edge has a number in the range of the rightmost
-         * edge's numbers, then it will be written as part of the required right edge
-         * and we can avoid writing it first.
-         *
-         * After root.markRightEdgesFirst(-1) the offsets of all nodes are negative
-         * edge numbers.
-         *
-         * @param edgeNumber The first edge number for this node and its sub-nodes.
-         * @return An edge number that is at least the maximum-negative
-         *         of the input edge number and the numbers of this node and all of its sub-nodes.
-         */
-        virtual int32_t markRightEdgesFirst(int32_t edgeNumber);
-        // write() must set the offset to a positive value.
-        virtual void write(StringTrieBuilder &builder) = 0;
-        // See markRightEdgesFirst.
-        inline void writeUnlessInsideRightEdge(int32_t firstRight, int32_t lastRight,
-                                               StringTrieBuilder &builder) {
-            // Note: Edge numbers are negative, lastRight<=firstRight.
-            // If offset>0 then this node and its sub-nodes have been written already
-            // and we need not write them again.
-            // If this node is part of the unwritten right branch edge,
-            // then we wait until that is written.
-            if(offset<0 && (offset<lastRight || firstRight<offset)) {
-                write(builder);
-            }
-        }
-        inline int32_t getOffset() const { return offset; }
-    protected:
-        int32_t hash;
-        int32_t offset;
-    };
-
-#ifndef U_HIDE_INTERNAL_API
-    // This class should not be overridden because
-    // registerFinalValue() compares a stack-allocated FinalValueNode
-    // (stack-allocated so that we don't unnecessarily create lots of duplicate nodes)
-    // with the input node, and the
-    // !Node::operator==(other) used inside FinalValueNode::operator==(other)
-    // will be false if the typeid's are different.
-    /** @internal */
-    class FinalValueNode : public Node {
-    public:
-        FinalValueNode(int32_t v) : Node(0x111111u*37u+v), value(v) {}
-        virtual UBool operator==(const Node &other) const;
-        virtual void write(StringTrieBuilder &builder);
-    protected:
-        int32_t value;
-    };
-#endif  /* U_HIDE_INTERNAL_API */
-
-    // Do not conditionalize the following with #ifndef U_HIDE_INTERNAL_API,
-    // it is needed for layout of other objects.
-    /**
-     * @internal
-     */
-    class ValueNode : public Node {
-    public:
-        ValueNode(int32_t initialHash) : Node(initialHash), hasValue(false), value(0) {}
-        virtual UBool operator==(const Node &other) const;
-        void setValue(int32_t v) {
-            hasValue=true;
-            value=v;
-            hash=hash*37u+v;
-        }
-    protected:
-        UBool hasValue;
-        int32_t value;
-    };
-
-#ifndef U_HIDE_INTERNAL_API
-    /**
-     * @internal
-     */
-    class IntermediateValueNode : public ValueNode {
-    public:
-        IntermediateValueNode(int32_t v, Node *nextNode)
-                : ValueNode(0x222222u*37u+hashCode(nextNode)), next(nextNode) { setValue(v); }
-        virtual UBool operator==(const Node &other) const;
-        virtual int32_t markRightEdgesFirst(int32_t edgeNumber);
-        virtual void write(StringTrieBuilder &builder);
-    protected:
-        Node *next;
-    };
-#endif  /* U_HIDE_INTERNAL_API */
-
-    // Do not conditionalize the following with #ifndef U_HIDE_INTERNAL_API,
-    // it is needed for layout of other objects.
-    /**
-     * @internal
-     */
-    class LinearMatchNode : public ValueNode {
-    public:
-        LinearMatchNode(int32_t len, Node *nextNode)
-                : ValueNode((0x333333u*37u+len)*37u+hashCode(nextNode)),
-                  length(len), next(nextNode) {}
-        virtual UBool operator==(const Node &other) const;
-        virtual int32_t markRightEdgesFirst(int32_t edgeNumber);
-    protected:
-        int32_t length;
-        Node *next;
-    };
-
-#ifndef U_HIDE_INTERNAL_API
-    /**
-     * @internal
-     */
-    class BranchNode : public Node {
-    public:
-        BranchNode(int32_t initialHash) : Node(initialHash) {}
-    protected:
-        int32_t firstEdgeNumber;
-    };
-
-    /**
-     * @internal
-     */
-    class ListBranchNode : public BranchNode {
-    public:
-        ListBranchNode() : BranchNode(0x444444), length(0) {}
-        virtual UBool operator==(const Node &other) const;
-        virtual int32_t markRightEdgesFirst(int32_t edgeNumber);
-        virtual void write(StringTrieBuilder &builder);
-        // Adds a unit with a final value.
-        void add(int32_t c, int32_t value) {
-            units[length]=(char16_t)c;
-            equal[length]=NULL;
-            values[length]=value;
-            ++length;
-            hash=(hash*37u+c)*37u+value;
-        }
-        // Adds a unit which leads to another match node.
-        void add(int32_t c, Node *node) {
-            units[length]=(char16_t)c;
-            equal[length]=node;
-            values[length]=0;
-            ++length;
-            hash=(hash*37u+c)*37u+hashCode(node);
-        }
-    protected:
-        Node *equal[kMaxBranchLinearSubNodeLength];  // NULL means "has final value".
-        int32_t length;
-        int32_t values[kMaxBranchLinearSubNodeLength];
-        char16_t units[kMaxBranchLinearSubNodeLength];
-    };
-
-    /**
-     * @internal
-     */
-    class SplitBranchNode : public BranchNode {
-    public:
-        SplitBranchNode(char16_t middleUnit, Node *lessThanNode, Node *greaterOrEqualNode)
-                : BranchNode(((0x555555u*37u+middleUnit)*37u+
-                              hashCode(lessThanNode))*37u+hashCode(greaterOrEqualNode)),
-                  unit(middleUnit), lessThan(lessThanNode), greaterOrEqual(greaterOrEqualNode) {}
-        virtual UBool operator==(const Node &other) const;
-        virtual int32_t markRightEdgesFirst(int32_t edgeNumber);
-        virtual void write(StringTrieBuilder &builder);
-    protected:
-        char16_t unit;
-        Node *lessThan;
-        Node *greaterOrEqual;
-    };
-
-    // Branch head node, for writing the actual node lead unit.
-    /** @internal */
-    class BranchHeadNode : public ValueNode {
-    public:
-        BranchHeadNode(int32_t len, Node *subNode)
-                : ValueNode((0x666666u*37u+len)*37u+hashCode(subNode)),
-                  length(len), next(subNode) {}
-        virtual UBool operator==(const Node &other) const;
-        virtual int32_t markRightEdgesFirst(int32_t edgeNumber);
-        virtual void write(StringTrieBuilder &builder);
-    protected:
-        int32_t length;
-        Node *next;  // A branch sub-node.
-    };
-
-#endif  /* U_HIDE_INTERNAL_API */
-    /// \endcond
-
-    /** @internal */
-    virtual Node *createLinearMatchNode(int32_t i, int32_t unitIndex, int32_t length,
-                                        Node *nextNode) const = 0;
-
-    /** @internal */
-    virtual int32_t write(int32_t unit) = 0;
-    /** @internal */
-    virtual int32_t writeElementUnits(int32_t i, int32_t unitIndex, int32_t length) = 0;
-    /** @internal */
-    virtual int32_t writeValueAndFinal(int32_t i, UBool isFinal) = 0;
-    /** @internal */
-    virtual int32_t writeValueAndType(UBool hasValue, int32_t value, int32_t node) = 0;
-    /** @internal */
-    virtual int32_t writeDeltaTo(int32_t jumpTarget) = 0;
-};
-
-U_NAMESPACE_END
-
-#endif /* U_SHOW_CPLUSPLUS_API */
-
-#endif  // __STRINGTRIEBUILDER_H__
-=======
-// © 2016 and later: Unicode, Inc. and others.
-// License & terms of use: http://www.unicode.org/copyright.html
-/*
-*******************************************************************************
-*   Copyright (C) 2010-2012,2014, International Business Machines
-*   Corporation and others.  All Rights Reserved.
-*******************************************************************************
-*   file name:  stringtriebuilder.h
-*   encoding:   UTF-8
-*   tab size:   8 (not used)
-*   indentation:4
-*
-*   created on: 2010dec24
-*   created by: Markus W. Scherer
-*/
-
-#ifndef __STRINGTRIEBUILDER_H__
-#define __STRINGTRIEBUILDER_H__
-
-#include "unicode/utypes.h"
-
-#if U_SHOW_CPLUSPLUS_API
-
-#include "unicode/uobject.h"
-
-/**
- * \file
- * \brief C++ API: Builder API for trie builders
- */
-
-// Forward declaration.
-/// \cond
-struct UHashtable;
-typedef struct UHashtable UHashtable;
-/// \endcond
-
-/**
- * Build options for BytesTrieBuilder and CharsTrieBuilder.
- * @stable ICU 4.8
- */
-enum UStringTrieBuildOption {
-    /**
-     * Builds a trie quickly.
-     * @stable ICU 4.8
-     */
-    USTRINGTRIE_BUILD_FAST,
-    /**
-     * Builds a trie more slowly, attempting to generate
-     * a shorter but equivalent serialization.
-     * This build option also uses more memory.
-     *
-     * This option can be effective when many integer values are the same
-     * and string/byte sequence suffixes can be shared.
-     * Runtime speed is not expected to improve.
-     * @stable ICU 4.8
-     */
-    USTRINGTRIE_BUILD_SMALL
-};
-
-U_NAMESPACE_BEGIN
-
-/**
- * Base class for string trie builder classes.
- *
- * This class is not intended for public subclassing.
- * @stable ICU 4.8
- */
-class U_COMMON_API StringTrieBuilder : public UObject {
-public:
-#ifndef U_HIDE_INTERNAL_API
-    /** @internal */
-    static int32_t hashNode(const void *node);
-    /** @internal */
-    static UBool equalNodes(const void *left, const void *right);
-#endif  /* U_HIDE_INTERNAL_API */
-
-protected:
-    // Do not enclose the protected default constructor with #ifndef U_HIDE_INTERNAL_API
-    // or else the compiler will create a public default constructor.
-    /** @internal */
-    StringTrieBuilder();
-    /** @internal */
-    virtual ~StringTrieBuilder();
-
-#ifndef U_HIDE_INTERNAL_API
-    /** @internal */
-    void createCompactBuilder(int32_t sizeGuess, UErrorCode &errorCode);
-    /** @internal */
-    void deleteCompactBuilder();
-
-    /** @internal */
-    void build(UStringTrieBuildOption buildOption, int32_t elementsLength, UErrorCode &errorCode);
-
-    /** @internal */
-    int32_t writeNode(int32_t start, int32_t limit, int32_t unitIndex);
-    /** @internal */
-    int32_t writeBranchSubNode(int32_t start, int32_t limit, int32_t unitIndex, int32_t length);
-#endif  /* U_HIDE_INTERNAL_API */
-
-    class Node;
-
-#ifndef U_HIDE_INTERNAL_API
-    /** @internal */
-    Node *makeNode(int32_t start, int32_t limit, int32_t unitIndex, UErrorCode &errorCode);
-    /** @internal */
-    Node *makeBranchSubNode(int32_t start, int32_t limit, int32_t unitIndex,
-                            int32_t length, UErrorCode &errorCode);
-#endif  /* U_HIDE_INTERNAL_API */
-
-    /** @internal */
-    virtual int32_t getElementStringLength(int32_t i) const = 0;
-    /** @internal */
-    virtual char16_t getElementUnit(int32_t i, int32_t unitIndex) const = 0;
-    /** @internal */
-    virtual int32_t getElementValue(int32_t i) const = 0;
-
-    // Finds the first unit index after this one where
-    // the first and last element have different units again.
-    /** @internal */
-    virtual int32_t getLimitOfLinearMatch(int32_t first, int32_t last, int32_t unitIndex) const = 0;
-
-    // Number of different units at unitIndex.
-    /** @internal */
-    virtual int32_t countElementUnits(int32_t start, int32_t limit, int32_t unitIndex) const = 0;
-    /** @internal */
-    virtual int32_t skipElementsBySomeUnits(int32_t i, int32_t unitIndex, int32_t count) const = 0;
-    /** @internal */
-    virtual int32_t indexOfElementWithNextUnit(int32_t i, int32_t unitIndex, char16_t unit) const = 0;
-
-    /** @internal */
-    virtual UBool matchNodesCanHaveValues() const = 0;
-
-    /** @internal */
-    virtual int32_t getMaxBranchLinearSubNodeLength() const = 0;
-    /** @internal */
-    virtual int32_t getMinLinearMatch() const = 0;
-    /** @internal */
-    virtual int32_t getMaxLinearMatchLength() const = 0;
-
-#ifndef U_HIDE_INTERNAL_API
-    // max(BytesTrie::kMaxBranchLinearSubNodeLength, UCharsTrie::kMaxBranchLinearSubNodeLength).
-    /** @internal */
-    static const int32_t kMaxBranchLinearSubNodeLength=5;
-
-    // Maximum number of nested split-branch levels for a branch on all 2^16 possible char16_t units.
-    // log2(2^16/kMaxBranchLinearSubNodeLength) rounded up.
-    /** @internal */
-    static const int32_t kMaxSplitBranchLevels=14;
-
-    /**
-     * Makes sure that there is only one unique node registered that is
-     * equivalent to newNode.
-     * @param newNode Input node. The builder takes ownership.
-     * @param errorCode ICU in/out UErrorCode.
-                        Set to U_MEMORY_ALLOCATION_ERROR if it was success but newNode==nullptr.
-     * @return newNode if it is the first of its kind, or
-     *         an equivalent node if newNode is a duplicate.
-     * @internal
-     */
-    Node *registerNode(Node *newNode, UErrorCode &errorCode);
-    /**
-     * Makes sure that there is only one unique FinalValueNode registered
-     * with this value.
-     * Avoids creating a node if the value is a duplicate.
-     * @param value A final value.
-     * @param errorCode ICU in/out UErrorCode.
-                        Set to U_MEMORY_ALLOCATION_ERROR if it was success but newNode==nullptr.
-     * @return A FinalValueNode with the given value.
-     * @internal
-     */
-    Node *registerFinalValue(int32_t value, UErrorCode &errorCode);
-#endif  /* U_HIDE_INTERNAL_API */
-
-    /*
-     * C++ note:
-     * registerNode() and registerFinalValue() take ownership of their input nodes,
-     * and only return owned nodes.
-     * If they see a failure UErrorCode, they will delete the input node.
-     * If they get a nullptr pointer, they will record a U_MEMORY_ALLOCATION_ERROR.
-     * If there is a failure, they return nullptr.
-     *
-     * nullptr Node pointers can be safely passed into other Nodes because
-     * they call the static Node::hashCode() which checks for a nullptr pointer first.
-     *
-     * Therefore, as long as builder functions register a new node,
-     * they need to check for failures only before explicitly dereferencing
-     * a Node pointer, or before setting a new UErrorCode.
-     */
-
-    // Hash set of nodes, maps from nodes to integer 1.
-    /** @internal */
-    UHashtable *nodes;
-
-    // Do not conditionalize the following with #ifndef U_HIDE_INTERNAL_API,
-    // it is needed for layout of other objects.
-    /**
-     * @internal
-     * \cond
-     */
-    class Node : public UObject {
-    public:
-        Node(int32_t initialHash) : hash(initialHash), offset(0) {}
-        inline int32_t hashCode() const { return hash; }
-        // Handles node==nullptr.
-        static inline int32_t hashCode(const Node *node) { return node==nullptr ? 0 : node->hashCode(); }
-        // Base class operator==() compares the actual class types.
-        virtual bool operator==(const Node &other) const;
-        inline bool operator!=(const Node &other) const { return !operator==(other); }
-        /**
-         * Traverses the Node graph and numbers branch edges, with rightmost edges first.
-         * This is to avoid writing a duplicate node twice.
-         *
-         * Branch nodes in this trie data structure are not symmetric.
-         * Most branch edges "jump" to other nodes but the rightmost branch edges
-         * just continue without a jump.
-         * Therefore, write() must write the rightmost branch edge last
-         * (trie units are written backwards), and must write it at that point even if
-         * it is a duplicate of a node previously written elsewhere.
-         *
-         * This function visits and marks right branch edges first.
-         * Edges are numbered with increasingly negative values because we share the
-         * offset field which gets positive values when nodes are written.
-         * A branch edge also remembers the first number for any of its edges.
-         *
-         * When a further-left branch edge has a number in the range of the rightmost
-         * edge's numbers, then it will be written as part of the required right edge
-         * and we can avoid writing it first.
-         *
-         * After root.markRightEdgesFirst(-1) the offsets of all nodes are negative
-         * edge numbers.
-         *
-         * @param edgeNumber The first edge number for this node and its sub-nodes.
-         * @return An edge number that is at least the maximum-negative
-         *         of the input edge number and the numbers of this node and all of its sub-nodes.
-         */
-        virtual int32_t markRightEdgesFirst(int32_t edgeNumber);
-        // write() must set the offset to a positive value.
-        virtual void write(StringTrieBuilder &builder) = 0;
-        // See markRightEdgesFirst.
-        inline void writeUnlessInsideRightEdge(int32_t firstRight, int32_t lastRight,
-                                               StringTrieBuilder &builder) {
-            // Note: Edge numbers are negative, lastRight<=firstRight.
-            // If offset>0 then this node and its sub-nodes have been written already
-            // and we need not write them again.
-            // If this node is part of the unwritten right branch edge,
-            // then we wait until that is written.
-            if(offset<0 && (offset<lastRight || firstRight<offset)) {
-                write(builder);
-            }
-        }
-        inline int32_t getOffset() const { return offset; }
-    protected:
-        int32_t hash;
-        int32_t offset;
-    };
-
-#ifndef U_HIDE_INTERNAL_API
-    // This class should not be overridden because
-    // registerFinalValue() compares a stack-allocated FinalValueNode
-    // (stack-allocated so that we don't unnecessarily create lots of duplicate nodes)
-    // with the input node, and the
-    // !Node::operator==(other) used inside FinalValueNode::operator==(other)
-    // will be false if the typeid's are different.
-    /** @internal */
-    class FinalValueNode : public Node {
-    public:
-        FinalValueNode(int32_t v) : Node(0x111111u*37u+v), value(v) {}
-        virtual bool operator==(const Node &other) const override;
-        virtual void write(StringTrieBuilder &builder) override;
-    protected:
-        int32_t value;
-    };
-#endif  /* U_HIDE_INTERNAL_API */
-
-    // Do not conditionalize the following with #ifndef U_HIDE_INTERNAL_API,
-    // it is needed for layout of other objects.
-    /**
-     * @internal 
-     */
-    class ValueNode : public Node {
-    public:
-        ValueNode(int32_t initialHash) : Node(initialHash), hasValue(false), value(0) {}
-        virtual bool operator==(const Node &other) const override;
-        void setValue(int32_t v) {
-            hasValue=true;
-            value=v;
-            hash=hash*37u+v;
-        }
-    protected:
-        UBool hasValue;
-        int32_t value;
-    };
-
-#ifndef U_HIDE_INTERNAL_API
-    /** 
-     * @internal 
-     */
-    class IntermediateValueNode : public ValueNode {
-    public:
-        IntermediateValueNode(int32_t v, Node *nextNode)
-                : ValueNode(0x222222u*37u+hashCode(nextNode)), next(nextNode) { setValue(v); }
-        virtual bool operator==(const Node &other) const override;
-        virtual int32_t markRightEdgesFirst(int32_t edgeNumber) override;
-        virtual void write(StringTrieBuilder &builder) override;
-    protected:
-        Node *next;
-    };
-#endif  /* U_HIDE_INTERNAL_API */
-
-    // Do not conditionalize the following with #ifndef U_HIDE_INTERNAL_API,
-    // it is needed for layout of other objects.
-    /**
-     * @internal 
-     */
-    class LinearMatchNode : public ValueNode {
-    public:
-        LinearMatchNode(int32_t len, Node *nextNode)
-                : ValueNode((0x333333u*37u+len)*37u+hashCode(nextNode)),
-                  length(len), next(nextNode) {}
-        virtual bool operator==(const Node &other) const override;
-        virtual int32_t markRightEdgesFirst(int32_t edgeNumber) override;
-    protected:
-        int32_t length;
-        Node *next;
-    };
-
-#ifndef U_HIDE_INTERNAL_API
-    /**
-     * @internal 
-     */
-    class BranchNode : public Node {
-    public:
-        BranchNode(int32_t initialHash) : Node(initialHash) {}
-    protected:
-        int32_t firstEdgeNumber;
-    };
-
-    /**
-     * @internal 
-     */
-    class ListBranchNode : public BranchNode {
-    public:
-        ListBranchNode() : BranchNode(0x444444), length(0) {}
-        virtual bool operator==(const Node &other) const override;
-        virtual int32_t markRightEdgesFirst(int32_t edgeNumber) override;
-        virtual void write(StringTrieBuilder &builder) override;
-        // Adds a unit with a final value.
-        void add(int32_t c, int32_t value) {
-            units[length]=(char16_t)c;
-            equal[length]=nullptr;
-            values[length]=value;
-            ++length;
-            hash=(hash*37u+c)*37u+value;
-        }
-        // Adds a unit which leads to another match node.
-        void add(int32_t c, Node *node) {
-            units[length]=(char16_t)c;
-            equal[length]=node;
-            values[length]=0;
-            ++length;
-            hash=(hash*37u+c)*37u+hashCode(node);
-        }
-    protected:
-        Node *equal[kMaxBranchLinearSubNodeLength];  // nullptr means "has final value".
-        int32_t length;
-        int32_t values[kMaxBranchLinearSubNodeLength];
-        char16_t units[kMaxBranchLinearSubNodeLength];
-    };
-
-    /**
-     * @internal 
-     */
-    class SplitBranchNode : public BranchNode {
-    public:
-        SplitBranchNode(char16_t middleUnit, Node *lessThanNode, Node *greaterOrEqualNode)
-                : BranchNode(((0x555555u*37u+middleUnit)*37u+
-                              hashCode(lessThanNode))*37u+hashCode(greaterOrEqualNode)),
-                  unit(middleUnit), lessThan(lessThanNode), greaterOrEqual(greaterOrEqualNode) {}
-        virtual bool operator==(const Node &other) const override;
-        virtual int32_t markRightEdgesFirst(int32_t edgeNumber) override;
-        virtual void write(StringTrieBuilder &builder) override;
-    protected:
-        char16_t unit;
-        Node *lessThan;
-        Node *greaterOrEqual;
-    };
-
-    // Branch head node, for writing the actual node lead unit.
-    /** @internal */
-    class BranchHeadNode : public ValueNode {
-    public:
-        BranchHeadNode(int32_t len, Node *subNode)
-                : ValueNode((0x666666u*37u+len)*37u+hashCode(subNode)),
-                  length(len), next(subNode) {}
-        virtual bool operator==(const Node &other) const override;
-        virtual int32_t markRightEdgesFirst(int32_t edgeNumber) override;
-        virtual void write(StringTrieBuilder &builder) override;
-    protected:
-        int32_t length;
-        Node *next;  // A branch sub-node.
-    };
-
-#endif  /* U_HIDE_INTERNAL_API */
-    /// \endcond
-
-    /** @internal */
-    virtual Node *createLinearMatchNode(int32_t i, int32_t unitIndex, int32_t length,
-                                        Node *nextNode) const = 0;
-
-    /** @internal */
-    virtual int32_t write(int32_t unit) = 0;
-    /** @internal */
-    virtual int32_t writeElementUnits(int32_t i, int32_t unitIndex, int32_t length) = 0;
-    /** @internal */
-    virtual int32_t writeValueAndFinal(int32_t i, UBool isFinal) = 0;
-    /** @internal */
-    virtual int32_t writeValueAndType(UBool hasValue, int32_t value, int32_t node) = 0;
-    /** @internal */
-    virtual int32_t writeDeltaTo(int32_t jumpTarget) = 0;
-};
-
-U_NAMESPACE_END
-
-#endif /* U_SHOW_CPLUSPLUS_API */
-
-#endif  // __STRINGTRIEBUILDER_H__
->>>>>>> a8a80be5
+// © 2016 and later: Unicode, Inc. and others.
+// License & terms of use: http://www.unicode.org/copyright.html
+/*
+*******************************************************************************
+*   Copyright (C) 2010-2012,2014, International Business Machines
+*   Corporation and others.  All Rights Reserved.
+*******************************************************************************
+*   file name:  stringtriebuilder.h
+*   encoding:   UTF-8
+*   tab size:   8 (not used)
+*   indentation:4
+*
+*   created on: 2010dec24
+*   created by: Markus W. Scherer
+*/
+
+#ifndef __STRINGTRIEBUILDER_H__
+#define __STRINGTRIEBUILDER_H__
+
+#include "unicode/utypes.h"
+
+#if U_SHOW_CPLUSPLUS_API
+
+#include "unicode/uobject.h"
+
+/**
+ * \file
+ * \brief C++ API: Builder API for trie builders
+ */
+
+// Forward declaration.
+/// \cond
+struct UHashtable;
+typedef struct UHashtable UHashtable;
+/// \endcond
+
+/**
+ * Build options for BytesTrieBuilder and CharsTrieBuilder.
+ * @stable ICU 4.8
+ */
+enum UStringTrieBuildOption {
+    /**
+     * Builds a trie quickly.
+     * @stable ICU 4.8
+     */
+    USTRINGTRIE_BUILD_FAST,
+    /**
+     * Builds a trie more slowly, attempting to generate
+     * a shorter but equivalent serialization.
+     * This build option also uses more memory.
+     *
+     * This option can be effective when many integer values are the same
+     * and string/byte sequence suffixes can be shared.
+     * Runtime speed is not expected to improve.
+     * @stable ICU 4.8
+     */
+    USTRINGTRIE_BUILD_SMALL
+};
+
+U_NAMESPACE_BEGIN
+
+/**
+ * Base class for string trie builder classes.
+ *
+ * This class is not intended for public subclassing.
+ * @stable ICU 4.8
+ */
+class U_COMMON_API StringTrieBuilder : public UObject {
+public:
+#ifndef U_HIDE_INTERNAL_API
+    /** @internal */
+    static int32_t hashNode(const void *node);
+    /** @internal */
+    static UBool equalNodes(const void *left, const void *right);
+#endif  /* U_HIDE_INTERNAL_API */
+
+protected:
+    // Do not enclose the protected default constructor with #ifndef U_HIDE_INTERNAL_API
+    // or else the compiler will create a public default constructor.
+    /** @internal */
+    StringTrieBuilder();
+    /** @internal */
+    virtual ~StringTrieBuilder();
+
+#ifndef U_HIDE_INTERNAL_API
+    /** @internal */
+    void createCompactBuilder(int32_t sizeGuess, UErrorCode &errorCode);
+    /** @internal */
+    void deleteCompactBuilder();
+
+    /** @internal */
+    void build(UStringTrieBuildOption buildOption, int32_t elementsLength, UErrorCode &errorCode);
+
+    /** @internal */
+    int32_t writeNode(int32_t start, int32_t limit, int32_t unitIndex);
+    /** @internal */
+    int32_t writeBranchSubNode(int32_t start, int32_t limit, int32_t unitIndex, int32_t length);
+#endif  /* U_HIDE_INTERNAL_API */
+
+    class Node;
+
+#ifndef U_HIDE_INTERNAL_API
+    /** @internal */
+    Node *makeNode(int32_t start, int32_t limit, int32_t unitIndex, UErrorCode &errorCode);
+    /** @internal */
+    Node *makeBranchSubNode(int32_t start, int32_t limit, int32_t unitIndex,
+                            int32_t length, UErrorCode &errorCode);
+#endif  /* U_HIDE_INTERNAL_API */
+
+    /** @internal */
+    virtual int32_t getElementStringLength(int32_t i) const = 0;
+    /** @internal */
+    virtual char16_t getElementUnit(int32_t i, int32_t unitIndex) const = 0;
+    /** @internal */
+    virtual int32_t getElementValue(int32_t i) const = 0;
+
+    // Finds the first unit index after this one where
+    // the first and last element have different units again.
+    /** @internal */
+    virtual int32_t getLimitOfLinearMatch(int32_t first, int32_t last, int32_t unitIndex) const = 0;
+
+    // Number of different units at unitIndex.
+    /** @internal */
+    virtual int32_t countElementUnits(int32_t start, int32_t limit, int32_t unitIndex) const = 0;
+    /** @internal */
+    virtual int32_t skipElementsBySomeUnits(int32_t i, int32_t unitIndex, int32_t count) const = 0;
+    /** @internal */
+    virtual int32_t indexOfElementWithNextUnit(int32_t i, int32_t unitIndex, char16_t unit) const = 0;
+
+    /** @internal */
+    virtual UBool matchNodesCanHaveValues() const = 0;
+
+    /** @internal */
+    virtual int32_t getMaxBranchLinearSubNodeLength() const = 0;
+    /** @internal */
+    virtual int32_t getMinLinearMatch() const = 0;
+    /** @internal */
+    virtual int32_t getMaxLinearMatchLength() const = 0;
+
+#ifndef U_HIDE_INTERNAL_API
+    // max(BytesTrie::kMaxBranchLinearSubNodeLength, UCharsTrie::kMaxBranchLinearSubNodeLength).
+    /** @internal */
+    static const int32_t kMaxBranchLinearSubNodeLength=5;
+
+    // Maximum number of nested split-branch levels for a branch on all 2^16 possible char16_t units.
+    // log2(2^16/kMaxBranchLinearSubNodeLength) rounded up.
+    /** @internal */
+    static const int32_t kMaxSplitBranchLevels=14;
+
+    /**
+     * Makes sure that there is only one unique node registered that is
+     * equivalent to newNode.
+     * @param newNode Input node. The builder takes ownership.
+     * @param errorCode ICU in/out UErrorCode.
+                        Set to U_MEMORY_ALLOCATION_ERROR if it was success but newNode==nullptr.
+     * @return newNode if it is the first of its kind, or
+     *         an equivalent node if newNode is a duplicate.
+     * @internal
+     */
+    Node *registerNode(Node *newNode, UErrorCode &errorCode);
+    /**
+     * Makes sure that there is only one unique FinalValueNode registered
+     * with this value.
+     * Avoids creating a node if the value is a duplicate.
+     * @param value A final value.
+     * @param errorCode ICU in/out UErrorCode.
+                        Set to U_MEMORY_ALLOCATION_ERROR if it was success but newNode==nullptr.
+     * @return A FinalValueNode with the given value.
+     * @internal
+     */
+    Node *registerFinalValue(int32_t value, UErrorCode &errorCode);
+#endif  /* U_HIDE_INTERNAL_API */
+
+    /*
+     * C++ note:
+     * registerNode() and registerFinalValue() take ownership of their input nodes,
+     * and only return owned nodes.
+     * If they see a failure UErrorCode, they will delete the input node.
+     * If they get a nullptr pointer, they will record a U_MEMORY_ALLOCATION_ERROR.
+     * If there is a failure, they return nullptr.
+     *
+     * nullptr Node pointers can be safely passed into other Nodes because
+     * they call the static Node::hashCode() which checks for a nullptr pointer first.
+     *
+     * Therefore, as long as builder functions register a new node,
+     * they need to check for failures only before explicitly dereferencing
+     * a Node pointer, or before setting a new UErrorCode.
+     */
+
+    // Hash set of nodes, maps from nodes to integer 1.
+    /** @internal */
+    UHashtable *nodes;
+
+    // Do not conditionalize the following with #ifndef U_HIDE_INTERNAL_API,
+    // it is needed for layout of other objects.
+    /**
+     * @internal
+     * \cond
+     */
+    class Node : public UObject {
+    public:
+        Node(int32_t initialHash) : hash(initialHash), offset(0) {}
+        inline int32_t hashCode() const { return hash; }
+        // Handles node==nullptr.
+        static inline int32_t hashCode(const Node *node) { return node==nullptr ? 0 : node->hashCode(); }
+        // Base class operator==() compares the actual class types.
+        virtual bool operator==(const Node &other) const;
+        inline bool operator!=(const Node &other) const { return !operator==(other); }
+        /**
+         * Traverses the Node graph and numbers branch edges, with rightmost edges first.
+         * This is to avoid writing a duplicate node twice.
+         *
+         * Branch nodes in this trie data structure are not symmetric.
+         * Most branch edges "jump" to other nodes but the rightmost branch edges
+         * just continue without a jump.
+         * Therefore, write() must write the rightmost branch edge last
+         * (trie units are written backwards), and must write it at that point even if
+         * it is a duplicate of a node previously written elsewhere.
+         *
+         * This function visits and marks right branch edges first.
+         * Edges are numbered with increasingly negative values because we share the
+         * offset field which gets positive values when nodes are written.
+         * A branch edge also remembers the first number for any of its edges.
+         *
+         * When a further-left branch edge has a number in the range of the rightmost
+         * edge's numbers, then it will be written as part of the required right edge
+         * and we can avoid writing it first.
+         *
+         * After root.markRightEdgesFirst(-1) the offsets of all nodes are negative
+         * edge numbers.
+         *
+         * @param edgeNumber The first edge number for this node and its sub-nodes.
+         * @return An edge number that is at least the maximum-negative
+         *         of the input edge number and the numbers of this node and all of its sub-nodes.
+         */
+        virtual int32_t markRightEdgesFirst(int32_t edgeNumber);
+        // write() must set the offset to a positive value.
+        virtual void write(StringTrieBuilder &builder) = 0;
+        // See markRightEdgesFirst.
+        inline void writeUnlessInsideRightEdge(int32_t firstRight, int32_t lastRight,
+                                               StringTrieBuilder &builder) {
+            // Note: Edge numbers are negative, lastRight<=firstRight.
+            // If offset>0 then this node and its sub-nodes have been written already
+            // and we need not write them again.
+            // If this node is part of the unwritten right branch edge,
+            // then we wait until that is written.
+            if(offset<0 && (offset<lastRight || firstRight<offset)) {
+                write(builder);
+            }
+        }
+        inline int32_t getOffset() const { return offset; }
+    protected:
+        int32_t hash;
+        int32_t offset;
+    };
+
+#ifndef U_HIDE_INTERNAL_API
+    // This class should not be overridden because
+    // registerFinalValue() compares a stack-allocated FinalValueNode
+    // (stack-allocated so that we don't unnecessarily create lots of duplicate nodes)
+    // with the input node, and the
+    // !Node::operator==(other) used inside FinalValueNode::operator==(other)
+    // will be false if the typeid's are different.
+    /** @internal */
+    class FinalValueNode : public Node {
+    public:
+        FinalValueNode(int32_t v) : Node(0x111111u*37u+v), value(v) {}
+        virtual bool operator==(const Node &other) const override;
+        virtual void write(StringTrieBuilder &builder) override;
+    protected:
+        int32_t value;
+    };
+#endif  /* U_HIDE_INTERNAL_API */
+
+    // Do not conditionalize the following with #ifndef U_HIDE_INTERNAL_API,
+    // it is needed for layout of other objects.
+    /**
+     * @internal 
+     */
+    class ValueNode : public Node {
+    public:
+        ValueNode(int32_t initialHash) : Node(initialHash), hasValue(false), value(0) {}
+        virtual bool operator==(const Node &other) const override;
+        void setValue(int32_t v) {
+            hasValue=true;
+            value=v;
+            hash=hash*37u+v;
+        }
+    protected:
+        UBool hasValue;
+        int32_t value;
+    };
+
+#ifndef U_HIDE_INTERNAL_API
+    /** 
+     * @internal 
+     */
+    class IntermediateValueNode : public ValueNode {
+    public:
+        IntermediateValueNode(int32_t v, Node *nextNode)
+                : ValueNode(0x222222u*37u+hashCode(nextNode)), next(nextNode) { setValue(v); }
+        virtual bool operator==(const Node &other) const override;
+        virtual int32_t markRightEdgesFirst(int32_t edgeNumber) override;
+        virtual void write(StringTrieBuilder &builder) override;
+    protected:
+        Node *next;
+    };
+#endif  /* U_HIDE_INTERNAL_API */
+
+    // Do not conditionalize the following with #ifndef U_HIDE_INTERNAL_API,
+    // it is needed for layout of other objects.
+    /**
+     * @internal 
+     */
+    class LinearMatchNode : public ValueNode {
+    public:
+        LinearMatchNode(int32_t len, Node *nextNode)
+                : ValueNode((0x333333u*37u+len)*37u+hashCode(nextNode)),
+                  length(len), next(nextNode) {}
+        virtual bool operator==(const Node &other) const override;
+        virtual int32_t markRightEdgesFirst(int32_t edgeNumber) override;
+    protected:
+        int32_t length;
+        Node *next;
+    };
+
+#ifndef U_HIDE_INTERNAL_API
+    /**
+     * @internal 
+     */
+    class BranchNode : public Node {
+    public:
+        BranchNode(int32_t initialHash) : Node(initialHash) {}
+    protected:
+        int32_t firstEdgeNumber;
+    };
+
+    /**
+     * @internal 
+     */
+    class ListBranchNode : public BranchNode {
+    public:
+        ListBranchNode() : BranchNode(0x444444), length(0) {}
+        virtual bool operator==(const Node &other) const override;
+        virtual int32_t markRightEdgesFirst(int32_t edgeNumber) override;
+        virtual void write(StringTrieBuilder &builder) override;
+        // Adds a unit with a final value.
+        void add(int32_t c, int32_t value) {
+            units[length]=(char16_t)c;
+            equal[length]=nullptr;
+            values[length]=value;
+            ++length;
+            hash=(hash*37u+c)*37u+value;
+        }
+        // Adds a unit which leads to another match node.
+        void add(int32_t c, Node *node) {
+            units[length]=(char16_t)c;
+            equal[length]=node;
+            values[length]=0;
+            ++length;
+            hash=(hash*37u+c)*37u+hashCode(node);
+        }
+    protected:
+        Node *equal[kMaxBranchLinearSubNodeLength];  // nullptr means "has final value".
+        int32_t length;
+        int32_t values[kMaxBranchLinearSubNodeLength];
+        char16_t units[kMaxBranchLinearSubNodeLength];
+    };
+
+    /**
+     * @internal 
+     */
+    class SplitBranchNode : public BranchNode {
+    public:
+        SplitBranchNode(char16_t middleUnit, Node *lessThanNode, Node *greaterOrEqualNode)
+                : BranchNode(((0x555555u*37u+middleUnit)*37u+
+                              hashCode(lessThanNode))*37u+hashCode(greaterOrEqualNode)),
+                  unit(middleUnit), lessThan(lessThanNode), greaterOrEqual(greaterOrEqualNode) {}
+        virtual bool operator==(const Node &other) const override;
+        virtual int32_t markRightEdgesFirst(int32_t edgeNumber) override;
+        virtual void write(StringTrieBuilder &builder) override;
+    protected:
+        char16_t unit;
+        Node *lessThan;
+        Node *greaterOrEqual;
+    };
+
+    // Branch head node, for writing the actual node lead unit.
+    /** @internal */
+    class BranchHeadNode : public ValueNode {
+    public:
+        BranchHeadNode(int32_t len, Node *subNode)
+                : ValueNode((0x666666u*37u+len)*37u+hashCode(subNode)),
+                  length(len), next(subNode) {}
+        virtual bool operator==(const Node &other) const override;
+        virtual int32_t markRightEdgesFirst(int32_t edgeNumber) override;
+        virtual void write(StringTrieBuilder &builder) override;
+    protected:
+        int32_t length;
+        Node *next;  // A branch sub-node.
+    };
+
+#endif  /* U_HIDE_INTERNAL_API */
+    /// \endcond
+
+    /** @internal */
+    virtual Node *createLinearMatchNode(int32_t i, int32_t unitIndex, int32_t length,
+                                        Node *nextNode) const = 0;
+
+    /** @internal */
+    virtual int32_t write(int32_t unit) = 0;
+    /** @internal */
+    virtual int32_t writeElementUnits(int32_t i, int32_t unitIndex, int32_t length) = 0;
+    /** @internal */
+    virtual int32_t writeValueAndFinal(int32_t i, UBool isFinal) = 0;
+    /** @internal */
+    virtual int32_t writeValueAndType(UBool hasValue, int32_t value, int32_t node) = 0;
+    /** @internal */
+    virtual int32_t writeDeltaTo(int32_t jumpTarget) = 0;
+};
+
+U_NAMESPACE_END
+
+#endif /* U_SHOW_CPLUSPLUS_API */
+
+#endif  // __STRINGTRIEBUILDER_H__