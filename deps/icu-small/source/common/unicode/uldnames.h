<<<<<<< HEAD
// © 2016 and later: Unicode, Inc. and others.
// License & terms of use: http://www.unicode.org/copyright.html
/*
*******************************************************************************
*   Copyright (C) 2010-2016, International Business Machines Corporation and
*   others.  All Rights Reserved.
*******************************************************************************
*/

#ifndef __ULDNAMES_H__
#define __ULDNAMES_H__

/**
 * \file
 * \brief C API: Provides display names of Locale ids and their components.
 */

#include "unicode/utypes.h"
#include "unicode/uscript.h"
#include "unicode/udisplaycontext.h"

#if U_SHOW_CPLUSPLUS_API
#include "unicode/localpointer.h"
#endif   // U_SHOW_CPLUSPLUS_API

/**
 * Enum used in LocaleDisplayNames::createInstance.
 * @stable ICU 4.4
 */
typedef enum {
    /**
     * Use standard names when generating a locale name,
     * e.g. en_GB displays as 'English (United Kingdom)'.
     * @stable ICU 4.4
     */
    ULDN_STANDARD_NAMES = 0,
    /**
     * Use dialect names, when generating a locale name,
     * e.g. en_GB displays as 'British English'.
     * @stable ICU 4.4
     */
    ULDN_DIALECT_NAMES
} UDialectHandling;

/**
 * Opaque C service object type for the locale display names API
 * @stable ICU 4.4
 */
struct ULocaleDisplayNames;

/**
 * C typedef for struct ULocaleDisplayNames.
 * @stable ICU 4.4
 */
typedef struct ULocaleDisplayNames ULocaleDisplayNames;

#if !UCONFIG_NO_FORMATTING

/**
 * Returns an instance of LocaleDisplayNames that returns names
 * formatted for the provided locale, using the provided
 * dialectHandling.  The usual value for dialectHandling is
 * ULOC_STANDARD_NAMES.
 *
 * @param locale the display locale
 * @param dialectHandling how to select names for locales
 * @return a ULocaleDisplayNames instance
 * @param pErrorCode the status code
 * @stable ICU 4.4
 */
U_CAPI ULocaleDisplayNames * U_EXPORT2
uldn_open(const char * locale,
          UDialectHandling dialectHandling,
          UErrorCode *pErrorCode);

/**
 * Closes a ULocaleDisplayNames instance obtained from uldn_open().
 * @param ldn the ULocaleDisplayNames instance to be closed
 * @stable ICU 4.4
 */
U_CAPI void U_EXPORT2
uldn_close(ULocaleDisplayNames *ldn);

#if U_SHOW_CPLUSPLUS_API

U_NAMESPACE_BEGIN

/**
 * \class LocalULocaleDisplayNamesPointer
 * "Smart pointer" class, closes a ULocaleDisplayNames via uldn_close().
 * For most methods see the LocalPointerBase base class.
 *
 * @see LocalPointerBase
 * @see LocalPointer
 * @stable ICU 4.4
 */
U_DEFINE_LOCAL_OPEN_POINTER(LocalULocaleDisplayNamesPointer, ULocaleDisplayNames, uldn_close);

U_NAMESPACE_END

#endif

/* getters for state */

/**
 * Returns the locale used to determine the display names. This is
 * not necessarily the same locale passed to {@link #uldn_open}.
 * @param ldn the LocaleDisplayNames instance
 * @return the display locale
 * @stable ICU 4.4
 */
U_CAPI const char * U_EXPORT2
uldn_getLocale(const ULocaleDisplayNames *ldn);

/**
 * Returns the dialect handling used in the display names.
 * @param ldn the LocaleDisplayNames instance
 * @return the dialect handling enum
 * @stable ICU 4.4
 */
U_CAPI UDialectHandling U_EXPORT2
uldn_getDialectHandling(const ULocaleDisplayNames *ldn);

/* names for entire locales */

/**
 * Returns the display name of the provided locale.
 * @param ldn the LocaleDisplayNames instance
 * @param locale the locale whose display name to return
 * @param result receives the display name
 * @param maxResultSize the size of the result buffer
 * @param pErrorCode the status code
 * @return the actual buffer size needed for the display name.  If it's
 * greater than maxResultSize, the returned name will be truncated.
 * @stable ICU 4.4
 */
U_CAPI int32_t U_EXPORT2
uldn_localeDisplayName(const ULocaleDisplayNames *ldn,
                       const char *locale,
                       UChar *result,
                       int32_t maxResultSize,
                       UErrorCode *pErrorCode);

/* names for components of a locale */

/**
 * Returns the display name of the provided language code.
 * @param ldn the LocaleDisplayNames instance
 * @param lang the language code whose display name to return
 * @param result receives the display name
 * @param maxResultSize the size of the result buffer
 * @param pErrorCode the status code
 * @return the actual buffer size needed for the display name.  If it's
 * greater than maxResultSize, the returned name will be truncated.
 * @stable ICU 4.4
 */
U_CAPI int32_t U_EXPORT2
uldn_languageDisplayName(const ULocaleDisplayNames *ldn,
                         const char *lang,
                         UChar *result,
                         int32_t maxResultSize,
                         UErrorCode *pErrorCode);

/**
 * Returns the display name of the provided script.
 * @param ldn the LocaleDisplayNames instance
 * @param script the script whose display name to return
 * @param result receives the display name
 * @param maxResultSize the size of the result buffer
 * @param pErrorCode the status code
 * @return the actual buffer size needed for the display name.  If it's
 * greater than maxResultSize, the returned name will be truncated.
 * @stable ICU 4.4
 */
U_CAPI int32_t U_EXPORT2
uldn_scriptDisplayName(const ULocaleDisplayNames *ldn,
                       const char *script,
                       UChar *result,
                       int32_t maxResultSize,
                       UErrorCode *pErrorCode);

/**
 * Returns the display name of the provided script code.
 * @param ldn the LocaleDisplayNames instance
 * @param scriptCode the script code whose display name to return
 * @param result receives the display name
 * @param maxResultSize the size of the result buffer
 * @param pErrorCode the status code
 * @return the actual buffer size needed for the display name.  If it's
 * greater than maxResultSize, the returned name will be truncated.
 * @stable ICU 4.4
 */
U_CAPI int32_t U_EXPORT2
uldn_scriptCodeDisplayName(const ULocaleDisplayNames *ldn,
                           UScriptCode scriptCode,
                           UChar *result,
                           int32_t maxResultSize,
                           UErrorCode *pErrorCode);

/**
 * Returns the display name of the provided region code.
 * @param ldn the LocaleDisplayNames instance
 * @param region the region code whose display name to return
 * @param result receives the display name
 * @param maxResultSize the size of the result buffer
 * @param pErrorCode the status code
 * @return the actual buffer size needed for the display name.  If it's
 * greater than maxResultSize, the returned name will be truncated.
 * @stable ICU 4.4
 */
U_CAPI int32_t U_EXPORT2
uldn_regionDisplayName(const ULocaleDisplayNames *ldn,
                       const char *region,
                       UChar *result,
                       int32_t maxResultSize,
                       UErrorCode *pErrorCode);

/**
 * Returns the display name of the provided variant
 * @param ldn the LocaleDisplayNames instance
 * @param variant the variant whose display name to return
 * @param result receives the display name
 * @param maxResultSize the size of the result buffer
 * @param pErrorCode the status code
 * @return the actual buffer size needed for the display name.  If it's
 * greater than maxResultSize, the returned name will be truncated.
 * @stable ICU 4.4
 */
U_CAPI int32_t U_EXPORT2
uldn_variantDisplayName(const ULocaleDisplayNames *ldn,
                        const char *variant,
                        UChar *result,
                        int32_t maxResultSize,
                        UErrorCode *pErrorCode);

/**
 * Returns the display name of the provided locale key
 * @param ldn the LocaleDisplayNames instance
 * @param key the locale key whose display name to return
 * @param result receives the display name
 * @param maxResultSize the size of the result buffer
 * @param pErrorCode the status code
 * @return the actual buffer size needed for the display name.  If it's
 * greater than maxResultSize, the returned name will be truncated.
 * @stable ICU 4.4
 */
U_CAPI int32_t U_EXPORT2
uldn_keyDisplayName(const ULocaleDisplayNames *ldn,
                    const char *key,
                    UChar *result,
                    int32_t maxResultSize,
                    UErrorCode *pErrorCode);

/**
 * Returns the display name of the provided value (used with the provided key).
 * @param ldn the LocaleDisplayNames instance
 * @param key the locale key
 * @param value the locale key's value
 * @param result receives the display name
 * @param maxResultSize the size of the result buffer
 * @param pErrorCode the status code
 * @return the actual buffer size needed for the display name.  If it's
 * greater than maxResultSize, the returned name will be truncated.
 * @stable ICU 4.4
 */
U_CAPI int32_t U_EXPORT2
uldn_keyValueDisplayName(const ULocaleDisplayNames *ldn,
                         const char *key,
                         const char *value,
                         UChar *result,
                         int32_t maxResultSize,
                         UErrorCode *pErrorCode);

/**
* Returns an instance of LocaleDisplayNames that returns names formatted
* for the provided locale, using the provided UDisplayContext settings.
*
* @param locale The display locale
* @param contexts List of one or more context settings (e.g. for dialect
*               handling, capitalization, etc.
* @param length Number of items in the contexts list
* @param pErrorCode Pointer to UErrorCode input/output status. If at entry this indicates
*               a failure status, the function will do nothing; otherwise this will be
*               updated with any new status from the function.
* @return a ULocaleDisplayNames instance
* @stable ICU 51
*/
U_CAPI ULocaleDisplayNames * U_EXPORT2
uldn_openForContext(const char * locale, UDisplayContext *contexts,
                    int32_t length, UErrorCode *pErrorCode);

/**
* Returns the UDisplayContext value for the specified UDisplayContextType.
* @param ldn the ULocaleDisplayNames instance
* @param type the UDisplayContextType whose value to return
* @param pErrorCode Pointer to UErrorCode input/output status. If at entry this indicates
*               a failure status, the function will do nothing; otherwise this will be
*               updated with any new status from the function.
* @return the UDisplayContextValue for the specified type.
* @stable ICU 51
*/
U_CAPI UDisplayContext U_EXPORT2
uldn_getContext(const ULocaleDisplayNames *ldn, UDisplayContextType type,
                UErrorCode *pErrorCode);

#endif  /* !UCONFIG_NO_FORMATTING */
#endif  /* __ULDNAMES_H__ */
=======
// © 2016 and later: Unicode, Inc. and others.
// License & terms of use: http://www.unicode.org/copyright.html
/*
*******************************************************************************
*   Copyright (C) 2010-2016, International Business Machines Corporation and
*   others.  All Rights Reserved.
*******************************************************************************
*/

#ifndef __ULDNAMES_H__
#define __ULDNAMES_H__

/**
 * \file
 * \brief C API: Provides display names of Locale ids and their components.
 */

#include "unicode/utypes.h"
#include "unicode/uscript.h"
#include "unicode/udisplaycontext.h"

#if U_SHOW_CPLUSPLUS_API
#include "unicode/localpointer.h"
#endif   // U_SHOW_CPLUSPLUS_API

/**
 * Enum used in LocaleDisplayNames::createInstance.
 * @stable ICU 4.4
 */
typedef enum {
    /**
     * Use standard names when generating a locale name,
     * e.g. en_GB displays as 'English (United Kingdom)'.
     * @stable ICU 4.4
     */
    ULDN_STANDARD_NAMES = 0,
    /**
     * Use dialect names, when generating a locale name,
     * e.g. en_GB displays as 'British English'.
     * @stable ICU 4.4
     */
    ULDN_DIALECT_NAMES
} UDialectHandling;

/**
 * Opaque C service object type for the locale display names API
 * @stable ICU 4.4
 */
struct ULocaleDisplayNames;

/** 
 * C typedef for struct ULocaleDisplayNames. 
 * @stable ICU 4.4 
 */
typedef struct ULocaleDisplayNames ULocaleDisplayNames;  

#if !UCONFIG_NO_FORMATTING

/**
 * Returns an instance of LocaleDisplayNames that returns names
 * formatted for the provided locale, using the provided
 * dialectHandling.  The usual value for dialectHandling is
 * ULOC_STANDARD_NAMES.
 *
 * @param locale the display locale 
 * @param dialectHandling how to select names for locales 
 * @return a ULocaleDisplayNames instance 
 * @param pErrorCode the status code
 * @stable ICU 4.4
 */
U_CAPI ULocaleDisplayNames * U_EXPORT2
uldn_open(const char * locale,
          UDialectHandling dialectHandling,
          UErrorCode *pErrorCode);

/**
 * Closes a ULocaleDisplayNames instance obtained from uldn_open().
 * @param ldn the ULocaleDisplayNames instance to be closed
 * @stable ICU 4.4
 */
U_CAPI void U_EXPORT2
uldn_close(ULocaleDisplayNames *ldn);

#if U_SHOW_CPLUSPLUS_API

U_NAMESPACE_BEGIN

/**
 * \class LocalULocaleDisplayNamesPointer
 * "Smart pointer" class, closes a ULocaleDisplayNames via uldn_close().
 * For most methods see the LocalPointerBase base class.
 *
 * @see LocalPointerBase
 * @see LocalPointer
 * @stable ICU 4.4
 */
U_DEFINE_LOCAL_OPEN_POINTER(LocalULocaleDisplayNamesPointer, ULocaleDisplayNames, uldn_close);

U_NAMESPACE_END

#endif

/* getters for state */

/**
 * Returns the locale used to determine the display names. This is
 * not necessarily the same locale passed to {@link #uldn_open}.
 * @param ldn the LocaleDisplayNames instance
 * @return the display locale 
 * @stable ICU 4.4
 */
U_CAPI const char * U_EXPORT2
uldn_getLocale(const ULocaleDisplayNames *ldn);

/**
 * Returns the dialect handling used in the display names.
 * @param ldn the LocaleDisplayNames instance
 * @return the dialect handling enum
 * @stable ICU 4.4
 */
U_CAPI UDialectHandling U_EXPORT2
uldn_getDialectHandling(const ULocaleDisplayNames *ldn);

/* names for entire locales */

/**
 * Returns the display name of the provided locale.
 * @param ldn the LocaleDisplayNames instance
 * @param locale the locale whose display name to return
 * @param result receives the display name
 * @param maxResultSize the size of the result buffer
 * @param pErrorCode the status code
 * @return the actual buffer size needed for the display name.  If it's
 * greater than maxResultSize, the returned name will be truncated.
 * @stable ICU 4.4
 */
U_CAPI int32_t U_EXPORT2
uldn_localeDisplayName(const ULocaleDisplayNames *ldn,
                       const char *locale,
                       UChar *result,
                       int32_t maxResultSize,
                       UErrorCode *pErrorCode);

/* names for components of a locale */

/**
 * Returns the display name of the provided language code.
 * @param ldn the LocaleDisplayNames instance
 * @param lang the language code whose display name to return
 * @param result receives the display name
 * @param maxResultSize the size of the result buffer
 * @param pErrorCode the status code
 * @return the actual buffer size needed for the display name.  If it's
 * greater than maxResultSize, the returned name will be truncated.
 * @stable ICU 4.4
 */
U_CAPI int32_t U_EXPORT2
uldn_languageDisplayName(const ULocaleDisplayNames *ldn,
                         const char *lang,
                         UChar *result,
                         int32_t maxResultSize,
                         UErrorCode *pErrorCode);

/**
 * Returns the display name of the provided script.
 * @param ldn the LocaleDisplayNames instance
 * @param script the script whose display name to return
 * @param result receives the display name
 * @param maxResultSize the size of the result buffer
 * @param pErrorCode the status code
 * @return the actual buffer size needed for the display name.  If it's
 * greater than maxResultSize, the returned name will be truncated.
 * @stable ICU 4.4
 */
U_CAPI int32_t U_EXPORT2
uldn_scriptDisplayName(const ULocaleDisplayNames *ldn,
                       const char *script,
                       UChar *result,
                       int32_t maxResultSize,
                       UErrorCode *pErrorCode);

/**
 * Returns the display name of the provided script code.
 * @param ldn the LocaleDisplayNames instance
 * @param scriptCode the script code whose display name to return
 * @param result receives the display name
 * @param maxResultSize the size of the result buffer
 * @param pErrorCode the status code
 * @return the actual buffer size needed for the display name.  If it's
 * greater than maxResultSize, the returned name will be truncated.
 * @stable ICU 4.4
 */
U_CAPI int32_t U_EXPORT2
uldn_scriptCodeDisplayName(const ULocaleDisplayNames *ldn,
                           UScriptCode scriptCode,
                           UChar *result,
                           int32_t maxResultSize,
                           UErrorCode *pErrorCode);

/**
 * Returns the display name of the provided region code.
 * @param ldn the LocaleDisplayNames instance
 * @param region the region code whose display name to return
 * @param result receives the display name
 * @param maxResultSize the size of the result buffer
 * @param pErrorCode the status code
 * @return the actual buffer size needed for the display name.  If it's
 * greater than maxResultSize, the returned name will be truncated.
 * @stable ICU 4.4
 */
U_CAPI int32_t U_EXPORT2
uldn_regionDisplayName(const ULocaleDisplayNames *ldn,
                       const char *region,
                       UChar *result,
                       int32_t maxResultSize,
                       UErrorCode *pErrorCode);

/**
 * Returns the display name of the provided variant
 * @param ldn the LocaleDisplayNames instance
 * @param variant the variant whose display name to return
 * @param result receives the display name
 * @param maxResultSize the size of the result buffer
 * @param pErrorCode the status code
 * @return the actual buffer size needed for the display name.  If it's
 * greater than maxResultSize, the returned name will be truncated.
 * @stable ICU 4.4
 */
U_CAPI int32_t U_EXPORT2
uldn_variantDisplayName(const ULocaleDisplayNames *ldn,
                        const char *variant,
                        UChar *result,
                        int32_t maxResultSize,
                        UErrorCode *pErrorCode);

/**
 * Returns the display name of the provided locale key
 * @param ldn the LocaleDisplayNames instance
 * @param key the locale key whose display name to return
 * @param result receives the display name
 * @param maxResultSize the size of the result buffer
 * @param pErrorCode the status code
 * @return the actual buffer size needed for the display name.  If it's
 * greater than maxResultSize, the returned name will be truncated.
 * @stable ICU 4.4
 */
U_CAPI int32_t U_EXPORT2
uldn_keyDisplayName(const ULocaleDisplayNames *ldn,
                    const char *key,
                    UChar *result,
                    int32_t maxResultSize,
                    UErrorCode *pErrorCode);

/**
 * Returns the display name of the provided value (used with the provided key).
 * @param ldn the LocaleDisplayNames instance
 * @param key the locale key
 * @param value the locale key's value
 * @param result receives the display name
 * @param maxResultSize the size of the result buffer
 * @param pErrorCode the status code
 * @return the actual buffer size needed for the display name.  If it's
 * greater than maxResultSize, the returned name will be truncated.
 * @stable ICU 4.4
 */
U_CAPI int32_t U_EXPORT2
uldn_keyValueDisplayName(const ULocaleDisplayNames *ldn,
                         const char *key,
                         const char *value,
                         UChar *result,
                         int32_t maxResultSize,
                         UErrorCode *pErrorCode);

/**
* Returns an instance of LocaleDisplayNames that returns names formatted
* for the provided locale, using the provided UDisplayContext settings.
*
* @param locale The display locale 
* @param contexts List of one or more context settings (e.g. for dialect
*               handling, capitalization, etc.
* @param length Number of items in the contexts list
* @param pErrorCode Pointer to UErrorCode input/output status. If at entry this indicates
*               a failure status, the function will do nothing; otherwise this will be
*               updated with any new status from the function. 
* @return a ULocaleDisplayNames instance 
* @stable ICU 51
*/
U_CAPI ULocaleDisplayNames * U_EXPORT2
uldn_openForContext(const char * locale, UDisplayContext *contexts,
                    int32_t length, UErrorCode *pErrorCode);

/**
* Returns the UDisplayContext value for the specified UDisplayContextType.
* @param ldn the ULocaleDisplayNames instance
* @param type the UDisplayContextType whose value to return
* @param pErrorCode Pointer to UErrorCode input/output status. If at entry this indicates
*               a failure status, the function will do nothing; otherwise this will be
*               updated with any new status from the function. 
* @return the UDisplayContextValue for the specified type.
* @stable ICU 51
*/
U_CAPI UDisplayContext U_EXPORT2
uldn_getContext(const ULocaleDisplayNames *ldn, UDisplayContextType type,
                UErrorCode *pErrorCode);

#endif  /* !UCONFIG_NO_FORMATTING */
#endif  /* __ULDNAMES_H__ */
>>>>>>> a8a80be5
<|MERGE_RESOLUTION|>--- conflicted
+++ resolved
@@ -1,617 +1,307 @@
-<<<<<<< HEAD
-// © 2016 and later: Unicode, Inc. and others.
-// License & terms of use: http://www.unicode.org/copyright.html
-/*
-*******************************************************************************
-*   Copyright (C) 2010-2016, International Business Machines Corporation and
-*   others.  All Rights Reserved.
-*******************************************************************************
-*/
-
-#ifndef __ULDNAMES_H__
-#define __ULDNAMES_H__
-
-/**
- * \file
- * \brief C API: Provides display names of Locale ids and their components.
- */
-
-#include "unicode/utypes.h"
-#include "unicode/uscript.h"
-#include "unicode/udisplaycontext.h"
-
-#if U_SHOW_CPLUSPLUS_API
-#include "unicode/localpointer.h"
-#endif   // U_SHOW_CPLUSPLUS_API
-
-/**
- * Enum used in LocaleDisplayNames::createInstance.
- * @stable ICU 4.4
- */
-typedef enum {
-    /**
-     * Use standard names when generating a locale name,
-     * e.g. en_GB displays as 'English (United Kingdom)'.
-     * @stable ICU 4.4
-     */
-    ULDN_STANDARD_NAMES = 0,
-    /**
-     * Use dialect names, when generating a locale name,
-     * e.g. en_GB displays as 'British English'.
-     * @stable ICU 4.4
-     */
-    ULDN_DIALECT_NAMES
-} UDialectHandling;
-
-/**
- * Opaque C service object type for the locale display names API
- * @stable ICU 4.4
- */
-struct ULocaleDisplayNames;
-
-/**
- * C typedef for struct ULocaleDisplayNames.
- * @stable ICU 4.4
- */
-typedef struct ULocaleDisplayNames ULocaleDisplayNames;
-
-#if !UCONFIG_NO_FORMATTING
-
-/**
- * Returns an instance of LocaleDisplayNames that returns names
- * formatted for the provided locale, using the provided
- * dialectHandling.  The usual value for dialectHandling is
- * ULOC_STANDARD_NAMES.
- *
- * @param locale the display locale
- * @param dialectHandling how to select names for locales
- * @return a ULocaleDisplayNames instance
- * @param pErrorCode the status code
- * @stable ICU 4.4
- */
-U_CAPI ULocaleDisplayNames * U_EXPORT2
-uldn_open(const char * locale,
-          UDialectHandling dialectHandling,
-          UErrorCode *pErrorCode);
-
-/**
- * Closes a ULocaleDisplayNames instance obtained from uldn_open().
- * @param ldn the ULocaleDisplayNames instance to be closed
- * @stable ICU 4.4
- */
-U_CAPI void U_EXPORT2
-uldn_close(ULocaleDisplayNames *ldn);
-
-#if U_SHOW_CPLUSPLUS_API
-
-U_NAMESPACE_BEGIN
-
-/**
- * \class LocalULocaleDisplayNamesPointer
- * "Smart pointer" class, closes a ULocaleDisplayNames via uldn_close().
- * For most methods see the LocalPointerBase base class.
- *
- * @see LocalPointerBase
- * @see LocalPointer
- * @stable ICU 4.4
- */
-U_DEFINE_LOCAL_OPEN_POINTER(LocalULocaleDisplayNamesPointer, ULocaleDisplayNames, uldn_close);
-
-U_NAMESPACE_END
-
-#endif
-
-/* getters for state */
-
-/**
- * Returns the locale used to determine the display names. This is
- * not necessarily the same locale passed to {@link #uldn_open}.
- * @param ldn the LocaleDisplayNames instance
- * @return the display locale
- * @stable ICU 4.4
- */
-U_CAPI const char * U_EXPORT2
-uldn_getLocale(const ULocaleDisplayNames *ldn);
-
-/**
- * Returns the dialect handling used in the display names.
- * @param ldn the LocaleDisplayNames instance
- * @return the dialect handling enum
- * @stable ICU 4.4
- */
-U_CAPI UDialectHandling U_EXPORT2
-uldn_getDialectHandling(const ULocaleDisplayNames *ldn);
-
-/* names for entire locales */
-
-/**
- * Returns the display name of the provided locale.
- * @param ldn the LocaleDisplayNames instance
- * @param locale the locale whose display name to return
- * @param result receives the display name
- * @param maxResultSize the size of the result buffer
- * @param pErrorCode the status code
- * @return the actual buffer size needed for the display name.  If it's
- * greater than maxResultSize, the returned name will be truncated.
- * @stable ICU 4.4
- */
-U_CAPI int32_t U_EXPORT2
-uldn_localeDisplayName(const ULocaleDisplayNames *ldn,
-                       const char *locale,
-                       UChar *result,
-                       int32_t maxResultSize,
-                       UErrorCode *pErrorCode);
-
-/* names for components of a locale */
-
-/**
- * Returns the display name of the provided language code.
- * @param ldn the LocaleDisplayNames instance
- * @param lang the language code whose display name to return
- * @param result receives the display name
- * @param maxResultSize the size of the result buffer
- * @param pErrorCode the status code
- * @return the actual buffer size needed for the display name.  If it's
- * greater than maxResultSize, the returned name will be truncated.
- * @stable ICU 4.4
- */
-U_CAPI int32_t U_EXPORT2
-uldn_languageDisplayName(const ULocaleDisplayNames *ldn,
-                         const char *lang,
-                         UChar *result,
-                         int32_t maxResultSize,
-                         UErrorCode *pErrorCode);
-
-/**
- * Returns the display name of the provided script.
- * @param ldn the LocaleDisplayNames instance
- * @param script the script whose display name to return
- * @param result receives the display name
- * @param maxResultSize the size of the result buffer
- * @param pErrorCode the status code
- * @return the actual buffer size needed for the display name.  If it's
- * greater than maxResultSize, the returned name will be truncated.
- * @stable ICU 4.4
- */
-U_CAPI int32_t U_EXPORT2
-uldn_scriptDisplayName(const ULocaleDisplayNames *ldn,
-                       const char *script,
-                       UChar *result,
-                       int32_t maxResultSize,
-                       UErrorCode *pErrorCode);
-
-/**
- * Returns the display name of the provided script code.
- * @param ldn the LocaleDisplayNames instance
- * @param scriptCode the script code whose display name to return
- * @param result receives the display name
- * @param maxResultSize the size of the result buffer
- * @param pErrorCode the status code
- * @return the actual buffer size needed for the display name.  If it's
- * greater than maxResultSize, the returned name will be truncated.
- * @stable ICU 4.4
- */
-U_CAPI int32_t U_EXPORT2
-uldn_scriptCodeDisplayName(const ULocaleDisplayNames *ldn,
-                           UScriptCode scriptCode,
-                           UChar *result,
-                           int32_t maxResultSize,
-                           UErrorCode *pErrorCode);
-
-/**
- * Returns the display name of the provided region code.
- * @param ldn the LocaleDisplayNames instance
- * @param region the region code whose display name to return
- * @param result receives the display name
- * @param maxResultSize the size of the result buffer
- * @param pErrorCode the status code
- * @return the actual buffer size needed for the display name.  If it's
- * greater than maxResultSize, the returned name will be truncated.
- * @stable ICU 4.4
- */
-U_CAPI int32_t U_EXPORT2
-uldn_regionDisplayName(const ULocaleDisplayNames *ldn,
-                       const char *region,
-                       UChar *result,
-                       int32_t maxResultSize,
-                       UErrorCode *pErrorCode);
-
-/**
- * Returns the display name of the provided variant
- * @param ldn the LocaleDisplayNames instance
- * @param variant the variant whose display name to return
- * @param result receives the display name
- * @param maxResultSize the size of the result buffer
- * @param pErrorCode the status code
- * @return the actual buffer size needed for the display name.  If it's
- * greater than maxResultSize, the returned name will be truncated.
- * @stable ICU 4.4
- */
-U_CAPI int32_t U_EXPORT2
-uldn_variantDisplayName(const ULocaleDisplayNames *ldn,
-                        const char *variant,
-                        UChar *result,
-                        int32_t maxResultSize,
-                        UErrorCode *pErrorCode);
-
-/**
- * Returns the display name of the provided locale key
- * @param ldn the LocaleDisplayNames instance
- * @param key the locale key whose display name to return
- * @param result receives the display name
- * @param maxResultSize the size of the result buffer
- * @param pErrorCode the status code
- * @return the actual buffer size needed for the display name.  If it's
- * greater than maxResultSize, the returned name will be truncated.
- * @stable ICU 4.4
- */
-U_CAPI int32_t U_EXPORT2
-uldn_keyDisplayName(const ULocaleDisplayNames *ldn,
-                    const char *key,
-                    UChar *result,
-                    int32_t maxResultSize,
-                    UErrorCode *pErrorCode);
-
-/**
- * Returns the display name of the provided value (used with the provided key).
- * @param ldn the LocaleDisplayNames instance
- * @param key the locale key
- * @param value the locale key's value
- * @param result receives the display name
- * @param maxResultSize the size of the result buffer
- * @param pErrorCode the status code
- * @return the actual buffer size needed for the display name.  If it's
- * greater than maxResultSize, the returned name will be truncated.
- * @stable ICU 4.4
- */
-U_CAPI int32_t U_EXPORT2
-uldn_keyValueDisplayName(const ULocaleDisplayNames *ldn,
-                         const char *key,
-                         const char *value,
-                         UChar *result,
-                         int32_t maxResultSize,
-                         UErrorCode *pErrorCode);
-
-/**
-* Returns an instance of LocaleDisplayNames that returns names formatted
-* for the provided locale, using the provided UDisplayContext settings.
-*
-* @param locale The display locale
-* @param contexts List of one or more context settings (e.g. for dialect
-*               handling, capitalization, etc.
-* @param length Number of items in the contexts list
-* @param pErrorCode Pointer to UErrorCode input/output status. If at entry this indicates
-*               a failure status, the function will do nothing; otherwise this will be
-*               updated with any new status from the function.
-* @return a ULocaleDisplayNames instance
-* @stable ICU 51
-*/
-U_CAPI ULocaleDisplayNames * U_EXPORT2
-uldn_openForContext(const char * locale, UDisplayContext *contexts,
-                    int32_t length, UErrorCode *pErrorCode);
-
-/**
-* Returns the UDisplayContext value for the specified UDisplayContextType.
-* @param ldn the ULocaleDisplayNames instance
-* @param type the UDisplayContextType whose value to return
-* @param pErrorCode Pointer to UErrorCode input/output status. If at entry this indicates
-*               a failure status, the function will do nothing; otherwise this will be
-*               updated with any new status from the function.
-* @return the UDisplayContextValue for the specified type.
-* @stable ICU 51
-*/
-U_CAPI UDisplayContext U_EXPORT2
-uldn_getContext(const ULocaleDisplayNames *ldn, UDisplayContextType type,
-                UErrorCode *pErrorCode);
-
-#endif  /* !UCONFIG_NO_FORMATTING */
-#endif  /* __ULDNAMES_H__ */
-=======
-// © 2016 and later: Unicode, Inc. and others.
-// License & terms of use: http://www.unicode.org/copyright.html
-/*
-*******************************************************************************
-*   Copyright (C) 2010-2016, International Business Machines Corporation and
-*   others.  All Rights Reserved.
-*******************************************************************************
-*/
-
-#ifndef __ULDNAMES_H__
-#define __ULDNAMES_H__
-
-/**
- * \file
- * \brief C API: Provides display names of Locale ids and their components.
- */
-
-#include "unicode/utypes.h"
-#include "unicode/uscript.h"
-#include "unicode/udisplaycontext.h"
-
-#if U_SHOW_CPLUSPLUS_API
-#include "unicode/localpointer.h"
-#endif   // U_SHOW_CPLUSPLUS_API
-
-/**
- * Enum used in LocaleDisplayNames::createInstance.
- * @stable ICU 4.4
- */
-typedef enum {
-    /**
-     * Use standard names when generating a locale name,
-     * e.g. en_GB displays as 'English (United Kingdom)'.
-     * @stable ICU 4.4
-     */
-    ULDN_STANDARD_NAMES = 0,
-    /**
-     * Use dialect names, when generating a locale name,
-     * e.g. en_GB displays as 'British English'.
-     * @stable ICU 4.4
-     */
-    ULDN_DIALECT_NAMES
-} UDialectHandling;
-
-/**
- * Opaque C service object type for the locale display names API
- * @stable ICU 4.4
- */
-struct ULocaleDisplayNames;
-
-/** 
- * C typedef for struct ULocaleDisplayNames. 
- * @stable ICU 4.4 
- */
-typedef struct ULocaleDisplayNames ULocaleDisplayNames;  
-
-#if !UCONFIG_NO_FORMATTING
-
-/**
- * Returns an instance of LocaleDisplayNames that returns names
- * formatted for the provided locale, using the provided
- * dialectHandling.  The usual value for dialectHandling is
- * ULOC_STANDARD_NAMES.
- *
- * @param locale the display locale 
- * @param dialectHandling how to select names for locales 
- * @return a ULocaleDisplayNames instance 
- * @param pErrorCode the status code
- * @stable ICU 4.4
- */
-U_CAPI ULocaleDisplayNames * U_EXPORT2
-uldn_open(const char * locale,
-          UDialectHandling dialectHandling,
-          UErrorCode *pErrorCode);
-
-/**
- * Closes a ULocaleDisplayNames instance obtained from uldn_open().
- * @param ldn the ULocaleDisplayNames instance to be closed
- * @stable ICU 4.4
- */
-U_CAPI void U_EXPORT2
-uldn_close(ULocaleDisplayNames *ldn);
-
-#if U_SHOW_CPLUSPLUS_API
-
-U_NAMESPACE_BEGIN
-
-/**
- * \class LocalULocaleDisplayNamesPointer
- * "Smart pointer" class, closes a ULocaleDisplayNames via uldn_close().
- * For most methods see the LocalPointerBase base class.
- *
- * @see LocalPointerBase
- * @see LocalPointer
- * @stable ICU 4.4
- */
-U_DEFINE_LOCAL_OPEN_POINTER(LocalULocaleDisplayNamesPointer, ULocaleDisplayNames, uldn_close);
-
-U_NAMESPACE_END
-
-#endif
-
-/* getters for state */
-
-/**
- * Returns the locale used to determine the display names. This is
- * not necessarily the same locale passed to {@link #uldn_open}.
- * @param ldn the LocaleDisplayNames instance
- * @return the display locale 
- * @stable ICU 4.4
- */
-U_CAPI const char * U_EXPORT2
-uldn_getLocale(const ULocaleDisplayNames *ldn);
-
-/**
- * Returns the dialect handling used in the display names.
- * @param ldn the LocaleDisplayNames instance
- * @return the dialect handling enum
- * @stable ICU 4.4
- */
-U_CAPI UDialectHandling U_EXPORT2
-uldn_getDialectHandling(const ULocaleDisplayNames *ldn);
-
-/* names for entire locales */
-
-/**
- * Returns the display name of the provided locale.
- * @param ldn the LocaleDisplayNames instance
- * @param locale the locale whose display name to return
- * @param result receives the display name
- * @param maxResultSize the size of the result buffer
- * @param pErrorCode the status code
- * @return the actual buffer size needed for the display name.  If it's
- * greater than maxResultSize, the returned name will be truncated.
- * @stable ICU 4.4
- */
-U_CAPI int32_t U_EXPORT2
-uldn_localeDisplayName(const ULocaleDisplayNames *ldn,
-                       const char *locale,
-                       UChar *result,
-                       int32_t maxResultSize,
-                       UErrorCode *pErrorCode);
-
-/* names for components of a locale */
-
-/**
- * Returns the display name of the provided language code.
- * @param ldn the LocaleDisplayNames instance
- * @param lang the language code whose display name to return
- * @param result receives the display name
- * @param maxResultSize the size of the result buffer
- * @param pErrorCode the status code
- * @return the actual buffer size needed for the display name.  If it's
- * greater than maxResultSize, the returned name will be truncated.
- * @stable ICU 4.4
- */
-U_CAPI int32_t U_EXPORT2
-uldn_languageDisplayName(const ULocaleDisplayNames *ldn,
-                         const char *lang,
-                         UChar *result,
-                         int32_t maxResultSize,
-                         UErrorCode *pErrorCode);
-
-/**
- * Returns the display name of the provided script.
- * @param ldn the LocaleDisplayNames instance
- * @param script the script whose display name to return
- * @param result receives the display name
- * @param maxResultSize the size of the result buffer
- * @param pErrorCode the status code
- * @return the actual buffer size needed for the display name.  If it's
- * greater than maxResultSize, the returned name will be truncated.
- * @stable ICU 4.4
- */
-U_CAPI int32_t U_EXPORT2
-uldn_scriptDisplayName(const ULocaleDisplayNames *ldn,
-                       const char *script,
-                       UChar *result,
-                       int32_t maxResultSize,
-                       UErrorCode *pErrorCode);
-
-/**
- * Returns the display name of the provided script code.
- * @param ldn the LocaleDisplayNames instance
- * @param scriptCode the script code whose display name to return
- * @param result receives the display name
- * @param maxResultSize the size of the result buffer
- * @param pErrorCode the status code
- * @return the actual buffer size needed for the display name.  If it's
- * greater than maxResultSize, the returned name will be truncated.
- * @stable ICU 4.4
- */
-U_CAPI int32_t U_EXPORT2
-uldn_scriptCodeDisplayName(const ULocaleDisplayNames *ldn,
-                           UScriptCode scriptCode,
-                           UChar *result,
-                           int32_t maxResultSize,
-                           UErrorCode *pErrorCode);
-
-/**
- * Returns the display name of the provided region code.
- * @param ldn the LocaleDisplayNames instance
- * @param region the region code whose display name to return
- * @param result receives the display name
- * @param maxResultSize the size of the result buffer
- * @param pErrorCode the status code
- * @return the actual buffer size needed for the display name.  If it's
- * greater than maxResultSize, the returned name will be truncated.
- * @stable ICU 4.4
- */
-U_CAPI int32_t U_EXPORT2
-uldn_regionDisplayName(const ULocaleDisplayNames *ldn,
-                       const char *region,
-                       UChar *result,
-                       int32_t maxResultSize,
-                       UErrorCode *pErrorCode);
-
-/**
- * Returns the display name of the provided variant
- * @param ldn the LocaleDisplayNames instance
- * @param variant the variant whose display name to return
- * @param result receives the display name
- * @param maxResultSize the size of the result buffer
- * @param pErrorCode the status code
- * @return the actual buffer size needed for the display name.  If it's
- * greater than maxResultSize, the returned name will be truncated.
- * @stable ICU 4.4
- */
-U_CAPI int32_t U_EXPORT2
-uldn_variantDisplayName(const ULocaleDisplayNames *ldn,
-                        const char *variant,
-                        UChar *result,
-                        int32_t maxResultSize,
-                        UErrorCode *pErrorCode);
-
-/**
- * Returns the display name of the provided locale key
- * @param ldn the LocaleDisplayNames instance
- * @param key the locale key whose display name to return
- * @param result receives the display name
- * @param maxResultSize the size of the result buffer
- * @param pErrorCode the status code
- * @return the actual buffer size needed for the display name.  If it's
- * greater than maxResultSize, the returned name will be truncated.
- * @stable ICU 4.4
- */
-U_CAPI int32_t U_EXPORT2
-uldn_keyDisplayName(const ULocaleDisplayNames *ldn,
-                    const char *key,
-                    UChar *result,
-                    int32_t maxResultSize,
-                    UErrorCode *pErrorCode);
-
-/**
- * Returns the display name of the provided value (used with the provided key).
- * @param ldn the LocaleDisplayNames instance
- * @param key the locale key
- * @param value the locale key's value
- * @param result receives the display name
- * @param maxResultSize the size of the result buffer
- * @param pErrorCode the status code
- * @return the actual buffer size needed for the display name.  If it's
- * greater than maxResultSize, the returned name will be truncated.
- * @stable ICU 4.4
- */
-U_CAPI int32_t U_EXPORT2
-uldn_keyValueDisplayName(const ULocaleDisplayNames *ldn,
-                         const char *key,
-                         const char *value,
-                         UChar *result,
-                         int32_t maxResultSize,
-                         UErrorCode *pErrorCode);
-
-/**
-* Returns an instance of LocaleDisplayNames that returns names formatted
-* for the provided locale, using the provided UDisplayContext settings.
-*
-* @param locale The display locale 
-* @param contexts List of one or more context settings (e.g. for dialect
-*               handling, capitalization, etc.
-* @param length Number of items in the contexts list
-* @param pErrorCode Pointer to UErrorCode input/output status. If at entry this indicates
-*               a failure status, the function will do nothing; otherwise this will be
-*               updated with any new status from the function. 
-* @return a ULocaleDisplayNames instance 
-* @stable ICU 51
-*/
-U_CAPI ULocaleDisplayNames * U_EXPORT2
-uldn_openForContext(const char * locale, UDisplayContext *contexts,
-                    int32_t length, UErrorCode *pErrorCode);
-
-/**
-* Returns the UDisplayContext value for the specified UDisplayContextType.
-* @param ldn the ULocaleDisplayNames instance
-* @param type the UDisplayContextType whose value to return
-* @param pErrorCode Pointer to UErrorCode input/output status. If at entry this indicates
-*               a failure status, the function will do nothing; otherwise this will be
-*               updated with any new status from the function. 
-* @return the UDisplayContextValue for the specified type.
-* @stable ICU 51
-*/
-U_CAPI UDisplayContext U_EXPORT2
-uldn_getContext(const ULocaleDisplayNames *ldn, UDisplayContextType type,
-                UErrorCode *pErrorCode);
-
-#endif  /* !UCONFIG_NO_FORMATTING */
-#endif  /* __ULDNAMES_H__ */
->>>>>>> a8a80be5
+// © 2016 and later: Unicode, Inc. and others.
+// License & terms of use: http://www.unicode.org/copyright.html
+/*
+*******************************************************************************
+*   Copyright (C) 2010-2016, International Business Machines Corporation and
+*   others.  All Rights Reserved.
+*******************************************************************************
+*/
+
+#ifndef __ULDNAMES_H__
+#define __ULDNAMES_H__
+
+/**
+ * \file
+ * \brief C API: Provides display names of Locale ids and their components.
+ */
+
+#include "unicode/utypes.h"
+#include "unicode/uscript.h"
+#include "unicode/udisplaycontext.h"
+
+#if U_SHOW_CPLUSPLUS_API
+#include "unicode/localpointer.h"
+#endif   // U_SHOW_CPLUSPLUS_API
+
+/**
+ * Enum used in LocaleDisplayNames::createInstance.
+ * @stable ICU 4.4
+ */
+typedef enum {
+    /**
+     * Use standard names when generating a locale name,
+     * e.g. en_GB displays as 'English (United Kingdom)'.
+     * @stable ICU 4.4
+     */
+    ULDN_STANDARD_NAMES = 0,
+    /**
+     * Use dialect names, when generating a locale name,
+     * e.g. en_GB displays as 'British English'.
+     * @stable ICU 4.4
+     */
+    ULDN_DIALECT_NAMES
+} UDialectHandling;
+
+/**
+ * Opaque C service object type for the locale display names API
+ * @stable ICU 4.4
+ */
+struct ULocaleDisplayNames;
+
+/** 
+ * C typedef for struct ULocaleDisplayNames. 
+ * @stable ICU 4.4 
+ */
+typedef struct ULocaleDisplayNames ULocaleDisplayNames;  
+
+#if !UCONFIG_NO_FORMATTING
+
+/**
+ * Returns an instance of LocaleDisplayNames that returns names
+ * formatted for the provided locale, using the provided
+ * dialectHandling.  The usual value for dialectHandling is
+ * ULOC_STANDARD_NAMES.
+ *
+ * @param locale the display locale 
+ * @param dialectHandling how to select names for locales 
+ * @return a ULocaleDisplayNames instance 
+ * @param pErrorCode the status code
+ * @stable ICU 4.4
+ */
+U_CAPI ULocaleDisplayNames * U_EXPORT2
+uldn_open(const char * locale,
+          UDialectHandling dialectHandling,
+          UErrorCode *pErrorCode);
+
+/**
+ * Closes a ULocaleDisplayNames instance obtained from uldn_open().
+ * @param ldn the ULocaleDisplayNames instance to be closed
+ * @stable ICU 4.4
+ */
+U_CAPI void U_EXPORT2
+uldn_close(ULocaleDisplayNames *ldn);
+
+#if U_SHOW_CPLUSPLUS_API
+
+U_NAMESPACE_BEGIN
+
+/**
+ * \class LocalULocaleDisplayNamesPointer
+ * "Smart pointer" class, closes a ULocaleDisplayNames via uldn_close().
+ * For most methods see the LocalPointerBase base class.
+ *
+ * @see LocalPointerBase
+ * @see LocalPointer
+ * @stable ICU 4.4
+ */
+U_DEFINE_LOCAL_OPEN_POINTER(LocalULocaleDisplayNamesPointer, ULocaleDisplayNames, uldn_close);
+
+U_NAMESPACE_END
+
+#endif
+
+/* getters for state */
+
+/**
+ * Returns the locale used to determine the display names. This is
+ * not necessarily the same locale passed to {@link #uldn_open}.
+ * @param ldn the LocaleDisplayNames instance
+ * @return the display locale 
+ * @stable ICU 4.4
+ */
+U_CAPI const char * U_EXPORT2
+uldn_getLocale(const ULocaleDisplayNames *ldn);
+
+/**
+ * Returns the dialect handling used in the display names.
+ * @param ldn the LocaleDisplayNames instance
+ * @return the dialect handling enum
+ * @stable ICU 4.4
+ */
+U_CAPI UDialectHandling U_EXPORT2
+uldn_getDialectHandling(const ULocaleDisplayNames *ldn);
+
+/* names for entire locales */
+
+/**
+ * Returns the display name of the provided locale.
+ * @param ldn the LocaleDisplayNames instance
+ * @param locale the locale whose display name to return
+ * @param result receives the display name
+ * @param maxResultSize the size of the result buffer
+ * @param pErrorCode the status code
+ * @return the actual buffer size needed for the display name.  If it's
+ * greater than maxResultSize, the returned name will be truncated.
+ * @stable ICU 4.4
+ */
+U_CAPI int32_t U_EXPORT2
+uldn_localeDisplayName(const ULocaleDisplayNames *ldn,
+                       const char *locale,
+                       UChar *result,
+                       int32_t maxResultSize,
+                       UErrorCode *pErrorCode);
+
+/* names for components of a locale */
+
+/**
+ * Returns the display name of the provided language code.
+ * @param ldn the LocaleDisplayNames instance
+ * @param lang the language code whose display name to return
+ * @param result receives the display name
+ * @param maxResultSize the size of the result buffer
+ * @param pErrorCode the status code
+ * @return the actual buffer size needed for the display name.  If it's
+ * greater than maxResultSize, the returned name will be truncated.
+ * @stable ICU 4.4
+ */
+U_CAPI int32_t U_EXPORT2
+uldn_languageDisplayName(const ULocaleDisplayNames *ldn,
+                         const char *lang,
+                         UChar *result,
+                         int32_t maxResultSize,
+                         UErrorCode *pErrorCode);
+
+/**
+ * Returns the display name of the provided script.
+ * @param ldn the LocaleDisplayNames instance
+ * @param script the script whose display name to return
+ * @param result receives the display name
+ * @param maxResultSize the size of the result buffer
+ * @param pErrorCode the status code
+ * @return the actual buffer size needed for the display name.  If it's
+ * greater than maxResultSize, the returned name will be truncated.
+ * @stable ICU 4.4
+ */
+U_CAPI int32_t U_EXPORT2
+uldn_scriptDisplayName(const ULocaleDisplayNames *ldn,
+                       const char *script,
+                       UChar *result,
+                       int32_t maxResultSize,
+                       UErrorCode *pErrorCode);
+
+/**
+ * Returns the display name of the provided script code.
+ * @param ldn the LocaleDisplayNames instance
+ * @param scriptCode the script code whose display name to return
+ * @param result receives the display name
+ * @param maxResultSize the size of the result buffer
+ * @param pErrorCode the status code
+ * @return the actual buffer size needed for the display name.  If it's
+ * greater than maxResultSize, the returned name will be truncated.
+ * @stable ICU 4.4
+ */
+U_CAPI int32_t U_EXPORT2
+uldn_scriptCodeDisplayName(const ULocaleDisplayNames *ldn,
+                           UScriptCode scriptCode,
+                           UChar *result,
+                           int32_t maxResultSize,
+                           UErrorCode *pErrorCode);
+
+/**
+ * Returns the display name of the provided region code.
+ * @param ldn the LocaleDisplayNames instance
+ * @param region the region code whose display name to return
+ * @param result receives the display name
+ * @param maxResultSize the size of the result buffer
+ * @param pErrorCode the status code
+ * @return the actual buffer size needed for the display name.  If it's
+ * greater than maxResultSize, the returned name will be truncated.
+ * @stable ICU 4.4
+ */
+U_CAPI int32_t U_EXPORT2
+uldn_regionDisplayName(const ULocaleDisplayNames *ldn,
+                       const char *region,
+                       UChar *result,
+                       int32_t maxResultSize,
+                       UErrorCode *pErrorCode);
+
+/**
+ * Returns the display name of the provided variant
+ * @param ldn the LocaleDisplayNames instance
+ * @param variant the variant whose display name to return
+ * @param result receives the display name
+ * @param maxResultSize the size of the result buffer
+ * @param pErrorCode the status code
+ * @return the actual buffer size needed for the display name.  If it's
+ * greater than maxResultSize, the returned name will be truncated.
+ * @stable ICU 4.4
+ */
+U_CAPI int32_t U_EXPORT2
+uldn_variantDisplayName(const ULocaleDisplayNames *ldn,
+                        const char *variant,
+                        UChar *result,
+                        int32_t maxResultSize,
+                        UErrorCode *pErrorCode);
+
+/**
+ * Returns the display name of the provided locale key
+ * @param ldn the LocaleDisplayNames instance
+ * @param key the locale key whose display name to return
+ * @param result receives the display name
+ * @param maxResultSize the size of the result buffer
+ * @param pErrorCode the status code
+ * @return the actual buffer size needed for the display name.  If it's
+ * greater than maxResultSize, the returned name will be truncated.
+ * @stable ICU 4.4
+ */
+U_CAPI int32_t U_EXPORT2
+uldn_keyDisplayName(const ULocaleDisplayNames *ldn,
+                    const char *key,
+                    UChar *result,
+                    int32_t maxResultSize,
+                    UErrorCode *pErrorCode);
+
+/**
+ * Returns the display name of the provided value (used with the provided key).
+ * @param ldn the LocaleDisplayNames instance
+ * @param key the locale key
+ * @param value the locale key's value
+ * @param result receives the display name
+ * @param maxResultSize the size of the result buffer
+ * @param pErrorCode the status code
+ * @return the actual buffer size needed for the display name.  If it's
+ * greater than maxResultSize, the returned name will be truncated.
+ * @stable ICU 4.4
+ */
+U_CAPI int32_t U_EXPORT2
+uldn_keyValueDisplayName(const ULocaleDisplayNames *ldn,
+                         const char *key,
+                         const char *value,
+                         UChar *result,
+                         int32_t maxResultSize,
+                         UErrorCode *pErrorCode);
+
+/**
+* Returns an instance of LocaleDisplayNames that returns names formatted
+* for the provided locale, using the provided UDisplayContext settings.
+*
+* @param locale The display locale 
+* @param contexts List of one or more context settings (e.g. for dialect
+*               handling, capitalization, etc.
+* @param length Number of items in the contexts list
+* @param pErrorCode Pointer to UErrorCode input/output status. If at entry this indicates
+*               a failure status, the function will do nothing; otherwise this will be
+*               updated with any new status from the function. 
+* @return a ULocaleDisplayNames instance 
+* @stable ICU 51
+*/
+U_CAPI ULocaleDisplayNames * U_EXPORT2
+uldn_openForContext(const char * locale, UDisplayContext *contexts,
+                    int32_t length, UErrorCode *pErrorCode);
+
+/**
+* Returns the UDisplayContext value for the specified UDisplayContextType.
+* @param ldn the ULocaleDisplayNames instance
+* @param type the UDisplayContextType whose value to return
+* @param pErrorCode Pointer to UErrorCode input/output status. If at entry this indicates
+*               a failure status, the function will do nothing; otherwise this will be
+*               updated with any new status from the function. 
+* @return the UDisplayContextValue for the specified type.
+* @stable ICU 51
+*/
+U_CAPI UDisplayContext U_EXPORT2
+uldn_getContext(const ULocaleDisplayNames *ldn, UDisplayContextType type,
+                UErrorCode *pErrorCode);
+
+#endif  /* !UCONFIG_NO_FORMATTING */
+#endif  /* __ULDNAMES_H__ */