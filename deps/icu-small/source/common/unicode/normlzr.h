<<<<<<< HEAD
// © 2016 and later: Unicode, Inc. and others.
// License & terms of use: http://www.unicode.org/copyright.html
/*
 ********************************************************************
 * COPYRIGHT:
 * Copyright (c) 1996-2015, International Business Machines Corporation and
 * others. All Rights Reserved.
 ********************************************************************
 */

#ifndef NORMLZR_H
#define NORMLZR_H

#include "unicode/utypes.h"

#if U_SHOW_CPLUSPLUS_API

/**
 * \file
 * \brief C++ API: Unicode Normalization
 */

#if !UCONFIG_NO_NORMALIZATION

#include "unicode/chariter.h"
#include "unicode/normalizer2.h"
#include "unicode/unistr.h"
#include "unicode/unorm.h"
#include "unicode/uobject.h"

U_NAMESPACE_BEGIN
/**
 * Old Unicode normalization API.
 *
 * This API has been replaced by the Normalizer2 class and is only available
 * for backward compatibility. This class simply delegates to the Normalizer2 class.
 * There is one exception: The new API does not provide a replacement for Normalizer::compare().
 *
 * The Normalizer class supports the standard normalization forms described in
 * <a href="http://www.unicode.org/unicode/reports/tr15/" target="unicode">
 * Unicode Standard Annex #15: Unicode Normalization Forms</a>.
 *
 * The Normalizer class consists of two parts:
 * - static functions that normalize strings or test if strings are normalized
 * - a Normalizer object is an iterator that takes any kind of text and
 *   provides iteration over its normalized form
 *
 * The Normalizer class is not suitable for subclassing.
 *
 * For basic information about normalization forms and details about the C API
 * please see the documentation in unorm.h.
 *
 * The iterator API with the Normalizer constructors and the non-static functions
 * use a CharacterIterator as input. It is possible to pass a string which
 * is then internally wrapped in a CharacterIterator.
 * The input text is not normalized all at once, but incrementally where needed
 * (providing efficient random access).
 * This allows to pass in a large text but spend only a small amount of time
 * normalizing a small part of that text.
 * However, if the entire text is normalized, then the iterator will be
 * slower than normalizing the entire text at once and iterating over the result.
 * A possible use of the Normalizer iterator is also to report an index into the
 * original text that is close to where the normalized characters come from.
 *
 * <em>Important:</em> The iterator API was cleaned up significantly for ICU 2.0.
 * The earlier implementation reported the getIndex() inconsistently,
 * and previous() could not be used after setIndex(), next(), first(), and current().
 *
 * Normalizer allows to start normalizing from anywhere in the input text by
 * calling setIndexOnly(), first(), or last().
 * Without calling any of these, the iterator will start at the beginning of the text.
 *
 * At any time, next() returns the next normalized code point (UChar32),
 * with post-increment semantics (like CharacterIterator::next32PostInc()).
 * previous() returns the previous normalized code point (UChar32),
 * with pre-decrement semantics (like CharacterIterator::previous32()).
 *
 * current() returns the current code point
 * (respectively the one at the newly set index) without moving
 * the getIndex(). Note that if the text at the current position
 * needs to be normalized, then these functions will do that.
 * (This is why current() is not const.)
 * It is more efficient to call setIndexOnly() instead, which does not
 * normalize.
 *
 * getIndex() always refers to the position in the input text where the normalized
 * code points are returned from. It does not always change with each returned
 * code point.
 * The code point that is returned from any of the functions
 * corresponds to text at or after getIndex(), according to the
 * function's iteration semantics (post-increment or pre-decrement).
 *
 * next() returns a code point from at or after the getIndex()
 * from before the next() call. After the next() call, the getIndex()
 * might have moved to where the next code point will be returned from
 * (from a next() or current() call).
 * This is semantically equivalent to array access with array[index++]
 * (post-increment semantics).
 *
 * previous() returns a code point from at or after the getIndex()
 * from after the previous() call.
 * This is semantically equivalent to array access with array[--index]
 * (pre-decrement semantics).
 *
 * Internally, the Normalizer iterator normalizes a small piece of text
 * starting at the getIndex() and ending at a following "safe" index.
 * The normalized results is stored in an internal string buffer, and
 * the code points are iterated from there.
 * With multiple iteration calls, this is repeated until the next piece
 * of text needs to be normalized, and the getIndex() needs to be moved.
 *
 * The following "safe" index, the internal buffer, and the secondary
 * iteration index into that buffer are not exposed on the API.
 * This also means that it is currently not practical to return to
 * a particular, arbitrary position in the text because one would need to
 * know, and be able to set, in addition to the getIndex(), at least also the
 * current index into the internal buffer.
 * It is currently only possible to observe when getIndex() changes
 * (with careful consideration of the iteration semantics),
 * at which time the internal index will be 0.
 * For example, if getIndex() is different after next() than before it,
 * then the internal index is 0 and one can return to this getIndex()
 * later with setIndexOnly().
 *
 * Note: While the setIndex() and getIndex() refer to indices in the
 * underlying Unicode input text, the next() and previous() methods
 * iterate through characters in the normalized output.
 * This means that there is not necessarily a one-to-one correspondence
 * between characters returned by next() and previous() and the indices
 * passed to and returned from setIndex() and getIndex().
 * It is for this reason that Normalizer does not implement the CharacterIterator interface.
 *
 * @author Laura Werner, Mark Davis, Markus Scherer
 * @stable ICU 2.0
 */
class U_COMMON_API Normalizer : public UObject {
public:
#ifndef U_HIDE_DEPRECATED_API
  /**
   * If DONE is returned from an iteration function that returns a code point,
   * then there are no more normalization results available.
   * @deprecated ICU 56 Use Normalizer2 instead.
   */
  enum {
      DONE=0xffff
  };

  // Constructors

  /**
   * Creates a new <code>Normalizer</code> object for iterating over the
   * normalized form of a given string.
   * <p>
   * @param str   The string to be normalized.  The normalization
   *              will start at the beginning of the string.
   *
   * @param mode  The normalization mode.
   * @deprecated ICU 56 Use Normalizer2 instead.
   */
  Normalizer(const UnicodeString& str, UNormalizationMode mode);

  /**
   * Creates a new <code>Normalizer</code> object for iterating over the
   * normalized form of a given string.
   * <p>
   * @param str   The string to be normalized.  The normalization
   *              will start at the beginning of the string.
   *
   * @param length Length of the string, or -1 if NUL-terminated.
   * @param mode  The normalization mode.
   * @deprecated ICU 56 Use Normalizer2 instead.
   */
  Normalizer(ConstChar16Ptr str, int32_t length, UNormalizationMode mode);

  /**
   * Creates a new <code>Normalizer</code> object for iterating over the
   * normalized form of the given text.
   * <p>
   * @param iter  The input text to be normalized.  The normalization
   *              will start at the beginning of the string.
   *
   * @param mode  The normalization mode.
   * @deprecated ICU 56 Use Normalizer2 instead.
   */
  Normalizer(const CharacterIterator& iter, UNormalizationMode mode);
#endif  /* U_HIDE_DEPRECATED_API */

#ifndef U_FORCE_HIDE_DEPRECATED_API
  /**
   * Copy constructor.
   * @param copy The object to be copied.
   * @deprecated ICU 56 Use Normalizer2 instead.
   */
  Normalizer(const Normalizer& copy);

  /**
   * Destructor
   * @deprecated ICU 56 Use Normalizer2 instead.
   */
  virtual ~Normalizer();
#endif  // U_FORCE_HIDE_DEPRECATED_API

  //-------------------------------------------------------------------------
  // Static utility methods
  //-------------------------------------------------------------------------

#ifndef U_HIDE_DEPRECATED_API
  /**
   * Normalizes a <code>UnicodeString</code> according to the specified normalization mode.
   * This is a wrapper for unorm_normalize(), using UnicodeString's.
   *
   * The <code>options</code> parameter specifies which optional
   * <code>Normalizer</code> features are to be enabled for this operation.
   *
   * @param source    the input string to be normalized.
   * @param mode      the normalization mode
   * @param options   the optional features to be enabled (0 for no options)
   * @param result    The normalized string (on output).
   * @param status    The error code.
   * @deprecated ICU 56 Use Normalizer2 instead.
   */
  static void U_EXPORT2 normalize(const UnicodeString& source,
                        UNormalizationMode mode, int32_t options,
                        UnicodeString& result,
                        UErrorCode &status);

  /**
   * Compose a <code>UnicodeString</code>.
   * This is equivalent to normalize() with mode UNORM_NFC or UNORM_NFKC.
   * This is a wrapper for unorm_normalize(), using UnicodeString's.
   *
   * The <code>options</code> parameter specifies which optional
   * <code>Normalizer</code> features are to be enabled for this operation.
   *
   * @param source    the string to be composed.
   * @param compat    Perform compatibility decomposition before composition.
   *                  If this argument is <code>false</code>, only canonical
   *                  decomposition will be performed.
   * @param options   the optional features to be enabled (0 for no options)
   * @param result    The composed string (on output).
   * @param status    The error code.
   * @deprecated ICU 56 Use Normalizer2 instead.
   */
  static void U_EXPORT2 compose(const UnicodeString& source,
                      UBool compat, int32_t options,
                      UnicodeString& result,
                      UErrorCode &status);

  /**
   * Static method to decompose a <code>UnicodeString</code>.
   * This is equivalent to normalize() with mode UNORM_NFD or UNORM_NFKD.
   * This is a wrapper for unorm_normalize(), using UnicodeString's.
   *
   * The <code>options</code> parameter specifies which optional
   * <code>Normalizer</code> features are to be enabled for this operation.
   *
   * @param source    the string to be decomposed.
   * @param compat    Perform compatibility decomposition.
   *                  If this argument is <code>false</code>, only canonical
   *                  decomposition will be performed.
   * @param options   the optional features to be enabled (0 for no options)
   * @param result    The decomposed string (on output).
   * @param status    The error code.
   * @deprecated ICU 56 Use Normalizer2 instead.
   */
  static void U_EXPORT2 decompose(const UnicodeString& source,
                        UBool compat, int32_t options,
                        UnicodeString& result,
                        UErrorCode &status);

  /**
   * Performing quick check on a string, to quickly determine if the string is
   * in a particular normalization format.
   * This is a wrapper for unorm_quickCheck(), using a UnicodeString.
   *
   * Three types of result can be returned UNORM_YES, UNORM_NO or
   * UNORM_MAYBE. Result UNORM_YES indicates that the argument
   * string is in the desired normalized format, UNORM_NO determines that
   * argument string is not in the desired normalized format. A
   * UNORM_MAYBE result indicates that a more thorough check is required,
   * the user may have to put the string in its normalized form and compare the
   * results.
   * @param source       string for determining if it is in a normalized format
   * @param mode         normalization format
   * @param status A reference to a UErrorCode to receive any errors
   * @return UNORM_YES, UNORM_NO or UNORM_MAYBE
   *
   * @see isNormalized
   * @deprecated ICU 56 Use Normalizer2 instead.
   */
  static inline UNormalizationCheckResult
  quickCheck(const UnicodeString &source, UNormalizationMode mode, UErrorCode &status);

  /**
   * Performing quick check on a string; same as the other version of quickCheck
   * but takes an extra options parameter like most normalization functions.
   *
   * @param source       string for determining if it is in a normalized format
   * @param mode         normalization format
   * @param options      the optional features to be enabled (0 for no options)
   * @param status A reference to a UErrorCode to receive any errors
   * @return UNORM_YES, UNORM_NO or UNORM_MAYBE
   *
   * @see isNormalized
   * @deprecated ICU 56 Use Normalizer2 instead.
   */
  static UNormalizationCheckResult
  quickCheck(const UnicodeString &source, UNormalizationMode mode, int32_t options, UErrorCode &status);

  /**
   * Test if a string is in a given normalization form.
   * This is semantically equivalent to source.equals(normalize(source, mode)) .
   *
   * Unlike unorm_quickCheck(), this function returns a definitive result,
   * never a "maybe".
   * For NFD, NFKD, and FCD, both functions work exactly the same.
   * For NFC and NFKC where quickCheck may return "maybe", this function will
   * perform further tests to arrive at a true/false result.
   *
   * @param src        String that is to be tested if it is in a normalization format.
   * @param mode       Which normalization form to test for.
   * @param errorCode  ICU error code in/out parameter.
   *                   Must fulfill U_SUCCESS before the function call.
   * @return Boolean value indicating whether the source string is in the
   *         "mode" normalization form.
   *
   * @see quickCheck
   * @deprecated ICU 56 Use Normalizer2 instead.
   */
  static inline UBool
  isNormalized(const UnicodeString &src, UNormalizationMode mode, UErrorCode &errorCode);

  /**
   * Test if a string is in a given normalization form; same as the other version of isNormalized
   * but takes an extra options parameter like most normalization functions.
   *
   * @param src        String that is to be tested if it is in a normalization format.
   * @param mode       Which normalization form to test for.
   * @param options      the optional features to be enabled (0 for no options)
   * @param errorCode  ICU error code in/out parameter.
   *                   Must fulfill U_SUCCESS before the function call.
   * @return Boolean value indicating whether the source string is in the
   *         "mode" normalization form.
   *
   * @see quickCheck
   * @deprecated ICU 56 Use Normalizer2 instead.
   */
  static UBool
  isNormalized(const UnicodeString &src, UNormalizationMode mode, int32_t options, UErrorCode &errorCode);

  /**
   * Concatenate normalized strings, making sure that the result is normalized as well.
   *
   * If both the left and the right strings are in
   * the normalization form according to "mode/options",
   * then the result will be
   *
   * \code
   *     dest=normalize(left+right, mode, options)
   * \endcode
   *
   * For details see unorm_concatenate in unorm.h.
   *
   * @param left Left source string.
   * @param right Right source string.
   * @param result The output string.
   * @param mode The normalization mode.
   * @param options A bit set of normalization options.
   * @param errorCode ICU error code in/out parameter.
   *                   Must fulfill U_SUCCESS before the function call.
   * @return result
   *
   * @see unorm_concatenate
   * @see normalize
   * @see unorm_next
   * @see unorm_previous
   *
   * @deprecated ICU 56 Use Normalizer2 instead.
   */
  static UnicodeString &
  U_EXPORT2 concatenate(const UnicodeString &left, const UnicodeString &right,
              UnicodeString &result,
              UNormalizationMode mode, int32_t options,
              UErrorCode &errorCode);
#endif  /* U_HIDE_DEPRECATED_API */

  /**
   * Compare two strings for canonical equivalence.
   * Further options include case-insensitive comparison and
   * code point order (as opposed to code unit order).
   *
   * Canonical equivalence between two strings is defined as their normalized
   * forms (NFD or NFC) being identical.
   * This function compares strings incrementally instead of normalizing
   * (and optionally case-folding) both strings entirely,
   * improving performance significantly.
   *
   * Bulk normalization is only necessary if the strings do not fulfill the FCD
   * conditions. Only in this case, and only if the strings are relatively long,
   * is memory allocated temporarily.
   * For FCD strings and short non-FCD strings there is no memory allocation.
   *
   * Semantically, this is equivalent to
   *   strcmp[CodePointOrder](NFD(foldCase(s1)), NFD(foldCase(s2)))
   * where code point order and foldCase are all optional.
   *
   * UAX 21 2.5 Caseless Matching specifies that for a canonical caseless match
   * the case folding must be performed first, then the normalization.
   *
   * @param s1 First source string.
   * @param s2 Second source string.
   *
   * @param options A bit set of options:
   *   - U_FOLD_CASE_DEFAULT or 0 is used for default options:
   *     Case-sensitive comparison in code unit order, and the input strings
   *     are quick-checked for FCD.
   *
   *   - UNORM_INPUT_IS_FCD
   *     Set if the caller knows that both s1 and s2 fulfill the FCD conditions.
   *     If not set, the function will quickCheck for FCD
   *     and normalize if necessary.
   *
   *   - U_COMPARE_CODE_POINT_ORDER
   *     Set to choose code point order instead of code unit order
   *     (see u_strCompare for details).
   *
   *   - U_COMPARE_IGNORE_CASE
   *     Set to compare strings case-insensitively using case folding,
   *     instead of case-sensitively.
   *     If set, then the following case folding options are used.
   *
   *   - Options as used with case-insensitive comparisons, currently:
   *
   *   - U_FOLD_CASE_EXCLUDE_SPECIAL_I
   *    (see u_strCaseCompare for details)
   *
   *   - regular normalization options shifted left by UNORM_COMPARE_NORM_OPTIONS_SHIFT
   *
   * @param errorCode ICU error code in/out parameter.
   *                  Must fulfill U_SUCCESS before the function call.
   * @return <0 or 0 or >0 as usual for string comparisons
   *
   * @see unorm_compare
   * @see normalize
   * @see UNORM_FCD
   * @see u_strCompare
   * @see u_strCaseCompare
   *
   * @stable ICU 2.2
   */
  static inline int32_t
  compare(const UnicodeString &s1, const UnicodeString &s2,
          uint32_t options,
          UErrorCode &errorCode);

#ifndef U_HIDE_DEPRECATED_API
  //-------------------------------------------------------------------------
  // Iteration API
  //-------------------------------------------------------------------------

  /**
   * Return the current character in the normalized text.
   * current() may need to normalize some text at getIndex().
   * The getIndex() is not changed.
   *
   * @return the current normalized code point
   * @deprecated ICU 56 Use Normalizer2 instead.
   */
  UChar32              current(void);

  /**
   * Return the first character in the normalized text.
   * This is equivalent to setIndexOnly(startIndex()) followed by next().
   * (Post-increment semantics.)
   *
   * @return the first normalized code point
   * @deprecated ICU 56 Use Normalizer2 instead.
   */
  UChar32              first(void);

  /**
   * Return the last character in the normalized text.
   * This is equivalent to setIndexOnly(endIndex()) followed by previous().
   * (Pre-decrement semantics.)
   *
   * @return the last normalized code point
   * @deprecated ICU 56 Use Normalizer2 instead.
   */
  UChar32              last(void);

  /**
   * Return the next character in the normalized text.
   * (Post-increment semantics.)
   * If the end of the text has already been reached, DONE is returned.
   * The DONE value could be confused with a U+FFFF non-character code point
   * in the text. If this is possible, you can test getIndex()<endIndex()
   * before calling next(), or (getIndex()<endIndex() || last()!=DONE)
   * after calling next(). (Calling last() will change the iterator state!)
   *
   * The C API unorm_next() is more efficient and does not have this ambiguity.
   *
   * @return the next normalized code point
   * @deprecated ICU 56 Use Normalizer2 instead.
   */
  UChar32              next(void);

  /**
   * Return the previous character in the normalized text and decrement.
   * (Pre-decrement semantics.)
   * If the beginning of the text has already been reached, DONE is returned.
   * The DONE value could be confused with a U+FFFF non-character code point
   * in the text. If this is possible, you can test
   * (getIndex()>startIndex() || first()!=DONE). (Calling first() will change
   * the iterator state!)
   *
   * The C API unorm_previous() is more efficient and does not have this ambiguity.
   *
   * @return the previous normalized code point
   * @deprecated ICU 56 Use Normalizer2 instead.
   */
  UChar32              previous(void);

  /**
   * Set the iteration position in the input text that is being normalized,
   * without any immediate normalization.
   * After setIndexOnly(), getIndex() will return the same index that is
   * specified here.
   *
   * @param index the desired index in the input text.
   * @deprecated ICU 56 Use Normalizer2 instead.
   */
  void                 setIndexOnly(int32_t index);

  /**
   * Reset the index to the beginning of the text.
   * This is equivalent to setIndexOnly(startIndex)).
   * @deprecated ICU 56 Use Normalizer2 instead.
   */
  void                reset(void);

  /**
   * Retrieve the current iteration position in the input text that is
   * being normalized.
   *
   * A following call to next() will return a normalized code point from
   * the input text at or after this index.
   *
   * After a call to previous(), getIndex() will point at or before the
   * position in the input text where the normalized code point
   * was returned from with previous().
   *
   * @return the current index in the input text
   * @deprecated ICU 56 Use Normalizer2 instead.
   */
  int32_t            getIndex(void) const;

  /**
   * Retrieve the index of the start of the input text. This is the begin index
   * of the <code>CharacterIterator</code> or the start (i.e. index 0) of the string
   * over which this <code>Normalizer</code> is iterating.
   *
   * @return the smallest index in the input text where the Normalizer operates
   * @deprecated ICU 56 Use Normalizer2 instead.
   */
  int32_t            startIndex(void) const;

  /**
   * Retrieve the index of the end of the input text. This is the end index
   * of the <code>CharacterIterator</code> or the length of the string
   * over which this <code>Normalizer</code> is iterating.
   * This end index is exclusive, i.e., the Normalizer operates only on characters
   * before this index.
   *
   * @return the first index in the input text where the Normalizer does not operate
   * @deprecated ICU 56 Use Normalizer2 instead.
   */
  int32_t            endIndex(void) const;

  /**
   * Returns true when both iterators refer to the same character in the same
   * input text.
   *
   * @param that a Normalizer object to compare this one to
   * @return comparison result
   * @deprecated ICU 56 Use Normalizer2 instead.
   */
  UBool        operator==(const Normalizer& that) const;

  /**
   * Returns false when both iterators refer to the same character in the same
   * input text.
   *
   * @param that a Normalizer object to compare this one to
   * @return comparison result
   * @deprecated ICU 56 Use Normalizer2 instead.
   */
  inline UBool        operator!=(const Normalizer& that) const;

  /**
   * Returns a pointer to a new Normalizer that is a clone of this one.
   * The caller is responsible for deleting the new clone.
   * @return a pointer to a new Normalizer
   * @deprecated ICU 56 Use Normalizer2 instead.
   */
  Normalizer*        clone() const;

  /**
   * Generates a hash code for this iterator.
   *
   * @return the hash code
   * @deprecated ICU 56 Use Normalizer2 instead.
   */
  int32_t                hashCode(void) const;

  //-------------------------------------------------------------------------
  // Property access methods
  //-------------------------------------------------------------------------

  /**
   * Set the normalization mode for this object.
   * <p>
   * <b>Note:</b>If the normalization mode is changed while iterating
   * over a string, calls to {@link #next() } and {@link #previous() } may
   * return previously buffers characters in the old normalization mode
   * until the iteration is able to re-sync at the next base character.
   * It is safest to call {@link #setIndexOnly }, {@link #reset() },
   * {@link #setText }, {@link #first() },
   * {@link #last() }, etc. after calling <code>setMode</code>.
   * <p>
   * @param newMode the new mode for this <code>Normalizer</code>.
   * @see #getUMode
   * @deprecated ICU 56 Use Normalizer2 instead.
   */
  void setMode(UNormalizationMode newMode);

  /**
   * Return the normalization mode for this object.
   *
   * This is an unusual name because there used to be a getMode() that
   * returned a different type.
   *
   * @return the mode for this <code>Normalizer</code>
   * @see #setMode
   * @deprecated ICU 56 Use Normalizer2 instead.
   */
  UNormalizationMode getUMode(void) const;

  /**
   * Set options that affect this <code>Normalizer</code>'s operation.
   * Options do not change the basic composition or decomposition operation
   * that is being performed, but they control whether
   * certain optional portions of the operation are done.
   * Currently the only available option is obsolete.
   *
   * It is possible to specify multiple options that are all turned on or off.
   *
   * @param   option  the option(s) whose value is/are to be set.
   * @param   value   the new setting for the option.  Use <code>true</code> to
   *                  turn the option(s) on and <code>false</code> to turn it/them off.
   *
   * @see #getOption
   * @deprecated ICU 56 Use Normalizer2 instead.
   */
  void setOption(int32_t option,
         UBool value);

  /**
   * Determine whether an option is turned on or off.
   * If multiple options are specified, then the result is true if any
   * of them are set.
   * <p>
   * @param option the option(s) that are to be checked
   * @return true if any of the option(s) are set
   * @see #setOption
   * @deprecated ICU 56 Use Normalizer2 instead.
   */
  UBool getOption(int32_t option) const;

  /**
   * Set the input text over which this <code>Normalizer</code> will iterate.
   * The iteration position is set to the beginning.
   *
   * @param newText a string that replaces the current input text
   * @param status a UErrorCode
   * @deprecated ICU 56 Use Normalizer2 instead.
   */
  void setText(const UnicodeString& newText,
           UErrorCode &status);

  /**
   * Set the input text over which this <code>Normalizer</code> will iterate.
   * The iteration position is set to the beginning.
   *
   * @param newText a CharacterIterator object that replaces the current input text
   * @param status a UErrorCode
   * @deprecated ICU 56 Use Normalizer2 instead.
   */
  void setText(const CharacterIterator& newText,
           UErrorCode &status);

  /**
   * Set the input text over which this <code>Normalizer</code> will iterate.
   * The iteration position is set to the beginning.
   *
   * @param newText a string that replaces the current input text
   * @param length the length of the string, or -1 if NUL-terminated
   * @param status a UErrorCode
   * @deprecated ICU 56 Use Normalizer2 instead.
   */
  void setText(ConstChar16Ptr newText,
                    int32_t length,
            UErrorCode &status);
  /**
   * Copies the input text into the UnicodeString argument.
   *
   * @param result Receives a copy of the text under iteration.
   * @deprecated ICU 56 Use Normalizer2 instead.
   */
  void            getText(UnicodeString&  result);

  /**
   * ICU "poor man's RTTI", returns a UClassID for this class.
   * @returns a UClassID for this class.
   * @deprecated ICU 56 Use Normalizer2 instead.
   */
  static UClassID U_EXPORT2 getStaticClassID();
#endif  /* U_HIDE_DEPRECATED_API */

#ifndef U_FORCE_HIDE_DEPRECATED_API
  /**
   * ICU "poor man's RTTI", returns a UClassID for the actual class.
   * @return a UClassID for the actual class.
   * @deprecated ICU 56 Use Normalizer2 instead.
   */
  virtual UClassID getDynamicClassID() const;
#endif  // U_FORCE_HIDE_DEPRECATED_API

private:
  //-------------------------------------------------------------------------
  // Private functions
  //-------------------------------------------------------------------------

  Normalizer(); // default constructor not implemented
  Normalizer &operator=(const Normalizer &that); // assignment operator not implemented

  // Private utility methods for iteration
  // For documentation, see the source code
  UBool nextNormalize();
  UBool previousNormalize();

  void    init();
  void    clearBuffer(void);

  //-------------------------------------------------------------------------
  // Private data
  //-------------------------------------------------------------------------

  FilteredNormalizer2*fFilteredNorm2;  // owned if not NULL
  const Normalizer2  *fNorm2;  // not owned; may be equal to fFilteredNorm2
  UNormalizationMode  fUMode;  // deprecated
  int32_t             fOptions;

  // The input text and our position in it
  CharacterIterator  *text;

  // The normalization buffer is the result of normalization
  // of the source in [currentIndex..nextIndex[ .
  int32_t         currentIndex, nextIndex;

  // A buffer for holding intermediate results
  UnicodeString       buffer;
  int32_t         bufferPos;
};

//-------------------------------------------------------------------------
// Inline implementations
//-------------------------------------------------------------------------

#ifndef U_HIDE_DEPRECATED_API
inline UBool
Normalizer::operator!= (const Normalizer& other) const
{ return ! operator==(other); }

inline UNormalizationCheckResult
Normalizer::quickCheck(const UnicodeString& source,
                       UNormalizationMode mode,
                       UErrorCode &status) {
    return quickCheck(source, mode, 0, status);
}

inline UBool
Normalizer::isNormalized(const UnicodeString& source,
                         UNormalizationMode mode,
                         UErrorCode &status) {
    return isNormalized(source, mode, 0, status);
}
#endif  /* U_HIDE_DEPRECATED_API */

inline int32_t
Normalizer::compare(const UnicodeString &s1, const UnicodeString &s2,
                    uint32_t options,
                    UErrorCode &errorCode) {
  // all argument checking is done in unorm_compare
  return unorm_compare(toUCharPtr(s1.getBuffer()), s1.length(),
                       toUCharPtr(s2.getBuffer()), s2.length(),
                       options,
                       &errorCode);
}

U_NAMESPACE_END

#endif /* #if !UCONFIG_NO_NORMALIZATION */

#endif // NORMLZR_H

#endif /* U_SHOW_CPLUSPLUS_API */
=======
// © 2016 and later: Unicode, Inc. and others.
// License & terms of use: http://www.unicode.org/copyright.html
/*
 ********************************************************************
 * COPYRIGHT:
 * Copyright (c) 1996-2015, International Business Machines Corporation and
 * others. All Rights Reserved.
 ********************************************************************
 */

#ifndef NORMLZR_H
#define NORMLZR_H

#include "unicode/utypes.h"

#if U_SHOW_CPLUSPLUS_API

/**
 * \file 
 * \brief C++ API: Unicode Normalization
 */
 
#if !UCONFIG_NO_NORMALIZATION

#include "unicode/chariter.h"
#include "unicode/normalizer2.h"
#include "unicode/unistr.h"
#include "unicode/unorm.h"
#include "unicode/uobject.h"

U_NAMESPACE_BEGIN
/**
 * Old Unicode normalization API.
 *
 * This API has been replaced by the Normalizer2 class and is only available
 * for backward compatibility. This class simply delegates to the Normalizer2 class.
 * There is one exception: The new API does not provide a replacement for Normalizer::compare().
 *
 * The Normalizer class supports the standard normalization forms described in
 * <a href="http://www.unicode.org/unicode/reports/tr15/" target="unicode">
 * Unicode Standard Annex #15: Unicode Normalization Forms</a>.
 *
 * The Normalizer class consists of two parts:
 * - static functions that normalize strings or test if strings are normalized
 * - a Normalizer object is an iterator that takes any kind of text and
 *   provides iteration over its normalized form
 *
 * The Normalizer class is not suitable for subclassing.
 *
 * For basic information about normalization forms and details about the C API
 * please see the documentation in unorm.h.
 *
 * The iterator API with the Normalizer constructors and the non-static functions
 * use a CharacterIterator as input. It is possible to pass a string which
 * is then internally wrapped in a CharacterIterator.
 * The input text is not normalized all at once, but incrementally where needed
 * (providing efficient random access).
 * This allows to pass in a large text but spend only a small amount of time
 * normalizing a small part of that text.
 * However, if the entire text is normalized, then the iterator will be
 * slower than normalizing the entire text at once and iterating over the result.
 * A possible use of the Normalizer iterator is also to report an index into the
 * original text that is close to where the normalized characters come from.
 *
 * <em>Important:</em> The iterator API was cleaned up significantly for ICU 2.0.
 * The earlier implementation reported the getIndex() inconsistently,
 * and previous() could not be used after setIndex(), next(), first(), and current().
 *
 * Normalizer allows to start normalizing from anywhere in the input text by
 * calling setIndexOnly(), first(), or last().
 * Without calling any of these, the iterator will start at the beginning of the text.
 *
 * At any time, next() returns the next normalized code point (UChar32),
 * with post-increment semantics (like CharacterIterator::next32PostInc()).
 * previous() returns the previous normalized code point (UChar32),
 * with pre-decrement semantics (like CharacterIterator::previous32()).
 *
 * current() returns the current code point
 * (respectively the one at the newly set index) without moving
 * the getIndex(). Note that if the text at the current position
 * needs to be normalized, then these functions will do that.
 * (This is why current() is not const.)
 * It is more efficient to call setIndexOnly() instead, which does not
 * normalize.
 *
 * getIndex() always refers to the position in the input text where the normalized
 * code points are returned from. It does not always change with each returned
 * code point.
 * The code point that is returned from any of the functions
 * corresponds to text at or after getIndex(), according to the
 * function's iteration semantics (post-increment or pre-decrement).
 *
 * next() returns a code point from at or after the getIndex()
 * from before the next() call. After the next() call, the getIndex()
 * might have moved to where the next code point will be returned from
 * (from a next() or current() call).
 * This is semantically equivalent to array access with array[index++]
 * (post-increment semantics).
 *
 * previous() returns a code point from at or after the getIndex()
 * from after the previous() call.
 * This is semantically equivalent to array access with array[--index]
 * (pre-decrement semantics).
 *
 * Internally, the Normalizer iterator normalizes a small piece of text
 * starting at the getIndex() and ending at a following "safe" index.
 * The normalized results is stored in an internal string buffer, and
 * the code points are iterated from there.
 * With multiple iteration calls, this is repeated until the next piece
 * of text needs to be normalized, and the getIndex() needs to be moved.
 *
 * The following "safe" index, the internal buffer, and the secondary
 * iteration index into that buffer are not exposed on the API.
 * This also means that it is currently not practical to return to
 * a particular, arbitrary position in the text because one would need to
 * know, and be able to set, in addition to the getIndex(), at least also the
 * current index into the internal buffer.
 * It is currently only possible to observe when getIndex() changes
 * (with careful consideration of the iteration semantics),
 * at which time the internal index will be 0.
 * For example, if getIndex() is different after next() than before it,
 * then the internal index is 0 and one can return to this getIndex()
 * later with setIndexOnly().
 *
 * Note: While the setIndex() and getIndex() refer to indices in the
 * underlying Unicode input text, the next() and previous() methods
 * iterate through characters in the normalized output.
 * This means that there is not necessarily a one-to-one correspondence
 * between characters returned by next() and previous() and the indices
 * passed to and returned from setIndex() and getIndex().
 * It is for this reason that Normalizer does not implement the CharacterIterator interface.
 *
 * @author Laura Werner, Mark Davis, Markus Scherer
 * @stable ICU 2.0
 */
class U_COMMON_API Normalizer : public UObject {
public:
#ifndef U_HIDE_DEPRECATED_API
  /**
   * If DONE is returned from an iteration function that returns a code point,
   * then there are no more normalization results available.
   * @deprecated ICU 56 Use Normalizer2 instead.
   */
  enum {
      DONE=0xffff
  };

  // Constructors

  /**
   * Creates a new <code>Normalizer</code> object for iterating over the
   * normalized form of a given string.
   * <p>
   * @param str   The string to be normalized.  The normalization
   *              will start at the beginning of the string.
   *
   * @param mode  The normalization mode.
   * @deprecated ICU 56 Use Normalizer2 instead.
   */
  Normalizer(const UnicodeString& str, UNormalizationMode mode);

  /**
   * Creates a new <code>Normalizer</code> object for iterating over the
   * normalized form of a given string.
   * <p>
   * @param str   The string to be normalized.  The normalization
   *              will start at the beginning of the string.
   *
   * @param length Length of the string, or -1 if NUL-terminated.
   * @param mode  The normalization mode.
   * @deprecated ICU 56 Use Normalizer2 instead.
   */
  Normalizer(ConstChar16Ptr str, int32_t length, UNormalizationMode mode);

  /**
   * Creates a new <code>Normalizer</code> object for iterating over the
   * normalized form of the given text.
   * <p>
   * @param iter  The input text to be normalized.  The normalization
   *              will start at the beginning of the string.
   *
   * @param mode  The normalization mode.
   * @deprecated ICU 56 Use Normalizer2 instead.
   */
  Normalizer(const CharacterIterator& iter, UNormalizationMode mode);
#endif  /* U_HIDE_DEPRECATED_API */

#ifndef U_FORCE_HIDE_DEPRECATED_API
  /**
   * Copy constructor.
   * @param copy The object to be copied.
   * @deprecated ICU 56 Use Normalizer2 instead.
   */
  Normalizer(const Normalizer& copy);

  /**
   * Destructor
   * @deprecated ICU 56 Use Normalizer2 instead.
   */
  virtual ~Normalizer();
#endif  // U_FORCE_HIDE_DEPRECATED_API

  //-------------------------------------------------------------------------
  // Static utility methods
  //-------------------------------------------------------------------------

#ifndef U_HIDE_DEPRECATED_API
  /**
   * Normalizes a <code>UnicodeString</code> according to the specified normalization mode.
   * This is a wrapper for unorm_normalize(), using UnicodeString's.
   *
   * The <code>options</code> parameter specifies which optional
   * <code>Normalizer</code> features are to be enabled for this operation.
   *
   * @param source    the input string to be normalized.
   * @param mode      the normalization mode
   * @param options   the optional features to be enabled (0 for no options)
   * @param result    The normalized string (on output).
   * @param status    The error code.
   * @deprecated ICU 56 Use Normalizer2 instead.
   */
  static void U_EXPORT2 normalize(const UnicodeString& source,
                        UNormalizationMode mode, int32_t options,
                        UnicodeString& result,
                        UErrorCode &status);

  /**
   * Compose a <code>UnicodeString</code>.
   * This is equivalent to normalize() with mode UNORM_NFC or UNORM_NFKC.
   * This is a wrapper for unorm_normalize(), using UnicodeString's.
   *
   * The <code>options</code> parameter specifies which optional
   * <code>Normalizer</code> features are to be enabled for this operation.
   *
   * @param source    the string to be composed.
   * @param compat    Perform compatibility decomposition before composition.
   *                  If this argument is <code>false</code>, only canonical
   *                  decomposition will be performed.
   * @param options   the optional features to be enabled (0 for no options)
   * @param result    The composed string (on output).
   * @param status    The error code.
   * @deprecated ICU 56 Use Normalizer2 instead.
   */
  static void U_EXPORT2 compose(const UnicodeString& source,
                      UBool compat, int32_t options,
                      UnicodeString& result,
                      UErrorCode &status);

  /**
   * Static method to decompose a <code>UnicodeString</code>.
   * This is equivalent to normalize() with mode UNORM_NFD or UNORM_NFKD.
   * This is a wrapper for unorm_normalize(), using UnicodeString's.
   *
   * The <code>options</code> parameter specifies which optional
   * <code>Normalizer</code> features are to be enabled for this operation.
   *
   * @param source    the string to be decomposed.
   * @param compat    Perform compatibility decomposition.
   *                  If this argument is <code>false</code>, only canonical
   *                  decomposition will be performed.
   * @param options   the optional features to be enabled (0 for no options)
   * @param result    The decomposed string (on output).
   * @param status    The error code.
   * @deprecated ICU 56 Use Normalizer2 instead.
   */
  static void U_EXPORT2 decompose(const UnicodeString& source,
                        UBool compat, int32_t options,
                        UnicodeString& result,
                        UErrorCode &status);

  /**
   * Performing quick check on a string, to quickly determine if the string is
   * in a particular normalization format.
   * This is a wrapper for unorm_quickCheck(), using a UnicodeString.
   *
   * Three types of result can be returned UNORM_YES, UNORM_NO or
   * UNORM_MAYBE. Result UNORM_YES indicates that the argument
   * string is in the desired normalized format, UNORM_NO determines that
   * argument string is not in the desired normalized format. A
   * UNORM_MAYBE result indicates that a more thorough check is required,
   * the user may have to put the string in its normalized form and compare the
   * results.
   * @param source       string for determining if it is in a normalized format
   * @param mode         normalization format
   * @param status A reference to a UErrorCode to receive any errors
   * @return UNORM_YES, UNORM_NO or UNORM_MAYBE
   *
   * @see isNormalized
   * @deprecated ICU 56 Use Normalizer2 instead.
   */
  static inline UNormalizationCheckResult
  quickCheck(const UnicodeString &source, UNormalizationMode mode, UErrorCode &status);

  /**
   * Performing quick check on a string; same as the other version of quickCheck
   * but takes an extra options parameter like most normalization functions.
   *
   * @param source       string for determining if it is in a normalized format
   * @param mode         normalization format
   * @param options      the optional features to be enabled (0 for no options)
   * @param status A reference to a UErrorCode to receive any errors
   * @return UNORM_YES, UNORM_NO or UNORM_MAYBE
   *
   * @see isNormalized
   * @deprecated ICU 56 Use Normalizer2 instead.
   */
  static UNormalizationCheckResult
  quickCheck(const UnicodeString &source, UNormalizationMode mode, int32_t options, UErrorCode &status);

  /**
   * Test if a string is in a given normalization form.
   * This is semantically equivalent to source.equals(normalize(source, mode)) .
   *
   * Unlike unorm_quickCheck(), this function returns a definitive result,
   * never a "maybe".
   * For NFD, NFKD, and FCD, both functions work exactly the same.
   * For NFC and NFKC where quickCheck may return "maybe", this function will
   * perform further tests to arrive at a true/false result.
   *
   * @param src        String that is to be tested if it is in a normalization format.
   * @param mode       Which normalization form to test for.
   * @param errorCode  ICU error code in/out parameter.
   *                   Must fulfill U_SUCCESS before the function call.
   * @return Boolean value indicating whether the source string is in the
   *         "mode" normalization form.
   *
   * @see quickCheck
   * @deprecated ICU 56 Use Normalizer2 instead.
   */
  static inline UBool
  isNormalized(const UnicodeString &src, UNormalizationMode mode, UErrorCode &errorCode);

  /**
   * Test if a string is in a given normalization form; same as the other version of isNormalized
   * but takes an extra options parameter like most normalization functions.
   *
   * @param src        String that is to be tested if it is in a normalization format.
   * @param mode       Which normalization form to test for.
   * @param options      the optional features to be enabled (0 for no options)
   * @param errorCode  ICU error code in/out parameter.
   *                   Must fulfill U_SUCCESS before the function call.
   * @return Boolean value indicating whether the source string is in the
   *         "mode" normalization form.
   *
   * @see quickCheck
   * @deprecated ICU 56 Use Normalizer2 instead.
   */
  static UBool
  isNormalized(const UnicodeString &src, UNormalizationMode mode, int32_t options, UErrorCode &errorCode);

  /**
   * Concatenate normalized strings, making sure that the result is normalized as well.
   *
   * If both the left and the right strings are in
   * the normalization form according to "mode/options",
   * then the result will be
   *
   * \code
   *     dest=normalize(left+right, mode, options)
   * \endcode
   *
   * For details see unorm_concatenate in unorm.h.
   *
   * @param left Left source string.
   * @param right Right source string.
   * @param result The output string.
   * @param mode The normalization mode.
   * @param options A bit set of normalization options.
   * @param errorCode ICU error code in/out parameter.
   *                   Must fulfill U_SUCCESS before the function call.
   * @return result
   *
   * @see unorm_concatenate
   * @see normalize
   * @see unorm_next
   * @see unorm_previous
   *
   * @deprecated ICU 56 Use Normalizer2 instead.
   */
  static UnicodeString &
  U_EXPORT2 concatenate(const UnicodeString &left, const UnicodeString &right,
              UnicodeString &result,
              UNormalizationMode mode, int32_t options,
              UErrorCode &errorCode);
#endif  /* U_HIDE_DEPRECATED_API */

  /**
   * Compare two strings for canonical equivalence.
   * Further options include case-insensitive comparison and
   * code point order (as opposed to code unit order).
   *
   * Canonical equivalence between two strings is defined as their normalized
   * forms (NFD or NFC) being identical.
   * This function compares strings incrementally instead of normalizing
   * (and optionally case-folding) both strings entirely,
   * improving performance significantly.
   *
   * Bulk normalization is only necessary if the strings do not fulfill the FCD
   * conditions. Only in this case, and only if the strings are relatively long,
   * is memory allocated temporarily.
   * For FCD strings and short non-FCD strings there is no memory allocation.
   *
   * Semantically, this is equivalent to
   *   strcmp[CodePointOrder](NFD(foldCase(s1)), NFD(foldCase(s2)))
   * where code point order and foldCase are all optional.
   *
   * UAX 21 2.5 Caseless Matching specifies that for a canonical caseless match
   * the case folding must be performed first, then the normalization.
   *
   * @param s1 First source string.
   * @param s2 Second source string.
   *
   * @param options A bit set of options:
   *   - U_FOLD_CASE_DEFAULT or 0 is used for default options:
   *     Case-sensitive comparison in code unit order, and the input strings
   *     are quick-checked for FCD.
   *
   *   - UNORM_INPUT_IS_FCD
   *     Set if the caller knows that both s1 and s2 fulfill the FCD conditions.
   *     If not set, the function will quickCheck for FCD
   *     and normalize if necessary.
   *
   *   - U_COMPARE_CODE_POINT_ORDER
   *     Set to choose code point order instead of code unit order
   *     (see u_strCompare for details).
   *
   *   - U_COMPARE_IGNORE_CASE
   *     Set to compare strings case-insensitively using case folding,
   *     instead of case-sensitively.
   *     If set, then the following case folding options are used.
   *
   *   - Options as used with case-insensitive comparisons, currently:
   *
   *   - U_FOLD_CASE_EXCLUDE_SPECIAL_I
   *    (see u_strCaseCompare for details)
   *
   *   - regular normalization options shifted left by UNORM_COMPARE_NORM_OPTIONS_SHIFT
   *
   * @param errorCode ICU error code in/out parameter.
   *                  Must fulfill U_SUCCESS before the function call.
   * @return <0 or 0 or >0 as usual for string comparisons
   *
   * @see unorm_compare
   * @see normalize
   * @see UNORM_FCD
   * @see u_strCompare
   * @see u_strCaseCompare
   *
   * @stable ICU 2.2
   */
  static inline int32_t
  compare(const UnicodeString &s1, const UnicodeString &s2,
          uint32_t options,
          UErrorCode &errorCode);

#ifndef U_HIDE_DEPRECATED_API
  //-------------------------------------------------------------------------
  // Iteration API
  //-------------------------------------------------------------------------

  /**
   * Return the current character in the normalized text.
   * current() may need to normalize some text at getIndex().
   * The getIndex() is not changed.
   *
   * @return the current normalized code point
   * @deprecated ICU 56 Use Normalizer2 instead.
   */
  UChar32              current(void);

  /**
   * Return the first character in the normalized text.
   * This is equivalent to setIndexOnly(startIndex()) followed by next().
   * (Post-increment semantics.)
   *
   * @return the first normalized code point
   * @deprecated ICU 56 Use Normalizer2 instead.
   */
  UChar32              first(void);

  /**
   * Return the last character in the normalized text.
   * This is equivalent to setIndexOnly(endIndex()) followed by previous().
   * (Pre-decrement semantics.)
   *
   * @return the last normalized code point
   * @deprecated ICU 56 Use Normalizer2 instead.
   */
  UChar32              last(void);

  /**
   * Return the next character in the normalized text.
   * (Post-increment semantics.)
   * If the end of the text has already been reached, DONE is returned.
   * The DONE value could be confused with a U+FFFF non-character code point
   * in the text. If this is possible, you can test getIndex()<endIndex()
   * before calling next(), or (getIndex()<endIndex() || last()!=DONE)
   * after calling next(). (Calling last() will change the iterator state!)
   *
   * The C API unorm_next() is more efficient and does not have this ambiguity.
   *
   * @return the next normalized code point
   * @deprecated ICU 56 Use Normalizer2 instead.
   */
  UChar32              next(void);

  /**
   * Return the previous character in the normalized text and decrement.
   * (Pre-decrement semantics.)
   * If the beginning of the text has already been reached, DONE is returned.
   * The DONE value could be confused with a U+FFFF non-character code point
   * in the text. If this is possible, you can test
   * (getIndex()>startIndex() || first()!=DONE). (Calling first() will change
   * the iterator state!)
   *
   * The C API unorm_previous() is more efficient and does not have this ambiguity.
   *
   * @return the previous normalized code point
   * @deprecated ICU 56 Use Normalizer2 instead.
   */
  UChar32              previous(void);

  /**
   * Set the iteration position in the input text that is being normalized,
   * without any immediate normalization.
   * After setIndexOnly(), getIndex() will return the same index that is
   * specified here.
   *
   * @param index the desired index in the input text.
   * @deprecated ICU 56 Use Normalizer2 instead.
   */
  void                 setIndexOnly(int32_t index);

  /**
   * Reset the index to the beginning of the text.
   * This is equivalent to setIndexOnly(startIndex)).
   * @deprecated ICU 56 Use Normalizer2 instead.
   */
  void                reset(void);

  /**
   * Retrieve the current iteration position in the input text that is
   * being normalized.
   *
   * A following call to next() will return a normalized code point from
   * the input text at or after this index.
   *
   * After a call to previous(), getIndex() will point at or before the
   * position in the input text where the normalized code point
   * was returned from with previous().
   *
   * @return the current index in the input text
   * @deprecated ICU 56 Use Normalizer2 instead.
   */
  int32_t            getIndex(void) const;

  /**
   * Retrieve the index of the start of the input text. This is the begin index
   * of the <code>CharacterIterator</code> or the start (i.e. index 0) of the string
   * over which this <code>Normalizer</code> is iterating.
   *
   * @return the smallest index in the input text where the Normalizer operates
   * @deprecated ICU 56 Use Normalizer2 instead.
   */
  int32_t            startIndex(void) const;

  /**
   * Retrieve the index of the end of the input text. This is the end index
   * of the <code>CharacterIterator</code> or the length of the string
   * over which this <code>Normalizer</code> is iterating.
   * This end index is exclusive, i.e., the Normalizer operates only on characters
   * before this index.
   *
   * @return the first index in the input text where the Normalizer does not operate
   * @deprecated ICU 56 Use Normalizer2 instead.
   */
  int32_t            endIndex(void) const;

  /**
   * Returns true when both iterators refer to the same character in the same
   * input text.
   *
   * @param that a Normalizer object to compare this one to
   * @return comparison result
   * @deprecated ICU 56 Use Normalizer2 instead.
   */
  bool         operator==(const Normalizer& that) const;

  /**
   * Returns false when both iterators refer to the same character in the same
   * input text.
   *
   * @param that a Normalizer object to compare this one to
   * @return comparison result
   * @deprecated ICU 56 Use Normalizer2 instead.
   */
  inline bool         operator!=(const Normalizer& that) const;

  /**
   * Returns a pointer to a new Normalizer that is a clone of this one.
   * The caller is responsible for deleting the new clone.
   * @return a pointer to a new Normalizer
   * @deprecated ICU 56 Use Normalizer2 instead.
   */
  Normalizer*        clone() const;

  /**
   * Generates a hash code for this iterator.
   *
   * @return the hash code
   * @deprecated ICU 56 Use Normalizer2 instead.
   */
  int32_t                hashCode(void) const;

  //-------------------------------------------------------------------------
  // Property access methods
  //-------------------------------------------------------------------------

  /**
   * Set the normalization mode for this object.
   * <p>
   * <b>Note:</b>If the normalization mode is changed while iterating
   * over a string, calls to {@link #next() } and {@link #previous() } may
   * return previously buffers characters in the old normalization mode
   * until the iteration is able to re-sync at the next base character.
   * It is safest to call {@link #setIndexOnly }, {@link #reset() },
   * {@link #setText }, {@link #first() },
   * {@link #last() }, etc. after calling <code>setMode</code>.
   * <p>
   * @param newMode the new mode for this <code>Normalizer</code>.
   * @see #getUMode
   * @deprecated ICU 56 Use Normalizer2 instead.
   */
  void setMode(UNormalizationMode newMode);

  /**
   * Return the normalization mode for this object.
   *
   * This is an unusual name because there used to be a getMode() that
   * returned a different type.
   *
   * @return the mode for this <code>Normalizer</code>
   * @see #setMode
   * @deprecated ICU 56 Use Normalizer2 instead.
   */
  UNormalizationMode getUMode(void) const;

  /**
   * Set options that affect this <code>Normalizer</code>'s operation.
   * Options do not change the basic composition or decomposition operation
   * that is being performed, but they control whether
   * certain optional portions of the operation are done.
   * Currently the only available option is obsolete.
   *
   * It is possible to specify multiple options that are all turned on or off.
   *
   * @param   option  the option(s) whose value is/are to be set.
   * @param   value   the new setting for the option.  Use <code>true</code> to
   *                  turn the option(s) on and <code>false</code> to turn it/them off.
   *
   * @see #getOption
   * @deprecated ICU 56 Use Normalizer2 instead.
   */
  void setOption(int32_t option,
         UBool value);

  /**
   * Determine whether an option is turned on or off.
   * If multiple options are specified, then the result is true if any
   * of them are set.
   * <p>
   * @param option the option(s) that are to be checked
   * @return true if any of the option(s) are set
   * @see #setOption
   * @deprecated ICU 56 Use Normalizer2 instead.
   */
  UBool getOption(int32_t option) const;

  /**
   * Set the input text over which this <code>Normalizer</code> will iterate.
   * The iteration position is set to the beginning.
   *
   * @param newText a string that replaces the current input text
   * @param status a UErrorCode
   * @deprecated ICU 56 Use Normalizer2 instead.
   */
  void setText(const UnicodeString& newText,
           UErrorCode &status);

  /**
   * Set the input text over which this <code>Normalizer</code> will iterate.
   * The iteration position is set to the beginning.
   *
   * @param newText a CharacterIterator object that replaces the current input text
   * @param status a UErrorCode
   * @deprecated ICU 56 Use Normalizer2 instead.
   */
  void setText(const CharacterIterator& newText,
           UErrorCode &status);

  /**
   * Set the input text over which this <code>Normalizer</code> will iterate.
   * The iteration position is set to the beginning.
   *
   * @param newText a string that replaces the current input text
   * @param length the length of the string, or -1 if NUL-terminated
   * @param status a UErrorCode
   * @deprecated ICU 56 Use Normalizer2 instead.
   */
  void setText(ConstChar16Ptr newText,
                    int32_t length,
            UErrorCode &status);
  /**
   * Copies the input text into the UnicodeString argument.
   *
   * @param result Receives a copy of the text under iteration.
   * @deprecated ICU 56 Use Normalizer2 instead.
   */
  void            getText(UnicodeString&  result);

  /**
   * ICU "poor man's RTTI", returns a UClassID for this class.
   * @returns a UClassID for this class.
   * @deprecated ICU 56 Use Normalizer2 instead.
   */
  static UClassID U_EXPORT2 getStaticClassID();
#endif  /* U_HIDE_DEPRECATED_API */

#ifndef U_FORCE_HIDE_DEPRECATED_API
  /**
   * ICU "poor man's RTTI", returns a UClassID for the actual class.
   * @return a UClassID for the actual class.
   * @deprecated ICU 56 Use Normalizer2 instead.
   */
  virtual UClassID getDynamicClassID() const override;
#endif  // U_FORCE_HIDE_DEPRECATED_API

private:
  //-------------------------------------------------------------------------
  // Private functions
  //-------------------------------------------------------------------------

  Normalizer() = delete; // default constructor not implemented
  Normalizer &operator=(const Normalizer &that) = delete; // assignment operator not implemented

  // Private utility methods for iteration
  // For documentation, see the source code
  UBool nextNormalize();
  UBool previousNormalize();

  void    init();
  void    clearBuffer(void);

  //-------------------------------------------------------------------------
  // Private data
  //-------------------------------------------------------------------------

  FilteredNormalizer2*fFilteredNorm2;  // owned if not nullptr
  const Normalizer2  *fNorm2;  // not owned; may be equal to fFilteredNorm2
  UNormalizationMode  fUMode;  // deprecated
  int32_t             fOptions;

  // The input text and our position in it
  CharacterIterator  *text;

  // The normalization buffer is the result of normalization
  // of the source in [currentIndex..nextIndex[ .
  int32_t         currentIndex, nextIndex;

  // A buffer for holding intermediate results
  UnicodeString       buffer;
  int32_t         bufferPos;
};

//-------------------------------------------------------------------------
// Inline implementations
//-------------------------------------------------------------------------

#ifndef U_HIDE_DEPRECATED_API
inline bool
Normalizer::operator!= (const Normalizer& other) const
{ return ! operator==(other); }

inline UNormalizationCheckResult
Normalizer::quickCheck(const UnicodeString& source,
                       UNormalizationMode mode,
                       UErrorCode &status) {
    return quickCheck(source, mode, 0, status);
}

inline UBool
Normalizer::isNormalized(const UnicodeString& source,
                         UNormalizationMode mode,
                         UErrorCode &status) {
    return isNormalized(source, mode, 0, status);
}
#endif  /* U_HIDE_DEPRECATED_API */

inline int32_t
Normalizer::compare(const UnicodeString &s1, const UnicodeString &s2,
                    uint32_t options,
                    UErrorCode &errorCode) {
  // all argument checking is done in unorm_compare
  return unorm_compare(toUCharPtr(s1.getBuffer()), s1.length(),
                       toUCharPtr(s2.getBuffer()), s2.length(),
                       options,
                       &errorCode);
}

U_NAMESPACE_END

#endif /* #if !UCONFIG_NO_NORMALIZATION */

#endif // NORMLZR_H

#endif /* U_SHOW_CPLUSPLUS_API */
>>>>>>> a8a80be5
<|MERGE_RESOLUTION|>--- conflicted
+++ resolved
@@ -1,1635 +1,816 @@
-<<<<<<< HEAD
-// © 2016 and later: Unicode, Inc. and others.
-// License & terms of use: http://www.unicode.org/copyright.html
-/*
- ********************************************************************
- * COPYRIGHT:
- * Copyright (c) 1996-2015, International Business Machines Corporation and
- * others. All Rights Reserved.
- ********************************************************************
- */
-
-#ifndef NORMLZR_H
-#define NORMLZR_H
-
-#include "unicode/utypes.h"
-
-#if U_SHOW_CPLUSPLUS_API
-
-/**
- * \file
- * \brief C++ API: Unicode Normalization
- */
-
-#if !UCONFIG_NO_NORMALIZATION
-
-#include "unicode/chariter.h"
-#include "unicode/normalizer2.h"
-#include "unicode/unistr.h"
-#include "unicode/unorm.h"
-#include "unicode/uobject.h"
-
-U_NAMESPACE_BEGIN
-/**
- * Old Unicode normalization API.
- *
- * This API has been replaced by the Normalizer2 class and is only available
- * for backward compatibility. This class simply delegates to the Normalizer2 class.
- * There is one exception: The new API does not provide a replacement for Normalizer::compare().
- *
- * The Normalizer class supports the standard normalization forms described in
- * <a href="http://www.unicode.org/unicode/reports/tr15/" target="unicode">
- * Unicode Standard Annex #15: Unicode Normalization Forms</a>.
- *
- * The Normalizer class consists of two parts:
- * - static functions that normalize strings or test if strings are normalized
- * - a Normalizer object is an iterator that takes any kind of text and
- *   provides iteration over its normalized form
- *
- * The Normalizer class is not suitable for subclassing.
- *
- * For basic information about normalization forms and details about the C API
- * please see the documentation in unorm.h.
- *
- * The iterator API with the Normalizer constructors and the non-static functions
- * use a CharacterIterator as input. It is possible to pass a string which
- * is then internally wrapped in a CharacterIterator.
- * The input text is not normalized all at once, but incrementally where needed
- * (providing efficient random access).
- * This allows to pass in a large text but spend only a small amount of time
- * normalizing a small part of that text.
- * However, if the entire text is normalized, then the iterator will be
- * slower than normalizing the entire text at once and iterating over the result.
- * A possible use of the Normalizer iterator is also to report an index into the
- * original text that is close to where the normalized characters come from.
- *
- * <em>Important:</em> The iterator API was cleaned up significantly for ICU 2.0.
- * The earlier implementation reported the getIndex() inconsistently,
- * and previous() could not be used after setIndex(), next(), first(), and current().
- *
- * Normalizer allows to start normalizing from anywhere in the input text by
- * calling setIndexOnly(), first(), or last().
- * Without calling any of these, the iterator will start at the beginning of the text.
- *
- * At any time, next() returns the next normalized code point (UChar32),
- * with post-increment semantics (like CharacterIterator::next32PostInc()).
- * previous() returns the previous normalized code point (UChar32),
- * with pre-decrement semantics (like CharacterIterator::previous32()).
- *
- * current() returns the current code point
- * (respectively the one at the newly set index) without moving
- * the getIndex(). Note that if the text at the current position
- * needs to be normalized, then these functions will do that.
- * (This is why current() is not const.)
- * It is more efficient to call setIndexOnly() instead, which does not
- * normalize.
- *
- * getIndex() always refers to the position in the input text where the normalized
- * code points are returned from. It does not always change with each returned
- * code point.
- * The code point that is returned from any of the functions
- * corresponds to text at or after getIndex(), according to the
- * function's iteration semantics (post-increment or pre-decrement).
- *
- * next() returns a code point from at or after the getIndex()
- * from before the next() call. After the next() call, the getIndex()
- * might have moved to where the next code point will be returned from
- * (from a next() or current() call).
- * This is semantically equivalent to array access with array[index++]
- * (post-increment semantics).
- *
- * previous() returns a code point from at or after the getIndex()
- * from after the previous() call.
- * This is semantically equivalent to array access with array[--index]
- * (pre-decrement semantics).
- *
- * Internally, the Normalizer iterator normalizes a small piece of text
- * starting at the getIndex() and ending at a following "safe" index.
- * The normalized results is stored in an internal string buffer, and
- * the code points are iterated from there.
- * With multiple iteration calls, this is repeated until the next piece
- * of text needs to be normalized, and the getIndex() needs to be moved.
- *
- * The following "safe" index, the internal buffer, and the secondary
- * iteration index into that buffer are not exposed on the API.
- * This also means that it is currently not practical to return to
- * a particular, arbitrary position in the text because one would need to
- * know, and be able to set, in addition to the getIndex(), at least also the
- * current index into the internal buffer.
- * It is currently only possible to observe when getIndex() changes
- * (with careful consideration of the iteration semantics),
- * at which time the internal index will be 0.
- * For example, if getIndex() is different after next() than before it,
- * then the internal index is 0 and one can return to this getIndex()
- * later with setIndexOnly().
- *
- * Note: While the setIndex() and getIndex() refer to indices in the
- * underlying Unicode input text, the next() and previous() methods
- * iterate through characters in the normalized output.
- * This means that there is not necessarily a one-to-one correspondence
- * between characters returned by next() and previous() and the indices
- * passed to and returned from setIndex() and getIndex().
- * It is for this reason that Normalizer does not implement the CharacterIterator interface.
- *
- * @author Laura Werner, Mark Davis, Markus Scherer
- * @stable ICU 2.0
- */
-class U_COMMON_API Normalizer : public UObject {
-public:
-#ifndef U_HIDE_DEPRECATED_API
-  /**
-   * If DONE is returned from an iteration function that returns a code point,
-   * then there are no more normalization results available.
-   * @deprecated ICU 56 Use Normalizer2 instead.
-   */
-  enum {
-      DONE=0xffff
-  };
-
-  // Constructors
-
-  /**
-   * Creates a new <code>Normalizer</code> object for iterating over the
-   * normalized form of a given string.
-   * <p>
-   * @param str   The string to be normalized.  The normalization
-   *              will start at the beginning of the string.
-   *
-   * @param mode  The normalization mode.
-   * @deprecated ICU 56 Use Normalizer2 instead.
-   */
-  Normalizer(const UnicodeString& str, UNormalizationMode mode);
-
-  /**
-   * Creates a new <code>Normalizer</code> object for iterating over the
-   * normalized form of a given string.
-   * <p>
-   * @param str   The string to be normalized.  The normalization
-   *              will start at the beginning of the string.
-   *
-   * @param length Length of the string, or -1 if NUL-terminated.
-   * @param mode  The normalization mode.
-   * @deprecated ICU 56 Use Normalizer2 instead.
-   */
-  Normalizer(ConstChar16Ptr str, int32_t length, UNormalizationMode mode);
-
-  /**
-   * Creates a new <code>Normalizer</code> object for iterating over the
-   * normalized form of the given text.
-   * <p>
-   * @param iter  The input text to be normalized.  The normalization
-   *              will start at the beginning of the string.
-   *
-   * @param mode  The normalization mode.
-   * @deprecated ICU 56 Use Normalizer2 instead.
-   */
-  Normalizer(const CharacterIterator& iter, UNormalizationMode mode);
-#endif  /* U_HIDE_DEPRECATED_API */
-
-#ifndef U_FORCE_HIDE_DEPRECATED_API
-  /**
-   * Copy constructor.
-   * @param copy The object to be copied.
-   * @deprecated ICU 56 Use Normalizer2 instead.
-   */
-  Normalizer(const Normalizer& copy);
-
-  /**
-   * Destructor
-   * @deprecated ICU 56 Use Normalizer2 instead.
-   */
-  virtual ~Normalizer();
-#endif  // U_FORCE_HIDE_DEPRECATED_API
-
-  //-------------------------------------------------------------------------
-  // Static utility methods
-  //-------------------------------------------------------------------------
-
-#ifndef U_HIDE_DEPRECATED_API
-  /**
-   * Normalizes a <code>UnicodeString</code> according to the specified normalization mode.
-   * This is a wrapper for unorm_normalize(), using UnicodeString's.
-   *
-   * The <code>options</code> parameter specifies which optional
-   * <code>Normalizer</code> features are to be enabled for this operation.
-   *
-   * @param source    the input string to be normalized.
-   * @param mode      the normalization mode
-   * @param options   the optional features to be enabled (0 for no options)
-   * @param result    The normalized string (on output).
-   * @param status    The error code.
-   * @deprecated ICU 56 Use Normalizer2 instead.
-   */
-  static void U_EXPORT2 normalize(const UnicodeString& source,
-                        UNormalizationMode mode, int32_t options,
-                        UnicodeString& result,
-                        UErrorCode &status);
-
-  /**
-   * Compose a <code>UnicodeString</code>.
-   * This is equivalent to normalize() with mode UNORM_NFC or UNORM_NFKC.
-   * This is a wrapper for unorm_normalize(), using UnicodeString's.
-   *
-   * The <code>options</code> parameter specifies which optional
-   * <code>Normalizer</code> features are to be enabled for this operation.
-   *
-   * @param source    the string to be composed.
-   * @param compat    Perform compatibility decomposition before composition.
-   *                  If this argument is <code>false</code>, only canonical
-   *                  decomposition will be performed.
-   * @param options   the optional features to be enabled (0 for no options)
-   * @param result    The composed string (on output).
-   * @param status    The error code.
-   * @deprecated ICU 56 Use Normalizer2 instead.
-   */
-  static void U_EXPORT2 compose(const UnicodeString& source,
-                      UBool compat, int32_t options,
-                      UnicodeString& result,
-                      UErrorCode &status);
-
-  /**
-   * Static method to decompose a <code>UnicodeString</code>.
-   * This is equivalent to normalize() with mode UNORM_NFD or UNORM_NFKD.
-   * This is a wrapper for unorm_normalize(), using UnicodeString's.
-   *
-   * The <code>options</code> parameter specifies which optional
-   * <code>Normalizer</code> features are to be enabled for this operation.
-   *
-   * @param source    the string to be decomposed.
-   * @param compat    Perform compatibility decomposition.
-   *                  If this argument is <code>false</code>, only canonical
-   *                  decomposition will be performed.
-   * @param options   the optional features to be enabled (0 for no options)
-   * @param result    The decomposed string (on output).
-   * @param status    The error code.
-   * @deprecated ICU 56 Use Normalizer2 instead.
-   */
-  static void U_EXPORT2 decompose(const UnicodeString& source,
-                        UBool compat, int32_t options,
-                        UnicodeString& result,
-                        UErrorCode &status);
-
-  /**
-   * Performing quick check on a string, to quickly determine if the string is
-   * in a particular normalization format.
-   * This is a wrapper for unorm_quickCheck(), using a UnicodeString.
-   *
-   * Three types of result can be returned UNORM_YES, UNORM_NO or
-   * UNORM_MAYBE. Result UNORM_YES indicates that the argument
-   * string is in the desired normalized format, UNORM_NO determines that
-   * argument string is not in the desired normalized format. A
-   * UNORM_MAYBE result indicates that a more thorough check is required,
-   * the user may have to put the string in its normalized form and compare the
-   * results.
-   * @param source       string for determining if it is in a normalized format
-   * @param mode         normalization format
-   * @param status A reference to a UErrorCode to receive any errors
-   * @return UNORM_YES, UNORM_NO or UNORM_MAYBE
-   *
-   * @see isNormalized
-   * @deprecated ICU 56 Use Normalizer2 instead.
-   */
-  static inline UNormalizationCheckResult
-  quickCheck(const UnicodeString &source, UNormalizationMode mode, UErrorCode &status);
-
-  /**
-   * Performing quick check on a string; same as the other version of quickCheck
-   * but takes an extra options parameter like most normalization functions.
-   *
-   * @param source       string for determining if it is in a normalized format
-   * @param mode         normalization format
-   * @param options      the optional features to be enabled (0 for no options)
-   * @param status A reference to a UErrorCode to receive any errors
-   * @return UNORM_YES, UNORM_NO or UNORM_MAYBE
-   *
-   * @see isNormalized
-   * @deprecated ICU 56 Use Normalizer2 instead.
-   */
-  static UNormalizationCheckResult
-  quickCheck(const UnicodeString &source, UNormalizationMode mode, int32_t options, UErrorCode &status);
-
-  /**
-   * Test if a string is in a given normalization form.
-   * This is semantically equivalent to source.equals(normalize(source, mode)) .
-   *
-   * Unlike unorm_quickCheck(), this function returns a definitive result,
-   * never a "maybe".
-   * For NFD, NFKD, and FCD, both functions work exactly the same.
-   * For NFC and NFKC where quickCheck may return "maybe", this function will
-   * perform further tests to arrive at a true/false result.
-   *
-   * @param src        String that is to be tested if it is in a normalization format.
-   * @param mode       Which normalization form to test for.
-   * @param errorCode  ICU error code in/out parameter.
-   *                   Must fulfill U_SUCCESS before the function call.
-   * @return Boolean value indicating whether the source string is in the
-   *         "mode" normalization form.
-   *
-   * @see quickCheck
-   * @deprecated ICU 56 Use Normalizer2 instead.
-   */
-  static inline UBool
-  isNormalized(const UnicodeString &src, UNormalizationMode mode, UErrorCode &errorCode);
-
-  /**
-   * Test if a string is in a given normalization form; same as the other version of isNormalized
-   * but takes an extra options parameter like most normalization functions.
-   *
-   * @param src        String that is to be tested if it is in a normalization format.
-   * @param mode       Which normalization form to test for.
-   * @param options      the optional features to be enabled (0 for no options)
-   * @param errorCode  ICU error code in/out parameter.
-   *                   Must fulfill U_SUCCESS before the function call.
-   * @return Boolean value indicating whether the source string is in the
-   *         "mode" normalization form.
-   *
-   * @see quickCheck
-   * @deprecated ICU 56 Use Normalizer2 instead.
-   */
-  static UBool
-  isNormalized(const UnicodeString &src, UNormalizationMode mode, int32_t options, UErrorCode &errorCode);
-
-  /**
-   * Concatenate normalized strings, making sure that the result is normalized as well.
-   *
-   * If both the left and the right strings are in
-   * the normalization form according to "mode/options",
-   * then the result will be
-   *
-   * \code
-   *     dest=normalize(left+right, mode, options)
-   * \endcode
-   *
-   * For details see unorm_concatenate in unorm.h.
-   *
-   * @param left Left source string.
-   * @param right Right source string.
-   * @param result The output string.
-   * @param mode The normalization mode.
-   * @param options A bit set of normalization options.
-   * @param errorCode ICU error code in/out parameter.
-   *                   Must fulfill U_SUCCESS before the function call.
-   * @return result
-   *
-   * @see unorm_concatenate
-   * @see normalize
-   * @see unorm_next
-   * @see unorm_previous
-   *
-   * @deprecated ICU 56 Use Normalizer2 instead.
-   */
-  static UnicodeString &
-  U_EXPORT2 concatenate(const UnicodeString &left, const UnicodeString &right,
-              UnicodeString &result,
-              UNormalizationMode mode, int32_t options,
-              UErrorCode &errorCode);
-#endif  /* U_HIDE_DEPRECATED_API */
-
-  /**
-   * Compare two strings for canonical equivalence.
-   * Further options include case-insensitive comparison and
-   * code point order (as opposed to code unit order).
-   *
-   * Canonical equivalence between two strings is defined as their normalized
-   * forms (NFD or NFC) being identical.
-   * This function compares strings incrementally instead of normalizing
-   * (and optionally case-folding) both strings entirely,
-   * improving performance significantly.
-   *
-   * Bulk normalization is only necessary if the strings do not fulfill the FCD
-   * conditions. Only in this case, and only if the strings are relatively long,
-   * is memory allocated temporarily.
-   * For FCD strings and short non-FCD strings there is no memory allocation.
-   *
-   * Semantically, this is equivalent to
-   *   strcmp[CodePointOrder](NFD(foldCase(s1)), NFD(foldCase(s2)))
-   * where code point order and foldCase are all optional.
-   *
-   * UAX 21 2.5 Caseless Matching specifies that for a canonical caseless match
-   * the case folding must be performed first, then the normalization.
-   *
-   * @param s1 First source string.
-   * @param s2 Second source string.
-   *
-   * @param options A bit set of options:
-   *   - U_FOLD_CASE_DEFAULT or 0 is used for default options:
-   *     Case-sensitive comparison in code unit order, and the input strings
-   *     are quick-checked for FCD.
-   *
-   *   - UNORM_INPUT_IS_FCD
-   *     Set if the caller knows that both s1 and s2 fulfill the FCD conditions.
-   *     If not set, the function will quickCheck for FCD
-   *     and normalize if necessary.
-   *
-   *   - U_COMPARE_CODE_POINT_ORDER
-   *     Set to choose code point order instead of code unit order
-   *     (see u_strCompare for details).
-   *
-   *   - U_COMPARE_IGNORE_CASE
-   *     Set to compare strings case-insensitively using case folding,
-   *     instead of case-sensitively.
-   *     If set, then the following case folding options are used.
-   *
-   *   - Options as used with case-insensitive comparisons, currently:
-   *
-   *   - U_FOLD_CASE_EXCLUDE_SPECIAL_I
-   *    (see u_strCaseCompare for details)
-   *
-   *   - regular normalization options shifted left by UNORM_COMPARE_NORM_OPTIONS_SHIFT
-   *
-   * @param errorCode ICU error code in/out parameter.
-   *                  Must fulfill U_SUCCESS before the function call.
-   * @return <0 or 0 or >0 as usual for string comparisons
-   *
-   * @see unorm_compare
-   * @see normalize
-   * @see UNORM_FCD
-   * @see u_strCompare
-   * @see u_strCaseCompare
-   *
-   * @stable ICU 2.2
-   */
-  static inline int32_t
-  compare(const UnicodeString &s1, const UnicodeString &s2,
-          uint32_t options,
-          UErrorCode &errorCode);
-
-#ifndef U_HIDE_DEPRECATED_API
-  //-------------------------------------------------------------------------
-  // Iteration API
-  //-------------------------------------------------------------------------
-
-  /**
-   * Return the current character in the normalized text.
-   * current() may need to normalize some text at getIndex().
-   * The getIndex() is not changed.
-   *
-   * @return the current normalized code point
-   * @deprecated ICU 56 Use Normalizer2 instead.
-   */
-  UChar32              current(void);
-
-  /**
-   * Return the first character in the normalized text.
-   * This is equivalent to setIndexOnly(startIndex()) followed by next().
-   * (Post-increment semantics.)
-   *
-   * @return the first normalized code point
-   * @deprecated ICU 56 Use Normalizer2 instead.
-   */
-  UChar32              first(void);
-
-  /**
-   * Return the last character in the normalized text.
-   * This is equivalent to setIndexOnly(endIndex()) followed by previous().
-   * (Pre-decrement semantics.)
-   *
-   * @return the last normalized code point
-   * @deprecated ICU 56 Use Normalizer2 instead.
-   */
-  UChar32              last(void);
-
-  /**
-   * Return the next character in the normalized text.
-   * (Post-increment semantics.)
-   * If the end of the text has already been reached, DONE is returned.
-   * The DONE value could be confused with a U+FFFF non-character code point
-   * in the text. If this is possible, you can test getIndex()<endIndex()
-   * before calling next(), or (getIndex()<endIndex() || last()!=DONE)
-   * after calling next(). (Calling last() will change the iterator state!)
-   *
-   * The C API unorm_next() is more efficient and does not have this ambiguity.
-   *
-   * @return the next normalized code point
-   * @deprecated ICU 56 Use Normalizer2 instead.
-   */
-  UChar32              next(void);
-
-  /**
-   * Return the previous character in the normalized text and decrement.
-   * (Pre-decrement semantics.)
-   * If the beginning of the text has already been reached, DONE is returned.
-   * The DONE value could be confused with a U+FFFF non-character code point
-   * in the text. If this is possible, you can test
-   * (getIndex()>startIndex() || first()!=DONE). (Calling first() will change
-   * the iterator state!)
-   *
-   * The C API unorm_previous() is more efficient and does not have this ambiguity.
-   *
-   * @return the previous normalized code point
-   * @deprecated ICU 56 Use Normalizer2 instead.
-   */
-  UChar32              previous(void);
-
-  /**
-   * Set the iteration position in the input text that is being normalized,
-   * without any immediate normalization.
-   * After setIndexOnly(), getIndex() will return the same index that is
-   * specified here.
-   *
-   * @param index the desired index in the input text.
-   * @deprecated ICU 56 Use Normalizer2 instead.
-   */
-  void                 setIndexOnly(int32_t index);
-
-  /**
-   * Reset the index to the beginning of the text.
-   * This is equivalent to setIndexOnly(startIndex)).
-   * @deprecated ICU 56 Use Normalizer2 instead.
-   */
-  void                reset(void);
-
-  /**
-   * Retrieve the current iteration position in the input text that is
-   * being normalized.
-   *
-   * A following call to next() will return a normalized code point from
-   * the input text at or after this index.
-   *
-   * After a call to previous(), getIndex() will point at or before the
-   * position in the input text where the normalized code point
-   * was returned from with previous().
-   *
-   * @return the current index in the input text
-   * @deprecated ICU 56 Use Normalizer2 instead.
-   */
-  int32_t            getIndex(void) const;
-
-  /**
-   * Retrieve the index of the start of the input text. This is the begin index
-   * of the <code>CharacterIterator</code> or the start (i.e. index 0) of the string
-   * over which this <code>Normalizer</code> is iterating.
-   *
-   * @return the smallest index in the input text where the Normalizer operates
-   * @deprecated ICU 56 Use Normalizer2 instead.
-   */
-  int32_t            startIndex(void) const;
-
-  /**
-   * Retrieve the index of the end of the input text. This is the end index
-   * of the <code>CharacterIterator</code> or the length of the string
-   * over which this <code>Normalizer</code> is iterating.
-   * This end index is exclusive, i.e., the Normalizer operates only on characters
-   * before this index.
-   *
-   * @return the first index in the input text where the Normalizer does not operate
-   * @deprecated ICU 56 Use Normalizer2 instead.
-   */
-  int32_t            endIndex(void) const;
-
-  /**
-   * Returns true when both iterators refer to the same character in the same
-   * input text.
-   *
-   * @param that a Normalizer object to compare this one to
-   * @return comparison result
-   * @deprecated ICU 56 Use Normalizer2 instead.
-   */
-  UBool        operator==(const Normalizer& that) const;
-
-  /**
-   * Returns false when both iterators refer to the same character in the same
-   * input text.
-   *
-   * @param that a Normalizer object to compare this one to
-   * @return comparison result
-   * @deprecated ICU 56 Use Normalizer2 instead.
-   */
-  inline UBool        operator!=(const Normalizer& that) const;
-
-  /**
-   * Returns a pointer to a new Normalizer that is a clone of this one.
-   * The caller is responsible for deleting the new clone.
-   * @return a pointer to a new Normalizer
-   * @deprecated ICU 56 Use Normalizer2 instead.
-   */
-  Normalizer*        clone() const;
-
-  /**
-   * Generates a hash code for this iterator.
-   *
-   * @return the hash code
-   * @deprecated ICU 56 Use Normalizer2 instead.
-   */
-  int32_t                hashCode(void) const;
-
-  //-------------------------------------------------------------------------
-  // Property access methods
-  //-------------------------------------------------------------------------
-
-  /**
-   * Set the normalization mode for this object.
-   * <p>
-   * <b>Note:</b>If the normalization mode is changed while iterating
-   * over a string, calls to {@link #next() } and {@link #previous() } may
-   * return previously buffers characters in the old normalization mode
-   * until the iteration is able to re-sync at the next base character.
-   * It is safest to call {@link #setIndexOnly }, {@link #reset() },
-   * {@link #setText }, {@link #first() },
-   * {@link #last() }, etc. after calling <code>setMode</code>.
-   * <p>
-   * @param newMode the new mode for this <code>Normalizer</code>.
-   * @see #getUMode
-   * @deprecated ICU 56 Use Normalizer2 instead.
-   */
-  void setMode(UNormalizationMode newMode);
-
-  /**
-   * Return the normalization mode for this object.
-   *
-   * This is an unusual name because there used to be a getMode() that
-   * returned a different type.
-   *
-   * @return the mode for this <code>Normalizer</code>
-   * @see #setMode
-   * @deprecated ICU 56 Use Normalizer2 instead.
-   */
-  UNormalizationMode getUMode(void) const;
-
-  /**
-   * Set options that affect this <code>Normalizer</code>'s operation.
-   * Options do not change the basic composition or decomposition operation
-   * that is being performed, but they control whether
-   * certain optional portions of the operation are done.
-   * Currently the only available option is obsolete.
-   *
-   * It is possible to specify multiple options that are all turned on or off.
-   *
-   * @param   option  the option(s) whose value is/are to be set.
-   * @param   value   the new setting for the option.  Use <code>true</code> to
-   *                  turn the option(s) on and <code>false</code> to turn it/them off.
-   *
-   * @see #getOption
-   * @deprecated ICU 56 Use Normalizer2 instead.
-   */
-  void setOption(int32_t option,
-         UBool value);
-
-  /**
-   * Determine whether an option is turned on or off.
-   * If multiple options are specified, then the result is true if any
-   * of them are set.
-   * <p>
-   * @param option the option(s) that are to be checked
-   * @return true if any of the option(s) are set
-   * @see #setOption
-   * @deprecated ICU 56 Use Normalizer2 instead.
-   */
-  UBool getOption(int32_t option) const;
-
-  /**
-   * Set the input text over which this <code>Normalizer</code> will iterate.
-   * The iteration position is set to the beginning.
-   *
-   * @param newText a string that replaces the current input text
-   * @param status a UErrorCode
-   * @deprecated ICU 56 Use Normalizer2 instead.
-   */
-  void setText(const UnicodeString& newText,
-           UErrorCode &status);
-
-  /**
-   * Set the input text over which this <code>Normalizer</code> will iterate.
-   * The iteration position is set to the beginning.
-   *
-   * @param newText a CharacterIterator object that replaces the current input text
-   * @param status a UErrorCode
-   * @deprecated ICU 56 Use Normalizer2 instead.
-   */
-  void setText(const CharacterIterator& newText,
-           UErrorCode &status);
-
-  /**
-   * Set the input text over which this <code>Normalizer</code> will iterate.
-   * The iteration position is set to the beginning.
-   *
-   * @param newText a string that replaces the current input text
-   * @param length the length of the string, or -1 if NUL-terminated
-   * @param status a UErrorCode
-   * @deprecated ICU 56 Use Normalizer2 instead.
-   */
-  void setText(ConstChar16Ptr newText,
-                    int32_t length,
-            UErrorCode &status);
-  /**
-   * Copies the input text into the UnicodeString argument.
-   *
-   * @param result Receives a copy of the text under iteration.
-   * @deprecated ICU 56 Use Normalizer2 instead.
-   */
-  void            getText(UnicodeString&  result);
-
-  /**
-   * ICU "poor man's RTTI", returns a UClassID for this class.
-   * @returns a UClassID for this class.
-   * @deprecated ICU 56 Use Normalizer2 instead.
-   */
-  static UClassID U_EXPORT2 getStaticClassID();
-#endif  /* U_HIDE_DEPRECATED_API */
-
-#ifndef U_FORCE_HIDE_DEPRECATED_API
-  /**
-   * ICU "poor man's RTTI", returns a UClassID for the actual class.
-   * @return a UClassID for the actual class.
-   * @deprecated ICU 56 Use Normalizer2 instead.
-   */
-  virtual UClassID getDynamicClassID() const;
-#endif  // U_FORCE_HIDE_DEPRECATED_API
-
-private:
-  //-------------------------------------------------------------------------
-  // Private functions
-  //-------------------------------------------------------------------------
-
-  Normalizer(); // default constructor not implemented
-  Normalizer &operator=(const Normalizer &that); // assignment operator not implemented
-
-  // Private utility methods for iteration
-  // For documentation, see the source code
-  UBool nextNormalize();
-  UBool previousNormalize();
-
-  void    init();
-  void    clearBuffer(void);
-
-  //-------------------------------------------------------------------------
-  // Private data
-  //-------------------------------------------------------------------------
-
-  FilteredNormalizer2*fFilteredNorm2;  // owned if not NULL
-  const Normalizer2  *fNorm2;  // not owned; may be equal to fFilteredNorm2
-  UNormalizationMode  fUMode;  // deprecated
-  int32_t             fOptions;
-
-  // The input text and our position in it
-  CharacterIterator  *text;
-
-  // The normalization buffer is the result of normalization
-  // of the source in [currentIndex..nextIndex[ .
-  int32_t         currentIndex, nextIndex;
-
-  // A buffer for holding intermediate results
-  UnicodeString       buffer;
-  int32_t         bufferPos;
-};
-
-//-------------------------------------------------------------------------
-// Inline implementations
-//-------------------------------------------------------------------------
-
-#ifndef U_HIDE_DEPRECATED_API
-inline UBool
-Normalizer::operator!= (const Normalizer& other) const
-{ return ! operator==(other); }
-
-inline UNormalizationCheckResult
-Normalizer::quickCheck(const UnicodeString& source,
-                       UNormalizationMode mode,
-                       UErrorCode &status) {
-    return quickCheck(source, mode, 0, status);
-}
-
-inline UBool
-Normalizer::isNormalized(const UnicodeString& source,
-                         UNormalizationMode mode,
-                         UErrorCode &status) {
-    return isNormalized(source, mode, 0, status);
-}
-#endif  /* U_HIDE_DEPRECATED_API */
-
-inline int32_t
-Normalizer::compare(const UnicodeString &s1, const UnicodeString &s2,
-                    uint32_t options,
-                    UErrorCode &errorCode) {
-  // all argument checking is done in unorm_compare
-  return unorm_compare(toUCharPtr(s1.getBuffer()), s1.length(),
-                       toUCharPtr(s2.getBuffer()), s2.length(),
-                       options,
-                       &errorCode);
-}
-
-U_NAMESPACE_END
-
-#endif /* #if !UCONFIG_NO_NORMALIZATION */
-
-#endif // NORMLZR_H
-
-#endif /* U_SHOW_CPLUSPLUS_API */
-=======
-// © 2016 and later: Unicode, Inc. and others.
-// License & terms of use: http://www.unicode.org/copyright.html
-/*
- ********************************************************************
- * COPYRIGHT:
- * Copyright (c) 1996-2015, International Business Machines Corporation and
- * others. All Rights Reserved.
- ********************************************************************
- */
-
-#ifndef NORMLZR_H
-#define NORMLZR_H
-
-#include "unicode/utypes.h"
-
-#if U_SHOW_CPLUSPLUS_API
-
-/**
- * \file 
- * \brief C++ API: Unicode Normalization
- */
- 
-#if !UCONFIG_NO_NORMALIZATION
-
-#include "unicode/chariter.h"
-#include "unicode/normalizer2.h"
-#include "unicode/unistr.h"
-#include "unicode/unorm.h"
-#include "unicode/uobject.h"
-
-U_NAMESPACE_BEGIN
-/**
- * Old Unicode normalization API.
- *
- * This API has been replaced by the Normalizer2 class and is only available
- * for backward compatibility. This class simply delegates to the Normalizer2 class.
- * There is one exception: The new API does not provide a replacement for Normalizer::compare().
- *
- * The Normalizer class supports the standard normalization forms described in
- * <a href="http://www.unicode.org/unicode/reports/tr15/" target="unicode">
- * Unicode Standard Annex #15: Unicode Normalization Forms</a>.
- *
- * The Normalizer class consists of two parts:
- * - static functions that normalize strings or test if strings are normalized
- * - a Normalizer object is an iterator that takes any kind of text and
- *   provides iteration over its normalized form
- *
- * The Normalizer class is not suitable for subclassing.
- *
- * For basic information about normalization forms and details about the C API
- * please see the documentation in unorm.h.
- *
- * The iterator API with the Normalizer constructors and the non-static functions
- * use a CharacterIterator as input. It is possible to pass a string which
- * is then internally wrapped in a CharacterIterator.
- * The input text is not normalized all at once, but incrementally where needed
- * (providing efficient random access).
- * This allows to pass in a large text but spend only a small amount of time
- * normalizing a small part of that text.
- * However, if the entire text is normalized, then the iterator will be
- * slower than normalizing the entire text at once and iterating over the result.
- * A possible use of the Normalizer iterator is also to report an index into the
- * original text that is close to where the normalized characters come from.
- *
- * <em>Important:</em> The iterator API was cleaned up significantly for ICU 2.0.
- * The earlier implementation reported the getIndex() inconsistently,
- * and previous() could not be used after setIndex(), next(), first(), and current().
- *
- * Normalizer allows to start normalizing from anywhere in the input text by
- * calling setIndexOnly(), first(), or last().
- * Without calling any of these, the iterator will start at the beginning of the text.
- *
- * At any time, next() returns the next normalized code point (UChar32),
- * with post-increment semantics (like CharacterIterator::next32PostInc()).
- * previous() returns the previous normalized code point (UChar32),
- * with pre-decrement semantics (like CharacterIterator::previous32()).
- *
- * current() returns the current code point
- * (respectively the one at the newly set index) without moving
- * the getIndex(). Note that if the text at the current position
- * needs to be normalized, then these functions will do that.
- * (This is why current() is not const.)
- * It is more efficient to call setIndexOnly() instead, which does not
- * normalize.
- *
- * getIndex() always refers to the position in the input text where the normalized
- * code points are returned from. It does not always change with each returned
- * code point.
- * The code point that is returned from any of the functions
- * corresponds to text at or after getIndex(), according to the
- * function's iteration semantics (post-increment or pre-decrement).
- *
- * next() returns a code point from at or after the getIndex()
- * from before the next() call. After the next() call, the getIndex()
- * might have moved to where the next code point will be returned from
- * (from a next() or current() call).
- * This is semantically equivalent to array access with array[index++]
- * (post-increment semantics).
- *
- * previous() returns a code point from at or after the getIndex()
- * from after the previous() call.
- * This is semantically equivalent to array access with array[--index]
- * (pre-decrement semantics).
- *
- * Internally, the Normalizer iterator normalizes a small piece of text
- * starting at the getIndex() and ending at a following "safe" index.
- * The normalized results is stored in an internal string buffer, and
- * the code points are iterated from there.
- * With multiple iteration calls, this is repeated until the next piece
- * of text needs to be normalized, and the getIndex() needs to be moved.
- *
- * The following "safe" index, the internal buffer, and the secondary
- * iteration index into that buffer are not exposed on the API.
- * This also means that it is currently not practical to return to
- * a particular, arbitrary position in the text because one would need to
- * know, and be able to set, in addition to the getIndex(), at least also the
- * current index into the internal buffer.
- * It is currently only possible to observe when getIndex() changes
- * (with careful consideration of the iteration semantics),
- * at which time the internal index will be 0.
- * For example, if getIndex() is different after next() than before it,
- * then the internal index is 0 and one can return to this getIndex()
- * later with setIndexOnly().
- *
- * Note: While the setIndex() and getIndex() refer to indices in the
- * underlying Unicode input text, the next() and previous() methods
- * iterate through characters in the normalized output.
- * This means that there is not necessarily a one-to-one correspondence
- * between characters returned by next() and previous() and the indices
- * passed to and returned from setIndex() and getIndex().
- * It is for this reason that Normalizer does not implement the CharacterIterator interface.
- *
- * @author Laura Werner, Mark Davis, Markus Scherer
- * @stable ICU 2.0
- */
-class U_COMMON_API Normalizer : public UObject {
-public:
-#ifndef U_HIDE_DEPRECATED_API
-  /**
-   * If DONE is returned from an iteration function that returns a code point,
-   * then there are no more normalization results available.
-   * @deprecated ICU 56 Use Normalizer2 instead.
-   */
-  enum {
-      DONE=0xffff
-  };
-
-  // Constructors
-
-  /**
-   * Creates a new <code>Normalizer</code> object for iterating over the
-   * normalized form of a given string.
-   * <p>
-   * @param str   The string to be normalized.  The normalization
-   *              will start at the beginning of the string.
-   *
-   * @param mode  The normalization mode.
-   * @deprecated ICU 56 Use Normalizer2 instead.
-   */
-  Normalizer(const UnicodeString& str, UNormalizationMode mode);
-
-  /**
-   * Creates a new <code>Normalizer</code> object for iterating over the
-   * normalized form of a given string.
-   * <p>
-   * @param str   The string to be normalized.  The normalization
-   *              will start at the beginning of the string.
-   *
-   * @param length Length of the string, or -1 if NUL-terminated.
-   * @param mode  The normalization mode.
-   * @deprecated ICU 56 Use Normalizer2 instead.
-   */
-  Normalizer(ConstChar16Ptr str, int32_t length, UNormalizationMode mode);
-
-  /**
-   * Creates a new <code>Normalizer</code> object for iterating over the
-   * normalized form of the given text.
-   * <p>
-   * @param iter  The input text to be normalized.  The normalization
-   *              will start at the beginning of the string.
-   *
-   * @param mode  The normalization mode.
-   * @deprecated ICU 56 Use Normalizer2 instead.
-   */
-  Normalizer(const CharacterIterator& iter, UNormalizationMode mode);
-#endif  /* U_HIDE_DEPRECATED_API */
-
-#ifndef U_FORCE_HIDE_DEPRECATED_API
-  /**
-   * Copy constructor.
-   * @param copy The object to be copied.
-   * @deprecated ICU 56 Use Normalizer2 instead.
-   */
-  Normalizer(const Normalizer& copy);
-
-  /**
-   * Destructor
-   * @deprecated ICU 56 Use Normalizer2 instead.
-   */
-  virtual ~Normalizer();
-#endif  // U_FORCE_HIDE_DEPRECATED_API
-
-  //-------------------------------------------------------------------------
-  // Static utility methods
-  //-------------------------------------------------------------------------
-
-#ifndef U_HIDE_DEPRECATED_API
-  /**
-   * Normalizes a <code>UnicodeString</code> according to the specified normalization mode.
-   * This is a wrapper for unorm_normalize(), using UnicodeString's.
-   *
-   * The <code>options</code> parameter specifies which optional
-   * <code>Normalizer</code> features are to be enabled for this operation.
-   *
-   * @param source    the input string to be normalized.
-   * @param mode      the normalization mode
-   * @param options   the optional features to be enabled (0 for no options)
-   * @param result    The normalized string (on output).
-   * @param status    The error code.
-   * @deprecated ICU 56 Use Normalizer2 instead.
-   */
-  static void U_EXPORT2 normalize(const UnicodeString& source,
-                        UNormalizationMode mode, int32_t options,
-                        UnicodeString& result,
-                        UErrorCode &status);
-
-  /**
-   * Compose a <code>UnicodeString</code>.
-   * This is equivalent to normalize() with mode UNORM_NFC or UNORM_NFKC.
-   * This is a wrapper for unorm_normalize(), using UnicodeString's.
-   *
-   * The <code>options</code> parameter specifies which optional
-   * <code>Normalizer</code> features are to be enabled for this operation.
-   *
-   * @param source    the string to be composed.
-   * @param compat    Perform compatibility decomposition before composition.
-   *                  If this argument is <code>false</code>, only canonical
-   *                  decomposition will be performed.
-   * @param options   the optional features to be enabled (0 for no options)
-   * @param result    The composed string (on output).
-   * @param status    The error code.
-   * @deprecated ICU 56 Use Normalizer2 instead.
-   */
-  static void U_EXPORT2 compose(const UnicodeString& source,
-                      UBool compat, int32_t options,
-                      UnicodeString& result,
-                      UErrorCode &status);
-
-  /**
-   * Static method to decompose a <code>UnicodeString</code>.
-   * This is equivalent to normalize() with mode UNORM_NFD or UNORM_NFKD.
-   * This is a wrapper for unorm_normalize(), using UnicodeString's.
-   *
-   * The <code>options</code> parameter specifies which optional
-   * <code>Normalizer</code> features are to be enabled for this operation.
-   *
-   * @param source    the string to be decomposed.
-   * @param compat    Perform compatibility decomposition.
-   *                  If this argument is <code>false</code>, only canonical
-   *                  decomposition will be performed.
-   * @param options   the optional features to be enabled (0 for no options)
-   * @param result    The decomposed string (on output).
-   * @param status    The error code.
-   * @deprecated ICU 56 Use Normalizer2 instead.
-   */
-  static void U_EXPORT2 decompose(const UnicodeString& source,
-                        UBool compat, int32_t options,
-                        UnicodeString& result,
-                        UErrorCode &status);
-
-  /**
-   * Performing quick check on a string, to quickly determine if the string is
-   * in a particular normalization format.
-   * This is a wrapper for unorm_quickCheck(), using a UnicodeString.
-   *
-   * Three types of result can be returned UNORM_YES, UNORM_NO or
-   * UNORM_MAYBE. Result UNORM_YES indicates that the argument
-   * string is in the desired normalized format, UNORM_NO determines that
-   * argument string is not in the desired normalized format. A
-   * UNORM_MAYBE result indicates that a more thorough check is required,
-   * the user may have to put the string in its normalized form and compare the
-   * results.
-   * @param source       string for determining if it is in a normalized format
-   * @param mode         normalization format
-   * @param status A reference to a UErrorCode to receive any errors
-   * @return UNORM_YES, UNORM_NO or UNORM_MAYBE
-   *
-   * @see isNormalized
-   * @deprecated ICU 56 Use Normalizer2 instead.
-   */
-  static inline UNormalizationCheckResult
-  quickCheck(const UnicodeString &source, UNormalizationMode mode, UErrorCode &status);
-
-  /**
-   * Performing quick check on a string; same as the other version of quickCheck
-   * but takes an extra options parameter like most normalization functions.
-   *
-   * @param source       string for determining if it is in a normalized format
-   * @param mode         normalization format
-   * @param options      the optional features to be enabled (0 for no options)
-   * @param status A reference to a UErrorCode to receive any errors
-   * @return UNORM_YES, UNORM_NO or UNORM_MAYBE
-   *
-   * @see isNormalized
-   * @deprecated ICU 56 Use Normalizer2 instead.
-   */
-  static UNormalizationCheckResult
-  quickCheck(const UnicodeString &source, UNormalizationMode mode, int32_t options, UErrorCode &status);
-
-  /**
-   * Test if a string is in a given normalization form.
-   * This is semantically equivalent to source.equals(normalize(source, mode)) .
-   *
-   * Unlike unorm_quickCheck(), this function returns a definitive result,
-   * never a "maybe".
-   * For NFD, NFKD, and FCD, both functions work exactly the same.
-   * For NFC and NFKC where quickCheck may return "maybe", this function will
-   * perform further tests to arrive at a true/false result.
-   *
-   * @param src        String that is to be tested if it is in a normalization format.
-   * @param mode       Which normalization form to test for.
-   * @param errorCode  ICU error code in/out parameter.
-   *                   Must fulfill U_SUCCESS before the function call.
-   * @return Boolean value indicating whether the source string is in the
-   *         "mode" normalization form.
-   *
-   * @see quickCheck
-   * @deprecated ICU 56 Use Normalizer2 instead.
-   */
-  static inline UBool
-  isNormalized(const UnicodeString &src, UNormalizationMode mode, UErrorCode &errorCode);
-
-  /**
-   * Test if a string is in a given normalization form; same as the other version of isNormalized
-   * but takes an extra options parameter like most normalization functions.
-   *
-   * @param src        String that is to be tested if it is in a normalization format.
-   * @param mode       Which normalization form to test for.
-   * @param options      the optional features to be enabled (0 for no options)
-   * @param errorCode  ICU error code in/out parameter.
-   *                   Must fulfill U_SUCCESS before the function call.
-   * @return Boolean value indicating whether the source string is in the
-   *         "mode" normalization form.
-   *
-   * @see quickCheck
-   * @deprecated ICU 56 Use Normalizer2 instead.
-   */
-  static UBool
-  isNormalized(const UnicodeString &src, UNormalizationMode mode, int32_t options, UErrorCode &errorCode);
-
-  /**
-   * Concatenate normalized strings, making sure that the result is normalized as well.
-   *
-   * If both the left and the right strings are in
-   * the normalization form according to "mode/options",
-   * then the result will be
-   *
-   * \code
-   *     dest=normalize(left+right, mode, options)
-   * \endcode
-   *
-   * For details see unorm_concatenate in unorm.h.
-   *
-   * @param left Left source string.
-   * @param right Right source string.
-   * @param result The output string.
-   * @param mode The normalization mode.
-   * @param options A bit set of normalization options.
-   * @param errorCode ICU error code in/out parameter.
-   *                   Must fulfill U_SUCCESS before the function call.
-   * @return result
-   *
-   * @see unorm_concatenate
-   * @see normalize
-   * @see unorm_next
-   * @see unorm_previous
-   *
-   * @deprecated ICU 56 Use Normalizer2 instead.
-   */
-  static UnicodeString &
-  U_EXPORT2 concatenate(const UnicodeString &left, const UnicodeString &right,
-              UnicodeString &result,
-              UNormalizationMode mode, int32_t options,
-              UErrorCode &errorCode);
-#endif  /* U_HIDE_DEPRECATED_API */
-
-  /**
-   * Compare two strings for canonical equivalence.
-   * Further options include case-insensitive comparison and
-   * code point order (as opposed to code unit order).
-   *
-   * Canonical equivalence between two strings is defined as their normalized
-   * forms (NFD or NFC) being identical.
-   * This function compares strings incrementally instead of normalizing
-   * (and optionally case-folding) both strings entirely,
-   * improving performance significantly.
-   *
-   * Bulk normalization is only necessary if the strings do not fulfill the FCD
-   * conditions. Only in this case, and only if the strings are relatively long,
-   * is memory allocated temporarily.
-   * For FCD strings and short non-FCD strings there is no memory allocation.
-   *
-   * Semantically, this is equivalent to
-   *   strcmp[CodePointOrder](NFD(foldCase(s1)), NFD(foldCase(s2)))
-   * where code point order and foldCase are all optional.
-   *
-   * UAX 21 2.5 Caseless Matching specifies that for a canonical caseless match
-   * the case folding must be performed first, then the normalization.
-   *
-   * @param s1 First source string.
-   * @param s2 Second source string.
-   *
-   * @param options A bit set of options:
-   *   - U_FOLD_CASE_DEFAULT or 0 is used for default options:
-   *     Case-sensitive comparison in code unit order, and the input strings
-   *     are quick-checked for FCD.
-   *
-   *   - UNORM_INPUT_IS_FCD
-   *     Set if the caller knows that both s1 and s2 fulfill the FCD conditions.
-   *     If not set, the function will quickCheck for FCD
-   *     and normalize if necessary.
-   *
-   *   - U_COMPARE_CODE_POINT_ORDER
-   *     Set to choose code point order instead of code unit order
-   *     (see u_strCompare for details).
-   *
-   *   - U_COMPARE_IGNORE_CASE
-   *     Set to compare strings case-insensitively using case folding,
-   *     instead of case-sensitively.
-   *     If set, then the following case folding options are used.
-   *
-   *   - Options as used with case-insensitive comparisons, currently:
-   *
-   *   - U_FOLD_CASE_EXCLUDE_SPECIAL_I
-   *    (see u_strCaseCompare for details)
-   *
-   *   - regular normalization options shifted left by UNORM_COMPARE_NORM_OPTIONS_SHIFT
-   *
-   * @param errorCode ICU error code in/out parameter.
-   *                  Must fulfill U_SUCCESS before the function call.
-   * @return <0 or 0 or >0 as usual for string comparisons
-   *
-   * @see unorm_compare
-   * @see normalize
-   * @see UNORM_FCD
-   * @see u_strCompare
-   * @see u_strCaseCompare
-   *
-   * @stable ICU 2.2
-   */
-  static inline int32_t
-  compare(const UnicodeString &s1, const UnicodeString &s2,
-          uint32_t options,
-          UErrorCode &errorCode);
-
-#ifndef U_HIDE_DEPRECATED_API
-  //-------------------------------------------------------------------------
-  // Iteration API
-  //-------------------------------------------------------------------------
-
-  /**
-   * Return the current character in the normalized text.
-   * current() may need to normalize some text at getIndex().
-   * The getIndex() is not changed.
-   *
-   * @return the current normalized code point
-   * @deprecated ICU 56 Use Normalizer2 instead.
-   */
-  UChar32              current(void);
-
-  /**
-   * Return the first character in the normalized text.
-   * This is equivalent to setIndexOnly(startIndex()) followed by next().
-   * (Post-increment semantics.)
-   *
-   * @return the first normalized code point
-   * @deprecated ICU 56 Use Normalizer2 instead.
-   */
-  UChar32              first(void);
-
-  /**
-   * Return the last character in the normalized text.
-   * This is equivalent to setIndexOnly(endIndex()) followed by previous().
-   * (Pre-decrement semantics.)
-   *
-   * @return the last normalized code point
-   * @deprecated ICU 56 Use Normalizer2 instead.
-   */
-  UChar32              last(void);
-
-  /**
-   * Return the next character in the normalized text.
-   * (Post-increment semantics.)
-   * If the end of the text has already been reached, DONE is returned.
-   * The DONE value could be confused with a U+FFFF non-character code point
-   * in the text. If this is possible, you can test getIndex()<endIndex()
-   * before calling next(), or (getIndex()<endIndex() || last()!=DONE)
-   * after calling next(). (Calling last() will change the iterator state!)
-   *
-   * The C API unorm_next() is more efficient and does not have this ambiguity.
-   *
-   * @return the next normalized code point
-   * @deprecated ICU 56 Use Normalizer2 instead.
-   */
-  UChar32              next(void);
-
-  /**
-   * Return the previous character in the normalized text and decrement.
-   * (Pre-decrement semantics.)
-   * If the beginning of the text has already been reached, DONE is returned.
-   * The DONE value could be confused with a U+FFFF non-character code point
-   * in the text. If this is possible, you can test
-   * (getIndex()>startIndex() || first()!=DONE). (Calling first() will change
-   * the iterator state!)
-   *
-   * The C API unorm_previous() is more efficient and does not have this ambiguity.
-   *
-   * @return the previous normalized code point
-   * @deprecated ICU 56 Use Normalizer2 instead.
-   */
-  UChar32              previous(void);
-
-  /**
-   * Set the iteration position in the input text that is being normalized,
-   * without any immediate normalization.
-   * After setIndexOnly(), getIndex() will return the same index that is
-   * specified here.
-   *
-   * @param index the desired index in the input text.
-   * @deprecated ICU 56 Use Normalizer2 instead.
-   */
-  void                 setIndexOnly(int32_t index);
-
-  /**
-   * Reset the index to the beginning of the text.
-   * This is equivalent to setIndexOnly(startIndex)).
-   * @deprecated ICU 56 Use Normalizer2 instead.
-   */
-  void                reset(void);
-
-  /**
-   * Retrieve the current iteration position in the input text that is
-   * being normalized.
-   *
-   * A following call to next() will return a normalized code point from
-   * the input text at or after this index.
-   *
-   * After a call to previous(), getIndex() will point at or before the
-   * position in the input text where the normalized code point
-   * was returned from with previous().
-   *
-   * @return the current index in the input text
-   * @deprecated ICU 56 Use Normalizer2 instead.
-   */
-  int32_t            getIndex(void) const;
-
-  /**
-   * Retrieve the index of the start of the input text. This is the begin index
-   * of the <code>CharacterIterator</code> or the start (i.e. index 0) of the string
-   * over which this <code>Normalizer</code> is iterating.
-   *
-   * @return the smallest index in the input text where the Normalizer operates
-   * @deprecated ICU 56 Use Normalizer2 instead.
-   */
-  int32_t            startIndex(void) const;
-
-  /**
-   * Retrieve the index of the end of the input text. This is the end index
-   * of the <code>CharacterIterator</code> or the length of the string
-   * over which this <code>Normalizer</code> is iterating.
-   * This end index is exclusive, i.e., the Normalizer operates only on characters
-   * before this index.
-   *
-   * @return the first index in the input text where the Normalizer does not operate
-   * @deprecated ICU 56 Use Normalizer2 instead.
-   */
-  int32_t            endIndex(void) const;
-
-  /**
-   * Returns true when both iterators refer to the same character in the same
-   * input text.
-   *
-   * @param that a Normalizer object to compare this one to
-   * @return comparison result
-   * @deprecated ICU 56 Use Normalizer2 instead.
-   */
-  bool         operator==(const Normalizer& that) const;
-
-  /**
-   * Returns false when both iterators refer to the same character in the same
-   * input text.
-   *
-   * @param that a Normalizer object to compare this one to
-   * @return comparison result
-   * @deprecated ICU 56 Use Normalizer2 instead.
-   */
-  inline bool         operator!=(const Normalizer& that) const;
-
-  /**
-   * Returns a pointer to a new Normalizer that is a clone of this one.
-   * The caller is responsible for deleting the new clone.
-   * @return a pointer to a new Normalizer
-   * @deprecated ICU 56 Use Normalizer2 instead.
-   */
-  Normalizer*        clone() const;
-
-  /**
-   * Generates a hash code for this iterator.
-   *
-   * @return the hash code
-   * @deprecated ICU 56 Use Normalizer2 instead.
-   */
-  int32_t                hashCode(void) const;
-
-  //-------------------------------------------------------------------------
-  // Property access methods
-  //-------------------------------------------------------------------------
-
-  /**
-   * Set the normalization mode for this object.
-   * <p>
-   * <b>Note:</b>If the normalization mode is changed while iterating
-   * over a string, calls to {@link #next() } and {@link #previous() } may
-   * return previously buffers characters in the old normalization mode
-   * until the iteration is able to re-sync at the next base character.
-   * It is safest to call {@link #setIndexOnly }, {@link #reset() },
-   * {@link #setText }, {@link #first() },
-   * {@link #last() }, etc. after calling <code>setMode</code>.
-   * <p>
-   * @param newMode the new mode for this <code>Normalizer</code>.
-   * @see #getUMode
-   * @deprecated ICU 56 Use Normalizer2 instead.
-   */
-  void setMode(UNormalizationMode newMode);
-
-  /**
-   * Return the normalization mode for this object.
-   *
-   * This is an unusual name because there used to be a getMode() that
-   * returned a different type.
-   *
-   * @return the mode for this <code>Normalizer</code>
-   * @see #setMode
-   * @deprecated ICU 56 Use Normalizer2 instead.
-   */
-  UNormalizationMode getUMode(void) const;
-
-  /**
-   * Set options that affect this <code>Normalizer</code>'s operation.
-   * Options do not change the basic composition or decomposition operation
-   * that is being performed, but they control whether
-   * certain optional portions of the operation are done.
-   * Currently the only available option is obsolete.
-   *
-   * It is possible to specify multiple options that are all turned on or off.
-   *
-   * @param   option  the option(s) whose value is/are to be set.
-   * @param   value   the new setting for the option.  Use <code>true</code> to
-   *                  turn the option(s) on and <code>false</code> to turn it/them off.
-   *
-   * @see #getOption
-   * @deprecated ICU 56 Use Normalizer2 instead.
-   */
-  void setOption(int32_t option,
-         UBool value);
-
-  /**
-   * Determine whether an option is turned on or off.
-   * If multiple options are specified, then the result is true if any
-   * of them are set.
-   * <p>
-   * @param option the option(s) that are to be checked
-   * @return true if any of the option(s) are set
-   * @see #setOption
-   * @deprecated ICU 56 Use Normalizer2 instead.
-   */
-  UBool getOption(int32_t option) const;
-
-  /**
-   * Set the input text over which this <code>Normalizer</code> will iterate.
-   * The iteration position is set to the beginning.
-   *
-   * @param newText a string that replaces the current input text
-   * @param status a UErrorCode
-   * @deprecated ICU 56 Use Normalizer2 instead.
-   */
-  void setText(const UnicodeString& newText,
-           UErrorCode &status);
-
-  /**
-   * Set the input text over which this <code>Normalizer</code> will iterate.
-   * The iteration position is set to the beginning.
-   *
-   * @param newText a CharacterIterator object that replaces the current input text
-   * @param status a UErrorCode
-   * @deprecated ICU 56 Use Normalizer2 instead.
-   */
-  void setText(const CharacterIterator& newText,
-           UErrorCode &status);
-
-  /**
-   * Set the input text over which this <code>Normalizer</code> will iterate.
-   * The iteration position is set to the beginning.
-   *
-   * @param newText a string that replaces the current input text
-   * @param length the length of the string, or -1 if NUL-terminated
-   * @param status a UErrorCode
-   * @deprecated ICU 56 Use Normalizer2 instead.
-   */
-  void setText(ConstChar16Ptr newText,
-                    int32_t length,
-            UErrorCode &status);
-  /**
-   * Copies the input text into the UnicodeString argument.
-   *
-   * @param result Receives a copy of the text under iteration.
-   * @deprecated ICU 56 Use Normalizer2 instead.
-   */
-  void            getText(UnicodeString&  result);
-
-  /**
-   * ICU "poor man's RTTI", returns a UClassID for this class.
-   * @returns a UClassID for this class.
-   * @deprecated ICU 56 Use Normalizer2 instead.
-   */
-  static UClassID U_EXPORT2 getStaticClassID();
-#endif  /* U_HIDE_DEPRECATED_API */
-
-#ifndef U_FORCE_HIDE_DEPRECATED_API
-  /**
-   * ICU "poor man's RTTI", returns a UClassID for the actual class.
-   * @return a UClassID for the actual class.
-   * @deprecated ICU 56 Use Normalizer2 instead.
-   */
-  virtual UClassID getDynamicClassID() const override;
-#endif  // U_FORCE_HIDE_DEPRECATED_API
-
-private:
-  //-------------------------------------------------------------------------
-  // Private functions
-  //-------------------------------------------------------------------------
-
-  Normalizer() = delete; // default constructor not implemented
-  Normalizer &operator=(const Normalizer &that) = delete; // assignment operator not implemented
-
-  // Private utility methods for iteration
-  // For documentation, see the source code
-  UBool nextNormalize();
-  UBool previousNormalize();
-
-  void    init();
-  void    clearBuffer(void);
-
-  //-------------------------------------------------------------------------
-  // Private data
-  //-------------------------------------------------------------------------
-
-  FilteredNormalizer2*fFilteredNorm2;  // owned if not nullptr
-  const Normalizer2  *fNorm2;  // not owned; may be equal to fFilteredNorm2
-  UNormalizationMode  fUMode;  // deprecated
-  int32_t             fOptions;
-
-  // The input text and our position in it
-  CharacterIterator  *text;
-
-  // The normalization buffer is the result of normalization
-  // of the source in [currentIndex..nextIndex[ .
-  int32_t         currentIndex, nextIndex;
-
-  // A buffer for holding intermediate results
-  UnicodeString       buffer;
-  int32_t         bufferPos;
-};
-
-//-------------------------------------------------------------------------
-// Inline implementations
-//-------------------------------------------------------------------------
-
-#ifndef U_HIDE_DEPRECATED_API
-inline bool
-Normalizer::operator!= (const Normalizer& other) const
-{ return ! operator==(other); }
-
-inline UNormalizationCheckResult
-Normalizer::quickCheck(const UnicodeString& source,
-                       UNormalizationMode mode,
-                       UErrorCode &status) {
-    return quickCheck(source, mode, 0, status);
-}
-
-inline UBool
-Normalizer::isNormalized(const UnicodeString& source,
-                         UNormalizationMode mode,
-                         UErrorCode &status) {
-    return isNormalized(source, mode, 0, status);
-}
-#endif  /* U_HIDE_DEPRECATED_API */
-
-inline int32_t
-Normalizer::compare(const UnicodeString &s1, const UnicodeString &s2,
-                    uint32_t options,
-                    UErrorCode &errorCode) {
-  // all argument checking is done in unorm_compare
-  return unorm_compare(toUCharPtr(s1.getBuffer()), s1.length(),
-                       toUCharPtr(s2.getBuffer()), s2.length(),
-                       options,
-                       &errorCode);
-}
-
-U_NAMESPACE_END
-
-#endif /* #if !UCONFIG_NO_NORMALIZATION */
-
-#endif // NORMLZR_H
-
-#endif /* U_SHOW_CPLUSPLUS_API */
->>>>>>> a8a80be5
+// © 2016 and later: Unicode, Inc. and others.
+// License & terms of use: http://www.unicode.org/copyright.html
+/*
+ ********************************************************************
+ * COPYRIGHT:
+ * Copyright (c) 1996-2015, International Business Machines Corporation and
+ * others. All Rights Reserved.
+ ********************************************************************
+ */
+
+#ifndef NORMLZR_H
+#define NORMLZR_H
+
+#include "unicode/utypes.h"
+
+#if U_SHOW_CPLUSPLUS_API
+
+/**
+ * \file 
+ * \brief C++ API: Unicode Normalization
+ */
+ 
+#if !UCONFIG_NO_NORMALIZATION
+
+#include "unicode/chariter.h"
+#include "unicode/normalizer2.h"
+#include "unicode/unistr.h"
+#include "unicode/unorm.h"
+#include "unicode/uobject.h"
+
+U_NAMESPACE_BEGIN
+/**
+ * Old Unicode normalization API.
+ *
+ * This API has been replaced by the Normalizer2 class and is only available
+ * for backward compatibility. This class simply delegates to the Normalizer2 class.
+ * There is one exception: The new API does not provide a replacement for Normalizer::compare().
+ *
+ * The Normalizer class supports the standard normalization forms described in
+ * <a href="http://www.unicode.org/unicode/reports/tr15/" target="unicode">
+ * Unicode Standard Annex #15: Unicode Normalization Forms</a>.
+ *
+ * The Normalizer class consists of two parts:
+ * - static functions that normalize strings or test if strings are normalized
+ * - a Normalizer object is an iterator that takes any kind of text and
+ *   provides iteration over its normalized form
+ *
+ * The Normalizer class is not suitable for subclassing.
+ *
+ * For basic information about normalization forms and details about the C API
+ * please see the documentation in unorm.h.
+ *
+ * The iterator API with the Normalizer constructors and the non-static functions
+ * use a CharacterIterator as input. It is possible to pass a string which
+ * is then internally wrapped in a CharacterIterator.
+ * The input text is not normalized all at once, but incrementally where needed
+ * (providing efficient random access).
+ * This allows to pass in a large text but spend only a small amount of time
+ * normalizing a small part of that text.
+ * However, if the entire text is normalized, then the iterator will be
+ * slower than normalizing the entire text at once and iterating over the result.
+ * A possible use of the Normalizer iterator is also to report an index into the
+ * original text that is close to where the normalized characters come from.
+ *
+ * <em>Important:</em> The iterator API was cleaned up significantly for ICU 2.0.
+ * The earlier implementation reported the getIndex() inconsistently,
+ * and previous() could not be used after setIndex(), next(), first(), and current().
+ *
+ * Normalizer allows to start normalizing from anywhere in the input text by
+ * calling setIndexOnly(), first(), or last().
+ * Without calling any of these, the iterator will start at the beginning of the text.
+ *
+ * At any time, next() returns the next normalized code point (UChar32),
+ * with post-increment semantics (like CharacterIterator::next32PostInc()).
+ * previous() returns the previous normalized code point (UChar32),
+ * with pre-decrement semantics (like CharacterIterator::previous32()).
+ *
+ * current() returns the current code point
+ * (respectively the one at the newly set index) without moving
+ * the getIndex(). Note that if the text at the current position
+ * needs to be normalized, then these functions will do that.
+ * (This is why current() is not const.)
+ * It is more efficient to call setIndexOnly() instead, which does not
+ * normalize.
+ *
+ * getIndex() always refers to the position in the input text where the normalized
+ * code points are returned from. It does not always change with each returned
+ * code point.
+ * The code point that is returned from any of the functions
+ * corresponds to text at or after getIndex(), according to the
+ * function's iteration semantics (post-increment or pre-decrement).
+ *
+ * next() returns a code point from at or after the getIndex()
+ * from before the next() call. After the next() call, the getIndex()
+ * might have moved to where the next code point will be returned from
+ * (from a next() or current() call).
+ * This is semantically equivalent to array access with array[index++]
+ * (post-increment semantics).
+ *
+ * previous() returns a code point from at or after the getIndex()
+ * from after the previous() call.
+ * This is semantically equivalent to array access with array[--index]
+ * (pre-decrement semantics).
+ *
+ * Internally, the Normalizer iterator normalizes a small piece of text
+ * starting at the getIndex() and ending at a following "safe" index.
+ * The normalized results is stored in an internal string buffer, and
+ * the code points are iterated from there.
+ * With multiple iteration calls, this is repeated until the next piece
+ * of text needs to be normalized, and the getIndex() needs to be moved.
+ *
+ * The following "safe" index, the internal buffer, and the secondary
+ * iteration index into that buffer are not exposed on the API.
+ * This also means that it is currently not practical to return to
+ * a particular, arbitrary position in the text because one would need to
+ * know, and be able to set, in addition to the getIndex(), at least also the
+ * current index into the internal buffer.
+ * It is currently only possible to observe when getIndex() changes
+ * (with careful consideration of the iteration semantics),
+ * at which time the internal index will be 0.
+ * For example, if getIndex() is different after next() than before it,
+ * then the internal index is 0 and one can return to this getIndex()
+ * later with setIndexOnly().
+ *
+ * Note: While the setIndex() and getIndex() refer to indices in the
+ * underlying Unicode input text, the next() and previous() methods
+ * iterate through characters in the normalized output.
+ * This means that there is not necessarily a one-to-one correspondence
+ * between characters returned by next() and previous() and the indices
+ * passed to and returned from setIndex() and getIndex().
+ * It is for this reason that Normalizer does not implement the CharacterIterator interface.
+ *
+ * @author Laura Werner, Mark Davis, Markus Scherer
+ * @stable ICU 2.0
+ */
+class U_COMMON_API Normalizer : public UObject {
+public:
+#ifndef U_HIDE_DEPRECATED_API
+  /**
+   * If DONE is returned from an iteration function that returns a code point,
+   * then there are no more normalization results available.
+   * @deprecated ICU 56 Use Normalizer2 instead.
+   */
+  enum {
+      DONE=0xffff
+  };
+
+  // Constructors
+
+  /**
+   * Creates a new <code>Normalizer</code> object for iterating over the
+   * normalized form of a given string.
+   * <p>
+   * @param str   The string to be normalized.  The normalization
+   *              will start at the beginning of the string.
+   *
+   * @param mode  The normalization mode.
+   * @deprecated ICU 56 Use Normalizer2 instead.
+   */
+  Normalizer(const UnicodeString& str, UNormalizationMode mode);
+
+  /**
+   * Creates a new <code>Normalizer</code> object for iterating over the
+   * normalized form of a given string.
+   * <p>
+   * @param str   The string to be normalized.  The normalization
+   *              will start at the beginning of the string.
+   *
+   * @param length Length of the string, or -1 if NUL-terminated.
+   * @param mode  The normalization mode.
+   * @deprecated ICU 56 Use Normalizer2 instead.
+   */
+  Normalizer(ConstChar16Ptr str, int32_t length, UNormalizationMode mode);
+
+  /**
+   * Creates a new <code>Normalizer</code> object for iterating over the
+   * normalized form of the given text.
+   * <p>
+   * @param iter  The input text to be normalized.  The normalization
+   *              will start at the beginning of the string.
+   *
+   * @param mode  The normalization mode.
+   * @deprecated ICU 56 Use Normalizer2 instead.
+   */
+  Normalizer(const CharacterIterator& iter, UNormalizationMode mode);
+#endif  /* U_HIDE_DEPRECATED_API */
+
+#ifndef U_FORCE_HIDE_DEPRECATED_API
+  /**
+   * Copy constructor.
+   * @param copy The object to be copied.
+   * @deprecated ICU 56 Use Normalizer2 instead.
+   */
+  Normalizer(const Normalizer& copy);
+
+  /**
+   * Destructor
+   * @deprecated ICU 56 Use Normalizer2 instead.
+   */
+  virtual ~Normalizer();
+#endif  // U_FORCE_HIDE_DEPRECATED_API
+
+  //-------------------------------------------------------------------------
+  // Static utility methods
+  //-------------------------------------------------------------------------
+
+#ifndef U_HIDE_DEPRECATED_API
+  /**
+   * Normalizes a <code>UnicodeString</code> according to the specified normalization mode.
+   * This is a wrapper for unorm_normalize(), using UnicodeString's.
+   *
+   * The <code>options</code> parameter specifies which optional
+   * <code>Normalizer</code> features are to be enabled for this operation.
+   *
+   * @param source    the input string to be normalized.
+   * @param mode      the normalization mode
+   * @param options   the optional features to be enabled (0 for no options)
+   * @param result    The normalized string (on output).
+   * @param status    The error code.
+   * @deprecated ICU 56 Use Normalizer2 instead.
+   */
+  static void U_EXPORT2 normalize(const UnicodeString& source,
+                        UNormalizationMode mode, int32_t options,
+                        UnicodeString& result,
+                        UErrorCode &status);
+
+  /**
+   * Compose a <code>UnicodeString</code>.
+   * This is equivalent to normalize() with mode UNORM_NFC or UNORM_NFKC.
+   * This is a wrapper for unorm_normalize(), using UnicodeString's.
+   *
+   * The <code>options</code> parameter specifies which optional
+   * <code>Normalizer</code> features are to be enabled for this operation.
+   *
+   * @param source    the string to be composed.
+   * @param compat    Perform compatibility decomposition before composition.
+   *                  If this argument is <code>false</code>, only canonical
+   *                  decomposition will be performed.
+   * @param options   the optional features to be enabled (0 for no options)
+   * @param result    The composed string (on output).
+   * @param status    The error code.
+   * @deprecated ICU 56 Use Normalizer2 instead.
+   */
+  static void U_EXPORT2 compose(const UnicodeString& source,
+                      UBool compat, int32_t options,
+                      UnicodeString& result,
+                      UErrorCode &status);
+
+  /**
+   * Static method to decompose a <code>UnicodeString</code>.
+   * This is equivalent to normalize() with mode UNORM_NFD or UNORM_NFKD.
+   * This is a wrapper for unorm_normalize(), using UnicodeString's.
+   *
+   * The <code>options</code> parameter specifies which optional
+   * <code>Normalizer</code> features are to be enabled for this operation.
+   *
+   * @param source    the string to be decomposed.
+   * @param compat    Perform compatibility decomposition.
+   *                  If this argument is <code>false</code>, only canonical
+   *                  decomposition will be performed.
+   * @param options   the optional features to be enabled (0 for no options)
+   * @param result    The decomposed string (on output).
+   * @param status    The error code.
+   * @deprecated ICU 56 Use Normalizer2 instead.
+   */
+  static void U_EXPORT2 decompose(const UnicodeString& source,
+                        UBool compat, int32_t options,
+                        UnicodeString& result,
+                        UErrorCode &status);
+
+  /**
+   * Performing quick check on a string, to quickly determine if the string is
+   * in a particular normalization format.
+   * This is a wrapper for unorm_quickCheck(), using a UnicodeString.
+   *
+   * Three types of result can be returned UNORM_YES, UNORM_NO or
+   * UNORM_MAYBE. Result UNORM_YES indicates that the argument
+   * string is in the desired normalized format, UNORM_NO determines that
+   * argument string is not in the desired normalized format. A
+   * UNORM_MAYBE result indicates that a more thorough check is required,
+   * the user may have to put the string in its normalized form and compare the
+   * results.
+   * @param source       string for determining if it is in a normalized format
+   * @param mode         normalization format
+   * @param status A reference to a UErrorCode to receive any errors
+   * @return UNORM_YES, UNORM_NO or UNORM_MAYBE
+   *
+   * @see isNormalized
+   * @deprecated ICU 56 Use Normalizer2 instead.
+   */
+  static inline UNormalizationCheckResult
+  quickCheck(const UnicodeString &source, UNormalizationMode mode, UErrorCode &status);
+
+  /**
+   * Performing quick check on a string; same as the other version of quickCheck
+   * but takes an extra options parameter like most normalization functions.
+   *
+   * @param source       string for determining if it is in a normalized format
+   * @param mode         normalization format
+   * @param options      the optional features to be enabled (0 for no options)
+   * @param status A reference to a UErrorCode to receive any errors
+   * @return UNORM_YES, UNORM_NO or UNORM_MAYBE
+   *
+   * @see isNormalized
+   * @deprecated ICU 56 Use Normalizer2 instead.
+   */
+  static UNormalizationCheckResult
+  quickCheck(const UnicodeString &source, UNormalizationMode mode, int32_t options, UErrorCode &status);
+
+  /**
+   * Test if a string is in a given normalization form.
+   * This is semantically equivalent to source.equals(normalize(source, mode)) .
+   *
+   * Unlike unorm_quickCheck(), this function returns a definitive result,
+   * never a "maybe".
+   * For NFD, NFKD, and FCD, both functions work exactly the same.
+   * For NFC and NFKC where quickCheck may return "maybe", this function will
+   * perform further tests to arrive at a true/false result.
+   *
+   * @param src        String that is to be tested if it is in a normalization format.
+   * @param mode       Which normalization form to test for.
+   * @param errorCode  ICU error code in/out parameter.
+   *                   Must fulfill U_SUCCESS before the function call.
+   * @return Boolean value indicating whether the source string is in the
+   *         "mode" normalization form.
+   *
+   * @see quickCheck
+   * @deprecated ICU 56 Use Normalizer2 instead.
+   */
+  static inline UBool
+  isNormalized(const UnicodeString &src, UNormalizationMode mode, UErrorCode &errorCode);
+
+  /**
+   * Test if a string is in a given normalization form; same as the other version of isNormalized
+   * but takes an extra options parameter like most normalization functions.
+   *
+   * @param src        String that is to be tested if it is in a normalization format.
+   * @param mode       Which normalization form to test for.
+   * @param options      the optional features to be enabled (0 for no options)
+   * @param errorCode  ICU error code in/out parameter.
+   *                   Must fulfill U_SUCCESS before the function call.
+   * @return Boolean value indicating whether the source string is in the
+   *         "mode" normalization form.
+   *
+   * @see quickCheck
+   * @deprecated ICU 56 Use Normalizer2 instead.
+   */
+  static UBool
+  isNormalized(const UnicodeString &src, UNormalizationMode mode, int32_t options, UErrorCode &errorCode);
+
+  /**
+   * Concatenate normalized strings, making sure that the result is normalized as well.
+   *
+   * If both the left and the right strings are in
+   * the normalization form according to "mode/options",
+   * then the result will be
+   *
+   * \code
+   *     dest=normalize(left+right, mode, options)
+   * \endcode
+   *
+   * For details see unorm_concatenate in unorm.h.
+   *
+   * @param left Left source string.
+   * @param right Right source string.
+   * @param result The output string.
+   * @param mode The normalization mode.
+   * @param options A bit set of normalization options.
+   * @param errorCode ICU error code in/out parameter.
+   *                   Must fulfill U_SUCCESS before the function call.
+   * @return result
+   *
+   * @see unorm_concatenate
+   * @see normalize
+   * @see unorm_next
+   * @see unorm_previous
+   *
+   * @deprecated ICU 56 Use Normalizer2 instead.
+   */
+  static UnicodeString &
+  U_EXPORT2 concatenate(const UnicodeString &left, const UnicodeString &right,
+              UnicodeString &result,
+              UNormalizationMode mode, int32_t options,
+              UErrorCode &errorCode);
+#endif  /* U_HIDE_DEPRECATED_API */
+
+  /**
+   * Compare two strings for canonical equivalence.
+   * Further options include case-insensitive comparison and
+   * code point order (as opposed to code unit order).
+   *
+   * Canonical equivalence between two strings is defined as their normalized
+   * forms (NFD or NFC) being identical.
+   * This function compares strings incrementally instead of normalizing
+   * (and optionally case-folding) both strings entirely,
+   * improving performance significantly.
+   *
+   * Bulk normalization is only necessary if the strings do not fulfill the FCD
+   * conditions. Only in this case, and only if the strings are relatively long,
+   * is memory allocated temporarily.
+   * For FCD strings and short non-FCD strings there is no memory allocation.
+   *
+   * Semantically, this is equivalent to
+   *   strcmp[CodePointOrder](NFD(foldCase(s1)), NFD(foldCase(s2)))
+   * where code point order and foldCase are all optional.
+   *
+   * UAX 21 2.5 Caseless Matching specifies that for a canonical caseless match
+   * the case folding must be performed first, then the normalization.
+   *
+   * @param s1 First source string.
+   * @param s2 Second source string.
+   *
+   * @param options A bit set of options:
+   *   - U_FOLD_CASE_DEFAULT or 0 is used for default options:
+   *     Case-sensitive comparison in code unit order, and the input strings
+   *     are quick-checked for FCD.
+   *
+   *   - UNORM_INPUT_IS_FCD
+   *     Set if the caller knows that both s1 and s2 fulfill the FCD conditions.
+   *     If not set, the function will quickCheck for FCD
+   *     and normalize if necessary.
+   *
+   *   - U_COMPARE_CODE_POINT_ORDER
+   *     Set to choose code point order instead of code unit order
+   *     (see u_strCompare for details).
+   *
+   *   - U_COMPARE_IGNORE_CASE
+   *     Set to compare strings case-insensitively using case folding,
+   *     instead of case-sensitively.
+   *     If set, then the following case folding options are used.
+   *
+   *   - Options as used with case-insensitive comparisons, currently:
+   *
+   *   - U_FOLD_CASE_EXCLUDE_SPECIAL_I
+   *    (see u_strCaseCompare for details)
+   *
+   *   - regular normalization options shifted left by UNORM_COMPARE_NORM_OPTIONS_SHIFT
+   *
+   * @param errorCode ICU error code in/out parameter.
+   *                  Must fulfill U_SUCCESS before the function call.
+   * @return <0 or 0 or >0 as usual for string comparisons
+   *
+   * @see unorm_compare
+   * @see normalize
+   * @see UNORM_FCD
+   * @see u_strCompare
+   * @see u_strCaseCompare
+   *
+   * @stable ICU 2.2
+   */
+  static inline int32_t
+  compare(const UnicodeString &s1, const UnicodeString &s2,
+          uint32_t options,
+          UErrorCode &errorCode);
+
+#ifndef U_HIDE_DEPRECATED_API
+  //-------------------------------------------------------------------------
+  // Iteration API
+  //-------------------------------------------------------------------------
+
+  /**
+   * Return the current character in the normalized text.
+   * current() may need to normalize some text at getIndex().
+   * The getIndex() is not changed.
+   *
+   * @return the current normalized code point
+   * @deprecated ICU 56 Use Normalizer2 instead.
+   */
+  UChar32              current(void);
+
+  /**
+   * Return the first character in the normalized text.
+   * This is equivalent to setIndexOnly(startIndex()) followed by next().
+   * (Post-increment semantics.)
+   *
+   * @return the first normalized code point
+   * @deprecated ICU 56 Use Normalizer2 instead.
+   */
+  UChar32              first(void);
+
+  /**
+   * Return the last character in the normalized text.
+   * This is equivalent to setIndexOnly(endIndex()) followed by previous().
+   * (Pre-decrement semantics.)
+   *
+   * @return the last normalized code point
+   * @deprecated ICU 56 Use Normalizer2 instead.
+   */
+  UChar32              last(void);
+
+  /**
+   * Return the next character in the normalized text.
+   * (Post-increment semantics.)
+   * If the end of the text has already been reached, DONE is returned.
+   * The DONE value could be confused with a U+FFFF non-character code point
+   * in the text. If this is possible, you can test getIndex()<endIndex()
+   * before calling next(), or (getIndex()<endIndex() || last()!=DONE)
+   * after calling next(). (Calling last() will change the iterator state!)
+   *
+   * The C API unorm_next() is more efficient and does not have this ambiguity.
+   *
+   * @return the next normalized code point
+   * @deprecated ICU 56 Use Normalizer2 instead.
+   */
+  UChar32              next(void);
+
+  /**
+   * Return the previous character in the normalized text and decrement.
+   * (Pre-decrement semantics.)
+   * If the beginning of the text has already been reached, DONE is returned.
+   * The DONE value could be confused with a U+FFFF non-character code point
+   * in the text. If this is possible, you can test
+   * (getIndex()>startIndex() || first()!=DONE). (Calling first() will change
+   * the iterator state!)
+   *
+   * The C API unorm_previous() is more efficient and does not have this ambiguity.
+   *
+   * @return the previous normalized code point
+   * @deprecated ICU 56 Use Normalizer2 instead.
+   */
+  UChar32              previous(void);
+
+  /**
+   * Set the iteration position in the input text that is being normalized,
+   * without any immediate normalization.
+   * After setIndexOnly(), getIndex() will return the same index that is
+   * specified here.
+   *
+   * @param index the desired index in the input text.
+   * @deprecated ICU 56 Use Normalizer2 instead.
+   */
+  void                 setIndexOnly(int32_t index);
+
+  /**
+   * Reset the index to the beginning of the text.
+   * This is equivalent to setIndexOnly(startIndex)).
+   * @deprecated ICU 56 Use Normalizer2 instead.
+   */
+  void                reset(void);
+
+  /**
+   * Retrieve the current iteration position in the input text that is
+   * being normalized.
+   *
+   * A following call to next() will return a normalized code point from
+   * the input text at or after this index.
+   *
+   * After a call to previous(), getIndex() will point at or before the
+   * position in the input text where the normalized code point
+   * was returned from with previous().
+   *
+   * @return the current index in the input text
+   * @deprecated ICU 56 Use Normalizer2 instead.
+   */
+  int32_t            getIndex(void) const;
+
+  /**
+   * Retrieve the index of the start of the input text. This is the begin index
+   * of the <code>CharacterIterator</code> or the start (i.e. index 0) of the string
+   * over which this <code>Normalizer</code> is iterating.
+   *
+   * @return the smallest index in the input text where the Normalizer operates
+   * @deprecated ICU 56 Use Normalizer2 instead.
+   */
+  int32_t            startIndex(void) const;
+
+  /**
+   * Retrieve the index of the end of the input text. This is the end index
+   * of the <code>CharacterIterator</code> or the length of the string
+   * over which this <code>Normalizer</code> is iterating.
+   * This end index is exclusive, i.e., the Normalizer operates only on characters
+   * before this index.
+   *
+   * @return the first index in the input text where the Normalizer does not operate
+   * @deprecated ICU 56 Use Normalizer2 instead.
+   */
+  int32_t            endIndex(void) const;
+
+  /**
+   * Returns true when both iterators refer to the same character in the same
+   * input text.
+   *
+   * @param that a Normalizer object to compare this one to
+   * @return comparison result
+   * @deprecated ICU 56 Use Normalizer2 instead.
+   */
+  bool         operator==(const Normalizer& that) const;
+
+  /**
+   * Returns false when both iterators refer to the same character in the same
+   * input text.
+   *
+   * @param that a Normalizer object to compare this one to
+   * @return comparison result
+   * @deprecated ICU 56 Use Normalizer2 instead.
+   */
+  inline bool         operator!=(const Normalizer& that) const;
+
+  /**
+   * Returns a pointer to a new Normalizer that is a clone of this one.
+   * The caller is responsible for deleting the new clone.
+   * @return a pointer to a new Normalizer
+   * @deprecated ICU 56 Use Normalizer2 instead.
+   */
+  Normalizer*        clone() const;
+
+  /**
+   * Generates a hash code for this iterator.
+   *
+   * @return the hash code
+   * @deprecated ICU 56 Use Normalizer2 instead.
+   */
+  int32_t                hashCode(void) const;
+
+  //-------------------------------------------------------------------------
+  // Property access methods
+  //-------------------------------------------------------------------------
+
+  /**
+   * Set the normalization mode for this object.
+   * <p>
+   * <b>Note:</b>If the normalization mode is changed while iterating
+   * over a string, calls to {@link #next() } and {@link #previous() } may
+   * return previously buffers characters in the old normalization mode
+   * until the iteration is able to re-sync at the next base character.
+   * It is safest to call {@link #setIndexOnly }, {@link #reset() },
+   * {@link #setText }, {@link #first() },
+   * {@link #last() }, etc. after calling <code>setMode</code>.
+   * <p>
+   * @param newMode the new mode for this <code>Normalizer</code>.
+   * @see #getUMode
+   * @deprecated ICU 56 Use Normalizer2 instead.
+   */
+  void setMode(UNormalizationMode newMode);
+
+  /**
+   * Return the normalization mode for this object.
+   *
+   * This is an unusual name because there used to be a getMode() that
+   * returned a different type.
+   *
+   * @return the mode for this <code>Normalizer</code>
+   * @see #setMode
+   * @deprecated ICU 56 Use Normalizer2 instead.
+   */
+  UNormalizationMode getUMode(void) const;
+
+  /**
+   * Set options that affect this <code>Normalizer</code>'s operation.
+   * Options do not change the basic composition or decomposition operation
+   * that is being performed, but they control whether
+   * certain optional portions of the operation are done.
+   * Currently the only available option is obsolete.
+   *
+   * It is possible to specify multiple options that are all turned on or off.
+   *
+   * @param   option  the option(s) whose value is/are to be set.
+   * @param   value   the new setting for the option.  Use <code>true</code> to
+   *                  turn the option(s) on and <code>false</code> to turn it/them off.
+   *
+   * @see #getOption
+   * @deprecated ICU 56 Use Normalizer2 instead.
+   */
+  void setOption(int32_t option,
+         UBool value);
+
+  /**
+   * Determine whether an option is turned on or off.
+   * If multiple options are specified, then the result is true if any
+   * of them are set.
+   * <p>
+   * @param option the option(s) that are to be checked
+   * @return true if any of the option(s) are set
+   * @see #setOption
+   * @deprecated ICU 56 Use Normalizer2 instead.
+   */
+  UBool getOption(int32_t option) const;
+
+  /**
+   * Set the input text over which this <code>Normalizer</code> will iterate.
+   * The iteration position is set to the beginning.
+   *
+   * @param newText a string that replaces the current input text
+   * @param status a UErrorCode
+   * @deprecated ICU 56 Use Normalizer2 instead.
+   */
+  void setText(const UnicodeString& newText,
+           UErrorCode &status);
+
+  /**
+   * Set the input text over which this <code>Normalizer</code> will iterate.
+   * The iteration position is set to the beginning.
+   *
+   * @param newText a CharacterIterator object that replaces the current input text
+   * @param status a UErrorCode
+   * @deprecated ICU 56 Use Normalizer2 instead.
+   */
+  void setText(const CharacterIterator& newText,
+           UErrorCode &status);
+
+  /**
+   * Set the input text over which this <code>Normalizer</code> will iterate.
+   * The iteration position is set to the beginning.
+   *
+   * @param newText a string that replaces the current input text
+   * @param length the length of the string, or -1 if NUL-terminated
+   * @param status a UErrorCode
+   * @deprecated ICU 56 Use Normalizer2 instead.
+   */
+  void setText(ConstChar16Ptr newText,
+                    int32_t length,
+            UErrorCode &status);
+  /**
+   * Copies the input text into the UnicodeString argument.
+   *
+   * @param result Receives a copy of the text under iteration.
+   * @deprecated ICU 56 Use Normalizer2 instead.
+   */
+  void            getText(UnicodeString&  result);
+
+  /**
+   * ICU "poor man's RTTI", returns a UClassID for this class.
+   * @returns a UClassID for this class.
+   * @deprecated ICU 56 Use Normalizer2 instead.
+   */
+  static UClassID U_EXPORT2 getStaticClassID();
+#endif  /* U_HIDE_DEPRECATED_API */
+
+#ifndef U_FORCE_HIDE_DEPRECATED_API
+  /**
+   * ICU "poor man's RTTI", returns a UClassID for the actual class.
+   * @return a UClassID for the actual class.
+   * @deprecated ICU 56 Use Normalizer2 instead.
+   */
+  virtual UClassID getDynamicClassID() const override;
+#endif  // U_FORCE_HIDE_DEPRECATED_API
+
+private:
+  //-------------------------------------------------------------------------
+  // Private functions
+  //-------------------------------------------------------------------------
+
+  Normalizer() = delete; // default constructor not implemented
+  Normalizer &operator=(const Normalizer &that) = delete; // assignment operator not implemented
+
+  // Private utility methods for iteration
+  // For documentation, see the source code
+  UBool nextNormalize();
+  UBool previousNormalize();
+
+  void    init();
+  void    clearBuffer(void);
+
+  //-------------------------------------------------------------------------
+  // Private data
+  //-------------------------------------------------------------------------
+
+  FilteredNormalizer2*fFilteredNorm2;  // owned if not nullptr
+  const Normalizer2  *fNorm2;  // not owned; may be equal to fFilteredNorm2
+  UNormalizationMode  fUMode;  // deprecated
+  int32_t             fOptions;
+
+  // The input text and our position in it
+  CharacterIterator  *text;
+
+  // The normalization buffer is the result of normalization
+  // of the source in [currentIndex..nextIndex[ .
+  int32_t         currentIndex, nextIndex;
+
+  // A buffer for holding intermediate results
+  UnicodeString       buffer;
+  int32_t         bufferPos;
+};
+
+//-------------------------------------------------------------------------
+// Inline implementations
+//-------------------------------------------------------------------------
+
+#ifndef U_HIDE_DEPRECATED_API
+inline bool
+Normalizer::operator!= (const Normalizer& other) const
+{ return ! operator==(other); }
+
+inline UNormalizationCheckResult
+Normalizer::quickCheck(const UnicodeString& source,
+                       UNormalizationMode mode,
+                       UErrorCode &status) {
+    return quickCheck(source, mode, 0, status);
+}
+
+inline UBool
+Normalizer::isNormalized(const UnicodeString& source,
+                         UNormalizationMode mode,
+                         UErrorCode &status) {
+    return isNormalized(source, mode, 0, status);
+}
+#endif  /* U_HIDE_DEPRECATED_API */
+
+inline int32_t
+Normalizer::compare(const UnicodeString &s1, const UnicodeString &s2,
+                    uint32_t options,
+                    UErrorCode &errorCode) {
+  // all argument checking is done in unorm_compare
+  return unorm_compare(toUCharPtr(s1.getBuffer()), s1.length(),
+                       toUCharPtr(s2.getBuffer()), s2.length(),
+                       options,
+                       &errorCode);
+}
+
+U_NAMESPACE_END
+
+#endif /* #if !UCONFIG_NO_NORMALIZATION */
+
+#endif // NORMLZR_H
+
+#endif /* U_SHOW_CPLUSPLUS_API */