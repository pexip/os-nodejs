--- conflicted
+++ resolved
@@ -1,663 +1,330 @@
-<<<<<<< HEAD
-// © 2016 and later: Unicode, Inc. and others.
-// License & terms of use: http://www.unicode.org/copyright.html
-/*
-*******************************************************************************
-*   Copyright (C) 2010-2012, International Business Machines
-*   Corporation and others.  All Rights Reserved.
-*******************************************************************************
-*   file name:  idna.h
-*   encoding:   UTF-8
-*   tab size:   8 (not used)
-*   indentation:4
-*
-*   created on: 2010mar05
-*   created by: Markus W. Scherer
-*/
-
-#ifndef __IDNA_H__
-#define __IDNA_H__
-
-/**
- * \file
- * \brief C++ API: Internationalizing Domain Names in Applications (IDNA)
- */
-
-#include "unicode/utypes.h"
-
-#if U_SHOW_CPLUSPLUS_API
-
-#if !UCONFIG_NO_IDNA
-
-#include "unicode/bytestream.h"
-#include "unicode/stringpiece.h"
-#include "unicode/uidna.h"
-#include "unicode/unistr.h"
-
-U_NAMESPACE_BEGIN
-
-class IDNAInfo;
-
-/**
- * Abstract base class for IDNA processing.
- * See http://www.unicode.org/reports/tr46/
- * and http://www.ietf.org/rfc/rfc3490.txt
- *
- * The IDNA class is not intended for public subclassing.
- *
- * This C++ API currently only implements UTS #46.
- * The uidna.h C API implements both UTS #46 (functions using UIDNA service object)
- * and IDNA2003 (functions that do not use a service object).
- * @stable ICU 4.6
- */
-class U_COMMON_API IDNA : public UObject {
-public:
-    /**
-     * Destructor.
-     * @stable ICU 4.6
-     */
-    ~IDNA();
-
-    /**
-     * Returns an IDNA instance which implements UTS #46.
-     * Returns an unmodifiable instance, owned by the caller.
-     * Cache it for multiple operations, and delete it when done.
-     * The instance is thread-safe, that is, it can be used concurrently.
-     *
-     * UTS #46 defines Unicode IDNA Compatibility Processing,
-     * updated to the latest version of Unicode and compatible with both
-     * IDNA2003 and IDNA2008.
-     *
-     * The worker functions use transitional processing, including deviation mappings,
-     * unless UIDNA_NONTRANSITIONAL_TO_ASCII or UIDNA_NONTRANSITIONAL_TO_UNICODE
-     * is used in which case the deviation characters are passed through without change.
-     *
-     * Disallowed characters are mapped to U+FFFD.
-     *
-     * For available options see the uidna.h header.
-     * Operations with the UTS #46 instance do not support the
-     * UIDNA_ALLOW_UNASSIGNED option.
-     *
-     * By default, the UTS #46 implementation allows all ASCII characters (as valid or mapped).
-     * When the UIDNA_USE_STD3_RULES option is used, ASCII characters other than
-     * letters, digits, hyphen (LDH) and dot/full stop are disallowed and mapped to U+FFFD.
-     *
-     * @param options Bit set to modify the processing and error checking.
-     *                See option bit set values in uidna.h.
-     * @param errorCode Standard ICU error code. Its input value must
-     *                  pass the U_SUCCESS() test, or else the function returns
-     *                  immediately. Check for U_FAILURE() on output or use with
-     *                  function chaining. (See User Guide for details.)
-     * @return the UTS #46 IDNA instance, if successful
-     * @stable ICU 4.6
-     */
-    static IDNA *
-    createUTS46Instance(uint32_t options, UErrorCode &errorCode);
-
-    /**
-     * Converts a single domain name label into its ASCII form for DNS lookup.
-     * If any processing step fails, then info.hasErrors() will be true and
-     * the result might not be an ASCII string.
-     * The label might be modified according to the types of errors.
-     * Labels with severe errors will be left in (or turned into) their Unicode form.
-     *
-     * The UErrorCode indicates an error only in exceptional cases,
-     * such as a U_MEMORY_ALLOCATION_ERROR.
-     *
-     * @param label Input domain name label
-     * @param dest Destination string object
-     * @param info Output container of IDNA processing details.
-     * @param errorCode Standard ICU error code. Its input value must
-     *                  pass the U_SUCCESS() test, or else the function returns
-     *                  immediately. Check for U_FAILURE() on output or use with
-     *                  function chaining. (See User Guide for details.)
-     * @return dest
-     * @stable ICU 4.6
-     */
-    virtual UnicodeString &
-    labelToASCII(const UnicodeString &label, UnicodeString &dest,
-                 IDNAInfo &info, UErrorCode &errorCode) const = 0;
-
-    /**
-     * Converts a single domain name label into its Unicode form for human-readable display.
-     * If any processing step fails, then info.hasErrors() will be true.
-     * The label might be modified according to the types of errors.
-     *
-     * The UErrorCode indicates an error only in exceptional cases,
-     * such as a U_MEMORY_ALLOCATION_ERROR.
-     *
-     * @param label Input domain name label
-     * @param dest Destination string object
-     * @param info Output container of IDNA processing details.
-     * @param errorCode Standard ICU error code. Its input value must
-     *                  pass the U_SUCCESS() test, or else the function returns
-     *                  immediately. Check for U_FAILURE() on output or use with
-     *                  function chaining. (See User Guide for details.)
-     * @return dest
-     * @stable ICU 4.6
-     */
-    virtual UnicodeString &
-    labelToUnicode(const UnicodeString &label, UnicodeString &dest,
-                   IDNAInfo &info, UErrorCode &errorCode) const = 0;
-
-    /**
-     * Converts a whole domain name into its ASCII form for DNS lookup.
-     * If any processing step fails, then info.hasErrors() will be true and
-     * the result might not be an ASCII string.
-     * The domain name might be modified according to the types of errors.
-     * Labels with severe errors will be left in (or turned into) their Unicode form.
-     *
-     * The UErrorCode indicates an error only in exceptional cases,
-     * such as a U_MEMORY_ALLOCATION_ERROR.
-     *
-     * @param name Input domain name
-     * @param dest Destination string object
-     * @param info Output container of IDNA processing details.
-     * @param errorCode Standard ICU error code. Its input value must
-     *                  pass the U_SUCCESS() test, or else the function returns
-     *                  immediately. Check for U_FAILURE() on output or use with
-     *                  function chaining. (See User Guide for details.)
-     * @return dest
-     * @stable ICU 4.6
-     */
-    virtual UnicodeString &
-    nameToASCII(const UnicodeString &name, UnicodeString &dest,
-                IDNAInfo &info, UErrorCode &errorCode) const = 0;
-
-    /**
-     * Converts a whole domain name into its Unicode form for human-readable display.
-     * If any processing step fails, then info.hasErrors() will be true.
-     * The domain name might be modified according to the types of errors.
-     *
-     * The UErrorCode indicates an error only in exceptional cases,
-     * such as a U_MEMORY_ALLOCATION_ERROR.
-     *
-     * @param name Input domain name
-     * @param dest Destination string object
-     * @param info Output container of IDNA processing details.
-     * @param errorCode Standard ICU error code. Its input value must
-     *                  pass the U_SUCCESS() test, or else the function returns
-     *                  immediately. Check for U_FAILURE() on output or use with
-     *                  function chaining. (See User Guide for details.)
-     * @return dest
-     * @stable ICU 4.6
-     */
-    virtual UnicodeString &
-    nameToUnicode(const UnicodeString &name, UnicodeString &dest,
-                  IDNAInfo &info, UErrorCode &errorCode) const = 0;
-
-    // UTF-8 versions of the processing methods ---------------------------- ***
-
-    /**
-     * Converts a single domain name label into its ASCII form for DNS lookup.
-     * UTF-8 version of labelToASCII(), same behavior.
-     *
-     * @param label Input domain name label
-     * @param dest Destination byte sink; Flush()ed if successful
-     * @param info Output container of IDNA processing details.
-     * @param errorCode Standard ICU error code. Its input value must
-     *                  pass the U_SUCCESS() test, or else the function returns
-     *                  immediately. Check for U_FAILURE() on output or use with
-     *                  function chaining. (See User Guide for details.)
-     * @return dest
-     * @stable ICU 4.6
-     */
-    virtual void
-    labelToASCII_UTF8(StringPiece label, ByteSink &dest,
-                      IDNAInfo &info, UErrorCode &errorCode) const;
-
-    /**
-     * Converts a single domain name label into its Unicode form for human-readable display.
-     * UTF-8 version of labelToUnicode(), same behavior.
-     *
-     * @param label Input domain name label
-     * @param dest Destination byte sink; Flush()ed if successful
-     * @param info Output container of IDNA processing details.
-     * @param errorCode Standard ICU error code. Its input value must
-     *                  pass the U_SUCCESS() test, or else the function returns
-     *                  immediately. Check for U_FAILURE() on output or use with
-     *                  function chaining. (See User Guide for details.)
-     * @return dest
-     * @stable ICU 4.6
-     */
-    virtual void
-    labelToUnicodeUTF8(StringPiece label, ByteSink &dest,
-                       IDNAInfo &info, UErrorCode &errorCode) const;
-
-    /**
-     * Converts a whole domain name into its ASCII form for DNS lookup.
-     * UTF-8 version of nameToASCII(), same behavior.
-     *
-     * @param name Input domain name
-     * @param dest Destination byte sink; Flush()ed if successful
-     * @param info Output container of IDNA processing details.
-     * @param errorCode Standard ICU error code. Its input value must
-     *                  pass the U_SUCCESS() test, or else the function returns
-     *                  immediately. Check for U_FAILURE() on output or use with
-     *                  function chaining. (See User Guide for details.)
-     * @return dest
-     * @stable ICU 4.6
-     */
-    virtual void
-    nameToASCII_UTF8(StringPiece name, ByteSink &dest,
-                     IDNAInfo &info, UErrorCode &errorCode) const;
-
-    /**
-     * Converts a whole domain name into its Unicode form for human-readable display.
-     * UTF-8 version of nameToUnicode(), same behavior.
-     *
-     * @param name Input domain name
-     * @param dest Destination byte sink; Flush()ed if successful
-     * @param info Output container of IDNA processing details.
-     * @param errorCode Standard ICU error code. Its input value must
-     *                  pass the U_SUCCESS() test, or else the function returns
-     *                  immediately. Check for U_FAILURE() on output or use with
-     *                  function chaining. (See User Guide for details.)
-     * @return dest
-     * @stable ICU 4.6
-     */
-    virtual void
-    nameToUnicodeUTF8(StringPiece name, ByteSink &dest,
-                      IDNAInfo &info, UErrorCode &errorCode) const;
-};
-
-class UTS46;
-
-/**
- * Output container for IDNA processing errors.
- * The IDNAInfo class is not suitable for subclassing.
- * @stable ICU 4.6
- */
-class U_COMMON_API IDNAInfo : public UMemory {
-public:
-    /**
-     * Constructor for stack allocation.
-     * @stable ICU 4.6
-     */
-    IDNAInfo() : errors(0), labelErrors(0), isTransDiff(false), isBiDi(false), isOkBiDi(true) {}
-    /**
-     * Were there IDNA processing errors?
-     * @return true if there were processing errors
-     * @stable ICU 4.6
-     */
-    UBool hasErrors() const { return errors!=0; }
-    /**
-     * Returns a bit set indicating IDNA processing errors.
-     * See UIDNA_ERROR_... constants in uidna.h.
-     * @return bit set of processing errors
-     * @stable ICU 4.6
-     */
-    uint32_t getErrors() const { return errors; }
-    /**
-     * Returns true if transitional and nontransitional processing produce different results.
-     * This is the case when the input label or domain name contains
-     * one or more deviation characters outside a Punycode label (see UTS #46).
-     * <ul>
-     * <li>With nontransitional processing, such characters are
-     * copied to the destination string.
-     * <li>With transitional processing, such characters are
-     * mapped (sharp s/sigma) or removed (joiner/nonjoiner).
-     * </ul>
-     * @return true if transitional and nontransitional processing produce different results
-     * @stable ICU 4.6
-     */
-    UBool isTransitionalDifferent() const { return isTransDiff; }
-
-private:
-    friend class UTS46;
-
-    IDNAInfo(const IDNAInfo &other);  // no copying
-    IDNAInfo &operator=(const IDNAInfo &other);  // no copying
-
-    void reset() {
-        errors=labelErrors=0;
-        isTransDiff=false;
-        isBiDi=false;
-        isOkBiDi=true;
-    }
-
-    uint32_t errors, labelErrors;
-    UBool isTransDiff;
-    UBool isBiDi;
-    UBool isOkBiDi;
-};
-
-U_NAMESPACE_END
-
-#endif  // UCONFIG_NO_IDNA
-
-#endif /* U_SHOW_CPLUSPLUS_API */
-
-#endif  // __IDNA_H__
-=======
-// © 2016 and later: Unicode, Inc. and others.
-// License & terms of use: http://www.unicode.org/copyright.html
-/*
-*******************************************************************************
-*   Copyright (C) 2010-2012, International Business Machines
-*   Corporation and others.  All Rights Reserved.
-*******************************************************************************
-*   file name:  idna.h
-*   encoding:   UTF-8
-*   tab size:   8 (not used)
-*   indentation:4
-*
-*   created on: 2010mar05
-*   created by: Markus W. Scherer
-*/
-
-#ifndef __IDNA_H__
-#define __IDNA_H__
-
-/**
- * \file
- * \brief C++ API: Internationalizing Domain Names in Applications (IDNA)
- */
-
-#include "unicode/utypes.h"
-
-#if U_SHOW_CPLUSPLUS_API
-
-#if !UCONFIG_NO_IDNA
-
-#include "unicode/bytestream.h"
-#include "unicode/stringpiece.h"
-#include "unicode/uidna.h"
-#include "unicode/unistr.h"
-
-U_NAMESPACE_BEGIN
-
-class IDNAInfo;
-
-/**
- * Abstract base class for IDNA processing.
- * See http://www.unicode.org/reports/tr46/
- * and http://www.ietf.org/rfc/rfc3490.txt
- *
- * The IDNA class is not intended for public subclassing.
- *
- * This C++ API currently only implements UTS #46.
- * The uidna.h C API implements both UTS #46 (functions using UIDNA service object)
- * and IDNA2003 (functions that do not use a service object).
- * @stable ICU 4.6
- */
-class U_COMMON_API IDNA : public UObject {
-public:
-    /**
-     * Destructor.
-     * @stable ICU 4.6
-     */
-    ~IDNA();
-
-    /**
-     * Returns an IDNA instance which implements UTS #46.
-     * Returns an unmodifiable instance, owned by the caller.
-     * Cache it for multiple operations, and delete it when done.
-     * The instance is thread-safe, that is, it can be used concurrently.
-     *
-     * UTS #46 defines Unicode IDNA Compatibility Processing,
-     * updated to the latest version of Unicode and compatible with both
-     * IDNA2003 and IDNA2008.
-     *
-     * The worker functions use transitional processing, including deviation mappings,
-     * unless UIDNA_NONTRANSITIONAL_TO_ASCII or UIDNA_NONTRANSITIONAL_TO_UNICODE
-     * is used in which case the deviation characters are passed through without change.
-     *
-     * Disallowed characters are mapped to U+FFFD.
-     *
-     * For available options see the uidna.h header.
-     * Operations with the UTS #46 instance do not support the
-     * UIDNA_ALLOW_UNASSIGNED option.
-     *
-     * By default, the UTS #46 implementation allows all ASCII characters (as valid or mapped).
-     * When the UIDNA_USE_STD3_RULES option is used, ASCII characters other than
-     * letters, digits, hyphen (LDH) and dot/full stop are disallowed and mapped to U+FFFD.
-     *
-     * @param options Bit set to modify the processing and error checking.
-     *                See option bit set values in uidna.h.
-     * @param errorCode Standard ICU error code. Its input value must
-     *                  pass the U_SUCCESS() test, or else the function returns
-     *                  immediately. Check for U_FAILURE() on output or use with
-     *                  function chaining. (See User Guide for details.)
-     * @return the UTS #46 IDNA instance, if successful
-     * @stable ICU 4.6
-     */
-    static IDNA *
-    createUTS46Instance(uint32_t options, UErrorCode &errorCode);
-
-    /**
-     * Converts a single domain name label into its ASCII form for DNS lookup.
-     * If any processing step fails, then info.hasErrors() will be true and
-     * the result might not be an ASCII string.
-     * The label might be modified according to the types of errors.
-     * Labels with severe errors will be left in (or turned into) their Unicode form.
-     *
-     * The UErrorCode indicates an error only in exceptional cases,
-     * such as a U_MEMORY_ALLOCATION_ERROR.
-     *
-     * @param label Input domain name label
-     * @param dest Destination string object
-     * @param info Output container of IDNA processing details.
-     * @param errorCode Standard ICU error code. Its input value must
-     *                  pass the U_SUCCESS() test, or else the function returns
-     *                  immediately. Check for U_FAILURE() on output or use with
-     *                  function chaining. (See User Guide for details.)
-     * @return dest
-     * @stable ICU 4.6
-     */
-    virtual UnicodeString &
-    labelToASCII(const UnicodeString &label, UnicodeString &dest,
-                 IDNAInfo &info, UErrorCode &errorCode) const = 0;
-
-    /**
-     * Converts a single domain name label into its Unicode form for human-readable display.
-     * If any processing step fails, then info.hasErrors() will be true.
-     * The label might be modified according to the types of errors.
-     *
-     * The UErrorCode indicates an error only in exceptional cases,
-     * such as a U_MEMORY_ALLOCATION_ERROR.
-     *
-     * @param label Input domain name label
-     * @param dest Destination string object
-     * @param info Output container of IDNA processing details.
-     * @param errorCode Standard ICU error code. Its input value must
-     *                  pass the U_SUCCESS() test, or else the function returns
-     *                  immediately. Check for U_FAILURE() on output or use with
-     *                  function chaining. (See User Guide for details.)
-     * @return dest
-     * @stable ICU 4.6
-     */
-    virtual UnicodeString &
-    labelToUnicode(const UnicodeString &label, UnicodeString &dest,
-                   IDNAInfo &info, UErrorCode &errorCode) const = 0;
-
-    /**
-     * Converts a whole domain name into its ASCII form for DNS lookup.
-     * If any processing step fails, then info.hasErrors() will be true and
-     * the result might not be an ASCII string.
-     * The domain name might be modified according to the types of errors.
-     * Labels with severe errors will be left in (or turned into) their Unicode form.
-     *
-     * The UErrorCode indicates an error only in exceptional cases,
-     * such as a U_MEMORY_ALLOCATION_ERROR.
-     *
-     * @param name Input domain name
-     * @param dest Destination string object
-     * @param info Output container of IDNA processing details.
-     * @param errorCode Standard ICU error code. Its input value must
-     *                  pass the U_SUCCESS() test, or else the function returns
-     *                  immediately. Check for U_FAILURE() on output or use with
-     *                  function chaining. (See User Guide for details.)
-     * @return dest
-     * @stable ICU 4.6
-     */
-    virtual UnicodeString &
-    nameToASCII(const UnicodeString &name, UnicodeString &dest,
-                IDNAInfo &info, UErrorCode &errorCode) const = 0;
-
-    /**
-     * Converts a whole domain name into its Unicode form for human-readable display.
-     * If any processing step fails, then info.hasErrors() will be true.
-     * The domain name might be modified according to the types of errors.
-     *
-     * The UErrorCode indicates an error only in exceptional cases,
-     * such as a U_MEMORY_ALLOCATION_ERROR.
-     *
-     * @param name Input domain name
-     * @param dest Destination string object
-     * @param info Output container of IDNA processing details.
-     * @param errorCode Standard ICU error code. Its input value must
-     *                  pass the U_SUCCESS() test, or else the function returns
-     *                  immediately. Check for U_FAILURE() on output or use with
-     *                  function chaining. (See User Guide for details.)
-     * @return dest
-     * @stable ICU 4.6
-     */
-    virtual UnicodeString &
-    nameToUnicode(const UnicodeString &name, UnicodeString &dest,
-                  IDNAInfo &info, UErrorCode &errorCode) const = 0;
-
-    // UTF-8 versions of the processing methods ---------------------------- ***
-
-    /**
-     * Converts a single domain name label into its ASCII form for DNS lookup.
-     * UTF-8 version of labelToASCII(), same behavior.
-     *
-     * @param label Input domain name label
-     * @param dest Destination byte sink; Flush()ed if successful
-     * @param info Output container of IDNA processing details.
-     * @param errorCode Standard ICU error code. Its input value must
-     *                  pass the U_SUCCESS() test, or else the function returns
-     *                  immediately. Check for U_FAILURE() on output or use with
-     *                  function chaining. (See User Guide for details.)
-     * @return dest
-     * @stable ICU 4.6
-     */
-    virtual void
-    labelToASCII_UTF8(StringPiece label, ByteSink &dest,
-                      IDNAInfo &info, UErrorCode &errorCode) const;
-
-    /**
-     * Converts a single domain name label into its Unicode form for human-readable display.
-     * UTF-8 version of labelToUnicode(), same behavior.
-     *
-     * @param label Input domain name label
-     * @param dest Destination byte sink; Flush()ed if successful
-     * @param info Output container of IDNA processing details.
-     * @param errorCode Standard ICU error code. Its input value must
-     *                  pass the U_SUCCESS() test, or else the function returns
-     *                  immediately. Check for U_FAILURE() on output or use with
-     *                  function chaining. (See User Guide for details.)
-     * @return dest
-     * @stable ICU 4.6
-     */
-    virtual void
-    labelToUnicodeUTF8(StringPiece label, ByteSink &dest,
-                       IDNAInfo &info, UErrorCode &errorCode) const;
-
-    /**
-     * Converts a whole domain name into its ASCII form for DNS lookup.
-     * UTF-8 version of nameToASCII(), same behavior.
-     *
-     * @param name Input domain name
-     * @param dest Destination byte sink; Flush()ed if successful
-     * @param info Output container of IDNA processing details.
-     * @param errorCode Standard ICU error code. Its input value must
-     *                  pass the U_SUCCESS() test, or else the function returns
-     *                  immediately. Check for U_FAILURE() on output or use with
-     *                  function chaining. (See User Guide for details.)
-     * @return dest
-     * @stable ICU 4.6
-     */
-    virtual void
-    nameToASCII_UTF8(StringPiece name, ByteSink &dest,
-                     IDNAInfo &info, UErrorCode &errorCode) const;
-
-    /**
-     * Converts a whole domain name into its Unicode form for human-readable display.
-     * UTF-8 version of nameToUnicode(), same behavior.
-     *
-     * @param name Input domain name
-     * @param dest Destination byte sink; Flush()ed if successful
-     * @param info Output container of IDNA processing details.
-     * @param errorCode Standard ICU error code. Its input value must
-     *                  pass the U_SUCCESS() test, or else the function returns
-     *                  immediately. Check for U_FAILURE() on output or use with
-     *                  function chaining. (See User Guide for details.)
-     * @return dest
-     * @stable ICU 4.6
-     */
-    virtual void
-    nameToUnicodeUTF8(StringPiece name, ByteSink &dest,
-                      IDNAInfo &info, UErrorCode &errorCode) const;
-};
-
-class UTS46;
-
-/**
- * Output container for IDNA processing errors.
- * The IDNAInfo class is not suitable for subclassing.
- * @stable ICU 4.6
- */
-class U_COMMON_API IDNAInfo : public UMemory {
-public:
-    /**
-     * Constructor for stack allocation.
-     * @stable ICU 4.6
-     */
-    IDNAInfo() : errors(0), labelErrors(0), isTransDiff(false), isBiDi(false), isOkBiDi(true) {}
-    /**
-     * Were there IDNA processing errors?
-     * @return true if there were processing errors
-     * @stable ICU 4.6
-     */
-    UBool hasErrors() const { return errors!=0; }
-    /**
-     * Returns a bit set indicating IDNA processing errors.
-     * See UIDNA_ERROR_... constants in uidna.h.
-     * @return bit set of processing errors
-     * @stable ICU 4.6
-     */
-    uint32_t getErrors() const { return errors; }
-    /**
-     * Returns true if transitional and nontransitional processing produce different results.
-     * This is the case when the input label or domain name contains
-     * one or more deviation characters outside a Punycode label (see UTS #46).
-     * <ul>
-     * <li>With nontransitional processing, such characters are
-     * copied to the destination string.
-     * <li>With transitional processing, such characters are
-     * mapped (sharp s/sigma) or removed (joiner/nonjoiner).
-     * </ul>
-     * @return true if transitional and nontransitional processing produce different results
-     * @stable ICU 4.6
-     */
-    UBool isTransitionalDifferent() const { return isTransDiff; }
-
-private:
-    friend class UTS46;
-
-    IDNAInfo(const IDNAInfo &other) = delete;  // no copying
-    IDNAInfo &operator=(const IDNAInfo &other) = delete;  // no copying
-
-    void reset() {
-        errors=labelErrors=0;
-        isTransDiff=false;
-        isBiDi=false;
-        isOkBiDi=true;
-    }
-
-    uint32_t errors, labelErrors;
-    UBool isTransDiff;
-    UBool isBiDi;
-    UBool isOkBiDi;
-};
-
-U_NAMESPACE_END
-
-#endif  // UCONFIG_NO_IDNA
-
-#endif /* U_SHOW_CPLUSPLUS_API */
-
-#endif  // __IDNA_H__
->>>>>>> a8a80be5
+// © 2016 and later: Unicode, Inc. and others.
+// License & terms of use: http://www.unicode.org/copyright.html
+/*
+*******************************************************************************
+*   Copyright (C) 2010-2012, International Business Machines
+*   Corporation and others.  All Rights Reserved.
+*******************************************************************************
+*   file name:  idna.h
+*   encoding:   UTF-8
+*   tab size:   8 (not used)
+*   indentation:4
+*
+*   created on: 2010mar05
+*   created by: Markus W. Scherer
+*/
+
+#ifndef __IDNA_H__
+#define __IDNA_H__
+
+/**
+ * \file
+ * \brief C++ API: Internationalizing Domain Names in Applications (IDNA)
+ */
+
+#include "unicode/utypes.h"
+
+#if U_SHOW_CPLUSPLUS_API
+
+#if !UCONFIG_NO_IDNA
+
+#include "unicode/bytestream.h"
+#include "unicode/stringpiece.h"
+#include "unicode/uidna.h"
+#include "unicode/unistr.h"
+
+U_NAMESPACE_BEGIN
+
+class IDNAInfo;
+
+/**
+ * Abstract base class for IDNA processing.
+ * See http://www.unicode.org/reports/tr46/
+ * and http://www.ietf.org/rfc/rfc3490.txt
+ *
+ * The IDNA class is not intended for public subclassing.
+ *
+ * This C++ API currently only implements UTS #46.
+ * The uidna.h C API implements both UTS #46 (functions using UIDNA service object)
+ * and IDNA2003 (functions that do not use a service object).
+ * @stable ICU 4.6
+ */
+class U_COMMON_API IDNA : public UObject {
+public:
+    /**
+     * Destructor.
+     * @stable ICU 4.6
+     */
+    ~IDNA();
+
+    /**
+     * Returns an IDNA instance which implements UTS #46.
+     * Returns an unmodifiable instance, owned by the caller.
+     * Cache it for multiple operations, and delete it when done.
+     * The instance is thread-safe, that is, it can be used concurrently.
+     *
+     * UTS #46 defines Unicode IDNA Compatibility Processing,
+     * updated to the latest version of Unicode and compatible with both
+     * IDNA2003 and IDNA2008.
+     *
+     * The worker functions use transitional processing, including deviation mappings,
+     * unless UIDNA_NONTRANSITIONAL_TO_ASCII or UIDNA_NONTRANSITIONAL_TO_UNICODE
+     * is used in which case the deviation characters are passed through without change.
+     *
+     * Disallowed characters are mapped to U+FFFD.
+     *
+     * For available options see the uidna.h header.
+     * Operations with the UTS #46 instance do not support the
+     * UIDNA_ALLOW_UNASSIGNED option.
+     *
+     * By default, the UTS #46 implementation allows all ASCII characters (as valid or mapped).
+     * When the UIDNA_USE_STD3_RULES option is used, ASCII characters other than
+     * letters, digits, hyphen (LDH) and dot/full stop are disallowed and mapped to U+FFFD.
+     *
+     * @param options Bit set to modify the processing and error checking.
+     *                See option bit set values in uidna.h.
+     * @param errorCode Standard ICU error code. Its input value must
+     *                  pass the U_SUCCESS() test, or else the function returns
+     *                  immediately. Check for U_FAILURE() on output or use with
+     *                  function chaining. (See User Guide for details.)
+     * @return the UTS #46 IDNA instance, if successful
+     * @stable ICU 4.6
+     */
+    static IDNA *
+    createUTS46Instance(uint32_t options, UErrorCode &errorCode);
+
+    /**
+     * Converts a single domain name label into its ASCII form for DNS lookup.
+     * If any processing step fails, then info.hasErrors() will be true and
+     * the result might not be an ASCII string.
+     * The label might be modified according to the types of errors.
+     * Labels with severe errors will be left in (or turned into) their Unicode form.
+     *
+     * The UErrorCode indicates an error only in exceptional cases,
+     * such as a U_MEMORY_ALLOCATION_ERROR.
+     *
+     * @param label Input domain name label
+     * @param dest Destination string object
+     * @param info Output container of IDNA processing details.
+     * @param errorCode Standard ICU error code. Its input value must
+     *                  pass the U_SUCCESS() test, or else the function returns
+     *                  immediately. Check for U_FAILURE() on output or use with
+     *                  function chaining. (See User Guide for details.)
+     * @return dest
+     * @stable ICU 4.6
+     */
+    virtual UnicodeString &
+    labelToASCII(const UnicodeString &label, UnicodeString &dest,
+                 IDNAInfo &info, UErrorCode &errorCode) const = 0;
+
+    /**
+     * Converts a single domain name label into its Unicode form for human-readable display.
+     * If any processing step fails, then info.hasErrors() will be true.
+     * The label might be modified according to the types of errors.
+     *
+     * The UErrorCode indicates an error only in exceptional cases,
+     * such as a U_MEMORY_ALLOCATION_ERROR.
+     *
+     * @param label Input domain name label
+     * @param dest Destination string object
+     * @param info Output container of IDNA processing details.
+     * @param errorCode Standard ICU error code. Its input value must
+     *                  pass the U_SUCCESS() test, or else the function returns
+     *                  immediately. Check for U_FAILURE() on output or use with
+     *                  function chaining. (See User Guide for details.)
+     * @return dest
+     * @stable ICU 4.6
+     */
+    virtual UnicodeString &
+    labelToUnicode(const UnicodeString &label, UnicodeString &dest,
+                   IDNAInfo &info, UErrorCode &errorCode) const = 0;
+
+    /**
+     * Converts a whole domain name into its ASCII form for DNS lookup.
+     * If any processing step fails, then info.hasErrors() will be true and
+     * the result might not be an ASCII string.
+     * The domain name might be modified according to the types of errors.
+     * Labels with severe errors will be left in (or turned into) their Unicode form.
+     *
+     * The UErrorCode indicates an error only in exceptional cases,
+     * such as a U_MEMORY_ALLOCATION_ERROR.
+     *
+     * @param name Input domain name
+     * @param dest Destination string object
+     * @param info Output container of IDNA processing details.
+     * @param errorCode Standard ICU error code. Its input value must
+     *                  pass the U_SUCCESS() test, or else the function returns
+     *                  immediately. Check for U_FAILURE() on output or use with
+     *                  function chaining. (See User Guide for details.)
+     * @return dest
+     * @stable ICU 4.6
+     */
+    virtual UnicodeString &
+    nameToASCII(const UnicodeString &name, UnicodeString &dest,
+                IDNAInfo &info, UErrorCode &errorCode) const = 0;
+
+    /**
+     * Converts a whole domain name into its Unicode form for human-readable display.
+     * If any processing step fails, then info.hasErrors() will be true.
+     * The domain name might be modified according to the types of errors.
+     *
+     * The UErrorCode indicates an error only in exceptional cases,
+     * such as a U_MEMORY_ALLOCATION_ERROR.
+     *
+     * @param name Input domain name
+     * @param dest Destination string object
+     * @param info Output container of IDNA processing details.
+     * @param errorCode Standard ICU error code. Its input value must
+     *                  pass the U_SUCCESS() test, or else the function returns
+     *                  immediately. Check for U_FAILURE() on output or use with
+     *                  function chaining. (See User Guide for details.)
+     * @return dest
+     * @stable ICU 4.6
+     */
+    virtual UnicodeString &
+    nameToUnicode(const UnicodeString &name, UnicodeString &dest,
+                  IDNAInfo &info, UErrorCode &errorCode) const = 0;
+
+    // UTF-8 versions of the processing methods ---------------------------- ***
+
+    /**
+     * Converts a single domain name label into its ASCII form for DNS lookup.
+     * UTF-8 version of labelToASCII(), same behavior.
+     *
+     * @param label Input domain name label
+     * @param dest Destination byte sink; Flush()ed if successful
+     * @param info Output container of IDNA processing details.
+     * @param errorCode Standard ICU error code. Its input value must
+     *                  pass the U_SUCCESS() test, or else the function returns
+     *                  immediately. Check for U_FAILURE() on output or use with
+     *                  function chaining. (See User Guide for details.)
+     * @return dest
+     * @stable ICU 4.6
+     */
+    virtual void
+    labelToASCII_UTF8(StringPiece label, ByteSink &dest,
+                      IDNAInfo &info, UErrorCode &errorCode) const;
+
+    /**
+     * Converts a single domain name label into its Unicode form for human-readable display.
+     * UTF-8 version of labelToUnicode(), same behavior.
+     *
+     * @param label Input domain name label
+     * @param dest Destination byte sink; Flush()ed if successful
+     * @param info Output container of IDNA processing details.
+     * @param errorCode Standard ICU error code. Its input value must
+     *                  pass the U_SUCCESS() test, or else the function returns
+     *                  immediately. Check for U_FAILURE() on output or use with
+     *                  function chaining. (See User Guide for details.)
+     * @return dest
+     * @stable ICU 4.6
+     */
+    virtual void
+    labelToUnicodeUTF8(StringPiece label, ByteSink &dest,
+                       IDNAInfo &info, UErrorCode &errorCode) const;
+
+    /**
+     * Converts a whole domain name into its ASCII form for DNS lookup.
+     * UTF-8 version of nameToASCII(), same behavior.
+     *
+     * @param name Input domain name
+     * @param dest Destination byte sink; Flush()ed if successful
+     * @param info Output container of IDNA processing details.
+     * @param errorCode Standard ICU error code. Its input value must
+     *                  pass the U_SUCCESS() test, or else the function returns
+     *                  immediately. Check for U_FAILURE() on output or use with
+     *                  function chaining. (See User Guide for details.)
+     * @return dest
+     * @stable ICU 4.6
+     */
+    virtual void
+    nameToASCII_UTF8(StringPiece name, ByteSink &dest,
+                     IDNAInfo &info, UErrorCode &errorCode) const;
+
+    /**
+     * Converts a whole domain name into its Unicode form for human-readable display.
+     * UTF-8 version of nameToUnicode(), same behavior.
+     *
+     * @param name Input domain name
+     * @param dest Destination byte sink; Flush()ed if successful
+     * @param info Output container of IDNA processing details.
+     * @param errorCode Standard ICU error code. Its input value must
+     *                  pass the U_SUCCESS() test, or else the function returns
+     *                  immediately. Check for U_FAILURE() on output or use with
+     *                  function chaining. (See User Guide for details.)
+     * @return dest
+     * @stable ICU 4.6
+     */
+    virtual void
+    nameToUnicodeUTF8(StringPiece name, ByteSink &dest,
+                      IDNAInfo &info, UErrorCode &errorCode) const;
+};
+
+class UTS46;
+
+/**
+ * Output container for IDNA processing errors.
+ * The IDNAInfo class is not suitable for subclassing.
+ * @stable ICU 4.6
+ */
+class U_COMMON_API IDNAInfo : public UMemory {
+public:
+    /**
+     * Constructor for stack allocation.
+     * @stable ICU 4.6
+     */
+    IDNAInfo() : errors(0), labelErrors(0), isTransDiff(false), isBiDi(false), isOkBiDi(true) {}
+    /**
+     * Were there IDNA processing errors?
+     * @return true if there were processing errors
+     * @stable ICU 4.6
+     */
+    UBool hasErrors() const { return errors!=0; }
+    /**
+     * Returns a bit set indicating IDNA processing errors.
+     * See UIDNA_ERROR_... constants in uidna.h.
+     * @return bit set of processing errors
+     * @stable ICU 4.6
+     */
+    uint32_t getErrors() const { return errors; }
+    /**
+     * Returns true if transitional and nontransitional processing produce different results.
+     * This is the case when the input label or domain name contains
+     * one or more deviation characters outside a Punycode label (see UTS #46).
+     * <ul>
+     * <li>With nontransitional processing, such characters are
+     * copied to the destination string.
+     * <li>With transitional processing, such characters are
+     * mapped (sharp s/sigma) or removed (joiner/nonjoiner).
+     * </ul>
+     * @return true if transitional and nontransitional processing produce different results
+     * @stable ICU 4.6
+     */
+    UBool isTransitionalDifferent() const { return isTransDiff; }
+
+private:
+    friend class UTS46;
+
+    IDNAInfo(const IDNAInfo &other) = delete;  // no copying
+    IDNAInfo &operator=(const IDNAInfo &other) = delete;  // no copying
+
+    void reset() {
+        errors=labelErrors=0;
+        isTransDiff=false;
+        isBiDi=false;
+        isOkBiDi=true;
+    }
+
+    uint32_t errors, labelErrors;
+    UBool isTransDiff;
+    UBool isBiDi;
+    UBool isOkBiDi;
+};
+
+U_NAMESPACE_END
+
+#endif  // UCONFIG_NO_IDNA
+
+#endif /* U_SHOW_CPLUSPLUS_API */
+
+#endif  // __IDNA_H__