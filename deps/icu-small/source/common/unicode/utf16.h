<<<<<<< HEAD
// © 2016 and later: Unicode, Inc. and others.
// License & terms of use: http://www.unicode.org/copyright.html
/*
*******************************************************************************
*
*   Copyright (C) 1999-2012, International Business Machines
*   Corporation and others.  All Rights Reserved.
*
*******************************************************************************
*   file name:  utf16.h
*   encoding:   UTF-8
*   tab size:   8 (not used)
*   indentation:4
*
*   created on: 1999sep09
*   created by: Markus W. Scherer
*/

/**
 * \file
 * \brief C API: 16-bit Unicode handling macros
 *
 * This file defines macros to deal with 16-bit Unicode (UTF-16) code units and strings.
 *
 * For more information see utf.h and the ICU User Guide Strings chapter
 * (https://unicode-org.github.io/icu/userguide/strings).
 *
 * <em>Usage:</em>
 * ICU coding guidelines for if() statements should be followed when using these macros.
 * Compound statements (curly braces {}) must be used  for if-else-while...
 * bodies and all macro statements should be terminated with semicolon.
 */

#ifndef __UTF16_H__
#define __UTF16_H__

#include <stdbool.h>
#include "unicode/umachine.h"
#ifndef __UTF_H__
#   include "unicode/utf.h"
#endif

/* single-code point definitions -------------------------------------------- */

/**
 * Does this code unit alone encode a code point (BMP, not a surrogate)?
 * @param c 16-bit code unit
 * @return true or false
 * @stable ICU 2.4
 */
#define U16_IS_SINGLE(c) !U_IS_SURROGATE(c)

/**
 * Is this code unit a lead surrogate (U+d800..U+dbff)?
 * @param c 16-bit code unit
 * @return true or false
 * @stable ICU 2.4
 */
#define U16_IS_LEAD(c) (((c)&0xfffffc00)==0xd800)

/**
 * Is this code unit a trail surrogate (U+dc00..U+dfff)?
 * @param c 16-bit code unit
 * @return true or false
 * @stable ICU 2.4
 */
#define U16_IS_TRAIL(c) (((c)&0xfffffc00)==0xdc00)

/**
 * Is this code unit a surrogate (U+d800..U+dfff)?
 * @param c 16-bit code unit
 * @return true or false
 * @stable ICU 2.4
 */
#define U16_IS_SURROGATE(c) U_IS_SURROGATE(c)

/**
 * Assuming c is a surrogate code point (U16_IS_SURROGATE(c)),
 * is it a lead surrogate?
 * @param c 16-bit code unit
 * @return true or false
 * @stable ICU 2.4
 */
#define U16_IS_SURROGATE_LEAD(c) (((c)&0x400)==0)

/**
 * Assuming c is a surrogate code point (U16_IS_SURROGATE(c)),
 * is it a trail surrogate?
 * @param c 16-bit code unit
 * @return true or false
 * @stable ICU 4.2
 */
#define U16_IS_SURROGATE_TRAIL(c) (((c)&0x400)!=0)

/**
 * Helper constant for U16_GET_SUPPLEMENTARY.
 * @internal
 */
#define U16_SURROGATE_OFFSET ((0xd800<<10UL)+0xdc00-0x10000)

/**
 * Get a supplementary code point value (U+10000..U+10ffff)
 * from its lead and trail surrogates.
 * The result is undefined if the input values are not
 * lead and trail surrogates.
 *
 * @param lead lead surrogate (U+d800..U+dbff)
 * @param trail trail surrogate (U+dc00..U+dfff)
 * @return supplementary code point (U+10000..U+10ffff)
 * @stable ICU 2.4
 */
#define U16_GET_SUPPLEMENTARY(lead, trail) \
    (((UChar32)(lead)<<10UL)+(UChar32)(trail)-U16_SURROGATE_OFFSET)


/**
 * Get the lead surrogate (0xd800..0xdbff) for a
 * supplementary code point (0x10000..0x10ffff).
 * @param supplementary 32-bit code point (U+10000..U+10ffff)
 * @return lead surrogate (U+d800..U+dbff) for supplementary
 * @stable ICU 2.4
 */
#define U16_LEAD(supplementary) (UChar)(((supplementary)>>10)+0xd7c0)

/**
 * Get the trail surrogate (0xdc00..0xdfff) for a
 * supplementary code point (0x10000..0x10ffff).
 * @param supplementary 32-bit code point (U+10000..U+10ffff)
 * @return trail surrogate (U+dc00..U+dfff) for supplementary
 * @stable ICU 2.4
 */
#define U16_TRAIL(supplementary) (UChar)(((supplementary)&0x3ff)|0xdc00)

/**
 * How many 16-bit code units are used to encode this Unicode code point? (1 or 2)
 * The result is not defined if c is not a Unicode code point (U+0000..U+10ffff).
 * @param c 32-bit code point
 * @return 1 or 2
 * @stable ICU 2.4
 */
#define U16_LENGTH(c) ((uint32_t)(c)<=0xffff ? 1 : 2)

/**
 * The maximum number of 16-bit code units per Unicode code point (U+0000..U+10ffff).
 * @return 2
 * @stable ICU 2.4
 */
#define U16_MAX_LENGTH 2

/**
 * Get a code point from a string at a random-access offset,
 * without changing the offset.
 * "Unsafe" macro, assumes well-formed UTF-16.
 *
 * The offset may point to either the lead or trail surrogate unit
 * for a supplementary code point, in which case the macro will read
 * the adjacent matching surrogate as well.
 * The result is undefined if the offset points to a single, unpaired surrogate.
 * Iteration through a string is more efficient with U16_NEXT_UNSAFE or U16_NEXT.
 *
 * @param s const UChar * string
 * @param i string offset
 * @param c output UChar32 variable
 * @see U16_GET
 * @stable ICU 2.4
 */
#define U16_GET_UNSAFE(s, i, c) UPRV_BLOCK_MACRO_BEGIN { \
    (c)=(s)[i]; \
    if(U16_IS_SURROGATE(c)) { \
        if(U16_IS_SURROGATE_LEAD(c)) { \
            (c)=U16_GET_SUPPLEMENTARY((c), (s)[(i)+1]); \
        } else { \
            (c)=U16_GET_SUPPLEMENTARY((s)[(i)-1], (c)); \
        } \
    } \
} UPRV_BLOCK_MACRO_END

/**
 * Get a code point from a string at a random-access offset,
 * without changing the offset.
 * "Safe" macro, handles unpaired surrogates and checks for string boundaries.
 *
 * The offset may point to either the lead or trail surrogate unit
 * for a supplementary code point, in which case the macro will read
 * the adjacent matching surrogate as well.
 *
 * The length can be negative for a NUL-terminated string.
 *
 * If the offset points to a single, unpaired surrogate, then
 * c is set to that unpaired surrogate.
 * Iteration through a string is more efficient with U16_NEXT_UNSAFE or U16_NEXT.
 *
 * @param s const UChar * string
 * @param start starting string offset (usually 0)
 * @param i string offset, must be start<=i<length
 * @param length string length
 * @param c output UChar32 variable
 * @see U16_GET_UNSAFE
 * @stable ICU 2.4
 */
#define U16_GET(s, start, i, length, c) UPRV_BLOCK_MACRO_BEGIN { \
    (c)=(s)[i]; \
    if(U16_IS_SURROGATE(c)) { \
        uint16_t __c2; \
        if(U16_IS_SURROGATE_LEAD(c)) { \
            if((i)+1!=(length) && U16_IS_TRAIL(__c2=(s)[(i)+1])) { \
                (c)=U16_GET_SUPPLEMENTARY((c), __c2); \
            } \
        } else { \
            if((i)>(start) && U16_IS_LEAD(__c2=(s)[(i)-1])) { \
                (c)=U16_GET_SUPPLEMENTARY(__c2, (c)); \
            } \
        } \
    } \
} UPRV_BLOCK_MACRO_END

/**
 * Get a code point from a string at a random-access offset,
 * without changing the offset.
 * "Safe" macro, handles unpaired surrogates and checks for string boundaries.
 *
 * The offset may point to either the lead or trail surrogate unit
 * for a supplementary code point, in which case the macro will read
 * the adjacent matching surrogate as well.
 *
 * The length can be negative for a NUL-terminated string.
 *
 * If the offset points to a single, unpaired surrogate, then
 * c is set to U+FFFD.
 * Iteration through a string is more efficient with U16_NEXT_UNSAFE or U16_NEXT_OR_FFFD.
 *
 * @param s const UChar * string
 * @param start starting string offset (usually 0)
 * @param i string offset, must be start<=i<length
 * @param length string length
 * @param c output UChar32 variable
 * @see U16_GET_UNSAFE
 * @stable ICU 60
 */
#define U16_GET_OR_FFFD(s, start, i, length, c) UPRV_BLOCK_MACRO_BEGIN { \
    (c)=(s)[i]; \
    if(U16_IS_SURROGATE(c)) { \
        uint16_t __c2; \
        if(U16_IS_SURROGATE_LEAD(c)) { \
            if((i)+1!=(length) && U16_IS_TRAIL(__c2=(s)[(i)+1])) { \
                (c)=U16_GET_SUPPLEMENTARY((c), __c2); \
            } else { \
                (c)=0xfffd; \
            } \
        } else { \
            if((i)>(start) && U16_IS_LEAD(__c2=(s)[(i)-1])) { \
                (c)=U16_GET_SUPPLEMENTARY(__c2, (c)); \
            } else { \
                (c)=0xfffd; \
            } \
        } \
    } \
} UPRV_BLOCK_MACRO_END

/* definitions with forward iteration --------------------------------------- */

/**
 * Get a code point from a string at a code point boundary offset,
 * and advance the offset to the next code point boundary.
 * (Post-incrementing forward iteration.)
 * "Unsafe" macro, assumes well-formed UTF-16.
 *
 * The offset may point to the lead surrogate unit
 * for a supplementary code point, in which case the macro will read
 * the following trail surrogate as well.
 * If the offset points to a trail surrogate, then that itself
 * will be returned as the code point.
 * The result is undefined if the offset points to a single, unpaired lead surrogate.
 *
 * @param s const UChar * string
 * @param i string offset
 * @param c output UChar32 variable
 * @see U16_NEXT
 * @stable ICU 2.4
 */
#define U16_NEXT_UNSAFE(s, i, c) UPRV_BLOCK_MACRO_BEGIN { \
    (c)=(s)[(i)++]; \
    if(U16_IS_LEAD(c)) { \
        (c)=U16_GET_SUPPLEMENTARY((c), (s)[(i)++]); \
    } \
} UPRV_BLOCK_MACRO_END

/**
 * Get a code point from a string at a code point boundary offset,
 * and advance the offset to the next code point boundary.
 * (Post-incrementing forward iteration.)
 * "Safe" macro, handles unpaired surrogates and checks for string boundaries.
 *
 * The length can be negative for a NUL-terminated string.
 *
 * The offset may point to the lead surrogate unit
 * for a supplementary code point, in which case the macro will read
 * the following trail surrogate as well.
 * If the offset points to a trail surrogate or
 * to a single, unpaired lead surrogate, then c is set to that unpaired surrogate.
 *
 * @param s const UChar * string
 * @param i string offset, must be i<length
 * @param length string length
 * @param c output UChar32 variable
 * @see U16_NEXT_UNSAFE
 * @stable ICU 2.4
 */
#define U16_NEXT(s, i, length, c) UPRV_BLOCK_MACRO_BEGIN { \
    (c)=(s)[(i)++]; \
    if(U16_IS_LEAD(c)) { \
        uint16_t __c2; \
        if((i)!=(length) && U16_IS_TRAIL(__c2=(s)[(i)])) { \
            ++(i); \
            (c)=U16_GET_SUPPLEMENTARY((c), __c2); \
        } \
    } \
} UPRV_BLOCK_MACRO_END

/**
 * Get a code point from a string at a code point boundary offset,
 * and advance the offset to the next code point boundary.
 * (Post-incrementing forward iteration.)
 * "Safe" macro, handles unpaired surrogates and checks for string boundaries.
 *
 * The length can be negative for a NUL-terminated string.
 *
 * The offset may point to the lead surrogate unit
 * for a supplementary code point, in which case the macro will read
 * the following trail surrogate as well.
 * If the offset points to a trail surrogate or
 * to a single, unpaired lead surrogate, then c is set to U+FFFD.
 *
 * @param s const UChar * string
 * @param i string offset, must be i<length
 * @param length string length
 * @param c output UChar32 variable
 * @see U16_NEXT_UNSAFE
 * @stable ICU 60
 */
#define U16_NEXT_OR_FFFD(s, i, length, c) UPRV_BLOCK_MACRO_BEGIN { \
    (c)=(s)[(i)++]; \
    if(U16_IS_SURROGATE(c)) { \
        uint16_t __c2; \
        if(U16_IS_SURROGATE_LEAD(c) && (i)!=(length) && U16_IS_TRAIL(__c2=(s)[(i)])) { \
            ++(i); \
            (c)=U16_GET_SUPPLEMENTARY((c), __c2); \
        } else { \
            (c)=0xfffd; \
        } \
    } \
} UPRV_BLOCK_MACRO_END

/**
 * Append a code point to a string, overwriting 1 or 2 code units.
 * The offset points to the current end of the string contents
 * and is advanced (post-increment).
 * "Unsafe" macro, assumes a valid code point and sufficient space in the string.
 * Otherwise, the result is undefined.
 *
 * @param s const UChar * string buffer
 * @param i string offset
 * @param c code point to append
 * @see U16_APPEND
 * @stable ICU 2.4
 */
#define U16_APPEND_UNSAFE(s, i, c) UPRV_BLOCK_MACRO_BEGIN { \
    if((uint32_t)(c)<=0xffff) { \
        (s)[(i)++]=(uint16_t)(c); \
    } else { \
        (s)[(i)++]=(uint16_t)(((c)>>10)+0xd7c0); \
        (s)[(i)++]=(uint16_t)(((c)&0x3ff)|0xdc00); \
    } \
} UPRV_BLOCK_MACRO_END

/**
 * Append a code point to a string, overwriting 1 or 2 code units.
 * The offset points to the current end of the string contents
 * and is advanced (post-increment).
 * "Safe" macro, checks for a valid code point.
 * If a surrogate pair is written, checks for sufficient space in the string.
 * If the code point is not valid or a trail surrogate does not fit,
 * then isError is set to true.
 *
 * @param s const UChar * string buffer
 * @param i string offset, must be i<capacity
 * @param capacity size of the string buffer
 * @param c code point to append
 * @param isError output UBool set to true if an error occurs, otherwise not modified
 * @see U16_APPEND_UNSAFE
 * @stable ICU 2.4
 */
#define U16_APPEND(s, i, capacity, c, isError) UPRV_BLOCK_MACRO_BEGIN { \
    if((uint32_t)(c)<=0xffff) { \
        (s)[(i)++]=(uint16_t)(c); \
    } else if((uint32_t)(c)<=0x10ffff && (i)+1<(capacity)) { \
        (s)[(i)++]=(uint16_t)(((c)>>10)+0xd7c0); \
        (s)[(i)++]=(uint16_t)(((c)&0x3ff)|0xdc00); \
    } else /* c>0x10ffff or not enough space */ { \
        (isError)=true; \
    } \
} UPRV_BLOCK_MACRO_END

/**
 * Advance the string offset from one code point boundary to the next.
 * (Post-incrementing iteration.)
 * "Unsafe" macro, assumes well-formed UTF-16.
 *
 * @param s const UChar * string
 * @param i string offset
 * @see U16_FWD_1
 * @stable ICU 2.4
 */
#define U16_FWD_1_UNSAFE(s, i) UPRV_BLOCK_MACRO_BEGIN { \
    if(U16_IS_LEAD((s)[(i)++])) { \
        ++(i); \
    } \
} UPRV_BLOCK_MACRO_END

/**
 * Advance the string offset from one code point boundary to the next.
 * (Post-incrementing iteration.)
 * "Safe" macro, handles unpaired surrogates and checks for string boundaries.
 *
 * The length can be negative for a NUL-terminated string.
 *
 * @param s const UChar * string
 * @param i string offset, must be i<length
 * @param length string length
 * @see U16_FWD_1_UNSAFE
 * @stable ICU 2.4
 */
#define U16_FWD_1(s, i, length) UPRV_BLOCK_MACRO_BEGIN { \
    if(U16_IS_LEAD((s)[(i)++]) && (i)!=(length) && U16_IS_TRAIL((s)[i])) { \
        ++(i); \
    } \
} UPRV_BLOCK_MACRO_END

/**
 * Advance the string offset from one code point boundary to the n-th next one,
 * i.e., move forward by n code points.
 * (Post-incrementing iteration.)
 * "Unsafe" macro, assumes well-formed UTF-16.
 *
 * @param s const UChar * string
 * @param i string offset
 * @param n number of code points to skip
 * @see U16_FWD_N
 * @stable ICU 2.4
 */
#define U16_FWD_N_UNSAFE(s, i, n) UPRV_BLOCK_MACRO_BEGIN { \
    int32_t __N=(n); \
    while(__N>0) { \
        U16_FWD_1_UNSAFE(s, i); \
        --__N; \
    } \
} UPRV_BLOCK_MACRO_END

/**
 * Advance the string offset from one code point boundary to the n-th next one,
 * i.e., move forward by n code points.
 * (Post-incrementing iteration.)
 * "Safe" macro, handles unpaired surrogates and checks for string boundaries.
 *
 * The length can be negative for a NUL-terminated string.
 *
 * @param s const UChar * string
 * @param i int32_t string offset, must be i<length
 * @param length int32_t string length
 * @param n number of code points to skip
 * @see U16_FWD_N_UNSAFE
 * @stable ICU 2.4
 */
#define U16_FWD_N(s, i, length, n) UPRV_BLOCK_MACRO_BEGIN { \
    int32_t __N=(n); \
    while(__N>0 && ((i)<(length) || ((length)<0 && (s)[i]!=0))) { \
        U16_FWD_1(s, i, length); \
        --__N; \
    } \
} UPRV_BLOCK_MACRO_END

/**
 * Adjust a random-access offset to a code point boundary
 * at the start of a code point.
 * If the offset points to the trail surrogate of a surrogate pair,
 * then the offset is decremented.
 * Otherwise, it is not modified.
 * "Unsafe" macro, assumes well-formed UTF-16.
 *
 * @param s const UChar * string
 * @param i string offset
 * @see U16_SET_CP_START
 * @stable ICU 2.4
 */
#define U16_SET_CP_START_UNSAFE(s, i) UPRV_BLOCK_MACRO_BEGIN { \
    if(U16_IS_TRAIL((s)[i])) { \
        --(i); \
    } \
} UPRV_BLOCK_MACRO_END

/**
 * Adjust a random-access offset to a code point boundary
 * at the start of a code point.
 * If the offset points to the trail surrogate of a surrogate pair,
 * then the offset is decremented.
 * Otherwise, it is not modified.
 * "Safe" macro, handles unpaired surrogates and checks for string boundaries.
 *
 * @param s const UChar * string
 * @param start starting string offset (usually 0)
 * @param i string offset, must be start<=i
 * @see U16_SET_CP_START_UNSAFE
 * @stable ICU 2.4
 */
#define U16_SET_CP_START(s, start, i) UPRV_BLOCK_MACRO_BEGIN { \
    if(U16_IS_TRAIL((s)[i]) && (i)>(start) && U16_IS_LEAD((s)[(i)-1])) { \
        --(i); \
    } \
} UPRV_BLOCK_MACRO_END

/* definitions with backward iteration -------------------------------------- */

/**
 * Move the string offset from one code point boundary to the previous one
 * and get the code point between them.
 * (Pre-decrementing backward iteration.)
 * "Unsafe" macro, assumes well-formed UTF-16.
 *
 * The input offset may be the same as the string length.
 * If the offset is behind a trail surrogate unit
 * for a supplementary code point, then the macro will read
 * the preceding lead surrogate as well.
 * If the offset is behind a lead surrogate, then that itself
 * will be returned as the code point.
 * The result is undefined if the offset is behind a single, unpaired trail surrogate.
 *
 * @param s const UChar * string
 * @param i string offset
 * @param c output UChar32 variable
 * @see U16_PREV
 * @stable ICU 2.4
 */
#define U16_PREV_UNSAFE(s, i, c) UPRV_BLOCK_MACRO_BEGIN { \
    (c)=(s)[--(i)]; \
    if(U16_IS_TRAIL(c)) { \
        (c)=U16_GET_SUPPLEMENTARY((s)[--(i)], (c)); \
    } \
} UPRV_BLOCK_MACRO_END

/**
 * Move the string offset from one code point boundary to the previous one
 * and get the code point between them.
 * (Pre-decrementing backward iteration.)
 * "Safe" macro, handles unpaired surrogates and checks for string boundaries.
 *
 * The input offset may be the same as the string length.
 * If the offset is behind a trail surrogate unit
 * for a supplementary code point, then the macro will read
 * the preceding lead surrogate as well.
 * If the offset is behind a lead surrogate or behind a single, unpaired
 * trail surrogate, then c is set to that unpaired surrogate.
 *
 * @param s const UChar * string
 * @param start starting string offset (usually 0)
 * @param i string offset, must be start<i
 * @param c output UChar32 variable
 * @see U16_PREV_UNSAFE
 * @stable ICU 2.4
 */
#define U16_PREV(s, start, i, c) UPRV_BLOCK_MACRO_BEGIN { \
    (c)=(s)[--(i)]; \
    if(U16_IS_TRAIL(c)) { \
        uint16_t __c2; \
        if((i)>(start) && U16_IS_LEAD(__c2=(s)[(i)-1])) { \
            --(i); \
            (c)=U16_GET_SUPPLEMENTARY(__c2, (c)); \
        } \
    } \
} UPRV_BLOCK_MACRO_END

/**
 * Move the string offset from one code point boundary to the previous one
 * and get the code point between them.
 * (Pre-decrementing backward iteration.)
 * "Safe" macro, handles unpaired surrogates and checks for string boundaries.
 *
 * The input offset may be the same as the string length.
 * If the offset is behind a trail surrogate unit
 * for a supplementary code point, then the macro will read
 * the preceding lead surrogate as well.
 * If the offset is behind a lead surrogate or behind a single, unpaired
 * trail surrogate, then c is set to U+FFFD.
 *
 * @param s const UChar * string
 * @param start starting string offset (usually 0)
 * @param i string offset, must be start<i
 * @param c output UChar32 variable
 * @see U16_PREV_UNSAFE
 * @stable ICU 60
 */
#define U16_PREV_OR_FFFD(s, start, i, c) UPRV_BLOCK_MACRO_BEGIN { \
    (c)=(s)[--(i)]; \
    if(U16_IS_SURROGATE(c)) { \
        uint16_t __c2; \
        if(U16_IS_SURROGATE_TRAIL(c) && (i)>(start) && U16_IS_LEAD(__c2=(s)[(i)-1])) { \
            --(i); \
            (c)=U16_GET_SUPPLEMENTARY(__c2, (c)); \
        } else { \
            (c)=0xfffd; \
        } \
    } \
} UPRV_BLOCK_MACRO_END

/**
 * Move the string offset from one code point boundary to the previous one.
 * (Pre-decrementing backward iteration.)
 * The input offset may be the same as the string length.
 * "Unsafe" macro, assumes well-formed UTF-16.
 *
 * @param s const UChar * string
 * @param i string offset
 * @see U16_BACK_1
 * @stable ICU 2.4
 */
#define U16_BACK_1_UNSAFE(s, i) UPRV_BLOCK_MACRO_BEGIN { \
    if(U16_IS_TRAIL((s)[--(i)])) { \
        --(i); \
    } \
} UPRV_BLOCK_MACRO_END

/**
 * Move the string offset from one code point boundary to the previous one.
 * (Pre-decrementing backward iteration.)
 * The input offset may be the same as the string length.
 * "Safe" macro, handles unpaired surrogates and checks for string boundaries.
 *
 * @param s const UChar * string
 * @param start starting string offset (usually 0)
 * @param i string offset, must be start<i
 * @see U16_BACK_1_UNSAFE
 * @stable ICU 2.4
 */
#define U16_BACK_1(s, start, i) UPRV_BLOCK_MACRO_BEGIN { \
    if(U16_IS_TRAIL((s)[--(i)]) && (i)>(start) && U16_IS_LEAD((s)[(i)-1])) { \
        --(i); \
    } \
} UPRV_BLOCK_MACRO_END

/**
 * Move the string offset from one code point boundary to the n-th one before it,
 * i.e., move backward by n code points.
 * (Pre-decrementing backward iteration.)
 * The input offset may be the same as the string length.
 * "Unsafe" macro, assumes well-formed UTF-16.
 *
 * @param s const UChar * string
 * @param i string offset
 * @param n number of code points to skip
 * @see U16_BACK_N
 * @stable ICU 2.4
 */
#define U16_BACK_N_UNSAFE(s, i, n) UPRV_BLOCK_MACRO_BEGIN { \
    int32_t __N=(n); \
    while(__N>0) { \
        U16_BACK_1_UNSAFE(s, i); \
        --__N; \
    } \
} UPRV_BLOCK_MACRO_END

/**
 * Move the string offset from one code point boundary to the n-th one before it,
 * i.e., move backward by n code points.
 * (Pre-decrementing backward iteration.)
 * The input offset may be the same as the string length.
 * "Safe" macro, handles unpaired surrogates and checks for string boundaries.
 *
 * @param s const UChar * string
 * @param start start of string
 * @param i string offset, must be start<i
 * @param n number of code points to skip
 * @see U16_BACK_N_UNSAFE
 * @stable ICU 2.4
 */
#define U16_BACK_N(s, start, i, n) UPRV_BLOCK_MACRO_BEGIN { \
    int32_t __N=(n); \
    while(__N>0 && (i)>(start)) { \
        U16_BACK_1(s, start, i); \
        --__N; \
    } \
} UPRV_BLOCK_MACRO_END

/**
 * Adjust a random-access offset to a code point boundary after a code point.
 * If the offset is behind the lead surrogate of a surrogate pair,
 * then the offset is incremented.
 * Otherwise, it is not modified.
 * The input offset may be the same as the string length.
 * "Unsafe" macro, assumes well-formed UTF-16.
 *
 * @param s const UChar * string
 * @param i string offset
 * @see U16_SET_CP_LIMIT
 * @stable ICU 2.4
 */
#define U16_SET_CP_LIMIT_UNSAFE(s, i) UPRV_BLOCK_MACRO_BEGIN { \
    if(U16_IS_LEAD((s)[(i)-1])) { \
        ++(i); \
    } \
} UPRV_BLOCK_MACRO_END

/**
 * Adjust a random-access offset to a code point boundary after a code point.
 * If the offset is behind the lead surrogate of a surrogate pair,
 * then the offset is incremented.
 * Otherwise, it is not modified.
 * The input offset may be the same as the string length.
 * "Safe" macro, handles unpaired surrogates and checks for string boundaries.
 *
 * The length can be negative for a NUL-terminated string.
 *
 * @param s const UChar * string
 * @param start int32_t starting string offset (usually 0)
 * @param i int32_t string offset, start<=i<=length
 * @param length int32_t string length
 * @see U16_SET_CP_LIMIT_UNSAFE
 * @stable ICU 2.4
 */
#define U16_SET_CP_LIMIT(s, start, i, length) UPRV_BLOCK_MACRO_BEGIN { \
    if((start)<(i) && ((i)<(length) || (length)<0) && U16_IS_LEAD((s)[(i)-1]) && U16_IS_TRAIL((s)[i])) { \
        ++(i); \
    } \
} UPRV_BLOCK_MACRO_END

#endif
=======
// © 2016 and later: Unicode, Inc. and others.
// License & terms of use: http://www.unicode.org/copyright.html
/*
*******************************************************************************
*
*   Copyright (C) 1999-2012, International Business Machines
*   Corporation and others.  All Rights Reserved.
*
*******************************************************************************
*   file name:  utf16.h
*   encoding:   UTF-8
*   tab size:   8 (not used)
*   indentation:4
*
*   created on: 1999sep09
*   created by: Markus W. Scherer
*/

/**
 * \file
 * \brief C API: 16-bit Unicode handling macros
 * 
 * This file defines macros to deal with 16-bit Unicode (UTF-16) code units and strings.
 *
 * For more information see utf.h and the ICU User Guide Strings chapter
 * (https://unicode-org.github.io/icu/userguide/strings).
 *
 * <em>Usage:</em>
 * ICU coding guidelines for if() statements should be followed when using these macros.
 * Compound statements (curly braces {}) must be used  for if-else-while... 
 * bodies and all macro statements should be terminated with semicolon.
 */

#ifndef __UTF16_H__
#define __UTF16_H__

#include <stdbool.h>
#include "unicode/umachine.h"
#ifndef __UTF_H__
#   include "unicode/utf.h"
#endif

/* single-code point definitions -------------------------------------------- */

/**
 * Does this code unit alone encode a code point (BMP, not a surrogate)?
 * @param c 16-bit code unit
 * @return true or false
 * @stable ICU 2.4
 */
#define U16_IS_SINGLE(c) !U_IS_SURROGATE(c)

/**
 * Is this code unit a lead surrogate (U+d800..U+dbff)?
 * @param c 16-bit code unit
 * @return true or false
 * @stable ICU 2.4
 */
#define U16_IS_LEAD(c) (((c)&0xfffffc00)==0xd800)

/**
 * Is this code unit a trail surrogate (U+dc00..U+dfff)?
 * @param c 16-bit code unit
 * @return true or false
 * @stable ICU 2.4
 */
#define U16_IS_TRAIL(c) (((c)&0xfffffc00)==0xdc00)

/**
 * Is this code unit a surrogate (U+d800..U+dfff)?
 * @param c 16-bit code unit
 * @return true or false
 * @stable ICU 2.4
 */
#define U16_IS_SURROGATE(c) U_IS_SURROGATE(c)

/**
 * Assuming c is a surrogate code point (U16_IS_SURROGATE(c)),
 * is it a lead surrogate?
 * @param c 16-bit code unit
 * @return true or false
 * @stable ICU 2.4
 */
#define U16_IS_SURROGATE_LEAD(c) (((c)&0x400)==0)

/**
 * Assuming c is a surrogate code point (U16_IS_SURROGATE(c)),
 * is it a trail surrogate?
 * @param c 16-bit code unit
 * @return true or false
 * @stable ICU 4.2
 */
#define U16_IS_SURROGATE_TRAIL(c) (((c)&0x400)!=0)

/**
 * Helper constant for U16_GET_SUPPLEMENTARY.
 * @internal
 */
#define U16_SURROGATE_OFFSET ((0xd800<<10UL)+0xdc00-0x10000)

/**
 * Get a supplementary code point value (U+10000..U+10ffff)
 * from its lead and trail surrogates.
 * The result is undefined if the input values are not
 * lead and trail surrogates.
 *
 * @param lead lead surrogate (U+d800..U+dbff)
 * @param trail trail surrogate (U+dc00..U+dfff)
 * @return supplementary code point (U+10000..U+10ffff)
 * @stable ICU 2.4
 */
#define U16_GET_SUPPLEMENTARY(lead, trail) \
    (((UChar32)(lead)<<10UL)+(UChar32)(trail)-U16_SURROGATE_OFFSET)


/**
 * Get the lead surrogate (0xd800..0xdbff) for a
 * supplementary code point (0x10000..0x10ffff).
 * @param supplementary 32-bit code point (U+10000..U+10ffff)
 * @return lead surrogate (U+d800..U+dbff) for supplementary
 * @stable ICU 2.4
 */
#define U16_LEAD(supplementary) (UChar)(((supplementary)>>10)+0xd7c0)

/**
 * Get the trail surrogate (0xdc00..0xdfff) for a
 * supplementary code point (0x10000..0x10ffff).
 * @param supplementary 32-bit code point (U+10000..U+10ffff)
 * @return trail surrogate (U+dc00..U+dfff) for supplementary
 * @stable ICU 2.4
 */
#define U16_TRAIL(supplementary) (UChar)(((supplementary)&0x3ff)|0xdc00)

/**
 * How many 16-bit code units are used to encode this Unicode code point? (1 or 2)
 * The result is not defined if c is not a Unicode code point (U+0000..U+10ffff).
 * @param c 32-bit code point
 * @return 1 or 2
 * @stable ICU 2.4
 */
#define U16_LENGTH(c) ((uint32_t)(c)<=0xffff ? 1 : 2)

/**
 * The maximum number of 16-bit code units per Unicode code point (U+0000..U+10ffff).
 * @return 2
 * @stable ICU 2.4
 */
#define U16_MAX_LENGTH 2

/**
 * Get a code point from a string at a random-access offset,
 * without changing the offset.
 * "Unsafe" macro, assumes well-formed UTF-16.
 *
 * The offset may point to either the lead or trail surrogate unit
 * for a supplementary code point, in which case the macro will read
 * the adjacent matching surrogate as well.
 * The result is undefined if the offset points to a single, unpaired surrogate.
 * Iteration through a string is more efficient with U16_NEXT_UNSAFE or U16_NEXT.
 *
 * @param s const UChar * string
 * @param i string offset
 * @param c output UChar32 variable
 * @see U16_GET
 * @stable ICU 2.4
 */
#define U16_GET_UNSAFE(s, i, c) UPRV_BLOCK_MACRO_BEGIN { \
    (c)=(s)[i]; \
    if(U16_IS_SURROGATE(c)) { \
        if(U16_IS_SURROGATE_LEAD(c)) { \
            (c)=U16_GET_SUPPLEMENTARY((c), (s)[(i)+1]); \
        } else { \
            (c)=U16_GET_SUPPLEMENTARY((s)[(i)-1], (c)); \
        } \
    } \
} UPRV_BLOCK_MACRO_END

/**
 * Get a code point from a string at a random-access offset,
 * without changing the offset.
 * "Safe" macro, handles unpaired surrogates and checks for string boundaries.
 *
 * The offset may point to either the lead or trail surrogate unit
 * for a supplementary code point, in which case the macro will read
 * the adjacent matching surrogate as well.
 *
 * The length can be negative for a NUL-terminated string.
 *
 * If the offset points to a single, unpaired surrogate, then
 * c is set to that unpaired surrogate.
 * Iteration through a string is more efficient with U16_NEXT_UNSAFE or U16_NEXT.
 *
 * @param s const UChar * string
 * @param start starting string offset (usually 0)
 * @param i string offset, must be start<=i<length
 * @param length string length
 * @param c output UChar32 variable
 * @see U16_GET_UNSAFE
 * @stable ICU 2.4
 */
#define U16_GET(s, start, i, length, c) UPRV_BLOCK_MACRO_BEGIN { \
    (c)=(s)[i]; \
    if(U16_IS_SURROGATE(c)) { \
        uint16_t __c2; \
        if(U16_IS_SURROGATE_LEAD(c)) { \
            if((i)+1!=(length) && U16_IS_TRAIL(__c2=(s)[(i)+1])) { \
                (c)=U16_GET_SUPPLEMENTARY((c), __c2); \
            } \
        } else { \
            if((i)>(start) && U16_IS_LEAD(__c2=(s)[(i)-1])) { \
                (c)=U16_GET_SUPPLEMENTARY(__c2, (c)); \
            } \
        } \
    } \
} UPRV_BLOCK_MACRO_END

/**
 * Get a code point from a string at a random-access offset,
 * without changing the offset.
 * "Safe" macro, handles unpaired surrogates and checks for string boundaries.
 *
 * The offset may point to either the lead or trail surrogate unit
 * for a supplementary code point, in which case the macro will read
 * the adjacent matching surrogate as well.
 *
 * The length can be negative for a NUL-terminated string.
 *
 * If the offset points to a single, unpaired surrogate, then
 * c is set to U+FFFD.
 * Iteration through a string is more efficient with U16_NEXT_UNSAFE or U16_NEXT_OR_FFFD.
 *
 * @param s const UChar * string
 * @param start starting string offset (usually 0)
 * @param i string offset, must be start<=i<length
 * @param length string length
 * @param c output UChar32 variable
 * @see U16_GET_UNSAFE
 * @stable ICU 60
 */
#define U16_GET_OR_FFFD(s, start, i, length, c) UPRV_BLOCK_MACRO_BEGIN { \
    (c)=(s)[i]; \
    if(U16_IS_SURROGATE(c)) { \
        uint16_t __c2; \
        if(U16_IS_SURROGATE_LEAD(c)) { \
            if((i)+1!=(length) && U16_IS_TRAIL(__c2=(s)[(i)+1])) { \
                (c)=U16_GET_SUPPLEMENTARY((c), __c2); \
            } else { \
                (c)=0xfffd; \
            } \
        } else { \
            if((i)>(start) && U16_IS_LEAD(__c2=(s)[(i)-1])) { \
                (c)=U16_GET_SUPPLEMENTARY(__c2, (c)); \
            } else { \
                (c)=0xfffd; \
            } \
        } \
    } \
} UPRV_BLOCK_MACRO_END

/* definitions with forward iteration --------------------------------------- */

/**
 * Get a code point from a string at a code point boundary offset,
 * and advance the offset to the next code point boundary.
 * (Post-incrementing forward iteration.)
 * "Unsafe" macro, assumes well-formed UTF-16.
 *
 * The offset may point to the lead surrogate unit
 * for a supplementary code point, in which case the macro will read
 * the following trail surrogate as well.
 * If the offset points to a trail surrogate, then that itself
 * will be returned as the code point.
 * The result is undefined if the offset points to a single, unpaired lead surrogate.
 *
 * @param s const UChar * string
 * @param i string offset
 * @param c output UChar32 variable
 * @see U16_NEXT
 * @stable ICU 2.4
 */
#define U16_NEXT_UNSAFE(s, i, c) UPRV_BLOCK_MACRO_BEGIN { \
    (c)=(s)[(i)++]; \
    if(U16_IS_LEAD(c)) { \
        (c)=U16_GET_SUPPLEMENTARY((c), (s)[(i)++]); \
    } \
} UPRV_BLOCK_MACRO_END

/**
 * Get a code point from a string at a code point boundary offset,
 * and advance the offset to the next code point boundary.
 * (Post-incrementing forward iteration.)
 * "Safe" macro, handles unpaired surrogates and checks for string boundaries.
 *
 * The length can be negative for a NUL-terminated string.
 *
 * The offset may point to the lead surrogate unit
 * for a supplementary code point, in which case the macro will read
 * the following trail surrogate as well.
 * If the offset points to a trail surrogate or
 * to a single, unpaired lead surrogate, then c is set to that unpaired surrogate.
 *
 * @param s const UChar * string
 * @param i string offset, must be i<length
 * @param length string length
 * @param c output UChar32 variable
 * @see U16_NEXT_UNSAFE
 * @stable ICU 2.4
 */
#define U16_NEXT(s, i, length, c) UPRV_BLOCK_MACRO_BEGIN { \
    (c)=(s)[(i)++]; \
    if(U16_IS_LEAD(c)) { \
        uint16_t __c2; \
        if((i)!=(length) && U16_IS_TRAIL(__c2=(s)[(i)])) { \
            ++(i); \
            (c)=U16_GET_SUPPLEMENTARY((c), __c2); \
        } \
    } \
} UPRV_BLOCK_MACRO_END

/**
 * Get a code point from a string at a code point boundary offset,
 * and advance the offset to the next code point boundary.
 * (Post-incrementing forward iteration.)
 * "Safe" macro, handles unpaired surrogates and checks for string boundaries.
 *
 * The length can be negative for a NUL-terminated string.
 *
 * The offset may point to the lead surrogate unit
 * for a supplementary code point, in which case the macro will read
 * the following trail surrogate as well.
 * If the offset points to a trail surrogate or
 * to a single, unpaired lead surrogate, then c is set to U+FFFD.
 *
 * @param s const UChar * string
 * @param i string offset, must be i<length
 * @param length string length
 * @param c output UChar32 variable
 * @see U16_NEXT_UNSAFE
 * @stable ICU 60
 */
#define U16_NEXT_OR_FFFD(s, i, length, c) UPRV_BLOCK_MACRO_BEGIN { \
    (c)=(s)[(i)++]; \
    if(U16_IS_SURROGATE(c)) { \
        uint16_t __c2; \
        if(U16_IS_SURROGATE_LEAD(c) && (i)!=(length) && U16_IS_TRAIL(__c2=(s)[(i)])) { \
            ++(i); \
            (c)=U16_GET_SUPPLEMENTARY((c), __c2); \
        } else { \
            (c)=0xfffd; \
        } \
    } \
} UPRV_BLOCK_MACRO_END

/**
 * Append a code point to a string, overwriting 1 or 2 code units.
 * The offset points to the current end of the string contents
 * and is advanced (post-increment).
 * "Unsafe" macro, assumes a valid code point and sufficient space in the string.
 * Otherwise, the result is undefined.
 *
 * @param s const UChar * string buffer
 * @param i string offset
 * @param c code point to append
 * @see U16_APPEND
 * @stable ICU 2.4
 */
#define U16_APPEND_UNSAFE(s, i, c) UPRV_BLOCK_MACRO_BEGIN { \
    if((uint32_t)(c)<=0xffff) { \
        (s)[(i)++]=(uint16_t)(c); \
    } else { \
        (s)[(i)++]=(uint16_t)(((c)>>10)+0xd7c0); \
        (s)[(i)++]=(uint16_t)(((c)&0x3ff)|0xdc00); \
    } \
} UPRV_BLOCK_MACRO_END

/**
 * Append a code point to a string, overwriting 1 or 2 code units.
 * The offset points to the current end of the string contents
 * and is advanced (post-increment).
 * "Safe" macro, checks for a valid code point.
 * If a surrogate pair is written, checks for sufficient space in the string.
 * If the code point is not valid or a trail surrogate does not fit,
 * then isError is set to true.
 *
 * @param s const UChar * string buffer
 * @param i string offset, must be i<capacity
 * @param capacity size of the string buffer
 * @param c code point to append
 * @param isError output UBool set to true if an error occurs, otherwise not modified
 * @see U16_APPEND_UNSAFE
 * @stable ICU 2.4
 */
#define U16_APPEND(s, i, capacity, c, isError) UPRV_BLOCK_MACRO_BEGIN { \
    if((uint32_t)(c)<=0xffff) { \
        (s)[(i)++]=(uint16_t)(c); \
    } else if((uint32_t)(c)<=0x10ffff && (i)+1<(capacity)) { \
        (s)[(i)++]=(uint16_t)(((c)>>10)+0xd7c0); \
        (s)[(i)++]=(uint16_t)(((c)&0x3ff)|0xdc00); \
    } else /* c>0x10ffff or not enough space */ { \
        (isError)=true; \
    } \
} UPRV_BLOCK_MACRO_END

/**
 * Advance the string offset from one code point boundary to the next.
 * (Post-incrementing iteration.)
 * "Unsafe" macro, assumes well-formed UTF-16.
 *
 * @param s const UChar * string
 * @param i string offset
 * @see U16_FWD_1
 * @stable ICU 2.4
 */
#define U16_FWD_1_UNSAFE(s, i) UPRV_BLOCK_MACRO_BEGIN { \
    if(U16_IS_LEAD((s)[(i)++])) { \
        ++(i); \
    } \
} UPRV_BLOCK_MACRO_END

/**
 * Advance the string offset from one code point boundary to the next.
 * (Post-incrementing iteration.)
 * "Safe" macro, handles unpaired surrogates and checks for string boundaries.
 *
 * The length can be negative for a NUL-terminated string.
 *
 * @param s const UChar * string
 * @param i string offset, must be i<length
 * @param length string length
 * @see U16_FWD_1_UNSAFE
 * @stable ICU 2.4
 */
#define U16_FWD_1(s, i, length) UPRV_BLOCK_MACRO_BEGIN { \
    if(U16_IS_LEAD((s)[(i)++]) && (i)!=(length) && U16_IS_TRAIL((s)[i])) { \
        ++(i); \
    } \
} UPRV_BLOCK_MACRO_END

/**
 * Advance the string offset from one code point boundary to the n-th next one,
 * i.e., move forward by n code points.
 * (Post-incrementing iteration.)
 * "Unsafe" macro, assumes well-formed UTF-16.
 *
 * @param s const UChar * string
 * @param i string offset
 * @param n number of code points to skip
 * @see U16_FWD_N
 * @stable ICU 2.4
 */
#define U16_FWD_N_UNSAFE(s, i, n) UPRV_BLOCK_MACRO_BEGIN { \
    int32_t __N=(n); \
    while(__N>0) { \
        U16_FWD_1_UNSAFE(s, i); \
        --__N; \
    } \
} UPRV_BLOCK_MACRO_END

/**
 * Advance the string offset from one code point boundary to the n-th next one,
 * i.e., move forward by n code points.
 * (Post-incrementing iteration.)
 * "Safe" macro, handles unpaired surrogates and checks for string boundaries.
 *
 * The length can be negative for a NUL-terminated string.
 *
 * @param s const UChar * string
 * @param i int32_t string offset, must be i<length
 * @param length int32_t string length
 * @param n number of code points to skip
 * @see U16_FWD_N_UNSAFE
 * @stable ICU 2.4
 */
#define U16_FWD_N(s, i, length, n) UPRV_BLOCK_MACRO_BEGIN { \
    int32_t __N=(n); \
    while(__N>0 && ((i)<(length) || ((length)<0 && (s)[i]!=0))) { \
        U16_FWD_1(s, i, length); \
        --__N; \
    } \
} UPRV_BLOCK_MACRO_END

/**
 * Adjust a random-access offset to a code point boundary
 * at the start of a code point.
 * If the offset points to the trail surrogate of a surrogate pair,
 * then the offset is decremented.
 * Otherwise, it is not modified.
 * "Unsafe" macro, assumes well-formed UTF-16.
 *
 * @param s const UChar * string
 * @param i string offset
 * @see U16_SET_CP_START
 * @stable ICU 2.4
 */
#define U16_SET_CP_START_UNSAFE(s, i) UPRV_BLOCK_MACRO_BEGIN { \
    if(U16_IS_TRAIL((s)[i])) { \
        --(i); \
    } \
} UPRV_BLOCK_MACRO_END

/**
 * Adjust a random-access offset to a code point boundary
 * at the start of a code point.
 * If the offset points to the trail surrogate of a surrogate pair,
 * then the offset is decremented.
 * Otherwise, it is not modified.
 * "Safe" macro, handles unpaired surrogates and checks for string boundaries.
 *
 * @param s const UChar * string
 * @param start starting string offset (usually 0)
 * @param i string offset, must be start<=i
 * @see U16_SET_CP_START_UNSAFE
 * @stable ICU 2.4
 */
#define U16_SET_CP_START(s, start, i) UPRV_BLOCK_MACRO_BEGIN { \
    if(U16_IS_TRAIL((s)[i]) && (i)>(start) && U16_IS_LEAD((s)[(i)-1])) { \
        --(i); \
    } \
} UPRV_BLOCK_MACRO_END

/* definitions with backward iteration -------------------------------------- */

/**
 * Move the string offset from one code point boundary to the previous one
 * and get the code point between them.
 * (Pre-decrementing backward iteration.)
 * "Unsafe" macro, assumes well-formed UTF-16.
 *
 * The input offset may be the same as the string length.
 * If the offset is behind a trail surrogate unit
 * for a supplementary code point, then the macro will read
 * the preceding lead surrogate as well.
 * If the offset is behind a lead surrogate, then that itself
 * will be returned as the code point.
 * The result is undefined if the offset is behind a single, unpaired trail surrogate.
 *
 * @param s const UChar * string
 * @param i string offset
 * @param c output UChar32 variable
 * @see U16_PREV
 * @stable ICU 2.4
 */
#define U16_PREV_UNSAFE(s, i, c) UPRV_BLOCK_MACRO_BEGIN { \
    (c)=(s)[--(i)]; \
    if(U16_IS_TRAIL(c)) { \
        (c)=U16_GET_SUPPLEMENTARY((s)[--(i)], (c)); \
    } \
} UPRV_BLOCK_MACRO_END

/**
 * Move the string offset from one code point boundary to the previous one
 * and get the code point between them.
 * (Pre-decrementing backward iteration.)
 * "Safe" macro, handles unpaired surrogates and checks for string boundaries.
 *
 * The input offset may be the same as the string length.
 * If the offset is behind a trail surrogate unit
 * for a supplementary code point, then the macro will read
 * the preceding lead surrogate as well.
 * If the offset is behind a lead surrogate or behind a single, unpaired
 * trail surrogate, then c is set to that unpaired surrogate.
 *
 * @param s const UChar * string
 * @param start starting string offset (usually 0)
 * @param i string offset, must be start<i
 * @param c output UChar32 variable
 * @see U16_PREV_UNSAFE
 * @stable ICU 2.4
 */
#define U16_PREV(s, start, i, c) UPRV_BLOCK_MACRO_BEGIN { \
    (c)=(s)[--(i)]; \
    if(U16_IS_TRAIL(c)) { \
        uint16_t __c2; \
        if((i)>(start) && U16_IS_LEAD(__c2=(s)[(i)-1])) { \
            --(i); \
            (c)=U16_GET_SUPPLEMENTARY(__c2, (c)); \
        } \
    } \
} UPRV_BLOCK_MACRO_END

/**
 * Move the string offset from one code point boundary to the previous one
 * and get the code point between them.
 * (Pre-decrementing backward iteration.)
 * "Safe" macro, handles unpaired surrogates and checks for string boundaries.
 *
 * The input offset may be the same as the string length.
 * If the offset is behind a trail surrogate unit
 * for a supplementary code point, then the macro will read
 * the preceding lead surrogate as well.
 * If the offset is behind a lead surrogate or behind a single, unpaired
 * trail surrogate, then c is set to U+FFFD.
 *
 * @param s const UChar * string
 * @param start starting string offset (usually 0)
 * @param i string offset, must be start<i
 * @param c output UChar32 variable
 * @see U16_PREV_UNSAFE
 * @stable ICU 60
 */
#define U16_PREV_OR_FFFD(s, start, i, c) UPRV_BLOCK_MACRO_BEGIN { \
    (c)=(s)[--(i)]; \
    if(U16_IS_SURROGATE(c)) { \
        uint16_t __c2; \
        if(U16_IS_SURROGATE_TRAIL(c) && (i)>(start) && U16_IS_LEAD(__c2=(s)[(i)-1])) { \
            --(i); \
            (c)=U16_GET_SUPPLEMENTARY(__c2, (c)); \
        } else { \
            (c)=0xfffd; \
        } \
    } \
} UPRV_BLOCK_MACRO_END

/**
 * Move the string offset from one code point boundary to the previous one.
 * (Pre-decrementing backward iteration.)
 * The input offset may be the same as the string length.
 * "Unsafe" macro, assumes well-formed UTF-16.
 *
 * @param s const UChar * string
 * @param i string offset
 * @see U16_BACK_1
 * @stable ICU 2.4
 */
#define U16_BACK_1_UNSAFE(s, i) UPRV_BLOCK_MACRO_BEGIN { \
    if(U16_IS_TRAIL((s)[--(i)])) { \
        --(i); \
    } \
} UPRV_BLOCK_MACRO_END

/**
 * Move the string offset from one code point boundary to the previous one.
 * (Pre-decrementing backward iteration.)
 * The input offset may be the same as the string length.
 * "Safe" macro, handles unpaired surrogates and checks for string boundaries.
 *
 * @param s const UChar * string
 * @param start starting string offset (usually 0)
 * @param i string offset, must be start<i
 * @see U16_BACK_1_UNSAFE
 * @stable ICU 2.4
 */
#define U16_BACK_1(s, start, i) UPRV_BLOCK_MACRO_BEGIN { \
    if(U16_IS_TRAIL((s)[--(i)]) && (i)>(start) && U16_IS_LEAD((s)[(i)-1])) { \
        --(i); \
    } \
} UPRV_BLOCK_MACRO_END

/**
 * Move the string offset from one code point boundary to the n-th one before it,
 * i.e., move backward by n code points.
 * (Pre-decrementing backward iteration.)
 * The input offset may be the same as the string length.
 * "Unsafe" macro, assumes well-formed UTF-16.
 *
 * @param s const UChar * string
 * @param i string offset
 * @param n number of code points to skip
 * @see U16_BACK_N
 * @stable ICU 2.4
 */
#define U16_BACK_N_UNSAFE(s, i, n) UPRV_BLOCK_MACRO_BEGIN { \
    int32_t __N=(n); \
    while(__N>0) { \
        U16_BACK_1_UNSAFE(s, i); \
        --__N; \
    } \
} UPRV_BLOCK_MACRO_END

/**
 * Move the string offset from one code point boundary to the n-th one before it,
 * i.e., move backward by n code points.
 * (Pre-decrementing backward iteration.)
 * The input offset may be the same as the string length.
 * "Safe" macro, handles unpaired surrogates and checks for string boundaries.
 *
 * @param s const UChar * string
 * @param start start of string
 * @param i string offset, must be start<i
 * @param n number of code points to skip
 * @see U16_BACK_N_UNSAFE
 * @stable ICU 2.4
 */
#define U16_BACK_N(s, start, i, n) UPRV_BLOCK_MACRO_BEGIN { \
    int32_t __N=(n); \
    while(__N>0 && (i)>(start)) { \
        U16_BACK_1(s, start, i); \
        --__N; \
    } \
} UPRV_BLOCK_MACRO_END

/**
 * Adjust a random-access offset to a code point boundary after a code point.
 * If the offset is behind the lead surrogate of a surrogate pair,
 * then the offset is incremented.
 * Otherwise, it is not modified.
 * The input offset may be the same as the string length.
 * "Unsafe" macro, assumes well-formed UTF-16.
 *
 * @param s const UChar * string
 * @param i string offset
 * @see U16_SET_CP_LIMIT
 * @stable ICU 2.4
 */
#define U16_SET_CP_LIMIT_UNSAFE(s, i) UPRV_BLOCK_MACRO_BEGIN { \
    if(U16_IS_LEAD((s)[(i)-1])) { \
        ++(i); \
    } \
} UPRV_BLOCK_MACRO_END

/**
 * Adjust a random-access offset to a code point boundary after a code point.
 * If the offset is behind the lead surrogate of a surrogate pair,
 * then the offset is incremented.
 * Otherwise, it is not modified.
 * The input offset may be the same as the string length.
 * "Safe" macro, handles unpaired surrogates and checks for string boundaries.
 *
 * The length can be negative for a NUL-terminated string.
 *
 * @param s const UChar * string
 * @param start int32_t starting string offset (usually 0)
 * @param i int32_t string offset, start<=i<=length
 * @param length int32_t string length
 * @see U16_SET_CP_LIMIT_UNSAFE
 * @stable ICU 2.4
 */
#define U16_SET_CP_LIMIT(s, start, i, length) UPRV_BLOCK_MACRO_BEGIN { \
    if((start)<(i) && ((i)<(length) || (length)<0) && U16_IS_LEAD((s)[(i)-1]) && U16_IS_TRAIL((s)[i])) { \
        ++(i); \
    } \
} UPRV_BLOCK_MACRO_END

#endif
>>>>>>> a8a80be5
<|MERGE_RESOLUTION|>--- conflicted
+++ resolved
@@ -1,1471 +1,734 @@
-<<<<<<< HEAD
-// © 2016 and later: Unicode, Inc. and others.
-// License & terms of use: http://www.unicode.org/copyright.html
-/*
-*******************************************************************************
-*
-*   Copyright (C) 1999-2012, International Business Machines
-*   Corporation and others.  All Rights Reserved.
-*
-*******************************************************************************
-*   file name:  utf16.h
-*   encoding:   UTF-8
-*   tab size:   8 (not used)
-*   indentation:4
-*
-*   created on: 1999sep09
-*   created by: Markus W. Scherer
-*/
-
-/**
- * \file
- * \brief C API: 16-bit Unicode handling macros
- *
- * This file defines macros to deal with 16-bit Unicode (UTF-16) code units and strings.
- *
- * For more information see utf.h and the ICU User Guide Strings chapter
- * (https://unicode-org.github.io/icu/userguide/strings).
- *
- * <em>Usage:</em>
- * ICU coding guidelines for if() statements should be followed when using these macros.
- * Compound statements (curly braces {}) must be used  for if-else-while...
- * bodies and all macro statements should be terminated with semicolon.
- */
-
-#ifndef __UTF16_H__
-#define __UTF16_H__
-
-#include <stdbool.h>
-#include "unicode/umachine.h"
-#ifndef __UTF_H__
-#   include "unicode/utf.h"
-#endif
-
-/* single-code point definitions -------------------------------------------- */
-
-/**
- * Does this code unit alone encode a code point (BMP, not a surrogate)?
- * @param c 16-bit code unit
- * @return true or false
- * @stable ICU 2.4
- */
-#define U16_IS_SINGLE(c) !U_IS_SURROGATE(c)
-
-/**
- * Is this code unit a lead surrogate (U+d800..U+dbff)?
- * @param c 16-bit code unit
- * @return true or false
- * @stable ICU 2.4
- */
-#define U16_IS_LEAD(c) (((c)&0xfffffc00)==0xd800)
-
-/**
- * Is this code unit a trail surrogate (U+dc00..U+dfff)?
- * @param c 16-bit code unit
- * @return true or false
- * @stable ICU 2.4
- */
-#define U16_IS_TRAIL(c) (((c)&0xfffffc00)==0xdc00)
-
-/**
- * Is this code unit a surrogate (U+d800..U+dfff)?
- * @param c 16-bit code unit
- * @return true or false
- * @stable ICU 2.4
- */
-#define U16_IS_SURROGATE(c) U_IS_SURROGATE(c)
-
-/**
- * Assuming c is a surrogate code point (U16_IS_SURROGATE(c)),
- * is it a lead surrogate?
- * @param c 16-bit code unit
- * @return true or false
- * @stable ICU 2.4
- */
-#define U16_IS_SURROGATE_LEAD(c) (((c)&0x400)==0)
-
-/**
- * Assuming c is a surrogate code point (U16_IS_SURROGATE(c)),
- * is it a trail surrogate?
- * @param c 16-bit code unit
- * @return true or false
- * @stable ICU 4.2
- */
-#define U16_IS_SURROGATE_TRAIL(c) (((c)&0x400)!=0)
-
-/**
- * Helper constant for U16_GET_SUPPLEMENTARY.
- * @internal
- */
-#define U16_SURROGATE_OFFSET ((0xd800<<10UL)+0xdc00-0x10000)
-
-/**
- * Get a supplementary code point value (U+10000..U+10ffff)
- * from its lead and trail surrogates.
- * The result is undefined if the input values are not
- * lead and trail surrogates.
- *
- * @param lead lead surrogate (U+d800..U+dbff)
- * @param trail trail surrogate (U+dc00..U+dfff)
- * @return supplementary code point (U+10000..U+10ffff)
- * @stable ICU 2.4
- */
-#define U16_GET_SUPPLEMENTARY(lead, trail) \
-    (((UChar32)(lead)<<10UL)+(UChar32)(trail)-U16_SURROGATE_OFFSET)
-
-
-/**
- * Get the lead surrogate (0xd800..0xdbff) for a
- * supplementary code point (0x10000..0x10ffff).
- * @param supplementary 32-bit code point (U+10000..U+10ffff)
- * @return lead surrogate (U+d800..U+dbff) for supplementary
- * @stable ICU 2.4
- */
-#define U16_LEAD(supplementary) (UChar)(((supplementary)>>10)+0xd7c0)
-
-/**
- * Get the trail surrogate (0xdc00..0xdfff) for a
- * supplementary code point (0x10000..0x10ffff).
- * @param supplementary 32-bit code point (U+10000..U+10ffff)
- * @return trail surrogate (U+dc00..U+dfff) for supplementary
- * @stable ICU 2.4
- */
-#define U16_TRAIL(supplementary) (UChar)(((supplementary)&0x3ff)|0xdc00)
-
-/**
- * How many 16-bit code units are used to encode this Unicode code point? (1 or 2)
- * The result is not defined if c is not a Unicode code point (U+0000..U+10ffff).
- * @param c 32-bit code point
- * @return 1 or 2
- * @stable ICU 2.4
- */
-#define U16_LENGTH(c) ((uint32_t)(c)<=0xffff ? 1 : 2)
-
-/**
- * The maximum number of 16-bit code units per Unicode code point (U+0000..U+10ffff).
- * @return 2
- * @stable ICU 2.4
- */
-#define U16_MAX_LENGTH 2
-
-/**
- * Get a code point from a string at a random-access offset,
- * without changing the offset.
- * "Unsafe" macro, assumes well-formed UTF-16.
- *
- * The offset may point to either the lead or trail surrogate unit
- * for a supplementary code point, in which case the macro will read
- * the adjacent matching surrogate as well.
- * The result is undefined if the offset points to a single, unpaired surrogate.
- * Iteration through a string is more efficient with U16_NEXT_UNSAFE or U16_NEXT.
- *
- * @param s const UChar * string
- * @param i string offset
- * @param c output UChar32 variable
- * @see U16_GET
- * @stable ICU 2.4
- */
-#define U16_GET_UNSAFE(s, i, c) UPRV_BLOCK_MACRO_BEGIN { \
-    (c)=(s)[i]; \
-    if(U16_IS_SURROGATE(c)) { \
-        if(U16_IS_SURROGATE_LEAD(c)) { \
-            (c)=U16_GET_SUPPLEMENTARY((c), (s)[(i)+1]); \
-        } else { \
-            (c)=U16_GET_SUPPLEMENTARY((s)[(i)-1], (c)); \
-        } \
-    } \
-} UPRV_BLOCK_MACRO_END
-
-/**
- * Get a code point from a string at a random-access offset,
- * without changing the offset.
- * "Safe" macro, handles unpaired surrogates and checks for string boundaries.
- *
- * The offset may point to either the lead or trail surrogate unit
- * for a supplementary code point, in which case the macro will read
- * the adjacent matching surrogate as well.
- *
- * The length can be negative for a NUL-terminated string.
- *
- * If the offset points to a single, unpaired surrogate, then
- * c is set to that unpaired surrogate.
- * Iteration through a string is more efficient with U16_NEXT_UNSAFE or U16_NEXT.
- *
- * @param s const UChar * string
- * @param start starting string offset (usually 0)
- * @param i string offset, must be start<=i<length
- * @param length string length
- * @param c output UChar32 variable
- * @see U16_GET_UNSAFE
- * @stable ICU 2.4
- */
-#define U16_GET(s, start, i, length, c) UPRV_BLOCK_MACRO_BEGIN { \
-    (c)=(s)[i]; \
-    if(U16_IS_SURROGATE(c)) { \
-        uint16_t __c2; \
-        if(U16_IS_SURROGATE_LEAD(c)) { \
-            if((i)+1!=(length) && U16_IS_TRAIL(__c2=(s)[(i)+1])) { \
-                (c)=U16_GET_SUPPLEMENTARY((c), __c2); \
-            } \
-        } else { \
-            if((i)>(start) && U16_IS_LEAD(__c2=(s)[(i)-1])) { \
-                (c)=U16_GET_SUPPLEMENTARY(__c2, (c)); \
-            } \
-        } \
-    } \
-} UPRV_BLOCK_MACRO_END
-
-/**
- * Get a code point from a string at a random-access offset,
- * without changing the offset.
- * "Safe" macro, handles unpaired surrogates and checks for string boundaries.
- *
- * The offset may point to either the lead or trail surrogate unit
- * for a supplementary code point, in which case the macro will read
- * the adjacent matching surrogate as well.
- *
- * The length can be negative for a NUL-terminated string.
- *
- * If the offset points to a single, unpaired surrogate, then
- * c is set to U+FFFD.
- * Iteration through a string is more efficient with U16_NEXT_UNSAFE or U16_NEXT_OR_FFFD.
- *
- * @param s const UChar * string
- * @param start starting string offset (usually 0)
- * @param i string offset, must be start<=i<length
- * @param length string length
- * @param c output UChar32 variable
- * @see U16_GET_UNSAFE
- * @stable ICU 60
- */
-#define U16_GET_OR_FFFD(s, start, i, length, c) UPRV_BLOCK_MACRO_BEGIN { \
-    (c)=(s)[i]; \
-    if(U16_IS_SURROGATE(c)) { \
-        uint16_t __c2; \
-        if(U16_IS_SURROGATE_LEAD(c)) { \
-            if((i)+1!=(length) && U16_IS_TRAIL(__c2=(s)[(i)+1])) { \
-                (c)=U16_GET_SUPPLEMENTARY((c), __c2); \
-            } else { \
-                (c)=0xfffd; \
-            } \
-        } else { \
-            if((i)>(start) && U16_IS_LEAD(__c2=(s)[(i)-1])) { \
-                (c)=U16_GET_SUPPLEMENTARY(__c2, (c)); \
-            } else { \
-                (c)=0xfffd; \
-            } \
-        } \
-    } \
-} UPRV_BLOCK_MACRO_END
-
-/* definitions with forward iteration --------------------------------------- */
-
-/**
- * Get a code point from a string at a code point boundary offset,
- * and advance the offset to the next code point boundary.
- * (Post-incrementing forward iteration.)
- * "Unsafe" macro, assumes well-formed UTF-16.
- *
- * The offset may point to the lead surrogate unit
- * for a supplementary code point, in which case the macro will read
- * the following trail surrogate as well.
- * If the offset points to a trail surrogate, then that itself
- * will be returned as the code point.
- * The result is undefined if the offset points to a single, unpaired lead surrogate.
- *
- * @param s const UChar * string
- * @param i string offset
- * @param c output UChar32 variable
- * @see U16_NEXT
- * @stable ICU 2.4
- */
-#define U16_NEXT_UNSAFE(s, i, c) UPRV_BLOCK_MACRO_BEGIN { \
-    (c)=(s)[(i)++]; \
-    if(U16_IS_LEAD(c)) { \
-        (c)=U16_GET_SUPPLEMENTARY((c), (s)[(i)++]); \
-    } \
-} UPRV_BLOCK_MACRO_END
-
-/**
- * Get a code point from a string at a code point boundary offset,
- * and advance the offset to the next code point boundary.
- * (Post-incrementing forward iteration.)
- * "Safe" macro, handles unpaired surrogates and checks for string boundaries.
- *
- * The length can be negative for a NUL-terminated string.
- *
- * The offset may point to the lead surrogate unit
- * for a supplementary code point, in which case the macro will read
- * the following trail surrogate as well.
- * If the offset points to a trail surrogate or
- * to a single, unpaired lead surrogate, then c is set to that unpaired surrogate.
- *
- * @param s const UChar * string
- * @param i string offset, must be i<length
- * @param length string length
- * @param c output UChar32 variable
- * @see U16_NEXT_UNSAFE
- * @stable ICU 2.4
- */
-#define U16_NEXT(s, i, length, c) UPRV_BLOCK_MACRO_BEGIN { \
-    (c)=(s)[(i)++]; \
-    if(U16_IS_LEAD(c)) { \
-        uint16_t __c2; \
-        if((i)!=(length) && U16_IS_TRAIL(__c2=(s)[(i)])) { \
-            ++(i); \
-            (c)=U16_GET_SUPPLEMENTARY((c), __c2); \
-        } \
-    } \
-} UPRV_BLOCK_MACRO_END
-
-/**
- * Get a code point from a string at a code point boundary offset,
- * and advance the offset to the next code point boundary.
- * (Post-incrementing forward iteration.)
- * "Safe" macro, handles unpaired surrogates and checks for string boundaries.
- *
- * The length can be negative for a NUL-terminated string.
- *
- * The offset may point to the lead surrogate unit
- * for a supplementary code point, in which case the macro will read
- * the following trail surrogate as well.
- * If the offset points to a trail surrogate or
- * to a single, unpaired lead surrogate, then c is set to U+FFFD.
- *
- * @param s const UChar * string
- * @param i string offset, must be i<length
- * @param length string length
- * @param c output UChar32 variable
- * @see U16_NEXT_UNSAFE
- * @stable ICU 60
- */
-#define U16_NEXT_OR_FFFD(s, i, length, c) UPRV_BLOCK_MACRO_BEGIN { \
-    (c)=(s)[(i)++]; \
-    if(U16_IS_SURROGATE(c)) { \
-        uint16_t __c2; \
-        if(U16_IS_SURROGATE_LEAD(c) && (i)!=(length) && U16_IS_TRAIL(__c2=(s)[(i)])) { \
-            ++(i); \
-            (c)=U16_GET_SUPPLEMENTARY((c), __c2); \
-        } else { \
-            (c)=0xfffd; \
-        } \
-    } \
-} UPRV_BLOCK_MACRO_END
-
-/**
- * Append a code point to a string, overwriting 1 or 2 code units.
- * The offset points to the current end of the string contents
- * and is advanced (post-increment).
- * "Unsafe" macro, assumes a valid code point and sufficient space in the string.
- * Otherwise, the result is undefined.
- *
- * @param s const UChar * string buffer
- * @param i string offset
- * @param c code point to append
- * @see U16_APPEND
- * @stable ICU 2.4
- */
-#define U16_APPEND_UNSAFE(s, i, c) UPRV_BLOCK_MACRO_BEGIN { \
-    if((uint32_t)(c)<=0xffff) { \
-        (s)[(i)++]=(uint16_t)(c); \
-    } else { \
-        (s)[(i)++]=(uint16_t)(((c)>>10)+0xd7c0); \
-        (s)[(i)++]=(uint16_t)(((c)&0x3ff)|0xdc00); \
-    } \
-} UPRV_BLOCK_MACRO_END
-
-/**
- * Append a code point to a string, overwriting 1 or 2 code units.
- * The offset points to the current end of the string contents
- * and is advanced (post-increment).
- * "Safe" macro, checks for a valid code point.
- * If a surrogate pair is written, checks for sufficient space in the string.
- * If the code point is not valid or a trail surrogate does not fit,
- * then isError is set to true.
- *
- * @param s const UChar * string buffer
- * @param i string offset, must be i<capacity
- * @param capacity size of the string buffer
- * @param c code point to append
- * @param isError output UBool set to true if an error occurs, otherwise not modified
- * @see U16_APPEND_UNSAFE
- * @stable ICU 2.4
- */
-#define U16_APPEND(s, i, capacity, c, isError) UPRV_BLOCK_MACRO_BEGIN { \
-    if((uint32_t)(c)<=0xffff) { \
-        (s)[(i)++]=(uint16_t)(c); \
-    } else if((uint32_t)(c)<=0x10ffff && (i)+1<(capacity)) { \
-        (s)[(i)++]=(uint16_t)(((c)>>10)+0xd7c0); \
-        (s)[(i)++]=(uint16_t)(((c)&0x3ff)|0xdc00); \
-    } else /* c>0x10ffff or not enough space */ { \
-        (isError)=true; \
-    } \
-} UPRV_BLOCK_MACRO_END
-
-/**
- * Advance the string offset from one code point boundary to the next.
- * (Post-incrementing iteration.)
- * "Unsafe" macro, assumes well-formed UTF-16.
- *
- * @param s const UChar * string
- * @param i string offset
- * @see U16_FWD_1
- * @stable ICU 2.4
- */
-#define U16_FWD_1_UNSAFE(s, i) UPRV_BLOCK_MACRO_BEGIN { \
-    if(U16_IS_LEAD((s)[(i)++])) { \
-        ++(i); \
-    } \
-} UPRV_BLOCK_MACRO_END
-
-/**
- * Advance the string offset from one code point boundary to the next.
- * (Post-incrementing iteration.)
- * "Safe" macro, handles unpaired surrogates and checks for string boundaries.
- *
- * The length can be negative for a NUL-terminated string.
- *
- * @param s const UChar * string
- * @param i string offset, must be i<length
- * @param length string length
- * @see U16_FWD_1_UNSAFE
- * @stable ICU 2.4
- */
-#define U16_FWD_1(s, i, length) UPRV_BLOCK_MACRO_BEGIN { \
-    if(U16_IS_LEAD((s)[(i)++]) && (i)!=(length) && U16_IS_TRAIL((s)[i])) { \
-        ++(i); \
-    } \
-} UPRV_BLOCK_MACRO_END
-
-/**
- * Advance the string offset from one code point boundary to the n-th next one,
- * i.e., move forward by n code points.
- * (Post-incrementing iteration.)
- * "Unsafe" macro, assumes well-formed UTF-16.
- *
- * @param s const UChar * string
- * @param i string offset
- * @param n number of code points to skip
- * @see U16_FWD_N
- * @stable ICU 2.4
- */
-#define U16_FWD_N_UNSAFE(s, i, n) UPRV_BLOCK_MACRO_BEGIN { \
-    int32_t __N=(n); \
-    while(__N>0) { \
-        U16_FWD_1_UNSAFE(s, i); \
-        --__N; \
-    } \
-} UPRV_BLOCK_MACRO_END
-
-/**
- * Advance the string offset from one code point boundary to the n-th next one,
- * i.e., move forward by n code points.
- * (Post-incrementing iteration.)
- * "Safe" macro, handles unpaired surrogates and checks for string boundaries.
- *
- * The length can be negative for a NUL-terminated string.
- *
- * @param s const UChar * string
- * @param i int32_t string offset, must be i<length
- * @param length int32_t string length
- * @param n number of code points to skip
- * @see U16_FWD_N_UNSAFE
- * @stable ICU 2.4
- */
-#define U16_FWD_N(s, i, length, n) UPRV_BLOCK_MACRO_BEGIN { \
-    int32_t __N=(n); \
-    while(__N>0 && ((i)<(length) || ((length)<0 && (s)[i]!=0))) { \
-        U16_FWD_1(s, i, length); \
-        --__N; \
-    } \
-} UPRV_BLOCK_MACRO_END
-
-/**
- * Adjust a random-access offset to a code point boundary
- * at the start of a code point.
- * If the offset points to the trail surrogate of a surrogate pair,
- * then the offset is decremented.
- * Otherwise, it is not modified.
- * "Unsafe" macro, assumes well-formed UTF-16.
- *
- * @param s const UChar * string
- * @param i string offset
- * @see U16_SET_CP_START
- * @stable ICU 2.4
- */
-#define U16_SET_CP_START_UNSAFE(s, i) UPRV_BLOCK_MACRO_BEGIN { \
-    if(U16_IS_TRAIL((s)[i])) { \
-        --(i); \
-    } \
-} UPRV_BLOCK_MACRO_END
-
-/**
- * Adjust a random-access offset to a code point boundary
- * at the start of a code point.
- * If the offset points to the trail surrogate of a surrogate pair,
- * then the offset is decremented.
- * Otherwise, it is not modified.
- * "Safe" macro, handles unpaired surrogates and checks for string boundaries.
- *
- * @param s const UChar * string
- * @param start starting string offset (usually 0)
- * @param i string offset, must be start<=i
- * @see U16_SET_CP_START_UNSAFE
- * @stable ICU 2.4
- */
-#define U16_SET_CP_START(s, start, i) UPRV_BLOCK_MACRO_BEGIN { \
-    if(U16_IS_TRAIL((s)[i]) && (i)>(start) && U16_IS_LEAD((s)[(i)-1])) { \
-        --(i); \
-    } \
-} UPRV_BLOCK_MACRO_END
-
-/* definitions with backward iteration -------------------------------------- */
-
-/**
- * Move the string offset from one code point boundary to the previous one
- * and get the code point between them.
- * (Pre-decrementing backward iteration.)
- * "Unsafe" macro, assumes well-formed UTF-16.
- *
- * The input offset may be the same as the string length.
- * If the offset is behind a trail surrogate unit
- * for a supplementary code point, then the macro will read
- * the preceding lead surrogate as well.
- * If the offset is behind a lead surrogate, then that itself
- * will be returned as the code point.
- * The result is undefined if the offset is behind a single, unpaired trail surrogate.
- *
- * @param s const UChar * string
- * @param i string offset
- * @param c output UChar32 variable
- * @see U16_PREV
- * @stable ICU 2.4
- */
-#define U16_PREV_UNSAFE(s, i, c) UPRV_BLOCK_MACRO_BEGIN { \
-    (c)=(s)[--(i)]; \
-    if(U16_IS_TRAIL(c)) { \
-        (c)=U16_GET_SUPPLEMENTARY((s)[--(i)], (c)); \
-    } \
-} UPRV_BLOCK_MACRO_END
-
-/**
- * Move the string offset from one code point boundary to the previous one
- * and get the code point between them.
- * (Pre-decrementing backward iteration.)
- * "Safe" macro, handles unpaired surrogates and checks for string boundaries.
- *
- * The input offset may be the same as the string length.
- * If the offset is behind a trail surrogate unit
- * for a supplementary code point, then the macro will read
- * the preceding lead surrogate as well.
- * If the offset is behind a lead surrogate or behind a single, unpaired
- * trail surrogate, then c is set to that unpaired surrogate.
- *
- * @param s const UChar * string
- * @param start starting string offset (usually 0)
- * @param i string offset, must be start<i
- * @param c output UChar32 variable
- * @see U16_PREV_UNSAFE
- * @stable ICU 2.4
- */
-#define U16_PREV(s, start, i, c) UPRV_BLOCK_MACRO_BEGIN { \
-    (c)=(s)[--(i)]; \
-    if(U16_IS_TRAIL(c)) { \
-        uint16_t __c2; \
-        if((i)>(start) && U16_IS_LEAD(__c2=(s)[(i)-1])) { \
-            --(i); \
-            (c)=U16_GET_SUPPLEMENTARY(__c2, (c)); \
-        } \
-    } \
-} UPRV_BLOCK_MACRO_END
-
-/**
- * Move the string offset from one code point boundary to the previous one
- * and get the code point between them.
- * (Pre-decrementing backward iteration.)
- * "Safe" macro, handles unpaired surrogates and checks for string boundaries.
- *
- * The input offset may be the same as the string length.
- * If the offset is behind a trail surrogate unit
- * for a supplementary code point, then the macro will read
- * the preceding lead surrogate as well.
- * If the offset is behind a lead surrogate or behind a single, unpaired
- * trail surrogate, then c is set to U+FFFD.
- *
- * @param s const UChar * string
- * @param start starting string offset (usually 0)
- * @param i string offset, must be start<i
- * @param c output UChar32 variable
- * @see U16_PREV_UNSAFE
- * @stable ICU 60
- */
-#define U16_PREV_OR_FFFD(s, start, i, c) UPRV_BLOCK_MACRO_BEGIN { \
-    (c)=(s)[--(i)]; \
-    if(U16_IS_SURROGATE(c)) { \
-        uint16_t __c2; \
-        if(U16_IS_SURROGATE_TRAIL(c) && (i)>(start) && U16_IS_LEAD(__c2=(s)[(i)-1])) { \
-            --(i); \
-            (c)=U16_GET_SUPPLEMENTARY(__c2, (c)); \
-        } else { \
-            (c)=0xfffd; \
-        } \
-    } \
-} UPRV_BLOCK_MACRO_END
-
-/**
- * Move the string offset from one code point boundary to the previous one.
- * (Pre-decrementing backward iteration.)
- * The input offset may be the same as the string length.
- * "Unsafe" macro, assumes well-formed UTF-16.
- *
- * @param s const UChar * string
- * @param i string offset
- * @see U16_BACK_1
- * @stable ICU 2.4
- */
-#define U16_BACK_1_UNSAFE(s, i) UPRV_BLOCK_MACRO_BEGIN { \
-    if(U16_IS_TRAIL((s)[--(i)])) { \
-        --(i); \
-    } \
-} UPRV_BLOCK_MACRO_END
-
-/**
- * Move the string offset from one code point boundary to the previous one.
- * (Pre-decrementing backward iteration.)
- * The input offset may be the same as the string length.
- * "Safe" macro, handles unpaired surrogates and checks for string boundaries.
- *
- * @param s const UChar * string
- * @param start starting string offset (usually 0)
- * @param i string offset, must be start<i
- * @see U16_BACK_1_UNSAFE
- * @stable ICU 2.4
- */
-#define U16_BACK_1(s, start, i) UPRV_BLOCK_MACRO_BEGIN { \
-    if(U16_IS_TRAIL((s)[--(i)]) && (i)>(start) && U16_IS_LEAD((s)[(i)-1])) { \
-        --(i); \
-    } \
-} UPRV_BLOCK_MACRO_END
-
-/**
- * Move the string offset from one code point boundary to the n-th one before it,
- * i.e., move backward by n code points.
- * (Pre-decrementing backward iteration.)
- * The input offset may be the same as the string length.
- * "Unsafe" macro, assumes well-formed UTF-16.
- *
- * @param s const UChar * string
- * @param i string offset
- * @param n number of code points to skip
- * @see U16_BACK_N
- * @stable ICU 2.4
- */
-#define U16_BACK_N_UNSAFE(s, i, n) UPRV_BLOCK_MACRO_BEGIN { \
-    int32_t __N=(n); \
-    while(__N>0) { \
-        U16_BACK_1_UNSAFE(s, i); \
-        --__N; \
-    } \
-} UPRV_BLOCK_MACRO_END
-
-/**
- * Move the string offset from one code point boundary to the n-th one before it,
- * i.e., move backward by n code points.
- * (Pre-decrementing backward iteration.)
- * The input offset may be the same as the string length.
- * "Safe" macro, handles unpaired surrogates and checks for string boundaries.
- *
- * @param s const UChar * string
- * @param start start of string
- * @param i string offset, must be start<i
- * @param n number of code points to skip
- * @see U16_BACK_N_UNSAFE
- * @stable ICU 2.4
- */
-#define U16_BACK_N(s, start, i, n) UPRV_BLOCK_MACRO_BEGIN { \
-    int32_t __N=(n); \
-    while(__N>0 && (i)>(start)) { \
-        U16_BACK_1(s, start, i); \
-        --__N; \
-    } \
-} UPRV_BLOCK_MACRO_END
-
-/**
- * Adjust a random-access offset to a code point boundary after a code point.
- * If the offset is behind the lead surrogate of a surrogate pair,
- * then the offset is incremented.
- * Otherwise, it is not modified.
- * The input offset may be the same as the string length.
- * "Unsafe" macro, assumes well-formed UTF-16.
- *
- * @param s const UChar * string
- * @param i string offset
- * @see U16_SET_CP_LIMIT
- * @stable ICU 2.4
- */
-#define U16_SET_CP_LIMIT_UNSAFE(s, i) UPRV_BLOCK_MACRO_BEGIN { \
-    if(U16_IS_LEAD((s)[(i)-1])) { \
-        ++(i); \
-    } \
-} UPRV_BLOCK_MACRO_END
-
-/**
- * Adjust a random-access offset to a code point boundary after a code point.
- * If the offset is behind the lead surrogate of a surrogate pair,
- * then the offset is incremented.
- * Otherwise, it is not modified.
- * The input offset may be the same as the string length.
- * "Safe" macro, handles unpaired surrogates and checks for string boundaries.
- *
- * The length can be negative for a NUL-terminated string.
- *
- * @param s const UChar * string
- * @param start int32_t starting string offset (usually 0)
- * @param i int32_t string offset, start<=i<=length
- * @param length int32_t string length
- * @see U16_SET_CP_LIMIT_UNSAFE
- * @stable ICU 2.4
- */
-#define U16_SET_CP_LIMIT(s, start, i, length) UPRV_BLOCK_MACRO_BEGIN { \
-    if((start)<(i) && ((i)<(length) || (length)<0) && U16_IS_LEAD((s)[(i)-1]) && U16_IS_TRAIL((s)[i])) { \
-        ++(i); \
-    } \
-} UPRV_BLOCK_MACRO_END
-
-#endif
-=======
-// © 2016 and later: Unicode, Inc. and others.
-// License & terms of use: http://www.unicode.org/copyright.html
-/*
-*******************************************************************************
-*
-*   Copyright (C) 1999-2012, International Business Machines
-*   Corporation and others.  All Rights Reserved.
-*
-*******************************************************************************
-*   file name:  utf16.h
-*   encoding:   UTF-8
-*   tab size:   8 (not used)
-*   indentation:4
-*
-*   created on: 1999sep09
-*   created by: Markus W. Scherer
-*/
-
-/**
- * \file
- * \brief C API: 16-bit Unicode handling macros
- * 
- * This file defines macros to deal with 16-bit Unicode (UTF-16) code units and strings.
- *
- * For more information see utf.h and the ICU User Guide Strings chapter
- * (https://unicode-org.github.io/icu/userguide/strings).
- *
- * <em>Usage:</em>
- * ICU coding guidelines for if() statements should be followed when using these macros.
- * Compound statements (curly braces {}) must be used  for if-else-while... 
- * bodies and all macro statements should be terminated with semicolon.
- */
-
-#ifndef __UTF16_H__
-#define __UTF16_H__
-
-#include <stdbool.h>
-#include "unicode/umachine.h"
-#ifndef __UTF_H__
-#   include "unicode/utf.h"
-#endif
-
-/* single-code point definitions -------------------------------------------- */
-
-/**
- * Does this code unit alone encode a code point (BMP, not a surrogate)?
- * @param c 16-bit code unit
- * @return true or false
- * @stable ICU 2.4
- */
-#define U16_IS_SINGLE(c) !U_IS_SURROGATE(c)
-
-/**
- * Is this code unit a lead surrogate (U+d800..U+dbff)?
- * @param c 16-bit code unit
- * @return true or false
- * @stable ICU 2.4
- */
-#define U16_IS_LEAD(c) (((c)&0xfffffc00)==0xd800)
-
-/**
- * Is this code unit a trail surrogate (U+dc00..U+dfff)?
- * @param c 16-bit code unit
- * @return true or false
- * @stable ICU 2.4
- */
-#define U16_IS_TRAIL(c) (((c)&0xfffffc00)==0xdc00)
-
-/**
- * Is this code unit a surrogate (U+d800..U+dfff)?
- * @param c 16-bit code unit
- * @return true or false
- * @stable ICU 2.4
- */
-#define U16_IS_SURROGATE(c) U_IS_SURROGATE(c)
-
-/**
- * Assuming c is a surrogate code point (U16_IS_SURROGATE(c)),
- * is it a lead surrogate?
- * @param c 16-bit code unit
- * @return true or false
- * @stable ICU 2.4
- */
-#define U16_IS_SURROGATE_LEAD(c) (((c)&0x400)==0)
-
-/**
- * Assuming c is a surrogate code point (U16_IS_SURROGATE(c)),
- * is it a trail surrogate?
- * @param c 16-bit code unit
- * @return true or false
- * @stable ICU 4.2
- */
-#define U16_IS_SURROGATE_TRAIL(c) (((c)&0x400)!=0)
-
-/**
- * Helper constant for U16_GET_SUPPLEMENTARY.
- * @internal
- */
-#define U16_SURROGATE_OFFSET ((0xd800<<10UL)+0xdc00-0x10000)
-
-/**
- * Get a supplementary code point value (U+10000..U+10ffff)
- * from its lead and trail surrogates.
- * The result is undefined if the input values are not
- * lead and trail surrogates.
- *
- * @param lead lead surrogate (U+d800..U+dbff)
- * @param trail trail surrogate (U+dc00..U+dfff)
- * @return supplementary code point (U+10000..U+10ffff)
- * @stable ICU 2.4
- */
-#define U16_GET_SUPPLEMENTARY(lead, trail) \
-    (((UChar32)(lead)<<10UL)+(UChar32)(trail)-U16_SURROGATE_OFFSET)
-
-
-/**
- * Get the lead surrogate (0xd800..0xdbff) for a
- * supplementary code point (0x10000..0x10ffff).
- * @param supplementary 32-bit code point (U+10000..U+10ffff)
- * @return lead surrogate (U+d800..U+dbff) for supplementary
- * @stable ICU 2.4
- */
-#define U16_LEAD(supplementary) (UChar)(((supplementary)>>10)+0xd7c0)
-
-/**
- * Get the trail surrogate (0xdc00..0xdfff) for a
- * supplementary code point (0x10000..0x10ffff).
- * @param supplementary 32-bit code point (U+10000..U+10ffff)
- * @return trail surrogate (U+dc00..U+dfff) for supplementary
- * @stable ICU 2.4
- */
-#define U16_TRAIL(supplementary) (UChar)(((supplementary)&0x3ff)|0xdc00)
-
-/**
- * How many 16-bit code units are used to encode this Unicode code point? (1 or 2)
- * The result is not defined if c is not a Unicode code point (U+0000..U+10ffff).
- * @param c 32-bit code point
- * @return 1 or 2
- * @stable ICU 2.4
- */
-#define U16_LENGTH(c) ((uint32_t)(c)<=0xffff ? 1 : 2)
-
-/**
- * The maximum number of 16-bit code units per Unicode code point (U+0000..U+10ffff).
- * @return 2
- * @stable ICU 2.4
- */
-#define U16_MAX_LENGTH 2
-
-/**
- * Get a code point from a string at a random-access offset,
- * without changing the offset.
- * "Unsafe" macro, assumes well-formed UTF-16.
- *
- * The offset may point to either the lead or trail surrogate unit
- * for a supplementary code point, in which case the macro will read
- * the adjacent matching surrogate as well.
- * The result is undefined if the offset points to a single, unpaired surrogate.
- * Iteration through a string is more efficient with U16_NEXT_UNSAFE or U16_NEXT.
- *
- * @param s const UChar * string
- * @param i string offset
- * @param c output UChar32 variable
- * @see U16_GET
- * @stable ICU 2.4
- */
-#define U16_GET_UNSAFE(s, i, c) UPRV_BLOCK_MACRO_BEGIN { \
-    (c)=(s)[i]; \
-    if(U16_IS_SURROGATE(c)) { \
-        if(U16_IS_SURROGATE_LEAD(c)) { \
-            (c)=U16_GET_SUPPLEMENTARY((c), (s)[(i)+1]); \
-        } else { \
-            (c)=U16_GET_SUPPLEMENTARY((s)[(i)-1], (c)); \
-        } \
-    } \
-} UPRV_BLOCK_MACRO_END
-
-/**
- * Get a code point from a string at a random-access offset,
- * without changing the offset.
- * "Safe" macro, handles unpaired surrogates and checks for string boundaries.
- *
- * The offset may point to either the lead or trail surrogate unit
- * for a supplementary code point, in which case the macro will read
- * the adjacent matching surrogate as well.
- *
- * The length can be negative for a NUL-terminated string.
- *
- * If the offset points to a single, unpaired surrogate, then
- * c is set to that unpaired surrogate.
- * Iteration through a string is more efficient with U16_NEXT_UNSAFE or U16_NEXT.
- *
- * @param s const UChar * string
- * @param start starting string offset (usually 0)
- * @param i string offset, must be start<=i<length
- * @param length string length
- * @param c output UChar32 variable
- * @see U16_GET_UNSAFE
- * @stable ICU 2.4
- */
-#define U16_GET(s, start, i, length, c) UPRV_BLOCK_MACRO_BEGIN { \
-    (c)=(s)[i]; \
-    if(U16_IS_SURROGATE(c)) { \
-        uint16_t __c2; \
-        if(U16_IS_SURROGATE_LEAD(c)) { \
-            if((i)+1!=(length) && U16_IS_TRAIL(__c2=(s)[(i)+1])) { \
-                (c)=U16_GET_SUPPLEMENTARY((c), __c2); \
-            } \
-        } else { \
-            if((i)>(start) && U16_IS_LEAD(__c2=(s)[(i)-1])) { \
-                (c)=U16_GET_SUPPLEMENTARY(__c2, (c)); \
-            } \
-        } \
-    } \
-} UPRV_BLOCK_MACRO_END
-
-/**
- * Get a code point from a string at a random-access offset,
- * without changing the offset.
- * "Safe" macro, handles unpaired surrogates and checks for string boundaries.
- *
- * The offset may point to either the lead or trail surrogate unit
- * for a supplementary code point, in which case the macro will read
- * the adjacent matching surrogate as well.
- *
- * The length can be negative for a NUL-terminated string.
- *
- * If the offset points to a single, unpaired surrogate, then
- * c is set to U+FFFD.
- * Iteration through a string is more efficient with U16_NEXT_UNSAFE or U16_NEXT_OR_FFFD.
- *
- * @param s const UChar * string
- * @param start starting string offset (usually 0)
- * @param i string offset, must be start<=i<length
- * @param length string length
- * @param c output UChar32 variable
- * @see U16_GET_UNSAFE
- * @stable ICU 60
- */
-#define U16_GET_OR_FFFD(s, start, i, length, c) UPRV_BLOCK_MACRO_BEGIN { \
-    (c)=(s)[i]; \
-    if(U16_IS_SURROGATE(c)) { \
-        uint16_t __c2; \
-        if(U16_IS_SURROGATE_LEAD(c)) { \
-            if((i)+1!=(length) && U16_IS_TRAIL(__c2=(s)[(i)+1])) { \
-                (c)=U16_GET_SUPPLEMENTARY((c), __c2); \
-            } else { \
-                (c)=0xfffd; \
-            } \
-        } else { \
-            if((i)>(start) && U16_IS_LEAD(__c2=(s)[(i)-1])) { \
-                (c)=U16_GET_SUPPLEMENTARY(__c2, (c)); \
-            } else { \
-                (c)=0xfffd; \
-            } \
-        } \
-    } \
-} UPRV_BLOCK_MACRO_END
-
-/* definitions with forward iteration --------------------------------------- */
-
-/**
- * Get a code point from a string at a code point boundary offset,
- * and advance the offset to the next code point boundary.
- * (Post-incrementing forward iteration.)
- * "Unsafe" macro, assumes well-formed UTF-16.
- *
- * The offset may point to the lead surrogate unit
- * for a supplementary code point, in which case the macro will read
- * the following trail surrogate as well.
- * If the offset points to a trail surrogate, then that itself
- * will be returned as the code point.
- * The result is undefined if the offset points to a single, unpaired lead surrogate.
- *
- * @param s const UChar * string
- * @param i string offset
- * @param c output UChar32 variable
- * @see U16_NEXT
- * @stable ICU 2.4
- */
-#define U16_NEXT_UNSAFE(s, i, c) UPRV_BLOCK_MACRO_BEGIN { \
-    (c)=(s)[(i)++]; \
-    if(U16_IS_LEAD(c)) { \
-        (c)=U16_GET_SUPPLEMENTARY((c), (s)[(i)++]); \
-    } \
-} UPRV_BLOCK_MACRO_END
-
-/**
- * Get a code point from a string at a code point boundary offset,
- * and advance the offset to the next code point boundary.
- * (Post-incrementing forward iteration.)
- * "Safe" macro, handles unpaired surrogates and checks for string boundaries.
- *
- * The length can be negative for a NUL-terminated string.
- *
- * The offset may point to the lead surrogate unit
- * for a supplementary code point, in which case the macro will read
- * the following trail surrogate as well.
- * If the offset points to a trail surrogate or
- * to a single, unpaired lead surrogate, then c is set to that unpaired surrogate.
- *
- * @param s const UChar * string
- * @param i string offset, must be i<length
- * @param length string length
- * @param c output UChar32 variable
- * @see U16_NEXT_UNSAFE
- * @stable ICU 2.4
- */
-#define U16_NEXT(s, i, length, c) UPRV_BLOCK_MACRO_BEGIN { \
-    (c)=(s)[(i)++]; \
-    if(U16_IS_LEAD(c)) { \
-        uint16_t __c2; \
-        if((i)!=(length) && U16_IS_TRAIL(__c2=(s)[(i)])) { \
-            ++(i); \
-            (c)=U16_GET_SUPPLEMENTARY((c), __c2); \
-        } \
-    } \
-} UPRV_BLOCK_MACRO_END
-
-/**
- * Get a code point from a string at a code point boundary offset,
- * and advance the offset to the next code point boundary.
- * (Post-incrementing forward iteration.)
- * "Safe" macro, handles unpaired surrogates and checks for string boundaries.
- *
- * The length can be negative for a NUL-terminated string.
- *
- * The offset may point to the lead surrogate unit
- * for a supplementary code point, in which case the macro will read
- * the following trail surrogate as well.
- * If the offset points to a trail surrogate or
- * to a single, unpaired lead surrogate, then c is set to U+FFFD.
- *
- * @param s const UChar * string
- * @param i string offset, must be i<length
- * @param length string length
- * @param c output UChar32 variable
- * @see U16_NEXT_UNSAFE
- * @stable ICU 60
- */
-#define U16_NEXT_OR_FFFD(s, i, length, c) UPRV_BLOCK_MACRO_BEGIN { \
-    (c)=(s)[(i)++]; \
-    if(U16_IS_SURROGATE(c)) { \
-        uint16_t __c2; \
-        if(U16_IS_SURROGATE_LEAD(c) && (i)!=(length) && U16_IS_TRAIL(__c2=(s)[(i)])) { \
-            ++(i); \
-            (c)=U16_GET_SUPPLEMENTARY((c), __c2); \
-        } else { \
-            (c)=0xfffd; \
-        } \
-    } \
-} UPRV_BLOCK_MACRO_END
-
-/**
- * Append a code point to a string, overwriting 1 or 2 code units.
- * The offset points to the current end of the string contents
- * and is advanced (post-increment).
- * "Unsafe" macro, assumes a valid code point and sufficient space in the string.
- * Otherwise, the result is undefined.
- *
- * @param s const UChar * string buffer
- * @param i string offset
- * @param c code point to append
- * @see U16_APPEND
- * @stable ICU 2.4
- */
-#define U16_APPEND_UNSAFE(s, i, c) UPRV_BLOCK_MACRO_BEGIN { \
-    if((uint32_t)(c)<=0xffff) { \
-        (s)[(i)++]=(uint16_t)(c); \
-    } else { \
-        (s)[(i)++]=(uint16_t)(((c)>>10)+0xd7c0); \
-        (s)[(i)++]=(uint16_t)(((c)&0x3ff)|0xdc00); \
-    } \
-} UPRV_BLOCK_MACRO_END
-
-/**
- * Append a code point to a string, overwriting 1 or 2 code units.
- * The offset points to the current end of the string contents
- * and is advanced (post-increment).
- * "Safe" macro, checks for a valid code point.
- * If a surrogate pair is written, checks for sufficient space in the string.
- * If the code point is not valid or a trail surrogate does not fit,
- * then isError is set to true.
- *
- * @param s const UChar * string buffer
- * @param i string offset, must be i<capacity
- * @param capacity size of the string buffer
- * @param c code point to append
- * @param isError output UBool set to true if an error occurs, otherwise not modified
- * @see U16_APPEND_UNSAFE
- * @stable ICU 2.4
- */
-#define U16_APPEND(s, i, capacity, c, isError) UPRV_BLOCK_MACRO_BEGIN { \
-    if((uint32_t)(c)<=0xffff) { \
-        (s)[(i)++]=(uint16_t)(c); \
-    } else if((uint32_t)(c)<=0x10ffff && (i)+1<(capacity)) { \
-        (s)[(i)++]=(uint16_t)(((c)>>10)+0xd7c0); \
-        (s)[(i)++]=(uint16_t)(((c)&0x3ff)|0xdc00); \
-    } else /* c>0x10ffff or not enough space */ { \
-        (isError)=true; \
-    } \
-} UPRV_BLOCK_MACRO_END
-
-/**
- * Advance the string offset from one code point boundary to the next.
- * (Post-incrementing iteration.)
- * "Unsafe" macro, assumes well-formed UTF-16.
- *
- * @param s const UChar * string
- * @param i string offset
- * @see U16_FWD_1
- * @stable ICU 2.4
- */
-#define U16_FWD_1_UNSAFE(s, i) UPRV_BLOCK_MACRO_BEGIN { \
-    if(U16_IS_LEAD((s)[(i)++])) { \
-        ++(i); \
-    } \
-} UPRV_BLOCK_MACRO_END
-
-/**
- * Advance the string offset from one code point boundary to the next.
- * (Post-incrementing iteration.)
- * "Safe" macro, handles unpaired surrogates and checks for string boundaries.
- *
- * The length can be negative for a NUL-terminated string.
- *
- * @param s const UChar * string
- * @param i string offset, must be i<length
- * @param length string length
- * @see U16_FWD_1_UNSAFE
- * @stable ICU 2.4
- */
-#define U16_FWD_1(s, i, length) UPRV_BLOCK_MACRO_BEGIN { \
-    if(U16_IS_LEAD((s)[(i)++]) && (i)!=(length) && U16_IS_TRAIL((s)[i])) { \
-        ++(i); \
-    } \
-} UPRV_BLOCK_MACRO_END
-
-/**
- * Advance the string offset from one code point boundary to the n-th next one,
- * i.e., move forward by n code points.
- * (Post-incrementing iteration.)
- * "Unsafe" macro, assumes well-formed UTF-16.
- *
- * @param s const UChar * string
- * @param i string offset
- * @param n number of code points to skip
- * @see U16_FWD_N
- * @stable ICU 2.4
- */
-#define U16_FWD_N_UNSAFE(s, i, n) UPRV_BLOCK_MACRO_BEGIN { \
-    int32_t __N=(n); \
-    while(__N>0) { \
-        U16_FWD_1_UNSAFE(s, i); \
-        --__N; \
-    } \
-} UPRV_BLOCK_MACRO_END
-
-/**
- * Advance the string offset from one code point boundary to the n-th next one,
- * i.e., move forward by n code points.
- * (Post-incrementing iteration.)
- * "Safe" macro, handles unpaired surrogates and checks for string boundaries.
- *
- * The length can be negative for a NUL-terminated string.
- *
- * @param s const UChar * string
- * @param i int32_t string offset, must be i<length
- * @param length int32_t string length
- * @param n number of code points to skip
- * @see U16_FWD_N_UNSAFE
- * @stable ICU 2.4
- */
-#define U16_FWD_N(s, i, length, n) UPRV_BLOCK_MACRO_BEGIN { \
-    int32_t __N=(n); \
-    while(__N>0 && ((i)<(length) || ((length)<0 && (s)[i]!=0))) { \
-        U16_FWD_1(s, i, length); \
-        --__N; \
-    } \
-} UPRV_BLOCK_MACRO_END
-
-/**
- * Adjust a random-access offset to a code point boundary
- * at the start of a code point.
- * If the offset points to the trail surrogate of a surrogate pair,
- * then the offset is decremented.
- * Otherwise, it is not modified.
- * "Unsafe" macro, assumes well-formed UTF-16.
- *
- * @param s const UChar * string
- * @param i string offset
- * @see U16_SET_CP_START
- * @stable ICU 2.4
- */
-#define U16_SET_CP_START_UNSAFE(s, i) UPRV_BLOCK_MACRO_BEGIN { \
-    if(U16_IS_TRAIL((s)[i])) { \
-        --(i); \
-    } \
-} UPRV_BLOCK_MACRO_END
-
-/**
- * Adjust a random-access offset to a code point boundary
- * at the start of a code point.
- * If the offset points to the trail surrogate of a surrogate pair,
- * then the offset is decremented.
- * Otherwise, it is not modified.
- * "Safe" macro, handles unpaired surrogates and checks for string boundaries.
- *
- * @param s const UChar * string
- * @param start starting string offset (usually 0)
- * @param i string offset, must be start<=i
- * @see U16_SET_CP_START_UNSAFE
- * @stable ICU 2.4
- */
-#define U16_SET_CP_START(s, start, i) UPRV_BLOCK_MACRO_BEGIN { \
-    if(U16_IS_TRAIL((s)[i]) && (i)>(start) && U16_IS_LEAD((s)[(i)-1])) { \
-        --(i); \
-    } \
-} UPRV_BLOCK_MACRO_END
-
-/* definitions with backward iteration -------------------------------------- */
-
-/**
- * Move the string offset from one code point boundary to the previous one
- * and get the code point between them.
- * (Pre-decrementing backward iteration.)
- * "Unsafe" macro, assumes well-formed UTF-16.
- *
- * The input offset may be the same as the string length.
- * If the offset is behind a trail surrogate unit
- * for a supplementary code point, then the macro will read
- * the preceding lead surrogate as well.
- * If the offset is behind a lead surrogate, then that itself
- * will be returned as the code point.
- * The result is undefined if the offset is behind a single, unpaired trail surrogate.
- *
- * @param s const UChar * string
- * @param i string offset
- * @param c output UChar32 variable
- * @see U16_PREV
- * @stable ICU 2.4
- */
-#define U16_PREV_UNSAFE(s, i, c) UPRV_BLOCK_MACRO_BEGIN { \
-    (c)=(s)[--(i)]; \
-    if(U16_IS_TRAIL(c)) { \
-        (c)=U16_GET_SUPPLEMENTARY((s)[--(i)], (c)); \
-    } \
-} UPRV_BLOCK_MACRO_END
-
-/**
- * Move the string offset from one code point boundary to the previous one
- * and get the code point between them.
- * (Pre-decrementing backward iteration.)
- * "Safe" macro, handles unpaired surrogates and checks for string boundaries.
- *
- * The input offset may be the same as the string length.
- * If the offset is behind a trail surrogate unit
- * for a supplementary code point, then the macro will read
- * the preceding lead surrogate as well.
- * If the offset is behind a lead surrogate or behind a single, unpaired
- * trail surrogate, then c is set to that unpaired surrogate.
- *
- * @param s const UChar * string
- * @param start starting string offset (usually 0)
- * @param i string offset, must be start<i
- * @param c output UChar32 variable
- * @see U16_PREV_UNSAFE
- * @stable ICU 2.4
- */
-#define U16_PREV(s, start, i, c) UPRV_BLOCK_MACRO_BEGIN { \
-    (c)=(s)[--(i)]; \
-    if(U16_IS_TRAIL(c)) { \
-        uint16_t __c2; \
-        if((i)>(start) && U16_IS_LEAD(__c2=(s)[(i)-1])) { \
-            --(i); \
-            (c)=U16_GET_SUPPLEMENTARY(__c2, (c)); \
-        } \
-    } \
-} UPRV_BLOCK_MACRO_END
-
-/**
- * Move the string offset from one code point boundary to the previous one
- * and get the code point between them.
- * (Pre-decrementing backward iteration.)
- * "Safe" macro, handles unpaired surrogates and checks for string boundaries.
- *
- * The input offset may be the same as the string length.
- * If the offset is behind a trail surrogate unit
- * for a supplementary code point, then the macro will read
- * the preceding lead surrogate as well.
- * If the offset is behind a lead surrogate or behind a single, unpaired
- * trail surrogate, then c is set to U+FFFD.
- *
- * @param s const UChar * string
- * @param start starting string offset (usually 0)
- * @param i string offset, must be start<i
- * @param c output UChar32 variable
- * @see U16_PREV_UNSAFE
- * @stable ICU 60
- */
-#define U16_PREV_OR_FFFD(s, start, i, c) UPRV_BLOCK_MACRO_BEGIN { \
-    (c)=(s)[--(i)]; \
-    if(U16_IS_SURROGATE(c)) { \
-        uint16_t __c2; \
-        if(U16_IS_SURROGATE_TRAIL(c) && (i)>(start) && U16_IS_LEAD(__c2=(s)[(i)-1])) { \
-            --(i); \
-            (c)=U16_GET_SUPPLEMENTARY(__c2, (c)); \
-        } else { \
-            (c)=0xfffd; \
-        } \
-    } \
-} UPRV_BLOCK_MACRO_END
-
-/**
- * Move the string offset from one code point boundary to the previous one.
- * (Pre-decrementing backward iteration.)
- * The input offset may be the same as the string length.
- * "Unsafe" macro, assumes well-formed UTF-16.
- *
- * @param s const UChar * string
- * @param i string offset
- * @see U16_BACK_1
- * @stable ICU 2.4
- */
-#define U16_BACK_1_UNSAFE(s, i) UPRV_BLOCK_MACRO_BEGIN { \
-    if(U16_IS_TRAIL((s)[--(i)])) { \
-        --(i); \
-    } \
-} UPRV_BLOCK_MACRO_END
-
-/**
- * Move the string offset from one code point boundary to the previous one.
- * (Pre-decrementing backward iteration.)
- * The input offset may be the same as the string length.
- * "Safe" macro, handles unpaired surrogates and checks for string boundaries.
- *
- * @param s const UChar * string
- * @param start starting string offset (usually 0)
- * @param i string offset, must be start<i
- * @see U16_BACK_1_UNSAFE
- * @stable ICU 2.4
- */
-#define U16_BACK_1(s, start, i) UPRV_BLOCK_MACRO_BEGIN { \
-    if(U16_IS_TRAIL((s)[--(i)]) && (i)>(start) && U16_IS_LEAD((s)[(i)-1])) { \
-        --(i); \
-    } \
-} UPRV_BLOCK_MACRO_END
-
-/**
- * Move the string offset from one code point boundary to the n-th one before it,
- * i.e., move backward by n code points.
- * (Pre-decrementing backward iteration.)
- * The input offset may be the same as the string length.
- * "Unsafe" macro, assumes well-formed UTF-16.
- *
- * @param s const UChar * string
- * @param i string offset
- * @param n number of code points to skip
- * @see U16_BACK_N
- * @stable ICU 2.4
- */
-#define U16_BACK_N_UNSAFE(s, i, n) UPRV_BLOCK_MACRO_BEGIN { \
-    int32_t __N=(n); \
-    while(__N>0) { \
-        U16_BACK_1_UNSAFE(s, i); \
-        --__N; \
-    } \
-} UPRV_BLOCK_MACRO_END
-
-/**
- * Move the string offset from one code point boundary to the n-th one before it,
- * i.e., move backward by n code points.
- * (Pre-decrementing backward iteration.)
- * The input offset may be the same as the string length.
- * "Safe" macro, handles unpaired surrogates and checks for string boundaries.
- *
- * @param s const UChar * string
- * @param start start of string
- * @param i string offset, must be start<i
- * @param n number of code points to skip
- * @see U16_BACK_N_UNSAFE
- * @stable ICU 2.4
- */
-#define U16_BACK_N(s, start, i, n) UPRV_BLOCK_MACRO_BEGIN { \
-    int32_t __N=(n); \
-    while(__N>0 && (i)>(start)) { \
-        U16_BACK_1(s, start, i); \
-        --__N; \
-    } \
-} UPRV_BLOCK_MACRO_END
-
-/**
- * Adjust a random-access offset to a code point boundary after a code point.
- * If the offset is behind the lead surrogate of a surrogate pair,
- * then the offset is incremented.
- * Otherwise, it is not modified.
- * The input offset may be the same as the string length.
- * "Unsafe" macro, assumes well-formed UTF-16.
- *
- * @param s const UChar * string
- * @param i string offset
- * @see U16_SET_CP_LIMIT
- * @stable ICU 2.4
- */
-#define U16_SET_CP_LIMIT_UNSAFE(s, i) UPRV_BLOCK_MACRO_BEGIN { \
-    if(U16_IS_LEAD((s)[(i)-1])) { \
-        ++(i); \
-    } \
-} UPRV_BLOCK_MACRO_END
-
-/**
- * Adjust a random-access offset to a code point boundary after a code point.
- * If the offset is behind the lead surrogate of a surrogate pair,
- * then the offset is incremented.
- * Otherwise, it is not modified.
- * The input offset may be the same as the string length.
- * "Safe" macro, handles unpaired surrogates and checks for string boundaries.
- *
- * The length can be negative for a NUL-terminated string.
- *
- * @param s const UChar * string
- * @param start int32_t starting string offset (usually 0)
- * @param i int32_t string offset, start<=i<=length
- * @param length int32_t string length
- * @see U16_SET_CP_LIMIT_UNSAFE
- * @stable ICU 2.4
- */
-#define U16_SET_CP_LIMIT(s, start, i, length) UPRV_BLOCK_MACRO_BEGIN { \
-    if((start)<(i) && ((i)<(length) || (length)<0) && U16_IS_LEAD((s)[(i)-1]) && U16_IS_TRAIL((s)[i])) { \
-        ++(i); \
-    } \
-} UPRV_BLOCK_MACRO_END
-
-#endif
->>>>>>> a8a80be5
+// © 2016 and later: Unicode, Inc. and others.
+// License & terms of use: http://www.unicode.org/copyright.html
+/*
+*******************************************************************************
+*
+*   Copyright (C) 1999-2012, International Business Machines
+*   Corporation and others.  All Rights Reserved.
+*
+*******************************************************************************
+*   file name:  utf16.h
+*   encoding:   UTF-8
+*   tab size:   8 (not used)
+*   indentation:4
+*
+*   created on: 1999sep09
+*   created by: Markus W. Scherer
+*/
+
+/**
+ * \file
+ * \brief C API: 16-bit Unicode handling macros
+ * 
+ * This file defines macros to deal with 16-bit Unicode (UTF-16) code units and strings.
+ *
+ * For more information see utf.h and the ICU User Guide Strings chapter
+ * (https://unicode-org.github.io/icu/userguide/strings).
+ *
+ * <em>Usage:</em>
+ * ICU coding guidelines for if() statements should be followed when using these macros.
+ * Compound statements (curly braces {}) must be used  for if-else-while... 
+ * bodies and all macro statements should be terminated with semicolon.
+ */
+
+#ifndef __UTF16_H__
+#define __UTF16_H__
+
+#include <stdbool.h>
+#include "unicode/umachine.h"
+#ifndef __UTF_H__
+#   include "unicode/utf.h"
+#endif
+
+/* single-code point definitions -------------------------------------------- */
+
+/**
+ * Does this code unit alone encode a code point (BMP, not a surrogate)?
+ * @param c 16-bit code unit
+ * @return true or false
+ * @stable ICU 2.4
+ */
+#define U16_IS_SINGLE(c) !U_IS_SURROGATE(c)
+
+/**
+ * Is this code unit a lead surrogate (U+d800..U+dbff)?
+ * @param c 16-bit code unit
+ * @return true or false
+ * @stable ICU 2.4
+ */
+#define U16_IS_LEAD(c) (((c)&0xfffffc00)==0xd800)
+
+/**
+ * Is this code unit a trail surrogate (U+dc00..U+dfff)?
+ * @param c 16-bit code unit
+ * @return true or false
+ * @stable ICU 2.4
+ */
+#define U16_IS_TRAIL(c) (((c)&0xfffffc00)==0xdc00)
+
+/**
+ * Is this code unit a surrogate (U+d800..U+dfff)?
+ * @param c 16-bit code unit
+ * @return true or false
+ * @stable ICU 2.4
+ */
+#define U16_IS_SURROGATE(c) U_IS_SURROGATE(c)
+
+/**
+ * Assuming c is a surrogate code point (U16_IS_SURROGATE(c)),
+ * is it a lead surrogate?
+ * @param c 16-bit code unit
+ * @return true or false
+ * @stable ICU 2.4
+ */
+#define U16_IS_SURROGATE_LEAD(c) (((c)&0x400)==0)
+
+/**
+ * Assuming c is a surrogate code point (U16_IS_SURROGATE(c)),
+ * is it a trail surrogate?
+ * @param c 16-bit code unit
+ * @return true or false
+ * @stable ICU 4.2
+ */
+#define U16_IS_SURROGATE_TRAIL(c) (((c)&0x400)!=0)
+
+/**
+ * Helper constant for U16_GET_SUPPLEMENTARY.
+ * @internal
+ */
+#define U16_SURROGATE_OFFSET ((0xd800<<10UL)+0xdc00-0x10000)
+
+/**
+ * Get a supplementary code point value (U+10000..U+10ffff)
+ * from its lead and trail surrogates.
+ * The result is undefined if the input values are not
+ * lead and trail surrogates.
+ *
+ * @param lead lead surrogate (U+d800..U+dbff)
+ * @param trail trail surrogate (U+dc00..U+dfff)
+ * @return supplementary code point (U+10000..U+10ffff)
+ * @stable ICU 2.4
+ */
+#define U16_GET_SUPPLEMENTARY(lead, trail) \
+    (((UChar32)(lead)<<10UL)+(UChar32)(trail)-U16_SURROGATE_OFFSET)
+
+
+/**
+ * Get the lead surrogate (0xd800..0xdbff) for a
+ * supplementary code point (0x10000..0x10ffff).
+ * @param supplementary 32-bit code point (U+10000..U+10ffff)
+ * @return lead surrogate (U+d800..U+dbff) for supplementary
+ * @stable ICU 2.4
+ */
+#define U16_LEAD(supplementary) (UChar)(((supplementary)>>10)+0xd7c0)
+
+/**
+ * Get the trail surrogate (0xdc00..0xdfff) for a
+ * supplementary code point (0x10000..0x10ffff).
+ * @param supplementary 32-bit code point (U+10000..U+10ffff)
+ * @return trail surrogate (U+dc00..U+dfff) for supplementary
+ * @stable ICU 2.4
+ */
+#define U16_TRAIL(supplementary) (UChar)(((supplementary)&0x3ff)|0xdc00)
+
+/**
+ * How many 16-bit code units are used to encode this Unicode code point? (1 or 2)
+ * The result is not defined if c is not a Unicode code point (U+0000..U+10ffff).
+ * @param c 32-bit code point
+ * @return 1 or 2
+ * @stable ICU 2.4
+ */
+#define U16_LENGTH(c) ((uint32_t)(c)<=0xffff ? 1 : 2)
+
+/**
+ * The maximum number of 16-bit code units per Unicode code point (U+0000..U+10ffff).
+ * @return 2
+ * @stable ICU 2.4
+ */
+#define U16_MAX_LENGTH 2
+
+/**
+ * Get a code point from a string at a random-access offset,
+ * without changing the offset.
+ * "Unsafe" macro, assumes well-formed UTF-16.
+ *
+ * The offset may point to either the lead or trail surrogate unit
+ * for a supplementary code point, in which case the macro will read
+ * the adjacent matching surrogate as well.
+ * The result is undefined if the offset points to a single, unpaired surrogate.
+ * Iteration through a string is more efficient with U16_NEXT_UNSAFE or U16_NEXT.
+ *
+ * @param s const UChar * string
+ * @param i string offset
+ * @param c output UChar32 variable
+ * @see U16_GET
+ * @stable ICU 2.4
+ */
+#define U16_GET_UNSAFE(s, i, c) UPRV_BLOCK_MACRO_BEGIN { \
+    (c)=(s)[i]; \
+    if(U16_IS_SURROGATE(c)) { \
+        if(U16_IS_SURROGATE_LEAD(c)) { \
+            (c)=U16_GET_SUPPLEMENTARY((c), (s)[(i)+1]); \
+        } else { \
+            (c)=U16_GET_SUPPLEMENTARY((s)[(i)-1], (c)); \
+        } \
+    } \
+} UPRV_BLOCK_MACRO_END
+
+/**
+ * Get a code point from a string at a random-access offset,
+ * without changing the offset.
+ * "Safe" macro, handles unpaired surrogates and checks for string boundaries.
+ *
+ * The offset may point to either the lead or trail surrogate unit
+ * for a supplementary code point, in which case the macro will read
+ * the adjacent matching surrogate as well.
+ *
+ * The length can be negative for a NUL-terminated string.
+ *
+ * If the offset points to a single, unpaired surrogate, then
+ * c is set to that unpaired surrogate.
+ * Iteration through a string is more efficient with U16_NEXT_UNSAFE or U16_NEXT.
+ *
+ * @param s const UChar * string
+ * @param start starting string offset (usually 0)
+ * @param i string offset, must be start<=i<length
+ * @param length string length
+ * @param c output UChar32 variable
+ * @see U16_GET_UNSAFE
+ * @stable ICU 2.4
+ */
+#define U16_GET(s, start, i, length, c) UPRV_BLOCK_MACRO_BEGIN { \
+    (c)=(s)[i]; \
+    if(U16_IS_SURROGATE(c)) { \
+        uint16_t __c2; \
+        if(U16_IS_SURROGATE_LEAD(c)) { \
+            if((i)+1!=(length) && U16_IS_TRAIL(__c2=(s)[(i)+1])) { \
+                (c)=U16_GET_SUPPLEMENTARY((c), __c2); \
+            } \
+        } else { \
+            if((i)>(start) && U16_IS_LEAD(__c2=(s)[(i)-1])) { \
+                (c)=U16_GET_SUPPLEMENTARY(__c2, (c)); \
+            } \
+        } \
+    } \
+} UPRV_BLOCK_MACRO_END
+
+/**
+ * Get a code point from a string at a random-access offset,
+ * without changing the offset.
+ * "Safe" macro, handles unpaired surrogates and checks for string boundaries.
+ *
+ * The offset may point to either the lead or trail surrogate unit
+ * for a supplementary code point, in which case the macro will read
+ * the adjacent matching surrogate as well.
+ *
+ * The length can be negative for a NUL-terminated string.
+ *
+ * If the offset points to a single, unpaired surrogate, then
+ * c is set to U+FFFD.
+ * Iteration through a string is more efficient with U16_NEXT_UNSAFE or U16_NEXT_OR_FFFD.
+ *
+ * @param s const UChar * string
+ * @param start starting string offset (usually 0)
+ * @param i string offset, must be start<=i<length
+ * @param length string length
+ * @param c output UChar32 variable
+ * @see U16_GET_UNSAFE
+ * @stable ICU 60
+ */
+#define U16_GET_OR_FFFD(s, start, i, length, c) UPRV_BLOCK_MACRO_BEGIN { \
+    (c)=(s)[i]; \
+    if(U16_IS_SURROGATE(c)) { \
+        uint16_t __c2; \
+        if(U16_IS_SURROGATE_LEAD(c)) { \
+            if((i)+1!=(length) && U16_IS_TRAIL(__c2=(s)[(i)+1])) { \
+                (c)=U16_GET_SUPPLEMENTARY((c), __c2); \
+            } else { \
+                (c)=0xfffd; \
+            } \
+        } else { \
+            if((i)>(start) && U16_IS_LEAD(__c2=(s)[(i)-1])) { \
+                (c)=U16_GET_SUPPLEMENTARY(__c2, (c)); \
+            } else { \
+                (c)=0xfffd; \
+            } \
+        } \
+    } \
+} UPRV_BLOCK_MACRO_END
+
+/* definitions with forward iteration --------------------------------------- */
+
+/**
+ * Get a code point from a string at a code point boundary offset,
+ * and advance the offset to the next code point boundary.
+ * (Post-incrementing forward iteration.)
+ * "Unsafe" macro, assumes well-formed UTF-16.
+ *
+ * The offset may point to the lead surrogate unit
+ * for a supplementary code point, in which case the macro will read
+ * the following trail surrogate as well.
+ * If the offset points to a trail surrogate, then that itself
+ * will be returned as the code point.
+ * The result is undefined if the offset points to a single, unpaired lead surrogate.
+ *
+ * @param s const UChar * string
+ * @param i string offset
+ * @param c output UChar32 variable
+ * @see U16_NEXT
+ * @stable ICU 2.4
+ */
+#define U16_NEXT_UNSAFE(s, i, c) UPRV_BLOCK_MACRO_BEGIN { \
+    (c)=(s)[(i)++]; \
+    if(U16_IS_LEAD(c)) { \
+        (c)=U16_GET_SUPPLEMENTARY((c), (s)[(i)++]); \
+    } \
+} UPRV_BLOCK_MACRO_END
+
+/**
+ * Get a code point from a string at a code point boundary offset,
+ * and advance the offset to the next code point boundary.
+ * (Post-incrementing forward iteration.)
+ * "Safe" macro, handles unpaired surrogates and checks for string boundaries.
+ *
+ * The length can be negative for a NUL-terminated string.
+ *
+ * The offset may point to the lead surrogate unit
+ * for a supplementary code point, in which case the macro will read
+ * the following trail surrogate as well.
+ * If the offset points to a trail surrogate or
+ * to a single, unpaired lead surrogate, then c is set to that unpaired surrogate.
+ *
+ * @param s const UChar * string
+ * @param i string offset, must be i<length
+ * @param length string length
+ * @param c output UChar32 variable
+ * @see U16_NEXT_UNSAFE
+ * @stable ICU 2.4
+ */
+#define U16_NEXT(s, i, length, c) UPRV_BLOCK_MACRO_BEGIN { \
+    (c)=(s)[(i)++]; \
+    if(U16_IS_LEAD(c)) { \
+        uint16_t __c2; \
+        if((i)!=(length) && U16_IS_TRAIL(__c2=(s)[(i)])) { \
+            ++(i); \
+            (c)=U16_GET_SUPPLEMENTARY((c), __c2); \
+        } \
+    } \
+} UPRV_BLOCK_MACRO_END
+
+/**
+ * Get a code point from a string at a code point boundary offset,
+ * and advance the offset to the next code point boundary.
+ * (Post-incrementing forward iteration.)
+ * "Safe" macro, handles unpaired surrogates and checks for string boundaries.
+ *
+ * The length can be negative for a NUL-terminated string.
+ *
+ * The offset may point to the lead surrogate unit
+ * for a supplementary code point, in which case the macro will read
+ * the following trail surrogate as well.
+ * If the offset points to a trail surrogate or
+ * to a single, unpaired lead surrogate, then c is set to U+FFFD.
+ *
+ * @param s const UChar * string
+ * @param i string offset, must be i<length
+ * @param length string length
+ * @param c output UChar32 variable
+ * @see U16_NEXT_UNSAFE
+ * @stable ICU 60
+ */
+#define U16_NEXT_OR_FFFD(s, i, length, c) UPRV_BLOCK_MACRO_BEGIN { \
+    (c)=(s)[(i)++]; \
+    if(U16_IS_SURROGATE(c)) { \
+        uint16_t __c2; \
+        if(U16_IS_SURROGATE_LEAD(c) && (i)!=(length) && U16_IS_TRAIL(__c2=(s)[(i)])) { \
+            ++(i); \
+            (c)=U16_GET_SUPPLEMENTARY((c), __c2); \
+        } else { \
+            (c)=0xfffd; \
+        } \
+    } \
+} UPRV_BLOCK_MACRO_END
+
+/**
+ * Append a code point to a string, overwriting 1 or 2 code units.
+ * The offset points to the current end of the string contents
+ * and is advanced (post-increment).
+ * "Unsafe" macro, assumes a valid code point and sufficient space in the string.
+ * Otherwise, the result is undefined.
+ *
+ * @param s const UChar * string buffer
+ * @param i string offset
+ * @param c code point to append
+ * @see U16_APPEND
+ * @stable ICU 2.4
+ */
+#define U16_APPEND_UNSAFE(s, i, c) UPRV_BLOCK_MACRO_BEGIN { \
+    if((uint32_t)(c)<=0xffff) { \
+        (s)[(i)++]=(uint16_t)(c); \
+    } else { \
+        (s)[(i)++]=(uint16_t)(((c)>>10)+0xd7c0); \
+        (s)[(i)++]=(uint16_t)(((c)&0x3ff)|0xdc00); \
+    } \
+} UPRV_BLOCK_MACRO_END
+
+/**
+ * Append a code point to a string, overwriting 1 or 2 code units.
+ * The offset points to the current end of the string contents
+ * and is advanced (post-increment).
+ * "Safe" macro, checks for a valid code point.
+ * If a surrogate pair is written, checks for sufficient space in the string.
+ * If the code point is not valid or a trail surrogate does not fit,
+ * then isError is set to true.
+ *
+ * @param s const UChar * string buffer
+ * @param i string offset, must be i<capacity
+ * @param capacity size of the string buffer
+ * @param c code point to append
+ * @param isError output UBool set to true if an error occurs, otherwise not modified
+ * @see U16_APPEND_UNSAFE
+ * @stable ICU 2.4
+ */
+#define U16_APPEND(s, i, capacity, c, isError) UPRV_BLOCK_MACRO_BEGIN { \
+    if((uint32_t)(c)<=0xffff) { \
+        (s)[(i)++]=(uint16_t)(c); \
+    } else if((uint32_t)(c)<=0x10ffff && (i)+1<(capacity)) { \
+        (s)[(i)++]=(uint16_t)(((c)>>10)+0xd7c0); \
+        (s)[(i)++]=(uint16_t)(((c)&0x3ff)|0xdc00); \
+    } else /* c>0x10ffff or not enough space */ { \
+        (isError)=true; \
+    } \
+} UPRV_BLOCK_MACRO_END
+
+/**
+ * Advance the string offset from one code point boundary to the next.
+ * (Post-incrementing iteration.)
+ * "Unsafe" macro, assumes well-formed UTF-16.
+ *
+ * @param s const UChar * string
+ * @param i string offset
+ * @see U16_FWD_1
+ * @stable ICU 2.4
+ */
+#define U16_FWD_1_UNSAFE(s, i) UPRV_BLOCK_MACRO_BEGIN { \
+    if(U16_IS_LEAD((s)[(i)++])) { \
+        ++(i); \
+    } \
+} UPRV_BLOCK_MACRO_END
+
+/**
+ * Advance the string offset from one code point boundary to the next.
+ * (Post-incrementing iteration.)
+ * "Safe" macro, handles unpaired surrogates and checks for string boundaries.
+ *
+ * The length can be negative for a NUL-terminated string.
+ *
+ * @param s const UChar * string
+ * @param i string offset, must be i<length
+ * @param length string length
+ * @see U16_FWD_1_UNSAFE
+ * @stable ICU 2.4
+ */
+#define U16_FWD_1(s, i, length) UPRV_BLOCK_MACRO_BEGIN { \
+    if(U16_IS_LEAD((s)[(i)++]) && (i)!=(length) && U16_IS_TRAIL((s)[i])) { \
+        ++(i); \
+    } \
+} UPRV_BLOCK_MACRO_END
+
+/**
+ * Advance the string offset from one code point boundary to the n-th next one,
+ * i.e., move forward by n code points.
+ * (Post-incrementing iteration.)
+ * "Unsafe" macro, assumes well-formed UTF-16.
+ *
+ * @param s const UChar * string
+ * @param i string offset
+ * @param n number of code points to skip
+ * @see U16_FWD_N
+ * @stable ICU 2.4
+ */
+#define U16_FWD_N_UNSAFE(s, i, n) UPRV_BLOCK_MACRO_BEGIN { \
+    int32_t __N=(n); \
+    while(__N>0) { \
+        U16_FWD_1_UNSAFE(s, i); \
+        --__N; \
+    } \
+} UPRV_BLOCK_MACRO_END
+
+/**
+ * Advance the string offset from one code point boundary to the n-th next one,
+ * i.e., move forward by n code points.
+ * (Post-incrementing iteration.)
+ * "Safe" macro, handles unpaired surrogates and checks for string boundaries.
+ *
+ * The length can be negative for a NUL-terminated string.
+ *
+ * @param s const UChar * string
+ * @param i int32_t string offset, must be i<length
+ * @param length int32_t string length
+ * @param n number of code points to skip
+ * @see U16_FWD_N_UNSAFE
+ * @stable ICU 2.4
+ */
+#define U16_FWD_N(s, i, length, n) UPRV_BLOCK_MACRO_BEGIN { \
+    int32_t __N=(n); \
+    while(__N>0 && ((i)<(length) || ((length)<0 && (s)[i]!=0))) { \
+        U16_FWD_1(s, i, length); \
+        --__N; \
+    } \
+} UPRV_BLOCK_MACRO_END
+
+/**
+ * Adjust a random-access offset to a code point boundary
+ * at the start of a code point.
+ * If the offset points to the trail surrogate of a surrogate pair,
+ * then the offset is decremented.
+ * Otherwise, it is not modified.
+ * "Unsafe" macro, assumes well-formed UTF-16.
+ *
+ * @param s const UChar * string
+ * @param i string offset
+ * @see U16_SET_CP_START
+ * @stable ICU 2.4
+ */
+#define U16_SET_CP_START_UNSAFE(s, i) UPRV_BLOCK_MACRO_BEGIN { \
+    if(U16_IS_TRAIL((s)[i])) { \
+        --(i); \
+    } \
+} UPRV_BLOCK_MACRO_END
+
+/**
+ * Adjust a random-access offset to a code point boundary
+ * at the start of a code point.
+ * If the offset points to the trail surrogate of a surrogate pair,
+ * then the offset is decremented.
+ * Otherwise, it is not modified.
+ * "Safe" macro, handles unpaired surrogates and checks for string boundaries.
+ *
+ * @param s const UChar * string
+ * @param start starting string offset (usually 0)
+ * @param i string offset, must be start<=i
+ * @see U16_SET_CP_START_UNSAFE
+ * @stable ICU 2.4
+ */
+#define U16_SET_CP_START(s, start, i) UPRV_BLOCK_MACRO_BEGIN { \
+    if(U16_IS_TRAIL((s)[i]) && (i)>(start) && U16_IS_LEAD((s)[(i)-1])) { \
+        --(i); \
+    } \
+} UPRV_BLOCK_MACRO_END
+
+/* definitions with backward iteration -------------------------------------- */
+
+/**
+ * Move the string offset from one code point boundary to the previous one
+ * and get the code point between them.
+ * (Pre-decrementing backward iteration.)
+ * "Unsafe" macro, assumes well-formed UTF-16.
+ *
+ * The input offset may be the same as the string length.
+ * If the offset is behind a trail surrogate unit
+ * for a supplementary code point, then the macro will read
+ * the preceding lead surrogate as well.
+ * If the offset is behind a lead surrogate, then that itself
+ * will be returned as the code point.
+ * The result is undefined if the offset is behind a single, unpaired trail surrogate.
+ *
+ * @param s const UChar * string
+ * @param i string offset
+ * @param c output UChar32 variable
+ * @see U16_PREV
+ * @stable ICU 2.4
+ */
+#define U16_PREV_UNSAFE(s, i, c) UPRV_BLOCK_MACRO_BEGIN { \
+    (c)=(s)[--(i)]; \
+    if(U16_IS_TRAIL(c)) { \
+        (c)=U16_GET_SUPPLEMENTARY((s)[--(i)], (c)); \
+    } \
+} UPRV_BLOCK_MACRO_END
+
+/**
+ * Move the string offset from one code point boundary to the previous one
+ * and get the code point between them.
+ * (Pre-decrementing backward iteration.)
+ * "Safe" macro, handles unpaired surrogates and checks for string boundaries.
+ *
+ * The input offset may be the same as the string length.
+ * If the offset is behind a trail surrogate unit
+ * for a supplementary code point, then the macro will read
+ * the preceding lead surrogate as well.
+ * If the offset is behind a lead surrogate or behind a single, unpaired
+ * trail surrogate, then c is set to that unpaired surrogate.
+ *
+ * @param s const UChar * string
+ * @param start starting string offset (usually 0)
+ * @param i string offset, must be start<i
+ * @param c output UChar32 variable
+ * @see U16_PREV_UNSAFE
+ * @stable ICU 2.4
+ */
+#define U16_PREV(s, start, i, c) UPRV_BLOCK_MACRO_BEGIN { \
+    (c)=(s)[--(i)]; \
+    if(U16_IS_TRAIL(c)) { \
+        uint16_t __c2; \
+        if((i)>(start) && U16_IS_LEAD(__c2=(s)[(i)-1])) { \
+            --(i); \
+            (c)=U16_GET_SUPPLEMENTARY(__c2, (c)); \
+        } \
+    } \
+} UPRV_BLOCK_MACRO_END
+
+/**
+ * Move the string offset from one code point boundary to the previous one
+ * and get the code point between them.
+ * (Pre-decrementing backward iteration.)
+ * "Safe" macro, handles unpaired surrogates and checks for string boundaries.
+ *
+ * The input offset may be the same as the string length.
+ * If the offset is behind a trail surrogate unit
+ * for a supplementary code point, then the macro will read
+ * the preceding lead surrogate as well.
+ * If the offset is behind a lead surrogate or behind a single, unpaired
+ * trail surrogate, then c is set to U+FFFD.
+ *
+ * @param s const UChar * string
+ * @param start starting string offset (usually 0)
+ * @param i string offset, must be start<i
+ * @param c output UChar32 variable
+ * @see U16_PREV_UNSAFE
+ * @stable ICU 60
+ */
+#define U16_PREV_OR_FFFD(s, start, i, c) UPRV_BLOCK_MACRO_BEGIN { \
+    (c)=(s)[--(i)]; \
+    if(U16_IS_SURROGATE(c)) { \
+        uint16_t __c2; \
+        if(U16_IS_SURROGATE_TRAIL(c) && (i)>(start) && U16_IS_LEAD(__c2=(s)[(i)-1])) { \
+            --(i); \
+            (c)=U16_GET_SUPPLEMENTARY(__c2, (c)); \
+        } else { \
+            (c)=0xfffd; \
+        } \
+    } \
+} UPRV_BLOCK_MACRO_END
+
+/**
+ * Move the string offset from one code point boundary to the previous one.
+ * (Pre-decrementing backward iteration.)
+ * The input offset may be the same as the string length.
+ * "Unsafe" macro, assumes well-formed UTF-16.
+ *
+ * @param s const UChar * string
+ * @param i string offset
+ * @see U16_BACK_1
+ * @stable ICU 2.4
+ */
+#define U16_BACK_1_UNSAFE(s, i) UPRV_BLOCK_MACRO_BEGIN { \
+    if(U16_IS_TRAIL((s)[--(i)])) { \
+        --(i); \
+    } \
+} UPRV_BLOCK_MACRO_END
+
+/**
+ * Move the string offset from one code point boundary to the previous one.
+ * (Pre-decrementing backward iteration.)
+ * The input offset may be the same as the string length.
+ * "Safe" macro, handles unpaired surrogates and checks for string boundaries.
+ *
+ * @param s const UChar * string
+ * @param start starting string offset (usually 0)
+ * @param i string offset, must be start<i
+ * @see U16_BACK_1_UNSAFE
+ * @stable ICU 2.4
+ */
+#define U16_BACK_1(s, start, i) UPRV_BLOCK_MACRO_BEGIN { \
+    if(U16_IS_TRAIL((s)[--(i)]) && (i)>(start) && U16_IS_LEAD((s)[(i)-1])) { \
+        --(i); \
+    } \
+} UPRV_BLOCK_MACRO_END
+
+/**
+ * Move the string offset from one code point boundary to the n-th one before it,
+ * i.e., move backward by n code points.
+ * (Pre-decrementing backward iteration.)
+ * The input offset may be the same as the string length.
+ * "Unsafe" macro, assumes well-formed UTF-16.
+ *
+ * @param s const UChar * string
+ * @param i string offset
+ * @param n number of code points to skip
+ * @see U16_BACK_N
+ * @stable ICU 2.4
+ */
+#define U16_BACK_N_UNSAFE(s, i, n) UPRV_BLOCK_MACRO_BEGIN { \
+    int32_t __N=(n); \
+    while(__N>0) { \
+        U16_BACK_1_UNSAFE(s, i); \
+        --__N; \
+    } \
+} UPRV_BLOCK_MACRO_END
+
+/**
+ * Move the string offset from one code point boundary to the n-th one before it,
+ * i.e., move backward by n code points.
+ * (Pre-decrementing backward iteration.)
+ * The input offset may be the same as the string length.
+ * "Safe" macro, handles unpaired surrogates and checks for string boundaries.
+ *
+ * @param s const UChar * string
+ * @param start start of string
+ * @param i string offset, must be start<i
+ * @param n number of code points to skip
+ * @see U16_BACK_N_UNSAFE
+ * @stable ICU 2.4
+ */
+#define U16_BACK_N(s, start, i, n) UPRV_BLOCK_MACRO_BEGIN { \
+    int32_t __N=(n); \
+    while(__N>0 && (i)>(start)) { \
+        U16_BACK_1(s, start, i); \
+        --__N; \
+    } \
+} UPRV_BLOCK_MACRO_END
+
+/**
+ * Adjust a random-access offset to a code point boundary after a code point.
+ * If the offset is behind the lead surrogate of a surrogate pair,
+ * then the offset is incremented.
+ * Otherwise, it is not modified.
+ * The input offset may be the same as the string length.
+ * "Unsafe" macro, assumes well-formed UTF-16.
+ *
+ * @param s const UChar * string
+ * @param i string offset
+ * @see U16_SET_CP_LIMIT
+ * @stable ICU 2.4
+ */
+#define U16_SET_CP_LIMIT_UNSAFE(s, i) UPRV_BLOCK_MACRO_BEGIN { \
+    if(U16_IS_LEAD((s)[(i)-1])) { \
+        ++(i); \
+    } \
+} UPRV_BLOCK_MACRO_END
+
+/**
+ * Adjust a random-access offset to a code point boundary after a code point.
+ * If the offset is behind the lead surrogate of a surrogate pair,
+ * then the offset is incremented.
+ * Otherwise, it is not modified.
+ * The input offset may be the same as the string length.
+ * "Safe" macro, handles unpaired surrogates and checks for string boundaries.
+ *
+ * The length can be negative for a NUL-terminated string.
+ *
+ * @param s const UChar * string
+ * @param start int32_t starting string offset (usually 0)
+ * @param i int32_t string offset, start<=i<=length
+ * @param length int32_t string length
+ * @see U16_SET_CP_LIMIT_UNSAFE
+ * @stable ICU 2.4
+ */
+#define U16_SET_CP_LIMIT(s, start, i, length) UPRV_BLOCK_MACRO_BEGIN { \
+    if((start)<(i) && ((i)<(length) || (length)<0) && U16_IS_LEAD((s)[(i)-1]) && U16_IS_TRAIL((s)[i])) { \
+        ++(i); \
+    } \
+} UPRV_BLOCK_MACRO_END
+
+#endif