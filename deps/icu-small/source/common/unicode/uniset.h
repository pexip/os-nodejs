<<<<<<< HEAD
// © 2016 and later: Unicode, Inc. and others.
// License & terms of use: http://www.unicode.org/copyright.html
/*
***************************************************************************
* Copyright (C) 1999-2016, International Business Machines Corporation
* and others. All Rights Reserved.
***************************************************************************
*   Date        Name        Description
*   10/20/99    alan        Creation.
***************************************************************************
*/

#ifndef UNICODESET_H
#define UNICODESET_H

#include "unicode/utypes.h"

#if U_SHOW_CPLUSPLUS_API

#include "unicode/ucpmap.h"
#include "unicode/unifilt.h"
#include "unicode/unistr.h"
#include "unicode/uset.h"

/**
 * \file
 * \brief C++ API: Unicode Set
 */

U_NAMESPACE_BEGIN

// Forward Declarations.
class BMPSet;
class ParsePosition;
class RBBIRuleScanner;
class SymbolTable;
class UnicodeSetStringSpan;
class UVector;
class RuleCharacterIterator;

/**
 * A mutable set of Unicode characters and multicharacter strings.  Objects of this class
 * represent <em>character classes</em> used in regular expressions.
 * A character specifies a subset of Unicode code points.  Legal
 * code points are U+0000 to U+10FFFF, inclusive.
 *
 * <p>The UnicodeSet class is not designed to be subclassed.
 *
 * <p><code>UnicodeSet</code> supports two APIs. The first is the
 * <em>operand</em> API that allows the caller to modify the value of
 * a <code>UnicodeSet</code> object. It conforms to Java 2's
 * <code>java.util.Set</code> interface, although
 * <code>UnicodeSet</code> does not actually implement that
 * interface. All methods of <code>Set</code> are supported, with the
 * modification that they take a character range or single character
 * instead of an <code>Object</code>, and they take a
 * <code>UnicodeSet</code> instead of a <code>Collection</code>.  The
 * operand API may be thought of in terms of boolean logic: a boolean
 * OR is implemented by <code>add</code>, a boolean AND is implemented
 * by <code>retain</code>, a boolean XOR is implemented by
 * <code>complement</code> taking an argument, and a boolean NOT is
 * implemented by <code>complement</code> with no argument.  In terms
 * of traditional set theory function names, <code>add</code> is a
 * union, <code>retain</code> is an intersection, <code>remove</code>
 * is an asymmetric difference, and <code>complement</code> with no
 * argument is a set complement with respect to the superset range
 * <code>MIN_VALUE-MAX_VALUE</code>
 *
 * <p>The second API is the
 * <code>applyPattern()</code>/<code>toPattern()</code> API from the
 * <code>java.text.Format</code>-derived classes.  Unlike the
 * methods that add characters, add categories, and control the logic
 * of the set, the method <code>applyPattern()</code> sets all
 * attributes of a <code>UnicodeSet</code> at once, based on a
 * string pattern.
 *
 * <p><b>Pattern syntax</b></p>
 *
 * Patterns are accepted by the constructors and the
 * <code>applyPattern()</code> methods and returned by the
 * <code>toPattern()</code> method.  These patterns follow a syntax
 * similar to that employed by version 8 regular expression character
 * classes.  Here are some simple examples:
 *
 * \htmlonly<blockquote>\endhtmlonly
 *   <table>
 *     <tr align="top">
 *       <td nowrap valign="top" align="left"><code>[]</code></td>
 *       <td valign="top">No characters</td>
 *     </tr><tr align="top">
 *       <td nowrap valign="top" align="left"><code>[a]</code></td>
 *       <td valign="top">The character 'a'</td>
 *     </tr><tr align="top">
 *       <td nowrap valign="top" align="left"><code>[ae]</code></td>
 *       <td valign="top">The characters 'a' and 'e'</td>
 *     </tr>
 *     <tr>
 *       <td nowrap valign="top" align="left"><code>[a-e]</code></td>
 *       <td valign="top">The characters 'a' through 'e' inclusive, in Unicode code
 *       point order</td>
 *     </tr>
 *     <tr>
 *       <td nowrap valign="top" align="left"><code>[\\u4E01]</code></td>
 *       <td valign="top">The character U+4E01</td>
 *     </tr>
 *     <tr>
 *       <td nowrap valign="top" align="left"><code>[a{ab}{ac}]</code></td>
 *       <td valign="top">The character 'a' and the multicharacter strings &quot;ab&quot; and
 *       &quot;ac&quot;</td>
 *     </tr>
 *     <tr>
 *       <td nowrap valign="top" align="left"><code>[\\p{Lu}]</code></td>
 *       <td valign="top">All characters in the general category Uppercase Letter</td>
 *     </tr>
 *   </table>
 * \htmlonly</blockquote>\endhtmlonly
 *
 * Any character may be preceded by a backslash in order to remove any special
 * meaning.  White space characters, as defined by UCharacter.isWhitespace(), are
 * ignored, unless they are escaped.
 *
 * <p>Property patterns specify a set of characters having a certain
 * property as defined by the Unicode standard.  Both the POSIX-like
 * "[:Lu:]" and the Perl-like syntax "\\p{Lu}" are recognized.  For a
 * complete list of supported property patterns, see the User's Guide
 * for UnicodeSet at
 * <a href="http://icu-project.org/userguide/unicodeSet.html">
 * http://icu-project.org/userguide/unicodeSet.html</a>.
 * Actual determination of property data is defined by the underlying
 * Unicode database as implemented by UCharacter.
 *
 * <p>Patterns specify individual characters, ranges of characters, and
 * Unicode property sets.  When elements are concatenated, they
 * specify their union.  To complement a set, place a '^' immediately
 * after the opening '['.  Property patterns are inverted by modifying
 * their delimiters; "[:^foo]" and "\\P{foo}".  In any other location,
 * '^' has no special meaning.
 *
 * <p>Ranges are indicated by placing two a '-' between two
 * characters, as in "a-z".  This specifies the range of all
 * characters from the left to the right, in Unicode order.  If the
 * left character is greater than or equal to the
 * right character it is a syntax error.  If a '-' occurs as the first
 * character after the opening '[' or '[^', or if it occurs as the
 * last character before the closing ']', then it is taken as a
 * literal.  Thus "[a\-b]", "[-ab]", and "[ab-]" all indicate the same
 * set of three characters, 'a', 'b', and '-'.
 *
 * <p>Sets may be intersected using the '&' operator or the asymmetric
 * set difference may be taken using the '-' operator, for example,
 * "[[:L:]&[\\u0000-\\u0FFF]]" indicates the set of all Unicode letters
 * with values less than 4096.  Operators ('&' and '|') have equal
 * precedence and bind left-to-right.  Thus
 * "[[:L:]-[a-z]-[\\u0100-\\u01FF]]" is equivalent to
 * "[[[:L:]-[a-z]]-[\\u0100-\\u01FF]]".  This only really matters for
 * difference; intersection is commutative.
 *
 * <table>
 * <tr valign=top><td nowrap><code>[a]</code><td>The set containing 'a'
 * <tr valign=top><td nowrap><code>[a-z]</code><td>The set containing 'a'
 * through 'z' and all letters in between, in Unicode order
 * <tr valign=top><td nowrap><code>[^a-z]</code><td>The set containing
 * all characters but 'a' through 'z',
 * that is, U+0000 through 'a'-1 and 'z'+1 through U+10FFFF
 * <tr valign=top><td nowrap><code>[[<em>pat1</em>][<em>pat2</em>]]</code>
 * <td>The union of sets specified by <em>pat1</em> and <em>pat2</em>
 * <tr valign=top><td nowrap><code>[[<em>pat1</em>]&[<em>pat2</em>]]</code>
 * <td>The intersection of sets specified by <em>pat1</em> and <em>pat2</em>
 * <tr valign=top><td nowrap><code>[[<em>pat1</em>]-[<em>pat2</em>]]</code>
 * <td>The asymmetric difference of sets specified by <em>pat1</em> and
 * <em>pat2</em>
 * <tr valign=top><td nowrap><code>[:Lu:] or \\p{Lu}</code>
 * <td>The set of characters having the specified
 * Unicode property; in
 * this case, Unicode uppercase letters
 * <tr valign=top><td nowrap><code>[:^Lu:] or \\P{Lu}</code>
 * <td>The set of characters <em>not</em> having the given
 * Unicode property
 * </table>
 *
 * <p><b>Formal syntax</b></p>
 *
 * \htmlonly<blockquote>\endhtmlonly
 *   <table>
 *     <tr align="top">
 *       <td nowrap valign="top" align="right"><code>pattern :=&nbsp; </code></td>
 *       <td valign="top"><code>('[' '^'? item* ']') |
 *       property</code></td>
 *     </tr>
 *     <tr align="top">
 *       <td nowrap valign="top" align="right"><code>item :=&nbsp; </code></td>
 *       <td valign="top"><code>char | (char '-' char) | pattern-expr<br>
 *       </code></td>
 *     </tr>
 *     <tr align="top">
 *       <td nowrap valign="top" align="right"><code>pattern-expr :=&nbsp; </code></td>
 *       <td valign="top"><code>pattern | pattern-expr pattern |
 *       pattern-expr op pattern<br>
 *       </code></td>
 *     </tr>
 *     <tr align="top">
 *       <td nowrap valign="top" align="right"><code>op :=&nbsp; </code></td>
 *       <td valign="top"><code>'&amp;' | '-'<br>
 *       </code></td>
 *     </tr>
 *     <tr align="top">
 *       <td nowrap valign="top" align="right"><code>special :=&nbsp; </code></td>
 *       <td valign="top"><code>'[' | ']' | '-'<br>
 *       </code></td>
 *     </tr>
 *     <tr align="top">
 *       <td nowrap valign="top" align="right"><code>char :=&nbsp; </code></td>
 *       <td valign="top"><em>any character that is not</em><code> special<br>
 *       | ('\' </code><em>any character</em><code>)<br>
 *       | ('\\u' hex hex hex hex)<br>
 *       </code></td>
 *     </tr>
 *     <tr align="top">
 *       <td nowrap valign="top" align="right"><code>hex :=&nbsp; </code></td>
 *       <td valign="top"><em>any character for which
 *       </em><code>Character.digit(c, 16)</code><em>
 *       returns a non-negative result</em></td>
 *     </tr>
 *     <tr>
 *       <td nowrap valign="top" align="right"><code>property :=&nbsp; </code></td>
 *       <td valign="top"><em>a Unicode property set pattern</em></td>
 *     </tr>
 *   </table>
 *   <br>
 *   <table border="1">
 *     <tr>
 *       <td>Legend: <table>
 *         <tr>
 *           <td nowrap valign="top"><code>a := b</code></td>
 *           <td width="20" valign="top">&nbsp; </td>
 *           <td valign="top"><code>a</code> may be replaced by <code>b</code> </td>
 *         </tr>
 *         <tr>
 *           <td nowrap valign="top"><code>a?</code></td>
 *           <td valign="top"></td>
 *           <td valign="top">zero or one instance of <code>a</code><br>
 *           </td>
 *         </tr>
 *         <tr>
 *           <td nowrap valign="top"><code>a*</code></td>
 *           <td valign="top"></td>
 *           <td valign="top">one or more instances of <code>a</code><br>
 *           </td>
 *         </tr>
 *         <tr>
 *           <td nowrap valign="top"><code>a | b</code></td>
 *           <td valign="top"></td>
 *           <td valign="top">either <code>a</code> or <code>b</code><br>
 *           </td>
 *         </tr>
 *         <tr>
 *           <td nowrap valign="top"><code>'a'</code></td>
 *           <td valign="top"></td>
 *           <td valign="top">the literal string between the quotes </td>
 *         </tr>
 *       </table>
 *       </td>
 *     </tr>
 *   </table>
 * \htmlonly</blockquote>\endhtmlonly
 *
 * <p>Note:
 *  - Most UnicodeSet methods do not take a UErrorCode parameter because
 *   there are usually very few opportunities for failure other than a shortage
 *   of memory, error codes in low-level C++ string methods would be inconvenient,
 *   and the error code as the last parameter (ICU convention) would prevent
 *   the use of default parameter values.
 *   Instead, such methods set the UnicodeSet into a "bogus" state
 *   (see isBogus()) if an error occurs.
 *
 * @author Alan Liu
 * @stable ICU 2.0
 */
class U_COMMON_API UnicodeSet U_FINAL : public UnicodeFilter {
private:
    /**
     * Enough for sets with few ranges.
     * For example, White_Space has 10 ranges, list length 21.
     */
    static constexpr int32_t INITIAL_CAPACITY = 25;
    // fFlags constant
    static constexpr uint8_t kIsBogus = 1;  // This set is bogus (i.e. not valid)

    UChar32* list = stackList; // MUST be terminated with HIGH
    int32_t capacity = INITIAL_CAPACITY; // capacity of list
    int32_t len = 1; // length of list used; 1 <= len <= capacity
    uint8_t fFlags = 0;         // Bit flag (see constants above)

    BMPSet *bmpSet = nullptr; // The set is frozen iff either bmpSet or stringSpan is not NULL.
    UChar32* buffer = nullptr; // internal buffer, may be NULL
    int32_t bufferCapacity = 0; // capacity of buffer

    /**
     * The pattern representation of this set.  This may not be the
     * most economical pattern.  It is the pattern supplied to
     * applyPattern(), with variables substituted and whitespace
     * removed.  For sets constructed without applyPattern(), or
     * modified using the non-pattern API, this string will be empty,
     * indicating that toPattern() must generate a pattern
     * representation from the inversion list.
     */
    char16_t *pat = nullptr;
    int32_t patLen = 0;

    UVector* strings = nullptr; // maintained in sorted order
    UnicodeSetStringSpan *stringSpan = nullptr;

    /**
     * Initial list array.
     * Avoids some heap allocations, and list is never nullptr.
     * Increases the object size a bit.
     */
    UChar32 stackList[INITIAL_CAPACITY];

public:
    /**
     * Determine if this object contains a valid set.
     * A bogus set has no value. It is different from an empty set.
     * It can be used to indicate that no set value is available.
     *
     * @return true if the set is bogus/invalid, false otherwise
     * @see setToBogus()
     * @stable ICU 4.0
     */
    inline UBool isBogus(void) const;

    /**
     * Make this UnicodeSet object invalid.
     * The string will test true with isBogus().
     *
     * A bogus set has no value. It is different from an empty set.
     * It can be used to indicate that no set value is available.
     *
     * This utility function is used throughout the UnicodeSet
     * implementation to indicate that a UnicodeSet operation failed,
     * and may be used in other functions,
     * especially but not exclusively when such functions do not
     * take a UErrorCode for simplicity.
     *
     * @see isBogus()
     * @stable ICU 4.0
     */
    void setToBogus();

public:

    enum {
        /**
         * Minimum value that can be stored in a UnicodeSet.
         * @stable ICU 2.4
         */
        MIN_VALUE = 0,

        /**
         * Maximum value that can be stored in a UnicodeSet.
         * @stable ICU 2.4
         */
        MAX_VALUE = 0x10ffff
    };

    //----------------------------------------------------------------
    // Constructors &c
    //----------------------------------------------------------------

public:

    /**
     * Constructs an empty set.
     * @stable ICU 2.0
     */
    UnicodeSet();

    /**
     * Constructs a set containing the given range. If <code>end <
     * start</code> then an empty set is created.
     *
     * @param start first character, inclusive, of range
     * @param end last character, inclusive, of range
     * @stable ICU 2.4
     */
    UnicodeSet(UChar32 start, UChar32 end);

#ifndef U_HIDE_INTERNAL_API
    /**
     * @internal
     */
    enum ESerialization {
      kSerialized  /* result of serialize() */
    };

    /**
     * Constructs a set from the output of serialize().
     *
     * @param buffer the 16 bit array
     * @param bufferLen the original length returned from serialize()
     * @param serialization the value 'kSerialized'
     * @param status error code
     *
     * @internal
     */
    UnicodeSet(const uint16_t buffer[], int32_t bufferLen,
               ESerialization serialization, UErrorCode &status);
#endif  /* U_HIDE_INTERNAL_API */

    /**
     * Constructs a set from the given pattern.  See the class
     * description for the syntax of the pattern language.
     * @param pattern a string specifying what characters are in the set
     * @param status returns <code>U_ILLEGAL_ARGUMENT_ERROR</code> if the pattern
     * contains a syntax error.
     * @stable ICU 2.0
     */
    UnicodeSet(const UnicodeString& pattern,
               UErrorCode& status);

#ifndef U_HIDE_INTERNAL_API
    /**
     * Constructs a set from the given pattern.  See the class
     * description for the syntax of the pattern language.
     * @param pattern a string specifying what characters are in the set
     * @param options bitmask for options to apply to the pattern.
     * Valid options are USET_IGNORE_SPACE and USET_CASE_INSENSITIVE.
     * @param symbols a symbol table mapping variable names to values
     * and stand-in characters to UnicodeSets; may be NULL
     * @param status returns <code>U_ILLEGAL_ARGUMENT_ERROR</code> if the pattern
     * contains a syntax error.
     * @internal
     */
    UnicodeSet(const UnicodeString& pattern,
               uint32_t options,
               const SymbolTable* symbols,
               UErrorCode& status);
#endif  /* U_HIDE_INTERNAL_API */

    /**
     * Constructs a set from the given pattern.  See the class description
     * for the syntax of the pattern language.
     * @param pattern a string specifying what characters are in the set
     * @param pos on input, the position in pattern at which to start parsing.
     * On output, the position after the last character parsed.
     * @param options bitmask for options to apply to the pattern.
     * Valid options are USET_IGNORE_SPACE and USET_CASE_INSENSITIVE.
     * @param symbols a symbol table mapping variable names to values
     * and stand-in characters to UnicodeSets; may be NULL
     * @param status input-output error code
     * @stable ICU 2.8
     */
    UnicodeSet(const UnicodeString& pattern, ParsePosition& pos,
               uint32_t options,
               const SymbolTable* symbols,
               UErrorCode& status);

    /**
     * Constructs a set that is identical to the given UnicodeSet.
     * @stable ICU 2.0
     */
    UnicodeSet(const UnicodeSet& o);

    /**
     * Destructs the set.
     * @stable ICU 2.0
     */
    virtual ~UnicodeSet();

    /**
     * Assigns this object to be a copy of another.
     * A frozen set will not be modified.
     * @stable ICU 2.0
     */
    UnicodeSet& operator=(const UnicodeSet& o);

    /**
     * Compares the specified object with this set for equality.  Returns
     * <tt>true</tt> if the two sets
     * have the same size, and every member of the specified set is
     * contained in this set (or equivalently, every member of this set is
     * contained in the specified set).
     *
     * @param o set to be compared for equality with this set.
     * @return <tt>true</tt> if the specified set is equal to this set.
     * @stable ICU 2.0
     */
    virtual UBool operator==(const UnicodeSet& o) const;

    /**
     * Compares the specified object with this set for equality.  Returns
     * <tt>true</tt> if the specified set is not equal to this set.
     * @stable ICU 2.0
     */
    inline UBool operator!=(const UnicodeSet& o) const;

    /**
     * Returns a copy of this object.  All UnicodeFunctor objects have
     * to support cloning in order to allow classes using
     * UnicodeFunctors, such as Transliterator, to implement cloning.
     * If this set is frozen, then the clone will be frozen as well.
     * Use cloneAsThawed() for a mutable clone of a frozen set.
     * @see cloneAsThawed
     * @stable ICU 2.0
     */
    virtual UnicodeSet* clone() const;

    /**
     * Returns the hash code value for this set.
     *
     * @return the hash code value for this set.
     * @see Object#hashCode()
     * @stable ICU 2.0
     */
    virtual int32_t hashCode(void) const;

    /**
     * Get a UnicodeSet pointer from a USet
     *
     * @param uset a USet (the ICU plain C type for UnicodeSet)
     * @return the corresponding UnicodeSet pointer.
     *
     * @stable ICU 4.2
     */
    inline static UnicodeSet *fromUSet(USet *uset);

    /**
     * Get a UnicodeSet pointer from a const USet
     *
     * @param uset a const USet (the ICU plain C type for UnicodeSet)
     * @return the corresponding UnicodeSet pointer.
     *
     * @stable ICU 4.2
     */
    inline static const UnicodeSet *fromUSet(const USet *uset);

    /**
     * Produce a USet * pointer for this UnicodeSet.
     * USet is the plain C type for UnicodeSet
     *
     * @return a USet pointer for this UnicodeSet
     * @stable ICU 4.2
     */
    inline USet *toUSet();


    /**
     * Produce a const USet * pointer for this UnicodeSet.
     * USet is the plain C type for UnicodeSet
     *
     * @return a const USet pointer for this UnicodeSet
     * @stable ICU 4.2
     */
    inline const USet * toUSet() const;


    //----------------------------------------------------------------
    // Freezable API
    //----------------------------------------------------------------

    /**
     * Determines whether the set has been frozen (made immutable) or not.
     * See the ICU4J Freezable interface for details.
     * @return true/false for whether the set has been frozen
     * @see freeze
     * @see cloneAsThawed
     * @stable ICU 3.8
     */
    inline UBool isFrozen() const;

    /**
     * Freeze the set (make it immutable).
     * Once frozen, it cannot be unfrozen and is therefore thread-safe
     * until it is deleted.
     * See the ICU4J Freezable interface for details.
     * Freezing the set may also make some operations faster, for example
     * contains() and span().
     * A frozen set will not be modified. (It remains frozen.)
     * @return this set.
     * @see isFrozen
     * @see cloneAsThawed
     * @stable ICU 3.8
     */
    UnicodeSet *freeze();

    /**
     * Clone the set and make the clone mutable.
     * See the ICU4J Freezable interface for details.
     * @return the mutable clone
     * @see freeze
     * @see isFrozen
     * @stable ICU 3.8
     */
    UnicodeSet *cloneAsThawed() const;

    //----------------------------------------------------------------
    // Public API
    //----------------------------------------------------------------

    /**
     * Make this object represent the range `start - end`.
     * If `start > end` then this object is set to an empty range.
     * A frozen set will not be modified.
     *
     * @param start first character in the set, inclusive
     * @param end last character in the set, inclusive
     * @stable ICU 2.4
     */
    UnicodeSet& set(UChar32 start, UChar32 end);

    /**
     * Return true if the given position, in the given pattern, appears
     * to be the start of a UnicodeSet pattern.
     * @stable ICU 2.4
     */
    static UBool resemblesPattern(const UnicodeString& pattern,
                                  int32_t pos);

    /**
     * Modifies this set to represent the set specified by the given
     * pattern, ignoring Unicode Pattern_White_Space characters.
     * See the class description for the syntax of the pattern language.
     * A frozen set will not be modified.
     * @param pattern a string specifying what characters are in the set
     * @param status returns <code>U_ILLEGAL_ARGUMENT_ERROR</code> if the pattern
     * contains a syntax error.
     * <em> Empties the set passed before applying the pattern.</em>
     * @return a reference to this
     * @stable ICU 2.0
     */
    UnicodeSet& applyPattern(const UnicodeString& pattern,
                             UErrorCode& status);

#ifndef U_HIDE_INTERNAL_API
    /**
     * Modifies this set to represent the set specified by the given
     * pattern, optionally ignoring Unicode Pattern_White_Space characters.
     * See the class description for the syntax of the pattern language.
     * A frozen set will not be modified.
     * @param pattern a string specifying what characters are in the set
     * @param options bitmask for options to apply to the pattern.
     * Valid options are USET_IGNORE_SPACE and USET_CASE_INSENSITIVE.
     * @param symbols a symbol table mapping variable names to
     * values and stand-ins to UnicodeSets; may be NULL
     * @param status returns <code>U_ILLEGAL_ARGUMENT_ERROR</code> if the pattern
     * contains a syntax error.
     *<em> Empties the set passed before applying the pattern.</em>
     * @return a reference to this
     * @internal
     */
    UnicodeSet& applyPattern(const UnicodeString& pattern,
                             uint32_t options,
                             const SymbolTable* symbols,
                             UErrorCode& status);
#endif  /* U_HIDE_INTERNAL_API */

    /**
     * Parses the given pattern, starting at the given position.  The
     * character at pattern.charAt(pos.getIndex()) must be '[', or the
     * parse fails.  Parsing continues until the corresponding closing
     * ']'.  If a syntax error is encountered between the opening and
     * closing brace, the parse fails.  Upon return from a successful
     * parse, the ParsePosition is updated to point to the character
     * following the closing ']', and a StringBuffer containing a
     * pairs list for the parsed pattern is returned.  This method calls
     * itself recursively to parse embedded subpatterns.
     *<em> Empties the set passed before applying the pattern.</em>
     * A frozen set will not be modified.
     *
     * @param pattern the string containing the pattern to be parsed.
     * The portion of the string from pos.getIndex(), which must be a
     * '[', to the corresponding closing ']', is parsed.
     * @param pos upon entry, the position at which to being parsing.
     * The character at pattern.charAt(pos.getIndex()) must be a '['.
     * Upon return from a successful parse, pos.getIndex() is either
     * the character after the closing ']' of the parsed pattern, or
     * pattern.length() if the closing ']' is the last character of
     * the pattern string.
     * @param options bitmask for options to apply to the pattern.
     * Valid options are USET_IGNORE_SPACE and USET_CASE_INSENSITIVE.
     * @param symbols a symbol table mapping variable names to
     * values and stand-ins to UnicodeSets; may be NULL
     * @param status returns <code>U_ILLEGAL_ARGUMENT_ERROR</code> if the pattern
     * contains a syntax error.
     * @return a reference to this
     * @stable ICU 2.8
     */
    UnicodeSet& applyPattern(const UnicodeString& pattern,
                             ParsePosition& pos,
                             uint32_t options,
                             const SymbolTable* symbols,
                             UErrorCode& status);

    /**
     * Returns a string representation of this set.  If the result of
     * calling this function is passed to a UnicodeSet constructor, it
     * will produce another set that is equal to this one.
     * A frozen set will not be modified.
     * @param result the string to receive the rules.  Previous
     * contents will be deleted.
     * @param escapeUnprintable if true then convert unprintable
     * character to their hex escape representations, \\uxxxx or
     * \\Uxxxxxxxx.  Unprintable characters are those other than
     * U+000A, U+0020..U+007E.
     * @stable ICU 2.0
     */
    virtual UnicodeString& toPattern(UnicodeString& result,
                                     UBool escapeUnprintable = false) const;

    /**
     * Modifies this set to contain those code points which have the given value
     * for the given binary or enumerated property, as returned by
     * u_getIntPropertyValue.  Prior contents of this set are lost.
     * A frozen set will not be modified.
     *
     * @param prop a property in the range UCHAR_BIN_START..UCHAR_BIN_LIMIT-1
     * or UCHAR_INT_START..UCHAR_INT_LIMIT-1
     * or UCHAR_MASK_START..UCHAR_MASK_LIMIT-1.
     *
     * @param value a value in the range u_getIntPropertyMinValue(prop)..
     * u_getIntPropertyMaxValue(prop), with one exception.  If prop is
     * UCHAR_GENERAL_CATEGORY_MASK, then value should not be a UCharCategory, but
     * rather a mask value produced by U_GET_GC_MASK().  This allows grouped
     * categories such as [:L:] to be represented.
     *
     * @param ec error code input/output parameter
     *
     * @return a reference to this set
     *
     * @stable ICU 2.4
     */
    UnicodeSet& applyIntPropertyValue(UProperty prop,
                                      int32_t value,
                                      UErrorCode& ec);

    /**
     * Modifies this set to contain those code points which have the
     * given value for the given property.  Prior contents of this
     * set are lost.
     * A frozen set will not be modified.
     *
     * @param prop a property alias, either short or long.  The name is matched
     * loosely.  See PropertyAliases.txt for names and a description of loose
     * matching.  If the value string is empty, then this string is interpreted
     * as either a General_Category value alias, a Script value alias, a binary
     * property alias, or a special ID.  Special IDs are matched loosely and
     * correspond to the following sets:
     *
     * "ANY" = [\\u0000-\\U0010FFFF],
     * "ASCII" = [\\u0000-\\u007F],
     * "Assigned" = [:^Cn:].
     *
     * @param value a value alias, either short or long.  The name is matched
     * loosely.  See PropertyValueAliases.txt for names and a description of
     * loose matching.  In addition to aliases listed, numeric values and
     * canonical combining classes may be expressed numerically, e.g., ("nv",
     * "0.5") or ("ccc", "220").  The value string may also be empty.
     *
     * @param ec error code input/output parameter
     *
     * @return a reference to this set
     *
     * @stable ICU 2.4
     */
    UnicodeSet& applyPropertyAlias(const UnicodeString& prop,
                                   const UnicodeString& value,
                                   UErrorCode& ec);

    /**
     * Returns the number of elements in this set (its cardinality).
     * Note than the elements of a set may include both individual
     * codepoints and strings.
     *
     * @return the number of elements in this set (its cardinality).
     * @stable ICU 2.0
     */
    virtual int32_t size(void) const;

    /**
     * Returns <tt>true</tt> if this set contains no elements.
     *
     * @return <tt>true</tt> if this set contains no elements.
     * @stable ICU 2.0
     */
    virtual UBool isEmpty(void) const;

    /**
     * Returns true if this set contains the given character.
     * This function works faster with a frozen set.
     * @param c character to be checked for containment
     * @return true if the test condition is met
     * @stable ICU 2.0
     */
    virtual UBool contains(UChar32 c) const;

    /**
     * Returns true if this set contains every character
     * of the given range.
     * @param start first character, inclusive, of the range
     * @param end last character, inclusive, of the range
     * @return true if the test condition is met
     * @stable ICU 2.0
     */
    virtual UBool contains(UChar32 start, UChar32 end) const;

    /**
     * Returns <tt>true</tt> if this set contains the given
     * multicharacter string.
     * @param s string to be checked for containment
     * @return <tt>true</tt> if this set contains the specified string
     * @stable ICU 2.4
     */
    UBool contains(const UnicodeString& s) const;

    /**
     * Returns true if this set contains all the characters and strings
     * of the given set.
     * @param c set to be checked for containment
     * @return true if the test condition is met
     * @stable ICU 2.4
     */
    virtual UBool containsAll(const UnicodeSet& c) const;

    /**
     * Returns true if this set contains all the characters
     * of the given string.
     * @param s string containing characters to be checked for containment
     * @return true if the test condition is met
     * @stable ICU 2.4
     */
    UBool containsAll(const UnicodeString& s) const;

    /**
     * Returns true if this set contains none of the characters
     * of the given range.
     * @param start first character, inclusive, of the range
     * @param end last character, inclusive, of the range
     * @return true if the test condition is met
     * @stable ICU 2.4
     */
    UBool containsNone(UChar32 start, UChar32 end) const;

    /**
     * Returns true if this set contains none of the characters and strings
     * of the given set.
     * @param c set to be checked for containment
     * @return true if the test condition is met
     * @stable ICU 2.4
     */
    UBool containsNone(const UnicodeSet& c) const;

    /**
     * Returns true if this set contains none of the characters
     * of the given string.
     * @param s string containing characters to be checked for containment
     * @return true if the test condition is met
     * @stable ICU 2.4
     */
    UBool containsNone(const UnicodeString& s) const;

    /**
     * Returns true if this set contains one or more of the characters
     * in the given range.
     * @param start first character, inclusive, of the range
     * @param end last character, inclusive, of the range
     * @return true if the condition is met
     * @stable ICU 2.4
     */
    inline UBool containsSome(UChar32 start, UChar32 end) const;

    /**
     * Returns true if this set contains one or more of the characters
     * and strings of the given set.
     * @param s The set to be checked for containment
     * @return true if the condition is met
     * @stable ICU 2.4
     */
    inline UBool containsSome(const UnicodeSet& s) const;

    /**
     * Returns true if this set contains one or more of the characters
     * of the given string.
     * @param s string containing characters to be checked for containment
     * @return true if the condition is met
     * @stable ICU 2.4
     */
    inline UBool containsSome(const UnicodeString& s) const;

    /**
     * Returns the length of the initial substring of the input string which
     * consists only of characters and strings that are contained in this set
     * (USET_SPAN_CONTAINED, USET_SPAN_SIMPLE),
     * or only of characters and strings that are not contained
     * in this set (USET_SPAN_NOT_CONTAINED).
     * See USetSpanCondition for details.
     * Similar to the strspn() C library function.
     * Unpaired surrogates are treated according to contains() of their surrogate code points.
     * This function works faster with a frozen set and with a non-negative string length argument.
     * @param s start of the string
     * @param length of the string; can be -1 for NUL-terminated
     * @param spanCondition specifies the containment condition
     * @return the length of the initial substring according to the spanCondition;
     *         0 if the start of the string does not fit the spanCondition
     * @stable ICU 3.8
     * @see USetSpanCondition
     */
    int32_t span(const char16_t *s, int32_t length, USetSpanCondition spanCondition) const;

    /**
     * Returns the end of the substring of the input string according to the USetSpanCondition.
     * Same as <code>start+span(s.getBuffer()+start, s.length()-start, spanCondition)</code>
     * after pinning start to 0<=start<=s.length().
     * @param s the string
     * @param start the start index in the string for the span operation
     * @param spanCondition specifies the containment condition
     * @return the exclusive end of the substring according to the spanCondition;
     *         the substring s.tempSubStringBetween(start, end) fulfills the spanCondition
     * @stable ICU 4.4
     * @see USetSpanCondition
     */
    inline int32_t span(const UnicodeString &s, int32_t start, USetSpanCondition spanCondition) const;

    /**
     * Returns the start of the trailing substring of the input string which
     * consists only of characters and strings that are contained in this set
     * (USET_SPAN_CONTAINED, USET_SPAN_SIMPLE),
     * or only of characters and strings that are not contained
     * in this set (USET_SPAN_NOT_CONTAINED).
     * See USetSpanCondition for details.
     * Unpaired surrogates are treated according to contains() of their surrogate code points.
     * This function works faster with a frozen set and with a non-negative string length argument.
     * @param s start of the string
     * @param length of the string; can be -1 for NUL-terminated
     * @param spanCondition specifies the containment condition
     * @return the start of the trailing substring according to the spanCondition;
     *         the string length if the end of the string does not fit the spanCondition
     * @stable ICU 3.8
     * @see USetSpanCondition
     */
    int32_t spanBack(const char16_t *s, int32_t length, USetSpanCondition spanCondition) const;

    /**
     * Returns the start of the substring of the input string according to the USetSpanCondition.
     * Same as <code>spanBack(s.getBuffer(), limit, spanCondition)</code>
     * after pinning limit to 0<=end<=s.length().
     * @param s the string
     * @param limit the exclusive-end index in the string for the span operation
     *              (use s.length() or INT32_MAX for spanning back from the end of the string)
     * @param spanCondition specifies the containment condition
     * @return the start of the substring according to the spanCondition;
     *         the substring s.tempSubStringBetween(start, limit) fulfills the spanCondition
     * @stable ICU 4.4
     * @see USetSpanCondition
     */
    inline int32_t spanBack(const UnicodeString &s, int32_t limit, USetSpanCondition spanCondition) const;

    /**
     * Returns the length of the initial substring of the input string which
     * consists only of characters and strings that are contained in this set
     * (USET_SPAN_CONTAINED, USET_SPAN_SIMPLE),
     * or only of characters and strings that are not contained
     * in this set (USET_SPAN_NOT_CONTAINED).
     * See USetSpanCondition for details.
     * Similar to the strspn() C library function.
     * Malformed byte sequences are treated according to contains(0xfffd).
     * This function works faster with a frozen set and with a non-negative string length argument.
     * @param s start of the string (UTF-8)
     * @param length of the string; can be -1 for NUL-terminated
     * @param spanCondition specifies the containment condition
     * @return the length of the initial substring according to the spanCondition;
     *         0 if the start of the string does not fit the spanCondition
     * @stable ICU 3.8
     * @see USetSpanCondition
     */
    int32_t spanUTF8(const char *s, int32_t length, USetSpanCondition spanCondition) const;

    /**
     * Returns the start of the trailing substring of the input string which
     * consists only of characters and strings that are contained in this set
     * (USET_SPAN_CONTAINED, USET_SPAN_SIMPLE),
     * or only of characters and strings that are not contained
     * in this set (USET_SPAN_NOT_CONTAINED).
     * See USetSpanCondition for details.
     * Malformed byte sequences are treated according to contains(0xfffd).
     * This function works faster with a frozen set and with a non-negative string length argument.
     * @param s start of the string (UTF-8)
     * @param length of the string; can be -1 for NUL-terminated
     * @param spanCondition specifies the containment condition
     * @return the start of the trailing substring according to the spanCondition;
     *         the string length if the end of the string does not fit the spanCondition
     * @stable ICU 3.8
     * @see USetSpanCondition
     */
    int32_t spanBackUTF8(const char *s, int32_t length, USetSpanCondition spanCondition) const;

    /**
     * Implement UnicodeMatcher::matches()
     * @stable ICU 2.4
     */
    virtual UMatchDegree matches(const Replaceable& text,
                         int32_t& offset,
                         int32_t limit,
                         UBool incremental);

private:
    /**
     * Returns the longest match for s in text at the given position.
     * If limit > start then match forward from start+1 to limit
     * matching all characters except s.charAt(0).  If limit < start,
     * go backward starting from start-1 matching all characters
     * except s.charAt(s.length()-1).  This method assumes that the
     * first character, text.charAt(start), matches s, so it does not
     * check it.
     * @param text the text to match
     * @param start the first character to match.  In the forward
     * direction, text.charAt(start) is matched against s.charAt(0).
     * In the reverse direction, it is matched against
     * s.charAt(s.length()-1).
     * @param limit the limit offset for matching, either last+1 in
     * the forward direction, or last-1 in the reverse direction,
     * where last is the index of the last character to match.
     * @param s
     * @return If part of s matches up to the limit, return |limit -
     * start|.  If all of s matches before reaching the limit, return
     * s.length().  If there is a mismatch between s and text, return
     * 0
     */
    static int32_t matchRest(const Replaceable& text,
                             int32_t start, int32_t limit,
                             const UnicodeString& s);

    /**
     * Returns the smallest value i such that c < list[i].  Caller
     * must ensure that c is a legal value or this method will enter
     * an infinite loop.  This method performs a binary search.
     * @param c a character in the range MIN_VALUE..MAX_VALUE
     * inclusive
     * @return the smallest integer i in the range 0..len-1,
     * inclusive, such that c < list[i]
     */
    int32_t findCodePoint(UChar32 c) const;

public:

    /**
     * Implementation of UnicodeMatcher API.  Union the set of all
     * characters that may be matched by this object into the given
     * set.
     * @param toUnionTo the set into which to union the source characters
     * @stable ICU 2.4
     */
    virtual void addMatchSetTo(UnicodeSet& toUnionTo) const;

    /**
     * Returns the index of the given character within this set, where
     * the set is ordered by ascending code point.  If the character
     * is not in this set, return -1.  The inverse of this method is
     * <code>charAt()</code>.
     * @return an index from 0..size()-1, or -1
     * @stable ICU 2.4
     */
    int32_t indexOf(UChar32 c) const;

    /**
     * Returns the character at the given index within this set, where
     * the set is ordered by ascending code point.  If the index is
     * out of range, return (UChar32)-1.  The inverse of this method is
     * <code>indexOf()</code>.
     * @param index an index from 0..size()-1
     * @return the character at the given index, or (UChar32)-1.
     * @stable ICU 2.4
     */
    UChar32 charAt(int32_t index) const;

    /**
     * Adds the specified range to this set if it is not already
     * present.  If this set already contains the specified range,
     * the call leaves this set unchanged.  If <code>start > end</code>
     * then an empty range is added, leaving the set unchanged.
     * This is equivalent to a boolean logic OR, or a set UNION.
     * A frozen set will not be modified.
     *
     * @param start first character, inclusive, of range to be added
     * to this set.
     * @param end last character, inclusive, of range to be added
     * to this set.
     * @stable ICU 2.0
     */
    virtual UnicodeSet& add(UChar32 start, UChar32 end);

    /**
     * Adds the specified character to this set if it is not already
     * present.  If this set already contains the specified character,
     * the call leaves this set unchanged.
     * A frozen set will not be modified.
     *
     * @param c the character (code point)
     * @return this object, for chaining
     * @stable ICU 2.0
     */
    UnicodeSet& add(UChar32 c);

    /**
     * Adds the specified multicharacter to this set if it is not already
     * present.  If this set already contains the multicharacter,
     * the call leaves this set unchanged.
     * Thus "ch" => {"ch"}
     * A frozen set will not be modified.
     *
     * @param s the source string
     * @return this object, for chaining
     * @stable ICU 2.4
     */
    UnicodeSet& add(const UnicodeString& s);

 private:
    /**
     * @return a code point IF the string consists of a single one.
     * otherwise returns -1.
     * @param s string to test
     */
    static int32_t getSingleCP(const UnicodeString& s);

    void _add(const UnicodeString& s);

 public:
    /**
     * Adds each of the characters in this string to the set. Note: "ch" => {"c", "h"}
     * If this set already contains any particular character, it has no effect on that character.
     * A frozen set will not be modified.
     * @param s the source string
     * @return this object, for chaining
     * @stable ICU 2.4
     */
    UnicodeSet& addAll(const UnicodeString& s);

    /**
     * Retains EACH of the characters in this string. Note: "ch" == {"c", "h"}
     * A frozen set will not be modified.
     * @param s the source string
     * @return this object, for chaining
     * @stable ICU 2.4
     */
    UnicodeSet& retainAll(const UnicodeString& s);

    /**
     * Complement EACH of the characters in this string. Note: "ch" == {"c", "h"}
     * A frozen set will not be modified.
     * @param s the source string
     * @return this object, for chaining
     * @stable ICU 2.4
     */
    UnicodeSet& complementAll(const UnicodeString& s);

    /**
     * Remove EACH of the characters in this string. Note: "ch" == {"c", "h"}
     * A frozen set will not be modified.
     * @param s the source string
     * @return this object, for chaining
     * @stable ICU 2.4
     */
    UnicodeSet& removeAll(const UnicodeString& s);

    /**
     * Makes a set from a multicharacter string. Thus "ch" => {"ch"}
     *
     * @param s the source string
     * @return a newly created set containing the given string.
     * The caller owns the return object and is responsible for deleting it.
     * @stable ICU 2.4
     */
    static UnicodeSet* U_EXPORT2 createFrom(const UnicodeString& s);


    /**
     * Makes a set from each of the characters in the string. Thus "ch" => {"c", "h"}
     * @param s the source string
     * @return a newly created set containing the given characters
     * The caller owns the return object and is responsible for deleting it.
     * @stable ICU 2.4
     */
    static UnicodeSet* U_EXPORT2 createFromAll(const UnicodeString& s);

    /**
     * Retain only the elements in this set that are contained in the
     * specified range.  If <code>start > end</code> then an empty range is
     * retained, leaving the set empty.  This is equivalent to
     * a boolean logic AND, or a set INTERSECTION.
     * A frozen set will not be modified.
     *
     * @param start first character, inclusive, of range
     * @param end last character, inclusive, of range
     * @stable ICU 2.0
     */
    virtual UnicodeSet& retain(UChar32 start, UChar32 end);


    /**
     * Retain the specified character from this set if it is present.
     * A frozen set will not be modified.
     *
     * @param c the character (code point)
     * @return this object, for chaining
     * @stable ICU 2.0
     */
    UnicodeSet& retain(UChar32 c);

#ifndef U_HIDE_DRAFT_API
    /**
     * Retains only the specified string from this set if it is present.
     * Upon return this set will be empty if it did not contain s, or
     * will only contain s if it did contain s.
     * A frozen set will not be modified.
     *
     * @param s the source string
     * @return this object, for chaining
     * @draft ICU 69
     */
    UnicodeSet& retain(const UnicodeString &s);
#endif  // U_HIDE_DRAFT_API

    /**
     * Removes the specified range from this set if it is present.
     * The set will not contain the specified range once the call
     * returns.  If <code>start > end</code> then an empty range is
     * removed, leaving the set unchanged.
     * A frozen set will not be modified.
     *
     * @param start first character, inclusive, of range to be removed
     * from this set.
     * @param end last character, inclusive, of range to be removed
     * from this set.
     * @stable ICU 2.0
     */
    virtual UnicodeSet& remove(UChar32 start, UChar32 end);

    /**
     * Removes the specified character from this set if it is present.
     * The set will not contain the specified range once the call
     * returns.
     * A frozen set will not be modified.
     *
     * @param c the character (code point)
     * @return this object, for chaining
     * @stable ICU 2.0
     */
    UnicodeSet& remove(UChar32 c);

    /**
     * Removes the specified string from this set if it is present.
     * The set will not contain the specified character once the call
     * returns.
     * A frozen set will not be modified.
     * @param s the source string
     * @return this object, for chaining
     * @stable ICU 2.4
     */
    UnicodeSet& remove(const UnicodeString& s);

    /**
     * Inverts this set.  This operation modifies this set so that
     * its value is its complement.  This is equivalent to
     * <code>complement(MIN_VALUE, MAX_VALUE)</code>.
     * A frozen set will not be modified.
     * @stable ICU 2.0
     */
    virtual UnicodeSet& complement(void);

    /**
     * Complements the specified range in this set.  Any character in
     * the range will be removed if it is in this set, or will be
     * added if it is not in this set.  If <code>start > end</code>
     * then an empty range is complemented, leaving the set unchanged.
     * This is equivalent to a boolean logic XOR.
     * A frozen set will not be modified.
     *
     * @param start first character, inclusive, of range
     * @param end last character, inclusive, of range
     * @stable ICU 2.0
     */
    virtual UnicodeSet& complement(UChar32 start, UChar32 end);

    /**
     * Complements the specified character in this set.  The character
     * will be removed if it is in this set, or will be added if it is
     * not in this set.
     * A frozen set will not be modified.
     *
     * @param c the character (code point)
     * @return this object, for chaining
     * @stable ICU 2.0
     */
    UnicodeSet& complement(UChar32 c);

    /**
     * Complement the specified string in this set.
     * The string will be removed if it is in this set, or will be added if it is not in this set.
     * A frozen set will not be modified.
     *
     * @param s the string to complement
     * @return this object, for chaining
     * @stable ICU 2.4
     */
    UnicodeSet& complement(const UnicodeString& s);

    /**
     * Adds all of the elements in the specified set to this set if
     * they're not already present.  This operation effectively
     * modifies this set so that its value is the <i>union</i> of the two
     * sets.  The behavior of this operation is unspecified if the specified
     * collection is modified while the operation is in progress.
     * A frozen set will not be modified.
     *
     * @param c set whose elements are to be added to this set.
     * @see #add(UChar32, UChar32)
     * @stable ICU 2.0
     */
    virtual UnicodeSet& addAll(const UnicodeSet& c);

    /**
     * Retains only the elements in this set that are contained in the
     * specified set.  In other words, removes from this set all of
     * its elements that are not contained in the specified set.  This
     * operation effectively modifies this set so that its value is
     * the <i>intersection</i> of the two sets.
     * A frozen set will not be modified.
     *
     * @param c set that defines which elements this set will retain.
     * @stable ICU 2.0
     */
    virtual UnicodeSet& retainAll(const UnicodeSet& c);

    /**
     * Removes from this set all of its elements that are contained in the
     * specified set.  This operation effectively modifies this
     * set so that its value is the <i>asymmetric set difference</i> of
     * the two sets.
     * A frozen set will not be modified.
     *
     * @param c set that defines which elements will be removed from
     *          this set.
     * @stable ICU 2.0
     */
    virtual UnicodeSet& removeAll(const UnicodeSet& c);

    /**
     * Complements in this set all elements contained in the specified
     * set.  Any character in the other set will be removed if it is
     * in this set, or will be added if it is not in this set.
     * A frozen set will not be modified.
     *
     * @param c set that defines which elements will be xor'ed from
     *          this set.
     * @stable ICU 2.4
     */
    virtual UnicodeSet& complementAll(const UnicodeSet& c);

    /**
     * Removes all of the elements from this set.  This set will be
     * empty after this call returns.
     * A frozen set will not be modified.
     * @stable ICU 2.0
     */
    virtual UnicodeSet& clear(void);

    /**
     * Close this set over the given attribute.  For the attribute
     * USET_CASE, the result is to modify this set so that:
     *
     * 1. For each character or string 'a' in this set, all strings or
     * characters 'b' such that foldCase(a) == foldCase(b) are added
     * to this set.
     *
     * 2. For each string 'e' in the resulting set, if e !=
     * foldCase(e), 'e' will be removed.
     *
     * Example: [aq\\u00DF{Bc}{bC}{Fi}] => [aAqQ\\u00DF\\uFB01{ss}{bc}{fi}]
     *
     * (Here foldCase(x) refers to the operation u_strFoldCase, and a
     * == b denotes that the contents are the same, not pointer
     * comparison.)
     *
     * A frozen set will not be modified.
     *
     * @param attribute bitmask for attributes to close over.
     * Currently only the USET_CASE bit is supported.  Any undefined bits
     * are ignored.
     * @return a reference to this set.
     * @stable ICU 4.2
     */
    UnicodeSet& closeOver(int32_t attribute);

    /**
     * Remove all strings from this set.
     *
     * @return a reference to this set.
     * @stable ICU 4.2
     */
    virtual UnicodeSet &removeAllStrings();

    /**
     * Iteration method that returns the number of ranges contained in
     * this set.
     * @see #getRangeStart
     * @see #getRangeEnd
     * @stable ICU 2.4
     */
    virtual int32_t getRangeCount(void) const;

    /**
     * Iteration method that returns the first character in the
     * specified range of this set.
     * @see #getRangeCount
     * @see #getRangeEnd
     * @stable ICU 2.4
     */
    virtual UChar32 getRangeStart(int32_t index) const;

    /**
     * Iteration method that returns the last character in the
     * specified range of this set.
     * @see #getRangeStart
     * @see #getRangeEnd
     * @stable ICU 2.4
     */
    virtual UChar32 getRangeEnd(int32_t index) const;

    /**
     * Serializes this set into an array of 16-bit integers.  Serialization
     * (currently) only records the characters in the set; multicharacter
     * strings are ignored.
     *
     * The array has following format (each line is one 16-bit
     * integer):
     *
     *  length     = (n+2*m) | (m!=0?0x8000:0)
     *  bmpLength  = n; present if m!=0
     *  bmp[0]
     *  bmp[1]
     *  ...
     *  bmp[n-1]
     *  supp-high[0]
     *  supp-low[0]
     *  supp-high[1]
     *  supp-low[1]
     *  ...
     *  supp-high[m-1]
     *  supp-low[m-1]
     *
     * The array starts with a header.  After the header are n bmp
     * code points, then m supplementary code points.  Either n or m
     * or both may be zero.  n+2*m is always <= 0x7FFF.
     *
     * If there are no supplementary characters (if m==0) then the
     * header is one 16-bit integer, 'length', with value n.
     *
     * If there are supplementary characters (if m!=0) then the header
     * is two 16-bit integers.  The first, 'length', has value
     * (n+2*m)|0x8000.  The second, 'bmpLength', has value n.
     *
     * After the header the code points are stored in ascending order.
     * Supplementary code points are stored as most significant 16
     * bits followed by least significant 16 bits.
     *
     * @param dest pointer to buffer of destCapacity 16-bit integers.
     * May be NULL only if destCapacity is zero.
     * @param destCapacity size of dest, or zero.  Must not be negative.
     * @param ec error code.  Will be set to U_INDEX_OUTOFBOUNDS_ERROR
     * if n+2*m > 0x7FFF.  Will be set to U_BUFFER_OVERFLOW_ERROR if
     * n+2*m+(m!=0?2:1) > destCapacity.
     * @return the total length of the serialized format, including
     * the header, that is, n+2*m+(m!=0?2:1), or 0 on error other
     * than U_BUFFER_OVERFLOW_ERROR.
     * @stable ICU 2.4
     */
    int32_t serialize(uint16_t *dest, int32_t destCapacity, UErrorCode& ec) const;

    /**
     * Reallocate this objects internal structures to take up the least
     * possible space, without changing this object's value.
     * A frozen set will not be modified.
     * @stable ICU 2.4
     */
    virtual UnicodeSet& compact();

    /**
     * Return the class ID for this class.  This is useful only for
     * comparing to a return value from getDynamicClassID().  For example:
     * <pre>
     * .      Base* polymorphic_pointer = createPolymorphicObject();
     * .      if (polymorphic_pointer->getDynamicClassID() ==
     * .          Derived::getStaticClassID()) ...
     * </pre>
     * @return          The class ID for all objects of this class.
     * @stable ICU 2.0
     */
    static UClassID U_EXPORT2 getStaticClassID(void);

    /**
     * Implement UnicodeFunctor API.
     *
     * @return The class ID for this object. All objects of a given
     * class have the same class ID.  Objects of other classes have
     * different class IDs.
     * @stable ICU 2.4
     */
    virtual UClassID getDynamicClassID(void) const;

private:

    // Private API for the USet API

    friend class USetAccess;

    const UnicodeString* getString(int32_t index) const;

    //----------------------------------------------------------------
    // RuleBasedTransliterator support
    //----------------------------------------------------------------

private:

    /**
     * Returns <tt>true</tt> if this set contains any character whose low byte
     * is the given value.  This is used by <tt>RuleBasedTransliterator</tt> for
     * indexing.
     */
    virtual UBool matchesIndexValue(uint8_t v) const;

private:
    friend class RBBIRuleScanner;

    //----------------------------------------------------------------
    // Implementation: Clone as thawed (see ICU4J Freezable)
    //----------------------------------------------------------------

    UnicodeSet(const UnicodeSet& o, UBool /* asThawed */);
    UnicodeSet& copyFrom(const UnicodeSet& o, UBool asThawed);

    //----------------------------------------------------------------
    // Implementation: Pattern parsing
    //----------------------------------------------------------------

    void applyPatternIgnoreSpace(const UnicodeString& pattern,
                                 ParsePosition& pos,
                                 const SymbolTable* symbols,
                                 UErrorCode& status);

    void applyPattern(RuleCharacterIterator& chars,
                      const SymbolTable* symbols,
                      UnicodeString& rebuiltPat,
                      uint32_t options,
                      UnicodeSet& (UnicodeSet::*caseClosure)(int32_t attribute),
                      int32_t depth,
                      UErrorCode& ec);

    //----------------------------------------------------------------
    // Implementation: Utility methods
    //----------------------------------------------------------------

    static int32_t nextCapacity(int32_t minCapacity);

    bool ensureCapacity(int32_t newLen);

    bool ensureBufferCapacity(int32_t newLen);

    void swapBuffers(void);

    UBool allocateStrings(UErrorCode &status);
    UBool hasStrings() const;
    int32_t stringsSize() const;
    UBool stringsContains(const UnicodeString &s) const;

    UnicodeString& _toPattern(UnicodeString& result,
                              UBool escapeUnprintable) const;

    UnicodeString& _generatePattern(UnicodeString& result,
                                    UBool escapeUnprintable) const;

    static void _appendToPat(UnicodeString& buf, const UnicodeString& s, UBool escapeUnprintable);

    static void _appendToPat(UnicodeString& buf, UChar32 c, UBool escapeUnprintable);

    //----------------------------------------------------------------
    // Implementation: Fundamental operators
    //----------------------------------------------------------------

    void exclusiveOr(const UChar32* other, int32_t otherLen, int8_t polarity);

    void add(const UChar32* other, int32_t otherLen, int8_t polarity);

    void retain(const UChar32* other, int32_t otherLen, int8_t polarity);

    /**
     * Return true if the given position, in the given pattern, appears
     * to be the start of a property set pattern [:foo:], \\p{foo}, or
     * \\P{foo}, or \\N{name}.
     */
    static UBool resemblesPropertyPattern(const UnicodeString& pattern,
                                          int32_t pos);

    static UBool resemblesPropertyPattern(RuleCharacterIterator& chars,
                                          int32_t iterOpts);

    /**
     * Parse the given property pattern at the given parse position
     * and set this UnicodeSet to the result.
     *
     * The original design document is out of date, but still useful.
     * Ignore the property and value names:
     * http://source.icu-project.org/repos/icu/icuhtml/trunk/design/unicodeset_properties.html
     *
     * Recognized syntax:
     *
     * [:foo:] [:^foo:] - white space not allowed within "[:" or ":]"
     * \\p{foo} \\P{foo}  - white space not allowed within "\\p" or "\\P"
     * \\N{name}         - white space not allowed within "\\N"
     *
     * Other than the above restrictions, Unicode Pattern_White_Space characters are ignored.
     * Case is ignored except in "\\p" and "\\P" and "\\N".  In 'name' leading
     * and trailing space is deleted, and internal runs of whitespace
     * are collapsed to a single space.
     *
     * We support binary properties, enumerated properties, and the
     * following non-enumerated properties:
     *
     *  Numeric_Value
     *  Name
     *  Unicode_1_Name
     *
     * @param pattern the pattern string
     * @param ppos on entry, the position at which to begin parsing.
     * This should be one of the locations marked '^':
     *
     *   [:blah:]     \\p{blah}     \\P{blah}     \\N{name}
     *   ^       %    ^       %    ^       %    ^       %
     *
     * On return, the position after the last character parsed, that is,
     * the locations marked '%'.  If the parse fails, ppos is returned
     * unchanged.
     * @param ec status
     * @return a reference to this.
     */
    UnicodeSet& applyPropertyPattern(const UnicodeString& pattern,
                                     ParsePosition& ppos,
                                     UErrorCode &ec);

    void applyPropertyPattern(RuleCharacterIterator& chars,
                              UnicodeString& rebuiltPat,
                              UErrorCode& ec);

    static const UnicodeSet* getInclusions(int32_t src, UErrorCode &status);

    /**
     * A filter that returns true if the given code point should be
     * included in the UnicodeSet being constructed.
     */
    typedef UBool (*Filter)(UChar32 codePoint, void* context);

    /**
     * Given a filter, set this UnicodeSet to the code points
     * contained by that filter.  The filter MUST be
     * property-conformant.  That is, if it returns value v for one
     * code point, then it must return v for all affiliated code
     * points, as defined by the inclusions list.  See
     * getInclusions().
     * src is a UPropertySource value.
     */
    void applyFilter(Filter filter,
                     void* context,
                     const UnicodeSet* inclusions,
                     UErrorCode &status);

    // UCPMap is now stable ICU 63
    void applyIntPropertyValue(const UCPMap *map,
                               UCPMapValueFilter *filter, const void *context,
                               UErrorCode &errorCode);

    /**
     * Set the new pattern to cache.
     */
    void setPattern(const UnicodeString& newPat) {
        setPattern(newPat.getBuffer(), newPat.length());
    }
    void setPattern(const char16_t *newPat, int32_t newPatLen);
    /**
     * Release existing cached pattern.
     */
    void releasePattern();

    friend class UnicodeSetIterator;
};



inline UBool UnicodeSet::operator!=(const UnicodeSet& o) const {
    return !operator==(o);
}

inline UBool UnicodeSet::isFrozen() const {
    return (UBool)(bmpSet!=NULL || stringSpan!=NULL);
}

inline UBool UnicodeSet::containsSome(UChar32 start, UChar32 end) const {
    return !containsNone(start, end);
}

inline UBool UnicodeSet::containsSome(const UnicodeSet& s) const {
    return !containsNone(s);
}

inline UBool UnicodeSet::containsSome(const UnicodeString& s) const {
    return !containsNone(s);
}

inline UBool UnicodeSet::isBogus() const {
    return (UBool)(fFlags & kIsBogus);
}

inline UnicodeSet *UnicodeSet::fromUSet(USet *uset) {
    return reinterpret_cast<UnicodeSet *>(uset);
}

inline const UnicodeSet *UnicodeSet::fromUSet(const USet *uset) {
    return reinterpret_cast<const UnicodeSet *>(uset);
}

inline USet *UnicodeSet::toUSet() {
    return reinterpret_cast<USet *>(this);
}

inline const USet *UnicodeSet::toUSet() const {
    return reinterpret_cast<const USet *>(this);
}

inline int32_t UnicodeSet::span(const UnicodeString &s, int32_t start, USetSpanCondition spanCondition) const {
    int32_t sLength=s.length();
    if(start<0) {
        start=0;
    } else if(start>sLength) {
        start=sLength;
    }
    return start+span(s.getBuffer()+start, sLength-start, spanCondition);
}

inline int32_t UnicodeSet::spanBack(const UnicodeString &s, int32_t limit, USetSpanCondition spanCondition) const {
    int32_t sLength=s.length();
    if(limit<0) {
        limit=0;
    } else if(limit>sLength) {
        limit=sLength;
    }
    return spanBack(s.getBuffer(), limit, spanCondition);
}

U_NAMESPACE_END

#endif /* U_SHOW_CPLUSPLUS_API */

#endif
=======
// © 2016 and later: Unicode, Inc. and others.
// License & terms of use: http://www.unicode.org/copyright.html
/*
***************************************************************************
* Copyright (C) 1999-2016, International Business Machines Corporation
* and others. All Rights Reserved.
***************************************************************************
*   Date        Name        Description
*   10/20/99    alan        Creation.
***************************************************************************
*/

#ifndef UNICODESET_H
#define UNICODESET_H

#include "unicode/utypes.h"

#if U_SHOW_CPLUSPLUS_API

#include "unicode/ucpmap.h"
#include "unicode/unifilt.h"
#include "unicode/unistr.h"
#include "unicode/uset.h"

/**
 * \file
 * \brief C++ API: Unicode Set
 */

U_NAMESPACE_BEGIN

// Forward Declarations.
class BMPSet;
class ParsePosition;
class RBBIRuleScanner;
class SymbolTable;
class UnicodeSetStringSpan;
class UVector;
class RuleCharacterIterator;

/**
 * A mutable set of Unicode characters and multicharacter strings.  Objects of this class
 * represent <em>character classes</em> used in regular expressions.
 * A character specifies a subset of Unicode code points.  Legal
 * code points are U+0000 to U+10FFFF, inclusive.
 *
 * <p>The UnicodeSet class is not designed to be subclassed.
 *
 * <p><code>UnicodeSet</code> supports two APIs. The first is the
 * <em>operand</em> API that allows the caller to modify the value of
 * a <code>UnicodeSet</code> object. It conforms to Java 2's
 * <code>java.util.Set</code> interface, although
 * <code>UnicodeSet</code> does not actually implement that
 * interface. All methods of <code>Set</code> are supported, with the
 * modification that they take a character range or single character
 * instead of an <code>Object</code>, and they take a
 * <code>UnicodeSet</code> instead of a <code>Collection</code>.  The
 * operand API may be thought of in terms of boolean logic: a boolean
 * OR is implemented by <code>add</code>, a boolean AND is implemented
 * by <code>retain</code>, a boolean XOR is implemented by
 * <code>complement</code> taking an argument, and a boolean NOT is
 * implemented by <code>complement</code> with no argument.  In terms
 * of traditional set theory function names, <code>add</code> is a
 * union, <code>retain</code> is an intersection, <code>remove</code>
 * is an asymmetric difference, and <code>complement</code> with no
 * argument is a set complement with respect to the superset range
 * <code>MIN_VALUE-MAX_VALUE</code>
 *
 * <p>The second API is the
 * <code>applyPattern()</code>/<code>toPattern()</code> API from the
 * <code>java.text.Format</code>-derived classes.  Unlike the
 * methods that add characters, add categories, and control the logic
 * of the set, the method <code>applyPattern()</code> sets all
 * attributes of a <code>UnicodeSet</code> at once, based on a
 * string pattern.
 *
 * <p><b>Pattern syntax</b></p>
 *
 * Patterns are accepted by the constructors and the
 * <code>applyPattern()</code> methods and returned by the
 * <code>toPattern()</code> method.  These patterns follow a syntax
 * similar to that employed by version 8 regular expression character
 * classes.  Here are some simple examples:
 *
 * \htmlonly<blockquote>\endhtmlonly
 *   <table>
 *     <tr align="top">
 *       <td nowrap valign="top" align="left"><code>[]</code></td>
 *       <td valign="top">No characters</td>
 *     </tr><tr align="top">
 *       <td nowrap valign="top" align="left"><code>[a]</code></td>
 *       <td valign="top">The character 'a'</td>
 *     </tr><tr align="top">
 *       <td nowrap valign="top" align="left"><code>[ae]</code></td>
 *       <td valign="top">The characters 'a' and 'e'</td>
 *     </tr>
 *     <tr>
 *       <td nowrap valign="top" align="left"><code>[a-e]</code></td>
 *       <td valign="top">The characters 'a' through 'e' inclusive, in Unicode code
 *       point order</td>
 *     </tr>
 *     <tr>
 *       <td nowrap valign="top" align="left"><code>[\\u4E01]</code></td>
 *       <td valign="top">The character U+4E01</td>
 *     </tr>
 *     <tr>
 *       <td nowrap valign="top" align="left"><code>[a{ab}{ac}]</code></td>
 *       <td valign="top">The character 'a' and the multicharacter strings &quot;ab&quot; and
 *       &quot;ac&quot;</td>
 *     </tr>
 *     <tr>
 *       <td nowrap valign="top" align="left"><code>[\\p{Lu}]</code></td>
 *       <td valign="top">All characters in the general category Uppercase Letter</td>
 *     </tr>
 *   </table>
 * \htmlonly</blockquote>\endhtmlonly
 *
 * Any character may be preceded by a backslash in order to remove any special
 * meaning.  White space characters, as defined by UCharacter.isWhitespace(), are
 * ignored, unless they are escaped.
 *
 * <p>Property patterns specify a set of characters having a certain
 * property as defined by the Unicode standard.  Both the POSIX-like
 * "[:Lu:]" and the Perl-like syntax "\\p{Lu}" are recognized.  For a
 * complete list of supported property patterns, see the User's Guide
 * for UnicodeSet at
 * <a href="https://unicode-org.github.io/icu/userguide/strings/unicodeset">
 * https://unicode-org.github.io/icu/userguide/strings/unicodeset</a>.
 * Actual determination of property data is defined by the underlying
 * Unicode database as implemented by UCharacter.
 *
 * <p>Patterns specify individual characters, ranges of characters, and
 * Unicode property sets.  When elements are concatenated, they
 * specify their union.  To complement a set, place a '^' immediately
 * after the opening '['.  Property patterns are inverted by modifying
 * their delimiters; "[:^foo]" and "\\P{foo}".  In any other location,
 * '^' has no special meaning.
 *
 * <p>Since ICU 70, "[^...]", "[:^foo]", "\\P{foo}", and "[:binaryProperty=No:]"
 * perform a “code point complement” (all code points minus the original set),
 * removing all multicharacter strings,
 * equivalent to <code>.complement().removeAllStrings()</code>.
 * The complement() API function continues to perform a
 * symmetric difference with all code points and thus retains all multicharacter strings.
 *
 * <p>Ranges are indicated by placing two a '-' between two
 * characters, as in "a-z".  This specifies the range of all
 * characters from the left to the right, in Unicode order.  If the
 * left character is greater than or equal to the
 * right character it is a syntax error.  If a '-' occurs as the first
 * character after the opening '[' or '[^', or if it occurs as the
 * last character before the closing ']', then it is taken as a
 * literal.  Thus "[a\-b]", "[-ab]", and "[ab-]" all indicate the same
 * set of three characters, 'a', 'b', and '-'.
 *
 * <p>Sets may be intersected using the '&' operator or the asymmetric
 * set difference may be taken using the '-' operator, for example,
 * "[[:L:]&[\\u0000-\\u0FFF]]" indicates the set of all Unicode letters
 * with values less than 4096.  Operators ('&' and '|') have equal
 * precedence and bind left-to-right.  Thus
 * "[[:L:]-[a-z]-[\\u0100-\\u01FF]]" is equivalent to
 * "[[[:L:]-[a-z]]-[\\u0100-\\u01FF]]".  This only really matters for
 * difference; intersection is commutative.
 *
 * <table>
 * <tr valign=top><td nowrap><code>[a]</code><td>The set containing 'a'
 * <tr valign=top><td nowrap><code>[a-z]</code><td>The set containing 'a'
 * through 'z' and all letters in between, in Unicode order
 * <tr valign=top><td nowrap><code>[^a-z]</code><td>The set containing
 * all characters but 'a' through 'z',
 * that is, U+0000 through 'a'-1 and 'z'+1 through U+10FFFF
 * <tr valign=top><td nowrap><code>[[<em>pat1</em>][<em>pat2</em>]]</code>
 * <td>The union of sets specified by <em>pat1</em> and <em>pat2</em>
 * <tr valign=top><td nowrap><code>[[<em>pat1</em>]&[<em>pat2</em>]]</code>
 * <td>The intersection of sets specified by <em>pat1</em> and <em>pat2</em>
 * <tr valign=top><td nowrap><code>[[<em>pat1</em>]-[<em>pat2</em>]]</code>
 * <td>The asymmetric difference of sets specified by <em>pat1</em> and
 * <em>pat2</em>
 * <tr valign=top><td nowrap><code>[:Lu:] or \\p{Lu}</code>
 * <td>The set of characters having the specified
 * Unicode property; in
 * this case, Unicode uppercase letters
 * <tr valign=top><td nowrap><code>[:^Lu:] or \\P{Lu}</code>
 * <td>The set of characters <em>not</em> having the given
 * Unicode property
 * </table>
 *
 * <p><b>Formal syntax</b></p>
 *
 * \htmlonly<blockquote>\endhtmlonly
 *   <table>
 *     <tr align="top">
 *       <td nowrap valign="top" align="right"><code>pattern :=&nbsp; </code></td>
 *       <td valign="top"><code>('[' '^'? item* ']') |
 *       property</code></td>
 *     </tr>
 *     <tr align="top">
 *       <td nowrap valign="top" align="right"><code>item :=&nbsp; </code></td>
 *       <td valign="top"><code>char | (char '-' char) | pattern-expr<br>
 *       </code></td>
 *     </tr>
 *     <tr align="top">
 *       <td nowrap valign="top" align="right"><code>pattern-expr :=&nbsp; </code></td>
 *       <td valign="top"><code>pattern | pattern-expr pattern |
 *       pattern-expr op pattern<br>
 *       </code></td>
 *     </tr>
 *     <tr align="top">
 *       <td nowrap valign="top" align="right"><code>op :=&nbsp; </code></td>
 *       <td valign="top"><code>'&amp;' | '-'<br>
 *       </code></td>
 *     </tr>
 *     <tr align="top">
 *       <td nowrap valign="top" align="right"><code>special :=&nbsp; </code></td>
 *       <td valign="top"><code>'[' | ']' | '-'<br>
 *       </code></td>
 *     </tr>
 *     <tr align="top">
 *       <td nowrap valign="top" align="right"><code>char :=&nbsp; </code></td>
 *       <td valign="top"><em>any character that is not</em><code> special<br>
 *       | ('\' </code><em>any character</em><code>)<br>
 *       | ('\\u' hex hex hex hex)<br>
 *       </code></td>
 *     </tr>
 *     <tr align="top">
 *       <td nowrap valign="top" align="right"><code>hex :=&nbsp; </code></td>
 *       <td valign="top"><code>'0' | '1' | '2' | '3' | '4' | '5' | '6' | '7' | '8' | '9' |<br>
 *       &nbsp;&nbsp;&nbsp;&nbsp;'A' | 'B' | 'C' | 'D' | 'E' | 'F' | 'a' | 'b' | 'c' | 'd' | 'e' | 'f'</code></td>
 *     </tr>
 *     <tr>
 *       <td nowrap valign="top" align="right"><code>property :=&nbsp; </code></td>
 *       <td valign="top"><em>a Unicode property set pattern</em></td>
 *     </tr>
 *   </table>
 *   <br>
 *   <table border="1">
 *     <tr>
 *       <td>Legend: <table>
 *         <tr>
 *           <td nowrap valign="top"><code>a := b</code></td>
 *           <td width="20" valign="top">&nbsp; </td>
 *           <td valign="top"><code>a</code> may be replaced by <code>b</code> </td>
 *         </tr>
 *         <tr>
 *           <td nowrap valign="top"><code>a?</code></td>
 *           <td valign="top"></td>
 *           <td valign="top">zero or one instance of <code>a</code><br>
 *           </td>
 *         </tr>
 *         <tr>
 *           <td nowrap valign="top"><code>a*</code></td>
 *           <td valign="top"></td>
 *           <td valign="top">one or more instances of <code>a</code><br>
 *           </td>
 *         </tr>
 *         <tr>
 *           <td nowrap valign="top"><code>a | b</code></td>
 *           <td valign="top"></td>
 *           <td valign="top">either <code>a</code> or <code>b</code><br>
 *           </td>
 *         </tr>
 *         <tr>
 *           <td nowrap valign="top"><code>'a'</code></td>
 *           <td valign="top"></td>
 *           <td valign="top">the literal string between the quotes </td>
 *         </tr>
 *       </table>
 *       </td>
 *     </tr>
 *   </table>
 * \htmlonly</blockquote>\endhtmlonly
 * 
 * <p>Note:
 *  - Most UnicodeSet methods do not take a UErrorCode parameter because
 *   there are usually very few opportunities for failure other than a shortage
 *   of memory, error codes in low-level C++ string methods would be inconvenient,
 *   and the error code as the last parameter (ICU convention) would prevent
 *   the use of default parameter values.
 *   Instead, such methods set the UnicodeSet into a "bogus" state
 *   (see isBogus()) if an error occurs.
 *
 * @author Alan Liu
 * @stable ICU 2.0
 */
class U_COMMON_API UnicodeSet final : public UnicodeFilter {
private:
    /**
     * Enough for sets with few ranges.
     * For example, White_Space has 10 ranges, list length 21.
     */
    static constexpr int32_t INITIAL_CAPACITY = 25;
    // fFlags constant
    static constexpr uint8_t kIsBogus = 1;  // This set is bogus (i.e. not valid)

    UChar32* list = stackList; // MUST be terminated with HIGH
    int32_t capacity = INITIAL_CAPACITY; // capacity of list
    int32_t len = 1; // length of list used; 1 <= len <= capacity
    uint8_t fFlags = 0;         // Bit flag (see constants above)

    BMPSet *bmpSet = nullptr; // The set is frozen iff either bmpSet or stringSpan is not nullptr.
    UChar32* buffer = nullptr; // internal buffer, may be nullptr
    int32_t bufferCapacity = 0; // capacity of buffer

    /**
     * The pattern representation of this set.  This may not be the
     * most economical pattern.  It is the pattern supplied to
     * applyPattern(), with variables substituted and whitespace
     * removed.  For sets constructed without applyPattern(), or
     * modified using the non-pattern API, this string will be empty,
     * indicating that toPattern() must generate a pattern
     * representation from the inversion list.
     */
    char16_t *pat = nullptr;
    int32_t patLen = 0;

    UVector* strings = nullptr; // maintained in sorted order
    UnicodeSetStringSpan *stringSpan = nullptr;

    /**
     * Initial list array.
     * Avoids some heap allocations, and list is never nullptr.
     * Increases the object size a bit.
     */
    UChar32 stackList[INITIAL_CAPACITY];

public:
    /**
     * Determine if this object contains a valid set.
     * A bogus set has no value. It is different from an empty set.
     * It can be used to indicate that no set value is available.
     *
     * @return true if the set is bogus/invalid, false otherwise
     * @see setToBogus()
     * @stable ICU 4.0
     */
    inline UBool isBogus(void) const;

    /**
     * Make this UnicodeSet object invalid.
     * The string will test true with isBogus().
     *
     * A bogus set has no value. It is different from an empty set.
     * It can be used to indicate that no set value is available.
     *
     * This utility function is used throughout the UnicodeSet
     * implementation to indicate that a UnicodeSet operation failed,
     * and may be used in other functions,
     * especially but not exclusively when such functions do not
     * take a UErrorCode for simplicity.
     *
     * @see isBogus()
     * @stable ICU 4.0
     */
    void setToBogus();

public:

    enum {
        /**
         * Minimum value that can be stored in a UnicodeSet.
         * @stable ICU 2.4
         */
        MIN_VALUE = 0,

        /**
         * Maximum value that can be stored in a UnicodeSet.
         * @stable ICU 2.4
         */
        MAX_VALUE = 0x10ffff
    };

    //----------------------------------------------------------------
    // Constructors &c
    //----------------------------------------------------------------

public:

    /**
     * Constructs an empty set.
     * @stable ICU 2.0
     */
    UnicodeSet();

    /**
     * Constructs a set containing the given range. If <code>end <
     * start</code> then an empty set is created.
     *
     * @param start first character, inclusive, of range
     * @param end last character, inclusive, of range
     * @stable ICU 2.4
     */
    UnicodeSet(UChar32 start, UChar32 end);

#ifndef U_HIDE_INTERNAL_API
    /**
     * @internal
     */
    enum ESerialization {
      kSerialized  /* result of serialize() */
    };

    /**
     * Constructs a set from the output of serialize().
     *
     * @param buffer the 16 bit array
     * @param bufferLen the original length returned from serialize()
     * @param serialization the value 'kSerialized'
     * @param status error code
     *
     * @internal
     */
    UnicodeSet(const uint16_t buffer[], int32_t bufferLen,
               ESerialization serialization, UErrorCode &status);
#endif  /* U_HIDE_INTERNAL_API */

    /**
     * Constructs a set from the given pattern.  See the class
     * description for the syntax of the pattern language.
     * @param pattern a string specifying what characters are in the set
     * @param status returns <code>U_ILLEGAL_ARGUMENT_ERROR</code> if the pattern
     * contains a syntax error.
     * @stable ICU 2.0
     */
    UnicodeSet(const UnicodeString& pattern,
               UErrorCode& status);

#ifndef U_HIDE_INTERNAL_API
    /**
     * Constructs a set from the given pattern.  See the class
     * description for the syntax of the pattern language.
     * @param pattern a string specifying what characters are in the set
     * @param options bitmask for options to apply to the pattern.
     * Valid options are USET_IGNORE_SPACE and
     * at most one of USET_CASE_INSENSITIVE, USET_ADD_CASE_MAPPINGS, USET_SIMPLE_CASE_INSENSITIVE.
     * These case options are mutually exclusive.
     * @param symbols a symbol table mapping variable names to values
     * and stand-in characters to UnicodeSets; may be nullptr
     * @param status returns <code>U_ILLEGAL_ARGUMENT_ERROR</code> if the pattern
     * contains a syntax error.
     * @internal
     */
    UnicodeSet(const UnicodeString& pattern,
               uint32_t options,
               const SymbolTable* symbols,
               UErrorCode& status);
#endif  /* U_HIDE_INTERNAL_API */

    /**
     * Constructs a set from the given pattern.  See the class description
     * for the syntax of the pattern language.
     * @param pattern a string specifying what characters are in the set
     * @param pos on input, the position in pattern at which to start parsing.
     * On output, the position after the last character parsed.
     * @param options bitmask for options to apply to the pattern.
     * Valid options are USET_IGNORE_SPACE and
     * at most one of USET_CASE_INSENSITIVE, USET_ADD_CASE_MAPPINGS, USET_SIMPLE_CASE_INSENSITIVE.
     * These case options are mutually exclusive.
     * @param symbols a symbol table mapping variable names to values
     * and stand-in characters to UnicodeSets; may be nullptr
     * @param status input-output error code
     * @stable ICU 2.8
     */
    UnicodeSet(const UnicodeString& pattern, ParsePosition& pos,
               uint32_t options,
               const SymbolTable* symbols,
               UErrorCode& status);

    /**
     * Constructs a set that is identical to the given UnicodeSet.
     * @stable ICU 2.0
     */
    UnicodeSet(const UnicodeSet& o);

    /**
     * Destructs the set.
     * @stable ICU 2.0
     */
    virtual ~UnicodeSet();

    /**
     * Assigns this object to be a copy of another.
     * A frozen set will not be modified.
     * @stable ICU 2.0
     */
    UnicodeSet& operator=(const UnicodeSet& o);

    /**
     * Compares the specified object with this set for equality.  Returns
     * <tt>true</tt> if the two sets
     * have the same size, and every member of the specified set is
     * contained in this set (or equivalently, every member of this set is
     * contained in the specified set).
     *
     * @param o set to be compared for equality with this set.
     * @return <tt>true</tt> if the specified set is equal to this set.
     * @stable ICU 2.0
     */
    virtual bool operator==(const UnicodeSet& o) const;

    /**
     * Compares the specified object with this set for equality.  Returns
     * <tt>true</tt> if the specified set is not equal to this set.
     * @stable ICU 2.0
     */
    inline bool operator!=(const UnicodeSet& o) const;

    /**
     * Returns a copy of this object.  All UnicodeFunctor objects have
     * to support cloning in order to allow classes using
     * UnicodeFunctors, such as Transliterator, to implement cloning.
     * If this set is frozen, then the clone will be frozen as well.
     * Use cloneAsThawed() for a mutable clone of a frozen set.
     * @see cloneAsThawed
     * @stable ICU 2.0
     */
    virtual UnicodeSet* clone() const override;

    /**
     * Returns the hash code value for this set.
     *
     * @return the hash code value for this set.
     * @see Object#hashCode()
     * @stable ICU 2.0
     */
    virtual int32_t hashCode(void) const;

    /**
     * Get a UnicodeSet pointer from a USet
     *
     * @param uset a USet (the ICU plain C type for UnicodeSet)
     * @return the corresponding UnicodeSet pointer.
     *
     * @stable ICU 4.2
     */
    inline static UnicodeSet *fromUSet(USet *uset);

    /**
     * Get a UnicodeSet pointer from a const USet
     *
     * @param uset a const USet (the ICU plain C type for UnicodeSet)
     * @return the corresponding UnicodeSet pointer.
     *
     * @stable ICU 4.2
     */
    inline static const UnicodeSet *fromUSet(const USet *uset);
    
    /**
     * Produce a USet * pointer for this UnicodeSet.
     * USet is the plain C type for UnicodeSet
     *
     * @return a USet pointer for this UnicodeSet
     * @stable ICU 4.2
     */
    inline USet *toUSet();


    /**
     * Produce a const USet * pointer for this UnicodeSet.
     * USet is the plain C type for UnicodeSet
     *
     * @return a const USet pointer for this UnicodeSet
     * @stable ICU 4.2
     */
    inline const USet * toUSet() const;


    //----------------------------------------------------------------
    // Freezable API
    //----------------------------------------------------------------

    /**
     * Determines whether the set has been frozen (made immutable) or not.
     * See the ICU4J Freezable interface for details.
     * @return true/false for whether the set has been frozen
     * @see freeze
     * @see cloneAsThawed
     * @stable ICU 3.8
     */
    inline UBool isFrozen() const;

    /**
     * Freeze the set (make it immutable).
     * Once frozen, it cannot be unfrozen and is therefore thread-safe
     * until it is deleted.
     * See the ICU4J Freezable interface for details.
     * Freezing the set may also make some operations faster, for example
     * contains() and span().
     * A frozen set will not be modified. (It remains frozen.)
     * @return this set.
     * @see isFrozen
     * @see cloneAsThawed
     * @stable ICU 3.8
     */
    UnicodeSet *freeze();

    /**
     * Clone the set and make the clone mutable.
     * See the ICU4J Freezable interface for details.
     * @return the mutable clone
     * @see freeze
     * @see isFrozen
     * @stable ICU 3.8
     */
    UnicodeSet *cloneAsThawed() const;

    //----------------------------------------------------------------
    // Public API
    //----------------------------------------------------------------

    /**
     * Make this object represent the range `start - end`.
     * If `start > end` then this object is set to an empty range.
     * A frozen set will not be modified.
     *
     * @param start first character in the set, inclusive
     * @param end last character in the set, inclusive
     * @stable ICU 2.4
     */
    UnicodeSet& set(UChar32 start, UChar32 end);

    /**
     * Return true if the given position, in the given pattern, appears
     * to be the start of a UnicodeSet pattern.
     * @stable ICU 2.4
     */
    static UBool resemblesPattern(const UnicodeString& pattern,
                                  int32_t pos);

    /**
     * Modifies this set to represent the set specified by the given
     * pattern, ignoring Unicode Pattern_White_Space characters.
     * See the class description for the syntax of the pattern language.
     * A frozen set will not be modified.
     * @param pattern a string specifying what characters are in the set
     * @param status returns <code>U_ILLEGAL_ARGUMENT_ERROR</code> if the pattern
     * contains a syntax error.
     * <em> Empties the set passed before applying the pattern.</em>
     * @return a reference to this
     * @stable ICU 2.0
     */
    UnicodeSet& applyPattern(const UnicodeString& pattern,
                             UErrorCode& status);

#ifndef U_HIDE_INTERNAL_API
    /**
     * Modifies this set to represent the set specified by the given
     * pattern, optionally ignoring Unicode Pattern_White_Space characters.
     * See the class description for the syntax of the pattern language.
     * A frozen set will not be modified.
     * @param pattern a string specifying what characters are in the set
     * @param options bitmask for options to apply to the pattern.
     * Valid options are USET_IGNORE_SPACE and
     * at most one of USET_CASE_INSENSITIVE, USET_ADD_CASE_MAPPINGS, USET_SIMPLE_CASE_INSENSITIVE.
     * These case options are mutually exclusive.
     * @param symbols a symbol table mapping variable names to
     * values and stand-ins to UnicodeSets; may be nullptr
     * @param status returns <code>U_ILLEGAL_ARGUMENT_ERROR</code> if the pattern
     * contains a syntax error.
     *<em> Empties the set passed before applying the pattern.</em>
     * @return a reference to this
     * @internal
     */
    UnicodeSet& applyPattern(const UnicodeString& pattern,
                             uint32_t options,
                             const SymbolTable* symbols,
                             UErrorCode& status);
#endif  /* U_HIDE_INTERNAL_API */

    /**
     * Parses the given pattern, starting at the given position.  The
     * character at pattern.charAt(pos.getIndex()) must be '[', or the
     * parse fails.  Parsing continues until the corresponding closing
     * ']'.  If a syntax error is encountered between the opening and
     * closing brace, the parse fails.  Upon return from a successful
     * parse, the ParsePosition is updated to point to the character
     * following the closing ']', and a StringBuffer containing a
     * pairs list for the parsed pattern is returned.  This method calls
     * itself recursively to parse embedded subpatterns.
     *<em> Empties the set passed before applying the pattern.</em>
     * A frozen set will not be modified.
     *
     * @param pattern the string containing the pattern to be parsed.
     * The portion of the string from pos.getIndex(), which must be a
     * '[', to the corresponding closing ']', is parsed.
     * @param pos upon entry, the position at which to being parsing.
     * The character at pattern.charAt(pos.getIndex()) must be a '['.
     * Upon return from a successful parse, pos.getIndex() is either
     * the character after the closing ']' of the parsed pattern, or
     * pattern.length() if the closing ']' is the last character of
     * the pattern string.
     * @param options bitmask for options to apply to the pattern.
     * Valid options are USET_IGNORE_SPACE and
     * at most one of USET_CASE_INSENSITIVE, USET_ADD_CASE_MAPPINGS, USET_SIMPLE_CASE_INSENSITIVE.
     * These case options are mutually exclusive.
     * @param symbols a symbol table mapping variable names to
     * values and stand-ins to UnicodeSets; may be nullptr
     * @param status returns <code>U_ILLEGAL_ARGUMENT_ERROR</code> if the pattern
     * contains a syntax error.
     * @return a reference to this
     * @stable ICU 2.8
     */
    UnicodeSet& applyPattern(const UnicodeString& pattern,
                             ParsePosition& pos,
                             uint32_t options,
                             const SymbolTable* symbols,
                             UErrorCode& status);

    /**
     * Returns a string representation of this set.  If the result of
     * calling this function is passed to a UnicodeSet constructor, it
     * will produce another set that is equal to this one.
     * A frozen set will not be modified.
     * @param result the string to receive the rules.  Previous
     * contents will be deleted.
     * @param escapeUnprintable if true then convert unprintable
     * character to their hex escape representations, \\uxxxx or
     * \\Uxxxxxxxx.  Unprintable characters are those other than
     * U+000A, U+0020..U+007E.
     * @stable ICU 2.0
     */
    virtual UnicodeString& toPattern(UnicodeString& result,
                                     UBool escapeUnprintable = false) const override;

    /**
     * Modifies this set to contain those code points which have the given value
     * for the given binary or enumerated property, as returned by
     * u_getIntPropertyValue.  Prior contents of this set are lost.
     * A frozen set will not be modified.
     *
     * @param prop a property in the range UCHAR_BIN_START..UCHAR_BIN_LIMIT-1
     * or UCHAR_INT_START..UCHAR_INT_LIMIT-1
     * or UCHAR_MASK_START..UCHAR_MASK_LIMIT-1.
     *
     * @param value a value in the range u_getIntPropertyMinValue(prop)..
     * u_getIntPropertyMaxValue(prop), with one exception.  If prop is
     * UCHAR_GENERAL_CATEGORY_MASK, then value should not be a UCharCategory, but
     * rather a mask value produced by U_GET_GC_MASK().  This allows grouped
     * categories such as [:L:] to be represented.
     *
     * @param ec error code input/output parameter
     *
     * @return a reference to this set
     *
     * @stable ICU 2.4
     */
    UnicodeSet& applyIntPropertyValue(UProperty prop,
                                      int32_t value,
                                      UErrorCode& ec);

    /**
     * Modifies this set to contain those code points which have the
     * given value for the given property.  Prior contents of this
     * set are lost.
     * A frozen set will not be modified.
     *
     * @param prop a property alias, either short or long.  The name is matched
     * loosely.  See PropertyAliases.txt for names and a description of loose
     * matching.  If the value string is empty, then this string is interpreted
     * as either a General_Category value alias, a Script value alias, a binary
     * property alias, or a special ID.  Special IDs are matched loosely and
     * correspond to the following sets:
     *
     * "ANY" = [\\u0000-\\U0010FFFF],
     * "ASCII" = [\\u0000-\\u007F],
     * "Assigned" = [:^Cn:].
     *
     * @param value a value alias, either short or long.  The name is matched
     * loosely.  See PropertyValueAliases.txt for names and a description of
     * loose matching.  In addition to aliases listed, numeric values and
     * canonical combining classes may be expressed numerically, e.g., ("nv",
     * "0.5") or ("ccc", "220").  The value string may also be empty.
     *
     * @param ec error code input/output parameter
     *
     * @return a reference to this set
     *
     * @stable ICU 2.4
     */
    UnicodeSet& applyPropertyAlias(const UnicodeString& prop,
                                   const UnicodeString& value,
                                   UErrorCode& ec);

    /**
     * Returns the number of elements in this set (its cardinality).
     * Note than the elements of a set may include both individual
     * codepoints and strings.
     *
     * This is slower than getRangeCount() because
     * it counts the code points of all ranges.
     *
     * @return the number of elements in this set (its cardinality).
     * @stable ICU 2.0
     * @see getRangeCount
     */
    virtual int32_t size(void) const;

    /**
     * Returns <tt>true</tt> if this set contains no elements.
     *
     * @return <tt>true</tt> if this set contains no elements.
     * @stable ICU 2.0
     */
    virtual UBool isEmpty(void) const;

    /**
     * @return true if this set contains multi-character strings or the empty string.
     * @stable ICU 70
     */
    UBool hasStrings() const;

    /**
     * Returns true if this set contains the given character.
     * This function works faster with a frozen set.
     * @param c character to be checked for containment
     * @return true if the test condition is met
     * @stable ICU 2.0
     */
    virtual UBool contains(UChar32 c) const override;

    /**
     * Returns true if this set contains every character
     * of the given range.
     * @param start first character, inclusive, of the range
     * @param end last character, inclusive, of the range
     * @return true if the test condition is met
     * @stable ICU 2.0
     */
    virtual UBool contains(UChar32 start, UChar32 end) const;

    /**
     * Returns <tt>true</tt> if this set contains the given
     * multicharacter string.
     * @param s string to be checked for containment
     * @return <tt>true</tt> if this set contains the specified string
     * @stable ICU 2.4
     */
    UBool contains(const UnicodeString& s) const;

    /**
     * Returns true if this set contains all the characters and strings
     * of the given set.
     * @param c set to be checked for containment
     * @return true if the test condition is met
     * @stable ICU 2.4
     */
    virtual UBool containsAll(const UnicodeSet& c) const;

    /**
     * Returns true if this set contains all the characters
     * of the given string.
     * @param s string containing characters to be checked for containment
     * @return true if the test condition is met
     * @stable ICU 2.4
     */
    UBool containsAll(const UnicodeString& s) const;

    /**
     * Returns true if this set contains none of the characters
     * of the given range.
     * @param start first character, inclusive, of the range
     * @param end last character, inclusive, of the range
     * @return true if the test condition is met
     * @stable ICU 2.4
     */
    UBool containsNone(UChar32 start, UChar32 end) const;

    /**
     * Returns true if this set contains none of the characters and strings
     * of the given set.
     * @param c set to be checked for containment
     * @return true if the test condition is met
     * @stable ICU 2.4
     */
    UBool containsNone(const UnicodeSet& c) const;

    /**
     * Returns true if this set contains none of the characters
     * of the given string.
     * @param s string containing characters to be checked for containment
     * @return true if the test condition is met
     * @stable ICU 2.4
     */
    UBool containsNone(const UnicodeString& s) const;

    /**
     * Returns true if this set contains one or more of the characters
     * in the given range.
     * @param start first character, inclusive, of the range
     * @param end last character, inclusive, of the range
     * @return true if the condition is met
     * @stable ICU 2.4
     */
    inline UBool containsSome(UChar32 start, UChar32 end) const;

    /**
     * Returns true if this set contains one or more of the characters
     * and strings of the given set.
     * @param s The set to be checked for containment
     * @return true if the condition is met
     * @stable ICU 2.4
     */
    inline UBool containsSome(const UnicodeSet& s) const;

    /**
     * Returns true if this set contains one or more of the characters
     * of the given string.
     * @param s string containing characters to be checked for containment
     * @return true if the condition is met
     * @stable ICU 2.4
     */
    inline UBool containsSome(const UnicodeString& s) const;

    /**
     * Returns the length of the initial substring of the input string which
     * consists only of characters and strings that are contained in this set
     * (USET_SPAN_CONTAINED, USET_SPAN_SIMPLE),
     * or only of characters and strings that are not contained
     * in this set (USET_SPAN_NOT_CONTAINED).
     * See USetSpanCondition for details.
     * Similar to the strspn() C library function.
     * Unpaired surrogates are treated according to contains() of their surrogate code points.
     * This function works faster with a frozen set and with a non-negative string length argument.
     * @param s start of the string
     * @param length of the string; can be -1 for NUL-terminated
     * @param spanCondition specifies the containment condition
     * @return the length of the initial substring according to the spanCondition;
     *         0 if the start of the string does not fit the spanCondition
     * @stable ICU 3.8
     * @see USetSpanCondition
     */
    int32_t span(const char16_t *s, int32_t length, USetSpanCondition spanCondition) const;

    /**
     * Returns the end of the substring of the input string according to the USetSpanCondition.
     * Same as <code>start+span(s.getBuffer()+start, s.length()-start, spanCondition)</code>
     * after pinning start to 0<=start<=s.length().
     * @param s the string
     * @param start the start index in the string for the span operation
     * @param spanCondition specifies the containment condition
     * @return the exclusive end of the substring according to the spanCondition;
     *         the substring s.tempSubStringBetween(start, end) fulfills the spanCondition
     * @stable ICU 4.4
     * @see USetSpanCondition
     */
    inline int32_t span(const UnicodeString &s, int32_t start, USetSpanCondition spanCondition) const;

    /**
     * Returns the start of the trailing substring of the input string which
     * consists only of characters and strings that are contained in this set
     * (USET_SPAN_CONTAINED, USET_SPAN_SIMPLE),
     * or only of characters and strings that are not contained
     * in this set (USET_SPAN_NOT_CONTAINED).
     * See USetSpanCondition for details.
     * Unpaired surrogates are treated according to contains() of their surrogate code points.
     * This function works faster with a frozen set and with a non-negative string length argument.
     * @param s start of the string
     * @param length of the string; can be -1 for NUL-terminated
     * @param spanCondition specifies the containment condition
     * @return the start of the trailing substring according to the spanCondition;
     *         the string length if the end of the string does not fit the spanCondition
     * @stable ICU 3.8
     * @see USetSpanCondition
     */
    int32_t spanBack(const char16_t *s, int32_t length, USetSpanCondition spanCondition) const;

    /**
     * Returns the start of the substring of the input string according to the USetSpanCondition.
     * Same as <code>spanBack(s.getBuffer(), limit, spanCondition)</code>
     * after pinning limit to 0<=end<=s.length().
     * @param s the string
     * @param limit the exclusive-end index in the string for the span operation
     *              (use s.length() or INT32_MAX for spanning back from the end of the string)
     * @param spanCondition specifies the containment condition
     * @return the start of the substring according to the spanCondition;
     *         the substring s.tempSubStringBetween(start, limit) fulfills the spanCondition
     * @stable ICU 4.4
     * @see USetSpanCondition
     */
    inline int32_t spanBack(const UnicodeString &s, int32_t limit, USetSpanCondition spanCondition) const;

    /**
     * Returns the length of the initial substring of the input string which
     * consists only of characters and strings that are contained in this set
     * (USET_SPAN_CONTAINED, USET_SPAN_SIMPLE),
     * or only of characters and strings that are not contained
     * in this set (USET_SPAN_NOT_CONTAINED).
     * See USetSpanCondition for details.
     * Similar to the strspn() C library function.
     * Malformed byte sequences are treated according to contains(0xfffd).
     * This function works faster with a frozen set and with a non-negative string length argument.
     * @param s start of the string (UTF-8)
     * @param length of the string; can be -1 for NUL-terminated
     * @param spanCondition specifies the containment condition
     * @return the length of the initial substring according to the spanCondition;
     *         0 if the start of the string does not fit the spanCondition
     * @stable ICU 3.8
     * @see USetSpanCondition
     */
    int32_t spanUTF8(const char *s, int32_t length, USetSpanCondition spanCondition) const;

    /**
     * Returns the start of the trailing substring of the input string which
     * consists only of characters and strings that are contained in this set
     * (USET_SPAN_CONTAINED, USET_SPAN_SIMPLE),
     * or only of characters and strings that are not contained
     * in this set (USET_SPAN_NOT_CONTAINED).
     * See USetSpanCondition for details.
     * Malformed byte sequences are treated according to contains(0xfffd).
     * This function works faster with a frozen set and with a non-negative string length argument.
     * @param s start of the string (UTF-8)
     * @param length of the string; can be -1 for NUL-terminated
     * @param spanCondition specifies the containment condition
     * @return the start of the trailing substring according to the spanCondition;
     *         the string length if the end of the string does not fit the spanCondition
     * @stable ICU 3.8
     * @see USetSpanCondition
     */
    int32_t spanBackUTF8(const char *s, int32_t length, USetSpanCondition spanCondition) const;

    /**
     * Implement UnicodeMatcher::matches()
     * @stable ICU 2.4
     */
    virtual UMatchDegree matches(const Replaceable& text,
                         int32_t& offset,
                         int32_t limit,
                         UBool incremental) override;

private:
    /**
     * Returns the longest match for s in text at the given position.
     * If limit > start then match forward from start+1 to limit
     * matching all characters except s.charAt(0).  If limit < start,
     * go backward starting from start-1 matching all characters
     * except s.charAt(s.length()-1).  This method assumes that the
     * first character, text.charAt(start), matches s, so it does not
     * check it.
     * @param text the text to match
     * @param start the first character to match.  In the forward
     * direction, text.charAt(start) is matched against s.charAt(0).
     * In the reverse direction, it is matched against
     * s.charAt(s.length()-1).
     * @param limit the limit offset for matching, either last+1 in
     * the forward direction, or last-1 in the reverse direction,
     * where last is the index of the last character to match.
     * @param s
     * @return If part of s matches up to the limit, return |limit -
     * start|.  If all of s matches before reaching the limit, return
     * s.length().  If there is a mismatch between s and text, return
     * 0
     */
    static int32_t matchRest(const Replaceable& text,
                             int32_t start, int32_t limit,
                             const UnicodeString& s);

    /**
     * Returns the smallest value i such that c < list[i].  Caller
     * must ensure that c is a legal value or this method will enter
     * an infinite loop.  This method performs a binary search.
     * @param c a character in the range MIN_VALUE..MAX_VALUE
     * inclusive
     * @return the smallest integer i in the range 0..len-1,
     * inclusive, such that c < list[i]
     */
    int32_t findCodePoint(UChar32 c) const;

public:

    /**
     * Implementation of UnicodeMatcher API.  Union the set of all
     * characters that may be matched by this object into the given
     * set.
     * @param toUnionTo the set into which to union the source characters
     * @stable ICU 2.4
     */
    virtual void addMatchSetTo(UnicodeSet& toUnionTo) const override;

    /**
     * Returns the index of the given character within this set, where
     * the set is ordered by ascending code point.  If the character
     * is not in this set, return -1.  The inverse of this method is
     * <code>charAt()</code>.
     * @return an index from 0..size()-1, or -1
     * @stable ICU 2.4
     */
    int32_t indexOf(UChar32 c) const;

    /**
     * Returns the character at the given index within this set, where
     * the set is ordered by ascending code point.  If the index is
     * out of range for characters, returns (UChar32)-1.
     * The inverse of this method is <code>indexOf()</code>.
     *
     * For iteration, this is slower than UnicodeSetIterator or
     * getRangeCount()/getRangeStart()/getRangeEnd(),
     * because for each call it skips linearly over <code>index</code>
     * characters in the ranges.
     *
     * @param index an index from 0..size()-1
     * @return the character at the given index, or (UChar32)-1.
     * @stable ICU 2.4
     */
    UChar32 charAt(int32_t index) const;

    /**
     * Adds the specified range to this set if it is not already
     * present.  If this set already contains the specified range,
     * the call leaves this set unchanged.  If <code>start > end</code>
     * then an empty range is added, leaving the set unchanged.
     * This is equivalent to a boolean logic OR, or a set UNION.
     * A frozen set will not be modified.
     *
     * @param start first character, inclusive, of range to be added
     * to this set.
     * @param end last character, inclusive, of range to be added
     * to this set.
     * @stable ICU 2.0
     */
    virtual UnicodeSet& add(UChar32 start, UChar32 end);

    /**
     * Adds the specified character to this set if it is not already
     * present.  If this set already contains the specified character,
     * the call leaves this set unchanged.
     * A frozen set will not be modified.
     *
     * @param c the character (code point)
     * @return this object, for chaining
     * @stable ICU 2.0
     */
    UnicodeSet& add(UChar32 c);

    /**
     * Adds the specified multicharacter to this set if it is not already
     * present.  If this set already contains the multicharacter,
     * the call leaves this set unchanged.
     * Thus "ch" => {"ch"}
     * A frozen set will not be modified.
     *
     * @param s the source string
     * @return this object, for chaining
     * @stable ICU 2.4
     */
    UnicodeSet& add(const UnicodeString& s);

 private:
    /**
     * @return a code point IF the string consists of a single one.
     * otherwise returns -1.
     * @param s string to test
     */
    static int32_t getSingleCP(const UnicodeString& s);

    void _add(const UnicodeString& s);

 public:
    /**
     * Adds each of the characters in this string to the set. Note: "ch" => {"c", "h"}
     * If this set already contains any particular character, it has no effect on that character.
     * A frozen set will not be modified.
     * @param s the source string
     * @return this object, for chaining
     * @stable ICU 2.4
     */
    UnicodeSet& addAll(const UnicodeString& s);

    /**
     * Retains EACH of the characters in this string. Note: "ch" == {"c", "h"}
     * A frozen set will not be modified.
     * @param s the source string
     * @return this object, for chaining
     * @stable ICU 2.4
     */
    UnicodeSet& retainAll(const UnicodeString& s);

    /**
     * Complement EACH of the characters in this string. Note: "ch" == {"c", "h"}
     * A frozen set will not be modified.
     * @param s the source string
     * @return this object, for chaining
     * @stable ICU 2.4
     */
    UnicodeSet& complementAll(const UnicodeString& s);

    /**
     * Remove EACH of the characters in this string. Note: "ch" == {"c", "h"}
     * A frozen set will not be modified.
     * @param s the source string
     * @return this object, for chaining
     * @stable ICU 2.4
     */
    UnicodeSet& removeAll(const UnicodeString& s);

    /**
     * Makes a set from a multicharacter string. Thus "ch" => {"ch"}
     *
     * @param s the source string
     * @return a newly created set containing the given string.
     * The caller owns the return object and is responsible for deleting it.
     * @stable ICU 2.4
     */
    static UnicodeSet* U_EXPORT2 createFrom(const UnicodeString& s);


    /**
     * Makes a set from each of the characters in the string. Thus "ch" => {"c", "h"}
     * @param s the source string
     * @return a newly created set containing the given characters
     * The caller owns the return object and is responsible for deleting it.
     * @stable ICU 2.4
     */
    static UnicodeSet* U_EXPORT2 createFromAll(const UnicodeString& s);

    /**
     * Retain only the elements in this set that are contained in the
     * specified range.  If <code>start > end</code> then an empty range is
     * retained, leaving the set empty.  This is equivalent to
     * a boolean logic AND, or a set INTERSECTION.
     * A frozen set will not be modified.
     *
     * @param start first character, inclusive, of range
     * @param end last character, inclusive, of range
     * @stable ICU 2.0
     */
    virtual UnicodeSet& retain(UChar32 start, UChar32 end);


    /**
     * Retain the specified character from this set if it is present.
     * A frozen set will not be modified.
     *
     * @param c the character (code point)
     * @return this object, for chaining
     * @stable ICU 2.0
     */
    UnicodeSet& retain(UChar32 c);

    /**
     * Retains only the specified string from this set if it is present.
     * Upon return this set will be empty if it did not contain s, or
     * will only contain s if it did contain s.
     * A frozen set will not be modified.
     *
     * @param s the source string
     * @return this object, for chaining
     * @stable ICU 69
     */
    UnicodeSet& retain(const UnicodeString &s);

    /**
     * Removes the specified range from this set if it is present.
     * The set will not contain the specified range once the call
     * returns.  If <code>start > end</code> then an empty range is
     * removed, leaving the set unchanged.
     * A frozen set will not be modified.
     *
     * @param start first character, inclusive, of range to be removed
     * from this set.
     * @param end last character, inclusive, of range to be removed
     * from this set.
     * @stable ICU 2.0
     */
    virtual UnicodeSet& remove(UChar32 start, UChar32 end);

    /**
     * Removes the specified character from this set if it is present.
     * The set will not contain the specified range once the call
     * returns.
     * A frozen set will not be modified.
     *
     * @param c the character (code point)
     * @return this object, for chaining
     * @stable ICU 2.0
     */
    UnicodeSet& remove(UChar32 c);

    /**
     * Removes the specified string from this set if it is present.
     * The set will not contain the specified character once the call
     * returns.
     * A frozen set will not be modified.
     * @param s the source string
     * @return this object, for chaining
     * @stable ICU 2.4
     */
    UnicodeSet& remove(const UnicodeString& s);

    /**
     * This is equivalent to
     * <code>complement(MIN_VALUE, MAX_VALUE)</code>.
     *
     * <strong>Note:</strong> This performs a symmetric difference with all code points
     * <em>and thus retains all multicharacter strings</em>.
     * In order to achieve a “code point complement” (all code points minus this set),
     * the easiest is to <code>.complement().removeAllStrings()</code>.
     *
     * A frozen set will not be modified.
     * @stable ICU 2.0
     */
    virtual UnicodeSet& complement();

    /**
     * Complements the specified range in this set.  Any character in
     * the range will be removed if it is in this set, or will be
     * added if it is not in this set.  If <code>start > end</code>
     * then an empty range is complemented, leaving the set unchanged.
     * This is equivalent to a boolean logic XOR.
     * A frozen set will not be modified.
     *
     * @param start first character, inclusive, of range
     * @param end last character, inclusive, of range
     * @stable ICU 2.0
     */
    virtual UnicodeSet& complement(UChar32 start, UChar32 end);

    /**
     * Complements the specified character in this set.  The character
     * will be removed if it is in this set, or will be added if it is
     * not in this set.
     * A frozen set will not be modified.
     *
     * @param c the character (code point)
     * @return this object, for chaining
     * @stable ICU 2.0
     */
    UnicodeSet& complement(UChar32 c);

    /**
     * Complement the specified string in this set.
     * The string will be removed if it is in this set, or will be added if it is not in this set.
     * A frozen set will not be modified.
     *
     * @param s the string to complement
     * @return this object, for chaining
     * @stable ICU 2.4
     */
    UnicodeSet& complement(const UnicodeString& s);

    /**
     * Adds all of the elements in the specified set to this set if
     * they're not already present.  This operation effectively
     * modifies this set so that its value is the <i>union</i> of the two
     * sets.  The behavior of this operation is unspecified if the specified
     * collection is modified while the operation is in progress.
     * A frozen set will not be modified.
     *
     * @param c set whose elements are to be added to this set.
     * @see #add(UChar32, UChar32)
     * @stable ICU 2.0
     */
    virtual UnicodeSet& addAll(const UnicodeSet& c);

    /**
     * Retains only the elements in this set that are contained in the
     * specified set.  In other words, removes from this set all of
     * its elements that are not contained in the specified set.  This
     * operation effectively modifies this set so that its value is
     * the <i>intersection</i> of the two sets.
     * A frozen set will not be modified.
     *
     * @param c set that defines which elements this set will retain.
     * @stable ICU 2.0
     */
    virtual UnicodeSet& retainAll(const UnicodeSet& c);

    /**
     * Removes from this set all of its elements that are contained in the
     * specified set.  This operation effectively modifies this
     * set so that its value is the <i>asymmetric set difference</i> of
     * the two sets.
     * A frozen set will not be modified.
     *
     * @param c set that defines which elements will be removed from
     *          this set.
     * @stable ICU 2.0
     */
    virtual UnicodeSet& removeAll(const UnicodeSet& c);

    /**
     * Complements in this set all elements contained in the specified
     * set.  Any character in the other set will be removed if it is
     * in this set, or will be added if it is not in this set.
     * A frozen set will not be modified.
     *
     * @param c set that defines which elements will be xor'ed from
     *          this set.
     * @stable ICU 2.4
     */
    virtual UnicodeSet& complementAll(const UnicodeSet& c);

    /**
     * Removes all of the elements from this set.  This set will be
     * empty after this call returns.
     * A frozen set will not be modified.
     * @stable ICU 2.0
     */
    virtual UnicodeSet& clear(void);

    /**
     * Close this set over the given attribute.  For the attribute
     * USET_CASE_INSENSITIVE, the result is to modify this set so that:
     *
     * 1. For each character or string 'a' in this set, all strings or
     * characters 'b' such that foldCase(a) == foldCase(b) are added
     * to this set.
     *
     * 2. For each string 'e' in the resulting set, if e !=
     * foldCase(e), 'e' will be removed.
     *
     * Example: [aq\\u00DF{Bc}{bC}{Fi}] => [aAqQ\\u00DF\\uFB01{ss}{bc}{fi}]
     *
     * (Here foldCase(x) refers to the operation u_strFoldCase, and a
     * == b denotes that the contents are the same, not pointer
     * comparison.)
     *
     * A frozen set will not be modified.
     *
     * @param attribute bitmask for attributes to close over.
     * Valid options:
     * At most one of USET_CASE_INSENSITIVE, USET_ADD_CASE_MAPPINGS, USET_SIMPLE_CASE_INSENSITIVE.
     * These case options are mutually exclusive.
     * Unrelated options bits are ignored.
     * @return a reference to this set.
     * @stable ICU 4.2
     */
    UnicodeSet& closeOver(int32_t attribute);

    /**
     * Remove all strings from this set.
     *
     * @return a reference to this set.
     * @stable ICU 4.2
     */
    virtual UnicodeSet &removeAllStrings();

    /**
     * Iteration method that returns the number of ranges contained in
     * this set.
     * @see #getRangeStart
     * @see #getRangeEnd
     * @stable ICU 2.4
     */
    virtual int32_t getRangeCount(void) const;

    /**
     * Iteration method that returns the first character in the
     * specified range of this set.
     * @see #getRangeCount
     * @see #getRangeEnd
     * @stable ICU 2.4
     */
    virtual UChar32 getRangeStart(int32_t index) const;

    /**
     * Iteration method that returns the last character in the
     * specified range of this set.
     * @see #getRangeStart
     * @see #getRangeEnd
     * @stable ICU 2.4
     */
    virtual UChar32 getRangeEnd(int32_t index) const;

    /**
     * Serializes this set into an array of 16-bit integers.  Serialization
     * (currently) only records the characters in the set; multicharacter
     * strings are ignored.
     *
     * The array has following format (each line is one 16-bit
     * integer):
     *
     *  length     = (n+2*m) | (m!=0?0x8000:0)
     *  bmpLength  = n; present if m!=0
     *  bmp[0]
     *  bmp[1]
     *  ...
     *  bmp[n-1]
     *  supp-high[0]
     *  supp-low[0]
     *  supp-high[1]
     *  supp-low[1]
     *  ...
     *  supp-high[m-1]
     *  supp-low[m-1]
     *
     * The array starts with a header.  After the header are n bmp
     * code points, then m supplementary code points.  Either n or m
     * or both may be zero.  n+2*m is always <= 0x7FFF.
     *
     * If there are no supplementary characters (if m==0) then the
     * header is one 16-bit integer, 'length', with value n.
     *
     * If there are supplementary characters (if m!=0) then the header
     * is two 16-bit integers.  The first, 'length', has value
     * (n+2*m)|0x8000.  The second, 'bmpLength', has value n.
     *
     * After the header the code points are stored in ascending order.
     * Supplementary code points are stored as most significant 16
     * bits followed by least significant 16 bits.
     *
     * @param dest pointer to buffer of destCapacity 16-bit integers.
     * May be nullptr only if destCapacity is zero.
     * @param destCapacity size of dest, or zero.  Must not be negative.
     * @param ec error code.  Will be set to U_INDEX_OUTOFBOUNDS_ERROR
     * if n+2*m > 0x7FFF.  Will be set to U_BUFFER_OVERFLOW_ERROR if
     * n+2*m+(m!=0?2:1) > destCapacity.
     * @return the total length of the serialized format, including
     * the header, that is, n+2*m+(m!=0?2:1), or 0 on error other
     * than U_BUFFER_OVERFLOW_ERROR.
     * @stable ICU 2.4
     */
    int32_t serialize(uint16_t *dest, int32_t destCapacity, UErrorCode& ec) const;

    /**
     * Reallocate this objects internal structures to take up the least
     * possible space, without changing this object's value.
     * A frozen set will not be modified.
     * @stable ICU 2.4
     */
    virtual UnicodeSet& compact();

    /**
     * Return the class ID for this class.  This is useful only for
     * comparing to a return value from getDynamicClassID().  For example:
     * <pre>
     * .      Base* polymorphic_pointer = createPolymorphicObject();
     * .      if (polymorphic_pointer->getDynamicClassID() ==
     * .          Derived::getStaticClassID()) ...
     * </pre>
     * @return          The class ID for all objects of this class.
     * @stable ICU 2.0
     */
    static UClassID U_EXPORT2 getStaticClassID(void);

    /**
     * Implement UnicodeFunctor API.
     *
     * @return The class ID for this object. All objects of a given
     * class have the same class ID.  Objects of other classes have
     * different class IDs.
     * @stable ICU 2.4
     */
    virtual UClassID getDynamicClassID(void) const override;

private:

    // Private API for the USet API

    friend class USetAccess;

    const UnicodeString* getString(int32_t index) const;

    //----------------------------------------------------------------
    // RuleBasedTransliterator support
    //----------------------------------------------------------------

private:

    /**
     * Returns <tt>true</tt> if this set contains any character whose low byte
     * is the given value.  This is used by <tt>RuleBasedTransliterator</tt> for
     * indexing.
     */
    virtual UBool matchesIndexValue(uint8_t v) const override;

private:
    friend class RBBIRuleScanner;

    //----------------------------------------------------------------
    // Implementation: Clone as thawed (see ICU4J Freezable)
    //----------------------------------------------------------------

    UnicodeSet(const UnicodeSet& o, UBool /* asThawed */);
    UnicodeSet& copyFrom(const UnicodeSet& o, UBool asThawed);

    //----------------------------------------------------------------
    // Implementation: Pattern parsing
    //----------------------------------------------------------------

    void applyPatternIgnoreSpace(const UnicodeString& pattern,
                                 ParsePosition& pos,
                                 const SymbolTable* symbols,
                                 UErrorCode& status);

    void applyPattern(RuleCharacterIterator& chars,
                      const SymbolTable* symbols,
                      UnicodeString& rebuiltPat,
                      uint32_t options,
                      UnicodeSet& (UnicodeSet::*caseClosure)(int32_t attribute),
                      int32_t depth,
                      UErrorCode& ec);

    void closeOverCaseInsensitive(bool simple);
    void closeOverAddCaseMappings();

    //----------------------------------------------------------------
    // Implementation: Utility methods
    //----------------------------------------------------------------

    static int32_t nextCapacity(int32_t minCapacity);

    bool ensureCapacity(int32_t newLen);

    bool ensureBufferCapacity(int32_t newLen);

    void swapBuffers(void);

    UBool allocateStrings(UErrorCode &status);
    int32_t stringsSize() const;
    UBool stringsContains(const UnicodeString &s) const;

    UnicodeString& _toPattern(UnicodeString& result,
                              UBool escapeUnprintable) const;

    UnicodeString& _generatePattern(UnicodeString& result,
                                    UBool escapeUnprintable) const;

    static void _appendToPat(UnicodeString& buf, const UnicodeString& s, UBool escapeUnprintable);

    static void _appendToPat(UnicodeString& buf, UChar32 c, UBool escapeUnprintable);

    static void _appendToPat(UnicodeString &result, UChar32 start, UChar32 end,
                             UBool escapeUnprintable);

    //----------------------------------------------------------------
    // Implementation: Fundamental operators
    //----------------------------------------------------------------

    void exclusiveOr(const UChar32* other, int32_t otherLen, int8_t polarity);

    void add(const UChar32* other, int32_t otherLen, int8_t polarity);

    void retain(const UChar32* other, int32_t otherLen, int8_t polarity);

    /**
     * Return true if the given position, in the given pattern, appears
     * to be the start of a property set pattern [:foo:], \\p{foo}, or
     * \\P{foo}, or \\N{name}.
     */
    static UBool resemblesPropertyPattern(const UnicodeString& pattern,
                                          int32_t pos);

    static UBool resemblesPropertyPattern(RuleCharacterIterator& chars,
                                          int32_t iterOpts);

    /**
     * Parse the given property pattern at the given parse position
     * and set this UnicodeSet to the result.
     *
     * The original design document is out of date, but still useful.
     * Ignore the property and value names:
     * https://htmlpreview.github.io/?https://github.com/unicode-org/icu-docs/blob/main/design/unicodeset_properties.html
     *
     * Recognized syntax:
     *
     * [:foo:] [:^foo:] - white space not allowed within "[:" or ":]"
     * \\p{foo} \\P{foo}  - white space not allowed within "\\p" or "\\P"
     * \\N{name}         - white space not allowed within "\\N"
     *
     * Other than the above restrictions, Unicode Pattern_White_Space characters are ignored.
     * Case is ignored except in "\\p" and "\\P" and "\\N".  In 'name' leading
     * and trailing space is deleted, and internal runs of whitespace
     * are collapsed to a single space.
     *
     * We support binary properties, enumerated properties, and the
     * following non-enumerated properties:
     *
     *  Numeric_Value
     *  Name
     *  Unicode_1_Name
     *
     * @param pattern the pattern string
     * @param ppos on entry, the position at which to begin parsing.
     * This should be one of the locations marked '^':
     *
     *   [:blah:]     \\p{blah}     \\P{blah}     \\N{name}
     *   ^       %    ^       %    ^       %    ^       %
     *
     * On return, the position after the last character parsed, that is,
     * the locations marked '%'.  If the parse fails, ppos is returned
     * unchanged.
     * @param ec status
     * @return a reference to this.
     */
    UnicodeSet& applyPropertyPattern(const UnicodeString& pattern,
                                     ParsePosition& ppos,
                                     UErrorCode &ec);

    void applyPropertyPattern(RuleCharacterIterator& chars,
                              UnicodeString& rebuiltPat,
                              UErrorCode& ec);

    /**
     * A filter that returns true if the given code point should be
     * included in the UnicodeSet being constructed.
     */
    typedef UBool (*Filter)(UChar32 codePoint, void* context);

    /**
     * Given a filter, set this UnicodeSet to the code points
     * contained by that filter.  The filter MUST be
     * property-conformant.  That is, if it returns value v for one
     * code point, then it must return v for all affiliated code
     * points, as defined by the inclusions list.  See
     * getInclusions().
     * src is a UPropertySource value.
     */
    void applyFilter(Filter filter,
                     void* context,
                     const UnicodeSet* inclusions,
                     UErrorCode &status);

    /**
     * Set the new pattern to cache.
     */
    void setPattern(const UnicodeString& newPat) {
        setPattern(newPat.getBuffer(), newPat.length());
    }
    void setPattern(const char16_t *newPat, int32_t newPatLen);
    /**
     * Release existing cached pattern.
     */
    void releasePattern();

    friend class UnicodeSetIterator;
};



inline bool UnicodeSet::operator!=(const UnicodeSet& o) const {
    return !operator==(o);
}

inline UBool UnicodeSet::isFrozen() const {
    return (UBool)(bmpSet!=nullptr || stringSpan!=nullptr);
}

inline UBool UnicodeSet::containsSome(UChar32 start, UChar32 end) const {
    return !containsNone(start, end);
}

inline UBool UnicodeSet::containsSome(const UnicodeSet& s) const {
    return !containsNone(s);
}

inline UBool UnicodeSet::containsSome(const UnicodeString& s) const {
    return !containsNone(s);
}

inline UBool UnicodeSet::isBogus() const {
    return (UBool)(fFlags & kIsBogus);
}

inline UnicodeSet *UnicodeSet::fromUSet(USet *uset) {
    return reinterpret_cast<UnicodeSet *>(uset);
}

inline const UnicodeSet *UnicodeSet::fromUSet(const USet *uset) {
    return reinterpret_cast<const UnicodeSet *>(uset);
}

inline USet *UnicodeSet::toUSet() {
    return reinterpret_cast<USet *>(this);
}

inline const USet *UnicodeSet::toUSet() const {
    return reinterpret_cast<const USet *>(this);
}

inline int32_t UnicodeSet::span(const UnicodeString &s, int32_t start, USetSpanCondition spanCondition) const {
    int32_t sLength=s.length();
    if(start<0) {
        start=0;
    } else if(start>sLength) {
        start=sLength;
    }
    return start+span(s.getBuffer()+start, sLength-start, spanCondition);
}

inline int32_t UnicodeSet::spanBack(const UnicodeString &s, int32_t limit, USetSpanCondition spanCondition) const {
    int32_t sLength=s.length();
    if(limit<0) {
        limit=0;
    } else if(limit>sLength) {
        limit=sLength;
    }
    return spanBack(s.getBuffer(), limit, spanCondition);
}

U_NAMESPACE_END

#endif /* U_SHOW_CPLUSPLUS_API */

#endif
>>>>>>> a8a80be5
<|MERGE_RESOLUTION|>--- conflicted
+++ resolved
@@ -1,3556 +1,1793 @@
-<<<<<<< HEAD
-// © 2016 and later: Unicode, Inc. and others.
-// License & terms of use: http://www.unicode.org/copyright.html
-/*
-***************************************************************************
-* Copyright (C) 1999-2016, International Business Machines Corporation
-* and others. All Rights Reserved.
-***************************************************************************
-*   Date        Name        Description
-*   10/20/99    alan        Creation.
-***************************************************************************
-*/
-
-#ifndef UNICODESET_H
-#define UNICODESET_H
-
-#include "unicode/utypes.h"
-
-#if U_SHOW_CPLUSPLUS_API
-
-#include "unicode/ucpmap.h"
-#include "unicode/unifilt.h"
-#include "unicode/unistr.h"
-#include "unicode/uset.h"
-
-/**
- * \file
- * \brief C++ API: Unicode Set
- */
-
-U_NAMESPACE_BEGIN
-
-// Forward Declarations.
-class BMPSet;
-class ParsePosition;
-class RBBIRuleScanner;
-class SymbolTable;
-class UnicodeSetStringSpan;
-class UVector;
-class RuleCharacterIterator;
-
-/**
- * A mutable set of Unicode characters and multicharacter strings.  Objects of this class
- * represent <em>character classes</em> used in regular expressions.
- * A character specifies a subset of Unicode code points.  Legal
- * code points are U+0000 to U+10FFFF, inclusive.
- *
- * <p>The UnicodeSet class is not designed to be subclassed.
- *
- * <p><code>UnicodeSet</code> supports two APIs. The first is the
- * <em>operand</em> API that allows the caller to modify the value of
- * a <code>UnicodeSet</code> object. It conforms to Java 2's
- * <code>java.util.Set</code> interface, although
- * <code>UnicodeSet</code> does not actually implement that
- * interface. All methods of <code>Set</code> are supported, with the
- * modification that they take a character range or single character
- * instead of an <code>Object</code>, and they take a
- * <code>UnicodeSet</code> instead of a <code>Collection</code>.  The
- * operand API may be thought of in terms of boolean logic: a boolean
- * OR is implemented by <code>add</code>, a boolean AND is implemented
- * by <code>retain</code>, a boolean XOR is implemented by
- * <code>complement</code> taking an argument, and a boolean NOT is
- * implemented by <code>complement</code> with no argument.  In terms
- * of traditional set theory function names, <code>add</code> is a
- * union, <code>retain</code> is an intersection, <code>remove</code>
- * is an asymmetric difference, and <code>complement</code> with no
- * argument is a set complement with respect to the superset range
- * <code>MIN_VALUE-MAX_VALUE</code>
- *
- * <p>The second API is the
- * <code>applyPattern()</code>/<code>toPattern()</code> API from the
- * <code>java.text.Format</code>-derived classes.  Unlike the
- * methods that add characters, add categories, and control the logic
- * of the set, the method <code>applyPattern()</code> sets all
- * attributes of a <code>UnicodeSet</code> at once, based on a
- * string pattern.
- *
- * <p><b>Pattern syntax</b></p>
- *
- * Patterns are accepted by the constructors and the
- * <code>applyPattern()</code> methods and returned by the
- * <code>toPattern()</code> method.  These patterns follow a syntax
- * similar to that employed by version 8 regular expression character
- * classes.  Here are some simple examples:
- *
- * \htmlonly<blockquote>\endhtmlonly
- *   <table>
- *     <tr align="top">
- *       <td nowrap valign="top" align="left"><code>[]</code></td>
- *       <td valign="top">No characters</td>
- *     </tr><tr align="top">
- *       <td nowrap valign="top" align="left"><code>[a]</code></td>
- *       <td valign="top">The character 'a'</td>
- *     </tr><tr align="top">
- *       <td nowrap valign="top" align="left"><code>[ae]</code></td>
- *       <td valign="top">The characters 'a' and 'e'</td>
- *     </tr>
- *     <tr>
- *       <td nowrap valign="top" align="left"><code>[a-e]</code></td>
- *       <td valign="top">The characters 'a' through 'e' inclusive, in Unicode code
- *       point order</td>
- *     </tr>
- *     <tr>
- *       <td nowrap valign="top" align="left"><code>[\\u4E01]</code></td>
- *       <td valign="top">The character U+4E01</td>
- *     </tr>
- *     <tr>
- *       <td nowrap valign="top" align="left"><code>[a{ab}{ac}]</code></td>
- *       <td valign="top">The character 'a' and the multicharacter strings &quot;ab&quot; and
- *       &quot;ac&quot;</td>
- *     </tr>
- *     <tr>
- *       <td nowrap valign="top" align="left"><code>[\\p{Lu}]</code></td>
- *       <td valign="top">All characters in the general category Uppercase Letter</td>
- *     </tr>
- *   </table>
- * \htmlonly</blockquote>\endhtmlonly
- *
- * Any character may be preceded by a backslash in order to remove any special
- * meaning.  White space characters, as defined by UCharacter.isWhitespace(), are
- * ignored, unless they are escaped.
- *
- * <p>Property patterns specify a set of characters having a certain
- * property as defined by the Unicode standard.  Both the POSIX-like
- * "[:Lu:]" and the Perl-like syntax "\\p{Lu}" are recognized.  For a
- * complete list of supported property patterns, see the User's Guide
- * for UnicodeSet at
- * <a href="http://icu-project.org/userguide/unicodeSet.html">
- * http://icu-project.org/userguide/unicodeSet.html</a>.
- * Actual determination of property data is defined by the underlying
- * Unicode database as implemented by UCharacter.
- *
- * <p>Patterns specify individual characters, ranges of characters, and
- * Unicode property sets.  When elements are concatenated, they
- * specify their union.  To complement a set, place a '^' immediately
- * after the opening '['.  Property patterns are inverted by modifying
- * their delimiters; "[:^foo]" and "\\P{foo}".  In any other location,
- * '^' has no special meaning.
- *
- * <p>Ranges are indicated by placing two a '-' between two
- * characters, as in "a-z".  This specifies the range of all
- * characters from the left to the right, in Unicode order.  If the
- * left character is greater than or equal to the
- * right character it is a syntax error.  If a '-' occurs as the first
- * character after the opening '[' or '[^', or if it occurs as the
- * last character before the closing ']', then it is taken as a
- * literal.  Thus "[a\-b]", "[-ab]", and "[ab-]" all indicate the same
- * set of three characters, 'a', 'b', and '-'.
- *
- * <p>Sets may be intersected using the '&' operator or the asymmetric
- * set difference may be taken using the '-' operator, for example,
- * "[[:L:]&[\\u0000-\\u0FFF]]" indicates the set of all Unicode letters
- * with values less than 4096.  Operators ('&' and '|') have equal
- * precedence and bind left-to-right.  Thus
- * "[[:L:]-[a-z]-[\\u0100-\\u01FF]]" is equivalent to
- * "[[[:L:]-[a-z]]-[\\u0100-\\u01FF]]".  This only really matters for
- * difference; intersection is commutative.
- *
- * <table>
- * <tr valign=top><td nowrap><code>[a]</code><td>The set containing 'a'
- * <tr valign=top><td nowrap><code>[a-z]</code><td>The set containing 'a'
- * through 'z' and all letters in between, in Unicode order
- * <tr valign=top><td nowrap><code>[^a-z]</code><td>The set containing
- * all characters but 'a' through 'z',
- * that is, U+0000 through 'a'-1 and 'z'+1 through U+10FFFF
- * <tr valign=top><td nowrap><code>[[<em>pat1</em>][<em>pat2</em>]]</code>
- * <td>The union of sets specified by <em>pat1</em> and <em>pat2</em>
- * <tr valign=top><td nowrap><code>[[<em>pat1</em>]&[<em>pat2</em>]]</code>
- * <td>The intersection of sets specified by <em>pat1</em> and <em>pat2</em>
- * <tr valign=top><td nowrap><code>[[<em>pat1</em>]-[<em>pat2</em>]]</code>
- * <td>The asymmetric difference of sets specified by <em>pat1</em> and
- * <em>pat2</em>
- * <tr valign=top><td nowrap><code>[:Lu:] or \\p{Lu}</code>
- * <td>The set of characters having the specified
- * Unicode property; in
- * this case, Unicode uppercase letters
- * <tr valign=top><td nowrap><code>[:^Lu:] or \\P{Lu}</code>
- * <td>The set of characters <em>not</em> having the given
- * Unicode property
- * </table>
- *
- * <p><b>Formal syntax</b></p>
- *
- * \htmlonly<blockquote>\endhtmlonly
- *   <table>
- *     <tr align="top">
- *       <td nowrap valign="top" align="right"><code>pattern :=&nbsp; </code></td>
- *       <td valign="top"><code>('[' '^'? item* ']') |
- *       property</code></td>
- *     </tr>
- *     <tr align="top">
- *       <td nowrap valign="top" align="right"><code>item :=&nbsp; </code></td>
- *       <td valign="top"><code>char | (char '-' char) | pattern-expr<br>
- *       </code></td>
- *     </tr>
- *     <tr align="top">
- *       <td nowrap valign="top" align="right"><code>pattern-expr :=&nbsp; </code></td>
- *       <td valign="top"><code>pattern | pattern-expr pattern |
- *       pattern-expr op pattern<br>
- *       </code></td>
- *     </tr>
- *     <tr align="top">
- *       <td nowrap valign="top" align="right"><code>op :=&nbsp; </code></td>
- *       <td valign="top"><code>'&amp;' | '-'<br>
- *       </code></td>
- *     </tr>
- *     <tr align="top">
- *       <td nowrap valign="top" align="right"><code>special :=&nbsp; </code></td>
- *       <td valign="top"><code>'[' | ']' | '-'<br>
- *       </code></td>
- *     </tr>
- *     <tr align="top">
- *       <td nowrap valign="top" align="right"><code>char :=&nbsp; </code></td>
- *       <td valign="top"><em>any character that is not</em><code> special<br>
- *       | ('\' </code><em>any character</em><code>)<br>
- *       | ('\\u' hex hex hex hex)<br>
- *       </code></td>
- *     </tr>
- *     <tr align="top">
- *       <td nowrap valign="top" align="right"><code>hex :=&nbsp; </code></td>
- *       <td valign="top"><em>any character for which
- *       </em><code>Character.digit(c, 16)</code><em>
- *       returns a non-negative result</em></td>
- *     </tr>
- *     <tr>
- *       <td nowrap valign="top" align="right"><code>property :=&nbsp; </code></td>
- *       <td valign="top"><em>a Unicode property set pattern</em></td>
- *     </tr>
- *   </table>
- *   <br>
- *   <table border="1">
- *     <tr>
- *       <td>Legend: <table>
- *         <tr>
- *           <td nowrap valign="top"><code>a := b</code></td>
- *           <td width="20" valign="top">&nbsp; </td>
- *           <td valign="top"><code>a</code> may be replaced by <code>b</code> </td>
- *         </tr>
- *         <tr>
- *           <td nowrap valign="top"><code>a?</code></td>
- *           <td valign="top"></td>
- *           <td valign="top">zero or one instance of <code>a</code><br>
- *           </td>
- *         </tr>
- *         <tr>
- *           <td nowrap valign="top"><code>a*</code></td>
- *           <td valign="top"></td>
- *           <td valign="top">one or more instances of <code>a</code><br>
- *           </td>
- *         </tr>
- *         <tr>
- *           <td nowrap valign="top"><code>a | b</code></td>
- *           <td valign="top"></td>
- *           <td valign="top">either <code>a</code> or <code>b</code><br>
- *           </td>
- *         </tr>
- *         <tr>
- *           <td nowrap valign="top"><code>'a'</code></td>
- *           <td valign="top"></td>
- *           <td valign="top">the literal string between the quotes </td>
- *         </tr>
- *       </table>
- *       </td>
- *     </tr>
- *   </table>
- * \htmlonly</blockquote>\endhtmlonly
- *
- * <p>Note:
- *  - Most UnicodeSet methods do not take a UErrorCode parameter because
- *   there are usually very few opportunities for failure other than a shortage
- *   of memory, error codes in low-level C++ string methods would be inconvenient,
- *   and the error code as the last parameter (ICU convention) would prevent
- *   the use of default parameter values.
- *   Instead, such methods set the UnicodeSet into a "bogus" state
- *   (see isBogus()) if an error occurs.
- *
- * @author Alan Liu
- * @stable ICU 2.0
- */
-class U_COMMON_API UnicodeSet U_FINAL : public UnicodeFilter {
-private:
-    /**
-     * Enough for sets with few ranges.
-     * For example, White_Space has 10 ranges, list length 21.
-     */
-    static constexpr int32_t INITIAL_CAPACITY = 25;
-    // fFlags constant
-    static constexpr uint8_t kIsBogus = 1;  // This set is bogus (i.e. not valid)
-
-    UChar32* list = stackList; // MUST be terminated with HIGH
-    int32_t capacity = INITIAL_CAPACITY; // capacity of list
-    int32_t len = 1; // length of list used; 1 <= len <= capacity
-    uint8_t fFlags = 0;         // Bit flag (see constants above)
-
-    BMPSet *bmpSet = nullptr; // The set is frozen iff either bmpSet or stringSpan is not NULL.
-    UChar32* buffer = nullptr; // internal buffer, may be NULL
-    int32_t bufferCapacity = 0; // capacity of buffer
-
-    /**
-     * The pattern representation of this set.  This may not be the
-     * most economical pattern.  It is the pattern supplied to
-     * applyPattern(), with variables substituted and whitespace
-     * removed.  For sets constructed without applyPattern(), or
-     * modified using the non-pattern API, this string will be empty,
-     * indicating that toPattern() must generate a pattern
-     * representation from the inversion list.
-     */
-    char16_t *pat = nullptr;
-    int32_t patLen = 0;
-
-    UVector* strings = nullptr; // maintained in sorted order
-    UnicodeSetStringSpan *stringSpan = nullptr;
-
-    /**
-     * Initial list array.
-     * Avoids some heap allocations, and list is never nullptr.
-     * Increases the object size a bit.
-     */
-    UChar32 stackList[INITIAL_CAPACITY];
-
-public:
-    /**
-     * Determine if this object contains a valid set.
-     * A bogus set has no value. It is different from an empty set.
-     * It can be used to indicate that no set value is available.
-     *
-     * @return true if the set is bogus/invalid, false otherwise
-     * @see setToBogus()
-     * @stable ICU 4.0
-     */
-    inline UBool isBogus(void) const;
-
-    /**
-     * Make this UnicodeSet object invalid.
-     * The string will test true with isBogus().
-     *
-     * A bogus set has no value. It is different from an empty set.
-     * It can be used to indicate that no set value is available.
-     *
-     * This utility function is used throughout the UnicodeSet
-     * implementation to indicate that a UnicodeSet operation failed,
-     * and may be used in other functions,
-     * especially but not exclusively when such functions do not
-     * take a UErrorCode for simplicity.
-     *
-     * @see isBogus()
-     * @stable ICU 4.0
-     */
-    void setToBogus();
-
-public:
-
-    enum {
-        /**
-         * Minimum value that can be stored in a UnicodeSet.
-         * @stable ICU 2.4
-         */
-        MIN_VALUE = 0,
-
-        /**
-         * Maximum value that can be stored in a UnicodeSet.
-         * @stable ICU 2.4
-         */
-        MAX_VALUE = 0x10ffff
-    };
-
-    //----------------------------------------------------------------
-    // Constructors &c
-    //----------------------------------------------------------------
-
-public:
-
-    /**
-     * Constructs an empty set.
-     * @stable ICU 2.0
-     */
-    UnicodeSet();
-
-    /**
-     * Constructs a set containing the given range. If <code>end <
-     * start</code> then an empty set is created.
-     *
-     * @param start first character, inclusive, of range
-     * @param end last character, inclusive, of range
-     * @stable ICU 2.4
-     */
-    UnicodeSet(UChar32 start, UChar32 end);
-
-#ifndef U_HIDE_INTERNAL_API
-    /**
-     * @internal
-     */
-    enum ESerialization {
-      kSerialized  /* result of serialize() */
-    };
-
-    /**
-     * Constructs a set from the output of serialize().
-     *
-     * @param buffer the 16 bit array
-     * @param bufferLen the original length returned from serialize()
-     * @param serialization the value 'kSerialized'
-     * @param status error code
-     *
-     * @internal
-     */
-    UnicodeSet(const uint16_t buffer[], int32_t bufferLen,
-               ESerialization serialization, UErrorCode &status);
-#endif  /* U_HIDE_INTERNAL_API */
-
-    /**
-     * Constructs a set from the given pattern.  See the class
-     * description for the syntax of the pattern language.
-     * @param pattern a string specifying what characters are in the set
-     * @param status returns <code>U_ILLEGAL_ARGUMENT_ERROR</code> if the pattern
-     * contains a syntax error.
-     * @stable ICU 2.0
-     */
-    UnicodeSet(const UnicodeString& pattern,
-               UErrorCode& status);
-
-#ifndef U_HIDE_INTERNAL_API
-    /**
-     * Constructs a set from the given pattern.  See the class
-     * description for the syntax of the pattern language.
-     * @param pattern a string specifying what characters are in the set
-     * @param options bitmask for options to apply to the pattern.
-     * Valid options are USET_IGNORE_SPACE and USET_CASE_INSENSITIVE.
-     * @param symbols a symbol table mapping variable names to values
-     * and stand-in characters to UnicodeSets; may be NULL
-     * @param status returns <code>U_ILLEGAL_ARGUMENT_ERROR</code> if the pattern
-     * contains a syntax error.
-     * @internal
-     */
-    UnicodeSet(const UnicodeString& pattern,
-               uint32_t options,
-               const SymbolTable* symbols,
-               UErrorCode& status);
-#endif  /* U_HIDE_INTERNAL_API */
-
-    /**
-     * Constructs a set from the given pattern.  See the class description
-     * for the syntax of the pattern language.
-     * @param pattern a string specifying what characters are in the set
-     * @param pos on input, the position in pattern at which to start parsing.
-     * On output, the position after the last character parsed.
-     * @param options bitmask for options to apply to the pattern.
-     * Valid options are USET_IGNORE_SPACE and USET_CASE_INSENSITIVE.
-     * @param symbols a symbol table mapping variable names to values
-     * and stand-in characters to UnicodeSets; may be NULL
-     * @param status input-output error code
-     * @stable ICU 2.8
-     */
-    UnicodeSet(const UnicodeString& pattern, ParsePosition& pos,
-               uint32_t options,
-               const SymbolTable* symbols,
-               UErrorCode& status);
-
-    /**
-     * Constructs a set that is identical to the given UnicodeSet.
-     * @stable ICU 2.0
-     */
-    UnicodeSet(const UnicodeSet& o);
-
-    /**
-     * Destructs the set.
-     * @stable ICU 2.0
-     */
-    virtual ~UnicodeSet();
-
-    /**
-     * Assigns this object to be a copy of another.
-     * A frozen set will not be modified.
-     * @stable ICU 2.0
-     */
-    UnicodeSet& operator=(const UnicodeSet& o);
-
-    /**
-     * Compares the specified object with this set for equality.  Returns
-     * <tt>true</tt> if the two sets
-     * have the same size, and every member of the specified set is
-     * contained in this set (or equivalently, every member of this set is
-     * contained in the specified set).
-     *
-     * @param o set to be compared for equality with this set.
-     * @return <tt>true</tt> if the specified set is equal to this set.
-     * @stable ICU 2.0
-     */
-    virtual UBool operator==(const UnicodeSet& o) const;
-
-    /**
-     * Compares the specified object with this set for equality.  Returns
-     * <tt>true</tt> if the specified set is not equal to this set.
-     * @stable ICU 2.0
-     */
-    inline UBool operator!=(const UnicodeSet& o) const;
-
-    /**
-     * Returns a copy of this object.  All UnicodeFunctor objects have
-     * to support cloning in order to allow classes using
-     * UnicodeFunctors, such as Transliterator, to implement cloning.
-     * If this set is frozen, then the clone will be frozen as well.
-     * Use cloneAsThawed() for a mutable clone of a frozen set.
-     * @see cloneAsThawed
-     * @stable ICU 2.0
-     */
-    virtual UnicodeSet* clone() const;
-
-    /**
-     * Returns the hash code value for this set.
-     *
-     * @return the hash code value for this set.
-     * @see Object#hashCode()
-     * @stable ICU 2.0
-     */
-    virtual int32_t hashCode(void) const;
-
-    /**
-     * Get a UnicodeSet pointer from a USet
-     *
-     * @param uset a USet (the ICU plain C type for UnicodeSet)
-     * @return the corresponding UnicodeSet pointer.
-     *
-     * @stable ICU 4.2
-     */
-    inline static UnicodeSet *fromUSet(USet *uset);
-
-    /**
-     * Get a UnicodeSet pointer from a const USet
-     *
-     * @param uset a const USet (the ICU plain C type for UnicodeSet)
-     * @return the corresponding UnicodeSet pointer.
-     *
-     * @stable ICU 4.2
-     */
-    inline static const UnicodeSet *fromUSet(const USet *uset);
-
-    /**
-     * Produce a USet * pointer for this UnicodeSet.
-     * USet is the plain C type for UnicodeSet
-     *
-     * @return a USet pointer for this UnicodeSet
-     * @stable ICU 4.2
-     */
-    inline USet *toUSet();
-
-
-    /**
-     * Produce a const USet * pointer for this UnicodeSet.
-     * USet is the plain C type for UnicodeSet
-     *
-     * @return a const USet pointer for this UnicodeSet
-     * @stable ICU 4.2
-     */
-    inline const USet * toUSet() const;
-
-
-    //----------------------------------------------------------------
-    // Freezable API
-    //----------------------------------------------------------------
-
-    /**
-     * Determines whether the set has been frozen (made immutable) or not.
-     * See the ICU4J Freezable interface for details.
-     * @return true/false for whether the set has been frozen
-     * @see freeze
-     * @see cloneAsThawed
-     * @stable ICU 3.8
-     */
-    inline UBool isFrozen() const;
-
-    /**
-     * Freeze the set (make it immutable).
-     * Once frozen, it cannot be unfrozen and is therefore thread-safe
-     * until it is deleted.
-     * See the ICU4J Freezable interface for details.
-     * Freezing the set may also make some operations faster, for example
-     * contains() and span().
-     * A frozen set will not be modified. (It remains frozen.)
-     * @return this set.
-     * @see isFrozen
-     * @see cloneAsThawed
-     * @stable ICU 3.8
-     */
-    UnicodeSet *freeze();
-
-    /**
-     * Clone the set and make the clone mutable.
-     * See the ICU4J Freezable interface for details.
-     * @return the mutable clone
-     * @see freeze
-     * @see isFrozen
-     * @stable ICU 3.8
-     */
-    UnicodeSet *cloneAsThawed() const;
-
-    //----------------------------------------------------------------
-    // Public API
-    //----------------------------------------------------------------
-
-    /**
-     * Make this object represent the range `start - end`.
-     * If `start > end` then this object is set to an empty range.
-     * A frozen set will not be modified.
-     *
-     * @param start first character in the set, inclusive
-     * @param end last character in the set, inclusive
-     * @stable ICU 2.4
-     */
-    UnicodeSet& set(UChar32 start, UChar32 end);
-
-    /**
-     * Return true if the given position, in the given pattern, appears
-     * to be the start of a UnicodeSet pattern.
-     * @stable ICU 2.4
-     */
-    static UBool resemblesPattern(const UnicodeString& pattern,
-                                  int32_t pos);
-
-    /**
-     * Modifies this set to represent the set specified by the given
-     * pattern, ignoring Unicode Pattern_White_Space characters.
-     * See the class description for the syntax of the pattern language.
-     * A frozen set will not be modified.
-     * @param pattern a string specifying what characters are in the set
-     * @param status returns <code>U_ILLEGAL_ARGUMENT_ERROR</code> if the pattern
-     * contains a syntax error.
-     * <em> Empties the set passed before applying the pattern.</em>
-     * @return a reference to this
-     * @stable ICU 2.0
-     */
-    UnicodeSet& applyPattern(const UnicodeString& pattern,
-                             UErrorCode& status);
-
-#ifndef U_HIDE_INTERNAL_API
-    /**
-     * Modifies this set to represent the set specified by the given
-     * pattern, optionally ignoring Unicode Pattern_White_Space characters.
-     * See the class description for the syntax of the pattern language.
-     * A frozen set will not be modified.
-     * @param pattern a string specifying what characters are in the set
-     * @param options bitmask for options to apply to the pattern.
-     * Valid options are USET_IGNORE_SPACE and USET_CASE_INSENSITIVE.
-     * @param symbols a symbol table mapping variable names to
-     * values and stand-ins to UnicodeSets; may be NULL
-     * @param status returns <code>U_ILLEGAL_ARGUMENT_ERROR</code> if the pattern
-     * contains a syntax error.
-     *<em> Empties the set passed before applying the pattern.</em>
-     * @return a reference to this
-     * @internal
-     */
-    UnicodeSet& applyPattern(const UnicodeString& pattern,
-                             uint32_t options,
-                             const SymbolTable* symbols,
-                             UErrorCode& status);
-#endif  /* U_HIDE_INTERNAL_API */
-
-    /**
-     * Parses the given pattern, starting at the given position.  The
-     * character at pattern.charAt(pos.getIndex()) must be '[', or the
-     * parse fails.  Parsing continues until the corresponding closing
-     * ']'.  If a syntax error is encountered between the opening and
-     * closing brace, the parse fails.  Upon return from a successful
-     * parse, the ParsePosition is updated to point to the character
-     * following the closing ']', and a StringBuffer containing a
-     * pairs list for the parsed pattern is returned.  This method calls
-     * itself recursively to parse embedded subpatterns.
-     *<em> Empties the set passed before applying the pattern.</em>
-     * A frozen set will not be modified.
-     *
-     * @param pattern the string containing the pattern to be parsed.
-     * The portion of the string from pos.getIndex(), which must be a
-     * '[', to the corresponding closing ']', is parsed.
-     * @param pos upon entry, the position at which to being parsing.
-     * The character at pattern.charAt(pos.getIndex()) must be a '['.
-     * Upon return from a successful parse, pos.getIndex() is either
-     * the character after the closing ']' of the parsed pattern, or
-     * pattern.length() if the closing ']' is the last character of
-     * the pattern string.
-     * @param options bitmask for options to apply to the pattern.
-     * Valid options are USET_IGNORE_SPACE and USET_CASE_INSENSITIVE.
-     * @param symbols a symbol table mapping variable names to
-     * values and stand-ins to UnicodeSets; may be NULL
-     * @param status returns <code>U_ILLEGAL_ARGUMENT_ERROR</code> if the pattern
-     * contains a syntax error.
-     * @return a reference to this
-     * @stable ICU 2.8
-     */
-    UnicodeSet& applyPattern(const UnicodeString& pattern,
-                             ParsePosition& pos,
-                             uint32_t options,
-                             const SymbolTable* symbols,
-                             UErrorCode& status);
-
-    /**
-     * Returns a string representation of this set.  If the result of
-     * calling this function is passed to a UnicodeSet constructor, it
-     * will produce another set that is equal to this one.
-     * A frozen set will not be modified.
-     * @param result the string to receive the rules.  Previous
-     * contents will be deleted.
-     * @param escapeUnprintable if true then convert unprintable
-     * character to their hex escape representations, \\uxxxx or
-     * \\Uxxxxxxxx.  Unprintable characters are those other than
-     * U+000A, U+0020..U+007E.
-     * @stable ICU 2.0
-     */
-    virtual UnicodeString& toPattern(UnicodeString& result,
-                                     UBool escapeUnprintable = false) const;
-
-    /**
-     * Modifies this set to contain those code points which have the given value
-     * for the given binary or enumerated property, as returned by
-     * u_getIntPropertyValue.  Prior contents of this set are lost.
-     * A frozen set will not be modified.
-     *
-     * @param prop a property in the range UCHAR_BIN_START..UCHAR_BIN_LIMIT-1
-     * or UCHAR_INT_START..UCHAR_INT_LIMIT-1
-     * or UCHAR_MASK_START..UCHAR_MASK_LIMIT-1.
-     *
-     * @param value a value in the range u_getIntPropertyMinValue(prop)..
-     * u_getIntPropertyMaxValue(prop), with one exception.  If prop is
-     * UCHAR_GENERAL_CATEGORY_MASK, then value should not be a UCharCategory, but
-     * rather a mask value produced by U_GET_GC_MASK().  This allows grouped
-     * categories such as [:L:] to be represented.
-     *
-     * @param ec error code input/output parameter
-     *
-     * @return a reference to this set
-     *
-     * @stable ICU 2.4
-     */
-    UnicodeSet& applyIntPropertyValue(UProperty prop,
-                                      int32_t value,
-                                      UErrorCode& ec);
-
-    /**
-     * Modifies this set to contain those code points which have the
-     * given value for the given property.  Prior contents of this
-     * set are lost.
-     * A frozen set will not be modified.
-     *
-     * @param prop a property alias, either short or long.  The name is matched
-     * loosely.  See PropertyAliases.txt for names and a description of loose
-     * matching.  If the value string is empty, then this string is interpreted
-     * as either a General_Category value alias, a Script value alias, a binary
-     * property alias, or a special ID.  Special IDs are matched loosely and
-     * correspond to the following sets:
-     *
-     * "ANY" = [\\u0000-\\U0010FFFF],
-     * "ASCII" = [\\u0000-\\u007F],
-     * "Assigned" = [:^Cn:].
-     *
-     * @param value a value alias, either short or long.  The name is matched
-     * loosely.  See PropertyValueAliases.txt for names and a description of
-     * loose matching.  In addition to aliases listed, numeric values and
-     * canonical combining classes may be expressed numerically, e.g., ("nv",
-     * "0.5") or ("ccc", "220").  The value string may also be empty.
-     *
-     * @param ec error code input/output parameter
-     *
-     * @return a reference to this set
-     *
-     * @stable ICU 2.4
-     */
-    UnicodeSet& applyPropertyAlias(const UnicodeString& prop,
-                                   const UnicodeString& value,
-                                   UErrorCode& ec);
-
-    /**
-     * Returns the number of elements in this set (its cardinality).
-     * Note than the elements of a set may include both individual
-     * codepoints and strings.
-     *
-     * @return the number of elements in this set (its cardinality).
-     * @stable ICU 2.0
-     */
-    virtual int32_t size(void) const;
-
-    /**
-     * Returns <tt>true</tt> if this set contains no elements.
-     *
-     * @return <tt>true</tt> if this set contains no elements.
-     * @stable ICU 2.0
-     */
-    virtual UBool isEmpty(void) const;
-
-    /**
-     * Returns true if this set contains the given character.
-     * This function works faster with a frozen set.
-     * @param c character to be checked for containment
-     * @return true if the test condition is met
-     * @stable ICU 2.0
-     */
-    virtual UBool contains(UChar32 c) const;
-
-    /**
-     * Returns true if this set contains every character
-     * of the given range.
-     * @param start first character, inclusive, of the range
-     * @param end last character, inclusive, of the range
-     * @return true if the test condition is met
-     * @stable ICU 2.0
-     */
-    virtual UBool contains(UChar32 start, UChar32 end) const;
-
-    /**
-     * Returns <tt>true</tt> if this set contains the given
-     * multicharacter string.
-     * @param s string to be checked for containment
-     * @return <tt>true</tt> if this set contains the specified string
-     * @stable ICU 2.4
-     */
-    UBool contains(const UnicodeString& s) const;
-
-    /**
-     * Returns true if this set contains all the characters and strings
-     * of the given set.
-     * @param c set to be checked for containment
-     * @return true if the test condition is met
-     * @stable ICU 2.4
-     */
-    virtual UBool containsAll(const UnicodeSet& c) const;
-
-    /**
-     * Returns true if this set contains all the characters
-     * of the given string.
-     * @param s string containing characters to be checked for containment
-     * @return true if the test condition is met
-     * @stable ICU 2.4
-     */
-    UBool containsAll(const UnicodeString& s) const;
-
-    /**
-     * Returns true if this set contains none of the characters
-     * of the given range.
-     * @param start first character, inclusive, of the range
-     * @param end last character, inclusive, of the range
-     * @return true if the test condition is met
-     * @stable ICU 2.4
-     */
-    UBool containsNone(UChar32 start, UChar32 end) const;
-
-    /**
-     * Returns true if this set contains none of the characters and strings
-     * of the given set.
-     * @param c set to be checked for containment
-     * @return true if the test condition is met
-     * @stable ICU 2.4
-     */
-    UBool containsNone(const UnicodeSet& c) const;
-
-    /**
-     * Returns true if this set contains none of the characters
-     * of the given string.
-     * @param s string containing characters to be checked for containment
-     * @return true if the test condition is met
-     * @stable ICU 2.4
-     */
-    UBool containsNone(const UnicodeString& s) const;
-
-    /**
-     * Returns true if this set contains one or more of the characters
-     * in the given range.
-     * @param start first character, inclusive, of the range
-     * @param end last character, inclusive, of the range
-     * @return true if the condition is met
-     * @stable ICU 2.4
-     */
-    inline UBool containsSome(UChar32 start, UChar32 end) const;
-
-    /**
-     * Returns true if this set contains one or more of the characters
-     * and strings of the given set.
-     * @param s The set to be checked for containment
-     * @return true if the condition is met
-     * @stable ICU 2.4
-     */
-    inline UBool containsSome(const UnicodeSet& s) const;
-
-    /**
-     * Returns true if this set contains one or more of the characters
-     * of the given string.
-     * @param s string containing characters to be checked for containment
-     * @return true if the condition is met
-     * @stable ICU 2.4
-     */
-    inline UBool containsSome(const UnicodeString& s) const;
-
-    /**
-     * Returns the length of the initial substring of the input string which
-     * consists only of characters and strings that are contained in this set
-     * (USET_SPAN_CONTAINED, USET_SPAN_SIMPLE),
-     * or only of characters and strings that are not contained
-     * in this set (USET_SPAN_NOT_CONTAINED).
-     * See USetSpanCondition for details.
-     * Similar to the strspn() C library function.
-     * Unpaired surrogates are treated according to contains() of their surrogate code points.
-     * This function works faster with a frozen set and with a non-negative string length argument.
-     * @param s start of the string
-     * @param length of the string; can be -1 for NUL-terminated
-     * @param spanCondition specifies the containment condition
-     * @return the length of the initial substring according to the spanCondition;
-     *         0 if the start of the string does not fit the spanCondition
-     * @stable ICU 3.8
-     * @see USetSpanCondition
-     */
-    int32_t span(const char16_t *s, int32_t length, USetSpanCondition spanCondition) const;
-
-    /**
-     * Returns the end of the substring of the input string according to the USetSpanCondition.
-     * Same as <code>start+span(s.getBuffer()+start, s.length()-start, spanCondition)</code>
-     * after pinning start to 0<=start<=s.length().
-     * @param s the string
-     * @param start the start index in the string for the span operation
-     * @param spanCondition specifies the containment condition
-     * @return the exclusive end of the substring according to the spanCondition;
-     *         the substring s.tempSubStringBetween(start, end) fulfills the spanCondition
-     * @stable ICU 4.4
-     * @see USetSpanCondition
-     */
-    inline int32_t span(const UnicodeString &s, int32_t start, USetSpanCondition spanCondition) const;
-
-    /**
-     * Returns the start of the trailing substring of the input string which
-     * consists only of characters and strings that are contained in this set
-     * (USET_SPAN_CONTAINED, USET_SPAN_SIMPLE),
-     * or only of characters and strings that are not contained
-     * in this set (USET_SPAN_NOT_CONTAINED).
-     * See USetSpanCondition for details.
-     * Unpaired surrogates are treated according to contains() of their surrogate code points.
-     * This function works faster with a frozen set and with a non-negative string length argument.
-     * @param s start of the string
-     * @param length of the string; can be -1 for NUL-terminated
-     * @param spanCondition specifies the containment condition
-     * @return the start of the trailing substring according to the spanCondition;
-     *         the string length if the end of the string does not fit the spanCondition
-     * @stable ICU 3.8
-     * @see USetSpanCondition
-     */
-    int32_t spanBack(const char16_t *s, int32_t length, USetSpanCondition spanCondition) const;
-
-    /**
-     * Returns the start of the substring of the input string according to the USetSpanCondition.
-     * Same as <code>spanBack(s.getBuffer(), limit, spanCondition)</code>
-     * after pinning limit to 0<=end<=s.length().
-     * @param s the string
-     * @param limit the exclusive-end index in the string for the span operation
-     *              (use s.length() or INT32_MAX for spanning back from the end of the string)
-     * @param spanCondition specifies the containment condition
-     * @return the start of the substring according to the spanCondition;
-     *         the substring s.tempSubStringBetween(start, limit) fulfills the spanCondition
-     * @stable ICU 4.4
-     * @see USetSpanCondition
-     */
-    inline int32_t spanBack(const UnicodeString &s, int32_t limit, USetSpanCondition spanCondition) const;
-
-    /**
-     * Returns the length of the initial substring of the input string which
-     * consists only of characters and strings that are contained in this set
-     * (USET_SPAN_CONTAINED, USET_SPAN_SIMPLE),
-     * or only of characters and strings that are not contained
-     * in this set (USET_SPAN_NOT_CONTAINED).
-     * See USetSpanCondition for details.
-     * Similar to the strspn() C library function.
-     * Malformed byte sequences are treated according to contains(0xfffd).
-     * This function works faster with a frozen set and with a non-negative string length argument.
-     * @param s start of the string (UTF-8)
-     * @param length of the string; can be -1 for NUL-terminated
-     * @param spanCondition specifies the containment condition
-     * @return the length of the initial substring according to the spanCondition;
-     *         0 if the start of the string does not fit the spanCondition
-     * @stable ICU 3.8
-     * @see USetSpanCondition
-     */
-    int32_t spanUTF8(const char *s, int32_t length, USetSpanCondition spanCondition) const;
-
-    /**
-     * Returns the start of the trailing substring of the input string which
-     * consists only of characters and strings that are contained in this set
-     * (USET_SPAN_CONTAINED, USET_SPAN_SIMPLE),
-     * or only of characters and strings that are not contained
-     * in this set (USET_SPAN_NOT_CONTAINED).
-     * See USetSpanCondition for details.
-     * Malformed byte sequences are treated according to contains(0xfffd).
-     * This function works faster with a frozen set and with a non-negative string length argument.
-     * @param s start of the string (UTF-8)
-     * @param length of the string; can be -1 for NUL-terminated
-     * @param spanCondition specifies the containment condition
-     * @return the start of the trailing substring according to the spanCondition;
-     *         the string length if the end of the string does not fit the spanCondition
-     * @stable ICU 3.8
-     * @see USetSpanCondition
-     */
-    int32_t spanBackUTF8(const char *s, int32_t length, USetSpanCondition spanCondition) const;
-
-    /**
-     * Implement UnicodeMatcher::matches()
-     * @stable ICU 2.4
-     */
-    virtual UMatchDegree matches(const Replaceable& text,
-                         int32_t& offset,
-                         int32_t limit,
-                         UBool incremental);
-
-private:
-    /**
-     * Returns the longest match for s in text at the given position.
-     * If limit > start then match forward from start+1 to limit
-     * matching all characters except s.charAt(0).  If limit < start,
-     * go backward starting from start-1 matching all characters
-     * except s.charAt(s.length()-1).  This method assumes that the
-     * first character, text.charAt(start), matches s, so it does not
-     * check it.
-     * @param text the text to match
-     * @param start the first character to match.  In the forward
-     * direction, text.charAt(start) is matched against s.charAt(0).
-     * In the reverse direction, it is matched against
-     * s.charAt(s.length()-1).
-     * @param limit the limit offset for matching, either last+1 in
-     * the forward direction, or last-1 in the reverse direction,
-     * where last is the index of the last character to match.
-     * @param s
-     * @return If part of s matches up to the limit, return |limit -
-     * start|.  If all of s matches before reaching the limit, return
-     * s.length().  If there is a mismatch between s and text, return
-     * 0
-     */
-    static int32_t matchRest(const Replaceable& text,
-                             int32_t start, int32_t limit,
-                             const UnicodeString& s);
-
-    /**
-     * Returns the smallest value i such that c < list[i].  Caller
-     * must ensure that c is a legal value or this method will enter
-     * an infinite loop.  This method performs a binary search.
-     * @param c a character in the range MIN_VALUE..MAX_VALUE
-     * inclusive
-     * @return the smallest integer i in the range 0..len-1,
-     * inclusive, such that c < list[i]
-     */
-    int32_t findCodePoint(UChar32 c) const;
-
-public:
-
-    /**
-     * Implementation of UnicodeMatcher API.  Union the set of all
-     * characters that may be matched by this object into the given
-     * set.
-     * @param toUnionTo the set into which to union the source characters
-     * @stable ICU 2.4
-     */
-    virtual void addMatchSetTo(UnicodeSet& toUnionTo) const;
-
-    /**
-     * Returns the index of the given character within this set, where
-     * the set is ordered by ascending code point.  If the character
-     * is not in this set, return -1.  The inverse of this method is
-     * <code>charAt()</code>.
-     * @return an index from 0..size()-1, or -1
-     * @stable ICU 2.4
-     */
-    int32_t indexOf(UChar32 c) const;
-
-    /**
-     * Returns the character at the given index within this set, where
-     * the set is ordered by ascending code point.  If the index is
-     * out of range, return (UChar32)-1.  The inverse of this method is
-     * <code>indexOf()</code>.
-     * @param index an index from 0..size()-1
-     * @return the character at the given index, or (UChar32)-1.
-     * @stable ICU 2.4
-     */
-    UChar32 charAt(int32_t index) const;
-
-    /**
-     * Adds the specified range to this set if it is not already
-     * present.  If this set already contains the specified range,
-     * the call leaves this set unchanged.  If <code>start > end</code>
-     * then an empty range is added, leaving the set unchanged.
-     * This is equivalent to a boolean logic OR, or a set UNION.
-     * A frozen set will not be modified.
-     *
-     * @param start first character, inclusive, of range to be added
-     * to this set.
-     * @param end last character, inclusive, of range to be added
-     * to this set.
-     * @stable ICU 2.0
-     */
-    virtual UnicodeSet& add(UChar32 start, UChar32 end);
-
-    /**
-     * Adds the specified character to this set if it is not already
-     * present.  If this set already contains the specified character,
-     * the call leaves this set unchanged.
-     * A frozen set will not be modified.
-     *
-     * @param c the character (code point)
-     * @return this object, for chaining
-     * @stable ICU 2.0
-     */
-    UnicodeSet& add(UChar32 c);
-
-    /**
-     * Adds the specified multicharacter to this set if it is not already
-     * present.  If this set already contains the multicharacter,
-     * the call leaves this set unchanged.
-     * Thus "ch" => {"ch"}
-     * A frozen set will not be modified.
-     *
-     * @param s the source string
-     * @return this object, for chaining
-     * @stable ICU 2.4
-     */
-    UnicodeSet& add(const UnicodeString& s);
-
- private:
-    /**
-     * @return a code point IF the string consists of a single one.
-     * otherwise returns -1.
-     * @param s string to test
-     */
-    static int32_t getSingleCP(const UnicodeString& s);
-
-    void _add(const UnicodeString& s);
-
- public:
-    /**
-     * Adds each of the characters in this string to the set. Note: "ch" => {"c", "h"}
-     * If this set already contains any particular character, it has no effect on that character.
-     * A frozen set will not be modified.
-     * @param s the source string
-     * @return this object, for chaining
-     * @stable ICU 2.4
-     */
-    UnicodeSet& addAll(const UnicodeString& s);
-
-    /**
-     * Retains EACH of the characters in this string. Note: "ch" == {"c", "h"}
-     * A frozen set will not be modified.
-     * @param s the source string
-     * @return this object, for chaining
-     * @stable ICU 2.4
-     */
-    UnicodeSet& retainAll(const UnicodeString& s);
-
-    /**
-     * Complement EACH of the characters in this string. Note: "ch" == {"c", "h"}
-     * A frozen set will not be modified.
-     * @param s the source string
-     * @return this object, for chaining
-     * @stable ICU 2.4
-     */
-    UnicodeSet& complementAll(const UnicodeString& s);
-
-    /**
-     * Remove EACH of the characters in this string. Note: "ch" == {"c", "h"}
-     * A frozen set will not be modified.
-     * @param s the source string
-     * @return this object, for chaining
-     * @stable ICU 2.4
-     */
-    UnicodeSet& removeAll(const UnicodeString& s);
-
-    /**
-     * Makes a set from a multicharacter string. Thus "ch" => {"ch"}
-     *
-     * @param s the source string
-     * @return a newly created set containing the given string.
-     * The caller owns the return object and is responsible for deleting it.
-     * @stable ICU 2.4
-     */
-    static UnicodeSet* U_EXPORT2 createFrom(const UnicodeString& s);
-
-
-    /**
-     * Makes a set from each of the characters in the string. Thus "ch" => {"c", "h"}
-     * @param s the source string
-     * @return a newly created set containing the given characters
-     * The caller owns the return object and is responsible for deleting it.
-     * @stable ICU 2.4
-     */
-    static UnicodeSet* U_EXPORT2 createFromAll(const UnicodeString& s);
-
-    /**
-     * Retain only the elements in this set that are contained in the
-     * specified range.  If <code>start > end</code> then an empty range is
-     * retained, leaving the set empty.  This is equivalent to
-     * a boolean logic AND, or a set INTERSECTION.
-     * A frozen set will not be modified.
-     *
-     * @param start first character, inclusive, of range
-     * @param end last character, inclusive, of range
-     * @stable ICU 2.0
-     */
-    virtual UnicodeSet& retain(UChar32 start, UChar32 end);
-
-
-    /**
-     * Retain the specified character from this set if it is present.
-     * A frozen set will not be modified.
-     *
-     * @param c the character (code point)
-     * @return this object, for chaining
-     * @stable ICU 2.0
-     */
-    UnicodeSet& retain(UChar32 c);
-
-#ifndef U_HIDE_DRAFT_API
-    /**
-     * Retains only the specified string from this set if it is present.
-     * Upon return this set will be empty if it did not contain s, or
-     * will only contain s if it did contain s.
-     * A frozen set will not be modified.
-     *
-     * @param s the source string
-     * @return this object, for chaining
-     * @draft ICU 69
-     */
-    UnicodeSet& retain(const UnicodeString &s);
-#endif  // U_HIDE_DRAFT_API
-
-    /**
-     * Removes the specified range from this set if it is present.
-     * The set will not contain the specified range once the call
-     * returns.  If <code>start > end</code> then an empty range is
-     * removed, leaving the set unchanged.
-     * A frozen set will not be modified.
-     *
-     * @param start first character, inclusive, of range to be removed
-     * from this set.
-     * @param end last character, inclusive, of range to be removed
-     * from this set.
-     * @stable ICU 2.0
-     */
-    virtual UnicodeSet& remove(UChar32 start, UChar32 end);
-
-    /**
-     * Removes the specified character from this set if it is present.
-     * The set will not contain the specified range once the call
-     * returns.
-     * A frozen set will not be modified.
-     *
-     * @param c the character (code point)
-     * @return this object, for chaining
-     * @stable ICU 2.0
-     */
-    UnicodeSet& remove(UChar32 c);
-
-    /**
-     * Removes the specified string from this set if it is present.
-     * The set will not contain the specified character once the call
-     * returns.
-     * A frozen set will not be modified.
-     * @param s the source string
-     * @return this object, for chaining
-     * @stable ICU 2.4
-     */
-    UnicodeSet& remove(const UnicodeString& s);
-
-    /**
-     * Inverts this set.  This operation modifies this set so that
-     * its value is its complement.  This is equivalent to
-     * <code>complement(MIN_VALUE, MAX_VALUE)</code>.
-     * A frozen set will not be modified.
-     * @stable ICU 2.0
-     */
-    virtual UnicodeSet& complement(void);
-
-    /**
-     * Complements the specified range in this set.  Any character in
-     * the range will be removed if it is in this set, or will be
-     * added if it is not in this set.  If <code>start > end</code>
-     * then an empty range is complemented, leaving the set unchanged.
-     * This is equivalent to a boolean logic XOR.
-     * A frozen set will not be modified.
-     *
-     * @param start first character, inclusive, of range
-     * @param end last character, inclusive, of range
-     * @stable ICU 2.0
-     */
-    virtual UnicodeSet& complement(UChar32 start, UChar32 end);
-
-    /**
-     * Complements the specified character in this set.  The character
-     * will be removed if it is in this set, or will be added if it is
-     * not in this set.
-     * A frozen set will not be modified.
-     *
-     * @param c the character (code point)
-     * @return this object, for chaining
-     * @stable ICU 2.0
-     */
-    UnicodeSet& complement(UChar32 c);
-
-    /**
-     * Complement the specified string in this set.
-     * The string will be removed if it is in this set, or will be added if it is not in this set.
-     * A frozen set will not be modified.
-     *
-     * @param s the string to complement
-     * @return this object, for chaining
-     * @stable ICU 2.4
-     */
-    UnicodeSet& complement(const UnicodeString& s);
-
-    /**
-     * Adds all of the elements in the specified set to this set if
-     * they're not already present.  This operation effectively
-     * modifies this set so that its value is the <i>union</i> of the two
-     * sets.  The behavior of this operation is unspecified if the specified
-     * collection is modified while the operation is in progress.
-     * A frozen set will not be modified.
-     *
-     * @param c set whose elements are to be added to this set.
-     * @see #add(UChar32, UChar32)
-     * @stable ICU 2.0
-     */
-    virtual UnicodeSet& addAll(const UnicodeSet& c);
-
-    /**
-     * Retains only the elements in this set that are contained in the
-     * specified set.  In other words, removes from this set all of
-     * its elements that are not contained in the specified set.  This
-     * operation effectively modifies this set so that its value is
-     * the <i>intersection</i> of the two sets.
-     * A frozen set will not be modified.
-     *
-     * @param c set that defines which elements this set will retain.
-     * @stable ICU 2.0
-     */
-    virtual UnicodeSet& retainAll(const UnicodeSet& c);
-
-    /**
-     * Removes from this set all of its elements that are contained in the
-     * specified set.  This operation effectively modifies this
-     * set so that its value is the <i>asymmetric set difference</i> of
-     * the two sets.
-     * A frozen set will not be modified.
-     *
-     * @param c set that defines which elements will be removed from
-     *          this set.
-     * @stable ICU 2.0
-     */
-    virtual UnicodeSet& removeAll(const UnicodeSet& c);
-
-    /**
-     * Complements in this set all elements contained in the specified
-     * set.  Any character in the other set will be removed if it is
-     * in this set, or will be added if it is not in this set.
-     * A frozen set will not be modified.
-     *
-     * @param c set that defines which elements will be xor'ed from
-     *          this set.
-     * @stable ICU 2.4
-     */
-    virtual UnicodeSet& complementAll(const UnicodeSet& c);
-
-    /**
-     * Removes all of the elements from this set.  This set will be
-     * empty after this call returns.
-     * A frozen set will not be modified.
-     * @stable ICU 2.0
-     */
-    virtual UnicodeSet& clear(void);
-
-    /**
-     * Close this set over the given attribute.  For the attribute
-     * USET_CASE, the result is to modify this set so that:
-     *
-     * 1. For each character or string 'a' in this set, all strings or
-     * characters 'b' such that foldCase(a) == foldCase(b) are added
-     * to this set.
-     *
-     * 2. For each string 'e' in the resulting set, if e !=
-     * foldCase(e), 'e' will be removed.
-     *
-     * Example: [aq\\u00DF{Bc}{bC}{Fi}] => [aAqQ\\u00DF\\uFB01{ss}{bc}{fi}]
-     *
-     * (Here foldCase(x) refers to the operation u_strFoldCase, and a
-     * == b denotes that the contents are the same, not pointer
-     * comparison.)
-     *
-     * A frozen set will not be modified.
-     *
-     * @param attribute bitmask for attributes to close over.
-     * Currently only the USET_CASE bit is supported.  Any undefined bits
-     * are ignored.
-     * @return a reference to this set.
-     * @stable ICU 4.2
-     */
-    UnicodeSet& closeOver(int32_t attribute);
-
-    /**
-     * Remove all strings from this set.
-     *
-     * @return a reference to this set.
-     * @stable ICU 4.2
-     */
-    virtual UnicodeSet &removeAllStrings();
-
-    /**
-     * Iteration method that returns the number of ranges contained in
-     * this set.
-     * @see #getRangeStart
-     * @see #getRangeEnd
-     * @stable ICU 2.4
-     */
-    virtual int32_t getRangeCount(void) const;
-
-    /**
-     * Iteration method that returns the first character in the
-     * specified range of this set.
-     * @see #getRangeCount
-     * @see #getRangeEnd
-     * @stable ICU 2.4
-     */
-    virtual UChar32 getRangeStart(int32_t index) const;
-
-    /**
-     * Iteration method that returns the last character in the
-     * specified range of this set.
-     * @see #getRangeStart
-     * @see #getRangeEnd
-     * @stable ICU 2.4
-     */
-    virtual UChar32 getRangeEnd(int32_t index) const;
-
-    /**
-     * Serializes this set into an array of 16-bit integers.  Serialization
-     * (currently) only records the characters in the set; multicharacter
-     * strings are ignored.
-     *
-     * The array has following format (each line is one 16-bit
-     * integer):
-     *
-     *  length     = (n+2*m) | (m!=0?0x8000:0)
-     *  bmpLength  = n; present if m!=0
-     *  bmp[0]
-     *  bmp[1]
-     *  ...
-     *  bmp[n-1]
-     *  supp-high[0]
-     *  supp-low[0]
-     *  supp-high[1]
-     *  supp-low[1]
-     *  ...
-     *  supp-high[m-1]
-     *  supp-low[m-1]
-     *
-     * The array starts with a header.  After the header are n bmp
-     * code points, then m supplementary code points.  Either n or m
-     * or both may be zero.  n+2*m is always <= 0x7FFF.
-     *
-     * If there are no supplementary characters (if m==0) then the
-     * header is one 16-bit integer, 'length', with value n.
-     *
-     * If there are supplementary characters (if m!=0) then the header
-     * is two 16-bit integers.  The first, 'length', has value
-     * (n+2*m)|0x8000.  The second, 'bmpLength', has value n.
-     *
-     * After the header the code points are stored in ascending order.
-     * Supplementary code points are stored as most significant 16
-     * bits followed by least significant 16 bits.
-     *
-     * @param dest pointer to buffer of destCapacity 16-bit integers.
-     * May be NULL only if destCapacity is zero.
-     * @param destCapacity size of dest, or zero.  Must not be negative.
-     * @param ec error code.  Will be set to U_INDEX_OUTOFBOUNDS_ERROR
-     * if n+2*m > 0x7FFF.  Will be set to U_BUFFER_OVERFLOW_ERROR if
-     * n+2*m+(m!=0?2:1) > destCapacity.
-     * @return the total length of the serialized format, including
-     * the header, that is, n+2*m+(m!=0?2:1), or 0 on error other
-     * than U_BUFFER_OVERFLOW_ERROR.
-     * @stable ICU 2.4
-     */
-    int32_t serialize(uint16_t *dest, int32_t destCapacity, UErrorCode& ec) const;
-
-    /**
-     * Reallocate this objects internal structures to take up the least
-     * possible space, without changing this object's value.
-     * A frozen set will not be modified.
-     * @stable ICU 2.4
-     */
-    virtual UnicodeSet& compact();
-
-    /**
-     * Return the class ID for this class.  This is useful only for
-     * comparing to a return value from getDynamicClassID().  For example:
-     * <pre>
-     * .      Base* polymorphic_pointer = createPolymorphicObject();
-     * .      if (polymorphic_pointer->getDynamicClassID() ==
-     * .          Derived::getStaticClassID()) ...
-     * </pre>
-     * @return          The class ID for all objects of this class.
-     * @stable ICU 2.0
-     */
-    static UClassID U_EXPORT2 getStaticClassID(void);
-
-    /**
-     * Implement UnicodeFunctor API.
-     *
-     * @return The class ID for this object. All objects of a given
-     * class have the same class ID.  Objects of other classes have
-     * different class IDs.
-     * @stable ICU 2.4
-     */
-    virtual UClassID getDynamicClassID(void) const;
-
-private:
-
-    // Private API for the USet API
-
-    friend class USetAccess;
-
-    const UnicodeString* getString(int32_t index) const;
-
-    //----------------------------------------------------------------
-    // RuleBasedTransliterator support
-    //----------------------------------------------------------------
-
-private:
-
-    /**
-     * Returns <tt>true</tt> if this set contains any character whose low byte
-     * is the given value.  This is used by <tt>RuleBasedTransliterator</tt> for
-     * indexing.
-     */
-    virtual UBool matchesIndexValue(uint8_t v) const;
-
-private:
-    friend class RBBIRuleScanner;
-
-    //----------------------------------------------------------------
-    // Implementation: Clone as thawed (see ICU4J Freezable)
-    //----------------------------------------------------------------
-
-    UnicodeSet(const UnicodeSet& o, UBool /* asThawed */);
-    UnicodeSet& copyFrom(const UnicodeSet& o, UBool asThawed);
-
-    //----------------------------------------------------------------
-    // Implementation: Pattern parsing
-    //----------------------------------------------------------------
-
-    void applyPatternIgnoreSpace(const UnicodeString& pattern,
-                                 ParsePosition& pos,
-                                 const SymbolTable* symbols,
-                                 UErrorCode& status);
-
-    void applyPattern(RuleCharacterIterator& chars,
-                      const SymbolTable* symbols,
-                      UnicodeString& rebuiltPat,
-                      uint32_t options,
-                      UnicodeSet& (UnicodeSet::*caseClosure)(int32_t attribute),
-                      int32_t depth,
-                      UErrorCode& ec);
-
-    //----------------------------------------------------------------
-    // Implementation: Utility methods
-    //----------------------------------------------------------------
-
-    static int32_t nextCapacity(int32_t minCapacity);
-
-    bool ensureCapacity(int32_t newLen);
-
-    bool ensureBufferCapacity(int32_t newLen);
-
-    void swapBuffers(void);
-
-    UBool allocateStrings(UErrorCode &status);
-    UBool hasStrings() const;
-    int32_t stringsSize() const;
-    UBool stringsContains(const UnicodeString &s) const;
-
-    UnicodeString& _toPattern(UnicodeString& result,
-                              UBool escapeUnprintable) const;
-
-    UnicodeString& _generatePattern(UnicodeString& result,
-                                    UBool escapeUnprintable) const;
-
-    static void _appendToPat(UnicodeString& buf, const UnicodeString& s, UBool escapeUnprintable);
-
-    static void _appendToPat(UnicodeString& buf, UChar32 c, UBool escapeUnprintable);
-
-    //----------------------------------------------------------------
-    // Implementation: Fundamental operators
-    //----------------------------------------------------------------
-
-    void exclusiveOr(const UChar32* other, int32_t otherLen, int8_t polarity);
-
-    void add(const UChar32* other, int32_t otherLen, int8_t polarity);
-
-    void retain(const UChar32* other, int32_t otherLen, int8_t polarity);
-
-    /**
-     * Return true if the given position, in the given pattern, appears
-     * to be the start of a property set pattern [:foo:], \\p{foo}, or
-     * \\P{foo}, or \\N{name}.
-     */
-    static UBool resemblesPropertyPattern(const UnicodeString& pattern,
-                                          int32_t pos);
-
-    static UBool resemblesPropertyPattern(RuleCharacterIterator& chars,
-                                          int32_t iterOpts);
-
-    /**
-     * Parse the given property pattern at the given parse position
-     * and set this UnicodeSet to the result.
-     *
-     * The original design document is out of date, but still useful.
-     * Ignore the property and value names:
-     * http://source.icu-project.org/repos/icu/icuhtml/trunk/design/unicodeset_properties.html
-     *
-     * Recognized syntax:
-     *
-     * [:foo:] [:^foo:] - white space not allowed within "[:" or ":]"
-     * \\p{foo} \\P{foo}  - white space not allowed within "\\p" or "\\P"
-     * \\N{name}         - white space not allowed within "\\N"
-     *
-     * Other than the above restrictions, Unicode Pattern_White_Space characters are ignored.
-     * Case is ignored except in "\\p" and "\\P" and "\\N".  In 'name' leading
-     * and trailing space is deleted, and internal runs of whitespace
-     * are collapsed to a single space.
-     *
-     * We support binary properties, enumerated properties, and the
-     * following non-enumerated properties:
-     *
-     *  Numeric_Value
-     *  Name
-     *  Unicode_1_Name
-     *
-     * @param pattern the pattern string
-     * @param ppos on entry, the position at which to begin parsing.
-     * This should be one of the locations marked '^':
-     *
-     *   [:blah:]     \\p{blah}     \\P{blah}     \\N{name}
-     *   ^       %    ^       %    ^       %    ^       %
-     *
-     * On return, the position after the last character parsed, that is,
-     * the locations marked '%'.  If the parse fails, ppos is returned
-     * unchanged.
-     * @param ec status
-     * @return a reference to this.
-     */
-    UnicodeSet& applyPropertyPattern(const UnicodeString& pattern,
-                                     ParsePosition& ppos,
-                                     UErrorCode &ec);
-
-    void applyPropertyPattern(RuleCharacterIterator& chars,
-                              UnicodeString& rebuiltPat,
-                              UErrorCode& ec);
-
-    static const UnicodeSet* getInclusions(int32_t src, UErrorCode &status);
-
-    /**
-     * A filter that returns true if the given code point should be
-     * included in the UnicodeSet being constructed.
-     */
-    typedef UBool (*Filter)(UChar32 codePoint, void* context);
-
-    /**
-     * Given a filter, set this UnicodeSet to the code points
-     * contained by that filter.  The filter MUST be
-     * property-conformant.  That is, if it returns value v for one
-     * code point, then it must return v for all affiliated code
-     * points, as defined by the inclusions list.  See
-     * getInclusions().
-     * src is a UPropertySource value.
-     */
-    void applyFilter(Filter filter,
-                     void* context,
-                     const UnicodeSet* inclusions,
-                     UErrorCode &status);
-
-    // UCPMap is now stable ICU 63
-    void applyIntPropertyValue(const UCPMap *map,
-                               UCPMapValueFilter *filter, const void *context,
-                               UErrorCode &errorCode);
-
-    /**
-     * Set the new pattern to cache.
-     */
-    void setPattern(const UnicodeString& newPat) {
-        setPattern(newPat.getBuffer(), newPat.length());
-    }
-    void setPattern(const char16_t *newPat, int32_t newPatLen);
-    /**
-     * Release existing cached pattern.
-     */
-    void releasePattern();
-
-    friend class UnicodeSetIterator;
-};
-
-
-
-inline UBool UnicodeSet::operator!=(const UnicodeSet& o) const {
-    return !operator==(o);
-}
-
-inline UBool UnicodeSet::isFrozen() const {
-    return (UBool)(bmpSet!=NULL || stringSpan!=NULL);
-}
-
-inline UBool UnicodeSet::containsSome(UChar32 start, UChar32 end) const {
-    return !containsNone(start, end);
-}
-
-inline UBool UnicodeSet::containsSome(const UnicodeSet& s) const {
-    return !containsNone(s);
-}
-
-inline UBool UnicodeSet::containsSome(const UnicodeString& s) const {
-    return !containsNone(s);
-}
-
-inline UBool UnicodeSet::isBogus() const {
-    return (UBool)(fFlags & kIsBogus);
-}
-
-inline UnicodeSet *UnicodeSet::fromUSet(USet *uset) {
-    return reinterpret_cast<UnicodeSet *>(uset);
-}
-
-inline const UnicodeSet *UnicodeSet::fromUSet(const USet *uset) {
-    return reinterpret_cast<const UnicodeSet *>(uset);
-}
-
-inline USet *UnicodeSet::toUSet() {
-    return reinterpret_cast<USet *>(this);
-}
-
-inline const USet *UnicodeSet::toUSet() const {
-    return reinterpret_cast<const USet *>(this);
-}
-
-inline int32_t UnicodeSet::span(const UnicodeString &s, int32_t start, USetSpanCondition spanCondition) const {
-    int32_t sLength=s.length();
-    if(start<0) {
-        start=0;
-    } else if(start>sLength) {
-        start=sLength;
-    }
-    return start+span(s.getBuffer()+start, sLength-start, spanCondition);
-}
-
-inline int32_t UnicodeSet::spanBack(const UnicodeString &s, int32_t limit, USetSpanCondition spanCondition) const {
-    int32_t sLength=s.length();
-    if(limit<0) {
-        limit=0;
-    } else if(limit>sLength) {
-        limit=sLength;
-    }
-    return spanBack(s.getBuffer(), limit, spanCondition);
-}
-
-U_NAMESPACE_END
-
-#endif /* U_SHOW_CPLUSPLUS_API */
-
-#endif
-=======
-// © 2016 and later: Unicode, Inc. and others.
-// License & terms of use: http://www.unicode.org/copyright.html
-/*
-***************************************************************************
-* Copyright (C) 1999-2016, International Business Machines Corporation
-* and others. All Rights Reserved.
-***************************************************************************
-*   Date        Name        Description
-*   10/20/99    alan        Creation.
-***************************************************************************
-*/
-
-#ifndef UNICODESET_H
-#define UNICODESET_H
-
-#include "unicode/utypes.h"
-
-#if U_SHOW_CPLUSPLUS_API
-
-#include "unicode/ucpmap.h"
-#include "unicode/unifilt.h"
-#include "unicode/unistr.h"
-#include "unicode/uset.h"
-
-/**
- * \file
- * \brief C++ API: Unicode Set
- */
-
-U_NAMESPACE_BEGIN
-
-// Forward Declarations.
-class BMPSet;
-class ParsePosition;
-class RBBIRuleScanner;
-class SymbolTable;
-class UnicodeSetStringSpan;
-class UVector;
-class RuleCharacterIterator;
-
-/**
- * A mutable set of Unicode characters and multicharacter strings.  Objects of this class
- * represent <em>character classes</em> used in regular expressions.
- * A character specifies a subset of Unicode code points.  Legal
- * code points are U+0000 to U+10FFFF, inclusive.
- *
- * <p>The UnicodeSet class is not designed to be subclassed.
- *
- * <p><code>UnicodeSet</code> supports two APIs. The first is the
- * <em>operand</em> API that allows the caller to modify the value of
- * a <code>UnicodeSet</code> object. It conforms to Java 2's
- * <code>java.util.Set</code> interface, although
- * <code>UnicodeSet</code> does not actually implement that
- * interface. All methods of <code>Set</code> are supported, with the
- * modification that they take a character range or single character
- * instead of an <code>Object</code>, and they take a
- * <code>UnicodeSet</code> instead of a <code>Collection</code>.  The
- * operand API may be thought of in terms of boolean logic: a boolean
- * OR is implemented by <code>add</code>, a boolean AND is implemented
- * by <code>retain</code>, a boolean XOR is implemented by
- * <code>complement</code> taking an argument, and a boolean NOT is
- * implemented by <code>complement</code> with no argument.  In terms
- * of traditional set theory function names, <code>add</code> is a
- * union, <code>retain</code> is an intersection, <code>remove</code>
- * is an asymmetric difference, and <code>complement</code> with no
- * argument is a set complement with respect to the superset range
- * <code>MIN_VALUE-MAX_VALUE</code>
- *
- * <p>The second API is the
- * <code>applyPattern()</code>/<code>toPattern()</code> API from the
- * <code>java.text.Format</code>-derived classes.  Unlike the
- * methods that add characters, add categories, and control the logic
- * of the set, the method <code>applyPattern()</code> sets all
- * attributes of a <code>UnicodeSet</code> at once, based on a
- * string pattern.
- *
- * <p><b>Pattern syntax</b></p>
- *
- * Patterns are accepted by the constructors and the
- * <code>applyPattern()</code> methods and returned by the
- * <code>toPattern()</code> method.  These patterns follow a syntax
- * similar to that employed by version 8 regular expression character
- * classes.  Here are some simple examples:
- *
- * \htmlonly<blockquote>\endhtmlonly
- *   <table>
- *     <tr align="top">
- *       <td nowrap valign="top" align="left"><code>[]</code></td>
- *       <td valign="top">No characters</td>
- *     </tr><tr align="top">
- *       <td nowrap valign="top" align="left"><code>[a]</code></td>
- *       <td valign="top">The character 'a'</td>
- *     </tr><tr align="top">
- *       <td nowrap valign="top" align="left"><code>[ae]</code></td>
- *       <td valign="top">The characters 'a' and 'e'</td>
- *     </tr>
- *     <tr>
- *       <td nowrap valign="top" align="left"><code>[a-e]</code></td>
- *       <td valign="top">The characters 'a' through 'e' inclusive, in Unicode code
- *       point order</td>
- *     </tr>
- *     <tr>
- *       <td nowrap valign="top" align="left"><code>[\\u4E01]</code></td>
- *       <td valign="top">The character U+4E01</td>
- *     </tr>
- *     <tr>
- *       <td nowrap valign="top" align="left"><code>[a{ab}{ac}]</code></td>
- *       <td valign="top">The character 'a' and the multicharacter strings &quot;ab&quot; and
- *       &quot;ac&quot;</td>
- *     </tr>
- *     <tr>
- *       <td nowrap valign="top" align="left"><code>[\\p{Lu}]</code></td>
- *       <td valign="top">All characters in the general category Uppercase Letter</td>
- *     </tr>
- *   </table>
- * \htmlonly</blockquote>\endhtmlonly
- *
- * Any character may be preceded by a backslash in order to remove any special
- * meaning.  White space characters, as defined by UCharacter.isWhitespace(), are
- * ignored, unless they are escaped.
- *
- * <p>Property patterns specify a set of characters having a certain
- * property as defined by the Unicode standard.  Both the POSIX-like
- * "[:Lu:]" and the Perl-like syntax "\\p{Lu}" are recognized.  For a
- * complete list of supported property patterns, see the User's Guide
- * for UnicodeSet at
- * <a href="https://unicode-org.github.io/icu/userguide/strings/unicodeset">
- * https://unicode-org.github.io/icu/userguide/strings/unicodeset</a>.
- * Actual determination of property data is defined by the underlying
- * Unicode database as implemented by UCharacter.
- *
- * <p>Patterns specify individual characters, ranges of characters, and
- * Unicode property sets.  When elements are concatenated, they
- * specify their union.  To complement a set, place a '^' immediately
- * after the opening '['.  Property patterns are inverted by modifying
- * their delimiters; "[:^foo]" and "\\P{foo}".  In any other location,
- * '^' has no special meaning.
- *
- * <p>Since ICU 70, "[^...]", "[:^foo]", "\\P{foo}", and "[:binaryProperty=No:]"
- * perform a “code point complement” (all code points minus the original set),
- * removing all multicharacter strings,
- * equivalent to <code>.complement().removeAllStrings()</code>.
- * The complement() API function continues to perform a
- * symmetric difference with all code points and thus retains all multicharacter strings.
- *
- * <p>Ranges are indicated by placing two a '-' between two
- * characters, as in "a-z".  This specifies the range of all
- * characters from the left to the right, in Unicode order.  If the
- * left character is greater than or equal to the
- * right character it is a syntax error.  If a '-' occurs as the first
- * character after the opening '[' or '[^', or if it occurs as the
- * last character before the closing ']', then it is taken as a
- * literal.  Thus "[a\-b]", "[-ab]", and "[ab-]" all indicate the same
- * set of three characters, 'a', 'b', and '-'.
- *
- * <p>Sets may be intersected using the '&' operator or the asymmetric
- * set difference may be taken using the '-' operator, for example,
- * "[[:L:]&[\\u0000-\\u0FFF]]" indicates the set of all Unicode letters
- * with values less than 4096.  Operators ('&' and '|') have equal
- * precedence and bind left-to-right.  Thus
- * "[[:L:]-[a-z]-[\\u0100-\\u01FF]]" is equivalent to
- * "[[[:L:]-[a-z]]-[\\u0100-\\u01FF]]".  This only really matters for
- * difference; intersection is commutative.
- *
- * <table>
- * <tr valign=top><td nowrap><code>[a]</code><td>The set containing 'a'
- * <tr valign=top><td nowrap><code>[a-z]</code><td>The set containing 'a'
- * through 'z' and all letters in between, in Unicode order
- * <tr valign=top><td nowrap><code>[^a-z]</code><td>The set containing
- * all characters but 'a' through 'z',
- * that is, U+0000 through 'a'-1 and 'z'+1 through U+10FFFF
- * <tr valign=top><td nowrap><code>[[<em>pat1</em>][<em>pat2</em>]]</code>
- * <td>The union of sets specified by <em>pat1</em> and <em>pat2</em>
- * <tr valign=top><td nowrap><code>[[<em>pat1</em>]&[<em>pat2</em>]]</code>
- * <td>The intersection of sets specified by <em>pat1</em> and <em>pat2</em>
- * <tr valign=top><td nowrap><code>[[<em>pat1</em>]-[<em>pat2</em>]]</code>
- * <td>The asymmetric difference of sets specified by <em>pat1</em> and
- * <em>pat2</em>
- * <tr valign=top><td nowrap><code>[:Lu:] or \\p{Lu}</code>
- * <td>The set of characters having the specified
- * Unicode property; in
- * this case, Unicode uppercase letters
- * <tr valign=top><td nowrap><code>[:^Lu:] or \\P{Lu}</code>
- * <td>The set of characters <em>not</em> having the given
- * Unicode property
- * </table>
- *
- * <p><b>Formal syntax</b></p>
- *
- * \htmlonly<blockquote>\endhtmlonly
- *   <table>
- *     <tr align="top">
- *       <td nowrap valign="top" align="right"><code>pattern :=&nbsp; </code></td>
- *       <td valign="top"><code>('[' '^'? item* ']') |
- *       property</code></td>
- *     </tr>
- *     <tr align="top">
- *       <td nowrap valign="top" align="right"><code>item :=&nbsp; </code></td>
- *       <td valign="top"><code>char | (char '-' char) | pattern-expr<br>
- *       </code></td>
- *     </tr>
- *     <tr align="top">
- *       <td nowrap valign="top" align="right"><code>pattern-expr :=&nbsp; </code></td>
- *       <td valign="top"><code>pattern | pattern-expr pattern |
- *       pattern-expr op pattern<br>
- *       </code></td>
- *     </tr>
- *     <tr align="top">
- *       <td nowrap valign="top" align="right"><code>op :=&nbsp; </code></td>
- *       <td valign="top"><code>'&amp;' | '-'<br>
- *       </code></td>
- *     </tr>
- *     <tr align="top">
- *       <td nowrap valign="top" align="right"><code>special :=&nbsp; </code></td>
- *       <td valign="top"><code>'[' | ']' | '-'<br>
- *       </code></td>
- *     </tr>
- *     <tr align="top">
- *       <td nowrap valign="top" align="right"><code>char :=&nbsp; </code></td>
- *       <td valign="top"><em>any character that is not</em><code> special<br>
- *       | ('\' </code><em>any character</em><code>)<br>
- *       | ('\\u' hex hex hex hex)<br>
- *       </code></td>
- *     </tr>
- *     <tr align="top">
- *       <td nowrap valign="top" align="right"><code>hex :=&nbsp; </code></td>
- *       <td valign="top"><code>'0' | '1' | '2' | '3' | '4' | '5' | '6' | '7' | '8' | '9' |<br>
- *       &nbsp;&nbsp;&nbsp;&nbsp;'A' | 'B' | 'C' | 'D' | 'E' | 'F' | 'a' | 'b' | 'c' | 'd' | 'e' | 'f'</code></td>
- *     </tr>
- *     <tr>
- *       <td nowrap valign="top" align="right"><code>property :=&nbsp; </code></td>
- *       <td valign="top"><em>a Unicode property set pattern</em></td>
- *     </tr>
- *   </table>
- *   <br>
- *   <table border="1">
- *     <tr>
- *       <td>Legend: <table>
- *         <tr>
- *           <td nowrap valign="top"><code>a := b</code></td>
- *           <td width="20" valign="top">&nbsp; </td>
- *           <td valign="top"><code>a</code> may be replaced by <code>b</code> </td>
- *         </tr>
- *         <tr>
- *           <td nowrap valign="top"><code>a?</code></td>
- *           <td valign="top"></td>
- *           <td valign="top">zero or one instance of <code>a</code><br>
- *           </td>
- *         </tr>
- *         <tr>
- *           <td nowrap valign="top"><code>a*</code></td>
- *           <td valign="top"></td>
- *           <td valign="top">one or more instances of <code>a</code><br>
- *           </td>
- *         </tr>
- *         <tr>
- *           <td nowrap valign="top"><code>a | b</code></td>
- *           <td valign="top"></td>
- *           <td valign="top">either <code>a</code> or <code>b</code><br>
- *           </td>
- *         </tr>
- *         <tr>
- *           <td nowrap valign="top"><code>'a'</code></td>
- *           <td valign="top"></td>
- *           <td valign="top">the literal string between the quotes </td>
- *         </tr>
- *       </table>
- *       </td>
- *     </tr>
- *   </table>
- * \htmlonly</blockquote>\endhtmlonly
- * 
- * <p>Note:
- *  - Most UnicodeSet methods do not take a UErrorCode parameter because
- *   there are usually very few opportunities for failure other than a shortage
- *   of memory, error codes in low-level C++ string methods would be inconvenient,
- *   and the error code as the last parameter (ICU convention) would prevent
- *   the use of default parameter values.
- *   Instead, such methods set the UnicodeSet into a "bogus" state
- *   (see isBogus()) if an error occurs.
- *
- * @author Alan Liu
- * @stable ICU 2.0
- */
-class U_COMMON_API UnicodeSet final : public UnicodeFilter {
-private:
-    /**
-     * Enough for sets with few ranges.
-     * For example, White_Space has 10 ranges, list length 21.
-     */
-    static constexpr int32_t INITIAL_CAPACITY = 25;
-    // fFlags constant
-    static constexpr uint8_t kIsBogus = 1;  // This set is bogus (i.e. not valid)
-
-    UChar32* list = stackList; // MUST be terminated with HIGH
-    int32_t capacity = INITIAL_CAPACITY; // capacity of list
-    int32_t len = 1; // length of list used; 1 <= len <= capacity
-    uint8_t fFlags = 0;         // Bit flag (see constants above)
-
-    BMPSet *bmpSet = nullptr; // The set is frozen iff either bmpSet or stringSpan is not nullptr.
-    UChar32* buffer = nullptr; // internal buffer, may be nullptr
-    int32_t bufferCapacity = 0; // capacity of buffer
-
-    /**
-     * The pattern representation of this set.  This may not be the
-     * most economical pattern.  It is the pattern supplied to
-     * applyPattern(), with variables substituted and whitespace
-     * removed.  For sets constructed without applyPattern(), or
-     * modified using the non-pattern API, this string will be empty,
-     * indicating that toPattern() must generate a pattern
-     * representation from the inversion list.
-     */
-    char16_t *pat = nullptr;
-    int32_t patLen = 0;
-
-    UVector* strings = nullptr; // maintained in sorted order
-    UnicodeSetStringSpan *stringSpan = nullptr;
-
-    /**
-     * Initial list array.
-     * Avoids some heap allocations, and list is never nullptr.
-     * Increases the object size a bit.
-     */
-    UChar32 stackList[INITIAL_CAPACITY];
-
-public:
-    /**
-     * Determine if this object contains a valid set.
-     * A bogus set has no value. It is different from an empty set.
-     * It can be used to indicate that no set value is available.
-     *
-     * @return true if the set is bogus/invalid, false otherwise
-     * @see setToBogus()
-     * @stable ICU 4.0
-     */
-    inline UBool isBogus(void) const;
-
-    /**
-     * Make this UnicodeSet object invalid.
-     * The string will test true with isBogus().
-     *
-     * A bogus set has no value. It is different from an empty set.
-     * It can be used to indicate that no set value is available.
-     *
-     * This utility function is used throughout the UnicodeSet
-     * implementation to indicate that a UnicodeSet operation failed,
-     * and may be used in other functions,
-     * especially but not exclusively when such functions do not
-     * take a UErrorCode for simplicity.
-     *
-     * @see isBogus()
-     * @stable ICU 4.0
-     */
-    void setToBogus();
-
-public:
-
-    enum {
-        /**
-         * Minimum value that can be stored in a UnicodeSet.
-         * @stable ICU 2.4
-         */
-        MIN_VALUE = 0,
-
-        /**
-         * Maximum value that can be stored in a UnicodeSet.
-         * @stable ICU 2.4
-         */
-        MAX_VALUE = 0x10ffff
-    };
-
-    //----------------------------------------------------------------
-    // Constructors &c
-    //----------------------------------------------------------------
-
-public:
-
-    /**
-     * Constructs an empty set.
-     * @stable ICU 2.0
-     */
-    UnicodeSet();
-
-    /**
-     * Constructs a set containing the given range. If <code>end <
-     * start</code> then an empty set is created.
-     *
-     * @param start first character, inclusive, of range
-     * @param end last character, inclusive, of range
-     * @stable ICU 2.4
-     */
-    UnicodeSet(UChar32 start, UChar32 end);
-
-#ifndef U_HIDE_INTERNAL_API
-    /**
-     * @internal
-     */
-    enum ESerialization {
-      kSerialized  /* result of serialize() */
-    };
-
-    /**
-     * Constructs a set from the output of serialize().
-     *
-     * @param buffer the 16 bit array
-     * @param bufferLen the original length returned from serialize()
-     * @param serialization the value 'kSerialized'
-     * @param status error code
-     *
-     * @internal
-     */
-    UnicodeSet(const uint16_t buffer[], int32_t bufferLen,
-               ESerialization serialization, UErrorCode &status);
-#endif  /* U_HIDE_INTERNAL_API */
-
-    /**
-     * Constructs a set from the given pattern.  See the class
-     * description for the syntax of the pattern language.
-     * @param pattern a string specifying what characters are in the set
-     * @param status returns <code>U_ILLEGAL_ARGUMENT_ERROR</code> if the pattern
-     * contains a syntax error.
-     * @stable ICU 2.0
-     */
-    UnicodeSet(const UnicodeString& pattern,
-               UErrorCode& status);
-
-#ifndef U_HIDE_INTERNAL_API
-    /**
-     * Constructs a set from the given pattern.  See the class
-     * description for the syntax of the pattern language.
-     * @param pattern a string specifying what characters are in the set
-     * @param options bitmask for options to apply to the pattern.
-     * Valid options are USET_IGNORE_SPACE and
-     * at most one of USET_CASE_INSENSITIVE, USET_ADD_CASE_MAPPINGS, USET_SIMPLE_CASE_INSENSITIVE.
-     * These case options are mutually exclusive.
-     * @param symbols a symbol table mapping variable names to values
-     * and stand-in characters to UnicodeSets; may be nullptr
-     * @param status returns <code>U_ILLEGAL_ARGUMENT_ERROR</code> if the pattern
-     * contains a syntax error.
-     * @internal
-     */
-    UnicodeSet(const UnicodeString& pattern,
-               uint32_t options,
-               const SymbolTable* symbols,
-               UErrorCode& status);
-#endif  /* U_HIDE_INTERNAL_API */
-
-    /**
-     * Constructs a set from the given pattern.  See the class description
-     * for the syntax of the pattern language.
-     * @param pattern a string specifying what characters are in the set
-     * @param pos on input, the position in pattern at which to start parsing.
-     * On output, the position after the last character parsed.
-     * @param options bitmask for options to apply to the pattern.
-     * Valid options are USET_IGNORE_SPACE and
-     * at most one of USET_CASE_INSENSITIVE, USET_ADD_CASE_MAPPINGS, USET_SIMPLE_CASE_INSENSITIVE.
-     * These case options are mutually exclusive.
-     * @param symbols a symbol table mapping variable names to values
-     * and stand-in characters to UnicodeSets; may be nullptr
-     * @param status input-output error code
-     * @stable ICU 2.8
-     */
-    UnicodeSet(const UnicodeString& pattern, ParsePosition& pos,
-               uint32_t options,
-               const SymbolTable* symbols,
-               UErrorCode& status);
-
-    /**
-     * Constructs a set that is identical to the given UnicodeSet.
-     * @stable ICU 2.0
-     */
-    UnicodeSet(const UnicodeSet& o);
-
-    /**
-     * Destructs the set.
-     * @stable ICU 2.0
-     */
-    virtual ~UnicodeSet();
-
-    /**
-     * Assigns this object to be a copy of another.
-     * A frozen set will not be modified.
-     * @stable ICU 2.0
-     */
-    UnicodeSet& operator=(const UnicodeSet& o);
-
-    /**
-     * Compares the specified object with this set for equality.  Returns
-     * <tt>true</tt> if the two sets
-     * have the same size, and every member of the specified set is
-     * contained in this set (or equivalently, every member of this set is
-     * contained in the specified set).
-     *
-     * @param o set to be compared for equality with this set.
-     * @return <tt>true</tt> if the specified set is equal to this set.
-     * @stable ICU 2.0
-     */
-    virtual bool operator==(const UnicodeSet& o) const;
-
-    /**
-     * Compares the specified object with this set for equality.  Returns
-     * <tt>true</tt> if the specified set is not equal to this set.
-     * @stable ICU 2.0
-     */
-    inline bool operator!=(const UnicodeSet& o) const;
-
-    /**
-     * Returns a copy of this object.  All UnicodeFunctor objects have
-     * to support cloning in order to allow classes using
-     * UnicodeFunctors, such as Transliterator, to implement cloning.
-     * If this set is frozen, then the clone will be frozen as well.
-     * Use cloneAsThawed() for a mutable clone of a frozen set.
-     * @see cloneAsThawed
-     * @stable ICU 2.0
-     */
-    virtual UnicodeSet* clone() const override;
-
-    /**
-     * Returns the hash code value for this set.
-     *
-     * @return the hash code value for this set.
-     * @see Object#hashCode()
-     * @stable ICU 2.0
-     */
-    virtual int32_t hashCode(void) const;
-
-    /**
-     * Get a UnicodeSet pointer from a USet
-     *
-     * @param uset a USet (the ICU plain C type for UnicodeSet)
-     * @return the corresponding UnicodeSet pointer.
-     *
-     * @stable ICU 4.2
-     */
-    inline static UnicodeSet *fromUSet(USet *uset);
-
-    /**
-     * Get a UnicodeSet pointer from a const USet
-     *
-     * @param uset a const USet (the ICU plain C type for UnicodeSet)
-     * @return the corresponding UnicodeSet pointer.
-     *
-     * @stable ICU 4.2
-     */
-    inline static const UnicodeSet *fromUSet(const USet *uset);
-    
-    /**
-     * Produce a USet * pointer for this UnicodeSet.
-     * USet is the plain C type for UnicodeSet
-     *
-     * @return a USet pointer for this UnicodeSet
-     * @stable ICU 4.2
-     */
-    inline USet *toUSet();
-
-
-    /**
-     * Produce a const USet * pointer for this UnicodeSet.
-     * USet is the plain C type for UnicodeSet
-     *
-     * @return a const USet pointer for this UnicodeSet
-     * @stable ICU 4.2
-     */
-    inline const USet * toUSet() const;
-
-
-    //----------------------------------------------------------------
-    // Freezable API
-    //----------------------------------------------------------------
-
-    /**
-     * Determines whether the set has been frozen (made immutable) or not.
-     * See the ICU4J Freezable interface for details.
-     * @return true/false for whether the set has been frozen
-     * @see freeze
-     * @see cloneAsThawed
-     * @stable ICU 3.8
-     */
-    inline UBool isFrozen() const;
-
-    /**
-     * Freeze the set (make it immutable).
-     * Once frozen, it cannot be unfrozen and is therefore thread-safe
-     * until it is deleted.
-     * See the ICU4J Freezable interface for details.
-     * Freezing the set may also make some operations faster, for example
-     * contains() and span().
-     * A frozen set will not be modified. (It remains frozen.)
-     * @return this set.
-     * @see isFrozen
-     * @see cloneAsThawed
-     * @stable ICU 3.8
-     */
-    UnicodeSet *freeze();
-
-    /**
-     * Clone the set and make the clone mutable.
-     * See the ICU4J Freezable interface for details.
-     * @return the mutable clone
-     * @see freeze
-     * @see isFrozen
-     * @stable ICU 3.8
-     */
-    UnicodeSet *cloneAsThawed() const;
-
-    //----------------------------------------------------------------
-    // Public API
-    //----------------------------------------------------------------
-
-    /**
-     * Make this object represent the range `start - end`.
-     * If `start > end` then this object is set to an empty range.
-     * A frozen set will not be modified.
-     *
-     * @param start first character in the set, inclusive
-     * @param end last character in the set, inclusive
-     * @stable ICU 2.4
-     */
-    UnicodeSet& set(UChar32 start, UChar32 end);
-
-    /**
-     * Return true if the given position, in the given pattern, appears
-     * to be the start of a UnicodeSet pattern.
-     * @stable ICU 2.4
-     */
-    static UBool resemblesPattern(const UnicodeString& pattern,
-                                  int32_t pos);
-
-    /**
-     * Modifies this set to represent the set specified by the given
-     * pattern, ignoring Unicode Pattern_White_Space characters.
-     * See the class description for the syntax of the pattern language.
-     * A frozen set will not be modified.
-     * @param pattern a string specifying what characters are in the set
-     * @param status returns <code>U_ILLEGAL_ARGUMENT_ERROR</code> if the pattern
-     * contains a syntax error.
-     * <em> Empties the set passed before applying the pattern.</em>
-     * @return a reference to this
-     * @stable ICU 2.0
-     */
-    UnicodeSet& applyPattern(const UnicodeString& pattern,
-                             UErrorCode& status);
-
-#ifndef U_HIDE_INTERNAL_API
-    /**
-     * Modifies this set to represent the set specified by the given
-     * pattern, optionally ignoring Unicode Pattern_White_Space characters.
-     * See the class description for the syntax of the pattern language.
-     * A frozen set will not be modified.
-     * @param pattern a string specifying what characters are in the set
-     * @param options bitmask for options to apply to the pattern.
-     * Valid options are USET_IGNORE_SPACE and
-     * at most one of USET_CASE_INSENSITIVE, USET_ADD_CASE_MAPPINGS, USET_SIMPLE_CASE_INSENSITIVE.
-     * These case options are mutually exclusive.
-     * @param symbols a symbol table mapping variable names to
-     * values and stand-ins to UnicodeSets; may be nullptr
-     * @param status returns <code>U_ILLEGAL_ARGUMENT_ERROR</code> if the pattern
-     * contains a syntax error.
-     *<em> Empties the set passed before applying the pattern.</em>
-     * @return a reference to this
-     * @internal
-     */
-    UnicodeSet& applyPattern(const UnicodeString& pattern,
-                             uint32_t options,
-                             const SymbolTable* symbols,
-                             UErrorCode& status);
-#endif  /* U_HIDE_INTERNAL_API */
-
-    /**
-     * Parses the given pattern, starting at the given position.  The
-     * character at pattern.charAt(pos.getIndex()) must be '[', or the
-     * parse fails.  Parsing continues until the corresponding closing
-     * ']'.  If a syntax error is encountered between the opening and
-     * closing brace, the parse fails.  Upon return from a successful
-     * parse, the ParsePosition is updated to point to the character
-     * following the closing ']', and a StringBuffer containing a
-     * pairs list for the parsed pattern is returned.  This method calls
-     * itself recursively to parse embedded subpatterns.
-     *<em> Empties the set passed before applying the pattern.</em>
-     * A frozen set will not be modified.
-     *
-     * @param pattern the string containing the pattern to be parsed.
-     * The portion of the string from pos.getIndex(), which must be a
-     * '[', to the corresponding closing ']', is parsed.
-     * @param pos upon entry, the position at which to being parsing.
-     * The character at pattern.charAt(pos.getIndex()) must be a '['.
-     * Upon return from a successful parse, pos.getIndex() is either
-     * the character after the closing ']' of the parsed pattern, or
-     * pattern.length() if the closing ']' is the last character of
-     * the pattern string.
-     * @param options bitmask for options to apply to the pattern.
-     * Valid options are USET_IGNORE_SPACE and
-     * at most one of USET_CASE_INSENSITIVE, USET_ADD_CASE_MAPPINGS, USET_SIMPLE_CASE_INSENSITIVE.
-     * These case options are mutually exclusive.
-     * @param symbols a symbol table mapping variable names to
-     * values and stand-ins to UnicodeSets; may be nullptr
-     * @param status returns <code>U_ILLEGAL_ARGUMENT_ERROR</code> if the pattern
-     * contains a syntax error.
-     * @return a reference to this
-     * @stable ICU 2.8
-     */
-    UnicodeSet& applyPattern(const UnicodeString& pattern,
-                             ParsePosition& pos,
-                             uint32_t options,
-                             const SymbolTable* symbols,
-                             UErrorCode& status);
-
-    /**
-     * Returns a string representation of this set.  If the result of
-     * calling this function is passed to a UnicodeSet constructor, it
-     * will produce another set that is equal to this one.
-     * A frozen set will not be modified.
-     * @param result the string to receive the rules.  Previous
-     * contents will be deleted.
-     * @param escapeUnprintable if true then convert unprintable
-     * character to their hex escape representations, \\uxxxx or
-     * \\Uxxxxxxxx.  Unprintable characters are those other than
-     * U+000A, U+0020..U+007E.
-     * @stable ICU 2.0
-     */
-    virtual UnicodeString& toPattern(UnicodeString& result,
-                                     UBool escapeUnprintable = false) const override;
-
-    /**
-     * Modifies this set to contain those code points which have the given value
-     * for the given binary or enumerated property, as returned by
-     * u_getIntPropertyValue.  Prior contents of this set are lost.
-     * A frozen set will not be modified.
-     *
-     * @param prop a property in the range UCHAR_BIN_START..UCHAR_BIN_LIMIT-1
-     * or UCHAR_INT_START..UCHAR_INT_LIMIT-1
-     * or UCHAR_MASK_START..UCHAR_MASK_LIMIT-1.
-     *
-     * @param value a value in the range u_getIntPropertyMinValue(prop)..
-     * u_getIntPropertyMaxValue(prop), with one exception.  If prop is
-     * UCHAR_GENERAL_CATEGORY_MASK, then value should not be a UCharCategory, but
-     * rather a mask value produced by U_GET_GC_MASK().  This allows grouped
-     * categories such as [:L:] to be represented.
-     *
-     * @param ec error code input/output parameter
-     *
-     * @return a reference to this set
-     *
-     * @stable ICU 2.4
-     */
-    UnicodeSet& applyIntPropertyValue(UProperty prop,
-                                      int32_t value,
-                                      UErrorCode& ec);
-
-    /**
-     * Modifies this set to contain those code points which have the
-     * given value for the given property.  Prior contents of this
-     * set are lost.
-     * A frozen set will not be modified.
-     *
-     * @param prop a property alias, either short or long.  The name is matched
-     * loosely.  See PropertyAliases.txt for names and a description of loose
-     * matching.  If the value string is empty, then this string is interpreted
-     * as either a General_Category value alias, a Script value alias, a binary
-     * property alias, or a special ID.  Special IDs are matched loosely and
-     * correspond to the following sets:
-     *
-     * "ANY" = [\\u0000-\\U0010FFFF],
-     * "ASCII" = [\\u0000-\\u007F],
-     * "Assigned" = [:^Cn:].
-     *
-     * @param value a value alias, either short or long.  The name is matched
-     * loosely.  See PropertyValueAliases.txt for names and a description of
-     * loose matching.  In addition to aliases listed, numeric values and
-     * canonical combining classes may be expressed numerically, e.g., ("nv",
-     * "0.5") or ("ccc", "220").  The value string may also be empty.
-     *
-     * @param ec error code input/output parameter
-     *
-     * @return a reference to this set
-     *
-     * @stable ICU 2.4
-     */
-    UnicodeSet& applyPropertyAlias(const UnicodeString& prop,
-                                   const UnicodeString& value,
-                                   UErrorCode& ec);
-
-    /**
-     * Returns the number of elements in this set (its cardinality).
-     * Note than the elements of a set may include both individual
-     * codepoints and strings.
-     *
-     * This is slower than getRangeCount() because
-     * it counts the code points of all ranges.
-     *
-     * @return the number of elements in this set (its cardinality).
-     * @stable ICU 2.0
-     * @see getRangeCount
-     */
-    virtual int32_t size(void) const;
-
-    /**
-     * Returns <tt>true</tt> if this set contains no elements.
-     *
-     * @return <tt>true</tt> if this set contains no elements.
-     * @stable ICU 2.0
-     */
-    virtual UBool isEmpty(void) const;
-
-    /**
-     * @return true if this set contains multi-character strings or the empty string.
-     * @stable ICU 70
-     */
-    UBool hasStrings() const;
-
-    /**
-     * Returns true if this set contains the given character.
-     * This function works faster with a frozen set.
-     * @param c character to be checked for containment
-     * @return true if the test condition is met
-     * @stable ICU 2.0
-     */
-    virtual UBool contains(UChar32 c) const override;
-
-    /**
-     * Returns true if this set contains every character
-     * of the given range.
-     * @param start first character, inclusive, of the range
-     * @param end last character, inclusive, of the range
-     * @return true if the test condition is met
-     * @stable ICU 2.0
-     */
-    virtual UBool contains(UChar32 start, UChar32 end) const;
-
-    /**
-     * Returns <tt>true</tt> if this set contains the given
-     * multicharacter string.
-     * @param s string to be checked for containment
-     * @return <tt>true</tt> if this set contains the specified string
-     * @stable ICU 2.4
-     */
-    UBool contains(const UnicodeString& s) const;
-
-    /**
-     * Returns true if this set contains all the characters and strings
-     * of the given set.
-     * @param c set to be checked for containment
-     * @return true if the test condition is met
-     * @stable ICU 2.4
-     */
-    virtual UBool containsAll(const UnicodeSet& c) const;
-
-    /**
-     * Returns true if this set contains all the characters
-     * of the given string.
-     * @param s string containing characters to be checked for containment
-     * @return true if the test condition is met
-     * @stable ICU 2.4
-     */
-    UBool containsAll(const UnicodeString& s) const;
-
-    /**
-     * Returns true if this set contains none of the characters
-     * of the given range.
-     * @param start first character, inclusive, of the range
-     * @param end last character, inclusive, of the range
-     * @return true if the test condition is met
-     * @stable ICU 2.4
-     */
-    UBool containsNone(UChar32 start, UChar32 end) const;
-
-    /**
-     * Returns true if this set contains none of the characters and strings
-     * of the given set.
-     * @param c set to be checked for containment
-     * @return true if the test condition is met
-     * @stable ICU 2.4
-     */
-    UBool containsNone(const UnicodeSet& c) const;
-
-    /**
-     * Returns true if this set contains none of the characters
-     * of the given string.
-     * @param s string containing characters to be checked for containment
-     * @return true if the test condition is met
-     * @stable ICU 2.4
-     */
-    UBool containsNone(const UnicodeString& s) const;
-
-    /**
-     * Returns true if this set contains one or more of the characters
-     * in the given range.
-     * @param start first character, inclusive, of the range
-     * @param end last character, inclusive, of the range
-     * @return true if the condition is met
-     * @stable ICU 2.4
-     */
-    inline UBool containsSome(UChar32 start, UChar32 end) const;
-
-    /**
-     * Returns true if this set contains one or more of the characters
-     * and strings of the given set.
-     * @param s The set to be checked for containment
-     * @return true if the condition is met
-     * @stable ICU 2.4
-     */
-    inline UBool containsSome(const UnicodeSet& s) const;
-
-    /**
-     * Returns true if this set contains one or more of the characters
-     * of the given string.
-     * @param s string containing characters to be checked for containment
-     * @return true if the condition is met
-     * @stable ICU 2.4
-     */
-    inline UBool containsSome(const UnicodeString& s) const;
-
-    /**
-     * Returns the length of the initial substring of the input string which
-     * consists only of characters and strings that are contained in this set
-     * (USET_SPAN_CONTAINED, USET_SPAN_SIMPLE),
-     * or only of characters and strings that are not contained
-     * in this set (USET_SPAN_NOT_CONTAINED).
-     * See USetSpanCondition for details.
-     * Similar to the strspn() C library function.
-     * Unpaired surrogates are treated according to contains() of their surrogate code points.
-     * This function works faster with a frozen set and with a non-negative string length argument.
-     * @param s start of the string
-     * @param length of the string; can be -1 for NUL-terminated
-     * @param spanCondition specifies the containment condition
-     * @return the length of the initial substring according to the spanCondition;
-     *         0 if the start of the string does not fit the spanCondition
-     * @stable ICU 3.8
-     * @see USetSpanCondition
-     */
-    int32_t span(const char16_t *s, int32_t length, USetSpanCondition spanCondition) const;
-
-    /**
-     * Returns the end of the substring of the input string according to the USetSpanCondition.
-     * Same as <code>start+span(s.getBuffer()+start, s.length()-start, spanCondition)</code>
-     * after pinning start to 0<=start<=s.length().
-     * @param s the string
-     * @param start the start index in the string for the span operation
-     * @param spanCondition specifies the containment condition
-     * @return the exclusive end of the substring according to the spanCondition;
-     *         the substring s.tempSubStringBetween(start, end) fulfills the spanCondition
-     * @stable ICU 4.4
-     * @see USetSpanCondition
-     */
-    inline int32_t span(const UnicodeString &s, int32_t start, USetSpanCondition spanCondition) const;
-
-    /**
-     * Returns the start of the trailing substring of the input string which
-     * consists only of characters and strings that are contained in this set
-     * (USET_SPAN_CONTAINED, USET_SPAN_SIMPLE),
-     * or only of characters and strings that are not contained
-     * in this set (USET_SPAN_NOT_CONTAINED).
-     * See USetSpanCondition for details.
-     * Unpaired surrogates are treated according to contains() of their surrogate code points.
-     * This function works faster with a frozen set and with a non-negative string length argument.
-     * @param s start of the string
-     * @param length of the string; can be -1 for NUL-terminated
-     * @param spanCondition specifies the containment condition
-     * @return the start of the trailing substring according to the spanCondition;
-     *         the string length if the end of the string does not fit the spanCondition
-     * @stable ICU 3.8
-     * @see USetSpanCondition
-     */
-    int32_t spanBack(const char16_t *s, int32_t length, USetSpanCondition spanCondition) const;
-
-    /**
-     * Returns the start of the substring of the input string according to the USetSpanCondition.
-     * Same as <code>spanBack(s.getBuffer(), limit, spanCondition)</code>
-     * after pinning limit to 0<=end<=s.length().
-     * @param s the string
-     * @param limit the exclusive-end index in the string for the span operation
-     *              (use s.length() or INT32_MAX for spanning back from the end of the string)
-     * @param spanCondition specifies the containment condition
-     * @return the start of the substring according to the spanCondition;
-     *         the substring s.tempSubStringBetween(start, limit) fulfills the spanCondition
-     * @stable ICU 4.4
-     * @see USetSpanCondition
-     */
-    inline int32_t spanBack(const UnicodeString &s, int32_t limit, USetSpanCondition spanCondition) const;
-
-    /**
-     * Returns the length of the initial substring of the input string which
-     * consists only of characters and strings that are contained in this set
-     * (USET_SPAN_CONTAINED, USET_SPAN_SIMPLE),
-     * or only of characters and strings that are not contained
-     * in this set (USET_SPAN_NOT_CONTAINED).
-     * See USetSpanCondition for details.
-     * Similar to the strspn() C library function.
-     * Malformed byte sequences are treated according to contains(0xfffd).
-     * This function works faster with a frozen set and with a non-negative string length argument.
-     * @param s start of the string (UTF-8)
-     * @param length of the string; can be -1 for NUL-terminated
-     * @param spanCondition specifies the containment condition
-     * @return the length of the initial substring according to the spanCondition;
-     *         0 if the start of the string does not fit the spanCondition
-     * @stable ICU 3.8
-     * @see USetSpanCondition
-     */
-    int32_t spanUTF8(const char *s, int32_t length, USetSpanCondition spanCondition) const;
-
-    /**
-     * Returns the start of the trailing substring of the input string which
-     * consists only of characters and strings that are contained in this set
-     * (USET_SPAN_CONTAINED, USET_SPAN_SIMPLE),
-     * or only of characters and strings that are not contained
-     * in this set (USET_SPAN_NOT_CONTAINED).
-     * See USetSpanCondition for details.
-     * Malformed byte sequences are treated according to contains(0xfffd).
-     * This function works faster with a frozen set and with a non-negative string length argument.
-     * @param s start of the string (UTF-8)
-     * @param length of the string; can be -1 for NUL-terminated
-     * @param spanCondition specifies the containment condition
-     * @return the start of the trailing substring according to the spanCondition;
-     *         the string length if the end of the string does not fit the spanCondition
-     * @stable ICU 3.8
-     * @see USetSpanCondition
-     */
-    int32_t spanBackUTF8(const char *s, int32_t length, USetSpanCondition spanCondition) const;
-
-    /**
-     * Implement UnicodeMatcher::matches()
-     * @stable ICU 2.4
-     */
-    virtual UMatchDegree matches(const Replaceable& text,
-                         int32_t& offset,
-                         int32_t limit,
-                         UBool incremental) override;
-
-private:
-    /**
-     * Returns the longest match for s in text at the given position.
-     * If limit > start then match forward from start+1 to limit
-     * matching all characters except s.charAt(0).  If limit < start,
-     * go backward starting from start-1 matching all characters
-     * except s.charAt(s.length()-1).  This method assumes that the
-     * first character, text.charAt(start), matches s, so it does not
-     * check it.
-     * @param text the text to match
-     * @param start the first character to match.  In the forward
-     * direction, text.charAt(start) is matched against s.charAt(0).
-     * In the reverse direction, it is matched against
-     * s.charAt(s.length()-1).
-     * @param limit the limit offset for matching, either last+1 in
-     * the forward direction, or last-1 in the reverse direction,
-     * where last is the index of the last character to match.
-     * @param s
-     * @return If part of s matches up to the limit, return |limit -
-     * start|.  If all of s matches before reaching the limit, return
-     * s.length().  If there is a mismatch between s and text, return
-     * 0
-     */
-    static int32_t matchRest(const Replaceable& text,
-                             int32_t start, int32_t limit,
-                             const UnicodeString& s);
-
-    /**
-     * Returns the smallest value i such that c < list[i].  Caller
-     * must ensure that c is a legal value or this method will enter
-     * an infinite loop.  This method performs a binary search.
-     * @param c a character in the range MIN_VALUE..MAX_VALUE
-     * inclusive
-     * @return the smallest integer i in the range 0..len-1,
-     * inclusive, such that c < list[i]
-     */
-    int32_t findCodePoint(UChar32 c) const;
-
-public:
-
-    /**
-     * Implementation of UnicodeMatcher API.  Union the set of all
-     * characters that may be matched by this object into the given
-     * set.
-     * @param toUnionTo the set into which to union the source characters
-     * @stable ICU 2.4
-     */
-    virtual void addMatchSetTo(UnicodeSet& toUnionTo) const override;
-
-    /**
-     * Returns the index of the given character within this set, where
-     * the set is ordered by ascending code point.  If the character
-     * is not in this set, return -1.  The inverse of this method is
-     * <code>charAt()</code>.
-     * @return an index from 0..size()-1, or -1
-     * @stable ICU 2.4
-     */
-    int32_t indexOf(UChar32 c) const;
-
-    /**
-     * Returns the character at the given index within this set, where
-     * the set is ordered by ascending code point.  If the index is
-     * out of range for characters, returns (UChar32)-1.
-     * The inverse of this method is <code>indexOf()</code>.
-     *
-     * For iteration, this is slower than UnicodeSetIterator or
-     * getRangeCount()/getRangeStart()/getRangeEnd(),
-     * because for each call it skips linearly over <code>index</code>
-     * characters in the ranges.
-     *
-     * @param index an index from 0..size()-1
-     * @return the character at the given index, or (UChar32)-1.
-     * @stable ICU 2.4
-     */
-    UChar32 charAt(int32_t index) const;
-
-    /**
-     * Adds the specified range to this set if it is not already
-     * present.  If this set already contains the specified range,
-     * the call leaves this set unchanged.  If <code>start > end</code>
-     * then an empty range is added, leaving the set unchanged.
-     * This is equivalent to a boolean logic OR, or a set UNION.
-     * A frozen set will not be modified.
-     *
-     * @param start first character, inclusive, of range to be added
-     * to this set.
-     * @param end last character, inclusive, of range to be added
-     * to this set.
-     * @stable ICU 2.0
-     */
-    virtual UnicodeSet& add(UChar32 start, UChar32 end);
-
-    /**
-     * Adds the specified character to this set if it is not already
-     * present.  If this set already contains the specified character,
-     * the call leaves this set unchanged.
-     * A frozen set will not be modified.
-     *
-     * @param c the character (code point)
-     * @return this object, for chaining
-     * @stable ICU 2.0
-     */
-    UnicodeSet& add(UChar32 c);
-
-    /**
-     * Adds the specified multicharacter to this set if it is not already
-     * present.  If this set already contains the multicharacter,
-     * the call leaves this set unchanged.
-     * Thus "ch" => {"ch"}
-     * A frozen set will not be modified.
-     *
-     * @param s the source string
-     * @return this object, for chaining
-     * @stable ICU 2.4
-     */
-    UnicodeSet& add(const UnicodeString& s);
-
- private:
-    /**
-     * @return a code point IF the string consists of a single one.
-     * otherwise returns -1.
-     * @param s string to test
-     */
-    static int32_t getSingleCP(const UnicodeString& s);
-
-    void _add(const UnicodeString& s);
-
- public:
-    /**
-     * Adds each of the characters in this string to the set. Note: "ch" => {"c", "h"}
-     * If this set already contains any particular character, it has no effect on that character.
-     * A frozen set will not be modified.
-     * @param s the source string
-     * @return this object, for chaining
-     * @stable ICU 2.4
-     */
-    UnicodeSet& addAll(const UnicodeString& s);
-
-    /**
-     * Retains EACH of the characters in this string. Note: "ch" == {"c", "h"}
-     * A frozen set will not be modified.
-     * @param s the source string
-     * @return this object, for chaining
-     * @stable ICU 2.4
-     */
-    UnicodeSet& retainAll(const UnicodeString& s);
-
-    /**
-     * Complement EACH of the characters in this string. Note: "ch" == {"c", "h"}
-     * A frozen set will not be modified.
-     * @param s the source string
-     * @return this object, for chaining
-     * @stable ICU 2.4
-     */
-    UnicodeSet& complementAll(const UnicodeString& s);
-
-    /**
-     * Remove EACH of the characters in this string. Note: "ch" == {"c", "h"}
-     * A frozen set will not be modified.
-     * @param s the source string
-     * @return this object, for chaining
-     * @stable ICU 2.4
-     */
-    UnicodeSet& removeAll(const UnicodeString& s);
-
-    /**
-     * Makes a set from a multicharacter string. Thus "ch" => {"ch"}
-     *
-     * @param s the source string
-     * @return a newly created set containing the given string.
-     * The caller owns the return object and is responsible for deleting it.
-     * @stable ICU 2.4
-     */
-    static UnicodeSet* U_EXPORT2 createFrom(const UnicodeString& s);
-
-
-    /**
-     * Makes a set from each of the characters in the string. Thus "ch" => {"c", "h"}
-     * @param s the source string
-     * @return a newly created set containing the given characters
-     * The caller owns the return object and is responsible for deleting it.
-     * @stable ICU 2.4
-     */
-    static UnicodeSet* U_EXPORT2 createFromAll(const UnicodeString& s);
-
-    /**
-     * Retain only the elements in this set that are contained in the
-     * specified range.  If <code>start > end</code> then an empty range is
-     * retained, leaving the set empty.  This is equivalent to
-     * a boolean logic AND, or a set INTERSECTION.
-     * A frozen set will not be modified.
-     *
-     * @param start first character, inclusive, of range
-     * @param end last character, inclusive, of range
-     * @stable ICU 2.0
-     */
-    virtual UnicodeSet& retain(UChar32 start, UChar32 end);
-
-
-    /**
-     * Retain the specified character from this set if it is present.
-     * A frozen set will not be modified.
-     *
-     * @param c the character (code point)
-     * @return this object, for chaining
-     * @stable ICU 2.0
-     */
-    UnicodeSet& retain(UChar32 c);
-
-    /**
-     * Retains only the specified string from this set if it is present.
-     * Upon return this set will be empty if it did not contain s, or
-     * will only contain s if it did contain s.
-     * A frozen set will not be modified.
-     *
-     * @param s the source string
-     * @return this object, for chaining
-     * @stable ICU 69
-     */
-    UnicodeSet& retain(const UnicodeString &s);
-
-    /**
-     * Removes the specified range from this set if it is present.
-     * The set will not contain the specified range once the call
-     * returns.  If <code>start > end</code> then an empty range is
-     * removed, leaving the set unchanged.
-     * A frozen set will not be modified.
-     *
-     * @param start first character, inclusive, of range to be removed
-     * from this set.
-     * @param end last character, inclusive, of range to be removed
-     * from this set.
-     * @stable ICU 2.0
-     */
-    virtual UnicodeSet& remove(UChar32 start, UChar32 end);
-
-    /**
-     * Removes the specified character from this set if it is present.
-     * The set will not contain the specified range once the call
-     * returns.
-     * A frozen set will not be modified.
-     *
-     * @param c the character (code point)
-     * @return this object, for chaining
-     * @stable ICU 2.0
-     */
-    UnicodeSet& remove(UChar32 c);
-
-    /**
-     * Removes the specified string from this set if it is present.
-     * The set will not contain the specified character once the call
-     * returns.
-     * A frozen set will not be modified.
-     * @param s the source string
-     * @return this object, for chaining
-     * @stable ICU 2.4
-     */
-    UnicodeSet& remove(const UnicodeString& s);
-
-    /**
-     * This is equivalent to
-     * <code>complement(MIN_VALUE, MAX_VALUE)</code>.
-     *
-     * <strong>Note:</strong> This performs a symmetric difference with all code points
-     * <em>and thus retains all multicharacter strings</em>.
-     * In order to achieve a “code point complement” (all code points minus this set),
-     * the easiest is to <code>.complement().removeAllStrings()</code>.
-     *
-     * A frozen set will not be modified.
-     * @stable ICU 2.0
-     */
-    virtual UnicodeSet& complement();
-
-    /**
-     * Complements the specified range in this set.  Any character in
-     * the range will be removed if it is in this set, or will be
-     * added if it is not in this set.  If <code>start > end</code>
-     * then an empty range is complemented, leaving the set unchanged.
-     * This is equivalent to a boolean logic XOR.
-     * A frozen set will not be modified.
-     *
-     * @param start first character, inclusive, of range
-     * @param end last character, inclusive, of range
-     * @stable ICU 2.0
-     */
-    virtual UnicodeSet& complement(UChar32 start, UChar32 end);
-
-    /**
-     * Complements the specified character in this set.  The character
-     * will be removed if it is in this set, or will be added if it is
-     * not in this set.
-     * A frozen set will not be modified.
-     *
-     * @param c the character (code point)
-     * @return this object, for chaining
-     * @stable ICU 2.0
-     */
-    UnicodeSet& complement(UChar32 c);
-
-    /**
-     * Complement the specified string in this set.
-     * The string will be removed if it is in this set, or will be added if it is not in this set.
-     * A frozen set will not be modified.
-     *
-     * @param s the string to complement
-     * @return this object, for chaining
-     * @stable ICU 2.4
-     */
-    UnicodeSet& complement(const UnicodeString& s);
-
-    /**
-     * Adds all of the elements in the specified set to this set if
-     * they're not already present.  This operation effectively
-     * modifies this set so that its value is the <i>union</i> of the two
-     * sets.  The behavior of this operation is unspecified if the specified
-     * collection is modified while the operation is in progress.
-     * A frozen set will not be modified.
-     *
-     * @param c set whose elements are to be added to this set.
-     * @see #add(UChar32, UChar32)
-     * @stable ICU 2.0
-     */
-    virtual UnicodeSet& addAll(const UnicodeSet& c);
-
-    /**
-     * Retains only the elements in this set that are contained in the
-     * specified set.  In other words, removes from this set all of
-     * its elements that are not contained in the specified set.  This
-     * operation effectively modifies this set so that its value is
-     * the <i>intersection</i> of the two sets.
-     * A frozen set will not be modified.
-     *
-     * @param c set that defines which elements this set will retain.
-     * @stable ICU 2.0
-     */
-    virtual UnicodeSet& retainAll(const UnicodeSet& c);
-
-    /**
-     * Removes from this set all of its elements that are contained in the
-     * specified set.  This operation effectively modifies this
-     * set so that its value is the <i>asymmetric set difference</i> of
-     * the two sets.
-     * A frozen set will not be modified.
-     *
-     * @param c set that defines which elements will be removed from
-     *          this set.
-     * @stable ICU 2.0
-     */
-    virtual UnicodeSet& removeAll(const UnicodeSet& c);
-
-    /**
-     * Complements in this set all elements contained in the specified
-     * set.  Any character in the other set will be removed if it is
-     * in this set, or will be added if it is not in this set.
-     * A frozen set will not be modified.
-     *
-     * @param c set that defines which elements will be xor'ed from
-     *          this set.
-     * @stable ICU 2.4
-     */
-    virtual UnicodeSet& complementAll(const UnicodeSet& c);
-
-    /**
-     * Removes all of the elements from this set.  This set will be
-     * empty after this call returns.
-     * A frozen set will not be modified.
-     * @stable ICU 2.0
-     */
-    virtual UnicodeSet& clear(void);
-
-    /**
-     * Close this set over the given attribute.  For the attribute
-     * USET_CASE_INSENSITIVE, the result is to modify this set so that:
-     *
-     * 1. For each character or string 'a' in this set, all strings or
-     * characters 'b' such that foldCase(a) == foldCase(b) are added
-     * to this set.
-     *
-     * 2. For each string 'e' in the resulting set, if e !=
-     * foldCase(e), 'e' will be removed.
-     *
-     * Example: [aq\\u00DF{Bc}{bC}{Fi}] => [aAqQ\\u00DF\\uFB01{ss}{bc}{fi}]
-     *
-     * (Here foldCase(x) refers to the operation u_strFoldCase, and a
-     * == b denotes that the contents are the same, not pointer
-     * comparison.)
-     *
-     * A frozen set will not be modified.
-     *
-     * @param attribute bitmask for attributes to close over.
-     * Valid options:
-     * At most one of USET_CASE_INSENSITIVE, USET_ADD_CASE_MAPPINGS, USET_SIMPLE_CASE_INSENSITIVE.
-     * These case options are mutually exclusive.
-     * Unrelated options bits are ignored.
-     * @return a reference to this set.
-     * @stable ICU 4.2
-     */
-    UnicodeSet& closeOver(int32_t attribute);
-
-    /**
-     * Remove all strings from this set.
-     *
-     * @return a reference to this set.
-     * @stable ICU 4.2
-     */
-    virtual UnicodeSet &removeAllStrings();
-
-    /**
-     * Iteration method that returns the number of ranges contained in
-     * this set.
-     * @see #getRangeStart
-     * @see #getRangeEnd
-     * @stable ICU 2.4
-     */
-    virtual int32_t getRangeCount(void) const;
-
-    /**
-     * Iteration method that returns the first character in the
-     * specified range of this set.
-     * @see #getRangeCount
-     * @see #getRangeEnd
-     * @stable ICU 2.4
-     */
-    virtual UChar32 getRangeStart(int32_t index) const;
-
-    /**
-     * Iteration method that returns the last character in the
-     * specified range of this set.
-     * @see #getRangeStart
-     * @see #getRangeEnd
-     * @stable ICU 2.4
-     */
-    virtual UChar32 getRangeEnd(int32_t index) const;
-
-    /**
-     * Serializes this set into an array of 16-bit integers.  Serialization
-     * (currently) only records the characters in the set; multicharacter
-     * strings are ignored.
-     *
-     * The array has following format (each line is one 16-bit
-     * integer):
-     *
-     *  length     = (n+2*m) | (m!=0?0x8000:0)
-     *  bmpLength  = n; present if m!=0
-     *  bmp[0]
-     *  bmp[1]
-     *  ...
-     *  bmp[n-1]
-     *  supp-high[0]
-     *  supp-low[0]
-     *  supp-high[1]
-     *  supp-low[1]
-     *  ...
-     *  supp-high[m-1]
-     *  supp-low[m-1]
-     *
-     * The array starts with a header.  After the header are n bmp
-     * code points, then m supplementary code points.  Either n or m
-     * or both may be zero.  n+2*m is always <= 0x7FFF.
-     *
-     * If there are no supplementary characters (if m==0) then the
-     * header is one 16-bit integer, 'length', with value n.
-     *
-     * If there are supplementary characters (if m!=0) then the header
-     * is two 16-bit integers.  The first, 'length', has value
-     * (n+2*m)|0x8000.  The second, 'bmpLength', has value n.
-     *
-     * After the header the code points are stored in ascending order.
-     * Supplementary code points are stored as most significant 16
-     * bits followed by least significant 16 bits.
-     *
-     * @param dest pointer to buffer of destCapacity 16-bit integers.
-     * May be nullptr only if destCapacity is zero.
-     * @param destCapacity size of dest, or zero.  Must not be negative.
-     * @param ec error code.  Will be set to U_INDEX_OUTOFBOUNDS_ERROR
-     * if n+2*m > 0x7FFF.  Will be set to U_BUFFER_OVERFLOW_ERROR if
-     * n+2*m+(m!=0?2:1) > destCapacity.
-     * @return the total length of the serialized format, including
-     * the header, that is, n+2*m+(m!=0?2:1), or 0 on error other
-     * than U_BUFFER_OVERFLOW_ERROR.
-     * @stable ICU 2.4
-     */
-    int32_t serialize(uint16_t *dest, int32_t destCapacity, UErrorCode& ec) const;
-
-    /**
-     * Reallocate this objects internal structures to take up the least
-     * possible space, without changing this object's value.
-     * A frozen set will not be modified.
-     * @stable ICU 2.4
-     */
-    virtual UnicodeSet& compact();
-
-    /**
-     * Return the class ID for this class.  This is useful only for
-     * comparing to a return value from getDynamicClassID().  For example:
-     * <pre>
-     * .      Base* polymorphic_pointer = createPolymorphicObject();
-     * .      if (polymorphic_pointer->getDynamicClassID() ==
-     * .          Derived::getStaticClassID()) ...
-     * </pre>
-     * @return          The class ID for all objects of this class.
-     * @stable ICU 2.0
-     */
-    static UClassID U_EXPORT2 getStaticClassID(void);
-
-    /**
-     * Implement UnicodeFunctor API.
-     *
-     * @return The class ID for this object. All objects of a given
-     * class have the same class ID.  Objects of other classes have
-     * different class IDs.
-     * @stable ICU 2.4
-     */
-    virtual UClassID getDynamicClassID(void) const override;
-
-private:
-
-    // Private API for the USet API
-
-    friend class USetAccess;
-
-    const UnicodeString* getString(int32_t index) const;
-
-    //----------------------------------------------------------------
-    // RuleBasedTransliterator support
-    //----------------------------------------------------------------
-
-private:
-
-    /**
-     * Returns <tt>true</tt> if this set contains any character whose low byte
-     * is the given value.  This is used by <tt>RuleBasedTransliterator</tt> for
-     * indexing.
-     */
-    virtual UBool matchesIndexValue(uint8_t v) const override;
-
-private:
-    friend class RBBIRuleScanner;
-
-    //----------------------------------------------------------------
-    // Implementation: Clone as thawed (see ICU4J Freezable)
-    //----------------------------------------------------------------
-
-    UnicodeSet(const UnicodeSet& o, UBool /* asThawed */);
-    UnicodeSet& copyFrom(const UnicodeSet& o, UBool asThawed);
-
-    //----------------------------------------------------------------
-    // Implementation: Pattern parsing
-    //----------------------------------------------------------------
-
-    void applyPatternIgnoreSpace(const UnicodeString& pattern,
-                                 ParsePosition& pos,
-                                 const SymbolTable* symbols,
-                                 UErrorCode& status);
-
-    void applyPattern(RuleCharacterIterator& chars,
-                      const SymbolTable* symbols,
-                      UnicodeString& rebuiltPat,
-                      uint32_t options,
-                      UnicodeSet& (UnicodeSet::*caseClosure)(int32_t attribute),
-                      int32_t depth,
-                      UErrorCode& ec);
-
-    void closeOverCaseInsensitive(bool simple);
-    void closeOverAddCaseMappings();
-
-    //----------------------------------------------------------------
-    // Implementation: Utility methods
-    //----------------------------------------------------------------
-
-    static int32_t nextCapacity(int32_t minCapacity);
-
-    bool ensureCapacity(int32_t newLen);
-
-    bool ensureBufferCapacity(int32_t newLen);
-
-    void swapBuffers(void);
-
-    UBool allocateStrings(UErrorCode &status);
-    int32_t stringsSize() const;
-    UBool stringsContains(const UnicodeString &s) const;
-
-    UnicodeString& _toPattern(UnicodeString& result,
-                              UBool escapeUnprintable) const;
-
-    UnicodeString& _generatePattern(UnicodeString& result,
-                                    UBool escapeUnprintable) const;
-
-    static void _appendToPat(UnicodeString& buf, const UnicodeString& s, UBool escapeUnprintable);
-
-    static void _appendToPat(UnicodeString& buf, UChar32 c, UBool escapeUnprintable);
-
-    static void _appendToPat(UnicodeString &result, UChar32 start, UChar32 end,
-                             UBool escapeUnprintable);
-
-    //----------------------------------------------------------------
-    // Implementation: Fundamental operators
-    //----------------------------------------------------------------
-
-    void exclusiveOr(const UChar32* other, int32_t otherLen, int8_t polarity);
-
-    void add(const UChar32* other, int32_t otherLen, int8_t polarity);
-
-    void retain(const UChar32* other, int32_t otherLen, int8_t polarity);
-
-    /**
-     * Return true if the given position, in the given pattern, appears
-     * to be the start of a property set pattern [:foo:], \\p{foo}, or
-     * \\P{foo}, or \\N{name}.
-     */
-    static UBool resemblesPropertyPattern(const UnicodeString& pattern,
-                                          int32_t pos);
-
-    static UBool resemblesPropertyPattern(RuleCharacterIterator& chars,
-                                          int32_t iterOpts);
-
-    /**
-     * Parse the given property pattern at the given parse position
-     * and set this UnicodeSet to the result.
-     *
-     * The original design document is out of date, but still useful.
-     * Ignore the property and value names:
-     * https://htmlpreview.github.io/?https://github.com/unicode-org/icu-docs/blob/main/design/unicodeset_properties.html
-     *
-     * Recognized syntax:
-     *
-     * [:foo:] [:^foo:] - white space not allowed within "[:" or ":]"
-     * \\p{foo} \\P{foo}  - white space not allowed within "\\p" or "\\P"
-     * \\N{name}         - white space not allowed within "\\N"
-     *
-     * Other than the above restrictions, Unicode Pattern_White_Space characters are ignored.
-     * Case is ignored except in "\\p" and "\\P" and "\\N".  In 'name' leading
-     * and trailing space is deleted, and internal runs of whitespace
-     * are collapsed to a single space.
-     *
-     * We support binary properties, enumerated properties, and the
-     * following non-enumerated properties:
-     *
-     *  Numeric_Value
-     *  Name
-     *  Unicode_1_Name
-     *
-     * @param pattern the pattern string
-     * @param ppos on entry, the position at which to begin parsing.
-     * This should be one of the locations marked '^':
-     *
-     *   [:blah:]     \\p{blah}     \\P{blah}     \\N{name}
-     *   ^       %    ^       %    ^       %    ^       %
-     *
-     * On return, the position after the last character parsed, that is,
-     * the locations marked '%'.  If the parse fails, ppos is returned
-     * unchanged.
-     * @param ec status
-     * @return a reference to this.
-     */
-    UnicodeSet& applyPropertyPattern(const UnicodeString& pattern,
-                                     ParsePosition& ppos,
-                                     UErrorCode &ec);
-
-    void applyPropertyPattern(RuleCharacterIterator& chars,
-                              UnicodeString& rebuiltPat,
-                              UErrorCode& ec);
-
-    /**
-     * A filter that returns true if the given code point should be
-     * included in the UnicodeSet being constructed.
-     */
-    typedef UBool (*Filter)(UChar32 codePoint, void* context);
-
-    /**
-     * Given a filter, set this UnicodeSet to the code points
-     * contained by that filter.  The filter MUST be
-     * property-conformant.  That is, if it returns value v for one
-     * code point, then it must return v for all affiliated code
-     * points, as defined by the inclusions list.  See
-     * getInclusions().
-     * src is a UPropertySource value.
-     */
-    void applyFilter(Filter filter,
-                     void* context,
-                     const UnicodeSet* inclusions,
-                     UErrorCode &status);
-
-    /**
-     * Set the new pattern to cache.
-     */
-    void setPattern(const UnicodeString& newPat) {
-        setPattern(newPat.getBuffer(), newPat.length());
-    }
-    void setPattern(const char16_t *newPat, int32_t newPatLen);
-    /**
-     * Release existing cached pattern.
-     */
-    void releasePattern();
-
-    friend class UnicodeSetIterator;
-};
-
-
-
-inline bool UnicodeSet::operator!=(const UnicodeSet& o) const {
-    return !operator==(o);
-}
-
-inline UBool UnicodeSet::isFrozen() const {
-    return (UBool)(bmpSet!=nullptr || stringSpan!=nullptr);
-}
-
-inline UBool UnicodeSet::containsSome(UChar32 start, UChar32 end) const {
-    return !containsNone(start, end);
-}
-
-inline UBool UnicodeSet::containsSome(const UnicodeSet& s) const {
-    return !containsNone(s);
-}
-
-inline UBool UnicodeSet::containsSome(const UnicodeString& s) const {
-    return !containsNone(s);
-}
-
-inline UBool UnicodeSet::isBogus() const {
-    return (UBool)(fFlags & kIsBogus);
-}
-
-inline UnicodeSet *UnicodeSet::fromUSet(USet *uset) {
-    return reinterpret_cast<UnicodeSet *>(uset);
-}
-
-inline const UnicodeSet *UnicodeSet::fromUSet(const USet *uset) {
-    return reinterpret_cast<const UnicodeSet *>(uset);
-}
-
-inline USet *UnicodeSet::toUSet() {
-    return reinterpret_cast<USet *>(this);
-}
-
-inline const USet *UnicodeSet::toUSet() const {
-    return reinterpret_cast<const USet *>(this);
-}
-
-inline int32_t UnicodeSet::span(const UnicodeString &s, int32_t start, USetSpanCondition spanCondition) const {
-    int32_t sLength=s.length();
-    if(start<0) {
-        start=0;
-    } else if(start>sLength) {
-        start=sLength;
-    }
-    return start+span(s.getBuffer()+start, sLength-start, spanCondition);
-}
-
-inline int32_t UnicodeSet::spanBack(const UnicodeString &s, int32_t limit, USetSpanCondition spanCondition) const {
-    int32_t sLength=s.length();
-    if(limit<0) {
-        limit=0;
-    } else if(limit>sLength) {
-        limit=sLength;
-    }
-    return spanBack(s.getBuffer(), limit, spanCondition);
-}
-
-U_NAMESPACE_END
-
-#endif /* U_SHOW_CPLUSPLUS_API */
-
-#endif
->>>>>>> a8a80be5
+// © 2016 and later: Unicode, Inc. and others.
+// License & terms of use: http://www.unicode.org/copyright.html
+/*
+***************************************************************************
+* Copyright (C) 1999-2016, International Business Machines Corporation
+* and others. All Rights Reserved.
+***************************************************************************
+*   Date        Name        Description
+*   10/20/99    alan        Creation.
+***************************************************************************
+*/
+
+#ifndef UNICODESET_H
+#define UNICODESET_H
+
+#include "unicode/utypes.h"
+
+#if U_SHOW_CPLUSPLUS_API
+
+#include "unicode/ucpmap.h"
+#include "unicode/unifilt.h"
+#include "unicode/unistr.h"
+#include "unicode/uset.h"
+
+/**
+ * \file
+ * \brief C++ API: Unicode Set
+ */
+
+U_NAMESPACE_BEGIN
+
+// Forward Declarations.
+class BMPSet;
+class ParsePosition;
+class RBBIRuleScanner;
+class SymbolTable;
+class UnicodeSetStringSpan;
+class UVector;
+class RuleCharacterIterator;
+
+/**
+ * A mutable set of Unicode characters and multicharacter strings.  Objects of this class
+ * represent <em>character classes</em> used in regular expressions.
+ * A character specifies a subset of Unicode code points.  Legal
+ * code points are U+0000 to U+10FFFF, inclusive.
+ *
+ * <p>The UnicodeSet class is not designed to be subclassed.
+ *
+ * <p><code>UnicodeSet</code> supports two APIs. The first is the
+ * <em>operand</em> API that allows the caller to modify the value of
+ * a <code>UnicodeSet</code> object. It conforms to Java 2's
+ * <code>java.util.Set</code> interface, although
+ * <code>UnicodeSet</code> does not actually implement that
+ * interface. All methods of <code>Set</code> are supported, with the
+ * modification that they take a character range or single character
+ * instead of an <code>Object</code>, and they take a
+ * <code>UnicodeSet</code> instead of a <code>Collection</code>.  The
+ * operand API may be thought of in terms of boolean logic: a boolean
+ * OR is implemented by <code>add</code>, a boolean AND is implemented
+ * by <code>retain</code>, a boolean XOR is implemented by
+ * <code>complement</code> taking an argument, and a boolean NOT is
+ * implemented by <code>complement</code> with no argument.  In terms
+ * of traditional set theory function names, <code>add</code> is a
+ * union, <code>retain</code> is an intersection, <code>remove</code>
+ * is an asymmetric difference, and <code>complement</code> with no
+ * argument is a set complement with respect to the superset range
+ * <code>MIN_VALUE-MAX_VALUE</code>
+ *
+ * <p>The second API is the
+ * <code>applyPattern()</code>/<code>toPattern()</code> API from the
+ * <code>java.text.Format</code>-derived classes.  Unlike the
+ * methods that add characters, add categories, and control the logic
+ * of the set, the method <code>applyPattern()</code> sets all
+ * attributes of a <code>UnicodeSet</code> at once, based on a
+ * string pattern.
+ *
+ * <p><b>Pattern syntax</b></p>
+ *
+ * Patterns are accepted by the constructors and the
+ * <code>applyPattern()</code> methods and returned by the
+ * <code>toPattern()</code> method.  These patterns follow a syntax
+ * similar to that employed by version 8 regular expression character
+ * classes.  Here are some simple examples:
+ *
+ * \htmlonly<blockquote>\endhtmlonly
+ *   <table>
+ *     <tr align="top">
+ *       <td nowrap valign="top" align="left"><code>[]</code></td>
+ *       <td valign="top">No characters</td>
+ *     </tr><tr align="top">
+ *       <td nowrap valign="top" align="left"><code>[a]</code></td>
+ *       <td valign="top">The character 'a'</td>
+ *     </tr><tr align="top">
+ *       <td nowrap valign="top" align="left"><code>[ae]</code></td>
+ *       <td valign="top">The characters 'a' and 'e'</td>
+ *     </tr>
+ *     <tr>
+ *       <td nowrap valign="top" align="left"><code>[a-e]</code></td>
+ *       <td valign="top">The characters 'a' through 'e' inclusive, in Unicode code
+ *       point order</td>
+ *     </tr>
+ *     <tr>
+ *       <td nowrap valign="top" align="left"><code>[\\u4E01]</code></td>
+ *       <td valign="top">The character U+4E01</td>
+ *     </tr>
+ *     <tr>
+ *       <td nowrap valign="top" align="left"><code>[a{ab}{ac}]</code></td>
+ *       <td valign="top">The character 'a' and the multicharacter strings &quot;ab&quot; and
+ *       &quot;ac&quot;</td>
+ *     </tr>
+ *     <tr>
+ *       <td nowrap valign="top" align="left"><code>[\\p{Lu}]</code></td>
+ *       <td valign="top">All characters in the general category Uppercase Letter</td>
+ *     </tr>
+ *   </table>
+ * \htmlonly</blockquote>\endhtmlonly
+ *
+ * Any character may be preceded by a backslash in order to remove any special
+ * meaning.  White space characters, as defined by UCharacter.isWhitespace(), are
+ * ignored, unless they are escaped.
+ *
+ * <p>Property patterns specify a set of characters having a certain
+ * property as defined by the Unicode standard.  Both the POSIX-like
+ * "[:Lu:]" and the Perl-like syntax "\\p{Lu}" are recognized.  For a
+ * complete list of supported property patterns, see the User's Guide
+ * for UnicodeSet at
+ * <a href="https://unicode-org.github.io/icu/userguide/strings/unicodeset">
+ * https://unicode-org.github.io/icu/userguide/strings/unicodeset</a>.
+ * Actual determination of property data is defined by the underlying
+ * Unicode database as implemented by UCharacter.
+ *
+ * <p>Patterns specify individual characters, ranges of characters, and
+ * Unicode property sets.  When elements are concatenated, they
+ * specify their union.  To complement a set, place a '^' immediately
+ * after the opening '['.  Property patterns are inverted by modifying
+ * their delimiters; "[:^foo]" and "\\P{foo}".  In any other location,
+ * '^' has no special meaning.
+ *
+ * <p>Since ICU 70, "[^...]", "[:^foo]", "\\P{foo}", and "[:binaryProperty=No:]"
+ * perform a “code point complement” (all code points minus the original set),
+ * removing all multicharacter strings,
+ * equivalent to <code>.complement().removeAllStrings()</code>.
+ * The complement() API function continues to perform a
+ * symmetric difference with all code points and thus retains all multicharacter strings.
+ *
+ * <p>Ranges are indicated by placing two a '-' between two
+ * characters, as in "a-z".  This specifies the range of all
+ * characters from the left to the right, in Unicode order.  If the
+ * left character is greater than or equal to the
+ * right character it is a syntax error.  If a '-' occurs as the first
+ * character after the opening '[' or '[^', or if it occurs as the
+ * last character before the closing ']', then it is taken as a
+ * literal.  Thus "[a\-b]", "[-ab]", and "[ab-]" all indicate the same
+ * set of three characters, 'a', 'b', and '-'.
+ *
+ * <p>Sets may be intersected using the '&' operator or the asymmetric
+ * set difference may be taken using the '-' operator, for example,
+ * "[[:L:]&[\\u0000-\\u0FFF]]" indicates the set of all Unicode letters
+ * with values less than 4096.  Operators ('&' and '|') have equal
+ * precedence and bind left-to-right.  Thus
+ * "[[:L:]-[a-z]-[\\u0100-\\u01FF]]" is equivalent to
+ * "[[[:L:]-[a-z]]-[\\u0100-\\u01FF]]".  This only really matters for
+ * difference; intersection is commutative.
+ *
+ * <table>
+ * <tr valign=top><td nowrap><code>[a]</code><td>The set containing 'a'
+ * <tr valign=top><td nowrap><code>[a-z]</code><td>The set containing 'a'
+ * through 'z' and all letters in between, in Unicode order
+ * <tr valign=top><td nowrap><code>[^a-z]</code><td>The set containing
+ * all characters but 'a' through 'z',
+ * that is, U+0000 through 'a'-1 and 'z'+1 through U+10FFFF
+ * <tr valign=top><td nowrap><code>[[<em>pat1</em>][<em>pat2</em>]]</code>
+ * <td>The union of sets specified by <em>pat1</em> and <em>pat2</em>
+ * <tr valign=top><td nowrap><code>[[<em>pat1</em>]&[<em>pat2</em>]]</code>
+ * <td>The intersection of sets specified by <em>pat1</em> and <em>pat2</em>
+ * <tr valign=top><td nowrap><code>[[<em>pat1</em>]-[<em>pat2</em>]]</code>
+ * <td>The asymmetric difference of sets specified by <em>pat1</em> and
+ * <em>pat2</em>
+ * <tr valign=top><td nowrap><code>[:Lu:] or \\p{Lu}</code>
+ * <td>The set of characters having the specified
+ * Unicode property; in
+ * this case, Unicode uppercase letters
+ * <tr valign=top><td nowrap><code>[:^Lu:] or \\P{Lu}</code>
+ * <td>The set of characters <em>not</em> having the given
+ * Unicode property
+ * </table>
+ *
+ * <p><b>Formal syntax</b></p>
+ *
+ * \htmlonly<blockquote>\endhtmlonly
+ *   <table>
+ *     <tr align="top">
+ *       <td nowrap valign="top" align="right"><code>pattern :=&nbsp; </code></td>
+ *       <td valign="top"><code>('[' '^'? item* ']') |
+ *       property</code></td>
+ *     </tr>
+ *     <tr align="top">
+ *       <td nowrap valign="top" align="right"><code>item :=&nbsp; </code></td>
+ *       <td valign="top"><code>char | (char '-' char) | pattern-expr<br>
+ *       </code></td>
+ *     </tr>
+ *     <tr align="top">
+ *       <td nowrap valign="top" align="right"><code>pattern-expr :=&nbsp; </code></td>
+ *       <td valign="top"><code>pattern | pattern-expr pattern |
+ *       pattern-expr op pattern<br>
+ *       </code></td>
+ *     </tr>
+ *     <tr align="top">
+ *       <td nowrap valign="top" align="right"><code>op :=&nbsp; </code></td>
+ *       <td valign="top"><code>'&amp;' | '-'<br>
+ *       </code></td>
+ *     </tr>
+ *     <tr align="top">
+ *       <td nowrap valign="top" align="right"><code>special :=&nbsp; </code></td>
+ *       <td valign="top"><code>'[' | ']' | '-'<br>
+ *       </code></td>
+ *     </tr>
+ *     <tr align="top">
+ *       <td nowrap valign="top" align="right"><code>char :=&nbsp; </code></td>
+ *       <td valign="top"><em>any character that is not</em><code> special<br>
+ *       | ('\' </code><em>any character</em><code>)<br>
+ *       | ('\\u' hex hex hex hex)<br>
+ *       </code></td>
+ *     </tr>
+ *     <tr align="top">
+ *       <td nowrap valign="top" align="right"><code>hex :=&nbsp; </code></td>
+ *       <td valign="top"><code>'0' | '1' | '2' | '3' | '4' | '5' | '6' | '7' | '8' | '9' |<br>
+ *       &nbsp;&nbsp;&nbsp;&nbsp;'A' | 'B' | 'C' | 'D' | 'E' | 'F' | 'a' | 'b' | 'c' | 'd' | 'e' | 'f'</code></td>
+ *     </tr>
+ *     <tr>
+ *       <td nowrap valign="top" align="right"><code>property :=&nbsp; </code></td>
+ *       <td valign="top"><em>a Unicode property set pattern</em></td>
+ *     </tr>
+ *   </table>
+ *   <br>
+ *   <table border="1">
+ *     <tr>
+ *       <td>Legend: <table>
+ *         <tr>
+ *           <td nowrap valign="top"><code>a := b</code></td>
+ *           <td width="20" valign="top">&nbsp; </td>
+ *           <td valign="top"><code>a</code> may be replaced by <code>b</code> </td>
+ *         </tr>
+ *         <tr>
+ *           <td nowrap valign="top"><code>a?</code></td>
+ *           <td valign="top"></td>
+ *           <td valign="top">zero or one instance of <code>a</code><br>
+ *           </td>
+ *         </tr>
+ *         <tr>
+ *           <td nowrap valign="top"><code>a*</code></td>
+ *           <td valign="top"></td>
+ *           <td valign="top">one or more instances of <code>a</code><br>
+ *           </td>
+ *         </tr>
+ *         <tr>
+ *           <td nowrap valign="top"><code>a | b</code></td>
+ *           <td valign="top"></td>
+ *           <td valign="top">either <code>a</code> or <code>b</code><br>
+ *           </td>
+ *         </tr>
+ *         <tr>
+ *           <td nowrap valign="top"><code>'a'</code></td>
+ *           <td valign="top"></td>
+ *           <td valign="top">the literal string between the quotes </td>
+ *         </tr>
+ *       </table>
+ *       </td>
+ *     </tr>
+ *   </table>
+ * \htmlonly</blockquote>\endhtmlonly
+ * 
+ * <p>Note:
+ *  - Most UnicodeSet methods do not take a UErrorCode parameter because
+ *   there are usually very few opportunities for failure other than a shortage
+ *   of memory, error codes in low-level C++ string methods would be inconvenient,
+ *   and the error code as the last parameter (ICU convention) would prevent
+ *   the use of default parameter values.
+ *   Instead, such methods set the UnicodeSet into a "bogus" state
+ *   (see isBogus()) if an error occurs.
+ *
+ * @author Alan Liu
+ * @stable ICU 2.0
+ */
+class U_COMMON_API UnicodeSet final : public UnicodeFilter {
+private:
+    /**
+     * Enough for sets with few ranges.
+     * For example, White_Space has 10 ranges, list length 21.
+     */
+    static constexpr int32_t INITIAL_CAPACITY = 25;
+    // fFlags constant
+    static constexpr uint8_t kIsBogus = 1;  // This set is bogus (i.e. not valid)
+
+    UChar32* list = stackList; // MUST be terminated with HIGH
+    int32_t capacity = INITIAL_CAPACITY; // capacity of list
+    int32_t len = 1; // length of list used; 1 <= len <= capacity
+    uint8_t fFlags = 0;         // Bit flag (see constants above)
+
+    BMPSet *bmpSet = nullptr; // The set is frozen iff either bmpSet or stringSpan is not nullptr.
+    UChar32* buffer = nullptr; // internal buffer, may be nullptr
+    int32_t bufferCapacity = 0; // capacity of buffer
+
+    /**
+     * The pattern representation of this set.  This may not be the
+     * most economical pattern.  It is the pattern supplied to
+     * applyPattern(), with variables substituted and whitespace
+     * removed.  For sets constructed without applyPattern(), or
+     * modified using the non-pattern API, this string will be empty,
+     * indicating that toPattern() must generate a pattern
+     * representation from the inversion list.
+     */
+    char16_t *pat = nullptr;
+    int32_t patLen = 0;
+
+    UVector* strings = nullptr; // maintained in sorted order
+    UnicodeSetStringSpan *stringSpan = nullptr;
+
+    /**
+     * Initial list array.
+     * Avoids some heap allocations, and list is never nullptr.
+     * Increases the object size a bit.
+     */
+    UChar32 stackList[INITIAL_CAPACITY];
+
+public:
+    /**
+     * Determine if this object contains a valid set.
+     * A bogus set has no value. It is different from an empty set.
+     * It can be used to indicate that no set value is available.
+     *
+     * @return true if the set is bogus/invalid, false otherwise
+     * @see setToBogus()
+     * @stable ICU 4.0
+     */
+    inline UBool isBogus(void) const;
+
+    /**
+     * Make this UnicodeSet object invalid.
+     * The string will test true with isBogus().
+     *
+     * A bogus set has no value. It is different from an empty set.
+     * It can be used to indicate that no set value is available.
+     *
+     * This utility function is used throughout the UnicodeSet
+     * implementation to indicate that a UnicodeSet operation failed,
+     * and may be used in other functions,
+     * especially but not exclusively when such functions do not
+     * take a UErrorCode for simplicity.
+     *
+     * @see isBogus()
+     * @stable ICU 4.0
+     */
+    void setToBogus();
+
+public:
+
+    enum {
+        /**
+         * Minimum value that can be stored in a UnicodeSet.
+         * @stable ICU 2.4
+         */
+        MIN_VALUE = 0,
+
+        /**
+         * Maximum value that can be stored in a UnicodeSet.
+         * @stable ICU 2.4
+         */
+        MAX_VALUE = 0x10ffff
+    };
+
+    //----------------------------------------------------------------
+    // Constructors &c
+    //----------------------------------------------------------------
+
+public:
+
+    /**
+     * Constructs an empty set.
+     * @stable ICU 2.0
+     */
+    UnicodeSet();
+
+    /**
+     * Constructs a set containing the given range. If <code>end <
+     * start</code> then an empty set is created.
+     *
+     * @param start first character, inclusive, of range
+     * @param end last character, inclusive, of range
+     * @stable ICU 2.4
+     */
+    UnicodeSet(UChar32 start, UChar32 end);
+
+#ifndef U_HIDE_INTERNAL_API
+    /**
+     * @internal
+     */
+    enum ESerialization {
+      kSerialized  /* result of serialize() */
+    };
+
+    /**
+     * Constructs a set from the output of serialize().
+     *
+     * @param buffer the 16 bit array
+     * @param bufferLen the original length returned from serialize()
+     * @param serialization the value 'kSerialized'
+     * @param status error code
+     *
+     * @internal
+     */
+    UnicodeSet(const uint16_t buffer[], int32_t bufferLen,
+               ESerialization serialization, UErrorCode &status);
+#endif  /* U_HIDE_INTERNAL_API */
+
+    /**
+     * Constructs a set from the given pattern.  See the class
+     * description for the syntax of the pattern language.
+     * @param pattern a string specifying what characters are in the set
+     * @param status returns <code>U_ILLEGAL_ARGUMENT_ERROR</code> if the pattern
+     * contains a syntax error.
+     * @stable ICU 2.0
+     */
+    UnicodeSet(const UnicodeString& pattern,
+               UErrorCode& status);
+
+#ifndef U_HIDE_INTERNAL_API
+    /**
+     * Constructs a set from the given pattern.  See the class
+     * description for the syntax of the pattern language.
+     * @param pattern a string specifying what characters are in the set
+     * @param options bitmask for options to apply to the pattern.
+     * Valid options are USET_IGNORE_SPACE and
+     * at most one of USET_CASE_INSENSITIVE, USET_ADD_CASE_MAPPINGS, USET_SIMPLE_CASE_INSENSITIVE.
+     * These case options are mutually exclusive.
+     * @param symbols a symbol table mapping variable names to values
+     * and stand-in characters to UnicodeSets; may be nullptr
+     * @param status returns <code>U_ILLEGAL_ARGUMENT_ERROR</code> if the pattern
+     * contains a syntax error.
+     * @internal
+     */
+    UnicodeSet(const UnicodeString& pattern,
+               uint32_t options,
+               const SymbolTable* symbols,
+               UErrorCode& status);
+#endif  /* U_HIDE_INTERNAL_API */
+
+    /**
+     * Constructs a set from the given pattern.  See the class description
+     * for the syntax of the pattern language.
+     * @param pattern a string specifying what characters are in the set
+     * @param pos on input, the position in pattern at which to start parsing.
+     * On output, the position after the last character parsed.
+     * @param options bitmask for options to apply to the pattern.
+     * Valid options are USET_IGNORE_SPACE and
+     * at most one of USET_CASE_INSENSITIVE, USET_ADD_CASE_MAPPINGS, USET_SIMPLE_CASE_INSENSITIVE.
+     * These case options are mutually exclusive.
+     * @param symbols a symbol table mapping variable names to values
+     * and stand-in characters to UnicodeSets; may be nullptr
+     * @param status input-output error code
+     * @stable ICU 2.8
+     */
+    UnicodeSet(const UnicodeString& pattern, ParsePosition& pos,
+               uint32_t options,
+               const SymbolTable* symbols,
+               UErrorCode& status);
+
+    /**
+     * Constructs a set that is identical to the given UnicodeSet.
+     * @stable ICU 2.0
+     */
+    UnicodeSet(const UnicodeSet& o);
+
+    /**
+     * Destructs the set.
+     * @stable ICU 2.0
+     */
+    virtual ~UnicodeSet();
+
+    /**
+     * Assigns this object to be a copy of another.
+     * A frozen set will not be modified.
+     * @stable ICU 2.0
+     */
+    UnicodeSet& operator=(const UnicodeSet& o);
+
+    /**
+     * Compares the specified object with this set for equality.  Returns
+     * <tt>true</tt> if the two sets
+     * have the same size, and every member of the specified set is
+     * contained in this set (or equivalently, every member of this set is
+     * contained in the specified set).
+     *
+     * @param o set to be compared for equality with this set.
+     * @return <tt>true</tt> if the specified set is equal to this set.
+     * @stable ICU 2.0
+     */
+    virtual bool operator==(const UnicodeSet& o) const;
+
+    /**
+     * Compares the specified object with this set for equality.  Returns
+     * <tt>true</tt> if the specified set is not equal to this set.
+     * @stable ICU 2.0
+     */
+    inline bool operator!=(const UnicodeSet& o) const;
+
+    /**
+     * Returns a copy of this object.  All UnicodeFunctor objects have
+     * to support cloning in order to allow classes using
+     * UnicodeFunctors, such as Transliterator, to implement cloning.
+     * If this set is frozen, then the clone will be frozen as well.
+     * Use cloneAsThawed() for a mutable clone of a frozen set.
+     * @see cloneAsThawed
+     * @stable ICU 2.0
+     */
+    virtual UnicodeSet* clone() const override;
+
+    /**
+     * Returns the hash code value for this set.
+     *
+     * @return the hash code value for this set.
+     * @see Object#hashCode()
+     * @stable ICU 2.0
+     */
+    virtual int32_t hashCode(void) const;
+
+    /**
+     * Get a UnicodeSet pointer from a USet
+     *
+     * @param uset a USet (the ICU plain C type for UnicodeSet)
+     * @return the corresponding UnicodeSet pointer.
+     *
+     * @stable ICU 4.2
+     */
+    inline static UnicodeSet *fromUSet(USet *uset);
+
+    /**
+     * Get a UnicodeSet pointer from a const USet
+     *
+     * @param uset a const USet (the ICU plain C type for UnicodeSet)
+     * @return the corresponding UnicodeSet pointer.
+     *
+     * @stable ICU 4.2
+     */
+    inline static const UnicodeSet *fromUSet(const USet *uset);
+    
+    /**
+     * Produce a USet * pointer for this UnicodeSet.
+     * USet is the plain C type for UnicodeSet
+     *
+     * @return a USet pointer for this UnicodeSet
+     * @stable ICU 4.2
+     */
+    inline USet *toUSet();
+
+
+    /**
+     * Produce a const USet * pointer for this UnicodeSet.
+     * USet is the plain C type for UnicodeSet
+     *
+     * @return a const USet pointer for this UnicodeSet
+     * @stable ICU 4.2
+     */
+    inline const USet * toUSet() const;
+
+
+    //----------------------------------------------------------------
+    // Freezable API
+    //----------------------------------------------------------------
+
+    /**
+     * Determines whether the set has been frozen (made immutable) or not.
+     * See the ICU4J Freezable interface for details.
+     * @return true/false for whether the set has been frozen
+     * @see freeze
+     * @see cloneAsThawed
+     * @stable ICU 3.8
+     */
+    inline UBool isFrozen() const;
+
+    /**
+     * Freeze the set (make it immutable).
+     * Once frozen, it cannot be unfrozen and is therefore thread-safe
+     * until it is deleted.
+     * See the ICU4J Freezable interface for details.
+     * Freezing the set may also make some operations faster, for example
+     * contains() and span().
+     * A frozen set will not be modified. (It remains frozen.)
+     * @return this set.
+     * @see isFrozen
+     * @see cloneAsThawed
+     * @stable ICU 3.8
+     */
+    UnicodeSet *freeze();
+
+    /**
+     * Clone the set and make the clone mutable.
+     * See the ICU4J Freezable interface for details.
+     * @return the mutable clone
+     * @see freeze
+     * @see isFrozen
+     * @stable ICU 3.8
+     */
+    UnicodeSet *cloneAsThawed() const;
+
+    //----------------------------------------------------------------
+    // Public API
+    //----------------------------------------------------------------
+
+    /**
+     * Make this object represent the range `start - end`.
+     * If `start > end` then this object is set to an empty range.
+     * A frozen set will not be modified.
+     *
+     * @param start first character in the set, inclusive
+     * @param end last character in the set, inclusive
+     * @stable ICU 2.4
+     */
+    UnicodeSet& set(UChar32 start, UChar32 end);
+
+    /**
+     * Return true if the given position, in the given pattern, appears
+     * to be the start of a UnicodeSet pattern.
+     * @stable ICU 2.4
+     */
+    static UBool resemblesPattern(const UnicodeString& pattern,
+                                  int32_t pos);
+
+    /**
+     * Modifies this set to represent the set specified by the given
+     * pattern, ignoring Unicode Pattern_White_Space characters.
+     * See the class description for the syntax of the pattern language.
+     * A frozen set will not be modified.
+     * @param pattern a string specifying what characters are in the set
+     * @param status returns <code>U_ILLEGAL_ARGUMENT_ERROR</code> if the pattern
+     * contains a syntax error.
+     * <em> Empties the set passed before applying the pattern.</em>
+     * @return a reference to this
+     * @stable ICU 2.0
+     */
+    UnicodeSet& applyPattern(const UnicodeString& pattern,
+                             UErrorCode& status);
+
+#ifndef U_HIDE_INTERNAL_API
+    /**
+     * Modifies this set to represent the set specified by the given
+     * pattern, optionally ignoring Unicode Pattern_White_Space characters.
+     * See the class description for the syntax of the pattern language.
+     * A frozen set will not be modified.
+     * @param pattern a string specifying what characters are in the set
+     * @param options bitmask for options to apply to the pattern.
+     * Valid options are USET_IGNORE_SPACE and
+     * at most one of USET_CASE_INSENSITIVE, USET_ADD_CASE_MAPPINGS, USET_SIMPLE_CASE_INSENSITIVE.
+     * These case options are mutually exclusive.
+     * @param symbols a symbol table mapping variable names to
+     * values and stand-ins to UnicodeSets; may be nullptr
+     * @param status returns <code>U_ILLEGAL_ARGUMENT_ERROR</code> if the pattern
+     * contains a syntax error.
+     *<em> Empties the set passed before applying the pattern.</em>
+     * @return a reference to this
+     * @internal
+     */
+    UnicodeSet& applyPattern(const UnicodeString& pattern,
+                             uint32_t options,
+                             const SymbolTable* symbols,
+                             UErrorCode& status);
+#endif  /* U_HIDE_INTERNAL_API */
+
+    /**
+     * Parses the given pattern, starting at the given position.  The
+     * character at pattern.charAt(pos.getIndex()) must be '[', or the
+     * parse fails.  Parsing continues until the corresponding closing
+     * ']'.  If a syntax error is encountered between the opening and
+     * closing brace, the parse fails.  Upon return from a successful
+     * parse, the ParsePosition is updated to point to the character
+     * following the closing ']', and a StringBuffer containing a
+     * pairs list for the parsed pattern is returned.  This method calls
+     * itself recursively to parse embedded subpatterns.
+     *<em> Empties the set passed before applying the pattern.</em>
+     * A frozen set will not be modified.
+     *
+     * @param pattern the string containing the pattern to be parsed.
+     * The portion of the string from pos.getIndex(), which must be a
+     * '[', to the corresponding closing ']', is parsed.
+     * @param pos upon entry, the position at which to being parsing.
+     * The character at pattern.charAt(pos.getIndex()) must be a '['.
+     * Upon return from a successful parse, pos.getIndex() is either
+     * the character after the closing ']' of the parsed pattern, or
+     * pattern.length() if the closing ']' is the last character of
+     * the pattern string.
+     * @param options bitmask for options to apply to the pattern.
+     * Valid options are USET_IGNORE_SPACE and
+     * at most one of USET_CASE_INSENSITIVE, USET_ADD_CASE_MAPPINGS, USET_SIMPLE_CASE_INSENSITIVE.
+     * These case options are mutually exclusive.
+     * @param symbols a symbol table mapping variable names to
+     * values and stand-ins to UnicodeSets; may be nullptr
+     * @param status returns <code>U_ILLEGAL_ARGUMENT_ERROR</code> if the pattern
+     * contains a syntax error.
+     * @return a reference to this
+     * @stable ICU 2.8
+     */
+    UnicodeSet& applyPattern(const UnicodeString& pattern,
+                             ParsePosition& pos,
+                             uint32_t options,
+                             const SymbolTable* symbols,
+                             UErrorCode& status);
+
+    /**
+     * Returns a string representation of this set.  If the result of
+     * calling this function is passed to a UnicodeSet constructor, it
+     * will produce another set that is equal to this one.
+     * A frozen set will not be modified.
+     * @param result the string to receive the rules.  Previous
+     * contents will be deleted.
+     * @param escapeUnprintable if true then convert unprintable
+     * character to their hex escape representations, \\uxxxx or
+     * \\Uxxxxxxxx.  Unprintable characters are those other than
+     * U+000A, U+0020..U+007E.
+     * @stable ICU 2.0
+     */
+    virtual UnicodeString& toPattern(UnicodeString& result,
+                                     UBool escapeUnprintable = false) const override;
+
+    /**
+     * Modifies this set to contain those code points which have the given value
+     * for the given binary or enumerated property, as returned by
+     * u_getIntPropertyValue.  Prior contents of this set are lost.
+     * A frozen set will not be modified.
+     *
+     * @param prop a property in the range UCHAR_BIN_START..UCHAR_BIN_LIMIT-1
+     * or UCHAR_INT_START..UCHAR_INT_LIMIT-1
+     * or UCHAR_MASK_START..UCHAR_MASK_LIMIT-1.
+     *
+     * @param value a value in the range u_getIntPropertyMinValue(prop)..
+     * u_getIntPropertyMaxValue(prop), with one exception.  If prop is
+     * UCHAR_GENERAL_CATEGORY_MASK, then value should not be a UCharCategory, but
+     * rather a mask value produced by U_GET_GC_MASK().  This allows grouped
+     * categories such as [:L:] to be represented.
+     *
+     * @param ec error code input/output parameter
+     *
+     * @return a reference to this set
+     *
+     * @stable ICU 2.4
+     */
+    UnicodeSet& applyIntPropertyValue(UProperty prop,
+                                      int32_t value,
+                                      UErrorCode& ec);
+
+    /**
+     * Modifies this set to contain those code points which have the
+     * given value for the given property.  Prior contents of this
+     * set are lost.
+     * A frozen set will not be modified.
+     *
+     * @param prop a property alias, either short or long.  The name is matched
+     * loosely.  See PropertyAliases.txt for names and a description of loose
+     * matching.  If the value string is empty, then this string is interpreted
+     * as either a General_Category value alias, a Script value alias, a binary
+     * property alias, or a special ID.  Special IDs are matched loosely and
+     * correspond to the following sets:
+     *
+     * "ANY" = [\\u0000-\\U0010FFFF],
+     * "ASCII" = [\\u0000-\\u007F],
+     * "Assigned" = [:^Cn:].
+     *
+     * @param value a value alias, either short or long.  The name is matched
+     * loosely.  See PropertyValueAliases.txt for names and a description of
+     * loose matching.  In addition to aliases listed, numeric values and
+     * canonical combining classes may be expressed numerically, e.g., ("nv",
+     * "0.5") or ("ccc", "220").  The value string may also be empty.
+     *
+     * @param ec error code input/output parameter
+     *
+     * @return a reference to this set
+     *
+     * @stable ICU 2.4
+     */
+    UnicodeSet& applyPropertyAlias(const UnicodeString& prop,
+                                   const UnicodeString& value,
+                                   UErrorCode& ec);
+
+    /**
+     * Returns the number of elements in this set (its cardinality).
+     * Note than the elements of a set may include both individual
+     * codepoints and strings.
+     *
+     * This is slower than getRangeCount() because
+     * it counts the code points of all ranges.
+     *
+     * @return the number of elements in this set (its cardinality).
+     * @stable ICU 2.0
+     * @see getRangeCount
+     */
+    virtual int32_t size(void) const;
+
+    /**
+     * Returns <tt>true</tt> if this set contains no elements.
+     *
+     * @return <tt>true</tt> if this set contains no elements.
+     * @stable ICU 2.0
+     */
+    virtual UBool isEmpty(void) const;
+
+    /**
+     * @return true if this set contains multi-character strings or the empty string.
+     * @stable ICU 70
+     */
+    UBool hasStrings() const;
+
+    /**
+     * Returns true if this set contains the given character.
+     * This function works faster with a frozen set.
+     * @param c character to be checked for containment
+     * @return true if the test condition is met
+     * @stable ICU 2.0
+     */
+    virtual UBool contains(UChar32 c) const override;
+
+    /**
+     * Returns true if this set contains every character
+     * of the given range.
+     * @param start first character, inclusive, of the range
+     * @param end last character, inclusive, of the range
+     * @return true if the test condition is met
+     * @stable ICU 2.0
+     */
+    virtual UBool contains(UChar32 start, UChar32 end) const;
+
+    /**
+     * Returns <tt>true</tt> if this set contains the given
+     * multicharacter string.
+     * @param s string to be checked for containment
+     * @return <tt>true</tt> if this set contains the specified string
+     * @stable ICU 2.4
+     */
+    UBool contains(const UnicodeString& s) const;
+
+    /**
+     * Returns true if this set contains all the characters and strings
+     * of the given set.
+     * @param c set to be checked for containment
+     * @return true if the test condition is met
+     * @stable ICU 2.4
+     */
+    virtual UBool containsAll(const UnicodeSet& c) const;
+
+    /**
+     * Returns true if this set contains all the characters
+     * of the given string.
+     * @param s string containing characters to be checked for containment
+     * @return true if the test condition is met
+     * @stable ICU 2.4
+     */
+    UBool containsAll(const UnicodeString& s) const;
+
+    /**
+     * Returns true if this set contains none of the characters
+     * of the given range.
+     * @param start first character, inclusive, of the range
+     * @param end last character, inclusive, of the range
+     * @return true if the test condition is met
+     * @stable ICU 2.4
+     */
+    UBool containsNone(UChar32 start, UChar32 end) const;
+
+    /**
+     * Returns true if this set contains none of the characters and strings
+     * of the given set.
+     * @param c set to be checked for containment
+     * @return true if the test condition is met
+     * @stable ICU 2.4
+     */
+    UBool containsNone(const UnicodeSet& c) const;
+
+    /**
+     * Returns true if this set contains none of the characters
+     * of the given string.
+     * @param s string containing characters to be checked for containment
+     * @return true if the test condition is met
+     * @stable ICU 2.4
+     */
+    UBool containsNone(const UnicodeString& s) const;
+
+    /**
+     * Returns true if this set contains one or more of the characters
+     * in the given range.
+     * @param start first character, inclusive, of the range
+     * @param end last character, inclusive, of the range
+     * @return true if the condition is met
+     * @stable ICU 2.4
+     */
+    inline UBool containsSome(UChar32 start, UChar32 end) const;
+
+    /**
+     * Returns true if this set contains one or more of the characters
+     * and strings of the given set.
+     * @param s The set to be checked for containment
+     * @return true if the condition is met
+     * @stable ICU 2.4
+     */
+    inline UBool containsSome(const UnicodeSet& s) const;
+
+    /**
+     * Returns true if this set contains one or more of the characters
+     * of the given string.
+     * @param s string containing characters to be checked for containment
+     * @return true if the condition is met
+     * @stable ICU 2.4
+     */
+    inline UBool containsSome(const UnicodeString& s) const;
+
+    /**
+     * Returns the length of the initial substring of the input string which
+     * consists only of characters and strings that are contained in this set
+     * (USET_SPAN_CONTAINED, USET_SPAN_SIMPLE),
+     * or only of characters and strings that are not contained
+     * in this set (USET_SPAN_NOT_CONTAINED).
+     * See USetSpanCondition for details.
+     * Similar to the strspn() C library function.
+     * Unpaired surrogates are treated according to contains() of their surrogate code points.
+     * This function works faster with a frozen set and with a non-negative string length argument.
+     * @param s start of the string
+     * @param length of the string; can be -1 for NUL-terminated
+     * @param spanCondition specifies the containment condition
+     * @return the length of the initial substring according to the spanCondition;
+     *         0 if the start of the string does not fit the spanCondition
+     * @stable ICU 3.8
+     * @see USetSpanCondition
+     */
+    int32_t span(const char16_t *s, int32_t length, USetSpanCondition spanCondition) const;
+
+    /**
+     * Returns the end of the substring of the input string according to the USetSpanCondition.
+     * Same as <code>start+span(s.getBuffer()+start, s.length()-start, spanCondition)</code>
+     * after pinning start to 0<=start<=s.length().
+     * @param s the string
+     * @param start the start index in the string for the span operation
+     * @param spanCondition specifies the containment condition
+     * @return the exclusive end of the substring according to the spanCondition;
+     *         the substring s.tempSubStringBetween(start, end) fulfills the spanCondition
+     * @stable ICU 4.4
+     * @see USetSpanCondition
+     */
+    inline int32_t span(const UnicodeString &s, int32_t start, USetSpanCondition spanCondition) const;
+
+    /**
+     * Returns the start of the trailing substring of the input string which
+     * consists only of characters and strings that are contained in this set
+     * (USET_SPAN_CONTAINED, USET_SPAN_SIMPLE),
+     * or only of characters and strings that are not contained
+     * in this set (USET_SPAN_NOT_CONTAINED).
+     * See USetSpanCondition for details.
+     * Unpaired surrogates are treated according to contains() of their surrogate code points.
+     * This function works faster with a frozen set and with a non-negative string length argument.
+     * @param s start of the string
+     * @param length of the string; can be -1 for NUL-terminated
+     * @param spanCondition specifies the containment condition
+     * @return the start of the trailing substring according to the spanCondition;
+     *         the string length if the end of the string does not fit the spanCondition
+     * @stable ICU 3.8
+     * @see USetSpanCondition
+     */
+    int32_t spanBack(const char16_t *s, int32_t length, USetSpanCondition spanCondition) const;
+
+    /**
+     * Returns the start of the substring of the input string according to the USetSpanCondition.
+     * Same as <code>spanBack(s.getBuffer(), limit, spanCondition)</code>
+     * after pinning limit to 0<=end<=s.length().
+     * @param s the string
+     * @param limit the exclusive-end index in the string for the span operation
+     *              (use s.length() or INT32_MAX for spanning back from the end of the string)
+     * @param spanCondition specifies the containment condition
+     * @return the start of the substring according to the spanCondition;
+     *         the substring s.tempSubStringBetween(start, limit) fulfills the spanCondition
+     * @stable ICU 4.4
+     * @see USetSpanCondition
+     */
+    inline int32_t spanBack(const UnicodeString &s, int32_t limit, USetSpanCondition spanCondition) const;
+
+    /**
+     * Returns the length of the initial substring of the input string which
+     * consists only of characters and strings that are contained in this set
+     * (USET_SPAN_CONTAINED, USET_SPAN_SIMPLE),
+     * or only of characters and strings that are not contained
+     * in this set (USET_SPAN_NOT_CONTAINED).
+     * See USetSpanCondition for details.
+     * Similar to the strspn() C library function.
+     * Malformed byte sequences are treated according to contains(0xfffd).
+     * This function works faster with a frozen set and with a non-negative string length argument.
+     * @param s start of the string (UTF-8)
+     * @param length of the string; can be -1 for NUL-terminated
+     * @param spanCondition specifies the containment condition
+     * @return the length of the initial substring according to the spanCondition;
+     *         0 if the start of the string does not fit the spanCondition
+     * @stable ICU 3.8
+     * @see USetSpanCondition
+     */
+    int32_t spanUTF8(const char *s, int32_t length, USetSpanCondition spanCondition) const;
+
+    /**
+     * Returns the start of the trailing substring of the input string which
+     * consists only of characters and strings that are contained in this set
+     * (USET_SPAN_CONTAINED, USET_SPAN_SIMPLE),
+     * or only of characters and strings that are not contained
+     * in this set (USET_SPAN_NOT_CONTAINED).
+     * See USetSpanCondition for details.
+     * Malformed byte sequences are treated according to contains(0xfffd).
+     * This function works faster with a frozen set and with a non-negative string length argument.
+     * @param s start of the string (UTF-8)
+     * @param length of the string; can be -1 for NUL-terminated
+     * @param spanCondition specifies the containment condition
+     * @return the start of the trailing substring according to the spanCondition;
+     *         the string length if the end of the string does not fit the spanCondition
+     * @stable ICU 3.8
+     * @see USetSpanCondition
+     */
+    int32_t spanBackUTF8(const char *s, int32_t length, USetSpanCondition spanCondition) const;
+
+    /**
+     * Implement UnicodeMatcher::matches()
+     * @stable ICU 2.4
+     */
+    virtual UMatchDegree matches(const Replaceable& text,
+                         int32_t& offset,
+                         int32_t limit,
+                         UBool incremental) override;
+
+private:
+    /**
+     * Returns the longest match for s in text at the given position.
+     * If limit > start then match forward from start+1 to limit
+     * matching all characters except s.charAt(0).  If limit < start,
+     * go backward starting from start-1 matching all characters
+     * except s.charAt(s.length()-1).  This method assumes that the
+     * first character, text.charAt(start), matches s, so it does not
+     * check it.
+     * @param text the text to match
+     * @param start the first character to match.  In the forward
+     * direction, text.charAt(start) is matched against s.charAt(0).
+     * In the reverse direction, it is matched against
+     * s.charAt(s.length()-1).
+     * @param limit the limit offset for matching, either last+1 in
+     * the forward direction, or last-1 in the reverse direction,
+     * where last is the index of the last character to match.
+     * @param s
+     * @return If part of s matches up to the limit, return |limit -
+     * start|.  If all of s matches before reaching the limit, return
+     * s.length().  If there is a mismatch between s and text, return
+     * 0
+     */
+    static int32_t matchRest(const Replaceable& text,
+                             int32_t start, int32_t limit,
+                             const UnicodeString& s);
+
+    /**
+     * Returns the smallest value i such that c < list[i].  Caller
+     * must ensure that c is a legal value or this method will enter
+     * an infinite loop.  This method performs a binary search.
+     * @param c a character in the range MIN_VALUE..MAX_VALUE
+     * inclusive
+     * @return the smallest integer i in the range 0..len-1,
+     * inclusive, such that c < list[i]
+     */
+    int32_t findCodePoint(UChar32 c) const;
+
+public:
+
+    /**
+     * Implementation of UnicodeMatcher API.  Union the set of all
+     * characters that may be matched by this object into the given
+     * set.
+     * @param toUnionTo the set into which to union the source characters
+     * @stable ICU 2.4
+     */
+    virtual void addMatchSetTo(UnicodeSet& toUnionTo) const override;
+
+    /**
+     * Returns the index of the given character within this set, where
+     * the set is ordered by ascending code point.  If the character
+     * is not in this set, return -1.  The inverse of this method is
+     * <code>charAt()</code>.
+     * @return an index from 0..size()-1, or -1
+     * @stable ICU 2.4
+     */
+    int32_t indexOf(UChar32 c) const;
+
+    /**
+     * Returns the character at the given index within this set, where
+     * the set is ordered by ascending code point.  If the index is
+     * out of range for characters, returns (UChar32)-1.
+     * The inverse of this method is <code>indexOf()</code>.
+     *
+     * For iteration, this is slower than UnicodeSetIterator or
+     * getRangeCount()/getRangeStart()/getRangeEnd(),
+     * because for each call it skips linearly over <code>index</code>
+     * characters in the ranges.
+     *
+     * @param index an index from 0..size()-1
+     * @return the character at the given index, or (UChar32)-1.
+     * @stable ICU 2.4
+     */
+    UChar32 charAt(int32_t index) const;
+
+    /**
+     * Adds the specified range to this set if it is not already
+     * present.  If this set already contains the specified range,
+     * the call leaves this set unchanged.  If <code>start > end</code>
+     * then an empty range is added, leaving the set unchanged.
+     * This is equivalent to a boolean logic OR, or a set UNION.
+     * A frozen set will not be modified.
+     *
+     * @param start first character, inclusive, of range to be added
+     * to this set.
+     * @param end last character, inclusive, of range to be added
+     * to this set.
+     * @stable ICU 2.0
+     */
+    virtual UnicodeSet& add(UChar32 start, UChar32 end);
+
+    /**
+     * Adds the specified character to this set if it is not already
+     * present.  If this set already contains the specified character,
+     * the call leaves this set unchanged.
+     * A frozen set will not be modified.
+     *
+     * @param c the character (code point)
+     * @return this object, for chaining
+     * @stable ICU 2.0
+     */
+    UnicodeSet& add(UChar32 c);
+
+    /**
+     * Adds the specified multicharacter to this set if it is not already
+     * present.  If this set already contains the multicharacter,
+     * the call leaves this set unchanged.
+     * Thus "ch" => {"ch"}
+     * A frozen set will not be modified.
+     *
+     * @param s the source string
+     * @return this object, for chaining
+     * @stable ICU 2.4
+     */
+    UnicodeSet& add(const UnicodeString& s);
+
+ private:
+    /**
+     * @return a code point IF the string consists of a single one.
+     * otherwise returns -1.
+     * @param s string to test
+     */
+    static int32_t getSingleCP(const UnicodeString& s);
+
+    void _add(const UnicodeString& s);
+
+ public:
+    /**
+     * Adds each of the characters in this string to the set. Note: "ch" => {"c", "h"}
+     * If this set already contains any particular character, it has no effect on that character.
+     * A frozen set will not be modified.
+     * @param s the source string
+     * @return this object, for chaining
+     * @stable ICU 2.4
+     */
+    UnicodeSet& addAll(const UnicodeString& s);
+
+    /**
+     * Retains EACH of the characters in this string. Note: "ch" == {"c", "h"}
+     * A frozen set will not be modified.
+     * @param s the source string
+     * @return this object, for chaining
+     * @stable ICU 2.4
+     */
+    UnicodeSet& retainAll(const UnicodeString& s);
+
+    /**
+     * Complement EACH of the characters in this string. Note: "ch" == {"c", "h"}
+     * A frozen set will not be modified.
+     * @param s the source string
+     * @return this object, for chaining
+     * @stable ICU 2.4
+     */
+    UnicodeSet& complementAll(const UnicodeString& s);
+
+    /**
+     * Remove EACH of the characters in this string. Note: "ch" == {"c", "h"}
+     * A frozen set will not be modified.
+     * @param s the source string
+     * @return this object, for chaining
+     * @stable ICU 2.4
+     */
+    UnicodeSet& removeAll(const UnicodeString& s);
+
+    /**
+     * Makes a set from a multicharacter string. Thus "ch" => {"ch"}
+     *
+     * @param s the source string
+     * @return a newly created set containing the given string.
+     * The caller owns the return object and is responsible for deleting it.
+     * @stable ICU 2.4
+     */
+    static UnicodeSet* U_EXPORT2 createFrom(const UnicodeString& s);
+
+
+    /**
+     * Makes a set from each of the characters in the string. Thus "ch" => {"c", "h"}
+     * @param s the source string
+     * @return a newly created set containing the given characters
+     * The caller owns the return object and is responsible for deleting it.
+     * @stable ICU 2.4
+     */
+    static UnicodeSet* U_EXPORT2 createFromAll(const UnicodeString& s);
+
+    /**
+     * Retain only the elements in this set that are contained in the
+     * specified range.  If <code>start > end</code> then an empty range is
+     * retained, leaving the set empty.  This is equivalent to
+     * a boolean logic AND, or a set INTERSECTION.
+     * A frozen set will not be modified.
+     *
+     * @param start first character, inclusive, of range
+     * @param end last character, inclusive, of range
+     * @stable ICU 2.0
+     */
+    virtual UnicodeSet& retain(UChar32 start, UChar32 end);
+
+
+    /**
+     * Retain the specified character from this set if it is present.
+     * A frozen set will not be modified.
+     *
+     * @param c the character (code point)
+     * @return this object, for chaining
+     * @stable ICU 2.0
+     */
+    UnicodeSet& retain(UChar32 c);
+
+    /**
+     * Retains only the specified string from this set if it is present.
+     * Upon return this set will be empty if it did not contain s, or
+     * will only contain s if it did contain s.
+     * A frozen set will not be modified.
+     *
+     * @param s the source string
+     * @return this object, for chaining
+     * @stable ICU 69
+     */
+    UnicodeSet& retain(const UnicodeString &s);
+
+    /**
+     * Removes the specified range from this set if it is present.
+     * The set will not contain the specified range once the call
+     * returns.  If <code>start > end</code> then an empty range is
+     * removed, leaving the set unchanged.
+     * A frozen set will not be modified.
+     *
+     * @param start first character, inclusive, of range to be removed
+     * from this set.
+     * @param end last character, inclusive, of range to be removed
+     * from this set.
+     * @stable ICU 2.0
+     */
+    virtual UnicodeSet& remove(UChar32 start, UChar32 end);
+
+    /**
+     * Removes the specified character from this set if it is present.
+     * The set will not contain the specified range once the call
+     * returns.
+     * A frozen set will not be modified.
+     *
+     * @param c the character (code point)
+     * @return this object, for chaining
+     * @stable ICU 2.0
+     */
+    UnicodeSet& remove(UChar32 c);
+
+    /**
+     * Removes the specified string from this set if it is present.
+     * The set will not contain the specified character once the call
+     * returns.
+     * A frozen set will not be modified.
+     * @param s the source string
+     * @return this object, for chaining
+     * @stable ICU 2.4
+     */
+    UnicodeSet& remove(const UnicodeString& s);
+
+    /**
+     * This is equivalent to
+     * <code>complement(MIN_VALUE, MAX_VALUE)</code>.
+     *
+     * <strong>Note:</strong> This performs a symmetric difference with all code points
+     * <em>and thus retains all multicharacter strings</em>.
+     * In order to achieve a “code point complement” (all code points minus this set),
+     * the easiest is to <code>.complement().removeAllStrings()</code>.
+     *
+     * A frozen set will not be modified.
+     * @stable ICU 2.0
+     */
+    virtual UnicodeSet& complement();
+
+    /**
+     * Complements the specified range in this set.  Any character in
+     * the range will be removed if it is in this set, or will be
+     * added if it is not in this set.  If <code>start > end</code>
+     * then an empty range is complemented, leaving the set unchanged.
+     * This is equivalent to a boolean logic XOR.
+     * A frozen set will not be modified.
+     *
+     * @param start first character, inclusive, of range
+     * @param end last character, inclusive, of range
+     * @stable ICU 2.0
+     */
+    virtual UnicodeSet& complement(UChar32 start, UChar32 end);
+
+    /**
+     * Complements the specified character in this set.  The character
+     * will be removed if it is in this set, or will be added if it is
+     * not in this set.
+     * A frozen set will not be modified.
+     *
+     * @param c the character (code point)
+     * @return this object, for chaining
+     * @stable ICU 2.0
+     */
+    UnicodeSet& complement(UChar32 c);
+
+    /**
+     * Complement the specified string in this set.
+     * The string will be removed if it is in this set, or will be added if it is not in this set.
+     * A frozen set will not be modified.
+     *
+     * @param s the string to complement
+     * @return this object, for chaining
+     * @stable ICU 2.4
+     */
+    UnicodeSet& complement(const UnicodeString& s);
+
+    /**
+     * Adds all of the elements in the specified set to this set if
+     * they're not already present.  This operation effectively
+     * modifies this set so that its value is the <i>union</i> of the two
+     * sets.  The behavior of this operation is unspecified if the specified
+     * collection is modified while the operation is in progress.
+     * A frozen set will not be modified.
+     *
+     * @param c set whose elements are to be added to this set.
+     * @see #add(UChar32, UChar32)
+     * @stable ICU 2.0
+     */
+    virtual UnicodeSet& addAll(const UnicodeSet& c);
+
+    /**
+     * Retains only the elements in this set that are contained in the
+     * specified set.  In other words, removes from this set all of
+     * its elements that are not contained in the specified set.  This
+     * operation effectively modifies this set so that its value is
+     * the <i>intersection</i> of the two sets.
+     * A frozen set will not be modified.
+     *
+     * @param c set that defines which elements this set will retain.
+     * @stable ICU 2.0
+     */
+    virtual UnicodeSet& retainAll(const UnicodeSet& c);
+
+    /**
+     * Removes from this set all of its elements that are contained in the
+     * specified set.  This operation effectively modifies this
+     * set so that its value is the <i>asymmetric set difference</i> of
+     * the two sets.
+     * A frozen set will not be modified.
+     *
+     * @param c set that defines which elements will be removed from
+     *          this set.
+     * @stable ICU 2.0
+     */
+    virtual UnicodeSet& removeAll(const UnicodeSet& c);
+
+    /**
+     * Complements in this set all elements contained in the specified
+     * set.  Any character in the other set will be removed if it is
+     * in this set, or will be added if it is not in this set.
+     * A frozen set will not be modified.
+     *
+     * @param c set that defines which elements will be xor'ed from
+     *          this set.
+     * @stable ICU 2.4
+     */
+    virtual UnicodeSet& complementAll(const UnicodeSet& c);
+
+    /**
+     * Removes all of the elements from this set.  This set will be
+     * empty after this call returns.
+     * A frozen set will not be modified.
+     * @stable ICU 2.0
+     */
+    virtual UnicodeSet& clear(void);
+
+    /**
+     * Close this set over the given attribute.  For the attribute
+     * USET_CASE_INSENSITIVE, the result is to modify this set so that:
+     *
+     * 1. For each character or string 'a' in this set, all strings or
+     * characters 'b' such that foldCase(a) == foldCase(b) are added
+     * to this set.
+     *
+     * 2. For each string 'e' in the resulting set, if e !=
+     * foldCase(e), 'e' will be removed.
+     *
+     * Example: [aq\\u00DF{Bc}{bC}{Fi}] => [aAqQ\\u00DF\\uFB01{ss}{bc}{fi}]
+     *
+     * (Here foldCase(x) refers to the operation u_strFoldCase, and a
+     * == b denotes that the contents are the same, not pointer
+     * comparison.)
+     *
+     * A frozen set will not be modified.
+     *
+     * @param attribute bitmask for attributes to close over.
+     * Valid options:
+     * At most one of USET_CASE_INSENSITIVE, USET_ADD_CASE_MAPPINGS, USET_SIMPLE_CASE_INSENSITIVE.
+     * These case options are mutually exclusive.
+     * Unrelated options bits are ignored.
+     * @return a reference to this set.
+     * @stable ICU 4.2
+     */
+    UnicodeSet& closeOver(int32_t attribute);
+
+    /**
+     * Remove all strings from this set.
+     *
+     * @return a reference to this set.
+     * @stable ICU 4.2
+     */
+    virtual UnicodeSet &removeAllStrings();
+
+    /**
+     * Iteration method that returns the number of ranges contained in
+     * this set.
+     * @see #getRangeStart
+     * @see #getRangeEnd
+     * @stable ICU 2.4
+     */
+    virtual int32_t getRangeCount(void) const;
+
+    /**
+     * Iteration method that returns the first character in the
+     * specified range of this set.
+     * @see #getRangeCount
+     * @see #getRangeEnd
+     * @stable ICU 2.4
+     */
+    virtual UChar32 getRangeStart(int32_t index) const;
+
+    /**
+     * Iteration method that returns the last character in the
+     * specified range of this set.
+     * @see #getRangeStart
+     * @see #getRangeEnd
+     * @stable ICU 2.4
+     */
+    virtual UChar32 getRangeEnd(int32_t index) const;
+
+    /**
+     * Serializes this set into an array of 16-bit integers.  Serialization
+     * (currently) only records the characters in the set; multicharacter
+     * strings are ignored.
+     *
+     * The array has following format (each line is one 16-bit
+     * integer):
+     *
+     *  length     = (n+2*m) | (m!=0?0x8000:0)
+     *  bmpLength  = n; present if m!=0
+     *  bmp[0]
+     *  bmp[1]
+     *  ...
+     *  bmp[n-1]
+     *  supp-high[0]
+     *  supp-low[0]
+     *  supp-high[1]
+     *  supp-low[1]
+     *  ...
+     *  supp-high[m-1]
+     *  supp-low[m-1]
+     *
+     * The array starts with a header.  After the header are n bmp
+     * code points, then m supplementary code points.  Either n or m
+     * or both may be zero.  n+2*m is always <= 0x7FFF.
+     *
+     * If there are no supplementary characters (if m==0) then the
+     * header is one 16-bit integer, 'length', with value n.
+     *
+     * If there are supplementary characters (if m!=0) then the header
+     * is two 16-bit integers.  The first, 'length', has value
+     * (n+2*m)|0x8000.  The second, 'bmpLength', has value n.
+     *
+     * After the header the code points are stored in ascending order.
+     * Supplementary code points are stored as most significant 16
+     * bits followed by least significant 16 bits.
+     *
+     * @param dest pointer to buffer of destCapacity 16-bit integers.
+     * May be nullptr only if destCapacity is zero.
+     * @param destCapacity size of dest, or zero.  Must not be negative.
+     * @param ec error code.  Will be set to U_INDEX_OUTOFBOUNDS_ERROR
+     * if n+2*m > 0x7FFF.  Will be set to U_BUFFER_OVERFLOW_ERROR if
+     * n+2*m+(m!=0?2:1) > destCapacity.
+     * @return the total length of the serialized format, including
+     * the header, that is, n+2*m+(m!=0?2:1), or 0 on error other
+     * than U_BUFFER_OVERFLOW_ERROR.
+     * @stable ICU 2.4
+     */
+    int32_t serialize(uint16_t *dest, int32_t destCapacity, UErrorCode& ec) const;
+
+    /**
+     * Reallocate this objects internal structures to take up the least
+     * possible space, without changing this object's value.
+     * A frozen set will not be modified.
+     * @stable ICU 2.4
+     */
+    virtual UnicodeSet& compact();
+
+    /**
+     * Return the class ID for this class.  This is useful only for
+     * comparing to a return value from getDynamicClassID().  For example:
+     * <pre>
+     * .      Base* polymorphic_pointer = createPolymorphicObject();
+     * .      if (polymorphic_pointer->getDynamicClassID() ==
+     * .          Derived::getStaticClassID()) ...
+     * </pre>
+     * @return          The class ID for all objects of this class.
+     * @stable ICU 2.0
+     */
+    static UClassID U_EXPORT2 getStaticClassID(void);
+
+    /**
+     * Implement UnicodeFunctor API.
+     *
+     * @return The class ID for this object. All objects of a given
+     * class have the same class ID.  Objects of other classes have
+     * different class IDs.
+     * @stable ICU 2.4
+     */
+    virtual UClassID getDynamicClassID(void) const override;
+
+private:
+
+    // Private API for the USet API
+
+    friend class USetAccess;
+
+    const UnicodeString* getString(int32_t index) const;
+
+    //----------------------------------------------------------------
+    // RuleBasedTransliterator support
+    //----------------------------------------------------------------
+
+private:
+
+    /**
+     * Returns <tt>true</tt> if this set contains any character whose low byte
+     * is the given value.  This is used by <tt>RuleBasedTransliterator</tt> for
+     * indexing.
+     */
+    virtual UBool matchesIndexValue(uint8_t v) const override;
+
+private:
+    friend class RBBIRuleScanner;
+
+    //----------------------------------------------------------------
+    // Implementation: Clone as thawed (see ICU4J Freezable)
+    //----------------------------------------------------------------
+
+    UnicodeSet(const UnicodeSet& o, UBool /* asThawed */);
+    UnicodeSet& copyFrom(const UnicodeSet& o, UBool asThawed);
+
+    //----------------------------------------------------------------
+    // Implementation: Pattern parsing
+    //----------------------------------------------------------------
+
+    void applyPatternIgnoreSpace(const UnicodeString& pattern,
+                                 ParsePosition& pos,
+                                 const SymbolTable* symbols,
+                                 UErrorCode& status);
+
+    void applyPattern(RuleCharacterIterator& chars,
+                      const SymbolTable* symbols,
+                      UnicodeString& rebuiltPat,
+                      uint32_t options,
+                      UnicodeSet& (UnicodeSet::*caseClosure)(int32_t attribute),
+                      int32_t depth,
+                      UErrorCode& ec);
+
+    void closeOverCaseInsensitive(bool simple);
+    void closeOverAddCaseMappings();
+
+    //----------------------------------------------------------------
+    // Implementation: Utility methods
+    //----------------------------------------------------------------
+
+    static int32_t nextCapacity(int32_t minCapacity);
+
+    bool ensureCapacity(int32_t newLen);
+
+    bool ensureBufferCapacity(int32_t newLen);
+
+    void swapBuffers(void);
+
+    UBool allocateStrings(UErrorCode &status);
+    int32_t stringsSize() const;
+    UBool stringsContains(const UnicodeString &s) const;
+
+    UnicodeString& _toPattern(UnicodeString& result,
+                              UBool escapeUnprintable) const;
+
+    UnicodeString& _generatePattern(UnicodeString& result,
+                                    UBool escapeUnprintable) const;
+
+    static void _appendToPat(UnicodeString& buf, const UnicodeString& s, UBool escapeUnprintable);
+
+    static void _appendToPat(UnicodeString& buf, UChar32 c, UBool escapeUnprintable);
+
+    static void _appendToPat(UnicodeString &result, UChar32 start, UChar32 end,
+                             UBool escapeUnprintable);
+
+    //----------------------------------------------------------------
+    // Implementation: Fundamental operators
+    //----------------------------------------------------------------
+
+    void exclusiveOr(const UChar32* other, int32_t otherLen, int8_t polarity);
+
+    void add(const UChar32* other, int32_t otherLen, int8_t polarity);
+
+    void retain(const UChar32* other, int32_t otherLen, int8_t polarity);
+
+    /**
+     * Return true if the given position, in the given pattern, appears
+     * to be the start of a property set pattern [:foo:], \\p{foo}, or
+     * \\P{foo}, or \\N{name}.
+     */
+    static UBool resemblesPropertyPattern(const UnicodeString& pattern,
+                                          int32_t pos);
+
+    static UBool resemblesPropertyPattern(RuleCharacterIterator& chars,
+                                          int32_t iterOpts);
+
+    /**
+     * Parse the given property pattern at the given parse position
+     * and set this UnicodeSet to the result.
+     *
+     * The original design document is out of date, but still useful.
+     * Ignore the property and value names:
+     * https://htmlpreview.github.io/?https://github.com/unicode-org/icu-docs/blob/main/design/unicodeset_properties.html
+     *
+     * Recognized syntax:
+     *
+     * [:foo:] [:^foo:] - white space not allowed within "[:" or ":]"
+     * \\p{foo} \\P{foo}  - white space not allowed within "\\p" or "\\P"
+     * \\N{name}         - white space not allowed within "\\N"
+     *
+     * Other than the above restrictions, Unicode Pattern_White_Space characters are ignored.
+     * Case is ignored except in "\\p" and "\\P" and "\\N".  In 'name' leading
+     * and trailing space is deleted, and internal runs of whitespace
+     * are collapsed to a single space.
+     *
+     * We support binary properties, enumerated properties, and the
+     * following non-enumerated properties:
+     *
+     *  Numeric_Value
+     *  Name
+     *  Unicode_1_Name
+     *
+     * @param pattern the pattern string
+     * @param ppos on entry, the position at which to begin parsing.
+     * This should be one of the locations marked '^':
+     *
+     *   [:blah:]     \\p{blah}     \\P{blah}     \\N{name}
+     *   ^       %    ^       %    ^       %    ^       %
+     *
+     * On return, the position after the last character parsed, that is,
+     * the locations marked '%'.  If the parse fails, ppos is returned
+     * unchanged.
+     * @param ec status
+     * @return a reference to this.
+     */
+    UnicodeSet& applyPropertyPattern(const UnicodeString& pattern,
+                                     ParsePosition& ppos,
+                                     UErrorCode &ec);
+
+    void applyPropertyPattern(RuleCharacterIterator& chars,
+                              UnicodeString& rebuiltPat,
+                              UErrorCode& ec);
+
+    /**
+     * A filter that returns true if the given code point should be
+     * included in the UnicodeSet being constructed.
+     */
+    typedef UBool (*Filter)(UChar32 codePoint, void* context);
+
+    /**
+     * Given a filter, set this UnicodeSet to the code points
+     * contained by that filter.  The filter MUST be
+     * property-conformant.  That is, if it returns value v for one
+     * code point, then it must return v for all affiliated code
+     * points, as defined by the inclusions list.  See
+     * getInclusions().
+     * src is a UPropertySource value.
+     */
+    void applyFilter(Filter filter,
+                     void* context,
+                     const UnicodeSet* inclusions,
+                     UErrorCode &status);
+
+    /**
+     * Set the new pattern to cache.
+     */
+    void setPattern(const UnicodeString& newPat) {
+        setPattern(newPat.getBuffer(), newPat.length());
+    }
+    void setPattern(const char16_t *newPat, int32_t newPatLen);
+    /**
+     * Release existing cached pattern.
+     */
+    void releasePattern();
+
+    friend class UnicodeSetIterator;
+};
+
+
+
+inline bool UnicodeSet::operator!=(const UnicodeSet& o) const {
+    return !operator==(o);
+}
+
+inline UBool UnicodeSet::isFrozen() const {
+    return (UBool)(bmpSet!=nullptr || stringSpan!=nullptr);
+}
+
+inline UBool UnicodeSet::containsSome(UChar32 start, UChar32 end) const {
+    return !containsNone(start, end);
+}
+
+inline UBool UnicodeSet::containsSome(const UnicodeSet& s) const {
+    return !containsNone(s);
+}
+
+inline UBool UnicodeSet::containsSome(const UnicodeString& s) const {
+    return !containsNone(s);
+}
+
+inline UBool UnicodeSet::isBogus() const {
+    return (UBool)(fFlags & kIsBogus);
+}
+
+inline UnicodeSet *UnicodeSet::fromUSet(USet *uset) {
+    return reinterpret_cast<UnicodeSet *>(uset);
+}
+
+inline const UnicodeSet *UnicodeSet::fromUSet(const USet *uset) {
+    return reinterpret_cast<const UnicodeSet *>(uset);
+}
+
+inline USet *UnicodeSet::toUSet() {
+    return reinterpret_cast<USet *>(this);
+}
+
+inline const USet *UnicodeSet::toUSet() const {
+    return reinterpret_cast<const USet *>(this);
+}
+
+inline int32_t UnicodeSet::span(const UnicodeString &s, int32_t start, USetSpanCondition spanCondition) const {
+    int32_t sLength=s.length();
+    if(start<0) {
+        start=0;
+    } else if(start>sLength) {
+        start=sLength;
+    }
+    return start+span(s.getBuffer()+start, sLength-start, spanCondition);
+}
+
+inline int32_t UnicodeSet::spanBack(const UnicodeString &s, int32_t limit, USetSpanCondition spanCondition) const {
+    int32_t sLength=s.length();
+    if(limit<0) {
+        limit=0;
+    } else if(limit>sLength) {
+        limit=sLength;
+    }
+    return spanBack(s.getBuffer(), limit, spanCondition);
+}
+
+U_NAMESPACE_END
+
+#endif /* U_SHOW_CPLUSPLUS_API */
+
+#endif