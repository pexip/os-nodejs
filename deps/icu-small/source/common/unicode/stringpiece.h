<<<<<<< HEAD
// © 2016 and later: Unicode, Inc. and others.
// License & terms of use: http://www.unicode.org/copyright.html
// Copyright (C) 2009-2013, International Business Machines
// Corporation and others. All Rights Reserved.
//
// Copyright 2001 and onwards Google Inc.
// Author: Sanjay Ghemawat

// This code is a contribution of Google code, and the style used here is
// a compromise between the original Google code and the ICU coding guidelines.
// For example, data types are ICU-ified (size_t,int->int32_t),
// and API comments doxygen-ified, but function names and behavior are
// as in the original, if possible.
// Assertion-style error handling, not available in ICU, was changed to
// parameter "pinning" similar to UnicodeString.
//
// In addition, this is only a partial port of the original Google code,
// limited to what was needed so far. The (nearly) complete original code
// is in the ICU svn repository at icuhtml/trunk/design/strings/contrib
// (see ICU ticket 6765, r25517).

#ifndef __STRINGPIECE_H__
#define __STRINGPIECE_H__

/**
 * \file
 * \brief C++ API: StringPiece: Read-only byte string wrapper class.
 */

#include "unicode/utypes.h"

#if U_SHOW_CPLUSPLUS_API

#include <cstddef>
#include <type_traits>

#include "unicode/uobject.h"
#include "unicode/std_string.h"

// Arghh!  I wish C++ literals were "string".

U_NAMESPACE_BEGIN

/**
 * A string-like object that points to a sized piece of memory.
 *
 * We provide non-explicit singleton constructors so users can pass
 * in a "const char*" or a "string" wherever a "StringPiece" is
 * expected.
 *
 * Functions or methods may use StringPiece parameters to accept either a
 * "const char*" or a "string" value that will be implicitly converted to a
 * StringPiece.
 *
 * Systematic usage of StringPiece is encouraged as it will reduce unnecessary
 * conversions from "const char*" to "string" and back again.
 *
 * @stable ICU 4.2
 */
class U_COMMON_API StringPiece : public UMemory {
 private:
  const char*   ptr_;
  int32_t       length_;

 public:
  /**
   * Default constructor, creates an empty StringPiece.
   * @stable ICU 4.2
   */
  StringPiece() : ptr_(nullptr), length_(0) { }

  /**
   * Constructs from a NUL-terminated const char * pointer.
   * @param str a NUL-terminated const char * pointer
   * @stable ICU 4.2
   */
  StringPiece(const char* str);
#if defined(__cpp_char8_t) || defined(U_IN_DOXYGEN)
  /**
   * Constructs from a NUL-terminated const char8_t * pointer.
   * @param str a NUL-terminated const char8_t * pointer
   * @stable ICU 67
   */
  StringPiece(const char8_t* str) : StringPiece(reinterpret_cast<const char*>(str)) {}
#endif
  /**
   * Constructs an empty StringPiece.
   * Needed for type disambiguation from multiple other overloads.
   * @param p nullptr
   * @stable ICU 67
   */
  StringPiece(std::nullptr_t p) : ptr_(p), length_(0) {}

  /**
   * Constructs from a std::string.
   * @stable ICU 4.2
   */
  StringPiece(const std::string& str)
    : ptr_(str.data()), length_(static_cast<int32_t>(str.size())) { }
#if defined(__cpp_lib_char8_t) || defined(U_IN_DOXYGEN)
  /**
   * Constructs from a std::u8string.
   * @stable ICU 67
   */
  StringPiece(const std::u8string& str)
    : ptr_(reinterpret_cast<const char*>(str.data())),
      length_(static_cast<int32_t>(str.size())) { }
#endif

  /**
   * Constructs from some other implementation of a string piece class, from any
   * C++ record type that has these two methods:
   *
   * \code{.cpp}
   *
   *   struct OtherStringPieceClass {
   *     const char* data();  // or const char8_t*
   *     size_t size();
   *   };
   *
   * \endcode
   *
   * The other string piece class will typically be std::string_view from C++17
   * or absl::string_view from Abseil.
   *
   * Starting with C++20, data() may also return a const char8_t* pointer,
   * as from std::u8string_view.
   *
   * @param str the other string piece
   * @stable ICU 65
   */
  template <typename T,
            typename = typename std::enable_if<
                (std::is_same<decltype(T().data()), const char*>::value
#if defined(__cpp_char8_t)
                    || std::is_same<decltype(T().data()), const char8_t*>::value
#endif
                ) &&
                std::is_same<decltype(T().size()), size_t>::value>::type>
  StringPiece(T str)
      : ptr_(reinterpret_cast<const char*>(str.data())),
        length_(static_cast<int32_t>(str.size())) {}

  /**
   * Constructs from a const char * pointer and a specified length.
   * @param offset a const char * pointer (need not be terminated)
   * @param len the length of the string; must be non-negative
   * @stable ICU 4.2
   */
  StringPiece(const char* offset, int32_t len) : ptr_(offset), length_(len) { }
#if defined(__cpp_char8_t) || defined(U_IN_DOXYGEN)
  /**
   * Constructs from a const char8_t * pointer and a specified length.
   * @param str a const char8_t * pointer (need not be terminated)
   * @param len the length of the string; must be non-negative
   * @stable ICU 67
   */
  StringPiece(const char8_t* str, int32_t len) :
      StringPiece(reinterpret_cast<const char*>(str), len) {}
#endif

  /**
   * Substring of another StringPiece.
   * @param x the other StringPiece
   * @param pos start position in x; must be non-negative and <= x.length().
   * @stable ICU 4.2
   */
  StringPiece(const StringPiece& x, int32_t pos);
  /**
   * Substring of another StringPiece.
   * @param x the other StringPiece
   * @param pos start position in x; must be non-negative and <= x.length().
   * @param len length of the substring;
   *            must be non-negative and will be pinned to at most x.length() - pos.
   * @stable ICU 4.2
   */
  StringPiece(const StringPiece& x, int32_t pos, int32_t len);

  /**
   * Returns the string pointer. May be nullptr if it is empty.
   *
   * data() may return a pointer to a buffer with embedded NULs, and the
   * returned buffer may or may not be null terminated.  Therefore it is
   * typically a mistake to pass data() to a routine that expects a NUL
   * terminated string.
   * @return the string pointer
   * @stable ICU 4.2
   */
  const char* data() const { return ptr_; }
  /**
   * Returns the string length. Same as length().
   * @return the string length
   * @stable ICU 4.2
   */
  int32_t size() const { return length_; }
  /**
   * Returns the string length. Same as size().
   * @return the string length
   * @stable ICU 4.2
   */
  int32_t length() const { return length_; }
  /**
   * Returns whether the string is empty.
   * @return true if the string is empty
   * @stable ICU 4.2
   */
  UBool empty() const { return length_ == 0; }

  /**
   * Sets to an empty string.
   * @stable ICU 4.2
   */
  void clear() { ptr_ = nullptr; length_ = 0; }

  /**
   * Reset the stringpiece to refer to new data.
   * @param xdata pointer the new string data.  Need not be nul terminated.
   * @param len the length of the new data
   * @stable ICU 4.8
   */
  void set(const char* xdata, int32_t len) { ptr_ = xdata; length_ = len; }

  /**
   * Reset the stringpiece to refer to new data.
   * @param str a pointer to a NUL-terminated string.
   * @stable ICU 4.8
   */
  void set(const char* str);

#if defined(__cpp_char8_t) || defined(U_IN_DOXYGEN)
  /**
   * Resets the stringpiece to refer to new data.
   * @param xdata pointer the new string data. Need not be NUL-terminated.
   * @param len the length of the new data
   * @stable ICU 67
   */
  inline void set(const char8_t* xdata, int32_t len) {
      set(reinterpret_cast<const char*>(xdata), len);
  }

  /**
   * Resets the stringpiece to refer to new data.
   * @param str a pointer to a NUL-terminated string.
   * @stable ICU 67
   */
  inline void set(const char8_t* str) {
      set(reinterpret_cast<const char*>(str));
  }
#endif

  /**
   * Removes the first n string units.
   * @param n prefix length, must be non-negative and <=length()
   * @stable ICU 4.2
   */
  void remove_prefix(int32_t n) {
    if (n >= 0) {
      if (n > length_) {
        n = length_;
      }
      ptr_ += n;
      length_ -= n;
    }
  }

  /**
   * Removes the last n string units.
   * @param n suffix length, must be non-negative and <=length()
   * @stable ICU 4.2
   */
  void remove_suffix(int32_t n) {
    if (n >= 0) {
      if (n <= length_) {
        length_ -= n;
      } else {
        length_ = 0;
      }
    }
  }

  /**
   * Searches the StringPiece for the given search string (needle);
   * @param needle The string for which to search.
   * @param offset Where to start searching within this string (haystack).
   * @return The offset of needle in haystack, or -1 if not found.
   * @stable ICU 67
   */
  int32_t find(StringPiece needle, int32_t offset);

  /**
   * Compares this StringPiece with the other StringPiece, with semantics
   * similar to std::string::compare().
   * @param other The string to compare to.
   * @return below zero if this < other; above zero if this > other; 0 if this == other.
   * @stable ICU 67
   */
  int32_t compare(StringPiece other);

  /**
   * Maximum integer, used as a default value for substring methods.
   * @stable ICU 4.2
   */
  static const int32_t npos; // = 0x7fffffff;

  /**
   * Returns a substring of this StringPiece.
   * @param pos start position; must be non-negative and <= length().
   * @param len length of the substring;
   *            must be non-negative and will be pinned to at most length() - pos.
   * @return the substring StringPiece
   * @stable ICU 4.2
   */
  StringPiece substr(int32_t pos, int32_t len = npos) const {
    return StringPiece(*this, pos, len);
  }
};

/**
 * Global operator == for StringPiece
 * @param x The first StringPiece to compare.
 * @param y The second StringPiece to compare.
 * @return true if the string data is equal
 * @stable ICU 4.8
 */
U_EXPORT UBool U_EXPORT2
operator==(const StringPiece& x, const StringPiece& y);

/**
 * Global operator != for StringPiece
 * @param x The first StringPiece to compare.
 * @param y The second StringPiece to compare.
 * @return true if the string data is not equal
 * @stable ICU 4.8
 */
inline UBool operator!=(const StringPiece& x, const StringPiece& y) {
  return !(x == y);
}

U_NAMESPACE_END

#endif /* U_SHOW_CPLUSPLUS_API */

#endif  // __STRINGPIECE_H__
=======
// © 2016 and later: Unicode, Inc. and others.
// License & terms of use: http://www.unicode.org/copyright.html
// Copyright (C) 2009-2013, International Business Machines
// Corporation and others. All Rights Reserved.
//
// Copyright 2001 and onwards Google Inc.
// Author: Sanjay Ghemawat

// This code is a contribution of Google code, and the style used here is
// a compromise between the original Google code and the ICU coding guidelines.
// For example, data types are ICU-ified (size_t,int->int32_t),
// and API comments doxygen-ified, but function names and behavior are
// as in the original, if possible.
// Assertion-style error handling, not available in ICU, was changed to
// parameter "pinning" similar to UnicodeString.
//
// In addition, this is only a partial port of the original Google code,
// limited to what was needed so far. The (nearly) complete original code
// is in the ICU svn repository at icuhtml/trunk/design/strings/contrib
// (see ICU ticket 6765, r25517).

#ifndef __STRINGPIECE_H__
#define __STRINGPIECE_H__

/**
 * \file 
 * \brief C++ API: StringPiece: Read-only byte string wrapper class.
 */

#include "unicode/utypes.h"

#if U_SHOW_CPLUSPLUS_API

#include <cstddef>
#include <type_traits>

#include "unicode/uobject.h"
#include "unicode/std_string.h"

// Arghh!  I wish C++ literals were "string".

U_NAMESPACE_BEGIN

/**
 * A string-like object that points to a sized piece of memory.
 *
 * We provide non-explicit singleton constructors so users can pass
 * in a "const char*" or a "string" wherever a "StringPiece" is
 * expected.
 *
 * Functions or methods may use StringPiece parameters to accept either a
 * "const char*" or a "string" value that will be implicitly converted to a
 * StringPiece.
 *
 * Systematic usage of StringPiece is encouraged as it will reduce unnecessary
 * conversions from "const char*" to "string" and back again.
 *
 * @stable ICU 4.2
 */
class U_COMMON_API StringPiece : public UMemory {
 private:
  const char*   ptr_;
  int32_t       length_;

 public:
  /**
   * Default constructor, creates an empty StringPiece.
   * @stable ICU 4.2
   */
  StringPiece() : ptr_(nullptr), length_(0) { }

  /**
   * Constructs from a NUL-terminated const char * pointer.
   * @param str a NUL-terminated const char * pointer
   * @stable ICU 4.2
   */
  StringPiece(const char* str);
#if defined(__cpp_char8_t) || defined(U_IN_DOXYGEN)
  /**
   * Constructs from a NUL-terminated const char8_t * pointer.
   * @param str a NUL-terminated const char8_t * pointer
   * @stable ICU 67
   */
  StringPiece(const char8_t* str) : StringPiece(reinterpret_cast<const char*>(str)) {}
#endif
  /**
   * Constructs an empty StringPiece.
   * Needed for type disambiguation from multiple other overloads.
   * @param p nullptr
   * @stable ICU 67
   */
  StringPiece(std::nullptr_t p) : ptr_(p), length_(0) {}

  /**
   * Constructs from a std::string.
   * @stable ICU 4.2
   */
  StringPiece(const std::string& str)
    : ptr_(str.data()), length_(static_cast<int32_t>(str.size())) { }
#if defined(__cpp_lib_char8_t) || defined(U_IN_DOXYGEN)
  /**
   * Constructs from a std::u8string.
   * @stable ICU 67
   */
  StringPiece(const std::u8string& str)
    : ptr_(reinterpret_cast<const char*>(str.data())),
      length_(static_cast<int32_t>(str.size())) { }
#endif

  /**
   * Constructs from some other implementation of a string piece class, from any
   * C++ record type that has these two methods:
   *
   * \code{.cpp}
   *
   *   struct OtherStringPieceClass {
   *     const char* data();  // or const char8_t*
   *     size_t size();
   *   };
   *
   * \endcode
   *
   * The other string piece class will typically be std::string_view from C++17
   * or absl::string_view from Abseil.
   *
   * Starting with C++20, data() may also return a const char8_t* pointer,
   * as from std::u8string_view.
   *
   * @param str the other string piece
   * @stable ICU 65
   */
  template <typename T,
            typename = typename std::enable_if<
                (std::is_same<decltype(T().data()), const char*>::value
#if defined(__cpp_char8_t)
                    || std::is_same<decltype(T().data()), const char8_t*>::value
#endif
                ) &&
                std::is_same<decltype(T().size()), size_t>::value>::type>
  StringPiece(T str)
      : ptr_(reinterpret_cast<const char*>(str.data())),
        length_(static_cast<int32_t>(str.size())) {}

  /**
   * Constructs from a const char * pointer and a specified length.
   * @param offset a const char * pointer (need not be terminated)
   * @param len the length of the string; must be non-negative
   * @stable ICU 4.2
   */
  StringPiece(const char* offset, int32_t len) : ptr_(offset), length_(len) { }
#if defined(__cpp_char8_t) || defined(U_IN_DOXYGEN)
  /**
   * Constructs from a const char8_t * pointer and a specified length.
   * @param str a const char8_t * pointer (need not be terminated)
   * @param len the length of the string; must be non-negative
   * @stable ICU 67
   */
  StringPiece(const char8_t* str, int32_t len) :
      StringPiece(reinterpret_cast<const char*>(str), len) {}
#endif

  /**
   * Substring of another StringPiece.
   * @param x the other StringPiece
   * @param pos start position in x; must be non-negative and <= x.length().
   * @stable ICU 4.2
   */
  StringPiece(const StringPiece& x, int32_t pos);
  /**
   * Substring of another StringPiece.
   * @param x the other StringPiece
   * @param pos start position in x; must be non-negative and <= x.length().
   * @param len length of the substring;
   *            must be non-negative and will be pinned to at most x.length() - pos.
   * @stable ICU 4.2
   */
  StringPiece(const StringPiece& x, int32_t pos, int32_t len);

  /**
   * Returns the string pointer. May be nullptr if it is empty.
   *
   * data() may return a pointer to a buffer with embedded NULs, and the
   * returned buffer may or may not be null terminated.  Therefore it is
   * typically a mistake to pass data() to a routine that expects a NUL
   * terminated string.
   * @return the string pointer
   * @stable ICU 4.2
   */
  const char* data() const { return ptr_; }
  /**
   * Returns the string length. Same as length().
   * @return the string length
   * @stable ICU 4.2
   */
  int32_t size() const { return length_; }
  /**
   * Returns the string length. Same as size().
   * @return the string length
   * @stable ICU 4.2
   */
  int32_t length() const { return length_; }
  /**
   * Returns whether the string is empty.
   * @return true if the string is empty
   * @stable ICU 4.2
   */
  UBool empty() const { return length_ == 0; }

  /**
   * Sets to an empty string.
   * @stable ICU 4.2
   */
  void clear() { ptr_ = nullptr; length_ = 0; }

  /**
   * Reset the stringpiece to refer to new data.
   * @param xdata pointer the new string data.  Need not be nul terminated.
   * @param len the length of the new data
   * @stable ICU 4.8
   */
  void set(const char* xdata, int32_t len) { ptr_ = xdata; length_ = len; }

  /**
   * Reset the stringpiece to refer to new data.
   * @param str a pointer to a NUL-terminated string. 
   * @stable ICU 4.8
   */
  void set(const char* str);

#if defined(__cpp_char8_t) || defined(U_IN_DOXYGEN)
  /**
   * Resets the stringpiece to refer to new data.
   * @param xdata pointer the new string data. Need not be NUL-terminated.
   * @param len the length of the new data
   * @stable ICU 67
   */
  inline void set(const char8_t* xdata, int32_t len) {
      set(reinterpret_cast<const char*>(xdata), len);
  }

  /**
   * Resets the stringpiece to refer to new data.
   * @param str a pointer to a NUL-terminated string.
   * @stable ICU 67
   */
  inline void set(const char8_t* str) {
      set(reinterpret_cast<const char*>(str));
  }
#endif

  /**
   * Removes the first n string units.
   * @param n prefix length, must be non-negative and <=length()
   * @stable ICU 4.2
   */
  void remove_prefix(int32_t n) {
    if (n >= 0) {
      if (n > length_) {
        n = length_;
      }
      ptr_ += n;
      length_ -= n;
    }
  }

  /**
   * Removes the last n string units.
   * @param n suffix length, must be non-negative and <=length()
   * @stable ICU 4.2
   */
  void remove_suffix(int32_t n) {
    if (n >= 0) {
      if (n <= length_) {
        length_ -= n;
      } else {
        length_ = 0;
      }
    }
  }

  /**
   * Searches the StringPiece for the given search string (needle);
   * @param needle The string for which to search.
   * @param offset Where to start searching within this string (haystack).
   * @return The offset of needle in haystack, or -1 if not found.
   * @stable ICU 67
   */
  int32_t find(StringPiece needle, int32_t offset);

  /**
   * Compares this StringPiece with the other StringPiece, with semantics
   * similar to std::string::compare().
   * @param other The string to compare to.
   * @return below zero if this < other; above zero if this > other; 0 if this == other.
   * @stable ICU 67
   */
  int32_t compare(StringPiece other);

  /**
   * Maximum integer, used as a default value for substring methods.
   * @stable ICU 4.2
   */
  static const int32_t npos; // = 0x7fffffff;

  /**
   * Returns a substring of this StringPiece.
   * @param pos start position; must be non-negative and <= length().
   * @param len length of the substring;
   *            must be non-negative and will be pinned to at most length() - pos.
   * @return the substring StringPiece
   * @stable ICU 4.2
   */
  StringPiece substr(int32_t pos, int32_t len = npos) const {
    return StringPiece(*this, pos, len);
  }
};

/**
 * Global operator == for StringPiece
 * @param x The first StringPiece to compare.
 * @param y The second StringPiece to compare.
 * @return true if the string data is equal
 * @stable ICU 4.8
 */
U_EXPORT UBool U_EXPORT2 
operator==(const StringPiece& x, const StringPiece& y);

/**
 * Global operator != for StringPiece
 * @param x The first StringPiece to compare.
 * @param y The second StringPiece to compare.
 * @return true if the string data is not equal
 * @stable ICU 4.8
 */
inline bool operator!=(const StringPiece& x, const StringPiece& y) {
  return !(x == y);
}

U_NAMESPACE_END

#endif /* U_SHOW_CPLUSPLUS_API */

#endif  // __STRINGPIECE_H__
>>>>>>> a8a80be5
<|MERGE_RESOLUTION|>--- conflicted
+++ resolved
@@ -1,689 +1,343 @@
-<<<<<<< HEAD
-// © 2016 and later: Unicode, Inc. and others.
-// License & terms of use: http://www.unicode.org/copyright.html
-// Copyright (C) 2009-2013, International Business Machines
-// Corporation and others. All Rights Reserved.
-//
-// Copyright 2001 and onwards Google Inc.
-// Author: Sanjay Ghemawat
-
-// This code is a contribution of Google code, and the style used here is
-// a compromise between the original Google code and the ICU coding guidelines.
-// For example, data types are ICU-ified (size_t,int->int32_t),
-// and API comments doxygen-ified, but function names and behavior are
-// as in the original, if possible.
-// Assertion-style error handling, not available in ICU, was changed to
-// parameter "pinning" similar to UnicodeString.
-//
-// In addition, this is only a partial port of the original Google code,
-// limited to what was needed so far. The (nearly) complete original code
-// is in the ICU svn repository at icuhtml/trunk/design/strings/contrib
-// (see ICU ticket 6765, r25517).
-
-#ifndef __STRINGPIECE_H__
-#define __STRINGPIECE_H__
-
-/**
- * \file
- * \brief C++ API: StringPiece: Read-only byte string wrapper class.
- */
-
-#include "unicode/utypes.h"
-
-#if U_SHOW_CPLUSPLUS_API
-
-#include <cstddef>
-#include <type_traits>
-
-#include "unicode/uobject.h"
-#include "unicode/std_string.h"
-
-// Arghh!  I wish C++ literals were "string".
-
-U_NAMESPACE_BEGIN
-
-/**
- * A string-like object that points to a sized piece of memory.
- *
- * We provide non-explicit singleton constructors so users can pass
- * in a "const char*" or a "string" wherever a "StringPiece" is
- * expected.
- *
- * Functions or methods may use StringPiece parameters to accept either a
- * "const char*" or a "string" value that will be implicitly converted to a
- * StringPiece.
- *
- * Systematic usage of StringPiece is encouraged as it will reduce unnecessary
- * conversions from "const char*" to "string" and back again.
- *
- * @stable ICU 4.2
- */
-class U_COMMON_API StringPiece : public UMemory {
- private:
-  const char*   ptr_;
-  int32_t       length_;
-
- public:
-  /**
-   * Default constructor, creates an empty StringPiece.
-   * @stable ICU 4.2
-   */
-  StringPiece() : ptr_(nullptr), length_(0) { }
-
-  /**
-   * Constructs from a NUL-terminated const char * pointer.
-   * @param str a NUL-terminated const char * pointer
-   * @stable ICU 4.2
-   */
-  StringPiece(const char* str);
-#if defined(__cpp_char8_t) || defined(U_IN_DOXYGEN)
-  /**
-   * Constructs from a NUL-terminated const char8_t * pointer.
-   * @param str a NUL-terminated const char8_t * pointer
-   * @stable ICU 67
-   */
-  StringPiece(const char8_t* str) : StringPiece(reinterpret_cast<const char*>(str)) {}
-#endif
-  /**
-   * Constructs an empty StringPiece.
-   * Needed for type disambiguation from multiple other overloads.
-   * @param p nullptr
-   * @stable ICU 67
-   */
-  StringPiece(std::nullptr_t p) : ptr_(p), length_(0) {}
-
-  /**
-   * Constructs from a std::string.
-   * @stable ICU 4.2
-   */
-  StringPiece(const std::string& str)
-    : ptr_(str.data()), length_(static_cast<int32_t>(str.size())) { }
-#if defined(__cpp_lib_char8_t) || defined(U_IN_DOXYGEN)
-  /**
-   * Constructs from a std::u8string.
-   * @stable ICU 67
-   */
-  StringPiece(const std::u8string& str)
-    : ptr_(reinterpret_cast<const char*>(str.data())),
-      length_(static_cast<int32_t>(str.size())) { }
-#endif
-
-  /**
-   * Constructs from some other implementation of a string piece class, from any
-   * C++ record type that has these two methods:
-   *
-   * \code{.cpp}
-   *
-   *   struct OtherStringPieceClass {
-   *     const char* data();  // or const char8_t*
-   *     size_t size();
-   *   };
-   *
-   * \endcode
-   *
-   * The other string piece class will typically be std::string_view from C++17
-   * or absl::string_view from Abseil.
-   *
-   * Starting with C++20, data() may also return a const char8_t* pointer,
-   * as from std::u8string_view.
-   *
-   * @param str the other string piece
-   * @stable ICU 65
-   */
-  template <typename T,
-            typename = typename std::enable_if<
-                (std::is_same<decltype(T().data()), const char*>::value
-#if defined(__cpp_char8_t)
-                    || std::is_same<decltype(T().data()), const char8_t*>::value
-#endif
-                ) &&
-                std::is_same<decltype(T().size()), size_t>::value>::type>
-  StringPiece(T str)
-      : ptr_(reinterpret_cast<const char*>(str.data())),
-        length_(static_cast<int32_t>(str.size())) {}
-
-  /**
-   * Constructs from a const char * pointer and a specified length.
-   * @param offset a const char * pointer (need not be terminated)
-   * @param len the length of the string; must be non-negative
-   * @stable ICU 4.2
-   */
-  StringPiece(const char* offset, int32_t len) : ptr_(offset), length_(len) { }
-#if defined(__cpp_char8_t) || defined(U_IN_DOXYGEN)
-  /**
-   * Constructs from a const char8_t * pointer and a specified length.
-   * @param str a const char8_t * pointer (need not be terminated)
-   * @param len the length of the string; must be non-negative
-   * @stable ICU 67
-   */
-  StringPiece(const char8_t* str, int32_t len) :
-      StringPiece(reinterpret_cast<const char*>(str), len) {}
-#endif
-
-  /**
-   * Substring of another StringPiece.
-   * @param x the other StringPiece
-   * @param pos start position in x; must be non-negative and <= x.length().
-   * @stable ICU 4.2
-   */
-  StringPiece(const StringPiece& x, int32_t pos);
-  /**
-   * Substring of another StringPiece.
-   * @param x the other StringPiece
-   * @param pos start position in x; must be non-negative and <= x.length().
-   * @param len length of the substring;
-   *            must be non-negative and will be pinned to at most x.length() - pos.
-   * @stable ICU 4.2
-   */
-  StringPiece(const StringPiece& x, int32_t pos, int32_t len);
-
-  /**
-   * Returns the string pointer. May be nullptr if it is empty.
-   *
-   * data() may return a pointer to a buffer with embedded NULs, and the
-   * returned buffer may or may not be null terminated.  Therefore it is
-   * typically a mistake to pass data() to a routine that expects a NUL
-   * terminated string.
-   * @return the string pointer
-   * @stable ICU 4.2
-   */
-  const char* data() const { return ptr_; }
-  /**
-   * Returns the string length. Same as length().
-   * @return the string length
-   * @stable ICU 4.2
-   */
-  int32_t size() const { return length_; }
-  /**
-   * Returns the string length. Same as size().
-   * @return the string length
-   * @stable ICU 4.2
-   */
-  int32_t length() const { return length_; }
-  /**
-   * Returns whether the string is empty.
-   * @return true if the string is empty
-   * @stable ICU 4.2
-   */
-  UBool empty() const { return length_ == 0; }
-
-  /**
-   * Sets to an empty string.
-   * @stable ICU 4.2
-   */
-  void clear() { ptr_ = nullptr; length_ = 0; }
-
-  /**
-   * Reset the stringpiece to refer to new data.
-   * @param xdata pointer the new string data.  Need not be nul terminated.
-   * @param len the length of the new data
-   * @stable ICU 4.8
-   */
-  void set(const char* xdata, int32_t len) { ptr_ = xdata; length_ = len; }
-
-  /**
-   * Reset the stringpiece to refer to new data.
-   * @param str a pointer to a NUL-terminated string.
-   * @stable ICU 4.8
-   */
-  void set(const char* str);
-
-#if defined(__cpp_char8_t) || defined(U_IN_DOXYGEN)
-  /**
-   * Resets the stringpiece to refer to new data.
-   * @param xdata pointer the new string data. Need not be NUL-terminated.
-   * @param len the length of the new data
-   * @stable ICU 67
-   */
-  inline void set(const char8_t* xdata, int32_t len) {
-      set(reinterpret_cast<const char*>(xdata), len);
-  }
-
-  /**
-   * Resets the stringpiece to refer to new data.
-   * @param str a pointer to a NUL-terminated string.
-   * @stable ICU 67
-   */
-  inline void set(const char8_t* str) {
-      set(reinterpret_cast<const char*>(str));
-  }
-#endif
-
-  /**
-   * Removes the first n string units.
-   * @param n prefix length, must be non-negative and <=length()
-   * @stable ICU 4.2
-   */
-  void remove_prefix(int32_t n) {
-    if (n >= 0) {
-      if (n > length_) {
-        n = length_;
-      }
-      ptr_ += n;
-      length_ -= n;
-    }
-  }
-
-  /**
-   * Removes the last n string units.
-   * @param n suffix length, must be non-negative and <=length()
-   * @stable ICU 4.2
-   */
-  void remove_suffix(int32_t n) {
-    if (n >= 0) {
-      if (n <= length_) {
-        length_ -= n;
-      } else {
-        length_ = 0;
-      }
-    }
-  }
-
-  /**
-   * Searches the StringPiece for the given search string (needle);
-   * @param needle The string for which to search.
-   * @param offset Where to start searching within this string (haystack).
-   * @return The offset of needle in haystack, or -1 if not found.
-   * @stable ICU 67
-   */
-  int32_t find(StringPiece needle, int32_t offset);
-
-  /**
-   * Compares this StringPiece with the other StringPiece, with semantics
-   * similar to std::string::compare().
-   * @param other The string to compare to.
-   * @return below zero if this < other; above zero if this > other; 0 if this == other.
-   * @stable ICU 67
-   */
-  int32_t compare(StringPiece other);
-
-  /**
-   * Maximum integer, used as a default value for substring methods.
-   * @stable ICU 4.2
-   */
-  static const int32_t npos; // = 0x7fffffff;
-
-  /**
-   * Returns a substring of this StringPiece.
-   * @param pos start position; must be non-negative and <= length().
-   * @param len length of the substring;
-   *            must be non-negative and will be pinned to at most length() - pos.
-   * @return the substring StringPiece
-   * @stable ICU 4.2
-   */
-  StringPiece substr(int32_t pos, int32_t len = npos) const {
-    return StringPiece(*this, pos, len);
-  }
-};
-
-/**
- * Global operator == for StringPiece
- * @param x The first StringPiece to compare.
- * @param y The second StringPiece to compare.
- * @return true if the string data is equal
- * @stable ICU 4.8
- */
-U_EXPORT UBool U_EXPORT2
-operator==(const StringPiece& x, const StringPiece& y);
-
-/**
- * Global operator != for StringPiece
- * @param x The first StringPiece to compare.
- * @param y The second StringPiece to compare.
- * @return true if the string data is not equal
- * @stable ICU 4.8
- */
-inline UBool operator!=(const StringPiece& x, const StringPiece& y) {
-  return !(x == y);
-}
-
-U_NAMESPACE_END
-
-#endif /* U_SHOW_CPLUSPLUS_API */
-
-#endif  // __STRINGPIECE_H__
-=======
-// © 2016 and later: Unicode, Inc. and others.
-// License & terms of use: http://www.unicode.org/copyright.html
-// Copyright (C) 2009-2013, International Business Machines
-// Corporation and others. All Rights Reserved.
-//
-// Copyright 2001 and onwards Google Inc.
-// Author: Sanjay Ghemawat
-
-// This code is a contribution of Google code, and the style used here is
-// a compromise between the original Google code and the ICU coding guidelines.
-// For example, data types are ICU-ified (size_t,int->int32_t),
-// and API comments doxygen-ified, but function names and behavior are
-// as in the original, if possible.
-// Assertion-style error handling, not available in ICU, was changed to
-// parameter "pinning" similar to UnicodeString.
-//
-// In addition, this is only a partial port of the original Google code,
-// limited to what was needed so far. The (nearly) complete original code
-// is in the ICU svn repository at icuhtml/trunk/design/strings/contrib
-// (see ICU ticket 6765, r25517).
-
-#ifndef __STRINGPIECE_H__
-#define __STRINGPIECE_H__
-
-/**
- * \file 
- * \brief C++ API: StringPiece: Read-only byte string wrapper class.
- */
-
-#include "unicode/utypes.h"
-
-#if U_SHOW_CPLUSPLUS_API
-
-#include <cstddef>
-#include <type_traits>
-
-#include "unicode/uobject.h"
-#include "unicode/std_string.h"
-
-// Arghh!  I wish C++ literals were "string".
-
-U_NAMESPACE_BEGIN
-
-/**
- * A string-like object that points to a sized piece of memory.
- *
- * We provide non-explicit singleton constructors so users can pass
- * in a "const char*" or a "string" wherever a "StringPiece" is
- * expected.
- *
- * Functions or methods may use StringPiece parameters to accept either a
- * "const char*" or a "string" value that will be implicitly converted to a
- * StringPiece.
- *
- * Systematic usage of StringPiece is encouraged as it will reduce unnecessary
- * conversions from "const char*" to "string" and back again.
- *
- * @stable ICU 4.2
- */
-class U_COMMON_API StringPiece : public UMemory {
- private:
-  const char*   ptr_;
-  int32_t       length_;
-
- public:
-  /**
-   * Default constructor, creates an empty StringPiece.
-   * @stable ICU 4.2
-   */
-  StringPiece() : ptr_(nullptr), length_(0) { }
-
-  /**
-   * Constructs from a NUL-terminated const char * pointer.
-   * @param str a NUL-terminated const char * pointer
-   * @stable ICU 4.2
-   */
-  StringPiece(const char* str);
-#if defined(__cpp_char8_t) || defined(U_IN_DOXYGEN)
-  /**
-   * Constructs from a NUL-terminated const char8_t * pointer.
-   * @param str a NUL-terminated const char8_t * pointer
-   * @stable ICU 67
-   */
-  StringPiece(const char8_t* str) : StringPiece(reinterpret_cast<const char*>(str)) {}
-#endif
-  /**
-   * Constructs an empty StringPiece.
-   * Needed for type disambiguation from multiple other overloads.
-   * @param p nullptr
-   * @stable ICU 67
-   */
-  StringPiece(std::nullptr_t p) : ptr_(p), length_(0) {}
-
-  /**
-   * Constructs from a std::string.
-   * @stable ICU 4.2
-   */
-  StringPiece(const std::string& str)
-    : ptr_(str.data()), length_(static_cast<int32_t>(str.size())) { }
-#if defined(__cpp_lib_char8_t) || defined(U_IN_DOXYGEN)
-  /**
-   * Constructs from a std::u8string.
-   * @stable ICU 67
-   */
-  StringPiece(const std::u8string& str)
-    : ptr_(reinterpret_cast<const char*>(str.data())),
-      length_(static_cast<int32_t>(str.size())) { }
-#endif
-
-  /**
-   * Constructs from some other implementation of a string piece class, from any
-   * C++ record type that has these two methods:
-   *
-   * \code{.cpp}
-   *
-   *   struct OtherStringPieceClass {
-   *     const char* data();  // or const char8_t*
-   *     size_t size();
-   *   };
-   *
-   * \endcode
-   *
-   * The other string piece class will typically be std::string_view from C++17
-   * or absl::string_view from Abseil.
-   *
-   * Starting with C++20, data() may also return a const char8_t* pointer,
-   * as from std::u8string_view.
-   *
-   * @param str the other string piece
-   * @stable ICU 65
-   */
-  template <typename T,
-            typename = typename std::enable_if<
-                (std::is_same<decltype(T().data()), const char*>::value
-#if defined(__cpp_char8_t)
-                    || std::is_same<decltype(T().data()), const char8_t*>::value
-#endif
-                ) &&
-                std::is_same<decltype(T().size()), size_t>::value>::type>
-  StringPiece(T str)
-      : ptr_(reinterpret_cast<const char*>(str.data())),
-        length_(static_cast<int32_t>(str.size())) {}
-
-  /**
-   * Constructs from a const char * pointer and a specified length.
-   * @param offset a const char * pointer (need not be terminated)
-   * @param len the length of the string; must be non-negative
-   * @stable ICU 4.2
-   */
-  StringPiece(const char* offset, int32_t len) : ptr_(offset), length_(len) { }
-#if defined(__cpp_char8_t) || defined(U_IN_DOXYGEN)
-  /**
-   * Constructs from a const char8_t * pointer and a specified length.
-   * @param str a const char8_t * pointer (need not be terminated)
-   * @param len the length of the string; must be non-negative
-   * @stable ICU 67
-   */
-  StringPiece(const char8_t* str, int32_t len) :
-      StringPiece(reinterpret_cast<const char*>(str), len) {}
-#endif
-
-  /**
-   * Substring of another StringPiece.
-   * @param x the other StringPiece
-   * @param pos start position in x; must be non-negative and <= x.length().
-   * @stable ICU 4.2
-   */
-  StringPiece(const StringPiece& x, int32_t pos);
-  /**
-   * Substring of another StringPiece.
-   * @param x the other StringPiece
-   * @param pos start position in x; must be non-negative and <= x.length().
-   * @param len length of the substring;
-   *            must be non-negative and will be pinned to at most x.length() - pos.
-   * @stable ICU 4.2
-   */
-  StringPiece(const StringPiece& x, int32_t pos, int32_t len);
-
-  /**
-   * Returns the string pointer. May be nullptr if it is empty.
-   *
-   * data() may return a pointer to a buffer with embedded NULs, and the
-   * returned buffer may or may not be null terminated.  Therefore it is
-   * typically a mistake to pass data() to a routine that expects a NUL
-   * terminated string.
-   * @return the string pointer
-   * @stable ICU 4.2
-   */
-  const char* data() const { return ptr_; }
-  /**
-   * Returns the string length. Same as length().
-   * @return the string length
-   * @stable ICU 4.2
-   */
-  int32_t size() const { return length_; }
-  /**
-   * Returns the string length. Same as size().
-   * @return the string length
-   * @stable ICU 4.2
-   */
-  int32_t length() const { return length_; }
-  /**
-   * Returns whether the string is empty.
-   * @return true if the string is empty
-   * @stable ICU 4.2
-   */
-  UBool empty() const { return length_ == 0; }
-
-  /**
-   * Sets to an empty string.
-   * @stable ICU 4.2
-   */
-  void clear() { ptr_ = nullptr; length_ = 0; }
-
-  /**
-   * Reset the stringpiece to refer to new data.
-   * @param xdata pointer the new string data.  Need not be nul terminated.
-   * @param len the length of the new data
-   * @stable ICU 4.8
-   */
-  void set(const char* xdata, int32_t len) { ptr_ = xdata; length_ = len; }
-
-  /**
-   * Reset the stringpiece to refer to new data.
-   * @param str a pointer to a NUL-terminated string. 
-   * @stable ICU 4.8
-   */
-  void set(const char* str);
-
-#if defined(__cpp_char8_t) || defined(U_IN_DOXYGEN)
-  /**
-   * Resets the stringpiece to refer to new data.
-   * @param xdata pointer the new string data. Need not be NUL-terminated.
-   * @param len the length of the new data
-   * @stable ICU 67
-   */
-  inline void set(const char8_t* xdata, int32_t len) {
-      set(reinterpret_cast<const char*>(xdata), len);
-  }
-
-  /**
-   * Resets the stringpiece to refer to new data.
-   * @param str a pointer to a NUL-terminated string.
-   * @stable ICU 67
-   */
-  inline void set(const char8_t* str) {
-      set(reinterpret_cast<const char*>(str));
-  }
-#endif
-
-  /**
-   * Removes the first n string units.
-   * @param n prefix length, must be non-negative and <=length()
-   * @stable ICU 4.2
-   */
-  void remove_prefix(int32_t n) {
-    if (n >= 0) {
-      if (n > length_) {
-        n = length_;
-      }
-      ptr_ += n;
-      length_ -= n;
-    }
-  }
-
-  /**
-   * Removes the last n string units.
-   * @param n suffix length, must be non-negative and <=length()
-   * @stable ICU 4.2
-   */
-  void remove_suffix(int32_t n) {
-    if (n >= 0) {
-      if (n <= length_) {
-        length_ -= n;
-      } else {
-        length_ = 0;
-      }
-    }
-  }
-
-  /**
-   * Searches the StringPiece for the given search string (needle);
-   * @param needle The string for which to search.
-   * @param offset Where to start searching within this string (haystack).
-   * @return The offset of needle in haystack, or -1 if not found.
-   * @stable ICU 67
-   */
-  int32_t find(StringPiece needle, int32_t offset);
-
-  /**
-   * Compares this StringPiece with the other StringPiece, with semantics
-   * similar to std::string::compare().
-   * @param other The string to compare to.
-   * @return below zero if this < other; above zero if this > other; 0 if this == other.
-   * @stable ICU 67
-   */
-  int32_t compare(StringPiece other);
-
-  /**
-   * Maximum integer, used as a default value for substring methods.
-   * @stable ICU 4.2
-   */
-  static const int32_t npos; // = 0x7fffffff;
-
-  /**
-   * Returns a substring of this StringPiece.
-   * @param pos start position; must be non-negative and <= length().
-   * @param len length of the substring;
-   *            must be non-negative and will be pinned to at most length() - pos.
-   * @return the substring StringPiece
-   * @stable ICU 4.2
-   */
-  StringPiece substr(int32_t pos, int32_t len = npos) const {
-    return StringPiece(*this, pos, len);
-  }
-};
-
-/**
- * Global operator == for StringPiece
- * @param x The first StringPiece to compare.
- * @param y The second StringPiece to compare.
- * @return true if the string data is equal
- * @stable ICU 4.8
- */
-U_EXPORT UBool U_EXPORT2 
-operator==(const StringPiece& x, const StringPiece& y);
-
-/**
- * Global operator != for StringPiece
- * @param x The first StringPiece to compare.
- * @param y The second StringPiece to compare.
- * @return true if the string data is not equal
- * @stable ICU 4.8
- */
-inline bool operator!=(const StringPiece& x, const StringPiece& y) {
-  return !(x == y);
-}
-
-U_NAMESPACE_END
-
-#endif /* U_SHOW_CPLUSPLUS_API */
-
-#endif  // __STRINGPIECE_H__
->>>>>>> a8a80be5
+// © 2016 and later: Unicode, Inc. and others.
+// License & terms of use: http://www.unicode.org/copyright.html
+// Copyright (C) 2009-2013, International Business Machines
+// Corporation and others. All Rights Reserved.
+//
+// Copyright 2001 and onwards Google Inc.
+// Author: Sanjay Ghemawat
+
+// This code is a contribution of Google code, and the style used here is
+// a compromise between the original Google code and the ICU coding guidelines.
+// For example, data types are ICU-ified (size_t,int->int32_t),
+// and API comments doxygen-ified, but function names and behavior are
+// as in the original, if possible.
+// Assertion-style error handling, not available in ICU, was changed to
+// parameter "pinning" similar to UnicodeString.
+//
+// In addition, this is only a partial port of the original Google code,
+// limited to what was needed so far. The (nearly) complete original code
+// is in the ICU svn repository at icuhtml/trunk/design/strings/contrib
+// (see ICU ticket 6765, r25517).
+
+#ifndef __STRINGPIECE_H__
+#define __STRINGPIECE_H__
+
+/**
+ * \file 
+ * \brief C++ API: StringPiece: Read-only byte string wrapper class.
+ */
+
+#include "unicode/utypes.h"
+
+#if U_SHOW_CPLUSPLUS_API
+
+#include <cstddef>
+#include <type_traits>
+
+#include "unicode/uobject.h"
+#include "unicode/std_string.h"
+
+// Arghh!  I wish C++ literals were "string".
+
+U_NAMESPACE_BEGIN
+
+/**
+ * A string-like object that points to a sized piece of memory.
+ *
+ * We provide non-explicit singleton constructors so users can pass
+ * in a "const char*" or a "string" wherever a "StringPiece" is
+ * expected.
+ *
+ * Functions or methods may use StringPiece parameters to accept either a
+ * "const char*" or a "string" value that will be implicitly converted to a
+ * StringPiece.
+ *
+ * Systematic usage of StringPiece is encouraged as it will reduce unnecessary
+ * conversions from "const char*" to "string" and back again.
+ *
+ * @stable ICU 4.2
+ */
+class U_COMMON_API StringPiece : public UMemory {
+ private:
+  const char*   ptr_;
+  int32_t       length_;
+
+ public:
+  /**
+   * Default constructor, creates an empty StringPiece.
+   * @stable ICU 4.2
+   */
+  StringPiece() : ptr_(nullptr), length_(0) { }
+
+  /**
+   * Constructs from a NUL-terminated const char * pointer.
+   * @param str a NUL-terminated const char * pointer
+   * @stable ICU 4.2
+   */
+  StringPiece(const char* str);
+#if defined(__cpp_char8_t) || defined(U_IN_DOXYGEN)
+  /**
+   * Constructs from a NUL-terminated const char8_t * pointer.
+   * @param str a NUL-terminated const char8_t * pointer
+   * @stable ICU 67
+   */
+  StringPiece(const char8_t* str) : StringPiece(reinterpret_cast<const char*>(str)) {}
+#endif
+  /**
+   * Constructs an empty StringPiece.
+   * Needed for type disambiguation from multiple other overloads.
+   * @param p nullptr
+   * @stable ICU 67
+   */
+  StringPiece(std::nullptr_t p) : ptr_(p), length_(0) {}
+
+  /**
+   * Constructs from a std::string.
+   * @stable ICU 4.2
+   */
+  StringPiece(const std::string& str)
+    : ptr_(str.data()), length_(static_cast<int32_t>(str.size())) { }
+#if defined(__cpp_lib_char8_t) || defined(U_IN_DOXYGEN)
+  /**
+   * Constructs from a std::u8string.
+   * @stable ICU 67
+   */
+  StringPiece(const std::u8string& str)
+    : ptr_(reinterpret_cast<const char*>(str.data())),
+      length_(static_cast<int32_t>(str.size())) { }
+#endif
+
+  /**
+   * Constructs from some other implementation of a string piece class, from any
+   * C++ record type that has these two methods:
+   *
+   * \code{.cpp}
+   *
+   *   struct OtherStringPieceClass {
+   *     const char* data();  // or const char8_t*
+   *     size_t size();
+   *   };
+   *
+   * \endcode
+   *
+   * The other string piece class will typically be std::string_view from C++17
+   * or absl::string_view from Abseil.
+   *
+   * Starting with C++20, data() may also return a const char8_t* pointer,
+   * as from std::u8string_view.
+   *
+   * @param str the other string piece
+   * @stable ICU 65
+   */
+  template <typename T,
+            typename = typename std::enable_if<
+                (std::is_same<decltype(T().data()), const char*>::value
+#if defined(__cpp_char8_t)
+                    || std::is_same<decltype(T().data()), const char8_t*>::value
+#endif
+                ) &&
+                std::is_same<decltype(T().size()), size_t>::value>::type>
+  StringPiece(T str)
+      : ptr_(reinterpret_cast<const char*>(str.data())),
+        length_(static_cast<int32_t>(str.size())) {}
+
+  /**
+   * Constructs from a const char * pointer and a specified length.
+   * @param offset a const char * pointer (need not be terminated)
+   * @param len the length of the string; must be non-negative
+   * @stable ICU 4.2
+   */
+  StringPiece(const char* offset, int32_t len) : ptr_(offset), length_(len) { }
+#if defined(__cpp_char8_t) || defined(U_IN_DOXYGEN)
+  /**
+   * Constructs from a const char8_t * pointer and a specified length.
+   * @param str a const char8_t * pointer (need not be terminated)
+   * @param len the length of the string; must be non-negative
+   * @stable ICU 67
+   */
+  StringPiece(const char8_t* str, int32_t len) :
+      StringPiece(reinterpret_cast<const char*>(str), len) {}
+#endif
+
+  /**
+   * Substring of another StringPiece.
+   * @param x the other StringPiece
+   * @param pos start position in x; must be non-negative and <= x.length().
+   * @stable ICU 4.2
+   */
+  StringPiece(const StringPiece& x, int32_t pos);
+  /**
+   * Substring of another StringPiece.
+   * @param x the other StringPiece
+   * @param pos start position in x; must be non-negative and <= x.length().
+   * @param len length of the substring;
+   *            must be non-negative and will be pinned to at most x.length() - pos.
+   * @stable ICU 4.2
+   */
+  StringPiece(const StringPiece& x, int32_t pos, int32_t len);
+
+  /**
+   * Returns the string pointer. May be nullptr if it is empty.
+   *
+   * data() may return a pointer to a buffer with embedded NULs, and the
+   * returned buffer may or may not be null terminated.  Therefore it is
+   * typically a mistake to pass data() to a routine that expects a NUL
+   * terminated string.
+   * @return the string pointer
+   * @stable ICU 4.2
+   */
+  const char* data() const { return ptr_; }
+  /**
+   * Returns the string length. Same as length().
+   * @return the string length
+   * @stable ICU 4.2
+   */
+  int32_t size() const { return length_; }
+  /**
+   * Returns the string length. Same as size().
+   * @return the string length
+   * @stable ICU 4.2
+   */
+  int32_t length() const { return length_; }
+  /**
+   * Returns whether the string is empty.
+   * @return true if the string is empty
+   * @stable ICU 4.2
+   */
+  UBool empty() const { return length_ == 0; }
+
+  /**
+   * Sets to an empty string.
+   * @stable ICU 4.2
+   */
+  void clear() { ptr_ = nullptr; length_ = 0; }
+
+  /**
+   * Reset the stringpiece to refer to new data.
+   * @param xdata pointer the new string data.  Need not be nul terminated.
+   * @param len the length of the new data
+   * @stable ICU 4.8
+   */
+  void set(const char* xdata, int32_t len) { ptr_ = xdata; length_ = len; }
+
+  /**
+   * Reset the stringpiece to refer to new data.
+   * @param str a pointer to a NUL-terminated string. 
+   * @stable ICU 4.8
+   */
+  void set(const char* str);
+
+#if defined(__cpp_char8_t) || defined(U_IN_DOXYGEN)
+  /**
+   * Resets the stringpiece to refer to new data.
+   * @param xdata pointer the new string data. Need not be NUL-terminated.
+   * @param len the length of the new data
+   * @stable ICU 67
+   */
+  inline void set(const char8_t* xdata, int32_t len) {
+      set(reinterpret_cast<const char*>(xdata), len);
+  }
+
+  /**
+   * Resets the stringpiece to refer to new data.
+   * @param str a pointer to a NUL-terminated string.
+   * @stable ICU 67
+   */
+  inline void set(const char8_t* str) {
+      set(reinterpret_cast<const char*>(str));
+  }
+#endif
+
+  /**
+   * Removes the first n string units.
+   * @param n prefix length, must be non-negative and <=length()
+   * @stable ICU 4.2
+   */
+  void remove_prefix(int32_t n) {
+    if (n >= 0) {
+      if (n > length_) {
+        n = length_;
+      }
+      ptr_ += n;
+      length_ -= n;
+    }
+  }
+
+  /**
+   * Removes the last n string units.
+   * @param n suffix length, must be non-negative and <=length()
+   * @stable ICU 4.2
+   */
+  void remove_suffix(int32_t n) {
+    if (n >= 0) {
+      if (n <= length_) {
+        length_ -= n;
+      } else {
+        length_ = 0;
+      }
+    }
+  }
+
+  /**
+   * Searches the StringPiece for the given search string (needle);
+   * @param needle The string for which to search.
+   * @param offset Where to start searching within this string (haystack).
+   * @return The offset of needle in haystack, or -1 if not found.
+   * @stable ICU 67
+   */
+  int32_t find(StringPiece needle, int32_t offset);
+
+  /**
+   * Compares this StringPiece with the other StringPiece, with semantics
+   * similar to std::string::compare().
+   * @param other The string to compare to.
+   * @return below zero if this < other; above zero if this > other; 0 if this == other.
+   * @stable ICU 67
+   */
+  int32_t compare(StringPiece other);
+
+  /**
+   * Maximum integer, used as a default value for substring methods.
+   * @stable ICU 4.2
+   */
+  static const int32_t npos; // = 0x7fffffff;
+
+  /**
+   * Returns a substring of this StringPiece.
+   * @param pos start position; must be non-negative and <= length().
+   * @param len length of the substring;
+   *            must be non-negative and will be pinned to at most length() - pos.
+   * @return the substring StringPiece
+   * @stable ICU 4.2
+   */
+  StringPiece substr(int32_t pos, int32_t len = npos) const {
+    return StringPiece(*this, pos, len);
+  }
+};
+
+/**
+ * Global operator == for StringPiece
+ * @param x The first StringPiece to compare.
+ * @param y The second StringPiece to compare.
+ * @return true if the string data is equal
+ * @stable ICU 4.8
+ */
+U_EXPORT UBool U_EXPORT2 
+operator==(const StringPiece& x, const StringPiece& y);
+
+/**
+ * Global operator != for StringPiece
+ * @param x The first StringPiece to compare.
+ * @param y The second StringPiece to compare.
+ * @return true if the string data is not equal
+ * @stable ICU 4.8
+ */
+inline bool operator!=(const StringPiece& x, const StringPiece& y) {
+  return !(x == y);
+}
+
+U_NAMESPACE_END
+
+#endif /* U_SHOW_CPLUSPLUS_API */
+
+#endif  // __STRINGPIECE_H__