--- conflicted
+++ resolved
@@ -1,2405 +1,1201 @@
-<<<<<<< HEAD
-// © 2016 and later: Unicode, Inc. and others.
-// License & terms of use: http://www.unicode.org/copyright.html
-/*
-*******************************************************************************
-*
-*   Copyright (C) 2002-2012, International Business Machines
-*   Corporation and others.  All Rights Reserved.
-*
-*******************************************************************************
-*   file name:  utf_old.h
-*   encoding:   UTF-8
-*   tab size:   8 (not used)
-*   indentation:4
-*
-*   created on: 2002sep21
-*   created by: Markus W. Scherer
-*/
-
-/**
- * \file
- * \brief C API: Deprecated macros for Unicode string handling
- *
- * The macros in utf_old.h are all deprecated and their use discouraged.
- * Some of the design principles behind the set of UTF macros
- * have changed or proved impractical.
- * Almost all of the old "UTF macros" are at least renamed.
- * If you are looking for a new equivalent to an old macro, please see the
- * comment at the old one.
- *
- * Brief summary of reasons for deprecation:
- * - Switch on UTF_SIZE (selection of UTF-8/16/32 default string processing)
- *   was impractical.
- * - Switch on UTF_SAFE etc. (selection of unsafe/safe/strict default string processing)
- *   was of little use and impractical.
- * - Whole classes of macros became obsolete outside of the UTF_SIZE/UTF_SAFE
- *   selection framework: UTF32_ macros (all trivial)
- *   and UTF_ default and intermediate macros (all aliases).
- * - The selection framework also caused many macro aliases.
- * - Change in Unicode standard: "irregular" sequences (3.0) became illegal (3.2).
- * - Change of language in Unicode standard:
- *   Growing distinction between internal x-bit Unicode strings and external UTF-x
- *   forms, with the former more lenient.
- *   Suggests renaming of UTF16_ macros to U16_.
- * - The prefix "UTF_" without a width number confused some users.
- * - "Safe" append macros needed the addition of an error indicator output.
- * - "Safe" UTF-8 macros used legitimate (if rarely used) code point values
- *   to indicate error conditions.
- * - The use of the "_CHAR" infix for code point operations confused some users.
- *
- * More details:
- *
- * Until ICU 2.2, utf.h theoretically allowed to choose among UTF-8/16/32
- * for string processing, and among unsafe/safe/strict default macros for that.
- *
- * It proved nearly impossible to write non-trivial, high-performance code
- * that is UTF-generic.
- * Unsafe default macros would be dangerous for default string processing,
- * and the main reason for the "strict" versions disappeared:
- * Between Unicode 3.0 and 3.2 all "irregular" UTF-8 sequences became illegal.
- * The only other conditions that "strict" checked for were non-characters,
- * which are valid during processing. Only during text input/output should they
- * be checked, and at that time other well-formedness checks may be
- * necessary or useful as well.
- * This can still be done by using U16_NEXT and U_IS_UNICODE_NONCHAR
- * or U_IS_UNICODE_CHAR.
- *
- * The old UTF8_..._SAFE macros also used some normal Unicode code points
- * to indicate malformed sequences.
- * The new UTF8_ macros without suffix use negative values instead.
- *
- * The entire contents of utf32.h was moved here without replacement
- * because all those macros were trivial and
- * were meaningful only in the framework of choosing the UTF size.
- *
- * See Jitterbug 2150 and its discussion on the ICU mailing list
- * in September 2002.
- *
- * <hr>
- *
- * <em>Obsolete part</em> of pre-ICU 2.4 utf.h file documentation:
- *
- * <p>The original concept for these files was for ICU to allow
- * in principle to set which UTF (UTF-8/16/32) is used internally
- * by defining UTF_SIZE to either 8, 16, or 32. utf.h would then define the UChar type
- * accordingly. UTF-16 was the default.</p>
- *
- * <p>This concept has been abandoned.
- * A lot of the ICU source code assumes UChar strings are in UTF-16.
- * This is especially true for low-level code like
- * conversion, normalization, and collation.
- * The utf.h header enforces the default of UTF-16.
- * The UTF-8 and UTF-32 macros remain for now for completeness and backward compatibility.</p>
- *
- * <p>Accordingly, utf.h defines UChar to be an unsigned 16-bit integer. If this matches wchar_t, then
- * UChar is defined to be exactly wchar_t, otherwise uint16_t.</p>
- *
- * <p>UChar32 is defined to be a signed 32-bit integer (int32_t), large enough for a 21-bit
- * Unicode code point (Unicode scalar value, 0..0x10ffff).
- * Before ICU 2.4, the definition of UChar32 was similarly platform-dependent as
- * the definition of UChar. For details see the documentation for UChar32 itself.</p>
- *
- * <p>utf.h also defines a number of C macros for handling single Unicode code points and
- * for using UTF Unicode strings. It includes utf8.h, utf16.h, and utf32.h for the actual
- * implementations of those macros and then aliases one set of them (for UTF-16) for general use.
- * The UTF-specific macros have the UTF size in the macro name prefixes (UTF16_...), while
- * the general alias macros always begin with UTF_...</p>
- *
- * <p>Many string operations can be done with or without error checking.
- * Where such a distinction is useful, there are two versions of the macros, "unsafe" and "safe"
- * ones with ..._UNSAFE and ..._SAFE suffixes. The unsafe macros are fast but may cause
- * program failures if the strings are not well-formed. The safe macros have an additional, boolean
- * parameter "strict". If strict is false, then only illegal sequences are detected.
- * Otherwise, irregular sequences and non-characters are detected as well (like single surrogates).
- * Safe macros return special error code points for illegal/irregular sequences:
- * Typically, U+ffff, or values that would result in a code unit sequence of the same length
- * as the erroneous input sequence.<br>
- * Note that _UNSAFE macros have fewer parameters: They do not have the strictness parameter, and
- * they do not have start/length parameters for boundary checking.</p>
- *
- * <p>Here, the macros are aliased in two steps:
- * In the first step, the UTF-specific macros with UTF16_ prefix and _UNSAFE and _SAFE suffixes are
- * aliased according to the UTF_SIZE to macros with UTF_ prefix and the same suffixes and signatures.
- * Then, in a second step, the default, general alias macros are set to use either the unsafe or
- * the safe/not strict (default) or the safe/strict macro;
- * these general macros do not have a strictness parameter.</p>
- *
- * <p>It is possible to change the default choice for the general alias macros to be unsafe, safe/not strict or safe/strict.
- * The default is safe/not strict. It is not recommended to select the unsafe macros as the basis for
- * Unicode string handling in ICU! To select this, define UTF_SAFE, UTF_STRICT, or UTF_UNSAFE.</p>
- *
- * <p>For general use, one should use the default, general macros with UTF_ prefix and no _SAFE/_UNSAFE suffix.
- * Only in some cases it may be necessary to control the choice of macro directly and use a less generic alias.
- * For example, if it can be assumed that a string is well-formed and the index will stay within the bounds,
- * then the _UNSAFE version may be used.
- * If a UTF-8 string is to be processed, then the macros with UTF8_ prefixes need to be used.</p>
- *
- * <hr>
- *
- * Deprecated ICU 2.4. Use the macros in utf.h, utf16.h, utf8.h instead.
- */
-
-#ifndef __UTF_OLD_H__
-#define __UTF_OLD_H__
-
-#include "unicode/utf.h"
-#include "unicode/utf8.h"
-#include "unicode/utf16.h"
-
-/**
- * \def U_HIDE_OBSOLETE_UTF_OLD_H
- *
- * Hides the obsolete definitions in unicode/utf_old.h.
- * Recommended to be set to 1 at compile time to make sure
- * the long-deprecated macros are no longer used.
- *
- * For reasons for the deprecation see the utf_old.h file comments.
- *
- * @internal
- */
-#ifndef U_HIDE_OBSOLETE_UTF_OLD_H
-#   define U_HIDE_OBSOLETE_UTF_OLD_H 0
-#endif
-
-#if !defined(U_HIDE_DEPRECATED_API) && !U_HIDE_OBSOLETE_UTF_OLD_H
-
-/* Formerly utf.h, part 1 --------------------------------------------------- */
-
-#ifdef U_USE_UTF_DEPRECATES
-/**
- * Unicode string and array offset and index type.
- * ICU always counts Unicode code units (UChars) for
- * string offsets, indexes, and lengths, not Unicode code points.
- *
- * @obsolete ICU 2.6. Use int32_t directly instead since this API will be removed in that release.
- */
-typedef int32_t UTextOffset;
-#endif
-
-/** Number of bits in a Unicode string code unit - ICU uses 16-bit Unicode. @deprecated ICU 2.4. Obsolete, see utf_old.h. */
-#define UTF_SIZE 16
-
-/**
- * The default choice for general Unicode string macros is to use the ..._SAFE macro implementations
- * with strict=false.
- *
- * @deprecated ICU 2.4. Obsolete, see utf_old.h.
- */
-#define UTF_SAFE
-/** @deprecated ICU 2.4. Obsolete, see utf_old.h. */
-#undef UTF_UNSAFE
-/** @deprecated ICU 2.4. Obsolete, see utf_old.h. */
-#undef UTF_STRICT
-
-/**
- * UTF8_ERROR_VALUE_1 and UTF8_ERROR_VALUE_2 are special error values for UTF-8,
- * which need 1 or 2 bytes in UTF-8:
- * \code
- * U+0015 = NAK = Negative Acknowledge, C0 control character
- * U+009f = highest C1 control character
- * \endcode
- *
- * These are used by UTF8_..._SAFE macros so that they can return an error value
- * that needs the same number of code units (bytes) as were seen by
- * a macro. They should be tested with UTF_IS_ERROR() or UTF_IS_VALID().
- *
- * @deprecated ICU 2.4. Obsolete, see utf_old.h.
- */
-#define UTF8_ERROR_VALUE_1 0x15
-
-/**
- * See documentation on UTF8_ERROR_VALUE_1 for details.
- *
- * @deprecated ICU 2.4. Obsolete, see utf_old.h.
- */
-#define UTF8_ERROR_VALUE_2 0x9f
-
-/**
- * Error value for all UTFs. This code point value will be set by macros with error
- * checking if an error is detected.
- *
- * @deprecated ICU 2.4. Obsolete, see utf_old.h.
- */
-#define UTF_ERROR_VALUE 0xffff
-
-/**
- * Is a given 32-bit code an error value
- * as returned by one of the macros for any UTF?
- *
- * @deprecated ICU 2.4. Obsolete, see utf_old.h.
- */
-#define UTF_IS_ERROR(c) \
-    (((c)&0xfffe)==0xfffe || (c)==UTF8_ERROR_VALUE_1 || (c)==UTF8_ERROR_VALUE_2)
-
-/**
- * This is a combined macro: Is c a valid Unicode value _and_ not an error code?
- *
- * @deprecated ICU 2.4. Obsolete, see utf_old.h.
- */
-#define UTF_IS_VALID(c) \
-    (UTF_IS_UNICODE_CHAR(c) && \
-     (c)!=UTF8_ERROR_VALUE_1 && (c)!=UTF8_ERROR_VALUE_2)
-
-/**
- * Is this code unit or code point a surrogate (U+d800..U+dfff)?
- * @deprecated ICU 2.4. Renamed to U_IS_SURROGATE and U16_IS_SURROGATE, see utf_old.h.
- */
-#define UTF_IS_SURROGATE(uchar) (((uchar)&0xfffff800)==0xd800)
-
-/**
- * Is a given 32-bit code point a Unicode noncharacter?
- *
- * @deprecated ICU 2.4. Renamed to U_IS_UNICODE_NONCHAR, see utf_old.h.
- */
-#define UTF_IS_UNICODE_NONCHAR(c) \
-    ((c)>=0xfdd0 && \
-     ((uint32_t)(c)<=0xfdef || ((c)&0xfffe)==0xfffe) && \
-     (uint32_t)(c)<=0x10ffff)
-
-/**
- * Is a given 32-bit value a Unicode code point value (0..U+10ffff)
- * that can be assigned a character?
- *
- * Code points that are not characters include:
- * - single surrogate code points (U+d800..U+dfff, 2048 code points)
- * - the last two code points on each plane (U+__fffe and U+__ffff, 34 code points)
- * - U+fdd0..U+fdef (new with Unicode 3.1, 32 code points)
- * - the highest Unicode code point value is U+10ffff
- *
- * This means that all code points below U+d800 are character code points,
- * and that boundary is tested first for performance.
- *
- * @deprecated ICU 2.4. Renamed to U_IS_UNICODE_CHAR, see utf_old.h.
- */
-#define UTF_IS_UNICODE_CHAR(c) \
-    ((uint32_t)(c)<0xd800 || \
-        ((uint32_t)(c)>0xdfff && \
-         (uint32_t)(c)<=0x10ffff && \
-         !UTF_IS_UNICODE_NONCHAR(c)))
-
-/* Formerly utf8.h ---------------------------------------------------------- */
-
-/**
-* \var utf8_countTrailBytes
-* Internal array with numbers of trail bytes for any given byte used in
-* lead byte position.
-*
-* This is internal since it is not meant to be called directly by external clients;
-* however it is called by public macros in this file and thus must remain stable,
-* and should not be hidden when other internal functions are hidden (otherwise
-* public macros would fail to compile).
-* @internal
-*/
-#ifdef U_UTF8_IMPL
-// No forward declaration if compiling utf_impl.cpp, which defines utf8_countTrailBytes.
-#elif defined(U_STATIC_IMPLEMENTATION) || defined(U_COMMON_IMPLEMENTATION)
-U_CFUNC const uint8_t utf8_countTrailBytes[];
-#else
-U_CFUNC U_IMPORT const uint8_t utf8_countTrailBytes[];    /* U_IMPORT2? */ /*U_IMPORT*/
-#endif
-
-/**
- * Count the trail bytes for a UTF-8 lead byte.
- * @deprecated ICU 2.4. Renamed to U8_COUNT_TRAIL_BYTES, see utf_old.h.
- */
-#define UTF8_COUNT_TRAIL_BYTES(leadByte) (utf8_countTrailBytes[(uint8_t)leadByte])
-
-/**
- * Mask a UTF-8 lead byte, leave only the lower bits that form part of the code point value.
- * @deprecated ICU 2.4. Renamed to U8_MASK_LEAD_BYTE, see utf_old.h.
- */
-#define UTF8_MASK_LEAD_BYTE(leadByte, countTrailBytes) ((leadByte)&=(1<<(6-(countTrailBytes)))-1)
-
-/** Is this this code point a single code unit (byte)? @deprecated ICU 2.4. Renamed to U8_IS_SINGLE, see utf_old.h. */
-#define UTF8_IS_SINGLE(uchar) (((uchar)&0x80)==0)
-/** Is this this code unit the lead code unit (byte) of a code point? @deprecated ICU 2.4. Renamed to U8_IS_LEAD, see utf_old.h. */
-#define UTF8_IS_LEAD(uchar) ((uint8_t)((uchar)-0xc0)<0x3e)
-/** Is this this code unit a trailing code unit (byte) of a code point? @deprecated ICU 2.4. Renamed to U8_IS_TRAIL, see utf_old.h. */
-#define UTF8_IS_TRAIL(uchar) (((uchar)&0xc0)==0x80)
-
-/** Does this scalar Unicode value need multiple code units for storage? @deprecated ICU 2.4. Use U8_LENGTH or test ((uint32_t)(c)>0x7f) instead, see utf_old.h. */
-#define UTF8_NEED_MULTIPLE_UCHAR(c) ((uint32_t)(c)>0x7f)
-
-/**
- * Given the lead character, how many bytes are taken by this code point.
- * ICU does not deal with code points >0x10ffff
- * unless necessary for advancing in the byte stream.
- *
- * These length macros take into account that for values >0x10ffff
- * the UTF8_APPEND_CHAR_SAFE macros would write the error code point 0xffff
- * with 3 bytes.
- * Code point comparisons need to be in uint32_t because UChar32
- * may be a signed type, and negative values must be recognized.
- *
- * @deprecated ICU 2.4. Use U8_LENGTH instead, see utf.h.
- */
-#if 1
-#   define UTF8_CHAR_LENGTH(c) \
-        ((uint32_t)(c)<=0x7f ? 1 : \
-            ((uint32_t)(c)<=0x7ff ? 2 : \
-                ((uint32_t)((c)-0x10000)>0xfffff ? 3 : 4) \
-            ) \
-        )
-#else
-#   define UTF8_CHAR_LENGTH(c) \
-        ((uint32_t)(c)<=0x7f ? 1 : \
-            ((uint32_t)(c)<=0x7ff ? 2 : \
-                ((uint32_t)(c)<=0xffff ? 3 : \
-                    ((uint32_t)(c)<=0x10ffff ? 4 : \
-                        ((uint32_t)(c)<=0x3ffffff ? 5 : \
-                            ((uint32_t)(c)<=0x7fffffff ? 6 : 3) \
-                        ) \
-                    ) \
-                ) \
-            ) \
-        )
-#endif
-
-/** The maximum number of bytes per code point. @deprecated ICU 2.4. Renamed to U8_MAX_LENGTH, see utf_old.h. */
-#define UTF8_MAX_CHAR_LENGTH 4
-
-/** Average number of code units compared to UTF-16. @deprecated ICU 2.4. Obsolete, see utf_old.h. */
-#define UTF8_ARRAY_SIZE(size) ((5*(size))/2)
-
-/** @deprecated ICU 2.4. Renamed to U8_GET_UNSAFE, see utf_old.h. */
-#define UTF8_GET_CHAR_UNSAFE(s, i, c) UPRV_BLOCK_MACRO_BEGIN { \
-    int32_t _utf8_get_char_unsafe_index=(int32_t)(i); \
-    UTF8_SET_CHAR_START_UNSAFE(s, _utf8_get_char_unsafe_index); \
-    UTF8_NEXT_CHAR_UNSAFE(s, _utf8_get_char_unsafe_index, c); \
-} UPRV_BLOCK_MACRO_END
-
-/** @deprecated ICU 2.4. Use U8_GET instead, see utf_old.h. */
-#define UTF8_GET_CHAR_SAFE(s, start, i, length, c, strict) UPRV_BLOCK_MACRO_BEGIN { \
-    int32_t _utf8_get_char_safe_index=(int32_t)(i); \
-    UTF8_SET_CHAR_START_SAFE(s, start, _utf8_get_char_safe_index); \
-    UTF8_NEXT_CHAR_SAFE(s, _utf8_get_char_safe_index, length, c, strict); \
-} UPRV_BLOCK_MACRO_END
-
-/** @deprecated ICU 2.4. Renamed to U8_NEXT_UNSAFE, see utf_old.h. */
-#define UTF8_NEXT_CHAR_UNSAFE(s, i, c) UPRV_BLOCK_MACRO_BEGIN { \
-    (c)=(s)[(i)++]; \
-    if((uint8_t)((c)-0xc0)<0x35) { \
-        uint8_t __count=UTF8_COUNT_TRAIL_BYTES(c); \
-        UTF8_MASK_LEAD_BYTE(c, __count); \
-        switch(__count) { \
-        /* each following branch falls through to the next one */ \
-        case 3: \
-            (c)=((c)<<6)|((s)[(i)++]&0x3f); \
-        case 2: \
-            (c)=((c)<<6)|((s)[(i)++]&0x3f); \
-        case 1: \
-            (c)=((c)<<6)|((s)[(i)++]&0x3f); \
-        /* no other branches to optimize switch() */ \
-            break; \
-        } \
-    } \
-} UPRV_BLOCK_MACRO_END
-
-/** @deprecated ICU 2.4. Renamed to U8_APPEND_UNSAFE, see utf_old.h. */
-#define UTF8_APPEND_CHAR_UNSAFE(s, i, c) UPRV_BLOCK_MACRO_BEGIN { \
-    if((uint32_t)(c)<=0x7f) { \
-        (s)[(i)++]=(uint8_t)(c); \
-    } else { \
-        if((uint32_t)(c)<=0x7ff) { \
-            (s)[(i)++]=(uint8_t)(((c)>>6)|0xc0); \
-        } else { \
-            if((uint32_t)(c)<=0xffff) { \
-                (s)[(i)++]=(uint8_t)(((c)>>12)|0xe0); \
-            } else { \
-                (s)[(i)++]=(uint8_t)(((c)>>18)|0xf0); \
-                (s)[(i)++]=(uint8_t)((((c)>>12)&0x3f)|0x80); \
-            } \
-            (s)[(i)++]=(uint8_t)((((c)>>6)&0x3f)|0x80); \
-        } \
-        (s)[(i)++]=(uint8_t)(((c)&0x3f)|0x80); \
-    } \
-} UPRV_BLOCK_MACRO_END
-
-/** @deprecated ICU 2.4. Renamed to U8_FWD_1_UNSAFE, see utf_old.h. */
-#define UTF8_FWD_1_UNSAFE(s, i) UPRV_BLOCK_MACRO_BEGIN { \
-    (i)+=1+UTF8_COUNT_TRAIL_BYTES((s)[i]); \
-} UPRV_BLOCK_MACRO_END
-
-/** @deprecated ICU 2.4. Renamed to U8_FWD_N_UNSAFE, see utf_old.h. */
-#define UTF8_FWD_N_UNSAFE(s, i, n) UPRV_BLOCK_MACRO_BEGIN { \
-    int32_t __N=(n); \
-    while(__N>0) { \
-        UTF8_FWD_1_UNSAFE(s, i); \
-        --__N; \
-    } \
-} UPRV_BLOCK_MACRO_END
-
-/** @deprecated ICU 2.4. Renamed to U8_SET_CP_START_UNSAFE, see utf_old.h. */
-#define UTF8_SET_CHAR_START_UNSAFE(s, i) UPRV_BLOCK_MACRO_BEGIN { \
-    while(UTF8_IS_TRAIL((s)[i])) { --(i); } \
-} UPRV_BLOCK_MACRO_END
-
-/** @deprecated ICU 2.4. Use U8_NEXT instead, see utf_old.h. */
-#define UTF8_NEXT_CHAR_SAFE(s, i, length, c, strict) UPRV_BLOCK_MACRO_BEGIN { \
-    (c)=(s)[(i)++]; \
-    if((c)>=0x80) { \
-        if(UTF8_IS_LEAD(c)) { \
-            (c)=utf8_nextCharSafeBody(s, &(i), (int32_t)(length), c, strict); \
-        } else { \
-            (c)=UTF8_ERROR_VALUE_1; \
-        } \
-    } \
-} UPRV_BLOCK_MACRO_END
-
-/** @deprecated ICU 2.4. Use U8_APPEND instead, see utf_old.h. */
-#define UTF8_APPEND_CHAR_SAFE(s, i, length, c)  UPRV_BLOCK_MACRO_BEGIN { \
-    if((uint32_t)(c)<=0x7f) { \
-        (s)[(i)++]=(uint8_t)(c); \
-    } else { \
-        (i)=utf8_appendCharSafeBody(s, (int32_t)(i), (int32_t)(length), c, NULL); \
-    } \
-} UPRV_BLOCK_MACRO_END
-
-/** @deprecated ICU 2.4. Renamed to U8_FWD_1, see utf_old.h. */
-#define UTF8_FWD_1_SAFE(s, i, length) U8_FWD_1(s, i, length)
-
-/** @deprecated ICU 2.4. Renamed to U8_FWD_N, see utf_old.h. */
-#define UTF8_FWD_N_SAFE(s, i, length, n) U8_FWD_N(s, i, length, n)
-
-/** @deprecated ICU 2.4. Renamed to U8_SET_CP_START, see utf_old.h. */
-#define UTF8_SET_CHAR_START_SAFE(s, start, i) U8_SET_CP_START(s, start, i)
-
-/** @deprecated ICU 2.4. Renamed to U8_PREV_UNSAFE, see utf_old.h. */
-#define UTF8_PREV_CHAR_UNSAFE(s, i, c) UPRV_BLOCK_MACRO_BEGIN { \
-    (c)=(s)[--(i)]; \
-    if(UTF8_IS_TRAIL(c)) { \
-        uint8_t __b, __count=1, __shift=6; \
-\
-        /* c is a trail byte */ \
-        (c)&=0x3f; \
-        for(;;) { \
-            __b=(s)[--(i)]; \
-            if(__b>=0xc0) { \
-                UTF8_MASK_LEAD_BYTE(__b, __count); \
-                (c)|=(UChar32)__b<<__shift; \
-                break; \
-            } else { \
-                (c)|=(UChar32)(__b&0x3f)<<__shift; \
-                ++__count; \
-                __shift+=6; \
-            } \
-        } \
-    } \
-} UPRV_BLOCK_MACRO_END
-
-/** @deprecated ICU 2.4. Renamed to U8_BACK_1_UNSAFE, see utf_old.h. */
-#define UTF8_BACK_1_UNSAFE(s, i) UPRV_BLOCK_MACRO_BEGIN { \
-    while(UTF8_IS_TRAIL((s)[--(i)])) {} \
-} UPRV_BLOCK_MACRO_END
-
-/** @deprecated ICU 2.4. Renamed to U8_BACK_N_UNSAFE, see utf_old.h. */
-#define UTF8_BACK_N_UNSAFE(s, i, n) UPRV_BLOCK_MACRO_BEGIN { \
-    int32_t __N=(n); \
-    while(__N>0) { \
-        UTF8_BACK_1_UNSAFE(s, i); \
-        --__N; \
-    } \
-} UPRV_BLOCK_MACRO_END
-
-/** @deprecated ICU 2.4. Renamed to U8_SET_CP_LIMIT_UNSAFE, see utf_old.h. */
-#define UTF8_SET_CHAR_LIMIT_UNSAFE(s, i) UPRV_BLOCK_MACRO_BEGIN { \
-    UTF8_BACK_1_UNSAFE(s, i); \
-    UTF8_FWD_1_UNSAFE(s, i); \
-} UPRV_BLOCK_MACRO_END
-
-/** @deprecated ICU 2.4. Use U8_PREV instead, see utf_old.h. */
-#define UTF8_PREV_CHAR_SAFE(s, start, i, c, strict) UPRV_BLOCK_MACRO_BEGIN { \
-    (c)=(s)[--(i)]; \
-    if((c)>=0x80) { \
-        if((c)<=0xbf) { \
-            (c)=utf8_prevCharSafeBody(s, start, &(i), c, strict); \
-        } else { \
-            (c)=UTF8_ERROR_VALUE_1; \
-        } \
-    } \
-} UPRV_BLOCK_MACRO_END
-
-/** @deprecated ICU 2.4. Renamed to U8_BACK_1, see utf_old.h. */
-#define UTF8_BACK_1_SAFE(s, start, i) U8_BACK_1(s, start, i)
-
-/** @deprecated ICU 2.4. Renamed to U8_BACK_N, see utf_old.h. */
-#define UTF8_BACK_N_SAFE(s, start, i, n) U8_BACK_N(s, start, i, n)
-
-/** @deprecated ICU 2.4. Renamed to U8_SET_CP_LIMIT, see utf_old.h. */
-#define UTF8_SET_CHAR_LIMIT_SAFE(s, start, i, length) U8_SET_CP_LIMIT(s, start, i, length)
-
-/* Formerly utf16.h --------------------------------------------------------- */
-
-/** Is uchar a first/lead surrogate? @deprecated ICU 2.4. Renamed to U_IS_LEAD and U16_IS_LEAD, see utf_old.h. */
-#define UTF_IS_FIRST_SURROGATE(uchar) (((uchar)&0xfffffc00)==0xd800)
-
-/** Is uchar a second/trail surrogate? @deprecated ICU 2.4. Renamed to U_IS_TRAIL and U16_IS_TRAIL, see utf_old.h. */
-#define UTF_IS_SECOND_SURROGATE(uchar) (((uchar)&0xfffffc00)==0xdc00)
-
-/** Assuming c is a surrogate, is it a first/lead surrogate? @deprecated ICU 2.4. Renamed to U_IS_SURROGATE_LEAD and U16_IS_SURROGATE_LEAD, see utf_old.h. */
-#define UTF_IS_SURROGATE_FIRST(c) (((c)&0x400)==0)
-
-/** Helper constant for UTF16_GET_PAIR_VALUE. @deprecated ICU 2.4. Renamed to U16_SURROGATE_OFFSET, see utf_old.h. */
-#define UTF_SURROGATE_OFFSET ((0xd800<<10UL)+0xdc00-0x10000)
-
-/** Get the UTF-32 value from the surrogate code units. @deprecated ICU 2.4. Renamed to U16_GET_SUPPLEMENTARY, see utf_old.h. */
-#define UTF16_GET_PAIR_VALUE(first, second) \
-    (((first)<<10UL)+(second)-UTF_SURROGATE_OFFSET)
-
-/** @deprecated ICU 2.4. Renamed to U16_LEAD, see utf_old.h. */
-#define UTF_FIRST_SURROGATE(supplementary) (UChar)(((supplementary)>>10)+0xd7c0)
-
-/** @deprecated ICU 2.4. Renamed to U16_TRAIL, see utf_old.h. */
-#define UTF_SECOND_SURROGATE(supplementary) (UChar)(((supplementary)&0x3ff)|0xdc00)
-
-/** @deprecated ICU 2.4. Renamed to U16_LEAD, see utf_old.h. */
-#define UTF16_LEAD(supplementary) UTF_FIRST_SURROGATE(supplementary)
-
-/** @deprecated ICU 2.4. Renamed to U16_TRAIL, see utf_old.h. */
-#define UTF16_TRAIL(supplementary) UTF_SECOND_SURROGATE(supplementary)
-
-/** @deprecated ICU 2.4. Renamed to U16_IS_SINGLE, see utf_old.h. */
-#define UTF16_IS_SINGLE(uchar) !UTF_IS_SURROGATE(uchar)
-
-/** @deprecated ICU 2.4. Renamed to U16_IS_LEAD, see utf_old.h. */
-#define UTF16_IS_LEAD(uchar) UTF_IS_FIRST_SURROGATE(uchar)
-
-/** @deprecated ICU 2.4. Renamed to U16_IS_TRAIL, see utf_old.h. */
-#define UTF16_IS_TRAIL(uchar) UTF_IS_SECOND_SURROGATE(uchar)
-
-/** Does this scalar Unicode value need multiple code units for storage? @deprecated ICU 2.4. Use U16_LENGTH or test ((uint32_t)(c)>0xffff) instead, see utf_old.h. */
-#define UTF16_NEED_MULTIPLE_UCHAR(c) ((uint32_t)(c)>0xffff)
-
-/** @deprecated ICU 2.4. Renamed to U16_LENGTH, see utf_old.h. */
-#define UTF16_CHAR_LENGTH(c) ((uint32_t)(c)<=0xffff ? 1 : 2)
-
-/** @deprecated ICU 2.4. Renamed to U16_MAX_LENGTH, see utf_old.h. */
-#define UTF16_MAX_CHAR_LENGTH 2
-
-/** Average number of code units compared to UTF-16. @deprecated ICU 2.4. Obsolete, see utf_old.h. */
-#define UTF16_ARRAY_SIZE(size) (size)
-
-/**
- * Get a single code point from an offset that points to any
- * of the code units that belong to that code point.
- * Assume 0<=i<length.
- *
- * This could be used for iteration together with
- * UTF16_CHAR_LENGTH() and UTF_IS_ERROR(),
- * but the use of UTF16_NEXT_CHAR[_UNSAFE]() and
- * UTF16_PREV_CHAR[_UNSAFE]() is more efficient for that.
- * @deprecated ICU 2.4. Renamed to U16_GET_UNSAFE, see utf_old.h.
- */
-#define UTF16_GET_CHAR_UNSAFE(s, i, c) UPRV_BLOCK_MACRO_BEGIN { \
-    (c)=(s)[i]; \
-    if(UTF_IS_SURROGATE(c)) { \
-        if(UTF_IS_SURROGATE_FIRST(c)) { \
-            (c)=UTF16_GET_PAIR_VALUE((c), (s)[(i)+1]); \
-        } else { \
-            (c)=UTF16_GET_PAIR_VALUE((s)[(i)-1], (c)); \
-        } \
-    } \
-} UPRV_BLOCK_MACRO_END
-
-/** @deprecated ICU 2.4. Use U16_GET instead, see utf_old.h. */
-#define UTF16_GET_CHAR_SAFE(s, start, i, length, c, strict) UPRV_BLOCK_MACRO_BEGIN { \
-    (c)=(s)[i]; \
-    if(UTF_IS_SURROGATE(c)) { \
-        uint16_t __c2; \
-        if(UTF_IS_SURROGATE_FIRST(c)) { \
-            if((i)+1<(length) && UTF_IS_SECOND_SURROGATE(__c2=(s)[(i)+1])) { \
-                (c)=UTF16_GET_PAIR_VALUE((c), __c2); \
-                /* strict: ((c)&0xfffe)==0xfffe is caught by UTF_IS_ERROR() and UTF_IS_UNICODE_CHAR() */ \
-            } else if(strict) {\
-                /* unmatched first surrogate */ \
-                (c)=UTF_ERROR_VALUE; \
-            } \
-        } else { \
-            if((i)-1>=(start) && UTF_IS_FIRST_SURROGATE(__c2=(s)[(i)-1])) { \
-                (c)=UTF16_GET_PAIR_VALUE(__c2, (c)); \
-                /* strict: ((c)&0xfffe)==0xfffe is caught by UTF_IS_ERROR() and UTF_IS_UNICODE_CHAR() */ \
-            } else if(strict) {\
-                /* unmatched second surrogate */ \
-                (c)=UTF_ERROR_VALUE; \
-            } \
-        } \
-    } else if((strict) && !UTF_IS_UNICODE_CHAR(c)) { \
-        (c)=UTF_ERROR_VALUE; \
-    } \
-} UPRV_BLOCK_MACRO_END
-
-/** @deprecated ICU 2.4. Renamed to U16_NEXT_UNSAFE, see utf_old.h. */
-#define UTF16_NEXT_CHAR_UNSAFE(s, i, c) UPRV_BLOCK_MACRO_BEGIN { \
-    (c)=(s)[(i)++]; \
-    if(UTF_IS_FIRST_SURROGATE(c)) { \
-        (c)=UTF16_GET_PAIR_VALUE((c), (s)[(i)++]); \
-    } \
-} UPRV_BLOCK_MACRO_END
-
-/** @deprecated ICU 2.4. Renamed to U16_APPEND_UNSAFE, see utf_old.h. */
-#define UTF16_APPEND_CHAR_UNSAFE(s, i, c) UPRV_BLOCK_MACRO_BEGIN { \
-    if((uint32_t)(c)<=0xffff) { \
-        (s)[(i)++]=(uint16_t)(c); \
-    } else { \
-        (s)[(i)++]=(uint16_t)(((c)>>10)+0xd7c0); \
-        (s)[(i)++]=(uint16_t)(((c)&0x3ff)|0xdc00); \
-    } \
-} UPRV_BLOCK_MACRO_END
-
-/** @deprecated ICU 2.4. Renamed to U16_FWD_1_UNSAFE, see utf_old.h. */
-#define UTF16_FWD_1_UNSAFE(s, i) UPRV_BLOCK_MACRO_BEGIN { \
-    if(UTF_IS_FIRST_SURROGATE((s)[(i)++])) { \
-        ++(i); \
-    } \
-} UPRV_BLOCK_MACRO_END
-
-/** @deprecated ICU 2.4. Renamed to U16_FWD_N_UNSAFE, see utf_old.h. */
-#define UTF16_FWD_N_UNSAFE(s, i, n) UPRV_BLOCK_MACRO_BEGIN { \
-    int32_t __N=(n); \
-    while(__N>0) { \
-        UTF16_FWD_1_UNSAFE(s, i); \
-        --__N; \
-    } \
-} UPRV_BLOCK_MACRO_END
-
-/** @deprecated ICU 2.4. Renamed to U16_SET_CP_START_UNSAFE, see utf_old.h. */
-#define UTF16_SET_CHAR_START_UNSAFE(s, i) UPRV_BLOCK_MACRO_BEGIN { \
-    if(UTF_IS_SECOND_SURROGATE((s)[i])) { \
-        --(i); \
-    } \
-} UPRV_BLOCK_MACRO_END
-
-/** @deprecated ICU 2.4. Use U16_NEXT instead, see utf_old.h. */
-#define UTF16_NEXT_CHAR_SAFE(s, i, length, c, strict) UPRV_BLOCK_MACRO_BEGIN { \
-    (c)=(s)[(i)++]; \
-    if(UTF_IS_FIRST_SURROGATE(c)) { \
-        uint16_t __c2; \
-        if((i)<(length) && UTF_IS_SECOND_SURROGATE(__c2=(s)[(i)])) { \
-            ++(i); \
-            (c)=UTF16_GET_PAIR_VALUE((c), __c2); \
-            /* strict: ((c)&0xfffe)==0xfffe is caught by UTF_IS_ERROR() and UTF_IS_UNICODE_CHAR() */ \
-        } else if(strict) {\
-            /* unmatched first surrogate */ \
-            (c)=UTF_ERROR_VALUE; \
-        } \
-    } else if((strict) && !UTF_IS_UNICODE_CHAR(c)) { \
-        /* unmatched second surrogate or other non-character */ \
-        (c)=UTF_ERROR_VALUE; \
-    } \
-} UPRV_BLOCK_MACRO_END
-
-/** @deprecated ICU 2.4. Use U16_APPEND instead, see utf_old.h. */
-#define UTF16_APPEND_CHAR_SAFE(s, i, length, c) UPRV_BLOCK_MACRO_BEGIN { \
-    if((uint32_t)(c)<=0xffff) { \
-        (s)[(i)++]=(uint16_t)(c); \
-    } else if((uint32_t)(c)<=0x10ffff) { \
-        if((i)+1<(length)) { \
-            (s)[(i)++]=(uint16_t)(((c)>>10)+0xd7c0); \
-            (s)[(i)++]=(uint16_t)(((c)&0x3ff)|0xdc00); \
-        } else /* not enough space */ { \
-            (s)[(i)++]=UTF_ERROR_VALUE; \
-        } \
-    } else /* c>0x10ffff, write error value */ { \
-        (s)[(i)++]=UTF_ERROR_VALUE; \
-    } \
-} UPRV_BLOCK_MACRO_END
-
-/** @deprecated ICU 2.4. Renamed to U16_FWD_1, see utf_old.h. */
-#define UTF16_FWD_1_SAFE(s, i, length) U16_FWD_1(s, i, length)
-
-/** @deprecated ICU 2.4. Renamed to U16_FWD_N, see utf_old.h. */
-#define UTF16_FWD_N_SAFE(s, i, length, n) U16_FWD_N(s, i, length, n)
-
-/** @deprecated ICU 2.4. Renamed to U16_SET_CP_START, see utf_old.h. */
-#define UTF16_SET_CHAR_START_SAFE(s, start, i) U16_SET_CP_START(s, start, i)
-
-/** @deprecated ICU 2.4. Renamed to U16_PREV_UNSAFE, see utf_old.h. */
-#define UTF16_PREV_CHAR_UNSAFE(s, i, c) UPRV_BLOCK_MACRO_BEGIN { \
-    (c)=(s)[--(i)]; \
-    if(UTF_IS_SECOND_SURROGATE(c)) { \
-        (c)=UTF16_GET_PAIR_VALUE((s)[--(i)], (c)); \
-    } \
-} UPRV_BLOCK_MACRO_END
-
-/** @deprecated ICU 2.4. Renamed to U16_BACK_1_UNSAFE, see utf_old.h. */
-#define UTF16_BACK_1_UNSAFE(s, i) UPRV_BLOCK_MACRO_BEGIN { \
-    if(UTF_IS_SECOND_SURROGATE((s)[--(i)])) { \
-        --(i); \
-    } \
-} UPRV_BLOCK_MACRO_END
-
-/** @deprecated ICU 2.4. Renamed to U16_BACK_N_UNSAFE, see utf_old.h. */
-#define UTF16_BACK_N_UNSAFE(s, i, n) UPRV_BLOCK_MACRO_BEGIN { \
-    int32_t __N=(n); \
-    while(__N>0) { \
-        UTF16_BACK_1_UNSAFE(s, i); \
-        --__N; \
-    } \
-} UPRV_BLOCK_MACRO_END
-
-/** @deprecated ICU 2.4. Renamed to U16_SET_CP_LIMIT_UNSAFE, see utf_old.h. */
-#define UTF16_SET_CHAR_LIMIT_UNSAFE(s, i) UPRV_BLOCK_MACRO_BEGIN { \
-    if(UTF_IS_FIRST_SURROGATE((s)[(i)-1])) { \
-        ++(i); \
-    } \
-} UPRV_BLOCK_MACRO_END
-
-/** @deprecated ICU 2.4. Use U16_PREV instead, see utf_old.h. */
-#define UTF16_PREV_CHAR_SAFE(s, start, i, c, strict) UPRV_BLOCK_MACRO_BEGIN { \
-    (c)=(s)[--(i)]; \
-    if(UTF_IS_SECOND_SURROGATE(c)) { \
-        uint16_t __c2; \
-        if((i)>(start) && UTF_IS_FIRST_SURROGATE(__c2=(s)[(i)-1])) { \
-            --(i); \
-            (c)=UTF16_GET_PAIR_VALUE(__c2, (c)); \
-            /* strict: ((c)&0xfffe)==0xfffe is caught by UTF_IS_ERROR() and UTF_IS_UNICODE_CHAR() */ \
-        } else if(strict) {\
-            /* unmatched second surrogate */ \
-            (c)=UTF_ERROR_VALUE; \
-        } \
-    } else if((strict) && !UTF_IS_UNICODE_CHAR(c)) { \
-        /* unmatched first surrogate or other non-character */ \
-        (c)=UTF_ERROR_VALUE; \
-    } \
-} UPRV_BLOCK_MACRO_END
-
-/** @deprecated ICU 2.4. Renamed to U16_BACK_1, see utf_old.h. */
-#define UTF16_BACK_1_SAFE(s, start, i) U16_BACK_1(s, start, i)
-
-/** @deprecated ICU 2.4. Renamed to U16_BACK_N, see utf_old.h. */
-#define UTF16_BACK_N_SAFE(s, start, i, n) U16_BACK_N(s, start, i, n)
-
-/** @deprecated ICU 2.4. Renamed to U16_SET_CP_LIMIT, see utf_old.h. */
-#define UTF16_SET_CHAR_LIMIT_SAFE(s, start, i, length) U16_SET_CP_LIMIT(s, start, i, length)
-
-/* Formerly utf32.h --------------------------------------------------------- */
-
-/*
-* Old documentation:
-*
-*   This file defines macros to deal with UTF-32 code units and code points.
-*   Signatures and semantics are the same as for the similarly named macros
-*   in utf16.h.
-*   utf32.h is included by utf.h after unicode/umachine.h</p>
-*   and some common definitions.
-*   <p><b>Usage:</b>  ICU coding guidelines for if() statements should be followed when using these macros.
-*                  Compound statements (curly braces {}) must be used  for if-else-while...
-*                  bodies and all macro statements should be terminated with semicolon.</p>
-*/
-
-/* internal definitions ----------------------------------------------------- */
-
-/** @deprecated ICU 2.4. Obsolete, see utf_old.h. */
-#define UTF32_IS_SAFE(c, strict) \
-    (!(strict) ? \
-        (uint32_t)(c)<=0x10ffff : \
-        UTF_IS_UNICODE_CHAR(c))
-
-/*
- * For the semantics of all of these macros, see utf16.h.
- * The UTF-32 versions are trivial because any code point is
- * encoded using exactly one code unit.
- */
-
-/* single-code point definitions -------------------------------------------- */
-
-/* classes of code unit values */
-
-/** @deprecated ICU 2.4. Obsolete, see utf_old.h. */
-#define UTF32_IS_SINGLE(uchar) 1
-/** @deprecated ICU 2.4. Obsolete, see utf_old.h. */
-#define UTF32_IS_LEAD(uchar) 0
-/** @deprecated ICU 2.4. Obsolete, see utf_old.h. */
-#define UTF32_IS_TRAIL(uchar) 0
-
-/* number of code units per code point */
-
-/** @deprecated ICU 2.4. Obsolete, see utf_old.h. */
-#define UTF32_NEED_MULTIPLE_UCHAR(c) 0
-/** @deprecated ICU 2.4. Obsolete, see utf_old.h. */
-#define UTF32_CHAR_LENGTH(c) 1
-/** @deprecated ICU 2.4. Obsolete, see utf_old.h. */
-#define UTF32_MAX_CHAR_LENGTH 1
-
-/* average number of code units compared to UTF-16 */
-
-/** @deprecated ICU 2.4. Obsolete, see utf_old.h. */
-#define UTF32_ARRAY_SIZE(size) (size)
-
-/** @deprecated ICU 2.4. Obsolete, see utf_old.h. */
-#define UTF32_GET_CHAR_UNSAFE(s, i, c) UPRV_BLOCK_MACRO_BEGIN { \
-    (c)=(s)[i]; \
-} UPRV_BLOCK_MACRO_END
-
-/** @deprecated ICU 2.4. Obsolete, see utf_old.h. */
-#define UTF32_GET_CHAR_SAFE(s, start, i, length, c, strict) UPRV_BLOCK_MACRO_BEGIN { \
-    (c)=(s)[i]; \
-    if(!UTF32_IS_SAFE(c, strict)) { \
-        (c)=UTF_ERROR_VALUE; \
-    } \
-} UPRV_BLOCK_MACRO_END
-
-/* definitions with forward iteration --------------------------------------- */
-
-/** @deprecated ICU 2.4. Obsolete, see utf_old.h. */
-#define UTF32_NEXT_CHAR_UNSAFE(s, i, c) UPRV_BLOCK_MACRO_BEGIN { \
-    (c)=(s)[(i)++]; \
-} UPRV_BLOCK_MACRO_END
-
-/** @deprecated ICU 2.4. Obsolete, see utf_old.h. */
-#define UTF32_APPEND_CHAR_UNSAFE(s, i, c) UPRV_BLOCK_MACRO_BEGIN { \
-    (s)[(i)++]=(c); \
-} UPRV_BLOCK_MACRO_END
-
-/** @deprecated ICU 2.4. Obsolete, see utf_old.h. */
-#define UTF32_FWD_1_UNSAFE(s, i) UPRV_BLOCK_MACRO_BEGIN { \
-    ++(i); \
-} UPRV_BLOCK_MACRO_END
-
-/** @deprecated ICU 2.4. Obsolete, see utf_old.h. */
-#define UTF32_FWD_N_UNSAFE(s, i, n) UPRV_BLOCK_MACRO_BEGIN { \
-    (i)+=(n); \
-} UPRV_BLOCK_MACRO_END
-
-/** @deprecated ICU 2.4. Obsolete, see utf_old.h. */
-#define UTF32_SET_CHAR_START_UNSAFE(s, i) UPRV_BLOCK_MACRO_BEGIN { \
-} UPRV_BLOCK_MACRO_END
-
-/** @deprecated ICU 2.4. Obsolete, see utf_old.h. */
-#define UTF32_NEXT_CHAR_SAFE(s, i, length, c, strict) UPRV_BLOCK_MACRO_BEGIN { \
-    (c)=(s)[(i)++]; \
-    if(!UTF32_IS_SAFE(c, strict)) { \
-        (c)=UTF_ERROR_VALUE; \
-    } \
-} UPRV_BLOCK_MACRO_END
-
-/** @deprecated ICU 2.4. Obsolete, see utf_old.h. */
-#define UTF32_APPEND_CHAR_SAFE(s, i, length, c) UPRV_BLOCK_MACRO_BEGIN { \
-    if((uint32_t)(c)<=0x10ffff) { \
-        (s)[(i)++]=(c); \
-    } else /* c>0x10ffff, write 0xfffd */ { \
-        (s)[(i)++]=0xfffd; \
-    } \
-} UPRV_BLOCK_MACRO_END
-
-/** @deprecated ICU 2.4. Obsolete, see utf_old.h. */
-#define UTF32_FWD_1_SAFE(s, i, length) UPRV_BLOCK_MACRO_BEGIN { \
-    ++(i); \
-} UPRV_BLOCK_MACRO_END
-
-/** @deprecated ICU 2.4. Obsolete, see utf_old.h. */
-#define UTF32_FWD_N_SAFE(s, i, length, n) UPRV_BLOCK_MACRO_BEGIN { \
-    if(((i)+=(n))>(length)) { \
-        (i)=(length); \
-    } \
-} UPRV_BLOCK_MACRO_END
-
-/** @deprecated ICU 2.4. Obsolete, see utf_old.h. */
-#define UTF32_SET_CHAR_START_SAFE(s, start, i) UPRV_BLOCK_MACRO_BEGIN { \
-} UPRV_BLOCK_MACRO_END
-
-/* definitions with backward iteration -------------------------------------- */
-
-/** @deprecated ICU 2.4. Obsolete, see utf_old.h. */
-#define UTF32_PREV_CHAR_UNSAFE(s, i, c) UPRV_BLOCK_MACRO_BEGIN { \
-    (c)=(s)[--(i)]; \
-} UPRV_BLOCK_MACRO_END
-
-/** @deprecated ICU 2.4. Obsolete, see utf_old.h. */
-#define UTF32_BACK_1_UNSAFE(s, i) UPRV_BLOCK_MACRO_BEGIN { \
-    --(i); \
-} UPRV_BLOCK_MACRO_END
-
-/** @deprecated ICU 2.4. Obsolete, see utf_old.h. */
-#define UTF32_BACK_N_UNSAFE(s, i, n) UPRV_BLOCK_MACRO_BEGIN { \
-    (i)-=(n); \
-} UPRV_BLOCK_MACRO_END
-
-/** @deprecated ICU 2.4. Obsolete, see utf_old.h. */
-#define UTF32_SET_CHAR_LIMIT_UNSAFE(s, i) UPRV_BLOCK_MACRO_BEGIN { \
-} UPRV_BLOCK_MACRO_END
-
-/** @deprecated ICU 2.4. Obsolete, see utf_old.h. */
-#define UTF32_PREV_CHAR_SAFE(s, start, i, c, strict) UPRV_BLOCK_MACRO_BEGIN { \
-    (c)=(s)[--(i)]; \
-    if(!UTF32_IS_SAFE(c, strict)) { \
-        (c)=UTF_ERROR_VALUE; \
-    } \
-} UPRV_BLOCK_MACRO_END
-
-/** @deprecated ICU 2.4. Obsolete, see utf_old.h. */
-#define UTF32_BACK_1_SAFE(s, start, i) UPRV_BLOCK_MACRO_BEGIN { \
-    --(i); \
-} UPRV_BLOCK_MACRO_END
-
-/** @deprecated ICU 2.4. Obsolete, see utf_old.h. */
-#define UTF32_BACK_N_SAFE(s, start, i, n) UPRV_BLOCK_MACRO_BEGIN { \
-    (i)-=(n); \
-    if((i)<(start)) { \
-        (i)=(start); \
-    } \
-} UPRV_BLOCK_MACRO_END
-
-/** @deprecated ICU 2.4. Obsolete, see utf_old.h. */
-#define UTF32_SET_CHAR_LIMIT_SAFE(s, i, length) UPRV_BLOCK_MACRO_BEGIN { \
-} UPRV_BLOCK_MACRO_END
-
-/* Formerly utf.h, part 2 --------------------------------------------------- */
-
-/**
- * Estimate the number of code units for a string based on the number of UTF-16 code units.
- *
- * @deprecated ICU 2.4. Obsolete, see utf_old.h.
- */
-#define UTF_ARRAY_SIZE(size) UTF16_ARRAY_SIZE(size)
-
-/** @deprecated ICU 2.4. Renamed to U16_GET_UNSAFE, see utf_old.h. */
-#define UTF_GET_CHAR_UNSAFE(s, i, c)                 UTF16_GET_CHAR_UNSAFE(s, i, c)
-
-/** @deprecated ICU 2.4. Use U16_GET instead, see utf_old.h. */
-#define UTF_GET_CHAR_SAFE(s, start, i, length, c, strict) UTF16_GET_CHAR_SAFE(s, start, i, length, c, strict)
-
-
-/** @deprecated ICU 2.4. Renamed to U16_NEXT_UNSAFE, see utf_old.h. */
-#define UTF_NEXT_CHAR_UNSAFE(s, i, c)                UTF16_NEXT_CHAR_UNSAFE(s, i, c)
-
-/** @deprecated ICU 2.4. Use U16_NEXT instead, see utf_old.h. */
-#define UTF_NEXT_CHAR_SAFE(s, i, length, c, strict)  UTF16_NEXT_CHAR_SAFE(s, i, length, c, strict)
-
-
-/** @deprecated ICU 2.4. Renamed to U16_APPEND_UNSAFE, see utf_old.h. */
-#define UTF_APPEND_CHAR_UNSAFE(s, i, c)              UTF16_APPEND_CHAR_UNSAFE(s, i, c)
-
-/** @deprecated ICU 2.4. Use U16_APPEND instead, see utf_old.h. */
-#define UTF_APPEND_CHAR_SAFE(s, i, length, c)        UTF16_APPEND_CHAR_SAFE(s, i, length, c)
-
-
-/** @deprecated ICU 2.4. Renamed to U16_FWD_1_UNSAFE, see utf_old.h. */
-#define UTF_FWD_1_UNSAFE(s, i)                       UTF16_FWD_1_UNSAFE(s, i)
-
-/** @deprecated ICU 2.4. Renamed to U16_FWD_1, see utf_old.h. */
-#define UTF_FWD_1_SAFE(s, i, length)                 UTF16_FWD_1_SAFE(s, i, length)
-
-
-/** @deprecated ICU 2.4. Renamed to U16_FWD_N_UNSAFE, see utf_old.h. */
-#define UTF_FWD_N_UNSAFE(s, i, n)                    UTF16_FWD_N_UNSAFE(s, i, n)
-
-/** @deprecated ICU 2.4. Renamed to U16_FWD_N, see utf_old.h. */
-#define UTF_FWD_N_SAFE(s, i, length, n)              UTF16_FWD_N_SAFE(s, i, length, n)
-
-
-/** @deprecated ICU 2.4. Renamed to U16_SET_CP_START_UNSAFE, see utf_old.h. */
-#define UTF_SET_CHAR_START_UNSAFE(s, i)              UTF16_SET_CHAR_START_UNSAFE(s, i)
-
-/** @deprecated ICU 2.4. Renamed to U16_SET_CP_START, see utf_old.h. */
-#define UTF_SET_CHAR_START_SAFE(s, start, i)         UTF16_SET_CHAR_START_SAFE(s, start, i)
-
-
-/** @deprecated ICU 2.4. Renamed to U16_PREV_UNSAFE, see utf_old.h. */
-#define UTF_PREV_CHAR_UNSAFE(s, i, c)                UTF16_PREV_CHAR_UNSAFE(s, i, c)
-
-/** @deprecated ICU 2.4. Use U16_PREV instead, see utf_old.h. */
-#define UTF_PREV_CHAR_SAFE(s, start, i, c, strict)   UTF16_PREV_CHAR_SAFE(s, start, i, c, strict)
-
-
-/** @deprecated ICU 2.4. Renamed to U16_BACK_1_UNSAFE, see utf_old.h. */
-#define UTF_BACK_1_UNSAFE(s, i)                      UTF16_BACK_1_UNSAFE(s, i)
-
-/** @deprecated ICU 2.4. Renamed to U16_BACK_1, see utf_old.h. */
-#define UTF_BACK_1_SAFE(s, start, i)                 UTF16_BACK_1_SAFE(s, start, i)
-
-
-/** @deprecated ICU 2.4. Renamed to U16_BACK_N_UNSAFE, see utf_old.h. */
-#define UTF_BACK_N_UNSAFE(s, i, n)                   UTF16_BACK_N_UNSAFE(s, i, n)
-
-/** @deprecated ICU 2.4. Renamed to U16_BACK_N, see utf_old.h. */
-#define UTF_BACK_N_SAFE(s, start, i, n)              UTF16_BACK_N_SAFE(s, start, i, n)
-
-
-/** @deprecated ICU 2.4. Renamed to U16_SET_CP_LIMIT_UNSAFE, see utf_old.h. */
-#define UTF_SET_CHAR_LIMIT_UNSAFE(s, i)              UTF16_SET_CHAR_LIMIT_UNSAFE(s, i)
-
-/** @deprecated ICU 2.4. Renamed to U16_SET_CP_LIMIT, see utf_old.h. */
-#define UTF_SET_CHAR_LIMIT_SAFE(s, start, i, length) UTF16_SET_CHAR_LIMIT_SAFE(s, start, i, length)
-
-/* Define default macros (UTF-16 "safe") ------------------------------------ */
-
-/**
- * Does this code unit alone encode a code point (BMP, not a surrogate)?
- * Same as UTF16_IS_SINGLE.
- * @deprecated ICU 2.4. Renamed to U_IS_SINGLE and U16_IS_SINGLE, see utf_old.h.
- */
-#define UTF_IS_SINGLE(uchar) U16_IS_SINGLE(uchar)
-
-/**
- * Is this code unit the first one of several (a lead surrogate)?
- * Same as UTF16_IS_LEAD.
- * @deprecated ICU 2.4. Renamed to U_IS_LEAD and U16_IS_LEAD, see utf_old.h.
- */
-#define UTF_IS_LEAD(uchar) U16_IS_LEAD(uchar)
-
-/**
- * Is this code unit one of several but not the first one (a trail surrogate)?
- * Same as UTF16_IS_TRAIL.
- * @deprecated ICU 2.4. Renamed to U_IS_TRAIL and U16_IS_TRAIL, see utf_old.h.
- */
-#define UTF_IS_TRAIL(uchar) U16_IS_TRAIL(uchar)
-
-/**
- * Does this code point require multiple code units (is it a supplementary code point)?
- * Same as UTF16_NEED_MULTIPLE_UCHAR.
- * @deprecated ICU 2.4. Use U16_LENGTH or test ((uint32_t)(c)>0xffff) instead.
- */
-#define UTF_NEED_MULTIPLE_UCHAR(c) UTF16_NEED_MULTIPLE_UCHAR(c)
-
-/**
- * How many code units are used to encode this code point (1 or 2)?
- * Same as UTF16_CHAR_LENGTH.
- * @deprecated ICU 2.4. Renamed to U16_LENGTH, see utf_old.h.
- */
-#define UTF_CHAR_LENGTH(c) U16_LENGTH(c)
-
-/**
- * How many code units are used at most for any Unicode code point (2)?
- * Same as UTF16_MAX_CHAR_LENGTH.
- * @deprecated ICU 2.4. Renamed to U16_MAX_LENGTH, see utf_old.h.
- */
-#define UTF_MAX_CHAR_LENGTH U16_MAX_LENGTH
-
-/**
- * Set c to the code point that contains the code unit i.
- * i could point to the lead or the trail surrogate for the code point.
- * i is not modified.
- * Same as UTF16_GET_CHAR.
- * \pre 0<=i<length
- *
- * @deprecated ICU 2.4. Renamed to U16_GET, see utf_old.h.
- */
-#define UTF_GET_CHAR(s, start, i, length, c) U16_GET(s, start, i, length, c)
-
-/**
- * Set c to the code point that starts at code unit i
- * and advance i to beyond the code units of this code point (post-increment).
- * i must point to the first code unit of a code point.
- * Otherwise c is set to the trail unit (surrogate) itself.
- * Same as UTF16_NEXT_CHAR.
- * \pre 0<=i<length
- * \post 0<i<=length
- *
- * @deprecated ICU 2.4. Renamed to U16_NEXT, see utf_old.h.
- */
-#define UTF_NEXT_CHAR(s, i, length, c) U16_NEXT(s, i, length, c)
-
-/**
- * Append the code units of code point c to the string at index i
- * and advance i to beyond the new code units (post-increment).
- * The code units beginning at index i will be overwritten.
- * Same as UTF16_APPEND_CHAR.
- * \pre 0<=c<=0x10ffff
- * \pre 0<=i<length
- * \post 0<i<=length
- *
- * @deprecated ICU 2.4. Use U16_APPEND instead, see utf_old.h.
- */
-#define UTF_APPEND_CHAR(s, i, length, c) UTF16_APPEND_CHAR_SAFE(s, i, length, c)
-
-/**
- * Advance i to beyond the code units of the code point that begins at i.
- * I.e., advance i by one code point.
- * Same as UTF16_FWD_1.
- * \pre 0<=i<length
- * \post 0<i<=length
- *
- * @deprecated ICU 2.4. Renamed to U16_FWD_1, see utf_old.h.
- */
-#define UTF_FWD_1(s, i, length) U16_FWD_1(s, i, length)
-
-/**
- * Advance i to beyond the code units of the n code points where the first one begins at i.
- * I.e., advance i by n code points.
- * Same as UT16_FWD_N.
- * \pre 0<=i<length
- * \post 0<i<=length
- *
- * @deprecated ICU 2.4. Renamed to U16_FWD_N, see utf_old.h.
- */
-#define UTF_FWD_N(s, i, length, n) U16_FWD_N(s, i, length, n)
-
-/**
- * Take the random-access index i and adjust it so that it points to the beginning
- * of a code point.
- * The input index points to any code unit of a code point and is moved to point to
- * the first code unit of the same code point. i is never incremented.
- * In other words, if i points to a trail surrogate that is preceded by a matching
- * lead surrogate, then i is decremented. Otherwise it is not modified.
- * This can be used to start an iteration with UTF_NEXT_CHAR() from a random index.
- * Same as UTF16_SET_CHAR_START.
- * \pre start<=i<length
- * \post start<=i<length
- *
- * @deprecated ICU 2.4. Renamed to U16_SET_CP_START, see utf_old.h.
- */
-#define UTF_SET_CHAR_START(s, start, i) U16_SET_CP_START(s, start, i)
-
-/**
- * Set c to the code point that has code units before i
- * and move i backward (towards the beginning of the string)
- * to the first code unit of this code point (pre-increment).
- * i must point to the first code unit after the last unit of a code point (i==length is allowed).
- * Same as UTF16_PREV_CHAR.
- * \pre start<i<=length
- * \post start<=i<length
- *
- * @deprecated ICU 2.4. Renamed to U16_PREV, see utf_old.h.
- */
-#define UTF_PREV_CHAR(s, start, i, c) U16_PREV(s, start, i, c)
-
-/**
- * Move i backward (towards the beginning of the string)
- * to the first code unit of the code point that has code units before i.
- * I.e., move i backward by one code point.
- * i must point to the first code unit after the last unit of a code point (i==length is allowed).
- * Same as UTF16_BACK_1.
- * \pre start<i<=length
- * \post start<=i<length
- *
- * @deprecated ICU 2.4. Renamed to U16_BACK_1, see utf_old.h.
- */
-#define UTF_BACK_1(s, start, i) U16_BACK_1(s, start, i)
-
-/**
- * Move i backward (towards the beginning of the string)
- * to the first code unit of the n code points that have code units before i.
- * I.e., move i backward by n code points.
- * i must point to the first code unit after the last unit of a code point (i==length is allowed).
- * Same as UTF16_BACK_N.
- * \pre start<i<=length
- * \post start<=i<length
- *
- * @deprecated ICU 2.4. Renamed to U16_BACK_N, see utf_old.h.
- */
-#define UTF_BACK_N(s, start, i, n) U16_BACK_N(s, start, i, n)
-
-/**
- * Take the random-access index i and adjust it so that it points beyond
- * a code point. The input index points beyond any code unit
- * of a code point and is moved to point beyond the last code unit of the same
- * code point. i is never decremented.
- * In other words, if i points to a trail surrogate that is preceded by a matching
- * lead surrogate, then i is incremented. Otherwise it is not modified.
- * This can be used to start an iteration with UTF_PREV_CHAR() from a random index.
- * Same as UTF16_SET_CHAR_LIMIT.
- * \pre start<i<=length
- * \post start<i<=length
- *
- * @deprecated ICU 2.4. Renamed to U16_SET_CP_LIMIT, see utf_old.h.
- */
-#define UTF_SET_CHAR_LIMIT(s, start, i, length) U16_SET_CP_LIMIT(s, start, i, length)
-
-#endif  // !U_HIDE_DEPRECATED_API && !U_HIDE_OBSOLETE_UTF_OLD_H
-
-#endif
-=======
-// © 2016 and later: Unicode, Inc. and others.
-// License & terms of use: http://www.unicode.org/copyright.html
-/*
-*******************************************************************************
-*
-*   Copyright (C) 2002-2012, International Business Machines
-*   Corporation and others.  All Rights Reserved.
-*
-*******************************************************************************
-*   file name:  utf_old.h
-*   encoding:   UTF-8
-*   tab size:   8 (not used)
-*   indentation:4
-*
-*   created on: 2002sep21
-*   created by: Markus W. Scherer
-*/
-
-/**
- * \file
- * \brief C API: Deprecated macros for Unicode string handling
- *
- * The macros in utf_old.h are all deprecated and their use discouraged.
- * Some of the design principles behind the set of UTF macros
- * have changed or proved impractical.
- * Almost all of the old "UTF macros" are at least renamed.
- * If you are looking for a new equivalent to an old macro, please see the
- * comment at the old one.
- *
- * Brief summary of reasons for deprecation:
- * - Switch on UTF_SIZE (selection of UTF-8/16/32 default string processing)
- *   was impractical.
- * - Switch on UTF_SAFE etc. (selection of unsafe/safe/strict default string processing)
- *   was of little use and impractical.
- * - Whole classes of macros became obsolete outside of the UTF_SIZE/UTF_SAFE
- *   selection framework: UTF32_ macros (all trivial)
- *   and UTF_ default and intermediate macros (all aliases).
- * - The selection framework also caused many macro aliases.
- * - Change in Unicode standard: "irregular" sequences (3.0) became illegal (3.2).
- * - Change of language in Unicode standard:
- *   Growing distinction between internal x-bit Unicode strings and external UTF-x
- *   forms, with the former more lenient.
- *   Suggests renaming of UTF16_ macros to U16_.
- * - The prefix "UTF_" without a width number confused some users.
- * - "Safe" append macros needed the addition of an error indicator output.
- * - "Safe" UTF-8 macros used legitimate (if rarely used) code point values
- *   to indicate error conditions.
- * - The use of the "_CHAR" infix for code point operations confused some users.
- *
- * More details:
- *
- * Until ICU 2.2, utf.h theoretically allowed to choose among UTF-8/16/32
- * for string processing, and among unsafe/safe/strict default macros for that.
- *
- * It proved nearly impossible to write non-trivial, high-performance code
- * that is UTF-generic.
- * Unsafe default macros would be dangerous for default string processing,
- * and the main reason for the "strict" versions disappeared:
- * Between Unicode 3.0 and 3.2 all "irregular" UTF-8 sequences became illegal.
- * The only other conditions that "strict" checked for were non-characters,
- * which are valid during processing. Only during text input/output should they
- * be checked, and at that time other well-formedness checks may be
- * necessary or useful as well.
- * This can still be done by using U16_NEXT and U_IS_UNICODE_NONCHAR
- * or U_IS_UNICODE_CHAR.
- *
- * The old UTF8_..._SAFE macros also used some normal Unicode code points
- * to indicate malformed sequences.
- * The new UTF8_ macros without suffix use negative values instead.
- *
- * The entire contents of utf32.h was moved here without replacement
- * because all those macros were trivial and
- * were meaningful only in the framework of choosing the UTF size.
- *
- * See Jitterbug 2150 and its discussion on the ICU mailing list
- * in September 2002.
- *
- * <hr>
- *
- * <em>Obsolete part</em> of pre-ICU 2.4 utf.h file documentation:
- *
- * <p>The original concept for these files was for ICU to allow
- * in principle to set which UTF (UTF-8/16/32) is used internally
- * by defining UTF_SIZE to either 8, 16, or 32. utf.h would then define the UChar type
- * accordingly. UTF-16 was the default.</p>
- *
- * <p>This concept has been abandoned.
- * A lot of the ICU source code assumes UChar strings are in UTF-16.
- * This is especially true for low-level code like
- * conversion, normalization, and collation.
- * The utf.h header enforces the default of UTF-16.
- * The UTF-8 and UTF-32 macros remain for now for completeness and backward compatibility.</p>
- *
- * <p>Accordingly, utf.h defines UChar to be an unsigned 16-bit integer. If this matches wchar_t, then
- * UChar is defined to be exactly wchar_t, otherwise uint16_t.</p>
- *
- * <p>UChar32 is defined to be a signed 32-bit integer (int32_t), large enough for a 21-bit
- * Unicode code point (Unicode scalar value, 0..0x10ffff).
- * Before ICU 2.4, the definition of UChar32 was similarly platform-dependent as
- * the definition of UChar. For details see the documentation for UChar32 itself.</p>
- *
- * <p>utf.h also defines a number of C macros for handling single Unicode code points and
- * for using UTF Unicode strings. It includes utf8.h, utf16.h, and utf32.h for the actual
- * implementations of those macros and then aliases one set of them (for UTF-16) for general use.
- * The UTF-specific macros have the UTF size in the macro name prefixes (UTF16_...), while
- * the general alias macros always begin with UTF_...</p>
- *
- * <p>Many string operations can be done with or without error checking.
- * Where such a distinction is useful, there are two versions of the macros, "unsafe" and "safe"
- * ones with ..._UNSAFE and ..._SAFE suffixes. The unsafe macros are fast but may cause
- * program failures if the strings are not well-formed. The safe macros have an additional, boolean
- * parameter "strict". If strict is false, then only illegal sequences are detected.
- * Otherwise, irregular sequences and non-characters are detected as well (like single surrogates).
- * Safe macros return special error code points for illegal/irregular sequences:
- * Typically, U+ffff, or values that would result in a code unit sequence of the same length
- * as the erroneous input sequence.<br>
- * Note that _UNSAFE macros have fewer parameters: They do not have the strictness parameter, and
- * they do not have start/length parameters for boundary checking.</p>
- *
- * <p>Here, the macros are aliased in two steps:
- * In the first step, the UTF-specific macros with UTF16_ prefix and _UNSAFE and _SAFE suffixes are
- * aliased according to the UTF_SIZE to macros with UTF_ prefix and the same suffixes and signatures.
- * Then, in a second step, the default, general alias macros are set to use either the unsafe or
- * the safe/not strict (default) or the safe/strict macro;
- * these general macros do not have a strictness parameter.</p>
- *
- * <p>It is possible to change the default choice for the general alias macros to be unsafe, safe/not strict or safe/strict.
- * The default is safe/not strict. It is not recommended to select the unsafe macros as the basis for
- * Unicode string handling in ICU! To select this, define UTF_SAFE, UTF_STRICT, or UTF_UNSAFE.</p>
- *
- * <p>For general use, one should use the default, general macros with UTF_ prefix and no _SAFE/_UNSAFE suffix.
- * Only in some cases it may be necessary to control the choice of macro directly and use a less generic alias.
- * For example, if it can be assumed that a string is well-formed and the index will stay within the bounds,
- * then the _UNSAFE version may be used.
- * If a UTF-8 string is to be processed, then the macros with UTF8_ prefixes need to be used.</p>
- *
- * <hr>
- *
- * Deprecated ICU 2.4. Use the macros in utf.h, utf16.h, utf8.h instead.
- */
-
-#ifndef __UTF_OLD_H__
-#define __UTF_OLD_H__
-
-#include "unicode/utf.h"
-#include "unicode/utf8.h"
-#include "unicode/utf16.h"
-
-/**
- * \def U_HIDE_OBSOLETE_UTF_OLD_H
- *
- * Hides the obsolete definitions in unicode/utf_old.h.
- * Recommended to be set to 1 at compile time to make sure
- * the long-deprecated macros are no longer used.
- *
- * For reasons for the deprecation see the utf_old.h file comments.
- *
- * @internal
- */
-#ifndef U_HIDE_OBSOLETE_UTF_OLD_H
-#   define U_HIDE_OBSOLETE_UTF_OLD_H 0
-#endif
-
-#if !defined(U_HIDE_DEPRECATED_API) && !U_HIDE_OBSOLETE_UTF_OLD_H
-
-/* Formerly utf.h, part 1 --------------------------------------------------- */
-
-#ifdef U_USE_UTF_DEPRECATES
-/**
- * Unicode string and array offset and index type.
- * ICU always counts Unicode code units (UChars) for
- * string offsets, indexes, and lengths, not Unicode code points.
- *
- * @obsolete ICU 2.6. Use int32_t directly instead since this API will be removed in that release.
- */
-typedef int32_t UTextOffset;
-#endif
-
-/** Number of bits in a Unicode string code unit - ICU uses 16-bit Unicode. @deprecated ICU 2.4. Obsolete, see utf_old.h. */
-#define UTF_SIZE 16
-
-/**
- * The default choice for general Unicode string macros is to use the ..._SAFE macro implementations
- * with strict=false.
- *
- * @deprecated ICU 2.4. Obsolete, see utf_old.h.
- */
-#define UTF_SAFE
-/** @deprecated ICU 2.4. Obsolete, see utf_old.h. */
-#undef UTF_UNSAFE
-/** @deprecated ICU 2.4. Obsolete, see utf_old.h. */
-#undef UTF_STRICT
-
-/**
- * UTF8_ERROR_VALUE_1 and UTF8_ERROR_VALUE_2 are special error values for UTF-8,
- * which need 1 or 2 bytes in UTF-8:
- * \code
- * U+0015 = NAK = Negative Acknowledge, C0 control character
- * U+009f = highest C1 control character
- * \endcode
- *
- * These are used by UTF8_..._SAFE macros so that they can return an error value
- * that needs the same number of code units (bytes) as were seen by
- * a macro. They should be tested with UTF_IS_ERROR() or UTF_IS_VALID().
- *
- * @deprecated ICU 2.4. Obsolete, see utf_old.h.
- */
-#define UTF8_ERROR_VALUE_1 0x15
-
-/**
- * See documentation on UTF8_ERROR_VALUE_1 for details.
- *
- * @deprecated ICU 2.4. Obsolete, see utf_old.h.
- */
-#define UTF8_ERROR_VALUE_2 0x9f
-
-/**
- * Error value for all UTFs. This code point value will be set by macros with error
- * checking if an error is detected.
- *
- * @deprecated ICU 2.4. Obsolete, see utf_old.h.
- */
-#define UTF_ERROR_VALUE 0xffff
-
-/**
- * Is a given 32-bit code an error value
- * as returned by one of the macros for any UTF?
- *
- * @deprecated ICU 2.4. Obsolete, see utf_old.h.
- */
-#define UTF_IS_ERROR(c) \
-    (((c)&0xfffe)==0xfffe || (c)==UTF8_ERROR_VALUE_1 || (c)==UTF8_ERROR_VALUE_2)
-
-/**
- * This is a combined macro: Is c a valid Unicode value _and_ not an error code?
- *
- * @deprecated ICU 2.4. Obsolete, see utf_old.h.
- */
-#define UTF_IS_VALID(c) \
-    (UTF_IS_UNICODE_CHAR(c) && \
-     (c)!=UTF8_ERROR_VALUE_1 && (c)!=UTF8_ERROR_VALUE_2)
-
-/**
- * Is this code unit or code point a surrogate (U+d800..U+dfff)?
- * @deprecated ICU 2.4. Renamed to U_IS_SURROGATE and U16_IS_SURROGATE, see utf_old.h.
- */
-#define UTF_IS_SURROGATE(uchar) (((uchar)&0xfffff800)==0xd800)
-
-/**
- * Is a given 32-bit code point a Unicode noncharacter?
- *
- * @deprecated ICU 2.4. Renamed to U_IS_UNICODE_NONCHAR, see utf_old.h.
- */
-#define UTF_IS_UNICODE_NONCHAR(c) \
-    ((c)>=0xfdd0 && \
-     ((uint32_t)(c)<=0xfdef || ((c)&0xfffe)==0xfffe) && \
-     (uint32_t)(c)<=0x10ffff)
-
-/**
- * Is a given 32-bit value a Unicode code point value (0..U+10ffff)
- * that can be assigned a character?
- *
- * Code points that are not characters include:
- * - single surrogate code points (U+d800..U+dfff, 2048 code points)
- * - the last two code points on each plane (U+__fffe and U+__ffff, 34 code points)
- * - U+fdd0..U+fdef (new with Unicode 3.1, 32 code points)
- * - the highest Unicode code point value is U+10ffff
- *
- * This means that all code points below U+d800 are character code points,
- * and that boundary is tested first for performance.
- *
- * @deprecated ICU 2.4. Renamed to U_IS_UNICODE_CHAR, see utf_old.h.
- */
-#define UTF_IS_UNICODE_CHAR(c) \
-    ((uint32_t)(c)<0xd800 || \
-        ((uint32_t)(c)>0xdfff && \
-         (uint32_t)(c)<=0x10ffff && \
-         !UTF_IS_UNICODE_NONCHAR(c)))
-
-/* Formerly utf8.h ---------------------------------------------------------- */
-
-/**
-* \var utf8_countTrailBytes
-* Internal array with numbers of trail bytes for any given byte used in
-* lead byte position.
-*
-* This is internal since it is not meant to be called directly by external clients;
-* however it is called by public macros in this file and thus must remain stable,
-* and should not be hidden when other internal functions are hidden (otherwise
-* public macros would fail to compile).
-* @internal
-*/
-#ifdef U_UTF8_IMPL
-// No forward declaration if compiling utf_impl.cpp, which defines utf8_countTrailBytes.
-#elif defined(U_STATIC_IMPLEMENTATION) || defined(U_COMMON_IMPLEMENTATION)
-U_CAPI const uint8_t utf8_countTrailBytes[];
-#else
-U_CFUNC U_IMPORT const uint8_t utf8_countTrailBytes[];
-#endif 
-
-/**
- * Count the trail bytes for a UTF-8 lead byte.
- * @deprecated ICU 2.4. Renamed to U8_COUNT_TRAIL_BYTES, see utf_old.h.
- */
-#define UTF8_COUNT_TRAIL_BYTES(leadByte) (utf8_countTrailBytes[(uint8_t)leadByte])
-
-/**
- * Mask a UTF-8 lead byte, leave only the lower bits that form part of the code point value.
- * @deprecated ICU 2.4. Renamed to U8_MASK_LEAD_BYTE, see utf_old.h.
- */
-#define UTF8_MASK_LEAD_BYTE(leadByte, countTrailBytes) ((leadByte)&=(1<<(6-(countTrailBytes)))-1)
-
-/** Is this this code point a single code unit (byte)? @deprecated ICU 2.4. Renamed to U8_IS_SINGLE, see utf_old.h. */
-#define UTF8_IS_SINGLE(uchar) (((uchar)&0x80)==0)
-/** Is this this code unit the lead code unit (byte) of a code point? @deprecated ICU 2.4. Renamed to U8_IS_LEAD, see utf_old.h. */
-#define UTF8_IS_LEAD(uchar) ((uint8_t)((uchar)-0xc0)<0x3e)
-/** Is this this code unit a trailing code unit (byte) of a code point? @deprecated ICU 2.4. Renamed to U8_IS_TRAIL, see utf_old.h. */
-#define UTF8_IS_TRAIL(uchar) (((uchar)&0xc0)==0x80)
-
-/** Does this scalar Unicode value need multiple code units for storage? @deprecated ICU 2.4. Use U8_LENGTH or test ((uint32_t)(c)>0x7f) instead, see utf_old.h. */
-#define UTF8_NEED_MULTIPLE_UCHAR(c) ((uint32_t)(c)>0x7f)
-
-/**
- * Given the lead character, how many bytes are taken by this code point.
- * ICU does not deal with code points >0x10ffff
- * unless necessary for advancing in the byte stream.
- *
- * These length macros take into account that for values >0x10ffff
- * the UTF8_APPEND_CHAR_SAFE macros would write the error code point 0xffff
- * with 3 bytes.
- * Code point comparisons need to be in uint32_t because UChar32
- * may be a signed type, and negative values must be recognized.
- *
- * @deprecated ICU 2.4. Use U8_LENGTH instead, see utf.h.
- */
-#if 1
-#   define UTF8_CHAR_LENGTH(c) \
-        ((uint32_t)(c)<=0x7f ? 1 : \
-            ((uint32_t)(c)<=0x7ff ? 2 : \
-                ((uint32_t)((c)-0x10000)>0xfffff ? 3 : 4) \
-            ) \
-        )
-#else
-#   define UTF8_CHAR_LENGTH(c) \
-        ((uint32_t)(c)<=0x7f ? 1 : \
-            ((uint32_t)(c)<=0x7ff ? 2 : \
-                ((uint32_t)(c)<=0xffff ? 3 : \
-                    ((uint32_t)(c)<=0x10ffff ? 4 : \
-                        ((uint32_t)(c)<=0x3ffffff ? 5 : \
-                            ((uint32_t)(c)<=0x7fffffff ? 6 : 3) \
-                        ) \
-                    ) \
-                ) \
-            ) \
-        )
-#endif
-
-/** The maximum number of bytes per code point. @deprecated ICU 2.4. Renamed to U8_MAX_LENGTH, see utf_old.h. */
-#define UTF8_MAX_CHAR_LENGTH 4
-
-/** Average number of code units compared to UTF-16. @deprecated ICU 2.4. Obsolete, see utf_old.h. */
-#define UTF8_ARRAY_SIZE(size) ((5*(size))/2)
-
-/** @deprecated ICU 2.4. Renamed to U8_GET_UNSAFE, see utf_old.h. */
-#define UTF8_GET_CHAR_UNSAFE(s, i, c) UPRV_BLOCK_MACRO_BEGIN { \
-    int32_t _utf8_get_char_unsafe_index=(int32_t)(i); \
-    UTF8_SET_CHAR_START_UNSAFE(s, _utf8_get_char_unsafe_index); \
-    UTF8_NEXT_CHAR_UNSAFE(s, _utf8_get_char_unsafe_index, c); \
-} UPRV_BLOCK_MACRO_END
-
-/** @deprecated ICU 2.4. Use U8_GET instead, see utf_old.h. */
-#define UTF8_GET_CHAR_SAFE(s, start, i, length, c, strict) UPRV_BLOCK_MACRO_BEGIN { \
-    int32_t _utf8_get_char_safe_index=(int32_t)(i); \
-    UTF8_SET_CHAR_START_SAFE(s, start, _utf8_get_char_safe_index); \
-    UTF8_NEXT_CHAR_SAFE(s, _utf8_get_char_safe_index, length, c, strict); \
-} UPRV_BLOCK_MACRO_END
-
-/** @deprecated ICU 2.4. Renamed to U8_NEXT_UNSAFE, see utf_old.h. */
-#define UTF8_NEXT_CHAR_UNSAFE(s, i, c) UPRV_BLOCK_MACRO_BEGIN { \
-    (c)=(s)[(i)++]; \
-    if((uint8_t)((c)-0xc0)<0x35) { \
-        uint8_t __count=UTF8_COUNT_TRAIL_BYTES(c); \
-        UTF8_MASK_LEAD_BYTE(c, __count); \
-        switch(__count) { \
-        /* each following branch falls through to the next one */ \
-        case 3: \
-            (c)=((c)<<6)|((s)[(i)++]&0x3f); \
-        case 2: \
-            (c)=((c)<<6)|((s)[(i)++]&0x3f); \
-        case 1: \
-            (c)=((c)<<6)|((s)[(i)++]&0x3f); \
-        /* no other branches to optimize switch() */ \
-            break; \
-        } \
-    } \
-} UPRV_BLOCK_MACRO_END
-
-/** @deprecated ICU 2.4. Renamed to U8_APPEND_UNSAFE, see utf_old.h. */
-#define UTF8_APPEND_CHAR_UNSAFE(s, i, c) UPRV_BLOCK_MACRO_BEGIN { \
-    if((uint32_t)(c)<=0x7f) { \
-        (s)[(i)++]=(uint8_t)(c); \
-    } else { \
-        if((uint32_t)(c)<=0x7ff) { \
-            (s)[(i)++]=(uint8_t)(((c)>>6)|0xc0); \
-        } else { \
-            if((uint32_t)(c)<=0xffff) { \
-                (s)[(i)++]=(uint8_t)(((c)>>12)|0xe0); \
-            } else { \
-                (s)[(i)++]=(uint8_t)(((c)>>18)|0xf0); \
-                (s)[(i)++]=(uint8_t)((((c)>>12)&0x3f)|0x80); \
-            } \
-            (s)[(i)++]=(uint8_t)((((c)>>6)&0x3f)|0x80); \
-        } \
-        (s)[(i)++]=(uint8_t)(((c)&0x3f)|0x80); \
-    } \
-} UPRV_BLOCK_MACRO_END
-
-/** @deprecated ICU 2.4. Renamed to U8_FWD_1_UNSAFE, see utf_old.h. */
-#define UTF8_FWD_1_UNSAFE(s, i) UPRV_BLOCK_MACRO_BEGIN { \
-    (i)+=1+UTF8_COUNT_TRAIL_BYTES((s)[i]); \
-} UPRV_BLOCK_MACRO_END
-
-/** @deprecated ICU 2.4. Renamed to U8_FWD_N_UNSAFE, see utf_old.h. */
-#define UTF8_FWD_N_UNSAFE(s, i, n) UPRV_BLOCK_MACRO_BEGIN { \
-    int32_t __N=(n); \
-    while(__N>0) { \
-        UTF8_FWD_1_UNSAFE(s, i); \
-        --__N; \
-    } \
-} UPRV_BLOCK_MACRO_END
-
-/** @deprecated ICU 2.4. Renamed to U8_SET_CP_START_UNSAFE, see utf_old.h. */
-#define UTF8_SET_CHAR_START_UNSAFE(s, i) UPRV_BLOCK_MACRO_BEGIN { \
-    while(UTF8_IS_TRAIL((s)[i])) { --(i); } \
-} UPRV_BLOCK_MACRO_END
-
-/** @deprecated ICU 2.4. Use U8_NEXT instead, see utf_old.h. */
-#define UTF8_NEXT_CHAR_SAFE(s, i, length, c, strict) UPRV_BLOCK_MACRO_BEGIN { \
-    (c)=(s)[(i)++]; \
-    if((c)>=0x80) { \
-        if(UTF8_IS_LEAD(c)) { \
-            (c)=utf8_nextCharSafeBody(s, &(i), (int32_t)(length), c, strict); \
-        } else { \
-            (c)=UTF8_ERROR_VALUE_1; \
-        } \
-    } \
-} UPRV_BLOCK_MACRO_END
-
-/** @deprecated ICU 2.4. Use U8_APPEND instead, see utf_old.h. */
-#define UTF8_APPEND_CHAR_SAFE(s, i, length, c)  UPRV_BLOCK_MACRO_BEGIN { \
-    if((uint32_t)(c)<=0x7f) { \
-        (s)[(i)++]=(uint8_t)(c); \
-    } else { \
-        (i)=utf8_appendCharSafeBody(s, (int32_t)(i), (int32_t)(length), c, NULL); \
-    } \
-} UPRV_BLOCK_MACRO_END
-
-/** @deprecated ICU 2.4. Renamed to U8_FWD_1, see utf_old.h. */
-#define UTF8_FWD_1_SAFE(s, i, length) U8_FWD_1(s, i, length)
-
-/** @deprecated ICU 2.4. Renamed to U8_FWD_N, see utf_old.h. */
-#define UTF8_FWD_N_SAFE(s, i, length, n) U8_FWD_N(s, i, length, n)
-
-/** @deprecated ICU 2.4. Renamed to U8_SET_CP_START, see utf_old.h. */
-#define UTF8_SET_CHAR_START_SAFE(s, start, i) U8_SET_CP_START(s, start, i)
-
-/** @deprecated ICU 2.4. Renamed to U8_PREV_UNSAFE, see utf_old.h. */
-#define UTF8_PREV_CHAR_UNSAFE(s, i, c) UPRV_BLOCK_MACRO_BEGIN { \
-    (c)=(s)[--(i)]; \
-    if(UTF8_IS_TRAIL(c)) { \
-        uint8_t __b, __count=1, __shift=6; \
-\
-        /* c is a trail byte */ \
-        (c)&=0x3f; \
-        for(;;) { \
-            __b=(s)[--(i)]; \
-            if(__b>=0xc0) { \
-                UTF8_MASK_LEAD_BYTE(__b, __count); \
-                (c)|=(UChar32)__b<<__shift; \
-                break; \
-            } else { \
-                (c)|=(UChar32)(__b&0x3f)<<__shift; \
-                ++__count; \
-                __shift+=6; \
-            } \
-        } \
-    } \
-} UPRV_BLOCK_MACRO_END
-
-/** @deprecated ICU 2.4. Renamed to U8_BACK_1_UNSAFE, see utf_old.h. */
-#define UTF8_BACK_1_UNSAFE(s, i) UPRV_BLOCK_MACRO_BEGIN { \
-    while(UTF8_IS_TRAIL((s)[--(i)])) {} \
-} UPRV_BLOCK_MACRO_END
-
-/** @deprecated ICU 2.4. Renamed to U8_BACK_N_UNSAFE, see utf_old.h. */
-#define UTF8_BACK_N_UNSAFE(s, i, n) UPRV_BLOCK_MACRO_BEGIN { \
-    int32_t __N=(n); \
-    while(__N>0) { \
-        UTF8_BACK_1_UNSAFE(s, i); \
-        --__N; \
-    } \
-} UPRV_BLOCK_MACRO_END
-
-/** @deprecated ICU 2.4. Renamed to U8_SET_CP_LIMIT_UNSAFE, see utf_old.h. */
-#define UTF8_SET_CHAR_LIMIT_UNSAFE(s, i) UPRV_BLOCK_MACRO_BEGIN { \
-    UTF8_BACK_1_UNSAFE(s, i); \
-    UTF8_FWD_1_UNSAFE(s, i); \
-} UPRV_BLOCK_MACRO_END
-
-/** @deprecated ICU 2.4. Use U8_PREV instead, see utf_old.h. */
-#define UTF8_PREV_CHAR_SAFE(s, start, i, c, strict) UPRV_BLOCK_MACRO_BEGIN { \
-    (c)=(s)[--(i)]; \
-    if((c)>=0x80) { \
-        if((c)<=0xbf) { \
-            (c)=utf8_prevCharSafeBody(s, start, &(i), c, strict); \
-        } else { \
-            (c)=UTF8_ERROR_VALUE_1; \
-        } \
-    } \
-} UPRV_BLOCK_MACRO_END
-
-/** @deprecated ICU 2.4. Renamed to U8_BACK_1, see utf_old.h. */
-#define UTF8_BACK_1_SAFE(s, start, i) U8_BACK_1(s, start, i)
-
-/** @deprecated ICU 2.4. Renamed to U8_BACK_N, see utf_old.h. */
-#define UTF8_BACK_N_SAFE(s, start, i, n) U8_BACK_N(s, start, i, n)
-
-/** @deprecated ICU 2.4. Renamed to U8_SET_CP_LIMIT, see utf_old.h. */
-#define UTF8_SET_CHAR_LIMIT_SAFE(s, start, i, length) U8_SET_CP_LIMIT(s, start, i, length)
-
-/* Formerly utf16.h --------------------------------------------------------- */
-
-/** Is uchar a first/lead surrogate? @deprecated ICU 2.4. Renamed to U_IS_LEAD and U16_IS_LEAD, see utf_old.h. */
-#define UTF_IS_FIRST_SURROGATE(uchar) (((uchar)&0xfffffc00)==0xd800)
-
-/** Is uchar a second/trail surrogate? @deprecated ICU 2.4. Renamed to U_IS_TRAIL and U16_IS_TRAIL, see utf_old.h. */
-#define UTF_IS_SECOND_SURROGATE(uchar) (((uchar)&0xfffffc00)==0xdc00)
-
-/** Assuming c is a surrogate, is it a first/lead surrogate? @deprecated ICU 2.4. Renamed to U_IS_SURROGATE_LEAD and U16_IS_SURROGATE_LEAD, see utf_old.h. */
-#define UTF_IS_SURROGATE_FIRST(c) (((c)&0x400)==0)
-
-/** Helper constant for UTF16_GET_PAIR_VALUE. @deprecated ICU 2.4. Renamed to U16_SURROGATE_OFFSET, see utf_old.h. */
-#define UTF_SURROGATE_OFFSET ((0xd800<<10UL)+0xdc00-0x10000)
-
-/** Get the UTF-32 value from the surrogate code units. @deprecated ICU 2.4. Renamed to U16_GET_SUPPLEMENTARY, see utf_old.h. */
-#define UTF16_GET_PAIR_VALUE(first, second) \
-    (((first)<<10UL)+(second)-UTF_SURROGATE_OFFSET)
-
-/** @deprecated ICU 2.4. Renamed to U16_LEAD, see utf_old.h. */
-#define UTF_FIRST_SURROGATE(supplementary) (UChar)(((supplementary)>>10)+0xd7c0)
-
-/** @deprecated ICU 2.4. Renamed to U16_TRAIL, see utf_old.h. */
-#define UTF_SECOND_SURROGATE(supplementary) (UChar)(((supplementary)&0x3ff)|0xdc00)
-
-/** @deprecated ICU 2.4. Renamed to U16_LEAD, see utf_old.h. */
-#define UTF16_LEAD(supplementary) UTF_FIRST_SURROGATE(supplementary)
-
-/** @deprecated ICU 2.4. Renamed to U16_TRAIL, see utf_old.h. */
-#define UTF16_TRAIL(supplementary) UTF_SECOND_SURROGATE(supplementary)
-
-/** @deprecated ICU 2.4. Renamed to U16_IS_SINGLE, see utf_old.h. */
-#define UTF16_IS_SINGLE(uchar) !UTF_IS_SURROGATE(uchar)
-
-/** @deprecated ICU 2.4. Renamed to U16_IS_LEAD, see utf_old.h. */
-#define UTF16_IS_LEAD(uchar) UTF_IS_FIRST_SURROGATE(uchar)
-
-/** @deprecated ICU 2.4. Renamed to U16_IS_TRAIL, see utf_old.h. */
-#define UTF16_IS_TRAIL(uchar) UTF_IS_SECOND_SURROGATE(uchar)
-
-/** Does this scalar Unicode value need multiple code units for storage? @deprecated ICU 2.4. Use U16_LENGTH or test ((uint32_t)(c)>0xffff) instead, see utf_old.h. */
-#define UTF16_NEED_MULTIPLE_UCHAR(c) ((uint32_t)(c)>0xffff)
-
-/** @deprecated ICU 2.4. Renamed to U16_LENGTH, see utf_old.h. */
-#define UTF16_CHAR_LENGTH(c) ((uint32_t)(c)<=0xffff ? 1 : 2)
-
-/** @deprecated ICU 2.4. Renamed to U16_MAX_LENGTH, see utf_old.h. */
-#define UTF16_MAX_CHAR_LENGTH 2
-
-/** Average number of code units compared to UTF-16. @deprecated ICU 2.4. Obsolete, see utf_old.h. */
-#define UTF16_ARRAY_SIZE(size) (size)
-
-/**
- * Get a single code point from an offset that points to any
- * of the code units that belong to that code point.
- * Assume 0<=i<length.
- *
- * This could be used for iteration together with
- * UTF16_CHAR_LENGTH() and UTF_IS_ERROR(),
- * but the use of UTF16_NEXT_CHAR[_UNSAFE]() and
- * UTF16_PREV_CHAR[_UNSAFE]() is more efficient for that.
- * @deprecated ICU 2.4. Renamed to U16_GET_UNSAFE, see utf_old.h.
- */
-#define UTF16_GET_CHAR_UNSAFE(s, i, c) UPRV_BLOCK_MACRO_BEGIN { \
-    (c)=(s)[i]; \
-    if(UTF_IS_SURROGATE(c)) { \
-        if(UTF_IS_SURROGATE_FIRST(c)) { \
-            (c)=UTF16_GET_PAIR_VALUE((c), (s)[(i)+1]); \
-        } else { \
-            (c)=UTF16_GET_PAIR_VALUE((s)[(i)-1], (c)); \
-        } \
-    } \
-} UPRV_BLOCK_MACRO_END
-
-/** @deprecated ICU 2.4. Use U16_GET instead, see utf_old.h. */
-#define UTF16_GET_CHAR_SAFE(s, start, i, length, c, strict) UPRV_BLOCK_MACRO_BEGIN { \
-    (c)=(s)[i]; \
-    if(UTF_IS_SURROGATE(c)) { \
-        uint16_t __c2; \
-        if(UTF_IS_SURROGATE_FIRST(c)) { \
-            if((i)+1<(length) && UTF_IS_SECOND_SURROGATE(__c2=(s)[(i)+1])) { \
-                (c)=UTF16_GET_PAIR_VALUE((c), __c2); \
-                /* strict: ((c)&0xfffe)==0xfffe is caught by UTF_IS_ERROR() and UTF_IS_UNICODE_CHAR() */ \
-            } else if(strict) {\
-                /* unmatched first surrogate */ \
-                (c)=UTF_ERROR_VALUE; \
-            } \
-        } else { \
-            if((i)-1>=(start) && UTF_IS_FIRST_SURROGATE(__c2=(s)[(i)-1])) { \
-                (c)=UTF16_GET_PAIR_VALUE(__c2, (c)); \
-                /* strict: ((c)&0xfffe)==0xfffe is caught by UTF_IS_ERROR() and UTF_IS_UNICODE_CHAR() */ \
-            } else if(strict) {\
-                /* unmatched second surrogate */ \
-                (c)=UTF_ERROR_VALUE; \
-            } \
-        } \
-    } else if((strict) && !UTF_IS_UNICODE_CHAR(c)) { \
-        (c)=UTF_ERROR_VALUE; \
-    } \
-} UPRV_BLOCK_MACRO_END
-
-/** @deprecated ICU 2.4. Renamed to U16_NEXT_UNSAFE, see utf_old.h. */
-#define UTF16_NEXT_CHAR_UNSAFE(s, i, c) UPRV_BLOCK_MACRO_BEGIN { \
-    (c)=(s)[(i)++]; \
-    if(UTF_IS_FIRST_SURROGATE(c)) { \
-        (c)=UTF16_GET_PAIR_VALUE((c), (s)[(i)++]); \
-    } \
-} UPRV_BLOCK_MACRO_END
-
-/** @deprecated ICU 2.4. Renamed to U16_APPEND_UNSAFE, see utf_old.h. */
-#define UTF16_APPEND_CHAR_UNSAFE(s, i, c) UPRV_BLOCK_MACRO_BEGIN { \
-    if((uint32_t)(c)<=0xffff) { \
-        (s)[(i)++]=(uint16_t)(c); \
-    } else { \
-        (s)[(i)++]=(uint16_t)(((c)>>10)+0xd7c0); \
-        (s)[(i)++]=(uint16_t)(((c)&0x3ff)|0xdc00); \
-    } \
-} UPRV_BLOCK_MACRO_END
-
-/** @deprecated ICU 2.4. Renamed to U16_FWD_1_UNSAFE, see utf_old.h. */
-#define UTF16_FWD_1_UNSAFE(s, i) UPRV_BLOCK_MACRO_BEGIN { \
-    if(UTF_IS_FIRST_SURROGATE((s)[(i)++])) { \
-        ++(i); \
-    } \
-} UPRV_BLOCK_MACRO_END
-
-/** @deprecated ICU 2.4. Renamed to U16_FWD_N_UNSAFE, see utf_old.h. */
-#define UTF16_FWD_N_UNSAFE(s, i, n) UPRV_BLOCK_MACRO_BEGIN { \
-    int32_t __N=(n); \
-    while(__N>0) { \
-        UTF16_FWD_1_UNSAFE(s, i); \
-        --__N; \
-    } \
-} UPRV_BLOCK_MACRO_END
-
-/** @deprecated ICU 2.4. Renamed to U16_SET_CP_START_UNSAFE, see utf_old.h. */
-#define UTF16_SET_CHAR_START_UNSAFE(s, i) UPRV_BLOCK_MACRO_BEGIN { \
-    if(UTF_IS_SECOND_SURROGATE((s)[i])) { \
-        --(i); \
-    } \
-} UPRV_BLOCK_MACRO_END
-
-/** @deprecated ICU 2.4. Use U16_NEXT instead, see utf_old.h. */
-#define UTF16_NEXT_CHAR_SAFE(s, i, length, c, strict) UPRV_BLOCK_MACRO_BEGIN { \
-    (c)=(s)[(i)++]; \
-    if(UTF_IS_FIRST_SURROGATE(c)) { \
-        uint16_t __c2; \
-        if((i)<(length) && UTF_IS_SECOND_SURROGATE(__c2=(s)[(i)])) { \
-            ++(i); \
-            (c)=UTF16_GET_PAIR_VALUE((c), __c2); \
-            /* strict: ((c)&0xfffe)==0xfffe is caught by UTF_IS_ERROR() and UTF_IS_UNICODE_CHAR() */ \
-        } else if(strict) {\
-            /* unmatched first surrogate */ \
-            (c)=UTF_ERROR_VALUE; \
-        } \
-    } else if((strict) && !UTF_IS_UNICODE_CHAR(c)) { \
-        /* unmatched second surrogate or other non-character */ \
-        (c)=UTF_ERROR_VALUE; \
-    } \
-} UPRV_BLOCK_MACRO_END
-
-/** @deprecated ICU 2.4. Use U16_APPEND instead, see utf_old.h. */
-#define UTF16_APPEND_CHAR_SAFE(s, i, length, c) UPRV_BLOCK_MACRO_BEGIN { \
-    if((uint32_t)(c)<=0xffff) { \
-        (s)[(i)++]=(uint16_t)(c); \
-    } else if((uint32_t)(c)<=0x10ffff) { \
-        if((i)+1<(length)) { \
-            (s)[(i)++]=(uint16_t)(((c)>>10)+0xd7c0); \
-            (s)[(i)++]=(uint16_t)(((c)&0x3ff)|0xdc00); \
-        } else /* not enough space */ { \
-            (s)[(i)++]=UTF_ERROR_VALUE; \
-        } \
-    } else /* c>0x10ffff, write error value */ { \
-        (s)[(i)++]=UTF_ERROR_VALUE; \
-    } \
-} UPRV_BLOCK_MACRO_END
-
-/** @deprecated ICU 2.4. Renamed to U16_FWD_1, see utf_old.h. */
-#define UTF16_FWD_1_SAFE(s, i, length) U16_FWD_1(s, i, length)
-
-/** @deprecated ICU 2.4. Renamed to U16_FWD_N, see utf_old.h. */
-#define UTF16_FWD_N_SAFE(s, i, length, n) U16_FWD_N(s, i, length, n)
-
-/** @deprecated ICU 2.4. Renamed to U16_SET_CP_START, see utf_old.h. */
-#define UTF16_SET_CHAR_START_SAFE(s, start, i) U16_SET_CP_START(s, start, i)
-
-/** @deprecated ICU 2.4. Renamed to U16_PREV_UNSAFE, see utf_old.h. */
-#define UTF16_PREV_CHAR_UNSAFE(s, i, c) UPRV_BLOCK_MACRO_BEGIN { \
-    (c)=(s)[--(i)]; \
-    if(UTF_IS_SECOND_SURROGATE(c)) { \
-        (c)=UTF16_GET_PAIR_VALUE((s)[--(i)], (c)); \
-    } \
-} UPRV_BLOCK_MACRO_END
-
-/** @deprecated ICU 2.4. Renamed to U16_BACK_1_UNSAFE, see utf_old.h. */
-#define UTF16_BACK_1_UNSAFE(s, i) UPRV_BLOCK_MACRO_BEGIN { \
-    if(UTF_IS_SECOND_SURROGATE((s)[--(i)])) { \
-        --(i); \
-    } \
-} UPRV_BLOCK_MACRO_END
-
-/** @deprecated ICU 2.4. Renamed to U16_BACK_N_UNSAFE, see utf_old.h. */
-#define UTF16_BACK_N_UNSAFE(s, i, n) UPRV_BLOCK_MACRO_BEGIN { \
-    int32_t __N=(n); \
-    while(__N>0) { \
-        UTF16_BACK_1_UNSAFE(s, i); \
-        --__N; \
-    } \
-} UPRV_BLOCK_MACRO_END
-
-/** @deprecated ICU 2.4. Renamed to U16_SET_CP_LIMIT_UNSAFE, see utf_old.h. */
-#define UTF16_SET_CHAR_LIMIT_UNSAFE(s, i) UPRV_BLOCK_MACRO_BEGIN { \
-    if(UTF_IS_FIRST_SURROGATE((s)[(i)-1])) { \
-        ++(i); \
-    } \
-} UPRV_BLOCK_MACRO_END
-
-/** @deprecated ICU 2.4. Use U16_PREV instead, see utf_old.h. */
-#define UTF16_PREV_CHAR_SAFE(s, start, i, c, strict) UPRV_BLOCK_MACRO_BEGIN { \
-    (c)=(s)[--(i)]; \
-    if(UTF_IS_SECOND_SURROGATE(c)) { \
-        uint16_t __c2; \
-        if((i)>(start) && UTF_IS_FIRST_SURROGATE(__c2=(s)[(i)-1])) { \
-            --(i); \
-            (c)=UTF16_GET_PAIR_VALUE(__c2, (c)); \
-            /* strict: ((c)&0xfffe)==0xfffe is caught by UTF_IS_ERROR() and UTF_IS_UNICODE_CHAR() */ \
-        } else if(strict) {\
-            /* unmatched second surrogate */ \
-            (c)=UTF_ERROR_VALUE; \
-        } \
-    } else if((strict) && !UTF_IS_UNICODE_CHAR(c)) { \
-        /* unmatched first surrogate or other non-character */ \
-        (c)=UTF_ERROR_VALUE; \
-    } \
-} UPRV_BLOCK_MACRO_END
-
-/** @deprecated ICU 2.4. Renamed to U16_BACK_1, see utf_old.h. */
-#define UTF16_BACK_1_SAFE(s, start, i) U16_BACK_1(s, start, i)
-
-/** @deprecated ICU 2.4. Renamed to U16_BACK_N, see utf_old.h. */
-#define UTF16_BACK_N_SAFE(s, start, i, n) U16_BACK_N(s, start, i, n)
-
-/** @deprecated ICU 2.4. Renamed to U16_SET_CP_LIMIT, see utf_old.h. */
-#define UTF16_SET_CHAR_LIMIT_SAFE(s, start, i, length) U16_SET_CP_LIMIT(s, start, i, length)
-
-/* Formerly utf32.h --------------------------------------------------------- */
-
-/*
-* Old documentation:
-*
-*   This file defines macros to deal with UTF-32 code units and code points.
-*   Signatures and semantics are the same as for the similarly named macros
-*   in utf16.h.
-*   utf32.h is included by utf.h after unicode/umachine.h</p>
-*   and some common definitions.
-*   <p><b>Usage:</b>  ICU coding guidelines for if() statements should be followed when using these macros.
-*                  Compound statements (curly braces {}) must be used  for if-else-while...
-*                  bodies and all macro statements should be terminated with semicolon.</p>
-*/
-
-/* internal definitions ----------------------------------------------------- */
-
-/** @deprecated ICU 2.4. Obsolete, see utf_old.h. */
-#define UTF32_IS_SAFE(c, strict) \
-    (!(strict) ? \
-        (uint32_t)(c)<=0x10ffff : \
-        UTF_IS_UNICODE_CHAR(c))
-
-/*
- * For the semantics of all of these macros, see utf16.h.
- * The UTF-32 versions are trivial because any code point is
- * encoded using exactly one code unit.
- */
-
-/* single-code point definitions -------------------------------------------- */
-
-/* classes of code unit values */
-
-/** @deprecated ICU 2.4. Obsolete, see utf_old.h. */
-#define UTF32_IS_SINGLE(uchar) 1
-/** @deprecated ICU 2.4. Obsolete, see utf_old.h. */
-#define UTF32_IS_LEAD(uchar) 0
-/** @deprecated ICU 2.4. Obsolete, see utf_old.h. */
-#define UTF32_IS_TRAIL(uchar) 0
-
-/* number of code units per code point */
-
-/** @deprecated ICU 2.4. Obsolete, see utf_old.h. */
-#define UTF32_NEED_MULTIPLE_UCHAR(c) 0
-/** @deprecated ICU 2.4. Obsolete, see utf_old.h. */
-#define UTF32_CHAR_LENGTH(c) 1
-/** @deprecated ICU 2.4. Obsolete, see utf_old.h. */
-#define UTF32_MAX_CHAR_LENGTH 1
-
-/* average number of code units compared to UTF-16 */
-
-/** @deprecated ICU 2.4. Obsolete, see utf_old.h. */
-#define UTF32_ARRAY_SIZE(size) (size)
-
-/** @deprecated ICU 2.4. Obsolete, see utf_old.h. */
-#define UTF32_GET_CHAR_UNSAFE(s, i, c) UPRV_BLOCK_MACRO_BEGIN { \
-    (c)=(s)[i]; \
-} UPRV_BLOCK_MACRO_END
-
-/** @deprecated ICU 2.4. Obsolete, see utf_old.h. */
-#define UTF32_GET_CHAR_SAFE(s, start, i, length, c, strict) UPRV_BLOCK_MACRO_BEGIN { \
-    (c)=(s)[i]; \
-    if(!UTF32_IS_SAFE(c, strict)) { \
-        (c)=UTF_ERROR_VALUE; \
-    } \
-} UPRV_BLOCK_MACRO_END
-
-/* definitions with forward iteration --------------------------------------- */
-
-/** @deprecated ICU 2.4. Obsolete, see utf_old.h. */
-#define UTF32_NEXT_CHAR_UNSAFE(s, i, c) UPRV_BLOCK_MACRO_BEGIN { \
-    (c)=(s)[(i)++]; \
-} UPRV_BLOCK_MACRO_END
-
-/** @deprecated ICU 2.4. Obsolete, see utf_old.h. */
-#define UTF32_APPEND_CHAR_UNSAFE(s, i, c) UPRV_BLOCK_MACRO_BEGIN { \
-    (s)[(i)++]=(c); \
-} UPRV_BLOCK_MACRO_END
-
-/** @deprecated ICU 2.4. Obsolete, see utf_old.h. */
-#define UTF32_FWD_1_UNSAFE(s, i) UPRV_BLOCK_MACRO_BEGIN { \
-    ++(i); \
-} UPRV_BLOCK_MACRO_END
-
-/** @deprecated ICU 2.4. Obsolete, see utf_old.h. */
-#define UTF32_FWD_N_UNSAFE(s, i, n) UPRV_BLOCK_MACRO_BEGIN { \
-    (i)+=(n); \
-} UPRV_BLOCK_MACRO_END
-
-/** @deprecated ICU 2.4. Obsolete, see utf_old.h. */
-#define UTF32_SET_CHAR_START_UNSAFE(s, i) UPRV_BLOCK_MACRO_BEGIN { \
-} UPRV_BLOCK_MACRO_END
-
-/** @deprecated ICU 2.4. Obsolete, see utf_old.h. */
-#define UTF32_NEXT_CHAR_SAFE(s, i, length, c, strict) UPRV_BLOCK_MACRO_BEGIN { \
-    (c)=(s)[(i)++]; \
-    if(!UTF32_IS_SAFE(c, strict)) { \
-        (c)=UTF_ERROR_VALUE; \
-    } \
-} UPRV_BLOCK_MACRO_END
-
-/** @deprecated ICU 2.4. Obsolete, see utf_old.h. */
-#define UTF32_APPEND_CHAR_SAFE(s, i, length, c) UPRV_BLOCK_MACRO_BEGIN { \
-    if((uint32_t)(c)<=0x10ffff) { \
-        (s)[(i)++]=(c); \
-    } else /* c>0x10ffff, write 0xfffd */ { \
-        (s)[(i)++]=0xfffd; \
-    } \
-} UPRV_BLOCK_MACRO_END
-
-/** @deprecated ICU 2.4. Obsolete, see utf_old.h. */
-#define UTF32_FWD_1_SAFE(s, i, length) UPRV_BLOCK_MACRO_BEGIN { \
-    ++(i); \
-} UPRV_BLOCK_MACRO_END
-
-/** @deprecated ICU 2.4. Obsolete, see utf_old.h. */
-#define UTF32_FWD_N_SAFE(s, i, length, n) UPRV_BLOCK_MACRO_BEGIN { \
-    if(((i)+=(n))>(length)) { \
-        (i)=(length); \
-    } \
-} UPRV_BLOCK_MACRO_END
-
-/** @deprecated ICU 2.4. Obsolete, see utf_old.h. */
-#define UTF32_SET_CHAR_START_SAFE(s, start, i) UPRV_BLOCK_MACRO_BEGIN { \
-} UPRV_BLOCK_MACRO_END
-
-/* definitions with backward iteration -------------------------------------- */
-
-/** @deprecated ICU 2.4. Obsolete, see utf_old.h. */
-#define UTF32_PREV_CHAR_UNSAFE(s, i, c) UPRV_BLOCK_MACRO_BEGIN { \
-    (c)=(s)[--(i)]; \
-} UPRV_BLOCK_MACRO_END
-
-/** @deprecated ICU 2.4. Obsolete, see utf_old.h. */
-#define UTF32_BACK_1_UNSAFE(s, i) UPRV_BLOCK_MACRO_BEGIN { \
-    --(i); \
-} UPRV_BLOCK_MACRO_END
-
-/** @deprecated ICU 2.4. Obsolete, see utf_old.h. */
-#define UTF32_BACK_N_UNSAFE(s, i, n) UPRV_BLOCK_MACRO_BEGIN { \
-    (i)-=(n); \
-} UPRV_BLOCK_MACRO_END
-
-/** @deprecated ICU 2.4. Obsolete, see utf_old.h. */
-#define UTF32_SET_CHAR_LIMIT_UNSAFE(s, i) UPRV_BLOCK_MACRO_BEGIN { \
-} UPRV_BLOCK_MACRO_END
-
-/** @deprecated ICU 2.4. Obsolete, see utf_old.h. */
-#define UTF32_PREV_CHAR_SAFE(s, start, i, c, strict) UPRV_BLOCK_MACRO_BEGIN { \
-    (c)=(s)[--(i)]; \
-    if(!UTF32_IS_SAFE(c, strict)) { \
-        (c)=UTF_ERROR_VALUE; \
-    } \
-} UPRV_BLOCK_MACRO_END
-
-/** @deprecated ICU 2.4. Obsolete, see utf_old.h. */
-#define UTF32_BACK_1_SAFE(s, start, i) UPRV_BLOCK_MACRO_BEGIN { \
-    --(i); \
-} UPRV_BLOCK_MACRO_END
-
-/** @deprecated ICU 2.4. Obsolete, see utf_old.h. */
-#define UTF32_BACK_N_SAFE(s, start, i, n) UPRV_BLOCK_MACRO_BEGIN { \
-    (i)-=(n); \
-    if((i)<(start)) { \
-        (i)=(start); \
-    } \
-} UPRV_BLOCK_MACRO_END
-
-/** @deprecated ICU 2.4. Obsolete, see utf_old.h. */
-#define UTF32_SET_CHAR_LIMIT_SAFE(s, i, length) UPRV_BLOCK_MACRO_BEGIN { \
-} UPRV_BLOCK_MACRO_END
-
-/* Formerly utf.h, part 2 --------------------------------------------------- */
-
-/**
- * Estimate the number of code units for a string based on the number of UTF-16 code units.
- *
- * @deprecated ICU 2.4. Obsolete, see utf_old.h.
- */
-#define UTF_ARRAY_SIZE(size) UTF16_ARRAY_SIZE(size)
-
-/** @deprecated ICU 2.4. Renamed to U16_GET_UNSAFE, see utf_old.h. */
-#define UTF_GET_CHAR_UNSAFE(s, i, c)                 UTF16_GET_CHAR_UNSAFE(s, i, c)
-
-/** @deprecated ICU 2.4. Use U16_GET instead, see utf_old.h. */
-#define UTF_GET_CHAR_SAFE(s, start, i, length, c, strict) UTF16_GET_CHAR_SAFE(s, start, i, length, c, strict)
-
-
-/** @deprecated ICU 2.4. Renamed to U16_NEXT_UNSAFE, see utf_old.h. */
-#define UTF_NEXT_CHAR_UNSAFE(s, i, c)                UTF16_NEXT_CHAR_UNSAFE(s, i, c)
-
-/** @deprecated ICU 2.4. Use U16_NEXT instead, see utf_old.h. */
-#define UTF_NEXT_CHAR_SAFE(s, i, length, c, strict)  UTF16_NEXT_CHAR_SAFE(s, i, length, c, strict)
-
-
-/** @deprecated ICU 2.4. Renamed to U16_APPEND_UNSAFE, see utf_old.h. */
-#define UTF_APPEND_CHAR_UNSAFE(s, i, c)              UTF16_APPEND_CHAR_UNSAFE(s, i, c)
-
-/** @deprecated ICU 2.4. Use U16_APPEND instead, see utf_old.h. */
-#define UTF_APPEND_CHAR_SAFE(s, i, length, c)        UTF16_APPEND_CHAR_SAFE(s, i, length, c)
-
-
-/** @deprecated ICU 2.4. Renamed to U16_FWD_1_UNSAFE, see utf_old.h. */
-#define UTF_FWD_1_UNSAFE(s, i)                       UTF16_FWD_1_UNSAFE(s, i)
-
-/** @deprecated ICU 2.4. Renamed to U16_FWD_1, see utf_old.h. */
-#define UTF_FWD_1_SAFE(s, i, length)                 UTF16_FWD_1_SAFE(s, i, length)
-
-
-/** @deprecated ICU 2.4. Renamed to U16_FWD_N_UNSAFE, see utf_old.h. */
-#define UTF_FWD_N_UNSAFE(s, i, n)                    UTF16_FWD_N_UNSAFE(s, i, n)
-
-/** @deprecated ICU 2.4. Renamed to U16_FWD_N, see utf_old.h. */
-#define UTF_FWD_N_SAFE(s, i, length, n)              UTF16_FWD_N_SAFE(s, i, length, n)
-
-
-/** @deprecated ICU 2.4. Renamed to U16_SET_CP_START_UNSAFE, see utf_old.h. */
-#define UTF_SET_CHAR_START_UNSAFE(s, i)              UTF16_SET_CHAR_START_UNSAFE(s, i)
-
-/** @deprecated ICU 2.4. Renamed to U16_SET_CP_START, see utf_old.h. */
-#define UTF_SET_CHAR_START_SAFE(s, start, i)         UTF16_SET_CHAR_START_SAFE(s, start, i)
-
-
-/** @deprecated ICU 2.4. Renamed to U16_PREV_UNSAFE, see utf_old.h. */
-#define UTF_PREV_CHAR_UNSAFE(s, i, c)                UTF16_PREV_CHAR_UNSAFE(s, i, c)
-
-/** @deprecated ICU 2.4. Use U16_PREV instead, see utf_old.h. */
-#define UTF_PREV_CHAR_SAFE(s, start, i, c, strict)   UTF16_PREV_CHAR_SAFE(s, start, i, c, strict)
-
-
-/** @deprecated ICU 2.4. Renamed to U16_BACK_1_UNSAFE, see utf_old.h. */
-#define UTF_BACK_1_UNSAFE(s, i)                      UTF16_BACK_1_UNSAFE(s, i)
-
-/** @deprecated ICU 2.4. Renamed to U16_BACK_1, see utf_old.h. */
-#define UTF_BACK_1_SAFE(s, start, i)                 UTF16_BACK_1_SAFE(s, start, i)
-
-
-/** @deprecated ICU 2.4. Renamed to U16_BACK_N_UNSAFE, see utf_old.h. */
-#define UTF_BACK_N_UNSAFE(s, i, n)                   UTF16_BACK_N_UNSAFE(s, i, n)
-
-/** @deprecated ICU 2.4. Renamed to U16_BACK_N, see utf_old.h. */
-#define UTF_BACK_N_SAFE(s, start, i, n)              UTF16_BACK_N_SAFE(s, start, i, n)
-
-
-/** @deprecated ICU 2.4. Renamed to U16_SET_CP_LIMIT_UNSAFE, see utf_old.h. */
-#define UTF_SET_CHAR_LIMIT_UNSAFE(s, i)              UTF16_SET_CHAR_LIMIT_UNSAFE(s, i)
-
-/** @deprecated ICU 2.4. Renamed to U16_SET_CP_LIMIT, see utf_old.h. */
-#define UTF_SET_CHAR_LIMIT_SAFE(s, start, i, length) UTF16_SET_CHAR_LIMIT_SAFE(s, start, i, length)
-
-/* Define default macros (UTF-16 "safe") ------------------------------------ */
-
-/**
- * Does this code unit alone encode a code point (BMP, not a surrogate)?
- * Same as UTF16_IS_SINGLE.
- * @deprecated ICU 2.4. Renamed to U_IS_SINGLE and U16_IS_SINGLE, see utf_old.h.
- */
-#define UTF_IS_SINGLE(uchar) U16_IS_SINGLE(uchar)
-
-/**
- * Is this code unit the first one of several (a lead surrogate)?
- * Same as UTF16_IS_LEAD.
- * @deprecated ICU 2.4. Renamed to U_IS_LEAD and U16_IS_LEAD, see utf_old.h.
- */
-#define UTF_IS_LEAD(uchar) U16_IS_LEAD(uchar)
-
-/**
- * Is this code unit one of several but not the first one (a trail surrogate)?
- * Same as UTF16_IS_TRAIL.
- * @deprecated ICU 2.4. Renamed to U_IS_TRAIL and U16_IS_TRAIL, see utf_old.h.
- */
-#define UTF_IS_TRAIL(uchar) U16_IS_TRAIL(uchar)
-
-/**
- * Does this code point require multiple code units (is it a supplementary code point)?
- * Same as UTF16_NEED_MULTIPLE_UCHAR.
- * @deprecated ICU 2.4. Use U16_LENGTH or test ((uint32_t)(c)>0xffff) instead.
- */
-#define UTF_NEED_MULTIPLE_UCHAR(c) UTF16_NEED_MULTIPLE_UCHAR(c)
-
-/**
- * How many code units are used to encode this code point (1 or 2)?
- * Same as UTF16_CHAR_LENGTH.
- * @deprecated ICU 2.4. Renamed to U16_LENGTH, see utf_old.h.
- */
-#define UTF_CHAR_LENGTH(c) U16_LENGTH(c)
-
-/**
- * How many code units are used at most for any Unicode code point (2)?
- * Same as UTF16_MAX_CHAR_LENGTH.
- * @deprecated ICU 2.4. Renamed to U16_MAX_LENGTH, see utf_old.h.
- */
-#define UTF_MAX_CHAR_LENGTH U16_MAX_LENGTH
-
-/**
- * Set c to the code point that contains the code unit i.
- * i could point to the lead or the trail surrogate for the code point.
- * i is not modified.
- * Same as UTF16_GET_CHAR.
- * \pre 0<=i<length
- *
- * @deprecated ICU 2.4. Renamed to U16_GET, see utf_old.h.
- */
-#define UTF_GET_CHAR(s, start, i, length, c) U16_GET(s, start, i, length, c)
-
-/**
- * Set c to the code point that starts at code unit i
- * and advance i to beyond the code units of this code point (post-increment).
- * i must point to the first code unit of a code point.
- * Otherwise c is set to the trail unit (surrogate) itself.
- * Same as UTF16_NEXT_CHAR.
- * \pre 0<=i<length
- * \post 0<i<=length
- *
- * @deprecated ICU 2.4. Renamed to U16_NEXT, see utf_old.h.
- */
-#define UTF_NEXT_CHAR(s, i, length, c) U16_NEXT(s, i, length, c)
-
-/**
- * Append the code units of code point c to the string at index i
- * and advance i to beyond the new code units (post-increment).
- * The code units beginning at index i will be overwritten.
- * Same as UTF16_APPEND_CHAR.
- * \pre 0<=c<=0x10ffff
- * \pre 0<=i<length
- * \post 0<i<=length
- *
- * @deprecated ICU 2.4. Use U16_APPEND instead, see utf_old.h.
- */
-#define UTF_APPEND_CHAR(s, i, length, c) UTF16_APPEND_CHAR_SAFE(s, i, length, c)
-
-/**
- * Advance i to beyond the code units of the code point that begins at i.
- * I.e., advance i by one code point.
- * Same as UTF16_FWD_1.
- * \pre 0<=i<length
- * \post 0<i<=length
- *
- * @deprecated ICU 2.4. Renamed to U16_FWD_1, see utf_old.h.
- */
-#define UTF_FWD_1(s, i, length) U16_FWD_1(s, i, length)
-
-/**
- * Advance i to beyond the code units of the n code points where the first one begins at i.
- * I.e., advance i by n code points.
- * Same as UT16_FWD_N.
- * \pre 0<=i<length
- * \post 0<i<=length
- *
- * @deprecated ICU 2.4. Renamed to U16_FWD_N, see utf_old.h.
- */
-#define UTF_FWD_N(s, i, length, n) U16_FWD_N(s, i, length, n)
-
-/**
- * Take the random-access index i and adjust it so that it points to the beginning
- * of a code point.
- * The input index points to any code unit of a code point and is moved to point to
- * the first code unit of the same code point. i is never incremented.
- * In other words, if i points to a trail surrogate that is preceded by a matching
- * lead surrogate, then i is decremented. Otherwise it is not modified.
- * This can be used to start an iteration with UTF_NEXT_CHAR() from a random index.
- * Same as UTF16_SET_CHAR_START.
- * \pre start<=i<length
- * \post start<=i<length
- *
- * @deprecated ICU 2.4. Renamed to U16_SET_CP_START, see utf_old.h.
- */
-#define UTF_SET_CHAR_START(s, start, i) U16_SET_CP_START(s, start, i)
-
-/**
- * Set c to the code point that has code units before i
- * and move i backward (towards the beginning of the string)
- * to the first code unit of this code point (pre-increment).
- * i must point to the first code unit after the last unit of a code point (i==length is allowed).
- * Same as UTF16_PREV_CHAR.
- * \pre start<i<=length
- * \post start<=i<length
- *
- * @deprecated ICU 2.4. Renamed to U16_PREV, see utf_old.h.
- */
-#define UTF_PREV_CHAR(s, start, i, c) U16_PREV(s, start, i, c)
-
-/**
- * Move i backward (towards the beginning of the string)
- * to the first code unit of the code point that has code units before i.
- * I.e., move i backward by one code point.
- * i must point to the first code unit after the last unit of a code point (i==length is allowed).
- * Same as UTF16_BACK_1.
- * \pre start<i<=length
- * \post start<=i<length
- *
- * @deprecated ICU 2.4. Renamed to U16_BACK_1, see utf_old.h.
- */
-#define UTF_BACK_1(s, start, i) U16_BACK_1(s, start, i)
-
-/**
- * Move i backward (towards the beginning of the string)
- * to the first code unit of the n code points that have code units before i.
- * I.e., move i backward by n code points.
- * i must point to the first code unit after the last unit of a code point (i==length is allowed).
- * Same as UTF16_BACK_N.
- * \pre start<i<=length
- * \post start<=i<length
- *
- * @deprecated ICU 2.4. Renamed to U16_BACK_N, see utf_old.h.
- */
-#define UTF_BACK_N(s, start, i, n) U16_BACK_N(s, start, i, n)
-
-/**
- * Take the random-access index i and adjust it so that it points beyond
- * a code point. The input index points beyond any code unit
- * of a code point and is moved to point beyond the last code unit of the same
- * code point. i is never decremented.
- * In other words, if i points to a trail surrogate that is preceded by a matching
- * lead surrogate, then i is incremented. Otherwise it is not modified.
- * This can be used to start an iteration with UTF_PREV_CHAR() from a random index.
- * Same as UTF16_SET_CHAR_LIMIT.
- * \pre start<i<=length
- * \post start<i<=length
- *
- * @deprecated ICU 2.4. Renamed to U16_SET_CP_LIMIT, see utf_old.h.
- */
-#define UTF_SET_CHAR_LIMIT(s, start, i, length) U16_SET_CP_LIMIT(s, start, i, length)
-
-#endif  // !U_HIDE_DEPRECATED_API && !U_HIDE_OBSOLETE_UTF_OLD_H
-
-#endif
->>>>>>> a8a80be5
+// © 2016 and later: Unicode, Inc. and others.
+// License & terms of use: http://www.unicode.org/copyright.html
+/*
+*******************************************************************************
+*
+*   Copyright (C) 2002-2012, International Business Machines
+*   Corporation and others.  All Rights Reserved.
+*
+*******************************************************************************
+*   file name:  utf_old.h
+*   encoding:   UTF-8
+*   tab size:   8 (not used)
+*   indentation:4
+*
+*   created on: 2002sep21
+*   created by: Markus W. Scherer
+*/
+
+/**
+ * \file
+ * \brief C API: Deprecated macros for Unicode string handling
+ *
+ * The macros in utf_old.h are all deprecated and their use discouraged.
+ * Some of the design principles behind the set of UTF macros
+ * have changed or proved impractical.
+ * Almost all of the old "UTF macros" are at least renamed.
+ * If you are looking for a new equivalent to an old macro, please see the
+ * comment at the old one.
+ *
+ * Brief summary of reasons for deprecation:
+ * - Switch on UTF_SIZE (selection of UTF-8/16/32 default string processing)
+ *   was impractical.
+ * - Switch on UTF_SAFE etc. (selection of unsafe/safe/strict default string processing)
+ *   was of little use and impractical.
+ * - Whole classes of macros became obsolete outside of the UTF_SIZE/UTF_SAFE
+ *   selection framework: UTF32_ macros (all trivial)
+ *   and UTF_ default and intermediate macros (all aliases).
+ * - The selection framework also caused many macro aliases.
+ * - Change in Unicode standard: "irregular" sequences (3.0) became illegal (3.2).
+ * - Change of language in Unicode standard:
+ *   Growing distinction between internal x-bit Unicode strings and external UTF-x
+ *   forms, with the former more lenient.
+ *   Suggests renaming of UTF16_ macros to U16_.
+ * - The prefix "UTF_" without a width number confused some users.
+ * - "Safe" append macros needed the addition of an error indicator output.
+ * - "Safe" UTF-8 macros used legitimate (if rarely used) code point values
+ *   to indicate error conditions.
+ * - The use of the "_CHAR" infix for code point operations confused some users.
+ *
+ * More details:
+ *
+ * Until ICU 2.2, utf.h theoretically allowed to choose among UTF-8/16/32
+ * for string processing, and among unsafe/safe/strict default macros for that.
+ *
+ * It proved nearly impossible to write non-trivial, high-performance code
+ * that is UTF-generic.
+ * Unsafe default macros would be dangerous for default string processing,
+ * and the main reason for the "strict" versions disappeared:
+ * Between Unicode 3.0 and 3.2 all "irregular" UTF-8 sequences became illegal.
+ * The only other conditions that "strict" checked for were non-characters,
+ * which are valid during processing. Only during text input/output should they
+ * be checked, and at that time other well-formedness checks may be
+ * necessary or useful as well.
+ * This can still be done by using U16_NEXT and U_IS_UNICODE_NONCHAR
+ * or U_IS_UNICODE_CHAR.
+ *
+ * The old UTF8_..._SAFE macros also used some normal Unicode code points
+ * to indicate malformed sequences.
+ * The new UTF8_ macros without suffix use negative values instead.
+ *
+ * The entire contents of utf32.h was moved here without replacement
+ * because all those macros were trivial and
+ * were meaningful only in the framework of choosing the UTF size.
+ *
+ * See Jitterbug 2150 and its discussion on the ICU mailing list
+ * in September 2002.
+ *
+ * <hr>
+ *
+ * <em>Obsolete part</em> of pre-ICU 2.4 utf.h file documentation:
+ *
+ * <p>The original concept for these files was for ICU to allow
+ * in principle to set which UTF (UTF-8/16/32) is used internally
+ * by defining UTF_SIZE to either 8, 16, or 32. utf.h would then define the UChar type
+ * accordingly. UTF-16 was the default.</p>
+ *
+ * <p>This concept has been abandoned.
+ * A lot of the ICU source code assumes UChar strings are in UTF-16.
+ * This is especially true for low-level code like
+ * conversion, normalization, and collation.
+ * The utf.h header enforces the default of UTF-16.
+ * The UTF-8 and UTF-32 macros remain for now for completeness and backward compatibility.</p>
+ *
+ * <p>Accordingly, utf.h defines UChar to be an unsigned 16-bit integer. If this matches wchar_t, then
+ * UChar is defined to be exactly wchar_t, otherwise uint16_t.</p>
+ *
+ * <p>UChar32 is defined to be a signed 32-bit integer (int32_t), large enough for a 21-bit
+ * Unicode code point (Unicode scalar value, 0..0x10ffff).
+ * Before ICU 2.4, the definition of UChar32 was similarly platform-dependent as
+ * the definition of UChar. For details see the documentation for UChar32 itself.</p>
+ *
+ * <p>utf.h also defines a number of C macros for handling single Unicode code points and
+ * for using UTF Unicode strings. It includes utf8.h, utf16.h, and utf32.h for the actual
+ * implementations of those macros and then aliases one set of them (for UTF-16) for general use.
+ * The UTF-specific macros have the UTF size in the macro name prefixes (UTF16_...), while
+ * the general alias macros always begin with UTF_...</p>
+ *
+ * <p>Many string operations can be done with or without error checking.
+ * Where such a distinction is useful, there are two versions of the macros, "unsafe" and "safe"
+ * ones with ..._UNSAFE and ..._SAFE suffixes. The unsafe macros are fast but may cause
+ * program failures if the strings are not well-formed. The safe macros have an additional, boolean
+ * parameter "strict". If strict is false, then only illegal sequences are detected.
+ * Otherwise, irregular sequences and non-characters are detected as well (like single surrogates).
+ * Safe macros return special error code points for illegal/irregular sequences:
+ * Typically, U+ffff, or values that would result in a code unit sequence of the same length
+ * as the erroneous input sequence.<br>
+ * Note that _UNSAFE macros have fewer parameters: They do not have the strictness parameter, and
+ * they do not have start/length parameters for boundary checking.</p>
+ *
+ * <p>Here, the macros are aliased in two steps:
+ * In the first step, the UTF-specific macros with UTF16_ prefix and _UNSAFE and _SAFE suffixes are
+ * aliased according to the UTF_SIZE to macros with UTF_ prefix and the same suffixes and signatures.
+ * Then, in a second step, the default, general alias macros are set to use either the unsafe or
+ * the safe/not strict (default) or the safe/strict macro;
+ * these general macros do not have a strictness parameter.</p>
+ *
+ * <p>It is possible to change the default choice for the general alias macros to be unsafe, safe/not strict or safe/strict.
+ * The default is safe/not strict. It is not recommended to select the unsafe macros as the basis for
+ * Unicode string handling in ICU! To select this, define UTF_SAFE, UTF_STRICT, or UTF_UNSAFE.</p>
+ *
+ * <p>For general use, one should use the default, general macros with UTF_ prefix and no _SAFE/_UNSAFE suffix.
+ * Only in some cases it may be necessary to control the choice of macro directly and use a less generic alias.
+ * For example, if it can be assumed that a string is well-formed and the index will stay within the bounds,
+ * then the _UNSAFE version may be used.
+ * If a UTF-8 string is to be processed, then the macros with UTF8_ prefixes need to be used.</p>
+ *
+ * <hr>
+ *
+ * Deprecated ICU 2.4. Use the macros in utf.h, utf16.h, utf8.h instead.
+ */
+
+#ifndef __UTF_OLD_H__
+#define __UTF_OLD_H__
+
+#include "unicode/utf.h"
+#include "unicode/utf8.h"
+#include "unicode/utf16.h"
+
+/**
+ * \def U_HIDE_OBSOLETE_UTF_OLD_H
+ *
+ * Hides the obsolete definitions in unicode/utf_old.h.
+ * Recommended to be set to 1 at compile time to make sure
+ * the long-deprecated macros are no longer used.
+ *
+ * For reasons for the deprecation see the utf_old.h file comments.
+ *
+ * @internal
+ */
+#ifndef U_HIDE_OBSOLETE_UTF_OLD_H
+#   define U_HIDE_OBSOLETE_UTF_OLD_H 0
+#endif
+
+#if !defined(U_HIDE_DEPRECATED_API) && !U_HIDE_OBSOLETE_UTF_OLD_H
+
+/* Formerly utf.h, part 1 --------------------------------------------------- */
+
+#ifdef U_USE_UTF_DEPRECATES
+/**
+ * Unicode string and array offset and index type.
+ * ICU always counts Unicode code units (UChars) for
+ * string offsets, indexes, and lengths, not Unicode code points.
+ *
+ * @obsolete ICU 2.6. Use int32_t directly instead since this API will be removed in that release.
+ */
+typedef int32_t UTextOffset;
+#endif
+
+/** Number of bits in a Unicode string code unit - ICU uses 16-bit Unicode. @deprecated ICU 2.4. Obsolete, see utf_old.h. */
+#define UTF_SIZE 16
+
+/**
+ * The default choice for general Unicode string macros is to use the ..._SAFE macro implementations
+ * with strict=false.
+ *
+ * @deprecated ICU 2.4. Obsolete, see utf_old.h.
+ */
+#define UTF_SAFE
+/** @deprecated ICU 2.4. Obsolete, see utf_old.h. */
+#undef UTF_UNSAFE
+/** @deprecated ICU 2.4. Obsolete, see utf_old.h. */
+#undef UTF_STRICT
+
+/**
+ * UTF8_ERROR_VALUE_1 and UTF8_ERROR_VALUE_2 are special error values for UTF-8,
+ * which need 1 or 2 bytes in UTF-8:
+ * \code
+ * U+0015 = NAK = Negative Acknowledge, C0 control character
+ * U+009f = highest C1 control character
+ * \endcode
+ *
+ * These are used by UTF8_..._SAFE macros so that they can return an error value
+ * that needs the same number of code units (bytes) as were seen by
+ * a macro. They should be tested with UTF_IS_ERROR() or UTF_IS_VALID().
+ *
+ * @deprecated ICU 2.4. Obsolete, see utf_old.h.
+ */
+#define UTF8_ERROR_VALUE_1 0x15
+
+/**
+ * See documentation on UTF8_ERROR_VALUE_1 for details.
+ *
+ * @deprecated ICU 2.4. Obsolete, see utf_old.h.
+ */
+#define UTF8_ERROR_VALUE_2 0x9f
+
+/**
+ * Error value for all UTFs. This code point value will be set by macros with error
+ * checking if an error is detected.
+ *
+ * @deprecated ICU 2.4. Obsolete, see utf_old.h.
+ */
+#define UTF_ERROR_VALUE 0xffff
+
+/**
+ * Is a given 32-bit code an error value
+ * as returned by one of the macros for any UTF?
+ *
+ * @deprecated ICU 2.4. Obsolete, see utf_old.h.
+ */
+#define UTF_IS_ERROR(c) \
+    (((c)&0xfffe)==0xfffe || (c)==UTF8_ERROR_VALUE_1 || (c)==UTF8_ERROR_VALUE_2)
+
+/**
+ * This is a combined macro: Is c a valid Unicode value _and_ not an error code?
+ *
+ * @deprecated ICU 2.4. Obsolete, see utf_old.h.
+ */
+#define UTF_IS_VALID(c) \
+    (UTF_IS_UNICODE_CHAR(c) && \
+     (c)!=UTF8_ERROR_VALUE_1 && (c)!=UTF8_ERROR_VALUE_2)
+
+/**
+ * Is this code unit or code point a surrogate (U+d800..U+dfff)?
+ * @deprecated ICU 2.4. Renamed to U_IS_SURROGATE and U16_IS_SURROGATE, see utf_old.h.
+ */
+#define UTF_IS_SURROGATE(uchar) (((uchar)&0xfffff800)==0xd800)
+
+/**
+ * Is a given 32-bit code point a Unicode noncharacter?
+ *
+ * @deprecated ICU 2.4. Renamed to U_IS_UNICODE_NONCHAR, see utf_old.h.
+ */
+#define UTF_IS_UNICODE_NONCHAR(c) \
+    ((c)>=0xfdd0 && \
+     ((uint32_t)(c)<=0xfdef || ((c)&0xfffe)==0xfffe) && \
+     (uint32_t)(c)<=0x10ffff)
+
+/**
+ * Is a given 32-bit value a Unicode code point value (0..U+10ffff)
+ * that can be assigned a character?
+ *
+ * Code points that are not characters include:
+ * - single surrogate code points (U+d800..U+dfff, 2048 code points)
+ * - the last two code points on each plane (U+__fffe and U+__ffff, 34 code points)
+ * - U+fdd0..U+fdef (new with Unicode 3.1, 32 code points)
+ * - the highest Unicode code point value is U+10ffff
+ *
+ * This means that all code points below U+d800 are character code points,
+ * and that boundary is tested first for performance.
+ *
+ * @deprecated ICU 2.4. Renamed to U_IS_UNICODE_CHAR, see utf_old.h.
+ */
+#define UTF_IS_UNICODE_CHAR(c) \
+    ((uint32_t)(c)<0xd800 || \
+        ((uint32_t)(c)>0xdfff && \
+         (uint32_t)(c)<=0x10ffff && \
+         !UTF_IS_UNICODE_NONCHAR(c)))
+
+/* Formerly utf8.h ---------------------------------------------------------- */
+
+/**
+* \var utf8_countTrailBytes
+* Internal array with numbers of trail bytes for any given byte used in
+* lead byte position.
+*
+* This is internal since it is not meant to be called directly by external clients;
+* however it is called by public macros in this file and thus must remain stable,
+* and should not be hidden when other internal functions are hidden (otherwise
+* public macros would fail to compile).
+* @internal
+*/
+#ifdef U_UTF8_IMPL
+// No forward declaration if compiling utf_impl.cpp, which defines utf8_countTrailBytes.
+#elif defined(U_STATIC_IMPLEMENTATION) || defined(U_COMMON_IMPLEMENTATION)
+U_CAPI const uint8_t utf8_countTrailBytes[];
+#else
+U_CFUNC U_IMPORT const uint8_t utf8_countTrailBytes[];
+#endif 
+
+/**
+ * Count the trail bytes for a UTF-8 lead byte.
+ * @deprecated ICU 2.4. Renamed to U8_COUNT_TRAIL_BYTES, see utf_old.h.
+ */
+#define UTF8_COUNT_TRAIL_BYTES(leadByte) (utf8_countTrailBytes[(uint8_t)leadByte])
+
+/**
+ * Mask a UTF-8 lead byte, leave only the lower bits that form part of the code point value.
+ * @deprecated ICU 2.4. Renamed to U8_MASK_LEAD_BYTE, see utf_old.h.
+ */
+#define UTF8_MASK_LEAD_BYTE(leadByte, countTrailBytes) ((leadByte)&=(1<<(6-(countTrailBytes)))-1)
+
+/** Is this this code point a single code unit (byte)? @deprecated ICU 2.4. Renamed to U8_IS_SINGLE, see utf_old.h. */
+#define UTF8_IS_SINGLE(uchar) (((uchar)&0x80)==0)
+/** Is this this code unit the lead code unit (byte) of a code point? @deprecated ICU 2.4. Renamed to U8_IS_LEAD, see utf_old.h. */
+#define UTF8_IS_LEAD(uchar) ((uint8_t)((uchar)-0xc0)<0x3e)
+/** Is this this code unit a trailing code unit (byte) of a code point? @deprecated ICU 2.4. Renamed to U8_IS_TRAIL, see utf_old.h. */
+#define UTF8_IS_TRAIL(uchar) (((uchar)&0xc0)==0x80)
+
+/** Does this scalar Unicode value need multiple code units for storage? @deprecated ICU 2.4. Use U8_LENGTH or test ((uint32_t)(c)>0x7f) instead, see utf_old.h. */
+#define UTF8_NEED_MULTIPLE_UCHAR(c) ((uint32_t)(c)>0x7f)
+
+/**
+ * Given the lead character, how many bytes are taken by this code point.
+ * ICU does not deal with code points >0x10ffff
+ * unless necessary for advancing in the byte stream.
+ *
+ * These length macros take into account that for values >0x10ffff
+ * the UTF8_APPEND_CHAR_SAFE macros would write the error code point 0xffff
+ * with 3 bytes.
+ * Code point comparisons need to be in uint32_t because UChar32
+ * may be a signed type, and negative values must be recognized.
+ *
+ * @deprecated ICU 2.4. Use U8_LENGTH instead, see utf.h.
+ */
+#if 1
+#   define UTF8_CHAR_LENGTH(c) \
+        ((uint32_t)(c)<=0x7f ? 1 : \
+            ((uint32_t)(c)<=0x7ff ? 2 : \
+                ((uint32_t)((c)-0x10000)>0xfffff ? 3 : 4) \
+            ) \
+        )
+#else
+#   define UTF8_CHAR_LENGTH(c) \
+        ((uint32_t)(c)<=0x7f ? 1 : \
+            ((uint32_t)(c)<=0x7ff ? 2 : \
+                ((uint32_t)(c)<=0xffff ? 3 : \
+                    ((uint32_t)(c)<=0x10ffff ? 4 : \
+                        ((uint32_t)(c)<=0x3ffffff ? 5 : \
+                            ((uint32_t)(c)<=0x7fffffff ? 6 : 3) \
+                        ) \
+                    ) \
+                ) \
+            ) \
+        )
+#endif
+
+/** The maximum number of bytes per code point. @deprecated ICU 2.4. Renamed to U8_MAX_LENGTH, see utf_old.h. */
+#define UTF8_MAX_CHAR_LENGTH 4
+
+/** Average number of code units compared to UTF-16. @deprecated ICU 2.4. Obsolete, see utf_old.h. */
+#define UTF8_ARRAY_SIZE(size) ((5*(size))/2)
+
+/** @deprecated ICU 2.4. Renamed to U8_GET_UNSAFE, see utf_old.h. */
+#define UTF8_GET_CHAR_UNSAFE(s, i, c) UPRV_BLOCK_MACRO_BEGIN { \
+    int32_t _utf8_get_char_unsafe_index=(int32_t)(i); \
+    UTF8_SET_CHAR_START_UNSAFE(s, _utf8_get_char_unsafe_index); \
+    UTF8_NEXT_CHAR_UNSAFE(s, _utf8_get_char_unsafe_index, c); \
+} UPRV_BLOCK_MACRO_END
+
+/** @deprecated ICU 2.4. Use U8_GET instead, see utf_old.h. */
+#define UTF8_GET_CHAR_SAFE(s, start, i, length, c, strict) UPRV_BLOCK_MACRO_BEGIN { \
+    int32_t _utf8_get_char_safe_index=(int32_t)(i); \
+    UTF8_SET_CHAR_START_SAFE(s, start, _utf8_get_char_safe_index); \
+    UTF8_NEXT_CHAR_SAFE(s, _utf8_get_char_safe_index, length, c, strict); \
+} UPRV_BLOCK_MACRO_END
+
+/** @deprecated ICU 2.4. Renamed to U8_NEXT_UNSAFE, see utf_old.h. */
+#define UTF8_NEXT_CHAR_UNSAFE(s, i, c) UPRV_BLOCK_MACRO_BEGIN { \
+    (c)=(s)[(i)++]; \
+    if((uint8_t)((c)-0xc0)<0x35) { \
+        uint8_t __count=UTF8_COUNT_TRAIL_BYTES(c); \
+        UTF8_MASK_LEAD_BYTE(c, __count); \
+        switch(__count) { \
+        /* each following branch falls through to the next one */ \
+        case 3: \
+            (c)=((c)<<6)|((s)[(i)++]&0x3f); \
+        case 2: \
+            (c)=((c)<<6)|((s)[(i)++]&0x3f); \
+        case 1: \
+            (c)=((c)<<6)|((s)[(i)++]&0x3f); \
+        /* no other branches to optimize switch() */ \
+            break; \
+        } \
+    } \
+} UPRV_BLOCK_MACRO_END
+
+/** @deprecated ICU 2.4. Renamed to U8_APPEND_UNSAFE, see utf_old.h. */
+#define UTF8_APPEND_CHAR_UNSAFE(s, i, c) UPRV_BLOCK_MACRO_BEGIN { \
+    if((uint32_t)(c)<=0x7f) { \
+        (s)[(i)++]=(uint8_t)(c); \
+    } else { \
+        if((uint32_t)(c)<=0x7ff) { \
+            (s)[(i)++]=(uint8_t)(((c)>>6)|0xc0); \
+        } else { \
+            if((uint32_t)(c)<=0xffff) { \
+                (s)[(i)++]=(uint8_t)(((c)>>12)|0xe0); \
+            } else { \
+                (s)[(i)++]=(uint8_t)(((c)>>18)|0xf0); \
+                (s)[(i)++]=(uint8_t)((((c)>>12)&0x3f)|0x80); \
+            } \
+            (s)[(i)++]=(uint8_t)((((c)>>6)&0x3f)|0x80); \
+        } \
+        (s)[(i)++]=(uint8_t)(((c)&0x3f)|0x80); \
+    } \
+} UPRV_BLOCK_MACRO_END
+
+/** @deprecated ICU 2.4. Renamed to U8_FWD_1_UNSAFE, see utf_old.h. */
+#define UTF8_FWD_1_UNSAFE(s, i) UPRV_BLOCK_MACRO_BEGIN { \
+    (i)+=1+UTF8_COUNT_TRAIL_BYTES((s)[i]); \
+} UPRV_BLOCK_MACRO_END
+
+/** @deprecated ICU 2.4. Renamed to U8_FWD_N_UNSAFE, see utf_old.h. */
+#define UTF8_FWD_N_UNSAFE(s, i, n) UPRV_BLOCK_MACRO_BEGIN { \
+    int32_t __N=(n); \
+    while(__N>0) { \
+        UTF8_FWD_1_UNSAFE(s, i); \
+        --__N; \
+    } \
+} UPRV_BLOCK_MACRO_END
+
+/** @deprecated ICU 2.4. Renamed to U8_SET_CP_START_UNSAFE, see utf_old.h. */
+#define UTF8_SET_CHAR_START_UNSAFE(s, i) UPRV_BLOCK_MACRO_BEGIN { \
+    while(UTF8_IS_TRAIL((s)[i])) { --(i); } \
+} UPRV_BLOCK_MACRO_END
+
+/** @deprecated ICU 2.4. Use U8_NEXT instead, see utf_old.h. */
+#define UTF8_NEXT_CHAR_SAFE(s, i, length, c, strict) UPRV_BLOCK_MACRO_BEGIN { \
+    (c)=(s)[(i)++]; \
+    if((c)>=0x80) { \
+        if(UTF8_IS_LEAD(c)) { \
+            (c)=utf8_nextCharSafeBody(s, &(i), (int32_t)(length), c, strict); \
+        } else { \
+            (c)=UTF8_ERROR_VALUE_1; \
+        } \
+    } \
+} UPRV_BLOCK_MACRO_END
+
+/** @deprecated ICU 2.4. Use U8_APPEND instead, see utf_old.h. */
+#define UTF8_APPEND_CHAR_SAFE(s, i, length, c)  UPRV_BLOCK_MACRO_BEGIN { \
+    if((uint32_t)(c)<=0x7f) { \
+        (s)[(i)++]=(uint8_t)(c); \
+    } else { \
+        (i)=utf8_appendCharSafeBody(s, (int32_t)(i), (int32_t)(length), c, NULL); \
+    } \
+} UPRV_BLOCK_MACRO_END
+
+/** @deprecated ICU 2.4. Renamed to U8_FWD_1, see utf_old.h. */
+#define UTF8_FWD_1_SAFE(s, i, length) U8_FWD_1(s, i, length)
+
+/** @deprecated ICU 2.4. Renamed to U8_FWD_N, see utf_old.h. */
+#define UTF8_FWD_N_SAFE(s, i, length, n) U8_FWD_N(s, i, length, n)
+
+/** @deprecated ICU 2.4. Renamed to U8_SET_CP_START, see utf_old.h. */
+#define UTF8_SET_CHAR_START_SAFE(s, start, i) U8_SET_CP_START(s, start, i)
+
+/** @deprecated ICU 2.4. Renamed to U8_PREV_UNSAFE, see utf_old.h. */
+#define UTF8_PREV_CHAR_UNSAFE(s, i, c) UPRV_BLOCK_MACRO_BEGIN { \
+    (c)=(s)[--(i)]; \
+    if(UTF8_IS_TRAIL(c)) { \
+        uint8_t __b, __count=1, __shift=6; \
+\
+        /* c is a trail byte */ \
+        (c)&=0x3f; \
+        for(;;) { \
+            __b=(s)[--(i)]; \
+            if(__b>=0xc0) { \
+                UTF8_MASK_LEAD_BYTE(__b, __count); \
+                (c)|=(UChar32)__b<<__shift; \
+                break; \
+            } else { \
+                (c)|=(UChar32)(__b&0x3f)<<__shift; \
+                ++__count; \
+                __shift+=6; \
+            } \
+        } \
+    } \
+} UPRV_BLOCK_MACRO_END
+
+/** @deprecated ICU 2.4. Renamed to U8_BACK_1_UNSAFE, see utf_old.h. */
+#define UTF8_BACK_1_UNSAFE(s, i) UPRV_BLOCK_MACRO_BEGIN { \
+    while(UTF8_IS_TRAIL((s)[--(i)])) {} \
+} UPRV_BLOCK_MACRO_END
+
+/** @deprecated ICU 2.4. Renamed to U8_BACK_N_UNSAFE, see utf_old.h. */
+#define UTF8_BACK_N_UNSAFE(s, i, n) UPRV_BLOCK_MACRO_BEGIN { \
+    int32_t __N=(n); \
+    while(__N>0) { \
+        UTF8_BACK_1_UNSAFE(s, i); \
+        --__N; \
+    } \
+} UPRV_BLOCK_MACRO_END
+
+/** @deprecated ICU 2.4. Renamed to U8_SET_CP_LIMIT_UNSAFE, see utf_old.h. */
+#define UTF8_SET_CHAR_LIMIT_UNSAFE(s, i) UPRV_BLOCK_MACRO_BEGIN { \
+    UTF8_BACK_1_UNSAFE(s, i); \
+    UTF8_FWD_1_UNSAFE(s, i); \
+} UPRV_BLOCK_MACRO_END
+
+/** @deprecated ICU 2.4. Use U8_PREV instead, see utf_old.h. */
+#define UTF8_PREV_CHAR_SAFE(s, start, i, c, strict) UPRV_BLOCK_MACRO_BEGIN { \
+    (c)=(s)[--(i)]; \
+    if((c)>=0x80) { \
+        if((c)<=0xbf) { \
+            (c)=utf8_prevCharSafeBody(s, start, &(i), c, strict); \
+        } else { \
+            (c)=UTF8_ERROR_VALUE_1; \
+        } \
+    } \
+} UPRV_BLOCK_MACRO_END
+
+/** @deprecated ICU 2.4. Renamed to U8_BACK_1, see utf_old.h. */
+#define UTF8_BACK_1_SAFE(s, start, i) U8_BACK_1(s, start, i)
+
+/** @deprecated ICU 2.4. Renamed to U8_BACK_N, see utf_old.h. */
+#define UTF8_BACK_N_SAFE(s, start, i, n) U8_BACK_N(s, start, i, n)
+
+/** @deprecated ICU 2.4. Renamed to U8_SET_CP_LIMIT, see utf_old.h. */
+#define UTF8_SET_CHAR_LIMIT_SAFE(s, start, i, length) U8_SET_CP_LIMIT(s, start, i, length)
+
+/* Formerly utf16.h --------------------------------------------------------- */
+
+/** Is uchar a first/lead surrogate? @deprecated ICU 2.4. Renamed to U_IS_LEAD and U16_IS_LEAD, see utf_old.h. */
+#define UTF_IS_FIRST_SURROGATE(uchar) (((uchar)&0xfffffc00)==0xd800)
+
+/** Is uchar a second/trail surrogate? @deprecated ICU 2.4. Renamed to U_IS_TRAIL and U16_IS_TRAIL, see utf_old.h. */
+#define UTF_IS_SECOND_SURROGATE(uchar) (((uchar)&0xfffffc00)==0xdc00)
+
+/** Assuming c is a surrogate, is it a first/lead surrogate? @deprecated ICU 2.4. Renamed to U_IS_SURROGATE_LEAD and U16_IS_SURROGATE_LEAD, see utf_old.h. */
+#define UTF_IS_SURROGATE_FIRST(c) (((c)&0x400)==0)
+
+/** Helper constant for UTF16_GET_PAIR_VALUE. @deprecated ICU 2.4. Renamed to U16_SURROGATE_OFFSET, see utf_old.h. */
+#define UTF_SURROGATE_OFFSET ((0xd800<<10UL)+0xdc00-0x10000)
+
+/** Get the UTF-32 value from the surrogate code units. @deprecated ICU 2.4. Renamed to U16_GET_SUPPLEMENTARY, see utf_old.h. */
+#define UTF16_GET_PAIR_VALUE(first, second) \
+    (((first)<<10UL)+(second)-UTF_SURROGATE_OFFSET)
+
+/** @deprecated ICU 2.4. Renamed to U16_LEAD, see utf_old.h. */
+#define UTF_FIRST_SURROGATE(supplementary) (UChar)(((supplementary)>>10)+0xd7c0)
+
+/** @deprecated ICU 2.4. Renamed to U16_TRAIL, see utf_old.h. */
+#define UTF_SECOND_SURROGATE(supplementary) (UChar)(((supplementary)&0x3ff)|0xdc00)
+
+/** @deprecated ICU 2.4. Renamed to U16_LEAD, see utf_old.h. */
+#define UTF16_LEAD(supplementary) UTF_FIRST_SURROGATE(supplementary)
+
+/** @deprecated ICU 2.4. Renamed to U16_TRAIL, see utf_old.h. */
+#define UTF16_TRAIL(supplementary) UTF_SECOND_SURROGATE(supplementary)
+
+/** @deprecated ICU 2.4. Renamed to U16_IS_SINGLE, see utf_old.h. */
+#define UTF16_IS_SINGLE(uchar) !UTF_IS_SURROGATE(uchar)
+
+/** @deprecated ICU 2.4. Renamed to U16_IS_LEAD, see utf_old.h. */
+#define UTF16_IS_LEAD(uchar) UTF_IS_FIRST_SURROGATE(uchar)
+
+/** @deprecated ICU 2.4. Renamed to U16_IS_TRAIL, see utf_old.h. */
+#define UTF16_IS_TRAIL(uchar) UTF_IS_SECOND_SURROGATE(uchar)
+
+/** Does this scalar Unicode value need multiple code units for storage? @deprecated ICU 2.4. Use U16_LENGTH or test ((uint32_t)(c)>0xffff) instead, see utf_old.h. */
+#define UTF16_NEED_MULTIPLE_UCHAR(c) ((uint32_t)(c)>0xffff)
+
+/** @deprecated ICU 2.4. Renamed to U16_LENGTH, see utf_old.h. */
+#define UTF16_CHAR_LENGTH(c) ((uint32_t)(c)<=0xffff ? 1 : 2)
+
+/** @deprecated ICU 2.4. Renamed to U16_MAX_LENGTH, see utf_old.h. */
+#define UTF16_MAX_CHAR_LENGTH 2
+
+/** Average number of code units compared to UTF-16. @deprecated ICU 2.4. Obsolete, see utf_old.h. */
+#define UTF16_ARRAY_SIZE(size) (size)
+
+/**
+ * Get a single code point from an offset that points to any
+ * of the code units that belong to that code point.
+ * Assume 0<=i<length.
+ *
+ * This could be used for iteration together with
+ * UTF16_CHAR_LENGTH() and UTF_IS_ERROR(),
+ * but the use of UTF16_NEXT_CHAR[_UNSAFE]() and
+ * UTF16_PREV_CHAR[_UNSAFE]() is more efficient for that.
+ * @deprecated ICU 2.4. Renamed to U16_GET_UNSAFE, see utf_old.h.
+ */
+#define UTF16_GET_CHAR_UNSAFE(s, i, c) UPRV_BLOCK_MACRO_BEGIN { \
+    (c)=(s)[i]; \
+    if(UTF_IS_SURROGATE(c)) { \
+        if(UTF_IS_SURROGATE_FIRST(c)) { \
+            (c)=UTF16_GET_PAIR_VALUE((c), (s)[(i)+1]); \
+        } else { \
+            (c)=UTF16_GET_PAIR_VALUE((s)[(i)-1], (c)); \
+        } \
+    } \
+} UPRV_BLOCK_MACRO_END
+
+/** @deprecated ICU 2.4. Use U16_GET instead, see utf_old.h. */
+#define UTF16_GET_CHAR_SAFE(s, start, i, length, c, strict) UPRV_BLOCK_MACRO_BEGIN { \
+    (c)=(s)[i]; \
+    if(UTF_IS_SURROGATE(c)) { \
+        uint16_t __c2; \
+        if(UTF_IS_SURROGATE_FIRST(c)) { \
+            if((i)+1<(length) && UTF_IS_SECOND_SURROGATE(__c2=(s)[(i)+1])) { \
+                (c)=UTF16_GET_PAIR_VALUE((c), __c2); \
+                /* strict: ((c)&0xfffe)==0xfffe is caught by UTF_IS_ERROR() and UTF_IS_UNICODE_CHAR() */ \
+            } else if(strict) {\
+                /* unmatched first surrogate */ \
+                (c)=UTF_ERROR_VALUE; \
+            } \
+        } else { \
+            if((i)-1>=(start) && UTF_IS_FIRST_SURROGATE(__c2=(s)[(i)-1])) { \
+                (c)=UTF16_GET_PAIR_VALUE(__c2, (c)); \
+                /* strict: ((c)&0xfffe)==0xfffe is caught by UTF_IS_ERROR() and UTF_IS_UNICODE_CHAR() */ \
+            } else if(strict) {\
+                /* unmatched second surrogate */ \
+                (c)=UTF_ERROR_VALUE; \
+            } \
+        } \
+    } else if((strict) && !UTF_IS_UNICODE_CHAR(c)) { \
+        (c)=UTF_ERROR_VALUE; \
+    } \
+} UPRV_BLOCK_MACRO_END
+
+/** @deprecated ICU 2.4. Renamed to U16_NEXT_UNSAFE, see utf_old.h. */
+#define UTF16_NEXT_CHAR_UNSAFE(s, i, c) UPRV_BLOCK_MACRO_BEGIN { \
+    (c)=(s)[(i)++]; \
+    if(UTF_IS_FIRST_SURROGATE(c)) { \
+        (c)=UTF16_GET_PAIR_VALUE((c), (s)[(i)++]); \
+    } \
+} UPRV_BLOCK_MACRO_END
+
+/** @deprecated ICU 2.4. Renamed to U16_APPEND_UNSAFE, see utf_old.h. */
+#define UTF16_APPEND_CHAR_UNSAFE(s, i, c) UPRV_BLOCK_MACRO_BEGIN { \
+    if((uint32_t)(c)<=0xffff) { \
+        (s)[(i)++]=(uint16_t)(c); \
+    } else { \
+        (s)[(i)++]=(uint16_t)(((c)>>10)+0xd7c0); \
+        (s)[(i)++]=(uint16_t)(((c)&0x3ff)|0xdc00); \
+    } \
+} UPRV_BLOCK_MACRO_END
+
+/** @deprecated ICU 2.4. Renamed to U16_FWD_1_UNSAFE, see utf_old.h. */
+#define UTF16_FWD_1_UNSAFE(s, i) UPRV_BLOCK_MACRO_BEGIN { \
+    if(UTF_IS_FIRST_SURROGATE((s)[(i)++])) { \
+        ++(i); \
+    } \
+} UPRV_BLOCK_MACRO_END
+
+/** @deprecated ICU 2.4. Renamed to U16_FWD_N_UNSAFE, see utf_old.h. */
+#define UTF16_FWD_N_UNSAFE(s, i, n) UPRV_BLOCK_MACRO_BEGIN { \
+    int32_t __N=(n); \
+    while(__N>0) { \
+        UTF16_FWD_1_UNSAFE(s, i); \
+        --__N; \
+    } \
+} UPRV_BLOCK_MACRO_END
+
+/** @deprecated ICU 2.4. Renamed to U16_SET_CP_START_UNSAFE, see utf_old.h. */
+#define UTF16_SET_CHAR_START_UNSAFE(s, i) UPRV_BLOCK_MACRO_BEGIN { \
+    if(UTF_IS_SECOND_SURROGATE((s)[i])) { \
+        --(i); \
+    } \
+} UPRV_BLOCK_MACRO_END
+
+/** @deprecated ICU 2.4. Use U16_NEXT instead, see utf_old.h. */
+#define UTF16_NEXT_CHAR_SAFE(s, i, length, c, strict) UPRV_BLOCK_MACRO_BEGIN { \
+    (c)=(s)[(i)++]; \
+    if(UTF_IS_FIRST_SURROGATE(c)) { \
+        uint16_t __c2; \
+        if((i)<(length) && UTF_IS_SECOND_SURROGATE(__c2=(s)[(i)])) { \
+            ++(i); \
+            (c)=UTF16_GET_PAIR_VALUE((c), __c2); \
+            /* strict: ((c)&0xfffe)==0xfffe is caught by UTF_IS_ERROR() and UTF_IS_UNICODE_CHAR() */ \
+        } else if(strict) {\
+            /* unmatched first surrogate */ \
+            (c)=UTF_ERROR_VALUE; \
+        } \
+    } else if((strict) && !UTF_IS_UNICODE_CHAR(c)) { \
+        /* unmatched second surrogate or other non-character */ \
+        (c)=UTF_ERROR_VALUE; \
+    } \
+} UPRV_BLOCK_MACRO_END
+
+/** @deprecated ICU 2.4. Use U16_APPEND instead, see utf_old.h. */
+#define UTF16_APPEND_CHAR_SAFE(s, i, length, c) UPRV_BLOCK_MACRO_BEGIN { \
+    if((uint32_t)(c)<=0xffff) { \
+        (s)[(i)++]=(uint16_t)(c); \
+    } else if((uint32_t)(c)<=0x10ffff) { \
+        if((i)+1<(length)) { \
+            (s)[(i)++]=(uint16_t)(((c)>>10)+0xd7c0); \
+            (s)[(i)++]=(uint16_t)(((c)&0x3ff)|0xdc00); \
+        } else /* not enough space */ { \
+            (s)[(i)++]=UTF_ERROR_VALUE; \
+        } \
+    } else /* c>0x10ffff, write error value */ { \
+        (s)[(i)++]=UTF_ERROR_VALUE; \
+    } \
+} UPRV_BLOCK_MACRO_END
+
+/** @deprecated ICU 2.4. Renamed to U16_FWD_1, see utf_old.h. */
+#define UTF16_FWD_1_SAFE(s, i, length) U16_FWD_1(s, i, length)
+
+/** @deprecated ICU 2.4. Renamed to U16_FWD_N, see utf_old.h. */
+#define UTF16_FWD_N_SAFE(s, i, length, n) U16_FWD_N(s, i, length, n)
+
+/** @deprecated ICU 2.4. Renamed to U16_SET_CP_START, see utf_old.h. */
+#define UTF16_SET_CHAR_START_SAFE(s, start, i) U16_SET_CP_START(s, start, i)
+
+/** @deprecated ICU 2.4. Renamed to U16_PREV_UNSAFE, see utf_old.h. */
+#define UTF16_PREV_CHAR_UNSAFE(s, i, c) UPRV_BLOCK_MACRO_BEGIN { \
+    (c)=(s)[--(i)]; \
+    if(UTF_IS_SECOND_SURROGATE(c)) { \
+        (c)=UTF16_GET_PAIR_VALUE((s)[--(i)], (c)); \
+    } \
+} UPRV_BLOCK_MACRO_END
+
+/** @deprecated ICU 2.4. Renamed to U16_BACK_1_UNSAFE, see utf_old.h. */
+#define UTF16_BACK_1_UNSAFE(s, i) UPRV_BLOCK_MACRO_BEGIN { \
+    if(UTF_IS_SECOND_SURROGATE((s)[--(i)])) { \
+        --(i); \
+    } \
+} UPRV_BLOCK_MACRO_END
+
+/** @deprecated ICU 2.4. Renamed to U16_BACK_N_UNSAFE, see utf_old.h. */
+#define UTF16_BACK_N_UNSAFE(s, i, n) UPRV_BLOCK_MACRO_BEGIN { \
+    int32_t __N=(n); \
+    while(__N>0) { \
+        UTF16_BACK_1_UNSAFE(s, i); \
+        --__N; \
+    } \
+} UPRV_BLOCK_MACRO_END
+
+/** @deprecated ICU 2.4. Renamed to U16_SET_CP_LIMIT_UNSAFE, see utf_old.h. */
+#define UTF16_SET_CHAR_LIMIT_UNSAFE(s, i) UPRV_BLOCK_MACRO_BEGIN { \
+    if(UTF_IS_FIRST_SURROGATE((s)[(i)-1])) { \
+        ++(i); \
+    } \
+} UPRV_BLOCK_MACRO_END
+
+/** @deprecated ICU 2.4. Use U16_PREV instead, see utf_old.h. */
+#define UTF16_PREV_CHAR_SAFE(s, start, i, c, strict) UPRV_BLOCK_MACRO_BEGIN { \
+    (c)=(s)[--(i)]; \
+    if(UTF_IS_SECOND_SURROGATE(c)) { \
+        uint16_t __c2; \
+        if((i)>(start) && UTF_IS_FIRST_SURROGATE(__c2=(s)[(i)-1])) { \
+            --(i); \
+            (c)=UTF16_GET_PAIR_VALUE(__c2, (c)); \
+            /* strict: ((c)&0xfffe)==0xfffe is caught by UTF_IS_ERROR() and UTF_IS_UNICODE_CHAR() */ \
+        } else if(strict) {\
+            /* unmatched second surrogate */ \
+            (c)=UTF_ERROR_VALUE; \
+        } \
+    } else if((strict) && !UTF_IS_UNICODE_CHAR(c)) { \
+        /* unmatched first surrogate or other non-character */ \
+        (c)=UTF_ERROR_VALUE; \
+    } \
+} UPRV_BLOCK_MACRO_END
+
+/** @deprecated ICU 2.4. Renamed to U16_BACK_1, see utf_old.h. */
+#define UTF16_BACK_1_SAFE(s, start, i) U16_BACK_1(s, start, i)
+
+/** @deprecated ICU 2.4. Renamed to U16_BACK_N, see utf_old.h. */
+#define UTF16_BACK_N_SAFE(s, start, i, n) U16_BACK_N(s, start, i, n)
+
+/** @deprecated ICU 2.4. Renamed to U16_SET_CP_LIMIT, see utf_old.h. */
+#define UTF16_SET_CHAR_LIMIT_SAFE(s, start, i, length) U16_SET_CP_LIMIT(s, start, i, length)
+
+/* Formerly utf32.h --------------------------------------------------------- */
+
+/*
+* Old documentation:
+*
+*   This file defines macros to deal with UTF-32 code units and code points.
+*   Signatures and semantics are the same as for the similarly named macros
+*   in utf16.h.
+*   utf32.h is included by utf.h after unicode/umachine.h</p>
+*   and some common definitions.
+*   <p><b>Usage:</b>  ICU coding guidelines for if() statements should be followed when using these macros.
+*                  Compound statements (curly braces {}) must be used  for if-else-while...
+*                  bodies and all macro statements should be terminated with semicolon.</p>
+*/
+
+/* internal definitions ----------------------------------------------------- */
+
+/** @deprecated ICU 2.4. Obsolete, see utf_old.h. */
+#define UTF32_IS_SAFE(c, strict) \
+    (!(strict) ? \
+        (uint32_t)(c)<=0x10ffff : \
+        UTF_IS_UNICODE_CHAR(c))
+
+/*
+ * For the semantics of all of these macros, see utf16.h.
+ * The UTF-32 versions are trivial because any code point is
+ * encoded using exactly one code unit.
+ */
+
+/* single-code point definitions -------------------------------------------- */
+
+/* classes of code unit values */
+
+/** @deprecated ICU 2.4. Obsolete, see utf_old.h. */
+#define UTF32_IS_SINGLE(uchar) 1
+/** @deprecated ICU 2.4. Obsolete, see utf_old.h. */
+#define UTF32_IS_LEAD(uchar) 0
+/** @deprecated ICU 2.4. Obsolete, see utf_old.h. */
+#define UTF32_IS_TRAIL(uchar) 0
+
+/* number of code units per code point */
+
+/** @deprecated ICU 2.4. Obsolete, see utf_old.h. */
+#define UTF32_NEED_MULTIPLE_UCHAR(c) 0
+/** @deprecated ICU 2.4. Obsolete, see utf_old.h. */
+#define UTF32_CHAR_LENGTH(c) 1
+/** @deprecated ICU 2.4. Obsolete, see utf_old.h. */
+#define UTF32_MAX_CHAR_LENGTH 1
+
+/* average number of code units compared to UTF-16 */
+
+/** @deprecated ICU 2.4. Obsolete, see utf_old.h. */
+#define UTF32_ARRAY_SIZE(size) (size)
+
+/** @deprecated ICU 2.4. Obsolete, see utf_old.h. */
+#define UTF32_GET_CHAR_UNSAFE(s, i, c) UPRV_BLOCK_MACRO_BEGIN { \
+    (c)=(s)[i]; \
+} UPRV_BLOCK_MACRO_END
+
+/** @deprecated ICU 2.4. Obsolete, see utf_old.h. */
+#define UTF32_GET_CHAR_SAFE(s, start, i, length, c, strict) UPRV_BLOCK_MACRO_BEGIN { \
+    (c)=(s)[i]; \
+    if(!UTF32_IS_SAFE(c, strict)) { \
+        (c)=UTF_ERROR_VALUE; \
+    } \
+} UPRV_BLOCK_MACRO_END
+
+/* definitions with forward iteration --------------------------------------- */
+
+/** @deprecated ICU 2.4. Obsolete, see utf_old.h. */
+#define UTF32_NEXT_CHAR_UNSAFE(s, i, c) UPRV_BLOCK_MACRO_BEGIN { \
+    (c)=(s)[(i)++]; \
+} UPRV_BLOCK_MACRO_END
+
+/** @deprecated ICU 2.4. Obsolete, see utf_old.h. */
+#define UTF32_APPEND_CHAR_UNSAFE(s, i, c) UPRV_BLOCK_MACRO_BEGIN { \
+    (s)[(i)++]=(c); \
+} UPRV_BLOCK_MACRO_END
+
+/** @deprecated ICU 2.4. Obsolete, see utf_old.h. */
+#define UTF32_FWD_1_UNSAFE(s, i) UPRV_BLOCK_MACRO_BEGIN { \
+    ++(i); \
+} UPRV_BLOCK_MACRO_END
+
+/** @deprecated ICU 2.4. Obsolete, see utf_old.h. */
+#define UTF32_FWD_N_UNSAFE(s, i, n) UPRV_BLOCK_MACRO_BEGIN { \
+    (i)+=(n); \
+} UPRV_BLOCK_MACRO_END
+
+/** @deprecated ICU 2.4. Obsolete, see utf_old.h. */
+#define UTF32_SET_CHAR_START_UNSAFE(s, i) UPRV_BLOCK_MACRO_BEGIN { \
+} UPRV_BLOCK_MACRO_END
+
+/** @deprecated ICU 2.4. Obsolete, see utf_old.h. */
+#define UTF32_NEXT_CHAR_SAFE(s, i, length, c, strict) UPRV_BLOCK_MACRO_BEGIN { \
+    (c)=(s)[(i)++]; \
+    if(!UTF32_IS_SAFE(c, strict)) { \
+        (c)=UTF_ERROR_VALUE; \
+    } \
+} UPRV_BLOCK_MACRO_END
+
+/** @deprecated ICU 2.4. Obsolete, see utf_old.h. */
+#define UTF32_APPEND_CHAR_SAFE(s, i, length, c) UPRV_BLOCK_MACRO_BEGIN { \
+    if((uint32_t)(c)<=0x10ffff) { \
+        (s)[(i)++]=(c); \
+    } else /* c>0x10ffff, write 0xfffd */ { \
+        (s)[(i)++]=0xfffd; \
+    } \
+} UPRV_BLOCK_MACRO_END
+
+/** @deprecated ICU 2.4. Obsolete, see utf_old.h. */
+#define UTF32_FWD_1_SAFE(s, i, length) UPRV_BLOCK_MACRO_BEGIN { \
+    ++(i); \
+} UPRV_BLOCK_MACRO_END
+
+/** @deprecated ICU 2.4. Obsolete, see utf_old.h. */
+#define UTF32_FWD_N_SAFE(s, i, length, n) UPRV_BLOCK_MACRO_BEGIN { \
+    if(((i)+=(n))>(length)) { \
+        (i)=(length); \
+    } \
+} UPRV_BLOCK_MACRO_END
+
+/** @deprecated ICU 2.4. Obsolete, see utf_old.h. */
+#define UTF32_SET_CHAR_START_SAFE(s, start, i) UPRV_BLOCK_MACRO_BEGIN { \
+} UPRV_BLOCK_MACRO_END
+
+/* definitions with backward iteration -------------------------------------- */
+
+/** @deprecated ICU 2.4. Obsolete, see utf_old.h. */
+#define UTF32_PREV_CHAR_UNSAFE(s, i, c) UPRV_BLOCK_MACRO_BEGIN { \
+    (c)=(s)[--(i)]; \
+} UPRV_BLOCK_MACRO_END
+
+/** @deprecated ICU 2.4. Obsolete, see utf_old.h. */
+#define UTF32_BACK_1_UNSAFE(s, i) UPRV_BLOCK_MACRO_BEGIN { \
+    --(i); \
+} UPRV_BLOCK_MACRO_END
+
+/** @deprecated ICU 2.4. Obsolete, see utf_old.h. */
+#define UTF32_BACK_N_UNSAFE(s, i, n) UPRV_BLOCK_MACRO_BEGIN { \
+    (i)-=(n); \
+} UPRV_BLOCK_MACRO_END
+
+/** @deprecated ICU 2.4. Obsolete, see utf_old.h. */
+#define UTF32_SET_CHAR_LIMIT_UNSAFE(s, i) UPRV_BLOCK_MACRO_BEGIN { \
+} UPRV_BLOCK_MACRO_END
+
+/** @deprecated ICU 2.4. Obsolete, see utf_old.h. */
+#define UTF32_PREV_CHAR_SAFE(s, start, i, c, strict) UPRV_BLOCK_MACRO_BEGIN { \
+    (c)=(s)[--(i)]; \
+    if(!UTF32_IS_SAFE(c, strict)) { \
+        (c)=UTF_ERROR_VALUE; \
+    } \
+} UPRV_BLOCK_MACRO_END
+
+/** @deprecated ICU 2.4. Obsolete, see utf_old.h. */
+#define UTF32_BACK_1_SAFE(s, start, i) UPRV_BLOCK_MACRO_BEGIN { \
+    --(i); \
+} UPRV_BLOCK_MACRO_END
+
+/** @deprecated ICU 2.4. Obsolete, see utf_old.h. */
+#define UTF32_BACK_N_SAFE(s, start, i, n) UPRV_BLOCK_MACRO_BEGIN { \
+    (i)-=(n); \
+    if((i)<(start)) { \
+        (i)=(start); \
+    } \
+} UPRV_BLOCK_MACRO_END
+
+/** @deprecated ICU 2.4. Obsolete, see utf_old.h. */
+#define UTF32_SET_CHAR_LIMIT_SAFE(s, i, length) UPRV_BLOCK_MACRO_BEGIN { \
+} UPRV_BLOCK_MACRO_END
+
+/* Formerly utf.h, part 2 --------------------------------------------------- */
+
+/**
+ * Estimate the number of code units for a string based on the number of UTF-16 code units.
+ *
+ * @deprecated ICU 2.4. Obsolete, see utf_old.h.
+ */
+#define UTF_ARRAY_SIZE(size) UTF16_ARRAY_SIZE(size)
+
+/** @deprecated ICU 2.4. Renamed to U16_GET_UNSAFE, see utf_old.h. */
+#define UTF_GET_CHAR_UNSAFE(s, i, c)                 UTF16_GET_CHAR_UNSAFE(s, i, c)
+
+/** @deprecated ICU 2.4. Use U16_GET instead, see utf_old.h. */
+#define UTF_GET_CHAR_SAFE(s, start, i, length, c, strict) UTF16_GET_CHAR_SAFE(s, start, i, length, c, strict)
+
+
+/** @deprecated ICU 2.4. Renamed to U16_NEXT_UNSAFE, see utf_old.h. */
+#define UTF_NEXT_CHAR_UNSAFE(s, i, c)                UTF16_NEXT_CHAR_UNSAFE(s, i, c)
+
+/** @deprecated ICU 2.4. Use U16_NEXT instead, see utf_old.h. */
+#define UTF_NEXT_CHAR_SAFE(s, i, length, c, strict)  UTF16_NEXT_CHAR_SAFE(s, i, length, c, strict)
+
+
+/** @deprecated ICU 2.4. Renamed to U16_APPEND_UNSAFE, see utf_old.h. */
+#define UTF_APPEND_CHAR_UNSAFE(s, i, c)              UTF16_APPEND_CHAR_UNSAFE(s, i, c)
+
+/** @deprecated ICU 2.4. Use U16_APPEND instead, see utf_old.h. */
+#define UTF_APPEND_CHAR_SAFE(s, i, length, c)        UTF16_APPEND_CHAR_SAFE(s, i, length, c)
+
+
+/** @deprecated ICU 2.4. Renamed to U16_FWD_1_UNSAFE, see utf_old.h. */
+#define UTF_FWD_1_UNSAFE(s, i)                       UTF16_FWD_1_UNSAFE(s, i)
+
+/** @deprecated ICU 2.4. Renamed to U16_FWD_1, see utf_old.h. */
+#define UTF_FWD_1_SAFE(s, i, length)                 UTF16_FWD_1_SAFE(s, i, length)
+
+
+/** @deprecated ICU 2.4. Renamed to U16_FWD_N_UNSAFE, see utf_old.h. */
+#define UTF_FWD_N_UNSAFE(s, i, n)                    UTF16_FWD_N_UNSAFE(s, i, n)
+
+/** @deprecated ICU 2.4. Renamed to U16_FWD_N, see utf_old.h. */
+#define UTF_FWD_N_SAFE(s, i, length, n)              UTF16_FWD_N_SAFE(s, i, length, n)
+
+
+/** @deprecated ICU 2.4. Renamed to U16_SET_CP_START_UNSAFE, see utf_old.h. */
+#define UTF_SET_CHAR_START_UNSAFE(s, i)              UTF16_SET_CHAR_START_UNSAFE(s, i)
+
+/** @deprecated ICU 2.4. Renamed to U16_SET_CP_START, see utf_old.h. */
+#define UTF_SET_CHAR_START_SAFE(s, start, i)         UTF16_SET_CHAR_START_SAFE(s, start, i)
+
+
+/** @deprecated ICU 2.4. Renamed to U16_PREV_UNSAFE, see utf_old.h. */
+#define UTF_PREV_CHAR_UNSAFE(s, i, c)                UTF16_PREV_CHAR_UNSAFE(s, i, c)
+
+/** @deprecated ICU 2.4. Use U16_PREV instead, see utf_old.h. */
+#define UTF_PREV_CHAR_SAFE(s, start, i, c, strict)   UTF16_PREV_CHAR_SAFE(s, start, i, c, strict)
+
+
+/** @deprecated ICU 2.4. Renamed to U16_BACK_1_UNSAFE, see utf_old.h. */
+#define UTF_BACK_1_UNSAFE(s, i)                      UTF16_BACK_1_UNSAFE(s, i)
+
+/** @deprecated ICU 2.4. Renamed to U16_BACK_1, see utf_old.h. */
+#define UTF_BACK_1_SAFE(s, start, i)                 UTF16_BACK_1_SAFE(s, start, i)
+
+
+/** @deprecated ICU 2.4. Renamed to U16_BACK_N_UNSAFE, see utf_old.h. */
+#define UTF_BACK_N_UNSAFE(s, i, n)                   UTF16_BACK_N_UNSAFE(s, i, n)
+
+/** @deprecated ICU 2.4. Renamed to U16_BACK_N, see utf_old.h. */
+#define UTF_BACK_N_SAFE(s, start, i, n)              UTF16_BACK_N_SAFE(s, start, i, n)
+
+
+/** @deprecated ICU 2.4. Renamed to U16_SET_CP_LIMIT_UNSAFE, see utf_old.h. */
+#define UTF_SET_CHAR_LIMIT_UNSAFE(s, i)              UTF16_SET_CHAR_LIMIT_UNSAFE(s, i)
+
+/** @deprecated ICU 2.4. Renamed to U16_SET_CP_LIMIT, see utf_old.h. */
+#define UTF_SET_CHAR_LIMIT_SAFE(s, start, i, length) UTF16_SET_CHAR_LIMIT_SAFE(s, start, i, length)
+
+/* Define default macros (UTF-16 "safe") ------------------------------------ */
+
+/**
+ * Does this code unit alone encode a code point (BMP, not a surrogate)?
+ * Same as UTF16_IS_SINGLE.
+ * @deprecated ICU 2.4. Renamed to U_IS_SINGLE and U16_IS_SINGLE, see utf_old.h.
+ */
+#define UTF_IS_SINGLE(uchar) U16_IS_SINGLE(uchar)
+
+/**
+ * Is this code unit the first one of several (a lead surrogate)?
+ * Same as UTF16_IS_LEAD.
+ * @deprecated ICU 2.4. Renamed to U_IS_LEAD and U16_IS_LEAD, see utf_old.h.
+ */
+#define UTF_IS_LEAD(uchar) U16_IS_LEAD(uchar)
+
+/**
+ * Is this code unit one of several but not the first one (a trail surrogate)?
+ * Same as UTF16_IS_TRAIL.
+ * @deprecated ICU 2.4. Renamed to U_IS_TRAIL and U16_IS_TRAIL, see utf_old.h.
+ */
+#define UTF_IS_TRAIL(uchar) U16_IS_TRAIL(uchar)
+
+/**
+ * Does this code point require multiple code units (is it a supplementary code point)?
+ * Same as UTF16_NEED_MULTIPLE_UCHAR.
+ * @deprecated ICU 2.4. Use U16_LENGTH or test ((uint32_t)(c)>0xffff) instead.
+ */
+#define UTF_NEED_MULTIPLE_UCHAR(c) UTF16_NEED_MULTIPLE_UCHAR(c)
+
+/**
+ * How many code units are used to encode this code point (1 or 2)?
+ * Same as UTF16_CHAR_LENGTH.
+ * @deprecated ICU 2.4. Renamed to U16_LENGTH, see utf_old.h.
+ */
+#define UTF_CHAR_LENGTH(c) U16_LENGTH(c)
+
+/**
+ * How many code units are used at most for any Unicode code point (2)?
+ * Same as UTF16_MAX_CHAR_LENGTH.
+ * @deprecated ICU 2.4. Renamed to U16_MAX_LENGTH, see utf_old.h.
+ */
+#define UTF_MAX_CHAR_LENGTH U16_MAX_LENGTH
+
+/**
+ * Set c to the code point that contains the code unit i.
+ * i could point to the lead or the trail surrogate for the code point.
+ * i is not modified.
+ * Same as UTF16_GET_CHAR.
+ * \pre 0<=i<length
+ *
+ * @deprecated ICU 2.4. Renamed to U16_GET, see utf_old.h.
+ */
+#define UTF_GET_CHAR(s, start, i, length, c) U16_GET(s, start, i, length, c)
+
+/**
+ * Set c to the code point that starts at code unit i
+ * and advance i to beyond the code units of this code point (post-increment).
+ * i must point to the first code unit of a code point.
+ * Otherwise c is set to the trail unit (surrogate) itself.
+ * Same as UTF16_NEXT_CHAR.
+ * \pre 0<=i<length
+ * \post 0<i<=length
+ *
+ * @deprecated ICU 2.4. Renamed to U16_NEXT, see utf_old.h.
+ */
+#define UTF_NEXT_CHAR(s, i, length, c) U16_NEXT(s, i, length, c)
+
+/**
+ * Append the code units of code point c to the string at index i
+ * and advance i to beyond the new code units (post-increment).
+ * The code units beginning at index i will be overwritten.
+ * Same as UTF16_APPEND_CHAR.
+ * \pre 0<=c<=0x10ffff
+ * \pre 0<=i<length
+ * \post 0<i<=length
+ *
+ * @deprecated ICU 2.4. Use U16_APPEND instead, see utf_old.h.
+ */
+#define UTF_APPEND_CHAR(s, i, length, c) UTF16_APPEND_CHAR_SAFE(s, i, length, c)
+
+/**
+ * Advance i to beyond the code units of the code point that begins at i.
+ * I.e., advance i by one code point.
+ * Same as UTF16_FWD_1.
+ * \pre 0<=i<length
+ * \post 0<i<=length
+ *
+ * @deprecated ICU 2.4. Renamed to U16_FWD_1, see utf_old.h.
+ */
+#define UTF_FWD_1(s, i, length) U16_FWD_1(s, i, length)
+
+/**
+ * Advance i to beyond the code units of the n code points where the first one begins at i.
+ * I.e., advance i by n code points.
+ * Same as UT16_FWD_N.
+ * \pre 0<=i<length
+ * \post 0<i<=length
+ *
+ * @deprecated ICU 2.4. Renamed to U16_FWD_N, see utf_old.h.
+ */
+#define UTF_FWD_N(s, i, length, n) U16_FWD_N(s, i, length, n)
+
+/**
+ * Take the random-access index i and adjust it so that it points to the beginning
+ * of a code point.
+ * The input index points to any code unit of a code point and is moved to point to
+ * the first code unit of the same code point. i is never incremented.
+ * In other words, if i points to a trail surrogate that is preceded by a matching
+ * lead surrogate, then i is decremented. Otherwise it is not modified.
+ * This can be used to start an iteration with UTF_NEXT_CHAR() from a random index.
+ * Same as UTF16_SET_CHAR_START.
+ * \pre start<=i<length
+ * \post start<=i<length
+ *
+ * @deprecated ICU 2.4. Renamed to U16_SET_CP_START, see utf_old.h.
+ */
+#define UTF_SET_CHAR_START(s, start, i) U16_SET_CP_START(s, start, i)
+
+/**
+ * Set c to the code point that has code units before i
+ * and move i backward (towards the beginning of the string)
+ * to the first code unit of this code point (pre-increment).
+ * i must point to the first code unit after the last unit of a code point (i==length is allowed).
+ * Same as UTF16_PREV_CHAR.
+ * \pre start<i<=length
+ * \post start<=i<length
+ *
+ * @deprecated ICU 2.4. Renamed to U16_PREV, see utf_old.h.
+ */
+#define UTF_PREV_CHAR(s, start, i, c) U16_PREV(s, start, i, c)
+
+/**
+ * Move i backward (towards the beginning of the string)
+ * to the first code unit of the code point that has code units before i.
+ * I.e., move i backward by one code point.
+ * i must point to the first code unit after the last unit of a code point (i==length is allowed).
+ * Same as UTF16_BACK_1.
+ * \pre start<i<=length
+ * \post start<=i<length
+ *
+ * @deprecated ICU 2.4. Renamed to U16_BACK_1, see utf_old.h.
+ */
+#define UTF_BACK_1(s, start, i) U16_BACK_1(s, start, i)
+
+/**
+ * Move i backward (towards the beginning of the string)
+ * to the first code unit of the n code points that have code units before i.
+ * I.e., move i backward by n code points.
+ * i must point to the first code unit after the last unit of a code point (i==length is allowed).
+ * Same as UTF16_BACK_N.
+ * \pre start<i<=length
+ * \post start<=i<length
+ *
+ * @deprecated ICU 2.4. Renamed to U16_BACK_N, see utf_old.h.
+ */
+#define UTF_BACK_N(s, start, i, n) U16_BACK_N(s, start, i, n)
+
+/**
+ * Take the random-access index i and adjust it so that it points beyond
+ * a code point. The input index points beyond any code unit
+ * of a code point and is moved to point beyond the last code unit of the same
+ * code point. i is never decremented.
+ * In other words, if i points to a trail surrogate that is preceded by a matching
+ * lead surrogate, then i is incremented. Otherwise it is not modified.
+ * This can be used to start an iteration with UTF_PREV_CHAR() from a random index.
+ * Same as UTF16_SET_CHAR_LIMIT.
+ * \pre start<i<=length
+ * \post start<i<=length
+ *
+ * @deprecated ICU 2.4. Renamed to U16_SET_CP_LIMIT, see utf_old.h.
+ */
+#define UTF_SET_CHAR_LIMIT(s, start, i, length) U16_SET_CP_LIMIT(s, start, i, length)
+
+#endif  // !U_HIDE_DEPRECATED_API && !U_HIDE_OBSOLETE_UTF_OLD_H
+
+#endif