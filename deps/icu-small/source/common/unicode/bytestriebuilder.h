<<<<<<< HEAD
// © 2016 and later: Unicode, Inc. and others.
// License & terms of use: http://www.unicode.org/copyright.html
/*
*******************************************************************************
*   Copyright (C) 2010-2016, International Business Machines
*   Corporation and others.  All Rights Reserved.
*******************************************************************************
*   file name:  bytestriebuilder.h
*   encoding:   UTF-8
*   tab size:   8 (not used)
*   indentation:4
*
*   created on: 2010sep25
*   created by: Markus W. Scherer
*/

/**
 * \file
 * \brief C++ API: Builder for icu::BytesTrie
 */

#ifndef __BYTESTRIEBUILDER_H__
#define __BYTESTRIEBUILDER_H__

#include "unicode/utypes.h"

#if U_SHOW_CPLUSPLUS_API

#include "unicode/bytestrie.h"
#include "unicode/stringpiece.h"
#include "unicode/stringtriebuilder.h"

class BytesTrieTest;

U_NAMESPACE_BEGIN

class BytesTrieElement;
class CharString;
/**
 * Builder class for BytesTrie.
 *
 * This class is not intended for public subclassing.
 * @stable ICU 4.8
 */
class U_COMMON_API BytesTrieBuilder : public StringTrieBuilder {
public:
    /**
     * Constructs an empty builder.
     * @param errorCode Standard ICU error code.
     * @stable ICU 4.8
     */
    BytesTrieBuilder(UErrorCode &errorCode);

    /**
     * Destructor.
     * @stable ICU 4.8
     */
    virtual ~BytesTrieBuilder();

    /**
     * Adds a (byte sequence, value) pair.
     * The byte sequence must be unique.
     * The bytes will be copied; the builder does not keep
     * a reference to the input StringPiece or its data().
     * @param s The input byte sequence.
     * @param value The value associated with this byte sequence.
     * @param errorCode Standard ICU error code. Its input value must
     *                  pass the U_SUCCESS() test, or else the function returns
     *                  immediately. Check for U_FAILURE() on output or use with
     *                  function chaining. (See User Guide for details.)
     * @return *this
     * @stable ICU 4.8
     */
    BytesTrieBuilder &add(StringPiece s, int32_t value, UErrorCode &errorCode);

    /**
     * Builds a BytesTrie for the add()ed data.
     * Once built, no further data can be add()ed until clear() is called.
     *
     * A BytesTrie cannot be empty. At least one (byte sequence, value) pair
     * must have been add()ed.
     *
     * This method passes ownership of the builder's internal result array to the new trie object.
     * Another call to any build() variant will re-serialize the trie.
     * After clear() has been called, a new array will be used as well.
     * @param buildOption Build option, see UStringTrieBuildOption.
     * @param errorCode Standard ICU error code. Its input value must
     *                  pass the U_SUCCESS() test, or else the function returns
     *                  immediately. Check for U_FAILURE() on output or use with
     *                  function chaining. (See User Guide for details.)
     * @return A new BytesTrie for the add()ed data.
     * @stable ICU 4.8
     */
    BytesTrie *build(UStringTrieBuildOption buildOption, UErrorCode &errorCode);

    /**
     * Builds a BytesTrie for the add()ed data and byte-serializes it.
     * Once built, no further data can be add()ed until clear() is called.
     *
     * A BytesTrie cannot be empty. At least one (byte sequence, value) pair
     * must have been add()ed.
     *
     * Multiple calls to buildStringPiece() return StringPieces referring to the
     * builder's same byte array, without rebuilding.
     * If buildStringPiece() is called after build(), the trie will be
     * re-serialized into a new array (because build() passes on ownership).
     * If build() is called after buildStringPiece(), the trie object returned
     * by build() will become the owner of the underlying string for the
     * previously returned StringPiece.
     * After clear() has been called, a new array will be used as well.
     * @param buildOption Build option, see UStringTrieBuildOption.
     * @param errorCode Standard ICU error code. Its input value must
     *                  pass the U_SUCCESS() test, or else the function returns
     *                  immediately. Check for U_FAILURE() on output or use with
     *                  function chaining. (See User Guide for details.)
     * @return A StringPiece which refers to the byte-serialized BytesTrie for the add()ed data.
     * @stable ICU 4.8
     */
    StringPiece buildStringPiece(UStringTrieBuildOption buildOption, UErrorCode &errorCode);

    /**
     * Removes all (byte sequence, value) pairs.
     * New data can then be add()ed and a new trie can be built.
     * @return *this
     * @stable ICU 4.8
     */
    BytesTrieBuilder &clear();

private:
    friend class ::BytesTrieTest;

    BytesTrieBuilder(const BytesTrieBuilder &other);  // no copy constructor
    BytesTrieBuilder &operator=(const BytesTrieBuilder &other);  // no assignment operator

    void buildBytes(UStringTrieBuildOption buildOption, UErrorCode &errorCode);

    virtual int32_t getElementStringLength(int32_t i) const;
    virtual char16_t getElementUnit(int32_t i, int32_t byteIndex) const;
    virtual int32_t getElementValue(int32_t i) const;

    virtual int32_t getLimitOfLinearMatch(int32_t first, int32_t last, int32_t byteIndex) const;

    virtual int32_t countElementUnits(int32_t start, int32_t limit, int32_t byteIndex) const;
    virtual int32_t skipElementsBySomeUnits(int32_t i, int32_t byteIndex, int32_t count) const;
    virtual int32_t indexOfElementWithNextUnit(int32_t i, int32_t byteIndex, char16_t byte) const;

    virtual UBool matchNodesCanHaveValues() const { return false; }

    virtual int32_t getMaxBranchLinearSubNodeLength() const { return BytesTrie::kMaxBranchLinearSubNodeLength; }
    virtual int32_t getMinLinearMatch() const { return BytesTrie::kMinLinearMatch; }
    virtual int32_t getMaxLinearMatchLength() const { return BytesTrie::kMaxLinearMatchLength; }

    /**
     * @internal (private)
     */
    class BTLinearMatchNode : public LinearMatchNode {
    public:
        BTLinearMatchNode(const char *units, int32_t len, Node *nextNode);
        virtual UBool operator==(const Node &other) const;
        virtual void write(StringTrieBuilder &builder);
    private:
        const char *s;
    };

    virtual Node *createLinearMatchNode(int32_t i, int32_t byteIndex, int32_t length,
                                        Node *nextNode) const;

    UBool ensureCapacity(int32_t length);
    virtual int32_t write(int32_t byte);
    int32_t write(const char *b, int32_t length);
    virtual int32_t writeElementUnits(int32_t i, int32_t byteIndex, int32_t length);
    virtual int32_t writeValueAndFinal(int32_t i, UBool isFinal);
    virtual int32_t writeValueAndType(UBool hasValue, int32_t value, int32_t node);
    virtual int32_t writeDeltaTo(int32_t jumpTarget);
    static int32_t internalEncodeDelta(int32_t i, char intBytes[]);

    CharString *strings;  // Pointer not object so we need not #include internal charstr.h.
    BytesTrieElement *elements;
    int32_t elementsCapacity;
    int32_t elementsLength;

    // Byte serialization of the trie.
    // Grows from the back: bytesLength measures from the end of the buffer!
    char *bytes;
    int32_t bytesCapacity;
    int32_t bytesLength;
};

U_NAMESPACE_END

#endif /* U_SHOW_CPLUSPLUS_API */

#endif  // __BYTESTRIEBUILDER_H__
=======
// © 2016 and later: Unicode, Inc. and others.
// License & terms of use: http://www.unicode.org/copyright.html
/*
*******************************************************************************
*   Copyright (C) 2010-2016, International Business Machines
*   Corporation and others.  All Rights Reserved.
*******************************************************************************
*   file name:  bytestriebuilder.h
*   encoding:   UTF-8
*   tab size:   8 (not used)
*   indentation:4
*
*   created on: 2010sep25
*   created by: Markus W. Scherer
*/

/**
 * \file
 * \brief C++ API: Builder for icu::BytesTrie
 */

#ifndef __BYTESTRIEBUILDER_H__
#define __BYTESTRIEBUILDER_H__

#include "unicode/utypes.h"

#if U_SHOW_CPLUSPLUS_API

#include "unicode/bytestrie.h"
#include "unicode/stringpiece.h"
#include "unicode/stringtriebuilder.h"

class BytesTrieTest;

U_NAMESPACE_BEGIN

class BytesTrieElement;
class CharString;
/**
 * Builder class for BytesTrie.
 *
 * This class is not intended for public subclassing.
 * @stable ICU 4.8
 */
class U_COMMON_API BytesTrieBuilder : public StringTrieBuilder {
public:
    /**
     * Constructs an empty builder.
     * @param errorCode Standard ICU error code.
     * @stable ICU 4.8
     */
    BytesTrieBuilder(UErrorCode &errorCode);

    /**
     * Destructor.
     * @stable ICU 4.8
     */
    virtual ~BytesTrieBuilder();

    /**
     * Adds a (byte sequence, value) pair.
     * The byte sequence must be unique.
     * The bytes will be copied; the builder does not keep
     * a reference to the input StringPiece or its data().
     * @param s The input byte sequence.
     * @param value The value associated with this byte sequence.
     * @param errorCode Standard ICU error code. Its input value must
     *                  pass the U_SUCCESS() test, or else the function returns
     *                  immediately. Check for U_FAILURE() on output or use with
     *                  function chaining. (See User Guide for details.)
     * @return *this
     * @stable ICU 4.8
     */
    BytesTrieBuilder &add(StringPiece s, int32_t value, UErrorCode &errorCode);

    /**
     * Builds a BytesTrie for the add()ed data.
     * Once built, no further data can be add()ed until clear() is called.
     *
     * A BytesTrie cannot be empty. At least one (byte sequence, value) pair
     * must have been add()ed.
     *
     * This method passes ownership of the builder's internal result array to the new trie object.
     * Another call to any build() variant will re-serialize the trie.
     * After clear() has been called, a new array will be used as well.
     * @param buildOption Build option, see UStringTrieBuildOption.
     * @param errorCode Standard ICU error code. Its input value must
     *                  pass the U_SUCCESS() test, or else the function returns
     *                  immediately. Check for U_FAILURE() on output or use with
     *                  function chaining. (See User Guide for details.)
     * @return A new BytesTrie for the add()ed data.
     * @stable ICU 4.8
     */
    BytesTrie *build(UStringTrieBuildOption buildOption, UErrorCode &errorCode);

    /**
     * Builds a BytesTrie for the add()ed data and byte-serializes it.
     * Once built, no further data can be add()ed until clear() is called.
     *
     * A BytesTrie cannot be empty. At least one (byte sequence, value) pair
     * must have been add()ed.
     *
     * Multiple calls to buildStringPiece() return StringPieces referring to the
     * builder's same byte array, without rebuilding.
     * If buildStringPiece() is called after build(), the trie will be
     * re-serialized into a new array (because build() passes on ownership).
     * If build() is called after buildStringPiece(), the trie object returned
     * by build() will become the owner of the underlying string for the
     * previously returned StringPiece.
     * After clear() has been called, a new array will be used as well.
     * @param buildOption Build option, see UStringTrieBuildOption.
     * @param errorCode Standard ICU error code. Its input value must
     *                  pass the U_SUCCESS() test, or else the function returns
     *                  immediately. Check for U_FAILURE() on output or use with
     *                  function chaining. (See User Guide for details.)
     * @return A StringPiece which refers to the byte-serialized BytesTrie for the add()ed data.
     * @stable ICU 4.8
     */
    StringPiece buildStringPiece(UStringTrieBuildOption buildOption, UErrorCode &errorCode);

    /**
     * Removes all (byte sequence, value) pairs.
     * New data can then be add()ed and a new trie can be built.
     * @return *this
     * @stable ICU 4.8
     */
    BytesTrieBuilder &clear();

private:
    friend class ::BytesTrieTest;

    BytesTrieBuilder(const BytesTrieBuilder &other) = delete;  // no copy constructor
    BytesTrieBuilder &operator=(const BytesTrieBuilder &other) = delete;  // no assignment operator

    void buildBytes(UStringTrieBuildOption buildOption, UErrorCode &errorCode);

    virtual int32_t getElementStringLength(int32_t i) const override;
    virtual char16_t getElementUnit(int32_t i, int32_t byteIndex) const override;
    virtual int32_t getElementValue(int32_t i) const override;

    virtual int32_t getLimitOfLinearMatch(int32_t first, int32_t last, int32_t byteIndex) const override;

    virtual int32_t countElementUnits(int32_t start, int32_t limit, int32_t byteIndex) const override;
    virtual int32_t skipElementsBySomeUnits(int32_t i, int32_t byteIndex, int32_t count) const override;
    virtual int32_t indexOfElementWithNextUnit(int32_t i, int32_t byteIndex, char16_t byte) const override;

    virtual UBool matchNodesCanHaveValues() const override { return false; }

    virtual int32_t getMaxBranchLinearSubNodeLength() const override { return BytesTrie::kMaxBranchLinearSubNodeLength; }
    virtual int32_t getMinLinearMatch() const override { return BytesTrie::kMinLinearMatch; }
    virtual int32_t getMaxLinearMatchLength() const override { return BytesTrie::kMaxLinearMatchLength; }

    /**
     * @internal (private)
     */
    class BTLinearMatchNode : public LinearMatchNode {
    public:
        BTLinearMatchNode(const char *units, int32_t len, Node *nextNode);
        virtual bool operator==(const Node &other) const override;
        virtual void write(StringTrieBuilder &builder) override;
    private:
        const char *s;
    };
    
    virtual Node *createLinearMatchNode(int32_t i, int32_t byteIndex, int32_t length,
                                        Node *nextNode) const override;

    UBool ensureCapacity(int32_t length);
    virtual int32_t write(int32_t byte) override;
    int32_t write(const char *b, int32_t length);
    virtual int32_t writeElementUnits(int32_t i, int32_t byteIndex, int32_t length) override;
    virtual int32_t writeValueAndFinal(int32_t i, UBool isFinal) override;
    virtual int32_t writeValueAndType(UBool hasValue, int32_t value, int32_t node) override;
    virtual int32_t writeDeltaTo(int32_t jumpTarget) override;
    static int32_t internalEncodeDelta(int32_t i, char intBytes[]);

    CharString *strings;  // Pointer not object so we need not #include internal charstr.h.
    BytesTrieElement *elements;
    int32_t elementsCapacity;
    int32_t elementsLength;

    // Byte serialization of the trie.
    // Grows from the back: bytesLength measures from the end of the buffer!
    char *bytes;
    int32_t bytesCapacity;
    int32_t bytesLength;
};

U_NAMESPACE_END

#endif /* U_SHOW_CPLUSPLUS_API */

#endif  // __BYTESTRIEBUILDER_H__
>>>>>>> a8a80be5
<|MERGE_RESOLUTION|>--- conflicted
+++ resolved
@@ -1,389 +1,193 @@
-<<<<<<< HEAD
-// © 2016 and later: Unicode, Inc. and others.
-// License & terms of use: http://www.unicode.org/copyright.html
-/*
-*******************************************************************************
-*   Copyright (C) 2010-2016, International Business Machines
-*   Corporation and others.  All Rights Reserved.
-*******************************************************************************
-*   file name:  bytestriebuilder.h
-*   encoding:   UTF-8
-*   tab size:   8 (not used)
-*   indentation:4
-*
-*   created on: 2010sep25
-*   created by: Markus W. Scherer
-*/
-
-/**
- * \file
- * \brief C++ API: Builder for icu::BytesTrie
- */
-
-#ifndef __BYTESTRIEBUILDER_H__
-#define __BYTESTRIEBUILDER_H__
-
-#include "unicode/utypes.h"
-
-#if U_SHOW_CPLUSPLUS_API
-
-#include "unicode/bytestrie.h"
-#include "unicode/stringpiece.h"
-#include "unicode/stringtriebuilder.h"
-
-class BytesTrieTest;
-
-U_NAMESPACE_BEGIN
-
-class BytesTrieElement;
-class CharString;
-/**
- * Builder class for BytesTrie.
- *
- * This class is not intended for public subclassing.
- * @stable ICU 4.8
- */
-class U_COMMON_API BytesTrieBuilder : public StringTrieBuilder {
-public:
-    /**
-     * Constructs an empty builder.
-     * @param errorCode Standard ICU error code.
-     * @stable ICU 4.8
-     */
-    BytesTrieBuilder(UErrorCode &errorCode);
-
-    /**
-     * Destructor.
-     * @stable ICU 4.8
-     */
-    virtual ~BytesTrieBuilder();
-
-    /**
-     * Adds a (byte sequence, value) pair.
-     * The byte sequence must be unique.
-     * The bytes will be copied; the builder does not keep
-     * a reference to the input StringPiece or its data().
-     * @param s The input byte sequence.
-     * @param value The value associated with this byte sequence.
-     * @param errorCode Standard ICU error code. Its input value must
-     *                  pass the U_SUCCESS() test, or else the function returns
-     *                  immediately. Check for U_FAILURE() on output or use with
-     *                  function chaining. (See User Guide for details.)
-     * @return *this
-     * @stable ICU 4.8
-     */
-    BytesTrieBuilder &add(StringPiece s, int32_t value, UErrorCode &errorCode);
-
-    /**
-     * Builds a BytesTrie for the add()ed data.
-     * Once built, no further data can be add()ed until clear() is called.
-     *
-     * A BytesTrie cannot be empty. At least one (byte sequence, value) pair
-     * must have been add()ed.
-     *
-     * This method passes ownership of the builder's internal result array to the new trie object.
-     * Another call to any build() variant will re-serialize the trie.
-     * After clear() has been called, a new array will be used as well.
-     * @param buildOption Build option, see UStringTrieBuildOption.
-     * @param errorCode Standard ICU error code. Its input value must
-     *                  pass the U_SUCCESS() test, or else the function returns
-     *                  immediately. Check for U_FAILURE() on output or use with
-     *                  function chaining. (See User Guide for details.)
-     * @return A new BytesTrie for the add()ed data.
-     * @stable ICU 4.8
-     */
-    BytesTrie *build(UStringTrieBuildOption buildOption, UErrorCode &errorCode);
-
-    /**
-     * Builds a BytesTrie for the add()ed data and byte-serializes it.
-     * Once built, no further data can be add()ed until clear() is called.
-     *
-     * A BytesTrie cannot be empty. At least one (byte sequence, value) pair
-     * must have been add()ed.
-     *
-     * Multiple calls to buildStringPiece() return StringPieces referring to the
-     * builder's same byte array, without rebuilding.
-     * If buildStringPiece() is called after build(), the trie will be
-     * re-serialized into a new array (because build() passes on ownership).
-     * If build() is called after buildStringPiece(), the trie object returned
-     * by build() will become the owner of the underlying string for the
-     * previously returned StringPiece.
-     * After clear() has been called, a new array will be used as well.
-     * @param buildOption Build option, see UStringTrieBuildOption.
-     * @param errorCode Standard ICU error code. Its input value must
-     *                  pass the U_SUCCESS() test, or else the function returns
-     *                  immediately. Check for U_FAILURE() on output or use with
-     *                  function chaining. (See User Guide for details.)
-     * @return A StringPiece which refers to the byte-serialized BytesTrie for the add()ed data.
-     * @stable ICU 4.8
-     */
-    StringPiece buildStringPiece(UStringTrieBuildOption buildOption, UErrorCode &errorCode);
-
-    /**
-     * Removes all (byte sequence, value) pairs.
-     * New data can then be add()ed and a new trie can be built.
-     * @return *this
-     * @stable ICU 4.8
-     */
-    BytesTrieBuilder &clear();
-
-private:
-    friend class ::BytesTrieTest;
-
-    BytesTrieBuilder(const BytesTrieBuilder &other);  // no copy constructor
-    BytesTrieBuilder &operator=(const BytesTrieBuilder &other);  // no assignment operator
-
-    void buildBytes(UStringTrieBuildOption buildOption, UErrorCode &errorCode);
-
-    virtual int32_t getElementStringLength(int32_t i) const;
-    virtual char16_t getElementUnit(int32_t i, int32_t byteIndex) const;
-    virtual int32_t getElementValue(int32_t i) const;
-
-    virtual int32_t getLimitOfLinearMatch(int32_t first, int32_t last, int32_t byteIndex) const;
-
-    virtual int32_t countElementUnits(int32_t start, int32_t limit, int32_t byteIndex) const;
-    virtual int32_t skipElementsBySomeUnits(int32_t i, int32_t byteIndex, int32_t count) const;
-    virtual int32_t indexOfElementWithNextUnit(int32_t i, int32_t byteIndex, char16_t byte) const;
-
-    virtual UBool matchNodesCanHaveValues() const { return false; }
-
-    virtual int32_t getMaxBranchLinearSubNodeLength() const { return BytesTrie::kMaxBranchLinearSubNodeLength; }
-    virtual int32_t getMinLinearMatch() const { return BytesTrie::kMinLinearMatch; }
-    virtual int32_t getMaxLinearMatchLength() const { return BytesTrie::kMaxLinearMatchLength; }
-
-    /**
-     * @internal (private)
-     */
-    class BTLinearMatchNode : public LinearMatchNode {
-    public:
-        BTLinearMatchNode(const char *units, int32_t len, Node *nextNode);
-        virtual UBool operator==(const Node &other) const;
-        virtual void write(StringTrieBuilder &builder);
-    private:
-        const char *s;
-    };
-
-    virtual Node *createLinearMatchNode(int32_t i, int32_t byteIndex, int32_t length,
-                                        Node *nextNode) const;
-
-    UBool ensureCapacity(int32_t length);
-    virtual int32_t write(int32_t byte);
-    int32_t write(const char *b, int32_t length);
-    virtual int32_t writeElementUnits(int32_t i, int32_t byteIndex, int32_t length);
-    virtual int32_t writeValueAndFinal(int32_t i, UBool isFinal);
-    virtual int32_t writeValueAndType(UBool hasValue, int32_t value, int32_t node);
-    virtual int32_t writeDeltaTo(int32_t jumpTarget);
-    static int32_t internalEncodeDelta(int32_t i, char intBytes[]);
-
-    CharString *strings;  // Pointer not object so we need not #include internal charstr.h.
-    BytesTrieElement *elements;
-    int32_t elementsCapacity;
-    int32_t elementsLength;
-
-    // Byte serialization of the trie.
-    // Grows from the back: bytesLength measures from the end of the buffer!
-    char *bytes;
-    int32_t bytesCapacity;
-    int32_t bytesLength;
-};
-
-U_NAMESPACE_END
-
-#endif /* U_SHOW_CPLUSPLUS_API */
-
-#endif  // __BYTESTRIEBUILDER_H__
-=======
-// © 2016 and later: Unicode, Inc. and others.
-// License & terms of use: http://www.unicode.org/copyright.html
-/*
-*******************************************************************************
-*   Copyright (C) 2010-2016, International Business Machines
-*   Corporation and others.  All Rights Reserved.
-*******************************************************************************
-*   file name:  bytestriebuilder.h
-*   encoding:   UTF-8
-*   tab size:   8 (not used)
-*   indentation:4
-*
-*   created on: 2010sep25
-*   created by: Markus W. Scherer
-*/
-
-/**
- * \file
- * \brief C++ API: Builder for icu::BytesTrie
- */
-
-#ifndef __BYTESTRIEBUILDER_H__
-#define __BYTESTRIEBUILDER_H__
-
-#include "unicode/utypes.h"
-
-#if U_SHOW_CPLUSPLUS_API
-
-#include "unicode/bytestrie.h"
-#include "unicode/stringpiece.h"
-#include "unicode/stringtriebuilder.h"
-
-class BytesTrieTest;
-
-U_NAMESPACE_BEGIN
-
-class BytesTrieElement;
-class CharString;
-/**
- * Builder class for BytesTrie.
- *
- * This class is not intended for public subclassing.
- * @stable ICU 4.8
- */
-class U_COMMON_API BytesTrieBuilder : public StringTrieBuilder {
-public:
-    /**
-     * Constructs an empty builder.
-     * @param errorCode Standard ICU error code.
-     * @stable ICU 4.8
-     */
-    BytesTrieBuilder(UErrorCode &errorCode);
-
-    /**
-     * Destructor.
-     * @stable ICU 4.8
-     */
-    virtual ~BytesTrieBuilder();
-
-    /**
-     * Adds a (byte sequence, value) pair.
-     * The byte sequence must be unique.
-     * The bytes will be copied; the builder does not keep
-     * a reference to the input StringPiece or its data().
-     * @param s The input byte sequence.
-     * @param value The value associated with this byte sequence.
-     * @param errorCode Standard ICU error code. Its input value must
-     *                  pass the U_SUCCESS() test, or else the function returns
-     *                  immediately. Check for U_FAILURE() on output or use with
-     *                  function chaining. (See User Guide for details.)
-     * @return *this
-     * @stable ICU 4.8
-     */
-    BytesTrieBuilder &add(StringPiece s, int32_t value, UErrorCode &errorCode);
-
-    /**
-     * Builds a BytesTrie for the add()ed data.
-     * Once built, no further data can be add()ed until clear() is called.
-     *
-     * A BytesTrie cannot be empty. At least one (byte sequence, value) pair
-     * must have been add()ed.
-     *
-     * This method passes ownership of the builder's internal result array to the new trie object.
-     * Another call to any build() variant will re-serialize the trie.
-     * After clear() has been called, a new array will be used as well.
-     * @param buildOption Build option, see UStringTrieBuildOption.
-     * @param errorCode Standard ICU error code. Its input value must
-     *                  pass the U_SUCCESS() test, or else the function returns
-     *                  immediately. Check for U_FAILURE() on output or use with
-     *                  function chaining. (See User Guide for details.)
-     * @return A new BytesTrie for the add()ed data.
-     * @stable ICU 4.8
-     */
-    BytesTrie *build(UStringTrieBuildOption buildOption, UErrorCode &errorCode);
-
-    /**
-     * Builds a BytesTrie for the add()ed data and byte-serializes it.
-     * Once built, no further data can be add()ed until clear() is called.
-     *
-     * A BytesTrie cannot be empty. At least one (byte sequence, value) pair
-     * must have been add()ed.
-     *
-     * Multiple calls to buildStringPiece() return StringPieces referring to the
-     * builder's same byte array, without rebuilding.
-     * If buildStringPiece() is called after build(), the trie will be
-     * re-serialized into a new array (because build() passes on ownership).
-     * If build() is called after buildStringPiece(), the trie object returned
-     * by build() will become the owner of the underlying string for the
-     * previously returned StringPiece.
-     * After clear() has been called, a new array will be used as well.
-     * @param buildOption Build option, see UStringTrieBuildOption.
-     * @param errorCode Standard ICU error code. Its input value must
-     *                  pass the U_SUCCESS() test, or else the function returns
-     *                  immediately. Check for U_FAILURE() on output or use with
-     *                  function chaining. (See User Guide for details.)
-     * @return A StringPiece which refers to the byte-serialized BytesTrie for the add()ed data.
-     * @stable ICU 4.8
-     */
-    StringPiece buildStringPiece(UStringTrieBuildOption buildOption, UErrorCode &errorCode);
-
-    /**
-     * Removes all (byte sequence, value) pairs.
-     * New data can then be add()ed and a new trie can be built.
-     * @return *this
-     * @stable ICU 4.8
-     */
-    BytesTrieBuilder &clear();
-
-private:
-    friend class ::BytesTrieTest;
-
-    BytesTrieBuilder(const BytesTrieBuilder &other) = delete;  // no copy constructor
-    BytesTrieBuilder &operator=(const BytesTrieBuilder &other) = delete;  // no assignment operator
-
-    void buildBytes(UStringTrieBuildOption buildOption, UErrorCode &errorCode);
-
-    virtual int32_t getElementStringLength(int32_t i) const override;
-    virtual char16_t getElementUnit(int32_t i, int32_t byteIndex) const override;
-    virtual int32_t getElementValue(int32_t i) const override;
-
-    virtual int32_t getLimitOfLinearMatch(int32_t first, int32_t last, int32_t byteIndex) const override;
-
-    virtual int32_t countElementUnits(int32_t start, int32_t limit, int32_t byteIndex) const override;
-    virtual int32_t skipElementsBySomeUnits(int32_t i, int32_t byteIndex, int32_t count) const override;
-    virtual int32_t indexOfElementWithNextUnit(int32_t i, int32_t byteIndex, char16_t byte) const override;
-
-    virtual UBool matchNodesCanHaveValues() const override { return false; }
-
-    virtual int32_t getMaxBranchLinearSubNodeLength() const override { return BytesTrie::kMaxBranchLinearSubNodeLength; }
-    virtual int32_t getMinLinearMatch() const override { return BytesTrie::kMinLinearMatch; }
-    virtual int32_t getMaxLinearMatchLength() const override { return BytesTrie::kMaxLinearMatchLength; }
-
-    /**
-     * @internal (private)
-     */
-    class BTLinearMatchNode : public LinearMatchNode {
-    public:
-        BTLinearMatchNode(const char *units, int32_t len, Node *nextNode);
-        virtual bool operator==(const Node &other) const override;
-        virtual void write(StringTrieBuilder &builder) override;
-    private:
-        const char *s;
-    };
-    
-    virtual Node *createLinearMatchNode(int32_t i, int32_t byteIndex, int32_t length,
-                                        Node *nextNode) const override;
-
-    UBool ensureCapacity(int32_t length);
-    virtual int32_t write(int32_t byte) override;
-    int32_t write(const char *b, int32_t length);
-    virtual int32_t writeElementUnits(int32_t i, int32_t byteIndex, int32_t length) override;
-    virtual int32_t writeValueAndFinal(int32_t i, UBool isFinal) override;
-    virtual int32_t writeValueAndType(UBool hasValue, int32_t value, int32_t node) override;
-    virtual int32_t writeDeltaTo(int32_t jumpTarget) override;
-    static int32_t internalEncodeDelta(int32_t i, char intBytes[]);
-
-    CharString *strings;  // Pointer not object so we need not #include internal charstr.h.
-    BytesTrieElement *elements;
-    int32_t elementsCapacity;
-    int32_t elementsLength;
-
-    // Byte serialization of the trie.
-    // Grows from the back: bytesLength measures from the end of the buffer!
-    char *bytes;
-    int32_t bytesCapacity;
-    int32_t bytesLength;
-};
-
-U_NAMESPACE_END
-
-#endif /* U_SHOW_CPLUSPLUS_API */
-
-#endif  // __BYTESTRIEBUILDER_H__
->>>>>>> a8a80be5
+// © 2016 and later: Unicode, Inc. and others.
+// License & terms of use: http://www.unicode.org/copyright.html
+/*
+*******************************************************************************
+*   Copyright (C) 2010-2016, International Business Machines
+*   Corporation and others.  All Rights Reserved.
+*******************************************************************************
+*   file name:  bytestriebuilder.h
+*   encoding:   UTF-8
+*   tab size:   8 (not used)
+*   indentation:4
+*
+*   created on: 2010sep25
+*   created by: Markus W. Scherer
+*/
+
+/**
+ * \file
+ * \brief C++ API: Builder for icu::BytesTrie
+ */
+
+#ifndef __BYTESTRIEBUILDER_H__
+#define __BYTESTRIEBUILDER_H__
+
+#include "unicode/utypes.h"
+
+#if U_SHOW_CPLUSPLUS_API
+
+#include "unicode/bytestrie.h"
+#include "unicode/stringpiece.h"
+#include "unicode/stringtriebuilder.h"
+
+class BytesTrieTest;
+
+U_NAMESPACE_BEGIN
+
+class BytesTrieElement;
+class CharString;
+/**
+ * Builder class for BytesTrie.
+ *
+ * This class is not intended for public subclassing.
+ * @stable ICU 4.8
+ */
+class U_COMMON_API BytesTrieBuilder : public StringTrieBuilder {
+public:
+    /**
+     * Constructs an empty builder.
+     * @param errorCode Standard ICU error code.
+     * @stable ICU 4.8
+     */
+    BytesTrieBuilder(UErrorCode &errorCode);
+
+    /**
+     * Destructor.
+     * @stable ICU 4.8
+     */
+    virtual ~BytesTrieBuilder();
+
+    /**
+     * Adds a (byte sequence, value) pair.
+     * The byte sequence must be unique.
+     * The bytes will be copied; the builder does not keep
+     * a reference to the input StringPiece or its data().
+     * @param s The input byte sequence.
+     * @param value The value associated with this byte sequence.
+     * @param errorCode Standard ICU error code. Its input value must
+     *                  pass the U_SUCCESS() test, or else the function returns
+     *                  immediately. Check for U_FAILURE() on output or use with
+     *                  function chaining. (See User Guide for details.)
+     * @return *this
+     * @stable ICU 4.8
+     */
+    BytesTrieBuilder &add(StringPiece s, int32_t value, UErrorCode &errorCode);
+
+    /**
+     * Builds a BytesTrie for the add()ed data.
+     * Once built, no further data can be add()ed until clear() is called.
+     *
+     * A BytesTrie cannot be empty. At least one (byte sequence, value) pair
+     * must have been add()ed.
+     *
+     * This method passes ownership of the builder's internal result array to the new trie object.
+     * Another call to any build() variant will re-serialize the trie.
+     * After clear() has been called, a new array will be used as well.
+     * @param buildOption Build option, see UStringTrieBuildOption.
+     * @param errorCode Standard ICU error code. Its input value must
+     *                  pass the U_SUCCESS() test, or else the function returns
+     *                  immediately. Check for U_FAILURE() on output or use with
+     *                  function chaining. (See User Guide for details.)
+     * @return A new BytesTrie for the add()ed data.
+     * @stable ICU 4.8
+     */
+    BytesTrie *build(UStringTrieBuildOption buildOption, UErrorCode &errorCode);
+
+    /**
+     * Builds a BytesTrie for the add()ed data and byte-serializes it.
+     * Once built, no further data can be add()ed until clear() is called.
+     *
+     * A BytesTrie cannot be empty. At least one (byte sequence, value) pair
+     * must have been add()ed.
+     *
+     * Multiple calls to buildStringPiece() return StringPieces referring to the
+     * builder's same byte array, without rebuilding.
+     * If buildStringPiece() is called after build(), the trie will be
+     * re-serialized into a new array (because build() passes on ownership).
+     * If build() is called after buildStringPiece(), the trie object returned
+     * by build() will become the owner of the underlying string for the
+     * previously returned StringPiece.
+     * After clear() has been called, a new array will be used as well.
+     * @param buildOption Build option, see UStringTrieBuildOption.
+     * @param errorCode Standard ICU error code. Its input value must
+     *                  pass the U_SUCCESS() test, or else the function returns
+     *                  immediately. Check for U_FAILURE() on output or use with
+     *                  function chaining. (See User Guide for details.)
+     * @return A StringPiece which refers to the byte-serialized BytesTrie for the add()ed data.
+     * @stable ICU 4.8
+     */
+    StringPiece buildStringPiece(UStringTrieBuildOption buildOption, UErrorCode &errorCode);
+
+    /**
+     * Removes all (byte sequence, value) pairs.
+     * New data can then be add()ed and a new trie can be built.
+     * @return *this
+     * @stable ICU 4.8
+     */
+    BytesTrieBuilder &clear();
+
+private:
+    friend class ::BytesTrieTest;
+
+    BytesTrieBuilder(const BytesTrieBuilder &other) = delete;  // no copy constructor
+    BytesTrieBuilder &operator=(const BytesTrieBuilder &other) = delete;  // no assignment operator
+
+    void buildBytes(UStringTrieBuildOption buildOption, UErrorCode &errorCode);
+
+    virtual int32_t getElementStringLength(int32_t i) const override;
+    virtual char16_t getElementUnit(int32_t i, int32_t byteIndex) const override;
+    virtual int32_t getElementValue(int32_t i) const override;
+
+    virtual int32_t getLimitOfLinearMatch(int32_t first, int32_t last, int32_t byteIndex) const override;
+
+    virtual int32_t countElementUnits(int32_t start, int32_t limit, int32_t byteIndex) const override;
+    virtual int32_t skipElementsBySomeUnits(int32_t i, int32_t byteIndex, int32_t count) const override;
+    virtual int32_t indexOfElementWithNextUnit(int32_t i, int32_t byteIndex, char16_t byte) const override;
+
+    virtual UBool matchNodesCanHaveValues() const override { return false; }
+
+    virtual int32_t getMaxBranchLinearSubNodeLength() const override { return BytesTrie::kMaxBranchLinearSubNodeLength; }
+    virtual int32_t getMinLinearMatch() const override { return BytesTrie::kMinLinearMatch; }
+    virtual int32_t getMaxLinearMatchLength() const override { return BytesTrie::kMaxLinearMatchLength; }
+
+    /**
+     * @internal (private)
+     */
+    class BTLinearMatchNode : public LinearMatchNode {
+    public:
+        BTLinearMatchNode(const char *units, int32_t len, Node *nextNode);
+        virtual bool operator==(const Node &other) const override;
+        virtual void write(StringTrieBuilder &builder) override;
+    private:
+        const char *s;
+    };
+    
+    virtual Node *createLinearMatchNode(int32_t i, int32_t byteIndex, int32_t length,
+                                        Node *nextNode) const override;
+
+    UBool ensureCapacity(int32_t length);
+    virtual int32_t write(int32_t byte) override;
+    int32_t write(const char *b, int32_t length);
+    virtual int32_t writeElementUnits(int32_t i, int32_t byteIndex, int32_t length) override;
+    virtual int32_t writeValueAndFinal(int32_t i, UBool isFinal) override;
+    virtual int32_t writeValueAndType(UBool hasValue, int32_t value, int32_t node) override;
+    virtual int32_t writeDeltaTo(int32_t jumpTarget) override;
+    static int32_t internalEncodeDelta(int32_t i, char intBytes[]);
+
+    CharString *strings;  // Pointer not object so we need not #include internal charstr.h.
+    BytesTrieElement *elements;
+    int32_t elementsCapacity;
+    int32_t elementsLength;
+
+    // Byte serialization of the trie.
+    // Grows from the back: bytesLength measures from the end of the buffer!
+    char *bytes;
+    int32_t bytesCapacity;
+    int32_t bytesLength;
+};
+
+U_NAMESPACE_END
+
+#endif /* U_SHOW_CPLUSPLUS_API */
+
+#endif  // __BYTESTRIEBUILDER_H__