--- conflicted
+++ resolved
@@ -1,655 +1,326 @@
-<<<<<<< HEAD
-/*
-******************************************************************************
-*
-* © 2016 and later: Unicode, Inc. and others.
-* License & terms of use: http://www.unicode.org/copyright.html
-*
-******************************************************************************
-*   file name:  ubiditransform.h
-*   encoding:   UTF-8
-*   tab size:   8 (not used)
-*   indentation:4
-*
-*   created on: 2016jul24
-*   created by: Lina Kemmel
-*
-*/
-
-#ifndef UBIDITRANSFORM_H
-#define UBIDITRANSFORM_H
-
-#include "unicode/utypes.h"
-#include "unicode/ubidi.h"
-#include "unicode/uchar.h"
-
-#if U_SHOW_CPLUSPLUS_API
-#include "unicode/localpointer.h"
-#endif   // U_SHOW_CPLUSPLUS_API
-
-/**
- * \file
- * \brief Bidi Transformations
- */
-
-/**
- * `UBiDiOrder` indicates the order of text.
- *
- * This bidi transformation engine supports all possible combinations (4 in
- * total) of input and output text order:
- *
- *   - <logical input, visual output>: unless the output direction is RTL, this
- *     corresponds to a normal operation of the Bidi algorithm as described in the
- *     Unicode Technical Report and implemented by `UBiDi` when the
- *     reordering mode is set to `UBIDI_REORDER_DEFAULT`. Visual RTL
- *     mode is not supported by `UBiDi` and is accomplished through
- *     reversing a visual LTR string,
- *
- *   - <visual input, logical output>: unless the input direction is RTL, this
- *     corresponds to an "inverse bidi algorithm" in `UBiDi` with the
- *     reordering mode set to `UBIDI_REORDER_INVERSE_LIKE_DIRECT`.
- *     Visual RTL mode is not not supported by `UBiDi` and is
- *     accomplished through reversing a visual LTR string,
- *
- *   - <logical input, logical output>: if the input and output base directions
- *     mismatch, this corresponds to the `UBiDi` implementation with the
- *     reordering mode set to `UBIDI_REORDER_RUNS_ONLY`; and if the
- *     input and output base directions are identical, the transformation engine
- *     will only handle character mirroring and Arabic shaping operations without
- *     reordering,
- *
- *   - <visual input, visual output>: this reordering mode is not supported by
- *     the `UBiDi` engine; it implies character mirroring, Arabic
- *     shaping, and - if the input/output base directions mismatch -  string
- *     reverse operations.
- * @see ubidi_setInverse
- * @see ubidi_setReorderingMode
- * @see UBIDI_REORDER_DEFAULT
- * @see UBIDI_REORDER_INVERSE_LIKE_DIRECT
- * @see UBIDI_REORDER_RUNS_ONLY
- * @stable ICU 58
- */
-typedef enum {
-    /** 0: Constant indicating a logical order.
-      * This is the default for input text.
-      * @stable ICU 58
-      */
-    UBIDI_LOGICAL = 0,
-    /** 1: Constant indicating a visual order.
-      * This is a default for output text.
-      * @stable ICU 58
-      */
-    UBIDI_VISUAL
-} UBiDiOrder;
-
-/**
- * <code>UBiDiMirroring</code> indicates whether or not characters with the
- * "mirrored" property in RTL runs should be replaced with their mirror-image
- * counterparts.
- * @see UBIDI_DO_MIRRORING
- * @see ubidi_setReorderingOptions
- * @see ubidi_writeReordered
- * @see ubidi_writeReverse
- * @stable ICU 58
- */
-typedef enum {
-    /** 0: Constant indicating that character mirroring should not be
-      * performed.
-      * This is the default.
-      * @stable ICU 58
-      */
-    UBIDI_MIRRORING_OFF = 0,
-    /** 1: Constant indicating that character mirroring should be performed.
-      * This corresponds to calling <code>ubidi_writeReordered</code> or
-      * <code>ubidi_writeReverse</code> with the
-      * <code>UBIDI_DO_MIRRORING</code> option bit set.
-      * @stable ICU 58
-      */
-    UBIDI_MIRRORING_ON
-} UBiDiMirroring;
-
-/**
- * Forward declaration of the <code>UBiDiTransform</code> structure that stores
- * information used by the layout transformation engine.
- * @stable ICU 58
- */
-typedef struct UBiDiTransform UBiDiTransform;
-
-/**
- * Performs transformation of text from the bidi layout defined by the input
- * ordering scheme to the bidi layout defined by the output ordering scheme,
- * and applies character mirroring and Arabic shaping operations.<p>
- * In terms of <code>UBiDi</code>, such a transformation implies:
- * <ul>
- * <li>calling <code>ubidi_setReorderingMode</code> as needed (when the
- * reordering mode is other than normal),</li>
- * <li>calling <code>ubidi_setInverse</code> as needed (when text should be
- * transformed from a visual to a logical form),</li>
- * <li>resolving embedding levels of each character in the input text by
- * calling <code>ubidi_setPara</code>,</li>
- * <li>reordering the characters based on the computed embedding levels, also
- * performing character mirroring as needed, and streaming the result to the
- * output, by calling <code>ubidi_writeReordered</code>,</li>
- * <li>performing Arabic digit and letter shaping on the output text by calling
- * <code>u_shapeArabic</code>.</li>
- * </ul>
- * An "ordering scheme" encompasses the base direction and the order of text,
- * and these characteristics must be defined by the caller for both input and
- * output explicitly .<p>
- * There are 36 possible combinations of <input, output> ordering schemes,
- * which are partially supported by <code>UBiDi</code> already. Examples of the
- * currently supported combinations:
- * <ul>
- * <li><Logical LTR, Visual LTR>: this is equivalent to calling
- * <code>ubidi_setPara</code> with <code>paraLevel == UBIDI_LTR</code>,</li>
- * <li><Logical RTL, Visual LTR>: this is equivalent to calling
- * <code>ubidi_setPara</code> with <code>paraLevel == UBIDI_RTL</code>,</li>
- * <li><Logical Default ("Auto") LTR, Visual LTR>: this is equivalent to
- * calling <code>ubidi_setPara</code> with
- * <code>paraLevel == UBIDI_DEFAULT_LTR</code>,</li>
- * <li><Logical Default ("Auto") RTL, Visual LTR>: this is equivalent to
- * calling <code>ubidi_setPara</code> with
- * <code>paraLevel == UBIDI_DEFAULT_RTL</code>,</li>
- * <li><Visual LTR, Logical LTR>: this is equivalent to
- * calling <code>ubidi_setInverse(UBiDi*, true)</code> and then
- * <code>ubidi_setPara</code> with <code>paraLevel == UBIDI_LTR</code>,</li>
- * <li><Visual LTR, Logical RTL>: this is equivalent to
- * calling <code>ubidi_setInverse(UBiDi*, true)</code> and then
- * <code>ubidi_setPara</code> with <code>paraLevel == UBIDI_RTL</code>.</li>
- * </ul>
- * All combinations that involve the Visual RTL scheme are unsupported by
- * <code>UBiDi</code>, for instance:
- * <ul>
- * <li><Logical LTR, Visual RTL>,</li>
- * <li><Visual RTL, Logical RTL>.</li>
- * </ul>
- * <p>Example of usage of the transformation engine:<br>
- * <pre>
- * \code
- * UChar text1[] = {'a', 'b', 'c', 0x0625, '1', 0};
- * UChar text2[] = {'a', 'b', 'c', 0x0625, '1', 0};
- * UErrorCode errorCode = U_ZERO_ERROR;
- * // Run a transformation.
- * ubiditransform_transform(pBidiTransform,
- *          text1, -1, text2, -1,
- *          UBIDI_LTR, UBIDI_VISUAL,
- *          UBIDI_RTL, UBIDI_LOGICAL,
- *          UBIDI_MIRRORING_OFF,
- *          U_SHAPE_DIGITS_AN2EN | U_SHAPE_DIGIT_TYPE_AN_EXTENDED,
- *          &errorCode);
- * // Do something with text2.
- *  text2[4] = '2';
- * // Run a reverse transformation.
- * ubiditransform_transform(pBidiTransform,
- *          text2, -1, text1, -1,
- *          UBIDI_RTL, UBIDI_LOGICAL,
- *          UBIDI_LTR, UBIDI_VISUAL,
- *          UBIDI_MIRRORING_OFF,
- *          U_SHAPE_DIGITS_EN2AN | U_SHAPE_DIGIT_TYPE_AN_EXTENDED,
- *          &errorCode);
- *\endcode
- * </pre>
- * </p>
- *
- * @param pBiDiTransform A pointer to a <code>UBiDiTransform</code> object
- *        allocated with <code>ubiditransform_open()</code> or
- *        <code>NULL</code>.<p>
- *        This object serves for one-time setup to amortize initialization
- *        overheads. Use of this object is not thread-safe. All other threads
- *        should allocate a new <code>UBiDiTransform</code> object by calling
- *        <code>ubiditransform_open()</code> before using it. Alternatively,
- *        a caller can set this parameter to <code>NULL</code>, in which case
- *        the object will be allocated by the engine on the fly.</p>
- * @param src A pointer to the text that the Bidi layout transformations will
- *        be performed on.
- *        <p><strong>Note:</strong> the text must be (at least)
- *        <code>srcLength</code> long.</p>
- * @param srcLength The length of the text, in number of UChars. If
- *        <code>length == -1</code> then the text must be zero-terminated.
- * @param dest A pointer to where the processed text is to be copied.
- * @param destSize The size of the <code>dest</code> buffer, in number of
- *        UChars. If the <code>U_SHAPE_LETTERS_UNSHAPE</code> option is set,
- *        then the destination length could be as large as
- *        <code>srcLength * 2</code>. Otherwise, the destination length will
- *        not exceed <code>srcLength</code>. If the caller reserves the last
- *        position for zero-termination, it should be excluded from
- *        <code>destSize</code>.
- *        <p><code>destSize == -1</code> is allowed and makes sense when
- *        <code>dest</code> was holds some meaningful value, e.g. that of
- *        <code>src</code>. In this case <code>dest</code> must be
- *        zero-terminated.</p>
- * @param inParaLevel A base embedding level of the input as defined in
- *        <code>ubidi_setPara</code> documentation for the
- *        <code>paraLevel</code> parameter.
- * @param inOrder An order of the input, which can be one of the
- *        <code>UBiDiOrder</code> values.
- * @param outParaLevel A base embedding level of the output as defined in
- *        <code>ubidi_setPara</code> documentation for the
- *        <code>paraLevel</code> parameter.
- * @param outOrder An order of the output, which can be one of the
- *        <code>UBiDiOrder</code> values.
- * @param doMirroring Indicates whether or not to perform character mirroring,
- *        and can accept one of the <code>UBiDiMirroring</code> values.
- * @param shapingOptions Arabic digit and letter shaping options defined in the
- *        ushape.h documentation.
- *        <p><strong>Note:</strong> Direction indicator options are computed by
- *        the transformation engine based on the effective ordering schemes, so
- *        user-defined direction indicators will be ignored.</p>
- * @param pErrorCode A pointer to an error code value.
- *
- * @return The destination length, i.e. the number of UChars written to
- *         <code>dest</code>. If the transformation fails, the return value
- *         will be 0 (and the error code will be written to
- *         <code>pErrorCode</code>).
- *
- * @see UBiDiLevel
- * @see UBiDiOrder
- * @see UBiDiMirroring
- * @see ubidi_setPara
- * @see u_shapeArabic
- * @stable ICU 58
- */
-U_CAPI uint32_t U_EXPORT2
-ubiditransform_transform(UBiDiTransform *pBiDiTransform,
-            const UChar *src, int32_t srcLength,
-            UChar *dest, int32_t destSize,
-            UBiDiLevel inParaLevel, UBiDiOrder inOrder,
-            UBiDiLevel outParaLevel, UBiDiOrder outOrder,
-            UBiDiMirroring doMirroring, uint32_t shapingOptions,
-            UErrorCode *pErrorCode);
-
-/**
- * Allocates a <code>UBiDiTransform</code> object. This object can be reused,
- * e.g. with different ordering schemes, mirroring or shaping options.<p>
- * <strong>Note:</strong>The object can only be reused in the same thread.
- * All other threads should allocate a new <code>UBiDiTransform</code> object
- * before using it.<p>
- * Example of usage:<p>
- * <pre>
- * \code
- * UErrorCode errorCode = U_ZERO_ERROR;
- * // Open a new UBiDiTransform.
- * UBiDiTransform* transform = ubiditransform_open(&errorCode);
- * // Run a transformation.
- * ubiditransform_transform(transform,
- *          text1, -1, text2, -1,
- *          UBIDI_RTL, UBIDI_LOGICAL,
- *          UBIDI_LTR, UBIDI_VISUAL,
- *          UBIDI_MIRRORING_ON,
- *          U_SHAPE_DIGITS_EN2AN,
- *          &errorCode);
- * // Do something with the output text and invoke another transformation using
- * //   that text as input.
- * ubiditransform_transform(transform,
- *          text2, -1, text3, -1,
- *          UBIDI_LTR, UBIDI_VISUAL,
- *          UBIDI_RTL, UBIDI_VISUAL,
- *          UBIDI_MIRRORING_ON,
- *          0, &errorCode);
- *\endcode
- * </pre>
- * <p>
- * The <code>UBiDiTransform</code> object must be deallocated by calling
- * <code>ubiditransform_close()</code>.
- *
- * @return An empty <code>UBiDiTransform</code> object.
- * @stable ICU 58
- */
-U_CAPI UBiDiTransform* U_EXPORT2
-ubiditransform_open(UErrorCode *pErrorCode);
-
-/**
- * Deallocates the given <code>UBiDiTransform</code> object.
- * @stable ICU 58
- */
-U_CAPI void U_EXPORT2
-ubiditransform_close(UBiDiTransform *pBidiTransform);
-
-#if U_SHOW_CPLUSPLUS_API
-
-U_NAMESPACE_BEGIN
-
-/**
- * \class LocalUBiDiTransformPointer
- * "Smart pointer" class, closes a UBiDiTransform via ubiditransform_close().
- * For most methods see the LocalPointerBase base class.
- *
- * @see LocalPointerBase
- * @see LocalPointer
- * @stable ICU 58
- */
-U_DEFINE_LOCAL_OPEN_POINTER(LocalUBiDiTransformPointer, UBiDiTransform, ubiditransform_close);
-
-U_NAMESPACE_END
-
-#endif
-
-#endif
-=======
-/*
-******************************************************************************
-*
-* © 2016 and later: Unicode, Inc. and others.
-* License & terms of use: http://www.unicode.org/copyright.html
-*
-******************************************************************************
-*   file name:  ubiditransform.h
-*   encoding:   UTF-8
-*   tab size:   8 (not used)
-*   indentation:4
-*
-*   created on: 2016jul24
-*   created by: Lina Kemmel
-*
-*/
-
-#ifndef UBIDITRANSFORM_H
-#define UBIDITRANSFORM_H
-
-#include "unicode/utypes.h"
-#include "unicode/ubidi.h"
-#include "unicode/uchar.h"
-
-#if U_SHOW_CPLUSPLUS_API
-#include "unicode/localpointer.h"
-#endif   // U_SHOW_CPLUSPLUS_API
-
-/**
- * \file
- * \brief C API: Bidi Transformations
- */
-
-/**
- * `UBiDiOrder` indicates the order of text.
- *
- * This bidi transformation engine supports all possible combinations (4 in
- * total) of input and output text order:
- *
- *   - <logical input, visual output>: unless the output direction is RTL, this
- *     corresponds to a normal operation of the Bidi algorithm as described in the
- *     Unicode Technical Report and implemented by `UBiDi` when the
- *     reordering mode is set to `UBIDI_REORDER_DEFAULT`. Visual RTL
- *     mode is not supported by `UBiDi` and is accomplished through
- *     reversing a visual LTR string,
- *
- *   - <visual input, logical output>: unless the input direction is RTL, this
- *     corresponds to an "inverse bidi algorithm" in `UBiDi` with the
- *     reordering mode set to `UBIDI_REORDER_INVERSE_LIKE_DIRECT`.
- *     Visual RTL mode is not not supported by `UBiDi` and is
- *     accomplished through reversing a visual LTR string,
- *
- *   - <logical input, logical output>: if the input and output base directions
- *     mismatch, this corresponds to the `UBiDi` implementation with the
- *     reordering mode set to `UBIDI_REORDER_RUNS_ONLY`; and if the
- *     input and output base directions are identical, the transformation engine
- *     will only handle character mirroring and Arabic shaping operations without
- *     reordering,
- *
- *   - <visual input, visual output>: this reordering mode is not supported by
- *     the `UBiDi` engine; it implies character mirroring, Arabic
- *     shaping, and - if the input/output base directions mismatch -  string
- *     reverse operations.
- * @see ubidi_setInverse
- * @see ubidi_setReorderingMode
- * @see UBIDI_REORDER_DEFAULT
- * @see UBIDI_REORDER_INVERSE_LIKE_DIRECT
- * @see UBIDI_REORDER_RUNS_ONLY
- * @stable ICU 58
- */
-typedef enum {
-    /** 0: Constant indicating a logical order.
-      * This is the default for input text.
-      * @stable ICU 58
-      */
-    UBIDI_LOGICAL = 0,
-    /** 1: Constant indicating a visual order.
-      * This is a default for output text.
-      * @stable ICU 58
-      */
-    UBIDI_VISUAL
-} UBiDiOrder;
-
-/**
- * <code>UBiDiMirroring</code> indicates whether or not characters with the
- * "mirrored" property in RTL runs should be replaced with their mirror-image
- * counterparts.
- * @see UBIDI_DO_MIRRORING
- * @see ubidi_setReorderingOptions
- * @see ubidi_writeReordered
- * @see ubidi_writeReverse
- * @stable ICU 58
- */
-typedef enum {
-    /** 0: Constant indicating that character mirroring should not be
-      * performed.
-      * This is the default.
-      * @stable ICU 58
-      */
-    UBIDI_MIRRORING_OFF = 0,
-    /** 1: Constant indicating that character mirroring should be performed.
-      * This corresponds to calling <code>ubidi_writeReordered</code> or
-      * <code>ubidi_writeReverse</code> with the
-      * <code>UBIDI_DO_MIRRORING</code> option bit set.
-      * @stable ICU 58
-      */
-    UBIDI_MIRRORING_ON
-} UBiDiMirroring;
-
-/**
- * Forward declaration of the <code>UBiDiTransform</code> structure that stores
- * information used by the layout transformation engine.
- * @stable ICU 58
- */
-typedef struct UBiDiTransform UBiDiTransform;
-
-/**
- * Performs transformation of text from the bidi layout defined by the input
- * ordering scheme to the bidi layout defined by the output ordering scheme,
- * and applies character mirroring and Arabic shaping operations.<p>
- * In terms of <code>UBiDi</code>, such a transformation implies:
- * <ul>
- * <li>calling <code>ubidi_setReorderingMode</code> as needed (when the
- * reordering mode is other than normal),</li>
- * <li>calling <code>ubidi_setInverse</code> as needed (when text should be
- * transformed from a visual to a logical form),</li>
- * <li>resolving embedding levels of each character in the input text by
- * calling <code>ubidi_setPara</code>,</li>
- * <li>reordering the characters based on the computed embedding levels, also
- * performing character mirroring as needed, and streaming the result to the
- * output, by calling <code>ubidi_writeReordered</code>,</li>
- * <li>performing Arabic digit and letter shaping on the output text by calling
- * <code>u_shapeArabic</code>.</li>
- * </ul>
- * An "ordering scheme" encompasses the base direction and the order of text,
- * and these characteristics must be defined by the caller for both input and
- * output explicitly .<p>
- * There are 36 possible combinations of <input, output> ordering schemes,
- * which are partially supported by <code>UBiDi</code> already. Examples of the
- * currently supported combinations:
- * <ul>
- * <li><Logical LTR, Visual LTR>: this is equivalent to calling
- * <code>ubidi_setPara</code> with <code>paraLevel == UBIDI_LTR</code>,</li>
- * <li><Logical RTL, Visual LTR>: this is equivalent to calling
- * <code>ubidi_setPara</code> with <code>paraLevel == UBIDI_RTL</code>,</li>
- * <li><Logical Default ("Auto") LTR, Visual LTR>: this is equivalent to
- * calling <code>ubidi_setPara</code> with
- * <code>paraLevel == UBIDI_DEFAULT_LTR</code>,</li>
- * <li><Logical Default ("Auto") RTL, Visual LTR>: this is equivalent to
- * calling <code>ubidi_setPara</code> with
- * <code>paraLevel == UBIDI_DEFAULT_RTL</code>,</li>
- * <li><Visual LTR, Logical LTR>: this is equivalent to
- * calling <code>ubidi_setInverse(UBiDi*, true)</code> and then
- * <code>ubidi_setPara</code> with <code>paraLevel == UBIDI_LTR</code>,</li>
- * <li><Visual LTR, Logical RTL>: this is equivalent to
- * calling <code>ubidi_setInverse(UBiDi*, true)</code> and then
- * <code>ubidi_setPara</code> with <code>paraLevel == UBIDI_RTL</code>.</li>
- * </ul>
- * All combinations that involve the Visual RTL scheme are unsupported by
- * <code>UBiDi</code>, for instance:
- * <ul>
- * <li><Logical LTR, Visual RTL>,</li>
- * <li><Visual RTL, Logical RTL>.</li>
- * </ul>
- * <p>Example of usage of the transformation engine:<br>
- * <pre>
- * \code
- * UChar text1[] = {'a', 'b', 'c', 0x0625, '1', 0};
- * UChar text2[] = {'a', 'b', 'c', 0x0625, '1', 0};
- * UErrorCode errorCode = U_ZERO_ERROR;
- * // Run a transformation.
- * ubiditransform_transform(pBidiTransform,
- *          text1, -1, text2, -1,
- *          UBIDI_LTR, UBIDI_VISUAL,
- *          UBIDI_RTL, UBIDI_LOGICAL,
- *          UBIDI_MIRRORING_OFF,
- *          U_SHAPE_DIGITS_AN2EN | U_SHAPE_DIGIT_TYPE_AN_EXTENDED,
- *          &errorCode);
- * // Do something with text2.
- *  text2[4] = '2';
- * // Run a reverse transformation.
- * ubiditransform_transform(pBidiTransform,
- *          text2, -1, text1, -1,
- *          UBIDI_RTL, UBIDI_LOGICAL,
- *          UBIDI_LTR, UBIDI_VISUAL,
- *          UBIDI_MIRRORING_OFF,
- *          U_SHAPE_DIGITS_EN2AN | U_SHAPE_DIGIT_TYPE_AN_EXTENDED,
- *          &errorCode);
- *\endcode
- * </pre>
- * </p>
- *
- * @param pBiDiTransform A pointer to a <code>UBiDiTransform</code> object
- *        allocated with <code>ubiditransform_open()</code> or
- *        <code>NULL</code>.<p>
- *        This object serves for one-time setup to amortize initialization
- *        overheads. Use of this object is not thread-safe. All other threads
- *        should allocate a new <code>UBiDiTransform</code> object by calling
- *        <code>ubiditransform_open()</code> before using it. Alternatively,
- *        a caller can set this parameter to <code>NULL</code>, in which case
- *        the object will be allocated by the engine on the fly.</p>
- * @param src A pointer to the text that the Bidi layout transformations will
- *        be performed on.
- *        <p><strong>Note:</strong> the text must be (at least)
- *        <code>srcLength</code> long.</p>
- * @param srcLength The length of the text, in number of UChars. If
- *        <code>length == -1</code> then the text must be zero-terminated.
- * @param dest A pointer to where the processed text is to be copied.
- * @param destSize The size of the <code>dest</code> buffer, in number of
- *        UChars. If the <code>U_SHAPE_LETTERS_UNSHAPE</code> option is set,
- *        then the destination length could be as large as
- *        <code>srcLength * 2</code>. Otherwise, the destination length will
- *        not exceed <code>srcLength</code>. If the caller reserves the last
- *        position for zero-termination, it should be excluded from
- *        <code>destSize</code>.
- *        <p><code>destSize == -1</code> is allowed and makes sense when
- *        <code>dest</code> was holds some meaningful value, e.g. that of
- *        <code>src</code>. In this case <code>dest</code> must be
- *        zero-terminated.</p>
- * @param inParaLevel A base embedding level of the input as defined in
- *        <code>ubidi_setPara</code> documentation for the
- *        <code>paraLevel</code> parameter.
- * @param inOrder An order of the input, which can be one of the
- *        <code>UBiDiOrder</code> values.
- * @param outParaLevel A base embedding level of the output as defined in
- *        <code>ubidi_setPara</code> documentation for the
- *        <code>paraLevel</code> parameter.
- * @param outOrder An order of the output, which can be one of the
- *        <code>UBiDiOrder</code> values.
- * @param doMirroring Indicates whether or not to perform character mirroring,
- *        and can accept one of the <code>UBiDiMirroring</code> values.
- * @param shapingOptions Arabic digit and letter shaping options defined in the
- *        ushape.h documentation.
- *        <p><strong>Note:</strong> Direction indicator options are computed by
- *        the transformation engine based on the effective ordering schemes, so
- *        user-defined direction indicators will be ignored.</p>
- * @param pErrorCode A pointer to an error code value.
- *
- * @return The destination length, i.e. the number of UChars written to
- *         <code>dest</code>. If the transformation fails, the return value
- *         will be 0 (and the error code will be written to
- *         <code>pErrorCode</code>).
- *
- * @see UBiDiLevel
- * @see UBiDiOrder
- * @see UBiDiMirroring
- * @see ubidi_setPara
- * @see u_shapeArabic
- * @stable ICU 58
- */
-U_CAPI uint32_t U_EXPORT2
-ubiditransform_transform(UBiDiTransform *pBiDiTransform,
-            const UChar *src, int32_t srcLength,
-            UChar *dest, int32_t destSize,
-            UBiDiLevel inParaLevel, UBiDiOrder inOrder,
-            UBiDiLevel outParaLevel, UBiDiOrder outOrder,
-            UBiDiMirroring doMirroring, uint32_t shapingOptions,
-            UErrorCode *pErrorCode);
-
-/**
- * Allocates a <code>UBiDiTransform</code> object. This object can be reused,
- * e.g. with different ordering schemes, mirroring or shaping options.<p>
- * <strong>Note:</strong>The object can only be reused in the same thread.
- * All other threads should allocate a new <code>UBiDiTransform</code> object
- * before using it.<p>
- * Example of usage:<p>
- * <pre>
- * \code
- * UErrorCode errorCode = U_ZERO_ERROR;
- * // Open a new UBiDiTransform.
- * UBiDiTransform* transform = ubiditransform_open(&errorCode);
- * // Run a transformation.
- * ubiditransform_transform(transform,
- *          text1, -1, text2, -1,
- *          UBIDI_RTL, UBIDI_LOGICAL,
- *          UBIDI_LTR, UBIDI_VISUAL,
- *          UBIDI_MIRRORING_ON,
- *          U_SHAPE_DIGITS_EN2AN,
- *          &errorCode);
- * // Do something with the output text and invoke another transformation using
- * //   that text as input.
- * ubiditransform_transform(transform,
- *          text2, -1, text3, -1,
- *          UBIDI_LTR, UBIDI_VISUAL,
- *          UBIDI_RTL, UBIDI_VISUAL,
- *          UBIDI_MIRRORING_ON,
- *          0, &errorCode);
- *\endcode
- * </pre>
- * <p>
- * The <code>UBiDiTransform</code> object must be deallocated by calling
- * <code>ubiditransform_close()</code>.
- *
- * @return An empty <code>UBiDiTransform</code> object.
- * @stable ICU 58
- */
-U_CAPI UBiDiTransform* U_EXPORT2
-ubiditransform_open(UErrorCode *pErrorCode);
-
-/**
- * Deallocates the given <code>UBiDiTransform</code> object.
- * @stable ICU 58
- */
-U_CAPI void U_EXPORT2
-ubiditransform_close(UBiDiTransform *pBidiTransform);
-
-#if U_SHOW_CPLUSPLUS_API
-
-U_NAMESPACE_BEGIN
-
-/**
- * \class LocalUBiDiTransformPointer
- * "Smart pointer" class, closes a UBiDiTransform via ubiditransform_close().
- * For most methods see the LocalPointerBase base class.
- *
- * @see LocalPointerBase
- * @see LocalPointer
- * @stable ICU 58
- */
-U_DEFINE_LOCAL_OPEN_POINTER(LocalUBiDiTransformPointer, UBiDiTransform, ubiditransform_close);
-
-U_NAMESPACE_END
-
-#endif
-
-#endif
->>>>>>> a8a80be5
+/*
+******************************************************************************
+*
+* © 2016 and later: Unicode, Inc. and others.
+* License & terms of use: http://www.unicode.org/copyright.html
+*
+******************************************************************************
+*   file name:  ubiditransform.h
+*   encoding:   UTF-8
+*   tab size:   8 (not used)
+*   indentation:4
+*
+*   created on: 2016jul24
+*   created by: Lina Kemmel
+*
+*/
+
+#ifndef UBIDITRANSFORM_H
+#define UBIDITRANSFORM_H
+
+#include "unicode/utypes.h"
+#include "unicode/ubidi.h"
+#include "unicode/uchar.h"
+
+#if U_SHOW_CPLUSPLUS_API
+#include "unicode/localpointer.h"
+#endif   // U_SHOW_CPLUSPLUS_API
+
+/**
+ * \file
+ * \brief C API: Bidi Transformations
+ */
+
+/**
+ * `UBiDiOrder` indicates the order of text.
+ *
+ * This bidi transformation engine supports all possible combinations (4 in
+ * total) of input and output text order:
+ *
+ *   - <logical input, visual output>: unless the output direction is RTL, this
+ *     corresponds to a normal operation of the Bidi algorithm as described in the
+ *     Unicode Technical Report and implemented by `UBiDi` when the
+ *     reordering mode is set to `UBIDI_REORDER_DEFAULT`. Visual RTL
+ *     mode is not supported by `UBiDi` and is accomplished through
+ *     reversing a visual LTR string,
+ *
+ *   - <visual input, logical output>: unless the input direction is RTL, this
+ *     corresponds to an "inverse bidi algorithm" in `UBiDi` with the
+ *     reordering mode set to `UBIDI_REORDER_INVERSE_LIKE_DIRECT`.
+ *     Visual RTL mode is not not supported by `UBiDi` and is
+ *     accomplished through reversing a visual LTR string,
+ *
+ *   - <logical input, logical output>: if the input and output base directions
+ *     mismatch, this corresponds to the `UBiDi` implementation with the
+ *     reordering mode set to `UBIDI_REORDER_RUNS_ONLY`; and if the
+ *     input and output base directions are identical, the transformation engine
+ *     will only handle character mirroring and Arabic shaping operations without
+ *     reordering,
+ *
+ *   - <visual input, visual output>: this reordering mode is not supported by
+ *     the `UBiDi` engine; it implies character mirroring, Arabic
+ *     shaping, and - if the input/output base directions mismatch -  string
+ *     reverse operations.
+ * @see ubidi_setInverse
+ * @see ubidi_setReorderingMode
+ * @see UBIDI_REORDER_DEFAULT
+ * @see UBIDI_REORDER_INVERSE_LIKE_DIRECT
+ * @see UBIDI_REORDER_RUNS_ONLY
+ * @stable ICU 58
+ */
+typedef enum {
+    /** 0: Constant indicating a logical order.
+      * This is the default for input text.
+      * @stable ICU 58
+      */
+    UBIDI_LOGICAL = 0,
+    /** 1: Constant indicating a visual order.
+      * This is a default for output text.
+      * @stable ICU 58
+      */
+    UBIDI_VISUAL
+} UBiDiOrder;
+
+/**
+ * <code>UBiDiMirroring</code> indicates whether or not characters with the
+ * "mirrored" property in RTL runs should be replaced with their mirror-image
+ * counterparts.
+ * @see UBIDI_DO_MIRRORING
+ * @see ubidi_setReorderingOptions
+ * @see ubidi_writeReordered
+ * @see ubidi_writeReverse
+ * @stable ICU 58
+ */
+typedef enum {
+    /** 0: Constant indicating that character mirroring should not be
+      * performed.
+      * This is the default.
+      * @stable ICU 58
+      */
+    UBIDI_MIRRORING_OFF = 0,
+    /** 1: Constant indicating that character mirroring should be performed.
+      * This corresponds to calling <code>ubidi_writeReordered</code> or
+      * <code>ubidi_writeReverse</code> with the
+      * <code>UBIDI_DO_MIRRORING</code> option bit set.
+      * @stable ICU 58
+      */
+    UBIDI_MIRRORING_ON
+} UBiDiMirroring;
+
+/**
+ * Forward declaration of the <code>UBiDiTransform</code> structure that stores
+ * information used by the layout transformation engine.
+ * @stable ICU 58
+ */
+typedef struct UBiDiTransform UBiDiTransform;
+
+/**
+ * Performs transformation of text from the bidi layout defined by the input
+ * ordering scheme to the bidi layout defined by the output ordering scheme,
+ * and applies character mirroring and Arabic shaping operations.<p>
+ * In terms of <code>UBiDi</code>, such a transformation implies:
+ * <ul>
+ * <li>calling <code>ubidi_setReorderingMode</code> as needed (when the
+ * reordering mode is other than normal),</li>
+ * <li>calling <code>ubidi_setInverse</code> as needed (when text should be
+ * transformed from a visual to a logical form),</li>
+ * <li>resolving embedding levels of each character in the input text by
+ * calling <code>ubidi_setPara</code>,</li>
+ * <li>reordering the characters based on the computed embedding levels, also
+ * performing character mirroring as needed, and streaming the result to the
+ * output, by calling <code>ubidi_writeReordered</code>,</li>
+ * <li>performing Arabic digit and letter shaping on the output text by calling
+ * <code>u_shapeArabic</code>.</li>
+ * </ul>
+ * An "ordering scheme" encompasses the base direction and the order of text,
+ * and these characteristics must be defined by the caller for both input and
+ * output explicitly .<p>
+ * There are 36 possible combinations of <input, output> ordering schemes,
+ * which are partially supported by <code>UBiDi</code> already. Examples of the
+ * currently supported combinations:
+ * <ul>
+ * <li><Logical LTR, Visual LTR>: this is equivalent to calling
+ * <code>ubidi_setPara</code> with <code>paraLevel == UBIDI_LTR</code>,</li>
+ * <li><Logical RTL, Visual LTR>: this is equivalent to calling
+ * <code>ubidi_setPara</code> with <code>paraLevel == UBIDI_RTL</code>,</li>
+ * <li><Logical Default ("Auto") LTR, Visual LTR>: this is equivalent to
+ * calling <code>ubidi_setPara</code> with
+ * <code>paraLevel == UBIDI_DEFAULT_LTR</code>,</li>
+ * <li><Logical Default ("Auto") RTL, Visual LTR>: this is equivalent to
+ * calling <code>ubidi_setPara</code> with
+ * <code>paraLevel == UBIDI_DEFAULT_RTL</code>,</li>
+ * <li><Visual LTR, Logical LTR>: this is equivalent to
+ * calling <code>ubidi_setInverse(UBiDi*, true)</code> and then
+ * <code>ubidi_setPara</code> with <code>paraLevel == UBIDI_LTR</code>,</li>
+ * <li><Visual LTR, Logical RTL>: this is equivalent to
+ * calling <code>ubidi_setInverse(UBiDi*, true)</code> and then
+ * <code>ubidi_setPara</code> with <code>paraLevel == UBIDI_RTL</code>.</li>
+ * </ul>
+ * All combinations that involve the Visual RTL scheme are unsupported by
+ * <code>UBiDi</code>, for instance:
+ * <ul>
+ * <li><Logical LTR, Visual RTL>,</li>
+ * <li><Visual RTL, Logical RTL>.</li>
+ * </ul>
+ * <p>Example of usage of the transformation engine:<br>
+ * <pre>
+ * \code
+ * UChar text1[] = {'a', 'b', 'c', 0x0625, '1', 0};
+ * UChar text2[] = {'a', 'b', 'c', 0x0625, '1', 0};
+ * UErrorCode errorCode = U_ZERO_ERROR;
+ * // Run a transformation.
+ * ubiditransform_transform(pBidiTransform,
+ *          text1, -1, text2, -1,
+ *          UBIDI_LTR, UBIDI_VISUAL,
+ *          UBIDI_RTL, UBIDI_LOGICAL,
+ *          UBIDI_MIRRORING_OFF,
+ *          U_SHAPE_DIGITS_AN2EN | U_SHAPE_DIGIT_TYPE_AN_EXTENDED,
+ *          &errorCode);
+ * // Do something with text2.
+ *  text2[4] = '2';
+ * // Run a reverse transformation.
+ * ubiditransform_transform(pBidiTransform,
+ *          text2, -1, text1, -1,
+ *          UBIDI_RTL, UBIDI_LOGICAL,
+ *          UBIDI_LTR, UBIDI_VISUAL,
+ *          UBIDI_MIRRORING_OFF,
+ *          U_SHAPE_DIGITS_EN2AN | U_SHAPE_DIGIT_TYPE_AN_EXTENDED,
+ *          &errorCode);
+ *\endcode
+ * </pre>
+ * </p>
+ *
+ * @param pBiDiTransform A pointer to a <code>UBiDiTransform</code> object
+ *        allocated with <code>ubiditransform_open()</code> or
+ *        <code>NULL</code>.<p>
+ *        This object serves for one-time setup to amortize initialization
+ *        overheads. Use of this object is not thread-safe. All other threads
+ *        should allocate a new <code>UBiDiTransform</code> object by calling
+ *        <code>ubiditransform_open()</code> before using it. Alternatively,
+ *        a caller can set this parameter to <code>NULL</code>, in which case
+ *        the object will be allocated by the engine on the fly.</p>
+ * @param src A pointer to the text that the Bidi layout transformations will
+ *        be performed on.
+ *        <p><strong>Note:</strong> the text must be (at least)
+ *        <code>srcLength</code> long.</p>
+ * @param srcLength The length of the text, in number of UChars. If
+ *        <code>length == -1</code> then the text must be zero-terminated.
+ * @param dest A pointer to where the processed text is to be copied.
+ * @param destSize The size of the <code>dest</code> buffer, in number of
+ *        UChars. If the <code>U_SHAPE_LETTERS_UNSHAPE</code> option is set,
+ *        then the destination length could be as large as
+ *        <code>srcLength * 2</code>. Otherwise, the destination length will
+ *        not exceed <code>srcLength</code>. If the caller reserves the last
+ *        position for zero-termination, it should be excluded from
+ *        <code>destSize</code>.
+ *        <p><code>destSize == -1</code> is allowed and makes sense when
+ *        <code>dest</code> was holds some meaningful value, e.g. that of
+ *        <code>src</code>. In this case <code>dest</code> must be
+ *        zero-terminated.</p>
+ * @param inParaLevel A base embedding level of the input as defined in
+ *        <code>ubidi_setPara</code> documentation for the
+ *        <code>paraLevel</code> parameter.
+ * @param inOrder An order of the input, which can be one of the
+ *        <code>UBiDiOrder</code> values.
+ * @param outParaLevel A base embedding level of the output as defined in
+ *        <code>ubidi_setPara</code> documentation for the
+ *        <code>paraLevel</code> parameter.
+ * @param outOrder An order of the output, which can be one of the
+ *        <code>UBiDiOrder</code> values.
+ * @param doMirroring Indicates whether or not to perform character mirroring,
+ *        and can accept one of the <code>UBiDiMirroring</code> values.
+ * @param shapingOptions Arabic digit and letter shaping options defined in the
+ *        ushape.h documentation.
+ *        <p><strong>Note:</strong> Direction indicator options are computed by
+ *        the transformation engine based on the effective ordering schemes, so
+ *        user-defined direction indicators will be ignored.</p>
+ * @param pErrorCode A pointer to an error code value.
+ *
+ * @return The destination length, i.e. the number of UChars written to
+ *         <code>dest</code>. If the transformation fails, the return value
+ *         will be 0 (and the error code will be written to
+ *         <code>pErrorCode</code>).
+ *
+ * @see UBiDiLevel
+ * @see UBiDiOrder
+ * @see UBiDiMirroring
+ * @see ubidi_setPara
+ * @see u_shapeArabic
+ * @stable ICU 58
+ */
+U_CAPI uint32_t U_EXPORT2
+ubiditransform_transform(UBiDiTransform *pBiDiTransform,
+            const UChar *src, int32_t srcLength,
+            UChar *dest, int32_t destSize,
+            UBiDiLevel inParaLevel, UBiDiOrder inOrder,
+            UBiDiLevel outParaLevel, UBiDiOrder outOrder,
+            UBiDiMirroring doMirroring, uint32_t shapingOptions,
+            UErrorCode *pErrorCode);
+
+/**
+ * Allocates a <code>UBiDiTransform</code> object. This object can be reused,
+ * e.g. with different ordering schemes, mirroring or shaping options.<p>
+ * <strong>Note:</strong>The object can only be reused in the same thread.
+ * All other threads should allocate a new <code>UBiDiTransform</code> object
+ * before using it.<p>
+ * Example of usage:<p>
+ * <pre>
+ * \code
+ * UErrorCode errorCode = U_ZERO_ERROR;
+ * // Open a new UBiDiTransform.
+ * UBiDiTransform* transform = ubiditransform_open(&errorCode);
+ * // Run a transformation.
+ * ubiditransform_transform(transform,
+ *          text1, -1, text2, -1,
+ *          UBIDI_RTL, UBIDI_LOGICAL,
+ *          UBIDI_LTR, UBIDI_VISUAL,
+ *          UBIDI_MIRRORING_ON,
+ *          U_SHAPE_DIGITS_EN2AN,
+ *          &errorCode);
+ * // Do something with the output text and invoke another transformation using
+ * //   that text as input.
+ * ubiditransform_transform(transform,
+ *          text2, -1, text3, -1,
+ *          UBIDI_LTR, UBIDI_VISUAL,
+ *          UBIDI_RTL, UBIDI_VISUAL,
+ *          UBIDI_MIRRORING_ON,
+ *          0, &errorCode);
+ *\endcode
+ * </pre>
+ * <p>
+ * The <code>UBiDiTransform</code> object must be deallocated by calling
+ * <code>ubiditransform_close()</code>.
+ *
+ * @return An empty <code>UBiDiTransform</code> object.
+ * @stable ICU 58
+ */
+U_CAPI UBiDiTransform* U_EXPORT2
+ubiditransform_open(UErrorCode *pErrorCode);
+
+/**
+ * Deallocates the given <code>UBiDiTransform</code> object.
+ * @stable ICU 58
+ */
+U_CAPI void U_EXPORT2
+ubiditransform_close(UBiDiTransform *pBidiTransform);
+
+#if U_SHOW_CPLUSPLUS_API
+
+U_NAMESPACE_BEGIN
+
+/**
+ * \class LocalUBiDiTransformPointer
+ * "Smart pointer" class, closes a UBiDiTransform via ubiditransform_close().
+ * For most methods see the LocalPointerBase base class.
+ *
+ * @see LocalPointerBase
+ * @see LocalPointer
+ * @stable ICU 58
+ */
+U_DEFINE_LOCAL_OPEN_POINTER(LocalUBiDiTransformPointer, UBiDiTransform, ubiditransform_close);
+
+U_NAMESPACE_END
+
+#endif
+
+#endif