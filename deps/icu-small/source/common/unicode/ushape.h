<<<<<<< HEAD
// © 2016 and later: Unicode, Inc. and others.
// License & terms of use: http://www.unicode.org/copyright.html
/*
******************************************************************************
*
*   Copyright (C) 2000-2012, International Business Machines
*   Corporation and others.  All Rights Reserved.
*
******************************************************************************
*   file name:  ushape.h
*   encoding:   UTF-8
*   tab size:   8 (not used)
*   indentation:4
*
*   created on: 2000jun29
*   created by: Markus W. Scherer
*/

#ifndef __USHAPE_H__
#define __USHAPE_H__

#include "unicode/utypes.h"

/**
 * \file
 * \brief C API:  Arabic shaping
 *
 */

/**
 * Shape Arabic text on a character basis.
 *
 * <p>This function performs basic operations for "shaping" Arabic text. It is most
 * useful for use with legacy data formats and legacy display technology
 * (simple terminals). All operations are performed on Unicode characters.</p>
 *
 * <p>Text-based shaping means that some character code points in the text are
 * replaced by others depending on the context. It transforms one kind of text
 * into another. In comparison, modern displays for Arabic text select
 * appropriate, context-dependent font glyphs for each text element, which means
 * that they transform text into a glyph vector.</p>
 *
 * <p>Text transformations are necessary when modern display technology is not
 * available or when text needs to be transformed to or from legacy formats that
 * use "shaped" characters. Since the Arabic script is cursive, connecting
 * adjacent letters to each other, computers select images for each letter based
 * on the surrounding letters. This usually results in four images per Arabic
 * letter: initial, middle, final, and isolated forms. In Unicode, on the other
 * hand, letters are normally stored abstract, and a display system is expected
 * to select the necessary glyphs. (This makes searching and other text
 * processing easier because the same letter has only one code.) It is possible
 * to mimic this with text transformations because there are characters in
 * Unicode that are rendered as letters with a specific shape
 * (or cursive connectivity). They were included for interoperability with
 * legacy systems and codepages, and for unsophisticated display systems.</p>
 *
 * <p>A second kind of text transformations is supported for Arabic digits:
 * For compatibility with legacy codepages that only include European digits,
 * it is possible to replace one set of digits by another, changing the
 * character code points. These operations can be performed for either
 * Arabic-Indic Digits (U+0660...U+0669) or Eastern (Extended) Arabic-Indic
 * digits (U+06f0...U+06f9).</p>
 *
 * <p>Some replacements may result in more or fewer characters (code points).
 * By default, this means that the destination buffer may receive text with a
 * length different from the source length. Some legacy systems rely on the
 * length of the text to be constant. They expect extra spaces to be added
 * or consumed either next to the affected character or at the end of the
 * text.</p>
 *
 * <p>For details about the available operations, see the description of the
 * <code>U_SHAPE_...</code> options.</p>
 *
 * @param source The input text.
 *
 * @param sourceLength The number of UChars in <code>source</code>.
 *
 * @param dest The destination buffer that will receive the results of the
 *             requested operations. It may be <code>NULL</code> only if
 *             <code>destSize</code> is 0. The source and destination must not
 *             overlap.
 *
 * @param destSize The size (capacity) of the destination buffer in UChars.
 *                 If <code>destSize</code> is 0, then no output is produced,
 *                 but the necessary buffer size is returned ("preflighting").
 *
 * @param options This is a 32-bit set of flags that specify the operations
 *                that are performed on the input text. If no error occurs,
 *                then the result will always be written to the destination
 *                buffer.
 *
 * @param pErrorCode must be a valid pointer to an error code value,
 *        which must not indicate a failure before the function call.
 *
 * @return The number of UChars written to the destination buffer.
 *         If an error occurred, then no output was written, or it may be
 *         incomplete. If <code>U_BUFFER_OVERFLOW_ERROR</code> is set, then
 *         the return value indicates the necessary destination buffer size.
 * @stable ICU 2.0
 */
U_CAPI int32_t U_EXPORT2
u_shapeArabic(const UChar *source, int32_t sourceLength,
              UChar *dest, int32_t destSize,
              uint32_t options,
              UErrorCode *pErrorCode);

/**
 * Memory option: allow the result to have a different length than the source.
 * Affects: LamAlef options
 * @stable ICU 2.0
 */
#define U_SHAPE_LENGTH_GROW_SHRINK              0

/**
 * Memory option: allow the result to have a different length than the source.
 * Affects: LamAlef options
 * This option is an alias to U_SHAPE_LENGTH_GROW_SHRINK
 * @stable ICU 4.2
 */
#define U_SHAPE_LAMALEF_RESIZE                  0

/**
 * Memory option: the result must have the same length as the source.
 * If more room is necessary, then try to consume spaces next to modified characters.
 * @stable ICU 2.0
 */
#define U_SHAPE_LENGTH_FIXED_SPACES_NEAR        1

/**
 * Memory option: the result must have the same length as the source.
 * If more room is necessary, then try to consume spaces next to modified characters.
 * Affects: LamAlef options
 * This option is an alias to U_SHAPE_LENGTH_FIXED_SPACES_NEAR
 * @stable ICU 4.2
 */
#define U_SHAPE_LAMALEF_NEAR                    1

/**
 * Memory option: the result must have the same length as the source.
 * If more room is necessary, then try to consume spaces at the end of the text.
 * @stable ICU 2.0
 */
#define U_SHAPE_LENGTH_FIXED_SPACES_AT_END      2

/**
 * Memory option: the result must have the same length as the source.
 * If more room is necessary, then try to consume spaces at the end of the text.
 * Affects: LamAlef options
 * This option is an alias to U_SHAPE_LENGTH_FIXED_SPACES_AT_END
 * @stable ICU 4.2
 */
#define U_SHAPE_LAMALEF_END                     2

/**
 * Memory option: the result must have the same length as the source.
 * If more room is necessary, then try to consume spaces at the beginning of the text.
 * @stable ICU 2.0
 */
#define U_SHAPE_LENGTH_FIXED_SPACES_AT_BEGINNING 3

/**
 * Memory option: the result must have the same length as the source.
 * If more room is necessary, then try to consume spaces at the beginning of the text.
 * Affects: LamAlef options
 * This option is an alias to U_SHAPE_LENGTH_FIXED_SPACES_AT_BEGINNING
 * @stable ICU 4.2
 */
#define U_SHAPE_LAMALEF_BEGIN                    3


/**
 * Memory option: the result must have the same length as the source.
 * Shaping Mode: For each LAMALEF character found, expand LAMALEF using space at end.
 *               If there is no space at end, use spaces at beginning of the buffer. If there
 *               is no space at beginning of the buffer, use spaces at the near (i.e. the space
 *               after the LAMALEF character).
 *               If there are no spaces found, an error U_NO_SPACE_AVAILABLE (as defined in utypes.h)
 *               will be set in pErrorCode
 *
 * Deshaping Mode: Perform the same function as the flag equals U_SHAPE_LAMALEF_END.
 * Affects: LamAlef options
 * @stable ICU 4.2
 */
#define U_SHAPE_LAMALEF_AUTO                     0x10000

/** Bit mask for memory options. @stable ICU 2.0 */
#define U_SHAPE_LENGTH_MASK                      0x10003 /* Changed old value 3 */


/**
 * Bit mask for LamAlef memory options.
 * @stable ICU 4.2
 */
#define U_SHAPE_LAMALEF_MASK                     0x10003 /* updated */

/** Direction indicator: the source is in logical (keyboard) order. @stable ICU 2.0 */
#define U_SHAPE_TEXT_DIRECTION_LOGICAL          0

/**
 * Direction indicator:
 * the source is in visual RTL order,
 * the rightmost displayed character stored first.
 * This option is an alias to U_SHAPE_TEXT_DIRECTION_LOGICAL
 * @stable ICU 4.2
 */
#define U_SHAPE_TEXT_DIRECTION_VISUAL_RTL       0

/**
 * Direction indicator:
 * the source is in visual LTR order,
 * the leftmost displayed character stored first.
 * @stable ICU 2.0
 */
#define U_SHAPE_TEXT_DIRECTION_VISUAL_LTR       4

/** Bit mask for direction indicators. @stable ICU 2.0 */
#define U_SHAPE_TEXT_DIRECTION_MASK             4


/** Letter shaping option: do not perform letter shaping. @stable ICU 2.0 */
#define U_SHAPE_LETTERS_NOOP                    0

/** Letter shaping option: replace abstract letter characters by "shaped" ones. @stable ICU 2.0 */
#define U_SHAPE_LETTERS_SHAPE                   8

/** Letter shaping option: replace "shaped" letter characters by abstract ones. @stable ICU 2.0 */
#define U_SHAPE_LETTERS_UNSHAPE                 0x10

/**
 * Letter shaping option: replace abstract letter characters by "shaped" ones.
 * The only difference with U_SHAPE_LETTERS_SHAPE is that Tashkeel letters
 * are always "shaped" into the isolated form instead of the medial form
 * (selecting code points from the Arabic Presentation Forms-B block).
 * @stable ICU 2.0
 */
#define U_SHAPE_LETTERS_SHAPE_TASHKEEL_ISOLATED 0x18


/** Bit mask for letter shaping options. @stable ICU 2.0 */
#define U_SHAPE_LETTERS_MASK                        0x18


/** Digit shaping option: do not perform digit shaping. @stable ICU 2.0 */
#define U_SHAPE_DIGITS_NOOP                     0

/**
 * Digit shaping option:
 * Replace European digits (U+0030...) by Arabic-Indic digits.
 * @stable ICU 2.0
 */
#define U_SHAPE_DIGITS_EN2AN                    0x20

/**
 * Digit shaping option:
 * Replace Arabic-Indic digits by European digits (U+0030...).
 * @stable ICU 2.0
 */
#define U_SHAPE_DIGITS_AN2EN                    0x40

/**
 * Digit shaping option:
 * Replace European digits (U+0030...) by Arabic-Indic digits if the most recent
 * strongly directional character is an Arabic letter
 * (<code>u_charDirection()</code> result <code>U_RIGHT_TO_LEFT_ARABIC</code> [AL]).<br>
 * The direction of "preceding" depends on the direction indicator option.
 * For the first characters, the preceding strongly directional character
 * (initial state) is assumed to be not an Arabic letter
 * (it is <code>U_LEFT_TO_RIGHT</code> [L] or <code>U_RIGHT_TO_LEFT</code> [R]).
 * @stable ICU 2.0
 */
#define U_SHAPE_DIGITS_ALEN2AN_INIT_LR          0x60

/**
 * Digit shaping option:
 * Replace European digits (U+0030...) by Arabic-Indic digits if the most recent
 * strongly directional character is an Arabic letter
 * (<code>u_charDirection()</code> result <code>U_RIGHT_TO_LEFT_ARABIC</code> [AL]).<br>
 * The direction of "preceding" depends on the direction indicator option.
 * For the first characters, the preceding strongly directional character
 * (initial state) is assumed to be an Arabic letter.
 * @stable ICU 2.0
 */
#define U_SHAPE_DIGITS_ALEN2AN_INIT_AL          0x80

/** Not a valid option value. May be replaced by a new option. @stable ICU 2.0 */
#define U_SHAPE_DIGITS_RESERVED                 0xa0

/** Bit mask for digit shaping options. @stable ICU 2.0 */
#define U_SHAPE_DIGITS_MASK                     0xe0


/** Digit type option: Use Arabic-Indic digits (U+0660...U+0669). @stable ICU 2.0 */
#define U_SHAPE_DIGIT_TYPE_AN                   0

/** Digit type option: Use Eastern (Extended) Arabic-Indic digits (U+06f0...U+06f9). @stable ICU 2.0 */
#define U_SHAPE_DIGIT_TYPE_AN_EXTENDED          0x100

/** Not a valid option value. May be replaced by a new option. @stable ICU 2.0 */
#define U_SHAPE_DIGIT_TYPE_RESERVED             0x200

/** Bit mask for digit type options. @stable ICU 2.0 */
#define U_SHAPE_DIGIT_TYPE_MASK                 0x300 /* I need to change this from 0x3f00 to 0x300 */

/**
 * Tashkeel aggregation option:
 * Replaces any combination of U+0651 with one of
 * U+064C, U+064D, U+064E, U+064F, U+0650 with
 * U+FC5E, U+FC5F, U+FC60, U+FC61, U+FC62 consecutively.
 * @stable ICU 3.6
 */
#define U_SHAPE_AGGREGATE_TASHKEEL              0x4000
/** Tashkeel aggregation option: do not aggregate tashkeels. @stable ICU 3.6 */
#define U_SHAPE_AGGREGATE_TASHKEEL_NOOP         0
/** Bit mask for tashkeel aggregation. @stable ICU 3.6 */
#define U_SHAPE_AGGREGATE_TASHKEEL_MASK         0x4000

/**
 * Presentation form option:
 * Don't replace Arabic Presentation Forms-A and Arabic Presentation Forms-B
 * characters with 0+06xx characters, before shaping.
 * @stable ICU 3.6
 */
#define U_SHAPE_PRESERVE_PRESENTATION           0x8000
/** Presentation form option:
 * Replace Arabic Presentation Forms-A and Arabic Presentationo Forms-B with
 * their unshaped correspondents in range 0+06xx, before shaping.
 * @stable ICU 3.6
 */
#define U_SHAPE_PRESERVE_PRESENTATION_NOOP      0
/** Bit mask for preserve presentation form. @stable ICU 3.6 */
#define U_SHAPE_PRESERVE_PRESENTATION_MASK      0x8000

/* Seen Tail option */
/**
 * Memory option: the result must have the same length as the source.
 * Shaping mode: The SEEN family character will expand into two characters using space near
 *               the SEEN family character(i.e. the space after the character).
 *               If there are no spaces found, an error U_NO_SPACE_AVAILABLE (as defined in utypes.h)
 *               will be set in pErrorCode
 *
 * De-shaping mode: Any Seen character followed by Tail character will be
 *                  replaced by one cell Seen and a space will replace the Tail.
 * Affects: Seen options
 * @stable ICU 4.2
 */
#define U_SHAPE_SEEN_TWOCELL_NEAR     0x200000

/**
 * Bit mask for Seen memory options.
 * @stable ICU 4.2
 */
#define U_SHAPE_SEEN_MASK             0x700000

/* YehHamza option */
/**
 * Memory option: the result must have the same length as the source.
 * Shaping mode: The YEHHAMZA character will expand into two characters using space near it
 *              (i.e. the space after the character
 *               If there are no spaces found, an error U_NO_SPACE_AVAILABLE (as defined in utypes.h)
 *               will be set in pErrorCode
 *
 * De-shaping mode: Any Yeh (final or isolated) character followed by Hamza character will be
 *                  replaced by one cell YehHamza and space will replace the Hamza.
 * Affects: YehHamza options
 * @stable ICU 4.2
 */
#define U_SHAPE_YEHHAMZA_TWOCELL_NEAR      0x1000000


/**
 * Bit mask for YehHamza memory options.
 * @stable ICU 4.2
 */
#define U_SHAPE_YEHHAMZA_MASK              0x3800000

/* New Tashkeel options */
/**
 * Memory option: the result must have the same length as the source.
 * Shaping mode: Tashkeel characters will be replaced by spaces.
 *               Spaces will be placed at beginning of the buffer
 *
 * De-shaping mode: N/A
 * Affects: Tashkeel options
 * @stable ICU 4.2
 */
#define U_SHAPE_TASHKEEL_BEGIN                      0x40000

/**
 * Memory option: the result must have the same length as the source.
 * Shaping mode: Tashkeel characters will be replaced by spaces.
 *               Spaces will be placed at end of the buffer
 *
 * De-shaping mode: N/A
 * Affects: Tashkeel options
 * @stable ICU 4.2
 */
#define U_SHAPE_TASHKEEL_END                        0x60000

/**
 * Memory option: allow the result to have a different length than the source.
 * Shaping mode: Tashkeel characters will be removed, buffer length will shrink.
 * De-shaping mode: N/A
 *
 * Affect: Tashkeel options
 * @stable ICU 4.2
 */
#define U_SHAPE_TASHKEEL_RESIZE                     0x80000

/**
 * Memory option: the result must have the same length as the source.
 * Shaping mode: Tashkeel characters will be replaced by Tatweel if it is connected to adjacent
 *               characters (i.e. shaped on Tatweel) or replaced by space if it is not connected.
 *
 * De-shaping mode: N/A
 * Affects: YehHamza options
 * @stable ICU 4.2
 */
#define U_SHAPE_TASHKEEL_REPLACE_BY_TATWEEL         0xC0000

/**
 * Bit mask for Tashkeel replacement with Space or Tatweel memory options.
 * @stable ICU 4.2
 */
#define U_SHAPE_TASHKEEL_MASK                       0xE0000


/* Space location Control options */
/**
 * This option affect the meaning of BEGIN and END options. if this option is not used the default
 * for BEGIN and END will be as following:
 * The Default (for both Visual LTR, Visual RTL and Logical Text)
 *           1. BEGIN always refers to the start address of physical memory.
 *           2. END always refers to the end address of physical memory.
 *
 * If this option is used it will swap the meaning of BEGIN and END only for Visual LTR text.
 *
 * The effect on BEGIN and END Memory Options will be as following:
 *    A. BEGIN For Visual LTR text: This will be the beginning (right side) of the visual text(
 *       corresponding to the physical memory address end for Visual LTR text, Same as END in
 *       default behavior)
 *    B. BEGIN For Logical text: Same as BEGIN in default behavior.
 *    C. END For Visual LTR text: This will be the end (left side) of the visual text (corresponding
 *       to the physical memory address beginning for Visual LTR text, Same as BEGIN in default behavior.
 *    D. END For Logical text: Same as END in default behavior).
 * Affects: All LamAlef BEGIN, END and AUTO options.
 * @stable ICU 4.2
 */
#define U_SHAPE_SPACES_RELATIVE_TO_TEXT_BEGIN_END 0x4000000

/**
 * Bit mask for swapping BEGIN and END for Visual LTR text
 * @stable ICU 4.2
 */
#define U_SHAPE_SPACES_RELATIVE_TO_TEXT_MASK      0x4000000

/**
 * If this option is used, shaping will use the new Unicode code point for TAIL (i.e. 0xFE73).
 * If this option is not specified (Default), old unofficial Unicode TAIL code point is used (i.e. 0x200B)
 * De-shaping will not use this option as it will always search for both the new Unicode code point for the
 * TAIL (i.e. 0xFE73) or the old unofficial Unicode TAIL code point (i.e. 0x200B) and de-shape the
 * Seen-Family letter accordingly.
 *
 * Shaping Mode: Only shaping.
 * De-shaping Mode: N/A.
 * Affects: All Seen options
 * @stable ICU 4.8
 */
#define U_SHAPE_TAIL_NEW_UNICODE        0x8000000

/**
 * Bit mask for new Unicode Tail option
 * @stable ICU 4.8
 */
#define U_SHAPE_TAIL_TYPE_MASK          0x8000000

#endif
=======
// © 2016 and later: Unicode, Inc. and others.
// License & terms of use: http://www.unicode.org/copyright.html
/*
******************************************************************************
*
*   Copyright (C) 2000-2012, International Business Machines
*   Corporation and others.  All Rights Reserved.
*
******************************************************************************
*   file name:  ushape.h
*   encoding:   UTF-8
*   tab size:   8 (not used)
*   indentation:4
*
*   created on: 2000jun29
*   created by: Markus W. Scherer
*/

#ifndef __USHAPE_H__
#define __USHAPE_H__

#include "unicode/utypes.h"

/**
 * \file
 * \brief C API:  Arabic shaping
 * 
 */

/**
 * Shape Arabic text on a character basis.
 *
 * <p>This function performs basic operations for "shaping" Arabic text. It is most
 * useful for use with legacy data formats and legacy display technology
 * (simple terminals). All operations are performed on Unicode characters.</p>
 *
 * <p>Text-based shaping means that some character code points in the text are
 * replaced by others depending on the context. It transforms one kind of text
 * into another. In comparison, modern displays for Arabic text select
 * appropriate, context-dependent font glyphs for each text element, which means
 * that they transform text into a glyph vector.</p>
 *
 * <p>Text transformations are necessary when modern display technology is not
 * available or when text needs to be transformed to or from legacy formats that
 * use "shaped" characters. Since the Arabic script is cursive, connecting
 * adjacent letters to each other, computers select images for each letter based
 * on the surrounding letters. This usually results in four images per Arabic
 * letter: initial, middle, final, and isolated forms. In Unicode, on the other
 * hand, letters are normally stored abstract, and a display system is expected
 * to select the necessary glyphs. (This makes searching and other text
 * processing easier because the same letter has only one code.) It is possible
 * to mimic this with text transformations because there are characters in
 * Unicode that are rendered as letters with a specific shape
 * (or cursive connectivity). They were included for interoperability with
 * legacy systems and codepages, and for unsophisticated display systems.</p>
 *
 * <p>A second kind of text transformations is supported for Arabic digits:
 * For compatibility with legacy codepages that only include European digits,
 * it is possible to replace one set of digits by another, changing the
 * character code points. These operations can be performed for either
 * Arabic-Indic Digits (U+0660...U+0669) or Eastern (Extended) Arabic-Indic
 * digits (U+06f0...U+06f9).</p>
 *
 * <p>Some replacements may result in more or fewer characters (code points).
 * By default, this means that the destination buffer may receive text with a
 * length different from the source length. Some legacy systems rely on the
 * length of the text to be constant. They expect extra spaces to be added
 * or consumed either next to the affected character or at the end of the
 * text.</p>
 *
 * <p>For details about the available operations, see the description of the
 * <code>U_SHAPE_...</code> options.</p>
 *
 * @param source The input text.
 *
 * @param sourceLength The number of UChars in <code>source</code>.
 *
 * @param dest The destination buffer that will receive the results of the
 *             requested operations. It may be <code>NULL</code> only if
 *             <code>destSize</code> is 0. The source and destination must not
 *             overlap.
 *
 * @param destSize The size (capacity) of the destination buffer in UChars.
 *                 If <code>destSize</code> is 0, then no output is produced,
 *                 but the necessary buffer size is returned ("preflighting").
 *
 * @param options This is a 32-bit set of flags that specify the operations
 *                that are performed on the input text. If no error occurs,
 *                then the result will always be written to the destination
 *                buffer.
 *
 * @param pErrorCode must be a valid pointer to an error code value,
 *        which must not indicate a failure before the function call.
 *
 * @return The number of UChars written to the destination buffer.
 *         If an error occurred, then no output was written, or it may be
 *         incomplete. If <code>U_BUFFER_OVERFLOW_ERROR</code> is set, then
 *         the return value indicates the necessary destination buffer size.
 * @stable ICU 2.0
 */
U_CAPI int32_t U_EXPORT2
u_shapeArabic(const UChar *source, int32_t sourceLength,
              UChar *dest, int32_t destSize,
              uint32_t options,
              UErrorCode *pErrorCode);

/**
 * Memory option: allow the result to have a different length than the source.
 * Affects: LamAlef options
 * @stable ICU 2.0
 */
#define U_SHAPE_LENGTH_GROW_SHRINK              0

/**
 * Memory option: allow the result to have a different length than the source.
 * Affects: LamAlef options
 * This option is an alias to U_SHAPE_LENGTH_GROW_SHRINK
 * @stable ICU 4.2
 */
#define U_SHAPE_LAMALEF_RESIZE                  0 

/**
 * Memory option: the result must have the same length as the source.
 * If more room is necessary, then try to consume spaces next to modified characters.
 * @stable ICU 2.0
 */
#define U_SHAPE_LENGTH_FIXED_SPACES_NEAR        1

/**
 * Memory option: the result must have the same length as the source.
 * If more room is necessary, then try to consume spaces next to modified characters.
 * Affects: LamAlef options
 * This option is an alias to U_SHAPE_LENGTH_FIXED_SPACES_NEAR
 * @stable ICU 4.2
 */
#define U_SHAPE_LAMALEF_NEAR                    1 

/**
 * Memory option: the result must have the same length as the source.
 * If more room is necessary, then try to consume spaces at the end of the text.
 * @stable ICU 2.0
 */
#define U_SHAPE_LENGTH_FIXED_SPACES_AT_END      2

/**
 * Memory option: the result must have the same length as the source.
 * If more room is necessary, then try to consume spaces at the end of the text.
 * Affects: LamAlef options
 * This option is an alias to U_SHAPE_LENGTH_FIXED_SPACES_AT_END
 * @stable ICU 4.2
 */
#define U_SHAPE_LAMALEF_END                     2 

/**
 * Memory option: the result must have the same length as the source.
 * If more room is necessary, then try to consume spaces at the beginning of the text.
 * @stable ICU 2.0
 */
#define U_SHAPE_LENGTH_FIXED_SPACES_AT_BEGINNING 3

/**
 * Memory option: the result must have the same length as the source.
 * If more room is necessary, then try to consume spaces at the beginning of the text.
 * Affects: LamAlef options
 * This option is an alias to U_SHAPE_LENGTH_FIXED_SPACES_AT_BEGINNING
 * @stable ICU 4.2
 */
#define U_SHAPE_LAMALEF_BEGIN                    3 


/**
 * Memory option: the result must have the same length as the source.
 * Shaping Mode: For each LAMALEF character found, expand LAMALEF using space at end.
 *               If there is no space at end, use spaces at beginning of the buffer. If there
 *               is no space at beginning of the buffer, use spaces at the near (i.e. the space
 *               after the LAMALEF character).
 *               If there are no spaces found, an error U_NO_SPACE_AVAILABLE (as defined in utypes.h) 
 *               will be set in pErrorCode
 *
 * Deshaping Mode: Perform the same function as the flag equals U_SHAPE_LAMALEF_END. 
 * Affects: LamAlef options
 * @stable ICU 4.2
 */
#define U_SHAPE_LAMALEF_AUTO                     0x10000 

/** Bit mask for memory options. @stable ICU 2.0 */
#define U_SHAPE_LENGTH_MASK                      0x10003 /* Changed old value 3 */


/**
 * Bit mask for LamAlef memory options.
 * @stable ICU 4.2
 */
#define U_SHAPE_LAMALEF_MASK                     0x10003 /* updated */

/** Direction indicator: the source is in logical (keyboard) order. @stable ICU 2.0 */
#define U_SHAPE_TEXT_DIRECTION_LOGICAL          0

/**
 * Direction indicator:
 * the source is in visual RTL order,
 * the rightmost displayed character stored first.
 * This option is an alias to U_SHAPE_TEXT_DIRECTION_LOGICAL
 * @stable ICU 4.2
 */
#define U_SHAPE_TEXT_DIRECTION_VISUAL_RTL       0

/**
 * Direction indicator:
 * the source is in visual LTR order,
 * the leftmost displayed character stored first.
 * @stable ICU 2.0
 */
#define U_SHAPE_TEXT_DIRECTION_VISUAL_LTR       4

/** Bit mask for direction indicators. @stable ICU 2.0 */
#define U_SHAPE_TEXT_DIRECTION_MASK             4


/** Letter shaping option: do not perform letter shaping. @stable ICU 2.0 */
#define U_SHAPE_LETTERS_NOOP                    0

/** Letter shaping option: replace abstract letter characters by "shaped" ones. @stable ICU 2.0 */
#define U_SHAPE_LETTERS_SHAPE                   8

/** Letter shaping option: replace "shaped" letter characters by abstract ones. @stable ICU 2.0 */
#define U_SHAPE_LETTERS_UNSHAPE                 0x10

/**
 * Letter shaping option: replace abstract letter characters by "shaped" ones.
 * The only difference with U_SHAPE_LETTERS_SHAPE is that Tashkeel letters
 * are always "shaped" into the isolated form instead of the medial form
 * (selecting code points from the Arabic Presentation Forms-B block).
 * @stable ICU 2.0
 */
#define U_SHAPE_LETTERS_SHAPE_TASHKEEL_ISOLATED 0x18


/** Bit mask for letter shaping options. @stable ICU 2.0 */
#define U_SHAPE_LETTERS_MASK                        0x18


/** Digit shaping option: do not perform digit shaping. @stable ICU 2.0 */
#define U_SHAPE_DIGITS_NOOP                     0

/**
 * Digit shaping option:
 * Replace European digits (U+0030...) by Arabic-Indic digits.
 * @stable ICU 2.0
 */
#define U_SHAPE_DIGITS_EN2AN                    0x20

/**
 * Digit shaping option:
 * Replace Arabic-Indic digits by European digits (U+0030...).
 * @stable ICU 2.0
 */
#define U_SHAPE_DIGITS_AN2EN                    0x40

/**
 * Digit shaping option:
 * Replace European digits (U+0030...) by Arabic-Indic digits if the most recent
 * strongly directional character is an Arabic letter
 * (<code>u_charDirection()</code> result <code>U_RIGHT_TO_LEFT_ARABIC</code> [AL]).<br>
 * The direction of "preceding" depends on the direction indicator option.
 * For the first characters, the preceding strongly directional character
 * (initial state) is assumed to be not an Arabic letter
 * (it is <code>U_LEFT_TO_RIGHT</code> [L] or <code>U_RIGHT_TO_LEFT</code> [R]).
 * @stable ICU 2.0
 */
#define U_SHAPE_DIGITS_ALEN2AN_INIT_LR          0x60

/**
 * Digit shaping option:
 * Replace European digits (U+0030...) by Arabic-Indic digits if the most recent
 * strongly directional character is an Arabic letter
 * (<code>u_charDirection()</code> result <code>U_RIGHT_TO_LEFT_ARABIC</code> [AL]).<br>
 * The direction of "preceding" depends on the direction indicator option.
 * For the first characters, the preceding strongly directional character
 * (initial state) is assumed to be an Arabic letter.
 * @stable ICU 2.0
 */
#define U_SHAPE_DIGITS_ALEN2AN_INIT_AL          0x80

/** Not a valid option value. May be replaced by a new option. @stable ICU 2.0 */
#define U_SHAPE_DIGITS_RESERVED                 0xa0

/** Bit mask for digit shaping options. @stable ICU 2.0 */
#define U_SHAPE_DIGITS_MASK                     0xe0


/** Digit type option: Use Arabic-Indic digits (U+0660...U+0669). @stable ICU 2.0 */
#define U_SHAPE_DIGIT_TYPE_AN                   0

/** Digit type option: Use Eastern (Extended) Arabic-Indic digits (U+06f0...U+06f9). @stable ICU 2.0 */
#define U_SHAPE_DIGIT_TYPE_AN_EXTENDED          0x100

/** Not a valid option value. May be replaced by a new option. @stable ICU 2.0 */
#define U_SHAPE_DIGIT_TYPE_RESERVED             0x200

/** Bit mask for digit type options. @stable ICU 2.0 */
#define U_SHAPE_DIGIT_TYPE_MASK                 0x300 /* I need to change this from 0x3f00 to 0x300 */

/** 
 * Tashkeel aggregation option:
 * Replaces any combination of U+0651 with one of
 * U+064C, U+064D, U+064E, U+064F, U+0650 with
 * U+FC5E, U+FC5F, U+FC60, U+FC61, U+FC62 consecutively.
 * @stable ICU 3.6
 */
#define U_SHAPE_AGGREGATE_TASHKEEL              0x4000
/** Tashkeel aggregation option: do not aggregate tashkeels. @stable ICU 3.6 */
#define U_SHAPE_AGGREGATE_TASHKEEL_NOOP         0
/** Bit mask for tashkeel aggregation. @stable ICU 3.6 */
#define U_SHAPE_AGGREGATE_TASHKEEL_MASK         0x4000

/** 
 * Presentation form option:
 * Don't replace Arabic Presentation Forms-A and Arabic Presentation Forms-B
 * characters with 0+06xx characters, before shaping.
 * @stable ICU 3.6
 */
#define U_SHAPE_PRESERVE_PRESENTATION           0x8000
/** Presentation form option: 
 * Replace Arabic Presentation Forms-A and Arabic Presentationo Forms-B with 
 * their unshaped correspondents in range 0+06xx, before shaping.
 * @stable ICU 3.6 
 */
#define U_SHAPE_PRESERVE_PRESENTATION_NOOP      0
/** Bit mask for preserve presentation form. @stable ICU 3.6 */
#define U_SHAPE_PRESERVE_PRESENTATION_MASK      0x8000

/* Seen Tail option */ 
/**
 * Memory option: the result must have the same length as the source.
 * Shaping mode: The SEEN family character will expand into two characters using space near 
 *               the SEEN family character(i.e. the space after the character).
 *               If there are no spaces found, an error U_NO_SPACE_AVAILABLE (as defined in utypes.h) 
 *               will be set in pErrorCode
 *
 * De-shaping mode: Any Seen character followed by Tail character will be
 *                  replaced by one cell Seen and a space will replace the Tail.
 * Affects: Seen options
 * @stable ICU 4.2
 */
#define U_SHAPE_SEEN_TWOCELL_NEAR     0x200000

/**
 * Bit mask for Seen memory options. 
 * @stable ICU 4.2
 */
#define U_SHAPE_SEEN_MASK             0x700000

/* YehHamza option */ 
/**
 * Memory option: the result must have the same length as the source.
 * Shaping mode: The YEHHAMZA character will expand into two characters using space near it 
 *              (i.e. the space after the character
 *               If there are no spaces found, an error U_NO_SPACE_AVAILABLE (as defined in utypes.h) 
 *               will be set in pErrorCode
 *
 * De-shaping mode: Any Yeh (final or isolated) character followed by Hamza character will be
 *                  replaced by one cell YehHamza and space will replace the Hamza.
 * Affects: YehHamza options
 * @stable ICU 4.2
 */
#define U_SHAPE_YEHHAMZA_TWOCELL_NEAR      0x1000000


/**
 * Bit mask for YehHamza memory options. 
 * @stable ICU 4.2
 */
#define U_SHAPE_YEHHAMZA_MASK              0x3800000

/* New Tashkeel options */ 
/**
 * Memory option: the result must have the same length as the source.
 * Shaping mode: Tashkeel characters will be replaced by spaces. 
 *               Spaces will be placed at beginning of the buffer
 *
 * De-shaping mode: N/A
 * Affects: Tashkeel options
 * @stable ICU 4.2
 */
#define U_SHAPE_TASHKEEL_BEGIN                      0x40000

/**
 * Memory option: the result must have the same length as the source.
 * Shaping mode: Tashkeel characters will be replaced by spaces. 
 *               Spaces will be placed at end of the buffer
 *
 * De-shaping mode: N/A
 * Affects: Tashkeel options
 * @stable ICU 4.2
 */
#define U_SHAPE_TASHKEEL_END                        0x60000

/**
 * Memory option: allow the result to have a different length than the source.
 * Shaping mode: Tashkeel characters will be removed, buffer length will shrink. 
 * De-shaping mode: N/A 
 *
 * Affect: Tashkeel options
 * @stable ICU 4.2
 */
#define U_SHAPE_TASHKEEL_RESIZE                     0x80000

/**
 * Memory option: the result must have the same length as the source.
 * Shaping mode: Tashkeel characters will be replaced by Tatweel if it is connected to adjacent
 *               characters (i.e. shaped on Tatweel) or replaced by space if it is not connected.
 *
 * De-shaping mode: N/A
 * Affects: YehHamza options
 * @stable ICU 4.2
 */
#define U_SHAPE_TASHKEEL_REPLACE_BY_TATWEEL         0xC0000

/** 
 * Bit mask for Tashkeel replacement with Space or Tatweel memory options. 
 * @stable ICU 4.2
 */
#define U_SHAPE_TASHKEEL_MASK                       0xE0000


/* Space location Control options */ 
/**
 * This option affect the meaning of BEGIN and END options. if this option is not used the default
 * for BEGIN and END will be as following: 
 * The Default (for both Visual LTR, Visual RTL and Logical Text)
 *           1. BEGIN always refers to the start address of physical memory.
 *           2. END always refers to the end address of physical memory.
 *
 * If this option is used it will swap the meaning of BEGIN and END only for Visual LTR text. 
 *
 * The effect on BEGIN and END Memory Options will be as following:
 *    A. BEGIN For Visual LTR text: This will be the beginning (right side) of the visual text(
 *       corresponding to the physical memory address end for Visual LTR text, Same as END in 
 *       default behavior)
 *    B. BEGIN For Logical text: Same as BEGIN in default behavior. 
 *    C. END For Visual LTR text: This will be the end (left side) of the visual text (corresponding
 *       to the physical memory address beginning for Visual LTR text, Same as BEGIN in default behavior.
 *    D. END For Logical text: Same as END in default behavior). 
 * Affects: All LamAlef BEGIN, END and AUTO options.
 * @stable ICU 4.2
 */
#define U_SHAPE_SPACES_RELATIVE_TO_TEXT_BEGIN_END 0x4000000

/**
 * Bit mask for swapping BEGIN and END for Visual LTR text 
 * @stable ICU 4.2
 */
#define U_SHAPE_SPACES_RELATIVE_TO_TEXT_MASK      0x4000000

/**
 * If this option is used, shaping will use the new Unicode code point for TAIL (i.e. 0xFE73). 
 * If this option is not specified (Default), old unofficial Unicode TAIL code point is used (i.e. 0x200B)
 * De-shaping will not use this option as it will always search for both the new Unicode code point for the 
 * TAIL (i.e. 0xFE73) or the old unofficial Unicode TAIL code point (i.e. 0x200B) and de-shape the
 * Seen-Family letter accordingly.
 *
 * Shaping Mode: Only shaping.
 * De-shaping Mode: N/A.
 * Affects: All Seen options
 * @stable ICU 4.8
 */
#define U_SHAPE_TAIL_NEW_UNICODE        0x8000000

/**
 * Bit mask for new Unicode Tail option 
 * @stable ICU 4.8
 */
#define U_SHAPE_TAIL_TYPE_MASK          0x8000000

#endif
>>>>>>> a8a80be5
<|MERGE_RESOLUTION|>--- conflicted
+++ resolved
@@ -1,955 +1,476 @@
-<<<<<<< HEAD
-// © 2016 and later: Unicode, Inc. and others.
-// License & terms of use: http://www.unicode.org/copyright.html
-/*
-******************************************************************************
-*
-*   Copyright (C) 2000-2012, International Business Machines
-*   Corporation and others.  All Rights Reserved.
-*
-******************************************************************************
-*   file name:  ushape.h
-*   encoding:   UTF-8
-*   tab size:   8 (not used)
-*   indentation:4
-*
-*   created on: 2000jun29
-*   created by: Markus W. Scherer
-*/
-
-#ifndef __USHAPE_H__
-#define __USHAPE_H__
-
-#include "unicode/utypes.h"
-
-/**
- * \file
- * \brief C API:  Arabic shaping
- *
- */
-
-/**
- * Shape Arabic text on a character basis.
- *
- * <p>This function performs basic operations for "shaping" Arabic text. It is most
- * useful for use with legacy data formats and legacy display technology
- * (simple terminals). All operations are performed on Unicode characters.</p>
- *
- * <p>Text-based shaping means that some character code points in the text are
- * replaced by others depending on the context. It transforms one kind of text
- * into another. In comparison, modern displays for Arabic text select
- * appropriate, context-dependent font glyphs for each text element, which means
- * that they transform text into a glyph vector.</p>
- *
- * <p>Text transformations are necessary when modern display technology is not
- * available or when text needs to be transformed to or from legacy formats that
- * use "shaped" characters. Since the Arabic script is cursive, connecting
- * adjacent letters to each other, computers select images for each letter based
- * on the surrounding letters. This usually results in four images per Arabic
- * letter: initial, middle, final, and isolated forms. In Unicode, on the other
- * hand, letters are normally stored abstract, and a display system is expected
- * to select the necessary glyphs. (This makes searching and other text
- * processing easier because the same letter has only one code.) It is possible
- * to mimic this with text transformations because there are characters in
- * Unicode that are rendered as letters with a specific shape
- * (or cursive connectivity). They were included for interoperability with
- * legacy systems and codepages, and for unsophisticated display systems.</p>
- *
- * <p>A second kind of text transformations is supported for Arabic digits:
- * For compatibility with legacy codepages that only include European digits,
- * it is possible to replace one set of digits by another, changing the
- * character code points. These operations can be performed for either
- * Arabic-Indic Digits (U+0660...U+0669) or Eastern (Extended) Arabic-Indic
- * digits (U+06f0...U+06f9).</p>
- *
- * <p>Some replacements may result in more or fewer characters (code points).
- * By default, this means that the destination buffer may receive text with a
- * length different from the source length. Some legacy systems rely on the
- * length of the text to be constant. They expect extra spaces to be added
- * or consumed either next to the affected character or at the end of the
- * text.</p>
- *
- * <p>For details about the available operations, see the description of the
- * <code>U_SHAPE_...</code> options.</p>
- *
- * @param source The input text.
- *
- * @param sourceLength The number of UChars in <code>source</code>.
- *
- * @param dest The destination buffer that will receive the results of the
- *             requested operations. It may be <code>NULL</code> only if
- *             <code>destSize</code> is 0. The source and destination must not
- *             overlap.
- *
- * @param destSize The size (capacity) of the destination buffer in UChars.
- *                 If <code>destSize</code> is 0, then no output is produced,
- *                 but the necessary buffer size is returned ("preflighting").
- *
- * @param options This is a 32-bit set of flags that specify the operations
- *                that are performed on the input text. If no error occurs,
- *                then the result will always be written to the destination
- *                buffer.
- *
- * @param pErrorCode must be a valid pointer to an error code value,
- *        which must not indicate a failure before the function call.
- *
- * @return The number of UChars written to the destination buffer.
- *         If an error occurred, then no output was written, or it may be
- *         incomplete. If <code>U_BUFFER_OVERFLOW_ERROR</code> is set, then
- *         the return value indicates the necessary destination buffer size.
- * @stable ICU 2.0
- */
-U_CAPI int32_t U_EXPORT2
-u_shapeArabic(const UChar *source, int32_t sourceLength,
-              UChar *dest, int32_t destSize,
-              uint32_t options,
-              UErrorCode *pErrorCode);
-
-/**
- * Memory option: allow the result to have a different length than the source.
- * Affects: LamAlef options
- * @stable ICU 2.0
- */
-#define U_SHAPE_LENGTH_GROW_SHRINK              0
-
-/**
- * Memory option: allow the result to have a different length than the source.
- * Affects: LamAlef options
- * This option is an alias to U_SHAPE_LENGTH_GROW_SHRINK
- * @stable ICU 4.2
- */
-#define U_SHAPE_LAMALEF_RESIZE                  0
-
-/**
- * Memory option: the result must have the same length as the source.
- * If more room is necessary, then try to consume spaces next to modified characters.
- * @stable ICU 2.0
- */
-#define U_SHAPE_LENGTH_FIXED_SPACES_NEAR        1
-
-/**
- * Memory option: the result must have the same length as the source.
- * If more room is necessary, then try to consume spaces next to modified characters.
- * Affects: LamAlef options
- * This option is an alias to U_SHAPE_LENGTH_FIXED_SPACES_NEAR
- * @stable ICU 4.2
- */
-#define U_SHAPE_LAMALEF_NEAR                    1
-
-/**
- * Memory option: the result must have the same length as the source.
- * If more room is necessary, then try to consume spaces at the end of the text.
- * @stable ICU 2.0
- */
-#define U_SHAPE_LENGTH_FIXED_SPACES_AT_END      2
-
-/**
- * Memory option: the result must have the same length as the source.
- * If more room is necessary, then try to consume spaces at the end of the text.
- * Affects: LamAlef options
- * This option is an alias to U_SHAPE_LENGTH_FIXED_SPACES_AT_END
- * @stable ICU 4.2
- */
-#define U_SHAPE_LAMALEF_END                     2
-
-/**
- * Memory option: the result must have the same length as the source.
- * If more room is necessary, then try to consume spaces at the beginning of the text.
- * @stable ICU 2.0
- */
-#define U_SHAPE_LENGTH_FIXED_SPACES_AT_BEGINNING 3
-
-/**
- * Memory option: the result must have the same length as the source.
- * If more room is necessary, then try to consume spaces at the beginning of the text.
- * Affects: LamAlef options
- * This option is an alias to U_SHAPE_LENGTH_FIXED_SPACES_AT_BEGINNING
- * @stable ICU 4.2
- */
-#define U_SHAPE_LAMALEF_BEGIN                    3
-
-
-/**
- * Memory option: the result must have the same length as the source.
- * Shaping Mode: For each LAMALEF character found, expand LAMALEF using space at end.
- *               If there is no space at end, use spaces at beginning of the buffer. If there
- *               is no space at beginning of the buffer, use spaces at the near (i.e. the space
- *               after the LAMALEF character).
- *               If there are no spaces found, an error U_NO_SPACE_AVAILABLE (as defined in utypes.h)
- *               will be set in pErrorCode
- *
- * Deshaping Mode: Perform the same function as the flag equals U_SHAPE_LAMALEF_END.
- * Affects: LamAlef options
- * @stable ICU 4.2
- */
-#define U_SHAPE_LAMALEF_AUTO                     0x10000
-
-/** Bit mask for memory options. @stable ICU 2.0 */
-#define U_SHAPE_LENGTH_MASK                      0x10003 /* Changed old value 3 */
-
-
-/**
- * Bit mask for LamAlef memory options.
- * @stable ICU 4.2
- */
-#define U_SHAPE_LAMALEF_MASK                     0x10003 /* updated */
-
-/** Direction indicator: the source is in logical (keyboard) order. @stable ICU 2.0 */
-#define U_SHAPE_TEXT_DIRECTION_LOGICAL          0
-
-/**
- * Direction indicator:
- * the source is in visual RTL order,
- * the rightmost displayed character stored first.
- * This option is an alias to U_SHAPE_TEXT_DIRECTION_LOGICAL
- * @stable ICU 4.2
- */
-#define U_SHAPE_TEXT_DIRECTION_VISUAL_RTL       0
-
-/**
- * Direction indicator:
- * the source is in visual LTR order,
- * the leftmost displayed character stored first.
- * @stable ICU 2.0
- */
-#define U_SHAPE_TEXT_DIRECTION_VISUAL_LTR       4
-
-/** Bit mask for direction indicators. @stable ICU 2.0 */
-#define U_SHAPE_TEXT_DIRECTION_MASK             4
-
-
-/** Letter shaping option: do not perform letter shaping. @stable ICU 2.0 */
-#define U_SHAPE_LETTERS_NOOP                    0
-
-/** Letter shaping option: replace abstract letter characters by "shaped" ones. @stable ICU 2.0 */
-#define U_SHAPE_LETTERS_SHAPE                   8
-
-/** Letter shaping option: replace "shaped" letter characters by abstract ones. @stable ICU 2.0 */
-#define U_SHAPE_LETTERS_UNSHAPE                 0x10
-
-/**
- * Letter shaping option: replace abstract letter characters by "shaped" ones.
- * The only difference with U_SHAPE_LETTERS_SHAPE is that Tashkeel letters
- * are always "shaped" into the isolated form instead of the medial form
- * (selecting code points from the Arabic Presentation Forms-B block).
- * @stable ICU 2.0
- */
-#define U_SHAPE_LETTERS_SHAPE_TASHKEEL_ISOLATED 0x18
-
-
-/** Bit mask for letter shaping options. @stable ICU 2.0 */
-#define U_SHAPE_LETTERS_MASK                        0x18
-
-
-/** Digit shaping option: do not perform digit shaping. @stable ICU 2.0 */
-#define U_SHAPE_DIGITS_NOOP                     0
-
-/**
- * Digit shaping option:
- * Replace European digits (U+0030...) by Arabic-Indic digits.
- * @stable ICU 2.0
- */
-#define U_SHAPE_DIGITS_EN2AN                    0x20
-
-/**
- * Digit shaping option:
- * Replace Arabic-Indic digits by European digits (U+0030...).
- * @stable ICU 2.0
- */
-#define U_SHAPE_DIGITS_AN2EN                    0x40
-
-/**
- * Digit shaping option:
- * Replace European digits (U+0030...) by Arabic-Indic digits if the most recent
- * strongly directional character is an Arabic letter
- * (<code>u_charDirection()</code> result <code>U_RIGHT_TO_LEFT_ARABIC</code> [AL]).<br>
- * The direction of "preceding" depends on the direction indicator option.
- * For the first characters, the preceding strongly directional character
- * (initial state) is assumed to be not an Arabic letter
- * (it is <code>U_LEFT_TO_RIGHT</code> [L] or <code>U_RIGHT_TO_LEFT</code> [R]).
- * @stable ICU 2.0
- */
-#define U_SHAPE_DIGITS_ALEN2AN_INIT_LR          0x60
-
-/**
- * Digit shaping option:
- * Replace European digits (U+0030...) by Arabic-Indic digits if the most recent
- * strongly directional character is an Arabic letter
- * (<code>u_charDirection()</code> result <code>U_RIGHT_TO_LEFT_ARABIC</code> [AL]).<br>
- * The direction of "preceding" depends on the direction indicator option.
- * For the first characters, the preceding strongly directional character
- * (initial state) is assumed to be an Arabic letter.
- * @stable ICU 2.0
- */
-#define U_SHAPE_DIGITS_ALEN2AN_INIT_AL          0x80
-
-/** Not a valid option value. May be replaced by a new option. @stable ICU 2.0 */
-#define U_SHAPE_DIGITS_RESERVED                 0xa0
-
-/** Bit mask for digit shaping options. @stable ICU 2.0 */
-#define U_SHAPE_DIGITS_MASK                     0xe0
-
-
-/** Digit type option: Use Arabic-Indic digits (U+0660...U+0669). @stable ICU 2.0 */
-#define U_SHAPE_DIGIT_TYPE_AN                   0
-
-/** Digit type option: Use Eastern (Extended) Arabic-Indic digits (U+06f0...U+06f9). @stable ICU 2.0 */
-#define U_SHAPE_DIGIT_TYPE_AN_EXTENDED          0x100
-
-/** Not a valid option value. May be replaced by a new option. @stable ICU 2.0 */
-#define U_SHAPE_DIGIT_TYPE_RESERVED             0x200
-
-/** Bit mask for digit type options. @stable ICU 2.0 */
-#define U_SHAPE_DIGIT_TYPE_MASK                 0x300 /* I need to change this from 0x3f00 to 0x300 */
-
-/**
- * Tashkeel aggregation option:
- * Replaces any combination of U+0651 with one of
- * U+064C, U+064D, U+064E, U+064F, U+0650 with
- * U+FC5E, U+FC5F, U+FC60, U+FC61, U+FC62 consecutively.
- * @stable ICU 3.6
- */
-#define U_SHAPE_AGGREGATE_TASHKEEL              0x4000
-/** Tashkeel aggregation option: do not aggregate tashkeels. @stable ICU 3.6 */
-#define U_SHAPE_AGGREGATE_TASHKEEL_NOOP         0
-/** Bit mask for tashkeel aggregation. @stable ICU 3.6 */
-#define U_SHAPE_AGGREGATE_TASHKEEL_MASK         0x4000
-
-/**
- * Presentation form option:
- * Don't replace Arabic Presentation Forms-A and Arabic Presentation Forms-B
- * characters with 0+06xx characters, before shaping.
- * @stable ICU 3.6
- */
-#define U_SHAPE_PRESERVE_PRESENTATION           0x8000
-/** Presentation form option:
- * Replace Arabic Presentation Forms-A and Arabic Presentationo Forms-B with
- * their unshaped correspondents in range 0+06xx, before shaping.
- * @stable ICU 3.6
- */
-#define U_SHAPE_PRESERVE_PRESENTATION_NOOP      0
-/** Bit mask for preserve presentation form. @stable ICU 3.6 */
-#define U_SHAPE_PRESERVE_PRESENTATION_MASK      0x8000
-
-/* Seen Tail option */
-/**
- * Memory option: the result must have the same length as the source.
- * Shaping mode: The SEEN family character will expand into two characters using space near
- *               the SEEN family character(i.e. the space after the character).
- *               If there are no spaces found, an error U_NO_SPACE_AVAILABLE (as defined in utypes.h)
- *               will be set in pErrorCode
- *
- * De-shaping mode: Any Seen character followed by Tail character will be
- *                  replaced by one cell Seen and a space will replace the Tail.
- * Affects: Seen options
- * @stable ICU 4.2
- */
-#define U_SHAPE_SEEN_TWOCELL_NEAR     0x200000
-
-/**
- * Bit mask for Seen memory options.
- * @stable ICU 4.2
- */
-#define U_SHAPE_SEEN_MASK             0x700000
-
-/* YehHamza option */
-/**
- * Memory option: the result must have the same length as the source.
- * Shaping mode: The YEHHAMZA character will expand into two characters using space near it
- *              (i.e. the space after the character
- *               If there are no spaces found, an error U_NO_SPACE_AVAILABLE (as defined in utypes.h)
- *               will be set in pErrorCode
- *
- * De-shaping mode: Any Yeh (final or isolated) character followed by Hamza character will be
- *                  replaced by one cell YehHamza and space will replace the Hamza.
- * Affects: YehHamza options
- * @stable ICU 4.2
- */
-#define U_SHAPE_YEHHAMZA_TWOCELL_NEAR      0x1000000
-
-
-/**
- * Bit mask for YehHamza memory options.
- * @stable ICU 4.2
- */
-#define U_SHAPE_YEHHAMZA_MASK              0x3800000
-
-/* New Tashkeel options */
-/**
- * Memory option: the result must have the same length as the source.
- * Shaping mode: Tashkeel characters will be replaced by spaces.
- *               Spaces will be placed at beginning of the buffer
- *
- * De-shaping mode: N/A
- * Affects: Tashkeel options
- * @stable ICU 4.2
- */
-#define U_SHAPE_TASHKEEL_BEGIN                      0x40000
-
-/**
- * Memory option: the result must have the same length as the source.
- * Shaping mode: Tashkeel characters will be replaced by spaces.
- *               Spaces will be placed at end of the buffer
- *
- * De-shaping mode: N/A
- * Affects: Tashkeel options
- * @stable ICU 4.2
- */
-#define U_SHAPE_TASHKEEL_END                        0x60000
-
-/**
- * Memory option: allow the result to have a different length than the source.
- * Shaping mode: Tashkeel characters will be removed, buffer length will shrink.
- * De-shaping mode: N/A
- *
- * Affect: Tashkeel options
- * @stable ICU 4.2
- */
-#define U_SHAPE_TASHKEEL_RESIZE                     0x80000
-
-/**
- * Memory option: the result must have the same length as the source.
- * Shaping mode: Tashkeel characters will be replaced by Tatweel if it is connected to adjacent
- *               characters (i.e. shaped on Tatweel) or replaced by space if it is not connected.
- *
- * De-shaping mode: N/A
- * Affects: YehHamza options
- * @stable ICU 4.2
- */
-#define U_SHAPE_TASHKEEL_REPLACE_BY_TATWEEL         0xC0000
-
-/**
- * Bit mask for Tashkeel replacement with Space or Tatweel memory options.
- * @stable ICU 4.2
- */
-#define U_SHAPE_TASHKEEL_MASK                       0xE0000
-
-
-/* Space location Control options */
-/**
- * This option affect the meaning of BEGIN and END options. if this option is not used the default
- * for BEGIN and END will be as following:
- * The Default (for both Visual LTR, Visual RTL and Logical Text)
- *           1. BEGIN always refers to the start address of physical memory.
- *           2. END always refers to the end address of physical memory.
- *
- * If this option is used it will swap the meaning of BEGIN and END only for Visual LTR text.
- *
- * The effect on BEGIN and END Memory Options will be as following:
- *    A. BEGIN For Visual LTR text: This will be the beginning (right side) of the visual text(
- *       corresponding to the physical memory address end for Visual LTR text, Same as END in
- *       default behavior)
- *    B. BEGIN For Logical text: Same as BEGIN in default behavior.
- *    C. END For Visual LTR text: This will be the end (left side) of the visual text (corresponding
- *       to the physical memory address beginning for Visual LTR text, Same as BEGIN in default behavior.
- *    D. END For Logical text: Same as END in default behavior).
- * Affects: All LamAlef BEGIN, END and AUTO options.
- * @stable ICU 4.2
- */
-#define U_SHAPE_SPACES_RELATIVE_TO_TEXT_BEGIN_END 0x4000000
-
-/**
- * Bit mask for swapping BEGIN and END for Visual LTR text
- * @stable ICU 4.2
- */
-#define U_SHAPE_SPACES_RELATIVE_TO_TEXT_MASK      0x4000000
-
-/**
- * If this option is used, shaping will use the new Unicode code point for TAIL (i.e. 0xFE73).
- * If this option is not specified (Default), old unofficial Unicode TAIL code point is used (i.e. 0x200B)
- * De-shaping will not use this option as it will always search for both the new Unicode code point for the
- * TAIL (i.e. 0xFE73) or the old unofficial Unicode TAIL code point (i.e. 0x200B) and de-shape the
- * Seen-Family letter accordingly.
- *
- * Shaping Mode: Only shaping.
- * De-shaping Mode: N/A.
- * Affects: All Seen options
- * @stable ICU 4.8
- */
-#define U_SHAPE_TAIL_NEW_UNICODE        0x8000000
-
-/**
- * Bit mask for new Unicode Tail option
- * @stable ICU 4.8
- */
-#define U_SHAPE_TAIL_TYPE_MASK          0x8000000
-
-#endif
-=======
-// © 2016 and later: Unicode, Inc. and others.
-// License & terms of use: http://www.unicode.org/copyright.html
-/*
-******************************************************************************
-*
-*   Copyright (C) 2000-2012, International Business Machines
-*   Corporation and others.  All Rights Reserved.
-*
-******************************************************************************
-*   file name:  ushape.h
-*   encoding:   UTF-8
-*   tab size:   8 (not used)
-*   indentation:4
-*
-*   created on: 2000jun29
-*   created by: Markus W. Scherer
-*/
-
-#ifndef __USHAPE_H__
-#define __USHAPE_H__
-
-#include "unicode/utypes.h"
-
-/**
- * \file
- * \brief C API:  Arabic shaping
- * 
- */
-
-/**
- * Shape Arabic text on a character basis.
- *
- * <p>This function performs basic operations for "shaping" Arabic text. It is most
- * useful for use with legacy data formats and legacy display technology
- * (simple terminals). All operations are performed on Unicode characters.</p>
- *
- * <p>Text-based shaping means that some character code points in the text are
- * replaced by others depending on the context. It transforms one kind of text
- * into another. In comparison, modern displays for Arabic text select
- * appropriate, context-dependent font glyphs for each text element, which means
- * that they transform text into a glyph vector.</p>
- *
- * <p>Text transformations are necessary when modern display technology is not
- * available or when text needs to be transformed to or from legacy formats that
- * use "shaped" characters. Since the Arabic script is cursive, connecting
- * adjacent letters to each other, computers select images for each letter based
- * on the surrounding letters. This usually results in four images per Arabic
- * letter: initial, middle, final, and isolated forms. In Unicode, on the other
- * hand, letters are normally stored abstract, and a display system is expected
- * to select the necessary glyphs. (This makes searching and other text
- * processing easier because the same letter has only one code.) It is possible
- * to mimic this with text transformations because there are characters in
- * Unicode that are rendered as letters with a specific shape
- * (or cursive connectivity). They were included for interoperability with
- * legacy systems and codepages, and for unsophisticated display systems.</p>
- *
- * <p>A second kind of text transformations is supported for Arabic digits:
- * For compatibility with legacy codepages that only include European digits,
- * it is possible to replace one set of digits by another, changing the
- * character code points. These operations can be performed for either
- * Arabic-Indic Digits (U+0660...U+0669) or Eastern (Extended) Arabic-Indic
- * digits (U+06f0...U+06f9).</p>
- *
- * <p>Some replacements may result in more or fewer characters (code points).
- * By default, this means that the destination buffer may receive text with a
- * length different from the source length. Some legacy systems rely on the
- * length of the text to be constant. They expect extra spaces to be added
- * or consumed either next to the affected character or at the end of the
- * text.</p>
- *
- * <p>For details about the available operations, see the description of the
- * <code>U_SHAPE_...</code> options.</p>
- *
- * @param source The input text.
- *
- * @param sourceLength The number of UChars in <code>source</code>.
- *
- * @param dest The destination buffer that will receive the results of the
- *             requested operations. It may be <code>NULL</code> only if
- *             <code>destSize</code> is 0. The source and destination must not
- *             overlap.
- *
- * @param destSize The size (capacity) of the destination buffer in UChars.
- *                 If <code>destSize</code> is 0, then no output is produced,
- *                 but the necessary buffer size is returned ("preflighting").
- *
- * @param options This is a 32-bit set of flags that specify the operations
- *                that are performed on the input text. If no error occurs,
- *                then the result will always be written to the destination
- *                buffer.
- *
- * @param pErrorCode must be a valid pointer to an error code value,
- *        which must not indicate a failure before the function call.
- *
- * @return The number of UChars written to the destination buffer.
- *         If an error occurred, then no output was written, or it may be
- *         incomplete. If <code>U_BUFFER_OVERFLOW_ERROR</code> is set, then
- *         the return value indicates the necessary destination buffer size.
- * @stable ICU 2.0
- */
-U_CAPI int32_t U_EXPORT2
-u_shapeArabic(const UChar *source, int32_t sourceLength,
-              UChar *dest, int32_t destSize,
-              uint32_t options,
-              UErrorCode *pErrorCode);
-
-/**
- * Memory option: allow the result to have a different length than the source.
- * Affects: LamAlef options
- * @stable ICU 2.0
- */
-#define U_SHAPE_LENGTH_GROW_SHRINK              0
-
-/**
- * Memory option: allow the result to have a different length than the source.
- * Affects: LamAlef options
- * This option is an alias to U_SHAPE_LENGTH_GROW_SHRINK
- * @stable ICU 4.2
- */
-#define U_SHAPE_LAMALEF_RESIZE                  0 
-
-/**
- * Memory option: the result must have the same length as the source.
- * If more room is necessary, then try to consume spaces next to modified characters.
- * @stable ICU 2.0
- */
-#define U_SHAPE_LENGTH_FIXED_SPACES_NEAR        1
-
-/**
- * Memory option: the result must have the same length as the source.
- * If more room is necessary, then try to consume spaces next to modified characters.
- * Affects: LamAlef options
- * This option is an alias to U_SHAPE_LENGTH_FIXED_SPACES_NEAR
- * @stable ICU 4.2
- */
-#define U_SHAPE_LAMALEF_NEAR                    1 
-
-/**
- * Memory option: the result must have the same length as the source.
- * If more room is necessary, then try to consume spaces at the end of the text.
- * @stable ICU 2.0
- */
-#define U_SHAPE_LENGTH_FIXED_SPACES_AT_END      2
-
-/**
- * Memory option: the result must have the same length as the source.
- * If more room is necessary, then try to consume spaces at the end of the text.
- * Affects: LamAlef options
- * This option is an alias to U_SHAPE_LENGTH_FIXED_SPACES_AT_END
- * @stable ICU 4.2
- */
-#define U_SHAPE_LAMALEF_END                     2 
-
-/**
- * Memory option: the result must have the same length as the source.
- * If more room is necessary, then try to consume spaces at the beginning of the text.
- * @stable ICU 2.0
- */
-#define U_SHAPE_LENGTH_FIXED_SPACES_AT_BEGINNING 3
-
-/**
- * Memory option: the result must have the same length as the source.
- * If more room is necessary, then try to consume spaces at the beginning of the text.
- * Affects: LamAlef options
- * This option is an alias to U_SHAPE_LENGTH_FIXED_SPACES_AT_BEGINNING
- * @stable ICU 4.2
- */
-#define U_SHAPE_LAMALEF_BEGIN                    3 
-
-
-/**
- * Memory option: the result must have the same length as the source.
- * Shaping Mode: For each LAMALEF character found, expand LAMALEF using space at end.
- *               If there is no space at end, use spaces at beginning of the buffer. If there
- *               is no space at beginning of the buffer, use spaces at the near (i.e. the space
- *               after the LAMALEF character).
- *               If there are no spaces found, an error U_NO_SPACE_AVAILABLE (as defined in utypes.h) 
- *               will be set in pErrorCode
- *
- * Deshaping Mode: Perform the same function as the flag equals U_SHAPE_LAMALEF_END. 
- * Affects: LamAlef options
- * @stable ICU 4.2
- */
-#define U_SHAPE_LAMALEF_AUTO                     0x10000 
-
-/** Bit mask for memory options. @stable ICU 2.0 */
-#define U_SHAPE_LENGTH_MASK                      0x10003 /* Changed old value 3 */
-
-
-/**
- * Bit mask for LamAlef memory options.
- * @stable ICU 4.2
- */
-#define U_SHAPE_LAMALEF_MASK                     0x10003 /* updated */
-
-/** Direction indicator: the source is in logical (keyboard) order. @stable ICU 2.0 */
-#define U_SHAPE_TEXT_DIRECTION_LOGICAL          0
-
-/**
- * Direction indicator:
- * the source is in visual RTL order,
- * the rightmost displayed character stored first.
- * This option is an alias to U_SHAPE_TEXT_DIRECTION_LOGICAL
- * @stable ICU 4.2
- */
-#define U_SHAPE_TEXT_DIRECTION_VISUAL_RTL       0
-
-/**
- * Direction indicator:
- * the source is in visual LTR order,
- * the leftmost displayed character stored first.
- * @stable ICU 2.0
- */
-#define U_SHAPE_TEXT_DIRECTION_VISUAL_LTR       4
-
-/** Bit mask for direction indicators. @stable ICU 2.0 */
-#define U_SHAPE_TEXT_DIRECTION_MASK             4
-
-
-/** Letter shaping option: do not perform letter shaping. @stable ICU 2.0 */
-#define U_SHAPE_LETTERS_NOOP                    0
-
-/** Letter shaping option: replace abstract letter characters by "shaped" ones. @stable ICU 2.0 */
-#define U_SHAPE_LETTERS_SHAPE                   8
-
-/** Letter shaping option: replace "shaped" letter characters by abstract ones. @stable ICU 2.0 */
-#define U_SHAPE_LETTERS_UNSHAPE                 0x10
-
-/**
- * Letter shaping option: replace abstract letter characters by "shaped" ones.
- * The only difference with U_SHAPE_LETTERS_SHAPE is that Tashkeel letters
- * are always "shaped" into the isolated form instead of the medial form
- * (selecting code points from the Arabic Presentation Forms-B block).
- * @stable ICU 2.0
- */
-#define U_SHAPE_LETTERS_SHAPE_TASHKEEL_ISOLATED 0x18
-
-
-/** Bit mask for letter shaping options. @stable ICU 2.0 */
-#define U_SHAPE_LETTERS_MASK                        0x18
-
-
-/** Digit shaping option: do not perform digit shaping. @stable ICU 2.0 */
-#define U_SHAPE_DIGITS_NOOP                     0
-
-/**
- * Digit shaping option:
- * Replace European digits (U+0030...) by Arabic-Indic digits.
- * @stable ICU 2.0
- */
-#define U_SHAPE_DIGITS_EN2AN                    0x20
-
-/**
- * Digit shaping option:
- * Replace Arabic-Indic digits by European digits (U+0030...).
- * @stable ICU 2.0
- */
-#define U_SHAPE_DIGITS_AN2EN                    0x40
-
-/**
- * Digit shaping option:
- * Replace European digits (U+0030...) by Arabic-Indic digits if the most recent
- * strongly directional character is an Arabic letter
- * (<code>u_charDirection()</code> result <code>U_RIGHT_TO_LEFT_ARABIC</code> [AL]).<br>
- * The direction of "preceding" depends on the direction indicator option.
- * For the first characters, the preceding strongly directional character
- * (initial state) is assumed to be not an Arabic letter
- * (it is <code>U_LEFT_TO_RIGHT</code> [L] or <code>U_RIGHT_TO_LEFT</code> [R]).
- * @stable ICU 2.0
- */
-#define U_SHAPE_DIGITS_ALEN2AN_INIT_LR          0x60
-
-/**
- * Digit shaping option:
- * Replace European digits (U+0030...) by Arabic-Indic digits if the most recent
- * strongly directional character is an Arabic letter
- * (<code>u_charDirection()</code> result <code>U_RIGHT_TO_LEFT_ARABIC</code> [AL]).<br>
- * The direction of "preceding" depends on the direction indicator option.
- * For the first characters, the preceding strongly directional character
- * (initial state) is assumed to be an Arabic letter.
- * @stable ICU 2.0
- */
-#define U_SHAPE_DIGITS_ALEN2AN_INIT_AL          0x80
-
-/** Not a valid option value. May be replaced by a new option. @stable ICU 2.0 */
-#define U_SHAPE_DIGITS_RESERVED                 0xa0
-
-/** Bit mask for digit shaping options. @stable ICU 2.0 */
-#define U_SHAPE_DIGITS_MASK                     0xe0
-
-
-/** Digit type option: Use Arabic-Indic digits (U+0660...U+0669). @stable ICU 2.0 */
-#define U_SHAPE_DIGIT_TYPE_AN                   0
-
-/** Digit type option: Use Eastern (Extended) Arabic-Indic digits (U+06f0...U+06f9). @stable ICU 2.0 */
-#define U_SHAPE_DIGIT_TYPE_AN_EXTENDED          0x100
-
-/** Not a valid option value. May be replaced by a new option. @stable ICU 2.0 */
-#define U_SHAPE_DIGIT_TYPE_RESERVED             0x200
-
-/** Bit mask for digit type options. @stable ICU 2.0 */
-#define U_SHAPE_DIGIT_TYPE_MASK                 0x300 /* I need to change this from 0x3f00 to 0x300 */
-
-/** 
- * Tashkeel aggregation option:
- * Replaces any combination of U+0651 with one of
- * U+064C, U+064D, U+064E, U+064F, U+0650 with
- * U+FC5E, U+FC5F, U+FC60, U+FC61, U+FC62 consecutively.
- * @stable ICU 3.6
- */
-#define U_SHAPE_AGGREGATE_TASHKEEL              0x4000
-/** Tashkeel aggregation option: do not aggregate tashkeels. @stable ICU 3.6 */
-#define U_SHAPE_AGGREGATE_TASHKEEL_NOOP         0
-/** Bit mask for tashkeel aggregation. @stable ICU 3.6 */
-#define U_SHAPE_AGGREGATE_TASHKEEL_MASK         0x4000
-
-/** 
- * Presentation form option:
- * Don't replace Arabic Presentation Forms-A and Arabic Presentation Forms-B
- * characters with 0+06xx characters, before shaping.
- * @stable ICU 3.6
- */
-#define U_SHAPE_PRESERVE_PRESENTATION           0x8000
-/** Presentation form option: 
- * Replace Arabic Presentation Forms-A and Arabic Presentationo Forms-B with 
- * their unshaped correspondents in range 0+06xx, before shaping.
- * @stable ICU 3.6 
- */
-#define U_SHAPE_PRESERVE_PRESENTATION_NOOP      0
-/** Bit mask for preserve presentation form. @stable ICU 3.6 */
-#define U_SHAPE_PRESERVE_PRESENTATION_MASK      0x8000
-
-/* Seen Tail option */ 
-/**
- * Memory option: the result must have the same length as the source.
- * Shaping mode: The SEEN family character will expand into two characters using space near 
- *               the SEEN family character(i.e. the space after the character).
- *               If there are no spaces found, an error U_NO_SPACE_AVAILABLE (as defined in utypes.h) 
- *               will be set in pErrorCode
- *
- * De-shaping mode: Any Seen character followed by Tail character will be
- *                  replaced by one cell Seen and a space will replace the Tail.
- * Affects: Seen options
- * @stable ICU 4.2
- */
-#define U_SHAPE_SEEN_TWOCELL_NEAR     0x200000
-
-/**
- * Bit mask for Seen memory options. 
- * @stable ICU 4.2
- */
-#define U_SHAPE_SEEN_MASK             0x700000
-
-/* YehHamza option */ 
-/**
- * Memory option: the result must have the same length as the source.
- * Shaping mode: The YEHHAMZA character will expand into two characters using space near it 
- *              (i.e. the space after the character
- *               If there are no spaces found, an error U_NO_SPACE_AVAILABLE (as defined in utypes.h) 
- *               will be set in pErrorCode
- *
- * De-shaping mode: Any Yeh (final or isolated) character followed by Hamza character will be
- *                  replaced by one cell YehHamza and space will replace the Hamza.
- * Affects: YehHamza options
- * @stable ICU 4.2
- */
-#define U_SHAPE_YEHHAMZA_TWOCELL_NEAR      0x1000000
-
-
-/**
- * Bit mask for YehHamza memory options. 
- * @stable ICU 4.2
- */
-#define U_SHAPE_YEHHAMZA_MASK              0x3800000
-
-/* New Tashkeel options */ 
-/**
- * Memory option: the result must have the same length as the source.
- * Shaping mode: Tashkeel characters will be replaced by spaces. 
- *               Spaces will be placed at beginning of the buffer
- *
- * De-shaping mode: N/A
- * Affects: Tashkeel options
- * @stable ICU 4.2
- */
-#define U_SHAPE_TASHKEEL_BEGIN                      0x40000
-
-/**
- * Memory option: the result must have the same length as the source.
- * Shaping mode: Tashkeel characters will be replaced by spaces. 
- *               Spaces will be placed at end of the buffer
- *
- * De-shaping mode: N/A
- * Affects: Tashkeel options
- * @stable ICU 4.2
- */
-#define U_SHAPE_TASHKEEL_END                        0x60000
-
-/**
- * Memory option: allow the result to have a different length than the source.
- * Shaping mode: Tashkeel characters will be removed, buffer length will shrink. 
- * De-shaping mode: N/A 
- *
- * Affect: Tashkeel options
- * @stable ICU 4.2
- */
-#define U_SHAPE_TASHKEEL_RESIZE                     0x80000
-
-/**
- * Memory option: the result must have the same length as the source.
- * Shaping mode: Tashkeel characters will be replaced by Tatweel if it is connected to adjacent
- *               characters (i.e. shaped on Tatweel) or replaced by space if it is not connected.
- *
- * De-shaping mode: N/A
- * Affects: YehHamza options
- * @stable ICU 4.2
- */
-#define U_SHAPE_TASHKEEL_REPLACE_BY_TATWEEL         0xC0000
-
-/** 
- * Bit mask for Tashkeel replacement with Space or Tatweel memory options. 
- * @stable ICU 4.2
- */
-#define U_SHAPE_TASHKEEL_MASK                       0xE0000
-
-
-/* Space location Control options */ 
-/**
- * This option affect the meaning of BEGIN and END options. if this option is not used the default
- * for BEGIN and END will be as following: 
- * The Default (for both Visual LTR, Visual RTL and Logical Text)
- *           1. BEGIN always refers to the start address of physical memory.
- *           2. END always refers to the end address of physical memory.
- *
- * If this option is used it will swap the meaning of BEGIN and END only for Visual LTR text. 
- *
- * The effect on BEGIN and END Memory Options will be as following:
- *    A. BEGIN For Visual LTR text: This will be the beginning (right side) of the visual text(
- *       corresponding to the physical memory address end for Visual LTR text, Same as END in 
- *       default behavior)
- *    B. BEGIN For Logical text: Same as BEGIN in default behavior. 
- *    C. END For Visual LTR text: This will be the end (left side) of the visual text (corresponding
- *       to the physical memory address beginning for Visual LTR text, Same as BEGIN in default behavior.
- *    D. END For Logical text: Same as END in default behavior). 
- * Affects: All LamAlef BEGIN, END and AUTO options.
- * @stable ICU 4.2
- */
-#define U_SHAPE_SPACES_RELATIVE_TO_TEXT_BEGIN_END 0x4000000
-
-/**
- * Bit mask for swapping BEGIN and END for Visual LTR text 
- * @stable ICU 4.2
- */
-#define U_SHAPE_SPACES_RELATIVE_TO_TEXT_MASK      0x4000000
-
-/**
- * If this option is used, shaping will use the new Unicode code point for TAIL (i.e. 0xFE73). 
- * If this option is not specified (Default), old unofficial Unicode TAIL code point is used (i.e. 0x200B)
- * De-shaping will not use this option as it will always search for both the new Unicode code point for the 
- * TAIL (i.e. 0xFE73) or the old unofficial Unicode TAIL code point (i.e. 0x200B) and de-shape the
- * Seen-Family letter accordingly.
- *
- * Shaping Mode: Only shaping.
- * De-shaping Mode: N/A.
- * Affects: All Seen options
- * @stable ICU 4.8
- */
-#define U_SHAPE_TAIL_NEW_UNICODE        0x8000000
-
-/**
- * Bit mask for new Unicode Tail option 
- * @stable ICU 4.8
- */
-#define U_SHAPE_TAIL_TYPE_MASK          0x8000000
-
-#endif
->>>>>>> a8a80be5
+// © 2016 and later: Unicode, Inc. and others.
+// License & terms of use: http://www.unicode.org/copyright.html
+/*
+******************************************************************************
+*
+*   Copyright (C) 2000-2012, International Business Machines
+*   Corporation and others.  All Rights Reserved.
+*
+******************************************************************************
+*   file name:  ushape.h
+*   encoding:   UTF-8
+*   tab size:   8 (not used)
+*   indentation:4
+*
+*   created on: 2000jun29
+*   created by: Markus W. Scherer
+*/
+
+#ifndef __USHAPE_H__
+#define __USHAPE_H__
+
+#include "unicode/utypes.h"
+
+/**
+ * \file
+ * \brief C API:  Arabic shaping
+ * 
+ */
+
+/**
+ * Shape Arabic text on a character basis.
+ *
+ * <p>This function performs basic operations for "shaping" Arabic text. It is most
+ * useful for use with legacy data formats and legacy display technology
+ * (simple terminals). All operations are performed on Unicode characters.</p>
+ *
+ * <p>Text-based shaping means that some character code points in the text are
+ * replaced by others depending on the context. It transforms one kind of text
+ * into another. In comparison, modern displays for Arabic text select
+ * appropriate, context-dependent font glyphs for each text element, which means
+ * that they transform text into a glyph vector.</p>
+ *
+ * <p>Text transformations are necessary when modern display technology is not
+ * available or when text needs to be transformed to or from legacy formats that
+ * use "shaped" characters. Since the Arabic script is cursive, connecting
+ * adjacent letters to each other, computers select images for each letter based
+ * on the surrounding letters. This usually results in four images per Arabic
+ * letter: initial, middle, final, and isolated forms. In Unicode, on the other
+ * hand, letters are normally stored abstract, and a display system is expected
+ * to select the necessary glyphs. (This makes searching and other text
+ * processing easier because the same letter has only one code.) It is possible
+ * to mimic this with text transformations because there are characters in
+ * Unicode that are rendered as letters with a specific shape
+ * (or cursive connectivity). They were included for interoperability with
+ * legacy systems and codepages, and for unsophisticated display systems.</p>
+ *
+ * <p>A second kind of text transformations is supported for Arabic digits:
+ * For compatibility with legacy codepages that only include European digits,
+ * it is possible to replace one set of digits by another, changing the
+ * character code points. These operations can be performed for either
+ * Arabic-Indic Digits (U+0660...U+0669) or Eastern (Extended) Arabic-Indic
+ * digits (U+06f0...U+06f9).</p>
+ *
+ * <p>Some replacements may result in more or fewer characters (code points).
+ * By default, this means that the destination buffer may receive text with a
+ * length different from the source length. Some legacy systems rely on the
+ * length of the text to be constant. They expect extra spaces to be added
+ * or consumed either next to the affected character or at the end of the
+ * text.</p>
+ *
+ * <p>For details about the available operations, see the description of the
+ * <code>U_SHAPE_...</code> options.</p>
+ *
+ * @param source The input text.
+ *
+ * @param sourceLength The number of UChars in <code>source</code>.
+ *
+ * @param dest The destination buffer that will receive the results of the
+ *             requested operations. It may be <code>NULL</code> only if
+ *             <code>destSize</code> is 0. The source and destination must not
+ *             overlap.
+ *
+ * @param destSize The size (capacity) of the destination buffer in UChars.
+ *                 If <code>destSize</code> is 0, then no output is produced,
+ *                 but the necessary buffer size is returned ("preflighting").
+ *
+ * @param options This is a 32-bit set of flags that specify the operations
+ *                that are performed on the input text. If no error occurs,
+ *                then the result will always be written to the destination
+ *                buffer.
+ *
+ * @param pErrorCode must be a valid pointer to an error code value,
+ *        which must not indicate a failure before the function call.
+ *
+ * @return The number of UChars written to the destination buffer.
+ *         If an error occurred, then no output was written, or it may be
+ *         incomplete. If <code>U_BUFFER_OVERFLOW_ERROR</code> is set, then
+ *         the return value indicates the necessary destination buffer size.
+ * @stable ICU 2.0
+ */
+U_CAPI int32_t U_EXPORT2
+u_shapeArabic(const UChar *source, int32_t sourceLength,
+              UChar *dest, int32_t destSize,
+              uint32_t options,
+              UErrorCode *pErrorCode);
+
+/**
+ * Memory option: allow the result to have a different length than the source.
+ * Affects: LamAlef options
+ * @stable ICU 2.0
+ */
+#define U_SHAPE_LENGTH_GROW_SHRINK              0
+
+/**
+ * Memory option: allow the result to have a different length than the source.
+ * Affects: LamAlef options
+ * This option is an alias to U_SHAPE_LENGTH_GROW_SHRINK
+ * @stable ICU 4.2
+ */
+#define U_SHAPE_LAMALEF_RESIZE                  0 
+
+/**
+ * Memory option: the result must have the same length as the source.
+ * If more room is necessary, then try to consume spaces next to modified characters.
+ * @stable ICU 2.0
+ */
+#define U_SHAPE_LENGTH_FIXED_SPACES_NEAR        1
+
+/**
+ * Memory option: the result must have the same length as the source.
+ * If more room is necessary, then try to consume spaces next to modified characters.
+ * Affects: LamAlef options
+ * This option is an alias to U_SHAPE_LENGTH_FIXED_SPACES_NEAR
+ * @stable ICU 4.2
+ */
+#define U_SHAPE_LAMALEF_NEAR                    1 
+
+/**
+ * Memory option: the result must have the same length as the source.
+ * If more room is necessary, then try to consume spaces at the end of the text.
+ * @stable ICU 2.0
+ */
+#define U_SHAPE_LENGTH_FIXED_SPACES_AT_END      2
+
+/**
+ * Memory option: the result must have the same length as the source.
+ * If more room is necessary, then try to consume spaces at the end of the text.
+ * Affects: LamAlef options
+ * This option is an alias to U_SHAPE_LENGTH_FIXED_SPACES_AT_END
+ * @stable ICU 4.2
+ */
+#define U_SHAPE_LAMALEF_END                     2 
+
+/**
+ * Memory option: the result must have the same length as the source.
+ * If more room is necessary, then try to consume spaces at the beginning of the text.
+ * @stable ICU 2.0
+ */
+#define U_SHAPE_LENGTH_FIXED_SPACES_AT_BEGINNING 3
+
+/**
+ * Memory option: the result must have the same length as the source.
+ * If more room is necessary, then try to consume spaces at the beginning of the text.
+ * Affects: LamAlef options
+ * This option is an alias to U_SHAPE_LENGTH_FIXED_SPACES_AT_BEGINNING
+ * @stable ICU 4.2
+ */
+#define U_SHAPE_LAMALEF_BEGIN                    3 
+
+
+/**
+ * Memory option: the result must have the same length as the source.
+ * Shaping Mode: For each LAMALEF character found, expand LAMALEF using space at end.
+ *               If there is no space at end, use spaces at beginning of the buffer. If there
+ *               is no space at beginning of the buffer, use spaces at the near (i.e. the space
+ *               after the LAMALEF character).
+ *               If there are no spaces found, an error U_NO_SPACE_AVAILABLE (as defined in utypes.h) 
+ *               will be set in pErrorCode
+ *
+ * Deshaping Mode: Perform the same function as the flag equals U_SHAPE_LAMALEF_END. 
+ * Affects: LamAlef options
+ * @stable ICU 4.2
+ */
+#define U_SHAPE_LAMALEF_AUTO                     0x10000 
+
+/** Bit mask for memory options. @stable ICU 2.0 */
+#define U_SHAPE_LENGTH_MASK                      0x10003 /* Changed old value 3 */
+
+
+/**
+ * Bit mask for LamAlef memory options.
+ * @stable ICU 4.2
+ */
+#define U_SHAPE_LAMALEF_MASK                     0x10003 /* updated */
+
+/** Direction indicator: the source is in logical (keyboard) order. @stable ICU 2.0 */
+#define U_SHAPE_TEXT_DIRECTION_LOGICAL          0
+
+/**
+ * Direction indicator:
+ * the source is in visual RTL order,
+ * the rightmost displayed character stored first.
+ * This option is an alias to U_SHAPE_TEXT_DIRECTION_LOGICAL
+ * @stable ICU 4.2
+ */
+#define U_SHAPE_TEXT_DIRECTION_VISUAL_RTL       0
+
+/**
+ * Direction indicator:
+ * the source is in visual LTR order,
+ * the leftmost displayed character stored first.
+ * @stable ICU 2.0
+ */
+#define U_SHAPE_TEXT_DIRECTION_VISUAL_LTR       4
+
+/** Bit mask for direction indicators. @stable ICU 2.0 */
+#define U_SHAPE_TEXT_DIRECTION_MASK             4
+
+
+/** Letter shaping option: do not perform letter shaping. @stable ICU 2.0 */
+#define U_SHAPE_LETTERS_NOOP                    0
+
+/** Letter shaping option: replace abstract letter characters by "shaped" ones. @stable ICU 2.0 */
+#define U_SHAPE_LETTERS_SHAPE                   8
+
+/** Letter shaping option: replace "shaped" letter characters by abstract ones. @stable ICU 2.0 */
+#define U_SHAPE_LETTERS_UNSHAPE                 0x10
+
+/**
+ * Letter shaping option: replace abstract letter characters by "shaped" ones.
+ * The only difference with U_SHAPE_LETTERS_SHAPE is that Tashkeel letters
+ * are always "shaped" into the isolated form instead of the medial form
+ * (selecting code points from the Arabic Presentation Forms-B block).
+ * @stable ICU 2.0
+ */
+#define U_SHAPE_LETTERS_SHAPE_TASHKEEL_ISOLATED 0x18
+
+
+/** Bit mask for letter shaping options. @stable ICU 2.0 */
+#define U_SHAPE_LETTERS_MASK                        0x18
+
+
+/** Digit shaping option: do not perform digit shaping. @stable ICU 2.0 */
+#define U_SHAPE_DIGITS_NOOP                     0
+
+/**
+ * Digit shaping option:
+ * Replace European digits (U+0030...) by Arabic-Indic digits.
+ * @stable ICU 2.0
+ */
+#define U_SHAPE_DIGITS_EN2AN                    0x20
+
+/**
+ * Digit shaping option:
+ * Replace Arabic-Indic digits by European digits (U+0030...).
+ * @stable ICU 2.0
+ */
+#define U_SHAPE_DIGITS_AN2EN                    0x40
+
+/**
+ * Digit shaping option:
+ * Replace European digits (U+0030...) by Arabic-Indic digits if the most recent
+ * strongly directional character is an Arabic letter
+ * (<code>u_charDirection()</code> result <code>U_RIGHT_TO_LEFT_ARABIC</code> [AL]).<br>
+ * The direction of "preceding" depends on the direction indicator option.
+ * For the first characters, the preceding strongly directional character
+ * (initial state) is assumed to be not an Arabic letter
+ * (it is <code>U_LEFT_TO_RIGHT</code> [L] or <code>U_RIGHT_TO_LEFT</code> [R]).
+ * @stable ICU 2.0
+ */
+#define U_SHAPE_DIGITS_ALEN2AN_INIT_LR          0x60
+
+/**
+ * Digit shaping option:
+ * Replace European digits (U+0030...) by Arabic-Indic digits if the most recent
+ * strongly directional character is an Arabic letter
+ * (<code>u_charDirection()</code> result <code>U_RIGHT_TO_LEFT_ARABIC</code> [AL]).<br>
+ * The direction of "preceding" depends on the direction indicator option.
+ * For the first characters, the preceding strongly directional character
+ * (initial state) is assumed to be an Arabic letter.
+ * @stable ICU 2.0
+ */
+#define U_SHAPE_DIGITS_ALEN2AN_INIT_AL          0x80
+
+/** Not a valid option value. May be replaced by a new option. @stable ICU 2.0 */
+#define U_SHAPE_DIGITS_RESERVED                 0xa0
+
+/** Bit mask for digit shaping options. @stable ICU 2.0 */
+#define U_SHAPE_DIGITS_MASK                     0xe0
+
+
+/** Digit type option: Use Arabic-Indic digits (U+0660...U+0669). @stable ICU 2.0 */
+#define U_SHAPE_DIGIT_TYPE_AN                   0
+
+/** Digit type option: Use Eastern (Extended) Arabic-Indic digits (U+06f0...U+06f9). @stable ICU 2.0 */
+#define U_SHAPE_DIGIT_TYPE_AN_EXTENDED          0x100
+
+/** Not a valid option value. May be replaced by a new option. @stable ICU 2.0 */
+#define U_SHAPE_DIGIT_TYPE_RESERVED             0x200
+
+/** Bit mask for digit type options. @stable ICU 2.0 */
+#define U_SHAPE_DIGIT_TYPE_MASK                 0x300 /* I need to change this from 0x3f00 to 0x300 */
+
+/** 
+ * Tashkeel aggregation option:
+ * Replaces any combination of U+0651 with one of
+ * U+064C, U+064D, U+064E, U+064F, U+0650 with
+ * U+FC5E, U+FC5F, U+FC60, U+FC61, U+FC62 consecutively.
+ * @stable ICU 3.6
+ */
+#define U_SHAPE_AGGREGATE_TASHKEEL              0x4000
+/** Tashkeel aggregation option: do not aggregate tashkeels. @stable ICU 3.6 */
+#define U_SHAPE_AGGREGATE_TASHKEEL_NOOP         0
+/** Bit mask for tashkeel aggregation. @stable ICU 3.6 */
+#define U_SHAPE_AGGREGATE_TASHKEEL_MASK         0x4000
+
+/** 
+ * Presentation form option:
+ * Don't replace Arabic Presentation Forms-A and Arabic Presentation Forms-B
+ * characters with 0+06xx characters, before shaping.
+ * @stable ICU 3.6
+ */
+#define U_SHAPE_PRESERVE_PRESENTATION           0x8000
+/** Presentation form option: 
+ * Replace Arabic Presentation Forms-A and Arabic Presentationo Forms-B with 
+ * their unshaped correspondents in range 0+06xx, before shaping.
+ * @stable ICU 3.6 
+ */
+#define U_SHAPE_PRESERVE_PRESENTATION_NOOP      0
+/** Bit mask for preserve presentation form. @stable ICU 3.6 */
+#define U_SHAPE_PRESERVE_PRESENTATION_MASK      0x8000
+
+/* Seen Tail option */ 
+/**
+ * Memory option: the result must have the same length as the source.
+ * Shaping mode: The SEEN family character will expand into two characters using space near 
+ *               the SEEN family character(i.e. the space after the character).
+ *               If there are no spaces found, an error U_NO_SPACE_AVAILABLE (as defined in utypes.h) 
+ *               will be set in pErrorCode
+ *
+ * De-shaping mode: Any Seen character followed by Tail character will be
+ *                  replaced by one cell Seen and a space will replace the Tail.
+ * Affects: Seen options
+ * @stable ICU 4.2
+ */
+#define U_SHAPE_SEEN_TWOCELL_NEAR     0x200000
+
+/**
+ * Bit mask for Seen memory options. 
+ * @stable ICU 4.2
+ */
+#define U_SHAPE_SEEN_MASK             0x700000
+
+/* YehHamza option */ 
+/**
+ * Memory option: the result must have the same length as the source.
+ * Shaping mode: The YEHHAMZA character will expand into two characters using space near it 
+ *              (i.e. the space after the character
+ *               If there are no spaces found, an error U_NO_SPACE_AVAILABLE (as defined in utypes.h) 
+ *               will be set in pErrorCode
+ *
+ * De-shaping mode: Any Yeh (final or isolated) character followed by Hamza character will be
+ *                  replaced by one cell YehHamza and space will replace the Hamza.
+ * Affects: YehHamza options
+ * @stable ICU 4.2
+ */
+#define U_SHAPE_YEHHAMZA_TWOCELL_NEAR      0x1000000
+
+
+/**
+ * Bit mask for YehHamza memory options. 
+ * @stable ICU 4.2
+ */
+#define U_SHAPE_YEHHAMZA_MASK              0x3800000
+
+/* New Tashkeel options */ 
+/**
+ * Memory option: the result must have the same length as the source.
+ * Shaping mode: Tashkeel characters will be replaced by spaces. 
+ *               Spaces will be placed at beginning of the buffer
+ *
+ * De-shaping mode: N/A
+ * Affects: Tashkeel options
+ * @stable ICU 4.2
+ */
+#define U_SHAPE_TASHKEEL_BEGIN                      0x40000
+
+/**
+ * Memory option: the result must have the same length as the source.
+ * Shaping mode: Tashkeel characters will be replaced by spaces. 
+ *               Spaces will be placed at end of the buffer
+ *
+ * De-shaping mode: N/A
+ * Affects: Tashkeel options
+ * @stable ICU 4.2
+ */
+#define U_SHAPE_TASHKEEL_END                        0x60000
+
+/**
+ * Memory option: allow the result to have a different length than the source.
+ * Shaping mode: Tashkeel characters will be removed, buffer length will shrink. 
+ * De-shaping mode: N/A 
+ *
+ * Affect: Tashkeel options
+ * @stable ICU 4.2
+ */
+#define U_SHAPE_TASHKEEL_RESIZE                     0x80000
+
+/**
+ * Memory option: the result must have the same length as the source.
+ * Shaping mode: Tashkeel characters will be replaced by Tatweel if it is connected to adjacent
+ *               characters (i.e. shaped on Tatweel) or replaced by space if it is not connected.
+ *
+ * De-shaping mode: N/A
+ * Affects: YehHamza options
+ * @stable ICU 4.2
+ */
+#define U_SHAPE_TASHKEEL_REPLACE_BY_TATWEEL         0xC0000
+
+/** 
+ * Bit mask for Tashkeel replacement with Space or Tatweel memory options. 
+ * @stable ICU 4.2
+ */
+#define U_SHAPE_TASHKEEL_MASK                       0xE0000
+
+
+/* Space location Control options */ 
+/**
+ * This option affect the meaning of BEGIN and END options. if this option is not used the default
+ * for BEGIN and END will be as following: 
+ * The Default (for both Visual LTR, Visual RTL and Logical Text)
+ *           1. BEGIN always refers to the start address of physical memory.
+ *           2. END always refers to the end address of physical memory.
+ *
+ * If this option is used it will swap the meaning of BEGIN and END only for Visual LTR text. 
+ *
+ * The effect on BEGIN and END Memory Options will be as following:
+ *    A. BEGIN For Visual LTR text: This will be the beginning (right side) of the visual text(
+ *       corresponding to the physical memory address end for Visual LTR text, Same as END in 
+ *       default behavior)
+ *    B. BEGIN For Logical text: Same as BEGIN in default behavior. 
+ *    C. END For Visual LTR text: This will be the end (left side) of the visual text (corresponding
+ *       to the physical memory address beginning for Visual LTR text, Same as BEGIN in default behavior.
+ *    D. END For Logical text: Same as END in default behavior). 
+ * Affects: All LamAlef BEGIN, END and AUTO options.
+ * @stable ICU 4.2
+ */
+#define U_SHAPE_SPACES_RELATIVE_TO_TEXT_BEGIN_END 0x4000000
+
+/**
+ * Bit mask for swapping BEGIN and END for Visual LTR text 
+ * @stable ICU 4.2
+ */
+#define U_SHAPE_SPACES_RELATIVE_TO_TEXT_MASK      0x4000000
+
+/**
+ * If this option is used, shaping will use the new Unicode code point for TAIL (i.e. 0xFE73). 
+ * If this option is not specified (Default), old unofficial Unicode TAIL code point is used (i.e. 0x200B)
+ * De-shaping will not use this option as it will always search for both the new Unicode code point for the 
+ * TAIL (i.e. 0xFE73) or the old unofficial Unicode TAIL code point (i.e. 0x200B) and de-shape the
+ * Seen-Family letter accordingly.
+ *
+ * Shaping Mode: Only shaping.
+ * De-shaping Mode: N/A.
+ * Affects: All Seen options
+ * @stable ICU 4.8
+ */
+#define U_SHAPE_TAIL_NEW_UNICODE        0x8000000
+
+/**
+ * Bit mask for new Unicode Tail option 
+ * @stable ICU 4.8
+ */
+#define U_SHAPE_TAIL_TYPE_MASK          0x8000000
+
+#endif