--- conflicted
+++ resolved
@@ -1,1421 +1,709 @@
-<<<<<<< HEAD
-// © 2016 and later: Unicode, Inc. and others.
-// License & terms of use: http://www.unicode.org/copyright.html
-/*
-*******************************************************************************
-*
-*   Copyright (C) 2002-2011 International Business Machines
-*   Corporation and others.  All Rights Reserved.
-*
-*******************************************************************************
-*   file name:  uiter.h
-*   encoding:   UTF-8
-*   tab size:   8 (not used)
-*   indentation:4
-*
-*   created on: 2002jan18
-*   created by: Markus W. Scherer
-*/
-
-#ifndef __UITER_H__
-#define __UITER_H__
-
-/**
- * \file
- * \brief C API: Unicode Character Iteration
- *
- * @see UCharIterator
- */
-
-#include "unicode/utypes.h"
-
-#if U_SHOW_CPLUSPLUS_API
-    U_NAMESPACE_BEGIN
-
-    class CharacterIterator;
-    class Replaceable;
-
-    U_NAMESPACE_END
-#endif
-
-U_CDECL_BEGIN
-
-struct UCharIterator;
-typedef struct UCharIterator UCharIterator; /**< C typedef for struct UCharIterator. @stable ICU 2.1 */
-
-/**
- * Origin constants for UCharIterator.getIndex() and UCharIterator.move().
- * @see UCharIteratorMove
- * @see UCharIterator
- * @stable ICU 2.1
- */
-typedef enum UCharIteratorOrigin {
-    UITER_START, UITER_CURRENT, UITER_LIMIT, UITER_ZERO, UITER_LENGTH
-} UCharIteratorOrigin;
-
-/** Constants for UCharIterator. @stable ICU 2.6 */
-enum {
-    /**
-     * Constant value that may be returned by UCharIteratorMove
-     * indicating that the final UTF-16 index is not known, but that the move succeeded.
-     * This can occur when moving relative to limit or length, or
-     * when moving relative to the current index after a setState()
-     * when the current UTF-16 index is not known.
-     *
-     * It would be very inefficient to have to count from the beginning of the text
-     * just to get the current/limit/length index after moving relative to it.
-     * The actual index can be determined with getIndex(UITER_CURRENT)
-     * which will count the UChars if necessary.
-     *
-     * @stable ICU 2.6
-     */
-    UITER_UNKNOWN_INDEX=-2
-};
-
-
-/**
- * Constant for UCharIterator getState() indicating an error or
- * an unknown state.
- * Returned by uiter_getState()/UCharIteratorGetState
- * when an error occurs.
- * Also, some UCharIterator implementations may not be able to return
- * a valid state for each position. This will be clearly documented
- * for each such iterator (none of the public ones here).
- *
- * @stable ICU 2.6
- */
-#define UITER_NO_STATE ((uint32_t)0xffffffff)
-
-/**
- * Function type declaration for UCharIterator.getIndex().
- *
- * Gets the current position, or the start or limit of the
- * iteration range.
- *
- * This function may perform slowly for UITER_CURRENT after setState() was called,
- * or for UITER_LENGTH, because an iterator implementation may have to count
- * UChars if the underlying storage is not UTF-16.
- *
- * @param iter the UCharIterator structure ("this pointer")
- * @param origin get the 0, start, limit, length, or current index
- * @return the requested index, or U_SENTINEL in an error condition
- *
- * @see UCharIteratorOrigin
- * @see UCharIterator
- * @stable ICU 2.1
- */
-typedef int32_t U_CALLCONV
-UCharIteratorGetIndex(UCharIterator *iter, UCharIteratorOrigin origin);
-
-/**
- * Function type declaration for UCharIterator.move().
- *
- * Use iter->move(iter, index, UITER_ZERO) like CharacterIterator::setIndex(index).
- *
- * Moves the current position relative to the start or limit of the
- * iteration range, or relative to the current position itself.
- * The movement is expressed in numbers of code units forward
- * or backward by specifying a positive or negative delta.
- * Out of bounds movement will be pinned to the start or limit.
- *
- * This function may perform slowly for moving relative to UITER_LENGTH
- * because an iterator implementation may have to count the rest of the
- * UChars if the native storage is not UTF-16.
- *
- * When moving relative to the limit or length, or
- * relative to the current position after setState() was called,
- * move() may return UITER_UNKNOWN_INDEX (-2) to avoid an inefficient
- * determination of the actual UTF-16 index.
- * The actual index can be determined with getIndex(UITER_CURRENT)
- * which will count the UChars if necessary.
- * See UITER_UNKNOWN_INDEX for details.
- *
- * @param iter the UCharIterator structure ("this pointer")
- * @param delta can be positive, zero, or negative
- * @param origin move relative to the 0, start, limit, length, or current index
- * @return the new index, or U_SENTINEL on an error condition,
- *         or UITER_UNKNOWN_INDEX when the index is not known.
- *
- * @see UCharIteratorOrigin
- * @see UCharIterator
- * @see UITER_UNKNOWN_INDEX
- * @stable ICU 2.1
- */
-typedef int32_t U_CALLCONV
-UCharIteratorMove(UCharIterator *iter, int32_t delta, UCharIteratorOrigin origin);
-
-/**
- * Function type declaration for UCharIterator.hasNext().
- *
- * Check if current() and next() can still
- * return another code unit.
- *
- * @param iter the UCharIterator structure ("this pointer")
- * @return boolean value for whether current() and next() can still return another code unit
- *
- * @see UCharIterator
- * @stable ICU 2.1
- */
-typedef UBool U_CALLCONV
-UCharIteratorHasNext(UCharIterator *iter);
-
-/**
- * Function type declaration for UCharIterator.hasPrevious().
- *
- * Check if previous() can still return another code unit.
- *
- * @param iter the UCharIterator structure ("this pointer")
- * @return boolean value for whether previous() can still return another code unit
- *
- * @see UCharIterator
- * @stable ICU 2.1
- */
-typedef UBool U_CALLCONV
-UCharIteratorHasPrevious(UCharIterator *iter);
-
-/**
- * Function type declaration for UCharIterator.current().
- *
- * Return the code unit at the current position,
- * or U_SENTINEL if there is none (index is at the limit).
- *
- * @param iter the UCharIterator structure ("this pointer")
- * @return the current code unit
- *
- * @see UCharIterator
- * @stable ICU 2.1
- */
-typedef UChar32 U_CALLCONV
-UCharIteratorCurrent(UCharIterator *iter);
-
-/**
- * Function type declaration for UCharIterator.next().
- *
- * Return the code unit at the current index and increment
- * the index (post-increment, like s[i++]),
- * or return U_SENTINEL if there is none (index is at the limit).
- *
- * @param iter the UCharIterator structure ("this pointer")
- * @return the current code unit (and post-increment the current index)
- *
- * @see UCharIterator
- * @stable ICU 2.1
- */
-typedef UChar32 U_CALLCONV
-UCharIteratorNext(UCharIterator *iter);
-
-/**
- * Function type declaration for UCharIterator.previous().
- *
- * Decrement the index and return the code unit from there
- * (pre-decrement, like s[--i]),
- * or return U_SENTINEL if there is none (index is at the start).
- *
- * @param iter the UCharIterator structure ("this pointer")
- * @return the previous code unit (after pre-decrementing the current index)
- *
- * @see UCharIterator
- * @stable ICU 2.1
- */
-typedef UChar32 U_CALLCONV
-UCharIteratorPrevious(UCharIterator *iter);
-
-/**
- * Function type declaration for UCharIterator.reservedFn().
- * Reserved for future use.
- *
- * @param iter the UCharIterator structure ("this pointer")
- * @param something some integer argument
- * @return some integer
- *
- * @see UCharIterator
- * @stable ICU 2.1
- */
-typedef int32_t U_CALLCONV
-UCharIteratorReserved(UCharIterator *iter, int32_t something);
-
-/**
- * Function type declaration for UCharIterator.getState().
- *
- * Get the "state" of the iterator in the form of a single 32-bit word.
- * It is recommended that the state value be calculated to be as small as
- * is feasible. For strings with limited lengths, fewer than 32 bits may
- * be sufficient.
- *
- * This is used together with setState()/UCharIteratorSetState
- * to save and restore the iterator position more efficiently than with
- * getIndex()/move().
- *
- * The iterator state is defined as a uint32_t value because it is designed
- * for use in ucol_nextSortKeyPart() which provides 32 bits to store the state
- * of the character iterator.
- *
- * With some UCharIterator implementations (e.g., UTF-8),
- * getting and setting the UTF-16 index with existing functions
- * (getIndex(UITER_CURRENT) followed by move(pos, UITER_ZERO)) is possible but
- * relatively slow because the iterator has to "walk" from a known index
- * to the requested one.
- * This takes more time the farther it needs to go.
- *
- * An opaque state value allows an iterator implementation to provide
- * an internal index (UTF-8: the source byte array index) for
- * fast, constant-time restoration.
- *
- * After calling setState(), a getIndex(UITER_CURRENT) may be slow because
- * the UTF-16 index may not be restored as well, but the iterator can deliver
- * the correct text contents and move relative to the current position
- * without performance degradation.
- *
- * Some UCharIterator implementations may not be able to return
- * a valid state for each position, in which case they return UITER_NO_STATE instead.
- * This will be clearly documented for each such iterator (none of the public ones here).
- *
- * @param iter the UCharIterator structure ("this pointer")
- * @return the state word
- *
- * @see UCharIterator
- * @see UCharIteratorSetState
- * @see UITER_NO_STATE
- * @stable ICU 2.6
- */
-typedef uint32_t U_CALLCONV
-UCharIteratorGetState(const UCharIterator *iter);
-
-/**
- * Function type declaration for UCharIterator.setState().
- *
- * Restore the "state" of the iterator using a state word from a getState() call.
- * The iterator object need not be the same one as for which getState() was called,
- * but it must be of the same type (set up using the same uiter_setXYZ function)
- * and it must iterate over the same string
- * (binary identical regardless of memory address).
- * For more about the state word see UCharIteratorGetState.
- *
- * After calling setState(), a getIndex(UITER_CURRENT) may be slow because
- * the UTF-16 index may not be restored as well, but the iterator can deliver
- * the correct text contents and move relative to the current position
- * without performance degradation.
- *
- * @param iter the UCharIterator structure ("this pointer")
- * @param state the state word from a getState() call
- *              on a same-type, same-string iterator
- * @param pErrorCode Must be a valid pointer to an error code value,
- *                   which must not indicate a failure before the function call.
- *
- * @see UCharIterator
- * @see UCharIteratorGetState
- * @stable ICU 2.6
- */
-typedef void U_CALLCONV
-UCharIteratorSetState(UCharIterator *iter, uint32_t state, UErrorCode *pErrorCode);
-
-
-/**
- * C API for code unit iteration.
- * This can be used as a C wrapper around
- * CharacterIterator, Replaceable, or implemented using simple strings, etc.
- *
- * There are two roles for using UCharIterator:
- *
- * A "provider" sets the necessary function pointers and controls the "protected"
- * fields of the UCharIterator structure. A "provider" passes a UCharIterator
- * into C APIs that need a UCharIterator as an abstract, flexible string interface.
- *
- * Implementations of such C APIs are "callers" of UCharIterator functions;
- * they only use the "public" function pointers and never access the "protected"
- * fields directly.
- *
- * The current() and next() functions only check the current index against the
- * limit, and previous() only checks the current index against the start,
- * to see if the iterator already reached the end of the iteration range.
- *
- * The assumption - in all iterators - is that the index is moved via the API,
- * which means it won't go out of bounds, or the index is modified by
- * user code that knows enough about the iterator implementation to set valid
- * index values.
- *
- * UCharIterator functions return code unit values 0..0xffff,
- * or U_SENTINEL if the iteration bounds are reached.
- *
- * @stable ICU 2.1
- */
-struct UCharIterator {
-    /**
-     * (protected) Pointer to string or wrapped object or similar.
-     * Not used by caller.
-     * @stable ICU 2.1
-     */
-    const void *context;
-
-    /**
-     * (protected) Length of string or similar.
-     * Not used by caller.
-     * @stable ICU 2.1
-     */
-    int32_t length;
-
-    /**
-     * (protected) Start index or similar.
-     * Not used by caller.
-     * @stable ICU 2.1
-     */
-    int32_t start;
-
-    /**
-     * (protected) Current index or similar.
-     * Not used by caller.
-     * @stable ICU 2.1
-     */
-    int32_t index;
-
-    /**
-     * (protected) Limit index or similar.
-     * Not used by caller.
-     * @stable ICU 2.1
-     */
-    int32_t limit;
-
-    /**
-     * (protected) Used by UTF-8 iterators and possibly others.
-     * @stable ICU 2.1
-     */
-    int32_t reservedField;
-
-    /**
-     * (public) Returns the current position or the
-     * start or limit index of the iteration range.
-     *
-     * @see UCharIteratorGetIndex
-     * @stable ICU 2.1
-     */
-    UCharIteratorGetIndex *getIndex;
-
-    /**
-     * (public) Moves the current position relative to the start or limit of the
-     * iteration range, or relative to the current position itself.
-     * The movement is expressed in numbers of code units forward
-     * or backward by specifying a positive or negative delta.
-     *
-     * @see UCharIteratorMove
-     * @stable ICU 2.1
-     */
-    UCharIteratorMove *move;
-
-    /**
-     * (public) Check if current() and next() can still
-     * return another code unit.
-     *
-     * @see UCharIteratorHasNext
-     * @stable ICU 2.1
-     */
-    UCharIteratorHasNext *hasNext;
-
-    /**
-     * (public) Check if previous() can still return another code unit.
-     *
-     * @see UCharIteratorHasPrevious
-     * @stable ICU 2.1
-     */
-    UCharIteratorHasPrevious *hasPrevious;
-
-    /**
-     * (public) Return the code unit at the current position,
-     * or U_SENTINEL if there is none (index is at the limit).
-     *
-     * @see UCharIteratorCurrent
-     * @stable ICU 2.1
-     */
-    UCharIteratorCurrent *current;
-
-    /**
-     * (public) Return the code unit at the current index and increment
-     * the index (post-increment, like s[i++]),
-     * or return U_SENTINEL if there is none (index is at the limit).
-     *
-     * @see UCharIteratorNext
-     * @stable ICU 2.1
-     */
-    UCharIteratorNext *next;
-
-    /**
-     * (public) Decrement the index and return the code unit from there
-     * (pre-decrement, like s[--i]),
-     * or return U_SENTINEL if there is none (index is at the start).
-     *
-     * @see UCharIteratorPrevious
-     * @stable ICU 2.1
-     */
-    UCharIteratorPrevious *previous;
-
-    /**
-     * (public) Reserved for future use. Currently NULL.
-     *
-     * @see UCharIteratorReserved
-     * @stable ICU 2.1
-     */
-    UCharIteratorReserved *reservedFn;
-
-    /**
-     * (public) Return the state of the iterator, to be restored later with setState().
-     * This function pointer is NULL if the iterator does not implement it.
-     *
-     * @see UCharIteratorGet
-     * @stable ICU 2.6
-     */
-    UCharIteratorGetState *getState;
-
-    /**
-     * (public) Restore the iterator state from the state word from a call
-     * to getState().
-     * This function pointer is NULL if the iterator does not implement it.
-     *
-     * @see UCharIteratorSet
-     * @stable ICU 2.6
-     */
-    UCharIteratorSetState *setState;
-};
-
-/**
- * Helper function for UCharIterator to get the code point
- * at the current index.
- *
- * Return the code point that includes the code unit at the current position,
- * or U_SENTINEL if there is none (index is at the limit).
- * If the current code unit is a lead or trail surrogate,
- * then the following or preceding surrogate is used to form
- * the code point value.
- *
- * @param iter the UCharIterator structure ("this pointer")
- * @return the current code point
- *
- * @see UCharIterator
- * @see U16_GET
- * @see UnicodeString::char32At()
- * @stable ICU 2.1
- */
-U_CAPI UChar32 U_EXPORT2
-uiter_current32(UCharIterator *iter);
-
-/**
- * Helper function for UCharIterator to get the next code point.
- *
- * Return the code point at the current index and increment
- * the index (post-increment, like s[i++]),
- * or return U_SENTINEL if there is none (index is at the limit).
- *
- * @param iter the UCharIterator structure ("this pointer")
- * @return the current code point (and post-increment the current index)
- *
- * @see UCharIterator
- * @see U16_NEXT
- * @stable ICU 2.1
- */
-U_CAPI UChar32 U_EXPORT2
-uiter_next32(UCharIterator *iter);
-
-/**
- * Helper function for UCharIterator to get the previous code point.
- *
- * Decrement the index and return the code point from there
- * (pre-decrement, like s[--i]),
- * or return U_SENTINEL if there is none (index is at the start).
- *
- * @param iter the UCharIterator structure ("this pointer")
- * @return the previous code point (after pre-decrementing the current index)
- *
- * @see UCharIterator
- * @see U16_PREV
- * @stable ICU 2.1
- */
-U_CAPI UChar32 U_EXPORT2
-uiter_previous32(UCharIterator *iter);
-
-/**
- * Get the "state" of the iterator in the form of a single 32-bit word.
- * This is a convenience function that calls iter->getState(iter)
- * if iter->getState is not NULL;
- * if it is NULL or any other error occurs, then UITER_NO_STATE is returned.
- *
- * Some UCharIterator implementations may not be able to return
- * a valid state for each position, in which case they return UITER_NO_STATE instead.
- * This will be clearly documented for each such iterator (none of the public ones here).
- *
- * @param iter the UCharIterator structure ("this pointer")
- * @return the state word
- *
- * @see UCharIterator
- * @see UCharIteratorGetState
- * @see UITER_NO_STATE
- * @stable ICU 2.6
- */
-U_CAPI uint32_t U_EXPORT2
-uiter_getState(const UCharIterator *iter);
-
-/**
- * Restore the "state" of the iterator using a state word from a getState() call.
- * This is a convenience function that calls iter->setState(iter, state, pErrorCode)
- * if iter->setState is not NULL; if it is NULL, then U_UNSUPPORTED_ERROR is set.
- *
- * @param iter the UCharIterator structure ("this pointer")
- * @param state the state word from a getState() call
- *              on a same-type, same-string iterator
- * @param pErrorCode Must be a valid pointer to an error code value,
- *                   which must not indicate a failure before the function call.
- *
- * @see UCharIterator
- * @see UCharIteratorSetState
- * @stable ICU 2.6
- */
-U_CAPI void U_EXPORT2
-uiter_setState(UCharIterator *iter, uint32_t state, UErrorCode *pErrorCode);
-
-/**
- * Set up a UCharIterator to iterate over a string.
- *
- * Sets the UCharIterator function pointers for iteration over the string s
- * with iteration boundaries start=index=0 and length=limit=string length.
- * The "provider" may set the start, index, and limit values at any time
- * within the range 0..length.
- * The length field will be ignored.
- *
- * The string pointer s is set into UCharIterator.context without copying
- * or reallocating the string contents.
- *
- * getState() simply returns the current index.
- * move() will always return the final index.
- *
- * @param iter UCharIterator structure to be set for iteration
- * @param s String to iterate over
- * @param length Length of s, or -1 if NUL-terminated
- *
- * @see UCharIterator
- * @stable ICU 2.1
- */
-U_CAPI void U_EXPORT2
-uiter_setString(UCharIterator *iter, const UChar *s, int32_t length);
-
-/**
- * Set up a UCharIterator to iterate over a UTF-16BE string
- * (byte vector with a big-endian pair of bytes per UChar).
- *
- * Everything works just like with a normal UChar iterator (uiter_setString),
- * except that UChars are assembled from byte pairs,
- * and that the length argument here indicates an even number of bytes.
- *
- * getState() simply returns the current index.
- * move() will always return the final index.
- *
- * @param iter UCharIterator structure to be set for iteration
- * @param s UTF-16BE string to iterate over
- * @param length Length of s as an even number of bytes, or -1 if NUL-terminated
- *               (NUL means pair of 0 bytes at even index from s)
- *
- * @see UCharIterator
- * @see uiter_setString
- * @stable ICU 2.6
- */
-U_CAPI void U_EXPORT2
-uiter_setUTF16BE(UCharIterator *iter, const char *s, int32_t length);
-
-/**
- * Set up a UCharIterator to iterate over a UTF-8 string.
- *
- * Sets the UCharIterator function pointers for iteration over the UTF-8 string s
- * with UTF-8 iteration boundaries 0 and length.
- * The implementation counts the UTF-16 index on the fly and
- * lazily evaluates the UTF-16 length of the text.
- *
- * The start field is used as the UTF-8 offset, the limit field as the UTF-8 length.
- * When the reservedField is not 0, then it contains a supplementary code point
- * and the UTF-16 index is between the two corresponding surrogates.
- * At that point, the UTF-8 index is behind that code point.
- *
- * The UTF-8 string pointer s is set into UCharIterator.context without copying
- * or reallocating the string contents.
- *
- * getState() returns a state value consisting of
- * - the current UTF-8 source byte index (bits 31..1)
- * - a flag (bit 0) that indicates whether the UChar position is in the middle
- *   of a surrogate pair
- *   (from a 4-byte UTF-8 sequence for the corresponding supplementary code point)
- *
- * getState() cannot also encode the UTF-16 index in the state value.
- * move(relative to limit or length), or
- * move(relative to current) after setState(), may return UITER_UNKNOWN_INDEX.
- *
- * @param iter UCharIterator structure to be set for iteration
- * @param s UTF-8 string to iterate over
- * @param length Length of s in bytes, or -1 if NUL-terminated
- *
- * @see UCharIterator
- * @stable ICU 2.6
- */
-U_CAPI void U_EXPORT2
-uiter_setUTF8(UCharIterator *iter, const char *s, int32_t length);
-
-#if U_SHOW_CPLUSPLUS_API
-
-/**
- * Set up a UCharIterator to wrap around a C++ CharacterIterator.
- *
- * Sets the UCharIterator function pointers for iteration using the
- * CharacterIterator charIter.
- *
- * The CharacterIterator pointer charIter is set into UCharIterator.context
- * without copying or cloning the CharacterIterator object.
- * The other "protected" UCharIterator fields are set to 0 and will be ignored.
- * The iteration index and boundaries are controlled by the CharacterIterator.
- *
- * getState() simply returns the current index.
- * move() will always return the final index.
- *
- * @param iter UCharIterator structure to be set for iteration
- * @param charIter CharacterIterator to wrap
- *
- * @see UCharIterator
- * @stable ICU 2.1
- */
-U_CAPI void U_EXPORT2
-uiter_setCharacterIterator(UCharIterator *iter, icu::CharacterIterator *charIter);
-
-/**
- * Set up a UCharIterator to iterate over a C++ Replaceable.
- *
- * Sets the UCharIterator function pointers for iteration over the
- * Replaceable rep with iteration boundaries start=index=0 and
- * length=limit=rep->length().
- * The "provider" may set the start, index, and limit values at any time
- * within the range 0..length=rep->length().
- * The length field will be ignored.
- *
- * The Replaceable pointer rep is set into UCharIterator.context without copying
- * or cloning/reallocating the Replaceable object.
- *
- * getState() simply returns the current index.
- * move() will always return the final index.
- *
- * @param iter UCharIterator structure to be set for iteration
- * @param rep Replaceable to iterate over
- *
- * @see UCharIterator
- * @stable ICU 2.1
- */
-U_CAPI void U_EXPORT2
-uiter_setReplaceable(UCharIterator *iter, const icu::Replaceable *rep);
-
-#endif
-
-U_CDECL_END
-
-#endif
-=======
-// © 2016 and later: Unicode, Inc. and others.
-// License & terms of use: http://www.unicode.org/copyright.html
-/*
-*******************************************************************************
-*
-*   Copyright (C) 2002-2011 International Business Machines
-*   Corporation and others.  All Rights Reserved.
-*
-*******************************************************************************
-*   file name:  uiter.h
-*   encoding:   UTF-8
-*   tab size:   8 (not used)
-*   indentation:4
-*
-*   created on: 2002jan18
-*   created by: Markus W. Scherer
-*/
-
-#ifndef __UITER_H__
-#define __UITER_H__
-
-/**
- * \file
- * \brief C API: Unicode Character Iteration
- *
- * @see UCharIterator
- */
-
-#include "unicode/utypes.h"
-
-#if U_SHOW_CPLUSPLUS_API
-    U_NAMESPACE_BEGIN
-
-    class CharacterIterator;
-    class Replaceable;
-
-    U_NAMESPACE_END
-#endif
-
-U_CDECL_BEGIN
-
-struct UCharIterator;
-typedef struct UCharIterator UCharIterator; /**< C typedef for struct UCharIterator. @stable ICU 2.1 */
-
-/**
- * Origin constants for UCharIterator.getIndex() and UCharIterator.move().
- * @see UCharIteratorMove
- * @see UCharIterator
- * @stable ICU 2.1
- */
-typedef enum UCharIteratorOrigin {
-    UITER_START, UITER_CURRENT, UITER_LIMIT, UITER_ZERO, UITER_LENGTH
-} UCharIteratorOrigin;
-
-/** Constants for UCharIterator. @stable ICU 2.6 */
-enum {
-    /**
-     * Constant value that may be returned by UCharIteratorMove
-     * indicating that the final UTF-16 index is not known, but that the move succeeded.
-     * This can occur when moving relative to limit or length, or
-     * when moving relative to the current index after a setState()
-     * when the current UTF-16 index is not known.
-     *
-     * It would be very inefficient to have to count from the beginning of the text
-     * just to get the current/limit/length index after moving relative to it.
-     * The actual index can be determined with getIndex(UITER_CURRENT)
-     * which will count the UChars if necessary.
-     *
-     * @stable ICU 2.6
-     */
-    UITER_UNKNOWN_INDEX=-2
-};
-
-
-/**
- * Constant for UCharIterator getState() indicating an error or
- * an unknown state.
- * Returned by uiter_getState()/UCharIteratorGetState
- * when an error occurs.
- * Also, some UCharIterator implementations may not be able to return
- * a valid state for each position. This will be clearly documented
- * for each such iterator (none of the public ones here).
- *
- * @stable ICU 2.6
- */
-#define UITER_NO_STATE ((uint32_t)0xffffffff)
-
-/**
- * Function type declaration for UCharIterator.getIndex().
- *
- * Gets the current position, or the start or limit of the
- * iteration range.
- *
- * This function may perform slowly for UITER_CURRENT after setState() was called,
- * or for UITER_LENGTH, because an iterator implementation may have to count
- * UChars if the underlying storage is not UTF-16.
- *
- * @param iter the UCharIterator structure ("this pointer")
- * @param origin get the 0, start, limit, length, or current index
- * @return the requested index, or U_SENTINEL in an error condition
- *
- * @see UCharIteratorOrigin
- * @see UCharIterator
- * @stable ICU 2.1
- */
-typedef int32_t U_CALLCONV
-UCharIteratorGetIndex(UCharIterator *iter, UCharIteratorOrigin origin);
-
-/**
- * Function type declaration for UCharIterator.move().
- *
- * Use iter->move(iter, index, UITER_ZERO) like CharacterIterator::setIndex(index).
- *
- * Moves the current position relative to the start or limit of the
- * iteration range, or relative to the current position itself.
- * The movement is expressed in numbers of code units forward
- * or backward by specifying a positive or negative delta.
- * Out of bounds movement will be pinned to the start or limit.
- *
- * This function may perform slowly for moving relative to UITER_LENGTH
- * because an iterator implementation may have to count the rest of the
- * UChars if the native storage is not UTF-16.
- *
- * When moving relative to the limit or length, or
- * relative to the current position after setState() was called,
- * move() may return UITER_UNKNOWN_INDEX (-2) to avoid an inefficient
- * determination of the actual UTF-16 index.
- * The actual index can be determined with getIndex(UITER_CURRENT)
- * which will count the UChars if necessary.
- * See UITER_UNKNOWN_INDEX for details.
- *
- * @param iter the UCharIterator structure ("this pointer")
- * @param delta can be positive, zero, or negative
- * @param origin move relative to the 0, start, limit, length, or current index
- * @return the new index, or U_SENTINEL on an error condition,
- *         or UITER_UNKNOWN_INDEX when the index is not known.
- *
- * @see UCharIteratorOrigin
- * @see UCharIterator
- * @see UITER_UNKNOWN_INDEX
- * @stable ICU 2.1
- */
-typedef int32_t U_CALLCONV
-UCharIteratorMove(UCharIterator *iter, int32_t delta, UCharIteratorOrigin origin);
-
-/**
- * Function type declaration for UCharIterator.hasNext().
- *
- * Check if current() and next() can still
- * return another code unit.
- *
- * @param iter the UCharIterator structure ("this pointer")
- * @return boolean value for whether current() and next() can still return another code unit
- *
- * @see UCharIterator
- * @stable ICU 2.1
- */
-typedef UBool U_CALLCONV
-UCharIteratorHasNext(UCharIterator *iter);
-
-/**
- * Function type declaration for UCharIterator.hasPrevious().
- *
- * Check if previous() can still return another code unit.
- *
- * @param iter the UCharIterator structure ("this pointer")
- * @return boolean value for whether previous() can still return another code unit
- *
- * @see UCharIterator
- * @stable ICU 2.1
- */
-typedef UBool U_CALLCONV
-UCharIteratorHasPrevious(UCharIterator *iter);
- 
-/**
- * Function type declaration for UCharIterator.current().
- *
- * Return the code unit at the current position,
- * or U_SENTINEL if there is none (index is at the limit).
- *
- * @param iter the UCharIterator structure ("this pointer")
- * @return the current code unit
- *
- * @see UCharIterator
- * @stable ICU 2.1
- */
-typedef UChar32 U_CALLCONV
-UCharIteratorCurrent(UCharIterator *iter);
-
-/**
- * Function type declaration for UCharIterator.next().
- *
- * Return the code unit at the current index and increment
- * the index (post-increment, like s[i++]),
- * or return U_SENTINEL if there is none (index is at the limit).
- *
- * @param iter the UCharIterator structure ("this pointer")
- * @return the current code unit (and post-increment the current index)
- *
- * @see UCharIterator
- * @stable ICU 2.1
- */
-typedef UChar32 U_CALLCONV
-UCharIteratorNext(UCharIterator *iter);
-
-/**
- * Function type declaration for UCharIterator.previous().
- *
- * Decrement the index and return the code unit from there
- * (pre-decrement, like s[--i]),
- * or return U_SENTINEL if there is none (index is at the start).
- *
- * @param iter the UCharIterator structure ("this pointer")
- * @return the previous code unit (after pre-decrementing the current index)
- *
- * @see UCharIterator
- * @stable ICU 2.1
- */
-typedef UChar32 U_CALLCONV
-UCharIteratorPrevious(UCharIterator *iter);
-
-/**
- * Function type declaration for UCharIterator.reservedFn().
- * Reserved for future use.
- *
- * @param iter the UCharIterator structure ("this pointer")
- * @param something some integer argument
- * @return some integer
- *
- * @see UCharIterator
- * @stable ICU 2.1
- */
-typedef int32_t U_CALLCONV
-UCharIteratorReserved(UCharIterator *iter, int32_t something);
-
-/**
- * Function type declaration for UCharIterator.getState().
- *
- * Get the "state" of the iterator in the form of a single 32-bit word.
- * It is recommended that the state value be calculated to be as small as
- * is feasible. For strings with limited lengths, fewer than 32 bits may
- * be sufficient.
- *
- * This is used together with setState()/UCharIteratorSetState
- * to save and restore the iterator position more efficiently than with
- * getIndex()/move().
- *
- * The iterator state is defined as a uint32_t value because it is designed
- * for use in ucol_nextSortKeyPart() which provides 32 bits to store the state
- * of the character iterator.
- *
- * With some UCharIterator implementations (e.g., UTF-8),
- * getting and setting the UTF-16 index with existing functions
- * (getIndex(UITER_CURRENT) followed by move(pos, UITER_ZERO)) is possible but
- * relatively slow because the iterator has to "walk" from a known index
- * to the requested one.
- * This takes more time the farther it needs to go.
- *
- * An opaque state value allows an iterator implementation to provide
- * an internal index (UTF-8: the source byte array index) for
- * fast, constant-time restoration.
- *
- * After calling setState(), a getIndex(UITER_CURRENT) may be slow because
- * the UTF-16 index may not be restored as well, but the iterator can deliver
- * the correct text contents and move relative to the current position
- * without performance degradation.
- *
- * Some UCharIterator implementations may not be able to return
- * a valid state for each position, in which case they return UITER_NO_STATE instead.
- * This will be clearly documented for each such iterator (none of the public ones here).
- *
- * @param iter the UCharIterator structure ("this pointer")
- * @return the state word
- *
- * @see UCharIterator
- * @see UCharIteratorSetState
- * @see UITER_NO_STATE
- * @stable ICU 2.6
- */
-typedef uint32_t U_CALLCONV
-UCharIteratorGetState(const UCharIterator *iter);
-
-/**
- * Function type declaration for UCharIterator.setState().
- *
- * Restore the "state" of the iterator using a state word from a getState() call.
- * The iterator object need not be the same one as for which getState() was called,
- * but it must be of the same type (set up using the same uiter_setXYZ function)
- * and it must iterate over the same string
- * (binary identical regardless of memory address).
- * For more about the state word see UCharIteratorGetState.
- *
- * After calling setState(), a getIndex(UITER_CURRENT) may be slow because
- * the UTF-16 index may not be restored as well, but the iterator can deliver
- * the correct text contents and move relative to the current position
- * without performance degradation.
- *
- * @param iter the UCharIterator structure ("this pointer")
- * @param state the state word from a getState() call
- *              on a same-type, same-string iterator
- * @param pErrorCode Must be a valid pointer to an error code value,
- *                   which must not indicate a failure before the function call.
- *
- * @see UCharIterator
- * @see UCharIteratorGetState
- * @stable ICU 2.6
- */
-typedef void U_CALLCONV
-UCharIteratorSetState(UCharIterator *iter, uint32_t state, UErrorCode *pErrorCode);
-
-
-/**
- * C API for code unit iteration.
- * This can be used as a C wrapper around
- * CharacterIterator, Replaceable, or implemented using simple strings, etc.
- *
- * There are two roles for using UCharIterator:
- *
- * A "provider" sets the necessary function pointers and controls the "protected"
- * fields of the UCharIterator structure. A "provider" passes a UCharIterator
- * into C APIs that need a UCharIterator as an abstract, flexible string interface.
- *
- * Implementations of such C APIs are "callers" of UCharIterator functions;
- * they only use the "public" function pointers and never access the "protected"
- * fields directly.
- *
- * The current() and next() functions only check the current index against the
- * limit, and previous() only checks the current index against the start,
- * to see if the iterator already reached the end of the iteration range.
- *
- * The assumption - in all iterators - is that the index is moved via the API,
- * which means it won't go out of bounds, or the index is modified by
- * user code that knows enough about the iterator implementation to set valid
- * index values.
- *
- * UCharIterator functions return code unit values 0..0xffff,
- * or U_SENTINEL if the iteration bounds are reached.
- *
- * @stable ICU 2.1
- */
-struct UCharIterator {
-    /**
-     * (protected) Pointer to string or wrapped object or similar.
-     * Not used by caller.
-     * @stable ICU 2.1
-     */
-    const void *context;
-
-    /**
-     * (protected) Length of string or similar.
-     * Not used by caller.
-     * @stable ICU 2.1
-     */
-    int32_t length;
-
-    /**
-     * (protected) Start index or similar.
-     * Not used by caller.
-     * @stable ICU 2.1
-     */
-    int32_t start;
-
-    /**
-     * (protected) Current index or similar.
-     * Not used by caller.
-     * @stable ICU 2.1
-     */
-    int32_t index;
-
-    /**
-     * (protected) Limit index or similar.
-     * Not used by caller.
-     * @stable ICU 2.1
-     */
-    int32_t limit;
-
-    /**
-     * (protected) Used by UTF-8 iterators and possibly others.
-     * @stable ICU 2.1
-     */
-    int32_t reservedField;
-
-    /**
-     * (public) Returns the current position or the
-     * start or limit index of the iteration range.
-     *
-     * @see UCharIteratorGetIndex
-     * @stable ICU 2.1
-     */
-    UCharIteratorGetIndex *getIndex;
-
-    /**
-     * (public) Moves the current position relative to the start or limit of the
-     * iteration range, or relative to the current position itself.
-     * The movement is expressed in numbers of code units forward
-     * or backward by specifying a positive or negative delta.
-     *
-     * @see UCharIteratorMove
-     * @stable ICU 2.1
-     */
-    UCharIteratorMove *move;
-
-    /**
-     * (public) Check if current() and next() can still
-     * return another code unit.
-     *
-     * @see UCharIteratorHasNext
-     * @stable ICU 2.1
-     */
-    UCharIteratorHasNext *hasNext;
-
-    /**
-     * (public) Check if previous() can still return another code unit.
-     *
-     * @see UCharIteratorHasPrevious
-     * @stable ICU 2.1
-     */
-    UCharIteratorHasPrevious *hasPrevious;
-
-    /**
-     * (public) Return the code unit at the current position,
-     * or U_SENTINEL if there is none (index is at the limit).
-     *
-     * @see UCharIteratorCurrent
-     * @stable ICU 2.1
-     */
-    UCharIteratorCurrent *current;
-
-    /**
-     * (public) Return the code unit at the current index and increment
-     * the index (post-increment, like s[i++]),
-     * or return U_SENTINEL if there is none (index is at the limit).
-     *
-     * @see UCharIteratorNext
-     * @stable ICU 2.1
-     */
-    UCharIteratorNext *next;
-
-    /**
-     * (public) Decrement the index and return the code unit from there
-     * (pre-decrement, like s[--i]),
-     * or return U_SENTINEL if there is none (index is at the start).
-     *
-     * @see UCharIteratorPrevious
-     * @stable ICU 2.1
-     */
-    UCharIteratorPrevious *previous;
-
-    /**
-     * (public) Reserved for future use. Currently NULL.
-     *
-     * @see UCharIteratorReserved
-     * @stable ICU 2.1
-     */
-    UCharIteratorReserved *reservedFn;
-
-    /**
-     * (public) Return the state of the iterator, to be restored later with setState().
-     * This function pointer is NULL if the iterator does not implement it.
-     *
-     * @see UCharIteratorGet
-     * @stable ICU 2.6
-     */
-    UCharIteratorGetState *getState;
-
-    /**
-     * (public) Restore the iterator state from the state word from a call
-     * to getState().
-     * This function pointer is NULL if the iterator does not implement it.
-     *
-     * @see UCharIteratorSet
-     * @stable ICU 2.6
-     */
-    UCharIteratorSetState *setState;
-};
-
-/**
- * Helper function for UCharIterator to get the code point
- * at the current index.
- *
- * Return the code point that includes the code unit at the current position,
- * or U_SENTINEL if there is none (index is at the limit).
- * If the current code unit is a lead or trail surrogate,
- * then the following or preceding surrogate is used to form
- * the code point value.
- *
- * @param iter the UCharIterator structure ("this pointer")
- * @return the current code point
- *
- * @see UCharIterator
- * @see U16_GET
- * @see UnicodeString::char32At()
- * @stable ICU 2.1
- */
-U_CAPI UChar32 U_EXPORT2
-uiter_current32(UCharIterator *iter);
-
-/**
- * Helper function for UCharIterator to get the next code point.
- *
- * Return the code point at the current index and increment
- * the index (post-increment, like s[i++]),
- * or return U_SENTINEL if there is none (index is at the limit).
- *
- * @param iter the UCharIterator structure ("this pointer")
- * @return the current code point (and post-increment the current index)
- *
- * @see UCharIterator
- * @see U16_NEXT
- * @stable ICU 2.1
- */
-U_CAPI UChar32 U_EXPORT2
-uiter_next32(UCharIterator *iter);
-
-/**
- * Helper function for UCharIterator to get the previous code point.
- *
- * Decrement the index and return the code point from there
- * (pre-decrement, like s[--i]),
- * or return U_SENTINEL if there is none (index is at the start).
- *
- * @param iter the UCharIterator structure ("this pointer")
- * @return the previous code point (after pre-decrementing the current index)
- *
- * @see UCharIterator
- * @see U16_PREV
- * @stable ICU 2.1
- */
-U_CAPI UChar32 U_EXPORT2
-uiter_previous32(UCharIterator *iter);
-
-/**
- * Get the "state" of the iterator in the form of a single 32-bit word.
- * This is a convenience function that calls iter->getState(iter)
- * if iter->getState is not NULL;
- * if it is NULL or any other error occurs, then UITER_NO_STATE is returned.
- *
- * Some UCharIterator implementations may not be able to return
- * a valid state for each position, in which case they return UITER_NO_STATE instead.
- * This will be clearly documented for each such iterator (none of the public ones here).
- *
- * @param iter the UCharIterator structure ("this pointer")
- * @return the state word
- *
- * @see UCharIterator
- * @see UCharIteratorGetState
- * @see UITER_NO_STATE
- * @stable ICU 2.6
- */
-U_CAPI uint32_t U_EXPORT2
-uiter_getState(const UCharIterator *iter);
-
-/**
- * Restore the "state" of the iterator using a state word from a getState() call.
- * This is a convenience function that calls iter->setState(iter, state, pErrorCode)
- * if iter->setState is not NULL; if it is NULL, then U_UNSUPPORTED_ERROR is set.
- *
- * @param iter the UCharIterator structure ("this pointer")
- * @param state the state word from a getState() call
- *              on a same-type, same-string iterator
- * @param pErrorCode Must be a valid pointer to an error code value,
- *                   which must not indicate a failure before the function call.
- *
- * @see UCharIterator
- * @see UCharIteratorSetState
- * @stable ICU 2.6
- */
-U_CAPI void U_EXPORT2
-uiter_setState(UCharIterator *iter, uint32_t state, UErrorCode *pErrorCode);
-
-/**
- * Set up a UCharIterator to iterate over a string.
- *
- * Sets the UCharIterator function pointers for iteration over the string s
- * with iteration boundaries start=index=0 and length=limit=string length.
- * The "provider" may set the start, index, and limit values at any time
- * within the range 0..length.
- * The length field will be ignored.
- *
- * The string pointer s is set into UCharIterator.context without copying
- * or reallocating the string contents.
- *
- * getState() simply returns the current index.
- * move() will always return the final index.
- *
- * @param iter UCharIterator structure to be set for iteration
- * @param s String to iterate over
- * @param length Length of s, or -1 if NUL-terminated
- *
- * @see UCharIterator
- * @stable ICU 2.1
- */
-U_CAPI void U_EXPORT2
-uiter_setString(UCharIterator *iter, const UChar *s, int32_t length);
-
-/**
- * Set up a UCharIterator to iterate over a UTF-16BE string
- * (byte vector with a big-endian pair of bytes per UChar).
- *
- * Everything works just like with a normal UChar iterator (uiter_setString),
- * except that UChars are assembled from byte pairs,
- * and that the length argument here indicates an even number of bytes.
- *
- * getState() simply returns the current index.
- * move() will always return the final index.
- *
- * @param iter UCharIterator structure to be set for iteration
- * @param s UTF-16BE string to iterate over
- * @param length Length of s as an even number of bytes, or -1 if NUL-terminated
- *               (NUL means pair of 0 bytes at even index from s)
- *
- * @see UCharIterator
- * @see uiter_setString
- * @stable ICU 2.6
- */
-U_CAPI void U_EXPORT2
-uiter_setUTF16BE(UCharIterator *iter, const char *s, int32_t length);
-
-/**
- * Set up a UCharIterator to iterate over a UTF-8 string.
- *
- * Sets the UCharIterator function pointers for iteration over the UTF-8 string s
- * with UTF-8 iteration boundaries 0 and length.
- * The implementation counts the UTF-16 index on the fly and
- * lazily evaluates the UTF-16 length of the text.
- *
- * The start field is used as the UTF-8 offset, the limit field as the UTF-8 length.
- * When the reservedField is not 0, then it contains a supplementary code point
- * and the UTF-16 index is between the two corresponding surrogates.
- * At that point, the UTF-8 index is behind that code point.
- *
- * The UTF-8 string pointer s is set into UCharIterator.context without copying
- * or reallocating the string contents.
- *
- * getState() returns a state value consisting of
- * - the current UTF-8 source byte index (bits 31..1)
- * - a flag (bit 0) that indicates whether the UChar position is in the middle
- *   of a surrogate pair
- *   (from a 4-byte UTF-8 sequence for the corresponding supplementary code point)
- *
- * getState() cannot also encode the UTF-16 index in the state value.
- * move(relative to limit or length), or
- * move(relative to current) after setState(), may return UITER_UNKNOWN_INDEX.
- *
- * @param iter UCharIterator structure to be set for iteration
- * @param s UTF-8 string to iterate over
- * @param length Length of s in bytes, or -1 if NUL-terminated
- *
- * @see UCharIterator
- * @stable ICU 2.6
- */
-U_CAPI void U_EXPORT2
-uiter_setUTF8(UCharIterator *iter, const char *s, int32_t length);
-
-#if U_SHOW_CPLUSPLUS_API
-
-/**
- * Set up a UCharIterator to wrap around a C++ CharacterIterator.
- *
- * Sets the UCharIterator function pointers for iteration using the
- * CharacterIterator charIter.
- *
- * The CharacterIterator pointer charIter is set into UCharIterator.context
- * without copying or cloning the CharacterIterator object.
- * The other "protected" UCharIterator fields are set to 0 and will be ignored.
- * The iteration index and boundaries are controlled by the CharacterIterator.
- *
- * getState() simply returns the current index.
- * move() will always return the final index.
- *
- * @param iter UCharIterator structure to be set for iteration
- * @param charIter CharacterIterator to wrap
- *
- * @see UCharIterator
- * @stable ICU 2.1
- */
-U_CAPI void U_EXPORT2
-uiter_setCharacterIterator(UCharIterator *iter, icu::CharacterIterator *charIter);
-
-/**
- * Set up a UCharIterator to iterate over a C++ Replaceable.
- *
- * Sets the UCharIterator function pointers for iteration over the
- * Replaceable rep with iteration boundaries start=index=0 and
- * length=limit=rep->length().
- * The "provider" may set the start, index, and limit values at any time
- * within the range 0..length=rep->length().
- * The length field will be ignored.
- *
- * The Replaceable pointer rep is set into UCharIterator.context without copying
- * or cloning/reallocating the Replaceable object.
- *
- * getState() simply returns the current index.
- * move() will always return the final index.
- *
- * @param iter UCharIterator structure to be set for iteration
- * @param rep Replaceable to iterate over
- *
- * @see UCharIterator
- * @stable ICU 2.1
- */
-U_CAPI void U_EXPORT2
-uiter_setReplaceable(UCharIterator *iter, const icu::Replaceable *rep);
-
-#endif
-
-U_CDECL_END
-
-#endif
->>>>>>> a8a80be5
+// © 2016 and later: Unicode, Inc. and others.
+// License & terms of use: http://www.unicode.org/copyright.html
+/*
+*******************************************************************************
+*
+*   Copyright (C) 2002-2011 International Business Machines
+*   Corporation and others.  All Rights Reserved.
+*
+*******************************************************************************
+*   file name:  uiter.h
+*   encoding:   UTF-8
+*   tab size:   8 (not used)
+*   indentation:4
+*
+*   created on: 2002jan18
+*   created by: Markus W. Scherer
+*/
+
+#ifndef __UITER_H__
+#define __UITER_H__
+
+/**
+ * \file
+ * \brief C API: Unicode Character Iteration
+ *
+ * @see UCharIterator
+ */
+
+#include "unicode/utypes.h"
+
+#if U_SHOW_CPLUSPLUS_API
+    U_NAMESPACE_BEGIN
+
+    class CharacterIterator;
+    class Replaceable;
+
+    U_NAMESPACE_END
+#endif
+
+U_CDECL_BEGIN
+
+struct UCharIterator;
+typedef struct UCharIterator UCharIterator; /**< C typedef for struct UCharIterator. @stable ICU 2.1 */
+
+/**
+ * Origin constants for UCharIterator.getIndex() and UCharIterator.move().
+ * @see UCharIteratorMove
+ * @see UCharIterator
+ * @stable ICU 2.1
+ */
+typedef enum UCharIteratorOrigin {
+    UITER_START, UITER_CURRENT, UITER_LIMIT, UITER_ZERO, UITER_LENGTH
+} UCharIteratorOrigin;
+
+/** Constants for UCharIterator. @stable ICU 2.6 */
+enum {
+    /**
+     * Constant value that may be returned by UCharIteratorMove
+     * indicating that the final UTF-16 index is not known, but that the move succeeded.
+     * This can occur when moving relative to limit or length, or
+     * when moving relative to the current index after a setState()
+     * when the current UTF-16 index is not known.
+     *
+     * It would be very inefficient to have to count from the beginning of the text
+     * just to get the current/limit/length index after moving relative to it.
+     * The actual index can be determined with getIndex(UITER_CURRENT)
+     * which will count the UChars if necessary.
+     *
+     * @stable ICU 2.6
+     */
+    UITER_UNKNOWN_INDEX=-2
+};
+
+
+/**
+ * Constant for UCharIterator getState() indicating an error or
+ * an unknown state.
+ * Returned by uiter_getState()/UCharIteratorGetState
+ * when an error occurs.
+ * Also, some UCharIterator implementations may not be able to return
+ * a valid state for each position. This will be clearly documented
+ * for each such iterator (none of the public ones here).
+ *
+ * @stable ICU 2.6
+ */
+#define UITER_NO_STATE ((uint32_t)0xffffffff)
+
+/**
+ * Function type declaration for UCharIterator.getIndex().
+ *
+ * Gets the current position, or the start or limit of the
+ * iteration range.
+ *
+ * This function may perform slowly for UITER_CURRENT after setState() was called,
+ * or for UITER_LENGTH, because an iterator implementation may have to count
+ * UChars if the underlying storage is not UTF-16.
+ *
+ * @param iter the UCharIterator structure ("this pointer")
+ * @param origin get the 0, start, limit, length, or current index
+ * @return the requested index, or U_SENTINEL in an error condition
+ *
+ * @see UCharIteratorOrigin
+ * @see UCharIterator
+ * @stable ICU 2.1
+ */
+typedef int32_t U_CALLCONV
+UCharIteratorGetIndex(UCharIterator *iter, UCharIteratorOrigin origin);
+
+/**
+ * Function type declaration for UCharIterator.move().
+ *
+ * Use iter->move(iter, index, UITER_ZERO) like CharacterIterator::setIndex(index).
+ *
+ * Moves the current position relative to the start or limit of the
+ * iteration range, or relative to the current position itself.
+ * The movement is expressed in numbers of code units forward
+ * or backward by specifying a positive or negative delta.
+ * Out of bounds movement will be pinned to the start or limit.
+ *
+ * This function may perform slowly for moving relative to UITER_LENGTH
+ * because an iterator implementation may have to count the rest of the
+ * UChars if the native storage is not UTF-16.
+ *
+ * When moving relative to the limit or length, or
+ * relative to the current position after setState() was called,
+ * move() may return UITER_UNKNOWN_INDEX (-2) to avoid an inefficient
+ * determination of the actual UTF-16 index.
+ * The actual index can be determined with getIndex(UITER_CURRENT)
+ * which will count the UChars if necessary.
+ * See UITER_UNKNOWN_INDEX for details.
+ *
+ * @param iter the UCharIterator structure ("this pointer")
+ * @param delta can be positive, zero, or negative
+ * @param origin move relative to the 0, start, limit, length, or current index
+ * @return the new index, or U_SENTINEL on an error condition,
+ *         or UITER_UNKNOWN_INDEX when the index is not known.
+ *
+ * @see UCharIteratorOrigin
+ * @see UCharIterator
+ * @see UITER_UNKNOWN_INDEX
+ * @stable ICU 2.1
+ */
+typedef int32_t U_CALLCONV
+UCharIteratorMove(UCharIterator *iter, int32_t delta, UCharIteratorOrigin origin);
+
+/**
+ * Function type declaration for UCharIterator.hasNext().
+ *
+ * Check if current() and next() can still
+ * return another code unit.
+ *
+ * @param iter the UCharIterator structure ("this pointer")
+ * @return boolean value for whether current() and next() can still return another code unit
+ *
+ * @see UCharIterator
+ * @stable ICU 2.1
+ */
+typedef UBool U_CALLCONV
+UCharIteratorHasNext(UCharIterator *iter);
+
+/**
+ * Function type declaration for UCharIterator.hasPrevious().
+ *
+ * Check if previous() can still return another code unit.
+ *
+ * @param iter the UCharIterator structure ("this pointer")
+ * @return boolean value for whether previous() can still return another code unit
+ *
+ * @see UCharIterator
+ * @stable ICU 2.1
+ */
+typedef UBool U_CALLCONV
+UCharIteratorHasPrevious(UCharIterator *iter);
+ 
+/**
+ * Function type declaration for UCharIterator.current().
+ *
+ * Return the code unit at the current position,
+ * or U_SENTINEL if there is none (index is at the limit).
+ *
+ * @param iter the UCharIterator structure ("this pointer")
+ * @return the current code unit
+ *
+ * @see UCharIterator
+ * @stable ICU 2.1
+ */
+typedef UChar32 U_CALLCONV
+UCharIteratorCurrent(UCharIterator *iter);
+
+/**
+ * Function type declaration for UCharIterator.next().
+ *
+ * Return the code unit at the current index and increment
+ * the index (post-increment, like s[i++]),
+ * or return U_SENTINEL if there is none (index is at the limit).
+ *
+ * @param iter the UCharIterator structure ("this pointer")
+ * @return the current code unit (and post-increment the current index)
+ *
+ * @see UCharIterator
+ * @stable ICU 2.1
+ */
+typedef UChar32 U_CALLCONV
+UCharIteratorNext(UCharIterator *iter);
+
+/**
+ * Function type declaration for UCharIterator.previous().
+ *
+ * Decrement the index and return the code unit from there
+ * (pre-decrement, like s[--i]),
+ * or return U_SENTINEL if there is none (index is at the start).
+ *
+ * @param iter the UCharIterator structure ("this pointer")
+ * @return the previous code unit (after pre-decrementing the current index)
+ *
+ * @see UCharIterator
+ * @stable ICU 2.1
+ */
+typedef UChar32 U_CALLCONV
+UCharIteratorPrevious(UCharIterator *iter);
+
+/**
+ * Function type declaration for UCharIterator.reservedFn().
+ * Reserved for future use.
+ *
+ * @param iter the UCharIterator structure ("this pointer")
+ * @param something some integer argument
+ * @return some integer
+ *
+ * @see UCharIterator
+ * @stable ICU 2.1
+ */
+typedef int32_t U_CALLCONV
+UCharIteratorReserved(UCharIterator *iter, int32_t something);
+
+/**
+ * Function type declaration for UCharIterator.getState().
+ *
+ * Get the "state" of the iterator in the form of a single 32-bit word.
+ * It is recommended that the state value be calculated to be as small as
+ * is feasible. For strings with limited lengths, fewer than 32 bits may
+ * be sufficient.
+ *
+ * This is used together with setState()/UCharIteratorSetState
+ * to save and restore the iterator position more efficiently than with
+ * getIndex()/move().
+ *
+ * The iterator state is defined as a uint32_t value because it is designed
+ * for use in ucol_nextSortKeyPart() which provides 32 bits to store the state
+ * of the character iterator.
+ *
+ * With some UCharIterator implementations (e.g., UTF-8),
+ * getting and setting the UTF-16 index with existing functions
+ * (getIndex(UITER_CURRENT) followed by move(pos, UITER_ZERO)) is possible but
+ * relatively slow because the iterator has to "walk" from a known index
+ * to the requested one.
+ * This takes more time the farther it needs to go.
+ *
+ * An opaque state value allows an iterator implementation to provide
+ * an internal index (UTF-8: the source byte array index) for
+ * fast, constant-time restoration.
+ *
+ * After calling setState(), a getIndex(UITER_CURRENT) may be slow because
+ * the UTF-16 index may not be restored as well, but the iterator can deliver
+ * the correct text contents and move relative to the current position
+ * without performance degradation.
+ *
+ * Some UCharIterator implementations may not be able to return
+ * a valid state for each position, in which case they return UITER_NO_STATE instead.
+ * This will be clearly documented for each such iterator (none of the public ones here).
+ *
+ * @param iter the UCharIterator structure ("this pointer")
+ * @return the state word
+ *
+ * @see UCharIterator
+ * @see UCharIteratorSetState
+ * @see UITER_NO_STATE
+ * @stable ICU 2.6
+ */
+typedef uint32_t U_CALLCONV
+UCharIteratorGetState(const UCharIterator *iter);
+
+/**
+ * Function type declaration for UCharIterator.setState().
+ *
+ * Restore the "state" of the iterator using a state word from a getState() call.
+ * The iterator object need not be the same one as for which getState() was called,
+ * but it must be of the same type (set up using the same uiter_setXYZ function)
+ * and it must iterate over the same string
+ * (binary identical regardless of memory address).
+ * For more about the state word see UCharIteratorGetState.
+ *
+ * After calling setState(), a getIndex(UITER_CURRENT) may be slow because
+ * the UTF-16 index may not be restored as well, but the iterator can deliver
+ * the correct text contents and move relative to the current position
+ * without performance degradation.
+ *
+ * @param iter the UCharIterator structure ("this pointer")
+ * @param state the state word from a getState() call
+ *              on a same-type, same-string iterator
+ * @param pErrorCode Must be a valid pointer to an error code value,
+ *                   which must not indicate a failure before the function call.
+ *
+ * @see UCharIterator
+ * @see UCharIteratorGetState
+ * @stable ICU 2.6
+ */
+typedef void U_CALLCONV
+UCharIteratorSetState(UCharIterator *iter, uint32_t state, UErrorCode *pErrorCode);
+
+
+/**
+ * C API for code unit iteration.
+ * This can be used as a C wrapper around
+ * CharacterIterator, Replaceable, or implemented using simple strings, etc.
+ *
+ * There are two roles for using UCharIterator:
+ *
+ * A "provider" sets the necessary function pointers and controls the "protected"
+ * fields of the UCharIterator structure. A "provider" passes a UCharIterator
+ * into C APIs that need a UCharIterator as an abstract, flexible string interface.
+ *
+ * Implementations of such C APIs are "callers" of UCharIterator functions;
+ * they only use the "public" function pointers and never access the "protected"
+ * fields directly.
+ *
+ * The current() and next() functions only check the current index against the
+ * limit, and previous() only checks the current index against the start,
+ * to see if the iterator already reached the end of the iteration range.
+ *
+ * The assumption - in all iterators - is that the index is moved via the API,
+ * which means it won't go out of bounds, or the index is modified by
+ * user code that knows enough about the iterator implementation to set valid
+ * index values.
+ *
+ * UCharIterator functions return code unit values 0..0xffff,
+ * or U_SENTINEL if the iteration bounds are reached.
+ *
+ * @stable ICU 2.1
+ */
+struct UCharIterator {
+    /**
+     * (protected) Pointer to string or wrapped object or similar.
+     * Not used by caller.
+     * @stable ICU 2.1
+     */
+    const void *context;
+
+    /**
+     * (protected) Length of string or similar.
+     * Not used by caller.
+     * @stable ICU 2.1
+     */
+    int32_t length;
+
+    /**
+     * (protected) Start index or similar.
+     * Not used by caller.
+     * @stable ICU 2.1
+     */
+    int32_t start;
+
+    /**
+     * (protected) Current index or similar.
+     * Not used by caller.
+     * @stable ICU 2.1
+     */
+    int32_t index;
+
+    /**
+     * (protected) Limit index or similar.
+     * Not used by caller.
+     * @stable ICU 2.1
+     */
+    int32_t limit;
+
+    /**
+     * (protected) Used by UTF-8 iterators and possibly others.
+     * @stable ICU 2.1
+     */
+    int32_t reservedField;
+
+    /**
+     * (public) Returns the current position or the
+     * start or limit index of the iteration range.
+     *
+     * @see UCharIteratorGetIndex
+     * @stable ICU 2.1
+     */
+    UCharIteratorGetIndex *getIndex;
+
+    /**
+     * (public) Moves the current position relative to the start or limit of the
+     * iteration range, or relative to the current position itself.
+     * The movement is expressed in numbers of code units forward
+     * or backward by specifying a positive or negative delta.
+     *
+     * @see UCharIteratorMove
+     * @stable ICU 2.1
+     */
+    UCharIteratorMove *move;
+
+    /**
+     * (public) Check if current() and next() can still
+     * return another code unit.
+     *
+     * @see UCharIteratorHasNext
+     * @stable ICU 2.1
+     */
+    UCharIteratorHasNext *hasNext;
+
+    /**
+     * (public) Check if previous() can still return another code unit.
+     *
+     * @see UCharIteratorHasPrevious
+     * @stable ICU 2.1
+     */
+    UCharIteratorHasPrevious *hasPrevious;
+
+    /**
+     * (public) Return the code unit at the current position,
+     * or U_SENTINEL if there is none (index is at the limit).
+     *
+     * @see UCharIteratorCurrent
+     * @stable ICU 2.1
+     */
+    UCharIteratorCurrent *current;
+
+    /**
+     * (public) Return the code unit at the current index and increment
+     * the index (post-increment, like s[i++]),
+     * or return U_SENTINEL if there is none (index is at the limit).
+     *
+     * @see UCharIteratorNext
+     * @stable ICU 2.1
+     */
+    UCharIteratorNext *next;
+
+    /**
+     * (public) Decrement the index and return the code unit from there
+     * (pre-decrement, like s[--i]),
+     * or return U_SENTINEL if there is none (index is at the start).
+     *
+     * @see UCharIteratorPrevious
+     * @stable ICU 2.1
+     */
+    UCharIteratorPrevious *previous;
+
+    /**
+     * (public) Reserved for future use. Currently NULL.
+     *
+     * @see UCharIteratorReserved
+     * @stable ICU 2.1
+     */
+    UCharIteratorReserved *reservedFn;
+
+    /**
+     * (public) Return the state of the iterator, to be restored later with setState().
+     * This function pointer is NULL if the iterator does not implement it.
+     *
+     * @see UCharIteratorGet
+     * @stable ICU 2.6
+     */
+    UCharIteratorGetState *getState;
+
+    /**
+     * (public) Restore the iterator state from the state word from a call
+     * to getState().
+     * This function pointer is NULL if the iterator does not implement it.
+     *
+     * @see UCharIteratorSet
+     * @stable ICU 2.6
+     */
+    UCharIteratorSetState *setState;
+};
+
+/**
+ * Helper function for UCharIterator to get the code point
+ * at the current index.
+ *
+ * Return the code point that includes the code unit at the current position,
+ * or U_SENTINEL if there is none (index is at the limit).
+ * If the current code unit is a lead or trail surrogate,
+ * then the following or preceding surrogate is used to form
+ * the code point value.
+ *
+ * @param iter the UCharIterator structure ("this pointer")
+ * @return the current code point
+ *
+ * @see UCharIterator
+ * @see U16_GET
+ * @see UnicodeString::char32At()
+ * @stable ICU 2.1
+ */
+U_CAPI UChar32 U_EXPORT2
+uiter_current32(UCharIterator *iter);
+
+/**
+ * Helper function for UCharIterator to get the next code point.
+ *
+ * Return the code point at the current index and increment
+ * the index (post-increment, like s[i++]),
+ * or return U_SENTINEL if there is none (index is at the limit).
+ *
+ * @param iter the UCharIterator structure ("this pointer")
+ * @return the current code point (and post-increment the current index)
+ *
+ * @see UCharIterator
+ * @see U16_NEXT
+ * @stable ICU 2.1
+ */
+U_CAPI UChar32 U_EXPORT2
+uiter_next32(UCharIterator *iter);
+
+/**
+ * Helper function for UCharIterator to get the previous code point.
+ *
+ * Decrement the index and return the code point from there
+ * (pre-decrement, like s[--i]),
+ * or return U_SENTINEL if there is none (index is at the start).
+ *
+ * @param iter the UCharIterator structure ("this pointer")
+ * @return the previous code point (after pre-decrementing the current index)
+ *
+ * @see UCharIterator
+ * @see U16_PREV
+ * @stable ICU 2.1
+ */
+U_CAPI UChar32 U_EXPORT2
+uiter_previous32(UCharIterator *iter);
+
+/**
+ * Get the "state" of the iterator in the form of a single 32-bit word.
+ * This is a convenience function that calls iter->getState(iter)
+ * if iter->getState is not NULL;
+ * if it is NULL or any other error occurs, then UITER_NO_STATE is returned.
+ *
+ * Some UCharIterator implementations may not be able to return
+ * a valid state for each position, in which case they return UITER_NO_STATE instead.
+ * This will be clearly documented for each such iterator (none of the public ones here).
+ *
+ * @param iter the UCharIterator structure ("this pointer")
+ * @return the state word
+ *
+ * @see UCharIterator
+ * @see UCharIteratorGetState
+ * @see UITER_NO_STATE
+ * @stable ICU 2.6
+ */
+U_CAPI uint32_t U_EXPORT2
+uiter_getState(const UCharIterator *iter);
+
+/**
+ * Restore the "state" of the iterator using a state word from a getState() call.
+ * This is a convenience function that calls iter->setState(iter, state, pErrorCode)
+ * if iter->setState is not NULL; if it is NULL, then U_UNSUPPORTED_ERROR is set.
+ *
+ * @param iter the UCharIterator structure ("this pointer")
+ * @param state the state word from a getState() call
+ *              on a same-type, same-string iterator
+ * @param pErrorCode Must be a valid pointer to an error code value,
+ *                   which must not indicate a failure before the function call.
+ *
+ * @see UCharIterator
+ * @see UCharIteratorSetState
+ * @stable ICU 2.6
+ */
+U_CAPI void U_EXPORT2
+uiter_setState(UCharIterator *iter, uint32_t state, UErrorCode *pErrorCode);
+
+/**
+ * Set up a UCharIterator to iterate over a string.
+ *
+ * Sets the UCharIterator function pointers for iteration over the string s
+ * with iteration boundaries start=index=0 and length=limit=string length.
+ * The "provider" may set the start, index, and limit values at any time
+ * within the range 0..length.
+ * The length field will be ignored.
+ *
+ * The string pointer s is set into UCharIterator.context without copying
+ * or reallocating the string contents.
+ *
+ * getState() simply returns the current index.
+ * move() will always return the final index.
+ *
+ * @param iter UCharIterator structure to be set for iteration
+ * @param s String to iterate over
+ * @param length Length of s, or -1 if NUL-terminated
+ *
+ * @see UCharIterator
+ * @stable ICU 2.1
+ */
+U_CAPI void U_EXPORT2
+uiter_setString(UCharIterator *iter, const UChar *s, int32_t length);
+
+/**
+ * Set up a UCharIterator to iterate over a UTF-16BE string
+ * (byte vector with a big-endian pair of bytes per UChar).
+ *
+ * Everything works just like with a normal UChar iterator (uiter_setString),
+ * except that UChars are assembled from byte pairs,
+ * and that the length argument here indicates an even number of bytes.
+ *
+ * getState() simply returns the current index.
+ * move() will always return the final index.
+ *
+ * @param iter UCharIterator structure to be set for iteration
+ * @param s UTF-16BE string to iterate over
+ * @param length Length of s as an even number of bytes, or -1 if NUL-terminated
+ *               (NUL means pair of 0 bytes at even index from s)
+ *
+ * @see UCharIterator
+ * @see uiter_setString
+ * @stable ICU 2.6
+ */
+U_CAPI void U_EXPORT2
+uiter_setUTF16BE(UCharIterator *iter, const char *s, int32_t length);
+
+/**
+ * Set up a UCharIterator to iterate over a UTF-8 string.
+ *
+ * Sets the UCharIterator function pointers for iteration over the UTF-8 string s
+ * with UTF-8 iteration boundaries 0 and length.
+ * The implementation counts the UTF-16 index on the fly and
+ * lazily evaluates the UTF-16 length of the text.
+ *
+ * The start field is used as the UTF-8 offset, the limit field as the UTF-8 length.
+ * When the reservedField is not 0, then it contains a supplementary code point
+ * and the UTF-16 index is between the two corresponding surrogates.
+ * At that point, the UTF-8 index is behind that code point.
+ *
+ * The UTF-8 string pointer s is set into UCharIterator.context without copying
+ * or reallocating the string contents.
+ *
+ * getState() returns a state value consisting of
+ * - the current UTF-8 source byte index (bits 31..1)
+ * - a flag (bit 0) that indicates whether the UChar position is in the middle
+ *   of a surrogate pair
+ *   (from a 4-byte UTF-8 sequence for the corresponding supplementary code point)
+ *
+ * getState() cannot also encode the UTF-16 index in the state value.
+ * move(relative to limit or length), or
+ * move(relative to current) after setState(), may return UITER_UNKNOWN_INDEX.
+ *
+ * @param iter UCharIterator structure to be set for iteration
+ * @param s UTF-8 string to iterate over
+ * @param length Length of s in bytes, or -1 if NUL-terminated
+ *
+ * @see UCharIterator
+ * @stable ICU 2.6
+ */
+U_CAPI void U_EXPORT2
+uiter_setUTF8(UCharIterator *iter, const char *s, int32_t length);
+
+#if U_SHOW_CPLUSPLUS_API
+
+/**
+ * Set up a UCharIterator to wrap around a C++ CharacterIterator.
+ *
+ * Sets the UCharIterator function pointers for iteration using the
+ * CharacterIterator charIter.
+ *
+ * The CharacterIterator pointer charIter is set into UCharIterator.context
+ * without copying or cloning the CharacterIterator object.
+ * The other "protected" UCharIterator fields are set to 0 and will be ignored.
+ * The iteration index and boundaries are controlled by the CharacterIterator.
+ *
+ * getState() simply returns the current index.
+ * move() will always return the final index.
+ *
+ * @param iter UCharIterator structure to be set for iteration
+ * @param charIter CharacterIterator to wrap
+ *
+ * @see UCharIterator
+ * @stable ICU 2.1
+ */
+U_CAPI void U_EXPORT2
+uiter_setCharacterIterator(UCharIterator *iter, icu::CharacterIterator *charIter);
+
+/**
+ * Set up a UCharIterator to iterate over a C++ Replaceable.
+ *
+ * Sets the UCharIterator function pointers for iteration over the
+ * Replaceable rep with iteration boundaries start=index=0 and
+ * length=limit=rep->length().
+ * The "provider" may set the start, index, and limit values at any time
+ * within the range 0..length=rep->length().
+ * The length field will be ignored.
+ *
+ * The Replaceable pointer rep is set into UCharIterator.context without copying
+ * or cloning/reallocating the Replaceable object.
+ *
+ * getState() simply returns the current index.
+ * move() will always return the final index.
+ *
+ * @param iter UCharIterator structure to be set for iteration
+ * @param rep Replaceable to iterate over
+ *
+ * @see UCharIterator
+ * @stable ICU 2.1
+ */
+U_CAPI void U_EXPORT2
+uiter_setReplaceable(UCharIterator *iter, const icu::Replaceable *rep);
+
+#endif
+
+U_CDECL_END
+
+#endif