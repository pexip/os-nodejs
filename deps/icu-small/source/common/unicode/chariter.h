--- conflicted
+++ resolved
@@ -1,1471 +1,734 @@
-<<<<<<< HEAD
-// © 2016 and later: Unicode, Inc. and others.
-// License & terms of use: http://www.unicode.org/copyright.html
-/*
-********************************************************************
-*
-*   Copyright (C) 1997-2011, International Business Machines
-*   Corporation and others.  All Rights Reserved.
-*
-********************************************************************
-*/
-
-#ifndef CHARITER_H
-#define CHARITER_H
-
-#include "unicode/utypes.h"
-
-#if U_SHOW_CPLUSPLUS_API
-
-#include "unicode/uobject.h"
-#include "unicode/unistr.h"
-/**
- * \file
- * \brief C++ API: Character Iterator
- */
-
-U_NAMESPACE_BEGIN
-/**
- * Abstract class that defines an API for forward-only iteration
- * on text objects.
- * This is a minimal interface for iteration without random access
- * or backwards iteration. It is especially useful for wrapping
- * streams with converters into an object for collation or
- * normalization.
- *
- * <p>Characters can be accessed in two ways: as code units or as
- * code points.
- * Unicode code points are 21-bit integers and are the scalar values
- * of Unicode characters. ICU uses the type UChar32 for them.
- * Unicode code units are the storage units of a given
- * Unicode/UCS Transformation Format (a character encoding scheme).
- * With UTF-16, all code points can be represented with either one
- * or two code units ("surrogates").
- * String storage is typically based on code units, while properties
- * of characters are typically determined using code point values.
- * Some processes may be designed to work with sequences of code units,
- * or it may be known that all characters that are important to an
- * algorithm can be represented with single code units.
- * Other processes will need to use the code point access functions.</p>
- *
- * <p>ForwardCharacterIterator provides nextPostInc() to access
- * a code unit and advance an internal position into the text object,
- * similar to a <code>return text[position++]</code>.<br>
- * It provides next32PostInc() to access a code point and advance an internal
- * position.</p>
- *
- * <p>next32PostInc() assumes that the current position is that of
- * the beginning of a code point, i.e., of its first code unit.
- * After next32PostInc(), this will be true again.
- * In general, access to code units and code points in the same
- * iteration loop should not be mixed. In UTF-16, if the current position
- * is on a second code unit (Low Surrogate), then only that code unit
- * is returned even by next32PostInc().</p>
- *
- * <p>For iteration with either function, there are two ways to
- * check for the end of the iteration. When there are no more
- * characters in the text object:
- * <ul>
- * <li>The hasNext() function returns false.</li>
- * <li>nextPostInc() and next32PostInc() return DONE
- *     when one attempts to read beyond the end of the text object.</li>
- * </ul>
- *
- * Example:
- * \code
- * void function1(ForwardCharacterIterator &it) {
- *     UChar32 c;
- *     while(it.hasNext()) {
- *         c=it.next32PostInc();
- *         // use c
- *     }
- * }
- *
- * void function1(ForwardCharacterIterator &it) {
- *     char16_t c;
- *     while((c=it.nextPostInc())!=ForwardCharacterIterator::DONE) {
- *         // use c
- *      }
- *  }
- * \endcode
- * </p>
- *
- * @stable ICU 2.0
- */
-class U_COMMON_API ForwardCharacterIterator : public UObject {
-public:
-    /**
-     * Value returned by most of ForwardCharacterIterator's functions
-     * when the iterator has reached the limits of its iteration.
-     * @stable ICU 2.0
-     */
-    enum { DONE = 0xffff };
-
-    /**
-     * Destructor.
-     * @stable ICU 2.0
-     */
-    virtual ~ForwardCharacterIterator();
-
-    /**
-     * Returns true when both iterators refer to the same
-     * character in the same character-storage object.
-     * @param that The ForwardCharacterIterator to be compared for equality
-     * @return true when both iterators refer to the same
-     * character in the same character-storage object
-     * @stable ICU 2.0
-     */
-    virtual UBool operator==(const ForwardCharacterIterator& that) const = 0;
-
-    /**
-     * Returns true when the iterators refer to different
-     * text-storage objects, or to different characters in the
-     * same text-storage object.
-     * @param that The ForwardCharacterIterator to be compared for inequality
-     * @return true when the iterators refer to different
-     * text-storage objects, or to different characters in the
-     * same text-storage object
-     * @stable ICU 2.0
-     */
-    inline UBool operator!=(const ForwardCharacterIterator& that) const;
-
-    /**
-     * Generates a hash code for this iterator.
-     * @return the hash code.
-     * @stable ICU 2.0
-     */
-    virtual int32_t hashCode(void) const = 0;
-
-    /**
-     * Returns a UClassID for this ForwardCharacterIterator ("poor man's
-     * RTTI").<P> Despite the fact that this function is public,
-     * DO NOT CONSIDER IT PART OF CHARACTERITERATOR'S API!
-     * @return a UClassID for this ForwardCharacterIterator
-     * @stable ICU 2.0
-     */
-    virtual UClassID getDynamicClassID(void) const = 0;
-
-    /**
-     * Gets the current code unit for returning and advances to the next code unit
-     * in the iteration range
-     * (toward endIndex()).  If there are
-     * no more code units to return, returns DONE.
-     * @return the current code unit.
-     * @stable ICU 2.0
-     */
-    virtual char16_t         nextPostInc(void) = 0;
-
-    /**
-     * Gets the current code point for returning and advances to the next code point
-     * in the iteration range
-     * (toward endIndex()).  If there are
-     * no more code points to return, returns DONE.
-     * @return the current code point.
-     * @stable ICU 2.0
-     */
-    virtual UChar32       next32PostInc(void) = 0;
-
-    /**
-     * Returns false if there are no more code units or code points
-     * at or after the current position in the iteration range.
-     * This is used with nextPostInc() or next32PostInc() in forward
-     * iteration.
-     * @returns false if there are no more code units or code points
-     * at or after the current position in the iteration range.
-     * @stable ICU 2.0
-     */
-    virtual UBool        hasNext() = 0;
-
-protected:
-    /** Default constructor to be overridden in the implementing class. @stable ICU 2.0*/
-    ForwardCharacterIterator();
-
-    /** Copy constructor to be overridden in the implementing class. @stable ICU 2.0*/
-    ForwardCharacterIterator(const ForwardCharacterIterator &other);
-
-    /**
-     * Assignment operator to be overridden in the implementing class.
-     * @stable ICU 2.0
-     */
-    ForwardCharacterIterator &operator=(const ForwardCharacterIterator&) { return *this; }
-};
-
-/**
- * Abstract class that defines an API for iteration
- * on text objects.
- * This is an interface for forward and backward iteration
- * and random access into a text object.
- *
- * <p>The API provides backward compatibility to the Java and older ICU
- * CharacterIterator classes but extends them significantly:
- * <ol>
- * <li>CharacterIterator is now a subclass of ForwardCharacterIterator.</li>
- * <li>While the old API functions provided forward iteration with
- *     "pre-increment" semantics, the new one also provides functions
- *     with "post-increment" semantics. They are more efficient and should
- *     be the preferred iterator functions for new implementations.
- *     The backward iteration always had "pre-decrement" semantics, which
- *     are efficient.</li>
- * <li>Just like ForwardCharacterIterator, it provides access to
- *     both code units and code points. Code point access versions are available
- *     for the old and the new iteration semantics.</li>
- * <li>There are new functions for setting and moving the current position
- *     without returning a character, for efficiency.</li>
- * </ol>
- *
- * See ForwardCharacterIterator for examples for using the new forward iteration
- * functions. For backward iteration, there is also a hasPrevious() function
- * that can be used analogously to hasNext().
- * The old functions work as before and are shown below.</p>
- *
- * <p>Examples for some of the new functions:</p>
- *
- * Forward iteration with hasNext():
- * \code
- * void forward1(CharacterIterator &it) {
- *     UChar32 c;
- *     for(it.setToStart(); it.hasNext();) {
- *         c=it.next32PostInc();
- *         // use c
- *     }
- *  }
- * \endcode
- * Forward iteration more similar to loops with the old forward iteration,
- * showing a way to convert simple for() loops:
- * \code
- * void forward2(CharacterIterator &it) {
- *     char16_t c;
- *     for(c=it.firstPostInc(); c!=CharacterIterator::DONE; c=it.nextPostInc()) {
- *          // use c
- *      }
- * }
- * \endcode
- * Backward iteration with setToEnd() and hasPrevious():
- * \code
- *  void backward1(CharacterIterator &it) {
- *      UChar32 c;
- *      for(it.setToEnd(); it.hasPrevious();) {
- *         c=it.previous32();
- *          // use c
- *      }
- *  }
- * \endcode
- * Backward iteration with a more traditional for() loop:
- * \code
- * void backward2(CharacterIterator &it) {
- *     char16_t c;
- *     for(c=it.last(); c!=CharacterIterator::DONE; c=it.previous()) {
- *         // use c
- *      }
- *  }
- * \endcode
- *
- * Example for random access:
- * \code
- *  void random(CharacterIterator &it) {
- *      // set to the third code point from the beginning
- *      it.move32(3, CharacterIterator::kStart);
- *      // get a code point from here without moving the position
- *      UChar32 c=it.current32();
- *      // get the position
- *      int32_t pos=it.getIndex();
- *      // get the previous code unit
- *      char16_t u=it.previous();
- *      // move back one more code unit
- *      it.move(-1, CharacterIterator::kCurrent);
- *      // set the position back to where it was
- *      // and read the same code point c and move beyond it
- *      it.setIndex(pos);
- *      if(c!=it.next32PostInc()) {
- *          exit(1); // CharacterIterator inconsistent
- *      }
- *  }
- * \endcode
- *
- * <p>Examples, especially for the old API:</p>
- *
- * Function processing characters, in this example simple output
- * <pre>
- * \code
- *  void processChar( char16_t c )
- *  {
- *      cout << " " << c;
- *  }
- * \endcode
- * </pre>
- * Traverse the text from start to finish
- * <pre>
- * \code
- *  void traverseForward(CharacterIterator& iter)
- *  {
- *      for(char16_t c = iter.first(); c != CharacterIterator.DONE; c = iter.next()) {
- *          processChar(c);
- *      }
- *  }
- * \endcode
- * </pre>
- * Traverse the text backwards, from end to start
- * <pre>
- * \code
- *  void traverseBackward(CharacterIterator& iter)
- *  {
- *      for(char16_t c = iter.last(); c != CharacterIterator.DONE; c = iter.previous()) {
- *          processChar(c);
- *      }
- *  }
- * \endcode
- * </pre>
- * Traverse both forward and backward from a given position in the text.
- * Calls to notBoundary() in this example represents some additional stopping criteria.
- * <pre>
- * \code
- * void traverseOut(CharacterIterator& iter, int32_t pos)
- * {
- *      char16_t c;
- *      for (c = iter.setIndex(pos);
- *      c != CharacterIterator.DONE && (Unicode::isLetter(c) || Unicode::isDigit(c));
- *          c = iter.next()) {}
- *      int32_t end = iter.getIndex();
- *      for (c = iter.setIndex(pos);
- *          c != CharacterIterator.DONE && (Unicode::isLetter(c) || Unicode::isDigit(c));
- *          c = iter.previous()) {}
- *      int32_t start = iter.getIndex() + 1;
- *
- *      cout << "start: " << start << " end: " << end << endl;
- *      for (c = iter.setIndex(start); iter.getIndex() < end; c = iter.next() ) {
- *          processChar(c);
- *     }
- *  }
- * \endcode
- * </pre>
- * Creating a StringCharacterIterator and calling the test functions
- * <pre>
- * \code
- *  void CharacterIterator_Example( void )
- *   {
- *       cout << endl << "===== CharacterIterator_Example: =====" << endl;
- *       UnicodeString text("Ein kleiner Satz.");
- *       StringCharacterIterator iterator(text);
- *       cout << "----- traverseForward: -----------" << endl;
- *       traverseForward( iterator );
- *       cout << endl << endl << "----- traverseBackward: ----------" << endl;
- *       traverseBackward( iterator );
- *       cout << endl << endl << "----- traverseOut: ---------------" << endl;
- *       traverseOut( iterator, 7 );
- *       cout << endl << endl << "-----" << endl;
- *   }
- * \endcode
- * </pre>
- *
- * @stable ICU 2.0
- */
-class U_COMMON_API CharacterIterator : public ForwardCharacterIterator {
-public:
-    /**
-     * Origin enumeration for the move() and move32() functions.
-     * @stable ICU 2.0
-     */
-    enum EOrigin { kStart, kCurrent, kEnd };
-
-    /**
-     * Destructor.
-     * @stable ICU 2.0
-     */
-    virtual ~CharacterIterator();
-
-    /**
-     * Returns a pointer to a new CharacterIterator of the same
-     * concrete class as this one, and referring to the same
-     * character in the same text-storage object as this one.  The
-     * caller is responsible for deleting the new clone.
-     * @return a pointer to a new CharacterIterator
-     * @stable ICU 2.0
-     */
-    virtual CharacterIterator* clone() const = 0;
-
-    /**
-     * Sets the iterator to refer to the first code unit in its
-     * iteration range, and returns that code unit.
-     * This can be used to begin an iteration with next().
-     * @return the first code unit in its iteration range.
-     * @stable ICU 2.0
-     */
-    virtual char16_t         first(void) = 0;
-
-    /**
-     * Sets the iterator to refer to the first code unit in its
-     * iteration range, returns that code unit, and moves the position
-     * to the second code unit. This is an alternative to setToStart()
-     * for forward iteration with nextPostInc().
-     * @return the first code unit in its iteration range.
-     * @stable ICU 2.0
-     */
-    virtual char16_t         firstPostInc(void);
-
-    /**
-     * Sets the iterator to refer to the first code point in its
-     * iteration range, and returns that code unit,
-     * This can be used to begin an iteration with next32().
-     * Note that an iteration with next32PostInc(), beginning with,
-     * e.g., setToStart() or firstPostInc(), is more efficient.
-     * @return the first code point in its iteration range.
-     * @stable ICU 2.0
-     */
-    virtual UChar32       first32(void) = 0;
-
-    /**
-     * Sets the iterator to refer to the first code point in its
-     * iteration range, returns that code point, and moves the position
-     * to the second code point. This is an alternative to setToStart()
-     * for forward iteration with next32PostInc().
-     * @return the first code point in its iteration range.
-     * @stable ICU 2.0
-     */
-    virtual UChar32       first32PostInc(void);
-
-    /**
-     * Sets the iterator to refer to the first code unit or code point in its
-     * iteration range. This can be used to begin a forward
-     * iteration with nextPostInc() or next32PostInc().
-     * @return the start position of the iteration range
-     * @stable ICU 2.0
-     */
-    inline int32_t    setToStart();
-
-    /**
-     * Sets the iterator to refer to the last code unit in its
-     * iteration range, and returns that code unit.
-     * This can be used to begin an iteration with previous().
-     * @return the last code unit.
-     * @stable ICU 2.0
-     */
-    virtual char16_t         last(void) = 0;
-
-    /**
-     * Sets the iterator to refer to the last code point in its
-     * iteration range, and returns that code unit.
-     * This can be used to begin an iteration with previous32().
-     * @return the last code point.
-     * @stable ICU 2.0
-     */
-    virtual UChar32       last32(void) = 0;
-
-    /**
-     * Sets the iterator to the end of its iteration range, just behind
-     * the last code unit or code point. This can be used to begin a backward
-     * iteration with previous() or previous32().
-     * @return the end position of the iteration range
-     * @stable ICU 2.0
-     */
-    inline int32_t    setToEnd();
-
-    /**
-     * Sets the iterator to refer to the "position"-th code unit
-     * in the text-storage object the iterator refers to, and
-     * returns that code unit.
-     * @param position the "position"-th code unit in the text-storage object
-     * @return the "position"-th code unit.
-     * @stable ICU 2.0
-     */
-    virtual char16_t         setIndex(int32_t position) = 0;
-
-    /**
-     * Sets the iterator to refer to the beginning of the code point
-     * that contains the "position"-th code unit
-     * in the text-storage object the iterator refers to, and
-     * returns that code point.
-     * The current position is adjusted to the beginning of the code point
-     * (its first code unit).
-     * @param position the "position"-th code unit in the text-storage object
-     * @return the "position"-th code point.
-     * @stable ICU 2.0
-     */
-    virtual UChar32       setIndex32(int32_t position) = 0;
-
-    /**
-     * Returns the code unit the iterator currently refers to.
-     * @return the current code unit.
-     * @stable ICU 2.0
-     */
-    virtual char16_t         current(void) const = 0;
-
-    /**
-     * Returns the code point the iterator currently refers to.
-     * @return the current code point.
-     * @stable ICU 2.0
-     */
-    virtual UChar32       current32(void) const = 0;
-
-    /**
-     * Advances to the next code unit in the iteration range
-     * (toward endIndex()), and returns that code unit.  If there are
-     * no more code units to return, returns DONE.
-     * @return the next code unit.
-     * @stable ICU 2.0
-     */
-    virtual char16_t         next(void) = 0;
-
-    /**
-     * Advances to the next code point in the iteration range
-     * (toward endIndex()), and returns that code point.  If there are
-     * no more code points to return, returns DONE.
-     * Note that iteration with "pre-increment" semantics is less
-     * efficient than iteration with "post-increment" semantics
-     * that is provided by next32PostInc().
-     * @return the next code point.
-     * @stable ICU 2.0
-     */
-    virtual UChar32       next32(void) = 0;
-
-    /**
-     * Advances to the previous code unit in the iteration range
-     * (toward startIndex()), and returns that code unit.  If there are
-     * no more code units to return, returns DONE.
-     * @return the previous code unit.
-     * @stable ICU 2.0
-     */
-    virtual char16_t         previous(void) = 0;
-
-    /**
-     * Advances to the previous code point in the iteration range
-     * (toward startIndex()), and returns that code point.  If there are
-     * no more code points to return, returns DONE.
-     * @return the previous code point.
-     * @stable ICU 2.0
-     */
-    virtual UChar32       previous32(void) = 0;
-
-    /**
-     * Returns false if there are no more code units or code points
-     * before the current position in the iteration range.
-     * This is used with previous() or previous32() in backward
-     * iteration.
-     * @return false if there are no more code units or code points
-     * before the current position in the iteration range, return true otherwise.
-     * @stable ICU 2.0
-     */
-    virtual UBool        hasPrevious() = 0;
-
-    /**
-     * Returns the numeric index in the underlying text-storage
-     * object of the character returned by first().  Since it's
-     * possible to create an iterator that iterates across only
-     * part of a text-storage object, this number isn't
-     * necessarily 0.
-     * @returns the numeric index in the underlying text-storage
-     * object of the character returned by first().
-     * @stable ICU 2.0
-     */
-    inline int32_t       startIndex(void) const;
-
-    /**
-     * Returns the numeric index in the underlying text-storage
-     * object of the position immediately BEYOND the character
-     * returned by last().
-     * @return the numeric index in the underlying text-storage
-     * object of the position immediately BEYOND the character
-     * returned by last().
-     * @stable ICU 2.0
-     */
-    inline int32_t       endIndex(void) const;
-
-    /**
-     * Returns the numeric index in the underlying text-storage
-     * object of the character the iterator currently refers to
-     * (i.e., the character returned by current()).
-     * @return the numeric index in the text-storage object of
-     * the character the iterator currently refers to
-     * @stable ICU 2.0
-     */
-    inline int32_t       getIndex(void) const;
-
-    /**
-     * Returns the length of the entire text in the underlying
-     * text-storage object.
-     * @return the length of the entire text in the text-storage object
-     * @stable ICU 2.0
-     */
-    inline int32_t           getLength() const;
-
-    /**
-     * Moves the current position relative to the start or end of the
-     * iteration range, or relative to the current position itself.
-     * The movement is expressed in numbers of code units forward
-     * or backward by specifying a positive or negative delta.
-     * @param delta the position relative to origin. A positive delta means forward;
-     * a negative delta means backward.
-     * @param origin Origin enumeration {kStart, kCurrent, kEnd}
-     * @return the new position
-     * @stable ICU 2.0
-     */
-    virtual int32_t      move(int32_t delta, EOrigin origin) = 0;
-
-    /**
-     * Moves the current position relative to the start or end of the
-     * iteration range, or relative to the current position itself.
-     * The movement is expressed in numbers of code points forward
-     * or backward by specifying a positive or negative delta.
-     * @param delta the position relative to origin. A positive delta means forward;
-     * a negative delta means backward.
-     * @param origin Origin enumeration {kStart, kCurrent, kEnd}
-     * @return the new position
-     * @stable ICU 2.0
-     */
-#ifdef move32
-     // One of the system headers right now is sometimes defining a conflicting macro we don't use
-#undef move32
-#endif
-    virtual int32_t      move32(int32_t delta, EOrigin origin) = 0;
-
-    /**
-     * Copies the text under iteration into the UnicodeString
-     * referred to by "result".
-     * @param result Receives a copy of the text under iteration.
-     * @stable ICU 2.0
-     */
-    virtual void            getText(UnicodeString&  result) = 0;
-
-protected:
-    /**
-     * Empty constructor.
-     * @stable ICU 2.0
-     */
-    CharacterIterator();
-
-    /**
-     * Constructor, just setting the length field in this base class.
-     * @stable ICU 2.0
-     */
-    CharacterIterator(int32_t length);
-
-    /**
-     * Constructor, just setting the length and position fields in this base class.
-     * @stable ICU 2.0
-     */
-    CharacterIterator(int32_t length, int32_t position);
-
-    /**
-     * Constructor, just setting the length, start, end, and position fields in this base class.
-     * @stable ICU 2.0
-     */
-    CharacterIterator(int32_t length, int32_t textBegin, int32_t textEnd, int32_t position);
-
-    /**
-     * Copy constructor.
-     *
-     * @param that The CharacterIterator to be copied
-     * @stable ICU 2.0
-     */
-    CharacterIterator(const CharacterIterator &that);
-
-    /**
-     * Assignment operator.  Sets this CharacterIterator to have the same behavior,
-     * as the one passed in.
-     * @param that The CharacterIterator passed in.
-     * @return the newly set CharacterIterator.
-     * @stable ICU 2.0
-     */
-    CharacterIterator &operator=(const CharacterIterator &that);
-
-    /**
-     * Base class text length field.
-     * Necessary this for correct getText() and hashCode().
-     * @stable ICU 2.0
-     */
-    int32_t textLength;
-
-    /**
-     * Base class field for the current position.
-     * @stable ICU 2.0
-     */
-    int32_t  pos;
-
-    /**
-     * Base class field for the start of the iteration range.
-     * @stable ICU 2.0
-     */
-    int32_t  begin;
-
-    /**
-     * Base class field for the end of the iteration range.
-     * @stable ICU 2.0
-     */
-    int32_t  end;
-};
-
-inline UBool
-ForwardCharacterIterator::operator!=(const ForwardCharacterIterator& that) const {
-    return !operator==(that);
-}
-
-inline int32_t
-CharacterIterator::setToStart() {
-    return move(0, kStart);
-}
-
-inline int32_t
-CharacterIterator::setToEnd() {
-    return move(0, kEnd);
-}
-
-inline int32_t
-CharacterIterator::startIndex(void) const {
-    return begin;
-}
-
-inline int32_t
-CharacterIterator::endIndex(void) const {
-    return end;
-}
-
-inline int32_t
-CharacterIterator::getIndex(void) const {
-    return pos;
-}
-
-inline int32_t
-CharacterIterator::getLength(void) const {
-    return textLength;
-}
-
-U_NAMESPACE_END
-
-#endif /* U_SHOW_CPLUSPLUS_API */
-
-#endif
-=======
-// © 2016 and later: Unicode, Inc. and others.
-// License & terms of use: http://www.unicode.org/copyright.html
-/*
-********************************************************************
-*
-*   Copyright (C) 1997-2011, International Business Machines
-*   Corporation and others.  All Rights Reserved.
-*
-********************************************************************
-*/
-
-#ifndef CHARITER_H
-#define CHARITER_H
-
-#include "unicode/utypes.h"
-
-#if U_SHOW_CPLUSPLUS_API
-
-#include "unicode/uobject.h"
-#include "unicode/unistr.h"
-/**
- * \file
- * \brief C++ API: Character Iterator
- */
- 
-U_NAMESPACE_BEGIN
-/**
- * Abstract class that defines an API for forward-only iteration
- * on text objects.
- * This is a minimal interface for iteration without random access
- * or backwards iteration. It is especially useful for wrapping
- * streams with converters into an object for collation or
- * normalization.
- *
- * <p>Characters can be accessed in two ways: as code units or as
- * code points.
- * Unicode code points are 21-bit integers and are the scalar values
- * of Unicode characters. ICU uses the type UChar32 for them.
- * Unicode code units are the storage units of a given
- * Unicode/UCS Transformation Format (a character encoding scheme).
- * With UTF-16, all code points can be represented with either one
- * or two code units ("surrogates").
- * String storage is typically based on code units, while properties
- * of characters are typically determined using code point values.
- * Some processes may be designed to work with sequences of code units,
- * or it may be known that all characters that are important to an
- * algorithm can be represented with single code units.
- * Other processes will need to use the code point access functions.</p>
- *
- * <p>ForwardCharacterIterator provides nextPostInc() to access
- * a code unit and advance an internal position into the text object,
- * similar to a <code>return text[position++]</code>.<br>
- * It provides next32PostInc() to access a code point and advance an internal
- * position.</p>
- *
- * <p>next32PostInc() assumes that the current position is that of
- * the beginning of a code point, i.e., of its first code unit.
- * After next32PostInc(), this will be true again.
- * In general, access to code units and code points in the same
- * iteration loop should not be mixed. In UTF-16, if the current position
- * is on a second code unit (Low Surrogate), then only that code unit
- * is returned even by next32PostInc().</p>
- *
- * <p>For iteration with either function, there are two ways to
- * check for the end of the iteration. When there are no more
- * characters in the text object:
- * <ul>
- * <li>The hasNext() function returns false.</li>
- * <li>nextPostInc() and next32PostInc() return DONE
- *     when one attempts to read beyond the end of the text object.</li>
- * </ul>
- *
- * Example:
- * \code 
- * void function1(ForwardCharacterIterator &it) {
- *     UChar32 c;
- *     while(it.hasNext()) {
- *         c=it.next32PostInc();
- *         // use c
- *     }
- * }
- *
- * void function1(ForwardCharacterIterator &it) {
- *     char16_t c;
- *     while((c=it.nextPostInc())!=ForwardCharacterIterator::DONE) {
- *         // use c
- *      }
- *  }
- * \endcode
- * </p>
- *
- * @stable ICU 2.0
- */
-class U_COMMON_API ForwardCharacterIterator : public UObject {
-public:
-    /**
-     * Value returned by most of ForwardCharacterIterator's functions
-     * when the iterator has reached the limits of its iteration.
-     * @stable ICU 2.0
-     */
-    enum { DONE = 0xffff };
-    
-    /**
-     * Destructor.  
-     * @stable ICU 2.0
-     */
-    virtual ~ForwardCharacterIterator();
-    
-    /**
-     * Returns true when both iterators refer to the same
-     * character in the same character-storage object.  
-     * @param that The ForwardCharacterIterator to be compared for equality
-     * @return true when both iterators refer to the same
-     * character in the same character-storage object
-     * @stable ICU 2.0
-     */
-    virtual bool operator==(const ForwardCharacterIterator& that) const = 0;
-    
-    /**
-     * Returns true when the iterators refer to different
-     * text-storage objects, or to different characters in the
-     * same text-storage object.  
-     * @param that The ForwardCharacterIterator to be compared for inequality
-     * @return true when the iterators refer to different
-     * text-storage objects, or to different characters in the
-     * same text-storage object
-     * @stable ICU 2.0
-     */
-    inline bool operator!=(const ForwardCharacterIterator& that) const;
-    
-    /**
-     * Generates a hash code for this iterator.  
-     * @return the hash code.
-     * @stable ICU 2.0
-     */
-    virtual int32_t hashCode(void) const = 0;
-    
-    /**
-     * Returns a UClassID for this ForwardCharacterIterator ("poor man's
-     * RTTI").<P> Despite the fact that this function is public,
-     * DO NOT CONSIDER IT PART OF CHARACTERITERATOR'S API! 
-     * @return a UClassID for this ForwardCharacterIterator 
-     * @stable ICU 2.0
-     */
-    virtual UClassID getDynamicClassID(void) const override = 0;
-    
-    /**
-     * Gets the current code unit for returning and advances to the next code unit
-     * in the iteration range
-     * (toward endIndex()).  If there are
-     * no more code units to return, returns DONE.
-     * @return the current code unit.
-     * @stable ICU 2.0
-     */
-    virtual char16_t         nextPostInc(void) = 0;
-    
-    /**
-     * Gets the current code point for returning and advances to the next code point
-     * in the iteration range
-     * (toward endIndex()).  If there are
-     * no more code points to return, returns DONE.
-     * @return the current code point.
-     * @stable ICU 2.0
-     */
-    virtual UChar32       next32PostInc(void) = 0;
-    
-    /**
-     * Returns false if there are no more code units or code points
-     * at or after the current position in the iteration range.
-     * This is used with nextPostInc() or next32PostInc() in forward
-     * iteration.
-     * @returns false if there are no more code units or code points
-     * at or after the current position in the iteration range.
-     * @stable ICU 2.0
-     */
-    virtual UBool        hasNext() = 0;
-    
-protected:
-    /** Default constructor to be overridden in the implementing class. @stable ICU 2.0*/
-    ForwardCharacterIterator();
-    
-    /** Copy constructor to be overridden in the implementing class. @stable ICU 2.0*/
-    ForwardCharacterIterator(const ForwardCharacterIterator &other);
-    
-    /**
-     * Assignment operator to be overridden in the implementing class.
-     * @stable ICU 2.0
-     */
-    ForwardCharacterIterator &operator=(const ForwardCharacterIterator&) { return *this; }
-};
-
-/**
- * Abstract class that defines an API for iteration
- * on text objects.
- * This is an interface for forward and backward iteration
- * and random access into a text object.
- *
- * <p>The API provides backward compatibility to the Java and older ICU
- * CharacterIterator classes but extends them significantly:
- * <ol>
- * <li>CharacterIterator is now a subclass of ForwardCharacterIterator.</li>
- * <li>While the old API functions provided forward iteration with
- *     "pre-increment" semantics, the new one also provides functions
- *     with "post-increment" semantics. They are more efficient and should
- *     be the preferred iterator functions for new implementations.
- *     The backward iteration always had "pre-decrement" semantics, which
- *     are efficient.</li>
- * <li>Just like ForwardCharacterIterator, it provides access to
- *     both code units and code points. Code point access versions are available
- *     for the old and the new iteration semantics.</li>
- * <li>There are new functions for setting and moving the current position
- *     without returning a character, for efficiency.</li>
- * </ol>
- *
- * See ForwardCharacterIterator for examples for using the new forward iteration
- * functions. For backward iteration, there is also a hasPrevious() function
- * that can be used analogously to hasNext().
- * The old functions work as before and are shown below.</p>
- *
- * <p>Examples for some of the new functions:</p>
- *
- * Forward iteration with hasNext():
- * \code
- * void forward1(CharacterIterator &it) {
- *     UChar32 c;
- *     for(it.setToStart(); it.hasNext();) {
- *         c=it.next32PostInc();
- *         // use c
- *     }
- *  }
- * \endcode
- * Forward iteration more similar to loops with the old forward iteration,
- * showing a way to convert simple for() loops:
- * \code
- * void forward2(CharacterIterator &it) {
- *     char16_t c;
- *     for(c=it.firstPostInc(); c!=CharacterIterator::DONE; c=it.nextPostInc()) {
- *          // use c
- *      }
- * }
- * \endcode
- * Backward iteration with setToEnd() and hasPrevious():
- * \code
- *  void backward1(CharacterIterator &it) {
- *      UChar32 c;
- *      for(it.setToEnd(); it.hasPrevious();) {
- *         c=it.previous32();
- *          // use c
- *      }
- *  }
- * \endcode
- * Backward iteration with a more traditional for() loop:
- * \code
- * void backward2(CharacterIterator &it) {
- *     char16_t c;
- *     for(c=it.last(); c!=CharacterIterator::DONE; c=it.previous()) {
- *         // use c
- *      }
- *  }
- * \endcode
- *
- * Example for random access:
- * \code
- *  void random(CharacterIterator &it) {
- *      // set to the third code point from the beginning
- *      it.move32(3, CharacterIterator::kStart);
- *      // get a code point from here without moving the position
- *      UChar32 c=it.current32();
- *      // get the position
- *      int32_t pos=it.getIndex();
- *      // get the previous code unit
- *      char16_t u=it.previous();
- *      // move back one more code unit
- *      it.move(-1, CharacterIterator::kCurrent);
- *      // set the position back to where it was
- *      // and read the same code point c and move beyond it
- *      it.setIndex(pos);
- *      if(c!=it.next32PostInc()) {
- *          exit(1); // CharacterIterator inconsistent
- *      }
- *  }
- * \endcode
- *
- * <p>Examples, especially for the old API:</p>
- *
- * Function processing characters, in this example simple output
- * <pre>
- * \code
- *  void processChar( char16_t c )
- *  {
- *      cout << " " << c;
- *  }
- * \endcode
- * </pre>
- * Traverse the text from start to finish
- * <pre> 
- * \code
- *  void traverseForward(CharacterIterator& iter)
- *  {
- *      for(char16_t c = iter.first(); c != CharacterIterator::DONE; c = iter.next()) {
- *          processChar(c);
- *      }
- *  }
- * \endcode
- * </pre>
- * Traverse the text backwards, from end to start
- * <pre>
- * \code
- *  void traverseBackward(CharacterIterator& iter)
- *  {
- *      for(char16_t c = iter.last(); c != CharacterIterator::DONE; c = iter.previous()) {
- *          processChar(c);
- *      }
- *  }
- * \endcode
- * </pre>
- * Traverse both forward and backward from a given position in the text. 
- * Calls to notBoundary() in this example represents some additional stopping criteria.
- * <pre>
- * \code
- * void traverseOut(CharacterIterator& iter, int32_t pos)
- * {
- *      char16_t c;
- *      for (c = iter.setIndex(pos);
- *      c != CharacterIterator::DONE && (Unicode::isLetter(c) || Unicode::isDigit(c));
- *          c = iter.next()) {}
- *      int32_t end = iter.getIndex();
- *      for (c = iter.setIndex(pos);
- *          c != CharacterIterator::DONE && (Unicode::isLetter(c) || Unicode::isDigit(c));
- *          c = iter.previous()) {}
- *      int32_t start = iter.getIndex() + 1;
- *  
- *      cout << "start: " << start << " end: " << end << endl;
- *      for (c = iter.setIndex(start); iter.getIndex() < end; c = iter.next() ) {
- *          processChar(c);
- *     }
- *  }
- * \endcode
- * </pre>
- * Creating a StringCharacterIterator and calling the test functions
- * <pre>
- * \code
- *  void CharacterIterator_Example( void )
- *   {
- *       cout << endl << "===== CharacterIterator_Example: =====" << endl;
- *       UnicodeString text("Ein kleiner Satz.");
- *       StringCharacterIterator iterator(text);
- *       cout << "----- traverseForward: -----------" << endl;
- *       traverseForward( iterator );
- *       cout << endl << endl << "----- traverseBackward: ----------" << endl;
- *       traverseBackward( iterator );
- *       cout << endl << endl << "----- traverseOut: ---------------" << endl;
- *       traverseOut( iterator, 7 );
- *       cout << endl << endl << "-----" << endl;
- *   }
- * \endcode
- * </pre>
- *
- * @stable ICU 2.0
- */
-class U_COMMON_API CharacterIterator : public ForwardCharacterIterator {
-public:
-    /**
-     * Origin enumeration for the move() and move32() functions.
-     * @stable ICU 2.0
-     */
-    enum EOrigin { kStart, kCurrent, kEnd };
-
-    /**
-     * Destructor.
-     * @stable ICU 2.0
-     */
-    virtual ~CharacterIterator();
-
-    /**
-     * Returns a pointer to a new CharacterIterator of the same
-     * concrete class as this one, and referring to the same
-     * character in the same text-storage object as this one.  The
-     * caller is responsible for deleting the new clone.  
-     * @return a pointer to a new CharacterIterator
-     * @stable ICU 2.0
-     */
-    virtual CharacterIterator* clone() const = 0;
-
-    /**
-     * Sets the iterator to refer to the first code unit in its
-     * iteration range, and returns that code unit.
-     * This can be used to begin an iteration with next().
-     * @return the first code unit in its iteration range.
-     * @stable ICU 2.0
-     */
-    virtual char16_t         first(void) = 0;
-
-    /**
-     * Sets the iterator to refer to the first code unit in its
-     * iteration range, returns that code unit, and moves the position
-     * to the second code unit. This is an alternative to setToStart()
-     * for forward iteration with nextPostInc().
-     * @return the first code unit in its iteration range.
-     * @stable ICU 2.0
-     */
-    virtual char16_t         firstPostInc(void);
-
-    /**
-     * Sets the iterator to refer to the first code point in its
-     * iteration range, and returns that code unit,
-     * This can be used to begin an iteration with next32().
-     * Note that an iteration with next32PostInc(), beginning with,
-     * e.g., setToStart() or firstPostInc(), is more efficient.
-     * @return the first code point in its iteration range.
-     * @stable ICU 2.0
-     */
-    virtual UChar32       first32(void) = 0;
-
-    /**
-     * Sets the iterator to refer to the first code point in its
-     * iteration range, returns that code point, and moves the position
-     * to the second code point. This is an alternative to setToStart()
-     * for forward iteration with next32PostInc().
-     * @return the first code point in its iteration range.
-     * @stable ICU 2.0
-     */
-    virtual UChar32       first32PostInc(void);
-
-    /**
-     * Sets the iterator to refer to the first code unit or code point in its
-     * iteration range. This can be used to begin a forward
-     * iteration with nextPostInc() or next32PostInc().
-     * @return the start position of the iteration range
-     * @stable ICU 2.0
-     */
-    inline int32_t    setToStart();
-
-    /**
-     * Sets the iterator to refer to the last code unit in its
-     * iteration range, and returns that code unit.
-     * This can be used to begin an iteration with previous().
-     * @return the last code unit.
-     * @stable ICU 2.0
-     */
-    virtual char16_t         last(void) = 0;
-        
-    /**
-     * Sets the iterator to refer to the last code point in its
-     * iteration range, and returns that code unit.
-     * This can be used to begin an iteration with previous32().
-     * @return the last code point.
-     * @stable ICU 2.0
-     */
-    virtual UChar32       last32(void) = 0;
-
-    /**
-     * Sets the iterator to the end of its iteration range, just behind
-     * the last code unit or code point. This can be used to begin a backward
-     * iteration with previous() or previous32().
-     * @return the end position of the iteration range
-     * @stable ICU 2.0
-     */
-    inline int32_t    setToEnd();
-
-    /**
-     * Sets the iterator to refer to the "position"-th code unit
-     * in the text-storage object the iterator refers to, and
-     * returns that code unit.  
-     * @param position the "position"-th code unit in the text-storage object
-     * @return the "position"-th code unit.
-     * @stable ICU 2.0
-     */
-    virtual char16_t         setIndex(int32_t position) = 0;
-
-    /**
-     * Sets the iterator to refer to the beginning of the code point
-     * that contains the "position"-th code unit
-     * in the text-storage object the iterator refers to, and
-     * returns that code point.
-     * The current position is adjusted to the beginning of the code point
-     * (its first code unit).
-     * @param position the "position"-th code unit in the text-storage object
-     * @return the "position"-th code point.
-     * @stable ICU 2.0
-     */
-    virtual UChar32       setIndex32(int32_t position) = 0;
-
-    /**
-     * Returns the code unit the iterator currently refers to. 
-     * @return the current code unit. 
-     * @stable ICU 2.0
-     */
-    virtual char16_t         current(void) const = 0;
-        
-    /**
-     * Returns the code point the iterator currently refers to.  
-     * @return the current code point.
-     * @stable ICU 2.0
-     */
-    virtual UChar32       current32(void) const = 0;
-        
-    /**
-     * Advances to the next code unit in the iteration range
-     * (toward endIndex()), and returns that code unit.  If there are
-     * no more code units to return, returns DONE.
-     * @return the next code unit.
-     * @stable ICU 2.0
-     */
-    virtual char16_t         next(void) = 0;
-        
-    /**
-     * Advances to the next code point in the iteration range
-     * (toward endIndex()), and returns that code point.  If there are
-     * no more code points to return, returns DONE.
-     * Note that iteration with "pre-increment" semantics is less
-     * efficient than iteration with "post-increment" semantics
-     * that is provided by next32PostInc().
-     * @return the next code point.
-     * @stable ICU 2.0
-     */
-    virtual UChar32       next32(void) = 0;
-        
-    /**
-     * Advances to the previous code unit in the iteration range
-     * (toward startIndex()), and returns that code unit.  If there are
-     * no more code units to return, returns DONE.  
-     * @return the previous code unit.
-     * @stable ICU 2.0
-     */
-    virtual char16_t         previous(void) = 0;
-
-    /**
-     * Advances to the previous code point in the iteration range
-     * (toward startIndex()), and returns that code point.  If there are
-     * no more code points to return, returns DONE. 
-     * @return the previous code point. 
-     * @stable ICU 2.0
-     */
-    virtual UChar32       previous32(void) = 0;
-
-    /**
-     * Returns false if there are no more code units or code points
-     * before the current position in the iteration range.
-     * This is used with previous() or previous32() in backward
-     * iteration.
-     * @return false if there are no more code units or code points
-     * before the current position in the iteration range, return true otherwise.
-     * @stable ICU 2.0
-     */
-    virtual UBool        hasPrevious() = 0;
-
-    /**
-     * Returns the numeric index in the underlying text-storage
-     * object of the character returned by first().  Since it's
-     * possible to create an iterator that iterates across only
-     * part of a text-storage object, this number isn't
-     * necessarily 0.  
-     * @returns the numeric index in the underlying text-storage
-     * object of the character returned by first().
-     * @stable ICU 2.0
-     */
-    inline int32_t       startIndex(void) const;
-        
-    /**
-     * Returns the numeric index in the underlying text-storage
-     * object of the position immediately BEYOND the character
-     * returned by last().  
-     * @return the numeric index in the underlying text-storage
-     * object of the position immediately BEYOND the character
-     * returned by last().
-     * @stable ICU 2.0
-     */
-    inline int32_t       endIndex(void) const;
-        
-    /**
-     * Returns the numeric index in the underlying text-storage
-     * object of the character the iterator currently refers to
-     * (i.e., the character returned by current()).  
-     * @return the numeric index in the text-storage object of 
-     * the character the iterator currently refers to
-     * @stable ICU 2.0
-     */
-    inline int32_t       getIndex(void) const;
-
-    /**
-     * Returns the length of the entire text in the underlying
-     * text-storage object.
-     * @return the length of the entire text in the text-storage object
-     * @stable ICU 2.0
-     */
-    inline int32_t           getLength() const;
-
-    /**
-     * Moves the current position relative to the start or end of the
-     * iteration range, or relative to the current position itself.
-     * The movement is expressed in numbers of code units forward
-     * or backward by specifying a positive or negative delta.
-     * @param delta the position relative to origin. A positive delta means forward;
-     * a negative delta means backward.
-     * @param origin Origin enumeration {kStart, kCurrent, kEnd}
-     * @return the new position
-     * @stable ICU 2.0
-     */
-    virtual int32_t      move(int32_t delta, EOrigin origin) = 0;
-
-    /**
-     * Moves the current position relative to the start or end of the
-     * iteration range, or relative to the current position itself.
-     * The movement is expressed in numbers of code points forward
-     * or backward by specifying a positive or negative delta.
-     * @param delta the position relative to origin. A positive delta means forward;
-     * a negative delta means backward.
-     * @param origin Origin enumeration {kStart, kCurrent, kEnd}
-     * @return the new position
-     * @stable ICU 2.0
-     */
-#ifdef move32
-     // One of the system headers right now is sometimes defining a conflicting macro we don't use
-#undef move32
-#endif
-    virtual int32_t      move32(int32_t delta, EOrigin origin) = 0;
-
-    /**
-     * Copies the text under iteration into the UnicodeString
-     * referred to by "result".  
-     * @param result Receives a copy of the text under iteration.  
-     * @stable ICU 2.0
-     */
-    virtual void            getText(UnicodeString&  result) = 0;
-
-protected:
-    /**
-     * Empty constructor.
-     * @stable ICU 2.0
-     */
-    CharacterIterator();
-
-    /**
-     * Constructor, just setting the length field in this base class.
-     * @stable ICU 2.0
-     */
-    CharacterIterator(int32_t length);
-
-    /**
-     * Constructor, just setting the length and position fields in this base class.
-     * @stable ICU 2.0
-     */
-    CharacterIterator(int32_t length, int32_t position);
-
-    /**
-     * Constructor, just setting the length, start, end, and position fields in this base class.
-     * @stable ICU 2.0
-     */
-    CharacterIterator(int32_t length, int32_t textBegin, int32_t textEnd, int32_t position);
-  
-    /**
-     * Copy constructor.
-     *
-     * @param that The CharacterIterator to be copied
-     * @stable ICU 2.0
-     */
-    CharacterIterator(const CharacterIterator &that);
-
-    /**
-     * Assignment operator.  Sets this CharacterIterator to have the same behavior,
-     * as the one passed in.
-     * @param that The CharacterIterator passed in.
-     * @return the newly set CharacterIterator.
-     * @stable ICU 2.0
-     */
-    CharacterIterator &operator=(const CharacterIterator &that);
-
-    /**
-     * Base class text length field.
-     * Necessary this for correct getText() and hashCode().
-     * @stable ICU 2.0
-     */
-    int32_t textLength;
-
-    /**
-     * Base class field for the current position.
-     * @stable ICU 2.0
-     */
-    int32_t  pos;
-
-    /**
-     * Base class field for the start of the iteration range.
-     * @stable ICU 2.0
-     */
-    int32_t  begin;
-
-    /**
-     * Base class field for the end of the iteration range.
-     * @stable ICU 2.0
-     */
-    int32_t  end;
-};
-
-inline bool
-ForwardCharacterIterator::operator!=(const ForwardCharacterIterator& that) const {
-    return !operator==(that);
-}
-
-inline int32_t
-CharacterIterator::setToStart() {
-    return move(0, kStart);
-}
-
-inline int32_t
-CharacterIterator::setToEnd() {
-    return move(0, kEnd);
-}
-
-inline int32_t
-CharacterIterator::startIndex(void) const {
-    return begin;
-}
-
-inline int32_t
-CharacterIterator::endIndex(void) const {
-    return end;
-}
-
-inline int32_t
-CharacterIterator::getIndex(void) const {
-    return pos;
-}
-
-inline int32_t
-CharacterIterator::getLength(void) const {
-    return textLength;
-}
-
-U_NAMESPACE_END
-
-#endif /* U_SHOW_CPLUSPLUS_API */
-
-#endif
->>>>>>> a8a80be5
+// © 2016 and later: Unicode, Inc. and others.
+// License & terms of use: http://www.unicode.org/copyright.html
+/*
+********************************************************************
+*
+*   Copyright (C) 1997-2011, International Business Machines
+*   Corporation and others.  All Rights Reserved.
+*
+********************************************************************
+*/
+
+#ifndef CHARITER_H
+#define CHARITER_H
+
+#include "unicode/utypes.h"
+
+#if U_SHOW_CPLUSPLUS_API
+
+#include "unicode/uobject.h"
+#include "unicode/unistr.h"
+/**
+ * \file
+ * \brief C++ API: Character Iterator
+ */
+ 
+U_NAMESPACE_BEGIN
+/**
+ * Abstract class that defines an API for forward-only iteration
+ * on text objects.
+ * This is a minimal interface for iteration without random access
+ * or backwards iteration. It is especially useful for wrapping
+ * streams with converters into an object for collation or
+ * normalization.
+ *
+ * <p>Characters can be accessed in two ways: as code units or as
+ * code points.
+ * Unicode code points are 21-bit integers and are the scalar values
+ * of Unicode characters. ICU uses the type UChar32 for them.
+ * Unicode code units are the storage units of a given
+ * Unicode/UCS Transformation Format (a character encoding scheme).
+ * With UTF-16, all code points can be represented with either one
+ * or two code units ("surrogates").
+ * String storage is typically based on code units, while properties
+ * of characters are typically determined using code point values.
+ * Some processes may be designed to work with sequences of code units,
+ * or it may be known that all characters that are important to an
+ * algorithm can be represented with single code units.
+ * Other processes will need to use the code point access functions.</p>
+ *
+ * <p>ForwardCharacterIterator provides nextPostInc() to access
+ * a code unit and advance an internal position into the text object,
+ * similar to a <code>return text[position++]</code>.<br>
+ * It provides next32PostInc() to access a code point and advance an internal
+ * position.</p>
+ *
+ * <p>next32PostInc() assumes that the current position is that of
+ * the beginning of a code point, i.e., of its first code unit.
+ * After next32PostInc(), this will be true again.
+ * In general, access to code units and code points in the same
+ * iteration loop should not be mixed. In UTF-16, if the current position
+ * is on a second code unit (Low Surrogate), then only that code unit
+ * is returned even by next32PostInc().</p>
+ *
+ * <p>For iteration with either function, there are two ways to
+ * check for the end of the iteration. When there are no more
+ * characters in the text object:
+ * <ul>
+ * <li>The hasNext() function returns false.</li>
+ * <li>nextPostInc() and next32PostInc() return DONE
+ *     when one attempts to read beyond the end of the text object.</li>
+ * </ul>
+ *
+ * Example:
+ * \code 
+ * void function1(ForwardCharacterIterator &it) {
+ *     UChar32 c;
+ *     while(it.hasNext()) {
+ *         c=it.next32PostInc();
+ *         // use c
+ *     }
+ * }
+ *
+ * void function1(ForwardCharacterIterator &it) {
+ *     char16_t c;
+ *     while((c=it.nextPostInc())!=ForwardCharacterIterator::DONE) {
+ *         // use c
+ *      }
+ *  }
+ * \endcode
+ * </p>
+ *
+ * @stable ICU 2.0
+ */
+class U_COMMON_API ForwardCharacterIterator : public UObject {
+public:
+    /**
+     * Value returned by most of ForwardCharacterIterator's functions
+     * when the iterator has reached the limits of its iteration.
+     * @stable ICU 2.0
+     */
+    enum { DONE = 0xffff };
+    
+    /**
+     * Destructor.  
+     * @stable ICU 2.0
+     */
+    virtual ~ForwardCharacterIterator();
+    
+    /**
+     * Returns true when both iterators refer to the same
+     * character in the same character-storage object.  
+     * @param that The ForwardCharacterIterator to be compared for equality
+     * @return true when both iterators refer to the same
+     * character in the same character-storage object
+     * @stable ICU 2.0
+     */
+    virtual bool operator==(const ForwardCharacterIterator& that) const = 0;
+    
+    /**
+     * Returns true when the iterators refer to different
+     * text-storage objects, or to different characters in the
+     * same text-storage object.  
+     * @param that The ForwardCharacterIterator to be compared for inequality
+     * @return true when the iterators refer to different
+     * text-storage objects, or to different characters in the
+     * same text-storage object
+     * @stable ICU 2.0
+     */
+    inline bool operator!=(const ForwardCharacterIterator& that) const;
+    
+    /**
+     * Generates a hash code for this iterator.  
+     * @return the hash code.
+     * @stable ICU 2.0
+     */
+    virtual int32_t hashCode(void) const = 0;
+    
+    /**
+     * Returns a UClassID for this ForwardCharacterIterator ("poor man's
+     * RTTI").<P> Despite the fact that this function is public,
+     * DO NOT CONSIDER IT PART OF CHARACTERITERATOR'S API! 
+     * @return a UClassID for this ForwardCharacterIterator 
+     * @stable ICU 2.0
+     */
+    virtual UClassID getDynamicClassID(void) const override = 0;
+    
+    /**
+     * Gets the current code unit for returning and advances to the next code unit
+     * in the iteration range
+     * (toward endIndex()).  If there are
+     * no more code units to return, returns DONE.
+     * @return the current code unit.
+     * @stable ICU 2.0
+     */
+    virtual char16_t         nextPostInc(void) = 0;
+    
+    /**
+     * Gets the current code point for returning and advances to the next code point
+     * in the iteration range
+     * (toward endIndex()).  If there are
+     * no more code points to return, returns DONE.
+     * @return the current code point.
+     * @stable ICU 2.0
+     */
+    virtual UChar32       next32PostInc(void) = 0;
+    
+    /**
+     * Returns false if there are no more code units or code points
+     * at or after the current position in the iteration range.
+     * This is used with nextPostInc() or next32PostInc() in forward
+     * iteration.
+     * @returns false if there are no more code units or code points
+     * at or after the current position in the iteration range.
+     * @stable ICU 2.0
+     */
+    virtual UBool        hasNext() = 0;
+    
+protected:
+    /** Default constructor to be overridden in the implementing class. @stable ICU 2.0*/
+    ForwardCharacterIterator();
+    
+    /** Copy constructor to be overridden in the implementing class. @stable ICU 2.0*/
+    ForwardCharacterIterator(const ForwardCharacterIterator &other);
+    
+    /**
+     * Assignment operator to be overridden in the implementing class.
+     * @stable ICU 2.0
+     */
+    ForwardCharacterIterator &operator=(const ForwardCharacterIterator&) { return *this; }
+};
+
+/**
+ * Abstract class that defines an API for iteration
+ * on text objects.
+ * This is an interface for forward and backward iteration
+ * and random access into a text object.
+ *
+ * <p>The API provides backward compatibility to the Java and older ICU
+ * CharacterIterator classes but extends them significantly:
+ * <ol>
+ * <li>CharacterIterator is now a subclass of ForwardCharacterIterator.</li>
+ * <li>While the old API functions provided forward iteration with
+ *     "pre-increment" semantics, the new one also provides functions
+ *     with "post-increment" semantics. They are more efficient and should
+ *     be the preferred iterator functions for new implementations.
+ *     The backward iteration always had "pre-decrement" semantics, which
+ *     are efficient.</li>
+ * <li>Just like ForwardCharacterIterator, it provides access to
+ *     both code units and code points. Code point access versions are available
+ *     for the old and the new iteration semantics.</li>
+ * <li>There are new functions for setting and moving the current position
+ *     without returning a character, for efficiency.</li>
+ * </ol>
+ *
+ * See ForwardCharacterIterator for examples for using the new forward iteration
+ * functions. For backward iteration, there is also a hasPrevious() function
+ * that can be used analogously to hasNext().
+ * The old functions work as before and are shown below.</p>
+ *
+ * <p>Examples for some of the new functions:</p>
+ *
+ * Forward iteration with hasNext():
+ * \code
+ * void forward1(CharacterIterator &it) {
+ *     UChar32 c;
+ *     for(it.setToStart(); it.hasNext();) {
+ *         c=it.next32PostInc();
+ *         // use c
+ *     }
+ *  }
+ * \endcode
+ * Forward iteration more similar to loops with the old forward iteration,
+ * showing a way to convert simple for() loops:
+ * \code
+ * void forward2(CharacterIterator &it) {
+ *     char16_t c;
+ *     for(c=it.firstPostInc(); c!=CharacterIterator::DONE; c=it.nextPostInc()) {
+ *          // use c
+ *      }
+ * }
+ * \endcode
+ * Backward iteration with setToEnd() and hasPrevious():
+ * \code
+ *  void backward1(CharacterIterator &it) {
+ *      UChar32 c;
+ *      for(it.setToEnd(); it.hasPrevious();) {
+ *         c=it.previous32();
+ *          // use c
+ *      }
+ *  }
+ * \endcode
+ * Backward iteration with a more traditional for() loop:
+ * \code
+ * void backward2(CharacterIterator &it) {
+ *     char16_t c;
+ *     for(c=it.last(); c!=CharacterIterator::DONE; c=it.previous()) {
+ *         // use c
+ *      }
+ *  }
+ * \endcode
+ *
+ * Example for random access:
+ * \code
+ *  void random(CharacterIterator &it) {
+ *      // set to the third code point from the beginning
+ *      it.move32(3, CharacterIterator::kStart);
+ *      // get a code point from here without moving the position
+ *      UChar32 c=it.current32();
+ *      // get the position
+ *      int32_t pos=it.getIndex();
+ *      // get the previous code unit
+ *      char16_t u=it.previous();
+ *      // move back one more code unit
+ *      it.move(-1, CharacterIterator::kCurrent);
+ *      // set the position back to where it was
+ *      // and read the same code point c and move beyond it
+ *      it.setIndex(pos);
+ *      if(c!=it.next32PostInc()) {
+ *          exit(1); // CharacterIterator inconsistent
+ *      }
+ *  }
+ * \endcode
+ *
+ * <p>Examples, especially for the old API:</p>
+ *
+ * Function processing characters, in this example simple output
+ * <pre>
+ * \code
+ *  void processChar( char16_t c )
+ *  {
+ *      cout << " " << c;
+ *  }
+ * \endcode
+ * </pre>
+ * Traverse the text from start to finish
+ * <pre> 
+ * \code
+ *  void traverseForward(CharacterIterator& iter)
+ *  {
+ *      for(char16_t c = iter.first(); c != CharacterIterator::DONE; c = iter.next()) {
+ *          processChar(c);
+ *      }
+ *  }
+ * \endcode
+ * </pre>
+ * Traverse the text backwards, from end to start
+ * <pre>
+ * \code
+ *  void traverseBackward(CharacterIterator& iter)
+ *  {
+ *      for(char16_t c = iter.last(); c != CharacterIterator::DONE; c = iter.previous()) {
+ *          processChar(c);
+ *      }
+ *  }
+ * \endcode
+ * </pre>
+ * Traverse both forward and backward from a given position in the text. 
+ * Calls to notBoundary() in this example represents some additional stopping criteria.
+ * <pre>
+ * \code
+ * void traverseOut(CharacterIterator& iter, int32_t pos)
+ * {
+ *      char16_t c;
+ *      for (c = iter.setIndex(pos);
+ *      c != CharacterIterator::DONE && (Unicode::isLetter(c) || Unicode::isDigit(c));
+ *          c = iter.next()) {}
+ *      int32_t end = iter.getIndex();
+ *      for (c = iter.setIndex(pos);
+ *          c != CharacterIterator::DONE && (Unicode::isLetter(c) || Unicode::isDigit(c));
+ *          c = iter.previous()) {}
+ *      int32_t start = iter.getIndex() + 1;
+ *  
+ *      cout << "start: " << start << " end: " << end << endl;
+ *      for (c = iter.setIndex(start); iter.getIndex() < end; c = iter.next() ) {
+ *          processChar(c);
+ *     }
+ *  }
+ * \endcode
+ * </pre>
+ * Creating a StringCharacterIterator and calling the test functions
+ * <pre>
+ * \code
+ *  void CharacterIterator_Example( void )
+ *   {
+ *       cout << endl << "===== CharacterIterator_Example: =====" << endl;
+ *       UnicodeString text("Ein kleiner Satz.");
+ *       StringCharacterIterator iterator(text);
+ *       cout << "----- traverseForward: -----------" << endl;
+ *       traverseForward( iterator );
+ *       cout << endl << endl << "----- traverseBackward: ----------" << endl;
+ *       traverseBackward( iterator );
+ *       cout << endl << endl << "----- traverseOut: ---------------" << endl;
+ *       traverseOut( iterator, 7 );
+ *       cout << endl << endl << "-----" << endl;
+ *   }
+ * \endcode
+ * </pre>
+ *
+ * @stable ICU 2.0
+ */
+class U_COMMON_API CharacterIterator : public ForwardCharacterIterator {
+public:
+    /**
+     * Origin enumeration for the move() and move32() functions.
+     * @stable ICU 2.0
+     */
+    enum EOrigin { kStart, kCurrent, kEnd };
+
+    /**
+     * Destructor.
+     * @stable ICU 2.0
+     */
+    virtual ~CharacterIterator();
+
+    /**
+     * Returns a pointer to a new CharacterIterator of the same
+     * concrete class as this one, and referring to the same
+     * character in the same text-storage object as this one.  The
+     * caller is responsible for deleting the new clone.  
+     * @return a pointer to a new CharacterIterator
+     * @stable ICU 2.0
+     */
+    virtual CharacterIterator* clone() const = 0;
+
+    /**
+     * Sets the iterator to refer to the first code unit in its
+     * iteration range, and returns that code unit.
+     * This can be used to begin an iteration with next().
+     * @return the first code unit in its iteration range.
+     * @stable ICU 2.0
+     */
+    virtual char16_t         first(void) = 0;
+
+    /**
+     * Sets the iterator to refer to the first code unit in its
+     * iteration range, returns that code unit, and moves the position
+     * to the second code unit. This is an alternative to setToStart()
+     * for forward iteration with nextPostInc().
+     * @return the first code unit in its iteration range.
+     * @stable ICU 2.0
+     */
+    virtual char16_t         firstPostInc(void);
+
+    /**
+     * Sets the iterator to refer to the first code point in its
+     * iteration range, and returns that code unit,
+     * This can be used to begin an iteration with next32().
+     * Note that an iteration with next32PostInc(), beginning with,
+     * e.g., setToStart() or firstPostInc(), is more efficient.
+     * @return the first code point in its iteration range.
+     * @stable ICU 2.0
+     */
+    virtual UChar32       first32(void) = 0;
+
+    /**
+     * Sets the iterator to refer to the first code point in its
+     * iteration range, returns that code point, and moves the position
+     * to the second code point. This is an alternative to setToStart()
+     * for forward iteration with next32PostInc().
+     * @return the first code point in its iteration range.
+     * @stable ICU 2.0
+     */
+    virtual UChar32       first32PostInc(void);
+
+    /**
+     * Sets the iterator to refer to the first code unit or code point in its
+     * iteration range. This can be used to begin a forward
+     * iteration with nextPostInc() or next32PostInc().
+     * @return the start position of the iteration range
+     * @stable ICU 2.0
+     */
+    inline int32_t    setToStart();
+
+    /**
+     * Sets the iterator to refer to the last code unit in its
+     * iteration range, and returns that code unit.
+     * This can be used to begin an iteration with previous().
+     * @return the last code unit.
+     * @stable ICU 2.0
+     */
+    virtual char16_t         last(void) = 0;
+        
+    /**
+     * Sets the iterator to refer to the last code point in its
+     * iteration range, and returns that code unit.
+     * This can be used to begin an iteration with previous32().
+     * @return the last code point.
+     * @stable ICU 2.0
+     */
+    virtual UChar32       last32(void) = 0;
+
+    /**
+     * Sets the iterator to the end of its iteration range, just behind
+     * the last code unit or code point. This can be used to begin a backward
+     * iteration with previous() or previous32().
+     * @return the end position of the iteration range
+     * @stable ICU 2.0
+     */
+    inline int32_t    setToEnd();
+
+    /**
+     * Sets the iterator to refer to the "position"-th code unit
+     * in the text-storage object the iterator refers to, and
+     * returns that code unit.  
+     * @param position the "position"-th code unit in the text-storage object
+     * @return the "position"-th code unit.
+     * @stable ICU 2.0
+     */
+    virtual char16_t         setIndex(int32_t position) = 0;
+
+    /**
+     * Sets the iterator to refer to the beginning of the code point
+     * that contains the "position"-th code unit
+     * in the text-storage object the iterator refers to, and
+     * returns that code point.
+     * The current position is adjusted to the beginning of the code point
+     * (its first code unit).
+     * @param position the "position"-th code unit in the text-storage object
+     * @return the "position"-th code point.
+     * @stable ICU 2.0
+     */
+    virtual UChar32       setIndex32(int32_t position) = 0;
+
+    /**
+     * Returns the code unit the iterator currently refers to. 
+     * @return the current code unit. 
+     * @stable ICU 2.0
+     */
+    virtual char16_t         current(void) const = 0;
+        
+    /**
+     * Returns the code point the iterator currently refers to.  
+     * @return the current code point.
+     * @stable ICU 2.0
+     */
+    virtual UChar32       current32(void) const = 0;
+        
+    /**
+     * Advances to the next code unit in the iteration range
+     * (toward endIndex()), and returns that code unit.  If there are
+     * no more code units to return, returns DONE.
+     * @return the next code unit.
+     * @stable ICU 2.0
+     */
+    virtual char16_t         next(void) = 0;
+        
+    /**
+     * Advances to the next code point in the iteration range
+     * (toward endIndex()), and returns that code point.  If there are
+     * no more code points to return, returns DONE.
+     * Note that iteration with "pre-increment" semantics is less
+     * efficient than iteration with "post-increment" semantics
+     * that is provided by next32PostInc().
+     * @return the next code point.
+     * @stable ICU 2.0
+     */
+    virtual UChar32       next32(void) = 0;
+        
+    /**
+     * Advances to the previous code unit in the iteration range
+     * (toward startIndex()), and returns that code unit.  If there are
+     * no more code units to return, returns DONE.  
+     * @return the previous code unit.
+     * @stable ICU 2.0
+     */
+    virtual char16_t         previous(void) = 0;
+
+    /**
+     * Advances to the previous code point in the iteration range
+     * (toward startIndex()), and returns that code point.  If there are
+     * no more code points to return, returns DONE. 
+     * @return the previous code point. 
+     * @stable ICU 2.0
+     */
+    virtual UChar32       previous32(void) = 0;
+
+    /**
+     * Returns false if there are no more code units or code points
+     * before the current position in the iteration range.
+     * This is used with previous() or previous32() in backward
+     * iteration.
+     * @return false if there are no more code units or code points
+     * before the current position in the iteration range, return true otherwise.
+     * @stable ICU 2.0
+     */
+    virtual UBool        hasPrevious() = 0;
+
+    /**
+     * Returns the numeric index in the underlying text-storage
+     * object of the character returned by first().  Since it's
+     * possible to create an iterator that iterates across only
+     * part of a text-storage object, this number isn't
+     * necessarily 0.  
+     * @returns the numeric index in the underlying text-storage
+     * object of the character returned by first().
+     * @stable ICU 2.0
+     */
+    inline int32_t       startIndex(void) const;
+        
+    /**
+     * Returns the numeric index in the underlying text-storage
+     * object of the position immediately BEYOND the character
+     * returned by last().  
+     * @return the numeric index in the underlying text-storage
+     * object of the position immediately BEYOND the character
+     * returned by last().
+     * @stable ICU 2.0
+     */
+    inline int32_t       endIndex(void) const;
+        
+    /**
+     * Returns the numeric index in the underlying text-storage
+     * object of the character the iterator currently refers to
+     * (i.e., the character returned by current()).  
+     * @return the numeric index in the text-storage object of 
+     * the character the iterator currently refers to
+     * @stable ICU 2.0
+     */
+    inline int32_t       getIndex(void) const;
+
+    /**
+     * Returns the length of the entire text in the underlying
+     * text-storage object.
+     * @return the length of the entire text in the text-storage object
+     * @stable ICU 2.0
+     */
+    inline int32_t           getLength() const;
+
+    /**
+     * Moves the current position relative to the start or end of the
+     * iteration range, or relative to the current position itself.
+     * The movement is expressed in numbers of code units forward
+     * or backward by specifying a positive or negative delta.
+     * @param delta the position relative to origin. A positive delta means forward;
+     * a negative delta means backward.
+     * @param origin Origin enumeration {kStart, kCurrent, kEnd}
+     * @return the new position
+     * @stable ICU 2.0
+     */
+    virtual int32_t      move(int32_t delta, EOrigin origin) = 0;
+
+    /**
+     * Moves the current position relative to the start or end of the
+     * iteration range, or relative to the current position itself.
+     * The movement is expressed in numbers of code points forward
+     * or backward by specifying a positive or negative delta.
+     * @param delta the position relative to origin. A positive delta means forward;
+     * a negative delta means backward.
+     * @param origin Origin enumeration {kStart, kCurrent, kEnd}
+     * @return the new position
+     * @stable ICU 2.0
+     */
+#ifdef move32
+     // One of the system headers right now is sometimes defining a conflicting macro we don't use
+#undef move32
+#endif
+    virtual int32_t      move32(int32_t delta, EOrigin origin) = 0;
+
+    /**
+     * Copies the text under iteration into the UnicodeString
+     * referred to by "result".  
+     * @param result Receives a copy of the text under iteration.  
+     * @stable ICU 2.0
+     */
+    virtual void            getText(UnicodeString&  result) = 0;
+
+protected:
+    /**
+     * Empty constructor.
+     * @stable ICU 2.0
+     */
+    CharacterIterator();
+
+    /**
+     * Constructor, just setting the length field in this base class.
+     * @stable ICU 2.0
+     */
+    CharacterIterator(int32_t length);
+
+    /**
+     * Constructor, just setting the length and position fields in this base class.
+     * @stable ICU 2.0
+     */
+    CharacterIterator(int32_t length, int32_t position);
+
+    /**
+     * Constructor, just setting the length, start, end, and position fields in this base class.
+     * @stable ICU 2.0
+     */
+    CharacterIterator(int32_t length, int32_t textBegin, int32_t textEnd, int32_t position);
+  
+    /**
+     * Copy constructor.
+     *
+     * @param that The CharacterIterator to be copied
+     * @stable ICU 2.0
+     */
+    CharacterIterator(const CharacterIterator &that);
+
+    /**
+     * Assignment operator.  Sets this CharacterIterator to have the same behavior,
+     * as the one passed in.
+     * @param that The CharacterIterator passed in.
+     * @return the newly set CharacterIterator.
+     * @stable ICU 2.0
+     */
+    CharacterIterator &operator=(const CharacterIterator &that);
+
+    /**
+     * Base class text length field.
+     * Necessary this for correct getText() and hashCode().
+     * @stable ICU 2.0
+     */
+    int32_t textLength;
+
+    /**
+     * Base class field for the current position.
+     * @stable ICU 2.0
+     */
+    int32_t  pos;
+
+    /**
+     * Base class field for the start of the iteration range.
+     * @stable ICU 2.0
+     */
+    int32_t  begin;
+
+    /**
+     * Base class field for the end of the iteration range.
+     * @stable ICU 2.0
+     */
+    int32_t  end;
+};
+
+inline bool
+ForwardCharacterIterator::operator!=(const ForwardCharacterIterator& that) const {
+    return !operator==(that);
+}
+
+inline int32_t
+CharacterIterator::setToStart() {
+    return move(0, kStart);
+}
+
+inline int32_t
+CharacterIterator::setToEnd() {
+    return move(0, kEnd);
+}
+
+inline int32_t
+CharacterIterator::startIndex(void) const {
+    return begin;
+}
+
+inline int32_t
+CharacterIterator::endIndex(void) const {
+    return end;
+}
+
+inline int32_t
+CharacterIterator::getIndex(void) const {
+    return pos;
+}
+
+inline int32_t
+CharacterIterator::getLength(void) const {
+    return textLength;
+}
+
+U_NAMESPACE_END
+
+#endif /* U_SHOW_CPLUSPLUS_API */
+
+#endif