--- conflicted
+++ resolved
@@ -1,331 +1,164 @@
-<<<<<<< HEAD
-// © 2016 and later: Unicode, Inc. and others.
-// License & terms of use: http://www.unicode.org/copyright.html
-/*
-*******************************************************************************
-* Copyright (C) 2008-2009, International Business Machines Corporation and
-* others. All Rights Reserved.
-*******************************************************************************
-*
-* File DTINTRV.H
-*
-*******************************************************************************
-*/
-
-#ifndef __DTINTRV_H__
-#define __DTINTRV_H__
-
-#include "unicode/utypes.h"
-
-#if U_SHOW_CPLUSPLUS_API
-
-#include "unicode/uobject.h"
-
-/**
- * \file
- * \brief C++ API: Date Interval data type
- */
-
-U_NAMESPACE_BEGIN
-
-
-/**
- * This class represents a date interval.
- * It is a pair of UDate representing from UDate 1 to UDate 2.
- * @stable ICU 4.0
-**/
-class U_COMMON_API DateInterval : public UObject {
-public:
-
-    /**
-     * Construct a DateInterval given a from date and a to date.
-     * @param fromDate  The from date in date interval.
-     * @param toDate    The to date in date interval.
-     * @stable ICU 4.0
-     */
-    DateInterval(UDate fromDate, UDate toDate);
-
-    /**
-     * destructor
-     * @stable ICU 4.0
-     */
-    virtual ~DateInterval();
-
-    /**
-     * Get the from date.
-     * @return  the from date in dateInterval.
-     * @stable ICU 4.0
-     */
-    inline UDate getFromDate() const;
-
-    /**
-     * Get the to date.
-     * @return  the to date in dateInterval.
-     * @stable ICU 4.0
-     */
-    inline UDate getToDate() const;
-
-
-    /**
-     * Return the class ID for this class. This is useful only for comparing to
-     * a return value from getDynamicClassID(). For example:
-     * <pre>
-     * .   Base* polymorphic_pointer = createPolymorphicObject();
-     * .   if (polymorphic_pointer->getDynamicClassID() ==
-     * .       derived::getStaticClassID()) ...
-     * </pre>
-     * @return          The class ID for all objects of this class.
-     * @stable ICU 4.0
-     */
-    static UClassID U_EXPORT2 getStaticClassID(void);
-
-    /**
-     * Returns a unique class ID POLYMORPHICALLY. Pure virtual override. This
-     * method is to implement a simple version of RTTI, since not all C++
-     * compilers support genuine RTTI. Polymorphic operator==() and clone()
-     * methods call this method.
-     *
-     * @return          The class ID for this object. All objects of a
-     *                  given class have the same class ID.  Objects of
-     *                  other classes have different class IDs.
-     * @stable ICU 4.0
-     */
-    virtual UClassID getDynamicClassID(void) const;
-
-
-    /**
-     * Copy constructor.
-     * @stable ICU 4.0
-     */
-    DateInterval(const DateInterval& other);
-
-    /**
-     * Default assignment operator
-     * @stable ICU 4.0
-     */
-    DateInterval& operator=(const DateInterval&);
-
-    /**
-     * Equality operator.
-     * @return true if the two DateIntervals are the same
-     * @stable ICU 4.0
-     */
-    virtual UBool operator==(const DateInterval& other) const;
-
-    /**
-     * Non-equality operator
-     * @return true if the two DateIntervals are not the same
-     * @stable ICU 4.0
-     */
-    inline UBool operator!=(const DateInterval& other) const;
-
-
-    /**
-     * clone this object.
-     * The caller owns the result and should delete it when done.
-     * @return a cloned DateInterval
-     * @stable ICU 4.0
-     */
-     virtual DateInterval* clone() const;
-
-private:
-    /**
-     * Default constructor, not implemented.
-     */
-    DateInterval();
-
-    UDate fromDate;
-    UDate toDate;
-
-} ;// end class DateInterval
-
-
-inline UDate
-DateInterval::getFromDate() const {
-    return fromDate;
-}
-
-
-inline UDate
-DateInterval::getToDate() const {
-    return toDate;
-}
-
-
-inline UBool
-DateInterval::operator!=(const DateInterval& other) const {
-    return ( !operator==(other) );
-}
-
-
-U_NAMESPACE_END
-
-#endif /* U_SHOW_CPLUSPLUS_API */
-
-#endif
-=======
-// © 2016 and later: Unicode, Inc. and others.
-// License & terms of use: http://www.unicode.org/copyright.html
-/*
-*******************************************************************************
-* Copyright (C) 2008-2009, International Business Machines Corporation and
-* others. All Rights Reserved.
-*******************************************************************************
-*
-* File DTINTRV.H 
-*
-*******************************************************************************
-*/
-
-#ifndef __DTINTRV_H__
-#define __DTINTRV_H__
-
-#include "unicode/utypes.h"
-
-#if U_SHOW_CPLUSPLUS_API
-
-#include "unicode/uobject.h"
-
-/**
- * \file
- * \brief C++ API: Date Interval data type
- */
-
-U_NAMESPACE_BEGIN
-
-
-/**
- * This class represents a date interval.
- * It is a pair of UDate representing from UDate 1 to UDate 2.
- * @stable ICU 4.0
-**/
-class U_COMMON_API DateInterval : public UObject {
-public:
-
-    /** 
-     * Construct a DateInterval given a from date and a to date.
-     * @param fromDate  The from date in date interval.
-     * @param toDate    The to date in date interval.
-     * @stable ICU 4.0
-     */
-    DateInterval(UDate fromDate, UDate toDate);
-
-    /**
-     * destructor
-     * @stable ICU 4.0
-     */
-    virtual ~DateInterval();
- 
-    /** 
-     * Get the from date.
-     * @return  the from date in dateInterval.
-     * @stable ICU 4.0
-     */
-    inline UDate getFromDate() const;
-
-    /** 
-     * Get the to date.
-     * @return  the to date in dateInterval.
-     * @stable ICU 4.0
-     */
-    inline UDate getToDate() const;
-
-
-    /**
-     * Return the class ID for this class. This is useful only for comparing to
-     * a return value from getDynamicClassID(). For example:
-     * <pre>
-     * .   Base* polymorphic_pointer = createPolymorphicObject();
-     * .   if (polymorphic_pointer->getDynamicClassID() ==
-     * .       derived::getStaticClassID()) ...
-     * </pre>
-     * @return          The class ID for all objects of this class.
-     * @stable ICU 4.0
-     */
-    static UClassID U_EXPORT2 getStaticClassID(void);
-
-    /**
-     * Returns a unique class ID POLYMORPHICALLY. Pure virtual override. This
-     * method is to implement a simple version of RTTI, since not all C++
-     * compilers support genuine RTTI. Polymorphic operator==() and clone()
-     * methods call this method.
-     *
-     * @return          The class ID for this object. All objects of a
-     *                  given class have the same class ID.  Objects of
-     *                  other classes have different class IDs.
-     * @stable ICU 4.0
-     */
-    virtual UClassID getDynamicClassID(void) const override;
-
-    
-    /**
-     * Copy constructor.
-     * @stable ICU 4.0
-     */
-    DateInterval(const DateInterval& other);
-
-    /**
-     * Default assignment operator
-     * @stable ICU 4.0
-     */
-    DateInterval& operator=(const DateInterval&);
-
-    /**
-     * Equality operator.
-     * @return true if the two DateIntervals are the same
-     * @stable ICU 4.0
-     */
-    virtual bool operator==(const DateInterval& other) const;
-
-    /**
-     * Non-equality operator
-     * @return true if the two DateIntervals are not the same
-     * @stable ICU 4.0
-     */
-    inline bool operator!=(const DateInterval& other) const;
-
-
-    /**
-     * clone this object. 
-     * The caller owns the result and should delete it when done.
-     * @return a cloned DateInterval
-     * @stable ICU 4.0
-     */
-     virtual DateInterval* clone() const;
-
-private:
-    /** 
-     * Default constructor, not implemented.
-     */
-    DateInterval() = delete;
-
-    UDate fromDate;
-    UDate toDate;
-
-} ;// end class DateInterval
-
-
-inline UDate 
-DateInterval::getFromDate() const { 
-    return fromDate; 
-}
-
-
-inline UDate 
-DateInterval::getToDate() const { 
-    return toDate; 
-}
-
-
-inline bool
-DateInterval::operator!=(const DateInterval& other) const { 
-    return ( !operator==(other) );
-}
-
-
-U_NAMESPACE_END
-
-#endif /* U_SHOW_CPLUSPLUS_API */
-
-#endif
->>>>>>> a8a80be5
+// © 2016 and later: Unicode, Inc. and others.
+// License & terms of use: http://www.unicode.org/copyright.html
+/*
+*******************************************************************************
+* Copyright (C) 2008-2009, International Business Machines Corporation and
+* others. All Rights Reserved.
+*******************************************************************************
+*
+* File DTINTRV.H 
+*
+*******************************************************************************
+*/
+
+#ifndef __DTINTRV_H__
+#define __DTINTRV_H__
+
+#include "unicode/utypes.h"
+
+#if U_SHOW_CPLUSPLUS_API
+
+#include "unicode/uobject.h"
+
+/**
+ * \file
+ * \brief C++ API: Date Interval data type
+ */
+
+U_NAMESPACE_BEGIN
+
+
+/**
+ * This class represents a date interval.
+ * It is a pair of UDate representing from UDate 1 to UDate 2.
+ * @stable ICU 4.0
+**/
+class U_COMMON_API DateInterval : public UObject {
+public:
+
+    /** 
+     * Construct a DateInterval given a from date and a to date.
+     * @param fromDate  The from date in date interval.
+     * @param toDate    The to date in date interval.
+     * @stable ICU 4.0
+     */
+    DateInterval(UDate fromDate, UDate toDate);
+
+    /**
+     * destructor
+     * @stable ICU 4.0
+     */
+    virtual ~DateInterval();
+ 
+    /** 
+     * Get the from date.
+     * @return  the from date in dateInterval.
+     * @stable ICU 4.0
+     */
+    inline UDate getFromDate() const;
+
+    /** 
+     * Get the to date.
+     * @return  the to date in dateInterval.
+     * @stable ICU 4.0
+     */
+    inline UDate getToDate() const;
+
+
+    /**
+     * Return the class ID for this class. This is useful only for comparing to
+     * a return value from getDynamicClassID(). For example:
+     * <pre>
+     * .   Base* polymorphic_pointer = createPolymorphicObject();
+     * .   if (polymorphic_pointer->getDynamicClassID() ==
+     * .       derived::getStaticClassID()) ...
+     * </pre>
+     * @return          The class ID for all objects of this class.
+     * @stable ICU 4.0
+     */
+    static UClassID U_EXPORT2 getStaticClassID(void);
+
+    /**
+     * Returns a unique class ID POLYMORPHICALLY. Pure virtual override. This
+     * method is to implement a simple version of RTTI, since not all C++
+     * compilers support genuine RTTI. Polymorphic operator==() and clone()
+     * methods call this method.
+     *
+     * @return          The class ID for this object. All objects of a
+     *                  given class have the same class ID.  Objects of
+     *                  other classes have different class IDs.
+     * @stable ICU 4.0
+     */
+    virtual UClassID getDynamicClassID(void) const override;
+
+    
+    /**
+     * Copy constructor.
+     * @stable ICU 4.0
+     */
+    DateInterval(const DateInterval& other);
+
+    /**
+     * Default assignment operator
+     * @stable ICU 4.0
+     */
+    DateInterval& operator=(const DateInterval&);
+
+    /**
+     * Equality operator.
+     * @return true if the two DateIntervals are the same
+     * @stable ICU 4.0
+     */
+    virtual bool operator==(const DateInterval& other) const;
+
+    /**
+     * Non-equality operator
+     * @return true if the two DateIntervals are not the same
+     * @stable ICU 4.0
+     */
+    inline bool operator!=(const DateInterval& other) const;
+
+
+    /**
+     * clone this object. 
+     * The caller owns the result and should delete it when done.
+     * @return a cloned DateInterval
+     * @stable ICU 4.0
+     */
+     virtual DateInterval* clone() const;
+
+private:
+    /** 
+     * Default constructor, not implemented.
+     */
+    DateInterval() = delete;
+
+    UDate fromDate;
+    UDate toDate;
+
+} ;// end class DateInterval
+
+
+inline UDate 
+DateInterval::getFromDate() const { 
+    return fromDate; 
+}
+
+
+inline UDate 
+DateInterval::getToDate() const { 
+    return toDate; 
+}
+
+
+inline bool
+DateInterval::operator!=(const DateInterval& other) const { 
+    return ( !operator==(other) );
+}
+
+
+U_NAMESPACE_END
+
+#endif /* U_SHOW_CPLUSPLUS_API */
+
+#endif