--- conflicted
+++ resolved
@@ -1,1545 +1,771 @@
-<<<<<<< HEAD
-// © 2016 and later: Unicode, Inc. and others.
-// License & terms of use: http://www.unicode.org/copyright.html
-/*
-*******************************************************************************
-*
-*   Copyright (C) 2009-2013, International Business Machines
-*   Corporation and others.  All Rights Reserved.
-*
-*******************************************************************************
-*   file name:  normalizer2.h
-*   encoding:   UTF-8
-*   tab size:   8 (not used)
-*   indentation:4
-*
-*   created on: 2009nov22
-*   created by: Markus W. Scherer
-*/
-
-#ifndef __NORMALIZER2_H__
-#define __NORMALIZER2_H__
-
-/**
- * \file
- * \brief C++ API: New API for Unicode Normalization.
- */
-
-#include "unicode/utypes.h"
-
-#if U_SHOW_CPLUSPLUS_API
-
-#if !UCONFIG_NO_NORMALIZATION
-
-#include "unicode/stringpiece.h"
-#include "unicode/uniset.h"
-#include "unicode/unistr.h"
-#include "unicode/unorm2.h"
-
-U_NAMESPACE_BEGIN
-
-class ByteSink;
-
-/**
- * Unicode normalization functionality for standard Unicode normalization or
- * for using custom mapping tables.
- * All instances of this class are unmodifiable/immutable.
- * Instances returned by getInstance() are singletons that must not be deleted by the caller.
- * The Normalizer2 class is not intended for public subclassing.
- *
- * The primary functions are to produce a normalized string and to detect whether
- * a string is already normalized.
- * The most commonly used normalization forms are those defined in
- * http://www.unicode.org/unicode/reports/tr15/
- * However, this API supports additional normalization forms for specialized purposes.
- * For example, NFKC_Casefold is provided via getInstance("nfkc_cf", COMPOSE)
- * and can be used in implementations of UTS #46.
- *
- * Not only are the standard compose and decompose modes supplied,
- * but additional modes are provided as documented in the Mode enum.
- *
- * Some of the functions in this class identify normalization boundaries.
- * At a normalization boundary, the portions of the string
- * before it and starting from it do not interact and can be handled independently.
- *
- * The spanQuickCheckYes() stops at a normalization boundary.
- * When the goal is a normalized string, then the text before the boundary
- * can be copied, and the remainder can be processed with normalizeSecondAndAppend().
- *
- * The hasBoundaryBefore(), hasBoundaryAfter() and isInert() functions test whether
- * a character is guaranteed to be at a normalization boundary,
- * regardless of context.
- * This is used for moving from one normalization boundary to the next
- * or preceding boundary, and for performing iterative normalization.
- *
- * Iterative normalization is useful when only a small portion of a
- * longer string needs to be processed.
- * For example, in ICU, iterative normalization is used by the NormalizationTransliterator
- * (to avoid replacing already-normalized text) and ucol_nextSortKeyPart()
- * (to process only the substring for which sort key bytes are computed).
- *
- * The set of normalization boundaries returned by these functions may not be
- * complete: There may be more boundaries that could be returned.
- * Different functions may return different boundaries.
- * @stable ICU 4.4
- */
-class U_COMMON_API Normalizer2 : public UObject {
-public:
-    /**
-     * Destructor.
-     * @stable ICU 4.4
-     */
-    ~Normalizer2();
-
-    /**
-     * Returns a Normalizer2 instance for Unicode NFC normalization.
-     * Same as getInstance(NULL, "nfc", UNORM2_COMPOSE, errorCode).
-     * Returns an unmodifiable singleton instance. Do not delete it.
-     * @param errorCode Standard ICU error code. Its input value must
-     *                  pass the U_SUCCESS() test, or else the function returns
-     *                  immediately. Check for U_FAILURE() on output or use with
-     *                  function chaining. (See User Guide for details.)
-     * @return the requested Normalizer2, if successful
-     * @stable ICU 49
-     */
-    static const Normalizer2 *
-    getNFCInstance(UErrorCode &errorCode);
-
-    /**
-     * Returns a Normalizer2 instance for Unicode NFD normalization.
-     * Same as getInstance(NULL, "nfc", UNORM2_DECOMPOSE, errorCode).
-     * Returns an unmodifiable singleton instance. Do not delete it.
-     * @param errorCode Standard ICU error code. Its input value must
-     *                  pass the U_SUCCESS() test, or else the function returns
-     *                  immediately. Check for U_FAILURE() on output or use with
-     *                  function chaining. (See User Guide for details.)
-     * @return the requested Normalizer2, if successful
-     * @stable ICU 49
-     */
-    static const Normalizer2 *
-    getNFDInstance(UErrorCode &errorCode);
-
-    /**
-     * Returns a Normalizer2 instance for Unicode NFKC normalization.
-     * Same as getInstance(NULL, "nfkc", UNORM2_COMPOSE, errorCode).
-     * Returns an unmodifiable singleton instance. Do not delete it.
-     * @param errorCode Standard ICU error code. Its input value must
-     *                  pass the U_SUCCESS() test, or else the function returns
-     *                  immediately. Check for U_FAILURE() on output or use with
-     *                  function chaining. (See User Guide for details.)
-     * @return the requested Normalizer2, if successful
-     * @stable ICU 49
-     */
-    static const Normalizer2 *
-    getNFKCInstance(UErrorCode &errorCode);
-
-    /**
-     * Returns a Normalizer2 instance for Unicode NFKD normalization.
-     * Same as getInstance(NULL, "nfkc", UNORM2_DECOMPOSE, errorCode).
-     * Returns an unmodifiable singleton instance. Do not delete it.
-     * @param errorCode Standard ICU error code. Its input value must
-     *                  pass the U_SUCCESS() test, or else the function returns
-     *                  immediately. Check for U_FAILURE() on output or use with
-     *                  function chaining. (See User Guide for details.)
-     * @return the requested Normalizer2, if successful
-     * @stable ICU 49
-     */
-    static const Normalizer2 *
-    getNFKDInstance(UErrorCode &errorCode);
-
-    /**
-     * Returns a Normalizer2 instance for Unicode NFKC_Casefold normalization.
-     * Same as getInstance(NULL, "nfkc_cf", UNORM2_COMPOSE, errorCode).
-     * Returns an unmodifiable singleton instance. Do not delete it.
-     * @param errorCode Standard ICU error code. Its input value must
-     *                  pass the U_SUCCESS() test, or else the function returns
-     *                  immediately. Check for U_FAILURE() on output or use with
-     *                  function chaining. (See User Guide for details.)
-     * @return the requested Normalizer2, if successful
-     * @stable ICU 49
-     */
-    static const Normalizer2 *
-    getNFKCCasefoldInstance(UErrorCode &errorCode);
-
-    /**
-     * Returns a Normalizer2 instance which uses the specified data file
-     * (packageName/name similar to ucnv_openPackage() and ures_open()/ResourceBundle)
-     * and which composes or decomposes text according to the specified mode.
-     * Returns an unmodifiable singleton instance. Do not delete it.
-     *
-     * Use packageName=NULL for data files that are part of ICU's own data.
-     * Use name="nfc" and UNORM2_COMPOSE/UNORM2_DECOMPOSE for Unicode standard NFC/NFD.
-     * Use name="nfkc" and UNORM2_COMPOSE/UNORM2_DECOMPOSE for Unicode standard NFKC/NFKD.
-     * Use name="nfkc_cf" and UNORM2_COMPOSE for Unicode standard NFKC_CF=NFKC_Casefold.
-     *
-     * @param packageName NULL for ICU built-in data, otherwise application data package name
-     * @param name "nfc" or "nfkc" or "nfkc_cf" or name of custom data file
-     * @param mode normalization mode (compose or decompose etc.)
-     * @param errorCode Standard ICU error code. Its input value must
-     *                  pass the U_SUCCESS() test, or else the function returns
-     *                  immediately. Check for U_FAILURE() on output or use with
-     *                  function chaining. (See User Guide for details.)
-     * @return the requested Normalizer2, if successful
-     * @stable ICU 4.4
-     */
-    static const Normalizer2 *
-    getInstance(const char *packageName,
-                const char *name,
-                UNormalization2Mode mode,
-                UErrorCode &errorCode);
-
-    /**
-     * Returns the normalized form of the source string.
-     * @param src source string
-     * @param errorCode Standard ICU error code. Its input value must
-     *                  pass the U_SUCCESS() test, or else the function returns
-     *                  immediately. Check for U_FAILURE() on output or use with
-     *                  function chaining. (See User Guide for details.)
-     * @return normalized src
-     * @stable ICU 4.4
-     */
-    UnicodeString
-    normalize(const UnicodeString &src, UErrorCode &errorCode) const {
-        UnicodeString result;
-        normalize(src, result, errorCode);
-        return result;
-    }
-    /**
-     * Writes the normalized form of the source string to the destination string
-     * (replacing its contents) and returns the destination string.
-     * The source and destination strings must be different objects.
-     * @param src source string
-     * @param dest destination string; its contents is replaced with normalized src
-     * @param errorCode Standard ICU error code. Its input value must
-     *                  pass the U_SUCCESS() test, or else the function returns
-     *                  immediately. Check for U_FAILURE() on output or use with
-     *                  function chaining. (See User Guide for details.)
-     * @return dest
-     * @stable ICU 4.4
-     */
-    virtual UnicodeString &
-    normalize(const UnicodeString &src,
-              UnicodeString &dest,
-              UErrorCode &errorCode) const = 0;
-
-    /**
-     * Normalizes a UTF-8 string and optionally records how source substrings
-     * relate to changed and unchanged result substrings.
-     *
-     * Implemented completely for all built-in modes except for FCD.
-     * The base class implementation converts to & from UTF-16 and does not support edits.
-     *
-     * @param options   Options bit set, usually 0. See U_OMIT_UNCHANGED_TEXT and U_EDITS_NO_RESET.
-     * @param src       Source UTF-8 string.
-     * @param sink      A ByteSink to which the normalized UTF-8 result string is written.
-     *                  sink.Flush() is called at the end.
-     * @param edits     Records edits for index mapping, working with styled text,
-     *                  and getting only changes (if any).
-     *                  The Edits contents is undefined if any error occurs.
-     *                  This function calls edits->reset() first unless
-     *                  options includes U_EDITS_NO_RESET. edits can be nullptr.
-     * @param errorCode Standard ICU error code. Its input value must
-     *                  pass the U_SUCCESS() test, or else the function returns
-     *                  immediately. Check for U_FAILURE() on output or use with
-     *                  function chaining. (See User Guide for details.)
-     * @stable ICU 60
-     */
-    virtual void
-    normalizeUTF8(uint32_t options, StringPiece src, ByteSink &sink,
-                  Edits *edits, UErrorCode &errorCode) const;
-
-    /**
-     * Appends the normalized form of the second string to the first string
-     * (merging them at the boundary) and returns the first string.
-     * The result is normalized if the first string was normalized.
-     * The first and second strings must be different objects.
-     * @param first string, should be normalized
-     * @param second string, will be normalized
-     * @param errorCode Standard ICU error code. Its input value must
-     *                  pass the U_SUCCESS() test, or else the function returns
-     *                  immediately. Check for U_FAILURE() on output or use with
-     *                  function chaining. (See User Guide for details.)
-     * @return first
-     * @stable ICU 4.4
-     */
-    virtual UnicodeString &
-    normalizeSecondAndAppend(UnicodeString &first,
-                             const UnicodeString &second,
-                             UErrorCode &errorCode) const = 0;
-    /**
-     * Appends the second string to the first string
-     * (merging them at the boundary) and returns the first string.
-     * The result is normalized if both the strings were normalized.
-     * The first and second strings must be different objects.
-     * @param first string, should be normalized
-     * @param second string, should be normalized
-     * @param errorCode Standard ICU error code. Its input value must
-     *                  pass the U_SUCCESS() test, or else the function returns
-     *                  immediately. Check for U_FAILURE() on output or use with
-     *                  function chaining. (See User Guide for details.)
-     * @return first
-     * @stable ICU 4.4
-     */
-    virtual UnicodeString &
-    append(UnicodeString &first,
-           const UnicodeString &second,
-           UErrorCode &errorCode) const = 0;
-
-    /**
-     * Gets the decomposition mapping of c.
-     * Roughly equivalent to normalizing the String form of c
-     * on a UNORM2_DECOMPOSE Normalizer2 instance, but much faster, and except that this function
-     * returns false and does not write a string
-     * if c does not have a decomposition mapping in this instance's data.
-     * This function is independent of the mode of the Normalizer2.
-     * @param c code point
-     * @param decomposition String object which will be set to c's
-     *                      decomposition mapping, if there is one.
-     * @return true if c has a decomposition, otherwise false
-     * @stable ICU 4.6
-     */
-    virtual UBool
-    getDecomposition(UChar32 c, UnicodeString &decomposition) const = 0;
-
-    /**
-     * Gets the raw decomposition mapping of c.
-     *
-     * This is similar to the getDecomposition() method but returns the
-     * raw decomposition mapping as specified in UnicodeData.txt or
-     * (for custom data) in the mapping files processed by the gennorm2 tool.
-     * By contrast, getDecomposition() returns the processed,
-     * recursively-decomposed version of this mapping.
-     *
-     * When used on a standard NFKC Normalizer2 instance,
-     * getRawDecomposition() returns the Unicode Decomposition_Mapping (dm) property.
-     *
-     * When used on a standard NFC Normalizer2 instance,
-     * it returns the Decomposition_Mapping only if the Decomposition_Type (dt) is Canonical (Can);
-     * in this case, the result contains either one or two code points (=1..4 char16_ts).
-     *
-     * This function is independent of the mode of the Normalizer2.
-     * The default implementation returns false.
-     * @param c code point
-     * @param decomposition String object which will be set to c's
-     *                      raw decomposition mapping, if there is one.
-     * @return true if c has a decomposition, otherwise false
-     * @stable ICU 49
-     */
-    virtual UBool
-    getRawDecomposition(UChar32 c, UnicodeString &decomposition) const;
-
-    /**
-     * Performs pairwise composition of a & b and returns the composite if there is one.
-     *
-     * Returns a composite code point c only if c has a two-way mapping to a+b.
-     * In standard Unicode normalization, this means that
-     * c has a canonical decomposition to a+b
-     * and c does not have the Full_Composition_Exclusion property.
-     *
-     * This function is independent of the mode of the Normalizer2.
-     * The default implementation returns a negative value.
-     * @param a A (normalization starter) code point.
-     * @param b Another code point.
-     * @return The non-negative composite code point if there is one; otherwise a negative value.
-     * @stable ICU 49
-     */
-    virtual UChar32
-    composePair(UChar32 a, UChar32 b) const;
-
-    /**
-     * Gets the combining class of c.
-     * The default implementation returns 0
-     * but all standard implementations return the Unicode Canonical_Combining_Class value.
-     * @param c code point
-     * @return c's combining class
-     * @stable ICU 49
-     */
-    virtual uint8_t
-    getCombiningClass(UChar32 c) const;
-
-    /**
-     * Tests if the string is normalized.
-     * Internally, in cases where the quickCheck() method would return "maybe"
-     * (which is only possible for the two COMPOSE modes) this method
-     * resolves to "yes" or "no" to provide a definitive result,
-     * at the cost of doing more work in those cases.
-     * @param s input string
-     * @param errorCode Standard ICU error code. Its input value must
-     *                  pass the U_SUCCESS() test, or else the function returns
-     *                  immediately. Check for U_FAILURE() on output or use with
-     *                  function chaining. (See User Guide for details.)
-     * @return true if s is normalized
-     * @stable ICU 4.4
-     */
-    virtual UBool
-    isNormalized(const UnicodeString &s, UErrorCode &errorCode) const = 0;
-    /**
-     * Tests if the UTF-8 string is normalized.
-     * Internally, in cases where the quickCheck() method would return "maybe"
-     * (which is only possible for the two COMPOSE modes) this method
-     * resolves to "yes" or "no" to provide a definitive result,
-     * at the cost of doing more work in those cases.
-     *
-     * This works for all normalization modes.
-     * It is optimized for UTF-8 for all built-in modes except for FCD.
-     * The base class implementation converts to UTF-16 and calls isNormalized().
-     *
-     * @param s UTF-8 input string
-     * @param errorCode Standard ICU error code. Its input value must
-     *                  pass the U_SUCCESS() test, or else the function returns
-     *                  immediately. Check for U_FAILURE() on output or use with
-     *                  function chaining. (See User Guide for details.)
-     * @return true if s is normalized
-     * @stable ICU 60
-     */
-    virtual UBool
-    isNormalizedUTF8(StringPiece s, UErrorCode &errorCode) const;
-
-
-    /**
-     * Tests if the string is normalized.
-     * For the two COMPOSE modes, the result could be "maybe" in cases that
-     * would take a little more work to resolve definitively.
-     * Use spanQuickCheckYes() and normalizeSecondAndAppend() for a faster
-     * combination of quick check + normalization, to avoid
-     * re-checking the "yes" prefix.
-     * @param s input string
-     * @param errorCode Standard ICU error code. Its input value must
-     *                  pass the U_SUCCESS() test, or else the function returns
-     *                  immediately. Check for U_FAILURE() on output or use with
-     *                  function chaining. (See User Guide for details.)
-     * @return UNormalizationCheckResult
-     * @stable ICU 4.4
-     */
-    virtual UNormalizationCheckResult
-    quickCheck(const UnicodeString &s, UErrorCode &errorCode) const = 0;
-
-    /**
-     * Returns the end of the normalized substring of the input string.
-     * In other words, with <code>end=spanQuickCheckYes(s, ec);</code>
-     * the substring <code>UnicodeString(s, 0, end)</code>
-     * will pass the quick check with a "yes" result.
-     *
-     * The returned end index is usually one or more characters before the
-     * "no" or "maybe" character: The end index is at a normalization boundary.
-     * (See the class documentation for more about normalization boundaries.)
-     *
-     * When the goal is a normalized string and most input strings are expected
-     * to be normalized already, then call this method,
-     * and if it returns a prefix shorter than the input string,
-     * copy that prefix and use normalizeSecondAndAppend() for the remainder.
-     * @param s input string
-     * @param errorCode Standard ICU error code. Its input value must
-     *                  pass the U_SUCCESS() test, or else the function returns
-     *                  immediately. Check for U_FAILURE() on output or use with
-     *                  function chaining. (See User Guide for details.)
-     * @return "yes" span end index
-     * @stable ICU 4.4
-     */
-    virtual int32_t
-    spanQuickCheckYes(const UnicodeString &s, UErrorCode &errorCode) const = 0;
-
-    /**
-     * Tests if the character always has a normalization boundary before it,
-     * regardless of context.
-     * If true, then the character does not normalization-interact with
-     * preceding characters.
-     * In other words, a string containing this character can be normalized
-     * by processing portions before this character and starting from this
-     * character independently.
-     * This is used for iterative normalization. See the class documentation for details.
-     * @param c character to test
-     * @return true if c has a normalization boundary before it
-     * @stable ICU 4.4
-     */
-    virtual UBool hasBoundaryBefore(UChar32 c) const = 0;
-
-    /**
-     * Tests if the character always has a normalization boundary after it,
-     * regardless of context.
-     * If true, then the character does not normalization-interact with
-     * following characters.
-     * In other words, a string containing this character can be normalized
-     * by processing portions up to this character and after this
-     * character independently.
-     * This is used for iterative normalization. See the class documentation for details.
-     * Note that this operation may be significantly slower than hasBoundaryBefore().
-     * @param c character to test
-     * @return true if c has a normalization boundary after it
-     * @stable ICU 4.4
-     */
-    virtual UBool hasBoundaryAfter(UChar32 c) const = 0;
-
-    /**
-     * Tests if the character is normalization-inert.
-     * If true, then the character does not change, nor normalization-interact with
-     * preceding or following characters.
-     * In other words, a string containing this character can be normalized
-     * by processing portions before this character and after this
-     * character independently.
-     * This is used for iterative normalization. See the class documentation for details.
-     * Note that this operation may be significantly slower than hasBoundaryBefore().
-     * @param c character to test
-     * @return true if c is normalization-inert
-     * @stable ICU 4.4
-     */
-    virtual UBool isInert(UChar32 c) const = 0;
-};
-
-/**
- * Normalization filtered by a UnicodeSet.
- * Normalizes portions of the text contained in the filter set and leaves
- * portions not contained in the filter set unchanged.
- * Filtering is done via UnicodeSet::span(..., USET_SPAN_SIMPLE).
- * Not-in-the-filter text is treated as "is normalized" and "quick check yes".
- * This class implements all of (and only) the Normalizer2 API.
- * An instance of this class is unmodifiable/immutable but is constructed and
- * must be destructed by the owner.
- * @stable ICU 4.4
- */
-class U_COMMON_API FilteredNormalizer2 : public Normalizer2 {
-public:
-    /**
-     * Constructs a filtered normalizer wrapping any Normalizer2 instance
-     * and a filter set.
-     * Both are aliased and must not be modified or deleted while this object
-     * is used.
-     * The filter set should be frozen; otherwise the performance will suffer greatly.
-     * @param n2 wrapped Normalizer2 instance
-     * @param filterSet UnicodeSet which determines the characters to be normalized
-     * @stable ICU 4.4
-     */
-    FilteredNormalizer2(const Normalizer2 &n2, const UnicodeSet &filterSet) :
-            norm2(n2), set(filterSet) {}
-
-    /**
-     * Destructor.
-     * @stable ICU 4.4
-     */
-    ~FilteredNormalizer2();
-
-    /**
-     * Writes the normalized form of the source string to the destination string
-     * (replacing its contents) and returns the destination string.
-     * The source and destination strings must be different objects.
-     * @param src source string
-     * @param dest destination string; its contents is replaced with normalized src
-     * @param errorCode Standard ICU error code. Its input value must
-     *                  pass the U_SUCCESS() test, or else the function returns
-     *                  immediately. Check for U_FAILURE() on output or use with
-     *                  function chaining. (See User Guide for details.)
-     * @return dest
-     * @stable ICU 4.4
-     */
-    virtual UnicodeString &
-    normalize(const UnicodeString &src,
-              UnicodeString &dest,
-              UErrorCode &errorCode) const U_OVERRIDE;
-
-    /**
-     * Normalizes a UTF-8 string and optionally records how source substrings
-     * relate to changed and unchanged result substrings.
-     *
-     * Implemented completely for most built-in modes except for FCD.
-     * The base class implementation converts to & from UTF-16 and does not support edits.
-     *
-     * @param options   Options bit set, usually 0. See U_OMIT_UNCHANGED_TEXT and U_EDITS_NO_RESET.
-     * @param src       Source UTF-8 string.
-     * @param sink      A ByteSink to which the normalized UTF-8 result string is written.
-     *                  sink.Flush() is called at the end.
-     * @param edits     Records edits for index mapping, working with styled text,
-     *                  and getting only changes (if any).
-     *                  The Edits contents is undefined if any error occurs.
-     *                  This function calls edits->reset() first unless
-     *                  options includes U_EDITS_NO_RESET. edits can be nullptr.
-     * @param errorCode Standard ICU error code. Its input value must
-     *                  pass the U_SUCCESS() test, or else the function returns
-     *                  immediately. Check for U_FAILURE() on output or use with
-     *                  function chaining. (See User Guide for details.)
-     * @stable ICU 60
-     */
-    virtual void
-    normalizeUTF8(uint32_t options, StringPiece src, ByteSink &sink,
-                  Edits *edits, UErrorCode &errorCode) const U_OVERRIDE;
-
-    /**
-     * Appends the normalized form of the second string to the first string
-     * (merging them at the boundary) and returns the first string.
-     * The result is normalized if the first string was normalized.
-     * The first and second strings must be different objects.
-     * @param first string, should be normalized
-     * @param second string, will be normalized
-     * @param errorCode Standard ICU error code. Its input value must
-     *                  pass the U_SUCCESS() test, or else the function returns
-     *                  immediately. Check for U_FAILURE() on output or use with
-     *                  function chaining. (See User Guide for details.)
-     * @return first
-     * @stable ICU 4.4
-     */
-    virtual UnicodeString &
-    normalizeSecondAndAppend(UnicodeString &first,
-                             const UnicodeString &second,
-                             UErrorCode &errorCode) const U_OVERRIDE;
-    /**
-     * Appends the second string to the first string
-     * (merging them at the boundary) and returns the first string.
-     * The result is normalized if both the strings were normalized.
-     * The first and second strings must be different objects.
-     * @param first string, should be normalized
-     * @param second string, should be normalized
-     * @param errorCode Standard ICU error code. Its input value must
-     *                  pass the U_SUCCESS() test, or else the function returns
-     *                  immediately. Check for U_FAILURE() on output or use with
-     *                  function chaining. (See User Guide for details.)
-     * @return first
-     * @stable ICU 4.4
-     */
-    virtual UnicodeString &
-    append(UnicodeString &first,
-           const UnicodeString &second,
-           UErrorCode &errorCode) const U_OVERRIDE;
-
-    /**
-     * Gets the decomposition mapping of c.
-     * For details see the base class documentation.
-     *
-     * This function is independent of the mode of the Normalizer2.
-     * @param c code point
-     * @param decomposition String object which will be set to c's
-     *                      decomposition mapping, if there is one.
-     * @return true if c has a decomposition, otherwise false
-     * @stable ICU 4.6
-     */
-    virtual UBool
-    getDecomposition(UChar32 c, UnicodeString &decomposition) const U_OVERRIDE;
-
-    /**
-     * Gets the raw decomposition mapping of c.
-     * For details see the base class documentation.
-     *
-     * This function is independent of the mode of the Normalizer2.
-     * @param c code point
-     * @param decomposition String object which will be set to c's
-     *                      raw decomposition mapping, if there is one.
-     * @return true if c has a decomposition, otherwise false
-     * @stable ICU 49
-     */
-    virtual UBool
-    getRawDecomposition(UChar32 c, UnicodeString &decomposition) const U_OVERRIDE;
-
-    /**
-     * Performs pairwise composition of a & b and returns the composite if there is one.
-     * For details see the base class documentation.
-     *
-     * This function is independent of the mode of the Normalizer2.
-     * @param a A (normalization starter) code point.
-     * @param b Another code point.
-     * @return The non-negative composite code point if there is one; otherwise a negative value.
-     * @stable ICU 49
-     */
-    virtual UChar32
-    composePair(UChar32 a, UChar32 b) const U_OVERRIDE;
-
-    /**
-     * Gets the combining class of c.
-     * The default implementation returns 0
-     * but all standard implementations return the Unicode Canonical_Combining_Class value.
-     * @param c code point
-     * @return c's combining class
-     * @stable ICU 49
-     */
-    virtual uint8_t
-    getCombiningClass(UChar32 c) const U_OVERRIDE;
-
-    /**
-     * Tests if the string is normalized.
-     * For details see the Normalizer2 base class documentation.
-     * @param s input string
-     * @param errorCode Standard ICU error code. Its input value must
-     *                  pass the U_SUCCESS() test, or else the function returns
-     *                  immediately. Check for U_FAILURE() on output or use with
-     *                  function chaining. (See User Guide for details.)
-     * @return true if s is normalized
-     * @stable ICU 4.4
-     */
-    virtual UBool
-    isNormalized(const UnicodeString &s, UErrorCode &errorCode) const U_OVERRIDE;
-    /**
-     * Tests if the UTF-8 string is normalized.
-     * Internally, in cases where the quickCheck() method would return "maybe"
-     * (which is only possible for the two COMPOSE modes) this method
-     * resolves to "yes" or "no" to provide a definitive result,
-     * at the cost of doing more work in those cases.
-     *
-     * This works for all normalization modes.
-     * It is optimized for UTF-8 for all built-in modes except for FCD.
-     * The base class implementation converts to UTF-16 and calls isNormalized().
-     *
-     * @param s UTF-8 input string
-     * @param errorCode Standard ICU error code. Its input value must
-     *                  pass the U_SUCCESS() test, or else the function returns
-     *                  immediately. Check for U_FAILURE() on output or use with
-     *                  function chaining. (See User Guide for details.)
-     * @return true if s is normalized
-     * @stable ICU 60
-     */
-    virtual UBool
-    isNormalizedUTF8(StringPiece s, UErrorCode &errorCode) const U_OVERRIDE;
-    /**
-     * Tests if the string is normalized.
-     * For details see the Normalizer2 base class documentation.
-     * @param s input string
-     * @param errorCode Standard ICU error code. Its input value must
-     *                  pass the U_SUCCESS() test, or else the function returns
-     *                  immediately. Check for U_FAILURE() on output or use with
-     *                  function chaining. (See User Guide for details.)
-     * @return UNormalizationCheckResult
-     * @stable ICU 4.4
-     */
-    virtual UNormalizationCheckResult
-    quickCheck(const UnicodeString &s, UErrorCode &errorCode) const U_OVERRIDE;
-    /**
-     * Returns the end of the normalized substring of the input string.
-     * For details see the Normalizer2 base class documentation.
-     * @param s input string
-     * @param errorCode Standard ICU error code. Its input value must
-     *                  pass the U_SUCCESS() test, or else the function returns
-     *                  immediately. Check for U_FAILURE() on output or use with
-     *                  function chaining. (See User Guide for details.)
-     * @return "yes" span end index
-     * @stable ICU 4.4
-     */
-    virtual int32_t
-    spanQuickCheckYes(const UnicodeString &s, UErrorCode &errorCode) const U_OVERRIDE;
-
-    /**
-     * Tests if the character always has a normalization boundary before it,
-     * regardless of context.
-     * For details see the Normalizer2 base class documentation.
-     * @param c character to test
-     * @return true if c has a normalization boundary before it
-     * @stable ICU 4.4
-     */
-    virtual UBool hasBoundaryBefore(UChar32 c) const U_OVERRIDE;
-
-    /**
-     * Tests if the character always has a normalization boundary after it,
-     * regardless of context.
-     * For details see the Normalizer2 base class documentation.
-     * @param c character to test
-     * @return true if c has a normalization boundary after it
-     * @stable ICU 4.4
-     */
-    virtual UBool hasBoundaryAfter(UChar32 c) const U_OVERRIDE;
-
-    /**
-     * Tests if the character is normalization-inert.
-     * For details see the Normalizer2 base class documentation.
-     * @param c character to test
-     * @return true if c is normalization-inert
-     * @stable ICU 4.4
-     */
-    virtual UBool isInert(UChar32 c) const U_OVERRIDE;
-private:
-    UnicodeString &
-    normalize(const UnicodeString &src,
-              UnicodeString &dest,
-              USetSpanCondition spanCondition,
-              UErrorCode &errorCode) const;
-
-    void
-    normalizeUTF8(uint32_t options, const char *src, int32_t length,
-                  ByteSink &sink, Edits *edits,
-                  USetSpanCondition spanCondition,
-                  UErrorCode &errorCode) const;
-
-    UnicodeString &
-    normalizeSecondAndAppend(UnicodeString &first,
-                             const UnicodeString &second,
-                             UBool doNormalize,
-                             UErrorCode &errorCode) const;
-
-    const Normalizer2 &norm2;
-    const UnicodeSet &set;
-};
-
-U_NAMESPACE_END
-
-#endif  // !UCONFIG_NO_NORMALIZATION
-
-#endif /* U_SHOW_CPLUSPLUS_API */
-
-#endif  // __NORMALIZER2_H__
-=======
-// © 2016 and later: Unicode, Inc. and others.
-// License & terms of use: http://www.unicode.org/copyright.html
-/*
-*******************************************************************************
-*
-*   Copyright (C) 2009-2013, International Business Machines
-*   Corporation and others.  All Rights Reserved.
-*
-*******************************************************************************
-*   file name:  normalizer2.h
-*   encoding:   UTF-8
-*   tab size:   8 (not used)
-*   indentation:4
-*
-*   created on: 2009nov22
-*   created by: Markus W. Scherer
-*/
-
-#ifndef __NORMALIZER2_H__
-#define __NORMALIZER2_H__
-
-/**
- * \file
- * \brief C++ API: New API for Unicode Normalization.
- */
-
-#include "unicode/utypes.h"
-
-#if U_SHOW_CPLUSPLUS_API
-
-#if !UCONFIG_NO_NORMALIZATION
-
-#include "unicode/stringpiece.h"
-#include "unicode/uniset.h"
-#include "unicode/unistr.h"
-#include "unicode/unorm2.h"
-
-U_NAMESPACE_BEGIN
-
-class ByteSink;
-
-/**
- * Unicode normalization functionality for standard Unicode normalization or
- * for using custom mapping tables.
- * All instances of this class are unmodifiable/immutable.
- * Instances returned by getInstance() are singletons that must not be deleted by the caller.
- * The Normalizer2 class is not intended for public subclassing.
- *
- * The primary functions are to produce a normalized string and to detect whether
- * a string is already normalized.
- * The most commonly used normalization forms are those defined in
- * http://www.unicode.org/unicode/reports/tr15/
- * However, this API supports additional normalization forms for specialized purposes.
- * For example, NFKC_Casefold is provided via getInstance("nfkc_cf", COMPOSE)
- * and can be used in implementations of UTS #46.
- *
- * Not only are the standard compose and decompose modes supplied,
- * but additional modes are provided as documented in the Mode enum.
- *
- * Some of the functions in this class identify normalization boundaries.
- * At a normalization boundary, the portions of the string
- * before it and starting from it do not interact and can be handled independently.
- *
- * The spanQuickCheckYes() stops at a normalization boundary.
- * When the goal is a normalized string, then the text before the boundary
- * can be copied, and the remainder can be processed with normalizeSecondAndAppend().
- *
- * The hasBoundaryBefore(), hasBoundaryAfter() and isInert() functions test whether
- * a character is guaranteed to be at a normalization boundary,
- * regardless of context.
- * This is used for moving from one normalization boundary to the next
- * or preceding boundary, and for performing iterative normalization.
- *
- * Iterative normalization is useful when only a small portion of a
- * longer string needs to be processed.
- * For example, in ICU, iterative normalization is used by the NormalizationTransliterator
- * (to avoid replacing already-normalized text) and ucol_nextSortKeyPart()
- * (to process only the substring for which sort key bytes are computed).
- *
- * The set of normalization boundaries returned by these functions may not be
- * complete: There may be more boundaries that could be returned.
- * Different functions may return different boundaries.
- * @stable ICU 4.4
- */
-class U_COMMON_API Normalizer2 : public UObject {
-public:
-    /**
-     * Destructor.
-     * @stable ICU 4.4
-     */
-    ~Normalizer2();
-
-    /**
-     * Returns a Normalizer2 instance for Unicode NFC normalization.
-     * Same as getInstance(nullptr, "nfc", UNORM2_COMPOSE, errorCode).
-     * Returns an unmodifiable singleton instance. Do not delete it.
-     * @param errorCode Standard ICU error code. Its input value must
-     *                  pass the U_SUCCESS() test, or else the function returns
-     *                  immediately. Check for U_FAILURE() on output or use with
-     *                  function chaining. (See User Guide for details.)
-     * @return the requested Normalizer2, if successful
-     * @stable ICU 49
-     */
-    static const Normalizer2 *
-    getNFCInstance(UErrorCode &errorCode);
-
-    /**
-     * Returns a Normalizer2 instance for Unicode NFD normalization.
-     * Same as getInstance(nullptr, "nfc", UNORM2_DECOMPOSE, errorCode).
-     * Returns an unmodifiable singleton instance. Do not delete it.
-     * @param errorCode Standard ICU error code. Its input value must
-     *                  pass the U_SUCCESS() test, or else the function returns
-     *                  immediately. Check for U_FAILURE() on output or use with
-     *                  function chaining. (See User Guide for details.)
-     * @return the requested Normalizer2, if successful
-     * @stable ICU 49
-     */
-    static const Normalizer2 *
-    getNFDInstance(UErrorCode &errorCode);
-
-    /**
-     * Returns a Normalizer2 instance for Unicode NFKC normalization.
-     * Same as getInstance(nullptr, "nfkc", UNORM2_COMPOSE, errorCode).
-     * Returns an unmodifiable singleton instance. Do not delete it.
-     * @param errorCode Standard ICU error code. Its input value must
-     *                  pass the U_SUCCESS() test, or else the function returns
-     *                  immediately. Check for U_FAILURE() on output or use with
-     *                  function chaining. (See User Guide for details.)
-     * @return the requested Normalizer2, if successful
-     * @stable ICU 49
-     */
-    static const Normalizer2 *
-    getNFKCInstance(UErrorCode &errorCode);
-
-    /**
-     * Returns a Normalizer2 instance for Unicode NFKD normalization.
-     * Same as getInstance(nullptr, "nfkc", UNORM2_DECOMPOSE, errorCode).
-     * Returns an unmodifiable singleton instance. Do not delete it.
-     * @param errorCode Standard ICU error code. Its input value must
-     *                  pass the U_SUCCESS() test, or else the function returns
-     *                  immediately. Check for U_FAILURE() on output or use with
-     *                  function chaining. (See User Guide for details.)
-     * @return the requested Normalizer2, if successful
-     * @stable ICU 49
-     */
-    static const Normalizer2 *
-    getNFKDInstance(UErrorCode &errorCode);
-
-    /**
-     * Returns a Normalizer2 instance for Unicode NFKC_Casefold normalization.
-     * Same as getInstance(nullptr, "nfkc_cf", UNORM2_COMPOSE, errorCode).
-     * Returns an unmodifiable singleton instance. Do not delete it.
-     * @param errorCode Standard ICU error code. Its input value must
-     *                  pass the U_SUCCESS() test, or else the function returns
-     *                  immediately. Check for U_FAILURE() on output or use with
-     *                  function chaining. (See User Guide for details.)
-     * @return the requested Normalizer2, if successful
-     * @stable ICU 49
-     */
-    static const Normalizer2 *
-    getNFKCCasefoldInstance(UErrorCode &errorCode);
-
-    /**
-     * Returns a Normalizer2 instance which uses the specified data file
-     * (packageName/name similar to ucnv_openPackage() and ures_open()/ResourceBundle)
-     * and which composes or decomposes text according to the specified mode.
-     * Returns an unmodifiable singleton instance. Do not delete it.
-     *
-     * Use packageName=nullptr for data files that are part of ICU's own data.
-     * Use name="nfc" and UNORM2_COMPOSE/UNORM2_DECOMPOSE for Unicode standard NFC/NFD.
-     * Use name="nfkc" and UNORM2_COMPOSE/UNORM2_DECOMPOSE for Unicode standard NFKC/NFKD.
-     * Use name="nfkc_cf" and UNORM2_COMPOSE for Unicode standard NFKC_CF=NFKC_Casefold.
-     *
-     * @param packageName nullptr for ICU built-in data, otherwise application data package name
-     * @param name "nfc" or "nfkc" or "nfkc_cf" or name of custom data file
-     * @param mode normalization mode (compose or decompose etc.)
-     * @param errorCode Standard ICU error code. Its input value must
-     *                  pass the U_SUCCESS() test, or else the function returns
-     *                  immediately. Check for U_FAILURE() on output or use with
-     *                  function chaining. (See User Guide for details.)
-     * @return the requested Normalizer2, if successful
-     * @stable ICU 4.4
-     */
-    static const Normalizer2 *
-    getInstance(const char *packageName,
-                const char *name,
-                UNormalization2Mode mode,
-                UErrorCode &errorCode);
-
-    /**
-     * Returns the normalized form of the source string.
-     * @param src source string
-     * @param errorCode Standard ICU error code. Its input value must
-     *                  pass the U_SUCCESS() test, or else the function returns
-     *                  immediately. Check for U_FAILURE() on output or use with
-     *                  function chaining. (See User Guide for details.)
-     * @return normalized src
-     * @stable ICU 4.4
-     */
-    UnicodeString
-    normalize(const UnicodeString &src, UErrorCode &errorCode) const {
-        UnicodeString result;
-        normalize(src, result, errorCode);
-        return result;
-    }
-    /**
-     * Writes the normalized form of the source string to the destination string
-     * (replacing its contents) and returns the destination string.
-     * The source and destination strings must be different objects.
-     * @param src source string
-     * @param dest destination string; its contents is replaced with normalized src
-     * @param errorCode Standard ICU error code. Its input value must
-     *                  pass the U_SUCCESS() test, or else the function returns
-     *                  immediately. Check for U_FAILURE() on output or use with
-     *                  function chaining. (See User Guide for details.)
-     * @return dest
-     * @stable ICU 4.4
-     */
-    virtual UnicodeString &
-    normalize(const UnicodeString &src,
-              UnicodeString &dest,
-              UErrorCode &errorCode) const = 0;
-
-    /**
-     * Normalizes a UTF-8 string and optionally records how source substrings
-     * relate to changed and unchanged result substrings.
-     *
-     * Implemented completely for all built-in modes except for FCD.
-     * The base class implementation converts to & from UTF-16 and does not support edits.
-     *
-     * @param options   Options bit set, usually 0. See U_OMIT_UNCHANGED_TEXT and U_EDITS_NO_RESET.
-     * @param src       Source UTF-8 string.
-     * @param sink      A ByteSink to which the normalized UTF-8 result string is written.
-     *                  sink.Flush() is called at the end.
-     * @param edits     Records edits for index mapping, working with styled text,
-     *                  and getting only changes (if any).
-     *                  The Edits contents is undefined if any error occurs.
-     *                  This function calls edits->reset() first unless
-     *                  options includes U_EDITS_NO_RESET. edits can be nullptr.
-     * @param errorCode Standard ICU error code. Its input value must
-     *                  pass the U_SUCCESS() test, or else the function returns
-     *                  immediately. Check for U_FAILURE() on output or use with
-     *                  function chaining. (See User Guide for details.)
-     * @stable ICU 60
-     */
-    virtual void
-    normalizeUTF8(uint32_t options, StringPiece src, ByteSink &sink,
-                  Edits *edits, UErrorCode &errorCode) const;
-
-    /**
-     * Appends the normalized form of the second string to the first string
-     * (merging them at the boundary) and returns the first string.
-     * The result is normalized if the first string was normalized.
-     * The first and second strings must be different objects.
-     * @param first string, should be normalized
-     * @param second string, will be normalized
-     * @param errorCode Standard ICU error code. Its input value must
-     *                  pass the U_SUCCESS() test, or else the function returns
-     *                  immediately. Check for U_FAILURE() on output or use with
-     *                  function chaining. (See User Guide for details.)
-     * @return first
-     * @stable ICU 4.4
-     */
-    virtual UnicodeString &
-    normalizeSecondAndAppend(UnicodeString &first,
-                             const UnicodeString &second,
-                             UErrorCode &errorCode) const = 0;
-    /**
-     * Appends the second string to the first string
-     * (merging them at the boundary) and returns the first string.
-     * The result is normalized if both the strings were normalized.
-     * The first and second strings must be different objects.
-     * @param first string, should be normalized
-     * @param second string, should be normalized
-     * @param errorCode Standard ICU error code. Its input value must
-     *                  pass the U_SUCCESS() test, or else the function returns
-     *                  immediately. Check for U_FAILURE() on output or use with
-     *                  function chaining. (See User Guide for details.)
-     * @return first
-     * @stable ICU 4.4
-     */
-    virtual UnicodeString &
-    append(UnicodeString &first,
-           const UnicodeString &second,
-           UErrorCode &errorCode) const = 0;
-
-    /**
-     * Gets the decomposition mapping of c.
-     * Roughly equivalent to normalizing the String form of c
-     * on a UNORM2_DECOMPOSE Normalizer2 instance, but much faster, and except that this function
-     * returns false and does not write a string
-     * if c does not have a decomposition mapping in this instance's data.
-     * This function is independent of the mode of the Normalizer2.
-     * @param c code point
-     * @param decomposition String object which will be set to c's
-     *                      decomposition mapping, if there is one.
-     * @return true if c has a decomposition, otherwise false
-     * @stable ICU 4.6
-     */
-    virtual UBool
-    getDecomposition(UChar32 c, UnicodeString &decomposition) const = 0;
-
-    /**
-     * Gets the raw decomposition mapping of c.
-     *
-     * This is similar to the getDecomposition() method but returns the
-     * raw decomposition mapping as specified in UnicodeData.txt or
-     * (for custom data) in the mapping files processed by the gennorm2 tool.
-     * By contrast, getDecomposition() returns the processed,
-     * recursively-decomposed version of this mapping.
-     *
-     * When used on a standard NFKC Normalizer2 instance,
-     * getRawDecomposition() returns the Unicode Decomposition_Mapping (dm) property.
-     *
-     * When used on a standard NFC Normalizer2 instance,
-     * it returns the Decomposition_Mapping only if the Decomposition_Type (dt) is Canonical (Can);
-     * in this case, the result contains either one or two code points (=1..4 char16_ts).
-     *
-     * This function is independent of the mode of the Normalizer2.
-     * The default implementation returns false.
-     * @param c code point
-     * @param decomposition String object which will be set to c's
-     *                      raw decomposition mapping, if there is one.
-     * @return true if c has a decomposition, otherwise false
-     * @stable ICU 49
-     */
-    virtual UBool
-    getRawDecomposition(UChar32 c, UnicodeString &decomposition) const;
-
-    /**
-     * Performs pairwise composition of a & b and returns the composite if there is one.
-     *
-     * Returns a composite code point c only if c has a two-way mapping to a+b.
-     * In standard Unicode normalization, this means that
-     * c has a canonical decomposition to a+b
-     * and c does not have the Full_Composition_Exclusion property.
-     *
-     * This function is independent of the mode of the Normalizer2.
-     * The default implementation returns a negative value.
-     * @param a A (normalization starter) code point.
-     * @param b Another code point.
-     * @return The non-negative composite code point if there is one; otherwise a negative value.
-     * @stable ICU 49
-     */
-    virtual UChar32
-    composePair(UChar32 a, UChar32 b) const;
-
-    /**
-     * Gets the combining class of c.
-     * The default implementation returns 0
-     * but all standard implementations return the Unicode Canonical_Combining_Class value.
-     * @param c code point
-     * @return c's combining class
-     * @stable ICU 49
-     */
-    virtual uint8_t
-    getCombiningClass(UChar32 c) const;
-
-    /**
-     * Tests if the string is normalized.
-     * Internally, in cases where the quickCheck() method would return "maybe"
-     * (which is only possible for the two COMPOSE modes) this method
-     * resolves to "yes" or "no" to provide a definitive result,
-     * at the cost of doing more work in those cases.
-     * @param s input string
-     * @param errorCode Standard ICU error code. Its input value must
-     *                  pass the U_SUCCESS() test, or else the function returns
-     *                  immediately. Check for U_FAILURE() on output or use with
-     *                  function chaining. (See User Guide for details.)
-     * @return true if s is normalized
-     * @stable ICU 4.4
-     */
-    virtual UBool
-    isNormalized(const UnicodeString &s, UErrorCode &errorCode) const = 0;
-    /**
-     * Tests if the UTF-8 string is normalized.
-     * Internally, in cases where the quickCheck() method would return "maybe"
-     * (which is only possible for the two COMPOSE modes) this method
-     * resolves to "yes" or "no" to provide a definitive result,
-     * at the cost of doing more work in those cases.
-     *
-     * This works for all normalization modes.
-     * It is optimized for UTF-8 for all built-in modes except for FCD.
-     * The base class implementation converts to UTF-16 and calls isNormalized().
-     *
-     * @param s UTF-8 input string
-     * @param errorCode Standard ICU error code. Its input value must
-     *                  pass the U_SUCCESS() test, or else the function returns
-     *                  immediately. Check for U_FAILURE() on output or use with
-     *                  function chaining. (See User Guide for details.)
-     * @return true if s is normalized
-     * @stable ICU 60
-     */
-    virtual UBool
-    isNormalizedUTF8(StringPiece s, UErrorCode &errorCode) const;
-
-
-    /**
-     * Tests if the string is normalized.
-     * For the two COMPOSE modes, the result could be "maybe" in cases that
-     * would take a little more work to resolve definitively.
-     * Use spanQuickCheckYes() and normalizeSecondAndAppend() for a faster
-     * combination of quick check + normalization, to avoid
-     * re-checking the "yes" prefix.
-     * @param s input string
-     * @param errorCode Standard ICU error code. Its input value must
-     *                  pass the U_SUCCESS() test, or else the function returns
-     *                  immediately. Check for U_FAILURE() on output or use with
-     *                  function chaining. (See User Guide for details.)
-     * @return UNormalizationCheckResult
-     * @stable ICU 4.4
-     */
-    virtual UNormalizationCheckResult
-    quickCheck(const UnicodeString &s, UErrorCode &errorCode) const = 0;
-
-    /**
-     * Returns the end of the normalized substring of the input string.
-     * In other words, with <code>end=spanQuickCheckYes(s, ec);</code>
-     * the substring <code>UnicodeString(s, 0, end)</code>
-     * will pass the quick check with a "yes" result.
-     *
-     * The returned end index is usually one or more characters before the
-     * "no" or "maybe" character: The end index is at a normalization boundary.
-     * (See the class documentation for more about normalization boundaries.)
-     *
-     * When the goal is a normalized string and most input strings are expected
-     * to be normalized already, then call this method,
-     * and if it returns a prefix shorter than the input string,
-     * copy that prefix and use normalizeSecondAndAppend() for the remainder.
-     * @param s input string
-     * @param errorCode Standard ICU error code. Its input value must
-     *                  pass the U_SUCCESS() test, or else the function returns
-     *                  immediately. Check for U_FAILURE() on output or use with
-     *                  function chaining. (See User Guide for details.)
-     * @return "yes" span end index
-     * @stable ICU 4.4
-     */
-    virtual int32_t
-    spanQuickCheckYes(const UnicodeString &s, UErrorCode &errorCode) const = 0;
-
-    /**
-     * Tests if the character always has a normalization boundary before it,
-     * regardless of context.
-     * If true, then the character does not normalization-interact with
-     * preceding characters.
-     * In other words, a string containing this character can be normalized
-     * by processing portions before this character and starting from this
-     * character independently.
-     * This is used for iterative normalization. See the class documentation for details.
-     * @param c character to test
-     * @return true if c has a normalization boundary before it
-     * @stable ICU 4.4
-     */
-    virtual UBool hasBoundaryBefore(UChar32 c) const = 0;
-
-    /**
-     * Tests if the character always has a normalization boundary after it,
-     * regardless of context.
-     * If true, then the character does not normalization-interact with
-     * following characters.
-     * In other words, a string containing this character can be normalized
-     * by processing portions up to this character and after this
-     * character independently.
-     * This is used for iterative normalization. See the class documentation for details.
-     * Note that this operation may be significantly slower than hasBoundaryBefore().
-     * @param c character to test
-     * @return true if c has a normalization boundary after it
-     * @stable ICU 4.4
-     */
-    virtual UBool hasBoundaryAfter(UChar32 c) const = 0;
-
-    /**
-     * Tests if the character is normalization-inert.
-     * If true, then the character does not change, nor normalization-interact with
-     * preceding or following characters.
-     * In other words, a string containing this character can be normalized
-     * by processing portions before this character and after this
-     * character independently.
-     * This is used for iterative normalization. See the class documentation for details.
-     * Note that this operation may be significantly slower than hasBoundaryBefore().
-     * @param c character to test
-     * @return true if c is normalization-inert
-     * @stable ICU 4.4
-     */
-    virtual UBool isInert(UChar32 c) const = 0;
-};
-
-/**
- * Normalization filtered by a UnicodeSet.
- * Normalizes portions of the text contained in the filter set and leaves
- * portions not contained in the filter set unchanged.
- * Filtering is done via UnicodeSet::span(..., USET_SPAN_SIMPLE).
- * Not-in-the-filter text is treated as "is normalized" and "quick check yes".
- * This class implements all of (and only) the Normalizer2 API.
- * An instance of this class is unmodifiable/immutable but is constructed and
- * must be destructed by the owner.
- * @stable ICU 4.4
- */
-class U_COMMON_API FilteredNormalizer2 : public Normalizer2 {
-public:
-    /**
-     * Constructs a filtered normalizer wrapping any Normalizer2 instance
-     * and a filter set.
-     * Both are aliased and must not be modified or deleted while this object
-     * is used.
-     * The filter set should be frozen; otherwise the performance will suffer greatly.
-     * @param n2 wrapped Normalizer2 instance
-     * @param filterSet UnicodeSet which determines the characters to be normalized
-     * @stable ICU 4.4
-     */
-    FilteredNormalizer2(const Normalizer2 &n2, const UnicodeSet &filterSet) :
-            norm2(n2), set(filterSet) {}
-
-    /**
-     * Destructor.
-     * @stable ICU 4.4
-     */
-    ~FilteredNormalizer2();
-
-    /**
-     * Writes the normalized form of the source string to the destination string
-     * (replacing its contents) and returns the destination string.
-     * The source and destination strings must be different objects.
-     * @param src source string
-     * @param dest destination string; its contents is replaced with normalized src
-     * @param errorCode Standard ICU error code. Its input value must
-     *                  pass the U_SUCCESS() test, or else the function returns
-     *                  immediately. Check for U_FAILURE() on output or use with
-     *                  function chaining. (See User Guide for details.)
-     * @return dest
-     * @stable ICU 4.4
-     */
-    virtual UnicodeString &
-    normalize(const UnicodeString &src,
-              UnicodeString &dest,
-              UErrorCode &errorCode) const override;
-
-    /**
-     * Normalizes a UTF-8 string and optionally records how source substrings
-     * relate to changed and unchanged result substrings.
-     *
-     * Implemented completely for most built-in modes except for FCD.
-     * The base class implementation converts to & from UTF-16 and does not support edits.
-     *
-     * @param options   Options bit set, usually 0. See U_OMIT_UNCHANGED_TEXT and U_EDITS_NO_RESET.
-     * @param src       Source UTF-8 string.
-     * @param sink      A ByteSink to which the normalized UTF-8 result string is written.
-     *                  sink.Flush() is called at the end.
-     * @param edits     Records edits for index mapping, working with styled text,
-     *                  and getting only changes (if any).
-     *                  The Edits contents is undefined if any error occurs.
-     *                  This function calls edits->reset() first unless
-     *                  options includes U_EDITS_NO_RESET. edits can be nullptr.
-     * @param errorCode Standard ICU error code. Its input value must
-     *                  pass the U_SUCCESS() test, or else the function returns
-     *                  immediately. Check for U_FAILURE() on output or use with
-     *                  function chaining. (See User Guide for details.)
-     * @stable ICU 60
-     */
-    virtual void
-    normalizeUTF8(uint32_t options, StringPiece src, ByteSink &sink,
-                  Edits *edits, UErrorCode &errorCode) const override;
-
-    /**
-     * Appends the normalized form of the second string to the first string
-     * (merging them at the boundary) and returns the first string.
-     * The result is normalized if the first string was normalized.
-     * The first and second strings must be different objects.
-     * @param first string, should be normalized
-     * @param second string, will be normalized
-     * @param errorCode Standard ICU error code. Its input value must
-     *                  pass the U_SUCCESS() test, or else the function returns
-     *                  immediately. Check for U_FAILURE() on output or use with
-     *                  function chaining. (See User Guide for details.)
-     * @return first
-     * @stable ICU 4.4
-     */
-    virtual UnicodeString &
-    normalizeSecondAndAppend(UnicodeString &first,
-                             const UnicodeString &second,
-                             UErrorCode &errorCode) const override;
-    /**
-     * Appends the second string to the first string
-     * (merging them at the boundary) and returns the first string.
-     * The result is normalized if both the strings were normalized.
-     * The first and second strings must be different objects.
-     * @param first string, should be normalized
-     * @param second string, should be normalized
-     * @param errorCode Standard ICU error code. Its input value must
-     *                  pass the U_SUCCESS() test, or else the function returns
-     *                  immediately. Check for U_FAILURE() on output or use with
-     *                  function chaining. (See User Guide for details.)
-     * @return first
-     * @stable ICU 4.4
-     */
-    virtual UnicodeString &
-    append(UnicodeString &first,
-           const UnicodeString &second,
-           UErrorCode &errorCode) const override;
-
-    /**
-     * Gets the decomposition mapping of c.
-     * For details see the base class documentation.
-     *
-     * This function is independent of the mode of the Normalizer2.
-     * @param c code point
-     * @param decomposition String object which will be set to c's
-     *                      decomposition mapping, if there is one.
-     * @return true if c has a decomposition, otherwise false
-     * @stable ICU 4.6
-     */
-    virtual UBool
-    getDecomposition(UChar32 c, UnicodeString &decomposition) const override;
-
-    /**
-     * Gets the raw decomposition mapping of c.
-     * For details see the base class documentation.
-     *
-     * This function is independent of the mode of the Normalizer2.
-     * @param c code point
-     * @param decomposition String object which will be set to c's
-     *                      raw decomposition mapping, if there is one.
-     * @return true if c has a decomposition, otherwise false
-     * @stable ICU 49
-     */
-    virtual UBool
-    getRawDecomposition(UChar32 c, UnicodeString &decomposition) const override;
-
-    /**
-     * Performs pairwise composition of a & b and returns the composite if there is one.
-     * For details see the base class documentation.
-     *
-     * This function is independent of the mode of the Normalizer2.
-     * @param a A (normalization starter) code point.
-     * @param b Another code point.
-     * @return The non-negative composite code point if there is one; otherwise a negative value.
-     * @stable ICU 49
-     */
-    virtual UChar32
-    composePair(UChar32 a, UChar32 b) const override;
-
-    /**
-     * Gets the combining class of c.
-     * The default implementation returns 0
-     * but all standard implementations return the Unicode Canonical_Combining_Class value.
-     * @param c code point
-     * @return c's combining class
-     * @stable ICU 49
-     */
-    virtual uint8_t
-    getCombiningClass(UChar32 c) const override;
-
-    /**
-     * Tests if the string is normalized.
-     * For details see the Normalizer2 base class documentation.
-     * @param s input string
-     * @param errorCode Standard ICU error code. Its input value must
-     *                  pass the U_SUCCESS() test, or else the function returns
-     *                  immediately. Check for U_FAILURE() on output or use with
-     *                  function chaining. (See User Guide for details.)
-     * @return true if s is normalized
-     * @stable ICU 4.4
-     */
-    virtual UBool
-    isNormalized(const UnicodeString &s, UErrorCode &errorCode) const override;
-    /**
-     * Tests if the UTF-8 string is normalized.
-     * Internally, in cases where the quickCheck() method would return "maybe"
-     * (which is only possible for the two COMPOSE modes) this method
-     * resolves to "yes" or "no" to provide a definitive result,
-     * at the cost of doing more work in those cases.
-     *
-     * This works for all normalization modes.
-     * It is optimized for UTF-8 for all built-in modes except for FCD.
-     * The base class implementation converts to UTF-16 and calls isNormalized().
-     *
-     * @param s UTF-8 input string
-     * @param errorCode Standard ICU error code. Its input value must
-     *                  pass the U_SUCCESS() test, or else the function returns
-     *                  immediately. Check for U_FAILURE() on output or use with
-     *                  function chaining. (See User Guide for details.)
-     * @return true if s is normalized
-     * @stable ICU 60
-     */
-    virtual UBool
-    isNormalizedUTF8(StringPiece s, UErrorCode &errorCode) const override;
-    /**
-     * Tests if the string is normalized.
-     * For details see the Normalizer2 base class documentation.
-     * @param s input string
-     * @param errorCode Standard ICU error code. Its input value must
-     *                  pass the U_SUCCESS() test, or else the function returns
-     *                  immediately. Check for U_FAILURE() on output or use with
-     *                  function chaining. (See User Guide for details.)
-     * @return UNormalizationCheckResult
-     * @stable ICU 4.4
-     */
-    virtual UNormalizationCheckResult
-    quickCheck(const UnicodeString &s, UErrorCode &errorCode) const override;
-    /**
-     * Returns the end of the normalized substring of the input string.
-     * For details see the Normalizer2 base class documentation.
-     * @param s input string
-     * @param errorCode Standard ICU error code. Its input value must
-     *                  pass the U_SUCCESS() test, or else the function returns
-     *                  immediately. Check for U_FAILURE() on output or use with
-     *                  function chaining. (See User Guide for details.)
-     * @return "yes" span end index
-     * @stable ICU 4.4
-     */
-    virtual int32_t
-    spanQuickCheckYes(const UnicodeString &s, UErrorCode &errorCode) const override;
-
-    /**
-     * Tests if the character always has a normalization boundary before it,
-     * regardless of context.
-     * For details see the Normalizer2 base class documentation.
-     * @param c character to test
-     * @return true if c has a normalization boundary before it
-     * @stable ICU 4.4
-     */
-    virtual UBool hasBoundaryBefore(UChar32 c) const override;
-
-    /**
-     * Tests if the character always has a normalization boundary after it,
-     * regardless of context.
-     * For details see the Normalizer2 base class documentation.
-     * @param c character to test
-     * @return true if c has a normalization boundary after it
-     * @stable ICU 4.4
-     */
-    virtual UBool hasBoundaryAfter(UChar32 c) const override;
-
-    /**
-     * Tests if the character is normalization-inert.
-     * For details see the Normalizer2 base class documentation.
-     * @param c character to test
-     * @return true if c is normalization-inert
-     * @stable ICU 4.4
-     */
-    virtual UBool isInert(UChar32 c) const override;
-private:
-    UnicodeString &
-    normalize(const UnicodeString &src,
-              UnicodeString &dest,
-              USetSpanCondition spanCondition,
-              UErrorCode &errorCode) const;
-
-    void
-    normalizeUTF8(uint32_t options, const char *src, int32_t length,
-                  ByteSink &sink, Edits *edits,
-                  USetSpanCondition spanCondition,
-                  UErrorCode &errorCode) const;
-
-    UnicodeString &
-    normalizeSecondAndAppend(UnicodeString &first,
-                             const UnicodeString &second,
-                             UBool doNormalize,
-                             UErrorCode &errorCode) const;
-
-    const Normalizer2 &norm2;
-    const UnicodeSet &set;
-};
-
-U_NAMESPACE_END
-
-#endif  // !UCONFIG_NO_NORMALIZATION
-
-#endif /* U_SHOW_CPLUSPLUS_API */
-
-#endif  // __NORMALIZER2_H__
->>>>>>> a8a80be5
+// © 2016 and later: Unicode, Inc. and others.
+// License & terms of use: http://www.unicode.org/copyright.html
+/*
+*******************************************************************************
+*
+*   Copyright (C) 2009-2013, International Business Machines
+*   Corporation and others.  All Rights Reserved.
+*
+*******************************************************************************
+*   file name:  normalizer2.h
+*   encoding:   UTF-8
+*   tab size:   8 (not used)
+*   indentation:4
+*
+*   created on: 2009nov22
+*   created by: Markus W. Scherer
+*/
+
+#ifndef __NORMALIZER2_H__
+#define __NORMALIZER2_H__
+
+/**
+ * \file
+ * \brief C++ API: New API for Unicode Normalization.
+ */
+
+#include "unicode/utypes.h"
+
+#if U_SHOW_CPLUSPLUS_API
+
+#if !UCONFIG_NO_NORMALIZATION
+
+#include "unicode/stringpiece.h"
+#include "unicode/uniset.h"
+#include "unicode/unistr.h"
+#include "unicode/unorm2.h"
+
+U_NAMESPACE_BEGIN
+
+class ByteSink;
+
+/**
+ * Unicode normalization functionality for standard Unicode normalization or
+ * for using custom mapping tables.
+ * All instances of this class are unmodifiable/immutable.
+ * Instances returned by getInstance() are singletons that must not be deleted by the caller.
+ * The Normalizer2 class is not intended for public subclassing.
+ *
+ * The primary functions are to produce a normalized string and to detect whether
+ * a string is already normalized.
+ * The most commonly used normalization forms are those defined in
+ * http://www.unicode.org/unicode/reports/tr15/
+ * However, this API supports additional normalization forms for specialized purposes.
+ * For example, NFKC_Casefold is provided via getInstance("nfkc_cf", COMPOSE)
+ * and can be used in implementations of UTS #46.
+ *
+ * Not only are the standard compose and decompose modes supplied,
+ * but additional modes are provided as documented in the Mode enum.
+ *
+ * Some of the functions in this class identify normalization boundaries.
+ * At a normalization boundary, the portions of the string
+ * before it and starting from it do not interact and can be handled independently.
+ *
+ * The spanQuickCheckYes() stops at a normalization boundary.
+ * When the goal is a normalized string, then the text before the boundary
+ * can be copied, and the remainder can be processed with normalizeSecondAndAppend().
+ *
+ * The hasBoundaryBefore(), hasBoundaryAfter() and isInert() functions test whether
+ * a character is guaranteed to be at a normalization boundary,
+ * regardless of context.
+ * This is used for moving from one normalization boundary to the next
+ * or preceding boundary, and for performing iterative normalization.
+ *
+ * Iterative normalization is useful when only a small portion of a
+ * longer string needs to be processed.
+ * For example, in ICU, iterative normalization is used by the NormalizationTransliterator
+ * (to avoid replacing already-normalized text) and ucol_nextSortKeyPart()
+ * (to process only the substring for which sort key bytes are computed).
+ *
+ * The set of normalization boundaries returned by these functions may not be
+ * complete: There may be more boundaries that could be returned.
+ * Different functions may return different boundaries.
+ * @stable ICU 4.4
+ */
+class U_COMMON_API Normalizer2 : public UObject {
+public:
+    /**
+     * Destructor.
+     * @stable ICU 4.4
+     */
+    ~Normalizer2();
+
+    /**
+     * Returns a Normalizer2 instance for Unicode NFC normalization.
+     * Same as getInstance(nullptr, "nfc", UNORM2_COMPOSE, errorCode).
+     * Returns an unmodifiable singleton instance. Do not delete it.
+     * @param errorCode Standard ICU error code. Its input value must
+     *                  pass the U_SUCCESS() test, or else the function returns
+     *                  immediately. Check for U_FAILURE() on output or use with
+     *                  function chaining. (See User Guide for details.)
+     * @return the requested Normalizer2, if successful
+     * @stable ICU 49
+     */
+    static const Normalizer2 *
+    getNFCInstance(UErrorCode &errorCode);
+
+    /**
+     * Returns a Normalizer2 instance for Unicode NFD normalization.
+     * Same as getInstance(nullptr, "nfc", UNORM2_DECOMPOSE, errorCode).
+     * Returns an unmodifiable singleton instance. Do not delete it.
+     * @param errorCode Standard ICU error code. Its input value must
+     *                  pass the U_SUCCESS() test, or else the function returns
+     *                  immediately. Check for U_FAILURE() on output or use with
+     *                  function chaining. (See User Guide for details.)
+     * @return the requested Normalizer2, if successful
+     * @stable ICU 49
+     */
+    static const Normalizer2 *
+    getNFDInstance(UErrorCode &errorCode);
+
+    /**
+     * Returns a Normalizer2 instance for Unicode NFKC normalization.
+     * Same as getInstance(nullptr, "nfkc", UNORM2_COMPOSE, errorCode).
+     * Returns an unmodifiable singleton instance. Do not delete it.
+     * @param errorCode Standard ICU error code. Its input value must
+     *                  pass the U_SUCCESS() test, or else the function returns
+     *                  immediately. Check for U_FAILURE() on output or use with
+     *                  function chaining. (See User Guide for details.)
+     * @return the requested Normalizer2, if successful
+     * @stable ICU 49
+     */
+    static const Normalizer2 *
+    getNFKCInstance(UErrorCode &errorCode);
+
+    /**
+     * Returns a Normalizer2 instance for Unicode NFKD normalization.
+     * Same as getInstance(nullptr, "nfkc", UNORM2_DECOMPOSE, errorCode).
+     * Returns an unmodifiable singleton instance. Do not delete it.
+     * @param errorCode Standard ICU error code. Its input value must
+     *                  pass the U_SUCCESS() test, or else the function returns
+     *                  immediately. Check for U_FAILURE() on output or use with
+     *                  function chaining. (See User Guide for details.)
+     * @return the requested Normalizer2, if successful
+     * @stable ICU 49
+     */
+    static const Normalizer2 *
+    getNFKDInstance(UErrorCode &errorCode);
+
+    /**
+     * Returns a Normalizer2 instance for Unicode NFKC_Casefold normalization.
+     * Same as getInstance(nullptr, "nfkc_cf", UNORM2_COMPOSE, errorCode).
+     * Returns an unmodifiable singleton instance. Do not delete it.
+     * @param errorCode Standard ICU error code. Its input value must
+     *                  pass the U_SUCCESS() test, or else the function returns
+     *                  immediately. Check for U_FAILURE() on output or use with
+     *                  function chaining. (See User Guide for details.)
+     * @return the requested Normalizer2, if successful
+     * @stable ICU 49
+     */
+    static const Normalizer2 *
+    getNFKCCasefoldInstance(UErrorCode &errorCode);
+
+    /**
+     * Returns a Normalizer2 instance which uses the specified data file
+     * (packageName/name similar to ucnv_openPackage() and ures_open()/ResourceBundle)
+     * and which composes or decomposes text according to the specified mode.
+     * Returns an unmodifiable singleton instance. Do not delete it.
+     *
+     * Use packageName=nullptr for data files that are part of ICU's own data.
+     * Use name="nfc" and UNORM2_COMPOSE/UNORM2_DECOMPOSE for Unicode standard NFC/NFD.
+     * Use name="nfkc" and UNORM2_COMPOSE/UNORM2_DECOMPOSE for Unicode standard NFKC/NFKD.
+     * Use name="nfkc_cf" and UNORM2_COMPOSE for Unicode standard NFKC_CF=NFKC_Casefold.
+     *
+     * @param packageName nullptr for ICU built-in data, otherwise application data package name
+     * @param name "nfc" or "nfkc" or "nfkc_cf" or name of custom data file
+     * @param mode normalization mode (compose or decompose etc.)
+     * @param errorCode Standard ICU error code. Its input value must
+     *                  pass the U_SUCCESS() test, or else the function returns
+     *                  immediately. Check for U_FAILURE() on output or use with
+     *                  function chaining. (See User Guide for details.)
+     * @return the requested Normalizer2, if successful
+     * @stable ICU 4.4
+     */
+    static const Normalizer2 *
+    getInstance(const char *packageName,
+                const char *name,
+                UNormalization2Mode mode,
+                UErrorCode &errorCode);
+
+    /**
+     * Returns the normalized form of the source string.
+     * @param src source string
+     * @param errorCode Standard ICU error code. Its input value must
+     *                  pass the U_SUCCESS() test, or else the function returns
+     *                  immediately. Check for U_FAILURE() on output or use with
+     *                  function chaining. (See User Guide for details.)
+     * @return normalized src
+     * @stable ICU 4.4
+     */
+    UnicodeString
+    normalize(const UnicodeString &src, UErrorCode &errorCode) const {
+        UnicodeString result;
+        normalize(src, result, errorCode);
+        return result;
+    }
+    /**
+     * Writes the normalized form of the source string to the destination string
+     * (replacing its contents) and returns the destination string.
+     * The source and destination strings must be different objects.
+     * @param src source string
+     * @param dest destination string; its contents is replaced with normalized src
+     * @param errorCode Standard ICU error code. Its input value must
+     *                  pass the U_SUCCESS() test, or else the function returns
+     *                  immediately. Check for U_FAILURE() on output or use with
+     *                  function chaining. (See User Guide for details.)
+     * @return dest
+     * @stable ICU 4.4
+     */
+    virtual UnicodeString &
+    normalize(const UnicodeString &src,
+              UnicodeString &dest,
+              UErrorCode &errorCode) const = 0;
+
+    /**
+     * Normalizes a UTF-8 string and optionally records how source substrings
+     * relate to changed and unchanged result substrings.
+     *
+     * Implemented completely for all built-in modes except for FCD.
+     * The base class implementation converts to & from UTF-16 and does not support edits.
+     *
+     * @param options   Options bit set, usually 0. See U_OMIT_UNCHANGED_TEXT and U_EDITS_NO_RESET.
+     * @param src       Source UTF-8 string.
+     * @param sink      A ByteSink to which the normalized UTF-8 result string is written.
+     *                  sink.Flush() is called at the end.
+     * @param edits     Records edits for index mapping, working with styled text,
+     *                  and getting only changes (if any).
+     *                  The Edits contents is undefined if any error occurs.
+     *                  This function calls edits->reset() first unless
+     *                  options includes U_EDITS_NO_RESET. edits can be nullptr.
+     * @param errorCode Standard ICU error code. Its input value must
+     *                  pass the U_SUCCESS() test, or else the function returns
+     *                  immediately. Check for U_FAILURE() on output or use with
+     *                  function chaining. (See User Guide for details.)
+     * @stable ICU 60
+     */
+    virtual void
+    normalizeUTF8(uint32_t options, StringPiece src, ByteSink &sink,
+                  Edits *edits, UErrorCode &errorCode) const;
+
+    /**
+     * Appends the normalized form of the second string to the first string
+     * (merging them at the boundary) and returns the first string.
+     * The result is normalized if the first string was normalized.
+     * The first and second strings must be different objects.
+     * @param first string, should be normalized
+     * @param second string, will be normalized
+     * @param errorCode Standard ICU error code. Its input value must
+     *                  pass the U_SUCCESS() test, or else the function returns
+     *                  immediately. Check for U_FAILURE() on output or use with
+     *                  function chaining. (See User Guide for details.)
+     * @return first
+     * @stable ICU 4.4
+     */
+    virtual UnicodeString &
+    normalizeSecondAndAppend(UnicodeString &first,
+                             const UnicodeString &second,
+                             UErrorCode &errorCode) const = 0;
+    /**
+     * Appends the second string to the first string
+     * (merging them at the boundary) and returns the first string.
+     * The result is normalized if both the strings were normalized.
+     * The first and second strings must be different objects.
+     * @param first string, should be normalized
+     * @param second string, should be normalized
+     * @param errorCode Standard ICU error code. Its input value must
+     *                  pass the U_SUCCESS() test, or else the function returns
+     *                  immediately. Check for U_FAILURE() on output or use with
+     *                  function chaining. (See User Guide for details.)
+     * @return first
+     * @stable ICU 4.4
+     */
+    virtual UnicodeString &
+    append(UnicodeString &first,
+           const UnicodeString &second,
+           UErrorCode &errorCode) const = 0;
+
+    /**
+     * Gets the decomposition mapping of c.
+     * Roughly equivalent to normalizing the String form of c
+     * on a UNORM2_DECOMPOSE Normalizer2 instance, but much faster, and except that this function
+     * returns false and does not write a string
+     * if c does not have a decomposition mapping in this instance's data.
+     * This function is independent of the mode of the Normalizer2.
+     * @param c code point
+     * @param decomposition String object which will be set to c's
+     *                      decomposition mapping, if there is one.
+     * @return true if c has a decomposition, otherwise false
+     * @stable ICU 4.6
+     */
+    virtual UBool
+    getDecomposition(UChar32 c, UnicodeString &decomposition) const = 0;
+
+    /**
+     * Gets the raw decomposition mapping of c.
+     *
+     * This is similar to the getDecomposition() method but returns the
+     * raw decomposition mapping as specified in UnicodeData.txt or
+     * (for custom data) in the mapping files processed by the gennorm2 tool.
+     * By contrast, getDecomposition() returns the processed,
+     * recursively-decomposed version of this mapping.
+     *
+     * When used on a standard NFKC Normalizer2 instance,
+     * getRawDecomposition() returns the Unicode Decomposition_Mapping (dm) property.
+     *
+     * When used on a standard NFC Normalizer2 instance,
+     * it returns the Decomposition_Mapping only if the Decomposition_Type (dt) is Canonical (Can);
+     * in this case, the result contains either one or two code points (=1..4 char16_ts).
+     *
+     * This function is independent of the mode of the Normalizer2.
+     * The default implementation returns false.
+     * @param c code point
+     * @param decomposition String object which will be set to c's
+     *                      raw decomposition mapping, if there is one.
+     * @return true if c has a decomposition, otherwise false
+     * @stable ICU 49
+     */
+    virtual UBool
+    getRawDecomposition(UChar32 c, UnicodeString &decomposition) const;
+
+    /**
+     * Performs pairwise composition of a & b and returns the composite if there is one.
+     *
+     * Returns a composite code point c only if c has a two-way mapping to a+b.
+     * In standard Unicode normalization, this means that
+     * c has a canonical decomposition to a+b
+     * and c does not have the Full_Composition_Exclusion property.
+     *
+     * This function is independent of the mode of the Normalizer2.
+     * The default implementation returns a negative value.
+     * @param a A (normalization starter) code point.
+     * @param b Another code point.
+     * @return The non-negative composite code point if there is one; otherwise a negative value.
+     * @stable ICU 49
+     */
+    virtual UChar32
+    composePair(UChar32 a, UChar32 b) const;
+
+    /**
+     * Gets the combining class of c.
+     * The default implementation returns 0
+     * but all standard implementations return the Unicode Canonical_Combining_Class value.
+     * @param c code point
+     * @return c's combining class
+     * @stable ICU 49
+     */
+    virtual uint8_t
+    getCombiningClass(UChar32 c) const;
+
+    /**
+     * Tests if the string is normalized.
+     * Internally, in cases where the quickCheck() method would return "maybe"
+     * (which is only possible for the two COMPOSE modes) this method
+     * resolves to "yes" or "no" to provide a definitive result,
+     * at the cost of doing more work in those cases.
+     * @param s input string
+     * @param errorCode Standard ICU error code. Its input value must
+     *                  pass the U_SUCCESS() test, or else the function returns
+     *                  immediately. Check for U_FAILURE() on output or use with
+     *                  function chaining. (See User Guide for details.)
+     * @return true if s is normalized
+     * @stable ICU 4.4
+     */
+    virtual UBool
+    isNormalized(const UnicodeString &s, UErrorCode &errorCode) const = 0;
+    /**
+     * Tests if the UTF-8 string is normalized.
+     * Internally, in cases where the quickCheck() method would return "maybe"
+     * (which is only possible for the two COMPOSE modes) this method
+     * resolves to "yes" or "no" to provide a definitive result,
+     * at the cost of doing more work in those cases.
+     *
+     * This works for all normalization modes.
+     * It is optimized for UTF-8 for all built-in modes except for FCD.
+     * The base class implementation converts to UTF-16 and calls isNormalized().
+     *
+     * @param s UTF-8 input string
+     * @param errorCode Standard ICU error code. Its input value must
+     *                  pass the U_SUCCESS() test, or else the function returns
+     *                  immediately. Check for U_FAILURE() on output or use with
+     *                  function chaining. (See User Guide for details.)
+     * @return true if s is normalized
+     * @stable ICU 60
+     */
+    virtual UBool
+    isNormalizedUTF8(StringPiece s, UErrorCode &errorCode) const;
+
+
+    /**
+     * Tests if the string is normalized.
+     * For the two COMPOSE modes, the result could be "maybe" in cases that
+     * would take a little more work to resolve definitively.
+     * Use spanQuickCheckYes() and normalizeSecondAndAppend() for a faster
+     * combination of quick check + normalization, to avoid
+     * re-checking the "yes" prefix.
+     * @param s input string
+     * @param errorCode Standard ICU error code. Its input value must
+     *                  pass the U_SUCCESS() test, or else the function returns
+     *                  immediately. Check for U_FAILURE() on output or use with
+     *                  function chaining. (See User Guide for details.)
+     * @return UNormalizationCheckResult
+     * @stable ICU 4.4
+     */
+    virtual UNormalizationCheckResult
+    quickCheck(const UnicodeString &s, UErrorCode &errorCode) const = 0;
+
+    /**
+     * Returns the end of the normalized substring of the input string.
+     * In other words, with <code>end=spanQuickCheckYes(s, ec);</code>
+     * the substring <code>UnicodeString(s, 0, end)</code>
+     * will pass the quick check with a "yes" result.
+     *
+     * The returned end index is usually one or more characters before the
+     * "no" or "maybe" character: The end index is at a normalization boundary.
+     * (See the class documentation for more about normalization boundaries.)
+     *
+     * When the goal is a normalized string and most input strings are expected
+     * to be normalized already, then call this method,
+     * and if it returns a prefix shorter than the input string,
+     * copy that prefix and use normalizeSecondAndAppend() for the remainder.
+     * @param s input string
+     * @param errorCode Standard ICU error code. Its input value must
+     *                  pass the U_SUCCESS() test, or else the function returns
+     *                  immediately. Check for U_FAILURE() on output or use with
+     *                  function chaining. (See User Guide for details.)
+     * @return "yes" span end index
+     * @stable ICU 4.4
+     */
+    virtual int32_t
+    spanQuickCheckYes(const UnicodeString &s, UErrorCode &errorCode) const = 0;
+
+    /**
+     * Tests if the character always has a normalization boundary before it,
+     * regardless of context.
+     * If true, then the character does not normalization-interact with
+     * preceding characters.
+     * In other words, a string containing this character can be normalized
+     * by processing portions before this character and starting from this
+     * character independently.
+     * This is used for iterative normalization. See the class documentation for details.
+     * @param c character to test
+     * @return true if c has a normalization boundary before it
+     * @stable ICU 4.4
+     */
+    virtual UBool hasBoundaryBefore(UChar32 c) const = 0;
+
+    /**
+     * Tests if the character always has a normalization boundary after it,
+     * regardless of context.
+     * If true, then the character does not normalization-interact with
+     * following characters.
+     * In other words, a string containing this character can be normalized
+     * by processing portions up to this character and after this
+     * character independently.
+     * This is used for iterative normalization. See the class documentation for details.
+     * Note that this operation may be significantly slower than hasBoundaryBefore().
+     * @param c character to test
+     * @return true if c has a normalization boundary after it
+     * @stable ICU 4.4
+     */
+    virtual UBool hasBoundaryAfter(UChar32 c) const = 0;
+
+    /**
+     * Tests if the character is normalization-inert.
+     * If true, then the character does not change, nor normalization-interact with
+     * preceding or following characters.
+     * In other words, a string containing this character can be normalized
+     * by processing portions before this character and after this
+     * character independently.
+     * This is used for iterative normalization. See the class documentation for details.
+     * Note that this operation may be significantly slower than hasBoundaryBefore().
+     * @param c character to test
+     * @return true if c is normalization-inert
+     * @stable ICU 4.4
+     */
+    virtual UBool isInert(UChar32 c) const = 0;
+};
+
+/**
+ * Normalization filtered by a UnicodeSet.
+ * Normalizes portions of the text contained in the filter set and leaves
+ * portions not contained in the filter set unchanged.
+ * Filtering is done via UnicodeSet::span(..., USET_SPAN_SIMPLE).
+ * Not-in-the-filter text is treated as "is normalized" and "quick check yes".
+ * This class implements all of (and only) the Normalizer2 API.
+ * An instance of this class is unmodifiable/immutable but is constructed and
+ * must be destructed by the owner.
+ * @stable ICU 4.4
+ */
+class U_COMMON_API FilteredNormalizer2 : public Normalizer2 {
+public:
+    /**
+     * Constructs a filtered normalizer wrapping any Normalizer2 instance
+     * and a filter set.
+     * Both are aliased and must not be modified or deleted while this object
+     * is used.
+     * The filter set should be frozen; otherwise the performance will suffer greatly.
+     * @param n2 wrapped Normalizer2 instance
+     * @param filterSet UnicodeSet which determines the characters to be normalized
+     * @stable ICU 4.4
+     */
+    FilteredNormalizer2(const Normalizer2 &n2, const UnicodeSet &filterSet) :
+            norm2(n2), set(filterSet) {}
+
+    /**
+     * Destructor.
+     * @stable ICU 4.4
+     */
+    ~FilteredNormalizer2();
+
+    /**
+     * Writes the normalized form of the source string to the destination string
+     * (replacing its contents) and returns the destination string.
+     * The source and destination strings must be different objects.
+     * @param src source string
+     * @param dest destination string; its contents is replaced with normalized src
+     * @param errorCode Standard ICU error code. Its input value must
+     *                  pass the U_SUCCESS() test, or else the function returns
+     *                  immediately. Check for U_FAILURE() on output or use with
+     *                  function chaining. (See User Guide for details.)
+     * @return dest
+     * @stable ICU 4.4
+     */
+    virtual UnicodeString &
+    normalize(const UnicodeString &src,
+              UnicodeString &dest,
+              UErrorCode &errorCode) const override;
+
+    /**
+     * Normalizes a UTF-8 string and optionally records how source substrings
+     * relate to changed and unchanged result substrings.
+     *
+     * Implemented completely for most built-in modes except for FCD.
+     * The base class implementation converts to & from UTF-16 and does not support edits.
+     *
+     * @param options   Options bit set, usually 0. See U_OMIT_UNCHANGED_TEXT and U_EDITS_NO_RESET.
+     * @param src       Source UTF-8 string.
+     * @param sink      A ByteSink to which the normalized UTF-8 result string is written.
+     *                  sink.Flush() is called at the end.
+     * @param edits     Records edits for index mapping, working with styled text,
+     *                  and getting only changes (if any).
+     *                  The Edits contents is undefined if any error occurs.
+     *                  This function calls edits->reset() first unless
+     *                  options includes U_EDITS_NO_RESET. edits can be nullptr.
+     * @param errorCode Standard ICU error code. Its input value must
+     *                  pass the U_SUCCESS() test, or else the function returns
+     *                  immediately. Check for U_FAILURE() on output or use with
+     *                  function chaining. (See User Guide for details.)
+     * @stable ICU 60
+     */
+    virtual void
+    normalizeUTF8(uint32_t options, StringPiece src, ByteSink &sink,
+                  Edits *edits, UErrorCode &errorCode) const override;
+
+    /**
+     * Appends the normalized form of the second string to the first string
+     * (merging them at the boundary) and returns the first string.
+     * The result is normalized if the first string was normalized.
+     * The first and second strings must be different objects.
+     * @param first string, should be normalized
+     * @param second string, will be normalized
+     * @param errorCode Standard ICU error code. Its input value must
+     *                  pass the U_SUCCESS() test, or else the function returns
+     *                  immediately. Check for U_FAILURE() on output or use with
+     *                  function chaining. (See User Guide for details.)
+     * @return first
+     * @stable ICU 4.4
+     */
+    virtual UnicodeString &
+    normalizeSecondAndAppend(UnicodeString &first,
+                             const UnicodeString &second,
+                             UErrorCode &errorCode) const override;
+    /**
+     * Appends the second string to the first string
+     * (merging them at the boundary) and returns the first string.
+     * The result is normalized if both the strings were normalized.
+     * The first and second strings must be different objects.
+     * @param first string, should be normalized
+     * @param second string, should be normalized
+     * @param errorCode Standard ICU error code. Its input value must
+     *                  pass the U_SUCCESS() test, or else the function returns
+     *                  immediately. Check for U_FAILURE() on output or use with
+     *                  function chaining. (See User Guide for details.)
+     * @return first
+     * @stable ICU 4.4
+     */
+    virtual UnicodeString &
+    append(UnicodeString &first,
+           const UnicodeString &second,
+           UErrorCode &errorCode) const override;
+
+    /**
+     * Gets the decomposition mapping of c.
+     * For details see the base class documentation.
+     *
+     * This function is independent of the mode of the Normalizer2.
+     * @param c code point
+     * @param decomposition String object which will be set to c's
+     *                      decomposition mapping, if there is one.
+     * @return true if c has a decomposition, otherwise false
+     * @stable ICU 4.6
+     */
+    virtual UBool
+    getDecomposition(UChar32 c, UnicodeString &decomposition) const override;
+
+    /**
+     * Gets the raw decomposition mapping of c.
+     * For details see the base class documentation.
+     *
+     * This function is independent of the mode of the Normalizer2.
+     * @param c code point
+     * @param decomposition String object which will be set to c's
+     *                      raw decomposition mapping, if there is one.
+     * @return true if c has a decomposition, otherwise false
+     * @stable ICU 49
+     */
+    virtual UBool
+    getRawDecomposition(UChar32 c, UnicodeString &decomposition) const override;
+
+    /**
+     * Performs pairwise composition of a & b and returns the composite if there is one.
+     * For details see the base class documentation.
+     *
+     * This function is independent of the mode of the Normalizer2.
+     * @param a A (normalization starter) code point.
+     * @param b Another code point.
+     * @return The non-negative composite code point if there is one; otherwise a negative value.
+     * @stable ICU 49
+     */
+    virtual UChar32
+    composePair(UChar32 a, UChar32 b) const override;
+
+    /**
+     * Gets the combining class of c.
+     * The default implementation returns 0
+     * but all standard implementations return the Unicode Canonical_Combining_Class value.
+     * @param c code point
+     * @return c's combining class
+     * @stable ICU 49
+     */
+    virtual uint8_t
+    getCombiningClass(UChar32 c) const override;
+
+    /**
+     * Tests if the string is normalized.
+     * For details see the Normalizer2 base class documentation.
+     * @param s input string
+     * @param errorCode Standard ICU error code. Its input value must
+     *                  pass the U_SUCCESS() test, or else the function returns
+     *                  immediately. Check for U_FAILURE() on output or use with
+     *                  function chaining. (See User Guide for details.)
+     * @return true if s is normalized
+     * @stable ICU 4.4
+     */
+    virtual UBool
+    isNormalized(const UnicodeString &s, UErrorCode &errorCode) const override;
+    /**
+     * Tests if the UTF-8 string is normalized.
+     * Internally, in cases where the quickCheck() method would return "maybe"
+     * (which is only possible for the two COMPOSE modes) this method
+     * resolves to "yes" or "no" to provide a definitive result,
+     * at the cost of doing more work in those cases.
+     *
+     * This works for all normalization modes.
+     * It is optimized for UTF-8 for all built-in modes except for FCD.
+     * The base class implementation converts to UTF-16 and calls isNormalized().
+     *
+     * @param s UTF-8 input string
+     * @param errorCode Standard ICU error code. Its input value must
+     *                  pass the U_SUCCESS() test, or else the function returns
+     *                  immediately. Check for U_FAILURE() on output or use with
+     *                  function chaining. (See User Guide for details.)
+     * @return true if s is normalized
+     * @stable ICU 60
+     */
+    virtual UBool
+    isNormalizedUTF8(StringPiece s, UErrorCode &errorCode) const override;
+    /**
+     * Tests if the string is normalized.
+     * For details see the Normalizer2 base class documentation.
+     * @param s input string
+     * @param errorCode Standard ICU error code. Its input value must
+     *                  pass the U_SUCCESS() test, or else the function returns
+     *                  immediately. Check for U_FAILURE() on output or use with
+     *                  function chaining. (See User Guide for details.)
+     * @return UNormalizationCheckResult
+     * @stable ICU 4.4
+     */
+    virtual UNormalizationCheckResult
+    quickCheck(const UnicodeString &s, UErrorCode &errorCode) const override;
+    /**
+     * Returns the end of the normalized substring of the input string.
+     * For details see the Normalizer2 base class documentation.
+     * @param s input string
+     * @param errorCode Standard ICU error code. Its input value must
+     *                  pass the U_SUCCESS() test, or else the function returns
+     *                  immediately. Check for U_FAILURE() on output or use with
+     *                  function chaining. (See User Guide for details.)
+     * @return "yes" span end index
+     * @stable ICU 4.4
+     */
+    virtual int32_t
+    spanQuickCheckYes(const UnicodeString &s, UErrorCode &errorCode) const override;
+
+    /**
+     * Tests if the character always has a normalization boundary before it,
+     * regardless of context.
+     * For details see the Normalizer2 base class documentation.
+     * @param c character to test
+     * @return true if c has a normalization boundary before it
+     * @stable ICU 4.4
+     */
+    virtual UBool hasBoundaryBefore(UChar32 c) const override;
+
+    /**
+     * Tests if the character always has a normalization boundary after it,
+     * regardless of context.
+     * For details see the Normalizer2 base class documentation.
+     * @param c character to test
+     * @return true if c has a normalization boundary after it
+     * @stable ICU 4.4
+     */
+    virtual UBool hasBoundaryAfter(UChar32 c) const override;
+
+    /**
+     * Tests if the character is normalization-inert.
+     * For details see the Normalizer2 base class documentation.
+     * @param c character to test
+     * @return true if c is normalization-inert
+     * @stable ICU 4.4
+     */
+    virtual UBool isInert(UChar32 c) const override;
+private:
+    UnicodeString &
+    normalize(const UnicodeString &src,
+              UnicodeString &dest,
+              USetSpanCondition spanCondition,
+              UErrorCode &errorCode) const;
+
+    void
+    normalizeUTF8(uint32_t options, const char *src, int32_t length,
+                  ByteSink &sink, Edits *edits,
+                  USetSpanCondition spanCondition,
+                  UErrorCode &errorCode) const;
+
+    UnicodeString &
+    normalizeSecondAndAppend(UnicodeString &first,
+                             const UnicodeString &second,
+                             UBool doNormalize,
+                             UErrorCode &errorCode) const;
+
+    const Normalizer2 &norm2;
+    const UnicodeSet &set;
+};
+
+U_NAMESPACE_END
+
+#endif  // !UCONFIG_NO_NORMALIZATION
+
+#endif /* U_SHOW_CPLUSPLUS_API */
+
+#endif  // __NORMALIZER2_H__