--- conflicted
+++ resolved
@@ -1,999 +1,498 @@
-<<<<<<< HEAD
-// © 2016 and later: Unicode, Inc. and others.
-// License & terms of use: http://www.unicode.org/copyright.html
-/*
-******************************************************************************
-*
-*   Copyright (C) 1996-2013, International Business Machines Corporation
-*   and others.  All Rights Reserved.
-*
-******************************************************************************
-*
-* File resbund.h
-*
-*   CREATED BY
-*       Richard Gillam
-*
-* Modification History:
-*
-*   Date        Name        Description
-*   2/5/97      aliu        Added scanForLocaleInFile.  Added
-*                           constructor which attempts to read resource bundle
-*                           from a specific file, without searching other files.
-*   2/11/97     aliu        Added UErrorCode return values to constructors.  Fixed
-*                           infinite loops in scanForFile and scanForLocale.
-*                           Modified getRawResourceData to not delete storage
-*                           in localeData and resourceData which it doesn't own.
-*                           Added Mac compatibility #ifdefs for tellp() and
-*                           ios::nocreate.
-*   2/18/97     helena      Updated with 100% documentation coverage.
-*   3/13/97     aliu        Rewrote to load in entire resource bundle and store
-*                           it as a Hashtable of ResourceBundleData objects.
-*                           Added state table to govern parsing of files.
-*                           Modified to load locale index out of new file
-*                           distinct from default.txt.
-*   3/25/97     aliu        Modified to support 2-d arrays, needed for timezone
-*                           data. Added support for custom file suffixes.  Again,
-*                           needed to support timezone data.
-*   4/7/97      aliu        Cleaned up.
-* 03/02/99      stephen     Removed dependency on FILE*.
-* 03/29/99      helena      Merged Bertrand and Stephen's changes.
-* 06/11/99      stephen     Removed parsing of .txt files.
-*                           Reworked to use new binary format.
-*                           Cleaned up.
-* 06/14/99      stephen     Removed methods taking a filename suffix.
-* 11/09/99      weiv        Added getLocale(), fRealLocale, removed fRealLocaleID
-******************************************************************************
-*/
-
-#ifndef RESBUND_H
-#define RESBUND_H
-
-#include "unicode/utypes.h"
-
-#if U_SHOW_CPLUSPLUS_API
-
-#include "unicode/uobject.h"
-#include "unicode/ures.h"
-#include "unicode/unistr.h"
-#include "unicode/locid.h"
-
-/**
- * \file
- * \brief C++ API: Resource Bundle
- */
-
-U_NAMESPACE_BEGIN
-
-/**
- * A class representing a collection of resource information pertaining to a given
- * locale. A resource bundle provides a way of accessing locale- specfic information in
- * a data file. You create a resource bundle that manages the resources for a given
- * locale and then ask it for individual resources.
- * <P>
- * Resource bundles in ICU4C are currently defined using text files which conform to the following
- * <a href="http://source.icu-project.org/repos/icu/icuhtml/trunk/design/bnf_rb.txt">BNF definition</a>.
- * More on resource bundle concepts and syntax can be found in the
- * <a href="http://icu-project.org/userguide/ResourceManagement.html">Users Guide</a>.
- * <P>
- *
- * The ResourceBundle class is not suitable for subclassing.
- *
- * @stable ICU 2.0
- */
-class U_COMMON_API ResourceBundle : public UObject {
-public:
-    /**
-     * Constructor
-     *
-     * @param packageName   The packageName and locale together point to an ICU udata object,
-     *                      as defined by <code> udata_open( packageName, "res", locale, err) </code>
-     *                      or equivalent.  Typically, packageName will refer to a (.dat) file, or to
-     *                      a package registered with udata_setAppData(). Using a full file or directory
-     *                      pathname for packageName is deprecated.
-     * @param locale  This is the locale this resource bundle is for. To get resources
-     *                for the French locale, for example, you would create a
-     *                ResourceBundle passing Locale::FRENCH for the "locale" parameter,
-     *                and all subsequent calls to that resource bundle will return
-     *                resources that pertain to the French locale. If the caller doesn't
-     *                pass a locale parameter, the default locale for the system (as
-     *                returned by Locale::getDefault()) will be used.
-     * @param err     The Error Code.
-     * The UErrorCode& err parameter is used to return status information to the user. To
-     * check whether the construction succeeded or not, you should check the value of
-     * U_SUCCESS(err). If you wish more detailed information, you can check for
-     * informational error results which still indicate success. U_USING_FALLBACK_WARNING
-     * indicates that a fall back locale was used. For example, 'de_CH' was requested,
-     * but nothing was found there, so 'de' was used. U_USING_DEFAULT_WARNING indicates that
-     * the default locale data was used; neither the requested locale nor any of its
-     * fall back locales could be found.
-     * @stable ICU 2.0
-     */
-    ResourceBundle(const UnicodeString&    packageName,
-                   const Locale&           locale,
-                   UErrorCode&              err);
-
-    /**
-     * Construct a resource bundle for the default bundle in the specified package.
-     *
-     * @param packageName   The packageName and locale together point to an ICU udata object,
-     *                      as defined by <code> udata_open( packageName, "res", locale, err) </code>
-     *                      or equivalent.  Typically, packageName will refer to a (.dat) file, or to
-     *                      a package registered with udata_setAppData(). Using a full file or directory
-     *                      pathname for packageName is deprecated.
-     * @param err A UErrorCode value
-     * @stable ICU 2.0
-     */
-    ResourceBundle(const UnicodeString&    packageName,
-                   UErrorCode&              err);
-
-    /**
-     * Construct a resource bundle for the ICU default bundle.
-     *
-     * @param err A UErrorCode value
-     * @stable ICU 2.0
-     */
-    ResourceBundle(UErrorCode &err);
-
-    /**
-     * Standard constructor, constructs a resource bundle for the locale-specific
-     * bundle in the specified package.
-     *
-     * @param packageName   The packageName and locale together point to an ICU udata object,
-     *                      as defined by <code> udata_open( packageName, "res", locale, err) </code>
-     *                      or equivalent.  Typically, packageName will refer to a (.dat) file, or to
-     *                      a package registered with udata_setAppData(). Using a full file or directory
-     *                      pathname for packageName is deprecated.
-     *                      NULL is used to refer to ICU data.
-     * @param locale The locale for which to open a resource bundle.
-     * @param err A UErrorCode value
-     * @stable ICU 2.0
-     */
-    ResourceBundle(const char* packageName,
-                   const Locale& locale,
-                   UErrorCode& err);
-
-    /**
-     * Copy constructor.
-     *
-     * @param original The resource bundle to copy.
-     * @stable ICU 2.0
-     */
-    ResourceBundle(const ResourceBundle &original);
-
-    /**
-     * Constructor from a C UResourceBundle. The resource bundle is
-     * copied and not adopted. ures_close will still need to be used on the
-     * original resource bundle.
-     *
-     * @param res A pointer to the C resource bundle.
-     * @param status A UErrorCode value.
-     * @stable ICU 2.0
-     */
-    ResourceBundle(UResourceBundle *res,
-                   UErrorCode &status);
-
-    /**
-     * Assignment operator.
-     *
-     * @param other The resource bundle to copy.
-     * @stable ICU 2.0
-     */
-    ResourceBundle&
-      operator=(const ResourceBundle& other);
-
-    /** Destructor.
-     * @stable ICU 2.0
-     */
-    virtual ~ResourceBundle();
-
-    /**
-     * Clone this object.
-     * Clones can be used concurrently in multiple threads.
-     * If an error occurs, then NULL is returned.
-     * The caller must delete the clone.
-     *
-     * @return a clone of this object
-     *
-     * @see getDynamicClassID
-     * @stable ICU 2.8
-     */
-    ResourceBundle *clone() const;
-
-    /**
-     * Returns the size of a resource. Size for scalar types is always 1, and for vector/table types is
-     * the number of child resources.
-     * @warning Integer array is treated as a scalar type. There are no
-     *          APIs to access individual members of an integer array. It
-     *          is always returned as a whole.
-     *
-     * @return number of resources in a given resource.
-     * @stable ICU 2.0
-     */
-    int32_t
-      getSize(void) const;
-
-    /**
-     * returns a string from a string resource type
-     *
-     * @param status  fills in the outgoing error code
-     *                could be <TT>U_MISSING_RESOURCE_ERROR</TT> if the key is not found
-     *                could be a warning
-     *                e.g.: <TT>U_USING_FALLBACK_WARNING</TT>,<TT>U_USING_DEFAULT_WARNING </TT>
-     * @return a pointer to a zero-terminated char16_t array which lives in a memory mapped/DLL file.
-     * @stable ICU 2.0
-     */
-    UnicodeString
-      getString(UErrorCode& status) const;
-
-    /**
-     * returns a binary data from a resource. Can be used at most primitive resource types (binaries,
-     * strings, ints)
-     *
-     * @param len     fills in the length of resulting byte chunk
-     * @param status  fills in the outgoing error code
-     *                could be <TT>U_MISSING_RESOURCE_ERROR</TT> if the key is not found
-     *                could be a warning
-     *                e.g.: <TT>U_USING_FALLBACK_WARNING</TT>,<TT>U_USING_DEFAULT_WARNING </TT>
-     * @return a pointer to a chunk of unsigned bytes which live in a memory mapped/DLL file.
-     * @stable ICU 2.0
-     */
-    const uint8_t*
-      getBinary(int32_t& len, UErrorCode& status) const;
-
-
-    /**
-     * returns an integer vector from a resource.
-     *
-     * @param len     fills in the length of resulting integer vector
-     * @param status  fills in the outgoing error code
-     *                could be <TT>U_MISSING_RESOURCE_ERROR</TT> if the key is not found
-     *                could be a warning
-     *                e.g.: <TT>U_USING_FALLBACK_WARNING</TT>,<TT>U_USING_DEFAULT_WARNING </TT>
-     * @return a pointer to a vector of integers that lives in a memory mapped/DLL file.
-     * @stable ICU 2.0
-     */
-    const int32_t*
-      getIntVector(int32_t& len, UErrorCode& status) const;
-
-    /**
-     * returns an unsigned integer from a resource.
-     * This integer is originally 28 bits.
-     *
-     * @param status  fills in the outgoing error code
-     *                could be <TT>U_MISSING_RESOURCE_ERROR</TT> if the key is not found
-     *                could be a warning
-     *                e.g.: <TT>U_USING_FALLBACK_WARNING</TT>,<TT>U_USING_DEFAULT_WARNING </TT>
-     * @return an unsigned integer value
-     * @stable ICU 2.0
-     */
-    uint32_t
-      getUInt(UErrorCode& status) const;
-
-    /**
-     * returns a signed integer from a resource.
-     * This integer is originally 28 bit and the sign gets propagated.
-     *
-     * @param status  fills in the outgoing error code
-     *                could be <TT>U_MISSING_RESOURCE_ERROR</TT> if the key is not found
-     *                could be a warning
-     *                e.g.: <TT>U_USING_FALLBACK_WARNING</TT>,<TT>U_USING_DEFAULT_WARNING </TT>
-     * @return a signed integer value
-     * @stable ICU 2.0
-     */
-    int32_t
-      getInt(UErrorCode& status) const;
-
-    /**
-     * Checks whether the resource has another element to iterate over.
-     *
-     * @return true if there are more elements, false if there is no more elements
-     * @stable ICU 2.0
-     */
-    UBool
-      hasNext(void) const;
-
-    /**
-     * Resets the internal context of a resource so that iteration starts from the first element.
-     *
-     * @stable ICU 2.0
-     */
-    void
-      resetIterator(void);
-
-    /**
-     * Returns the key associated with this resource. Not all the resources have a key - only
-     * those that are members of a table.
-     *
-     * @return a key associated to this resource, or NULL if it doesn't have a key
-     * @stable ICU 2.0
-     */
-    const char*
-      getKey(void) const;
-
-    /**
-     * Gets the locale ID of the resource bundle as a string.
-     * Same as getLocale().getName() .
-     *
-     * @return the locale ID of the resource bundle as a string
-     * @stable ICU 2.0
-     */
-    const char*
-      getName(void) const;
-
-
-    /**
-     * Returns the type of a resource. Available types are defined in enum UResType
-     *
-     * @return type of the given resource.
-     * @stable ICU 2.0
-     */
-    UResType
-      getType(void) const;
-
-    /**
-     * Returns the next resource in a given resource or NULL if there are no more resources
-     *
-     * @param status            fills in the outgoing error code
-     * @return                  ResourceBundle object.
-     * @stable ICU 2.0
-     */
-    ResourceBundle
-      getNext(UErrorCode& status);
-
-    /**
-     * Returns the next string in a resource or NULL if there are no more resources
-     * to iterate over.
-     *
-     * @param status            fills in the outgoing error code
-     * @return an UnicodeString object.
-     * @stable ICU 2.0
-     */
-    UnicodeString
-      getNextString(UErrorCode& status);
-
-    /**
-     * Returns the next string in a resource or NULL if there are no more resources
-     * to iterate over.
-     *
-     * @param key               fill in for key associated with this string
-     * @param status            fills in the outgoing error code
-     * @return an UnicodeString object.
-     * @stable ICU 2.0
-     */
-    UnicodeString
-      getNextString(const char ** key,
-                    UErrorCode& status);
-
-    /**
-     * Returns the resource in a resource at the specified index.
-     *
-     * @param index             an index to the wanted resource.
-     * @param status            fills in the outgoing error code
-     * @return                  ResourceBundle object. If there is an error, resource is invalid.
-     * @stable ICU 2.0
-     */
-    ResourceBundle
-      get(int32_t index,
-          UErrorCode& status) const;
-
-    /**
-     * Returns the string in a given resource at the specified index.
-     *
-     * @param index             an index to the wanted string.
-     * @param status            fills in the outgoing error code
-     * @return                  an UnicodeString object. If there is an error, string is bogus
-     * @stable ICU 2.0
-     */
-    UnicodeString
-      getStringEx(int32_t index,
-                  UErrorCode& status) const;
-
-    /**
-     * Returns a resource in a resource that has a given key. This procedure works only with table
-     * resources.
-     *
-     * @param key               a key associated with the wanted resource
-     * @param status            fills in the outgoing error code.
-     * @return                  ResourceBundle object. If there is an error, resource is invalid.
-     * @stable ICU 2.0
-     */
-    ResourceBundle
-      get(const char* key,
-          UErrorCode& status) const;
-
-    /**
-     * Returns a string in a resource that has a given key. This procedure works only with table
-     * resources.
-     *
-     * @param key               a key associated with the wanted string
-     * @param status            fills in the outgoing error code
-     * @return                  an UnicodeString object. If there is an error, string is bogus
-     * @stable ICU 2.0
-     */
-    UnicodeString
-      getStringEx(const char* key,
-                  UErrorCode& status) const;
-
-#ifndef U_HIDE_DEPRECATED_API
-    /**
-     * Return the version number associated with this ResourceBundle as a string. Please
-     * use getVersion, as this method is going to be deprecated.
-     *
-     * @return  A version number string as specified in the resource bundle or its parent.
-     *          The caller does not own this string.
-     * @see getVersion
-     * @deprecated ICU 2.8 Use getVersion instead.
-     */
-    const char*
-      getVersionNumber(void) const;
-#endif  /* U_HIDE_DEPRECATED_API */
-
-    /**
-     * Return the version number associated with this ResourceBundle as a UVersionInfo array.
-     *
-     * @param versionInfo A UVersionInfo array that is filled with the version number
-     *                    as specified in the resource bundle or its parent.
-     * @stable ICU 2.0
-     */
-    void
-      getVersion(UVersionInfo versionInfo) const;
-
-#ifndef U_HIDE_DEPRECATED_API
-    /**
-     * Return the Locale associated with this ResourceBundle.
-     *
-     * @return a Locale object
-     * @deprecated ICU 2.8 Use getLocale(ULocDataLocaleType type, UErrorCode &status) overload instead.
-     */
-    const Locale&
-      getLocale(void) const;
-#endif  /* U_HIDE_DEPRECATED_API */
-
-    /**
-     * Return the Locale associated with this ResourceBundle.
-     * @param type You can choose between requested, valid and actual
-     *             locale. For description see the definition of
-     *             ULocDataLocaleType in uloc.h
-     * @param status just for catching illegal arguments
-     *
-     * @return a Locale object
-     * @stable ICU 2.8
-     */
-    const Locale
-      getLocale(ULocDataLocaleType type, UErrorCode &status) const;
-#ifndef U_HIDE_INTERNAL_API
-    /**
-     * This API implements multilevel fallback
-     * @internal
-     */
-    ResourceBundle
-        getWithFallback(const char* key, UErrorCode& status);
-#endif  /* U_HIDE_INTERNAL_API */
-    /**
-     * ICU "poor man's RTTI", returns a UClassID for the actual class.
-     *
-     * @stable ICU 2.2
-     */
-    virtual UClassID getDynamicClassID() const;
-
-    /**
-     * ICU "poor man's RTTI", returns a UClassID for this class.
-     *
-     * @stable ICU 2.2
-     */
-    static UClassID U_EXPORT2 getStaticClassID();
-
-private:
-    ResourceBundle(); // default constructor not implemented
-
-    UResourceBundle *fResource;
-    void constructForLocale(const UnicodeString& path, const Locale& locale, UErrorCode& error);
-    Locale *fLocale;
-};
-
-U_NAMESPACE_END
-
-#endif /* U_SHOW_CPLUSPLUS_API */
-
-#endif
-=======
-// © 2016 and later: Unicode, Inc. and others.
-// License & terms of use: http://www.unicode.org/copyright.html
-/*
-******************************************************************************
-*
-*   Copyright (C) 1996-2013, International Business Machines Corporation
-*   and others.  All Rights Reserved.
-*
-******************************************************************************
-*
-* File resbund.h
-*
-*   CREATED BY
-*       Richard Gillam
-*
-* Modification History:
-*
-*   Date        Name        Description
-*   2/5/97      aliu        Added scanForLocaleInFile.  Added
-*                           constructor which attempts to read resource bundle
-*                           from a specific file, without searching other files.
-*   2/11/97     aliu        Added UErrorCode return values to constructors.  Fixed
-*                           infinite loops in scanForFile and scanForLocale.
-*                           Modified getRawResourceData to not delete storage
-*                           in localeData and resourceData which it doesn't own.
-*                           Added Mac compatibility #ifdefs for tellp() and
-*                           ios::nocreate.
-*   2/18/97     helena      Updated with 100% documentation coverage.
-*   3/13/97     aliu        Rewrote to load in entire resource bundle and store
-*                           it as a Hashtable of ResourceBundleData objects.
-*                           Added state table to govern parsing of files.
-*                           Modified to load locale index out of new file
-*                           distinct from default.txt.
-*   3/25/97     aliu        Modified to support 2-d arrays, needed for timezone
-*                           data. Added support for custom file suffixes.  Again,
-*                           needed to support timezone data.
-*   4/7/97      aliu        Cleaned up.
-* 03/02/99      stephen     Removed dependency on FILE*.
-* 03/29/99      helena      Merged Bertrand and Stephen's changes.
-* 06/11/99      stephen     Removed parsing of .txt files.
-*                           Reworked to use new binary format.
-*                           Cleaned up.
-* 06/14/99      stephen     Removed methods taking a filename suffix.
-* 11/09/99      weiv        Added getLocale(), fRealLocale, removed fRealLocaleID
-******************************************************************************
-*/
-
-#ifndef RESBUND_H
-#define RESBUND_H
-
-#include "unicode/utypes.h"
-
-#if U_SHOW_CPLUSPLUS_API
-
-#include "unicode/uobject.h"
-#include "unicode/ures.h"
-#include "unicode/unistr.h"
-#include "unicode/locid.h"
-
-/**
- * \file 
- * \brief C++ API: Resource Bundle
- */
- 
-U_NAMESPACE_BEGIN
-
-/**
- * A class representing a collection of resource information pertaining to a given
- * locale. A resource bundle provides a way of accessing locale- specific information in
- * a data file. You create a resource bundle that manages the resources for a given
- * locale and then ask it for individual resources.
- * <P>
- * Resource bundles in ICU4C are currently defined using text files which conform to the following
- * <a href="https://github.com/unicode-org/icu-docs/blob/main/design/bnf_rb.txt">BNF definition</a>.
- * More on resource bundle concepts and syntax can be found in the
- * <a href="https://unicode-org.github.io/icu/userguide/locale/resources">Users Guide</a>.
- * <P>
- *
- * The ResourceBundle class is not suitable for subclassing.
- *
- * @stable ICU 2.0
- */
-class U_COMMON_API ResourceBundle : public UObject {
-public:
-    /**
-     * Constructor
-     *
-     * @param packageName   The packageName and locale together point to an ICU udata object, 
-     *                      as defined by <code> udata_open( packageName, "res", locale, err) </code> 
-     *                      or equivalent.  Typically, packageName will refer to a (.dat) file, or to
-     *                      a package registered with udata_setAppData(). Using a full file or directory
-     *                      pathname for packageName is deprecated.
-     * @param locale  This is the locale this resource bundle is for. To get resources
-     *                for the French locale, for example, you would create a
-     *                ResourceBundle passing Locale::FRENCH for the "locale" parameter,
-     *                and all subsequent calls to that resource bundle will return
-     *                resources that pertain to the French locale. If the caller doesn't
-     *                pass a locale parameter, the default locale for the system (as
-     *                returned by Locale::getDefault()) will be used.
-     * @param err     The Error Code.
-     * The UErrorCode& err parameter is used to return status information to the user. To
-     * check whether the construction succeeded or not, you should check the value of
-     * U_SUCCESS(err). If you wish more detailed information, you can check for
-     * informational error results which still indicate success. U_USING_FALLBACK_WARNING
-     * indicates that a fall back locale was used. For example, 'de_CH' was requested,
-     * but nothing was found there, so 'de' was used. U_USING_DEFAULT_WARNING indicates that
-     * the default locale data was used; neither the requested locale nor any of its
-     * fall back locales could be found.
-     * @stable ICU 2.0
-     */
-    ResourceBundle(const UnicodeString&    packageName,
-                   const Locale&           locale,
-                   UErrorCode&              err);
-
-    /**
-     * Construct a resource bundle for the default bundle in the specified package.
-     *
-     * @param packageName   The packageName and locale together point to an ICU udata object, 
-     *                      as defined by <code> udata_open( packageName, "res", locale, err) </code> 
-     *                      or equivalent.  Typically, packageName will refer to a (.dat) file, or to
-     *                      a package registered with udata_setAppData(). Using a full file or directory
-     *                      pathname for packageName is deprecated.
-     * @param err A UErrorCode value
-     * @stable ICU 2.0
-     */
-    ResourceBundle(const UnicodeString&    packageName,
-                   UErrorCode&              err);
-
-    /**
-     * Construct a resource bundle for the ICU default bundle.
-     *
-     * @param err A UErrorCode value
-     * @stable ICU 2.0
-     */
-    ResourceBundle(UErrorCode &err);
-
-    /**
-     * Standard constructor, constructs a resource bundle for the locale-specific
-     * bundle in the specified package.
-     *
-     * @param packageName   The packageName and locale together point to an ICU udata object, 
-     *                      as defined by <code> udata_open( packageName, "res", locale, err) </code> 
-     *                      or equivalent.  Typically, packageName will refer to a (.dat) file, or to
-     *                      a package registered with udata_setAppData(). Using a full file or directory
-     *                      pathname for packageName is deprecated.
-     *                      nullptr is used to refer to ICU data.
-     * @param locale The locale for which to open a resource bundle.
-     * @param err A UErrorCode value
-     * @stable ICU 2.0
-     */
-    ResourceBundle(const char* packageName,
-                   const Locale& locale,
-                   UErrorCode& err);
-
-    /**
-     * Copy constructor.
-     *
-     * @param original The resource bundle to copy.
-     * @stable ICU 2.0
-     */
-    ResourceBundle(const ResourceBundle &original);
-
-    /**
-     * Constructor from a C UResourceBundle. The resource bundle is
-     * copied and not adopted. ures_close will still need to be used on the
-     * original resource bundle.
-     *
-     * @param res A pointer to the C resource bundle.
-     * @param status A UErrorCode value.
-     * @stable ICU 2.0
-     */
-    ResourceBundle(UResourceBundle *res,
-                   UErrorCode &status);
-
-    /**
-     * Assignment operator.
-     *
-     * @param other The resource bundle to copy.
-     * @stable ICU 2.0
-     */
-    ResourceBundle&
-      operator=(const ResourceBundle& other);
-
-    /** Destructor.
-     * @stable ICU 2.0
-     */
-    virtual ~ResourceBundle();
-
-    /**
-     * Clone this object.
-     * Clones can be used concurrently in multiple threads.
-     * If an error occurs, then nullptr is returned.
-     * The caller must delete the clone.
-     *
-     * @return a clone of this object
-     *
-     * @see getDynamicClassID
-     * @stable ICU 2.8
-     */
-    ResourceBundle *clone() const;
-
-    /**
-     * Returns the size of a resource. Size for scalar types is always 1, and for vector/table types is
-     * the number of child resources.
-     * @warning Integer array is treated as a scalar type. There are no
-     *          APIs to access individual members of an integer array. It
-     *          is always returned as a whole.
-     *
-     * @return number of resources in a given resource.
-     * @stable ICU 2.0
-     */
-    int32_t
-      getSize(void) const;
-
-    /**
-     * returns a string from a string resource type
-     *
-     * @param status  fills in the outgoing error code
-     *                could be <TT>U_MISSING_RESOURCE_ERROR</TT> if the key is not found
-     *                could be a warning
-     *                e.g.: <TT>U_USING_FALLBACK_WARNING</TT>,<TT>U_USING_DEFAULT_WARNING </TT>
-     * @return a pointer to a zero-terminated char16_t array which lives in a memory mapped/DLL file.
-     * @stable ICU 2.0
-     */
-    UnicodeString
-      getString(UErrorCode& status) const;
-
-    /**
-     * returns a binary data from a resource. Can be used at most primitive resource types (binaries,
-     * strings, ints)
-     *
-     * @param len     fills in the length of resulting byte chunk
-     * @param status  fills in the outgoing error code
-     *                could be <TT>U_MISSING_RESOURCE_ERROR</TT> if the key is not found
-     *                could be a warning
-     *                e.g.: <TT>U_USING_FALLBACK_WARNING</TT>,<TT>U_USING_DEFAULT_WARNING </TT>
-     * @return a pointer to a chunk of unsigned bytes which live in a memory mapped/DLL file.
-     * @stable ICU 2.0
-     */
-    const uint8_t*
-      getBinary(int32_t& len, UErrorCode& status) const;
-
-
-    /**
-     * returns an integer vector from a resource.
-     *
-     * @param len     fills in the length of resulting integer vector
-     * @param status  fills in the outgoing error code
-     *                could be <TT>U_MISSING_RESOURCE_ERROR</TT> if the key is not found
-     *                could be a warning
-     *                e.g.: <TT>U_USING_FALLBACK_WARNING</TT>,<TT>U_USING_DEFAULT_WARNING </TT>
-     * @return a pointer to a vector of integers that lives in a memory mapped/DLL file.
-     * @stable ICU 2.0
-     */
-    const int32_t*
-      getIntVector(int32_t& len, UErrorCode& status) const;
-
-    /**
-     * returns an unsigned integer from a resource.
-     * This integer is originally 28 bits.
-     *
-     * @param status  fills in the outgoing error code
-     *                could be <TT>U_MISSING_RESOURCE_ERROR</TT> if the key is not found
-     *                could be a warning
-     *                e.g.: <TT>U_USING_FALLBACK_WARNING</TT>,<TT>U_USING_DEFAULT_WARNING </TT>
-     * @return an unsigned integer value
-     * @stable ICU 2.0
-     */
-    uint32_t
-      getUInt(UErrorCode& status) const;
-
-    /**
-     * returns a signed integer from a resource.
-     * This integer is originally 28 bit and the sign gets propagated.
-     *
-     * @param status  fills in the outgoing error code
-     *                could be <TT>U_MISSING_RESOURCE_ERROR</TT> if the key is not found
-     *                could be a warning
-     *                e.g.: <TT>U_USING_FALLBACK_WARNING</TT>,<TT>U_USING_DEFAULT_WARNING </TT>
-     * @return a signed integer value
-     * @stable ICU 2.0
-     */
-    int32_t
-      getInt(UErrorCode& status) const;
-
-    /**
-     * Checks whether the resource has another element to iterate over.
-     *
-     * @return true if there are more elements, false if there is no more elements
-     * @stable ICU 2.0
-     */
-    UBool
-      hasNext(void) const;
-
-    /**
-     * Resets the internal context of a resource so that iteration starts from the first element.
-     *
-     * @stable ICU 2.0
-     */
-    void
-      resetIterator(void);
-
-    /**
-     * Returns the key associated with this resource. Not all the resources have a key - only
-     * those that are members of a table.
-     *
-     * @return a key associated to this resource, or nullptr if it doesn't have a key
-     * @stable ICU 2.0
-     */
-    const char*
-      getKey(void) const;
-
-    /**
-     * Gets the locale ID of the resource bundle as a string.
-     * Same as getLocale().getName() .
-     *
-     * @return the locale ID of the resource bundle as a string
-     * @stable ICU 2.0
-     */
-    const char*
-      getName(void) const;
-
-
-    /**
-     * Returns the type of a resource. Available types are defined in enum UResType
-     *
-     * @return type of the given resource.
-     * @stable ICU 2.0
-     */
-    UResType
-      getType(void) const;
-
-    /**
-     * Returns the next resource in a given resource or nullptr if there are no more resources
-     *
-     * @param status            fills in the outgoing error code
-     * @return                  ResourceBundle object.
-     * @stable ICU 2.0
-     */
-    ResourceBundle
-      getNext(UErrorCode& status);
-
-    /**
-     * Returns the next string in a resource or nullptr if there are no more resources
-     * to iterate over.
-     *
-     * @param status            fills in the outgoing error code
-     * @return an UnicodeString object.
-     * @stable ICU 2.0
-     */
-    UnicodeString
-      getNextString(UErrorCode& status);
-
-    /**
-     * Returns the next string in a resource or nullptr if there are no more resources
-     * to iterate over.
-     *
-     * @param key               fill in for key associated with this string
-     * @param status            fills in the outgoing error code
-     * @return an UnicodeString object.
-     * @stable ICU 2.0
-     */
-    UnicodeString
-      getNextString(const char ** key,
-                    UErrorCode& status);
-
-    /**
-     * Returns the resource in a resource at the specified index.
-     *
-     * @param index             an index to the wanted resource.
-     * @param status            fills in the outgoing error code
-     * @return                  ResourceBundle object. If there is an error, resource is invalid.
-     * @stable ICU 2.0
-     */
-    ResourceBundle
-      get(int32_t index,
-          UErrorCode& status) const;
-
-    /**
-     * Returns the string in a given resource at the specified index.
-     *
-     * @param index             an index to the wanted string.
-     * @param status            fills in the outgoing error code
-     * @return                  an UnicodeString object. If there is an error, string is bogus
-     * @stable ICU 2.0
-     */
-    UnicodeString
-      getStringEx(int32_t index,
-                  UErrorCode& status) const;
-
-    /**
-     * Returns a resource in a resource that has a given key. This procedure works only with table
-     * resources.
-     *
-     * @param key               a key associated with the wanted resource
-     * @param status            fills in the outgoing error code.
-     * @return                  ResourceBundle object. If there is an error, resource is invalid.
-     * @stable ICU 2.0
-     */
-    ResourceBundle
-      get(const char* key,
-          UErrorCode& status) const;
-
-    /**
-     * Returns a string in a resource that has a given key. This procedure works only with table
-     * resources.
-     *
-     * @param key               a key associated with the wanted string
-     * @param status            fills in the outgoing error code
-     * @return                  an UnicodeString object. If there is an error, string is bogus
-     * @stable ICU 2.0
-     */
-    UnicodeString
-      getStringEx(const char* key,
-                  UErrorCode& status) const;
-
-#ifndef U_HIDE_DEPRECATED_API
-    /**
-     * Return the version number associated with this ResourceBundle as a string. Please
-     * use getVersion, as this method is going to be deprecated.
-     *
-     * @return  A version number string as specified in the resource bundle or its parent.
-     *          The caller does not own this string.
-     * @see getVersion
-     * @deprecated ICU 2.8 Use getVersion instead.
-     */
-    const char*
-      getVersionNumber(void) const;
-#endif  /* U_HIDE_DEPRECATED_API */
-
-    /**
-     * Return the version number associated with this ResourceBundle as a UVersionInfo array.
-     *
-     * @param versionInfo A UVersionInfo array that is filled with the version number
-     *                    as specified in the resource bundle or its parent.
-     * @stable ICU 2.0
-     */
-    void
-      getVersion(UVersionInfo versionInfo) const;
-
-#ifndef U_HIDE_DEPRECATED_API
-    /**
-     * Return the Locale associated with this ResourceBundle.
-     *
-     * @return a Locale object
-     * @deprecated ICU 2.8 Use getLocale(ULocDataLocaleType type, UErrorCode &status) overload instead.
-     */
-    const Locale&
-      getLocale(void) const;
-#endif  /* U_HIDE_DEPRECATED_API */
-
-    /**
-     * Return the Locale associated with this ResourceBundle.
-     * @param type You can choose between requested, valid and actual
-     *             locale. For description see the definition of
-     *             ULocDataLocaleType in uloc.h
-     * @param status just for catching illegal arguments
-     *
-     * @return a Locale object
-     * @stable ICU 2.8
-     */
-    const Locale
-      getLocale(ULocDataLocaleType type, UErrorCode &status) const;
-#ifndef U_HIDE_INTERNAL_API
-    /**
-     * This API implements multilevel fallback
-     * @internal
-     */
-    ResourceBundle
-        getWithFallback(const char* key, UErrorCode& status);
-#endif  /* U_HIDE_INTERNAL_API */
-    /**
-     * ICU "poor man's RTTI", returns a UClassID for the actual class.
-     *
-     * @stable ICU 2.2
-     */
-    virtual UClassID getDynamicClassID() const override;
-
-    /**
-     * ICU "poor man's RTTI", returns a UClassID for this class.
-     *
-     * @stable ICU 2.2
-     */
-    static UClassID U_EXPORT2 getStaticClassID();
-
-private:
-    ResourceBundle() = delete; // default constructor not implemented
-
-    UResourceBundle *fResource;
-    void constructForLocale(const UnicodeString& path, const Locale& locale, UErrorCode& error);
-    Locale *fLocale;
-};
-
-U_NAMESPACE_END
-
-#endif /* U_SHOW_CPLUSPLUS_API */
-
-#endif
->>>>>>> a8a80be5
+// © 2016 and later: Unicode, Inc. and others.
+// License & terms of use: http://www.unicode.org/copyright.html
+/*
+******************************************************************************
+*
+*   Copyright (C) 1996-2013, International Business Machines Corporation
+*   and others.  All Rights Reserved.
+*
+******************************************************************************
+*
+* File resbund.h
+*
+*   CREATED BY
+*       Richard Gillam
+*
+* Modification History:
+*
+*   Date        Name        Description
+*   2/5/97      aliu        Added scanForLocaleInFile.  Added
+*                           constructor which attempts to read resource bundle
+*                           from a specific file, without searching other files.
+*   2/11/97     aliu        Added UErrorCode return values to constructors.  Fixed
+*                           infinite loops in scanForFile and scanForLocale.
+*                           Modified getRawResourceData to not delete storage
+*                           in localeData and resourceData which it doesn't own.
+*                           Added Mac compatibility #ifdefs for tellp() and
+*                           ios::nocreate.
+*   2/18/97     helena      Updated with 100% documentation coverage.
+*   3/13/97     aliu        Rewrote to load in entire resource bundle and store
+*                           it as a Hashtable of ResourceBundleData objects.
+*                           Added state table to govern parsing of files.
+*                           Modified to load locale index out of new file
+*                           distinct from default.txt.
+*   3/25/97     aliu        Modified to support 2-d arrays, needed for timezone
+*                           data. Added support for custom file suffixes.  Again,
+*                           needed to support timezone data.
+*   4/7/97      aliu        Cleaned up.
+* 03/02/99      stephen     Removed dependency on FILE*.
+* 03/29/99      helena      Merged Bertrand and Stephen's changes.
+* 06/11/99      stephen     Removed parsing of .txt files.
+*                           Reworked to use new binary format.
+*                           Cleaned up.
+* 06/14/99      stephen     Removed methods taking a filename suffix.
+* 11/09/99      weiv        Added getLocale(), fRealLocale, removed fRealLocaleID
+******************************************************************************
+*/
+
+#ifndef RESBUND_H
+#define RESBUND_H
+
+#include "unicode/utypes.h"
+
+#if U_SHOW_CPLUSPLUS_API
+
+#include "unicode/uobject.h"
+#include "unicode/ures.h"
+#include "unicode/unistr.h"
+#include "unicode/locid.h"
+
+/**
+ * \file 
+ * \brief C++ API: Resource Bundle
+ */
+ 
+U_NAMESPACE_BEGIN
+
+/**
+ * A class representing a collection of resource information pertaining to a given
+ * locale. A resource bundle provides a way of accessing locale- specific information in
+ * a data file. You create a resource bundle that manages the resources for a given
+ * locale and then ask it for individual resources.
+ * <P>
+ * Resource bundles in ICU4C are currently defined using text files which conform to the following
+ * <a href="https://github.com/unicode-org/icu-docs/blob/main/design/bnf_rb.txt">BNF definition</a>.
+ * More on resource bundle concepts and syntax can be found in the
+ * <a href="https://unicode-org.github.io/icu/userguide/locale/resources">Users Guide</a>.
+ * <P>
+ *
+ * The ResourceBundle class is not suitable for subclassing.
+ *
+ * @stable ICU 2.0
+ */
+class U_COMMON_API ResourceBundle : public UObject {
+public:
+    /**
+     * Constructor
+     *
+     * @param packageName   The packageName and locale together point to an ICU udata object, 
+     *                      as defined by <code> udata_open( packageName, "res", locale, err) </code> 
+     *                      or equivalent.  Typically, packageName will refer to a (.dat) file, or to
+     *                      a package registered with udata_setAppData(). Using a full file or directory
+     *                      pathname for packageName is deprecated.
+     * @param locale  This is the locale this resource bundle is for. To get resources
+     *                for the French locale, for example, you would create a
+     *                ResourceBundle passing Locale::FRENCH for the "locale" parameter,
+     *                and all subsequent calls to that resource bundle will return
+     *                resources that pertain to the French locale. If the caller doesn't
+     *                pass a locale parameter, the default locale for the system (as
+     *                returned by Locale::getDefault()) will be used.
+     * @param err     The Error Code.
+     * The UErrorCode& err parameter is used to return status information to the user. To
+     * check whether the construction succeeded or not, you should check the value of
+     * U_SUCCESS(err). If you wish more detailed information, you can check for
+     * informational error results which still indicate success. U_USING_FALLBACK_WARNING
+     * indicates that a fall back locale was used. For example, 'de_CH' was requested,
+     * but nothing was found there, so 'de' was used. U_USING_DEFAULT_WARNING indicates that
+     * the default locale data was used; neither the requested locale nor any of its
+     * fall back locales could be found.
+     * @stable ICU 2.0
+     */
+    ResourceBundle(const UnicodeString&    packageName,
+                   const Locale&           locale,
+                   UErrorCode&              err);
+
+    /**
+     * Construct a resource bundle for the default bundle in the specified package.
+     *
+     * @param packageName   The packageName and locale together point to an ICU udata object, 
+     *                      as defined by <code> udata_open( packageName, "res", locale, err) </code> 
+     *                      or equivalent.  Typically, packageName will refer to a (.dat) file, or to
+     *                      a package registered with udata_setAppData(). Using a full file or directory
+     *                      pathname for packageName is deprecated.
+     * @param err A UErrorCode value
+     * @stable ICU 2.0
+     */
+    ResourceBundle(const UnicodeString&    packageName,
+                   UErrorCode&              err);
+
+    /**
+     * Construct a resource bundle for the ICU default bundle.
+     *
+     * @param err A UErrorCode value
+     * @stable ICU 2.0
+     */
+    ResourceBundle(UErrorCode &err);
+
+    /**
+     * Standard constructor, constructs a resource bundle for the locale-specific
+     * bundle in the specified package.
+     *
+     * @param packageName   The packageName and locale together point to an ICU udata object, 
+     *                      as defined by <code> udata_open( packageName, "res", locale, err) </code> 
+     *                      or equivalent.  Typically, packageName will refer to a (.dat) file, or to
+     *                      a package registered with udata_setAppData(). Using a full file or directory
+     *                      pathname for packageName is deprecated.
+     *                      nullptr is used to refer to ICU data.
+     * @param locale The locale for which to open a resource bundle.
+     * @param err A UErrorCode value
+     * @stable ICU 2.0
+     */
+    ResourceBundle(const char* packageName,
+                   const Locale& locale,
+                   UErrorCode& err);
+
+    /**
+     * Copy constructor.
+     *
+     * @param original The resource bundle to copy.
+     * @stable ICU 2.0
+     */
+    ResourceBundle(const ResourceBundle &original);
+
+    /**
+     * Constructor from a C UResourceBundle. The resource bundle is
+     * copied and not adopted. ures_close will still need to be used on the
+     * original resource bundle.
+     *
+     * @param res A pointer to the C resource bundle.
+     * @param status A UErrorCode value.
+     * @stable ICU 2.0
+     */
+    ResourceBundle(UResourceBundle *res,
+                   UErrorCode &status);
+
+    /**
+     * Assignment operator.
+     *
+     * @param other The resource bundle to copy.
+     * @stable ICU 2.0
+     */
+    ResourceBundle&
+      operator=(const ResourceBundle& other);
+
+    /** Destructor.
+     * @stable ICU 2.0
+     */
+    virtual ~ResourceBundle();
+
+    /**
+     * Clone this object.
+     * Clones can be used concurrently in multiple threads.
+     * If an error occurs, then nullptr is returned.
+     * The caller must delete the clone.
+     *
+     * @return a clone of this object
+     *
+     * @see getDynamicClassID
+     * @stable ICU 2.8
+     */
+    ResourceBundle *clone() const;
+
+    /**
+     * Returns the size of a resource. Size for scalar types is always 1, and for vector/table types is
+     * the number of child resources.
+     * @warning Integer array is treated as a scalar type. There are no
+     *          APIs to access individual members of an integer array. It
+     *          is always returned as a whole.
+     *
+     * @return number of resources in a given resource.
+     * @stable ICU 2.0
+     */
+    int32_t
+      getSize(void) const;
+
+    /**
+     * returns a string from a string resource type
+     *
+     * @param status  fills in the outgoing error code
+     *                could be <TT>U_MISSING_RESOURCE_ERROR</TT> if the key is not found
+     *                could be a warning
+     *                e.g.: <TT>U_USING_FALLBACK_WARNING</TT>,<TT>U_USING_DEFAULT_WARNING </TT>
+     * @return a pointer to a zero-terminated char16_t array which lives in a memory mapped/DLL file.
+     * @stable ICU 2.0
+     */
+    UnicodeString
+      getString(UErrorCode& status) const;
+
+    /**
+     * returns a binary data from a resource. Can be used at most primitive resource types (binaries,
+     * strings, ints)
+     *
+     * @param len     fills in the length of resulting byte chunk
+     * @param status  fills in the outgoing error code
+     *                could be <TT>U_MISSING_RESOURCE_ERROR</TT> if the key is not found
+     *                could be a warning
+     *                e.g.: <TT>U_USING_FALLBACK_WARNING</TT>,<TT>U_USING_DEFAULT_WARNING </TT>
+     * @return a pointer to a chunk of unsigned bytes which live in a memory mapped/DLL file.
+     * @stable ICU 2.0
+     */
+    const uint8_t*
+      getBinary(int32_t& len, UErrorCode& status) const;
+
+
+    /**
+     * returns an integer vector from a resource.
+     *
+     * @param len     fills in the length of resulting integer vector
+     * @param status  fills in the outgoing error code
+     *                could be <TT>U_MISSING_RESOURCE_ERROR</TT> if the key is not found
+     *                could be a warning
+     *                e.g.: <TT>U_USING_FALLBACK_WARNING</TT>,<TT>U_USING_DEFAULT_WARNING </TT>
+     * @return a pointer to a vector of integers that lives in a memory mapped/DLL file.
+     * @stable ICU 2.0
+     */
+    const int32_t*
+      getIntVector(int32_t& len, UErrorCode& status) const;
+
+    /**
+     * returns an unsigned integer from a resource.
+     * This integer is originally 28 bits.
+     *
+     * @param status  fills in the outgoing error code
+     *                could be <TT>U_MISSING_RESOURCE_ERROR</TT> if the key is not found
+     *                could be a warning
+     *                e.g.: <TT>U_USING_FALLBACK_WARNING</TT>,<TT>U_USING_DEFAULT_WARNING </TT>
+     * @return an unsigned integer value
+     * @stable ICU 2.0
+     */
+    uint32_t
+      getUInt(UErrorCode& status) const;
+
+    /**
+     * returns a signed integer from a resource.
+     * This integer is originally 28 bit and the sign gets propagated.
+     *
+     * @param status  fills in the outgoing error code
+     *                could be <TT>U_MISSING_RESOURCE_ERROR</TT> if the key is not found
+     *                could be a warning
+     *                e.g.: <TT>U_USING_FALLBACK_WARNING</TT>,<TT>U_USING_DEFAULT_WARNING </TT>
+     * @return a signed integer value
+     * @stable ICU 2.0
+     */
+    int32_t
+      getInt(UErrorCode& status) const;
+
+    /**
+     * Checks whether the resource has another element to iterate over.
+     *
+     * @return true if there are more elements, false if there is no more elements
+     * @stable ICU 2.0
+     */
+    UBool
+      hasNext(void) const;
+
+    /**
+     * Resets the internal context of a resource so that iteration starts from the first element.
+     *
+     * @stable ICU 2.0
+     */
+    void
+      resetIterator(void);
+
+    /**
+     * Returns the key associated with this resource. Not all the resources have a key - only
+     * those that are members of a table.
+     *
+     * @return a key associated to this resource, or nullptr if it doesn't have a key
+     * @stable ICU 2.0
+     */
+    const char*
+      getKey(void) const;
+
+    /**
+     * Gets the locale ID of the resource bundle as a string.
+     * Same as getLocale().getName() .
+     *
+     * @return the locale ID of the resource bundle as a string
+     * @stable ICU 2.0
+     */
+    const char*
+      getName(void) const;
+
+
+    /**
+     * Returns the type of a resource. Available types are defined in enum UResType
+     *
+     * @return type of the given resource.
+     * @stable ICU 2.0
+     */
+    UResType
+      getType(void) const;
+
+    /**
+     * Returns the next resource in a given resource or nullptr if there are no more resources
+     *
+     * @param status            fills in the outgoing error code
+     * @return                  ResourceBundle object.
+     * @stable ICU 2.0
+     */
+    ResourceBundle
+      getNext(UErrorCode& status);
+
+    /**
+     * Returns the next string in a resource or nullptr if there are no more resources
+     * to iterate over.
+     *
+     * @param status            fills in the outgoing error code
+     * @return an UnicodeString object.
+     * @stable ICU 2.0
+     */
+    UnicodeString
+      getNextString(UErrorCode& status);
+
+    /**
+     * Returns the next string in a resource or nullptr if there are no more resources
+     * to iterate over.
+     *
+     * @param key               fill in for key associated with this string
+     * @param status            fills in the outgoing error code
+     * @return an UnicodeString object.
+     * @stable ICU 2.0
+     */
+    UnicodeString
+      getNextString(const char ** key,
+                    UErrorCode& status);
+
+    /**
+     * Returns the resource in a resource at the specified index.
+     *
+     * @param index             an index to the wanted resource.
+     * @param status            fills in the outgoing error code
+     * @return                  ResourceBundle object. If there is an error, resource is invalid.
+     * @stable ICU 2.0
+     */
+    ResourceBundle
+      get(int32_t index,
+          UErrorCode& status) const;
+
+    /**
+     * Returns the string in a given resource at the specified index.
+     *
+     * @param index             an index to the wanted string.
+     * @param status            fills in the outgoing error code
+     * @return                  an UnicodeString object. If there is an error, string is bogus
+     * @stable ICU 2.0
+     */
+    UnicodeString
+      getStringEx(int32_t index,
+                  UErrorCode& status) const;
+
+    /**
+     * Returns a resource in a resource that has a given key. This procedure works only with table
+     * resources.
+     *
+     * @param key               a key associated with the wanted resource
+     * @param status            fills in the outgoing error code.
+     * @return                  ResourceBundle object. If there is an error, resource is invalid.
+     * @stable ICU 2.0
+     */
+    ResourceBundle
+      get(const char* key,
+          UErrorCode& status) const;
+
+    /**
+     * Returns a string in a resource that has a given key. This procedure works only with table
+     * resources.
+     *
+     * @param key               a key associated with the wanted string
+     * @param status            fills in the outgoing error code
+     * @return                  an UnicodeString object. If there is an error, string is bogus
+     * @stable ICU 2.0
+     */
+    UnicodeString
+      getStringEx(const char* key,
+                  UErrorCode& status) const;
+
+#ifndef U_HIDE_DEPRECATED_API
+    /**
+     * Return the version number associated with this ResourceBundle as a string. Please
+     * use getVersion, as this method is going to be deprecated.
+     *
+     * @return  A version number string as specified in the resource bundle or its parent.
+     *          The caller does not own this string.
+     * @see getVersion
+     * @deprecated ICU 2.8 Use getVersion instead.
+     */
+    const char*
+      getVersionNumber(void) const;
+#endif  /* U_HIDE_DEPRECATED_API */
+
+    /**
+     * Return the version number associated with this ResourceBundle as a UVersionInfo array.
+     *
+     * @param versionInfo A UVersionInfo array that is filled with the version number
+     *                    as specified in the resource bundle or its parent.
+     * @stable ICU 2.0
+     */
+    void
+      getVersion(UVersionInfo versionInfo) const;
+
+#ifndef U_HIDE_DEPRECATED_API
+    /**
+     * Return the Locale associated with this ResourceBundle.
+     *
+     * @return a Locale object
+     * @deprecated ICU 2.8 Use getLocale(ULocDataLocaleType type, UErrorCode &status) overload instead.
+     */
+    const Locale&
+      getLocale(void) const;
+#endif  /* U_HIDE_DEPRECATED_API */
+
+    /**
+     * Return the Locale associated with this ResourceBundle.
+     * @param type You can choose between requested, valid and actual
+     *             locale. For description see the definition of
+     *             ULocDataLocaleType in uloc.h
+     * @param status just for catching illegal arguments
+     *
+     * @return a Locale object
+     * @stable ICU 2.8
+     */
+    const Locale
+      getLocale(ULocDataLocaleType type, UErrorCode &status) const;
+#ifndef U_HIDE_INTERNAL_API
+    /**
+     * This API implements multilevel fallback
+     * @internal
+     */
+    ResourceBundle
+        getWithFallback(const char* key, UErrorCode& status);
+#endif  /* U_HIDE_INTERNAL_API */
+    /**
+     * ICU "poor man's RTTI", returns a UClassID for the actual class.
+     *
+     * @stable ICU 2.2
+     */
+    virtual UClassID getDynamicClassID() const override;
+
+    /**
+     * ICU "poor man's RTTI", returns a UClassID for this class.
+     *
+     * @stable ICU 2.2
+     */
+    static UClassID U_EXPORT2 getStaticClassID();
+
+private:
+    ResourceBundle() = delete; // default constructor not implemented
+
+    UResourceBundle *fResource;
+    void constructForLocale(const UnicodeString& path, const Locale& locale, UErrorCode& error);
+    Locale *fLocale;
+};
+
+U_NAMESPACE_END
+
+#endif /* U_SHOW_CPLUSPLUS_API */
+
+#endif