<<<<<<< HEAD
// © 2016 and later: Unicode, Inc. and others.
// License & terms of use: http://www.unicode.org/copyright.html
/*
*******************************************************************************
*
*   Copyright (C) 1999-2015, International Business Machines
*   Corporation and others.  All Rights Reserved.
*
*******************************************************************************
*   file name:  utf8.h
*   encoding:   UTF-8
*   tab size:   8 (not used)
*   indentation:4
*
*   created on: 1999sep13
*   created by: Markus W. Scherer
*/

/**
 * \file
 * \brief C API: 8-bit Unicode handling macros
 *
 * This file defines macros to deal with 8-bit Unicode (UTF-8) code units (bytes) and strings.
 *
 * For more information see utf.h and the ICU User Guide Strings chapter
 * (https://unicode-org.github.io/icu/userguide/strings).
 *
 * <em>Usage:</em>
 * ICU coding guidelines for if() statements should be followed when using these macros.
 * Compound statements (curly braces {}) must be used  for if-else-while...
 * bodies and all macro statements should be terminated with semicolon.
 */

#ifndef __UTF8_H__
#define __UTF8_H__

#include <stdbool.h>
#include "unicode/umachine.h"
#ifndef __UTF_H__
#   include "unicode/utf.h"
#endif

/* internal definitions ----------------------------------------------------- */

/**
 * Counts the trail bytes for a UTF-8 lead byte.
 * Returns 0 for 0..0xc1 as well as for 0xf5..0xff.
 * leadByte might be evaluated multiple times.
 *
 * This is internal since it is not meant to be called directly by external clients;
 * however it is called by public macros in this file and thus must remain stable.
 *
 * @param leadByte The first byte of a UTF-8 sequence. Must be 0..0xff.
 * @internal
 */
#define U8_COUNT_TRAIL_BYTES(leadByte) \
    (U8_IS_LEAD(leadByte) ? \
        ((uint8_t)(leadByte)>=0xe0)+((uint8_t)(leadByte)>=0xf0)+1 : 0)

/**
 * Counts the trail bytes for a UTF-8 lead byte of a valid UTF-8 sequence.
 * Returns 0 for 0..0xc1. Undefined for 0xf5..0xff.
 * leadByte might be evaluated multiple times.
 *
 * This is internal since it is not meant to be called directly by external clients;
 * however it is called by public macros in this file and thus must remain stable.
 *
 * @param leadByte The first byte of a UTF-8 sequence. Must be 0..0xff.
 * @internal
 */
#define U8_COUNT_TRAIL_BYTES_UNSAFE(leadByte) \
    (((uint8_t)(leadByte)>=0xc2)+((uint8_t)(leadByte)>=0xe0)+((uint8_t)(leadByte)>=0xf0))

/**
 * Mask a UTF-8 lead byte, leave only the lower bits that form part of the code point value.
 *
 * This is internal since it is not meant to be called directly by external clients;
 * however it is called by public macros in this file and thus must remain stable.
 * @internal
 */
#define U8_MASK_LEAD_BYTE(leadByte, countTrailBytes) ((leadByte)&=(1<<(6-(countTrailBytes)))-1)

/**
 * Internal bit vector for 3-byte UTF-8 validity check, for use in U8_IS_VALID_LEAD3_AND_T1.
 * Each bit indicates whether one lead byte + first trail byte pair starts a valid sequence.
 * Lead byte E0..EF bits 3..0 are used as byte index,
 * first trail byte bits 7..5 are used as bit index into that byte.
 * @see U8_IS_VALID_LEAD3_AND_T1
 * @internal
 */
#define U8_LEAD3_T1_BITS "\x20\x30\x30\x30\x30\x30\x30\x30\x30\x30\x30\x30\x30\x10\x30\x30"

/**
 * Internal 3-byte UTF-8 validity check.
 * Non-zero if lead byte E0..EF and first trail byte 00..FF start a valid sequence.
 * @internal
 */
#define U8_IS_VALID_LEAD3_AND_T1(lead, t1) (U8_LEAD3_T1_BITS[(lead)&0xf]&(1<<((uint8_t)(t1)>>5)))

/**
 * Internal bit vector for 4-byte UTF-8 validity check, for use in U8_IS_VALID_LEAD4_AND_T1.
 * Each bit indicates whether one lead byte + first trail byte pair starts a valid sequence.
 * First trail byte bits 7..4 are used as byte index,
 * lead byte F0..F4 bits 2..0 are used as bit index into that byte.
 * @see U8_IS_VALID_LEAD4_AND_T1
 * @internal
 */
#define U8_LEAD4_T1_BITS "\x00\x00\x00\x00\x00\x00\x00\x00\x1E\x0F\x0F\x0F\x00\x00\x00\x00"

/**
 * Internal 4-byte UTF-8 validity check.
 * Non-zero if lead byte F0..F4 and first trail byte 00..FF start a valid sequence.
 * @internal
 */
#define U8_IS_VALID_LEAD4_AND_T1(lead, t1) (U8_LEAD4_T1_BITS[(uint8_t)(t1)>>4]&(1<<((lead)&7)))

/**
 * Function for handling "next code point" with error-checking.
 *
 * This is internal since it is not meant to be called directly by external clients;
 * however it is called by public macros in this
 * file and thus must remain stable, and should not be hidden when other internal
 * functions are hidden (otherwise public macros would fail to compile).
 * @internal
 */
U_CAPI UChar32 U_EXPORT2
utf8_nextCharSafeBody(const uint8_t *s, int32_t *pi, int32_t length, UChar32 c, UBool strict);

/**
 * Function for handling "append code point" with error-checking.
 *
 * This is internal since it is not meant to be called directly by external clients;
 * however it is called by public macros in this
 * file and thus must remain stable, and should not be hidden when other internal
 * functions are hidden (otherwise public macros would fail to compile).
 * @internal
 */
U_CAPI int32_t U_EXPORT2
utf8_appendCharSafeBody(uint8_t *s, int32_t i, int32_t length, UChar32 c, UBool *pIsError);

/**
 * Function for handling "previous code point" with error-checking.
 *
 * This is internal since it is not meant to be called directly by external clients;
 * however it is called by public macros in this
 * file and thus must remain stable, and should not be hidden when other internal
 * functions are hidden (otherwise public macros would fail to compile).
 * @internal
 */
U_CAPI UChar32 U_EXPORT2
utf8_prevCharSafeBody(const uint8_t *s, int32_t start, int32_t *pi, UChar32 c, UBool strict);

/**
 * Function for handling "skip backward one code point" with error-checking.
 *
 * This is internal since it is not meant to be called directly by external clients;
 * however it is called by public macros in this
 * file and thus must remain stable, and should not be hidden when other internal
 * functions are hidden (otherwise public macros would fail to compile).
 * @internal
 */
U_CAPI int32_t U_EXPORT2
utf8_back1SafeBody(const uint8_t *s, int32_t start, int32_t i);

/* single-code point definitions -------------------------------------------- */

/**
 * Does this code unit (byte) encode a code point by itself (US-ASCII 0..0x7f)?
 * @param c 8-bit code unit (byte)
 * @return true or false
 * @stable ICU 2.4
 */
#define U8_IS_SINGLE(c) (((c)&0x80)==0)

/**
 * Is this code unit (byte) a UTF-8 lead byte? (0xC2..0xF4)
 * @param c 8-bit code unit (byte)
 * @return true or false
 * @stable ICU 2.4
 */
#define U8_IS_LEAD(c) ((uint8_t)((c)-0xc2)<=0x32)
// 0x32=0xf4-0xc2

/**
 * Is this code unit (byte) a UTF-8 trail byte? (0x80..0xBF)
 * @param c 8-bit code unit (byte)
 * @return true or false
 * @stable ICU 2.4
 */
#define U8_IS_TRAIL(c) ((int8_t)(c)<-0x40)

/**
 * How many code units (bytes) are used for the UTF-8 encoding
 * of this Unicode code point?
 * @param c 32-bit code point
 * @return 1..4, or 0 if c is a surrogate or not a Unicode code point
 * @stable ICU 2.4
 */
#define U8_LENGTH(c) \
    ((uint32_t)(c)<=0x7f ? 1 : \
        ((uint32_t)(c)<=0x7ff ? 2 : \
            ((uint32_t)(c)<=0xd7ff ? 3 : \
                ((uint32_t)(c)<=0xdfff || (uint32_t)(c)>0x10ffff ? 0 : \
                    ((uint32_t)(c)<=0xffff ? 3 : 4)\
                ) \
            ) \
        ) \
    )

/**
 * The maximum number of UTF-8 code units (bytes) per Unicode code point (U+0000..U+10ffff).
 * @return 4
 * @stable ICU 2.4
 */
#define U8_MAX_LENGTH 4

/**
 * Get a code point from a string at a random-access offset,
 * without changing the offset.
 * The offset may point to either the lead byte or one of the trail bytes
 * for a code point, in which case the macro will read all of the bytes
 * for the code point.
 * The result is undefined if the offset points to an illegal UTF-8
 * byte sequence.
 * Iteration through a string is more efficient with U8_NEXT_UNSAFE or U8_NEXT.
 *
 * @param s const uint8_t * string
 * @param i string offset
 * @param c output UChar32 variable
 * @see U8_GET
 * @stable ICU 2.4
 */
#define U8_GET_UNSAFE(s, i, c) UPRV_BLOCK_MACRO_BEGIN { \
    int32_t _u8_get_unsafe_index=(int32_t)(i); \
    U8_SET_CP_START_UNSAFE(s, _u8_get_unsafe_index); \
    U8_NEXT_UNSAFE(s, _u8_get_unsafe_index, c); \
} UPRV_BLOCK_MACRO_END

/**
 * Get a code point from a string at a random-access offset,
 * without changing the offset.
 * The offset may point to either the lead byte or one of the trail bytes
 * for a code point, in which case the macro will read all of the bytes
 * for the code point.
 *
 * The length can be negative for a NUL-terminated string.
 *
 * If the offset points to an illegal UTF-8 byte sequence, then
 * c is set to a negative value.
 * Iteration through a string is more efficient with U8_NEXT_UNSAFE or U8_NEXT.
 *
 * @param s const uint8_t * string
 * @param start int32_t starting string offset
 * @param i int32_t string offset, must be start<=i<length
 * @param length int32_t string length
 * @param c output UChar32 variable, set to <0 in case of an error
 * @see U8_GET_UNSAFE
 * @stable ICU 2.4
 */
#define U8_GET(s, start, i, length, c) UPRV_BLOCK_MACRO_BEGIN { \
    int32_t _u8_get_index=(i); \
    U8_SET_CP_START(s, start, _u8_get_index); \
    U8_NEXT(s, _u8_get_index, length, c); \
} UPRV_BLOCK_MACRO_END

/**
 * Get a code point from a string at a random-access offset,
 * without changing the offset.
 * The offset may point to either the lead byte or one of the trail bytes
 * for a code point, in which case the macro will read all of the bytes
 * for the code point.
 *
 * The length can be negative for a NUL-terminated string.
 *
 * If the offset points to an illegal UTF-8 byte sequence, then
 * c is set to U+FFFD.
 * Iteration through a string is more efficient with U8_NEXT_UNSAFE or U8_NEXT_OR_FFFD.
 *
 * This macro does not distinguish between a real U+FFFD in the text
 * and U+FFFD returned for an ill-formed sequence.
 * Use U8_GET() if that distinction is important.
 *
 * @param s const uint8_t * string
 * @param start int32_t starting string offset
 * @param i int32_t string offset, must be start<=i<length
 * @param length int32_t string length
 * @param c output UChar32 variable, set to U+FFFD in case of an error
 * @see U8_GET
 * @stable ICU 51
 */
#define U8_GET_OR_FFFD(s, start, i, length, c) UPRV_BLOCK_MACRO_BEGIN { \
    int32_t _u8_get_index=(i); \
    U8_SET_CP_START(s, start, _u8_get_index); \
    U8_NEXT_OR_FFFD(s, _u8_get_index, length, c); \
} UPRV_BLOCK_MACRO_END

/* definitions with forward iteration --------------------------------------- */

/**
 * Get a code point from a string at a code point boundary offset,
 * and advance the offset to the next code point boundary.
 * (Post-incrementing forward iteration.)
 * "Unsafe" macro, assumes well-formed UTF-8.
 *
 * The offset may point to the lead byte of a multi-byte sequence,
 * in which case the macro will read the whole sequence.
 * The result is undefined if the offset points to a trail byte
 * or an illegal UTF-8 sequence.
 *
 * @param s const uint8_t * string
 * @param i string offset
 * @param c output UChar32 variable
 * @see U8_NEXT
 * @stable ICU 2.4
 */
#define U8_NEXT_UNSAFE(s, i, c) UPRV_BLOCK_MACRO_BEGIN { \
    (c)=(uint8_t)(s)[(i)++]; \
    if(!U8_IS_SINGLE(c)) { \
        if((c)<0xe0) { \
            (c)=(((c)&0x1f)<<6)|((s)[(i)++]&0x3f); \
        } else if((c)<0xf0) { \
            /* no need for (c&0xf) because the upper bits are truncated after <<12 in the cast to (UChar) */ \
            (c)=(UChar)(((c)<<12)|(((s)[i]&0x3f)<<6)|((s)[(i)+1]&0x3f)); \
            (i)+=2; \
        } else { \
            (c)=(((c)&7)<<18)|(((s)[i]&0x3f)<<12)|(((s)[(i)+1]&0x3f)<<6)|((s)[(i)+2]&0x3f); \
            (i)+=3; \
        } \
    } \
} UPRV_BLOCK_MACRO_END

/**
 * Get a code point from a string at a code point boundary offset,
 * and advance the offset to the next code point boundary.
 * (Post-incrementing forward iteration.)
 * "Safe" macro, checks for illegal sequences and for string boundaries.
 *
 * The length can be negative for a NUL-terminated string.
 *
 * The offset may point to the lead byte of a multi-byte sequence,
 * in which case the macro will read the whole sequence.
 * If the offset points to a trail byte or an illegal UTF-8 sequence, then
 * c is set to a negative value.
 *
 * @param s const uint8_t * string
 * @param i int32_t string offset, must be i<length
 * @param length int32_t string length
 * @param c output UChar32 variable, set to <0 in case of an error
 * @see U8_NEXT_UNSAFE
 * @stable ICU 2.4
 */
#define U8_NEXT(s, i, length, c) U8_INTERNAL_NEXT_OR_SUB(s, i, length, c, U_SENTINEL)

/**
 * Get a code point from a string at a code point boundary offset,
 * and advance the offset to the next code point boundary.
 * (Post-incrementing forward iteration.)
 * "Safe" macro, checks for illegal sequences and for string boundaries.
 *
 * The length can be negative for a NUL-terminated string.
 *
 * The offset may point to the lead byte of a multi-byte sequence,
 * in which case the macro will read the whole sequence.
 * If the offset points to a trail byte or an illegal UTF-8 sequence, then
 * c is set to U+FFFD.
 *
 * This macro does not distinguish between a real U+FFFD in the text
 * and U+FFFD returned for an ill-formed sequence.
 * Use U8_NEXT() if that distinction is important.
 *
 * @param s const uint8_t * string
 * @param i int32_t string offset, must be i<length
 * @param length int32_t string length
 * @param c output UChar32 variable, set to U+FFFD in case of an error
 * @see U8_NEXT
 * @stable ICU 51
 */
#define U8_NEXT_OR_FFFD(s, i, length, c) U8_INTERNAL_NEXT_OR_SUB(s, i, length, c, 0xfffd)

/** @internal */
#define U8_INTERNAL_NEXT_OR_SUB(s, i, length, c, sub) UPRV_BLOCK_MACRO_BEGIN { \
    (c)=(uint8_t)(s)[(i)++]; \
    if(!U8_IS_SINGLE(c)) { \
        uint8_t __t = 0; \
        if((i)!=(length) && \
            /* fetch/validate/assemble all but last trail byte */ \
            ((c)>=0xe0 ? \
                ((c)<0xf0 ?  /* U+0800..U+FFFF except surrogates */ \
                    U8_LEAD3_T1_BITS[(c)&=0xf]&(1<<((__t=(s)[i])>>5)) && \
                    (__t&=0x3f, 1) \
                :  /* U+10000..U+10FFFF */ \
                    ((c)-=0xf0)<=4 && \
                    U8_LEAD4_T1_BITS[(__t=(s)[i])>>4]&(1<<(c)) && \
                    ((c)=((c)<<6)|(__t&0x3f), ++(i)!=(length)) && \
                    (__t=(s)[i]-0x80)<=0x3f) && \
                /* valid second-to-last trail byte */ \
                ((c)=((c)<<6)|__t, ++(i)!=(length)) \
            :  /* U+0080..U+07FF */ \
                (c)>=0xc2 && ((c)&=0x1f, 1)) && \
            /* last trail byte */ \
            (__t=(s)[i]-0x80)<=0x3f && \
            ((c)=((c)<<6)|__t, ++(i), 1)) { \
        } else { \
            (c)=(sub);  /* ill-formed*/ \
        } \
    } \
} UPRV_BLOCK_MACRO_END

/**
 * Append a code point to a string, overwriting 1 to 4 bytes.
 * The offset points to the current end of the string contents
 * and is advanced (post-increment).
 * "Unsafe" macro, assumes a valid code point and sufficient space in the string.
 * Otherwise, the result is undefined.
 *
 * @param s const uint8_t * string buffer
 * @param i string offset
 * @param c code point to append
 * @see U8_APPEND
 * @stable ICU 2.4
 */
#define U8_APPEND_UNSAFE(s, i, c) UPRV_BLOCK_MACRO_BEGIN { \
    uint32_t __uc=(c); \
    if(__uc<=0x7f) { \
        (s)[(i)++]=(uint8_t)__uc; \
    } else { \
        if(__uc<=0x7ff) { \
            (s)[(i)++]=(uint8_t)((__uc>>6)|0xc0); \
        } else { \
            if(__uc<=0xffff) { \
                (s)[(i)++]=(uint8_t)((__uc>>12)|0xe0); \
            } else { \
                (s)[(i)++]=(uint8_t)((__uc>>18)|0xf0); \
                (s)[(i)++]=(uint8_t)(((__uc>>12)&0x3f)|0x80); \
            } \
            (s)[(i)++]=(uint8_t)(((__uc>>6)&0x3f)|0x80); \
        } \
        (s)[(i)++]=(uint8_t)((__uc&0x3f)|0x80); \
    } \
} UPRV_BLOCK_MACRO_END

/**
 * Append a code point to a string, overwriting 1 to 4 bytes.
 * The offset points to the current end of the string contents
 * and is advanced (post-increment).
 * "Safe" macro, checks for a valid code point.
 * If a non-ASCII code point is written, checks for sufficient space in the string.
 * If the code point is not valid or trail bytes do not fit,
 * then isError is set to true.
 *
 * @param s const uint8_t * string buffer
 * @param i int32_t string offset, must be i<capacity
 * @param capacity int32_t size of the string buffer
 * @param c UChar32 code point to append
 * @param isError output UBool set to true if an error occurs, otherwise not modified
 * @see U8_APPEND_UNSAFE
 * @stable ICU 2.4
 */
#define U8_APPEND(s, i, capacity, c, isError) UPRV_BLOCK_MACRO_BEGIN { \
    uint32_t __uc=(c); \
    if(__uc<=0x7f) { \
        (s)[(i)++]=(uint8_t)__uc; \
    } else if(__uc<=0x7ff && (i)+1<(capacity)) { \
        (s)[(i)++]=(uint8_t)((__uc>>6)|0xc0); \
        (s)[(i)++]=(uint8_t)((__uc&0x3f)|0x80); \
    } else if((__uc<=0xd7ff || (0xe000<=__uc && __uc<=0xffff)) && (i)+2<(capacity)) { \
        (s)[(i)++]=(uint8_t)((__uc>>12)|0xe0); \
        (s)[(i)++]=(uint8_t)(((__uc>>6)&0x3f)|0x80); \
        (s)[(i)++]=(uint8_t)((__uc&0x3f)|0x80); \
    } else if(0xffff<__uc && __uc<=0x10ffff && (i)+3<(capacity)) { \
        (s)[(i)++]=(uint8_t)((__uc>>18)|0xf0); \
        (s)[(i)++]=(uint8_t)(((__uc>>12)&0x3f)|0x80); \
        (s)[(i)++]=(uint8_t)(((__uc>>6)&0x3f)|0x80); \
        (s)[(i)++]=(uint8_t)((__uc&0x3f)|0x80); \
    } else { \
        (isError)=true; \
    } \
} UPRV_BLOCK_MACRO_END

/**
 * Advance the string offset from one code point boundary to the next.
 * (Post-incrementing iteration.)
 * "Unsafe" macro, assumes well-formed UTF-8.
 *
 * @param s const uint8_t * string
 * @param i string offset
 * @see U8_FWD_1
 * @stable ICU 2.4
 */
#define U8_FWD_1_UNSAFE(s, i) UPRV_BLOCK_MACRO_BEGIN { \
    (i)+=1+U8_COUNT_TRAIL_BYTES_UNSAFE((s)[i]); \
} UPRV_BLOCK_MACRO_END

/**
 * Advance the string offset from one code point boundary to the next.
 * (Post-incrementing iteration.)
 * "Safe" macro, checks for illegal sequences and for string boundaries.
 *
 * The length can be negative for a NUL-terminated string.
 *
 * @param s const uint8_t * string
 * @param i int32_t string offset, must be i<length
 * @param length int32_t string length
 * @see U8_FWD_1_UNSAFE
 * @stable ICU 2.4
 */
#define U8_FWD_1(s, i, length) UPRV_BLOCK_MACRO_BEGIN { \
    uint8_t __b=(s)[(i)++]; \
    if(U8_IS_LEAD(__b) && (i)!=(length)) { \
        uint8_t __t1=(s)[i]; \
        if((0xe0<=__b && __b<0xf0)) { \
            if(U8_IS_VALID_LEAD3_AND_T1(__b, __t1) && \
                    ++(i)!=(length) && U8_IS_TRAIL((s)[i])) { \
                ++(i); \
            } \
        } else if(__b<0xe0) { \
            if(U8_IS_TRAIL(__t1)) { \
                ++(i); \
            } \
        } else /* c>=0xf0 */ { \
            if(U8_IS_VALID_LEAD4_AND_T1(__b, __t1) && \
                    ++(i)!=(length) && U8_IS_TRAIL((s)[i]) && \
                    ++(i)!=(length) && U8_IS_TRAIL((s)[i])) { \
                ++(i); \
            } \
        } \
    } \
} UPRV_BLOCK_MACRO_END

/**
 * Advance the string offset from one code point boundary to the n-th next one,
 * i.e., move forward by n code points.
 * (Post-incrementing iteration.)
 * "Unsafe" macro, assumes well-formed UTF-8.
 *
 * @param s const uint8_t * string
 * @param i string offset
 * @param n number of code points to skip
 * @see U8_FWD_N
 * @stable ICU 2.4
 */
#define U8_FWD_N_UNSAFE(s, i, n) UPRV_BLOCK_MACRO_BEGIN { \
    int32_t __N=(n); \
    while(__N>0) { \
        U8_FWD_1_UNSAFE(s, i); \
        --__N; \
    } \
} UPRV_BLOCK_MACRO_END

/**
 * Advance the string offset from one code point boundary to the n-th next one,
 * i.e., move forward by n code points.
 * (Post-incrementing iteration.)
 * "Safe" macro, checks for illegal sequences and for string boundaries.
 *
 * The length can be negative for a NUL-terminated string.
 *
 * @param s const uint8_t * string
 * @param i int32_t string offset, must be i<length
 * @param length int32_t string length
 * @param n number of code points to skip
 * @see U8_FWD_N_UNSAFE
 * @stable ICU 2.4
 */
#define U8_FWD_N(s, i, length, n) UPRV_BLOCK_MACRO_BEGIN { \
    int32_t __N=(n); \
    while(__N>0 && ((i)<(length) || ((length)<0 && (s)[i]!=0))) { \
        U8_FWD_1(s, i, length); \
        --__N; \
    } \
} UPRV_BLOCK_MACRO_END

/**
 * Adjust a random-access offset to a code point boundary
 * at the start of a code point.
 * If the offset points to a UTF-8 trail byte,
 * then the offset is moved backward to the corresponding lead byte.
 * Otherwise, it is not modified.
 * "Unsafe" macro, assumes well-formed UTF-8.
 *
 * @param s const uint8_t * string
 * @param i string offset
 * @see U8_SET_CP_START
 * @stable ICU 2.4
 */
#define U8_SET_CP_START_UNSAFE(s, i) UPRV_BLOCK_MACRO_BEGIN { \
    while(U8_IS_TRAIL((s)[i])) { --(i); } \
} UPRV_BLOCK_MACRO_END

/**
 * Adjust a random-access offset to a code point boundary
 * at the start of a code point.
 * If the offset points to a UTF-8 trail byte,
 * then the offset is moved backward to the corresponding lead byte.
 * Otherwise, it is not modified.
 *
 * "Safe" macro, checks for illegal sequences and for string boundaries.
 * Unlike U8_TRUNCATE_IF_INCOMPLETE(), this macro always reads s[i].
 *
 * @param s const uint8_t * string
 * @param start int32_t starting string offset (usually 0)
 * @param i int32_t string offset, must be start<=i
 * @see U8_SET_CP_START_UNSAFE
 * @see U8_TRUNCATE_IF_INCOMPLETE
 * @stable ICU 2.4
 */
#define U8_SET_CP_START(s, start, i) UPRV_BLOCK_MACRO_BEGIN { \
    if(U8_IS_TRAIL((s)[(i)])) { \
        (i)=utf8_back1SafeBody(s, start, (i)); \
    } \
} UPRV_BLOCK_MACRO_END

/**
 * If the string ends with a UTF-8 byte sequence that is valid so far
 * but incomplete, then reduce the length of the string to end before
 * the lead byte of that incomplete sequence.
 * For example, if the string ends with E1 80, the length is reduced by 2.
 *
 * In all other cases (the string ends with a complete sequence, or it is not
 * possible for any further trail byte to extend the trailing sequence)
 * the length remains unchanged.
 *
 * Useful for processing text split across multiple buffers
 * (save the incomplete sequence for later)
 * and for optimizing iteration
 * (check for string length only once per character).
 *
 * "Safe" macro, checks for illegal sequences and for string boundaries.
 * Unlike U8_SET_CP_START(), this macro never reads s[length].
 *
 * (In UTF-16, simply check for U16_IS_LEAD(last code unit).)
 *
 * @param s const uint8_t * string
 * @param start int32_t starting string offset (usually 0)
 * @param length int32_t string length (usually start<=length)
 * @see U8_SET_CP_START
 * @stable ICU 61
 */
#define U8_TRUNCATE_IF_INCOMPLETE(s, start, length) UPRV_BLOCK_MACRO_BEGIN { \
    if((length)>(start)) { \
        uint8_t __b1=s[(length)-1]; \
        if(U8_IS_SINGLE(__b1)) { \
            /* common ASCII character */ \
        } else if(U8_IS_LEAD(__b1)) { \
            --(length); \
        } else if(U8_IS_TRAIL(__b1) && ((length)-2)>=(start)) { \
            uint8_t __b2=s[(length)-2]; \
            if(0xe0<=__b2 && __b2<=0xf4) { \
                if(__b2<0xf0 ? U8_IS_VALID_LEAD3_AND_T1(__b2, __b1) : \
                        U8_IS_VALID_LEAD4_AND_T1(__b2, __b1)) { \
                    (length)-=2; \
                } \
            } else if(U8_IS_TRAIL(__b2) && ((length)-3)>=(start)) { \
                uint8_t __b3=s[(length)-3]; \
                if(0xf0<=__b3 && __b3<=0xf4 && U8_IS_VALID_LEAD4_AND_T1(__b3, __b2)) { \
                    (length)-=3; \
                } \
            } \
        } \
    } \
} UPRV_BLOCK_MACRO_END

/* definitions with backward iteration -------------------------------------- */

/**
 * Move the string offset from one code point boundary to the previous one
 * and get the code point between them.
 * (Pre-decrementing backward iteration.)
 * "Unsafe" macro, assumes well-formed UTF-8.
 *
 * The input offset may be the same as the string length.
 * If the offset is behind a multi-byte sequence, then the macro will read
 * the whole sequence.
 * If the offset is behind a lead byte, then that itself
 * will be returned as the code point.
 * The result is undefined if the offset is behind an illegal UTF-8 sequence.
 *
 * @param s const uint8_t * string
 * @param i string offset
 * @param c output UChar32 variable
 * @see U8_PREV
 * @stable ICU 2.4
 */
#define U8_PREV_UNSAFE(s, i, c) UPRV_BLOCK_MACRO_BEGIN { \
    (c)=(uint8_t)(s)[--(i)]; \
    if(U8_IS_TRAIL(c)) { \
        uint8_t __b, __count=1, __shift=6; \
\
        /* c is a trail byte */ \
        (c)&=0x3f; \
        for(;;) { \
            __b=(s)[--(i)]; \
            if(__b>=0xc0) { \
                U8_MASK_LEAD_BYTE(__b, __count); \
                (c)|=(UChar32)__b<<__shift; \
                break; \
            } else { \
                (c)|=(UChar32)(__b&0x3f)<<__shift; \
                ++__count; \
                __shift+=6; \
            } \
        } \
    } \
} UPRV_BLOCK_MACRO_END

/**
 * Move the string offset from one code point boundary to the previous one
 * and get the code point between them.
 * (Pre-decrementing backward iteration.)
 * "Safe" macro, checks for illegal sequences and for string boundaries.
 *
 * The input offset may be the same as the string length.
 * If the offset is behind a multi-byte sequence, then the macro will read
 * the whole sequence.
 * If the offset is behind a lead byte, then that itself
 * will be returned as the code point.
 * If the offset is behind an illegal UTF-8 sequence, then c is set to a negative value.
 *
 * @param s const uint8_t * string
 * @param start int32_t starting string offset (usually 0)
 * @param i int32_t string offset, must be start<i
 * @param c output UChar32 variable, set to <0 in case of an error
 * @see U8_PREV_UNSAFE
 * @stable ICU 2.4
 */
#define U8_PREV(s, start, i, c) UPRV_BLOCK_MACRO_BEGIN { \
    (c)=(uint8_t)(s)[--(i)]; \
    if(!U8_IS_SINGLE(c)) { \
        (c)=utf8_prevCharSafeBody((const uint8_t *)s, start, &(i), c, -1); \
    } \
} UPRV_BLOCK_MACRO_END

/**
 * Move the string offset from one code point boundary to the previous one
 * and get the code point between them.
 * (Pre-decrementing backward iteration.)
 * "Safe" macro, checks for illegal sequences and for string boundaries.
 *
 * The input offset may be the same as the string length.
 * If the offset is behind a multi-byte sequence, then the macro will read
 * the whole sequence.
 * If the offset is behind a lead byte, then that itself
 * will be returned as the code point.
 * If the offset is behind an illegal UTF-8 sequence, then c is set to U+FFFD.
 *
 * This macro does not distinguish between a real U+FFFD in the text
 * and U+FFFD returned for an ill-formed sequence.
 * Use U8_PREV() if that distinction is important.
 *
 * @param s const uint8_t * string
 * @param start int32_t starting string offset (usually 0)
 * @param i int32_t string offset, must be start<i
 * @param c output UChar32 variable, set to U+FFFD in case of an error
 * @see U8_PREV
 * @stable ICU 51
 */
#define U8_PREV_OR_FFFD(s, start, i, c) UPRV_BLOCK_MACRO_BEGIN { \
    (c)=(uint8_t)(s)[--(i)]; \
    if(!U8_IS_SINGLE(c)) { \
        (c)=utf8_prevCharSafeBody((const uint8_t *)s, start, &(i), c, -3); \
    } \
} UPRV_BLOCK_MACRO_END

/**
 * Move the string offset from one code point boundary to the previous one.
 * (Pre-decrementing backward iteration.)
 * The input offset may be the same as the string length.
 * "Unsafe" macro, assumes well-formed UTF-8.
 *
 * @param s const uint8_t * string
 * @param i string offset
 * @see U8_BACK_1
 * @stable ICU 2.4
 */
#define U8_BACK_1_UNSAFE(s, i) UPRV_BLOCK_MACRO_BEGIN { \
    while(U8_IS_TRAIL((s)[--(i)])) {} \
} UPRV_BLOCK_MACRO_END

/**
 * Move the string offset from one code point boundary to the previous one.
 * (Pre-decrementing backward iteration.)
 * The input offset may be the same as the string length.
 * "Safe" macro, checks for illegal sequences and for string boundaries.
 *
 * @param s const uint8_t * string
 * @param start int32_t starting string offset (usually 0)
 * @param i int32_t string offset, must be start<i
 * @see U8_BACK_1_UNSAFE
 * @stable ICU 2.4
 */
#define U8_BACK_1(s, start, i) UPRV_BLOCK_MACRO_BEGIN { \
    if(U8_IS_TRAIL((s)[--(i)])) { \
        (i)=utf8_back1SafeBody(s, start, (i)); \
    } \
} UPRV_BLOCK_MACRO_END

/**
 * Move the string offset from one code point boundary to the n-th one before it,
 * i.e., move backward by n code points.
 * (Pre-decrementing backward iteration.)
 * The input offset may be the same as the string length.
 * "Unsafe" macro, assumes well-formed UTF-8.
 *
 * @param s const uint8_t * string
 * @param i string offset
 * @param n number of code points to skip
 * @see U8_BACK_N
 * @stable ICU 2.4
 */
#define U8_BACK_N_UNSAFE(s, i, n) UPRV_BLOCK_MACRO_BEGIN { \
    int32_t __N=(n); \
    while(__N>0) { \
        U8_BACK_1_UNSAFE(s, i); \
        --__N; \
    } \
} UPRV_BLOCK_MACRO_END

/**
 * Move the string offset from one code point boundary to the n-th one before it,
 * i.e., move backward by n code points.
 * (Pre-decrementing backward iteration.)
 * The input offset may be the same as the string length.
 * "Safe" macro, checks for illegal sequences and for string boundaries.
 *
 * @param s const uint8_t * string
 * @param start int32_t index of the start of the string
 * @param i int32_t string offset, must be start<i
 * @param n number of code points to skip
 * @see U8_BACK_N_UNSAFE
 * @stable ICU 2.4
 */
#define U8_BACK_N(s, start, i, n) UPRV_BLOCK_MACRO_BEGIN { \
    int32_t __N=(n); \
    while(__N>0 && (i)>(start)) { \
        U8_BACK_1(s, start, i); \
        --__N; \
    } \
} UPRV_BLOCK_MACRO_END

/**
 * Adjust a random-access offset to a code point boundary after a code point.
 * If the offset is behind a partial multi-byte sequence,
 * then the offset is incremented to behind the whole sequence.
 * Otherwise, it is not modified.
 * The input offset may be the same as the string length.
 * "Unsafe" macro, assumes well-formed UTF-8.
 *
 * @param s const uint8_t * string
 * @param i string offset
 * @see U8_SET_CP_LIMIT
 * @stable ICU 2.4
 */
#define U8_SET_CP_LIMIT_UNSAFE(s, i) UPRV_BLOCK_MACRO_BEGIN { \
    U8_BACK_1_UNSAFE(s, i); \
    U8_FWD_1_UNSAFE(s, i); \
} UPRV_BLOCK_MACRO_END

/**
 * Adjust a random-access offset to a code point boundary after a code point.
 * If the offset is behind a partial multi-byte sequence,
 * then the offset is incremented to behind the whole sequence.
 * Otherwise, it is not modified.
 * The input offset may be the same as the string length.
 * "Safe" macro, checks for illegal sequences and for string boundaries.
 *
 * The length can be negative for a NUL-terminated string.
 *
 * @param s const uint8_t * string
 * @param start int32_t starting string offset (usually 0)
 * @param i int32_t string offset, must be start<=i<=length
 * @param length int32_t string length
 * @see U8_SET_CP_LIMIT_UNSAFE
 * @stable ICU 2.4
 */
#define U8_SET_CP_LIMIT(s, start, i, length) UPRV_BLOCK_MACRO_BEGIN { \
    if((start)<(i) && ((i)<(length) || (length)<0)) { \
        U8_BACK_1(s, start, i); \
        U8_FWD_1(s, i, length); \
    } \
} UPRV_BLOCK_MACRO_END

#endif
=======
// © 2016 and later: Unicode, Inc. and others.
// License & terms of use: http://www.unicode.org/copyright.html
/*
*******************************************************************************
*
*   Copyright (C) 1999-2015, International Business Machines
*   Corporation and others.  All Rights Reserved.
*
*******************************************************************************
*   file name:  utf8.h
*   encoding:   UTF-8
*   tab size:   8 (not used)
*   indentation:4
*
*   created on: 1999sep13
*   created by: Markus W. Scherer
*/

/**
 * \file
 * \brief C API: 8-bit Unicode handling macros
 * 
 * This file defines macros to deal with 8-bit Unicode (UTF-8) code units (bytes) and strings.
 *
 * For more information see utf.h and the ICU User Guide Strings chapter
 * (https://unicode-org.github.io/icu/userguide/strings).
 *
 * <em>Usage:</em>
 * ICU coding guidelines for if() statements should be followed when using these macros.
 * Compound statements (curly braces {}) must be used  for if-else-while... 
 * bodies and all macro statements should be terminated with semicolon.
 */

#ifndef __UTF8_H__
#define __UTF8_H__

#include <stdbool.h>
#include "unicode/umachine.h"
#ifndef __UTF_H__
#   include "unicode/utf.h"
#endif

/* internal definitions ----------------------------------------------------- */

/**
 * Counts the trail bytes for a UTF-8 lead byte.
 * Returns 0 for 0..0xc1 as well as for 0xf5..0xff.
 * leadByte might be evaluated multiple times.
 *
 * This is internal since it is not meant to be called directly by external clients;
 * however it is called by public macros in this file and thus must remain stable.
 *
 * @param leadByte The first byte of a UTF-8 sequence. Must be 0..0xff.
 * @internal
 */
#define U8_COUNT_TRAIL_BYTES(leadByte) \
    (U8_IS_LEAD(leadByte) ? \
        ((uint8_t)(leadByte)>=0xe0)+((uint8_t)(leadByte)>=0xf0)+1 : 0)

/**
 * Counts the trail bytes for a UTF-8 lead byte of a valid UTF-8 sequence.
 * Returns 0 for 0..0xc1. Undefined for 0xf5..0xff.
 * leadByte might be evaluated multiple times.
 *
 * This is internal since it is not meant to be called directly by external clients;
 * however it is called by public macros in this file and thus must remain stable.
 *
 * @param leadByte The first byte of a UTF-8 sequence. Must be 0..0xff.
 * @internal
 */
#define U8_COUNT_TRAIL_BYTES_UNSAFE(leadByte) \
    (((uint8_t)(leadByte)>=0xc2)+((uint8_t)(leadByte)>=0xe0)+((uint8_t)(leadByte)>=0xf0))

/**
 * Mask a UTF-8 lead byte, leave only the lower bits that form part of the code point value.
 *
 * This is internal since it is not meant to be called directly by external clients;
 * however it is called by public macros in this file and thus must remain stable.
 * @internal
 */
#define U8_MASK_LEAD_BYTE(leadByte, countTrailBytes) ((leadByte)&=(1<<(6-(countTrailBytes)))-1)

/**
 * Internal bit vector for 3-byte UTF-8 validity check, for use in U8_IS_VALID_LEAD3_AND_T1.
 * Each bit indicates whether one lead byte + first trail byte pair starts a valid sequence.
 * Lead byte E0..EF bits 3..0 are used as byte index,
 * first trail byte bits 7..5 are used as bit index into that byte.
 * @see U8_IS_VALID_LEAD3_AND_T1
 * @internal
 */
#define U8_LEAD3_T1_BITS "\x20\x30\x30\x30\x30\x30\x30\x30\x30\x30\x30\x30\x30\x10\x30\x30"

/**
 * Internal 3-byte UTF-8 validity check.
 * Non-zero if lead byte E0..EF and first trail byte 00..FF start a valid sequence.
 * @internal
 */
#define U8_IS_VALID_LEAD3_AND_T1(lead, t1) (U8_LEAD3_T1_BITS[(lead)&0xf]&(1<<((uint8_t)(t1)>>5)))

/**
 * Internal bit vector for 4-byte UTF-8 validity check, for use in U8_IS_VALID_LEAD4_AND_T1.
 * Each bit indicates whether one lead byte + first trail byte pair starts a valid sequence.
 * First trail byte bits 7..4 are used as byte index,
 * lead byte F0..F4 bits 2..0 are used as bit index into that byte.
 * @see U8_IS_VALID_LEAD4_AND_T1
 * @internal
 */
#define U8_LEAD4_T1_BITS "\x00\x00\x00\x00\x00\x00\x00\x00\x1E\x0F\x0F\x0F\x00\x00\x00\x00"

/**
 * Internal 4-byte UTF-8 validity check.
 * Non-zero if lead byte F0..F4 and first trail byte 00..FF start a valid sequence.
 * @internal
 */
#define U8_IS_VALID_LEAD4_AND_T1(lead, t1) (U8_LEAD4_T1_BITS[(uint8_t)(t1)>>4]&(1<<((lead)&7)))

/**
 * Function for handling "next code point" with error-checking.
 *
 * This is internal since it is not meant to be called directly by external clients;
 * however it is called by public macros in this
 * file and thus must remain stable, and should not be hidden when other internal
 * functions are hidden (otherwise public macros would fail to compile).
 * @internal
 */
U_CAPI UChar32 U_EXPORT2
utf8_nextCharSafeBody(const uint8_t *s, int32_t *pi, int32_t length, UChar32 c, UBool strict);

/**
 * Function for handling "append code point" with error-checking.
 *
 * This is internal since it is not meant to be called directly by external clients;
 * however it is called by public macros in this
 * file and thus must remain stable, and should not be hidden when other internal
 * functions are hidden (otherwise public macros would fail to compile).
 * @internal
 */
U_CAPI int32_t U_EXPORT2
utf8_appendCharSafeBody(uint8_t *s, int32_t i, int32_t length, UChar32 c, UBool *pIsError);

/**
 * Function for handling "previous code point" with error-checking.
 *
 * This is internal since it is not meant to be called directly by external clients;
 * however it is called by public macros in this
 * file and thus must remain stable, and should not be hidden when other internal
 * functions are hidden (otherwise public macros would fail to compile).
 * @internal
 */
U_CAPI UChar32 U_EXPORT2
utf8_prevCharSafeBody(const uint8_t *s, int32_t start, int32_t *pi, UChar32 c, UBool strict);

/**
 * Function for handling "skip backward one code point" with error-checking.
 *
 * This is internal since it is not meant to be called directly by external clients;
 * however it is called by public macros in this
 * file and thus must remain stable, and should not be hidden when other internal
 * functions are hidden (otherwise public macros would fail to compile).
 * @internal
 */
U_CAPI int32_t U_EXPORT2
utf8_back1SafeBody(const uint8_t *s, int32_t start, int32_t i);

/* single-code point definitions -------------------------------------------- */

/**
 * Does this code unit (byte) encode a code point by itself (US-ASCII 0..0x7f)?
 * @param c 8-bit code unit (byte)
 * @return true or false
 * @stable ICU 2.4
 */
#define U8_IS_SINGLE(c) (((c)&0x80)==0)

/**
 * Is this code unit (byte) a UTF-8 lead byte? (0xC2..0xF4)
 * @param c 8-bit code unit (byte)
 * @return true or false
 * @stable ICU 2.4
 */
#define U8_IS_LEAD(c) ((uint8_t)((c)-0xc2)<=0x32)
// 0x32=0xf4-0xc2

/**
 * Is this code unit (byte) a UTF-8 trail byte? (0x80..0xBF)
 * @param c 8-bit code unit (byte)
 * @return true or false
 * @stable ICU 2.4
 */
#define U8_IS_TRAIL(c) ((int8_t)(c)<-0x40)

/**
 * How many code units (bytes) are used for the UTF-8 encoding
 * of this Unicode code point?
 * @param c 32-bit code point
 * @return 1..4, or 0 if c is a surrogate or not a Unicode code point
 * @stable ICU 2.4
 */
#define U8_LENGTH(c) \
    ((uint32_t)(c)<=0x7f ? 1 : \
        ((uint32_t)(c)<=0x7ff ? 2 : \
            ((uint32_t)(c)<=0xd7ff ? 3 : \
                ((uint32_t)(c)<=0xdfff || (uint32_t)(c)>0x10ffff ? 0 : \
                    ((uint32_t)(c)<=0xffff ? 3 : 4)\
                ) \
            ) \
        ) \
    )

/**
 * The maximum number of UTF-8 code units (bytes) per Unicode code point (U+0000..U+10ffff).
 * @return 4
 * @stable ICU 2.4
 */
#define U8_MAX_LENGTH 4

/**
 * Get a code point from a string at a random-access offset,
 * without changing the offset.
 * The offset may point to either the lead byte or one of the trail bytes
 * for a code point, in which case the macro will read all of the bytes
 * for the code point.
 * The result is undefined if the offset points to an illegal UTF-8
 * byte sequence.
 * Iteration through a string is more efficient with U8_NEXT_UNSAFE or U8_NEXT.
 *
 * @param s const uint8_t * string
 * @param i string offset
 * @param c output UChar32 variable
 * @see U8_GET
 * @stable ICU 2.4
 */
#define U8_GET_UNSAFE(s, i, c) UPRV_BLOCK_MACRO_BEGIN { \
    int32_t _u8_get_unsafe_index=(int32_t)(i); \
    U8_SET_CP_START_UNSAFE(s, _u8_get_unsafe_index); \
    U8_NEXT_UNSAFE(s, _u8_get_unsafe_index, c); \
} UPRV_BLOCK_MACRO_END

/**
 * Get a code point from a string at a random-access offset,
 * without changing the offset.
 * The offset may point to either the lead byte or one of the trail bytes
 * for a code point, in which case the macro will read all of the bytes
 * for the code point.
 *
 * The length can be negative for a NUL-terminated string.
 *
 * If the offset points to an illegal UTF-8 byte sequence, then
 * c is set to a negative value.
 * Iteration through a string is more efficient with U8_NEXT_UNSAFE or U8_NEXT.
 *
 * @param s const uint8_t * string
 * @param start int32_t starting string offset
 * @param i int32_t string offset, must be start<=i<length
 * @param length int32_t string length
 * @param c output UChar32 variable, set to <0 in case of an error
 * @see U8_GET_UNSAFE
 * @stable ICU 2.4
 */
#define U8_GET(s, start, i, length, c) UPRV_BLOCK_MACRO_BEGIN { \
    int32_t _u8_get_index=(i); \
    U8_SET_CP_START(s, start, _u8_get_index); \
    U8_NEXT(s, _u8_get_index, length, c); \
} UPRV_BLOCK_MACRO_END

/**
 * Get a code point from a string at a random-access offset,
 * without changing the offset.
 * The offset may point to either the lead byte or one of the trail bytes
 * for a code point, in which case the macro will read all of the bytes
 * for the code point.
 *
 * The length can be negative for a NUL-terminated string.
 *
 * If the offset points to an illegal UTF-8 byte sequence, then
 * c is set to U+FFFD.
 * Iteration through a string is more efficient with U8_NEXT_UNSAFE or U8_NEXT_OR_FFFD.
 *
 * This macro does not distinguish between a real U+FFFD in the text
 * and U+FFFD returned for an ill-formed sequence.
 * Use U8_GET() if that distinction is important.
 *
 * @param s const uint8_t * string
 * @param start int32_t starting string offset
 * @param i int32_t string offset, must be start<=i<length
 * @param length int32_t string length
 * @param c output UChar32 variable, set to U+FFFD in case of an error
 * @see U8_GET
 * @stable ICU 51
 */
#define U8_GET_OR_FFFD(s, start, i, length, c) UPRV_BLOCK_MACRO_BEGIN { \
    int32_t _u8_get_index=(i); \
    U8_SET_CP_START(s, start, _u8_get_index); \
    U8_NEXT_OR_FFFD(s, _u8_get_index, length, c); \
} UPRV_BLOCK_MACRO_END

/* definitions with forward iteration --------------------------------------- */

/**
 * Get a code point from a string at a code point boundary offset,
 * and advance the offset to the next code point boundary.
 * (Post-incrementing forward iteration.)
 * "Unsafe" macro, assumes well-formed UTF-8.
 *
 * The offset may point to the lead byte of a multi-byte sequence,
 * in which case the macro will read the whole sequence.
 * The result is undefined if the offset points to a trail byte
 * or an illegal UTF-8 sequence.
 *
 * @param s const uint8_t * string
 * @param i string offset
 * @param c output UChar32 variable
 * @see U8_NEXT
 * @stable ICU 2.4
 */
#define U8_NEXT_UNSAFE(s, i, c) UPRV_BLOCK_MACRO_BEGIN { \
    (c)=(uint8_t)(s)[(i)++]; \
    if(!U8_IS_SINGLE(c)) { \
        if((c)<0xe0) { \
            (c)=(((c)&0x1f)<<6)|((s)[(i)++]&0x3f); \
        } else if((c)<0xf0) { \
            /* no need for (c&0xf) because the upper bits are truncated after <<12 in the cast to (UChar) */ \
            (c)=(UChar)(((c)<<12)|(((s)[i]&0x3f)<<6)|((s)[(i)+1]&0x3f)); \
            (i)+=2; \
        } else { \
            (c)=(((c)&7)<<18)|(((s)[i]&0x3f)<<12)|(((s)[(i)+1]&0x3f)<<6)|((s)[(i)+2]&0x3f); \
            (i)+=3; \
        } \
    } \
} UPRV_BLOCK_MACRO_END

/**
 * Get a code point from a string at a code point boundary offset,
 * and advance the offset to the next code point boundary.
 * (Post-incrementing forward iteration.)
 * "Safe" macro, checks for illegal sequences and for string boundaries.
 *
 * The length can be negative for a NUL-terminated string.
 *
 * The offset may point to the lead byte of a multi-byte sequence,
 * in which case the macro will read the whole sequence.
 * If the offset points to a trail byte or an illegal UTF-8 sequence, then
 * c is set to a negative value.
 *
 * @param s const uint8_t * string
 * @param i int32_t string offset, must be i<length
 * @param length int32_t string length
 * @param c output UChar32 variable, set to <0 in case of an error
 * @see U8_NEXT_UNSAFE
 * @stable ICU 2.4
 */
#define U8_NEXT(s, i, length, c) U8_INTERNAL_NEXT_OR_SUB(s, i, length, c, U_SENTINEL)

/**
 * Get a code point from a string at a code point boundary offset,
 * and advance the offset to the next code point boundary.
 * (Post-incrementing forward iteration.)
 * "Safe" macro, checks for illegal sequences and for string boundaries.
 *
 * The length can be negative for a NUL-terminated string.
 *
 * The offset may point to the lead byte of a multi-byte sequence,
 * in which case the macro will read the whole sequence.
 * If the offset points to a trail byte or an illegal UTF-8 sequence, then
 * c is set to U+FFFD.
 *
 * This macro does not distinguish between a real U+FFFD in the text
 * and U+FFFD returned for an ill-formed sequence.
 * Use U8_NEXT() if that distinction is important.
 *
 * @param s const uint8_t * string
 * @param i int32_t string offset, must be i<length
 * @param length int32_t string length
 * @param c output UChar32 variable, set to U+FFFD in case of an error
 * @see U8_NEXT
 * @stable ICU 51
 */
#define U8_NEXT_OR_FFFD(s, i, length, c) U8_INTERNAL_NEXT_OR_SUB(s, i, length, c, 0xfffd)

/** @internal */
#define U8_INTERNAL_NEXT_OR_SUB(s, i, length, c, sub) UPRV_BLOCK_MACRO_BEGIN { \
    (c)=(uint8_t)(s)[(i)++]; \
    if(!U8_IS_SINGLE(c)) { \
        uint8_t __t = 0; \
        if((i)!=(length) && \
            /* fetch/validate/assemble all but last trail byte */ \
            ((c)>=0xe0 ? \
                ((c)<0xf0 ?  /* U+0800..U+FFFF except surrogates */ \
                    U8_LEAD3_T1_BITS[(c)&=0xf]&(1<<((__t=(s)[i])>>5)) && \
                    (__t&=0x3f, 1) \
                :  /* U+10000..U+10FFFF */ \
                    ((c)-=0xf0)<=4 && \
                    U8_LEAD4_T1_BITS[(__t=(s)[i])>>4]&(1<<(c)) && \
                    ((c)=((c)<<6)|(__t&0x3f), ++(i)!=(length)) && \
                    (__t=(s)[i]-0x80)<=0x3f) && \
                /* valid second-to-last trail byte */ \
                ((c)=((c)<<6)|__t, ++(i)!=(length)) \
            :  /* U+0080..U+07FF */ \
                (c)>=0xc2 && ((c)&=0x1f, 1)) && \
            /* last trail byte */ \
            (__t=(s)[i]-0x80)<=0x3f && \
            ((c)=((c)<<6)|__t, ++(i), 1)) { \
        } else { \
            (c)=(sub);  /* ill-formed*/ \
        } \
    } \
} UPRV_BLOCK_MACRO_END

/**
 * Append a code point to a string, overwriting 1 to 4 bytes.
 * The offset points to the current end of the string contents
 * and is advanced (post-increment).
 * "Unsafe" macro, assumes a valid code point and sufficient space in the string.
 * Otherwise, the result is undefined.
 *
 * @param s const uint8_t * string buffer
 * @param i string offset
 * @param c code point to append
 * @see U8_APPEND
 * @stable ICU 2.4
 */
#define U8_APPEND_UNSAFE(s, i, c) UPRV_BLOCK_MACRO_BEGIN { \
    uint32_t __uc=(c); \
    if(__uc<=0x7f) { \
        (s)[(i)++]=(uint8_t)__uc; \
    } else { \
        if(__uc<=0x7ff) { \
            (s)[(i)++]=(uint8_t)((__uc>>6)|0xc0); \
        } else { \
            if(__uc<=0xffff) { \
                (s)[(i)++]=(uint8_t)((__uc>>12)|0xe0); \
            } else { \
                (s)[(i)++]=(uint8_t)((__uc>>18)|0xf0); \
                (s)[(i)++]=(uint8_t)(((__uc>>12)&0x3f)|0x80); \
            } \
            (s)[(i)++]=(uint8_t)(((__uc>>6)&0x3f)|0x80); \
        } \
        (s)[(i)++]=(uint8_t)((__uc&0x3f)|0x80); \
    } \
} UPRV_BLOCK_MACRO_END

/**
 * Append a code point to a string, overwriting 1 to 4 bytes.
 * The offset points to the current end of the string contents
 * and is advanced (post-increment).
 * "Safe" macro, checks for a valid code point.
 * If a non-ASCII code point is written, checks for sufficient space in the string.
 * If the code point is not valid or trail bytes do not fit,
 * then isError is set to true.
 *
 * @param s const uint8_t * string buffer
 * @param i int32_t string offset, must be i<capacity
 * @param capacity int32_t size of the string buffer
 * @param c UChar32 code point to append
 * @param isError output UBool set to true if an error occurs, otherwise not modified
 * @see U8_APPEND_UNSAFE
 * @stable ICU 2.4
 */
#define U8_APPEND(s, i, capacity, c, isError) UPRV_BLOCK_MACRO_BEGIN { \
    uint32_t __uc=(c); \
    if(__uc<=0x7f) { \
        (s)[(i)++]=(uint8_t)__uc; \
    } else if(__uc<=0x7ff && (i)+1<(capacity)) { \
        (s)[(i)++]=(uint8_t)((__uc>>6)|0xc0); \
        (s)[(i)++]=(uint8_t)((__uc&0x3f)|0x80); \
    } else if((__uc<=0xd7ff || (0xe000<=__uc && __uc<=0xffff)) && (i)+2<(capacity)) { \
        (s)[(i)++]=(uint8_t)((__uc>>12)|0xe0); \
        (s)[(i)++]=(uint8_t)(((__uc>>6)&0x3f)|0x80); \
        (s)[(i)++]=(uint8_t)((__uc&0x3f)|0x80); \
    } else if(0xffff<__uc && __uc<=0x10ffff && (i)+3<(capacity)) { \
        (s)[(i)++]=(uint8_t)((__uc>>18)|0xf0); \
        (s)[(i)++]=(uint8_t)(((__uc>>12)&0x3f)|0x80); \
        (s)[(i)++]=(uint8_t)(((__uc>>6)&0x3f)|0x80); \
        (s)[(i)++]=(uint8_t)((__uc&0x3f)|0x80); \
    } else { \
        (isError)=true; \
    } \
} UPRV_BLOCK_MACRO_END

/**
 * Advance the string offset from one code point boundary to the next.
 * (Post-incrementing iteration.)
 * "Unsafe" macro, assumes well-formed UTF-8.
 *
 * @param s const uint8_t * string
 * @param i string offset
 * @see U8_FWD_1
 * @stable ICU 2.4
 */
#define U8_FWD_1_UNSAFE(s, i) UPRV_BLOCK_MACRO_BEGIN { \
    (i)+=1+U8_COUNT_TRAIL_BYTES_UNSAFE((s)[i]); \
} UPRV_BLOCK_MACRO_END

/**
 * Advance the string offset from one code point boundary to the next.
 * (Post-incrementing iteration.)
 * "Safe" macro, checks for illegal sequences and for string boundaries.
 *
 * The length can be negative for a NUL-terminated string.
 *
 * @param s const uint8_t * string
 * @param i int32_t string offset, must be i<length
 * @param length int32_t string length
 * @see U8_FWD_1_UNSAFE
 * @stable ICU 2.4
 */
#define U8_FWD_1(s, i, length) UPRV_BLOCK_MACRO_BEGIN { \
    uint8_t __b=(s)[(i)++]; \
    if(U8_IS_LEAD(__b) && (i)!=(length)) { \
        uint8_t __t1=(s)[i]; \
        if((0xe0<=__b && __b<0xf0)) { \
            if(U8_IS_VALID_LEAD3_AND_T1(__b, __t1) && \
                    ++(i)!=(length) && U8_IS_TRAIL((s)[i])) { \
                ++(i); \
            } \
        } else if(__b<0xe0) { \
            if(U8_IS_TRAIL(__t1)) { \
                ++(i); \
            } \
        } else /* c>=0xf0 */ { \
            if(U8_IS_VALID_LEAD4_AND_T1(__b, __t1) && \
                    ++(i)!=(length) && U8_IS_TRAIL((s)[i]) && \
                    ++(i)!=(length) && U8_IS_TRAIL((s)[i])) { \
                ++(i); \
            } \
        } \
    } \
} UPRV_BLOCK_MACRO_END

/**
 * Advance the string offset from one code point boundary to the n-th next one,
 * i.e., move forward by n code points.
 * (Post-incrementing iteration.)
 * "Unsafe" macro, assumes well-formed UTF-8.
 *
 * @param s const uint8_t * string
 * @param i string offset
 * @param n number of code points to skip
 * @see U8_FWD_N
 * @stable ICU 2.4
 */
#define U8_FWD_N_UNSAFE(s, i, n) UPRV_BLOCK_MACRO_BEGIN { \
    int32_t __N=(n); \
    while(__N>0) { \
        U8_FWD_1_UNSAFE(s, i); \
        --__N; \
    } \
} UPRV_BLOCK_MACRO_END

/**
 * Advance the string offset from one code point boundary to the n-th next one,
 * i.e., move forward by n code points.
 * (Post-incrementing iteration.)
 * "Safe" macro, checks for illegal sequences and for string boundaries.
 *
 * The length can be negative for a NUL-terminated string.
 *
 * @param s const uint8_t * string
 * @param i int32_t string offset, must be i<length
 * @param length int32_t string length
 * @param n number of code points to skip
 * @see U8_FWD_N_UNSAFE
 * @stable ICU 2.4
 */
#define U8_FWD_N(s, i, length, n) UPRV_BLOCK_MACRO_BEGIN { \
    int32_t __N=(n); \
    while(__N>0 && ((i)<(length) || ((length)<0 && (s)[i]!=0))) { \
        U8_FWD_1(s, i, length); \
        --__N; \
    } \
} UPRV_BLOCK_MACRO_END

/**
 * Adjust a random-access offset to a code point boundary
 * at the start of a code point.
 * If the offset points to a UTF-8 trail byte,
 * then the offset is moved backward to the corresponding lead byte.
 * Otherwise, it is not modified.
 * "Unsafe" macro, assumes well-formed UTF-8.
 *
 * @param s const uint8_t * string
 * @param i string offset
 * @see U8_SET_CP_START
 * @stable ICU 2.4
 */
#define U8_SET_CP_START_UNSAFE(s, i) UPRV_BLOCK_MACRO_BEGIN { \
    while(U8_IS_TRAIL((s)[i])) { --(i); } \
} UPRV_BLOCK_MACRO_END

/**
 * Adjust a random-access offset to a code point boundary
 * at the start of a code point.
 * If the offset points to a UTF-8 trail byte,
 * then the offset is moved backward to the corresponding lead byte.
 * Otherwise, it is not modified.
 *
 * "Safe" macro, checks for illegal sequences and for string boundaries.
 * Unlike U8_TRUNCATE_IF_INCOMPLETE(), this macro always reads s[i].
 *
 * @param s const uint8_t * string
 * @param start int32_t starting string offset (usually 0)
 * @param i int32_t string offset, must be start<=i
 * @see U8_SET_CP_START_UNSAFE
 * @see U8_TRUNCATE_IF_INCOMPLETE
 * @stable ICU 2.4
 */
#define U8_SET_CP_START(s, start, i) UPRV_BLOCK_MACRO_BEGIN { \
    if(U8_IS_TRAIL((s)[(i)])) { \
        (i)=utf8_back1SafeBody(s, start, (i)); \
    } \
} UPRV_BLOCK_MACRO_END

/**
 * If the string ends with a UTF-8 byte sequence that is valid so far
 * but incomplete, then reduce the length of the string to end before
 * the lead byte of that incomplete sequence.
 * For example, if the string ends with E1 80, the length is reduced by 2.
 *
 * In all other cases (the string ends with a complete sequence, or it is not
 * possible for any further trail byte to extend the trailing sequence)
 * the length remains unchanged.
 *
 * Useful for processing text split across multiple buffers
 * (save the incomplete sequence for later)
 * and for optimizing iteration
 * (check for string length only once per character).
 *
 * "Safe" macro, checks for illegal sequences and for string boundaries.
 * Unlike U8_SET_CP_START(), this macro never reads s[length].
 *
 * (In UTF-16, simply check for U16_IS_LEAD(last code unit).)
 *
 * @param s const uint8_t * string
 * @param start int32_t starting string offset (usually 0)
 * @param length int32_t string length (usually start<=length)
 * @see U8_SET_CP_START
 * @stable ICU 61
 */
#define U8_TRUNCATE_IF_INCOMPLETE(s, start, length) UPRV_BLOCK_MACRO_BEGIN { \
    if((length)>(start)) { \
        uint8_t __b1=s[(length)-1]; \
        if(U8_IS_SINGLE(__b1)) { \
            /* common ASCII character */ \
        } else if(U8_IS_LEAD(__b1)) { \
            --(length); \
        } else if(U8_IS_TRAIL(__b1) && ((length)-2)>=(start)) { \
            uint8_t __b2=s[(length)-2]; \
            if(0xe0<=__b2 && __b2<=0xf4) { \
                if(__b2<0xf0 ? U8_IS_VALID_LEAD3_AND_T1(__b2, __b1) : \
                        U8_IS_VALID_LEAD4_AND_T1(__b2, __b1)) { \
                    (length)-=2; \
                } \
            } else if(U8_IS_TRAIL(__b2) && ((length)-3)>=(start)) { \
                uint8_t __b3=s[(length)-3]; \
                if(0xf0<=__b3 && __b3<=0xf4 && U8_IS_VALID_LEAD4_AND_T1(__b3, __b2)) { \
                    (length)-=3; \
                } \
            } \
        } \
    } \
} UPRV_BLOCK_MACRO_END

/* definitions with backward iteration -------------------------------------- */

/**
 * Move the string offset from one code point boundary to the previous one
 * and get the code point between them.
 * (Pre-decrementing backward iteration.)
 * "Unsafe" macro, assumes well-formed UTF-8.
 *
 * The input offset may be the same as the string length.
 * If the offset is behind a multi-byte sequence, then the macro will read
 * the whole sequence.
 * If the offset is behind a lead byte, then that itself
 * will be returned as the code point.
 * The result is undefined if the offset is behind an illegal UTF-8 sequence.
 *
 * @param s const uint8_t * string
 * @param i string offset
 * @param c output UChar32 variable
 * @see U8_PREV
 * @stable ICU 2.4
 */
#define U8_PREV_UNSAFE(s, i, c) UPRV_BLOCK_MACRO_BEGIN { \
    (c)=(uint8_t)(s)[--(i)]; \
    if(U8_IS_TRAIL(c)) { \
        uint8_t __b, __count=1, __shift=6; \
\
        /* c is a trail byte */ \
        (c)&=0x3f; \
        for(;;) { \
            __b=(s)[--(i)]; \
            if(__b>=0xc0) { \
                U8_MASK_LEAD_BYTE(__b, __count); \
                (c)|=(UChar32)__b<<__shift; \
                break; \
            } else { \
                (c)|=(UChar32)(__b&0x3f)<<__shift; \
                ++__count; \
                __shift+=6; \
            } \
        } \
    } \
} UPRV_BLOCK_MACRO_END

/**
 * Move the string offset from one code point boundary to the previous one
 * and get the code point between them.
 * (Pre-decrementing backward iteration.)
 * "Safe" macro, checks for illegal sequences and for string boundaries.
 *
 * The input offset may be the same as the string length.
 * If the offset is behind a multi-byte sequence, then the macro will read
 * the whole sequence.
 * If the offset is behind a lead byte, then that itself
 * will be returned as the code point.
 * If the offset is behind an illegal UTF-8 sequence, then c is set to a negative value.
 *
 * @param s const uint8_t * string
 * @param start int32_t starting string offset (usually 0)
 * @param i int32_t string offset, must be start<i
 * @param c output UChar32 variable, set to <0 in case of an error
 * @see U8_PREV_UNSAFE
 * @stable ICU 2.4
 */
#define U8_PREV(s, start, i, c) UPRV_BLOCK_MACRO_BEGIN { \
    (c)=(uint8_t)(s)[--(i)]; \
    if(!U8_IS_SINGLE(c)) { \
        (c)=utf8_prevCharSafeBody((const uint8_t *)s, start, &(i), c, -1); \
    } \
} UPRV_BLOCK_MACRO_END

/**
 * Move the string offset from one code point boundary to the previous one
 * and get the code point between them.
 * (Pre-decrementing backward iteration.)
 * "Safe" macro, checks for illegal sequences and for string boundaries.
 *
 * The input offset may be the same as the string length.
 * If the offset is behind a multi-byte sequence, then the macro will read
 * the whole sequence.
 * If the offset is behind a lead byte, then that itself
 * will be returned as the code point.
 * If the offset is behind an illegal UTF-8 sequence, then c is set to U+FFFD.
 *
 * This macro does not distinguish between a real U+FFFD in the text
 * and U+FFFD returned for an ill-formed sequence.
 * Use U8_PREV() if that distinction is important.
 *
 * @param s const uint8_t * string
 * @param start int32_t starting string offset (usually 0)
 * @param i int32_t string offset, must be start<i
 * @param c output UChar32 variable, set to U+FFFD in case of an error
 * @see U8_PREV
 * @stable ICU 51
 */
#define U8_PREV_OR_FFFD(s, start, i, c) UPRV_BLOCK_MACRO_BEGIN { \
    (c)=(uint8_t)(s)[--(i)]; \
    if(!U8_IS_SINGLE(c)) { \
        (c)=utf8_prevCharSafeBody((const uint8_t *)s, start, &(i), c, -3); \
    } \
} UPRV_BLOCK_MACRO_END

/**
 * Move the string offset from one code point boundary to the previous one.
 * (Pre-decrementing backward iteration.)
 * The input offset may be the same as the string length.
 * "Unsafe" macro, assumes well-formed UTF-8.
 *
 * @param s const uint8_t * string
 * @param i string offset
 * @see U8_BACK_1
 * @stable ICU 2.4
 */
#define U8_BACK_1_UNSAFE(s, i) UPRV_BLOCK_MACRO_BEGIN { \
    while(U8_IS_TRAIL((s)[--(i)])) {} \
} UPRV_BLOCK_MACRO_END

/**
 * Move the string offset from one code point boundary to the previous one.
 * (Pre-decrementing backward iteration.)
 * The input offset may be the same as the string length.
 * "Safe" macro, checks for illegal sequences and for string boundaries.
 *
 * @param s const uint8_t * string
 * @param start int32_t starting string offset (usually 0)
 * @param i int32_t string offset, must be start<i
 * @see U8_BACK_1_UNSAFE
 * @stable ICU 2.4
 */
#define U8_BACK_1(s, start, i) UPRV_BLOCK_MACRO_BEGIN { \
    if(U8_IS_TRAIL((s)[--(i)])) { \
        (i)=utf8_back1SafeBody(s, start, (i)); \
    } \
} UPRV_BLOCK_MACRO_END

/**
 * Move the string offset from one code point boundary to the n-th one before it,
 * i.e., move backward by n code points.
 * (Pre-decrementing backward iteration.)
 * The input offset may be the same as the string length.
 * "Unsafe" macro, assumes well-formed UTF-8.
 *
 * @param s const uint8_t * string
 * @param i string offset
 * @param n number of code points to skip
 * @see U8_BACK_N
 * @stable ICU 2.4
 */
#define U8_BACK_N_UNSAFE(s, i, n) UPRV_BLOCK_MACRO_BEGIN { \
    int32_t __N=(n); \
    while(__N>0) { \
        U8_BACK_1_UNSAFE(s, i); \
        --__N; \
    } \
} UPRV_BLOCK_MACRO_END

/**
 * Move the string offset from one code point boundary to the n-th one before it,
 * i.e., move backward by n code points.
 * (Pre-decrementing backward iteration.)
 * The input offset may be the same as the string length.
 * "Safe" macro, checks for illegal sequences and for string boundaries.
 *
 * @param s const uint8_t * string
 * @param start int32_t index of the start of the string
 * @param i int32_t string offset, must be start<i
 * @param n number of code points to skip
 * @see U8_BACK_N_UNSAFE
 * @stable ICU 2.4
 */
#define U8_BACK_N(s, start, i, n) UPRV_BLOCK_MACRO_BEGIN { \
    int32_t __N=(n); \
    while(__N>0 && (i)>(start)) { \
        U8_BACK_1(s, start, i); \
        --__N; \
    } \
} UPRV_BLOCK_MACRO_END

/**
 * Adjust a random-access offset to a code point boundary after a code point.
 * If the offset is behind a partial multi-byte sequence,
 * then the offset is incremented to behind the whole sequence.
 * Otherwise, it is not modified.
 * The input offset may be the same as the string length.
 * "Unsafe" macro, assumes well-formed UTF-8.
 *
 * @param s const uint8_t * string
 * @param i string offset
 * @see U8_SET_CP_LIMIT
 * @stable ICU 2.4
 */
#define U8_SET_CP_LIMIT_UNSAFE(s, i) UPRV_BLOCK_MACRO_BEGIN { \
    U8_BACK_1_UNSAFE(s, i); \
    U8_FWD_1_UNSAFE(s, i); \
} UPRV_BLOCK_MACRO_END

/**
 * Adjust a random-access offset to a code point boundary after a code point.
 * If the offset is behind a partial multi-byte sequence,
 * then the offset is incremented to behind the whole sequence.
 * Otherwise, it is not modified.
 * The input offset may be the same as the string length.
 * "Safe" macro, checks for illegal sequences and for string boundaries.
 *
 * The length can be negative for a NUL-terminated string.
 *
 * @param s const uint8_t * string
 * @param start int32_t starting string offset (usually 0)
 * @param i int32_t string offset, must be start<=i<=length
 * @param length int32_t string length
 * @see U8_SET_CP_LIMIT_UNSAFE
 * @stable ICU 2.4
 */
#define U8_SET_CP_LIMIT(s, start, i, length) UPRV_BLOCK_MACRO_BEGIN { \
    if((start)<(i) && ((i)<(length) || (length)<0)) { \
        U8_BACK_1(s, start, i); \
        U8_FWD_1(s, i, length); \
    } \
} UPRV_BLOCK_MACRO_END

#endif
>>>>>>> a8a80be5
<|MERGE_RESOLUTION|>--- conflicted
+++ resolved
@@ -1,1767 +1,882 @@
-<<<<<<< HEAD
-// © 2016 and later: Unicode, Inc. and others.
-// License & terms of use: http://www.unicode.org/copyright.html
-/*
-*******************************************************************************
-*
-*   Copyright (C) 1999-2015, International Business Machines
-*   Corporation and others.  All Rights Reserved.
-*
-*******************************************************************************
-*   file name:  utf8.h
-*   encoding:   UTF-8
-*   tab size:   8 (not used)
-*   indentation:4
-*
-*   created on: 1999sep13
-*   created by: Markus W. Scherer
-*/
-
-/**
- * \file
- * \brief C API: 8-bit Unicode handling macros
- *
- * This file defines macros to deal with 8-bit Unicode (UTF-8) code units (bytes) and strings.
- *
- * For more information see utf.h and the ICU User Guide Strings chapter
- * (https://unicode-org.github.io/icu/userguide/strings).
- *
- * <em>Usage:</em>
- * ICU coding guidelines for if() statements should be followed when using these macros.
- * Compound statements (curly braces {}) must be used  for if-else-while...
- * bodies and all macro statements should be terminated with semicolon.
- */
-
-#ifndef __UTF8_H__
-#define __UTF8_H__
-
-#include <stdbool.h>
-#include "unicode/umachine.h"
-#ifndef __UTF_H__
-#   include "unicode/utf.h"
-#endif
-
-/* internal definitions ----------------------------------------------------- */
-
-/**
- * Counts the trail bytes for a UTF-8 lead byte.
- * Returns 0 for 0..0xc1 as well as for 0xf5..0xff.
- * leadByte might be evaluated multiple times.
- *
- * This is internal since it is not meant to be called directly by external clients;
- * however it is called by public macros in this file and thus must remain stable.
- *
- * @param leadByte The first byte of a UTF-8 sequence. Must be 0..0xff.
- * @internal
- */
-#define U8_COUNT_TRAIL_BYTES(leadByte) \
-    (U8_IS_LEAD(leadByte) ? \
-        ((uint8_t)(leadByte)>=0xe0)+((uint8_t)(leadByte)>=0xf0)+1 : 0)
-
-/**
- * Counts the trail bytes for a UTF-8 lead byte of a valid UTF-8 sequence.
- * Returns 0 for 0..0xc1. Undefined for 0xf5..0xff.
- * leadByte might be evaluated multiple times.
- *
- * This is internal since it is not meant to be called directly by external clients;
- * however it is called by public macros in this file and thus must remain stable.
- *
- * @param leadByte The first byte of a UTF-8 sequence. Must be 0..0xff.
- * @internal
- */
-#define U8_COUNT_TRAIL_BYTES_UNSAFE(leadByte) \
-    (((uint8_t)(leadByte)>=0xc2)+((uint8_t)(leadByte)>=0xe0)+((uint8_t)(leadByte)>=0xf0))
-
-/**
- * Mask a UTF-8 lead byte, leave only the lower bits that form part of the code point value.
- *
- * This is internal since it is not meant to be called directly by external clients;
- * however it is called by public macros in this file and thus must remain stable.
- * @internal
- */
-#define U8_MASK_LEAD_BYTE(leadByte, countTrailBytes) ((leadByte)&=(1<<(6-(countTrailBytes)))-1)
-
-/**
- * Internal bit vector for 3-byte UTF-8 validity check, for use in U8_IS_VALID_LEAD3_AND_T1.
- * Each bit indicates whether one lead byte + first trail byte pair starts a valid sequence.
- * Lead byte E0..EF bits 3..0 are used as byte index,
- * first trail byte bits 7..5 are used as bit index into that byte.
- * @see U8_IS_VALID_LEAD3_AND_T1
- * @internal
- */
-#define U8_LEAD3_T1_BITS "\x20\x30\x30\x30\x30\x30\x30\x30\x30\x30\x30\x30\x30\x10\x30\x30"
-
-/**
- * Internal 3-byte UTF-8 validity check.
- * Non-zero if lead byte E0..EF and first trail byte 00..FF start a valid sequence.
- * @internal
- */
-#define U8_IS_VALID_LEAD3_AND_T1(lead, t1) (U8_LEAD3_T1_BITS[(lead)&0xf]&(1<<((uint8_t)(t1)>>5)))
-
-/**
- * Internal bit vector for 4-byte UTF-8 validity check, for use in U8_IS_VALID_LEAD4_AND_T1.
- * Each bit indicates whether one lead byte + first trail byte pair starts a valid sequence.
- * First trail byte bits 7..4 are used as byte index,
- * lead byte F0..F4 bits 2..0 are used as bit index into that byte.
- * @see U8_IS_VALID_LEAD4_AND_T1
- * @internal
- */
-#define U8_LEAD4_T1_BITS "\x00\x00\x00\x00\x00\x00\x00\x00\x1E\x0F\x0F\x0F\x00\x00\x00\x00"
-
-/**
- * Internal 4-byte UTF-8 validity check.
- * Non-zero if lead byte F0..F4 and first trail byte 00..FF start a valid sequence.
- * @internal
- */
-#define U8_IS_VALID_LEAD4_AND_T1(lead, t1) (U8_LEAD4_T1_BITS[(uint8_t)(t1)>>4]&(1<<((lead)&7)))
-
-/**
- * Function for handling "next code point" with error-checking.
- *
- * This is internal since it is not meant to be called directly by external clients;
- * however it is called by public macros in this
- * file and thus must remain stable, and should not be hidden when other internal
- * functions are hidden (otherwise public macros would fail to compile).
- * @internal
- */
-U_CAPI UChar32 U_EXPORT2
-utf8_nextCharSafeBody(const uint8_t *s, int32_t *pi, int32_t length, UChar32 c, UBool strict);
-
-/**
- * Function for handling "append code point" with error-checking.
- *
- * This is internal since it is not meant to be called directly by external clients;
- * however it is called by public macros in this
- * file and thus must remain stable, and should not be hidden when other internal
- * functions are hidden (otherwise public macros would fail to compile).
- * @internal
- */
-U_CAPI int32_t U_EXPORT2
-utf8_appendCharSafeBody(uint8_t *s, int32_t i, int32_t length, UChar32 c, UBool *pIsError);
-
-/**
- * Function for handling "previous code point" with error-checking.
- *
- * This is internal since it is not meant to be called directly by external clients;
- * however it is called by public macros in this
- * file and thus must remain stable, and should not be hidden when other internal
- * functions are hidden (otherwise public macros would fail to compile).
- * @internal
- */
-U_CAPI UChar32 U_EXPORT2
-utf8_prevCharSafeBody(const uint8_t *s, int32_t start, int32_t *pi, UChar32 c, UBool strict);
-
-/**
- * Function for handling "skip backward one code point" with error-checking.
- *
- * This is internal since it is not meant to be called directly by external clients;
- * however it is called by public macros in this
- * file and thus must remain stable, and should not be hidden when other internal
- * functions are hidden (otherwise public macros would fail to compile).
- * @internal
- */
-U_CAPI int32_t U_EXPORT2
-utf8_back1SafeBody(const uint8_t *s, int32_t start, int32_t i);
-
-/* single-code point definitions -------------------------------------------- */
-
-/**
- * Does this code unit (byte) encode a code point by itself (US-ASCII 0..0x7f)?
- * @param c 8-bit code unit (byte)
- * @return true or false
- * @stable ICU 2.4
- */
-#define U8_IS_SINGLE(c) (((c)&0x80)==0)
-
-/**
- * Is this code unit (byte) a UTF-8 lead byte? (0xC2..0xF4)
- * @param c 8-bit code unit (byte)
- * @return true or false
- * @stable ICU 2.4
- */
-#define U8_IS_LEAD(c) ((uint8_t)((c)-0xc2)<=0x32)
-// 0x32=0xf4-0xc2
-
-/**
- * Is this code unit (byte) a UTF-8 trail byte? (0x80..0xBF)
- * @param c 8-bit code unit (byte)
- * @return true or false
- * @stable ICU 2.4
- */
-#define U8_IS_TRAIL(c) ((int8_t)(c)<-0x40)
-
-/**
- * How many code units (bytes) are used for the UTF-8 encoding
- * of this Unicode code point?
- * @param c 32-bit code point
- * @return 1..4, or 0 if c is a surrogate or not a Unicode code point
- * @stable ICU 2.4
- */
-#define U8_LENGTH(c) \
-    ((uint32_t)(c)<=0x7f ? 1 : \
-        ((uint32_t)(c)<=0x7ff ? 2 : \
-            ((uint32_t)(c)<=0xd7ff ? 3 : \
-                ((uint32_t)(c)<=0xdfff || (uint32_t)(c)>0x10ffff ? 0 : \
-                    ((uint32_t)(c)<=0xffff ? 3 : 4)\
-                ) \
-            ) \
-        ) \
-    )
-
-/**
- * The maximum number of UTF-8 code units (bytes) per Unicode code point (U+0000..U+10ffff).
- * @return 4
- * @stable ICU 2.4
- */
-#define U8_MAX_LENGTH 4
-
-/**
- * Get a code point from a string at a random-access offset,
- * without changing the offset.
- * The offset may point to either the lead byte or one of the trail bytes
- * for a code point, in which case the macro will read all of the bytes
- * for the code point.
- * The result is undefined if the offset points to an illegal UTF-8
- * byte sequence.
- * Iteration through a string is more efficient with U8_NEXT_UNSAFE or U8_NEXT.
- *
- * @param s const uint8_t * string
- * @param i string offset
- * @param c output UChar32 variable
- * @see U8_GET
- * @stable ICU 2.4
- */
-#define U8_GET_UNSAFE(s, i, c) UPRV_BLOCK_MACRO_BEGIN { \
-    int32_t _u8_get_unsafe_index=(int32_t)(i); \
-    U8_SET_CP_START_UNSAFE(s, _u8_get_unsafe_index); \
-    U8_NEXT_UNSAFE(s, _u8_get_unsafe_index, c); \
-} UPRV_BLOCK_MACRO_END
-
-/**
- * Get a code point from a string at a random-access offset,
- * without changing the offset.
- * The offset may point to either the lead byte or one of the trail bytes
- * for a code point, in which case the macro will read all of the bytes
- * for the code point.
- *
- * The length can be negative for a NUL-terminated string.
- *
- * If the offset points to an illegal UTF-8 byte sequence, then
- * c is set to a negative value.
- * Iteration through a string is more efficient with U8_NEXT_UNSAFE or U8_NEXT.
- *
- * @param s const uint8_t * string
- * @param start int32_t starting string offset
- * @param i int32_t string offset, must be start<=i<length
- * @param length int32_t string length
- * @param c output UChar32 variable, set to <0 in case of an error
- * @see U8_GET_UNSAFE
- * @stable ICU 2.4
- */
-#define U8_GET(s, start, i, length, c) UPRV_BLOCK_MACRO_BEGIN { \
-    int32_t _u8_get_index=(i); \
-    U8_SET_CP_START(s, start, _u8_get_index); \
-    U8_NEXT(s, _u8_get_index, length, c); \
-} UPRV_BLOCK_MACRO_END
-
-/**
- * Get a code point from a string at a random-access offset,
- * without changing the offset.
- * The offset may point to either the lead byte or one of the trail bytes
- * for a code point, in which case the macro will read all of the bytes
- * for the code point.
- *
- * The length can be negative for a NUL-terminated string.
- *
- * If the offset points to an illegal UTF-8 byte sequence, then
- * c is set to U+FFFD.
- * Iteration through a string is more efficient with U8_NEXT_UNSAFE or U8_NEXT_OR_FFFD.
- *
- * This macro does not distinguish between a real U+FFFD in the text
- * and U+FFFD returned for an ill-formed sequence.
- * Use U8_GET() if that distinction is important.
- *
- * @param s const uint8_t * string
- * @param start int32_t starting string offset
- * @param i int32_t string offset, must be start<=i<length
- * @param length int32_t string length
- * @param c output UChar32 variable, set to U+FFFD in case of an error
- * @see U8_GET
- * @stable ICU 51
- */
-#define U8_GET_OR_FFFD(s, start, i, length, c) UPRV_BLOCK_MACRO_BEGIN { \
-    int32_t _u8_get_index=(i); \
-    U8_SET_CP_START(s, start, _u8_get_index); \
-    U8_NEXT_OR_FFFD(s, _u8_get_index, length, c); \
-} UPRV_BLOCK_MACRO_END
-
-/* definitions with forward iteration --------------------------------------- */
-
-/**
- * Get a code point from a string at a code point boundary offset,
- * and advance the offset to the next code point boundary.
- * (Post-incrementing forward iteration.)
- * "Unsafe" macro, assumes well-formed UTF-8.
- *
- * The offset may point to the lead byte of a multi-byte sequence,
- * in which case the macro will read the whole sequence.
- * The result is undefined if the offset points to a trail byte
- * or an illegal UTF-8 sequence.
- *
- * @param s const uint8_t * string
- * @param i string offset
- * @param c output UChar32 variable
- * @see U8_NEXT
- * @stable ICU 2.4
- */
-#define U8_NEXT_UNSAFE(s, i, c) UPRV_BLOCK_MACRO_BEGIN { \
-    (c)=(uint8_t)(s)[(i)++]; \
-    if(!U8_IS_SINGLE(c)) { \
-        if((c)<0xe0) { \
-            (c)=(((c)&0x1f)<<6)|((s)[(i)++]&0x3f); \
-        } else if((c)<0xf0) { \
-            /* no need for (c&0xf) because the upper bits are truncated after <<12 in the cast to (UChar) */ \
-            (c)=(UChar)(((c)<<12)|(((s)[i]&0x3f)<<6)|((s)[(i)+1]&0x3f)); \
-            (i)+=2; \
-        } else { \
-            (c)=(((c)&7)<<18)|(((s)[i]&0x3f)<<12)|(((s)[(i)+1]&0x3f)<<6)|((s)[(i)+2]&0x3f); \
-            (i)+=3; \
-        } \
-    } \
-} UPRV_BLOCK_MACRO_END
-
-/**
- * Get a code point from a string at a code point boundary offset,
- * and advance the offset to the next code point boundary.
- * (Post-incrementing forward iteration.)
- * "Safe" macro, checks for illegal sequences and for string boundaries.
- *
- * The length can be negative for a NUL-terminated string.
- *
- * The offset may point to the lead byte of a multi-byte sequence,
- * in which case the macro will read the whole sequence.
- * If the offset points to a trail byte or an illegal UTF-8 sequence, then
- * c is set to a negative value.
- *
- * @param s const uint8_t * string
- * @param i int32_t string offset, must be i<length
- * @param length int32_t string length
- * @param c output UChar32 variable, set to <0 in case of an error
- * @see U8_NEXT_UNSAFE
- * @stable ICU 2.4
- */
-#define U8_NEXT(s, i, length, c) U8_INTERNAL_NEXT_OR_SUB(s, i, length, c, U_SENTINEL)
-
-/**
- * Get a code point from a string at a code point boundary offset,
- * and advance the offset to the next code point boundary.
- * (Post-incrementing forward iteration.)
- * "Safe" macro, checks for illegal sequences and for string boundaries.
- *
- * The length can be negative for a NUL-terminated string.
- *
- * The offset may point to the lead byte of a multi-byte sequence,
- * in which case the macro will read the whole sequence.
- * If the offset points to a trail byte or an illegal UTF-8 sequence, then
- * c is set to U+FFFD.
- *
- * This macro does not distinguish between a real U+FFFD in the text
- * and U+FFFD returned for an ill-formed sequence.
- * Use U8_NEXT() if that distinction is important.
- *
- * @param s const uint8_t * string
- * @param i int32_t string offset, must be i<length
- * @param length int32_t string length
- * @param c output UChar32 variable, set to U+FFFD in case of an error
- * @see U8_NEXT
- * @stable ICU 51
- */
-#define U8_NEXT_OR_FFFD(s, i, length, c) U8_INTERNAL_NEXT_OR_SUB(s, i, length, c, 0xfffd)
-
-/** @internal */
-#define U8_INTERNAL_NEXT_OR_SUB(s, i, length, c, sub) UPRV_BLOCK_MACRO_BEGIN { \
-    (c)=(uint8_t)(s)[(i)++]; \
-    if(!U8_IS_SINGLE(c)) { \
-        uint8_t __t = 0; \
-        if((i)!=(length) && \
-            /* fetch/validate/assemble all but last trail byte */ \
-            ((c)>=0xe0 ? \
-                ((c)<0xf0 ?  /* U+0800..U+FFFF except surrogates */ \
-                    U8_LEAD3_T1_BITS[(c)&=0xf]&(1<<((__t=(s)[i])>>5)) && \
-                    (__t&=0x3f, 1) \
-                :  /* U+10000..U+10FFFF */ \
-                    ((c)-=0xf0)<=4 && \
-                    U8_LEAD4_T1_BITS[(__t=(s)[i])>>4]&(1<<(c)) && \
-                    ((c)=((c)<<6)|(__t&0x3f), ++(i)!=(length)) && \
-                    (__t=(s)[i]-0x80)<=0x3f) && \
-                /* valid second-to-last trail byte */ \
-                ((c)=((c)<<6)|__t, ++(i)!=(length)) \
-            :  /* U+0080..U+07FF */ \
-                (c)>=0xc2 && ((c)&=0x1f, 1)) && \
-            /* last trail byte */ \
-            (__t=(s)[i]-0x80)<=0x3f && \
-            ((c)=((c)<<6)|__t, ++(i), 1)) { \
-        } else { \
-            (c)=(sub);  /* ill-formed*/ \
-        } \
-    } \
-} UPRV_BLOCK_MACRO_END
-
-/**
- * Append a code point to a string, overwriting 1 to 4 bytes.
- * The offset points to the current end of the string contents
- * and is advanced (post-increment).
- * "Unsafe" macro, assumes a valid code point and sufficient space in the string.
- * Otherwise, the result is undefined.
- *
- * @param s const uint8_t * string buffer
- * @param i string offset
- * @param c code point to append
- * @see U8_APPEND
- * @stable ICU 2.4
- */
-#define U8_APPEND_UNSAFE(s, i, c) UPRV_BLOCK_MACRO_BEGIN { \
-    uint32_t __uc=(c); \
-    if(__uc<=0x7f) { \
-        (s)[(i)++]=(uint8_t)__uc; \
-    } else { \
-        if(__uc<=0x7ff) { \
-            (s)[(i)++]=(uint8_t)((__uc>>6)|0xc0); \
-        } else { \
-            if(__uc<=0xffff) { \
-                (s)[(i)++]=(uint8_t)((__uc>>12)|0xe0); \
-            } else { \
-                (s)[(i)++]=(uint8_t)((__uc>>18)|0xf0); \
-                (s)[(i)++]=(uint8_t)(((__uc>>12)&0x3f)|0x80); \
-            } \
-            (s)[(i)++]=(uint8_t)(((__uc>>6)&0x3f)|0x80); \
-        } \
-        (s)[(i)++]=(uint8_t)((__uc&0x3f)|0x80); \
-    } \
-} UPRV_BLOCK_MACRO_END
-
-/**
- * Append a code point to a string, overwriting 1 to 4 bytes.
- * The offset points to the current end of the string contents
- * and is advanced (post-increment).
- * "Safe" macro, checks for a valid code point.
- * If a non-ASCII code point is written, checks for sufficient space in the string.
- * If the code point is not valid or trail bytes do not fit,
- * then isError is set to true.
- *
- * @param s const uint8_t * string buffer
- * @param i int32_t string offset, must be i<capacity
- * @param capacity int32_t size of the string buffer
- * @param c UChar32 code point to append
- * @param isError output UBool set to true if an error occurs, otherwise not modified
- * @see U8_APPEND_UNSAFE
- * @stable ICU 2.4
- */
-#define U8_APPEND(s, i, capacity, c, isError) UPRV_BLOCK_MACRO_BEGIN { \
-    uint32_t __uc=(c); \
-    if(__uc<=0x7f) { \
-        (s)[(i)++]=(uint8_t)__uc; \
-    } else if(__uc<=0x7ff && (i)+1<(capacity)) { \
-        (s)[(i)++]=(uint8_t)((__uc>>6)|0xc0); \
-        (s)[(i)++]=(uint8_t)((__uc&0x3f)|0x80); \
-    } else if((__uc<=0xd7ff || (0xe000<=__uc && __uc<=0xffff)) && (i)+2<(capacity)) { \
-        (s)[(i)++]=(uint8_t)((__uc>>12)|0xe0); \
-        (s)[(i)++]=(uint8_t)(((__uc>>6)&0x3f)|0x80); \
-        (s)[(i)++]=(uint8_t)((__uc&0x3f)|0x80); \
-    } else if(0xffff<__uc && __uc<=0x10ffff && (i)+3<(capacity)) { \
-        (s)[(i)++]=(uint8_t)((__uc>>18)|0xf0); \
-        (s)[(i)++]=(uint8_t)(((__uc>>12)&0x3f)|0x80); \
-        (s)[(i)++]=(uint8_t)(((__uc>>6)&0x3f)|0x80); \
-        (s)[(i)++]=(uint8_t)((__uc&0x3f)|0x80); \
-    } else { \
-        (isError)=true; \
-    } \
-} UPRV_BLOCK_MACRO_END
-
-/**
- * Advance the string offset from one code point boundary to the next.
- * (Post-incrementing iteration.)
- * "Unsafe" macro, assumes well-formed UTF-8.
- *
- * @param s const uint8_t * string
- * @param i string offset
- * @see U8_FWD_1
- * @stable ICU 2.4
- */
-#define U8_FWD_1_UNSAFE(s, i) UPRV_BLOCK_MACRO_BEGIN { \
-    (i)+=1+U8_COUNT_TRAIL_BYTES_UNSAFE((s)[i]); \
-} UPRV_BLOCK_MACRO_END
-
-/**
- * Advance the string offset from one code point boundary to the next.
- * (Post-incrementing iteration.)
- * "Safe" macro, checks for illegal sequences and for string boundaries.
- *
- * The length can be negative for a NUL-terminated string.
- *
- * @param s const uint8_t * string
- * @param i int32_t string offset, must be i<length
- * @param length int32_t string length
- * @see U8_FWD_1_UNSAFE
- * @stable ICU 2.4
- */
-#define U8_FWD_1(s, i, length) UPRV_BLOCK_MACRO_BEGIN { \
-    uint8_t __b=(s)[(i)++]; \
-    if(U8_IS_LEAD(__b) && (i)!=(length)) { \
-        uint8_t __t1=(s)[i]; \
-        if((0xe0<=__b && __b<0xf0)) { \
-            if(U8_IS_VALID_LEAD3_AND_T1(__b, __t1) && \
-                    ++(i)!=(length) && U8_IS_TRAIL((s)[i])) { \
-                ++(i); \
-            } \
-        } else if(__b<0xe0) { \
-            if(U8_IS_TRAIL(__t1)) { \
-                ++(i); \
-            } \
-        } else /* c>=0xf0 */ { \
-            if(U8_IS_VALID_LEAD4_AND_T1(__b, __t1) && \
-                    ++(i)!=(length) && U8_IS_TRAIL((s)[i]) && \
-                    ++(i)!=(length) && U8_IS_TRAIL((s)[i])) { \
-                ++(i); \
-            } \
-        } \
-    } \
-} UPRV_BLOCK_MACRO_END
-
-/**
- * Advance the string offset from one code point boundary to the n-th next one,
- * i.e., move forward by n code points.
- * (Post-incrementing iteration.)
- * "Unsafe" macro, assumes well-formed UTF-8.
- *
- * @param s const uint8_t * string
- * @param i string offset
- * @param n number of code points to skip
- * @see U8_FWD_N
- * @stable ICU 2.4
- */
-#define U8_FWD_N_UNSAFE(s, i, n) UPRV_BLOCK_MACRO_BEGIN { \
-    int32_t __N=(n); \
-    while(__N>0) { \
-        U8_FWD_1_UNSAFE(s, i); \
-        --__N; \
-    } \
-} UPRV_BLOCK_MACRO_END
-
-/**
- * Advance the string offset from one code point boundary to the n-th next one,
- * i.e., move forward by n code points.
- * (Post-incrementing iteration.)
- * "Safe" macro, checks for illegal sequences and for string boundaries.
- *
- * The length can be negative for a NUL-terminated string.
- *
- * @param s const uint8_t * string
- * @param i int32_t string offset, must be i<length
- * @param length int32_t string length
- * @param n number of code points to skip
- * @see U8_FWD_N_UNSAFE
- * @stable ICU 2.4
- */
-#define U8_FWD_N(s, i, length, n) UPRV_BLOCK_MACRO_BEGIN { \
-    int32_t __N=(n); \
-    while(__N>0 && ((i)<(length) || ((length)<0 && (s)[i]!=0))) { \
-        U8_FWD_1(s, i, length); \
-        --__N; \
-    } \
-} UPRV_BLOCK_MACRO_END
-
-/**
- * Adjust a random-access offset to a code point boundary
- * at the start of a code point.
- * If the offset points to a UTF-8 trail byte,
- * then the offset is moved backward to the corresponding lead byte.
- * Otherwise, it is not modified.
- * "Unsafe" macro, assumes well-formed UTF-8.
- *
- * @param s const uint8_t * string
- * @param i string offset
- * @see U8_SET_CP_START
- * @stable ICU 2.4
- */
-#define U8_SET_CP_START_UNSAFE(s, i) UPRV_BLOCK_MACRO_BEGIN { \
-    while(U8_IS_TRAIL((s)[i])) { --(i); } \
-} UPRV_BLOCK_MACRO_END
-
-/**
- * Adjust a random-access offset to a code point boundary
- * at the start of a code point.
- * If the offset points to a UTF-8 trail byte,
- * then the offset is moved backward to the corresponding lead byte.
- * Otherwise, it is not modified.
- *
- * "Safe" macro, checks for illegal sequences and for string boundaries.
- * Unlike U8_TRUNCATE_IF_INCOMPLETE(), this macro always reads s[i].
- *
- * @param s const uint8_t * string
- * @param start int32_t starting string offset (usually 0)
- * @param i int32_t string offset, must be start<=i
- * @see U8_SET_CP_START_UNSAFE
- * @see U8_TRUNCATE_IF_INCOMPLETE
- * @stable ICU 2.4
- */
-#define U8_SET_CP_START(s, start, i) UPRV_BLOCK_MACRO_BEGIN { \
-    if(U8_IS_TRAIL((s)[(i)])) { \
-        (i)=utf8_back1SafeBody(s, start, (i)); \
-    } \
-} UPRV_BLOCK_MACRO_END
-
-/**
- * If the string ends with a UTF-8 byte sequence that is valid so far
- * but incomplete, then reduce the length of the string to end before
- * the lead byte of that incomplete sequence.
- * For example, if the string ends with E1 80, the length is reduced by 2.
- *
- * In all other cases (the string ends with a complete sequence, or it is not
- * possible for any further trail byte to extend the trailing sequence)
- * the length remains unchanged.
- *
- * Useful for processing text split across multiple buffers
- * (save the incomplete sequence for later)
- * and for optimizing iteration
- * (check for string length only once per character).
- *
- * "Safe" macro, checks for illegal sequences and for string boundaries.
- * Unlike U8_SET_CP_START(), this macro never reads s[length].
- *
- * (In UTF-16, simply check for U16_IS_LEAD(last code unit).)
- *
- * @param s const uint8_t * string
- * @param start int32_t starting string offset (usually 0)
- * @param length int32_t string length (usually start<=length)
- * @see U8_SET_CP_START
- * @stable ICU 61
- */
-#define U8_TRUNCATE_IF_INCOMPLETE(s, start, length) UPRV_BLOCK_MACRO_BEGIN { \
-    if((length)>(start)) { \
-        uint8_t __b1=s[(length)-1]; \
-        if(U8_IS_SINGLE(__b1)) { \
-            /* common ASCII character */ \
-        } else if(U8_IS_LEAD(__b1)) { \
-            --(length); \
-        } else if(U8_IS_TRAIL(__b1) && ((length)-2)>=(start)) { \
-            uint8_t __b2=s[(length)-2]; \
-            if(0xe0<=__b2 && __b2<=0xf4) { \
-                if(__b2<0xf0 ? U8_IS_VALID_LEAD3_AND_T1(__b2, __b1) : \
-                        U8_IS_VALID_LEAD4_AND_T1(__b2, __b1)) { \
-                    (length)-=2; \
-                } \
-            } else if(U8_IS_TRAIL(__b2) && ((length)-3)>=(start)) { \
-                uint8_t __b3=s[(length)-3]; \
-                if(0xf0<=__b3 && __b3<=0xf4 && U8_IS_VALID_LEAD4_AND_T1(__b3, __b2)) { \
-                    (length)-=3; \
-                } \
-            } \
-        } \
-    } \
-} UPRV_BLOCK_MACRO_END
-
-/* definitions with backward iteration -------------------------------------- */
-
-/**
- * Move the string offset from one code point boundary to the previous one
- * and get the code point between them.
- * (Pre-decrementing backward iteration.)
- * "Unsafe" macro, assumes well-formed UTF-8.
- *
- * The input offset may be the same as the string length.
- * If the offset is behind a multi-byte sequence, then the macro will read
- * the whole sequence.
- * If the offset is behind a lead byte, then that itself
- * will be returned as the code point.
- * The result is undefined if the offset is behind an illegal UTF-8 sequence.
- *
- * @param s const uint8_t * string
- * @param i string offset
- * @param c output UChar32 variable
- * @see U8_PREV
- * @stable ICU 2.4
- */
-#define U8_PREV_UNSAFE(s, i, c) UPRV_BLOCK_MACRO_BEGIN { \
-    (c)=(uint8_t)(s)[--(i)]; \
-    if(U8_IS_TRAIL(c)) { \
-        uint8_t __b, __count=1, __shift=6; \
-\
-        /* c is a trail byte */ \
-        (c)&=0x3f; \
-        for(;;) { \
-            __b=(s)[--(i)]; \
-            if(__b>=0xc0) { \
-                U8_MASK_LEAD_BYTE(__b, __count); \
-                (c)|=(UChar32)__b<<__shift; \
-                break; \
-            } else { \
-                (c)|=(UChar32)(__b&0x3f)<<__shift; \
-                ++__count; \
-                __shift+=6; \
-            } \
-        } \
-    } \
-} UPRV_BLOCK_MACRO_END
-
-/**
- * Move the string offset from one code point boundary to the previous one
- * and get the code point between them.
- * (Pre-decrementing backward iteration.)
- * "Safe" macro, checks for illegal sequences and for string boundaries.
- *
- * The input offset may be the same as the string length.
- * If the offset is behind a multi-byte sequence, then the macro will read
- * the whole sequence.
- * If the offset is behind a lead byte, then that itself
- * will be returned as the code point.
- * If the offset is behind an illegal UTF-8 sequence, then c is set to a negative value.
- *
- * @param s const uint8_t * string
- * @param start int32_t starting string offset (usually 0)
- * @param i int32_t string offset, must be start<i
- * @param c output UChar32 variable, set to <0 in case of an error
- * @see U8_PREV_UNSAFE
- * @stable ICU 2.4
- */
-#define U8_PREV(s, start, i, c) UPRV_BLOCK_MACRO_BEGIN { \
-    (c)=(uint8_t)(s)[--(i)]; \
-    if(!U8_IS_SINGLE(c)) { \
-        (c)=utf8_prevCharSafeBody((const uint8_t *)s, start, &(i), c, -1); \
-    } \
-} UPRV_BLOCK_MACRO_END
-
-/**
- * Move the string offset from one code point boundary to the previous one
- * and get the code point between them.
- * (Pre-decrementing backward iteration.)
- * "Safe" macro, checks for illegal sequences and for string boundaries.
- *
- * The input offset may be the same as the string length.
- * If the offset is behind a multi-byte sequence, then the macro will read
- * the whole sequence.
- * If the offset is behind a lead byte, then that itself
- * will be returned as the code point.
- * If the offset is behind an illegal UTF-8 sequence, then c is set to U+FFFD.
- *
- * This macro does not distinguish between a real U+FFFD in the text
- * and U+FFFD returned for an ill-formed sequence.
- * Use U8_PREV() if that distinction is important.
- *
- * @param s const uint8_t * string
- * @param start int32_t starting string offset (usually 0)
- * @param i int32_t string offset, must be start<i
- * @param c output UChar32 variable, set to U+FFFD in case of an error
- * @see U8_PREV
- * @stable ICU 51
- */
-#define U8_PREV_OR_FFFD(s, start, i, c) UPRV_BLOCK_MACRO_BEGIN { \
-    (c)=(uint8_t)(s)[--(i)]; \
-    if(!U8_IS_SINGLE(c)) { \
-        (c)=utf8_prevCharSafeBody((const uint8_t *)s, start, &(i), c, -3); \
-    } \
-} UPRV_BLOCK_MACRO_END
-
-/**
- * Move the string offset from one code point boundary to the previous one.
- * (Pre-decrementing backward iteration.)
- * The input offset may be the same as the string length.
- * "Unsafe" macro, assumes well-formed UTF-8.
- *
- * @param s const uint8_t * string
- * @param i string offset
- * @see U8_BACK_1
- * @stable ICU 2.4
- */
-#define U8_BACK_1_UNSAFE(s, i) UPRV_BLOCK_MACRO_BEGIN { \
-    while(U8_IS_TRAIL((s)[--(i)])) {} \
-} UPRV_BLOCK_MACRO_END
-
-/**
- * Move the string offset from one code point boundary to the previous one.
- * (Pre-decrementing backward iteration.)
- * The input offset may be the same as the string length.
- * "Safe" macro, checks for illegal sequences and for string boundaries.
- *
- * @param s const uint8_t * string
- * @param start int32_t starting string offset (usually 0)
- * @param i int32_t string offset, must be start<i
- * @see U8_BACK_1_UNSAFE
- * @stable ICU 2.4
- */
-#define U8_BACK_1(s, start, i) UPRV_BLOCK_MACRO_BEGIN { \
-    if(U8_IS_TRAIL((s)[--(i)])) { \
-        (i)=utf8_back1SafeBody(s, start, (i)); \
-    } \
-} UPRV_BLOCK_MACRO_END
-
-/**
- * Move the string offset from one code point boundary to the n-th one before it,
- * i.e., move backward by n code points.
- * (Pre-decrementing backward iteration.)
- * The input offset may be the same as the string length.
- * "Unsafe" macro, assumes well-formed UTF-8.
- *
- * @param s const uint8_t * string
- * @param i string offset
- * @param n number of code points to skip
- * @see U8_BACK_N
- * @stable ICU 2.4
- */
-#define U8_BACK_N_UNSAFE(s, i, n) UPRV_BLOCK_MACRO_BEGIN { \
-    int32_t __N=(n); \
-    while(__N>0) { \
-        U8_BACK_1_UNSAFE(s, i); \
-        --__N; \
-    } \
-} UPRV_BLOCK_MACRO_END
-
-/**
- * Move the string offset from one code point boundary to the n-th one before it,
- * i.e., move backward by n code points.
- * (Pre-decrementing backward iteration.)
- * The input offset may be the same as the string length.
- * "Safe" macro, checks for illegal sequences and for string boundaries.
- *
- * @param s const uint8_t * string
- * @param start int32_t index of the start of the string
- * @param i int32_t string offset, must be start<i
- * @param n number of code points to skip
- * @see U8_BACK_N_UNSAFE
- * @stable ICU 2.4
- */
-#define U8_BACK_N(s, start, i, n) UPRV_BLOCK_MACRO_BEGIN { \
-    int32_t __N=(n); \
-    while(__N>0 && (i)>(start)) { \
-        U8_BACK_1(s, start, i); \
-        --__N; \
-    } \
-} UPRV_BLOCK_MACRO_END
-
-/**
- * Adjust a random-access offset to a code point boundary after a code point.
- * If the offset is behind a partial multi-byte sequence,
- * then the offset is incremented to behind the whole sequence.
- * Otherwise, it is not modified.
- * The input offset may be the same as the string length.
- * "Unsafe" macro, assumes well-formed UTF-8.
- *
- * @param s const uint8_t * string
- * @param i string offset
- * @see U8_SET_CP_LIMIT
- * @stable ICU 2.4
- */
-#define U8_SET_CP_LIMIT_UNSAFE(s, i) UPRV_BLOCK_MACRO_BEGIN { \
-    U8_BACK_1_UNSAFE(s, i); \
-    U8_FWD_1_UNSAFE(s, i); \
-} UPRV_BLOCK_MACRO_END
-
-/**
- * Adjust a random-access offset to a code point boundary after a code point.
- * If the offset is behind a partial multi-byte sequence,
- * then the offset is incremented to behind the whole sequence.
- * Otherwise, it is not modified.
- * The input offset may be the same as the string length.
- * "Safe" macro, checks for illegal sequences and for string boundaries.
- *
- * The length can be negative for a NUL-terminated string.
- *
- * @param s const uint8_t * string
- * @param start int32_t starting string offset (usually 0)
- * @param i int32_t string offset, must be start<=i<=length
- * @param length int32_t string length
- * @see U8_SET_CP_LIMIT_UNSAFE
- * @stable ICU 2.4
- */
-#define U8_SET_CP_LIMIT(s, start, i, length) UPRV_BLOCK_MACRO_BEGIN { \
-    if((start)<(i) && ((i)<(length) || (length)<0)) { \
-        U8_BACK_1(s, start, i); \
-        U8_FWD_1(s, i, length); \
-    } \
-} UPRV_BLOCK_MACRO_END
-
-#endif
-=======
-// © 2016 and later: Unicode, Inc. and others.
-// License & terms of use: http://www.unicode.org/copyright.html
-/*
-*******************************************************************************
-*
-*   Copyright (C) 1999-2015, International Business Machines
-*   Corporation and others.  All Rights Reserved.
-*
-*******************************************************************************
-*   file name:  utf8.h
-*   encoding:   UTF-8
-*   tab size:   8 (not used)
-*   indentation:4
-*
-*   created on: 1999sep13
-*   created by: Markus W. Scherer
-*/
-
-/**
- * \file
- * \brief C API: 8-bit Unicode handling macros
- * 
- * This file defines macros to deal with 8-bit Unicode (UTF-8) code units (bytes) and strings.
- *
- * For more information see utf.h and the ICU User Guide Strings chapter
- * (https://unicode-org.github.io/icu/userguide/strings).
- *
- * <em>Usage:</em>
- * ICU coding guidelines for if() statements should be followed when using these macros.
- * Compound statements (curly braces {}) must be used  for if-else-while... 
- * bodies and all macro statements should be terminated with semicolon.
- */
-
-#ifndef __UTF8_H__
-#define __UTF8_H__
-
-#include <stdbool.h>
-#include "unicode/umachine.h"
-#ifndef __UTF_H__
-#   include "unicode/utf.h"
-#endif
-
-/* internal definitions ----------------------------------------------------- */
-
-/**
- * Counts the trail bytes for a UTF-8 lead byte.
- * Returns 0 for 0..0xc1 as well as for 0xf5..0xff.
- * leadByte might be evaluated multiple times.
- *
- * This is internal since it is not meant to be called directly by external clients;
- * however it is called by public macros in this file and thus must remain stable.
- *
- * @param leadByte The first byte of a UTF-8 sequence. Must be 0..0xff.
- * @internal
- */
-#define U8_COUNT_TRAIL_BYTES(leadByte) \
-    (U8_IS_LEAD(leadByte) ? \
-        ((uint8_t)(leadByte)>=0xe0)+((uint8_t)(leadByte)>=0xf0)+1 : 0)
-
-/**
- * Counts the trail bytes for a UTF-8 lead byte of a valid UTF-8 sequence.
- * Returns 0 for 0..0xc1. Undefined for 0xf5..0xff.
- * leadByte might be evaluated multiple times.
- *
- * This is internal since it is not meant to be called directly by external clients;
- * however it is called by public macros in this file and thus must remain stable.
- *
- * @param leadByte The first byte of a UTF-8 sequence. Must be 0..0xff.
- * @internal
- */
-#define U8_COUNT_TRAIL_BYTES_UNSAFE(leadByte) \
-    (((uint8_t)(leadByte)>=0xc2)+((uint8_t)(leadByte)>=0xe0)+((uint8_t)(leadByte)>=0xf0))
-
-/**
- * Mask a UTF-8 lead byte, leave only the lower bits that form part of the code point value.
- *
- * This is internal since it is not meant to be called directly by external clients;
- * however it is called by public macros in this file and thus must remain stable.
- * @internal
- */
-#define U8_MASK_LEAD_BYTE(leadByte, countTrailBytes) ((leadByte)&=(1<<(6-(countTrailBytes)))-1)
-
-/**
- * Internal bit vector for 3-byte UTF-8 validity check, for use in U8_IS_VALID_LEAD3_AND_T1.
- * Each bit indicates whether one lead byte + first trail byte pair starts a valid sequence.
- * Lead byte E0..EF bits 3..0 are used as byte index,
- * first trail byte bits 7..5 are used as bit index into that byte.
- * @see U8_IS_VALID_LEAD3_AND_T1
- * @internal
- */
-#define U8_LEAD3_T1_BITS "\x20\x30\x30\x30\x30\x30\x30\x30\x30\x30\x30\x30\x30\x10\x30\x30"
-
-/**
- * Internal 3-byte UTF-8 validity check.
- * Non-zero if lead byte E0..EF and first trail byte 00..FF start a valid sequence.
- * @internal
- */
-#define U8_IS_VALID_LEAD3_AND_T1(lead, t1) (U8_LEAD3_T1_BITS[(lead)&0xf]&(1<<((uint8_t)(t1)>>5)))
-
-/**
- * Internal bit vector for 4-byte UTF-8 validity check, for use in U8_IS_VALID_LEAD4_AND_T1.
- * Each bit indicates whether one lead byte + first trail byte pair starts a valid sequence.
- * First trail byte bits 7..4 are used as byte index,
- * lead byte F0..F4 bits 2..0 are used as bit index into that byte.
- * @see U8_IS_VALID_LEAD4_AND_T1
- * @internal
- */
-#define U8_LEAD4_T1_BITS "\x00\x00\x00\x00\x00\x00\x00\x00\x1E\x0F\x0F\x0F\x00\x00\x00\x00"
-
-/**
- * Internal 4-byte UTF-8 validity check.
- * Non-zero if lead byte F0..F4 and first trail byte 00..FF start a valid sequence.
- * @internal
- */
-#define U8_IS_VALID_LEAD4_AND_T1(lead, t1) (U8_LEAD4_T1_BITS[(uint8_t)(t1)>>4]&(1<<((lead)&7)))
-
-/**
- * Function for handling "next code point" with error-checking.
- *
- * This is internal since it is not meant to be called directly by external clients;
- * however it is called by public macros in this
- * file and thus must remain stable, and should not be hidden when other internal
- * functions are hidden (otherwise public macros would fail to compile).
- * @internal
- */
-U_CAPI UChar32 U_EXPORT2
-utf8_nextCharSafeBody(const uint8_t *s, int32_t *pi, int32_t length, UChar32 c, UBool strict);
-
-/**
- * Function for handling "append code point" with error-checking.
- *
- * This is internal since it is not meant to be called directly by external clients;
- * however it is called by public macros in this
- * file and thus must remain stable, and should not be hidden when other internal
- * functions are hidden (otherwise public macros would fail to compile).
- * @internal
- */
-U_CAPI int32_t U_EXPORT2
-utf8_appendCharSafeBody(uint8_t *s, int32_t i, int32_t length, UChar32 c, UBool *pIsError);
-
-/**
- * Function for handling "previous code point" with error-checking.
- *
- * This is internal since it is not meant to be called directly by external clients;
- * however it is called by public macros in this
- * file and thus must remain stable, and should not be hidden when other internal
- * functions are hidden (otherwise public macros would fail to compile).
- * @internal
- */
-U_CAPI UChar32 U_EXPORT2
-utf8_prevCharSafeBody(const uint8_t *s, int32_t start, int32_t *pi, UChar32 c, UBool strict);
-
-/**
- * Function for handling "skip backward one code point" with error-checking.
- *
- * This is internal since it is not meant to be called directly by external clients;
- * however it is called by public macros in this
- * file and thus must remain stable, and should not be hidden when other internal
- * functions are hidden (otherwise public macros would fail to compile).
- * @internal
- */
-U_CAPI int32_t U_EXPORT2
-utf8_back1SafeBody(const uint8_t *s, int32_t start, int32_t i);
-
-/* single-code point definitions -------------------------------------------- */
-
-/**
- * Does this code unit (byte) encode a code point by itself (US-ASCII 0..0x7f)?
- * @param c 8-bit code unit (byte)
- * @return true or false
- * @stable ICU 2.4
- */
-#define U8_IS_SINGLE(c) (((c)&0x80)==0)
-
-/**
- * Is this code unit (byte) a UTF-8 lead byte? (0xC2..0xF4)
- * @param c 8-bit code unit (byte)
- * @return true or false
- * @stable ICU 2.4
- */
-#define U8_IS_LEAD(c) ((uint8_t)((c)-0xc2)<=0x32)
-// 0x32=0xf4-0xc2
-
-/**
- * Is this code unit (byte) a UTF-8 trail byte? (0x80..0xBF)
- * @param c 8-bit code unit (byte)
- * @return true or false
- * @stable ICU 2.4
- */
-#define U8_IS_TRAIL(c) ((int8_t)(c)<-0x40)
-
-/**
- * How many code units (bytes) are used for the UTF-8 encoding
- * of this Unicode code point?
- * @param c 32-bit code point
- * @return 1..4, or 0 if c is a surrogate or not a Unicode code point
- * @stable ICU 2.4
- */
-#define U8_LENGTH(c) \
-    ((uint32_t)(c)<=0x7f ? 1 : \
-        ((uint32_t)(c)<=0x7ff ? 2 : \
-            ((uint32_t)(c)<=0xd7ff ? 3 : \
-                ((uint32_t)(c)<=0xdfff || (uint32_t)(c)>0x10ffff ? 0 : \
-                    ((uint32_t)(c)<=0xffff ? 3 : 4)\
-                ) \
-            ) \
-        ) \
-    )
-
-/**
- * The maximum number of UTF-8 code units (bytes) per Unicode code point (U+0000..U+10ffff).
- * @return 4
- * @stable ICU 2.4
- */
-#define U8_MAX_LENGTH 4
-
-/**
- * Get a code point from a string at a random-access offset,
- * without changing the offset.
- * The offset may point to either the lead byte or one of the trail bytes
- * for a code point, in which case the macro will read all of the bytes
- * for the code point.
- * The result is undefined if the offset points to an illegal UTF-8
- * byte sequence.
- * Iteration through a string is more efficient with U8_NEXT_UNSAFE or U8_NEXT.
- *
- * @param s const uint8_t * string
- * @param i string offset
- * @param c output UChar32 variable
- * @see U8_GET
- * @stable ICU 2.4
- */
-#define U8_GET_UNSAFE(s, i, c) UPRV_BLOCK_MACRO_BEGIN { \
-    int32_t _u8_get_unsafe_index=(int32_t)(i); \
-    U8_SET_CP_START_UNSAFE(s, _u8_get_unsafe_index); \
-    U8_NEXT_UNSAFE(s, _u8_get_unsafe_index, c); \
-} UPRV_BLOCK_MACRO_END
-
-/**
- * Get a code point from a string at a random-access offset,
- * without changing the offset.
- * The offset may point to either the lead byte or one of the trail bytes
- * for a code point, in which case the macro will read all of the bytes
- * for the code point.
- *
- * The length can be negative for a NUL-terminated string.
- *
- * If the offset points to an illegal UTF-8 byte sequence, then
- * c is set to a negative value.
- * Iteration through a string is more efficient with U8_NEXT_UNSAFE or U8_NEXT.
- *
- * @param s const uint8_t * string
- * @param start int32_t starting string offset
- * @param i int32_t string offset, must be start<=i<length
- * @param length int32_t string length
- * @param c output UChar32 variable, set to <0 in case of an error
- * @see U8_GET_UNSAFE
- * @stable ICU 2.4
- */
-#define U8_GET(s, start, i, length, c) UPRV_BLOCK_MACRO_BEGIN { \
-    int32_t _u8_get_index=(i); \
-    U8_SET_CP_START(s, start, _u8_get_index); \
-    U8_NEXT(s, _u8_get_index, length, c); \
-} UPRV_BLOCK_MACRO_END
-
-/**
- * Get a code point from a string at a random-access offset,
- * without changing the offset.
- * The offset may point to either the lead byte or one of the trail bytes
- * for a code point, in which case the macro will read all of the bytes
- * for the code point.
- *
- * The length can be negative for a NUL-terminated string.
- *
- * If the offset points to an illegal UTF-8 byte sequence, then
- * c is set to U+FFFD.
- * Iteration through a string is more efficient with U8_NEXT_UNSAFE or U8_NEXT_OR_FFFD.
- *
- * This macro does not distinguish between a real U+FFFD in the text
- * and U+FFFD returned for an ill-formed sequence.
- * Use U8_GET() if that distinction is important.
- *
- * @param s const uint8_t * string
- * @param start int32_t starting string offset
- * @param i int32_t string offset, must be start<=i<length
- * @param length int32_t string length
- * @param c output UChar32 variable, set to U+FFFD in case of an error
- * @see U8_GET
- * @stable ICU 51
- */
-#define U8_GET_OR_FFFD(s, start, i, length, c) UPRV_BLOCK_MACRO_BEGIN { \
-    int32_t _u8_get_index=(i); \
-    U8_SET_CP_START(s, start, _u8_get_index); \
-    U8_NEXT_OR_FFFD(s, _u8_get_index, length, c); \
-} UPRV_BLOCK_MACRO_END
-
-/* definitions with forward iteration --------------------------------------- */
-
-/**
- * Get a code point from a string at a code point boundary offset,
- * and advance the offset to the next code point boundary.
- * (Post-incrementing forward iteration.)
- * "Unsafe" macro, assumes well-formed UTF-8.
- *
- * The offset may point to the lead byte of a multi-byte sequence,
- * in which case the macro will read the whole sequence.
- * The result is undefined if the offset points to a trail byte
- * or an illegal UTF-8 sequence.
- *
- * @param s const uint8_t * string
- * @param i string offset
- * @param c output UChar32 variable
- * @see U8_NEXT
- * @stable ICU 2.4
- */
-#define U8_NEXT_UNSAFE(s, i, c) UPRV_BLOCK_MACRO_BEGIN { \
-    (c)=(uint8_t)(s)[(i)++]; \
-    if(!U8_IS_SINGLE(c)) { \
-        if((c)<0xe0) { \
-            (c)=(((c)&0x1f)<<6)|((s)[(i)++]&0x3f); \
-        } else if((c)<0xf0) { \
-            /* no need for (c&0xf) because the upper bits are truncated after <<12 in the cast to (UChar) */ \
-            (c)=(UChar)(((c)<<12)|(((s)[i]&0x3f)<<6)|((s)[(i)+1]&0x3f)); \
-            (i)+=2; \
-        } else { \
-            (c)=(((c)&7)<<18)|(((s)[i]&0x3f)<<12)|(((s)[(i)+1]&0x3f)<<6)|((s)[(i)+2]&0x3f); \
-            (i)+=3; \
-        } \
-    } \
-} UPRV_BLOCK_MACRO_END
-
-/**
- * Get a code point from a string at a code point boundary offset,
- * and advance the offset to the next code point boundary.
- * (Post-incrementing forward iteration.)
- * "Safe" macro, checks for illegal sequences and for string boundaries.
- *
- * The length can be negative for a NUL-terminated string.
- *
- * The offset may point to the lead byte of a multi-byte sequence,
- * in which case the macro will read the whole sequence.
- * If the offset points to a trail byte or an illegal UTF-8 sequence, then
- * c is set to a negative value.
- *
- * @param s const uint8_t * string
- * @param i int32_t string offset, must be i<length
- * @param length int32_t string length
- * @param c output UChar32 variable, set to <0 in case of an error
- * @see U8_NEXT_UNSAFE
- * @stable ICU 2.4
- */
-#define U8_NEXT(s, i, length, c) U8_INTERNAL_NEXT_OR_SUB(s, i, length, c, U_SENTINEL)
-
-/**
- * Get a code point from a string at a code point boundary offset,
- * and advance the offset to the next code point boundary.
- * (Post-incrementing forward iteration.)
- * "Safe" macro, checks for illegal sequences and for string boundaries.
- *
- * The length can be negative for a NUL-terminated string.
- *
- * The offset may point to the lead byte of a multi-byte sequence,
- * in which case the macro will read the whole sequence.
- * If the offset points to a trail byte or an illegal UTF-8 sequence, then
- * c is set to U+FFFD.
- *
- * This macro does not distinguish between a real U+FFFD in the text
- * and U+FFFD returned for an ill-formed sequence.
- * Use U8_NEXT() if that distinction is important.
- *
- * @param s const uint8_t * string
- * @param i int32_t string offset, must be i<length
- * @param length int32_t string length
- * @param c output UChar32 variable, set to U+FFFD in case of an error
- * @see U8_NEXT
- * @stable ICU 51
- */
-#define U8_NEXT_OR_FFFD(s, i, length, c) U8_INTERNAL_NEXT_OR_SUB(s, i, length, c, 0xfffd)
-
-/** @internal */
-#define U8_INTERNAL_NEXT_OR_SUB(s, i, length, c, sub) UPRV_BLOCK_MACRO_BEGIN { \
-    (c)=(uint8_t)(s)[(i)++]; \
-    if(!U8_IS_SINGLE(c)) { \
-        uint8_t __t = 0; \
-        if((i)!=(length) && \
-            /* fetch/validate/assemble all but last trail byte */ \
-            ((c)>=0xe0 ? \
-                ((c)<0xf0 ?  /* U+0800..U+FFFF except surrogates */ \
-                    U8_LEAD3_T1_BITS[(c)&=0xf]&(1<<((__t=(s)[i])>>5)) && \
-                    (__t&=0x3f, 1) \
-                :  /* U+10000..U+10FFFF */ \
-                    ((c)-=0xf0)<=4 && \
-                    U8_LEAD4_T1_BITS[(__t=(s)[i])>>4]&(1<<(c)) && \
-                    ((c)=((c)<<6)|(__t&0x3f), ++(i)!=(length)) && \
-                    (__t=(s)[i]-0x80)<=0x3f) && \
-                /* valid second-to-last trail byte */ \
-                ((c)=((c)<<6)|__t, ++(i)!=(length)) \
-            :  /* U+0080..U+07FF */ \
-                (c)>=0xc2 && ((c)&=0x1f, 1)) && \
-            /* last trail byte */ \
-            (__t=(s)[i]-0x80)<=0x3f && \
-            ((c)=((c)<<6)|__t, ++(i), 1)) { \
-        } else { \
-            (c)=(sub);  /* ill-formed*/ \
-        } \
-    } \
-} UPRV_BLOCK_MACRO_END
-
-/**
- * Append a code point to a string, overwriting 1 to 4 bytes.
- * The offset points to the current end of the string contents
- * and is advanced (post-increment).
- * "Unsafe" macro, assumes a valid code point and sufficient space in the string.
- * Otherwise, the result is undefined.
- *
- * @param s const uint8_t * string buffer
- * @param i string offset
- * @param c code point to append
- * @see U8_APPEND
- * @stable ICU 2.4
- */
-#define U8_APPEND_UNSAFE(s, i, c) UPRV_BLOCK_MACRO_BEGIN { \
-    uint32_t __uc=(c); \
-    if(__uc<=0x7f) { \
-        (s)[(i)++]=(uint8_t)__uc; \
-    } else { \
-        if(__uc<=0x7ff) { \
-            (s)[(i)++]=(uint8_t)((__uc>>6)|0xc0); \
-        } else { \
-            if(__uc<=0xffff) { \
-                (s)[(i)++]=(uint8_t)((__uc>>12)|0xe0); \
-            } else { \
-                (s)[(i)++]=(uint8_t)((__uc>>18)|0xf0); \
-                (s)[(i)++]=(uint8_t)(((__uc>>12)&0x3f)|0x80); \
-            } \
-            (s)[(i)++]=(uint8_t)(((__uc>>6)&0x3f)|0x80); \
-        } \
-        (s)[(i)++]=(uint8_t)((__uc&0x3f)|0x80); \
-    } \
-} UPRV_BLOCK_MACRO_END
-
-/**
- * Append a code point to a string, overwriting 1 to 4 bytes.
- * The offset points to the current end of the string contents
- * and is advanced (post-increment).
- * "Safe" macro, checks for a valid code point.
- * If a non-ASCII code point is written, checks for sufficient space in the string.
- * If the code point is not valid or trail bytes do not fit,
- * then isError is set to true.
- *
- * @param s const uint8_t * string buffer
- * @param i int32_t string offset, must be i<capacity
- * @param capacity int32_t size of the string buffer
- * @param c UChar32 code point to append
- * @param isError output UBool set to true if an error occurs, otherwise not modified
- * @see U8_APPEND_UNSAFE
- * @stable ICU 2.4
- */
-#define U8_APPEND(s, i, capacity, c, isError) UPRV_BLOCK_MACRO_BEGIN { \
-    uint32_t __uc=(c); \
-    if(__uc<=0x7f) { \
-        (s)[(i)++]=(uint8_t)__uc; \
-    } else if(__uc<=0x7ff && (i)+1<(capacity)) { \
-        (s)[(i)++]=(uint8_t)((__uc>>6)|0xc0); \
-        (s)[(i)++]=(uint8_t)((__uc&0x3f)|0x80); \
-    } else if((__uc<=0xd7ff || (0xe000<=__uc && __uc<=0xffff)) && (i)+2<(capacity)) { \
-        (s)[(i)++]=(uint8_t)((__uc>>12)|0xe0); \
-        (s)[(i)++]=(uint8_t)(((__uc>>6)&0x3f)|0x80); \
-        (s)[(i)++]=(uint8_t)((__uc&0x3f)|0x80); \
-    } else if(0xffff<__uc && __uc<=0x10ffff && (i)+3<(capacity)) { \
-        (s)[(i)++]=(uint8_t)((__uc>>18)|0xf0); \
-        (s)[(i)++]=(uint8_t)(((__uc>>12)&0x3f)|0x80); \
-        (s)[(i)++]=(uint8_t)(((__uc>>6)&0x3f)|0x80); \
-        (s)[(i)++]=(uint8_t)((__uc&0x3f)|0x80); \
-    } else { \
-        (isError)=true; \
-    } \
-} UPRV_BLOCK_MACRO_END
-
-/**
- * Advance the string offset from one code point boundary to the next.
- * (Post-incrementing iteration.)
- * "Unsafe" macro, assumes well-formed UTF-8.
- *
- * @param s const uint8_t * string
- * @param i string offset
- * @see U8_FWD_1
- * @stable ICU 2.4
- */
-#define U8_FWD_1_UNSAFE(s, i) UPRV_BLOCK_MACRO_BEGIN { \
-    (i)+=1+U8_COUNT_TRAIL_BYTES_UNSAFE((s)[i]); \
-} UPRV_BLOCK_MACRO_END
-
-/**
- * Advance the string offset from one code point boundary to the next.
- * (Post-incrementing iteration.)
- * "Safe" macro, checks for illegal sequences and for string boundaries.
- *
- * The length can be negative for a NUL-terminated string.
- *
- * @param s const uint8_t * string
- * @param i int32_t string offset, must be i<length
- * @param length int32_t string length
- * @see U8_FWD_1_UNSAFE
- * @stable ICU 2.4
- */
-#define U8_FWD_1(s, i, length) UPRV_BLOCK_MACRO_BEGIN { \
-    uint8_t __b=(s)[(i)++]; \
-    if(U8_IS_LEAD(__b) && (i)!=(length)) { \
-        uint8_t __t1=(s)[i]; \
-        if((0xe0<=__b && __b<0xf0)) { \
-            if(U8_IS_VALID_LEAD3_AND_T1(__b, __t1) && \
-                    ++(i)!=(length) && U8_IS_TRAIL((s)[i])) { \
-                ++(i); \
-            } \
-        } else if(__b<0xe0) { \
-            if(U8_IS_TRAIL(__t1)) { \
-                ++(i); \
-            } \
-        } else /* c>=0xf0 */ { \
-            if(U8_IS_VALID_LEAD4_AND_T1(__b, __t1) && \
-                    ++(i)!=(length) && U8_IS_TRAIL((s)[i]) && \
-                    ++(i)!=(length) && U8_IS_TRAIL((s)[i])) { \
-                ++(i); \
-            } \
-        } \
-    } \
-} UPRV_BLOCK_MACRO_END
-
-/**
- * Advance the string offset from one code point boundary to the n-th next one,
- * i.e., move forward by n code points.
- * (Post-incrementing iteration.)
- * "Unsafe" macro, assumes well-formed UTF-8.
- *
- * @param s const uint8_t * string
- * @param i string offset
- * @param n number of code points to skip
- * @see U8_FWD_N
- * @stable ICU 2.4
- */
-#define U8_FWD_N_UNSAFE(s, i, n) UPRV_BLOCK_MACRO_BEGIN { \
-    int32_t __N=(n); \
-    while(__N>0) { \
-        U8_FWD_1_UNSAFE(s, i); \
-        --__N; \
-    } \
-} UPRV_BLOCK_MACRO_END
-
-/**
- * Advance the string offset from one code point boundary to the n-th next one,
- * i.e., move forward by n code points.
- * (Post-incrementing iteration.)
- * "Safe" macro, checks for illegal sequences and for string boundaries.
- *
- * The length can be negative for a NUL-terminated string.
- *
- * @param s const uint8_t * string
- * @param i int32_t string offset, must be i<length
- * @param length int32_t string length
- * @param n number of code points to skip
- * @see U8_FWD_N_UNSAFE
- * @stable ICU 2.4
- */
-#define U8_FWD_N(s, i, length, n) UPRV_BLOCK_MACRO_BEGIN { \
-    int32_t __N=(n); \
-    while(__N>0 && ((i)<(length) || ((length)<0 && (s)[i]!=0))) { \
-        U8_FWD_1(s, i, length); \
-        --__N; \
-    } \
-} UPRV_BLOCK_MACRO_END
-
-/**
- * Adjust a random-access offset to a code point boundary
- * at the start of a code point.
- * If the offset points to a UTF-8 trail byte,
- * then the offset is moved backward to the corresponding lead byte.
- * Otherwise, it is not modified.
- * "Unsafe" macro, assumes well-formed UTF-8.
- *
- * @param s const uint8_t * string
- * @param i string offset
- * @see U8_SET_CP_START
- * @stable ICU 2.4
- */
-#define U8_SET_CP_START_UNSAFE(s, i) UPRV_BLOCK_MACRO_BEGIN { \
-    while(U8_IS_TRAIL((s)[i])) { --(i); } \
-} UPRV_BLOCK_MACRO_END
-
-/**
- * Adjust a random-access offset to a code point boundary
- * at the start of a code point.
- * If the offset points to a UTF-8 trail byte,
- * then the offset is moved backward to the corresponding lead byte.
- * Otherwise, it is not modified.
- *
- * "Safe" macro, checks for illegal sequences and for string boundaries.
- * Unlike U8_TRUNCATE_IF_INCOMPLETE(), this macro always reads s[i].
- *
- * @param s const uint8_t * string
- * @param start int32_t starting string offset (usually 0)
- * @param i int32_t string offset, must be start<=i
- * @see U8_SET_CP_START_UNSAFE
- * @see U8_TRUNCATE_IF_INCOMPLETE
- * @stable ICU 2.4
- */
-#define U8_SET_CP_START(s, start, i) UPRV_BLOCK_MACRO_BEGIN { \
-    if(U8_IS_TRAIL((s)[(i)])) { \
-        (i)=utf8_back1SafeBody(s, start, (i)); \
-    } \
-} UPRV_BLOCK_MACRO_END
-
-/**
- * If the string ends with a UTF-8 byte sequence that is valid so far
- * but incomplete, then reduce the length of the string to end before
- * the lead byte of that incomplete sequence.
- * For example, if the string ends with E1 80, the length is reduced by 2.
- *
- * In all other cases (the string ends with a complete sequence, or it is not
- * possible for any further trail byte to extend the trailing sequence)
- * the length remains unchanged.
- *
- * Useful for processing text split across multiple buffers
- * (save the incomplete sequence for later)
- * and for optimizing iteration
- * (check for string length only once per character).
- *
- * "Safe" macro, checks for illegal sequences and for string boundaries.
- * Unlike U8_SET_CP_START(), this macro never reads s[length].
- *
- * (In UTF-16, simply check for U16_IS_LEAD(last code unit).)
- *
- * @param s const uint8_t * string
- * @param start int32_t starting string offset (usually 0)
- * @param length int32_t string length (usually start<=length)
- * @see U8_SET_CP_START
- * @stable ICU 61
- */
-#define U8_TRUNCATE_IF_INCOMPLETE(s, start, length) UPRV_BLOCK_MACRO_BEGIN { \
-    if((length)>(start)) { \
-        uint8_t __b1=s[(length)-1]; \
-        if(U8_IS_SINGLE(__b1)) { \
-            /* common ASCII character */ \
-        } else if(U8_IS_LEAD(__b1)) { \
-            --(length); \
-        } else if(U8_IS_TRAIL(__b1) && ((length)-2)>=(start)) { \
-            uint8_t __b2=s[(length)-2]; \
-            if(0xe0<=__b2 && __b2<=0xf4) { \
-                if(__b2<0xf0 ? U8_IS_VALID_LEAD3_AND_T1(__b2, __b1) : \
-                        U8_IS_VALID_LEAD4_AND_T1(__b2, __b1)) { \
-                    (length)-=2; \
-                } \
-            } else if(U8_IS_TRAIL(__b2) && ((length)-3)>=(start)) { \
-                uint8_t __b3=s[(length)-3]; \
-                if(0xf0<=__b3 && __b3<=0xf4 && U8_IS_VALID_LEAD4_AND_T1(__b3, __b2)) { \
-                    (length)-=3; \
-                } \
-            } \
-        } \
-    } \
-} UPRV_BLOCK_MACRO_END
-
-/* definitions with backward iteration -------------------------------------- */
-
-/**
- * Move the string offset from one code point boundary to the previous one
- * and get the code point between them.
- * (Pre-decrementing backward iteration.)
- * "Unsafe" macro, assumes well-formed UTF-8.
- *
- * The input offset may be the same as the string length.
- * If the offset is behind a multi-byte sequence, then the macro will read
- * the whole sequence.
- * If the offset is behind a lead byte, then that itself
- * will be returned as the code point.
- * The result is undefined if the offset is behind an illegal UTF-8 sequence.
- *
- * @param s const uint8_t * string
- * @param i string offset
- * @param c output UChar32 variable
- * @see U8_PREV
- * @stable ICU 2.4
- */
-#define U8_PREV_UNSAFE(s, i, c) UPRV_BLOCK_MACRO_BEGIN { \
-    (c)=(uint8_t)(s)[--(i)]; \
-    if(U8_IS_TRAIL(c)) { \
-        uint8_t __b, __count=1, __shift=6; \
-\
-        /* c is a trail byte */ \
-        (c)&=0x3f; \
-        for(;;) { \
-            __b=(s)[--(i)]; \
-            if(__b>=0xc0) { \
-                U8_MASK_LEAD_BYTE(__b, __count); \
-                (c)|=(UChar32)__b<<__shift; \
-                break; \
-            } else { \
-                (c)|=(UChar32)(__b&0x3f)<<__shift; \
-                ++__count; \
-                __shift+=6; \
-            } \
-        } \
-    } \
-} UPRV_BLOCK_MACRO_END
-
-/**
- * Move the string offset from one code point boundary to the previous one
- * and get the code point between them.
- * (Pre-decrementing backward iteration.)
- * "Safe" macro, checks for illegal sequences and for string boundaries.
- *
- * The input offset may be the same as the string length.
- * If the offset is behind a multi-byte sequence, then the macro will read
- * the whole sequence.
- * If the offset is behind a lead byte, then that itself
- * will be returned as the code point.
- * If the offset is behind an illegal UTF-8 sequence, then c is set to a negative value.
- *
- * @param s const uint8_t * string
- * @param start int32_t starting string offset (usually 0)
- * @param i int32_t string offset, must be start<i
- * @param c output UChar32 variable, set to <0 in case of an error
- * @see U8_PREV_UNSAFE
- * @stable ICU 2.4
- */
-#define U8_PREV(s, start, i, c) UPRV_BLOCK_MACRO_BEGIN { \
-    (c)=(uint8_t)(s)[--(i)]; \
-    if(!U8_IS_SINGLE(c)) { \
-        (c)=utf8_prevCharSafeBody((const uint8_t *)s, start, &(i), c, -1); \
-    } \
-} UPRV_BLOCK_MACRO_END
-
-/**
- * Move the string offset from one code point boundary to the previous one
- * and get the code point between them.
- * (Pre-decrementing backward iteration.)
- * "Safe" macro, checks for illegal sequences and for string boundaries.
- *
- * The input offset may be the same as the string length.
- * If the offset is behind a multi-byte sequence, then the macro will read
- * the whole sequence.
- * If the offset is behind a lead byte, then that itself
- * will be returned as the code point.
- * If the offset is behind an illegal UTF-8 sequence, then c is set to U+FFFD.
- *
- * This macro does not distinguish between a real U+FFFD in the text
- * and U+FFFD returned for an ill-formed sequence.
- * Use U8_PREV() if that distinction is important.
- *
- * @param s const uint8_t * string
- * @param start int32_t starting string offset (usually 0)
- * @param i int32_t string offset, must be start<i
- * @param c output UChar32 variable, set to U+FFFD in case of an error
- * @see U8_PREV
- * @stable ICU 51
- */
-#define U8_PREV_OR_FFFD(s, start, i, c) UPRV_BLOCK_MACRO_BEGIN { \
-    (c)=(uint8_t)(s)[--(i)]; \
-    if(!U8_IS_SINGLE(c)) { \
-        (c)=utf8_prevCharSafeBody((const uint8_t *)s, start, &(i), c, -3); \
-    } \
-} UPRV_BLOCK_MACRO_END
-
-/**
- * Move the string offset from one code point boundary to the previous one.
- * (Pre-decrementing backward iteration.)
- * The input offset may be the same as the string length.
- * "Unsafe" macro, assumes well-formed UTF-8.
- *
- * @param s const uint8_t * string
- * @param i string offset
- * @see U8_BACK_1
- * @stable ICU 2.4
- */
-#define U8_BACK_1_UNSAFE(s, i) UPRV_BLOCK_MACRO_BEGIN { \
-    while(U8_IS_TRAIL((s)[--(i)])) {} \
-} UPRV_BLOCK_MACRO_END
-
-/**
- * Move the string offset from one code point boundary to the previous one.
- * (Pre-decrementing backward iteration.)
- * The input offset may be the same as the string length.
- * "Safe" macro, checks for illegal sequences and for string boundaries.
- *
- * @param s const uint8_t * string
- * @param start int32_t starting string offset (usually 0)
- * @param i int32_t string offset, must be start<i
- * @see U8_BACK_1_UNSAFE
- * @stable ICU 2.4
- */
-#define U8_BACK_1(s, start, i) UPRV_BLOCK_MACRO_BEGIN { \
-    if(U8_IS_TRAIL((s)[--(i)])) { \
-        (i)=utf8_back1SafeBody(s, start, (i)); \
-    } \
-} UPRV_BLOCK_MACRO_END
-
-/**
- * Move the string offset from one code point boundary to the n-th one before it,
- * i.e., move backward by n code points.
- * (Pre-decrementing backward iteration.)
- * The input offset may be the same as the string length.
- * "Unsafe" macro, assumes well-formed UTF-8.
- *
- * @param s const uint8_t * string
- * @param i string offset
- * @param n number of code points to skip
- * @see U8_BACK_N
- * @stable ICU 2.4
- */
-#define U8_BACK_N_UNSAFE(s, i, n) UPRV_BLOCK_MACRO_BEGIN { \
-    int32_t __N=(n); \
-    while(__N>0) { \
-        U8_BACK_1_UNSAFE(s, i); \
-        --__N; \
-    } \
-} UPRV_BLOCK_MACRO_END
-
-/**
- * Move the string offset from one code point boundary to the n-th one before it,
- * i.e., move backward by n code points.
- * (Pre-decrementing backward iteration.)
- * The input offset may be the same as the string length.
- * "Safe" macro, checks for illegal sequences and for string boundaries.
- *
- * @param s const uint8_t * string
- * @param start int32_t index of the start of the string
- * @param i int32_t string offset, must be start<i
- * @param n number of code points to skip
- * @see U8_BACK_N_UNSAFE
- * @stable ICU 2.4
- */
-#define U8_BACK_N(s, start, i, n) UPRV_BLOCK_MACRO_BEGIN { \
-    int32_t __N=(n); \
-    while(__N>0 && (i)>(start)) { \
-        U8_BACK_1(s, start, i); \
-        --__N; \
-    } \
-} UPRV_BLOCK_MACRO_END
-
-/**
- * Adjust a random-access offset to a code point boundary after a code point.
- * If the offset is behind a partial multi-byte sequence,
- * then the offset is incremented to behind the whole sequence.
- * Otherwise, it is not modified.
- * The input offset may be the same as the string length.
- * "Unsafe" macro, assumes well-formed UTF-8.
- *
- * @param s const uint8_t * string
- * @param i string offset
- * @see U8_SET_CP_LIMIT
- * @stable ICU 2.4
- */
-#define U8_SET_CP_LIMIT_UNSAFE(s, i) UPRV_BLOCK_MACRO_BEGIN { \
-    U8_BACK_1_UNSAFE(s, i); \
-    U8_FWD_1_UNSAFE(s, i); \
-} UPRV_BLOCK_MACRO_END
-
-/**
- * Adjust a random-access offset to a code point boundary after a code point.
- * If the offset is behind a partial multi-byte sequence,
- * then the offset is incremented to behind the whole sequence.
- * Otherwise, it is not modified.
- * The input offset may be the same as the string length.
- * "Safe" macro, checks for illegal sequences and for string boundaries.
- *
- * The length can be negative for a NUL-terminated string.
- *
- * @param s const uint8_t * string
- * @param start int32_t starting string offset (usually 0)
- * @param i int32_t string offset, must be start<=i<=length
- * @param length int32_t string length
- * @see U8_SET_CP_LIMIT_UNSAFE
- * @stable ICU 2.4
- */
-#define U8_SET_CP_LIMIT(s, start, i, length) UPRV_BLOCK_MACRO_BEGIN { \
-    if((start)<(i) && ((i)<(length) || (length)<0)) { \
-        U8_BACK_1(s, start, i); \
-        U8_FWD_1(s, i, length); \
-    } \
-} UPRV_BLOCK_MACRO_END
-
-#endif
->>>>>>> a8a80be5
+// © 2016 and later: Unicode, Inc. and others.
+// License & terms of use: http://www.unicode.org/copyright.html
+/*
+*******************************************************************************
+*
+*   Copyright (C) 1999-2015, International Business Machines
+*   Corporation and others.  All Rights Reserved.
+*
+*******************************************************************************
+*   file name:  utf8.h
+*   encoding:   UTF-8
+*   tab size:   8 (not used)
+*   indentation:4
+*
+*   created on: 1999sep13
+*   created by: Markus W. Scherer
+*/
+
+/**
+ * \file
+ * \brief C API: 8-bit Unicode handling macros
+ * 
+ * This file defines macros to deal with 8-bit Unicode (UTF-8) code units (bytes) and strings.
+ *
+ * For more information see utf.h and the ICU User Guide Strings chapter
+ * (https://unicode-org.github.io/icu/userguide/strings).
+ *
+ * <em>Usage:</em>
+ * ICU coding guidelines for if() statements should be followed when using these macros.
+ * Compound statements (curly braces {}) must be used  for if-else-while... 
+ * bodies and all macro statements should be terminated with semicolon.
+ */
+
+#ifndef __UTF8_H__
+#define __UTF8_H__
+
+#include <stdbool.h>
+#include "unicode/umachine.h"
+#ifndef __UTF_H__
+#   include "unicode/utf.h"
+#endif
+
+/* internal definitions ----------------------------------------------------- */
+
+/**
+ * Counts the trail bytes for a UTF-8 lead byte.
+ * Returns 0 for 0..0xc1 as well as for 0xf5..0xff.
+ * leadByte might be evaluated multiple times.
+ *
+ * This is internal since it is not meant to be called directly by external clients;
+ * however it is called by public macros in this file and thus must remain stable.
+ *
+ * @param leadByte The first byte of a UTF-8 sequence. Must be 0..0xff.
+ * @internal
+ */
+#define U8_COUNT_TRAIL_BYTES(leadByte) \
+    (U8_IS_LEAD(leadByte) ? \
+        ((uint8_t)(leadByte)>=0xe0)+((uint8_t)(leadByte)>=0xf0)+1 : 0)
+
+/**
+ * Counts the trail bytes for a UTF-8 lead byte of a valid UTF-8 sequence.
+ * Returns 0 for 0..0xc1. Undefined for 0xf5..0xff.
+ * leadByte might be evaluated multiple times.
+ *
+ * This is internal since it is not meant to be called directly by external clients;
+ * however it is called by public macros in this file and thus must remain stable.
+ *
+ * @param leadByte The first byte of a UTF-8 sequence. Must be 0..0xff.
+ * @internal
+ */
+#define U8_COUNT_TRAIL_BYTES_UNSAFE(leadByte) \
+    (((uint8_t)(leadByte)>=0xc2)+((uint8_t)(leadByte)>=0xe0)+((uint8_t)(leadByte)>=0xf0))
+
+/**
+ * Mask a UTF-8 lead byte, leave only the lower bits that form part of the code point value.
+ *
+ * This is internal since it is not meant to be called directly by external clients;
+ * however it is called by public macros in this file and thus must remain stable.
+ * @internal
+ */
+#define U8_MASK_LEAD_BYTE(leadByte, countTrailBytes) ((leadByte)&=(1<<(6-(countTrailBytes)))-1)
+
+/**
+ * Internal bit vector for 3-byte UTF-8 validity check, for use in U8_IS_VALID_LEAD3_AND_T1.
+ * Each bit indicates whether one lead byte + first trail byte pair starts a valid sequence.
+ * Lead byte E0..EF bits 3..0 are used as byte index,
+ * first trail byte bits 7..5 are used as bit index into that byte.
+ * @see U8_IS_VALID_LEAD3_AND_T1
+ * @internal
+ */
+#define U8_LEAD3_T1_BITS "\x20\x30\x30\x30\x30\x30\x30\x30\x30\x30\x30\x30\x30\x10\x30\x30"
+
+/**
+ * Internal 3-byte UTF-8 validity check.
+ * Non-zero if lead byte E0..EF and first trail byte 00..FF start a valid sequence.
+ * @internal
+ */
+#define U8_IS_VALID_LEAD3_AND_T1(lead, t1) (U8_LEAD3_T1_BITS[(lead)&0xf]&(1<<((uint8_t)(t1)>>5)))
+
+/**
+ * Internal bit vector for 4-byte UTF-8 validity check, for use in U8_IS_VALID_LEAD4_AND_T1.
+ * Each bit indicates whether one lead byte + first trail byte pair starts a valid sequence.
+ * First trail byte bits 7..4 are used as byte index,
+ * lead byte F0..F4 bits 2..0 are used as bit index into that byte.
+ * @see U8_IS_VALID_LEAD4_AND_T1
+ * @internal
+ */
+#define U8_LEAD4_T1_BITS "\x00\x00\x00\x00\x00\x00\x00\x00\x1E\x0F\x0F\x0F\x00\x00\x00\x00"
+
+/**
+ * Internal 4-byte UTF-8 validity check.
+ * Non-zero if lead byte F0..F4 and first trail byte 00..FF start a valid sequence.
+ * @internal
+ */
+#define U8_IS_VALID_LEAD4_AND_T1(lead, t1) (U8_LEAD4_T1_BITS[(uint8_t)(t1)>>4]&(1<<((lead)&7)))
+
+/**
+ * Function for handling "next code point" with error-checking.
+ *
+ * This is internal since it is not meant to be called directly by external clients;
+ * however it is called by public macros in this
+ * file and thus must remain stable, and should not be hidden when other internal
+ * functions are hidden (otherwise public macros would fail to compile).
+ * @internal
+ */
+U_CAPI UChar32 U_EXPORT2
+utf8_nextCharSafeBody(const uint8_t *s, int32_t *pi, int32_t length, UChar32 c, UBool strict);
+
+/**
+ * Function for handling "append code point" with error-checking.
+ *
+ * This is internal since it is not meant to be called directly by external clients;
+ * however it is called by public macros in this
+ * file and thus must remain stable, and should not be hidden when other internal
+ * functions are hidden (otherwise public macros would fail to compile).
+ * @internal
+ */
+U_CAPI int32_t U_EXPORT2
+utf8_appendCharSafeBody(uint8_t *s, int32_t i, int32_t length, UChar32 c, UBool *pIsError);
+
+/**
+ * Function for handling "previous code point" with error-checking.
+ *
+ * This is internal since it is not meant to be called directly by external clients;
+ * however it is called by public macros in this
+ * file and thus must remain stable, and should not be hidden when other internal
+ * functions are hidden (otherwise public macros would fail to compile).
+ * @internal
+ */
+U_CAPI UChar32 U_EXPORT2
+utf8_prevCharSafeBody(const uint8_t *s, int32_t start, int32_t *pi, UChar32 c, UBool strict);
+
+/**
+ * Function for handling "skip backward one code point" with error-checking.
+ *
+ * This is internal since it is not meant to be called directly by external clients;
+ * however it is called by public macros in this
+ * file and thus must remain stable, and should not be hidden when other internal
+ * functions are hidden (otherwise public macros would fail to compile).
+ * @internal
+ */
+U_CAPI int32_t U_EXPORT2
+utf8_back1SafeBody(const uint8_t *s, int32_t start, int32_t i);
+
+/* single-code point definitions -------------------------------------------- */
+
+/**
+ * Does this code unit (byte) encode a code point by itself (US-ASCII 0..0x7f)?
+ * @param c 8-bit code unit (byte)
+ * @return true or false
+ * @stable ICU 2.4
+ */
+#define U8_IS_SINGLE(c) (((c)&0x80)==0)
+
+/**
+ * Is this code unit (byte) a UTF-8 lead byte? (0xC2..0xF4)
+ * @param c 8-bit code unit (byte)
+ * @return true or false
+ * @stable ICU 2.4
+ */
+#define U8_IS_LEAD(c) ((uint8_t)((c)-0xc2)<=0x32)
+// 0x32=0xf4-0xc2
+
+/**
+ * Is this code unit (byte) a UTF-8 trail byte? (0x80..0xBF)
+ * @param c 8-bit code unit (byte)
+ * @return true or false
+ * @stable ICU 2.4
+ */
+#define U8_IS_TRAIL(c) ((int8_t)(c)<-0x40)
+
+/**
+ * How many code units (bytes) are used for the UTF-8 encoding
+ * of this Unicode code point?
+ * @param c 32-bit code point
+ * @return 1..4, or 0 if c is a surrogate or not a Unicode code point
+ * @stable ICU 2.4
+ */
+#define U8_LENGTH(c) \
+    ((uint32_t)(c)<=0x7f ? 1 : \
+        ((uint32_t)(c)<=0x7ff ? 2 : \
+            ((uint32_t)(c)<=0xd7ff ? 3 : \
+                ((uint32_t)(c)<=0xdfff || (uint32_t)(c)>0x10ffff ? 0 : \
+                    ((uint32_t)(c)<=0xffff ? 3 : 4)\
+                ) \
+            ) \
+        ) \
+    )
+
+/**
+ * The maximum number of UTF-8 code units (bytes) per Unicode code point (U+0000..U+10ffff).
+ * @return 4
+ * @stable ICU 2.4
+ */
+#define U8_MAX_LENGTH 4
+
+/**
+ * Get a code point from a string at a random-access offset,
+ * without changing the offset.
+ * The offset may point to either the lead byte or one of the trail bytes
+ * for a code point, in which case the macro will read all of the bytes
+ * for the code point.
+ * The result is undefined if the offset points to an illegal UTF-8
+ * byte sequence.
+ * Iteration through a string is more efficient with U8_NEXT_UNSAFE or U8_NEXT.
+ *
+ * @param s const uint8_t * string
+ * @param i string offset
+ * @param c output UChar32 variable
+ * @see U8_GET
+ * @stable ICU 2.4
+ */
+#define U8_GET_UNSAFE(s, i, c) UPRV_BLOCK_MACRO_BEGIN { \
+    int32_t _u8_get_unsafe_index=(int32_t)(i); \
+    U8_SET_CP_START_UNSAFE(s, _u8_get_unsafe_index); \
+    U8_NEXT_UNSAFE(s, _u8_get_unsafe_index, c); \
+} UPRV_BLOCK_MACRO_END
+
+/**
+ * Get a code point from a string at a random-access offset,
+ * without changing the offset.
+ * The offset may point to either the lead byte or one of the trail bytes
+ * for a code point, in which case the macro will read all of the bytes
+ * for the code point.
+ *
+ * The length can be negative for a NUL-terminated string.
+ *
+ * If the offset points to an illegal UTF-8 byte sequence, then
+ * c is set to a negative value.
+ * Iteration through a string is more efficient with U8_NEXT_UNSAFE or U8_NEXT.
+ *
+ * @param s const uint8_t * string
+ * @param start int32_t starting string offset
+ * @param i int32_t string offset, must be start<=i<length
+ * @param length int32_t string length
+ * @param c output UChar32 variable, set to <0 in case of an error
+ * @see U8_GET_UNSAFE
+ * @stable ICU 2.4
+ */
+#define U8_GET(s, start, i, length, c) UPRV_BLOCK_MACRO_BEGIN { \
+    int32_t _u8_get_index=(i); \
+    U8_SET_CP_START(s, start, _u8_get_index); \
+    U8_NEXT(s, _u8_get_index, length, c); \
+} UPRV_BLOCK_MACRO_END
+
+/**
+ * Get a code point from a string at a random-access offset,
+ * without changing the offset.
+ * The offset may point to either the lead byte or one of the trail bytes
+ * for a code point, in which case the macro will read all of the bytes
+ * for the code point.
+ *
+ * The length can be negative for a NUL-terminated string.
+ *
+ * If the offset points to an illegal UTF-8 byte sequence, then
+ * c is set to U+FFFD.
+ * Iteration through a string is more efficient with U8_NEXT_UNSAFE or U8_NEXT_OR_FFFD.
+ *
+ * This macro does not distinguish between a real U+FFFD in the text
+ * and U+FFFD returned for an ill-formed sequence.
+ * Use U8_GET() if that distinction is important.
+ *
+ * @param s const uint8_t * string
+ * @param start int32_t starting string offset
+ * @param i int32_t string offset, must be start<=i<length
+ * @param length int32_t string length
+ * @param c output UChar32 variable, set to U+FFFD in case of an error
+ * @see U8_GET
+ * @stable ICU 51
+ */
+#define U8_GET_OR_FFFD(s, start, i, length, c) UPRV_BLOCK_MACRO_BEGIN { \
+    int32_t _u8_get_index=(i); \
+    U8_SET_CP_START(s, start, _u8_get_index); \
+    U8_NEXT_OR_FFFD(s, _u8_get_index, length, c); \
+} UPRV_BLOCK_MACRO_END
+
+/* definitions with forward iteration --------------------------------------- */
+
+/**
+ * Get a code point from a string at a code point boundary offset,
+ * and advance the offset to the next code point boundary.
+ * (Post-incrementing forward iteration.)
+ * "Unsafe" macro, assumes well-formed UTF-8.
+ *
+ * The offset may point to the lead byte of a multi-byte sequence,
+ * in which case the macro will read the whole sequence.
+ * The result is undefined if the offset points to a trail byte
+ * or an illegal UTF-8 sequence.
+ *
+ * @param s const uint8_t * string
+ * @param i string offset
+ * @param c output UChar32 variable
+ * @see U8_NEXT
+ * @stable ICU 2.4
+ */
+#define U8_NEXT_UNSAFE(s, i, c) UPRV_BLOCK_MACRO_BEGIN { \
+    (c)=(uint8_t)(s)[(i)++]; \
+    if(!U8_IS_SINGLE(c)) { \
+        if((c)<0xe0) { \
+            (c)=(((c)&0x1f)<<6)|((s)[(i)++]&0x3f); \
+        } else if((c)<0xf0) { \
+            /* no need for (c&0xf) because the upper bits are truncated after <<12 in the cast to (UChar) */ \
+            (c)=(UChar)(((c)<<12)|(((s)[i]&0x3f)<<6)|((s)[(i)+1]&0x3f)); \
+            (i)+=2; \
+        } else { \
+            (c)=(((c)&7)<<18)|(((s)[i]&0x3f)<<12)|(((s)[(i)+1]&0x3f)<<6)|((s)[(i)+2]&0x3f); \
+            (i)+=3; \
+        } \
+    } \
+} UPRV_BLOCK_MACRO_END
+
+/**
+ * Get a code point from a string at a code point boundary offset,
+ * and advance the offset to the next code point boundary.
+ * (Post-incrementing forward iteration.)
+ * "Safe" macro, checks for illegal sequences and for string boundaries.
+ *
+ * The length can be negative for a NUL-terminated string.
+ *
+ * The offset may point to the lead byte of a multi-byte sequence,
+ * in which case the macro will read the whole sequence.
+ * If the offset points to a trail byte or an illegal UTF-8 sequence, then
+ * c is set to a negative value.
+ *
+ * @param s const uint8_t * string
+ * @param i int32_t string offset, must be i<length
+ * @param length int32_t string length
+ * @param c output UChar32 variable, set to <0 in case of an error
+ * @see U8_NEXT_UNSAFE
+ * @stable ICU 2.4
+ */
+#define U8_NEXT(s, i, length, c) U8_INTERNAL_NEXT_OR_SUB(s, i, length, c, U_SENTINEL)
+
+/**
+ * Get a code point from a string at a code point boundary offset,
+ * and advance the offset to the next code point boundary.
+ * (Post-incrementing forward iteration.)
+ * "Safe" macro, checks for illegal sequences and for string boundaries.
+ *
+ * The length can be negative for a NUL-terminated string.
+ *
+ * The offset may point to the lead byte of a multi-byte sequence,
+ * in which case the macro will read the whole sequence.
+ * If the offset points to a trail byte or an illegal UTF-8 sequence, then
+ * c is set to U+FFFD.
+ *
+ * This macro does not distinguish between a real U+FFFD in the text
+ * and U+FFFD returned for an ill-formed sequence.
+ * Use U8_NEXT() if that distinction is important.
+ *
+ * @param s const uint8_t * string
+ * @param i int32_t string offset, must be i<length
+ * @param length int32_t string length
+ * @param c output UChar32 variable, set to U+FFFD in case of an error
+ * @see U8_NEXT
+ * @stable ICU 51
+ */
+#define U8_NEXT_OR_FFFD(s, i, length, c) U8_INTERNAL_NEXT_OR_SUB(s, i, length, c, 0xfffd)
+
+/** @internal */
+#define U8_INTERNAL_NEXT_OR_SUB(s, i, length, c, sub) UPRV_BLOCK_MACRO_BEGIN { \
+    (c)=(uint8_t)(s)[(i)++]; \
+    if(!U8_IS_SINGLE(c)) { \
+        uint8_t __t = 0; \
+        if((i)!=(length) && \
+            /* fetch/validate/assemble all but last trail byte */ \
+            ((c)>=0xe0 ? \
+                ((c)<0xf0 ?  /* U+0800..U+FFFF except surrogates */ \
+                    U8_LEAD3_T1_BITS[(c)&=0xf]&(1<<((__t=(s)[i])>>5)) && \
+                    (__t&=0x3f, 1) \
+                :  /* U+10000..U+10FFFF */ \
+                    ((c)-=0xf0)<=4 && \
+                    U8_LEAD4_T1_BITS[(__t=(s)[i])>>4]&(1<<(c)) && \
+                    ((c)=((c)<<6)|(__t&0x3f), ++(i)!=(length)) && \
+                    (__t=(s)[i]-0x80)<=0x3f) && \
+                /* valid second-to-last trail byte */ \
+                ((c)=((c)<<6)|__t, ++(i)!=(length)) \
+            :  /* U+0080..U+07FF */ \
+                (c)>=0xc2 && ((c)&=0x1f, 1)) && \
+            /* last trail byte */ \
+            (__t=(s)[i]-0x80)<=0x3f && \
+            ((c)=((c)<<6)|__t, ++(i), 1)) { \
+        } else { \
+            (c)=(sub);  /* ill-formed*/ \
+        } \
+    } \
+} UPRV_BLOCK_MACRO_END
+
+/**
+ * Append a code point to a string, overwriting 1 to 4 bytes.
+ * The offset points to the current end of the string contents
+ * and is advanced (post-increment).
+ * "Unsafe" macro, assumes a valid code point and sufficient space in the string.
+ * Otherwise, the result is undefined.
+ *
+ * @param s const uint8_t * string buffer
+ * @param i string offset
+ * @param c code point to append
+ * @see U8_APPEND
+ * @stable ICU 2.4
+ */
+#define U8_APPEND_UNSAFE(s, i, c) UPRV_BLOCK_MACRO_BEGIN { \
+    uint32_t __uc=(c); \
+    if(__uc<=0x7f) { \
+        (s)[(i)++]=(uint8_t)__uc; \
+    } else { \
+        if(__uc<=0x7ff) { \
+            (s)[(i)++]=(uint8_t)((__uc>>6)|0xc0); \
+        } else { \
+            if(__uc<=0xffff) { \
+                (s)[(i)++]=(uint8_t)((__uc>>12)|0xe0); \
+            } else { \
+                (s)[(i)++]=(uint8_t)((__uc>>18)|0xf0); \
+                (s)[(i)++]=(uint8_t)(((__uc>>12)&0x3f)|0x80); \
+            } \
+            (s)[(i)++]=(uint8_t)(((__uc>>6)&0x3f)|0x80); \
+        } \
+        (s)[(i)++]=(uint8_t)((__uc&0x3f)|0x80); \
+    } \
+} UPRV_BLOCK_MACRO_END
+
+/**
+ * Append a code point to a string, overwriting 1 to 4 bytes.
+ * The offset points to the current end of the string contents
+ * and is advanced (post-increment).
+ * "Safe" macro, checks for a valid code point.
+ * If a non-ASCII code point is written, checks for sufficient space in the string.
+ * If the code point is not valid or trail bytes do not fit,
+ * then isError is set to true.
+ *
+ * @param s const uint8_t * string buffer
+ * @param i int32_t string offset, must be i<capacity
+ * @param capacity int32_t size of the string buffer
+ * @param c UChar32 code point to append
+ * @param isError output UBool set to true if an error occurs, otherwise not modified
+ * @see U8_APPEND_UNSAFE
+ * @stable ICU 2.4
+ */
+#define U8_APPEND(s, i, capacity, c, isError) UPRV_BLOCK_MACRO_BEGIN { \
+    uint32_t __uc=(c); \
+    if(__uc<=0x7f) { \
+        (s)[(i)++]=(uint8_t)__uc; \
+    } else if(__uc<=0x7ff && (i)+1<(capacity)) { \
+        (s)[(i)++]=(uint8_t)((__uc>>6)|0xc0); \
+        (s)[(i)++]=(uint8_t)((__uc&0x3f)|0x80); \
+    } else if((__uc<=0xd7ff || (0xe000<=__uc && __uc<=0xffff)) && (i)+2<(capacity)) { \
+        (s)[(i)++]=(uint8_t)((__uc>>12)|0xe0); \
+        (s)[(i)++]=(uint8_t)(((__uc>>6)&0x3f)|0x80); \
+        (s)[(i)++]=(uint8_t)((__uc&0x3f)|0x80); \
+    } else if(0xffff<__uc && __uc<=0x10ffff && (i)+3<(capacity)) { \
+        (s)[(i)++]=(uint8_t)((__uc>>18)|0xf0); \
+        (s)[(i)++]=(uint8_t)(((__uc>>12)&0x3f)|0x80); \
+        (s)[(i)++]=(uint8_t)(((__uc>>6)&0x3f)|0x80); \
+        (s)[(i)++]=(uint8_t)((__uc&0x3f)|0x80); \
+    } else { \
+        (isError)=true; \
+    } \
+} UPRV_BLOCK_MACRO_END
+
+/**
+ * Advance the string offset from one code point boundary to the next.
+ * (Post-incrementing iteration.)
+ * "Unsafe" macro, assumes well-formed UTF-8.
+ *
+ * @param s const uint8_t * string
+ * @param i string offset
+ * @see U8_FWD_1
+ * @stable ICU 2.4
+ */
+#define U8_FWD_1_UNSAFE(s, i) UPRV_BLOCK_MACRO_BEGIN { \
+    (i)+=1+U8_COUNT_TRAIL_BYTES_UNSAFE((s)[i]); \
+} UPRV_BLOCK_MACRO_END
+
+/**
+ * Advance the string offset from one code point boundary to the next.
+ * (Post-incrementing iteration.)
+ * "Safe" macro, checks for illegal sequences and for string boundaries.
+ *
+ * The length can be negative for a NUL-terminated string.
+ *
+ * @param s const uint8_t * string
+ * @param i int32_t string offset, must be i<length
+ * @param length int32_t string length
+ * @see U8_FWD_1_UNSAFE
+ * @stable ICU 2.4
+ */
+#define U8_FWD_1(s, i, length) UPRV_BLOCK_MACRO_BEGIN { \
+    uint8_t __b=(s)[(i)++]; \
+    if(U8_IS_LEAD(__b) && (i)!=(length)) { \
+        uint8_t __t1=(s)[i]; \
+        if((0xe0<=__b && __b<0xf0)) { \
+            if(U8_IS_VALID_LEAD3_AND_T1(__b, __t1) && \
+                    ++(i)!=(length) && U8_IS_TRAIL((s)[i])) { \
+                ++(i); \
+            } \
+        } else if(__b<0xe0) { \
+            if(U8_IS_TRAIL(__t1)) { \
+                ++(i); \
+            } \
+        } else /* c>=0xf0 */ { \
+            if(U8_IS_VALID_LEAD4_AND_T1(__b, __t1) && \
+                    ++(i)!=(length) && U8_IS_TRAIL((s)[i]) && \
+                    ++(i)!=(length) && U8_IS_TRAIL((s)[i])) { \
+                ++(i); \
+            } \
+        } \
+    } \
+} UPRV_BLOCK_MACRO_END
+
+/**
+ * Advance the string offset from one code point boundary to the n-th next one,
+ * i.e., move forward by n code points.
+ * (Post-incrementing iteration.)
+ * "Unsafe" macro, assumes well-formed UTF-8.
+ *
+ * @param s const uint8_t * string
+ * @param i string offset
+ * @param n number of code points to skip
+ * @see U8_FWD_N
+ * @stable ICU 2.4
+ */
+#define U8_FWD_N_UNSAFE(s, i, n) UPRV_BLOCK_MACRO_BEGIN { \
+    int32_t __N=(n); \
+    while(__N>0) { \
+        U8_FWD_1_UNSAFE(s, i); \
+        --__N; \
+    } \
+} UPRV_BLOCK_MACRO_END
+
+/**
+ * Advance the string offset from one code point boundary to the n-th next one,
+ * i.e., move forward by n code points.
+ * (Post-incrementing iteration.)
+ * "Safe" macro, checks for illegal sequences and for string boundaries.
+ *
+ * The length can be negative for a NUL-terminated string.
+ *
+ * @param s const uint8_t * string
+ * @param i int32_t string offset, must be i<length
+ * @param length int32_t string length
+ * @param n number of code points to skip
+ * @see U8_FWD_N_UNSAFE
+ * @stable ICU 2.4
+ */
+#define U8_FWD_N(s, i, length, n) UPRV_BLOCK_MACRO_BEGIN { \
+    int32_t __N=(n); \
+    while(__N>0 && ((i)<(length) || ((length)<0 && (s)[i]!=0))) { \
+        U8_FWD_1(s, i, length); \
+        --__N; \
+    } \
+} UPRV_BLOCK_MACRO_END
+
+/**
+ * Adjust a random-access offset to a code point boundary
+ * at the start of a code point.
+ * If the offset points to a UTF-8 trail byte,
+ * then the offset is moved backward to the corresponding lead byte.
+ * Otherwise, it is not modified.
+ * "Unsafe" macro, assumes well-formed UTF-8.
+ *
+ * @param s const uint8_t * string
+ * @param i string offset
+ * @see U8_SET_CP_START
+ * @stable ICU 2.4
+ */
+#define U8_SET_CP_START_UNSAFE(s, i) UPRV_BLOCK_MACRO_BEGIN { \
+    while(U8_IS_TRAIL((s)[i])) { --(i); } \
+} UPRV_BLOCK_MACRO_END
+
+/**
+ * Adjust a random-access offset to a code point boundary
+ * at the start of a code point.
+ * If the offset points to a UTF-8 trail byte,
+ * then the offset is moved backward to the corresponding lead byte.
+ * Otherwise, it is not modified.
+ *
+ * "Safe" macro, checks for illegal sequences and for string boundaries.
+ * Unlike U8_TRUNCATE_IF_INCOMPLETE(), this macro always reads s[i].
+ *
+ * @param s const uint8_t * string
+ * @param start int32_t starting string offset (usually 0)
+ * @param i int32_t string offset, must be start<=i
+ * @see U8_SET_CP_START_UNSAFE
+ * @see U8_TRUNCATE_IF_INCOMPLETE
+ * @stable ICU 2.4
+ */
+#define U8_SET_CP_START(s, start, i) UPRV_BLOCK_MACRO_BEGIN { \
+    if(U8_IS_TRAIL((s)[(i)])) { \
+        (i)=utf8_back1SafeBody(s, start, (i)); \
+    } \
+} UPRV_BLOCK_MACRO_END
+
+/**
+ * If the string ends with a UTF-8 byte sequence that is valid so far
+ * but incomplete, then reduce the length of the string to end before
+ * the lead byte of that incomplete sequence.
+ * For example, if the string ends with E1 80, the length is reduced by 2.
+ *
+ * In all other cases (the string ends with a complete sequence, or it is not
+ * possible for any further trail byte to extend the trailing sequence)
+ * the length remains unchanged.
+ *
+ * Useful for processing text split across multiple buffers
+ * (save the incomplete sequence for later)
+ * and for optimizing iteration
+ * (check for string length only once per character).
+ *
+ * "Safe" macro, checks for illegal sequences and for string boundaries.
+ * Unlike U8_SET_CP_START(), this macro never reads s[length].
+ *
+ * (In UTF-16, simply check for U16_IS_LEAD(last code unit).)
+ *
+ * @param s const uint8_t * string
+ * @param start int32_t starting string offset (usually 0)
+ * @param length int32_t string length (usually start<=length)
+ * @see U8_SET_CP_START
+ * @stable ICU 61
+ */
+#define U8_TRUNCATE_IF_INCOMPLETE(s, start, length) UPRV_BLOCK_MACRO_BEGIN { \
+    if((length)>(start)) { \
+        uint8_t __b1=s[(length)-1]; \
+        if(U8_IS_SINGLE(__b1)) { \
+            /* common ASCII character */ \
+        } else if(U8_IS_LEAD(__b1)) { \
+            --(length); \
+        } else if(U8_IS_TRAIL(__b1) && ((length)-2)>=(start)) { \
+            uint8_t __b2=s[(length)-2]; \
+            if(0xe0<=__b2 && __b2<=0xf4) { \
+                if(__b2<0xf0 ? U8_IS_VALID_LEAD3_AND_T1(__b2, __b1) : \
+                        U8_IS_VALID_LEAD4_AND_T1(__b2, __b1)) { \
+                    (length)-=2; \
+                } \
+            } else if(U8_IS_TRAIL(__b2) && ((length)-3)>=(start)) { \
+                uint8_t __b3=s[(length)-3]; \
+                if(0xf0<=__b3 && __b3<=0xf4 && U8_IS_VALID_LEAD4_AND_T1(__b3, __b2)) { \
+                    (length)-=3; \
+                } \
+            } \
+        } \
+    } \
+} UPRV_BLOCK_MACRO_END
+
+/* definitions with backward iteration -------------------------------------- */
+
+/**
+ * Move the string offset from one code point boundary to the previous one
+ * and get the code point between them.
+ * (Pre-decrementing backward iteration.)
+ * "Unsafe" macro, assumes well-formed UTF-8.
+ *
+ * The input offset may be the same as the string length.
+ * If the offset is behind a multi-byte sequence, then the macro will read
+ * the whole sequence.
+ * If the offset is behind a lead byte, then that itself
+ * will be returned as the code point.
+ * The result is undefined if the offset is behind an illegal UTF-8 sequence.
+ *
+ * @param s const uint8_t * string
+ * @param i string offset
+ * @param c output UChar32 variable
+ * @see U8_PREV
+ * @stable ICU 2.4
+ */
+#define U8_PREV_UNSAFE(s, i, c) UPRV_BLOCK_MACRO_BEGIN { \
+    (c)=(uint8_t)(s)[--(i)]; \
+    if(U8_IS_TRAIL(c)) { \
+        uint8_t __b, __count=1, __shift=6; \
+\
+        /* c is a trail byte */ \
+        (c)&=0x3f; \
+        for(;;) { \
+            __b=(s)[--(i)]; \
+            if(__b>=0xc0) { \
+                U8_MASK_LEAD_BYTE(__b, __count); \
+                (c)|=(UChar32)__b<<__shift; \
+                break; \
+            } else { \
+                (c)|=(UChar32)(__b&0x3f)<<__shift; \
+                ++__count; \
+                __shift+=6; \
+            } \
+        } \
+    } \
+} UPRV_BLOCK_MACRO_END
+
+/**
+ * Move the string offset from one code point boundary to the previous one
+ * and get the code point between them.
+ * (Pre-decrementing backward iteration.)
+ * "Safe" macro, checks for illegal sequences and for string boundaries.
+ *
+ * The input offset may be the same as the string length.
+ * If the offset is behind a multi-byte sequence, then the macro will read
+ * the whole sequence.
+ * If the offset is behind a lead byte, then that itself
+ * will be returned as the code point.
+ * If the offset is behind an illegal UTF-8 sequence, then c is set to a negative value.
+ *
+ * @param s const uint8_t * string
+ * @param start int32_t starting string offset (usually 0)
+ * @param i int32_t string offset, must be start<i
+ * @param c output UChar32 variable, set to <0 in case of an error
+ * @see U8_PREV_UNSAFE
+ * @stable ICU 2.4
+ */
+#define U8_PREV(s, start, i, c) UPRV_BLOCK_MACRO_BEGIN { \
+    (c)=(uint8_t)(s)[--(i)]; \
+    if(!U8_IS_SINGLE(c)) { \
+        (c)=utf8_prevCharSafeBody((const uint8_t *)s, start, &(i), c, -1); \
+    } \
+} UPRV_BLOCK_MACRO_END
+
+/**
+ * Move the string offset from one code point boundary to the previous one
+ * and get the code point between them.
+ * (Pre-decrementing backward iteration.)
+ * "Safe" macro, checks for illegal sequences and for string boundaries.
+ *
+ * The input offset may be the same as the string length.
+ * If the offset is behind a multi-byte sequence, then the macro will read
+ * the whole sequence.
+ * If the offset is behind a lead byte, then that itself
+ * will be returned as the code point.
+ * If the offset is behind an illegal UTF-8 sequence, then c is set to U+FFFD.
+ *
+ * This macro does not distinguish between a real U+FFFD in the text
+ * and U+FFFD returned for an ill-formed sequence.
+ * Use U8_PREV() if that distinction is important.
+ *
+ * @param s const uint8_t * string
+ * @param start int32_t starting string offset (usually 0)
+ * @param i int32_t string offset, must be start<i
+ * @param c output UChar32 variable, set to U+FFFD in case of an error
+ * @see U8_PREV
+ * @stable ICU 51
+ */
+#define U8_PREV_OR_FFFD(s, start, i, c) UPRV_BLOCK_MACRO_BEGIN { \
+    (c)=(uint8_t)(s)[--(i)]; \
+    if(!U8_IS_SINGLE(c)) { \
+        (c)=utf8_prevCharSafeBody((const uint8_t *)s, start, &(i), c, -3); \
+    } \
+} UPRV_BLOCK_MACRO_END
+
+/**
+ * Move the string offset from one code point boundary to the previous one.
+ * (Pre-decrementing backward iteration.)
+ * The input offset may be the same as the string length.
+ * "Unsafe" macro, assumes well-formed UTF-8.
+ *
+ * @param s const uint8_t * string
+ * @param i string offset
+ * @see U8_BACK_1
+ * @stable ICU 2.4
+ */
+#define U8_BACK_1_UNSAFE(s, i) UPRV_BLOCK_MACRO_BEGIN { \
+    while(U8_IS_TRAIL((s)[--(i)])) {} \
+} UPRV_BLOCK_MACRO_END
+
+/**
+ * Move the string offset from one code point boundary to the previous one.
+ * (Pre-decrementing backward iteration.)
+ * The input offset may be the same as the string length.
+ * "Safe" macro, checks for illegal sequences and for string boundaries.
+ *
+ * @param s const uint8_t * string
+ * @param start int32_t starting string offset (usually 0)
+ * @param i int32_t string offset, must be start<i
+ * @see U8_BACK_1_UNSAFE
+ * @stable ICU 2.4
+ */
+#define U8_BACK_1(s, start, i) UPRV_BLOCK_MACRO_BEGIN { \
+    if(U8_IS_TRAIL((s)[--(i)])) { \
+        (i)=utf8_back1SafeBody(s, start, (i)); \
+    } \
+} UPRV_BLOCK_MACRO_END
+
+/**
+ * Move the string offset from one code point boundary to the n-th one before it,
+ * i.e., move backward by n code points.
+ * (Pre-decrementing backward iteration.)
+ * The input offset may be the same as the string length.
+ * "Unsafe" macro, assumes well-formed UTF-8.
+ *
+ * @param s const uint8_t * string
+ * @param i string offset
+ * @param n number of code points to skip
+ * @see U8_BACK_N
+ * @stable ICU 2.4
+ */
+#define U8_BACK_N_UNSAFE(s, i, n) UPRV_BLOCK_MACRO_BEGIN { \
+    int32_t __N=(n); \
+    while(__N>0) { \
+        U8_BACK_1_UNSAFE(s, i); \
+        --__N; \
+    } \
+} UPRV_BLOCK_MACRO_END
+
+/**
+ * Move the string offset from one code point boundary to the n-th one before it,
+ * i.e., move backward by n code points.
+ * (Pre-decrementing backward iteration.)
+ * The input offset may be the same as the string length.
+ * "Safe" macro, checks for illegal sequences and for string boundaries.
+ *
+ * @param s const uint8_t * string
+ * @param start int32_t index of the start of the string
+ * @param i int32_t string offset, must be start<i
+ * @param n number of code points to skip
+ * @see U8_BACK_N_UNSAFE
+ * @stable ICU 2.4
+ */
+#define U8_BACK_N(s, start, i, n) UPRV_BLOCK_MACRO_BEGIN { \
+    int32_t __N=(n); \
+    while(__N>0 && (i)>(start)) { \
+        U8_BACK_1(s, start, i); \
+        --__N; \
+    } \
+} UPRV_BLOCK_MACRO_END
+
+/**
+ * Adjust a random-access offset to a code point boundary after a code point.
+ * If the offset is behind a partial multi-byte sequence,
+ * then the offset is incremented to behind the whole sequence.
+ * Otherwise, it is not modified.
+ * The input offset may be the same as the string length.
+ * "Unsafe" macro, assumes well-formed UTF-8.
+ *
+ * @param s const uint8_t * string
+ * @param i string offset
+ * @see U8_SET_CP_LIMIT
+ * @stable ICU 2.4
+ */
+#define U8_SET_CP_LIMIT_UNSAFE(s, i) UPRV_BLOCK_MACRO_BEGIN { \
+    U8_BACK_1_UNSAFE(s, i); \
+    U8_FWD_1_UNSAFE(s, i); \
+} UPRV_BLOCK_MACRO_END
+
+/**
+ * Adjust a random-access offset to a code point boundary after a code point.
+ * If the offset is behind a partial multi-byte sequence,
+ * then the offset is incremented to behind the whole sequence.
+ * Otherwise, it is not modified.
+ * The input offset may be the same as the string length.
+ * "Safe" macro, checks for illegal sequences and for string boundaries.
+ *
+ * The length can be negative for a NUL-terminated string.
+ *
+ * @param s const uint8_t * string
+ * @param start int32_t starting string offset (usually 0)
+ * @param i int32_t string offset, must be start<=i<=length
+ * @param length int32_t string length
+ * @see U8_SET_CP_LIMIT_UNSAFE
+ * @stable ICU 2.4
+ */
+#define U8_SET_CP_LIMIT(s, start, i, length) UPRV_BLOCK_MACRO_BEGIN { \
+    if((start)<(i) && ((i)<(length) || (length)<0)) { \
+        U8_BACK_1(s, start, i); \
+        U8_FWD_1(s, i, length); \
+    } \
+} UPRV_BLOCK_MACRO_END
+
+#endif