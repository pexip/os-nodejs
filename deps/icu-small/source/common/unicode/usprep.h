--- conflicted
+++ resolved
@@ -1,551 +1,274 @@
-<<<<<<< HEAD
-// © 2016 and later: Unicode, Inc. and others.
-// License & terms of use: http://www.unicode.org/copyright.html
-/*
- *******************************************************************************
- *
- *   Copyright (C) 2003-2014, International Business Machines
- *   Corporation and others.  All Rights Reserved.
- *
- *******************************************************************************
- *   file name:  usprep.h
- *   encoding:   UTF-8
- *   tab size:   8 (not used)
- *   indentation:4
- *
- *   created on: 2003jul2
- *   created by: Ram Viswanadha
- */
-
-#ifndef __USPREP_H__
-#define __USPREP_H__
-
-/**
- * \file
- * \brief C API: Implements the StringPrep algorithm.
- */
-
-#include "unicode/utypes.h"
-
-#if U_SHOW_CPLUSPLUS_API
-#include "unicode/localpointer.h"
-#endif   // U_SHOW_CPLUSPLUS_API
-
-/**
- *
- * StringPrep API implements the StingPrep framework as described by RFC 3454.
- * StringPrep prepares Unicode strings for use in network protocols.
- * Profiles of StingPrep are set of rules and data according to with the
- * Unicode Strings are prepared. Each profiles contains tables which describe
- * how a code point should be treated. The tables are broadly classified into
- * <ul>
- *     <li> Unassigned Table: Contains code points that are unassigned
- *          in the Unicode Version supported by StringPrep. Currently
- *          RFC 3454 supports Unicode 3.2. </li>
- *     <li> Prohibited Table: Contains code points that are prohibited from
- *          the output of the StringPrep processing function. </li>
- *     <li> Mapping Table: Contains code points that are deleted from the output or case mapped. </li>
- * </ul>
- *
- * The procedure for preparing Unicode strings:
- * <ol>
- *      <li> Map: For each character in the input, check if it has a mapping
- *           and, if so, replace it with its mapping. </li>
- *      <li> Normalize: Possibly normalize the result of step 1 using Unicode
- *           normalization. </li>
- *      <li> Prohibit: Check for any characters that are not allowed in the
- *        output.  If any are found, return an error.</li>
- *      <li> Check bidi: Possibly check for right-to-left characters, and if
- *           any are found, make sure that the whole string satisfies the
- *           requirements for bidirectional strings.  If the string does not
- *           satisfy the requirements for bidirectional strings, return an
- *           error.  </li>
- * </ol>
- * @author Ram Viswanadha
- */
-#if !UCONFIG_NO_IDNA
-
-#include "unicode/parseerr.h"
-
-/**
- * The StringPrep profile
- * @stable ICU 2.8
- */
-typedef struct UStringPrepProfile UStringPrepProfile;
-
-
-/**
- * Option to prohibit processing of unassigned code points in the input
- *
- * @see  usprep_prepare
- * @stable ICU 2.8
- */
-#define USPREP_DEFAULT 0x0000
-
-/**
- * Option to allow processing of unassigned code points in the input
- *
- * @see  usprep_prepare
- * @stable ICU 2.8
- */
-#define USPREP_ALLOW_UNASSIGNED 0x0001
-
-/**
- * enums for the standard stringprep profile types
- * supported by usprep_openByType.
- * @see usprep_openByType
- * @stable ICU 4.2
- */
-typedef enum UStringPrepProfileType {
-    /**
-     * RFC3491 Nameprep
-     * @stable ICU 4.2
-     */
-    USPREP_RFC3491_NAMEPREP,
-    /**
-     * RFC3530 nfs4_cs_prep
-     * @stable ICU 4.2
-     */
-	USPREP_RFC3530_NFS4_CS_PREP,
-    /**
-     * RFC3530 nfs4_cs_prep with case insensitive option
-     * @stable ICU 4.2
-     */
-	USPREP_RFC3530_NFS4_CS_PREP_CI,
-    /**
-     * RFC3530 nfs4_cis_prep
-     * @stable ICU 4.2
-     */
-	USPREP_RFC3530_NFS4_CIS_PREP,
-    /**
-     * RFC3530 nfs4_mixed_prep for prefix
-     * @stable ICU 4.2
-     */
-	USPREP_RFC3530_NFS4_MIXED_PREP_PREFIX,
-    /**
-     * RFC3530 nfs4_mixed_prep for suffix
-     * @stable ICU 4.2
-     */
-	USPREP_RFC3530_NFS4_MIXED_PREP_SUFFIX,
-    /**
-     * RFC3722 iSCSI
-     * @stable ICU 4.2
-     */
-	USPREP_RFC3722_ISCSI,
-    /**
-     * RFC3920 XMPP Nodeprep
-     * @stable ICU 4.2
-     */
-	USPREP_RFC3920_NODEPREP,
-    /**
-     * RFC3920 XMPP Resourceprep
-     * @stable ICU 4.2
-     */
-	USPREP_RFC3920_RESOURCEPREP,
-    /**
-     * RFC4011 Policy MIB Stringprep
-     * @stable ICU 4.2
-     */
-	USPREP_RFC4011_MIB,
-    /**
-     * RFC4013 SASLprep
-     * @stable ICU 4.2
-     */
-    USPREP_RFC4013_SASLPREP,
-    /**
-     * RFC4505 trace
-     * @stable ICU 4.2
-     */
-	USPREP_RFC4505_TRACE,
-    /**
-     * RFC4518 LDAP
-     * @stable ICU 4.2
-     */
-	USPREP_RFC4518_LDAP,
-    /**
-     * RFC4518 LDAP for case ignore, numeric and stored prefix
-     * matching rules
-     * @stable ICU 4.2
-     */
-	USPREP_RFC4518_LDAP_CI
-} UStringPrepProfileType;
-
-/**
- * Creates a StringPrep profile from the data file.
- *
- * @param path      string containing the full path pointing to the directory
- *                  where the profile reside followed by the package name
- *                  e.g. "/usr/resource/my_app/profiles/mydata" on a Unix system.
- *                  if NULL, ICU default data files will be used.
- * @param fileName  name of the profile file to be opened
- * @param status    ICU error code in/out parameter. Must not be NULL.
- *                  Must fulfill U_SUCCESS before the function call.
- * @return Pointer to UStringPrepProfile that is opened. Should be closed by
- * calling usprep_close()
- * @see usprep_close()
- * @stable ICU 2.8
- */
-U_CAPI UStringPrepProfile* U_EXPORT2
-usprep_open(const char* path,
-            const char* fileName,
-            UErrorCode* status);
-
-/**
- * Creates a StringPrep profile for the specified profile type.
- *
- * @param type		The profile type
- * @param status    ICU error code in/out parameter. Must not be NULL.
- *                  Must fulfill U_SUCCESS before the function call.
- * @return          Pointer to UStringPrepProfile that is opened. Should be closed by
- *                  calling usprep_close()
- * @see usprep_close()
- * @stable ICU 4.2
- */
-U_CAPI UStringPrepProfile* U_EXPORT2
-usprep_openByType(UStringPrepProfileType type,
-				  UErrorCode* status);
-
-/**
- * Closes the profile
- * @param profile The profile to close
- * @stable ICU 2.8
- */
-U_CAPI void U_EXPORT2
-usprep_close(UStringPrepProfile* profile);
-
-#if U_SHOW_CPLUSPLUS_API
-
-U_NAMESPACE_BEGIN
-
-/**
- * \class LocalUStringPrepProfilePointer
- * "Smart pointer" class, closes a UStringPrepProfile via usprep_close().
- * For most methods see the LocalPointerBase base class.
- *
- * @see LocalPointerBase
- * @see LocalPointer
- * @stable ICU 4.4
- */
-U_DEFINE_LOCAL_OPEN_POINTER(LocalUStringPrepProfilePointer, UStringPrepProfile, usprep_close);
-
-U_NAMESPACE_END
-
-#endif
-
-/**
- * Prepare the input buffer for use in applications with the given profile. This operation maps, normalizes(NFKC),
- * checks for prohibited and BiDi characters in the order defined by RFC 3454
- * depending on the options specified in the profile.
- *
- * @param prep          The profile to use
- * @param src           Pointer to UChar buffer containing the string to prepare
- * @param srcLength     Number of characters in the source string
- * @param dest          Pointer to the destination buffer to receive the output
- * @param destCapacity  The capacity of destination array
- * @param options       A bit set of options:
- *
- *  - USPREP_DEFAULT            Prohibit processing of unassigned code points in the input
- *
- *  - USPREP_ALLOW_UNASSIGNED   Treat the unassigned code points are in the input
- *                              as normal Unicode code points.
- *
- * @param parseError        Pointer to UParseError struct to receive information on position
- *                          of error if an error is encountered. Can be NULL.
- * @param status            ICU in/out error code parameter.
- *                          U_INVALID_CHAR_FOUND if src contains
- *                          unmatched single surrogates.
- *                          U_INDEX_OUTOFBOUNDS_ERROR if src contains
- *                          too many code points.
- *                          U_BUFFER_OVERFLOW_ERROR if destCapacity is not enough
- * @return The number of UChars in the destination buffer
- * @stable ICU 2.8
- */
-
-U_CAPI int32_t U_EXPORT2
-usprep_prepare(   const UStringPrepProfile* prep,
-                  const UChar* src, int32_t srcLength,
-                  UChar* dest, int32_t destCapacity,
-                  int32_t options,
-                  UParseError* parseError,
-                  UErrorCode* status );
-
-
-#endif /* #if !UCONFIG_NO_IDNA */
-
-#endif
-=======
-// © 2016 and later: Unicode, Inc. and others.
-// License & terms of use: http://www.unicode.org/copyright.html
-/*
- *******************************************************************************
- *
- *   Copyright (C) 2003-2014, International Business Machines
- *   Corporation and others.  All Rights Reserved.
- *
- *******************************************************************************
- *   file name:  usprep.h
- *   encoding:   UTF-8
- *   tab size:   8 (not used)
- *   indentation:4
- *
- *   created on: 2003jul2
- *   created by: Ram Viswanadha
- */
-
-#ifndef __USPREP_H__
-#define __USPREP_H__
-
-/**
- * \file 
- * \brief C API: Implements the StringPrep algorithm.
- */
-
-#include "unicode/utypes.h"
-
-#if U_SHOW_CPLUSPLUS_API
-#include "unicode/localpointer.h"
-#endif   // U_SHOW_CPLUSPLUS_API
-
-/**
- *
- * StringPrep API implements the StingPrep framework as described by RFC 3454.
- * StringPrep prepares Unicode strings for use in network protocols.
- * Profiles of StingPrep are set of rules and data according to with the
- * Unicode Strings are prepared. Each profiles contains tables which describe
- * how a code point should be treated. The tables are broadly classified into
- * <ul>
- *     <li> Unassigned Table: Contains code points that are unassigned 
- *          in the Unicode Version supported by StringPrep. Currently 
- *          RFC 3454 supports Unicode 3.2. </li>
- *     <li> Prohibited Table: Contains code points that are prohibited from
- *          the output of the StringPrep processing function. </li>
- *     <li> Mapping Table: Contains code points that are deleted from the output or case mapped. </li>
- * </ul>
- * 
- * The procedure for preparing Unicode strings:
- * <ol>
- *      <li> Map: For each character in the input, check if it has a mapping
- *           and, if so, replace it with its mapping. </li>
- *      <li> Normalize: Possibly normalize the result of step 1 using Unicode
- *           normalization. </li>
- *      <li> Prohibit: Check for any characters that are not allowed in the
- *        output.  If any are found, return an error.</li>
- *      <li> Check bidi: Possibly check for right-to-left characters, and if
- *           any are found, make sure that the whole string satisfies the
- *           requirements for bidirectional strings.  If the string does not
- *           satisfy the requirements for bidirectional strings, return an
- *           error.  </li>
- * </ol>
- * @author Ram Viswanadha
- */
-#if !UCONFIG_NO_IDNA
-
-#include "unicode/parseerr.h"
-
-/**
- * The StringPrep profile
- * @stable ICU 2.8
- */
-typedef struct UStringPrepProfile UStringPrepProfile;
-
-
-/** 
- * Option to prohibit processing of unassigned code points in the input
- * 
- * @see  usprep_prepare
- * @stable ICU 2.8
- */
-#define USPREP_DEFAULT 0x0000
-
-/** 
- * Option to allow processing of unassigned code points in the input
- * 
- * @see  usprep_prepare
- * @stable ICU 2.8
- */
-#define USPREP_ALLOW_UNASSIGNED 0x0001
-
-/**
- * enums for the standard stringprep profile types
- * supported by usprep_openByType.
- * @see usprep_openByType
- * @stable ICU 4.2
- */
-typedef enum UStringPrepProfileType {
-    /**
-     * RFC3491 Nameprep
-     * @stable ICU 4.2
-     */
-    USPREP_RFC3491_NAMEPREP,
-    /**
-     * RFC3530 nfs4_cs_prep
-     * @stable ICU 4.2
-     */
-	USPREP_RFC3530_NFS4_CS_PREP,
-    /**
-     * RFC3530 nfs4_cs_prep with case insensitive option
-     * @stable ICU 4.2
-     */
-	USPREP_RFC3530_NFS4_CS_PREP_CI,
-    /**
-     * RFC3530 nfs4_cis_prep
-     * @stable ICU 4.2
-     */
-	USPREP_RFC3530_NFS4_CIS_PREP,
-    /**
-     * RFC3530 nfs4_mixed_prep for prefix
-     * @stable ICU 4.2
-     */
-	USPREP_RFC3530_NFS4_MIXED_PREP_PREFIX,
-    /**
-     * RFC3530 nfs4_mixed_prep for suffix
-     * @stable ICU 4.2
-     */
-	USPREP_RFC3530_NFS4_MIXED_PREP_SUFFIX,
-    /**
-     * RFC3722 iSCSI
-     * @stable ICU 4.2
-     */
-	USPREP_RFC3722_ISCSI,
-    /**
-     * RFC3920 XMPP Nodeprep
-     * @stable ICU 4.2
-     */
-	USPREP_RFC3920_NODEPREP,
-    /**
-     * RFC3920 XMPP Resourceprep
-     * @stable ICU 4.2
-     */
-	USPREP_RFC3920_RESOURCEPREP,
-    /**
-     * RFC4011 Policy MIB Stringprep
-     * @stable ICU 4.2
-     */
-	USPREP_RFC4011_MIB,
-    /**
-     * RFC4013 SASLprep
-     * @stable ICU 4.2
-     */
-    USPREP_RFC4013_SASLPREP,
-    /**
-     * RFC4505 trace
-     * @stable ICU 4.2
-     */
-	USPREP_RFC4505_TRACE,
-    /**
-     * RFC4518 LDAP
-     * @stable ICU 4.2
-     */
-	USPREP_RFC4518_LDAP,
-    /**
-     * RFC4518 LDAP for case ignore, numeric and stored prefix
-     * matching rules
-     * @stable ICU 4.2
-     */
-	USPREP_RFC4518_LDAP_CI
-} UStringPrepProfileType;
-
-/**
- * Creates a StringPrep profile from the data file.
- *
- * @param path      string containing the full path pointing to the directory
- *                  where the profile reside followed by the package name
- *                  e.g. "/usr/resource/my_app/profiles/mydata" on a Unix system.
- *                  if NULL, ICU default data files will be used.
- * @param fileName  name of the profile file to be opened
- * @param status    ICU error code in/out parameter. Must not be NULL.
- *                  Must fulfill U_SUCCESS before the function call.
- * @return Pointer to UStringPrepProfile that is opened. Should be closed by
- * calling usprep_close()
- * @see usprep_close()
- * @stable ICU 2.8
- */
-U_CAPI UStringPrepProfile* U_EXPORT2
-usprep_open(const char* path, 
-            const char* fileName,
-            UErrorCode* status);
-
-/**
- * Creates a StringPrep profile for the specified profile type.
- *
- * @param type		The profile type
- * @param status    ICU error code in/out parameter. Must not be NULL.
- *                  Must fulfill U_SUCCESS before the function call.
- * @return          Pointer to UStringPrepProfile that is opened. Should be closed by
- *                  calling usprep_close()
- * @see usprep_close()
- * @stable ICU 4.2
- */
-U_CAPI UStringPrepProfile* U_EXPORT2
-usprep_openByType(UStringPrepProfileType type,
-				  UErrorCode* status);
-
-/**
- * Closes the profile
- * @param profile The profile to close
- * @stable ICU 2.8
- */
-U_CAPI void U_EXPORT2
-usprep_close(UStringPrepProfile* profile);
-
-#if U_SHOW_CPLUSPLUS_API
-
-U_NAMESPACE_BEGIN
-
-/**
- * \class LocalUStringPrepProfilePointer
- * "Smart pointer" class, closes a UStringPrepProfile via usprep_close().
- * For most methods see the LocalPointerBase base class.
- *
- * @see LocalPointerBase
- * @see LocalPointer
- * @stable ICU 4.4
- */
-U_DEFINE_LOCAL_OPEN_POINTER(LocalUStringPrepProfilePointer, UStringPrepProfile, usprep_close);
-
-U_NAMESPACE_END
-
-#endif
-
-/**
- * Prepare the input buffer for use in applications with the given profile. This operation maps, normalizes(NFKC),
- * checks for prohibited and BiDi characters in the order defined by RFC 3454
- * depending on the options specified in the profile.
- *
- * @param prep          The profile to use 
- * @param src           Pointer to UChar buffer containing the string to prepare
- * @param srcLength     Number of characters in the source string
- * @param dest          Pointer to the destination buffer to receive the output
- * @param destCapacity  The capacity of destination array
- * @param options       A bit set of options:
- *
- *  - USPREP_DEFAULT            Prohibit processing of unassigned code points in the input
- *
- *  - USPREP_ALLOW_UNASSIGNED   Treat the unassigned code points are in the input 
- *                              as normal Unicode code points.
- *
- * @param parseError        Pointer to UParseError struct to receive information on position 
- *                          of error if an error is encountered. Can be NULL.
- * @param status            ICU in/out error code parameter.
- *                          U_INVALID_CHAR_FOUND if src contains
- *                          unmatched single surrogates.
- *                          U_INDEX_OUTOFBOUNDS_ERROR if src contains
- *                          too many code points.
- *                          U_BUFFER_OVERFLOW_ERROR if destCapacity is not enough
- * @return The number of UChars in the destination buffer
- * @stable ICU 2.8
- */
-
-U_CAPI int32_t U_EXPORT2
-usprep_prepare(   const UStringPrepProfile* prep,
-                  const UChar* src, int32_t srcLength, 
-                  UChar* dest, int32_t destCapacity,
-                  int32_t options,
-                  UParseError* parseError,
-                  UErrorCode* status );
-
-
-#endif /* #if !UCONFIG_NO_IDNA */
-
-#endif
->>>>>>> a8a80be5
+// © 2016 and later: Unicode, Inc. and others.
+// License & terms of use: http://www.unicode.org/copyright.html
+/*
+ *******************************************************************************
+ *
+ *   Copyright (C) 2003-2014, International Business Machines
+ *   Corporation and others.  All Rights Reserved.
+ *
+ *******************************************************************************
+ *   file name:  usprep.h
+ *   encoding:   UTF-8
+ *   tab size:   8 (not used)
+ *   indentation:4
+ *
+ *   created on: 2003jul2
+ *   created by: Ram Viswanadha
+ */
+
+#ifndef __USPREP_H__
+#define __USPREP_H__
+
+/**
+ * \file 
+ * \brief C API: Implements the StringPrep algorithm.
+ */
+
+#include "unicode/utypes.h"
+
+#if U_SHOW_CPLUSPLUS_API
+#include "unicode/localpointer.h"
+#endif   // U_SHOW_CPLUSPLUS_API
+
+/**
+ *
+ * StringPrep API implements the StingPrep framework as described by RFC 3454.
+ * StringPrep prepares Unicode strings for use in network protocols.
+ * Profiles of StingPrep are set of rules and data according to with the
+ * Unicode Strings are prepared. Each profiles contains tables which describe
+ * how a code point should be treated. The tables are broadly classified into
+ * <ul>
+ *     <li> Unassigned Table: Contains code points that are unassigned 
+ *          in the Unicode Version supported by StringPrep. Currently 
+ *          RFC 3454 supports Unicode 3.2. </li>
+ *     <li> Prohibited Table: Contains code points that are prohibited from
+ *          the output of the StringPrep processing function. </li>
+ *     <li> Mapping Table: Contains code points that are deleted from the output or case mapped. </li>
+ * </ul>
+ * 
+ * The procedure for preparing Unicode strings:
+ * <ol>
+ *      <li> Map: For each character in the input, check if it has a mapping
+ *           and, if so, replace it with its mapping. </li>
+ *      <li> Normalize: Possibly normalize the result of step 1 using Unicode
+ *           normalization. </li>
+ *      <li> Prohibit: Check for any characters that are not allowed in the
+ *        output.  If any are found, return an error.</li>
+ *      <li> Check bidi: Possibly check for right-to-left characters, and if
+ *           any are found, make sure that the whole string satisfies the
+ *           requirements for bidirectional strings.  If the string does not
+ *           satisfy the requirements for bidirectional strings, return an
+ *           error.  </li>
+ * </ol>
+ * @author Ram Viswanadha
+ */
+#if !UCONFIG_NO_IDNA
+
+#include "unicode/parseerr.h"
+
+/**
+ * The StringPrep profile
+ * @stable ICU 2.8
+ */
+typedef struct UStringPrepProfile UStringPrepProfile;
+
+
+/** 
+ * Option to prohibit processing of unassigned code points in the input
+ * 
+ * @see  usprep_prepare
+ * @stable ICU 2.8
+ */
+#define USPREP_DEFAULT 0x0000
+
+/** 
+ * Option to allow processing of unassigned code points in the input
+ * 
+ * @see  usprep_prepare
+ * @stable ICU 2.8
+ */
+#define USPREP_ALLOW_UNASSIGNED 0x0001
+
+/**
+ * enums for the standard stringprep profile types
+ * supported by usprep_openByType.
+ * @see usprep_openByType
+ * @stable ICU 4.2
+ */
+typedef enum UStringPrepProfileType {
+    /**
+     * RFC3491 Nameprep
+     * @stable ICU 4.2
+     */
+    USPREP_RFC3491_NAMEPREP,
+    /**
+     * RFC3530 nfs4_cs_prep
+     * @stable ICU 4.2
+     */
+	USPREP_RFC3530_NFS4_CS_PREP,
+    /**
+     * RFC3530 nfs4_cs_prep with case insensitive option
+     * @stable ICU 4.2
+     */
+	USPREP_RFC3530_NFS4_CS_PREP_CI,
+    /**
+     * RFC3530 nfs4_cis_prep
+     * @stable ICU 4.2
+     */
+	USPREP_RFC3530_NFS4_CIS_PREP,
+    /**
+     * RFC3530 nfs4_mixed_prep for prefix
+     * @stable ICU 4.2
+     */
+	USPREP_RFC3530_NFS4_MIXED_PREP_PREFIX,
+    /**
+     * RFC3530 nfs4_mixed_prep for suffix
+     * @stable ICU 4.2
+     */
+	USPREP_RFC3530_NFS4_MIXED_PREP_SUFFIX,
+    /**
+     * RFC3722 iSCSI
+     * @stable ICU 4.2
+     */
+	USPREP_RFC3722_ISCSI,
+    /**
+     * RFC3920 XMPP Nodeprep
+     * @stable ICU 4.2
+     */
+	USPREP_RFC3920_NODEPREP,
+    /**
+     * RFC3920 XMPP Resourceprep
+     * @stable ICU 4.2
+     */
+	USPREP_RFC3920_RESOURCEPREP,
+    /**
+     * RFC4011 Policy MIB Stringprep
+     * @stable ICU 4.2
+     */
+	USPREP_RFC4011_MIB,
+    /**
+     * RFC4013 SASLprep
+     * @stable ICU 4.2
+     */
+    USPREP_RFC4013_SASLPREP,
+    /**
+     * RFC4505 trace
+     * @stable ICU 4.2
+     */
+	USPREP_RFC4505_TRACE,
+    /**
+     * RFC4518 LDAP
+     * @stable ICU 4.2
+     */
+	USPREP_RFC4518_LDAP,
+    /**
+     * RFC4518 LDAP for case ignore, numeric and stored prefix
+     * matching rules
+     * @stable ICU 4.2
+     */
+	USPREP_RFC4518_LDAP_CI
+} UStringPrepProfileType;
+
+/**
+ * Creates a StringPrep profile from the data file.
+ *
+ * @param path      string containing the full path pointing to the directory
+ *                  where the profile reside followed by the package name
+ *                  e.g. "/usr/resource/my_app/profiles/mydata" on a Unix system.
+ *                  if NULL, ICU default data files will be used.
+ * @param fileName  name of the profile file to be opened
+ * @param status    ICU error code in/out parameter. Must not be NULL.
+ *                  Must fulfill U_SUCCESS before the function call.
+ * @return Pointer to UStringPrepProfile that is opened. Should be closed by
+ * calling usprep_close()
+ * @see usprep_close()
+ * @stable ICU 2.8
+ */
+U_CAPI UStringPrepProfile* U_EXPORT2
+usprep_open(const char* path, 
+            const char* fileName,
+            UErrorCode* status);
+
+/**
+ * Creates a StringPrep profile for the specified profile type.
+ *
+ * @param type		The profile type
+ * @param status    ICU error code in/out parameter. Must not be NULL.
+ *                  Must fulfill U_SUCCESS before the function call.
+ * @return          Pointer to UStringPrepProfile that is opened. Should be closed by
+ *                  calling usprep_close()
+ * @see usprep_close()
+ * @stable ICU 4.2
+ */
+U_CAPI UStringPrepProfile* U_EXPORT2
+usprep_openByType(UStringPrepProfileType type,
+				  UErrorCode* status);
+
+/**
+ * Closes the profile
+ * @param profile The profile to close
+ * @stable ICU 2.8
+ */
+U_CAPI void U_EXPORT2
+usprep_close(UStringPrepProfile* profile);
+
+#if U_SHOW_CPLUSPLUS_API
+
+U_NAMESPACE_BEGIN
+
+/**
+ * \class LocalUStringPrepProfilePointer
+ * "Smart pointer" class, closes a UStringPrepProfile via usprep_close().
+ * For most methods see the LocalPointerBase base class.
+ *
+ * @see LocalPointerBase
+ * @see LocalPointer
+ * @stable ICU 4.4
+ */
+U_DEFINE_LOCAL_OPEN_POINTER(LocalUStringPrepProfilePointer, UStringPrepProfile, usprep_close);
+
+U_NAMESPACE_END
+
+#endif
+
+/**
+ * Prepare the input buffer for use in applications with the given profile. This operation maps, normalizes(NFKC),
+ * checks for prohibited and BiDi characters in the order defined by RFC 3454
+ * depending on the options specified in the profile.
+ *
+ * @param prep          The profile to use 
+ * @param src           Pointer to UChar buffer containing the string to prepare
+ * @param srcLength     Number of characters in the source string
+ * @param dest          Pointer to the destination buffer to receive the output
+ * @param destCapacity  The capacity of destination array
+ * @param options       A bit set of options:
+ *
+ *  - USPREP_DEFAULT            Prohibit processing of unassigned code points in the input
+ *
+ *  - USPREP_ALLOW_UNASSIGNED   Treat the unassigned code points are in the input 
+ *                              as normal Unicode code points.
+ *
+ * @param parseError        Pointer to UParseError struct to receive information on position 
+ *                          of error if an error is encountered. Can be NULL.
+ * @param status            ICU in/out error code parameter.
+ *                          U_INVALID_CHAR_FOUND if src contains
+ *                          unmatched single surrogates.
+ *                          U_INDEX_OUTOFBOUNDS_ERROR if src contains
+ *                          too many code points.
+ *                          U_BUFFER_OVERFLOW_ERROR if destCapacity is not enough
+ * @return The number of UChars in the destination buffer
+ * @stable ICU 2.8
+ */
+
+U_CAPI int32_t U_EXPORT2
+usprep_prepare(   const UStringPrepProfile* prep,
+                  const UChar* src, int32_t srcLength, 
+                  UChar* dest, int32_t destCapacity,
+                  int32_t options,
+                  UParseError* parseError,
+                  UErrorCode* status );
+
+
+#endif /* #if !UCONFIG_NO_IDNA */
+
+#endif