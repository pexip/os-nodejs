<<<<<<< HEAD
// © 2016 and later: Unicode, Inc. and others.
// License & terms of use: http://www.unicode.org/copyright.html
/*
******************************************************************************
* Copyright (C) 1996-2015, International Business Machines Corporation and others.
* All Rights Reserved.
******************************************************************************
*/

#ifndef UBRK_H
#define UBRK_H

#include "unicode/utypes.h"
#include "unicode/uloc.h"
#include "unicode/utext.h"

#if U_SHOW_CPLUSPLUS_API
#include "unicode/localpointer.h"
#endif   // U_SHOW_CPLUSPLUS_API

/**
 * A text-break iterator.
 *  For usage in C programs.
 */
#ifndef UBRK_TYPEDEF_UBREAK_ITERATOR
#   define UBRK_TYPEDEF_UBREAK_ITERATOR
    /**
     *  Opaque type representing an ICU Break iterator object.
     *  @stable ICU 2.0
     */
    typedef struct UBreakIterator UBreakIterator;
#endif

#if !UCONFIG_NO_BREAK_ITERATION

#include "unicode/parseerr.h"

/**
 * \file
 * \brief C API: BreakIterator
 *
 * <h2> BreakIterator C API </h2>
 *
 * The BreakIterator C API defines  methods for finding the location
 * of boundaries in text. Pointer to a UBreakIterator maintain a
 * current position and scan over text returning the index of characters
 * where boundaries occur.
 * <p>
 * Line boundary analysis determines where a text string can be broken
 * when line-wrapping. The mechanism correctly handles punctuation and
 * hyphenated words.
 * <p>
 * Note: The locale keyword "lb" can be used to modify line break
 * behavior according to the CSS level 3 line-break options, see
 * <http://dev.w3.org/csswg/css-text/#line-breaking>. For example:
 * "ja@lb=strict", "zh@lb=loose".
 * <p>
 * Sentence boundary analysis allows selection with correct
 * interpretation of periods within numbers and abbreviations, and
 * trailing punctuation marks such as quotation marks and parentheses.
 * <p>
 * Note: The locale keyword "ss" can be used to enable use of
 * segmentation suppression data (preventing breaks in English after
 * abbreviations such as "Mr." or "Est.", for example), as follows:
 * "en@ss=standard".
 * <p>
 * Word boundary analysis is used by search and replace functions, as
 * well as within text editing applications that allow the user to
 * select words with a double click. Word selection provides correct
 * interpretation of punctuation marks within and following
 * words. Characters that are not part of a word, such as symbols or
 * punctuation marks, have word-breaks on both sides.
 * <p>
 * Character boundary analysis identifies the boundaries of
 * "Extended Grapheme Clusters", which are groupings of codepoints
 * that should be treated as character-like units for many text operations.
 * Please see Unicode Standard Annex #29, Unicode Text Segmentation,
 * http://www.unicode.org/reports/tr29/ for additional information
 * on grapheme clusters and guidelines on their use.
 * <p>
 * Title boundary analysis locates all positions,
 * typically starts of words, that should be set to Title Case
 * when title casing the text.
 * <p>
 * The text boundary positions are found according to the rules
 * described in Unicode Standard Annex #29, Text Boundaries, and
 * Unicode Standard Annex #14, Line Breaking Properties.  These
 * are available at http://www.unicode.org/reports/tr14/ and
 * http://www.unicode.org/reports/tr29/.
 * <p>
 * In addition to the plain C API defined in this header file, an
 * object oriented C++ API with equivalent functionality is defined in the
 * file brkiter.h.
 * <p>
 * Code snippets illustrating the use of the Break Iterator APIs
 * are available in the ICU User Guide,
 * http://icu-project.org/userguide/boundaryAnalysis.html
 * and in the sample program icu/source/samples/break/break.cpp
 */

/** The possible types of text boundaries.  @stable ICU 2.0 */
typedef enum UBreakIteratorType {
  /** Character breaks  @stable ICU 2.0 */
  UBRK_CHARACTER = 0,
  /** Word breaks @stable ICU 2.0 */
  UBRK_WORD = 1,
  /** Line breaks @stable ICU 2.0 */
  UBRK_LINE = 2,
  /** Sentence breaks @stable ICU 2.0 */
  UBRK_SENTENCE = 3,

#ifndef U_HIDE_DEPRECATED_API
  /**
   * Title Case breaks
   * The iterator created using this type locates title boundaries as described for
   * Unicode 3.2 only. For Unicode 4.0 and above title boundary iteration,
   * please use Word Boundary iterator.
   *
   * @deprecated ICU 2.8 Use the word break iterator for titlecasing for Unicode 4 and later.
   */
  UBRK_TITLE = 4,
    /**
     * One more than the highest normal UBreakIteratorType value.
     * @deprecated ICU 58 The numeric value may change over time, see ICU ticket #12420.
     */
    UBRK_COUNT = 5
#endif  // U_HIDE_DEPRECATED_API
} UBreakIteratorType;

/** Value indicating all text boundaries have been returned.
 *  @stable ICU 2.0
 */
#define UBRK_DONE ((int32_t) -1)


/**
 *  Enum constants for the word break tags returned by
 *  getRuleStatus().  A range of values is defined for each category of
 *  word, to allow for further subdivisions of a category in future releases.
 *  Applications should check for tag values falling within the range, rather
 *  than for single individual values.
 *
 * The numeric values of all of these constants are stable (will not change).
 *
 * @stable ICU 2.2
*/
typedef enum UWordBreak {
    /** Tag value for "words" that do not fit into any of other categories.
     *  Includes spaces and most punctuation. */
    UBRK_WORD_NONE           = 0,
    /** Upper bound for tags for uncategorized words. */
    UBRK_WORD_NONE_LIMIT     = 100,
    /** Tag value for words that appear to be numbers, lower limit.    */
    UBRK_WORD_NUMBER         = 100,
    /** Tag value for words that appear to be numbers, upper limit.    */
    UBRK_WORD_NUMBER_LIMIT   = 200,
    /** Tag value for words that contain letters, excluding
     *  hiragana, katakana or ideographic characters, lower limit.    */
    UBRK_WORD_LETTER         = 200,
    /** Tag value for words containing letters, upper limit  */
    UBRK_WORD_LETTER_LIMIT   = 300,
    /** Tag value for words containing kana characters, lower limit */
    UBRK_WORD_KANA           = 300,
    /** Tag value for words containing kana characters, upper limit */
    UBRK_WORD_KANA_LIMIT     = 400,
    /** Tag value for words containing ideographic characters, lower limit */
    UBRK_WORD_IDEO           = 400,
    /** Tag value for words containing ideographic characters, upper limit */
    UBRK_WORD_IDEO_LIMIT     = 500
} UWordBreak;

/**
 *  Enum constants for the line break tags returned by getRuleStatus().
 *  A range of values is defined for each category of
 *  word, to allow for further subdivisions of a category in future releases.
 *  Applications should check for tag values falling within the range, rather
 *  than for single individual values.
 *
 * The numeric values of all of these constants are stable (will not change).
 *
 * @stable ICU 2.8
*/
typedef enum ULineBreakTag {
    /** Tag value for soft line breaks, positions at which a line break
      *  is acceptable but not required                */
    UBRK_LINE_SOFT            = 0,
    /** Upper bound for soft line breaks.              */
    UBRK_LINE_SOFT_LIMIT      = 100,
    /** Tag value for a hard, or mandatory line break  */
    UBRK_LINE_HARD            = 100,
    /** Upper bound for hard line breaks.              */
    UBRK_LINE_HARD_LIMIT      = 200
} ULineBreakTag;



/**
 *  Enum constants for the sentence break tags returned by getRuleStatus().
 *  A range of values is defined for each category of
 *  sentence, to allow for further subdivisions of a category in future releases.
 *  Applications should check for tag values falling within the range, rather
 *  than for single individual values.
 *
 * The numeric values of all of these constants are stable (will not change).
 *
 * @stable ICU 2.8
*/
typedef enum USentenceBreakTag {
    /** Tag value for for sentences  ending with a sentence terminator
      * ('.', '?', '!', etc.) character, possibly followed by a
      * hard separator (CR, LF, PS, etc.)
      */
    UBRK_SENTENCE_TERM       = 0,
    /** Upper bound for tags for sentences ended by sentence terminators.    */
    UBRK_SENTENCE_TERM_LIMIT = 100,
    /** Tag value for for sentences that do not contain an ending
      * sentence terminator ('.', '?', '!', etc.) character, but
      * are ended only by a hard separator (CR, LF, PS, etc.) or end of input.
      */
    UBRK_SENTENCE_SEP        = 100,
    /** Upper bound for tags for sentences ended by a separator.              */
    UBRK_SENTENCE_SEP_LIMIT  = 200
    /** Tag value for a hard, or mandatory line break  */
} USentenceBreakTag;


/**
 * Open a new UBreakIterator for locating text boundaries for a specified locale.
 * A UBreakIterator may be used for detecting character, line, word,
 * and sentence breaks in text.
 * @param type The type of UBreakIterator to open: one of UBRK_CHARACTER, UBRK_WORD,
 * UBRK_LINE, UBRK_SENTENCE
 * @param locale The locale specifying the text-breaking conventions. Note that
 * locale keys such as "lb" and "ss" may be used to modify text break behavior,
 * see general discussion of BreakIterator C API.
 * @param text The text to be iterated over. May be null, in which case ubrk_setText() is
 *        used to specify the text to be iterated.
 * @param textLength The number of characters in text, or -1 if null-terminated.
 * @param status A UErrorCode to receive any errors.
 * @return A UBreakIterator for the specified locale.
 * @see ubrk_openRules
 * @stable ICU 2.0
 */
U_CAPI UBreakIterator* U_EXPORT2
ubrk_open(UBreakIteratorType type,
      const char *locale,
      const UChar *text,
      int32_t textLength,
      UErrorCode *status);

/**
 * Open a new UBreakIterator for locating text boundaries using specified breaking rules.
 * The rule syntax is ... (TBD)
 * @param rules A set of rules specifying the text breaking conventions.
 * @param rulesLength The number of characters in rules, or -1 if null-terminated.
 * @param text The text to be iterated over.  May be null, in which case ubrk_setText() is
 *        used to specify the text to be iterated.
 * @param textLength The number of characters in text, or -1 if null-terminated.
 * @param parseErr   Receives position and context information for any syntax errors
 *                   detected while parsing the rules.
 * @param status A UErrorCode to receive any errors.
 * @return A UBreakIterator for the specified rules.
 * @see ubrk_open
 * @stable ICU 2.2
 */
U_CAPI UBreakIterator* U_EXPORT2
ubrk_openRules(const UChar     *rules,
               int32_t         rulesLength,
               const UChar     *text,
               int32_t          textLength,
               UParseError     *parseErr,
               UErrorCode      *status);

/**
 * Open a new UBreakIterator for locating text boundaries using precompiled binary rules.
 * Opening a UBreakIterator this way is substantially faster than using ubrk_openRules.
 * Binary rules may be obtained using ubrk_getBinaryRules. The compiled rules are not
 * compatible across different major versions of ICU, nor across platforms of different
 * endianness or different base character set family (ASCII vs EBCDIC).
 * @param binaryRules A set of compiled binary rules specifying the text breaking
 *                    conventions. Ownership of the storage containing the compiled
 *                    rules remains with the caller of this function. The compiled
 *                    rules must not be modified or deleted during the life of the
 *                    break iterator.
 * @param rulesLength The length of binaryRules in bytes; must be >= 0.
 * @param text        The text to be iterated over.  May be null, in which case
 *                    ubrk_setText() is used to specify the text to be iterated.
 * @param textLength  The number of characters in text, or -1 if null-terminated.
 * @param status      Pointer to UErrorCode to receive any errors.
 * @return            UBreakIterator for the specified rules.
 * @see ubrk_getBinaryRules
 * @stable ICU 59
 */
U_CAPI UBreakIterator* U_EXPORT2
ubrk_openBinaryRules(const uint8_t *binaryRules, int32_t rulesLength,
                     const UChar *  text, int32_t textLength,
                     UErrorCode *   status);

#ifndef U_HIDE_DEPRECATED_API

/**
 * Thread safe cloning operation
 * @param bi iterator to be cloned
 * @param stackBuffer <em>Deprecated functionality as of ICU 52, use NULL.</em><br>
 *  user allocated space for the new clone. If NULL new memory will be allocated.
 *  If buffer is not large enough, new memory will be allocated.
 *  Clients can use the U_BRK_SAFECLONE_BUFFERSIZE.
 * @param pBufferSize <em>Deprecated functionality as of ICU 52, use NULL or 1.</em><br>
 *  pointer to size of allocated space.
 *  If *pBufferSize == 0, a sufficient size for use in cloning will
 *  be returned ('pre-flighting')
 *  If *pBufferSize is not enough for a stack-based safe clone,
 *  new memory will be allocated.
 * @param status to indicate whether the operation went on smoothly or there were errors
 *  An informational status value, U_SAFECLONE_ALLOCATED_ERROR, is used if any allocations were necessary.
 * @return pointer to the new clone
 * @deprecated ICU 69 Use ubrk_clone() instead.
 */
U_CAPI UBreakIterator * U_EXPORT2
ubrk_safeClone(
          const UBreakIterator *bi,
          void *stackBuffer,
          int32_t *pBufferSize,
          UErrorCode *status);

#endif /* U_HIDE_DEPRECATED_API */

#ifndef U_HIDE_DRAFT_API

/**
 * Thread safe cloning operation.
 * @param bi iterator to be cloned
 * @param status to indicate whether the operation went on smoothly or there were errors
 * @return pointer to the new clone
 * @draft ICU 69
 */
U_CAPI UBreakIterator * U_EXPORT2
ubrk_clone(const UBreakIterator *bi,
           UErrorCode *status);

#endif  // U_HIDE_DRAFT_API

#ifndef U_HIDE_DEPRECATED_API

/**
  * A recommended size (in bytes) for the memory buffer to be passed to ubrk_saveClone().
  * @deprecated ICU 52. Do not rely on ubrk_safeClone() cloning into any provided buffer.
  */
#define U_BRK_SAFECLONE_BUFFERSIZE 1

#endif /* U_HIDE_DEPRECATED_API */

/**
* Close a UBreakIterator.
* Once closed, a UBreakIterator may no longer be used.
* @param bi The break iterator to close.
 * @stable ICU 2.0
*/
U_CAPI void U_EXPORT2
ubrk_close(UBreakIterator *bi);

#if U_SHOW_CPLUSPLUS_API

U_NAMESPACE_BEGIN

/**
 * \class LocalUBreakIteratorPointer
 * "Smart pointer" class, closes a UBreakIterator via ubrk_close().
 * For most methods see the LocalPointerBase base class.
 *
 * @see LocalPointerBase
 * @see LocalPointer
 * @stable ICU 4.4
 */
U_DEFINE_LOCAL_OPEN_POINTER(LocalUBreakIteratorPointer, UBreakIterator, ubrk_close);

U_NAMESPACE_END

#endif

/**
 * Sets an existing iterator to point to a new piece of text.
 * The break iterator retains a pointer to the supplied text.
 * The caller must not modify or delete the text while the BreakIterator
 * retains the reference.
 *
 * @param bi The iterator to use
 * @param text The text to be set
 * @param textLength The length of the text
 * @param status The error code
 * @stable ICU 2.0
 */
U_CAPI void U_EXPORT2
ubrk_setText(UBreakIterator* bi,
             const UChar*    text,
             int32_t         textLength,
             UErrorCode*     status);


/**
 * Sets an existing iterator to point to a new piece of text.
 *
 * All index positions returned by break iterator functions are
 * native indices from the UText. For example, when breaking UTF-8
 * encoded text, the break positions returned by \ref ubrk_next, \ref ubrk_previous, etc.
 * will be UTF-8 string indices, not UTF-16 positions.
 *
 * @param bi The iterator to use
 * @param text The text to be set.
 *             This function makes a shallow clone of the supplied UText.  This means
 *             that the caller is free to immediately close or otherwise reuse the
 *             UText that was passed as a parameter, but that the underlying text itself
 *             must not be altered while being referenced by the break iterator.
 * @param status The error code
 * @stable ICU 3.4
 */
U_CAPI void U_EXPORT2
ubrk_setUText(UBreakIterator* bi,
             UText*          text,
             UErrorCode*     status);



/**
 * Determine the most recently-returned text boundary.
 *
 * @param bi The break iterator to use.
 * @return The character index most recently returned by \ref ubrk_next, \ref ubrk_previous,
 * \ref ubrk_first, or \ref ubrk_last.
 * @stable ICU 2.0
 */
U_CAPI int32_t U_EXPORT2
ubrk_current(const UBreakIterator *bi);

/**
 * Advance the iterator to the boundary following the current boundary.
 *
 * @param bi The break iterator to use.
 * @return The character index of the next text boundary, or UBRK_DONE
 * if all text boundaries have been returned.
 * @see ubrk_previous
 * @stable ICU 2.0
 */
U_CAPI int32_t U_EXPORT2
ubrk_next(UBreakIterator *bi);

/**
 * Set the iterator position to the boundary preceding the current boundary.
 *
 * @param bi The break iterator to use.
 * @return The character index of the preceding text boundary, or UBRK_DONE
 * if all text boundaries have been returned.
 * @see ubrk_next
 * @stable ICU 2.0
 */
U_CAPI int32_t U_EXPORT2
ubrk_previous(UBreakIterator *bi);

/**
 * Set the iterator position to zero, the start of the text being scanned.
 * @param bi The break iterator to use.
 * @return The new iterator position (zero).
 * @see ubrk_last
 * @stable ICU 2.0
 */
U_CAPI int32_t U_EXPORT2
ubrk_first(UBreakIterator *bi);

/**
 * Set the iterator position to the index immediately <EM>beyond</EM> the last character in the text being scanned.
 * This is not the same as the last character.
 * @param bi The break iterator to use.
 * @return The character offset immediately <EM>beyond</EM> the last character in the
 * text being scanned.
 * @see ubrk_first
 * @stable ICU 2.0
 */
U_CAPI int32_t U_EXPORT2
ubrk_last(UBreakIterator *bi);

/**
 * Set the iterator position to the first boundary preceding the specified offset.
 * The new position is always smaller than offset, or UBRK_DONE.
 * @param bi The break iterator to use.
 * @param offset The offset to begin scanning.
 * @return The text boundary preceding offset, or UBRK_DONE.
 * @see ubrk_following
 * @stable ICU 2.0
 */
U_CAPI int32_t U_EXPORT2
ubrk_preceding(UBreakIterator *bi,
           int32_t offset);

/**
 * Advance the iterator to the first boundary following the specified offset.
 * The value returned is always greater than offset, or UBRK_DONE.
 * @param bi The break iterator to use.
 * @param offset The offset to begin scanning.
 * @return The text boundary following offset, or UBRK_DONE.
 * @see ubrk_preceding
 * @stable ICU 2.0
 */
U_CAPI int32_t U_EXPORT2
ubrk_following(UBreakIterator *bi,
           int32_t offset);

/**
* Get a locale for which text breaking information is available.
* A UBreakIterator in a locale returned by this function will perform the correct
* text breaking for the locale.
* @param index The index of the desired locale.
* @return A locale for which number text breaking information is available, or 0 if none.
* @see ubrk_countAvailable
* @stable ICU 2.0
*/
U_CAPI const char* U_EXPORT2
ubrk_getAvailable(int32_t index);

/**
* Determine how many locales have text breaking information available.
* This function is most useful as determining the loop ending condition for
* calls to \ref ubrk_getAvailable.
* @return The number of locales for which text breaking information is available.
* @see ubrk_getAvailable
* @stable ICU 2.0
*/
U_CAPI int32_t U_EXPORT2
ubrk_countAvailable(void);


/**
* Returns true if the specified position is a boundary position.  As a side
* effect, leaves the iterator pointing to the first boundary position at
* or after "offset".
* @param bi The break iterator to use.
* @param offset the offset to check.
* @return True if "offset" is a boundary position.
* @stable ICU 2.0
*/
U_CAPI  UBool U_EXPORT2
ubrk_isBoundary(UBreakIterator *bi, int32_t offset);

/**
 * Return the status from the break rule that determined the most recently
 * returned break position.  The values appear in the rule source
 * within brackets, {123}, for example.  For rules that do not specify a
 * status, a default value of 0 is returned.
 * <p>
 * For word break iterators, the possible values are defined in enum UWordBreak.
 * @stable ICU 2.2
 */
U_CAPI  int32_t U_EXPORT2
ubrk_getRuleStatus(UBreakIterator *bi);

/**
 * Get the statuses from the break rules that determined the most recently
 * returned break position.  The values appear in the rule source
 * within brackets, {123}, for example.  The default status value for rules
 * that do not explicitly provide one is zero.
 * <p>
 * For word break iterators, the possible values are defined in enum UWordBreak.
 * @param bi        The break iterator to use
 * @param fillInVec an array to be filled in with the status values.
 * @param capacity  the length of the supplied vector.  A length of zero causes
 *                  the function to return the number of status values, in the
 *                  normal way, without attempting to store any values.
 * @param status    receives error codes.
 * @return          The number of rule status values from rules that determined
 *                  the most recent boundary returned by the break iterator.
 * @stable ICU 3.0
 */
U_CAPI  int32_t U_EXPORT2
ubrk_getRuleStatusVec(UBreakIterator *bi, int32_t *fillInVec, int32_t capacity, UErrorCode *status);

/**
 * Return the locale of the break iterator. You can choose between the valid and
 * the actual locale.
 * @param bi break iterator
 * @param type locale type (valid or actual)
 * @param status error code
 * @return locale string
 * @stable ICU 2.8
 */
U_CAPI const char* U_EXPORT2
ubrk_getLocaleByType(const UBreakIterator *bi, ULocDataLocaleType type, UErrorCode* status);

/**
  *  Set the subject text string upon which the break iterator is operating
  *  without changing any other aspect of the state.
  *  The new and previous text strings must have the same content.
  *
  *  This function is intended for use in environments where ICU is operating on
  *  strings that may move around in memory.  It provides a mechanism for notifying
  *  ICU that the string has been relocated, and providing a new UText to access the
  *  string in its new position.
  *
  *  Note that the break iterator never copies the underlying text
  *  of a string being processed, but always operates directly on the original text
  *  provided by the user. Refreshing simply drops the references to the old text
  *  and replaces them with references to the new.
  *
  *  Caution:  this function is normally used only by very specialized
  *            system-level code.   One example use case is with garbage collection
  *            that moves the text in memory.
  *
  * @param bi         The break iterator.
  * @param text       The new (moved) text string.
  * @param status     Receives errors detected by this function.
  *
  * @stable ICU 49
  */
U_CAPI void U_EXPORT2
ubrk_refreshUText(UBreakIterator *bi,
                       UText          *text,
                       UErrorCode     *status);


/**
 * Get a compiled binary version of the rules specifying the behavior of a UBreakIterator.
 * The binary rules may be used with ubrk_openBinaryRules to open a new UBreakIterator
 * more quickly than using ubrk_openRules. The compiled rules are not compatible across
 * different major versions of ICU, nor across platforms of different endianness or
 * different base character set family (ASCII vs EBCDIC). Supports preflighting (with
 * binaryRules=NULL and rulesCapacity=0) to get the rules length without copying them to
 * the binaryRules buffer. However, whether preflighting or not, if the actual length
 * is greater than INT32_MAX, then the function returns 0 and sets *status to
 * U_INDEX_OUTOFBOUNDS_ERROR.

 * @param bi            The break iterator to use.
 * @param binaryRules   Buffer to receive the compiled binary rules; set to NULL for
 *                      preflighting.
 * @param rulesCapacity Capacity (in bytes) of the binaryRules buffer; set to 0 for
 *                      preflighting. Must be >= 0.
 * @param status        Pointer to UErrorCode to receive any errors, such as
 *                      U_BUFFER_OVERFLOW_ERROR, U_INDEX_OUTOFBOUNDS_ERROR, or
 *                      U_ILLEGAL_ARGUMENT_ERROR.
 * @return              The actual byte length of the binary rules, if <= INT32_MAX;
 *                      otherwise 0. If not preflighting and this is larger than
 *                      rulesCapacity, *status will be set to an error.
 * @see ubrk_openBinaryRules
 * @stable ICU 59
 */
U_CAPI int32_t U_EXPORT2
ubrk_getBinaryRules(UBreakIterator *bi,
                    uint8_t *       binaryRules, int32_t rulesCapacity,
                    UErrorCode *    status);

#endif /* #if !UCONFIG_NO_BREAK_ITERATION */

#endif
=======
// © 2016 and later: Unicode, Inc. and others.
// License & terms of use: http://www.unicode.org/copyright.html
/*
******************************************************************************
* Copyright (C) 1996-2015, International Business Machines Corporation and others.
* All Rights Reserved.
******************************************************************************
*/

#ifndef UBRK_H
#define UBRK_H

#include "unicode/utypes.h"
#include "unicode/uloc.h"
#include "unicode/utext.h"

#if U_SHOW_CPLUSPLUS_API
#include "unicode/localpointer.h"
#endif   // U_SHOW_CPLUSPLUS_API

/**
 * A text-break iterator.
 *  For usage in C programs.
 */
#ifndef UBRK_TYPEDEF_UBREAK_ITERATOR
#   define UBRK_TYPEDEF_UBREAK_ITERATOR
    /**
     *  Opaque type representing an ICU Break iterator object.
     *  @stable ICU 2.0
     */
    typedef struct UBreakIterator UBreakIterator;
#endif

#if !UCONFIG_NO_BREAK_ITERATION

#include "unicode/parseerr.h"

/**
 * \file
 * \brief C API: BreakIterator
 *
 * <h2> BreakIterator C API </h2>
 *
 * The BreakIterator C API defines  methods for finding the location
 * of boundaries in text. Pointer to a UBreakIterator maintain a
 * current position and scan over text returning the index of characters
 * where boundaries occur.
 * <p>
 * Line boundary analysis determines where a text string can be broken
 * when line-wrapping. The mechanism correctly handles punctuation and
 * hyphenated words.
 * <p>
 * Note: The locale keyword "lb" can be used to modify line break
 * behavior according to the CSS level 3 line-break options, see
 * <http://dev.w3.org/csswg/css-text/#line-breaking>. For example:
 * "ja@lb=strict", "zh@lb=loose".
 * <p>
 * Sentence boundary analysis allows selection with correct
 * interpretation of periods within numbers and abbreviations, and
 * trailing punctuation marks such as quotation marks and parentheses.
 * <p>
 * Note: The locale keyword "ss" can be used to enable use of
 * segmentation suppression data (preventing breaks in English after
 * abbreviations such as "Mr." or "Est.", for example), as follows:
 * "en@ss=standard".
 * <p>
 * Word boundary analysis is used by search and replace functions, as
 * well as within text editing applications that allow the user to
 * select words with a double click. Word selection provides correct
 * interpretation of punctuation marks within and following
 * words. Characters that are not part of a word, such as symbols or
 * punctuation marks, have word-breaks on both sides.
 * <p>
 * Character boundary analysis identifies the boundaries of
 * "Extended Grapheme Clusters", which are groupings of codepoints
 * that should be treated as character-like units for many text operations.
 * Please see Unicode Standard Annex #29, Unicode Text Segmentation,
 * http://www.unicode.org/reports/tr29/ for additional information
 * on grapheme clusters and guidelines on their use.
 * <p>
 * Title boundary analysis locates all positions,
 * typically starts of words, that should be set to Title Case
 * when title casing the text.
 * <p>
 * The text boundary positions are found according to the rules
 * described in Unicode Standard Annex #29, Text Boundaries, and
 * Unicode Standard Annex #14, Line Breaking Properties.  These
 * are available at http://www.unicode.org/reports/tr14/ and
 * http://www.unicode.org/reports/tr29/.
 * <p>
 * In addition to the plain C API defined in this header file, an
 * object oriented C++ API with equivalent functionality is defined in the
 * file brkiter.h.
 * <p>
 * Code snippets illustrating the use of the Break Iterator APIs
 * are available in the ICU User Guide,
 * https://unicode-org.github.io/icu/userguide/boundaryanalysis/
 * and in the sample program icu/source/samples/break/break.cpp
 */

/** The possible types of text boundaries.  @stable ICU 2.0 */
typedef enum UBreakIteratorType {
  /** Character breaks  @stable ICU 2.0 */
  UBRK_CHARACTER = 0,
  /** Word breaks @stable ICU 2.0 */
  UBRK_WORD = 1,
  /** Line breaks @stable ICU 2.0 */
  UBRK_LINE = 2,
  /** Sentence breaks @stable ICU 2.0 */
  UBRK_SENTENCE = 3,

#ifndef U_HIDE_DEPRECATED_API
  /**
   * Title Case breaks
   * The iterator created using this type locates title boundaries as described for
   * Unicode 3.2 only. For Unicode 4.0 and above title boundary iteration,
   * please use Word Boundary iterator.
   *
   * @deprecated ICU 2.8 Use the word break iterator for titlecasing for Unicode 4 and later.
   */
  UBRK_TITLE = 4,
    /**
     * One more than the highest normal UBreakIteratorType value.
     * @deprecated ICU 58 The numeric value may change over time, see ICU ticket #12420.
     */
    UBRK_COUNT = 5
#endif  // U_HIDE_DEPRECATED_API
} UBreakIteratorType;

/** Value indicating all text boundaries have been returned.
 *  @stable ICU 2.0
 */
#define UBRK_DONE ((int32_t) -1)


/**
 *  Enum constants for the word break tags returned by
 *  getRuleStatus().  A range of values is defined for each category of
 *  word, to allow for further subdivisions of a category in future releases.
 *  Applications should check for tag values falling within the range, rather
 *  than for single individual values.
 *
 * The numeric values of all of these constants are stable (will not change).
 *
 * @stable ICU 2.2
*/
typedef enum UWordBreak {
    /** Tag value for "words" that do not fit into any of other categories.
     *  Includes spaces and most punctuation. */
    UBRK_WORD_NONE           = 0,
    /** Upper bound for tags for uncategorized words. */
    UBRK_WORD_NONE_LIMIT     = 100,
    /** Tag value for words that appear to be numbers, lower limit.    */
    UBRK_WORD_NUMBER         = 100,
    /** Tag value for words that appear to be numbers, upper limit.    */
    UBRK_WORD_NUMBER_LIMIT   = 200,
    /** Tag value for words that contain letters, excluding
     *  hiragana, katakana or ideographic characters, lower limit.    */
    UBRK_WORD_LETTER         = 200,
    /** Tag value for words containing letters, upper limit  */
    UBRK_WORD_LETTER_LIMIT   = 300,
    /** Tag value for words containing kana characters, lower limit */
    UBRK_WORD_KANA           = 300,
    /** Tag value for words containing kana characters, upper limit */
    UBRK_WORD_KANA_LIMIT     = 400,
    /** Tag value for words containing ideographic characters, lower limit */
    UBRK_WORD_IDEO           = 400,
    /** Tag value for words containing ideographic characters, upper limit */
    UBRK_WORD_IDEO_LIMIT     = 500
} UWordBreak;

/**
 *  Enum constants for the line break tags returned by getRuleStatus().
 *  A range of values is defined for each category of
 *  word, to allow for further subdivisions of a category in future releases.
 *  Applications should check for tag values falling within the range, rather
 *  than for single individual values.
 *
 * The numeric values of all of these constants are stable (will not change).
 *
 * @stable ICU 2.8
*/
typedef enum ULineBreakTag {
    /** Tag value for soft line breaks, positions at which a line break
      *  is acceptable but not required                */
    UBRK_LINE_SOFT            = 0,
    /** Upper bound for soft line breaks.              */
    UBRK_LINE_SOFT_LIMIT      = 100,
    /** Tag value for a hard, or mandatory line break  */
    UBRK_LINE_HARD            = 100,
    /** Upper bound for hard line breaks.              */
    UBRK_LINE_HARD_LIMIT      = 200
} ULineBreakTag;



/**
 *  Enum constants for the sentence break tags returned by getRuleStatus().
 *  A range of values is defined for each category of
 *  sentence, to allow for further subdivisions of a category in future releases.
 *  Applications should check for tag values falling within the range, rather
 *  than for single individual values.
 *
 * The numeric values of all of these constants are stable (will not change).
 *
 * @stable ICU 2.8
*/
typedef enum USentenceBreakTag {
    /** Tag value for for sentences  ending with a sentence terminator
      * ('.', '?', '!', etc.) character, possibly followed by a
      * hard separator (CR, LF, PS, etc.)
      */
    UBRK_SENTENCE_TERM       = 0,
    /** Upper bound for tags for sentences ended by sentence terminators.    */
    UBRK_SENTENCE_TERM_LIMIT = 100,
    /** Tag value for for sentences that do not contain an ending
      * sentence terminator ('.', '?', '!', etc.) character, but
      * are ended only by a hard separator (CR, LF, PS, etc.) or end of input.
      */
    UBRK_SENTENCE_SEP        = 100,
    /** Upper bound for tags for sentences ended by a separator.              */
    UBRK_SENTENCE_SEP_LIMIT  = 200
    /** Tag value for a hard, or mandatory line break  */
} USentenceBreakTag;


/**
 * Open a new UBreakIterator for locating text boundaries for a specified locale.
 * A UBreakIterator may be used for detecting character, line, word,
 * and sentence breaks in text.
 * @param type The type of UBreakIterator to open: one of UBRK_CHARACTER, UBRK_WORD,
 * UBRK_LINE, UBRK_SENTENCE
 * @param locale The locale specifying the text-breaking conventions. Note that
 * locale keys such as "lb" and "ss" may be used to modify text break behavior,
 * see general discussion of BreakIterator C API.
 * @param text The text to be iterated over. May be null, in which case ubrk_setText() is
 *        used to specify the text to be iterated.
 * @param textLength The number of characters in text, or -1 if null-terminated.
 * @param status A UErrorCode to receive any errors.
 * @return A UBreakIterator for the specified locale.
 * @see ubrk_openRules
 * @stable ICU 2.0
 */
U_CAPI UBreakIterator* U_EXPORT2
ubrk_open(UBreakIteratorType type,
      const char *locale,
      const UChar *text,
      int32_t textLength,
      UErrorCode *status);

/**
 * Open a new UBreakIterator for locating text boundaries using specified breaking rules.
 * The rule syntax is ... (TBD)
 * @param rules A set of rules specifying the text breaking conventions.
 * @param rulesLength The number of characters in rules, or -1 if null-terminated.
 * @param text The text to be iterated over.  May be null, in which case ubrk_setText() is
 *        used to specify the text to be iterated.
 * @param textLength The number of characters in text, or -1 if null-terminated.
 * @param parseErr   Receives position and context information for any syntax errors
 *                   detected while parsing the rules.
 * @param status A UErrorCode to receive any errors.
 * @return A UBreakIterator for the specified rules.
 * @see ubrk_open
 * @stable ICU 2.2
 */
U_CAPI UBreakIterator* U_EXPORT2
ubrk_openRules(const UChar     *rules,
               int32_t         rulesLength,
               const UChar     *text,
               int32_t          textLength,
               UParseError     *parseErr,
               UErrorCode      *status);

/**
 * Open a new UBreakIterator for locating text boundaries using precompiled binary rules.
 * Opening a UBreakIterator this way is substantially faster than using ubrk_openRules.
 * Binary rules may be obtained using ubrk_getBinaryRules. The compiled rules are not
 * compatible across different major versions of ICU, nor across platforms of different
 * endianness or different base character set family (ASCII vs EBCDIC).
 * @param binaryRules A set of compiled binary rules specifying the text breaking
 *                    conventions. Ownership of the storage containing the compiled
 *                    rules remains with the caller of this function. The compiled
 *                    rules must not be modified or deleted during the life of the
 *                    break iterator.
 * @param rulesLength The length of binaryRules in bytes; must be >= 0.
 * @param text        The text to be iterated over.  May be null, in which case
 *                    ubrk_setText() is used to specify the text to be iterated.
 * @param textLength  The number of characters in text, or -1 if null-terminated.
 * @param status      Pointer to UErrorCode to receive any errors.
 * @return            UBreakIterator for the specified rules.
 * @see ubrk_getBinaryRules
 * @stable ICU 59
 */
U_CAPI UBreakIterator* U_EXPORT2
ubrk_openBinaryRules(const uint8_t *binaryRules, int32_t rulesLength,
                     const UChar *  text, int32_t textLength,
                     UErrorCode *   status);

#ifndef U_HIDE_DEPRECATED_API

/**
 * Thread safe cloning operation
 * @param bi iterator to be cloned
 * @param stackBuffer <em>Deprecated functionality as of ICU 52, use NULL.</em><br>
 *  user allocated space for the new clone. If NULL new memory will be allocated.
 *  If buffer is not large enough, new memory will be allocated.
 *  Clients can use the U_BRK_SAFECLONE_BUFFERSIZE.
 * @param pBufferSize <em>Deprecated functionality as of ICU 52, use NULL or 1.</em><br>
 *  pointer to size of allocated space.
 *  If *pBufferSize == 0, a sufficient size for use in cloning will
 *  be returned ('pre-flighting')
 *  If *pBufferSize is not enough for a stack-based safe clone,
 *  new memory will be allocated.
 * @param status to indicate whether the operation went on smoothly or there were errors
 *  An informational status value, U_SAFECLONE_ALLOCATED_ERROR, is used
 * if pBufferSize != NULL and any allocations were necessary
 * @return pointer to the new clone
 * @deprecated ICU 69 Use ubrk_clone() instead.
 */
U_DEPRECATED UBreakIterator * U_EXPORT2
ubrk_safeClone(
          const UBreakIterator *bi,
          void *stackBuffer,
          int32_t *pBufferSize,
          UErrorCode *status);

#endif /* U_HIDE_DEPRECATED_API */

/**
 * Thread safe cloning operation.
 * @param bi iterator to be cloned
 * @param status to indicate whether the operation went on smoothly or there were errors
 * @return pointer to the new clone
 * @stable ICU 69
 */
U_CAPI UBreakIterator * U_EXPORT2
ubrk_clone(const UBreakIterator *bi,
           UErrorCode *status);

#ifndef U_HIDE_DEPRECATED_API

/**
  * A recommended size (in bytes) for the memory buffer to be passed to ubrk_saveClone().
  * @deprecated ICU 52. Do not rely on ubrk_safeClone() cloning into any provided buffer.
  */
#define U_BRK_SAFECLONE_BUFFERSIZE 1

#endif /* U_HIDE_DEPRECATED_API */

/**
* Close a UBreakIterator.
* Once closed, a UBreakIterator may no longer be used.
* @param bi The break iterator to close.
 * @stable ICU 2.0
*/
U_CAPI void U_EXPORT2
ubrk_close(UBreakIterator *bi);

#if U_SHOW_CPLUSPLUS_API

U_NAMESPACE_BEGIN

/**
 * \class LocalUBreakIteratorPointer
 * "Smart pointer" class, closes a UBreakIterator via ubrk_close().
 * For most methods see the LocalPointerBase base class.
 *
 * @see LocalPointerBase
 * @see LocalPointer
 * @stable ICU 4.4
 */
U_DEFINE_LOCAL_OPEN_POINTER(LocalUBreakIteratorPointer, UBreakIterator, ubrk_close);

U_NAMESPACE_END

#endif

/**
 * Sets an existing iterator to point to a new piece of text.
 * The break iterator retains a pointer to the supplied text.
 * The caller must not modify or delete the text while the BreakIterator
 * retains the reference.
 *
 * @param bi The iterator to use
 * @param text The text to be set
 * @param textLength The length of the text
 * @param status The error code
 * @stable ICU 2.0
 */
U_CAPI void U_EXPORT2
ubrk_setText(UBreakIterator* bi,
             const UChar*    text,
             int32_t         textLength,
             UErrorCode*     status);


/**
 * Sets an existing iterator to point to a new piece of text.
 *
 * All index positions returned by break iterator functions are
 * native indices from the UText. For example, when breaking UTF-8
 * encoded text, the break positions returned by \ref ubrk_next, \ref ubrk_previous, etc.
 * will be UTF-8 string indices, not UTF-16 positions.
 *
 * @param bi The iterator to use
 * @param text The text to be set.
 *             This function makes a shallow clone of the supplied UText.  This means
 *             that the caller is free to immediately close or otherwise reuse the
 *             UText that was passed as a parameter, but that the underlying text itself
 *             must not be altered while being referenced by the break iterator.
 * @param status The error code
 * @stable ICU 3.4
 */
U_CAPI void U_EXPORT2
ubrk_setUText(UBreakIterator* bi,
             UText*          text,
             UErrorCode*     status);



/**
 * Determine the most recently-returned text boundary.
 *
 * @param bi The break iterator to use.
 * @return The character index most recently returned by \ref ubrk_next, \ref ubrk_previous,
 * \ref ubrk_first, or \ref ubrk_last.
 * @stable ICU 2.0
 */
U_CAPI int32_t U_EXPORT2
ubrk_current(const UBreakIterator *bi);

/**
 * Advance the iterator to the boundary following the current boundary.
 *
 * @param bi The break iterator to use.
 * @return The character index of the next text boundary, or UBRK_DONE
 * if all text boundaries have been returned.
 * @see ubrk_previous
 * @stable ICU 2.0
 */
U_CAPI int32_t U_EXPORT2
ubrk_next(UBreakIterator *bi);

/**
 * Set the iterator position to the boundary preceding the current boundary.
 *
 * @param bi The break iterator to use.
 * @return The character index of the preceding text boundary, or UBRK_DONE
 * if all text boundaries have been returned.
 * @see ubrk_next
 * @stable ICU 2.0
 */
U_CAPI int32_t U_EXPORT2
ubrk_previous(UBreakIterator *bi);

/**
 * Set the iterator position to zero, the start of the text being scanned.
 * @param bi The break iterator to use.
 * @return The new iterator position (zero).
 * @see ubrk_last
 * @stable ICU 2.0
 */
U_CAPI int32_t U_EXPORT2
ubrk_first(UBreakIterator *bi);

/**
 * Set the iterator position to the index immediately <EM>beyond</EM> the last character in the text being scanned.
 * This is not the same as the last character.
 * @param bi The break iterator to use.
 * @return The character offset immediately <EM>beyond</EM> the last character in the
 * text being scanned.
 * @see ubrk_first
 * @stable ICU 2.0
 */
U_CAPI int32_t U_EXPORT2
ubrk_last(UBreakIterator *bi);

/**
 * Set the iterator position to the first boundary preceding the specified offset.
 * The new position is always smaller than offset, or UBRK_DONE.
 * @param bi The break iterator to use.
 * @param offset The offset to begin scanning.
 * @return The text boundary preceding offset, or UBRK_DONE.
 * @see ubrk_following
 * @stable ICU 2.0
 */
U_CAPI int32_t U_EXPORT2
ubrk_preceding(UBreakIterator *bi,
           int32_t offset);

/**
 * Advance the iterator to the first boundary following the specified offset.
 * The value returned is always greater than offset, or UBRK_DONE.
 * @param bi The break iterator to use.
 * @param offset The offset to begin scanning.
 * @return The text boundary following offset, or UBRK_DONE.
 * @see ubrk_preceding
 * @stable ICU 2.0
 */
U_CAPI int32_t U_EXPORT2
ubrk_following(UBreakIterator *bi,
           int32_t offset);

/**
* Get a locale for which text breaking information is available.
* A UBreakIterator in a locale returned by this function will perform the correct
* text breaking for the locale.
* @param index The index of the desired locale.
* @return A locale for which number text breaking information is available, or 0 if none.
* @see ubrk_countAvailable
* @stable ICU 2.0
*/
U_CAPI const char* U_EXPORT2
ubrk_getAvailable(int32_t index);

/**
* Determine how many locales have text breaking information available.
* This function is most useful as determining the loop ending condition for
* calls to \ref ubrk_getAvailable.
* @return The number of locales for which text breaking information is available.
* @see ubrk_getAvailable
* @stable ICU 2.0
*/
U_CAPI int32_t U_EXPORT2
ubrk_countAvailable(void);


/**
* Returns true if the specified position is a boundary position.  As a side
* effect, leaves the iterator pointing to the first boundary position at
* or after "offset".
* @param bi The break iterator to use.
* @param offset the offset to check.
* @return True if "offset" is a boundary position.
* @stable ICU 2.0
*/
U_CAPI  UBool U_EXPORT2
ubrk_isBoundary(UBreakIterator *bi, int32_t offset);

/**
 * Return the status from the break rule that determined the most recently
 * returned break position.  The values appear in the rule source
 * within brackets, {123}, for example.  For rules that do not specify a
 * status, a default value of 0 is returned.
 * <p>
 * For word break iterators, the possible values are defined in enum UWordBreak.
 * @stable ICU 2.2
 */
U_CAPI  int32_t U_EXPORT2
ubrk_getRuleStatus(UBreakIterator *bi);

/**
 * Get the statuses from the break rules that determined the most recently
 * returned break position.  The values appear in the rule source
 * within brackets, {123}, for example.  The default status value for rules
 * that do not explicitly provide one is zero.
 * <p>
 * For word break iterators, the possible values are defined in enum UWordBreak.
 * @param bi        The break iterator to use
 * @param fillInVec an array to be filled in with the status values.
 * @param capacity  the length of the supplied vector.  A length of zero causes
 *                  the function to return the number of status values, in the
 *                  normal way, without attempting to store any values.
 * @param status    receives error codes.
 * @return          The number of rule status values from rules that determined
 *                  the most recent boundary returned by the break iterator.
 * @stable ICU 3.0
 */
U_CAPI  int32_t U_EXPORT2
ubrk_getRuleStatusVec(UBreakIterator *bi, int32_t *fillInVec, int32_t capacity, UErrorCode *status);

/**
 * Return the locale of the break iterator. You can choose between the valid and
 * the actual locale.
 * @param bi break iterator
 * @param type locale type (valid or actual)
 * @param status error code
 * @return locale string
 * @stable ICU 2.8
 */
U_CAPI const char* U_EXPORT2
ubrk_getLocaleByType(const UBreakIterator *bi, ULocDataLocaleType type, UErrorCode* status);

/**
  *  Set the subject text string upon which the break iterator is operating
  *  without changing any other aspect of the state.
  *  The new and previous text strings must have the same content.
  *
  *  This function is intended for use in environments where ICU is operating on
  *  strings that may move around in memory.  It provides a mechanism for notifying
  *  ICU that the string has been relocated, and providing a new UText to access the
  *  string in its new position.
  *
  *  Note that the break iterator never copies the underlying text
  *  of a string being processed, but always operates directly on the original text
  *  provided by the user. Refreshing simply drops the references to the old text
  *  and replaces them with references to the new.
  *
  *  Caution:  this function is normally used only by very specialized
  *            system-level code.   One example use case is with garbage collection
  *            that moves the text in memory.
  *
  * @param bi         The break iterator.
  * @param text       The new (moved) text string.
  * @param status     Receives errors detected by this function.
  *
  * @stable ICU 49
  */
U_CAPI void U_EXPORT2
ubrk_refreshUText(UBreakIterator *bi,
                       UText          *text,
                       UErrorCode     *status);


/**
 * Get a compiled binary version of the rules specifying the behavior of a UBreakIterator.
 * The binary rules may be used with ubrk_openBinaryRules to open a new UBreakIterator
 * more quickly than using ubrk_openRules. The compiled rules are not compatible across
 * different major versions of ICU, nor across platforms of different endianness or
 * different base character set family (ASCII vs EBCDIC). Supports preflighting (with
 * binaryRules=NULL and rulesCapacity=0) to get the rules length without copying them to
 * the binaryRules buffer. However, whether preflighting or not, if the actual length
 * is greater than INT32_MAX, then the function returns 0 and sets *status to
 * U_INDEX_OUTOFBOUNDS_ERROR.

 * @param bi            The break iterator to use.
 * @param binaryRules   Buffer to receive the compiled binary rules; set to NULL for
 *                      preflighting.
 * @param rulesCapacity Capacity (in bytes) of the binaryRules buffer; set to 0 for
 *                      preflighting. Must be >= 0.
 * @param status        Pointer to UErrorCode to receive any errors, such as
 *                      U_BUFFER_OVERFLOW_ERROR, U_INDEX_OUTOFBOUNDS_ERROR, or
 *                      U_ILLEGAL_ARGUMENT_ERROR.
 * @return              The actual byte length of the binary rules, if <= INT32_MAX;
 *                      otherwise 0. If not preflighting and this is larger than
 *                      rulesCapacity, *status will be set to an error.
 * @see ubrk_openBinaryRules
 * @stable ICU 59
 */
U_CAPI int32_t U_EXPORT2
ubrk_getBinaryRules(UBreakIterator *bi,
                    uint8_t *       binaryRules, int32_t rulesCapacity,
                    UErrorCode *    status);

#endif /* #if !UCONFIG_NO_BREAK_ITERATION */

#endif
>>>>>>> a8a80be5
<|MERGE_RESOLUTION|>--- conflicted
+++ resolved
@@ -1,1300 +1,647 @@
-<<<<<<< HEAD
-// © 2016 and later: Unicode, Inc. and others.
-// License & terms of use: http://www.unicode.org/copyright.html
-/*
-******************************************************************************
-* Copyright (C) 1996-2015, International Business Machines Corporation and others.
-* All Rights Reserved.
-******************************************************************************
-*/
-
-#ifndef UBRK_H
-#define UBRK_H
-
-#include "unicode/utypes.h"
-#include "unicode/uloc.h"
-#include "unicode/utext.h"
-
-#if U_SHOW_CPLUSPLUS_API
-#include "unicode/localpointer.h"
-#endif   // U_SHOW_CPLUSPLUS_API
-
-/**
- * A text-break iterator.
- *  For usage in C programs.
- */
-#ifndef UBRK_TYPEDEF_UBREAK_ITERATOR
-#   define UBRK_TYPEDEF_UBREAK_ITERATOR
-    /**
-     *  Opaque type representing an ICU Break iterator object.
-     *  @stable ICU 2.0
-     */
-    typedef struct UBreakIterator UBreakIterator;
-#endif
-
-#if !UCONFIG_NO_BREAK_ITERATION
-
-#include "unicode/parseerr.h"
-
-/**
- * \file
- * \brief C API: BreakIterator
- *
- * <h2> BreakIterator C API </h2>
- *
- * The BreakIterator C API defines  methods for finding the location
- * of boundaries in text. Pointer to a UBreakIterator maintain a
- * current position and scan over text returning the index of characters
- * where boundaries occur.
- * <p>
- * Line boundary analysis determines where a text string can be broken
- * when line-wrapping. The mechanism correctly handles punctuation and
- * hyphenated words.
- * <p>
- * Note: The locale keyword "lb" can be used to modify line break
- * behavior according to the CSS level 3 line-break options, see
- * <http://dev.w3.org/csswg/css-text/#line-breaking>. For example:
- * "ja@lb=strict", "zh@lb=loose".
- * <p>
- * Sentence boundary analysis allows selection with correct
- * interpretation of periods within numbers and abbreviations, and
- * trailing punctuation marks such as quotation marks and parentheses.
- * <p>
- * Note: The locale keyword "ss" can be used to enable use of
- * segmentation suppression data (preventing breaks in English after
- * abbreviations such as "Mr." or "Est.", for example), as follows:
- * "en@ss=standard".
- * <p>
- * Word boundary analysis is used by search and replace functions, as
- * well as within text editing applications that allow the user to
- * select words with a double click. Word selection provides correct
- * interpretation of punctuation marks within and following
- * words. Characters that are not part of a word, such as symbols or
- * punctuation marks, have word-breaks on both sides.
- * <p>
- * Character boundary analysis identifies the boundaries of
- * "Extended Grapheme Clusters", which are groupings of codepoints
- * that should be treated as character-like units for many text operations.
- * Please see Unicode Standard Annex #29, Unicode Text Segmentation,
- * http://www.unicode.org/reports/tr29/ for additional information
- * on grapheme clusters and guidelines on their use.
- * <p>
- * Title boundary analysis locates all positions,
- * typically starts of words, that should be set to Title Case
- * when title casing the text.
- * <p>
- * The text boundary positions are found according to the rules
- * described in Unicode Standard Annex #29, Text Boundaries, and
- * Unicode Standard Annex #14, Line Breaking Properties.  These
- * are available at http://www.unicode.org/reports/tr14/ and
- * http://www.unicode.org/reports/tr29/.
- * <p>
- * In addition to the plain C API defined in this header file, an
- * object oriented C++ API with equivalent functionality is defined in the
- * file brkiter.h.
- * <p>
- * Code snippets illustrating the use of the Break Iterator APIs
- * are available in the ICU User Guide,
- * http://icu-project.org/userguide/boundaryAnalysis.html
- * and in the sample program icu/source/samples/break/break.cpp
- */
-
-/** The possible types of text boundaries.  @stable ICU 2.0 */
-typedef enum UBreakIteratorType {
-  /** Character breaks  @stable ICU 2.0 */
-  UBRK_CHARACTER = 0,
-  /** Word breaks @stable ICU 2.0 */
-  UBRK_WORD = 1,
-  /** Line breaks @stable ICU 2.0 */
-  UBRK_LINE = 2,
-  /** Sentence breaks @stable ICU 2.0 */
-  UBRK_SENTENCE = 3,
-
-#ifndef U_HIDE_DEPRECATED_API
-  /**
-   * Title Case breaks
-   * The iterator created using this type locates title boundaries as described for
-   * Unicode 3.2 only. For Unicode 4.0 and above title boundary iteration,
-   * please use Word Boundary iterator.
-   *
-   * @deprecated ICU 2.8 Use the word break iterator for titlecasing for Unicode 4 and later.
-   */
-  UBRK_TITLE = 4,
-    /**
-     * One more than the highest normal UBreakIteratorType value.
-     * @deprecated ICU 58 The numeric value may change over time, see ICU ticket #12420.
-     */
-    UBRK_COUNT = 5
-#endif  // U_HIDE_DEPRECATED_API
-} UBreakIteratorType;
-
-/** Value indicating all text boundaries have been returned.
- *  @stable ICU 2.0
- */
-#define UBRK_DONE ((int32_t) -1)
-
-
-/**
- *  Enum constants for the word break tags returned by
- *  getRuleStatus().  A range of values is defined for each category of
- *  word, to allow for further subdivisions of a category in future releases.
- *  Applications should check for tag values falling within the range, rather
- *  than for single individual values.
- *
- * The numeric values of all of these constants are stable (will not change).
- *
- * @stable ICU 2.2
-*/
-typedef enum UWordBreak {
-    /** Tag value for "words" that do not fit into any of other categories.
-     *  Includes spaces and most punctuation. */
-    UBRK_WORD_NONE           = 0,
-    /** Upper bound for tags for uncategorized words. */
-    UBRK_WORD_NONE_LIMIT     = 100,
-    /** Tag value for words that appear to be numbers, lower limit.    */
-    UBRK_WORD_NUMBER         = 100,
-    /** Tag value for words that appear to be numbers, upper limit.    */
-    UBRK_WORD_NUMBER_LIMIT   = 200,
-    /** Tag value for words that contain letters, excluding
-     *  hiragana, katakana or ideographic characters, lower limit.    */
-    UBRK_WORD_LETTER         = 200,
-    /** Tag value for words containing letters, upper limit  */
-    UBRK_WORD_LETTER_LIMIT   = 300,
-    /** Tag value for words containing kana characters, lower limit */
-    UBRK_WORD_KANA           = 300,
-    /** Tag value for words containing kana characters, upper limit */
-    UBRK_WORD_KANA_LIMIT     = 400,
-    /** Tag value for words containing ideographic characters, lower limit */
-    UBRK_WORD_IDEO           = 400,
-    /** Tag value for words containing ideographic characters, upper limit */
-    UBRK_WORD_IDEO_LIMIT     = 500
-} UWordBreak;
-
-/**
- *  Enum constants for the line break tags returned by getRuleStatus().
- *  A range of values is defined for each category of
- *  word, to allow for further subdivisions of a category in future releases.
- *  Applications should check for tag values falling within the range, rather
- *  than for single individual values.
- *
- * The numeric values of all of these constants are stable (will not change).
- *
- * @stable ICU 2.8
-*/
-typedef enum ULineBreakTag {
-    /** Tag value for soft line breaks, positions at which a line break
-      *  is acceptable but not required                */
-    UBRK_LINE_SOFT            = 0,
-    /** Upper bound for soft line breaks.              */
-    UBRK_LINE_SOFT_LIMIT      = 100,
-    /** Tag value for a hard, or mandatory line break  */
-    UBRK_LINE_HARD            = 100,
-    /** Upper bound for hard line breaks.              */
-    UBRK_LINE_HARD_LIMIT      = 200
-} ULineBreakTag;
-
-
-
-/**
- *  Enum constants for the sentence break tags returned by getRuleStatus().
- *  A range of values is defined for each category of
- *  sentence, to allow for further subdivisions of a category in future releases.
- *  Applications should check for tag values falling within the range, rather
- *  than for single individual values.
- *
- * The numeric values of all of these constants are stable (will not change).
- *
- * @stable ICU 2.8
-*/
-typedef enum USentenceBreakTag {
-    /** Tag value for for sentences  ending with a sentence terminator
-      * ('.', '?', '!', etc.) character, possibly followed by a
-      * hard separator (CR, LF, PS, etc.)
-      */
-    UBRK_SENTENCE_TERM       = 0,
-    /** Upper bound for tags for sentences ended by sentence terminators.    */
-    UBRK_SENTENCE_TERM_LIMIT = 100,
-    /** Tag value for for sentences that do not contain an ending
-      * sentence terminator ('.', '?', '!', etc.) character, but
-      * are ended only by a hard separator (CR, LF, PS, etc.) or end of input.
-      */
-    UBRK_SENTENCE_SEP        = 100,
-    /** Upper bound for tags for sentences ended by a separator.              */
-    UBRK_SENTENCE_SEP_LIMIT  = 200
-    /** Tag value for a hard, or mandatory line break  */
-} USentenceBreakTag;
-
-
-/**
- * Open a new UBreakIterator for locating text boundaries for a specified locale.
- * A UBreakIterator may be used for detecting character, line, word,
- * and sentence breaks in text.
- * @param type The type of UBreakIterator to open: one of UBRK_CHARACTER, UBRK_WORD,
- * UBRK_LINE, UBRK_SENTENCE
- * @param locale The locale specifying the text-breaking conventions. Note that
- * locale keys such as "lb" and "ss" may be used to modify text break behavior,
- * see general discussion of BreakIterator C API.
- * @param text The text to be iterated over. May be null, in which case ubrk_setText() is
- *        used to specify the text to be iterated.
- * @param textLength The number of characters in text, or -1 if null-terminated.
- * @param status A UErrorCode to receive any errors.
- * @return A UBreakIterator for the specified locale.
- * @see ubrk_openRules
- * @stable ICU 2.0
- */
-U_CAPI UBreakIterator* U_EXPORT2
-ubrk_open(UBreakIteratorType type,
-      const char *locale,
-      const UChar *text,
-      int32_t textLength,
-      UErrorCode *status);
-
-/**
- * Open a new UBreakIterator for locating text boundaries using specified breaking rules.
- * The rule syntax is ... (TBD)
- * @param rules A set of rules specifying the text breaking conventions.
- * @param rulesLength The number of characters in rules, or -1 if null-terminated.
- * @param text The text to be iterated over.  May be null, in which case ubrk_setText() is
- *        used to specify the text to be iterated.
- * @param textLength The number of characters in text, or -1 if null-terminated.
- * @param parseErr   Receives position and context information for any syntax errors
- *                   detected while parsing the rules.
- * @param status A UErrorCode to receive any errors.
- * @return A UBreakIterator for the specified rules.
- * @see ubrk_open
- * @stable ICU 2.2
- */
-U_CAPI UBreakIterator* U_EXPORT2
-ubrk_openRules(const UChar     *rules,
-               int32_t         rulesLength,
-               const UChar     *text,
-               int32_t          textLength,
-               UParseError     *parseErr,
-               UErrorCode      *status);
-
-/**
- * Open a new UBreakIterator for locating text boundaries using precompiled binary rules.
- * Opening a UBreakIterator this way is substantially faster than using ubrk_openRules.
- * Binary rules may be obtained using ubrk_getBinaryRules. The compiled rules are not
- * compatible across different major versions of ICU, nor across platforms of different
- * endianness or different base character set family (ASCII vs EBCDIC).
- * @param binaryRules A set of compiled binary rules specifying the text breaking
- *                    conventions. Ownership of the storage containing the compiled
- *                    rules remains with the caller of this function. The compiled
- *                    rules must not be modified or deleted during the life of the
- *                    break iterator.
- * @param rulesLength The length of binaryRules in bytes; must be >= 0.
- * @param text        The text to be iterated over.  May be null, in which case
- *                    ubrk_setText() is used to specify the text to be iterated.
- * @param textLength  The number of characters in text, or -1 if null-terminated.
- * @param status      Pointer to UErrorCode to receive any errors.
- * @return            UBreakIterator for the specified rules.
- * @see ubrk_getBinaryRules
- * @stable ICU 59
- */
-U_CAPI UBreakIterator* U_EXPORT2
-ubrk_openBinaryRules(const uint8_t *binaryRules, int32_t rulesLength,
-                     const UChar *  text, int32_t textLength,
-                     UErrorCode *   status);
-
-#ifndef U_HIDE_DEPRECATED_API
-
-/**
- * Thread safe cloning operation
- * @param bi iterator to be cloned
- * @param stackBuffer <em>Deprecated functionality as of ICU 52, use NULL.</em><br>
- *  user allocated space for the new clone. If NULL new memory will be allocated.
- *  If buffer is not large enough, new memory will be allocated.
- *  Clients can use the U_BRK_SAFECLONE_BUFFERSIZE.
- * @param pBufferSize <em>Deprecated functionality as of ICU 52, use NULL or 1.</em><br>
- *  pointer to size of allocated space.
- *  If *pBufferSize == 0, a sufficient size for use in cloning will
- *  be returned ('pre-flighting')
- *  If *pBufferSize is not enough for a stack-based safe clone,
- *  new memory will be allocated.
- * @param status to indicate whether the operation went on smoothly or there were errors
- *  An informational status value, U_SAFECLONE_ALLOCATED_ERROR, is used if any allocations were necessary.
- * @return pointer to the new clone
- * @deprecated ICU 69 Use ubrk_clone() instead.
- */
-U_CAPI UBreakIterator * U_EXPORT2
-ubrk_safeClone(
-          const UBreakIterator *bi,
-          void *stackBuffer,
-          int32_t *pBufferSize,
-          UErrorCode *status);
-
-#endif /* U_HIDE_DEPRECATED_API */
-
-#ifndef U_HIDE_DRAFT_API
-
-/**
- * Thread safe cloning operation.
- * @param bi iterator to be cloned
- * @param status to indicate whether the operation went on smoothly or there were errors
- * @return pointer to the new clone
- * @draft ICU 69
- */
-U_CAPI UBreakIterator * U_EXPORT2
-ubrk_clone(const UBreakIterator *bi,
-           UErrorCode *status);
-
-#endif  // U_HIDE_DRAFT_API
-
-#ifndef U_HIDE_DEPRECATED_API
-
-/**
-  * A recommended size (in bytes) for the memory buffer to be passed to ubrk_saveClone().
-  * @deprecated ICU 52. Do not rely on ubrk_safeClone() cloning into any provided buffer.
-  */
-#define U_BRK_SAFECLONE_BUFFERSIZE 1
-
-#endif /* U_HIDE_DEPRECATED_API */
-
-/**
-* Close a UBreakIterator.
-* Once closed, a UBreakIterator may no longer be used.
-* @param bi The break iterator to close.
- * @stable ICU 2.0
-*/
-U_CAPI void U_EXPORT2
-ubrk_close(UBreakIterator *bi);
-
-#if U_SHOW_CPLUSPLUS_API
-
-U_NAMESPACE_BEGIN
-
-/**
- * \class LocalUBreakIteratorPointer
- * "Smart pointer" class, closes a UBreakIterator via ubrk_close().
- * For most methods see the LocalPointerBase base class.
- *
- * @see LocalPointerBase
- * @see LocalPointer
- * @stable ICU 4.4
- */
-U_DEFINE_LOCAL_OPEN_POINTER(LocalUBreakIteratorPointer, UBreakIterator, ubrk_close);
-
-U_NAMESPACE_END
-
-#endif
-
-/**
- * Sets an existing iterator to point to a new piece of text.
- * The break iterator retains a pointer to the supplied text.
- * The caller must not modify or delete the text while the BreakIterator
- * retains the reference.
- *
- * @param bi The iterator to use
- * @param text The text to be set
- * @param textLength The length of the text
- * @param status The error code
- * @stable ICU 2.0
- */
-U_CAPI void U_EXPORT2
-ubrk_setText(UBreakIterator* bi,
-             const UChar*    text,
-             int32_t         textLength,
-             UErrorCode*     status);
-
-
-/**
- * Sets an existing iterator to point to a new piece of text.
- *
- * All index positions returned by break iterator functions are
- * native indices from the UText. For example, when breaking UTF-8
- * encoded text, the break positions returned by \ref ubrk_next, \ref ubrk_previous, etc.
- * will be UTF-8 string indices, not UTF-16 positions.
- *
- * @param bi The iterator to use
- * @param text The text to be set.
- *             This function makes a shallow clone of the supplied UText.  This means
- *             that the caller is free to immediately close or otherwise reuse the
- *             UText that was passed as a parameter, but that the underlying text itself
- *             must not be altered while being referenced by the break iterator.
- * @param status The error code
- * @stable ICU 3.4
- */
-U_CAPI void U_EXPORT2
-ubrk_setUText(UBreakIterator* bi,
-             UText*          text,
-             UErrorCode*     status);
-
-
-
-/**
- * Determine the most recently-returned text boundary.
- *
- * @param bi The break iterator to use.
- * @return The character index most recently returned by \ref ubrk_next, \ref ubrk_previous,
- * \ref ubrk_first, or \ref ubrk_last.
- * @stable ICU 2.0
- */
-U_CAPI int32_t U_EXPORT2
-ubrk_current(const UBreakIterator *bi);
-
-/**
- * Advance the iterator to the boundary following the current boundary.
- *
- * @param bi The break iterator to use.
- * @return The character index of the next text boundary, or UBRK_DONE
- * if all text boundaries have been returned.
- * @see ubrk_previous
- * @stable ICU 2.0
- */
-U_CAPI int32_t U_EXPORT2
-ubrk_next(UBreakIterator *bi);
-
-/**
- * Set the iterator position to the boundary preceding the current boundary.
- *
- * @param bi The break iterator to use.
- * @return The character index of the preceding text boundary, or UBRK_DONE
- * if all text boundaries have been returned.
- * @see ubrk_next
- * @stable ICU 2.0
- */
-U_CAPI int32_t U_EXPORT2
-ubrk_previous(UBreakIterator *bi);
-
-/**
- * Set the iterator position to zero, the start of the text being scanned.
- * @param bi The break iterator to use.
- * @return The new iterator position (zero).
- * @see ubrk_last
- * @stable ICU 2.0
- */
-U_CAPI int32_t U_EXPORT2
-ubrk_first(UBreakIterator *bi);
-
-/**
- * Set the iterator position to the index immediately <EM>beyond</EM> the last character in the text being scanned.
- * This is not the same as the last character.
- * @param bi The break iterator to use.
- * @return The character offset immediately <EM>beyond</EM> the last character in the
- * text being scanned.
- * @see ubrk_first
- * @stable ICU 2.0
- */
-U_CAPI int32_t U_EXPORT2
-ubrk_last(UBreakIterator *bi);
-
-/**
- * Set the iterator position to the first boundary preceding the specified offset.
- * The new position is always smaller than offset, or UBRK_DONE.
- * @param bi The break iterator to use.
- * @param offset The offset to begin scanning.
- * @return The text boundary preceding offset, or UBRK_DONE.
- * @see ubrk_following
- * @stable ICU 2.0
- */
-U_CAPI int32_t U_EXPORT2
-ubrk_preceding(UBreakIterator *bi,
-           int32_t offset);
-
-/**
- * Advance the iterator to the first boundary following the specified offset.
- * The value returned is always greater than offset, or UBRK_DONE.
- * @param bi The break iterator to use.
- * @param offset The offset to begin scanning.
- * @return The text boundary following offset, or UBRK_DONE.
- * @see ubrk_preceding
- * @stable ICU 2.0
- */
-U_CAPI int32_t U_EXPORT2
-ubrk_following(UBreakIterator *bi,
-           int32_t offset);
-
-/**
-* Get a locale for which text breaking information is available.
-* A UBreakIterator in a locale returned by this function will perform the correct
-* text breaking for the locale.
-* @param index The index of the desired locale.
-* @return A locale for which number text breaking information is available, or 0 if none.
-* @see ubrk_countAvailable
-* @stable ICU 2.0
-*/
-U_CAPI const char* U_EXPORT2
-ubrk_getAvailable(int32_t index);
-
-/**
-* Determine how many locales have text breaking information available.
-* This function is most useful as determining the loop ending condition for
-* calls to \ref ubrk_getAvailable.
-* @return The number of locales for which text breaking information is available.
-* @see ubrk_getAvailable
-* @stable ICU 2.0
-*/
-U_CAPI int32_t U_EXPORT2
-ubrk_countAvailable(void);
-
-
-/**
-* Returns true if the specified position is a boundary position.  As a side
-* effect, leaves the iterator pointing to the first boundary position at
-* or after "offset".
-* @param bi The break iterator to use.
-* @param offset the offset to check.
-* @return True if "offset" is a boundary position.
-* @stable ICU 2.0
-*/
-U_CAPI  UBool U_EXPORT2
-ubrk_isBoundary(UBreakIterator *bi, int32_t offset);
-
-/**
- * Return the status from the break rule that determined the most recently
- * returned break position.  The values appear in the rule source
- * within brackets, {123}, for example.  For rules that do not specify a
- * status, a default value of 0 is returned.
- * <p>
- * For word break iterators, the possible values are defined in enum UWordBreak.
- * @stable ICU 2.2
- */
-U_CAPI  int32_t U_EXPORT2
-ubrk_getRuleStatus(UBreakIterator *bi);
-
-/**
- * Get the statuses from the break rules that determined the most recently
- * returned break position.  The values appear in the rule source
- * within brackets, {123}, for example.  The default status value for rules
- * that do not explicitly provide one is zero.
- * <p>
- * For word break iterators, the possible values are defined in enum UWordBreak.
- * @param bi        The break iterator to use
- * @param fillInVec an array to be filled in with the status values.
- * @param capacity  the length of the supplied vector.  A length of zero causes
- *                  the function to return the number of status values, in the
- *                  normal way, without attempting to store any values.
- * @param status    receives error codes.
- * @return          The number of rule status values from rules that determined
- *                  the most recent boundary returned by the break iterator.
- * @stable ICU 3.0
- */
-U_CAPI  int32_t U_EXPORT2
-ubrk_getRuleStatusVec(UBreakIterator *bi, int32_t *fillInVec, int32_t capacity, UErrorCode *status);
-
-/**
- * Return the locale of the break iterator. You can choose between the valid and
- * the actual locale.
- * @param bi break iterator
- * @param type locale type (valid or actual)
- * @param status error code
- * @return locale string
- * @stable ICU 2.8
- */
-U_CAPI const char* U_EXPORT2
-ubrk_getLocaleByType(const UBreakIterator *bi, ULocDataLocaleType type, UErrorCode* status);
-
-/**
-  *  Set the subject text string upon which the break iterator is operating
-  *  without changing any other aspect of the state.
-  *  The new and previous text strings must have the same content.
-  *
-  *  This function is intended for use in environments where ICU is operating on
-  *  strings that may move around in memory.  It provides a mechanism for notifying
-  *  ICU that the string has been relocated, and providing a new UText to access the
-  *  string in its new position.
-  *
-  *  Note that the break iterator never copies the underlying text
-  *  of a string being processed, but always operates directly on the original text
-  *  provided by the user. Refreshing simply drops the references to the old text
-  *  and replaces them with references to the new.
-  *
-  *  Caution:  this function is normally used only by very specialized
-  *            system-level code.   One example use case is with garbage collection
-  *            that moves the text in memory.
-  *
-  * @param bi         The break iterator.
-  * @param text       The new (moved) text string.
-  * @param status     Receives errors detected by this function.
-  *
-  * @stable ICU 49
-  */
-U_CAPI void U_EXPORT2
-ubrk_refreshUText(UBreakIterator *bi,
-                       UText          *text,
-                       UErrorCode     *status);
-
-
-/**
- * Get a compiled binary version of the rules specifying the behavior of a UBreakIterator.
- * The binary rules may be used with ubrk_openBinaryRules to open a new UBreakIterator
- * more quickly than using ubrk_openRules. The compiled rules are not compatible across
- * different major versions of ICU, nor across platforms of different endianness or
- * different base character set family (ASCII vs EBCDIC). Supports preflighting (with
- * binaryRules=NULL and rulesCapacity=0) to get the rules length without copying them to
- * the binaryRules buffer. However, whether preflighting or not, if the actual length
- * is greater than INT32_MAX, then the function returns 0 and sets *status to
- * U_INDEX_OUTOFBOUNDS_ERROR.
-
- * @param bi            The break iterator to use.
- * @param binaryRules   Buffer to receive the compiled binary rules; set to NULL for
- *                      preflighting.
- * @param rulesCapacity Capacity (in bytes) of the binaryRules buffer; set to 0 for
- *                      preflighting. Must be >= 0.
- * @param status        Pointer to UErrorCode to receive any errors, such as
- *                      U_BUFFER_OVERFLOW_ERROR, U_INDEX_OUTOFBOUNDS_ERROR, or
- *                      U_ILLEGAL_ARGUMENT_ERROR.
- * @return              The actual byte length of the binary rules, if <= INT32_MAX;
- *                      otherwise 0. If not preflighting and this is larger than
- *                      rulesCapacity, *status will be set to an error.
- * @see ubrk_openBinaryRules
- * @stable ICU 59
- */
-U_CAPI int32_t U_EXPORT2
-ubrk_getBinaryRules(UBreakIterator *bi,
-                    uint8_t *       binaryRules, int32_t rulesCapacity,
-                    UErrorCode *    status);
-
-#endif /* #if !UCONFIG_NO_BREAK_ITERATION */
-
-#endif
-=======
-// © 2016 and later: Unicode, Inc. and others.
-// License & terms of use: http://www.unicode.org/copyright.html
-/*
-******************************************************************************
-* Copyright (C) 1996-2015, International Business Machines Corporation and others.
-* All Rights Reserved.
-******************************************************************************
-*/
-
-#ifndef UBRK_H
-#define UBRK_H
-
-#include "unicode/utypes.h"
-#include "unicode/uloc.h"
-#include "unicode/utext.h"
-
-#if U_SHOW_CPLUSPLUS_API
-#include "unicode/localpointer.h"
-#endif   // U_SHOW_CPLUSPLUS_API
-
-/**
- * A text-break iterator.
- *  For usage in C programs.
- */
-#ifndef UBRK_TYPEDEF_UBREAK_ITERATOR
-#   define UBRK_TYPEDEF_UBREAK_ITERATOR
-    /**
-     *  Opaque type representing an ICU Break iterator object.
-     *  @stable ICU 2.0
-     */
-    typedef struct UBreakIterator UBreakIterator;
-#endif
-
-#if !UCONFIG_NO_BREAK_ITERATION
-
-#include "unicode/parseerr.h"
-
-/**
- * \file
- * \brief C API: BreakIterator
- *
- * <h2> BreakIterator C API </h2>
- *
- * The BreakIterator C API defines  methods for finding the location
- * of boundaries in text. Pointer to a UBreakIterator maintain a
- * current position and scan over text returning the index of characters
- * where boundaries occur.
- * <p>
- * Line boundary analysis determines where a text string can be broken
- * when line-wrapping. The mechanism correctly handles punctuation and
- * hyphenated words.
- * <p>
- * Note: The locale keyword "lb" can be used to modify line break
- * behavior according to the CSS level 3 line-break options, see
- * <http://dev.w3.org/csswg/css-text/#line-breaking>. For example:
- * "ja@lb=strict", "zh@lb=loose".
- * <p>
- * Sentence boundary analysis allows selection with correct
- * interpretation of periods within numbers and abbreviations, and
- * trailing punctuation marks such as quotation marks and parentheses.
- * <p>
- * Note: The locale keyword "ss" can be used to enable use of
- * segmentation suppression data (preventing breaks in English after
- * abbreviations such as "Mr." or "Est.", for example), as follows:
- * "en@ss=standard".
- * <p>
- * Word boundary analysis is used by search and replace functions, as
- * well as within text editing applications that allow the user to
- * select words with a double click. Word selection provides correct
- * interpretation of punctuation marks within and following
- * words. Characters that are not part of a word, such as symbols or
- * punctuation marks, have word-breaks on both sides.
- * <p>
- * Character boundary analysis identifies the boundaries of
- * "Extended Grapheme Clusters", which are groupings of codepoints
- * that should be treated as character-like units for many text operations.
- * Please see Unicode Standard Annex #29, Unicode Text Segmentation,
- * http://www.unicode.org/reports/tr29/ for additional information
- * on grapheme clusters and guidelines on their use.
- * <p>
- * Title boundary analysis locates all positions,
- * typically starts of words, that should be set to Title Case
- * when title casing the text.
- * <p>
- * The text boundary positions are found according to the rules
- * described in Unicode Standard Annex #29, Text Boundaries, and
- * Unicode Standard Annex #14, Line Breaking Properties.  These
- * are available at http://www.unicode.org/reports/tr14/ and
- * http://www.unicode.org/reports/tr29/.
- * <p>
- * In addition to the plain C API defined in this header file, an
- * object oriented C++ API with equivalent functionality is defined in the
- * file brkiter.h.
- * <p>
- * Code snippets illustrating the use of the Break Iterator APIs
- * are available in the ICU User Guide,
- * https://unicode-org.github.io/icu/userguide/boundaryanalysis/
- * and in the sample program icu/source/samples/break/break.cpp
- */
-
-/** The possible types of text boundaries.  @stable ICU 2.0 */
-typedef enum UBreakIteratorType {
-  /** Character breaks  @stable ICU 2.0 */
-  UBRK_CHARACTER = 0,
-  /** Word breaks @stable ICU 2.0 */
-  UBRK_WORD = 1,
-  /** Line breaks @stable ICU 2.0 */
-  UBRK_LINE = 2,
-  /** Sentence breaks @stable ICU 2.0 */
-  UBRK_SENTENCE = 3,
-
-#ifndef U_HIDE_DEPRECATED_API
-  /**
-   * Title Case breaks
-   * The iterator created using this type locates title boundaries as described for
-   * Unicode 3.2 only. For Unicode 4.0 and above title boundary iteration,
-   * please use Word Boundary iterator.
-   *
-   * @deprecated ICU 2.8 Use the word break iterator for titlecasing for Unicode 4 and later.
-   */
-  UBRK_TITLE = 4,
-    /**
-     * One more than the highest normal UBreakIteratorType value.
-     * @deprecated ICU 58 The numeric value may change over time, see ICU ticket #12420.
-     */
-    UBRK_COUNT = 5
-#endif  // U_HIDE_DEPRECATED_API
-} UBreakIteratorType;
-
-/** Value indicating all text boundaries have been returned.
- *  @stable ICU 2.0
- */
-#define UBRK_DONE ((int32_t) -1)
-
-
-/**
- *  Enum constants for the word break tags returned by
- *  getRuleStatus().  A range of values is defined for each category of
- *  word, to allow for further subdivisions of a category in future releases.
- *  Applications should check for tag values falling within the range, rather
- *  than for single individual values.
- *
- * The numeric values of all of these constants are stable (will not change).
- *
- * @stable ICU 2.2
-*/
-typedef enum UWordBreak {
-    /** Tag value for "words" that do not fit into any of other categories.
-     *  Includes spaces and most punctuation. */
-    UBRK_WORD_NONE           = 0,
-    /** Upper bound for tags for uncategorized words. */
-    UBRK_WORD_NONE_LIMIT     = 100,
-    /** Tag value for words that appear to be numbers, lower limit.    */
-    UBRK_WORD_NUMBER         = 100,
-    /** Tag value for words that appear to be numbers, upper limit.    */
-    UBRK_WORD_NUMBER_LIMIT   = 200,
-    /** Tag value for words that contain letters, excluding
-     *  hiragana, katakana or ideographic characters, lower limit.    */
-    UBRK_WORD_LETTER         = 200,
-    /** Tag value for words containing letters, upper limit  */
-    UBRK_WORD_LETTER_LIMIT   = 300,
-    /** Tag value for words containing kana characters, lower limit */
-    UBRK_WORD_KANA           = 300,
-    /** Tag value for words containing kana characters, upper limit */
-    UBRK_WORD_KANA_LIMIT     = 400,
-    /** Tag value for words containing ideographic characters, lower limit */
-    UBRK_WORD_IDEO           = 400,
-    /** Tag value for words containing ideographic characters, upper limit */
-    UBRK_WORD_IDEO_LIMIT     = 500
-} UWordBreak;
-
-/**
- *  Enum constants for the line break tags returned by getRuleStatus().
- *  A range of values is defined for each category of
- *  word, to allow for further subdivisions of a category in future releases.
- *  Applications should check for tag values falling within the range, rather
- *  than for single individual values.
- *
- * The numeric values of all of these constants are stable (will not change).
- *
- * @stable ICU 2.8
-*/
-typedef enum ULineBreakTag {
-    /** Tag value for soft line breaks, positions at which a line break
-      *  is acceptable but not required                */
-    UBRK_LINE_SOFT            = 0,
-    /** Upper bound for soft line breaks.              */
-    UBRK_LINE_SOFT_LIMIT      = 100,
-    /** Tag value for a hard, or mandatory line break  */
-    UBRK_LINE_HARD            = 100,
-    /** Upper bound for hard line breaks.              */
-    UBRK_LINE_HARD_LIMIT      = 200
-} ULineBreakTag;
-
-
-
-/**
- *  Enum constants for the sentence break tags returned by getRuleStatus().
- *  A range of values is defined for each category of
- *  sentence, to allow for further subdivisions of a category in future releases.
- *  Applications should check for tag values falling within the range, rather
- *  than for single individual values.
- *
- * The numeric values of all of these constants are stable (will not change).
- *
- * @stable ICU 2.8
-*/
-typedef enum USentenceBreakTag {
-    /** Tag value for for sentences  ending with a sentence terminator
-      * ('.', '?', '!', etc.) character, possibly followed by a
-      * hard separator (CR, LF, PS, etc.)
-      */
-    UBRK_SENTENCE_TERM       = 0,
-    /** Upper bound for tags for sentences ended by sentence terminators.    */
-    UBRK_SENTENCE_TERM_LIMIT = 100,
-    /** Tag value for for sentences that do not contain an ending
-      * sentence terminator ('.', '?', '!', etc.) character, but
-      * are ended only by a hard separator (CR, LF, PS, etc.) or end of input.
-      */
-    UBRK_SENTENCE_SEP        = 100,
-    /** Upper bound for tags for sentences ended by a separator.              */
-    UBRK_SENTENCE_SEP_LIMIT  = 200
-    /** Tag value for a hard, or mandatory line break  */
-} USentenceBreakTag;
-
-
-/**
- * Open a new UBreakIterator for locating text boundaries for a specified locale.
- * A UBreakIterator may be used for detecting character, line, word,
- * and sentence breaks in text.
- * @param type The type of UBreakIterator to open: one of UBRK_CHARACTER, UBRK_WORD,
- * UBRK_LINE, UBRK_SENTENCE
- * @param locale The locale specifying the text-breaking conventions. Note that
- * locale keys such as "lb" and "ss" may be used to modify text break behavior,
- * see general discussion of BreakIterator C API.
- * @param text The text to be iterated over. May be null, in which case ubrk_setText() is
- *        used to specify the text to be iterated.
- * @param textLength The number of characters in text, or -1 if null-terminated.
- * @param status A UErrorCode to receive any errors.
- * @return A UBreakIterator for the specified locale.
- * @see ubrk_openRules
- * @stable ICU 2.0
- */
-U_CAPI UBreakIterator* U_EXPORT2
-ubrk_open(UBreakIteratorType type,
-      const char *locale,
-      const UChar *text,
-      int32_t textLength,
-      UErrorCode *status);
-
-/**
- * Open a new UBreakIterator for locating text boundaries using specified breaking rules.
- * The rule syntax is ... (TBD)
- * @param rules A set of rules specifying the text breaking conventions.
- * @param rulesLength The number of characters in rules, or -1 if null-terminated.
- * @param text The text to be iterated over.  May be null, in which case ubrk_setText() is
- *        used to specify the text to be iterated.
- * @param textLength The number of characters in text, or -1 if null-terminated.
- * @param parseErr   Receives position and context information for any syntax errors
- *                   detected while parsing the rules.
- * @param status A UErrorCode to receive any errors.
- * @return A UBreakIterator for the specified rules.
- * @see ubrk_open
- * @stable ICU 2.2
- */
-U_CAPI UBreakIterator* U_EXPORT2
-ubrk_openRules(const UChar     *rules,
-               int32_t         rulesLength,
-               const UChar     *text,
-               int32_t          textLength,
-               UParseError     *parseErr,
-               UErrorCode      *status);
-
-/**
- * Open a new UBreakIterator for locating text boundaries using precompiled binary rules.
- * Opening a UBreakIterator this way is substantially faster than using ubrk_openRules.
- * Binary rules may be obtained using ubrk_getBinaryRules. The compiled rules are not
- * compatible across different major versions of ICU, nor across platforms of different
- * endianness or different base character set family (ASCII vs EBCDIC).
- * @param binaryRules A set of compiled binary rules specifying the text breaking
- *                    conventions. Ownership of the storage containing the compiled
- *                    rules remains with the caller of this function. The compiled
- *                    rules must not be modified or deleted during the life of the
- *                    break iterator.
- * @param rulesLength The length of binaryRules in bytes; must be >= 0.
- * @param text        The text to be iterated over.  May be null, in which case
- *                    ubrk_setText() is used to specify the text to be iterated.
- * @param textLength  The number of characters in text, or -1 if null-terminated.
- * @param status      Pointer to UErrorCode to receive any errors.
- * @return            UBreakIterator for the specified rules.
- * @see ubrk_getBinaryRules
- * @stable ICU 59
- */
-U_CAPI UBreakIterator* U_EXPORT2
-ubrk_openBinaryRules(const uint8_t *binaryRules, int32_t rulesLength,
-                     const UChar *  text, int32_t textLength,
-                     UErrorCode *   status);
-
-#ifndef U_HIDE_DEPRECATED_API
-
-/**
- * Thread safe cloning operation
- * @param bi iterator to be cloned
- * @param stackBuffer <em>Deprecated functionality as of ICU 52, use NULL.</em><br>
- *  user allocated space for the new clone. If NULL new memory will be allocated.
- *  If buffer is not large enough, new memory will be allocated.
- *  Clients can use the U_BRK_SAFECLONE_BUFFERSIZE.
- * @param pBufferSize <em>Deprecated functionality as of ICU 52, use NULL or 1.</em><br>
- *  pointer to size of allocated space.
- *  If *pBufferSize == 0, a sufficient size for use in cloning will
- *  be returned ('pre-flighting')
- *  If *pBufferSize is not enough for a stack-based safe clone,
- *  new memory will be allocated.
- * @param status to indicate whether the operation went on smoothly or there were errors
- *  An informational status value, U_SAFECLONE_ALLOCATED_ERROR, is used
- * if pBufferSize != NULL and any allocations were necessary
- * @return pointer to the new clone
- * @deprecated ICU 69 Use ubrk_clone() instead.
- */
-U_DEPRECATED UBreakIterator * U_EXPORT2
-ubrk_safeClone(
-          const UBreakIterator *bi,
-          void *stackBuffer,
-          int32_t *pBufferSize,
-          UErrorCode *status);
-
-#endif /* U_HIDE_DEPRECATED_API */
-
-/**
- * Thread safe cloning operation.
- * @param bi iterator to be cloned
- * @param status to indicate whether the operation went on smoothly or there were errors
- * @return pointer to the new clone
- * @stable ICU 69
- */
-U_CAPI UBreakIterator * U_EXPORT2
-ubrk_clone(const UBreakIterator *bi,
-           UErrorCode *status);
-
-#ifndef U_HIDE_DEPRECATED_API
-
-/**
-  * A recommended size (in bytes) for the memory buffer to be passed to ubrk_saveClone().
-  * @deprecated ICU 52. Do not rely on ubrk_safeClone() cloning into any provided buffer.
-  */
-#define U_BRK_SAFECLONE_BUFFERSIZE 1
-
-#endif /* U_HIDE_DEPRECATED_API */
-
-/**
-* Close a UBreakIterator.
-* Once closed, a UBreakIterator may no longer be used.
-* @param bi The break iterator to close.
- * @stable ICU 2.0
-*/
-U_CAPI void U_EXPORT2
-ubrk_close(UBreakIterator *bi);
-
-#if U_SHOW_CPLUSPLUS_API
-
-U_NAMESPACE_BEGIN
-
-/**
- * \class LocalUBreakIteratorPointer
- * "Smart pointer" class, closes a UBreakIterator via ubrk_close().
- * For most methods see the LocalPointerBase base class.
- *
- * @see LocalPointerBase
- * @see LocalPointer
- * @stable ICU 4.4
- */
-U_DEFINE_LOCAL_OPEN_POINTER(LocalUBreakIteratorPointer, UBreakIterator, ubrk_close);
-
-U_NAMESPACE_END
-
-#endif
-
-/**
- * Sets an existing iterator to point to a new piece of text.
- * The break iterator retains a pointer to the supplied text.
- * The caller must not modify or delete the text while the BreakIterator
- * retains the reference.
- *
- * @param bi The iterator to use
- * @param text The text to be set
- * @param textLength The length of the text
- * @param status The error code
- * @stable ICU 2.0
- */
-U_CAPI void U_EXPORT2
-ubrk_setText(UBreakIterator* bi,
-             const UChar*    text,
-             int32_t         textLength,
-             UErrorCode*     status);
-
-
-/**
- * Sets an existing iterator to point to a new piece of text.
- *
- * All index positions returned by break iterator functions are
- * native indices from the UText. For example, when breaking UTF-8
- * encoded text, the break positions returned by \ref ubrk_next, \ref ubrk_previous, etc.
- * will be UTF-8 string indices, not UTF-16 positions.
- *
- * @param bi The iterator to use
- * @param text The text to be set.
- *             This function makes a shallow clone of the supplied UText.  This means
- *             that the caller is free to immediately close or otherwise reuse the
- *             UText that was passed as a parameter, but that the underlying text itself
- *             must not be altered while being referenced by the break iterator.
- * @param status The error code
- * @stable ICU 3.4
- */
-U_CAPI void U_EXPORT2
-ubrk_setUText(UBreakIterator* bi,
-             UText*          text,
-             UErrorCode*     status);
-
-
-
-/**
- * Determine the most recently-returned text boundary.
- *
- * @param bi The break iterator to use.
- * @return The character index most recently returned by \ref ubrk_next, \ref ubrk_previous,
- * \ref ubrk_first, or \ref ubrk_last.
- * @stable ICU 2.0
- */
-U_CAPI int32_t U_EXPORT2
-ubrk_current(const UBreakIterator *bi);
-
-/**
- * Advance the iterator to the boundary following the current boundary.
- *
- * @param bi The break iterator to use.
- * @return The character index of the next text boundary, or UBRK_DONE
- * if all text boundaries have been returned.
- * @see ubrk_previous
- * @stable ICU 2.0
- */
-U_CAPI int32_t U_EXPORT2
-ubrk_next(UBreakIterator *bi);
-
-/**
- * Set the iterator position to the boundary preceding the current boundary.
- *
- * @param bi The break iterator to use.
- * @return The character index of the preceding text boundary, or UBRK_DONE
- * if all text boundaries have been returned.
- * @see ubrk_next
- * @stable ICU 2.0
- */
-U_CAPI int32_t U_EXPORT2
-ubrk_previous(UBreakIterator *bi);
-
-/**
- * Set the iterator position to zero, the start of the text being scanned.
- * @param bi The break iterator to use.
- * @return The new iterator position (zero).
- * @see ubrk_last
- * @stable ICU 2.0
- */
-U_CAPI int32_t U_EXPORT2
-ubrk_first(UBreakIterator *bi);
-
-/**
- * Set the iterator position to the index immediately <EM>beyond</EM> the last character in the text being scanned.
- * This is not the same as the last character.
- * @param bi The break iterator to use.
- * @return The character offset immediately <EM>beyond</EM> the last character in the
- * text being scanned.
- * @see ubrk_first
- * @stable ICU 2.0
- */
-U_CAPI int32_t U_EXPORT2
-ubrk_last(UBreakIterator *bi);
-
-/**
- * Set the iterator position to the first boundary preceding the specified offset.
- * The new position is always smaller than offset, or UBRK_DONE.
- * @param bi The break iterator to use.
- * @param offset The offset to begin scanning.
- * @return The text boundary preceding offset, or UBRK_DONE.
- * @see ubrk_following
- * @stable ICU 2.0
- */
-U_CAPI int32_t U_EXPORT2
-ubrk_preceding(UBreakIterator *bi,
-           int32_t offset);
-
-/**
- * Advance the iterator to the first boundary following the specified offset.
- * The value returned is always greater than offset, or UBRK_DONE.
- * @param bi The break iterator to use.
- * @param offset The offset to begin scanning.
- * @return The text boundary following offset, or UBRK_DONE.
- * @see ubrk_preceding
- * @stable ICU 2.0
- */
-U_CAPI int32_t U_EXPORT2
-ubrk_following(UBreakIterator *bi,
-           int32_t offset);
-
-/**
-* Get a locale for which text breaking information is available.
-* A UBreakIterator in a locale returned by this function will perform the correct
-* text breaking for the locale.
-* @param index The index of the desired locale.
-* @return A locale for which number text breaking information is available, or 0 if none.
-* @see ubrk_countAvailable
-* @stable ICU 2.0
-*/
-U_CAPI const char* U_EXPORT2
-ubrk_getAvailable(int32_t index);
-
-/**
-* Determine how many locales have text breaking information available.
-* This function is most useful as determining the loop ending condition for
-* calls to \ref ubrk_getAvailable.
-* @return The number of locales for which text breaking information is available.
-* @see ubrk_getAvailable
-* @stable ICU 2.0
-*/
-U_CAPI int32_t U_EXPORT2
-ubrk_countAvailable(void);
-
-
-/**
-* Returns true if the specified position is a boundary position.  As a side
-* effect, leaves the iterator pointing to the first boundary position at
-* or after "offset".
-* @param bi The break iterator to use.
-* @param offset the offset to check.
-* @return True if "offset" is a boundary position.
-* @stable ICU 2.0
-*/
-U_CAPI  UBool U_EXPORT2
-ubrk_isBoundary(UBreakIterator *bi, int32_t offset);
-
-/**
- * Return the status from the break rule that determined the most recently
- * returned break position.  The values appear in the rule source
- * within brackets, {123}, for example.  For rules that do not specify a
- * status, a default value of 0 is returned.
- * <p>
- * For word break iterators, the possible values are defined in enum UWordBreak.
- * @stable ICU 2.2
- */
-U_CAPI  int32_t U_EXPORT2
-ubrk_getRuleStatus(UBreakIterator *bi);
-
-/**
- * Get the statuses from the break rules that determined the most recently
- * returned break position.  The values appear in the rule source
- * within brackets, {123}, for example.  The default status value for rules
- * that do not explicitly provide one is zero.
- * <p>
- * For word break iterators, the possible values are defined in enum UWordBreak.
- * @param bi        The break iterator to use
- * @param fillInVec an array to be filled in with the status values.
- * @param capacity  the length of the supplied vector.  A length of zero causes
- *                  the function to return the number of status values, in the
- *                  normal way, without attempting to store any values.
- * @param status    receives error codes.
- * @return          The number of rule status values from rules that determined
- *                  the most recent boundary returned by the break iterator.
- * @stable ICU 3.0
- */
-U_CAPI  int32_t U_EXPORT2
-ubrk_getRuleStatusVec(UBreakIterator *bi, int32_t *fillInVec, int32_t capacity, UErrorCode *status);
-
-/**
- * Return the locale of the break iterator. You can choose between the valid and
- * the actual locale.
- * @param bi break iterator
- * @param type locale type (valid or actual)
- * @param status error code
- * @return locale string
- * @stable ICU 2.8
- */
-U_CAPI const char* U_EXPORT2
-ubrk_getLocaleByType(const UBreakIterator *bi, ULocDataLocaleType type, UErrorCode* status);
-
-/**
-  *  Set the subject text string upon which the break iterator is operating
-  *  without changing any other aspect of the state.
-  *  The new and previous text strings must have the same content.
-  *
-  *  This function is intended for use in environments where ICU is operating on
-  *  strings that may move around in memory.  It provides a mechanism for notifying
-  *  ICU that the string has been relocated, and providing a new UText to access the
-  *  string in its new position.
-  *
-  *  Note that the break iterator never copies the underlying text
-  *  of a string being processed, but always operates directly on the original text
-  *  provided by the user. Refreshing simply drops the references to the old text
-  *  and replaces them with references to the new.
-  *
-  *  Caution:  this function is normally used only by very specialized
-  *            system-level code.   One example use case is with garbage collection
-  *            that moves the text in memory.
-  *
-  * @param bi         The break iterator.
-  * @param text       The new (moved) text string.
-  * @param status     Receives errors detected by this function.
-  *
-  * @stable ICU 49
-  */
-U_CAPI void U_EXPORT2
-ubrk_refreshUText(UBreakIterator *bi,
-                       UText          *text,
-                       UErrorCode     *status);
-
-
-/**
- * Get a compiled binary version of the rules specifying the behavior of a UBreakIterator.
- * The binary rules may be used with ubrk_openBinaryRules to open a new UBreakIterator
- * more quickly than using ubrk_openRules. The compiled rules are not compatible across
- * different major versions of ICU, nor across platforms of different endianness or
- * different base character set family (ASCII vs EBCDIC). Supports preflighting (with
- * binaryRules=NULL and rulesCapacity=0) to get the rules length without copying them to
- * the binaryRules buffer. However, whether preflighting or not, if the actual length
- * is greater than INT32_MAX, then the function returns 0 and sets *status to
- * U_INDEX_OUTOFBOUNDS_ERROR.
-
- * @param bi            The break iterator to use.
- * @param binaryRules   Buffer to receive the compiled binary rules; set to NULL for
- *                      preflighting.
- * @param rulesCapacity Capacity (in bytes) of the binaryRules buffer; set to 0 for
- *                      preflighting. Must be >= 0.
- * @param status        Pointer to UErrorCode to receive any errors, such as
- *                      U_BUFFER_OVERFLOW_ERROR, U_INDEX_OUTOFBOUNDS_ERROR, or
- *                      U_ILLEGAL_ARGUMENT_ERROR.
- * @return              The actual byte length of the binary rules, if <= INT32_MAX;
- *                      otherwise 0. If not preflighting and this is larger than
- *                      rulesCapacity, *status will be set to an error.
- * @see ubrk_openBinaryRules
- * @stable ICU 59
- */
-U_CAPI int32_t U_EXPORT2
-ubrk_getBinaryRules(UBreakIterator *bi,
-                    uint8_t *       binaryRules, int32_t rulesCapacity,
-                    UErrorCode *    status);
-
-#endif /* #if !UCONFIG_NO_BREAK_ITERATION */
-
-#endif
->>>>>>> a8a80be5
+// © 2016 and later: Unicode, Inc. and others.
+// License & terms of use: http://www.unicode.org/copyright.html
+/*
+******************************************************************************
+* Copyright (C) 1996-2015, International Business Machines Corporation and others.
+* All Rights Reserved.
+******************************************************************************
+*/
+
+#ifndef UBRK_H
+#define UBRK_H
+
+#include "unicode/utypes.h"
+#include "unicode/uloc.h"
+#include "unicode/utext.h"
+
+#if U_SHOW_CPLUSPLUS_API
+#include "unicode/localpointer.h"
+#endif   // U_SHOW_CPLUSPLUS_API
+
+/**
+ * A text-break iterator.
+ *  For usage in C programs.
+ */
+#ifndef UBRK_TYPEDEF_UBREAK_ITERATOR
+#   define UBRK_TYPEDEF_UBREAK_ITERATOR
+    /**
+     *  Opaque type representing an ICU Break iterator object.
+     *  @stable ICU 2.0
+     */
+    typedef struct UBreakIterator UBreakIterator;
+#endif
+
+#if !UCONFIG_NO_BREAK_ITERATION
+
+#include "unicode/parseerr.h"
+
+/**
+ * \file
+ * \brief C API: BreakIterator
+ *
+ * <h2> BreakIterator C API </h2>
+ *
+ * The BreakIterator C API defines  methods for finding the location
+ * of boundaries in text. Pointer to a UBreakIterator maintain a
+ * current position and scan over text returning the index of characters
+ * where boundaries occur.
+ * <p>
+ * Line boundary analysis determines where a text string can be broken
+ * when line-wrapping. The mechanism correctly handles punctuation and
+ * hyphenated words.
+ * <p>
+ * Note: The locale keyword "lb" can be used to modify line break
+ * behavior according to the CSS level 3 line-break options, see
+ * <http://dev.w3.org/csswg/css-text/#line-breaking>. For example:
+ * "ja@lb=strict", "zh@lb=loose".
+ * <p>
+ * Sentence boundary analysis allows selection with correct
+ * interpretation of periods within numbers and abbreviations, and
+ * trailing punctuation marks such as quotation marks and parentheses.
+ * <p>
+ * Note: The locale keyword "ss" can be used to enable use of
+ * segmentation suppression data (preventing breaks in English after
+ * abbreviations such as "Mr." or "Est.", for example), as follows:
+ * "en@ss=standard".
+ * <p>
+ * Word boundary analysis is used by search and replace functions, as
+ * well as within text editing applications that allow the user to
+ * select words with a double click. Word selection provides correct
+ * interpretation of punctuation marks within and following
+ * words. Characters that are not part of a word, such as symbols or
+ * punctuation marks, have word-breaks on both sides.
+ * <p>
+ * Character boundary analysis identifies the boundaries of
+ * "Extended Grapheme Clusters", which are groupings of codepoints
+ * that should be treated as character-like units for many text operations.
+ * Please see Unicode Standard Annex #29, Unicode Text Segmentation,
+ * http://www.unicode.org/reports/tr29/ for additional information
+ * on grapheme clusters and guidelines on their use.
+ * <p>
+ * Title boundary analysis locates all positions,
+ * typically starts of words, that should be set to Title Case
+ * when title casing the text.
+ * <p>
+ * The text boundary positions are found according to the rules
+ * described in Unicode Standard Annex #29, Text Boundaries, and
+ * Unicode Standard Annex #14, Line Breaking Properties.  These
+ * are available at http://www.unicode.org/reports/tr14/ and
+ * http://www.unicode.org/reports/tr29/.
+ * <p>
+ * In addition to the plain C API defined in this header file, an
+ * object oriented C++ API with equivalent functionality is defined in the
+ * file brkiter.h.
+ * <p>
+ * Code snippets illustrating the use of the Break Iterator APIs
+ * are available in the ICU User Guide,
+ * https://unicode-org.github.io/icu/userguide/boundaryanalysis/
+ * and in the sample program icu/source/samples/break/break.cpp
+ */
+
+/** The possible types of text boundaries.  @stable ICU 2.0 */
+typedef enum UBreakIteratorType {
+  /** Character breaks  @stable ICU 2.0 */
+  UBRK_CHARACTER = 0,
+  /** Word breaks @stable ICU 2.0 */
+  UBRK_WORD = 1,
+  /** Line breaks @stable ICU 2.0 */
+  UBRK_LINE = 2,
+  /** Sentence breaks @stable ICU 2.0 */
+  UBRK_SENTENCE = 3,
+
+#ifndef U_HIDE_DEPRECATED_API
+  /**
+   * Title Case breaks
+   * The iterator created using this type locates title boundaries as described for
+   * Unicode 3.2 only. For Unicode 4.0 and above title boundary iteration,
+   * please use Word Boundary iterator.
+   *
+   * @deprecated ICU 2.8 Use the word break iterator for titlecasing for Unicode 4 and later.
+   */
+  UBRK_TITLE = 4,
+    /**
+     * One more than the highest normal UBreakIteratorType value.
+     * @deprecated ICU 58 The numeric value may change over time, see ICU ticket #12420.
+     */
+    UBRK_COUNT = 5
+#endif  // U_HIDE_DEPRECATED_API
+} UBreakIteratorType;
+
+/** Value indicating all text boundaries have been returned.
+ *  @stable ICU 2.0
+ */
+#define UBRK_DONE ((int32_t) -1)
+
+
+/**
+ *  Enum constants for the word break tags returned by
+ *  getRuleStatus().  A range of values is defined for each category of
+ *  word, to allow for further subdivisions of a category in future releases.
+ *  Applications should check for tag values falling within the range, rather
+ *  than for single individual values.
+ *
+ * The numeric values of all of these constants are stable (will not change).
+ *
+ * @stable ICU 2.2
+*/
+typedef enum UWordBreak {
+    /** Tag value for "words" that do not fit into any of other categories.
+     *  Includes spaces and most punctuation. */
+    UBRK_WORD_NONE           = 0,
+    /** Upper bound for tags for uncategorized words. */
+    UBRK_WORD_NONE_LIMIT     = 100,
+    /** Tag value for words that appear to be numbers, lower limit.    */
+    UBRK_WORD_NUMBER         = 100,
+    /** Tag value for words that appear to be numbers, upper limit.    */
+    UBRK_WORD_NUMBER_LIMIT   = 200,
+    /** Tag value for words that contain letters, excluding
+     *  hiragana, katakana or ideographic characters, lower limit.    */
+    UBRK_WORD_LETTER         = 200,
+    /** Tag value for words containing letters, upper limit  */
+    UBRK_WORD_LETTER_LIMIT   = 300,
+    /** Tag value for words containing kana characters, lower limit */
+    UBRK_WORD_KANA           = 300,
+    /** Tag value for words containing kana characters, upper limit */
+    UBRK_WORD_KANA_LIMIT     = 400,
+    /** Tag value for words containing ideographic characters, lower limit */
+    UBRK_WORD_IDEO           = 400,
+    /** Tag value for words containing ideographic characters, upper limit */
+    UBRK_WORD_IDEO_LIMIT     = 500
+} UWordBreak;
+
+/**
+ *  Enum constants for the line break tags returned by getRuleStatus().
+ *  A range of values is defined for each category of
+ *  word, to allow for further subdivisions of a category in future releases.
+ *  Applications should check for tag values falling within the range, rather
+ *  than for single individual values.
+ *
+ * The numeric values of all of these constants are stable (will not change).
+ *
+ * @stable ICU 2.8
+*/
+typedef enum ULineBreakTag {
+    /** Tag value for soft line breaks, positions at which a line break
+      *  is acceptable but not required                */
+    UBRK_LINE_SOFT            = 0,
+    /** Upper bound for soft line breaks.              */
+    UBRK_LINE_SOFT_LIMIT      = 100,
+    /** Tag value for a hard, or mandatory line break  */
+    UBRK_LINE_HARD            = 100,
+    /** Upper bound for hard line breaks.              */
+    UBRK_LINE_HARD_LIMIT      = 200
+} ULineBreakTag;
+
+
+
+/**
+ *  Enum constants for the sentence break tags returned by getRuleStatus().
+ *  A range of values is defined for each category of
+ *  sentence, to allow for further subdivisions of a category in future releases.
+ *  Applications should check for tag values falling within the range, rather
+ *  than for single individual values.
+ *
+ * The numeric values of all of these constants are stable (will not change).
+ *
+ * @stable ICU 2.8
+*/
+typedef enum USentenceBreakTag {
+    /** Tag value for for sentences  ending with a sentence terminator
+      * ('.', '?', '!', etc.) character, possibly followed by a
+      * hard separator (CR, LF, PS, etc.)
+      */
+    UBRK_SENTENCE_TERM       = 0,
+    /** Upper bound for tags for sentences ended by sentence terminators.    */
+    UBRK_SENTENCE_TERM_LIMIT = 100,
+    /** Tag value for for sentences that do not contain an ending
+      * sentence terminator ('.', '?', '!', etc.) character, but
+      * are ended only by a hard separator (CR, LF, PS, etc.) or end of input.
+      */
+    UBRK_SENTENCE_SEP        = 100,
+    /** Upper bound for tags for sentences ended by a separator.              */
+    UBRK_SENTENCE_SEP_LIMIT  = 200
+    /** Tag value for a hard, or mandatory line break  */
+} USentenceBreakTag;
+
+
+/**
+ * Open a new UBreakIterator for locating text boundaries for a specified locale.
+ * A UBreakIterator may be used for detecting character, line, word,
+ * and sentence breaks in text.
+ * @param type The type of UBreakIterator to open: one of UBRK_CHARACTER, UBRK_WORD,
+ * UBRK_LINE, UBRK_SENTENCE
+ * @param locale The locale specifying the text-breaking conventions. Note that
+ * locale keys such as "lb" and "ss" may be used to modify text break behavior,
+ * see general discussion of BreakIterator C API.
+ * @param text The text to be iterated over. May be null, in which case ubrk_setText() is
+ *        used to specify the text to be iterated.
+ * @param textLength The number of characters in text, or -1 if null-terminated.
+ * @param status A UErrorCode to receive any errors.
+ * @return A UBreakIterator for the specified locale.
+ * @see ubrk_openRules
+ * @stable ICU 2.0
+ */
+U_CAPI UBreakIterator* U_EXPORT2
+ubrk_open(UBreakIteratorType type,
+      const char *locale,
+      const UChar *text,
+      int32_t textLength,
+      UErrorCode *status);
+
+/**
+ * Open a new UBreakIterator for locating text boundaries using specified breaking rules.
+ * The rule syntax is ... (TBD)
+ * @param rules A set of rules specifying the text breaking conventions.
+ * @param rulesLength The number of characters in rules, or -1 if null-terminated.
+ * @param text The text to be iterated over.  May be null, in which case ubrk_setText() is
+ *        used to specify the text to be iterated.
+ * @param textLength The number of characters in text, or -1 if null-terminated.
+ * @param parseErr   Receives position and context information for any syntax errors
+ *                   detected while parsing the rules.
+ * @param status A UErrorCode to receive any errors.
+ * @return A UBreakIterator for the specified rules.
+ * @see ubrk_open
+ * @stable ICU 2.2
+ */
+U_CAPI UBreakIterator* U_EXPORT2
+ubrk_openRules(const UChar     *rules,
+               int32_t         rulesLength,
+               const UChar     *text,
+               int32_t          textLength,
+               UParseError     *parseErr,
+               UErrorCode      *status);
+
+/**
+ * Open a new UBreakIterator for locating text boundaries using precompiled binary rules.
+ * Opening a UBreakIterator this way is substantially faster than using ubrk_openRules.
+ * Binary rules may be obtained using ubrk_getBinaryRules. The compiled rules are not
+ * compatible across different major versions of ICU, nor across platforms of different
+ * endianness or different base character set family (ASCII vs EBCDIC).
+ * @param binaryRules A set of compiled binary rules specifying the text breaking
+ *                    conventions. Ownership of the storage containing the compiled
+ *                    rules remains with the caller of this function. The compiled
+ *                    rules must not be modified or deleted during the life of the
+ *                    break iterator.
+ * @param rulesLength The length of binaryRules in bytes; must be >= 0.
+ * @param text        The text to be iterated over.  May be null, in which case
+ *                    ubrk_setText() is used to specify the text to be iterated.
+ * @param textLength  The number of characters in text, or -1 if null-terminated.
+ * @param status      Pointer to UErrorCode to receive any errors.
+ * @return            UBreakIterator for the specified rules.
+ * @see ubrk_getBinaryRules
+ * @stable ICU 59
+ */
+U_CAPI UBreakIterator* U_EXPORT2
+ubrk_openBinaryRules(const uint8_t *binaryRules, int32_t rulesLength,
+                     const UChar *  text, int32_t textLength,
+                     UErrorCode *   status);
+
+#ifndef U_HIDE_DEPRECATED_API
+
+/**
+ * Thread safe cloning operation
+ * @param bi iterator to be cloned
+ * @param stackBuffer <em>Deprecated functionality as of ICU 52, use NULL.</em><br>
+ *  user allocated space for the new clone. If NULL new memory will be allocated.
+ *  If buffer is not large enough, new memory will be allocated.
+ *  Clients can use the U_BRK_SAFECLONE_BUFFERSIZE.
+ * @param pBufferSize <em>Deprecated functionality as of ICU 52, use NULL or 1.</em><br>
+ *  pointer to size of allocated space.
+ *  If *pBufferSize == 0, a sufficient size for use in cloning will
+ *  be returned ('pre-flighting')
+ *  If *pBufferSize is not enough for a stack-based safe clone,
+ *  new memory will be allocated.
+ * @param status to indicate whether the operation went on smoothly or there were errors
+ *  An informational status value, U_SAFECLONE_ALLOCATED_ERROR, is used
+ * if pBufferSize != NULL and any allocations were necessary
+ * @return pointer to the new clone
+ * @deprecated ICU 69 Use ubrk_clone() instead.
+ */
+U_DEPRECATED UBreakIterator * U_EXPORT2
+ubrk_safeClone(
+          const UBreakIterator *bi,
+          void *stackBuffer,
+          int32_t *pBufferSize,
+          UErrorCode *status);
+
+#endif /* U_HIDE_DEPRECATED_API */
+
+/**
+ * Thread safe cloning operation.
+ * @param bi iterator to be cloned
+ * @param status to indicate whether the operation went on smoothly or there were errors
+ * @return pointer to the new clone
+ * @stable ICU 69
+ */
+U_CAPI UBreakIterator * U_EXPORT2
+ubrk_clone(const UBreakIterator *bi,
+           UErrorCode *status);
+
+#ifndef U_HIDE_DEPRECATED_API
+
+/**
+  * A recommended size (in bytes) for the memory buffer to be passed to ubrk_saveClone().
+  * @deprecated ICU 52. Do not rely on ubrk_safeClone() cloning into any provided buffer.
+  */
+#define U_BRK_SAFECLONE_BUFFERSIZE 1
+
+#endif /* U_HIDE_DEPRECATED_API */
+
+/**
+* Close a UBreakIterator.
+* Once closed, a UBreakIterator may no longer be used.
+* @param bi The break iterator to close.
+ * @stable ICU 2.0
+*/
+U_CAPI void U_EXPORT2
+ubrk_close(UBreakIterator *bi);
+
+#if U_SHOW_CPLUSPLUS_API
+
+U_NAMESPACE_BEGIN
+
+/**
+ * \class LocalUBreakIteratorPointer
+ * "Smart pointer" class, closes a UBreakIterator via ubrk_close().
+ * For most methods see the LocalPointerBase base class.
+ *
+ * @see LocalPointerBase
+ * @see LocalPointer
+ * @stable ICU 4.4
+ */
+U_DEFINE_LOCAL_OPEN_POINTER(LocalUBreakIteratorPointer, UBreakIterator, ubrk_close);
+
+U_NAMESPACE_END
+
+#endif
+
+/**
+ * Sets an existing iterator to point to a new piece of text.
+ * The break iterator retains a pointer to the supplied text.
+ * The caller must not modify or delete the text while the BreakIterator
+ * retains the reference.
+ *
+ * @param bi The iterator to use
+ * @param text The text to be set
+ * @param textLength The length of the text
+ * @param status The error code
+ * @stable ICU 2.0
+ */
+U_CAPI void U_EXPORT2
+ubrk_setText(UBreakIterator* bi,
+             const UChar*    text,
+             int32_t         textLength,
+             UErrorCode*     status);
+
+
+/**
+ * Sets an existing iterator to point to a new piece of text.
+ *
+ * All index positions returned by break iterator functions are
+ * native indices from the UText. For example, when breaking UTF-8
+ * encoded text, the break positions returned by \ref ubrk_next, \ref ubrk_previous, etc.
+ * will be UTF-8 string indices, not UTF-16 positions.
+ *
+ * @param bi The iterator to use
+ * @param text The text to be set.
+ *             This function makes a shallow clone of the supplied UText.  This means
+ *             that the caller is free to immediately close or otherwise reuse the
+ *             UText that was passed as a parameter, but that the underlying text itself
+ *             must not be altered while being referenced by the break iterator.
+ * @param status The error code
+ * @stable ICU 3.4
+ */
+U_CAPI void U_EXPORT2
+ubrk_setUText(UBreakIterator* bi,
+             UText*          text,
+             UErrorCode*     status);
+
+
+
+/**
+ * Determine the most recently-returned text boundary.
+ *
+ * @param bi The break iterator to use.
+ * @return The character index most recently returned by \ref ubrk_next, \ref ubrk_previous,
+ * \ref ubrk_first, or \ref ubrk_last.
+ * @stable ICU 2.0
+ */
+U_CAPI int32_t U_EXPORT2
+ubrk_current(const UBreakIterator *bi);
+
+/**
+ * Advance the iterator to the boundary following the current boundary.
+ *
+ * @param bi The break iterator to use.
+ * @return The character index of the next text boundary, or UBRK_DONE
+ * if all text boundaries have been returned.
+ * @see ubrk_previous
+ * @stable ICU 2.0
+ */
+U_CAPI int32_t U_EXPORT2
+ubrk_next(UBreakIterator *bi);
+
+/**
+ * Set the iterator position to the boundary preceding the current boundary.
+ *
+ * @param bi The break iterator to use.
+ * @return The character index of the preceding text boundary, or UBRK_DONE
+ * if all text boundaries have been returned.
+ * @see ubrk_next
+ * @stable ICU 2.0
+ */
+U_CAPI int32_t U_EXPORT2
+ubrk_previous(UBreakIterator *bi);
+
+/**
+ * Set the iterator position to zero, the start of the text being scanned.
+ * @param bi The break iterator to use.
+ * @return The new iterator position (zero).
+ * @see ubrk_last
+ * @stable ICU 2.0
+ */
+U_CAPI int32_t U_EXPORT2
+ubrk_first(UBreakIterator *bi);
+
+/**
+ * Set the iterator position to the index immediately <EM>beyond</EM> the last character in the text being scanned.
+ * This is not the same as the last character.
+ * @param bi The break iterator to use.
+ * @return The character offset immediately <EM>beyond</EM> the last character in the
+ * text being scanned.
+ * @see ubrk_first
+ * @stable ICU 2.0
+ */
+U_CAPI int32_t U_EXPORT2
+ubrk_last(UBreakIterator *bi);
+
+/**
+ * Set the iterator position to the first boundary preceding the specified offset.
+ * The new position is always smaller than offset, or UBRK_DONE.
+ * @param bi The break iterator to use.
+ * @param offset The offset to begin scanning.
+ * @return The text boundary preceding offset, or UBRK_DONE.
+ * @see ubrk_following
+ * @stable ICU 2.0
+ */
+U_CAPI int32_t U_EXPORT2
+ubrk_preceding(UBreakIterator *bi,
+           int32_t offset);
+
+/**
+ * Advance the iterator to the first boundary following the specified offset.
+ * The value returned is always greater than offset, or UBRK_DONE.
+ * @param bi The break iterator to use.
+ * @param offset The offset to begin scanning.
+ * @return The text boundary following offset, or UBRK_DONE.
+ * @see ubrk_preceding
+ * @stable ICU 2.0
+ */
+U_CAPI int32_t U_EXPORT2
+ubrk_following(UBreakIterator *bi,
+           int32_t offset);
+
+/**
+* Get a locale for which text breaking information is available.
+* A UBreakIterator in a locale returned by this function will perform the correct
+* text breaking for the locale.
+* @param index The index of the desired locale.
+* @return A locale for which number text breaking information is available, or 0 if none.
+* @see ubrk_countAvailable
+* @stable ICU 2.0
+*/
+U_CAPI const char* U_EXPORT2
+ubrk_getAvailable(int32_t index);
+
+/**
+* Determine how many locales have text breaking information available.
+* This function is most useful as determining the loop ending condition for
+* calls to \ref ubrk_getAvailable.
+* @return The number of locales for which text breaking information is available.
+* @see ubrk_getAvailable
+* @stable ICU 2.0
+*/
+U_CAPI int32_t U_EXPORT2
+ubrk_countAvailable(void);
+
+
+/**
+* Returns true if the specified position is a boundary position.  As a side
+* effect, leaves the iterator pointing to the first boundary position at
+* or after "offset".
+* @param bi The break iterator to use.
+* @param offset the offset to check.
+* @return True if "offset" is a boundary position.
+* @stable ICU 2.0
+*/
+U_CAPI  UBool U_EXPORT2
+ubrk_isBoundary(UBreakIterator *bi, int32_t offset);
+
+/**
+ * Return the status from the break rule that determined the most recently
+ * returned break position.  The values appear in the rule source
+ * within brackets, {123}, for example.  For rules that do not specify a
+ * status, a default value of 0 is returned.
+ * <p>
+ * For word break iterators, the possible values are defined in enum UWordBreak.
+ * @stable ICU 2.2
+ */
+U_CAPI  int32_t U_EXPORT2
+ubrk_getRuleStatus(UBreakIterator *bi);
+
+/**
+ * Get the statuses from the break rules that determined the most recently
+ * returned break position.  The values appear in the rule source
+ * within brackets, {123}, for example.  The default status value for rules
+ * that do not explicitly provide one is zero.
+ * <p>
+ * For word break iterators, the possible values are defined in enum UWordBreak.
+ * @param bi        The break iterator to use
+ * @param fillInVec an array to be filled in with the status values.
+ * @param capacity  the length of the supplied vector.  A length of zero causes
+ *                  the function to return the number of status values, in the
+ *                  normal way, without attempting to store any values.
+ * @param status    receives error codes.
+ * @return          The number of rule status values from rules that determined
+ *                  the most recent boundary returned by the break iterator.
+ * @stable ICU 3.0
+ */
+U_CAPI  int32_t U_EXPORT2
+ubrk_getRuleStatusVec(UBreakIterator *bi, int32_t *fillInVec, int32_t capacity, UErrorCode *status);
+
+/**
+ * Return the locale of the break iterator. You can choose between the valid and
+ * the actual locale.
+ * @param bi break iterator
+ * @param type locale type (valid or actual)
+ * @param status error code
+ * @return locale string
+ * @stable ICU 2.8
+ */
+U_CAPI const char* U_EXPORT2
+ubrk_getLocaleByType(const UBreakIterator *bi, ULocDataLocaleType type, UErrorCode* status);
+
+/**
+  *  Set the subject text string upon which the break iterator is operating
+  *  without changing any other aspect of the state.
+  *  The new and previous text strings must have the same content.
+  *
+  *  This function is intended for use in environments where ICU is operating on
+  *  strings that may move around in memory.  It provides a mechanism for notifying
+  *  ICU that the string has been relocated, and providing a new UText to access the
+  *  string in its new position.
+  *
+  *  Note that the break iterator never copies the underlying text
+  *  of a string being processed, but always operates directly on the original text
+  *  provided by the user. Refreshing simply drops the references to the old text
+  *  and replaces them with references to the new.
+  *
+  *  Caution:  this function is normally used only by very specialized
+  *            system-level code.   One example use case is with garbage collection
+  *            that moves the text in memory.
+  *
+  * @param bi         The break iterator.
+  * @param text       The new (moved) text string.
+  * @param status     Receives errors detected by this function.
+  *
+  * @stable ICU 49
+  */
+U_CAPI void U_EXPORT2
+ubrk_refreshUText(UBreakIterator *bi,
+                       UText          *text,
+                       UErrorCode     *status);
+
+
+/**
+ * Get a compiled binary version of the rules specifying the behavior of a UBreakIterator.
+ * The binary rules may be used with ubrk_openBinaryRules to open a new UBreakIterator
+ * more quickly than using ubrk_openRules. The compiled rules are not compatible across
+ * different major versions of ICU, nor across platforms of different endianness or
+ * different base character set family (ASCII vs EBCDIC). Supports preflighting (with
+ * binaryRules=NULL and rulesCapacity=0) to get the rules length without copying them to
+ * the binaryRules buffer. However, whether preflighting or not, if the actual length
+ * is greater than INT32_MAX, then the function returns 0 and sets *status to
+ * U_INDEX_OUTOFBOUNDS_ERROR.
+
+ * @param bi            The break iterator to use.
+ * @param binaryRules   Buffer to receive the compiled binary rules; set to NULL for
+ *                      preflighting.
+ * @param rulesCapacity Capacity (in bytes) of the binaryRules buffer; set to 0 for
+ *                      preflighting. Must be >= 0.
+ * @param status        Pointer to UErrorCode to receive any errors, such as
+ *                      U_BUFFER_OVERFLOW_ERROR, U_INDEX_OUTOFBOUNDS_ERROR, or
+ *                      U_ILLEGAL_ARGUMENT_ERROR.
+ * @return              The actual byte length of the binary rules, if <= INT32_MAX;
+ *                      otherwise 0. If not preflighting and this is larger than
+ *                      rulesCapacity, *status will be set to an error.
+ * @see ubrk_openBinaryRules
+ * @stable ICU 59
+ */
+U_CAPI int32_t U_EXPORT2
+ubrk_getBinaryRules(UBreakIterator *bi,
+                    uint8_t *       binaryRules, int32_t rulesCapacity,
+                    UErrorCode *    status);
+
+#endif /* #if !UCONFIG_NO_BREAK_ITERATION */
+
+#endif