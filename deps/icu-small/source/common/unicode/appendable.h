<<<<<<< HEAD
// © 2016 and later: Unicode, Inc. and others.
// License & terms of use: http://www.unicode.org/copyright.html
/*
*******************************************************************************
*   Copyright (C) 2011-2012, International Business Machines
*   Corporation and others.  All Rights Reserved.
*******************************************************************************
*   file name:  appendable.h
*   encoding:   UTF-8
*   tab size:   8 (not used)
*   indentation:4
*
*   created on: 2010dec07
*   created by: Markus W. Scherer
*/

#ifndef __APPENDABLE_H__
#define __APPENDABLE_H__

/**
 * \file
 * \brief C++ API: Appendable class: Sink for Unicode code points and 16-bit code units (char16_ts).
 */

#include "unicode/utypes.h"

#if U_SHOW_CPLUSPLUS_API

#include "unicode/uobject.h"

U_NAMESPACE_BEGIN

class UnicodeString;

/**
 * Base class for objects to which Unicode characters and strings can be appended.
 * Combines elements of Java Appendable and ICU4C ByteSink.
 *
 * This class can be used in APIs where it does not matter whether the actual destination is
 * a UnicodeString, a char16_t[] array, a UnicodeSet, or any other object
 * that receives and processes characters and/or strings.
 *
 * Implementation classes must implement at least appendCodeUnit(char16_t).
 * The base class provides default implementations for the other methods.
 *
 * The methods do not take UErrorCode parameters.
 * If an error occurs (e.g., out-of-memory),
 * in addition to returning false from failing operations,
 * the implementation must prevent unexpected behavior (e.g., crashes)
 * from further calls and should make the error condition available separately
 * (e.g., store a UErrorCode, make/keep a UnicodeString bogus).
 * @stable ICU 4.8
 */
class U_COMMON_API Appendable : public UObject {
public:
    /**
     * Destructor.
     * @stable ICU 4.8
     */
    ~Appendable();

    /**
     * Appends a 16-bit code unit.
     * @param c code unit
     * @return true if the operation succeeded
     * @stable ICU 4.8
     */
    virtual UBool appendCodeUnit(char16_t c) = 0;

    /**
     * Appends a code point.
     * The default implementation calls appendCodeUnit(char16_t) once or twice.
     * @param c code point 0..0x10ffff
     * @return true if the operation succeeded
     * @stable ICU 4.8
     */
    virtual UBool appendCodePoint(UChar32 c);

    /**
     * Appends a string.
     * The default implementation calls appendCodeUnit(char16_t) for each code unit.
     * @param s string, must not be NULL if length!=0
     * @param length string length, or -1 if NUL-terminated
     * @return true if the operation succeeded
     * @stable ICU 4.8
     */
    virtual UBool appendString(const char16_t *s, int32_t length);

    /**
     * Tells the object that the caller is going to append roughly
     * appendCapacity char16_ts. A subclass might use this to pre-allocate
     * a larger buffer if necessary.
     * The default implementation does nothing. (It always returns true.)
     * @param appendCapacity estimated number of char16_ts that will be appended
     * @return true if the operation succeeded
     * @stable ICU 4.8
     */
    virtual UBool reserveAppendCapacity(int32_t appendCapacity);

    /**
     * Returns a writable buffer for appending and writes the buffer's capacity to
     * *resultCapacity. Guarantees *resultCapacity>=minCapacity.
     * May return a pointer to the caller-owned scratch buffer which must have
     * scratchCapacity>=minCapacity.
     * The returned buffer is only valid until the next operation
     * on this Appendable.
     *
     * After writing at most *resultCapacity char16_ts, call appendString() with the
     * pointer returned from this function and the number of char16_ts written.
     * Many appendString() implementations will avoid copying char16_ts if this function
     * returned an internal buffer.
     *
     * Partial usage example:
     * \code
     *  int32_t capacity;
     *  char16_t* buffer = app.getAppendBuffer(..., &capacity);
     *  ... Write n char16_ts into buffer, with n <= capacity.
     *  app.appendString(buffer, n);
     * \endcode
     * In many implementations, that call to append will avoid copying char16_ts.
     *
     * If the Appendable allocates or reallocates an internal buffer, it should use
     * the desiredCapacityHint if appropriate.
     * If a caller cannot provide a reasonable guess at the desired capacity,
     * it should pass desiredCapacityHint=0.
     *
     * If a non-scratch buffer is returned, the caller may only pass
     * a prefix to it to appendString().
     * That is, it is not correct to pass an interior pointer to appendString().
     *
     * The default implementation always returns the scratch buffer.
     *
     * @param minCapacity required minimum capacity of the returned buffer;
     *                    must be non-negative
     * @param desiredCapacityHint desired capacity of the returned buffer;
     *                            must be non-negative
     * @param scratch default caller-owned buffer
     * @param scratchCapacity capacity of the scratch buffer
     * @param resultCapacity pointer to an integer which will be set to the
     *                       capacity of the returned buffer
     * @return a buffer with *resultCapacity>=minCapacity
     * @stable ICU 4.8
     */
    virtual char16_t *getAppendBuffer(int32_t minCapacity,
                                   int32_t desiredCapacityHint,
                                   char16_t *scratch, int32_t scratchCapacity,
                                   int32_t *resultCapacity);
};

/**
 * An Appendable implementation which writes to a UnicodeString.
 *
 * This class is not intended for public subclassing.
 * @stable ICU 4.8
 */
class U_COMMON_API UnicodeStringAppendable : public Appendable {
public:
    /**
     * Aliases the UnicodeString (keeps its reference) for writing.
     * @param s The UnicodeString to which this Appendable will write.
     * @stable ICU 4.8
     */
    explicit UnicodeStringAppendable(UnicodeString &s) : str(s) {}

    /**
     * Destructor.
     * @stable ICU 4.8
     */
    ~UnicodeStringAppendable();

    /**
     * Appends a 16-bit code unit to the string.
     * @param c code unit
     * @return true if the operation succeeded
     * @stable ICU 4.8
     */
    virtual UBool appendCodeUnit(char16_t c);

    /**
     * Appends a code point to the string.
     * @param c code point 0..0x10ffff
     * @return true if the operation succeeded
     * @stable ICU 4.8
     */
    virtual UBool appendCodePoint(UChar32 c);

    /**
     * Appends a string to the UnicodeString.
     * @param s string, must not be NULL if length!=0
     * @param length string length, or -1 if NUL-terminated
     * @return true if the operation succeeded
     * @stable ICU 4.8
     */
    virtual UBool appendString(const char16_t *s, int32_t length);

    /**
     * Tells the UnicodeString that the caller is going to append roughly
     * appendCapacity char16_ts.
     * @param appendCapacity estimated number of char16_ts that will be appended
     * @return true if the operation succeeded
     * @stable ICU 4.8
     */
    virtual UBool reserveAppendCapacity(int32_t appendCapacity);

    /**
     * Returns a writable buffer for appending and writes the buffer's capacity to
     * *resultCapacity. Guarantees *resultCapacity>=minCapacity.
     * May return a pointer to the caller-owned scratch buffer which must have
     * scratchCapacity>=minCapacity.
     * The returned buffer is only valid until the next write operation
     * on the UnicodeString.
     *
     * For details see Appendable::getAppendBuffer().
     *
     * @param minCapacity required minimum capacity of the returned buffer;
     *                    must be non-negative
     * @param desiredCapacityHint desired capacity of the returned buffer;
     *                            must be non-negative
     * @param scratch default caller-owned buffer
     * @param scratchCapacity capacity of the scratch buffer
     * @param resultCapacity pointer to an integer which will be set to the
     *                       capacity of the returned buffer
     * @return a buffer with *resultCapacity>=minCapacity
     * @stable ICU 4.8
     */
    virtual char16_t *getAppendBuffer(int32_t minCapacity,
                                   int32_t desiredCapacityHint,
                                   char16_t *scratch, int32_t scratchCapacity,
                                   int32_t *resultCapacity);

private:
    UnicodeString &str;
};

U_NAMESPACE_END

#endif /* U_SHOW_CPLUSPLUS_API */

#endif  // __APPENDABLE_H__
=======
// © 2016 and later: Unicode, Inc. and others.
// License & terms of use: http://www.unicode.org/copyright.html
/*
*******************************************************************************
*   Copyright (C) 2011-2012, International Business Machines
*   Corporation and others.  All Rights Reserved.
*******************************************************************************
*   file name:  appendable.h
*   encoding:   UTF-8
*   tab size:   8 (not used)
*   indentation:4
*
*   created on: 2010dec07
*   created by: Markus W. Scherer
*/

#ifndef __APPENDABLE_H__
#define __APPENDABLE_H__

/**
 * \file
 * \brief C++ API: Appendable class: Sink for Unicode code points and 16-bit code units (char16_ts).
 */

#include "unicode/utypes.h"

#if U_SHOW_CPLUSPLUS_API

#include "unicode/uobject.h"

U_NAMESPACE_BEGIN

class UnicodeString;

/**
 * Base class for objects to which Unicode characters and strings can be appended.
 * Combines elements of Java Appendable and ICU4C ByteSink.
 *
 * This class can be used in APIs where it does not matter whether the actual destination is
 * a UnicodeString, a char16_t[] array, a UnicodeSet, or any other object
 * that receives and processes characters and/or strings.
 *
 * Implementation classes must implement at least appendCodeUnit(char16_t).
 * The base class provides default implementations for the other methods.
 *
 * The methods do not take UErrorCode parameters.
 * If an error occurs (e.g., out-of-memory),
 * in addition to returning false from failing operations,
 * the implementation must prevent unexpected behavior (e.g., crashes)
 * from further calls and should make the error condition available separately
 * (e.g., store a UErrorCode, make/keep a UnicodeString bogus).
 * @stable ICU 4.8
 */
class U_COMMON_API Appendable : public UObject {
public:
    /**
     * Destructor.
     * @stable ICU 4.8
     */
    ~Appendable();

    /**
     * Appends a 16-bit code unit.
     * @param c code unit
     * @return true if the operation succeeded
     * @stable ICU 4.8
     */
    virtual UBool appendCodeUnit(char16_t c) = 0;

    /**
     * Appends a code point.
     * The default implementation calls appendCodeUnit(char16_t) once or twice.
     * @param c code point 0..0x10ffff
     * @return true if the operation succeeded
     * @stable ICU 4.8
     */
    virtual UBool appendCodePoint(UChar32 c);

    /**
     * Appends a string.
     * The default implementation calls appendCodeUnit(char16_t) for each code unit.
     * @param s string, must not be nullptr if length!=0
     * @param length string length, or -1 if NUL-terminated
     * @return true if the operation succeeded
     * @stable ICU 4.8
     */
    virtual UBool appendString(const char16_t *s, int32_t length);

    /**
     * Tells the object that the caller is going to append roughly
     * appendCapacity char16_ts. A subclass might use this to pre-allocate
     * a larger buffer if necessary.
     * The default implementation does nothing. (It always returns true.)
     * @param appendCapacity estimated number of char16_ts that will be appended
     * @return true if the operation succeeded
     * @stable ICU 4.8
     */
    virtual UBool reserveAppendCapacity(int32_t appendCapacity);

    /**
     * Returns a writable buffer for appending and writes the buffer's capacity to
     * *resultCapacity. Guarantees *resultCapacity>=minCapacity.
     * May return a pointer to the caller-owned scratch buffer which must have
     * scratchCapacity>=minCapacity.
     * The returned buffer is only valid until the next operation
     * on this Appendable.
     *
     * After writing at most *resultCapacity char16_ts, call appendString() with the
     * pointer returned from this function and the number of char16_ts written.
     * Many appendString() implementations will avoid copying char16_ts if this function
     * returned an internal buffer.
     *
     * Partial usage example:
     * \code
     *  int32_t capacity;
     *  char16_t* buffer = app.getAppendBuffer(..., &capacity);
     *  ... Write n char16_ts into buffer, with n <= capacity.
     *  app.appendString(buffer, n);
     * \endcode
     * In many implementations, that call to append will avoid copying char16_ts.
     *
     * If the Appendable allocates or reallocates an internal buffer, it should use
     * the desiredCapacityHint if appropriate.
     * If a caller cannot provide a reasonable guess at the desired capacity,
     * it should pass desiredCapacityHint=0.
     *
     * If a non-scratch buffer is returned, the caller may only pass
     * a prefix to it to appendString().
     * That is, it is not correct to pass an interior pointer to appendString().
     *
     * The default implementation always returns the scratch buffer.
     *
     * @param minCapacity required minimum capacity of the returned buffer;
     *                    must be non-negative
     * @param desiredCapacityHint desired capacity of the returned buffer;
     *                            must be non-negative
     * @param scratch default caller-owned buffer
     * @param scratchCapacity capacity of the scratch buffer
     * @param resultCapacity pointer to an integer which will be set to the
     *                       capacity of the returned buffer
     * @return a buffer with *resultCapacity>=minCapacity
     * @stable ICU 4.8
     */
    virtual char16_t *getAppendBuffer(int32_t minCapacity,
                                   int32_t desiredCapacityHint,
                                   char16_t *scratch, int32_t scratchCapacity,
                                   int32_t *resultCapacity);
};

/**
 * An Appendable implementation which writes to a UnicodeString.
 *
 * This class is not intended for public subclassing.
 * @stable ICU 4.8
 */
class U_COMMON_API UnicodeStringAppendable : public Appendable {
public:
    /**
     * Aliases the UnicodeString (keeps its reference) for writing.
     * @param s The UnicodeString to which this Appendable will write.
     * @stable ICU 4.8
     */
    explicit UnicodeStringAppendable(UnicodeString &s) : str(s) {}

    /**
     * Destructor.
     * @stable ICU 4.8
     */
    ~UnicodeStringAppendable();

    /**
     * Appends a 16-bit code unit to the string.
     * @param c code unit
     * @return true if the operation succeeded
     * @stable ICU 4.8
     */
    virtual UBool appendCodeUnit(char16_t c) override;

    /**
     * Appends a code point to the string.
     * @param c code point 0..0x10ffff
     * @return true if the operation succeeded
     * @stable ICU 4.8
     */
    virtual UBool appendCodePoint(UChar32 c) override;

    /**
     * Appends a string to the UnicodeString.
     * @param s string, must not be nullptr if length!=0
     * @param length string length, or -1 if NUL-terminated
     * @return true if the operation succeeded
     * @stable ICU 4.8
     */
    virtual UBool appendString(const char16_t *s, int32_t length) override;

    /**
     * Tells the UnicodeString that the caller is going to append roughly
     * appendCapacity char16_ts.
     * @param appendCapacity estimated number of char16_ts that will be appended
     * @return true if the operation succeeded
     * @stable ICU 4.8
     */
    virtual UBool reserveAppendCapacity(int32_t appendCapacity) override;

    /**
     * Returns a writable buffer for appending and writes the buffer's capacity to
     * *resultCapacity. Guarantees *resultCapacity>=minCapacity.
     * May return a pointer to the caller-owned scratch buffer which must have
     * scratchCapacity>=minCapacity.
     * The returned buffer is only valid until the next write operation
     * on the UnicodeString.
     *
     * For details see Appendable::getAppendBuffer().
     *
     * @param minCapacity required minimum capacity of the returned buffer;
     *                    must be non-negative
     * @param desiredCapacityHint desired capacity of the returned buffer;
     *                            must be non-negative
     * @param scratch default caller-owned buffer
     * @param scratchCapacity capacity of the scratch buffer
     * @param resultCapacity pointer to an integer which will be set to the
     *                       capacity of the returned buffer
     * @return a buffer with *resultCapacity>=minCapacity
     * @stable ICU 4.8
     */
    virtual char16_t *getAppendBuffer(int32_t minCapacity,
                                   int32_t desiredCapacityHint,
                                   char16_t *scratch, int32_t scratchCapacity,
                                   int32_t *resultCapacity) override;

private:
    UnicodeString &str;
};

U_NAMESPACE_END

#endif /* U_SHOW_CPLUSPLUS_API */

#endif  // __APPENDABLE_H__
>>>>>>> a8a80be5
<|MERGE_RESOLUTION|>--- conflicted
+++ resolved
@@ -1,481 +1,239 @@
-<<<<<<< HEAD
-// © 2016 and later: Unicode, Inc. and others.
-// License & terms of use: http://www.unicode.org/copyright.html
-/*
-*******************************************************************************
-*   Copyright (C) 2011-2012, International Business Machines
-*   Corporation and others.  All Rights Reserved.
-*******************************************************************************
-*   file name:  appendable.h
-*   encoding:   UTF-8
-*   tab size:   8 (not used)
-*   indentation:4
-*
-*   created on: 2010dec07
-*   created by: Markus W. Scherer
-*/
-
-#ifndef __APPENDABLE_H__
-#define __APPENDABLE_H__
-
-/**
- * \file
- * \brief C++ API: Appendable class: Sink for Unicode code points and 16-bit code units (char16_ts).
- */
-
-#include "unicode/utypes.h"
-
-#if U_SHOW_CPLUSPLUS_API
-
-#include "unicode/uobject.h"
-
-U_NAMESPACE_BEGIN
-
-class UnicodeString;
-
-/**
- * Base class for objects to which Unicode characters and strings can be appended.
- * Combines elements of Java Appendable and ICU4C ByteSink.
- *
- * This class can be used in APIs where it does not matter whether the actual destination is
- * a UnicodeString, a char16_t[] array, a UnicodeSet, or any other object
- * that receives and processes characters and/or strings.
- *
- * Implementation classes must implement at least appendCodeUnit(char16_t).
- * The base class provides default implementations for the other methods.
- *
- * The methods do not take UErrorCode parameters.
- * If an error occurs (e.g., out-of-memory),
- * in addition to returning false from failing operations,
- * the implementation must prevent unexpected behavior (e.g., crashes)
- * from further calls and should make the error condition available separately
- * (e.g., store a UErrorCode, make/keep a UnicodeString bogus).
- * @stable ICU 4.8
- */
-class U_COMMON_API Appendable : public UObject {
-public:
-    /**
-     * Destructor.
-     * @stable ICU 4.8
-     */
-    ~Appendable();
-
-    /**
-     * Appends a 16-bit code unit.
-     * @param c code unit
-     * @return true if the operation succeeded
-     * @stable ICU 4.8
-     */
-    virtual UBool appendCodeUnit(char16_t c) = 0;
-
-    /**
-     * Appends a code point.
-     * The default implementation calls appendCodeUnit(char16_t) once or twice.
-     * @param c code point 0..0x10ffff
-     * @return true if the operation succeeded
-     * @stable ICU 4.8
-     */
-    virtual UBool appendCodePoint(UChar32 c);
-
-    /**
-     * Appends a string.
-     * The default implementation calls appendCodeUnit(char16_t) for each code unit.
-     * @param s string, must not be NULL if length!=0
-     * @param length string length, or -1 if NUL-terminated
-     * @return true if the operation succeeded
-     * @stable ICU 4.8
-     */
-    virtual UBool appendString(const char16_t *s, int32_t length);
-
-    /**
-     * Tells the object that the caller is going to append roughly
-     * appendCapacity char16_ts. A subclass might use this to pre-allocate
-     * a larger buffer if necessary.
-     * The default implementation does nothing. (It always returns true.)
-     * @param appendCapacity estimated number of char16_ts that will be appended
-     * @return true if the operation succeeded
-     * @stable ICU 4.8
-     */
-    virtual UBool reserveAppendCapacity(int32_t appendCapacity);
-
-    /**
-     * Returns a writable buffer for appending and writes the buffer's capacity to
-     * *resultCapacity. Guarantees *resultCapacity>=minCapacity.
-     * May return a pointer to the caller-owned scratch buffer which must have
-     * scratchCapacity>=minCapacity.
-     * The returned buffer is only valid until the next operation
-     * on this Appendable.
-     *
-     * After writing at most *resultCapacity char16_ts, call appendString() with the
-     * pointer returned from this function and the number of char16_ts written.
-     * Many appendString() implementations will avoid copying char16_ts if this function
-     * returned an internal buffer.
-     *
-     * Partial usage example:
-     * \code
-     *  int32_t capacity;
-     *  char16_t* buffer = app.getAppendBuffer(..., &capacity);
-     *  ... Write n char16_ts into buffer, with n <= capacity.
-     *  app.appendString(buffer, n);
-     * \endcode
-     * In many implementations, that call to append will avoid copying char16_ts.
-     *
-     * If the Appendable allocates or reallocates an internal buffer, it should use
-     * the desiredCapacityHint if appropriate.
-     * If a caller cannot provide a reasonable guess at the desired capacity,
-     * it should pass desiredCapacityHint=0.
-     *
-     * If a non-scratch buffer is returned, the caller may only pass
-     * a prefix to it to appendString().
-     * That is, it is not correct to pass an interior pointer to appendString().
-     *
-     * The default implementation always returns the scratch buffer.
-     *
-     * @param minCapacity required minimum capacity of the returned buffer;
-     *                    must be non-negative
-     * @param desiredCapacityHint desired capacity of the returned buffer;
-     *                            must be non-negative
-     * @param scratch default caller-owned buffer
-     * @param scratchCapacity capacity of the scratch buffer
-     * @param resultCapacity pointer to an integer which will be set to the
-     *                       capacity of the returned buffer
-     * @return a buffer with *resultCapacity>=minCapacity
-     * @stable ICU 4.8
-     */
-    virtual char16_t *getAppendBuffer(int32_t minCapacity,
-                                   int32_t desiredCapacityHint,
-                                   char16_t *scratch, int32_t scratchCapacity,
-                                   int32_t *resultCapacity);
-};
-
-/**
- * An Appendable implementation which writes to a UnicodeString.
- *
- * This class is not intended for public subclassing.
- * @stable ICU 4.8
- */
-class U_COMMON_API UnicodeStringAppendable : public Appendable {
-public:
-    /**
-     * Aliases the UnicodeString (keeps its reference) for writing.
-     * @param s The UnicodeString to which this Appendable will write.
-     * @stable ICU 4.8
-     */
-    explicit UnicodeStringAppendable(UnicodeString &s) : str(s) {}
-
-    /**
-     * Destructor.
-     * @stable ICU 4.8
-     */
-    ~UnicodeStringAppendable();
-
-    /**
-     * Appends a 16-bit code unit to the string.
-     * @param c code unit
-     * @return true if the operation succeeded
-     * @stable ICU 4.8
-     */
-    virtual UBool appendCodeUnit(char16_t c);
-
-    /**
-     * Appends a code point to the string.
-     * @param c code point 0..0x10ffff
-     * @return true if the operation succeeded
-     * @stable ICU 4.8
-     */
-    virtual UBool appendCodePoint(UChar32 c);
-
-    /**
-     * Appends a string to the UnicodeString.
-     * @param s string, must not be NULL if length!=0
-     * @param length string length, or -1 if NUL-terminated
-     * @return true if the operation succeeded
-     * @stable ICU 4.8
-     */
-    virtual UBool appendString(const char16_t *s, int32_t length);
-
-    /**
-     * Tells the UnicodeString that the caller is going to append roughly
-     * appendCapacity char16_ts.
-     * @param appendCapacity estimated number of char16_ts that will be appended
-     * @return true if the operation succeeded
-     * @stable ICU 4.8
-     */
-    virtual UBool reserveAppendCapacity(int32_t appendCapacity);
-
-    /**
-     * Returns a writable buffer for appending and writes the buffer's capacity to
-     * *resultCapacity. Guarantees *resultCapacity>=minCapacity.
-     * May return a pointer to the caller-owned scratch buffer which must have
-     * scratchCapacity>=minCapacity.
-     * The returned buffer is only valid until the next write operation
-     * on the UnicodeString.
-     *
-     * For details see Appendable::getAppendBuffer().
-     *
-     * @param minCapacity required minimum capacity of the returned buffer;
-     *                    must be non-negative
-     * @param desiredCapacityHint desired capacity of the returned buffer;
-     *                            must be non-negative
-     * @param scratch default caller-owned buffer
-     * @param scratchCapacity capacity of the scratch buffer
-     * @param resultCapacity pointer to an integer which will be set to the
-     *                       capacity of the returned buffer
-     * @return a buffer with *resultCapacity>=minCapacity
-     * @stable ICU 4.8
-     */
-    virtual char16_t *getAppendBuffer(int32_t minCapacity,
-                                   int32_t desiredCapacityHint,
-                                   char16_t *scratch, int32_t scratchCapacity,
-                                   int32_t *resultCapacity);
-
-private:
-    UnicodeString &str;
-};
-
-U_NAMESPACE_END
-
-#endif /* U_SHOW_CPLUSPLUS_API */
-
-#endif  // __APPENDABLE_H__
-=======
-// © 2016 and later: Unicode, Inc. and others.
-// License & terms of use: http://www.unicode.org/copyright.html
-/*
-*******************************************************************************
-*   Copyright (C) 2011-2012, International Business Machines
-*   Corporation and others.  All Rights Reserved.
-*******************************************************************************
-*   file name:  appendable.h
-*   encoding:   UTF-8
-*   tab size:   8 (not used)
-*   indentation:4
-*
-*   created on: 2010dec07
-*   created by: Markus W. Scherer
-*/
-
-#ifndef __APPENDABLE_H__
-#define __APPENDABLE_H__
-
-/**
- * \file
- * \brief C++ API: Appendable class: Sink for Unicode code points and 16-bit code units (char16_ts).
- */
-
-#include "unicode/utypes.h"
-
-#if U_SHOW_CPLUSPLUS_API
-
-#include "unicode/uobject.h"
-
-U_NAMESPACE_BEGIN
-
-class UnicodeString;
-
-/**
- * Base class for objects to which Unicode characters and strings can be appended.
- * Combines elements of Java Appendable and ICU4C ByteSink.
- *
- * This class can be used in APIs where it does not matter whether the actual destination is
- * a UnicodeString, a char16_t[] array, a UnicodeSet, or any other object
- * that receives and processes characters and/or strings.
- *
- * Implementation classes must implement at least appendCodeUnit(char16_t).
- * The base class provides default implementations for the other methods.
- *
- * The methods do not take UErrorCode parameters.
- * If an error occurs (e.g., out-of-memory),
- * in addition to returning false from failing operations,
- * the implementation must prevent unexpected behavior (e.g., crashes)
- * from further calls and should make the error condition available separately
- * (e.g., store a UErrorCode, make/keep a UnicodeString bogus).
- * @stable ICU 4.8
- */
-class U_COMMON_API Appendable : public UObject {
-public:
-    /**
-     * Destructor.
-     * @stable ICU 4.8
-     */
-    ~Appendable();
-
-    /**
-     * Appends a 16-bit code unit.
-     * @param c code unit
-     * @return true if the operation succeeded
-     * @stable ICU 4.8
-     */
-    virtual UBool appendCodeUnit(char16_t c) = 0;
-
-    /**
-     * Appends a code point.
-     * The default implementation calls appendCodeUnit(char16_t) once or twice.
-     * @param c code point 0..0x10ffff
-     * @return true if the operation succeeded
-     * @stable ICU 4.8
-     */
-    virtual UBool appendCodePoint(UChar32 c);
-
-    /**
-     * Appends a string.
-     * The default implementation calls appendCodeUnit(char16_t) for each code unit.
-     * @param s string, must not be nullptr if length!=0
-     * @param length string length, or -1 if NUL-terminated
-     * @return true if the operation succeeded
-     * @stable ICU 4.8
-     */
-    virtual UBool appendString(const char16_t *s, int32_t length);
-
-    /**
-     * Tells the object that the caller is going to append roughly
-     * appendCapacity char16_ts. A subclass might use this to pre-allocate
-     * a larger buffer if necessary.
-     * The default implementation does nothing. (It always returns true.)
-     * @param appendCapacity estimated number of char16_ts that will be appended
-     * @return true if the operation succeeded
-     * @stable ICU 4.8
-     */
-    virtual UBool reserveAppendCapacity(int32_t appendCapacity);
-
-    /**
-     * Returns a writable buffer for appending and writes the buffer's capacity to
-     * *resultCapacity. Guarantees *resultCapacity>=minCapacity.
-     * May return a pointer to the caller-owned scratch buffer which must have
-     * scratchCapacity>=minCapacity.
-     * The returned buffer is only valid until the next operation
-     * on this Appendable.
-     *
-     * After writing at most *resultCapacity char16_ts, call appendString() with the
-     * pointer returned from this function and the number of char16_ts written.
-     * Many appendString() implementations will avoid copying char16_ts if this function
-     * returned an internal buffer.
-     *
-     * Partial usage example:
-     * \code
-     *  int32_t capacity;
-     *  char16_t* buffer = app.getAppendBuffer(..., &capacity);
-     *  ... Write n char16_ts into buffer, with n <= capacity.
-     *  app.appendString(buffer, n);
-     * \endcode
-     * In many implementations, that call to append will avoid copying char16_ts.
-     *
-     * If the Appendable allocates or reallocates an internal buffer, it should use
-     * the desiredCapacityHint if appropriate.
-     * If a caller cannot provide a reasonable guess at the desired capacity,
-     * it should pass desiredCapacityHint=0.
-     *
-     * If a non-scratch buffer is returned, the caller may only pass
-     * a prefix to it to appendString().
-     * That is, it is not correct to pass an interior pointer to appendString().
-     *
-     * The default implementation always returns the scratch buffer.
-     *
-     * @param minCapacity required minimum capacity of the returned buffer;
-     *                    must be non-negative
-     * @param desiredCapacityHint desired capacity of the returned buffer;
-     *                            must be non-negative
-     * @param scratch default caller-owned buffer
-     * @param scratchCapacity capacity of the scratch buffer
-     * @param resultCapacity pointer to an integer which will be set to the
-     *                       capacity of the returned buffer
-     * @return a buffer with *resultCapacity>=minCapacity
-     * @stable ICU 4.8
-     */
-    virtual char16_t *getAppendBuffer(int32_t minCapacity,
-                                   int32_t desiredCapacityHint,
-                                   char16_t *scratch, int32_t scratchCapacity,
-                                   int32_t *resultCapacity);
-};
-
-/**
- * An Appendable implementation which writes to a UnicodeString.
- *
- * This class is not intended for public subclassing.
- * @stable ICU 4.8
- */
-class U_COMMON_API UnicodeStringAppendable : public Appendable {
-public:
-    /**
-     * Aliases the UnicodeString (keeps its reference) for writing.
-     * @param s The UnicodeString to which this Appendable will write.
-     * @stable ICU 4.8
-     */
-    explicit UnicodeStringAppendable(UnicodeString &s) : str(s) {}
-
-    /**
-     * Destructor.
-     * @stable ICU 4.8
-     */
-    ~UnicodeStringAppendable();
-
-    /**
-     * Appends a 16-bit code unit to the string.
-     * @param c code unit
-     * @return true if the operation succeeded
-     * @stable ICU 4.8
-     */
-    virtual UBool appendCodeUnit(char16_t c) override;
-
-    /**
-     * Appends a code point to the string.
-     * @param c code point 0..0x10ffff
-     * @return true if the operation succeeded
-     * @stable ICU 4.8
-     */
-    virtual UBool appendCodePoint(UChar32 c) override;
-
-    /**
-     * Appends a string to the UnicodeString.
-     * @param s string, must not be nullptr if length!=0
-     * @param length string length, or -1 if NUL-terminated
-     * @return true if the operation succeeded
-     * @stable ICU 4.8
-     */
-    virtual UBool appendString(const char16_t *s, int32_t length) override;
-
-    /**
-     * Tells the UnicodeString that the caller is going to append roughly
-     * appendCapacity char16_ts.
-     * @param appendCapacity estimated number of char16_ts that will be appended
-     * @return true if the operation succeeded
-     * @stable ICU 4.8
-     */
-    virtual UBool reserveAppendCapacity(int32_t appendCapacity) override;
-
-    /**
-     * Returns a writable buffer for appending and writes the buffer's capacity to
-     * *resultCapacity. Guarantees *resultCapacity>=minCapacity.
-     * May return a pointer to the caller-owned scratch buffer which must have
-     * scratchCapacity>=minCapacity.
-     * The returned buffer is only valid until the next write operation
-     * on the UnicodeString.
-     *
-     * For details see Appendable::getAppendBuffer().
-     *
-     * @param minCapacity required minimum capacity of the returned buffer;
-     *                    must be non-negative
-     * @param desiredCapacityHint desired capacity of the returned buffer;
-     *                            must be non-negative
-     * @param scratch default caller-owned buffer
-     * @param scratchCapacity capacity of the scratch buffer
-     * @param resultCapacity pointer to an integer which will be set to the
-     *                       capacity of the returned buffer
-     * @return a buffer with *resultCapacity>=minCapacity
-     * @stable ICU 4.8
-     */
-    virtual char16_t *getAppendBuffer(int32_t minCapacity,
-                                   int32_t desiredCapacityHint,
-                                   char16_t *scratch, int32_t scratchCapacity,
-                                   int32_t *resultCapacity) override;
-
-private:
-    UnicodeString &str;
-};
-
-U_NAMESPACE_END
-
-#endif /* U_SHOW_CPLUSPLUS_API */
-
-#endif  // __APPENDABLE_H__
->>>>>>> a8a80be5
+// © 2016 and later: Unicode, Inc. and others.
+// License & terms of use: http://www.unicode.org/copyright.html
+/*
+*******************************************************************************
+*   Copyright (C) 2011-2012, International Business Machines
+*   Corporation and others.  All Rights Reserved.
+*******************************************************************************
+*   file name:  appendable.h
+*   encoding:   UTF-8
+*   tab size:   8 (not used)
+*   indentation:4
+*
+*   created on: 2010dec07
+*   created by: Markus W. Scherer
+*/
+
+#ifndef __APPENDABLE_H__
+#define __APPENDABLE_H__
+
+/**
+ * \file
+ * \brief C++ API: Appendable class: Sink for Unicode code points and 16-bit code units (char16_ts).
+ */
+
+#include "unicode/utypes.h"
+
+#if U_SHOW_CPLUSPLUS_API
+
+#include "unicode/uobject.h"
+
+U_NAMESPACE_BEGIN
+
+class UnicodeString;
+
+/**
+ * Base class for objects to which Unicode characters and strings can be appended.
+ * Combines elements of Java Appendable and ICU4C ByteSink.
+ *
+ * This class can be used in APIs where it does not matter whether the actual destination is
+ * a UnicodeString, a char16_t[] array, a UnicodeSet, or any other object
+ * that receives and processes characters and/or strings.
+ *
+ * Implementation classes must implement at least appendCodeUnit(char16_t).
+ * The base class provides default implementations for the other methods.
+ *
+ * The methods do not take UErrorCode parameters.
+ * If an error occurs (e.g., out-of-memory),
+ * in addition to returning false from failing operations,
+ * the implementation must prevent unexpected behavior (e.g., crashes)
+ * from further calls and should make the error condition available separately
+ * (e.g., store a UErrorCode, make/keep a UnicodeString bogus).
+ * @stable ICU 4.8
+ */
+class U_COMMON_API Appendable : public UObject {
+public:
+    /**
+     * Destructor.
+     * @stable ICU 4.8
+     */
+    ~Appendable();
+
+    /**
+     * Appends a 16-bit code unit.
+     * @param c code unit
+     * @return true if the operation succeeded
+     * @stable ICU 4.8
+     */
+    virtual UBool appendCodeUnit(char16_t c) = 0;
+
+    /**
+     * Appends a code point.
+     * The default implementation calls appendCodeUnit(char16_t) once or twice.
+     * @param c code point 0..0x10ffff
+     * @return true if the operation succeeded
+     * @stable ICU 4.8
+     */
+    virtual UBool appendCodePoint(UChar32 c);
+
+    /**
+     * Appends a string.
+     * The default implementation calls appendCodeUnit(char16_t) for each code unit.
+     * @param s string, must not be nullptr if length!=0
+     * @param length string length, or -1 if NUL-terminated
+     * @return true if the operation succeeded
+     * @stable ICU 4.8
+     */
+    virtual UBool appendString(const char16_t *s, int32_t length);
+
+    /**
+     * Tells the object that the caller is going to append roughly
+     * appendCapacity char16_ts. A subclass might use this to pre-allocate
+     * a larger buffer if necessary.
+     * The default implementation does nothing. (It always returns true.)
+     * @param appendCapacity estimated number of char16_ts that will be appended
+     * @return true if the operation succeeded
+     * @stable ICU 4.8
+     */
+    virtual UBool reserveAppendCapacity(int32_t appendCapacity);
+
+    /**
+     * Returns a writable buffer for appending and writes the buffer's capacity to
+     * *resultCapacity. Guarantees *resultCapacity>=minCapacity.
+     * May return a pointer to the caller-owned scratch buffer which must have
+     * scratchCapacity>=minCapacity.
+     * The returned buffer is only valid until the next operation
+     * on this Appendable.
+     *
+     * After writing at most *resultCapacity char16_ts, call appendString() with the
+     * pointer returned from this function and the number of char16_ts written.
+     * Many appendString() implementations will avoid copying char16_ts if this function
+     * returned an internal buffer.
+     *
+     * Partial usage example:
+     * \code
+     *  int32_t capacity;
+     *  char16_t* buffer = app.getAppendBuffer(..., &capacity);
+     *  ... Write n char16_ts into buffer, with n <= capacity.
+     *  app.appendString(buffer, n);
+     * \endcode
+     * In many implementations, that call to append will avoid copying char16_ts.
+     *
+     * If the Appendable allocates or reallocates an internal buffer, it should use
+     * the desiredCapacityHint if appropriate.
+     * If a caller cannot provide a reasonable guess at the desired capacity,
+     * it should pass desiredCapacityHint=0.
+     *
+     * If a non-scratch buffer is returned, the caller may only pass
+     * a prefix to it to appendString().
+     * That is, it is not correct to pass an interior pointer to appendString().
+     *
+     * The default implementation always returns the scratch buffer.
+     *
+     * @param minCapacity required minimum capacity of the returned buffer;
+     *                    must be non-negative
+     * @param desiredCapacityHint desired capacity of the returned buffer;
+     *                            must be non-negative
+     * @param scratch default caller-owned buffer
+     * @param scratchCapacity capacity of the scratch buffer
+     * @param resultCapacity pointer to an integer which will be set to the
+     *                       capacity of the returned buffer
+     * @return a buffer with *resultCapacity>=minCapacity
+     * @stable ICU 4.8
+     */
+    virtual char16_t *getAppendBuffer(int32_t minCapacity,
+                                   int32_t desiredCapacityHint,
+                                   char16_t *scratch, int32_t scratchCapacity,
+                                   int32_t *resultCapacity);
+};
+
+/**
+ * An Appendable implementation which writes to a UnicodeString.
+ *
+ * This class is not intended for public subclassing.
+ * @stable ICU 4.8
+ */
+class U_COMMON_API UnicodeStringAppendable : public Appendable {
+public:
+    /**
+     * Aliases the UnicodeString (keeps its reference) for writing.
+     * @param s The UnicodeString to which this Appendable will write.
+     * @stable ICU 4.8
+     */
+    explicit UnicodeStringAppendable(UnicodeString &s) : str(s) {}
+
+    /**
+     * Destructor.
+     * @stable ICU 4.8
+     */
+    ~UnicodeStringAppendable();
+
+    /**
+     * Appends a 16-bit code unit to the string.
+     * @param c code unit
+     * @return true if the operation succeeded
+     * @stable ICU 4.8
+     */
+    virtual UBool appendCodeUnit(char16_t c) override;
+
+    /**
+     * Appends a code point to the string.
+     * @param c code point 0..0x10ffff
+     * @return true if the operation succeeded
+     * @stable ICU 4.8
+     */
+    virtual UBool appendCodePoint(UChar32 c) override;
+
+    /**
+     * Appends a string to the UnicodeString.
+     * @param s string, must not be nullptr if length!=0
+     * @param length string length, or -1 if NUL-terminated
+     * @return true if the operation succeeded
+     * @stable ICU 4.8
+     */
+    virtual UBool appendString(const char16_t *s, int32_t length) override;
+
+    /**
+     * Tells the UnicodeString that the caller is going to append roughly
+     * appendCapacity char16_ts.
+     * @param appendCapacity estimated number of char16_ts that will be appended
+     * @return true if the operation succeeded
+     * @stable ICU 4.8
+     */
+    virtual UBool reserveAppendCapacity(int32_t appendCapacity) override;
+
+    /**
+     * Returns a writable buffer for appending and writes the buffer's capacity to
+     * *resultCapacity. Guarantees *resultCapacity>=minCapacity.
+     * May return a pointer to the caller-owned scratch buffer which must have
+     * scratchCapacity>=minCapacity.
+     * The returned buffer is only valid until the next write operation
+     * on the UnicodeString.
+     *
+     * For details see Appendable::getAppendBuffer().
+     *
+     * @param minCapacity required minimum capacity of the returned buffer;
+     *                    must be non-negative
+     * @param desiredCapacityHint desired capacity of the returned buffer;
+     *                            must be non-negative
+     * @param scratch default caller-owned buffer
+     * @param scratchCapacity capacity of the scratch buffer
+     * @param resultCapacity pointer to an integer which will be set to the
+     *                       capacity of the returned buffer
+     * @return a buffer with *resultCapacity>=minCapacity
+     * @stable ICU 4.8
+     */
+    virtual char16_t *getAppendBuffer(int32_t minCapacity,
+                                   int32_t desiredCapacityHint,
+                                   char16_t *scratch, int32_t scratchCapacity,
+                                   int32_t *resultCapacity) override;
+
+private:
+    UnicodeString &str;
+};
+
+U_NAMESPACE_END
+
+#endif /* U_SHOW_CPLUSPLUS_API */
+
+#endif  // __APPENDABLE_H__