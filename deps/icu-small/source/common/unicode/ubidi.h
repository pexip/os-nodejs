<<<<<<< HEAD
// © 2016 and later: Unicode, Inc. and others.
// License & terms of use: http://www.unicode.org/copyright.html
/*
******************************************************************************
*
*   Copyright (C) 1999-2013, International Business Machines
*   Corporation and others.  All Rights Reserved.
*
******************************************************************************
*   file name:  ubidi.h
*   encoding:   UTF-8
*   tab size:   8 (not used)
*   indentation:4
*
*   created on: 1999jul27
*   created by: Markus W. Scherer, updated by Matitiahu Allouche
*/

#ifndef UBIDI_H
#define UBIDI_H

#include "unicode/utypes.h"
#include "unicode/uchar.h"

#if U_SHOW_CPLUSPLUS_API
#include "unicode/localpointer.h"
#endif   // U_SHOW_CPLUSPLUS_API

/**
 *\file
 * \brief C API: Bidi algorithm
 *
 * <h2>Bidi algorithm for ICU</h2>
 *
 * This is an implementation of the Unicode Bidirectional Algorithm.
 * The algorithm is defined in the
 * <a href="http://www.unicode.org/unicode/reports/tr9/">Unicode Standard Annex #9</a>.<p>
 *
 * Note: Libraries that perform a bidirectional algorithm and
 * reorder strings accordingly are sometimes called "Storage Layout Engines".
 * ICU's Bidi and shaping (u_shapeArabic()) APIs can be used at the core of such
 * "Storage Layout Engines".
 *
 * <h3>General remarks about the API:</h3>
 *
 * In functions with an error code parameter,
 * the <code>pErrorCode</code> pointer must be valid
 * and the value that it points to must not indicate a failure before
 * the function call. Otherwise, the function returns immediately.
 * After the function call, the value indicates success or failure.<p>
 *
 * The &quot;limit&quot; of a sequence of characters is the position just after their
 * last character, i.e., one more than that position.<p>
 *
 * Some of the API functions provide access to &quot;runs&quot;.
 * Such a &quot;run&quot; is defined as a sequence of characters
 * that are at the same embedding level
 * after performing the Bidi algorithm.<p>
 *
 * @author Markus W. Scherer
 * @version 1.0
 *
 *
 * <h4> Sample code for the ICU Bidi API </h4>
 *
 * <h5>Rendering a paragraph with the ICU Bidi API</h5>
 *
 * This is (hypothetical) sample code that illustrates
 * how the ICU Bidi API could be used to render a paragraph of text.
 * Rendering code depends highly on the graphics system,
 * therefore this sample code must make a lot of assumptions,
 * which may or may not match any existing graphics system's properties.
 *
 * <p>The basic assumptions are:</p>
 * <ul>
 * <li>Rendering is done from left to right on a horizontal line.</li>
 * <li>A run of single-style, unidirectional text can be rendered at once.</li>
 * <li>Such a run of text is passed to the graphics system with
 *     characters (code units) in logical order.</li>
 * <li>The line-breaking algorithm is very complicated
 *     and Locale-dependent -
 *     and therefore its implementation omitted from this sample code.</li>
 * </ul>
 *
 * <pre>
 * \code
 *#include "unicode/ubidi.h"
 *
 *typedef enum {
 *     styleNormal=0, styleSelected=1,
 *     styleBold=2, styleItalics=4,
 *     styleSuper=8, styleSub=16
 *} Style;
 *
 *typedef struct { int32_t limit; Style style; } StyleRun;
 *
 *int getTextWidth(const UChar *text, int32_t start, int32_t limit,
 *                  const StyleRun *styleRuns, int styleRunCount);
 *
 * // set *pLimit and *pStyleRunLimit for a line
 * // from text[start] and from styleRuns[styleRunStart]
 * // using ubidi_getLogicalRun(para, ...)
 *void getLineBreak(const UChar *text, int32_t start, int32_t *pLimit,
 *                  UBiDi *para,
 *                  const StyleRun *styleRuns, int styleRunStart, int *pStyleRunLimit,
 *                  int *pLineWidth);
 *
 * // render runs on a line sequentially, always from left to right
 *
 * // prepare rendering a new line
 * void startLine(UBiDiDirection textDirection, int lineWidth);
 *
 * // render a run of text and advance to the right by the run width
 * // the text[start..limit-1] is always in logical order
 * void renderRun(const UChar *text, int32_t start, int32_t limit,
 *               UBiDiDirection textDirection, Style style);
 *
 * // We could compute a cross-product
 * // from the style runs with the directional runs
 * // and then reorder it.
 * // Instead, here we iterate over each run type
 * // and render the intersections -
 * // with shortcuts in simple (and common) cases.
 * // renderParagraph() is the main function.
 *
 * // render a directional run with
 * // (possibly) multiple style runs intersecting with it
 * void renderDirectionalRun(const UChar *text,
 *                           int32_t start, int32_t limit,
 *                           UBiDiDirection direction,
 *                           const StyleRun *styleRuns, int styleRunCount) {
 *     int i;
 *
 *     // iterate over style runs
 *     if(direction==UBIDI_LTR) {
 *         int styleLimit;
 *
 *         for(i=0; i<styleRunCount; ++i) {
 *             styleLimit=styleRun[i].limit;
 *             if(start<styleLimit) {
 *                 if(styleLimit>limit) { styleLimit=limit; }
 *                 renderRun(text, start, styleLimit,
 *                           direction, styleRun[i].style);
 *                 if(styleLimit==limit) { break; }
 *                 start=styleLimit;
 *             }
 *         }
 *     } else {
 *         int styleStart;
 *
 *         for(i=styleRunCount-1; i>=0; --i) {
 *             if(i>0) {
 *                 styleStart=styleRun[i-1].limit;
 *             } else {
 *                 styleStart=0;
 *             }
 *             if(limit>=styleStart) {
 *                 if(styleStart<start) { styleStart=start; }
 *                 renderRun(text, styleStart, limit,
 *                           direction, styleRun[i].style);
 *                 if(styleStart==start) { break; }
 *                 limit=styleStart;
 *             }
 *         }
 *     }
 * }
 *
 * // the line object represents text[start..limit-1]
 * void renderLine(UBiDi *line, const UChar *text,
 *                 int32_t start, int32_t limit,
 *                 const StyleRun *styleRuns, int styleRunCount) {
 *     UBiDiDirection direction=ubidi_getDirection(line);
 *     if(direction!=UBIDI_MIXED) {
 *         // unidirectional
 *         if(styleRunCount<=1) {
 *             renderRun(text, start, limit, direction, styleRuns[0].style);
 *         } else {
 *             renderDirectionalRun(text, start, limit,
 *                                  direction, styleRuns, styleRunCount);
 *         }
 *     } else {
 *         // mixed-directional
 *         int32_t count, i, length;
 *         UBiDiLevel level;
 *
 *         count=ubidi_countRuns(para, pErrorCode);
 *         if(U_SUCCESS(*pErrorCode)) {
 *             if(styleRunCount<=1) {
 *                 Style style=styleRuns[0].style;
 *
 *                 // iterate over directional runs
 *                for(i=0; i<count; ++i) {
 *                    direction=ubidi_getVisualRun(para, i, &start, &length);
 *                     renderRun(text, start, start+length, direction, style);
 *                }
 *             } else {
 *                 int32_t j;
 *
 *                 // iterate over both directional and style runs
 *                 for(i=0; i<count; ++i) {
 *                     direction=ubidi_getVisualRun(line, i, &start, &length);
 *                     renderDirectionalRun(text, start, start+length,
 *                                          direction, styleRuns, styleRunCount);
 *                 }
 *             }
 *         }
 *     }
 * }
 *
 *void renderParagraph(const UChar *text, int32_t length,
 *                     UBiDiDirection textDirection,
 *                      const StyleRun *styleRuns, int styleRunCount,
 *                      int lineWidth,
 *                      UErrorCode *pErrorCode) {
 *     UBiDi *para;
 *
 *     if(pErrorCode==NULL || U_FAILURE(*pErrorCode) || length<=0) {
 *         return;
 *     }
 *
 *     para=ubidi_openSized(length, 0, pErrorCode);
 *     if(para==NULL) { return; }
 *
 *     ubidi_setPara(para, text, length,
 *                   textDirection ? UBIDI_DEFAULT_RTL : UBIDI_DEFAULT_LTR,
 *                   NULL, pErrorCode);
 *     if(U_SUCCESS(*pErrorCode)) {
 *         UBiDiLevel paraLevel=1&ubidi_getParaLevel(para);
 *         StyleRun styleRun={ length, styleNormal };
 *         int width;
 *
 *         if(styleRuns==NULL || styleRunCount<=0) {
 *            styleRunCount=1;
 *             styleRuns=&styleRun;
 *         }
 *
 *        // assume styleRuns[styleRunCount-1].limit>=length
 *
 *         width=getTextWidth(text, 0, length, styleRuns, styleRunCount);
 *         if(width<=lineWidth) {
 *             // everything fits onto one line
 *
 *            // prepare rendering a new line from either left or right
 *             startLine(paraLevel, width);
 *
 *             renderLine(para, text, 0, length,
 *                        styleRuns, styleRunCount);
 *         } else {
 *             UBiDi *line;
 *
 *             // we need to render several lines
 *             line=ubidi_openSized(length, 0, pErrorCode);
 *             if(line!=NULL) {
 *                 int32_t start=0, limit;
 *                 int styleRunStart=0, styleRunLimit;
 *
 *                 for(;;) {
 *                     limit=length;
 *                     styleRunLimit=styleRunCount;
 *                     getLineBreak(text, start, &limit, para,
 *                                  styleRuns, styleRunStart, &styleRunLimit,
 *                                 &width);
 *                     ubidi_setLine(para, start, limit, line, pErrorCode);
 *                     if(U_SUCCESS(*pErrorCode)) {
 *                         // prepare rendering a new line
 *                         // from either left or right
 *                         startLine(paraLevel, width);
 *
 *                         renderLine(line, text, start, limit,
 *                                    styleRuns+styleRunStart,
 *                                    styleRunLimit-styleRunStart);
 *                     }
 *                     if(limit==length) { break; }
 *                     start=limit;
 *                     styleRunStart=styleRunLimit-1;
 *                     if(start>=styleRuns[styleRunStart].limit) {
 *                         ++styleRunStart;
 *                     }
 *                 }
 *
 *                 ubidi_close(line);
 *             }
 *        }
 *    }
 *
 *     ubidi_close(para);
 *}
 *\endcode
 * </pre>
 */

/*DOCXX_TAG*/
/*@{*/

/**
 * UBiDiLevel is the type of the level values in this
 * Bidi implementation.
 * It holds an embedding level and indicates the visual direction
 * by its bit&nbsp;0 (even/odd value).<p>
 *
 * It can also hold non-level values for the
 * <code>paraLevel</code> and <code>embeddingLevels</code>
 * arguments of <code>ubidi_setPara()</code>; there:
 * <ul>
 * <li>bit&nbsp;7 of an <code>embeddingLevels[]</code>
 * value indicates whether the using application is
 * specifying the level of a character to <i>override</i> whatever the
 * Bidi implementation would resolve it to.</li>
 * <li><code>paraLevel</code> can be set to the
 * pseudo-level values <code>UBIDI_DEFAULT_LTR</code>
 * and <code>UBIDI_DEFAULT_RTL</code>.</li>
 * </ul>
 *
 * @see ubidi_setPara
 *
 * <p>The related constants are not real, valid level values.
 * <code>UBIDI_DEFAULT_XXX</code> can be used to specify
 * a default for the paragraph level for
 * when the <code>ubidi_setPara()</code> function
 * shall determine it but there is no
 * strongly typed character in the input.<p>
 *
 * Note that the value for <code>UBIDI_DEFAULT_LTR</code> is even
 * and the one for <code>UBIDI_DEFAULT_RTL</code> is odd,
 * just like with normal LTR and RTL level values -
 * these special values are designed that way. Also, the implementation
 * assumes that UBIDI_MAX_EXPLICIT_LEVEL is odd.
 *
 * Note: The numeric values of the related constants will not change:
 * They are tied to the use of 7-bit byte values (plus the override bit)
 * and of the UBiDiLevel=uint8_t data type in this API.
 *
 * @see UBIDI_DEFAULT_LTR
 * @see UBIDI_DEFAULT_RTL
 * @see UBIDI_LEVEL_OVERRIDE
 * @see UBIDI_MAX_EXPLICIT_LEVEL
 * @stable ICU 2.0
 */
typedef uint8_t UBiDiLevel;

/** Paragraph level setting.<p>
 *
 * Constant indicating that the base direction depends on the first strong
 * directional character in the text according to the Unicode Bidirectional
 * Algorithm. If no strong directional character is present,
 * then set the paragraph level to 0 (left-to-right).<p>
 *
 * If this value is used in conjunction with reordering modes
 * <code>UBIDI_REORDER_INVERSE_LIKE_DIRECT</code> or
 * <code>UBIDI_REORDER_INVERSE_FOR_NUMBERS_SPECIAL</code>, the text to reorder
 * is assumed to be visual LTR, and the text after reordering is required
 * to be the corresponding logical string with appropriate contextual
 * direction. The direction of the result string will be RTL if either
 * the righmost or leftmost strong character of the source text is RTL
 * or Arabic Letter, the direction will be LTR otherwise.<p>
 *
 * If reordering option <code>UBIDI_OPTION_INSERT_MARKS</code> is set, an RLM may
 * be added at the beginning of the result string to ensure round trip
 * (that the result string, when reordered back to visual, will produce
 * the original source text).
 * @see UBIDI_REORDER_INVERSE_LIKE_DIRECT
 * @see UBIDI_REORDER_INVERSE_FOR_NUMBERS_SPECIAL
 * @stable ICU 2.0
 */
#define UBIDI_DEFAULT_LTR 0xfe

/** Paragraph level setting.<p>
 *
 * Constant indicating that the base direction depends on the first strong
 * directional character in the text according to the Unicode Bidirectional
 * Algorithm. If no strong directional character is present,
 * then set the paragraph level to 1 (right-to-left).<p>
 *
 * If this value is used in conjunction with reordering modes
 * <code>UBIDI_REORDER_INVERSE_LIKE_DIRECT</code> or
 * <code>UBIDI_REORDER_INVERSE_FOR_NUMBERS_SPECIAL</code>, the text to reorder
 * is assumed to be visual LTR, and the text after reordering is required
 * to be the corresponding logical string with appropriate contextual
 * direction. The direction of the result string will be RTL if either
 * the righmost or leftmost strong character of the source text is RTL
 * or Arabic Letter, or if the text contains no strong character;
 * the direction will be LTR otherwise.<p>
 *
 * If reordering option <code>UBIDI_OPTION_INSERT_MARKS</code> is set, an RLM may
 * be added at the beginning of the result string to ensure round trip
 * (that the result string, when reordered back to visual, will produce
 * the original source text).
 * @see UBIDI_REORDER_INVERSE_LIKE_DIRECT
 * @see UBIDI_REORDER_INVERSE_FOR_NUMBERS_SPECIAL
 * @stable ICU 2.0
 */
#define UBIDI_DEFAULT_RTL 0xff

/**
 * Maximum explicit embedding level.
 * Same as the max_depth value in the
 * <a href="http://www.unicode.org/reports/tr9/#BD2">Unicode Bidirectional Algorithm</a>.
 * (The maximum resolved level can be up to <code>UBIDI_MAX_EXPLICIT_LEVEL+1</code>).
 * @stable ICU 2.0
 */
#define UBIDI_MAX_EXPLICIT_LEVEL 125

/** Bit flag for level input.
 *  Overrides directional properties.
 * @stable ICU 2.0
 */
#define UBIDI_LEVEL_OVERRIDE 0x80

/**
 * Special value which can be returned by the mapping functions when a logical
 * index has no corresponding visual index or vice-versa. This may happen
 * for the logical-to-visual mapping of a Bidi control when option
 * <code>#UBIDI_OPTION_REMOVE_CONTROLS</code> is specified. This can also happen
 * for the visual-to-logical mapping of a Bidi mark (LRM or RLM) inserted
 * by option <code>#UBIDI_OPTION_INSERT_MARKS</code>.
 * @see ubidi_getVisualIndex
 * @see ubidi_getVisualMap
 * @see ubidi_getLogicalIndex
 * @see ubidi_getLogicalMap
 * @stable ICU 3.6
 */
#define UBIDI_MAP_NOWHERE   (-1)

/**
 * <code>UBiDiDirection</code> values indicate the text direction.
 * @stable ICU 2.0
 */
enum UBiDiDirection {
  /** Left-to-right text. This is a 0 value.
   * <ul>
   * <li>As return value for <code>ubidi_getDirection()</code>, it means
   *     that the source string contains no right-to-left characters, or
   *     that the source string is empty and the paragraph level is even.
   * <li> As return value for <code>ubidi_getBaseDirection()</code>, it
   *      means that the first strong character of the source string has
   *      a left-to-right direction.
   * </ul>
   * @stable ICU 2.0
   */
  UBIDI_LTR,
  /** Right-to-left text. This is a 1 value.
   * <ul>
   * <li>As return value for <code>ubidi_getDirection()</code>, it means
   *     that the source string contains no left-to-right characters, or
   *     that the source string is empty and the paragraph level is odd.
   * <li> As return value for <code>ubidi_getBaseDirection()</code>, it
   *      means that the first strong character of the source string has
   *      a right-to-left direction.
   * </ul>
   * @stable ICU 2.0
   */
  UBIDI_RTL,
  /** Mixed-directional text.
   * <p>As return value for <code>ubidi_getDirection()</code>, it means
   *    that the source string contains both left-to-right and
   *    right-to-left characters.
   * @stable ICU 2.0
   */
  UBIDI_MIXED,
  /** No strongly directional text.
   * <p>As return value for <code>ubidi_getBaseDirection()</code>, it means
   *    that the source string is missing or empty, or contains neither left-to-right
   *    nor right-to-left characters.
   * @stable ICU 4.6
   */
  UBIDI_NEUTRAL
};

/** @stable ICU 2.0 */
typedef enum UBiDiDirection UBiDiDirection;

/**
 * Forward declaration of the <code>UBiDi</code> structure for the declaration of
 * the API functions. Its fields are implementation-specific.<p>
 * This structure holds information about a paragraph (or multiple paragraphs)
 * of text with Bidi-algorithm-related details, or about one line of
 * such a paragraph.<p>
 * Reordering can be done on a line, or on one or more paragraphs which are
 * then interpreted each as one single line.
 * @stable ICU 2.0
 */
struct UBiDi;

/** @stable ICU 2.0 */
typedef struct UBiDi UBiDi;

/**
 * Allocate a <code>UBiDi</code> structure.
 * Such an object is initially empty. It is assigned
 * the Bidi properties of a piece of text containing one or more paragraphs
 * by <code>ubidi_setPara()</code>
 * or the Bidi properties of a line within a paragraph by
 * <code>ubidi_setLine()</code>.<p>
 * This object can be reused for as long as it is not deallocated
 * by calling <code>ubidi_close()</code>.<p>
 * <code>ubidi_setPara()</code> and <code>ubidi_setLine()</code> will allocate
 * additional memory for internal structures as necessary.
 *
 * @return An empty <code>UBiDi</code> object.
 * @stable ICU 2.0
 */
U_CAPI UBiDi * U_EXPORT2
ubidi_open(void);

/**
 * Allocate a <code>UBiDi</code> structure with preallocated memory
 * for internal structures.
 * This function provides a <code>UBiDi</code> object like <code>ubidi_open()</code>
 * with no arguments, but it also preallocates memory for internal structures
 * according to the sizings supplied by the caller.<p>
 * Subsequent functions will not allocate any more memory, and are thus
 * guaranteed not to fail because of lack of memory.<p>
 * The preallocation can be limited to some of the internal memory
 * by setting some values to 0 here. That means that if, e.g.,
 * <code>maxRunCount</code> cannot be reasonably predetermined and should not
 * be set to <code>maxLength</code> (the only failproof value) to avoid
 * wasting memory, then <code>maxRunCount</code> could be set to 0 here
 * and the internal structures that are associated with it will be allocated
 * on demand, just like with <code>ubidi_open()</code>.
 *
 * @param maxLength is the maximum text or line length that internal memory
 *        will be preallocated for. An attempt to associate this object with a
 *        longer text will fail, unless this value is 0, which leaves the allocation
 *        up to the implementation.
 *
 * @param maxRunCount is the maximum anticipated number of same-level runs
 *        that internal memory will be preallocated for. An attempt to access
 *        visual runs on an object that was not preallocated for as many runs
 *        as the text was actually resolved to will fail,
 *        unless this value is 0, which leaves the allocation up to the implementation.<br><br>
 *        The number of runs depends on the actual text and maybe anywhere between
 *        1 and <code>maxLength</code>. It is typically small.
 *
 * @param pErrorCode must be a valid pointer to an error code value.
 *
 * @return An empty <code>UBiDi</code> object with preallocated memory.
 * @stable ICU 2.0
 */
U_CAPI UBiDi * U_EXPORT2
ubidi_openSized(int32_t maxLength, int32_t maxRunCount, UErrorCode *pErrorCode);

/**
 * <code>ubidi_close()</code> must be called to free the memory
 * associated with a UBiDi object.<p>
 *
 * <strong>Important: </strong>
 * A parent <code>UBiDi</code> object must not be destroyed or reused if
 * it still has children.
 * If a <code>UBiDi</code> object has become the <i>child</i>
 * of another one (its <i>parent</i>) by calling
 * <code>ubidi_setLine()</code>, then the child object must
 * be destroyed (closed) or reused (by calling
 * <code>ubidi_setPara()</code> or <code>ubidi_setLine()</code>)
 * before the parent object.
 *
 * @param pBiDi is a <code>UBiDi</code> object.
 *
 * @see ubidi_setPara
 * @see ubidi_setLine
 * @stable ICU 2.0
 */
U_CAPI void U_EXPORT2
ubidi_close(UBiDi *pBiDi);

#if U_SHOW_CPLUSPLUS_API

U_NAMESPACE_BEGIN

/**
 * \class LocalUBiDiPointer
 * "Smart pointer" class, closes a UBiDi via ubidi_close().
 * For most methods see the LocalPointerBase base class.
 *
 * @see LocalPointerBase
 * @see LocalPointer
 * @stable ICU 4.4
 */
U_DEFINE_LOCAL_OPEN_POINTER(LocalUBiDiPointer, UBiDi, ubidi_close);

U_NAMESPACE_END

#endif

/**
 * Modify the operation of the Bidi algorithm such that it
 * approximates an "inverse Bidi" algorithm. This function
 * must be called before <code>ubidi_setPara()</code>.
 *
 * <p>The normal operation of the Bidi algorithm as described
 * in the Unicode Technical Report is to take text stored in logical
 * (keyboard, typing) order and to determine the reordering of it for visual
 * rendering.
 * Some legacy systems store text in visual order, and for operations
 * with standard, Unicode-based algorithms, the text needs to be transformed
 * to logical order. This is effectively the inverse algorithm of the
 * described Bidi algorithm. Note that there is no standard algorithm for
 * this "inverse Bidi" and that the current implementation provides only an
 * approximation of "inverse Bidi".</p>
 *
 * <p>With <code>isInverse</code> set to <code>true</code>,
 * this function changes the behavior of some of the subsequent functions
 * in a way that they can be used for the inverse Bidi algorithm.
 * Specifically, runs of text with numeric characters will be treated in a
 * special way and may need to be surrounded with LRM characters when they are
 * written in reordered sequence.</p>
 *
 * <p>Output runs should be retrieved using <code>ubidi_getVisualRun()</code>.
 * Since the actual input for "inverse Bidi" is visually ordered text and
 * <code>ubidi_getVisualRun()</code> gets the reordered runs, these are actually
 * the runs of the logically ordered output.</p>
 *
 * <p>Calling this function with argument <code>isInverse</code> set to
 * <code>true</code> is equivalent to calling
 * <code>ubidi_setReorderingMode</code> with argument
 * <code>reorderingMode</code>
 * set to <code>#UBIDI_REORDER_INVERSE_NUMBERS_AS_L</code>.<br>
 * Calling this function with argument <code>isInverse</code> set to
 * <code>false</code> is equivalent to calling
 * <code>ubidi_setReorderingMode</code> with argument
 * <code>reorderingMode</code>
 * set to <code>#UBIDI_REORDER_DEFAULT</code>.
 *
 * @param pBiDi is a <code>UBiDi</code> object.
 *
 * @param isInverse specifies "forward" or "inverse" Bidi operation.
 *
 * @see ubidi_setPara
 * @see ubidi_writeReordered
 * @see ubidi_setReorderingMode
 * @stable ICU 2.0
 */
U_CAPI void U_EXPORT2
ubidi_setInverse(UBiDi *pBiDi, UBool isInverse);

/**
 * Is this Bidi object set to perform the inverse Bidi algorithm?
 * <p>Note: calling this function after setting the reordering mode with
 * <code>ubidi_setReorderingMode</code> will return <code>true</code> if the
 * reordering mode was set to <code>#UBIDI_REORDER_INVERSE_NUMBERS_AS_L</code>,
 * <code>false</code> for all other values.</p>
 *
 * @param pBiDi is a <code>UBiDi</code> object.
 * @return true if the Bidi object is set to perform the inverse Bidi algorithm
 * by handling numbers as L.
 *
 * @see ubidi_setInverse
 * @see ubidi_setReorderingMode
 * @stable ICU 2.0
 */

U_CAPI UBool U_EXPORT2
ubidi_isInverse(UBiDi *pBiDi);

/**
 * Specify whether block separators must be allocated level zero,
 * so that successive paragraphs will progress from left to right.
 * This function must be called before <code>ubidi_setPara()</code>.
 * Paragraph separators (B) may appear in the text.  Setting them to level zero
 * means that all paragraph separators (including one possibly appearing
 * in the last text position) are kept in the reordered text after the text
 * that they follow in the source text.
 * When this feature is not enabled, a paragraph separator at the last
 * position of the text before reordering will go to the first position
 * of the reordered text when the paragraph level is odd.
 *
 * @param pBiDi is a <code>UBiDi</code> object.
 *
 * @param orderParagraphsLTR specifies whether paragraph separators (B) must
 * receive level 0, so that successive paragraphs progress from left to right.
 *
 * @see ubidi_setPara
 * @stable ICU 3.4
 */
U_CAPI void U_EXPORT2
ubidi_orderParagraphsLTR(UBiDi *pBiDi, UBool orderParagraphsLTR);

/**
 * Is this Bidi object set to allocate level 0 to block separators so that
 * successive paragraphs progress from left to right?
 *
 * @param pBiDi is a <code>UBiDi</code> object.
 * @return true if the Bidi object is set to allocate level 0 to block
 *         separators.
 *
 * @see ubidi_orderParagraphsLTR
 * @stable ICU 3.4
 */
U_CAPI UBool U_EXPORT2
ubidi_isOrderParagraphsLTR(UBiDi *pBiDi);

/**
 * <code>UBiDiReorderingMode</code> values indicate which variant of the Bidi
 * algorithm to use.
 *
 * @see ubidi_setReorderingMode
 * @stable ICU 3.6
 */
typedef enum UBiDiReorderingMode {
    /** Regular Logical to Visual Bidi algorithm according to Unicode.
      * This is a 0 value.
      * @stable ICU 3.6 */
    UBIDI_REORDER_DEFAULT = 0,
    /** Logical to Visual algorithm which handles numbers in a way which
      * mimics the behavior of Windows XP.
      * @stable ICU 3.6 */
    UBIDI_REORDER_NUMBERS_SPECIAL,
    /** Logical to Visual algorithm grouping numbers with adjacent R characters
      * (reversible algorithm).
      * @stable ICU 3.6 */
    UBIDI_REORDER_GROUP_NUMBERS_WITH_R,
    /** Reorder runs only to transform a Logical LTR string to the Logical RTL
      * string with the same display, or vice-versa.<br>
      * If this mode is set together with option
      * <code>#UBIDI_OPTION_INSERT_MARKS</code>, some Bidi controls in the source
      * text may be removed and other controls may be added to produce the
      * minimum combination which has the required display.
      * @stable ICU 3.6 */
    UBIDI_REORDER_RUNS_ONLY,
    /** Visual to Logical algorithm which handles numbers like L
      * (same algorithm as selected by <code>ubidi_setInverse(true)</code>.
      * @see ubidi_setInverse
      * @stable ICU 3.6 */
    UBIDI_REORDER_INVERSE_NUMBERS_AS_L,
    /** Visual to Logical algorithm equivalent to the regular Logical to Visual
      * algorithm.
      * @stable ICU 3.6 */
    UBIDI_REORDER_INVERSE_LIKE_DIRECT,
    /** Inverse Bidi (Visual to Logical) algorithm for the
      * <code>UBIDI_REORDER_NUMBERS_SPECIAL</code> Bidi algorithm.
      * @stable ICU 3.6 */
    UBIDI_REORDER_INVERSE_FOR_NUMBERS_SPECIAL,
#ifndef U_HIDE_DEPRECATED_API
    /**
     * Number of values for reordering mode.
     * @deprecated ICU 58 The numeric value may change over time, see ICU ticket #12420.
     */
    UBIDI_REORDER_COUNT
#endif  // U_HIDE_DEPRECATED_API
} UBiDiReorderingMode;

/**
 * Modify the operation of the Bidi algorithm such that it implements some
 * variant to the basic Bidi algorithm or approximates an "inverse Bidi"
 * algorithm, depending on different values of the "reordering mode".
 * This function must be called before <code>ubidi_setPara()</code>, and stays
 * in effect until called again with a different argument.
 *
 * <p>The normal operation of the Bidi algorithm as described
 * in the Unicode Standard Annex #9 is to take text stored in logical
 * (keyboard, typing) order and to determine how to reorder it for visual
 * rendering.</p>
 *
 * <p>With the reordering mode set to a value other than
 * <code>#UBIDI_REORDER_DEFAULT</code>, this function changes the behavior of
 * some of the subsequent functions in a way such that they implement an
 * inverse Bidi algorithm or some other algorithm variants.</p>
 *
 * <p>Some legacy systems store text in visual order, and for operations
 * with standard, Unicode-based algorithms, the text needs to be transformed
 * into logical order. This is effectively the inverse algorithm of the
 * described Bidi algorithm. Note that there is no standard algorithm for
 * this "inverse Bidi", so a number of variants are implemented here.</p>
 *
 * <p>In other cases, it may be desirable to emulate some variant of the
 * Logical to Visual algorithm (e.g. one used in MS Windows), or perform a
 * Logical to Logical transformation.</p>
 *
 * <ul>
 * <li>When the reordering mode is set to <code>#UBIDI_REORDER_DEFAULT</code>,
 * the standard Bidi Logical to Visual algorithm is applied.</li>
 *
 * <li>When the reordering mode is set to
 * <code>#UBIDI_REORDER_NUMBERS_SPECIAL</code>,
 * the algorithm used to perform Bidi transformations when calling
 * <code>ubidi_setPara</code> should approximate the algorithm used in
 * Microsoft Windows XP rather than strictly conform to the Unicode Bidi
 * algorithm.
 * <br>
 * The differences between the basic algorithm and the algorithm addressed
 * by this option are as follows:
 * <ul>
 *   <li>Within text at an even embedding level, the sequence "123AB"
 *   (where AB represent R or AL letters) is transformed to "123BA" by the
 *   Unicode algorithm and to "BA123" by the Windows algorithm.</li>
 *   <li>Arabic-Indic numbers (AN) are handled by the Windows algorithm just
 *   like regular numbers (EN).</li>
 * </ul></li>
 *
 * <li>When the reordering mode is set to
 * <code>#UBIDI_REORDER_GROUP_NUMBERS_WITH_R</code>,
 * numbers located between LTR text and RTL text are associated with the RTL
 * text. For instance, an LTR paragraph with content "abc 123 DEF" (where
 * upper case letters represent RTL characters) will be transformed to
 * "abc FED 123" (and not "abc 123 FED"), "DEF 123 abc" will be transformed
 * to "123 FED abc" and "123 FED abc" will be transformed to "DEF 123 abc".
 * This makes the algorithm reversible and makes it useful when round trip
 * (from visual to logical and back to visual) must be achieved without
 * adding LRM characters. However, this is a variation from the standard
 * Unicode Bidi algorithm.<br>
 * The source text should not contain Bidi control characters other than LRM
 * or RLM.</li>
 *
 * <li>When the reordering mode is set to
 * <code>#UBIDI_REORDER_RUNS_ONLY</code>,
 * a "Logical to Logical" transformation must be performed:
 * <ul>
 * <li>If the default text level of the source text (argument <code>paraLevel</code>
 * in <code>ubidi_setPara</code>) is even, the source text will be handled as
 * LTR logical text and will be transformed to the RTL logical text which has
 * the same LTR visual display.</li>
 * <li>If the default level of the source text is odd, the source text
 * will be handled as RTL logical text and will be transformed to the
 * LTR logical text which has the same LTR visual display.</li>
 * </ul>
 * This mode may be needed when logical text which is basically Arabic or
 * Hebrew, with possible included numbers or phrases in English, has to be
 * displayed as if it had an even embedding level (this can happen if the
 * displaying application treats all text as if it was basically LTR).
 * <br>
 * This mode may also be needed in the reverse case, when logical text which is
 * basically English, with possible included phrases in Arabic or Hebrew, has to
 * be displayed as if it had an odd embedding level.
 * <br>
 * Both cases could be handled by adding LRE or RLE at the head of the text,
 * if the display subsystem supports these formatting controls. If it does not,
 * the problem may be handled by transforming the source text in this mode
 * before displaying it, so that it will be displayed properly.<br>
 * The source text should not contain Bidi control characters other than LRM
 * or RLM.</li>
 *
 * <li>When the reordering mode is set to
 * <code>#UBIDI_REORDER_INVERSE_NUMBERS_AS_L</code>, an "inverse Bidi" algorithm
 * is applied.
 * Runs of text with numeric characters will be treated like LTR letters and
 * may need to be surrounded with LRM characters when they are written in
 * reordered sequence (the option <code>#UBIDI_INSERT_LRM_FOR_NUMERIC</code> can
 * be used with function <code>ubidi_writeReordered</code> to this end. This
 * mode is equivalent to calling <code>ubidi_setInverse()</code> with
 * argument <code>isInverse</code> set to <code>true</code>.</li>
 *
 * <li>When the reordering mode is set to
 * <code>#UBIDI_REORDER_INVERSE_LIKE_DIRECT</code>, the "direct" Logical to Visual
 * Bidi algorithm is used as an approximation of an "inverse Bidi" algorithm.
 * This mode is similar to mode <code>#UBIDI_REORDER_INVERSE_NUMBERS_AS_L</code>
 * but is closer to the regular Bidi algorithm.
 * <br>
 * For example, an LTR paragraph with the content "FED 123 456 CBA" (where
 * upper case represents RTL characters) will be transformed to
 * "ABC 456 123 DEF", as opposed to "DEF 123 456 ABC"
 * with mode <code>UBIDI_REORDER_INVERSE_NUMBERS_AS_L</code>.<br>
 * When used in conjunction with option
 * <code>#UBIDI_OPTION_INSERT_MARKS</code>, this mode generally
 * adds Bidi marks to the output significantly more sparingly than mode
 * <code>#UBIDI_REORDER_INVERSE_NUMBERS_AS_L</code> with option
 * <code>#UBIDI_INSERT_LRM_FOR_NUMERIC</code> in calls to
 * <code>ubidi_writeReordered</code>.</li>
 *
 * <li>When the reordering mode is set to
 * <code>#UBIDI_REORDER_INVERSE_FOR_NUMBERS_SPECIAL</code>, the Logical to Visual
 * Bidi algorithm used in Windows XP is used as an approximation of an "inverse Bidi" algorithm.
 * <br>
 * For example, an LTR paragraph with the content "abc FED123" (where
 * upper case represents RTL characters) will be transformed to "abc 123DEF."</li>
 * </ul>
 *
 * <p>In all the reordering modes specifying an "inverse Bidi" algorithm
 * (i.e. those with a name starting with <code>UBIDI_REORDER_INVERSE</code>),
 * output runs should be retrieved using
 * <code>ubidi_getVisualRun()</code>, and the output text with
 * <code>ubidi_writeReordered()</code>. The caller should keep in mind that in
 * "inverse Bidi" modes the input is actually visually ordered text and
 * reordered output returned by <code>ubidi_getVisualRun()</code> or
 * <code>ubidi_writeReordered()</code> are actually runs or character string
 * of logically ordered output.<br>
 * For all the "inverse Bidi" modes, the source text should not contain
 * Bidi control characters other than LRM or RLM.</p>
 *
 * <p>Note that option <code>#UBIDI_OUTPUT_REVERSE</code> of
 * <code>ubidi_writeReordered</code> has no useful meaning and should not be
 * used in conjunction with any value of the reordering mode specifying
 * "inverse Bidi" or with value <code>UBIDI_REORDER_RUNS_ONLY</code>.
 *
 * @param pBiDi is a <code>UBiDi</code> object.
 * @param reorderingMode specifies the required variant of the Bidi algorithm.
 *
 * @see UBiDiReorderingMode
 * @see ubidi_setInverse
 * @see ubidi_setPara
 * @see ubidi_writeReordered
 * @stable ICU 3.6
 */
U_CAPI void U_EXPORT2
ubidi_setReorderingMode(UBiDi *pBiDi, UBiDiReorderingMode reorderingMode);

/**
 * What is the requested reordering mode for a given Bidi object?
 *
 * @param pBiDi is a <code>UBiDi</code> object.
 * @return the current reordering mode of the Bidi object
 * @see ubidi_setReorderingMode
 * @stable ICU 3.6
 */
U_CAPI UBiDiReorderingMode U_EXPORT2
ubidi_getReorderingMode(UBiDi *pBiDi);

/**
 * <code>UBiDiReorderingOption</code> values indicate which options are
 * specified to affect the Bidi algorithm.
 *
 * @see ubidi_setReorderingOptions
 * @stable ICU 3.6
 */
typedef enum UBiDiReorderingOption {
    /**
     * option value for <code>ubidi_setReorderingOptions</code>:
     * disable all the options which can be set with this function
     * @see ubidi_setReorderingOptions
     * @stable ICU 3.6
     */
    UBIDI_OPTION_DEFAULT = 0,

    /**
     * option bit for <code>ubidi_setReorderingOptions</code>:
     * insert Bidi marks (LRM or RLM) when needed to ensure correct result of
     * a reordering to a Logical order
     *
     * <p>This option must be set or reset before calling
     * <code>ubidi_setPara</code>.</p>
     *
     * <p>This option is significant only with reordering modes which generate
     * a result with Logical order, specifically:</p>
     * <ul>
     *   <li><code>#UBIDI_REORDER_RUNS_ONLY</code></li>
     *   <li><code>#UBIDI_REORDER_INVERSE_NUMBERS_AS_L</code></li>
     *   <li><code>#UBIDI_REORDER_INVERSE_LIKE_DIRECT</code></li>
     *   <li><code>#UBIDI_REORDER_INVERSE_FOR_NUMBERS_SPECIAL</code></li>
     * </ul>
     *
     * <p>If this option is set in conjunction with reordering mode
     * <code>#UBIDI_REORDER_INVERSE_NUMBERS_AS_L</code> or with calling
     * <code>ubidi_setInverse(true)</code>, it implies
     * option <code>#UBIDI_INSERT_LRM_FOR_NUMERIC</code>
     * in calls to function <code>ubidi_writeReordered()</code>.</p>
     *
     * <p>For other reordering modes, a minimum number of LRM or RLM characters
     * will be added to the source text after reordering it so as to ensure
     * round trip, i.e. when applying the inverse reordering mode on the
     * resulting logical text with removal of Bidi marks
     * (option <code>#UBIDI_OPTION_REMOVE_CONTROLS</code> set before calling
     * <code>ubidi_setPara()</code> or option <code>#UBIDI_REMOVE_BIDI_CONTROLS</code>
     * in <code>ubidi_writeReordered</code>), the result will be identical to the
     * source text in the first transformation.
     *
     * <p>This option will be ignored if specified together with option
     * <code>#UBIDI_OPTION_REMOVE_CONTROLS</code>. It inhibits option
     * <code>UBIDI_REMOVE_BIDI_CONTROLS</code> in calls to function
     * <code>ubidi_writeReordered()</code> and it implies option
     * <code>#UBIDI_INSERT_LRM_FOR_NUMERIC</code> in calls to function
     * <code>ubidi_writeReordered()</code> if the reordering mode is
     * <code>#UBIDI_REORDER_INVERSE_NUMBERS_AS_L</code>.</p>
     *
     * @see ubidi_setReorderingMode
     * @see ubidi_setReorderingOptions
     * @stable ICU 3.6
     */
    UBIDI_OPTION_INSERT_MARKS = 1,

    /**
     * option bit for <code>ubidi_setReorderingOptions</code>:
     * remove Bidi control characters
     *
     * <p>This option must be set or reset before calling
     * <code>ubidi_setPara</code>.</p>
     *
     * <p>This option nullifies option <code>#UBIDI_OPTION_INSERT_MARKS</code>.
     * It inhibits option <code>#UBIDI_INSERT_LRM_FOR_NUMERIC</code> in calls
     * to function <code>ubidi_writeReordered()</code> and it implies option
     * <code>#UBIDI_REMOVE_BIDI_CONTROLS</code> in calls to that function.</p>
     *
     * @see ubidi_setReorderingMode
     * @see ubidi_setReorderingOptions
     * @stable ICU 3.6
     */
    UBIDI_OPTION_REMOVE_CONTROLS = 2,

    /**
     * option bit for <code>ubidi_setReorderingOptions</code>:
     * process the output as part of a stream to be continued
     *
     * <p>This option must be set or reset before calling
     * <code>ubidi_setPara</code>.</p>
     *
     * <p>This option specifies that the caller is interested in processing large
     * text object in parts.
     * The results of the successive calls are expected to be concatenated by the
     * caller. Only the call for the last part will have this option bit off.</p>
     *
     * <p>When this option bit is on, <code>ubidi_setPara()</code> may process
     * less than the full source text in order to truncate the text at a meaningful
     * boundary. The caller should call <code>ubidi_getProcessedLength()</code>
     * immediately after calling <code>ubidi_setPara()</code> in order to
     * determine how much of the source text has been processed.
     * Source text beyond that length should be resubmitted in following calls to
     * <code>ubidi_setPara</code>. The processed length may be less than
     * the length of the source text if a character preceding the last character of
     * the source text constitutes a reasonable boundary (like a block separator)
     * for text to be continued.<br>
     * If the last character of the source text constitutes a reasonable
     * boundary, the whole text will be processed at once.<br>
     * If nowhere in the source text there exists
     * such a reasonable boundary, the processed length will be zero.<br>
     * The caller should check for such an occurrence and do one of the following:
     * <ul><li>submit a larger amount of text with a better chance to include
     *         a reasonable boundary.</li>
     *     <li>resubmit the same text after turning off option
     *         <code>UBIDI_OPTION_STREAMING</code>.</li></ul>
     * In all cases, this option should be turned off before processing the last
     * part of the text.</p>
     *
     * <p>When the <code>UBIDI_OPTION_STREAMING</code> option is used,
     * it is recommended to call <code>ubidi_orderParagraphsLTR()</code> with
     * argument <code>orderParagraphsLTR</code> set to <code>true</code> before
     * calling <code>ubidi_setPara</code> so that later paragraphs may be
     * concatenated to previous paragraphs on the right.</p>
     *
     * @see ubidi_setReorderingMode
     * @see ubidi_setReorderingOptions
     * @see ubidi_getProcessedLength
     * @see ubidi_orderParagraphsLTR
     * @stable ICU 3.6
     */
    UBIDI_OPTION_STREAMING = 4
} UBiDiReorderingOption;

/**
 * Specify which of the reordering options
 * should be applied during Bidi transformations.
 *
 * @param pBiDi is a <code>UBiDi</code> object.
 * @param reorderingOptions is a combination of zero or more of the following
 * options:
 * <code>#UBIDI_OPTION_DEFAULT</code>, <code>#UBIDI_OPTION_INSERT_MARKS</code>,
 * <code>#UBIDI_OPTION_REMOVE_CONTROLS</code>, <code>#UBIDI_OPTION_STREAMING</code>.
 *
 * @see ubidi_getReorderingOptions
 * @stable ICU 3.6
 */
U_CAPI void U_EXPORT2
ubidi_setReorderingOptions(UBiDi *pBiDi, uint32_t reorderingOptions);

/**
 * What are the reordering options applied to a given Bidi object?
 *
 * @param pBiDi is a <code>UBiDi</code> object.
 * @return the current reordering options of the Bidi object
 * @see ubidi_setReorderingOptions
 * @stable ICU 3.6
 */
U_CAPI uint32_t U_EXPORT2
ubidi_getReorderingOptions(UBiDi *pBiDi);

/**
 * Set the context before a call to ubidi_setPara().<p>
 *
 * ubidi_setPara() computes the left-right directionality for a given piece
 * of text which is supplied as one of its arguments. Sometimes this piece
 * of text (the "main text") should be considered in context, because text
 * appearing before ("prologue") and/or after ("epilogue") the main text
 * may affect the result of this computation.<p>
 *
 * This function specifies the prologue and/or the epilogue for the next
 * call to ubidi_setPara(). The characters specified as prologue and
 * epilogue should not be modified by the calling program until the call
 * to ubidi_setPara() has returned. If successive calls to ubidi_setPara()
 * all need specification of a context, ubidi_setContext() must be called
 * before each call to ubidi_setPara(). In other words, a context is not
 * "remembered" after the following successful call to ubidi_setPara().<p>
 *
 * If a call to ubidi_setPara() specifies UBIDI_DEFAULT_LTR or
 * UBIDI_DEFAULT_RTL as paraLevel and is preceded by a call to
 * ubidi_setContext() which specifies a prologue, the paragraph level will
 * be computed taking in consideration the text in the prologue.<p>
 *
 * When ubidi_setPara() is called without a previous call to
 * ubidi_setContext, the main text is handled as if preceded and followed
 * by strong directional characters at the current paragraph level.
 * Calling ubidi_setContext() with specification of a prologue will change
 * this behavior by handling the main text as if preceded by the last
 * strong character appearing in the prologue, if any.
 * Calling ubidi_setContext() with specification of an epilogue will change
 * the behavior of ubidi_setPara() by handling the main text as if followed
 * by the first strong character or digit appearing in the epilogue, if any.<p>
 *
 * Note 1: if <code>ubidi_setContext</code> is called repeatedly without
 *         calling <code>ubidi_setPara</code>, the earlier calls have no effect,
 *         only the last call will be remembered for the next call to
 *         <code>ubidi_setPara</code>.<p>
 *
 * Note 2: calling <code>ubidi_setContext(pBiDi, NULL, 0, NULL, 0, &errorCode)</code>
 *         cancels any previous setting of non-empty prologue or epilogue.
 *         The next call to <code>ubidi_setPara()</code> will process no
 *         prologue or epilogue.<p>
 *
 * Note 3: users must be aware that even after setting the context
 *         before a call to ubidi_setPara() to perform e.g. a logical to visual
 *         transformation, the resulting string may not be identical to what it
 *         would have been if all the text, including prologue and epilogue, had
 *         been processed together.<br>
 * Example (upper case letters represent RTL characters):<br>
 * &nbsp;&nbsp;prologue = "<code>abc DE</code>"<br>
 * &nbsp;&nbsp;epilogue = none<br>
 * &nbsp;&nbsp;main text = "<code>FGH xyz</code>"<br>
 * &nbsp;&nbsp;paraLevel = UBIDI_LTR<br>
 * &nbsp;&nbsp;display without prologue = "<code>HGF xyz</code>"
 *             ("HGF" is adjacent to "xyz")<br>
 * &nbsp;&nbsp;display with prologue = "<code>abc HGFED xyz</code>"
 *             ("HGF" is not adjacent to "xyz")<br>
 *
 * @param pBiDi is a paragraph <code>UBiDi</code> object.
 *
 * @param prologue is a pointer to the text which precedes the text that
 *        will be specified in a coming call to ubidi_setPara().
 *        If there is no prologue to consider, then <code>proLength</code>
 *        must be zero and this pointer can be NULL.
 *
 * @param proLength is the length of the prologue; if <code>proLength==-1</code>
 *        then the prologue must be zero-terminated.
 *        Otherwise proLength must be >= 0. If <code>proLength==0</code>, it means
 *        that there is no prologue to consider.
 *
 * @param epilogue is a pointer to the text which follows the text that
 *        will be specified in a coming call to ubidi_setPara().
 *        If there is no epilogue to consider, then <code>epiLength</code>
 *        must be zero and this pointer can be NULL.
 *
 * @param epiLength is the length of the epilogue; if <code>epiLength==-1</code>
 *        then the epilogue must be zero-terminated.
 *        Otherwise epiLength must be >= 0. If <code>epiLength==0</code>, it means
 *        that there is no epilogue to consider.
 *
 * @param pErrorCode must be a valid pointer to an error code value.
 *
 * @see ubidi_setPara
 * @stable ICU 4.8
 */
U_CAPI void U_EXPORT2
ubidi_setContext(UBiDi *pBiDi,
                 const UChar *prologue, int32_t proLength,
                 const UChar *epilogue, int32_t epiLength,
                 UErrorCode *pErrorCode);

/**
 * Perform the Unicode Bidi algorithm. It is defined in the
 * <a href="http://www.unicode.org/unicode/reports/tr9/">Unicode Standard Annex #9</a>,
 * version 13,
 * also described in The Unicode Standard, Version 4.0 .<p>
 *
 * This function takes a piece of plain text containing one or more paragraphs,
 * with or without externally specified embedding levels from <i>styled</i>
 * text and computes the left-right-directionality of each character.<p>
 *
 * If the entire text is all of the same directionality, then
 * the function may not perform all the steps described by the algorithm,
 * i.e., some levels may not be the same as if all steps were performed.
 * This is not relevant for unidirectional text.<br>
 * For example, in pure LTR text with numbers the numbers would get
 * a resolved level of 2 higher than the surrounding text according to
 * the algorithm. This implementation may set all resolved levels to
 * the same value in such a case.<p>
 *
 * The text can be composed of multiple paragraphs. Occurrence of a block
 * separator in the text terminates a paragraph, and whatever comes next starts
 * a new paragraph. The exception to this rule is when a Carriage Return (CR)
 * is followed by a Line Feed (LF). Both CR and LF are block separators, but
 * in that case, the pair of characters is considered as terminating the
 * preceding paragraph, and a new paragraph will be started by a character
 * coming after the LF.
 *
 * @param pBiDi A <code>UBiDi</code> object allocated with <code>ubidi_open()</code>
 *        which will be set to contain the reordering information,
 *        especially the resolved levels for all the characters in <code>text</code>.
 *
 * @param text is a pointer to the text that the Bidi algorithm will be performed on.
 *        This pointer is stored in the UBiDi object and can be retrieved
 *        with <code>ubidi_getText()</code>.<br>
 *        <strong>Note:</strong> the text must be (at least) <code>length</code> long.
 *
 * @param length is the length of the text; if <code>length==-1</code> then
 *        the text must be zero-terminated.
 *
 * @param paraLevel specifies the default level for the text;
 *        it is typically 0 (LTR) or 1 (RTL).
 *        If the function shall determine the paragraph level from the text,
 *        then <code>paraLevel</code> can be set to
 *        either <code>#UBIDI_DEFAULT_LTR</code>
 *        or <code>#UBIDI_DEFAULT_RTL</code>; if the text contains multiple
 *        paragraphs, the paragraph level shall be determined separately for
 *        each paragraph; if a paragraph does not include any strongly typed
 *        character, then the desired default is used (0 for LTR or 1 for RTL).
 *        Any other value between 0 and <code>#UBIDI_MAX_EXPLICIT_LEVEL</code>
 *        is also valid, with odd levels indicating RTL.
 *
 * @param embeddingLevels (in) may be used to preset the embedding and override levels,
 *        ignoring characters like LRE and PDF in the text.
 *        A level overrides the directional property of its corresponding
 *        (same index) character if the level has the
 *        <code>#UBIDI_LEVEL_OVERRIDE</code> bit set.<br><br>
 *        Aside from that bit, it must be
 *        <code>paraLevel<=embeddingLevels[]<=UBIDI_MAX_EXPLICIT_LEVEL</code>,
 *        except that level 0 is always allowed.
 *        Level 0 for a paragraph separator prevents reordering of paragraphs;
 *        this only works reliably if <code>#UBIDI_LEVEL_OVERRIDE</code>
 *        is also set for paragraph separators.
 *        Level 0 for other characters is treated as a wildcard
 *        and is lifted up to the resolved level of the surrounding paragraph.<br><br>
 *        <strong>Caution: </strong>A copy of this pointer, not of the levels,
 *        will be stored in the <code>UBiDi</code> object;
 *        the <code>embeddingLevels</code> array must not be
 *        deallocated before the <code>UBiDi</code> structure is destroyed or reused,
 *        and the <code>embeddingLevels</code>
 *        should not be modified to avoid unexpected results on subsequent Bidi operations.
 *        However, the <code>ubidi_setPara()</code> and
 *        <code>ubidi_setLine()</code> functions may modify some or all of the levels.<br><br>
 *        After the <code>UBiDi</code> object is reused or destroyed, the caller
 *        must take care of the deallocation of the <code>embeddingLevels</code> array.<br><br>
 *        <strong>Note:</strong> the <code>embeddingLevels</code> array must be
 *        at least <code>length</code> long.
 *        This pointer can be <code>NULL</code> if this
 *        value is not necessary.
 *
 * @param pErrorCode must be a valid pointer to an error code value.
 * @stable ICU 2.0
 */
U_CAPI void U_EXPORT2
ubidi_setPara(UBiDi *pBiDi, const UChar *text, int32_t length,
              UBiDiLevel paraLevel, UBiDiLevel *embeddingLevels,
              UErrorCode *pErrorCode);

/**
 * <code>ubidi_setLine()</code> sets a <code>UBiDi</code> to
 * contain the reordering information, especially the resolved levels,
 * for all the characters in a line of text. This line of text is
 * specified by referring to a <code>UBiDi</code> object representing
 * this information for a piece of text containing one or more paragraphs,
 * and by specifying a range of indexes in this text.<p>
 * In the new line object, the indexes will range from 0 to <code>limit-start-1</code>.<p>
 *
 * This is used after calling <code>ubidi_setPara()</code>
 * for a piece of text, and after line-breaking on that text.
 * It is not necessary if each paragraph is treated as a single line.<p>
 *
 * After line-breaking, rules (L1) and (L2) for the treatment of
 * trailing WS and for reordering are performed on
 * a <code>UBiDi</code> object that represents a line.<p>
 *
 * <strong>Important: </strong><code>pLineBiDi</code> shares data with
 * <code>pParaBiDi</code>.
 * You must destroy or reuse <code>pLineBiDi</code> before <code>pParaBiDi</code>.
 * In other words, you must destroy or reuse the <code>UBiDi</code> object for a line
 * before the object for its parent paragraph.<p>
 *
 * The text pointer that was stored in <code>pParaBiDi</code> is also copied,
 * and <code>start</code> is added to it so that it points to the beginning of the
 * line for this object.
 *
 * @param pParaBiDi is the parent paragraph object. It must have been set
 * by a successful call to ubidi_setPara.
 *
 * @param start is the line's first index into the text.
 *
 * @param limit is just behind the line's last index into the text
 *        (its last index +1).<br>
 *        It must be <code>0<=start<limit<=</code>containing paragraph limit.
 *        If the specified line crosses a paragraph boundary, the function
 *        will terminate with error code U_ILLEGAL_ARGUMENT_ERROR.
 *
 * @param pLineBiDi is the object that will now represent a line of the text.
 *
 * @param pErrorCode must be a valid pointer to an error code value.
 *
 * @see ubidi_setPara
 * @see ubidi_getProcessedLength
 * @stable ICU 2.0
 */
U_CAPI void U_EXPORT2
ubidi_setLine(const UBiDi *pParaBiDi,
              int32_t start, int32_t limit,
              UBiDi *pLineBiDi,
              UErrorCode *pErrorCode);

/**
 * Get the directionality of the text.
 *
 * @param pBiDi is the paragraph or line <code>UBiDi</code> object.
 *
 * @return a value of <code>UBIDI_LTR</code>, <code>UBIDI_RTL</code>
 *         or <code>UBIDI_MIXED</code>
 *         that indicates if the entire text
 *         represented by this object is unidirectional,
 *         and which direction, or if it is mixed-directional.
 * Note -  The value <code>UBIDI_NEUTRAL</code> is never returned from this method.
 *
 * @see UBiDiDirection
 * @stable ICU 2.0
 */
U_CAPI UBiDiDirection U_EXPORT2
ubidi_getDirection(const UBiDi *pBiDi);

/**
 * Gets the base direction of the text provided according
 * to the Unicode Bidirectional Algorithm. The base direction
 * is derived from the first character in the string with bidirectional
 * character type L, R, or AL. If the first such character has type L,
 * <code>UBIDI_LTR</code> is returned. If the first such character has
 * type R or AL, <code>UBIDI_RTL</code> is returned. If the string does
 * not contain any character of these types, then
 * <code>UBIDI_NEUTRAL</code> is returned.
 *
 * This is a lightweight function for use when only the base direction
 * is needed and no further bidi processing of the text is needed.
 *
 * @param text is a pointer to the text whose base
 *             direction is needed.
 * Note: the text must be (at least) @c length long.
 *
 * @param length is the length of the text;
 *               if <code>length==-1</code> then the text
 *               must be zero-terminated.
 *
 * @return  <code>UBIDI_LTR</code>, <code>UBIDI_RTL</code>,
 *          <code>UBIDI_NEUTRAL</code>
 *
 * @see UBiDiDirection
 * @stable ICU 4.6
 */
U_CAPI UBiDiDirection U_EXPORT2
ubidi_getBaseDirection(const UChar *text,  int32_t length );

/**
 * Get the pointer to the text.
 *
 * @param pBiDi is the paragraph or line <code>UBiDi</code> object.
 *
 * @return The pointer to the text that the UBiDi object was created for.
 *
 * @see ubidi_setPara
 * @see ubidi_setLine
 * @stable ICU 2.0
 */
U_CAPI const UChar * U_EXPORT2
ubidi_getText(const UBiDi *pBiDi);

/**
 * Get the length of the text.
 *
 * @param pBiDi is the paragraph or line <code>UBiDi</code> object.
 *
 * @return The length of the text that the UBiDi object was created for.
 * @stable ICU 2.0
 */
U_CAPI int32_t U_EXPORT2
ubidi_getLength(const UBiDi *pBiDi);

/**
 * Get the paragraph level of the text.
 *
 * @param pBiDi is the paragraph or line <code>UBiDi</code> object.
 *
 * @return The paragraph level. If there are multiple paragraphs, their
 *         level may vary if the required paraLevel is UBIDI_DEFAULT_LTR or
 *         UBIDI_DEFAULT_RTL.  In that case, the level of the first paragraph
 *         is returned.
 *
 * @see UBiDiLevel
 * @see ubidi_getParagraph
 * @see ubidi_getParagraphByIndex
 * @stable ICU 2.0
 */
U_CAPI UBiDiLevel U_EXPORT2
ubidi_getParaLevel(const UBiDi *pBiDi);

/**
 * Get the number of paragraphs.
 *
 * @param pBiDi is the paragraph or line <code>UBiDi</code> object.
 *
 * @return The number of paragraphs.
 * @stable ICU 3.4
 */
U_CAPI int32_t U_EXPORT2
ubidi_countParagraphs(UBiDi *pBiDi);

/**
 * Get a paragraph, given a position within the text.
 * This function returns information about a paragraph.<br>
 * Note: if the paragraph index is known, it is more efficient to
 * retrieve the paragraph information using ubidi_getParagraphByIndex().<p>
 *
 * @param pBiDi is the paragraph or line <code>UBiDi</code> object.
 *
 * @param charIndex is the index of a character within the text, in the
 *        range <code>[0..ubidi_getProcessedLength(pBiDi)-1]</code>.
 *
 * @param pParaStart will receive the index of the first character of the
 *        paragraph in the text.
 *        This pointer can be <code>NULL</code> if this
 *        value is not necessary.
 *
 * @param pParaLimit will receive the limit of the paragraph.
 *        The l-value that you point to here may be the
 *        same expression (variable) as the one for
 *        <code>charIndex</code>.
 *        This pointer can be <code>NULL</code> if this
 *        value is not necessary.
 *
 * @param pParaLevel will receive the level of the paragraph.
 *        This pointer can be <code>NULL</code> if this
 *        value is not necessary.
 *
 * @param pErrorCode must be a valid pointer to an error code value.
 *
 * @return The index of the paragraph containing the specified position.
 *
 * @see ubidi_getProcessedLength
 * @stable ICU 3.4
 */
U_CAPI int32_t U_EXPORT2
ubidi_getParagraph(const UBiDi *pBiDi, int32_t charIndex, int32_t *pParaStart,
                   int32_t *pParaLimit, UBiDiLevel *pParaLevel,
                   UErrorCode *pErrorCode);

/**
 * Get a paragraph, given the index of this paragraph.
 *
 * This function returns information about a paragraph.<p>
 *
 * @param pBiDi is the paragraph <code>UBiDi</code> object.
 *
 * @param paraIndex is the number of the paragraph, in the
 *        range <code>[0..ubidi_countParagraphs(pBiDi)-1]</code>.
 *
 * @param pParaStart will receive the index of the first character of the
 *        paragraph in the text.
 *        This pointer can be <code>NULL</code> if this
 *        value is not necessary.
 *
 * @param pParaLimit will receive the limit of the paragraph.
 *        This pointer can be <code>NULL</code> if this
 *        value is not necessary.
 *
 * @param pParaLevel will receive the level of the paragraph.
 *        This pointer can be <code>NULL</code> if this
 *        value is not necessary.
 *
 * @param pErrorCode must be a valid pointer to an error code value.
 *
 * @stable ICU 3.4
 */
U_CAPI void U_EXPORT2
ubidi_getParagraphByIndex(const UBiDi *pBiDi, int32_t paraIndex,
                          int32_t *pParaStart, int32_t *pParaLimit,
                          UBiDiLevel *pParaLevel, UErrorCode *pErrorCode);

/**
 * Get the level for one character.
 *
 * @param pBiDi is the paragraph or line <code>UBiDi</code> object.
 *
 * @param charIndex the index of a character. It must be in the range
 *         [0..ubidi_getProcessedLength(pBiDi)].
 *
 * @return The level for the character at charIndex (0 if charIndex is not
 *         in the valid range).
 *
 * @see UBiDiLevel
 * @see ubidi_getProcessedLength
 * @stable ICU 2.0
 */
U_CAPI UBiDiLevel U_EXPORT2
ubidi_getLevelAt(const UBiDi *pBiDi, int32_t charIndex);

/**
 * Get an array of levels for each character.<p>
 *
 * Note that this function may allocate memory under some
 * circumstances, unlike <code>ubidi_getLevelAt()</code>.
 *
 * @param pBiDi is the paragraph or line <code>UBiDi</code> object, whose
 *        text length must be strictly positive.
 *
 * @param pErrorCode must be a valid pointer to an error code value.
 *
 * @return The levels array for the text,
 *         or <code>NULL</code> if an error occurs.
 *
 * @see UBiDiLevel
 * @see ubidi_getProcessedLength
 * @stable ICU 2.0
 */
U_CAPI const UBiDiLevel * U_EXPORT2
ubidi_getLevels(UBiDi *pBiDi, UErrorCode *pErrorCode);

/**
 * Get a logical run.
 * This function returns information about a run and is used
 * to retrieve runs in logical order.<p>
 * This is especially useful for line-breaking on a paragraph.
 *
 * @param pBiDi is the paragraph or line <code>UBiDi</code> object.
 *
 * @param logicalPosition is a logical position within the source text.
 *
 * @param pLogicalLimit will receive the limit of the corresponding run.
 *        The l-value that you point to here may be the
 *        same expression (variable) as the one for
 *        <code>logicalPosition</code>.
 *        This pointer can be <code>NULL</code> if this
 *        value is not necessary.
 *
 * @param pLevel will receive the level of the corresponding run.
 *        This pointer can be <code>NULL</code> if this
 *        value is not necessary.
 *
 * @see ubidi_getProcessedLength
 * @stable ICU 2.0
 */
U_CAPI void U_EXPORT2
ubidi_getLogicalRun(const UBiDi *pBiDi, int32_t logicalPosition,
                    int32_t *pLogicalLimit, UBiDiLevel *pLevel);

/**
 * Get the number of runs.
 * This function may invoke the actual reordering on the
 * <code>UBiDi</code> object, after <code>ubidi_setPara()</code>
 * may have resolved only the levels of the text. Therefore,
 * <code>ubidi_countRuns()</code> may have to allocate memory,
 * and may fail doing so.
 *
 * @param pBiDi is the paragraph or line <code>UBiDi</code> object.
 *
 * @param pErrorCode must be a valid pointer to an error code value.
 *
 * @return The number of runs.
 * @stable ICU 2.0
 */
U_CAPI int32_t U_EXPORT2
ubidi_countRuns(UBiDi *pBiDi, UErrorCode *pErrorCode);

/**
 * Get one run's logical start, length, and directionality,
 * which can be 0 for LTR or 1 for RTL.
 * In an RTL run, the character at the logical start is
 * visually on the right of the displayed run.
 * The length is the number of characters in the run.<p>
 * <code>ubidi_countRuns()</code> should be called
 * before the runs are retrieved.
 *
 * @param pBiDi is the paragraph or line <code>UBiDi</code> object.
 *
 * @param runIndex is the number of the run in visual order, in the
 *        range <code>[0..ubidi_countRuns(pBiDi)-1]</code>.
 *
 * @param pLogicalStart is the first logical character index in the text.
 *        The pointer may be <code>NULL</code> if this index is not needed.
 *
 * @param pLength is the number of characters (at least one) in the run.
 *        The pointer may be <code>NULL</code> if this is not needed.
 *
 * @return the directionality of the run,
 *         <code>UBIDI_LTR==0</code> or <code>UBIDI_RTL==1</code>,
 *         never <code>UBIDI_MIXED</code>,
 *         never <code>UBIDI_NEUTRAL</code>.
 *
 * @see ubidi_countRuns
 *
 * Example:
 * <pre>
 * \code
 * int32_t i, count=ubidi_countRuns(pBiDi),
 *         logicalStart, visualIndex=0, length;
 * for(i=0; i<count; ++i) {
 *    if(UBIDI_LTR==ubidi_getVisualRun(pBiDi, i, &logicalStart, &length)) {
 *         do { // LTR
 *             show_char(text[logicalStart++], visualIndex++);
 *         } while(--length>0);
 *     } else {
 *         logicalStart+=length;  // logicalLimit
 *         do { // RTL
 *             show_char(text[--logicalStart], visualIndex++);
 *         } while(--length>0);
 *     }
 * }
 *\endcode
 * </pre>
 *
 * Note that in right-to-left runs, code like this places
 * second surrogates before first ones (which is generally a bad idea)
 * and combining characters before base characters.
 * <p>
 * Use of <code>ubidi_writeReordered()</code>, optionally with the
 * <code>#UBIDI_KEEP_BASE_COMBINING</code> option, can be considered in order
 * to avoid these issues.
 * @stable ICU 2.0
 */
U_CAPI UBiDiDirection U_EXPORT2
ubidi_getVisualRun(UBiDi *pBiDi, int32_t runIndex,
                   int32_t *pLogicalStart, int32_t *pLength);

/**
 * Get the visual position from a logical text position.
 * If such a mapping is used many times on the same
 * <code>UBiDi</code> object, then calling
 * <code>ubidi_getLogicalMap()</code> is more efficient.<p>
 *
 * The value returned may be <code>#UBIDI_MAP_NOWHERE</code> if there is no
 * visual position because the corresponding text character is a Bidi control
 * removed from output by the option <code>#UBIDI_OPTION_REMOVE_CONTROLS</code>.
 * <p>
 * When the visual output is altered by using options of
 * <code>ubidi_writeReordered()</code> such as <code>UBIDI_INSERT_LRM_FOR_NUMERIC</code>,
 * <code>UBIDI_KEEP_BASE_COMBINING</code>, <code>UBIDI_OUTPUT_REVERSE</code>,
 * <code>UBIDI_REMOVE_BIDI_CONTROLS</code>, the visual position returned may not
 * be correct. It is advised to use, when possible, reordering options
 * such as <code>UBIDI_OPTION_INSERT_MARKS</code> and <code>UBIDI_OPTION_REMOVE_CONTROLS</code>.
 * <p>
 * Note that in right-to-left runs, this mapping places
 * second surrogates before first ones (which is generally a bad idea)
 * and combining characters before base characters.
 * Use of <code>ubidi_writeReordered()</code>, optionally with the
 * <code>#UBIDI_KEEP_BASE_COMBINING</code> option can be considered instead
 * of using the mapping, in order to avoid these issues.
 *
 * @param pBiDi is the paragraph or line <code>UBiDi</code> object.
 *
 * @param logicalIndex is the index of a character in the text.
 *
 * @param pErrorCode must be a valid pointer to an error code value.
 *
 * @return The visual position of this character.
 *
 * @see ubidi_getLogicalMap
 * @see ubidi_getLogicalIndex
 * @see ubidi_getProcessedLength
 * @stable ICU 2.0
 */
U_CAPI int32_t U_EXPORT2
ubidi_getVisualIndex(UBiDi *pBiDi, int32_t logicalIndex, UErrorCode *pErrorCode);

/**
 * Get the logical text position from a visual position.
 * If such a mapping is used many times on the same
 * <code>UBiDi</code> object, then calling
 * <code>ubidi_getVisualMap()</code> is more efficient.<p>
 *
 * The value returned may be <code>#UBIDI_MAP_NOWHERE</code> if there is no
 * logical position because the corresponding text character is a Bidi mark
 * inserted in the output by option <code>#UBIDI_OPTION_INSERT_MARKS</code>.
 * <p>
 * This is the inverse function to <code>ubidi_getVisualIndex()</code>.
 * <p>
 * When the visual output is altered by using options of
 * <code>ubidi_writeReordered()</code> such as <code>UBIDI_INSERT_LRM_FOR_NUMERIC</code>,
 * <code>UBIDI_KEEP_BASE_COMBINING</code>, <code>UBIDI_OUTPUT_REVERSE</code>,
 * <code>UBIDI_REMOVE_BIDI_CONTROLS</code>, the logical position returned may not
 * be correct. It is advised to use, when possible, reordering options
 * such as <code>UBIDI_OPTION_INSERT_MARKS</code> and <code>UBIDI_OPTION_REMOVE_CONTROLS</code>.
 *
 * @param pBiDi is the paragraph or line <code>UBiDi</code> object.
 *
 * @param visualIndex is the visual position of a character.
 *
 * @param pErrorCode must be a valid pointer to an error code value.
 *
 * @return The index of this character in the text.
 *
 * @see ubidi_getVisualMap
 * @see ubidi_getVisualIndex
 * @see ubidi_getResultLength
 * @stable ICU 2.0
 */
U_CAPI int32_t U_EXPORT2
ubidi_getLogicalIndex(UBiDi *pBiDi, int32_t visualIndex, UErrorCode *pErrorCode);

/**
 * Get a logical-to-visual index map (array) for the characters in the UBiDi
 * (paragraph or line) object.
 * <p>
 * Some values in the map may be <code>#UBIDI_MAP_NOWHERE</code> if the
 * corresponding text characters are Bidi controls removed from the visual
 * output by the option <code>#UBIDI_OPTION_REMOVE_CONTROLS</code>.
 * <p>
 * When the visual output is altered by using options of
 * <code>ubidi_writeReordered()</code> such as <code>UBIDI_INSERT_LRM_FOR_NUMERIC</code>,
 * <code>UBIDI_KEEP_BASE_COMBINING</code>, <code>UBIDI_OUTPUT_REVERSE</code>,
 * <code>UBIDI_REMOVE_BIDI_CONTROLS</code>, the visual positions returned may not
 * be correct. It is advised to use, when possible, reordering options
 * such as <code>UBIDI_OPTION_INSERT_MARKS</code> and <code>UBIDI_OPTION_REMOVE_CONTROLS</code>.
 * <p>
 * Note that in right-to-left runs, this mapping places
 * second surrogates before first ones (which is generally a bad idea)
 * and combining characters before base characters.
 * Use of <code>ubidi_writeReordered()</code>, optionally with the
 * <code>#UBIDI_KEEP_BASE_COMBINING</code> option can be considered instead
 * of using the mapping, in order to avoid these issues.
 *
 * @param pBiDi is the paragraph or line <code>UBiDi</code> object.
 *
 * @param indexMap is a pointer to an array of <code>ubidi_getProcessedLength()</code>
 *        indexes which will reflect the reordering of the characters.
 *        If option <code>#UBIDI_OPTION_INSERT_MARKS</code> is set, the number
 *        of elements allocated in <code>indexMap</code> must be no less than
 *        <code>ubidi_getResultLength()</code>.
 *        The array does not need to be initialized.<br><br>
 *        The index map will result in <code>indexMap[logicalIndex]==visualIndex</code>.
 *
 * @param pErrorCode must be a valid pointer to an error code value.
 *
 * @see ubidi_getVisualMap
 * @see ubidi_getVisualIndex
 * @see ubidi_getProcessedLength
 * @see ubidi_getResultLength
 * @stable ICU 2.0
 */
U_CAPI void U_EXPORT2
ubidi_getLogicalMap(UBiDi *pBiDi, int32_t *indexMap, UErrorCode *pErrorCode);

/**
 * Get a visual-to-logical index map (array) for the characters in the UBiDi
 * (paragraph or line) object.
 * <p>
 * Some values in the map may be <code>#UBIDI_MAP_NOWHERE</code> if the
 * corresponding text characters are Bidi marks inserted in the visual output
 * by the option <code>#UBIDI_OPTION_INSERT_MARKS</code>.
 * <p>
 * When the visual output is altered by using options of
 * <code>ubidi_writeReordered()</code> such as <code>UBIDI_INSERT_LRM_FOR_NUMERIC</code>,
 * <code>UBIDI_KEEP_BASE_COMBINING</code>, <code>UBIDI_OUTPUT_REVERSE</code>,
 * <code>UBIDI_REMOVE_BIDI_CONTROLS</code>, the logical positions returned may not
 * be correct. It is advised to use, when possible, reordering options
 * such as <code>UBIDI_OPTION_INSERT_MARKS</code> and <code>UBIDI_OPTION_REMOVE_CONTROLS</code>.
 *
 * @param pBiDi is the paragraph or line <code>UBiDi</code> object.
 *
 * @param indexMap is a pointer to an array of <code>ubidi_getResultLength()</code>
 *        indexes which will reflect the reordering of the characters.
 *        If option <code>#UBIDI_OPTION_REMOVE_CONTROLS</code> is set, the number
 *        of elements allocated in <code>indexMap</code> must be no less than
 *        <code>ubidi_getProcessedLength()</code>.
 *        The array does not need to be initialized.<br><br>
 *        The index map will result in <code>indexMap[visualIndex]==logicalIndex</code>.
 *
 * @param pErrorCode must be a valid pointer to an error code value.
 *
 * @see ubidi_getLogicalMap
 * @see ubidi_getLogicalIndex
 * @see ubidi_getProcessedLength
 * @see ubidi_getResultLength
 * @stable ICU 2.0
 */
U_CAPI void U_EXPORT2
ubidi_getVisualMap(UBiDi *pBiDi, int32_t *indexMap, UErrorCode *pErrorCode);

/**
 * This is a convenience function that does not use a UBiDi object.
 * It is intended to be used for when an application has determined the levels
 * of objects (character sequences) and just needs to have them reordered (L2).
 * This is equivalent to using <code>ubidi_getLogicalMap()</code> on a
 * <code>UBiDi</code> object.
 *
 * @param levels is an array with <code>length</code> levels that have been determined by
 *        the application.
 *
 * @param length is the number of levels in the array, or, semantically,
 *        the number of objects to be reordered.
 *        It must be <code>length>0</code>.
 *
 * @param indexMap is a pointer to an array of <code>length</code>
 *        indexes which will reflect the reordering of the characters.
 *        The array does not need to be initialized.<p>
 *        The index map will result in <code>indexMap[logicalIndex]==visualIndex</code>.
 * @stable ICU 2.0
 */
U_CAPI void U_EXPORT2
ubidi_reorderLogical(const UBiDiLevel *levels, int32_t length, int32_t *indexMap);

/**
 * This is a convenience function that does not use a UBiDi object.
 * It is intended to be used for when an application has determined the levels
 * of objects (character sequences) and just needs to have them reordered (L2).
 * This is equivalent to using <code>ubidi_getVisualMap()</code> on a
 * <code>UBiDi</code> object.
 *
 * @param levels is an array with <code>length</code> levels that have been determined by
 *        the application.
 *
 * @param length is the number of levels in the array, or, semantically,
 *        the number of objects to be reordered.
 *        It must be <code>length>0</code>.
 *
 * @param indexMap is a pointer to an array of <code>length</code>
 *        indexes which will reflect the reordering of the characters.
 *        The array does not need to be initialized.<p>
 *        The index map will result in <code>indexMap[visualIndex]==logicalIndex</code>.
 * @stable ICU 2.0
 */
U_CAPI void U_EXPORT2
ubidi_reorderVisual(const UBiDiLevel *levels, int32_t length, int32_t *indexMap);

/**
 * Invert an index map.
 * The index mapping of the first map is inverted and written to
 * the second one.
 *
 * @param srcMap is an array with <code>length</code> elements
 *        which defines the original mapping from a source array containing
 *        <code>length</code> elements to a destination array.
 *        Some elements of the source array may have no mapping in the
 *        destination array. In that case, their value will be
 *        the special value <code>UBIDI_MAP_NOWHERE</code>.
 *        All elements must be >=0 or equal to <code>UBIDI_MAP_NOWHERE</code>.
 *        Some elements may have a value >= <code>length</code>, if the
 *        destination array has more elements than the source array.
 *        There must be no duplicate indexes (two or more elements with the
 *        same value except <code>UBIDI_MAP_NOWHERE</code>).
 *
 * @param destMap is an array with a number of elements equal to 1 + the highest
 *        value in <code>srcMap</code>.
 *        <code>destMap</code> will be filled with the inverse mapping.
 *        If element with index i in <code>srcMap</code> has a value k different
 *        from <code>UBIDI_MAP_NOWHERE</code>, this means that element i of
 *        the source array maps to element k in the destination array.
 *        The inverse map will have value i in its k-th element.
 *        For all elements of the destination array which do not map to
 *        an element in the source array, the corresponding element in the
 *        inverse map will have a value equal to <code>UBIDI_MAP_NOWHERE</code>.
 *
 * @param length is the length of each array.
 * @see UBIDI_MAP_NOWHERE
 * @stable ICU 2.0
 */
U_CAPI void U_EXPORT2
ubidi_invertMap(const int32_t *srcMap, int32_t *destMap, int32_t length);

/** option flags for ubidi_writeReordered() */

/**
 * option bit for ubidi_writeReordered():
 * keep combining characters after their base characters in RTL runs
 *
 * @see ubidi_writeReordered
 * @stable ICU 2.0
 */
#define UBIDI_KEEP_BASE_COMBINING       1

/**
 * option bit for ubidi_writeReordered():
 * replace characters with the "mirrored" property in RTL runs
 * by their mirror-image mappings
 *
 * @see ubidi_writeReordered
 * @stable ICU 2.0
 */
#define UBIDI_DO_MIRRORING              2

/**
 * option bit for ubidi_writeReordered():
 * surround the run with LRMs if necessary;
 * this is part of the approximate "inverse Bidi" algorithm
 *
 * <p>This option does not imply corresponding adjustment of the index
 * mappings.</p>
 *
 * @see ubidi_setInverse
 * @see ubidi_writeReordered
 * @stable ICU 2.0
 */
#define UBIDI_INSERT_LRM_FOR_NUMERIC    4

/**
 * option bit for ubidi_writeReordered():
 * remove Bidi control characters
 * (this does not affect #UBIDI_INSERT_LRM_FOR_NUMERIC)
 *
 * <p>This option does not imply corresponding adjustment of the index
 * mappings.</p>
 *
 * @see ubidi_writeReordered
 * @stable ICU 2.0
 */
#define UBIDI_REMOVE_BIDI_CONTROLS      8

/**
 * option bit for ubidi_writeReordered():
 * write the output in reverse order
 *
 * <p>This has the same effect as calling <code>ubidi_writeReordered()</code>
 * first without this option, and then calling
 * <code>ubidi_writeReverse()</code> without mirroring.
 * Doing this in the same step is faster and avoids a temporary buffer.
 * An example for using this option is output to a character terminal that
 * is designed for RTL scripts and stores text in reverse order.</p>
 *
 * @see ubidi_writeReordered
 * @stable ICU 2.0
 */
#define UBIDI_OUTPUT_REVERSE            16

/**
 * Get the length of the source text processed by the last call to
 * <code>ubidi_setPara()</code>. This length may be different from the length
 * of the source text if option <code>#UBIDI_OPTION_STREAMING</code>
 * has been set.
 * <br>
 * Note that whenever the length of the text affects the execution or the
 * result of a function, it is the processed length which must be considered,
 * except for <code>ubidi_setPara</code> (which receives unprocessed source
 * text) and <code>ubidi_getLength</code> (which returns the original length
 * of the source text).<br>
 * In particular, the processed length is the one to consider in the following
 * cases:
 * <ul>
 * <li>maximum value of the <code>limit</code> argument of
 * <code>ubidi_setLine</code></li>
 * <li>maximum value of the <code>charIndex</code> argument of
 * <code>ubidi_getParagraph</code></li>
 * <li>maximum value of the <code>charIndex</code> argument of
 * <code>ubidi_getLevelAt</code></li>
 * <li>number of elements in the array returned by <code>ubidi_getLevels</code></li>
 * <li>maximum value of the <code>logicalStart</code> argument of
 * <code>ubidi_getLogicalRun</code></li>
 * <li>maximum value of the <code>logicalIndex</code> argument of
 * <code>ubidi_getVisualIndex</code></li>
 * <li>number of elements filled in the <code>*indexMap</code> argument of
 * <code>ubidi_getLogicalMap</code></li>
 * <li>length of text processed by <code>ubidi_writeReordered</code></li>
 * </ul>
 *
 * @param pBiDi is the paragraph <code>UBiDi</code> object.
 *
 * @return The length of the part of the source text processed by
 *         the last call to <code>ubidi_setPara</code>.
 * @see ubidi_setPara
 * @see UBIDI_OPTION_STREAMING
 * @stable ICU 3.6
 */
U_CAPI int32_t U_EXPORT2
ubidi_getProcessedLength(const UBiDi *pBiDi);

/**
 * Get the length of the reordered text resulting from the last call to
 * <code>ubidi_setPara()</code>. This length may be different from the length
 * of the source text if option <code>#UBIDI_OPTION_INSERT_MARKS</code>
 * or option <code>#UBIDI_OPTION_REMOVE_CONTROLS</code> has been set.
 * <br>
 * This resulting length is the one to consider in the following cases:
 * <ul>
 * <li>maximum value of the <code>visualIndex</code> argument of
 * <code>ubidi_getLogicalIndex</code></li>
 * <li>number of elements of the <code>*indexMap</code> argument of
 * <code>ubidi_getVisualMap</code></li>
 * </ul>
 * Note that this length stays identical to the source text length if
 * Bidi marks are inserted or removed using option bits of
 * <code>ubidi_writeReordered</code>, or if option
 * <code>#UBIDI_REORDER_INVERSE_NUMBERS_AS_L</code> has been set.
 *
 * @param pBiDi is the paragraph <code>UBiDi</code> object.
 *
 * @return The length of the reordered text resulting from
 *         the last call to <code>ubidi_setPara</code>.
 * @see ubidi_setPara
 * @see UBIDI_OPTION_INSERT_MARKS
 * @see UBIDI_OPTION_REMOVE_CONTROLS
 * @stable ICU 3.6
 */
U_CAPI int32_t U_EXPORT2
ubidi_getResultLength(const UBiDi *pBiDi);

U_CDECL_BEGIN

#ifndef U_HIDE_DEPRECATED_API
/**
 * Value returned by <code>UBiDiClassCallback</code> callbacks when
 * there is no need to override the standard Bidi class for a given code point.
 *
 * This constant is deprecated; use u_getIntPropertyMaxValue(UCHAR_BIDI_CLASS)+1 instead.
 *
 * @see UBiDiClassCallback
 * @deprecated ICU 58 The numeric value may change over time, see ICU ticket #12420.
 */
#define U_BIDI_CLASS_DEFAULT  U_CHAR_DIRECTION_COUNT
#endif  // U_HIDE_DEPRECATED_API

/**
 * Callback type declaration for overriding default Bidi class values with
 * custom ones.
 * <p>Usually, the function pointer will be propagated to a <code>UBiDi</code>
 * object by calling the <code>ubidi_setClassCallback()</code> function;
 * then the callback will be invoked by the UBA implementation any time the
 * class of a character is to be determined.</p>
 *
 * @param context is a pointer to the callback private data.
 *
 * @param c       is the code point to get a Bidi class for.
 *
 * @return The directional property / Bidi class for the given code point
 *         <code>c</code> if the default class has been overridden, or
 *         <code>u_getIntPropertyMaxValue(UCHAR_BIDI_CLASS)+1</code>
 *         if the standard Bidi class value for <code>c</code> is to be used.
 * @see ubidi_setClassCallback
 * @see ubidi_getClassCallback
 * @stable ICU 3.6
 */
typedef UCharDirection U_CALLCONV
UBiDiClassCallback(const void *context, UChar32 c);

U_CDECL_END

/**
 * Retrieve the Bidi class for a given code point.
 * <p>If a <code>#UBiDiClassCallback</code> callback is defined and returns a
 * value other than <code>u_getIntPropertyMaxValue(UCHAR_BIDI_CLASS)+1</code>,
 * that value is used; otherwise the default class determination mechanism is invoked.</p>
 *
 * @param pBiDi is the paragraph <code>UBiDi</code> object.
 *
 * @param c     is the code point whose Bidi class must be retrieved.
 *
 * @return The Bidi class for character <code>c</code> based
 *         on the given <code>pBiDi</code> instance.
 * @see UBiDiClassCallback
 * @stable ICU 3.6
 */
U_CAPI UCharDirection U_EXPORT2
ubidi_getCustomizedClass(UBiDi *pBiDi, UChar32 c);

/**
 * Set the callback function and callback data used by the UBA
 * implementation for Bidi class determination.
 * <p>This may be useful for assigning Bidi classes to PUA characters, or
 * for special application needs. For instance, an application may want to
 * handle all spaces like L or R characters (according to the base direction)
 * when creating the visual ordering of logical lines which are part of a report
 * organized in columns: there should not be interaction between adjacent
 * cells.<p>
 *
 * @param pBiDi is the paragraph <code>UBiDi</code> object.
 *
 * @param newFn is the new callback function pointer.
 *
 * @param newContext is the new callback context pointer. This can be NULL.
 *
 * @param oldFn fillin: Returns the old callback function pointer. This can be
 *                      NULL.
 *
 * @param oldContext fillin: Returns the old callback's context. This can be
 *                           NULL.
 *
 * @param pErrorCode must be a valid pointer to an error code value.
 *
 * @see ubidi_getClassCallback
 * @stable ICU 3.6
 */
U_CAPI void U_EXPORT2
ubidi_setClassCallback(UBiDi *pBiDi, UBiDiClassCallback *newFn,
                       const void *newContext, UBiDiClassCallback **oldFn,
                       const void **oldContext, UErrorCode *pErrorCode);

/**
 * Get the current callback function used for Bidi class determination.
 *
 * @param pBiDi is the paragraph <code>UBiDi</code> object.
 *
 * @param fn fillin: Returns the callback function pointer.
 *
 * @param context fillin: Returns the callback's private context.
 *
 * @see ubidi_setClassCallback
 * @stable ICU 3.6
 */
U_CAPI void U_EXPORT2
ubidi_getClassCallback(UBiDi *pBiDi, UBiDiClassCallback **fn, const void **context);

/**
 * Take a <code>UBiDi</code> object containing the reordering
 * information for a piece of text (one or more paragraphs) set by
 * <code>ubidi_setPara()</code> or for a line of text set by
 * <code>ubidi_setLine()</code> and write a reordered string to the
 * destination buffer.
 *
 * This function preserves the integrity of characters with multiple
 * code units and (optionally) combining characters.
 * Characters in RTL runs can be replaced by mirror-image characters
 * in the destination buffer. Note that "real" mirroring has
 * to be done in a rendering engine by glyph selection
 * and that for many "mirrored" characters there are no
 * Unicode characters as mirror-image equivalents.
 * There are also options to insert or remove Bidi control
 * characters; see the description of the <code>destSize</code>
 * and <code>options</code> parameters and of the option bit flags.
 *
 * @param pBiDi A pointer to a <code>UBiDi</code> object that
 *              is set by <code>ubidi_setPara()</code> or
 *              <code>ubidi_setLine()</code> and contains the reordering
 *              information for the text that it was defined for,
 *              as well as a pointer to that text.<br><br>
 *              The text was aliased (only the pointer was stored
 *              without copying the contents) and must not have been modified
 *              since the <code>ubidi_setPara()</code> call.
 *
 * @param dest A pointer to where the reordered text is to be copied.
 *             The source text and <code>dest[destSize]</code>
 *             must not overlap.
 *
 * @param destSize The size of the <code>dest</code> buffer,
 *                 in number of UChars.
 *                 If the <code>UBIDI_INSERT_LRM_FOR_NUMERIC</code>
 *                 option is set, then the destination length could be
 *                 as large as
 *                 <code>ubidi_getLength(pBiDi)+2*ubidi_countRuns(pBiDi)</code>.
 *                 If the <code>UBIDI_REMOVE_BIDI_CONTROLS</code> option
 *                 is set, then the destination length may be less than
 *                 <code>ubidi_getLength(pBiDi)</code>.
 *                 If none of these options is set, then the destination length
 *                 will be exactly <code>ubidi_getProcessedLength(pBiDi)</code>.
 *
 * @param options A bit set of options for the reordering that control
 *                how the reordered text is written.
 *                The options include mirroring the characters on a code
 *                point basis and inserting LRM characters, which is used
 *                especially for transforming visually stored text
 *                to logically stored text (although this is still an
 *                imperfect implementation of an "inverse Bidi" algorithm
 *                because it uses the "forward Bidi" algorithm at its core).
 *                The available options are:
 *                <code>#UBIDI_DO_MIRRORING</code>,
 *                <code>#UBIDI_INSERT_LRM_FOR_NUMERIC</code>,
 *                <code>#UBIDI_KEEP_BASE_COMBINING</code>,
 *                <code>#UBIDI_OUTPUT_REVERSE</code>,
 *                <code>#UBIDI_REMOVE_BIDI_CONTROLS</code>
 *
 * @param pErrorCode must be a valid pointer to an error code value.
 *
 * @return The length of the output string.
 *
 * @see ubidi_getProcessedLength
 * @stable ICU 2.0
 */
U_CAPI int32_t U_EXPORT2
ubidi_writeReordered(UBiDi *pBiDi,
                     UChar *dest, int32_t destSize,
                     uint16_t options,
                     UErrorCode *pErrorCode);

/**
 * Reverse a Right-To-Left run of Unicode text.
 *
 * This function preserves the integrity of characters with multiple
 * code units and (optionally) combining characters.
 * Characters can be replaced by mirror-image characters
 * in the destination buffer. Note that "real" mirroring has
 * to be done in a rendering engine by glyph selection
 * and that for many "mirrored" characters there are no
 * Unicode characters as mirror-image equivalents.
 * There are also options to insert or remove Bidi control
 * characters.
 *
 * This function is the implementation for reversing RTL runs as part
 * of <code>ubidi_writeReordered()</code>. For detailed descriptions
 * of the parameters, see there.
 * Since no Bidi controls are inserted here, the output string length
 * will never exceed <code>srcLength</code>.
 *
 * @see ubidi_writeReordered
 *
 * @param src A pointer to the RTL run text.
 *
 * @param srcLength The length of the RTL run.
 *
 * @param dest A pointer to where the reordered text is to be copied.
 *             <code>src[srcLength]</code> and <code>dest[destSize]</code>
 *             must not overlap.
 *
 * @param destSize The size of the <code>dest</code> buffer,
 *                 in number of UChars.
 *                 If the <code>UBIDI_REMOVE_BIDI_CONTROLS</code> option
 *                 is set, then the destination length may be less than
 *                 <code>srcLength</code>.
 *                 If this option is not set, then the destination length
 *                 will be exactly <code>srcLength</code>.
 *
 * @param options A bit set of options for the reordering that control
 *                how the reordered text is written.
 *                See the <code>options</code> parameter in <code>ubidi_writeReordered()</code>.
 *
 * @param pErrorCode must be a valid pointer to an error code value.
 *
 * @return The length of the output string.
 * @stable ICU 2.0
 */
U_CAPI int32_t U_EXPORT2
ubidi_writeReverse(const UChar *src, int32_t srcLength,
                   UChar *dest, int32_t destSize,
                   uint16_t options,
                   UErrorCode *pErrorCode);

/*#define BIDI_SAMPLE_CODE*/
/*@}*/

#endif
=======
// © 2016 and later: Unicode, Inc. and others.
// License & terms of use: http://www.unicode.org/copyright.html
/*
******************************************************************************
*
*   Copyright (C) 1999-2013, International Business Machines
*   Corporation and others.  All Rights Reserved.
*
******************************************************************************
*   file name:  ubidi.h
*   encoding:   UTF-8
*   tab size:   8 (not used)
*   indentation:4
*
*   created on: 1999jul27
*   created by: Markus W. Scherer, updated by Matitiahu Allouche
*/

#ifndef UBIDI_H
#define UBIDI_H

#include "unicode/utypes.h"
#include "unicode/uchar.h"

#if U_SHOW_CPLUSPLUS_API
#include "unicode/localpointer.h"
#endif   // U_SHOW_CPLUSPLUS_API

/**
 *\file
 * \brief C API: Bidi algorithm
 *
 * <h2>Bidi algorithm for ICU</h2>
 *
 * This is an implementation of the Unicode Bidirectional Algorithm.
 * The algorithm is defined in the
 * <a href="http://www.unicode.org/unicode/reports/tr9/">Unicode Standard Annex #9</a>.<p>
 *
 * Note: Libraries that perform a bidirectional algorithm and
 * reorder strings accordingly are sometimes called "Storage Layout Engines".
 * ICU's Bidi and shaping (u_shapeArabic()) APIs can be used at the core of such
 * "Storage Layout Engines".
 *
 * <h3>General remarks about the API:</h3>
 *
 * In functions with an error code parameter,
 * the <code>pErrorCode</code> pointer must be valid
 * and the value that it points to must not indicate a failure before
 * the function call. Otherwise, the function returns immediately.
 * After the function call, the value indicates success or failure.<p>
 *
 * The &quot;limit&quot; of a sequence of characters is the position just after their
 * last character, i.e., one more than that position.<p>
 *
 * Some of the API functions provide access to &quot;runs&quot;.
 * Such a &quot;run&quot; is defined as a sequence of characters
 * that are at the same embedding level
 * after performing the Bidi algorithm.<p>
 *
 * @author Markus W. Scherer
 * @version 1.0
 *
 *
 * <h4> Sample code for the ICU Bidi API </h4>
 *
 * <h5>Rendering a paragraph with the ICU Bidi API</h5>
 *
 * This is (hypothetical) sample code that illustrates
 * how the ICU Bidi API could be used to render a paragraph of text.
 * Rendering code depends highly on the graphics system,
 * therefore this sample code must make a lot of assumptions,
 * which may or may not match any existing graphics system's properties.
 *
 * <p>The basic assumptions are:</p>
 * <ul>
 * <li>Rendering is done from left to right on a horizontal line.</li>
 * <li>A run of single-style, unidirectional text can be rendered at once.</li>
 * <li>Such a run of text is passed to the graphics system with
 *     characters (code units) in logical order.</li>
 * <li>The line-breaking algorithm is very complicated
 *     and Locale-dependent -
 *     and therefore its implementation omitted from this sample code.</li>
 * </ul>
 *
 * <pre>
 * \code
 *#include <unicode/ubidi.h>
 *
 *typedef enum {
 *     styleNormal=0, styleSelected=1,
 *     styleBold=2, styleItalics=4,
 *     styleSuper=8, styleSub=16
 *} Style;
 *
 *typedef struct { int32_t limit; Style style; } StyleRun;
 *
 *int getTextWidth(const UChar *text, int32_t start, int32_t limit,
 *                  const StyleRun *styleRuns, int styleRunCount);
 *
 * // set *pLimit and *pStyleRunLimit for a line
 * // from text[start] and from styleRuns[styleRunStart]
 * // using ubidi_getLogicalRun(para, ...)
 *void getLineBreak(const UChar *text, int32_t start, int32_t *pLimit,
 *                  UBiDi *para,
 *                  const StyleRun *styleRuns, int styleRunStart, int *pStyleRunLimit,
 *                  int *pLineWidth);
 *
 * // render runs on a line sequentially, always from left to right
 *
 * // prepare rendering a new line
 * void startLine(UBiDiDirection textDirection, int lineWidth);
 *
 * // render a run of text and advance to the right by the run width
 * // the text[start..limit-1] is always in logical order
 * void renderRun(const UChar *text, int32_t start, int32_t limit,
 *               UBiDiDirection textDirection, Style style);
 *
 * // We could compute a cross-product
 * // from the style runs with the directional runs
 * // and then reorder it.
 * // Instead, here we iterate over each run type
 * // and render the intersections -
 * // with shortcuts in simple (and common) cases.
 * // renderParagraph() is the main function.
 *
 * // render a directional run with
 * // (possibly) multiple style runs intersecting with it
 * void renderDirectionalRun(const UChar *text,
 *                           int32_t start, int32_t limit,
 *                           UBiDiDirection direction,
 *                           const StyleRun *styleRuns, int styleRunCount) {
 *     int i;
 *
 *     // iterate over style runs
 *     if(direction==UBIDI_LTR) {
 *         int styleLimit;
 *
 *         for(i=0; i<styleRunCount; ++i) {
 *             styleLimit=styleRuns[i].limit;
 *             if(start<styleLimit) {
 *                 if(styleLimit>limit) { styleLimit=limit; }
 *                 renderRun(text, start, styleLimit,
 *                           direction, styleRuns[i].style);
 *                 if(styleLimit==limit) { break; }
 *                 start=styleLimit;
 *             }
 *         }
 *     } else {
 *         int styleStart;
 *
 *         for(i=styleRunCount-1; i>=0; --i) {
 *             if(i>0) {
 *                 styleStart=styleRuns[i-1].limit;
 *             } else {
 *                 styleStart=0;
 *             }
 *             if(limit>=styleStart) {
 *                 if(styleStart<start) { styleStart=start; }
 *                 renderRun(text, styleStart, limit,
 *                           direction, styleRuns[i].style);
 *                 if(styleStart==start) { break; }
 *                 limit=styleStart;
 *             }
 *         }
 *     }
 * }
 *
 * // the line object represents text[start..limit-1]
 * void renderLine(UBiDi *line, const UChar *text,
 *                 int32_t start, int32_t limit,
 *                 const StyleRun *styleRuns, int styleRunCount,
 *                 UErrorCode *pErrorCode) {
 *     UBiDiDirection direction=ubidi_getDirection(line);
 *     if(direction!=UBIDI_MIXED) {
 *         // unidirectional
 *         if(styleRunCount<=1) {
 *             renderRun(text, start, limit, direction, styleRuns[0].style);
 *         } else {
 *             renderDirectionalRun(text, start, limit,
 *                                  direction, styleRuns, styleRunCount);
 *         }
 *     } else {
 *         // mixed-directional
 *         int32_t count, i, length;
 *         UBiDiLevel level;
 *
 *         count=ubidi_countRuns(line, pErrorCode);
 *         if(U_SUCCESS(*pErrorCode)) {
 *             if(styleRunCount<=1) {
 *                 Style style=styleRuns[0].style;
 *
 *                 // iterate over directional runs
 *                for(i=0; i<count; ++i) {
 *                    direction=ubidi_getVisualRun(line, i, &start, &length);
 *                     renderRun(text, start, start+length, direction, style);
 *                }
 *             } else {
 *                 int32_t j;
 *
 *                 // iterate over both directional and style runs
 *                 for(i=0; i<count; ++i) {
 *                     direction=ubidi_getVisualRun(line, i, &start, &length);
 *                     renderDirectionalRun(text, start, start+length,
 *                                          direction, styleRuns, styleRunCount);
 *                 }
 *             }
 *         }
 *     }
 * }
 *
 *void renderParagraph(const UChar *text, int32_t length,
 *                     UBiDiDirection textDirection,
 *                      const StyleRun *styleRuns, int styleRunCount,
 *                      int lineWidth,
 *                      UErrorCode *pErrorCode) {
 *     UBiDi *para;
 *
 *     if(pErrorCode==NULL || U_FAILURE(*pErrorCode) || length<=0) {
 *         return;
 *     }
 *
 *     para=ubidi_openSized(length, 0, pErrorCode);
 *     if(para==NULL) { return; }
 *
 *     ubidi_setPara(para, text, length,
 *                   textDirection ? UBIDI_DEFAULT_RTL : UBIDI_DEFAULT_LTR,
 *                   NULL, pErrorCode);
 *     if(U_SUCCESS(*pErrorCode)) {
 *         UBiDiLevel paraLevel=1&ubidi_getParaLevel(para);
 *         StyleRun styleRun={ length, styleNormal };
 *         int width;
 *
 *         if(styleRuns==NULL || styleRunCount<=0) {
 *            styleRunCount=1;
 *             styleRuns=&styleRun;
 *         }
 *
 *        // assume styleRuns[styleRunCount-1].limit>=length
 *
 *         width=getTextWidth(text, 0, length, styleRuns, styleRunCount);
 *         if(width<=lineWidth) {
 *             // everything fits onto one line
 *
 *            // prepare rendering a new line from either left or right
 *             startLine(paraLevel, width);
 *
 *             renderLine(para, text, 0, length,
 *                        styleRuns, styleRunCount, pErrorCode);
 *         } else {
 *             UBiDi *line;
 *
 *             // we need to render several lines
 *             line=ubidi_openSized(length, 0, pErrorCode);
 *             if(line!=NULL) {
 *                 int32_t start=0, limit;
 *                 int styleRunStart=0, styleRunLimit;
 *
 *                 for(;;) {
 *                     limit=length;
 *                     styleRunLimit=styleRunCount;
 *                     getLineBreak(text, start, &limit, para,
 *                                  styleRuns, styleRunStart, &styleRunLimit,
 *                                 &width);
 *                     ubidi_setLine(para, start, limit, line, pErrorCode);
 *                     if(U_SUCCESS(*pErrorCode)) {
 *                         // prepare rendering a new line
 *                         // from either left or right
 *                         startLine(paraLevel, width);
 *
 *                         renderLine(line, text, start, limit,
 *                                    styleRuns+styleRunStart,
 *                                    styleRunLimit-styleRunStart, pErrorCode);
 *                     }
 *                     if(limit==length) { break; }
 *                     start=limit;
 *                     styleRunStart=styleRunLimit-1;
 *                     if(start>=styleRuns[styleRunStart].limit) {
 *                         ++styleRunStart;
 *                     }
 *                 }
 *
 *                 ubidi_close(line);
 *             }
 *        }
 *    }
 *
 *     ubidi_close(para);
 *}
 *\endcode
 * </pre>
 */

/*DOCXX_TAG*/
/*@{*/

/**
 * UBiDiLevel is the type of the level values in this
 * Bidi implementation.
 * It holds an embedding level and indicates the visual direction
 * by its bit&nbsp;0 (even/odd value).<p>
 *
 * It can also hold non-level values for the
 * <code>paraLevel</code> and <code>embeddingLevels</code>
 * arguments of <code>ubidi_setPara()</code>; there:
 * <ul>
 * <li>bit&nbsp;7 of an <code>embeddingLevels[]</code>
 * value indicates whether the using application is
 * specifying the level of a character to <i>override</i> whatever the
 * Bidi implementation would resolve it to.</li>
 * <li><code>paraLevel</code> can be set to the
 * pseudo-level values <code>UBIDI_DEFAULT_LTR</code>
 * and <code>UBIDI_DEFAULT_RTL</code>.</li>
 * </ul>
 *
 * @see ubidi_setPara
 *
 * <p>The related constants are not real, valid level values.
 * <code>UBIDI_DEFAULT_XXX</code> can be used to specify
 * a default for the paragraph level for
 * when the <code>ubidi_setPara()</code> function
 * shall determine it but there is no
 * strongly typed character in the input.<p>
 *
 * Note that the value for <code>UBIDI_DEFAULT_LTR</code> is even
 * and the one for <code>UBIDI_DEFAULT_RTL</code> is odd,
 * just like with normal LTR and RTL level values -
 * these special values are designed that way. Also, the implementation
 * assumes that UBIDI_MAX_EXPLICIT_LEVEL is odd.
 *
 * Note: The numeric values of the related constants will not change:
 * They are tied to the use of 7-bit byte values (plus the override bit)
 * and of the UBiDiLevel=uint8_t data type in this API.
 *
 * @see UBIDI_DEFAULT_LTR
 * @see UBIDI_DEFAULT_RTL
 * @see UBIDI_LEVEL_OVERRIDE
 * @see UBIDI_MAX_EXPLICIT_LEVEL
 * @stable ICU 2.0
 */
typedef uint8_t UBiDiLevel;

/** Paragraph level setting.<p>
 *
 * Constant indicating that the base direction depends on the first strong
 * directional character in the text according to the Unicode Bidirectional
 * Algorithm. If no strong directional character is present,
 * then set the paragraph level to 0 (left-to-right).<p>
 *
 * If this value is used in conjunction with reordering modes
 * <code>UBIDI_REORDER_INVERSE_LIKE_DIRECT</code> or
 * <code>UBIDI_REORDER_INVERSE_FOR_NUMBERS_SPECIAL</code>, the text to reorder
 * is assumed to be visual LTR, and the text after reordering is required
 * to be the corresponding logical string with appropriate contextual
 * direction. The direction of the result string will be RTL if either
 * the righmost or leftmost strong character of the source text is RTL
 * or Arabic Letter, the direction will be LTR otherwise.<p>
 *
 * If reordering option <code>UBIDI_OPTION_INSERT_MARKS</code> is set, an RLM may
 * be added at the beginning of the result string to ensure round trip
 * (that the result string, when reordered back to visual, will produce
 * the original source text).
 * @see UBIDI_REORDER_INVERSE_LIKE_DIRECT
 * @see UBIDI_REORDER_INVERSE_FOR_NUMBERS_SPECIAL
 * @stable ICU 2.0
 */
#define UBIDI_DEFAULT_LTR 0xfe

/** Paragraph level setting.<p>
 *
 * Constant indicating that the base direction depends on the first strong
 * directional character in the text according to the Unicode Bidirectional
 * Algorithm. If no strong directional character is present,
 * then set the paragraph level to 1 (right-to-left).<p>
 *
 * If this value is used in conjunction with reordering modes
 * <code>UBIDI_REORDER_INVERSE_LIKE_DIRECT</code> or
 * <code>UBIDI_REORDER_INVERSE_FOR_NUMBERS_SPECIAL</code>, the text to reorder
 * is assumed to be visual LTR, and the text after reordering is required
 * to be the corresponding logical string with appropriate contextual
 * direction. The direction of the result string will be RTL if either
 * the righmost or leftmost strong character of the source text is RTL
 * or Arabic Letter, or if the text contains no strong character;
 * the direction will be LTR otherwise.<p>
 *
 * If reordering option <code>UBIDI_OPTION_INSERT_MARKS</code> is set, an RLM may
 * be added at the beginning of the result string to ensure round trip
 * (that the result string, when reordered back to visual, will produce
 * the original source text).
 * @see UBIDI_REORDER_INVERSE_LIKE_DIRECT
 * @see UBIDI_REORDER_INVERSE_FOR_NUMBERS_SPECIAL
 * @stable ICU 2.0
 */
#define UBIDI_DEFAULT_RTL 0xff

/**
 * Maximum explicit embedding level.
 * Same as the max_depth value in the
 * <a href="http://www.unicode.org/reports/tr9/#BD2">Unicode Bidirectional Algorithm</a>.
 * (The maximum resolved level can be up to <code>UBIDI_MAX_EXPLICIT_LEVEL+1</code>).
 * @stable ICU 2.0
 */
#define UBIDI_MAX_EXPLICIT_LEVEL 125

/** Bit flag for level input.
 *  Overrides directional properties.
 * @stable ICU 2.0
 */
#define UBIDI_LEVEL_OVERRIDE 0x80

/**
 * Special value which can be returned by the mapping functions when a logical
 * index has no corresponding visual index or vice-versa. This may happen
 * for the logical-to-visual mapping of a Bidi control when option
 * <code>#UBIDI_OPTION_REMOVE_CONTROLS</code> is specified. This can also happen
 * for the visual-to-logical mapping of a Bidi mark (LRM or RLM) inserted
 * by option <code>#UBIDI_OPTION_INSERT_MARKS</code>.
 * @see ubidi_getVisualIndex
 * @see ubidi_getVisualMap
 * @see ubidi_getLogicalIndex
 * @see ubidi_getLogicalMap
 * @stable ICU 3.6
 */
#define UBIDI_MAP_NOWHERE   (-1)

/**
 * <code>UBiDiDirection</code> values indicate the text direction.
 * @stable ICU 2.0
 */
enum UBiDiDirection {
  /** Left-to-right text. This is a 0 value.
   * <ul>
   * <li>As return value for <code>ubidi_getDirection()</code>, it means
   *     that the source string contains no right-to-left characters, or
   *     that the source string is empty and the paragraph level is even.
   * <li> As return value for <code>ubidi_getBaseDirection()</code>, it
   *      means that the first strong character of the source string has
   *      a left-to-right direction.
   * </ul>
   * @stable ICU 2.0
   */
  UBIDI_LTR,
  /** Right-to-left text. This is a 1 value.
   * <ul>
   * <li>As return value for <code>ubidi_getDirection()</code>, it means
   *     that the source string contains no left-to-right characters, or
   *     that the source string is empty and the paragraph level is odd.
   * <li> As return value for <code>ubidi_getBaseDirection()</code>, it
   *      means that the first strong character of the source string has
   *      a right-to-left direction.
   * </ul>
   * @stable ICU 2.0
   */
  UBIDI_RTL,
  /** Mixed-directional text.
   * <p>As return value for <code>ubidi_getDirection()</code>, it means
   *    that the source string contains both left-to-right and
   *    right-to-left characters.
   * @stable ICU 2.0
   */
  UBIDI_MIXED,
  /** No strongly directional text.
   * <p>As return value for <code>ubidi_getBaseDirection()</code>, it means
   *    that the source string is missing or empty, or contains neither left-to-right
   *    nor right-to-left characters.
   * @stable ICU 4.6
   */
  UBIDI_NEUTRAL
};

/** @stable ICU 2.0 */
typedef enum UBiDiDirection UBiDiDirection;

/**
 * Forward declaration of the <code>UBiDi</code> structure for the declaration of
 * the API functions. Its fields are implementation-specific.<p>
 * This structure holds information about a paragraph (or multiple paragraphs)
 * of text with Bidi-algorithm-related details, or about one line of
 * such a paragraph.<p>
 * Reordering can be done on a line, or on one or more paragraphs which are
 * then interpreted each as one single line.
 * @stable ICU 2.0
 */
struct UBiDi;

/** @stable ICU 2.0 */
typedef struct UBiDi UBiDi;

/**
 * Allocate a <code>UBiDi</code> structure.
 * Such an object is initially empty. It is assigned
 * the Bidi properties of a piece of text containing one or more paragraphs
 * by <code>ubidi_setPara()</code>
 * or the Bidi properties of a line within a paragraph by
 * <code>ubidi_setLine()</code>.<p>
 * This object can be reused for as long as it is not deallocated
 * by calling <code>ubidi_close()</code>.<p>
 * <code>ubidi_setPara()</code> and <code>ubidi_setLine()</code> will allocate
 * additional memory for internal structures as necessary.
 *
 * @return An empty <code>UBiDi</code> object.
 * @stable ICU 2.0
 */
U_CAPI UBiDi * U_EXPORT2
ubidi_open(void);

/**
 * Allocate a <code>UBiDi</code> structure with preallocated memory
 * for internal structures.
 * This function provides a <code>UBiDi</code> object like <code>ubidi_open()</code>
 * with no arguments, but it also preallocates memory for internal structures
 * according to the sizings supplied by the caller.<p>
 * Subsequent functions will not allocate any more memory, and are thus
 * guaranteed not to fail because of lack of memory.<p>
 * The preallocation can be limited to some of the internal memory
 * by setting some values to 0 here. That means that if, e.g.,
 * <code>maxRunCount</code> cannot be reasonably predetermined and should not
 * be set to <code>maxLength</code> (the only failproof value) to avoid
 * wasting memory, then <code>maxRunCount</code> could be set to 0 here
 * and the internal structures that are associated with it will be allocated
 * on demand, just like with <code>ubidi_open()</code>.
 *
 * @param maxLength is the maximum text or line length that internal memory
 *        will be preallocated for. An attempt to associate this object with a
 *        longer text will fail, unless this value is 0, which leaves the allocation
 *        up to the implementation.
 *
 * @param maxRunCount is the maximum anticipated number of same-level runs
 *        that internal memory will be preallocated for. An attempt to access
 *        visual runs on an object that was not preallocated for as many runs
 *        as the text was actually resolved to will fail,
 *        unless this value is 0, which leaves the allocation up to the implementation.<br><br>
 *        The number of runs depends on the actual text and maybe anywhere between
 *        1 and <code>maxLength</code>. It is typically small.
 *
 * @param pErrorCode must be a valid pointer to an error code value.
 *
 * @return An empty <code>UBiDi</code> object with preallocated memory.
 * @stable ICU 2.0
 */
U_CAPI UBiDi * U_EXPORT2
ubidi_openSized(int32_t maxLength, int32_t maxRunCount, UErrorCode *pErrorCode);

/**
 * <code>ubidi_close()</code> must be called to free the memory
 * associated with a UBiDi object.<p>
 *
 * <strong>Important: </strong>
 * A parent <code>UBiDi</code> object must not be destroyed or reused if
 * it still has children.
 * If a <code>UBiDi</code> object has become the <i>child</i>
 * of another one (its <i>parent</i>) by calling
 * <code>ubidi_setLine()</code>, then the child object must
 * be destroyed (closed) or reused (by calling
 * <code>ubidi_setPara()</code> or <code>ubidi_setLine()</code>)
 * before the parent object.
 *
 * @param pBiDi is a <code>UBiDi</code> object.
 *
 * @see ubidi_setPara
 * @see ubidi_setLine
 * @stable ICU 2.0
 */
U_CAPI void U_EXPORT2
ubidi_close(UBiDi *pBiDi);

#if U_SHOW_CPLUSPLUS_API

U_NAMESPACE_BEGIN

/**
 * \class LocalUBiDiPointer
 * "Smart pointer" class, closes a UBiDi via ubidi_close().
 * For most methods see the LocalPointerBase base class.
 *
 * @see LocalPointerBase
 * @see LocalPointer
 * @stable ICU 4.4
 */
U_DEFINE_LOCAL_OPEN_POINTER(LocalUBiDiPointer, UBiDi, ubidi_close);

U_NAMESPACE_END

#endif

/**
 * Modify the operation of the Bidi algorithm such that it
 * approximates an "inverse Bidi" algorithm. This function
 * must be called before <code>ubidi_setPara()</code>.
 *
 * <p>The normal operation of the Bidi algorithm as described
 * in the Unicode Technical Report is to take text stored in logical
 * (keyboard, typing) order and to determine the reordering of it for visual
 * rendering.
 * Some legacy systems store text in visual order, and for operations
 * with standard, Unicode-based algorithms, the text needs to be transformed
 * to logical order. This is effectively the inverse algorithm of the
 * described Bidi algorithm. Note that there is no standard algorithm for
 * this "inverse Bidi" and that the current implementation provides only an
 * approximation of "inverse Bidi".</p>
 *
 * <p>With <code>isInverse</code> set to <code>true</code>,
 * this function changes the behavior of some of the subsequent functions
 * in a way that they can be used for the inverse Bidi algorithm.
 * Specifically, runs of text with numeric characters will be treated in a
 * special way and may need to be surrounded with LRM characters when they are
 * written in reordered sequence.</p>
 *
 * <p>Output runs should be retrieved using <code>ubidi_getVisualRun()</code>.
 * Since the actual input for "inverse Bidi" is visually ordered text and
 * <code>ubidi_getVisualRun()</code> gets the reordered runs, these are actually
 * the runs of the logically ordered output.</p>
 *
 * <p>Calling this function with argument <code>isInverse</code> set to
 * <code>true</code> is equivalent to calling
 * <code>ubidi_setReorderingMode</code> with argument
 * <code>reorderingMode</code>
 * set to <code>#UBIDI_REORDER_INVERSE_NUMBERS_AS_L</code>.<br>
 * Calling this function with argument <code>isInverse</code> set to
 * <code>false</code> is equivalent to calling
 * <code>ubidi_setReorderingMode</code> with argument
 * <code>reorderingMode</code>
 * set to <code>#UBIDI_REORDER_DEFAULT</code>.
 *
 * @param pBiDi is a <code>UBiDi</code> object.
 *
 * @param isInverse specifies "forward" or "inverse" Bidi operation.
 *
 * @see ubidi_setPara
 * @see ubidi_writeReordered
 * @see ubidi_setReorderingMode
 * @stable ICU 2.0
 */
U_CAPI void U_EXPORT2
ubidi_setInverse(UBiDi *pBiDi, UBool isInverse);

/**
 * Is this Bidi object set to perform the inverse Bidi algorithm?
 * <p>Note: calling this function after setting the reordering mode with
 * <code>ubidi_setReorderingMode</code> will return <code>true</code> if the
 * reordering mode was set to <code>#UBIDI_REORDER_INVERSE_NUMBERS_AS_L</code>,
 * <code>false</code> for all other values.</p>
 *
 * @param pBiDi is a <code>UBiDi</code> object.
 * @return true if the Bidi object is set to perform the inverse Bidi algorithm
 * by handling numbers as L.
 *
 * @see ubidi_setInverse
 * @see ubidi_setReorderingMode
 * @stable ICU 2.0
 */

U_CAPI UBool U_EXPORT2
ubidi_isInverse(UBiDi *pBiDi);

/**
 * Specify whether block separators must be allocated level zero,
 * so that successive paragraphs will progress from left to right.
 * This function must be called before <code>ubidi_setPara()</code>.
 * Paragraph separators (B) may appear in the text.  Setting them to level zero
 * means that all paragraph separators (including one possibly appearing
 * in the last text position) are kept in the reordered text after the text
 * that they follow in the source text.
 * When this feature is not enabled, a paragraph separator at the last
 * position of the text before reordering will go to the first position
 * of the reordered text when the paragraph level is odd.
 *
 * @param pBiDi is a <code>UBiDi</code> object.
 *
 * @param orderParagraphsLTR specifies whether paragraph separators (B) must
 * receive level 0, so that successive paragraphs progress from left to right.
 *
 * @see ubidi_setPara
 * @stable ICU 3.4
 */
U_CAPI void U_EXPORT2
ubidi_orderParagraphsLTR(UBiDi *pBiDi, UBool orderParagraphsLTR);

/**
 * Is this Bidi object set to allocate level 0 to block separators so that
 * successive paragraphs progress from left to right?
 *
 * @param pBiDi is a <code>UBiDi</code> object.
 * @return true if the Bidi object is set to allocate level 0 to block
 *         separators.
 *
 * @see ubidi_orderParagraphsLTR
 * @stable ICU 3.4
 */
U_CAPI UBool U_EXPORT2
ubidi_isOrderParagraphsLTR(UBiDi *pBiDi);

/**
 * <code>UBiDiReorderingMode</code> values indicate which variant of the Bidi
 * algorithm to use.
 *
 * @see ubidi_setReorderingMode
 * @stable ICU 3.6
 */
typedef enum UBiDiReorderingMode {
    /** Regular Logical to Visual Bidi algorithm according to Unicode.
      * This is a 0 value.
      * @stable ICU 3.6 */
    UBIDI_REORDER_DEFAULT = 0,
    /** Logical to Visual algorithm which handles numbers in a way which
      * mimics the behavior of Windows XP.
      * @stable ICU 3.6 */
    UBIDI_REORDER_NUMBERS_SPECIAL,
    /** Logical to Visual algorithm grouping numbers with adjacent R characters
      * (reversible algorithm).
      * @stable ICU 3.6 */
    UBIDI_REORDER_GROUP_NUMBERS_WITH_R,
    /** Reorder runs only to transform a Logical LTR string to the Logical RTL
      * string with the same display, or vice-versa.<br>
      * If this mode is set together with option
      * <code>#UBIDI_OPTION_INSERT_MARKS</code>, some Bidi controls in the source
      * text may be removed and other controls may be added to produce the
      * minimum combination which has the required display.
      * @stable ICU 3.6 */
    UBIDI_REORDER_RUNS_ONLY,
    /** Visual to Logical algorithm which handles numbers like L
      * (same algorithm as selected by <code>ubidi_setInverse(true)</code>.
      * @see ubidi_setInverse
      * @stable ICU 3.6 */
    UBIDI_REORDER_INVERSE_NUMBERS_AS_L,
    /** Visual to Logical algorithm equivalent to the regular Logical to Visual
      * algorithm.
      * @stable ICU 3.6 */
    UBIDI_REORDER_INVERSE_LIKE_DIRECT,
    /** Inverse Bidi (Visual to Logical) algorithm for the
      * <code>UBIDI_REORDER_NUMBERS_SPECIAL</code> Bidi algorithm.
      * @stable ICU 3.6 */
    UBIDI_REORDER_INVERSE_FOR_NUMBERS_SPECIAL,
#ifndef U_HIDE_DEPRECATED_API
    /**
     * Number of values for reordering mode.
     * @deprecated ICU 58 The numeric value may change over time, see ICU ticket #12420.
     */
    UBIDI_REORDER_COUNT
#endif  // U_HIDE_DEPRECATED_API
} UBiDiReorderingMode;

/**
 * Modify the operation of the Bidi algorithm such that it implements some
 * variant to the basic Bidi algorithm or approximates an "inverse Bidi"
 * algorithm, depending on different values of the "reordering mode".
 * This function must be called before <code>ubidi_setPara()</code>, and stays
 * in effect until called again with a different argument.
 *
 * <p>The normal operation of the Bidi algorithm as described
 * in the Unicode Standard Annex #9 is to take text stored in logical
 * (keyboard, typing) order and to determine how to reorder it for visual
 * rendering.</p>
 *
 * <p>With the reordering mode set to a value other than
 * <code>#UBIDI_REORDER_DEFAULT</code>, this function changes the behavior of
 * some of the subsequent functions in a way such that they implement an
 * inverse Bidi algorithm or some other algorithm variants.</p>
 *
 * <p>Some legacy systems store text in visual order, and for operations
 * with standard, Unicode-based algorithms, the text needs to be transformed
 * into logical order. This is effectively the inverse algorithm of the
 * described Bidi algorithm. Note that there is no standard algorithm for
 * this "inverse Bidi", so a number of variants are implemented here.</p>
 *
 * <p>In other cases, it may be desirable to emulate some variant of the
 * Logical to Visual algorithm (e.g. one used in MS Windows), or perform a
 * Logical to Logical transformation.</p>
 *
 * <ul>
 * <li>When the reordering mode is set to <code>#UBIDI_REORDER_DEFAULT</code>,
 * the standard Bidi Logical to Visual algorithm is applied.</li>
 *
 * <li>When the reordering mode is set to
 * <code>#UBIDI_REORDER_NUMBERS_SPECIAL</code>,
 * the algorithm used to perform Bidi transformations when calling
 * <code>ubidi_setPara</code> should approximate the algorithm used in
 * Microsoft Windows XP rather than strictly conform to the Unicode Bidi
 * algorithm.
 * <br>
 * The differences between the basic algorithm and the algorithm addressed
 * by this option are as follows:
 * <ul>
 *   <li>Within text at an even embedding level, the sequence "123AB"
 *   (where AB represent R or AL letters) is transformed to "123BA" by the
 *   Unicode algorithm and to "BA123" by the Windows algorithm.</li>
 *   <li>Arabic-Indic numbers (AN) are handled by the Windows algorithm just
 *   like regular numbers (EN).</li>
 * </ul></li>
 *
 * <li>When the reordering mode is set to
 * <code>#UBIDI_REORDER_GROUP_NUMBERS_WITH_R</code>,
 * numbers located between LTR text and RTL text are associated with the RTL
 * text. For instance, an LTR paragraph with content "abc 123 DEF" (where
 * upper case letters represent RTL characters) will be transformed to
 * "abc FED 123" (and not "abc 123 FED"), "DEF 123 abc" will be transformed
 * to "123 FED abc" and "123 FED abc" will be transformed to "DEF 123 abc".
 * This makes the algorithm reversible and makes it useful when round trip
 * (from visual to logical and back to visual) must be achieved without
 * adding LRM characters. However, this is a variation from the standard
 * Unicode Bidi algorithm.<br>
 * The source text should not contain Bidi control characters other than LRM
 * or RLM.</li>
 *
 * <li>When the reordering mode is set to
 * <code>#UBIDI_REORDER_RUNS_ONLY</code>,
 * a "Logical to Logical" transformation must be performed:
 * <ul>
 * <li>If the default text level of the source text (argument <code>paraLevel</code>
 * in <code>ubidi_setPara</code>) is even, the source text will be handled as
 * LTR logical text and will be transformed to the RTL logical text which has
 * the same LTR visual display.</li>
 * <li>If the default level of the source text is odd, the source text
 * will be handled as RTL logical text and will be transformed to the
 * LTR logical text which has the same LTR visual display.</li>
 * </ul>
 * This mode may be needed when logical text which is basically Arabic or
 * Hebrew, with possible included numbers or phrases in English, has to be
 * displayed as if it had an even embedding level (this can happen if the
 * displaying application treats all text as if it was basically LTR).
 * <br>
 * This mode may also be needed in the reverse case, when logical text which is
 * basically English, with possible included phrases in Arabic or Hebrew, has to
 * be displayed as if it had an odd embedding level.
 * <br>
 * Both cases could be handled by adding LRE or RLE at the head of the text,
 * if the display subsystem supports these formatting controls. If it does not,
 * the problem may be handled by transforming the source text in this mode
 * before displaying it, so that it will be displayed properly.<br>
 * The source text should not contain Bidi control characters other than LRM
 * or RLM.</li>
 *
 * <li>When the reordering mode is set to
 * <code>#UBIDI_REORDER_INVERSE_NUMBERS_AS_L</code>, an "inverse Bidi" algorithm
 * is applied.
 * Runs of text with numeric characters will be treated like LTR letters and
 * may need to be surrounded with LRM characters when they are written in
 * reordered sequence (the option <code>#UBIDI_INSERT_LRM_FOR_NUMERIC</code> can
 * be used with function <code>ubidi_writeReordered</code> to this end. This
 * mode is equivalent to calling <code>ubidi_setInverse()</code> with
 * argument <code>isInverse</code> set to <code>true</code>.</li>
 *
 * <li>When the reordering mode is set to
 * <code>#UBIDI_REORDER_INVERSE_LIKE_DIRECT</code>, the "direct" Logical to Visual
 * Bidi algorithm is used as an approximation of an "inverse Bidi" algorithm.
 * This mode is similar to mode <code>#UBIDI_REORDER_INVERSE_NUMBERS_AS_L</code>
 * but is closer to the regular Bidi algorithm.
 * <br>
 * For example, an LTR paragraph with the content "FED 123 456 CBA" (where
 * upper case represents RTL characters) will be transformed to
 * "ABC 456 123 DEF", as opposed to "DEF 123 456 ABC"
 * with mode <code>UBIDI_REORDER_INVERSE_NUMBERS_AS_L</code>.<br>
 * When used in conjunction with option
 * <code>#UBIDI_OPTION_INSERT_MARKS</code>, this mode generally
 * adds Bidi marks to the output significantly more sparingly than mode
 * <code>#UBIDI_REORDER_INVERSE_NUMBERS_AS_L</code> with option
 * <code>#UBIDI_INSERT_LRM_FOR_NUMERIC</code> in calls to
 * <code>ubidi_writeReordered</code>.</li>
 *
 * <li>When the reordering mode is set to
 * <code>#UBIDI_REORDER_INVERSE_FOR_NUMBERS_SPECIAL</code>, the Logical to Visual
 * Bidi algorithm used in Windows XP is used as an approximation of an "inverse Bidi" algorithm.
 * <br>
 * For example, an LTR paragraph with the content "abc FED123" (where
 * upper case represents RTL characters) will be transformed to "abc 123DEF."</li>
 * </ul>
 *
 * <p>In all the reordering modes specifying an "inverse Bidi" algorithm
 * (i.e. those with a name starting with <code>UBIDI_REORDER_INVERSE</code>),
 * output runs should be retrieved using
 * <code>ubidi_getVisualRun()</code>, and the output text with
 * <code>ubidi_writeReordered()</code>. The caller should keep in mind that in
 * "inverse Bidi" modes the input is actually visually ordered text and
 * reordered output returned by <code>ubidi_getVisualRun()</code> or
 * <code>ubidi_writeReordered()</code> are actually runs or character string
 * of logically ordered output.<br>
 * For all the "inverse Bidi" modes, the source text should not contain
 * Bidi control characters other than LRM or RLM.</p>
 *
 * <p>Note that option <code>#UBIDI_OUTPUT_REVERSE</code> of
 * <code>ubidi_writeReordered</code> has no useful meaning and should not be
 * used in conjunction with any value of the reordering mode specifying
 * "inverse Bidi" or with value <code>UBIDI_REORDER_RUNS_ONLY</code>.
 *
 * @param pBiDi is a <code>UBiDi</code> object.
 * @param reorderingMode specifies the required variant of the Bidi algorithm.
 *
 * @see UBiDiReorderingMode
 * @see ubidi_setInverse
 * @see ubidi_setPara
 * @see ubidi_writeReordered
 * @stable ICU 3.6
 */
U_CAPI void U_EXPORT2
ubidi_setReorderingMode(UBiDi *pBiDi, UBiDiReorderingMode reorderingMode);

/**
 * What is the requested reordering mode for a given Bidi object?
 *
 * @param pBiDi is a <code>UBiDi</code> object.
 * @return the current reordering mode of the Bidi object
 * @see ubidi_setReorderingMode
 * @stable ICU 3.6
 */
U_CAPI UBiDiReorderingMode U_EXPORT2
ubidi_getReorderingMode(UBiDi *pBiDi);

/**
 * <code>UBiDiReorderingOption</code> values indicate which options are
 * specified to affect the Bidi algorithm.
 *
 * @see ubidi_setReorderingOptions
 * @stable ICU 3.6
 */
typedef enum UBiDiReorderingOption {
    /**
     * option value for <code>ubidi_setReorderingOptions</code>:
     * disable all the options which can be set with this function
     * @see ubidi_setReorderingOptions
     * @stable ICU 3.6
     */
    UBIDI_OPTION_DEFAULT = 0,

    /**
     * option bit for <code>ubidi_setReorderingOptions</code>:
     * insert Bidi marks (LRM or RLM) when needed to ensure correct result of
     * a reordering to a Logical order
     *
     * <p>This option must be set or reset before calling
     * <code>ubidi_setPara</code>.</p>
     *
     * <p>This option is significant only with reordering modes which generate
     * a result with Logical order, specifically:</p>
     * <ul>
     *   <li><code>#UBIDI_REORDER_RUNS_ONLY</code></li>
     *   <li><code>#UBIDI_REORDER_INVERSE_NUMBERS_AS_L</code></li>
     *   <li><code>#UBIDI_REORDER_INVERSE_LIKE_DIRECT</code></li>
     *   <li><code>#UBIDI_REORDER_INVERSE_FOR_NUMBERS_SPECIAL</code></li>
     * </ul>
     *
     * <p>If this option is set in conjunction with reordering mode
     * <code>#UBIDI_REORDER_INVERSE_NUMBERS_AS_L</code> or with calling
     * <code>ubidi_setInverse(true)</code>, it implies
     * option <code>#UBIDI_INSERT_LRM_FOR_NUMERIC</code>
     * in calls to function <code>ubidi_writeReordered()</code>.</p>
     *
     * <p>For other reordering modes, a minimum number of LRM or RLM characters
     * will be added to the source text after reordering it so as to ensure
     * round trip, i.e. when applying the inverse reordering mode on the
     * resulting logical text with removal of Bidi marks
     * (option <code>#UBIDI_OPTION_REMOVE_CONTROLS</code> set before calling
     * <code>ubidi_setPara()</code> or option <code>#UBIDI_REMOVE_BIDI_CONTROLS</code>
     * in <code>ubidi_writeReordered</code>), the result will be identical to the
     * source text in the first transformation.
     *
     * <p>This option will be ignored if specified together with option
     * <code>#UBIDI_OPTION_REMOVE_CONTROLS</code>. It inhibits option
     * <code>UBIDI_REMOVE_BIDI_CONTROLS</code> in calls to function
     * <code>ubidi_writeReordered()</code> and it implies option
     * <code>#UBIDI_INSERT_LRM_FOR_NUMERIC</code> in calls to function
     * <code>ubidi_writeReordered()</code> if the reordering mode is
     * <code>#UBIDI_REORDER_INVERSE_NUMBERS_AS_L</code>.</p>
     *
     * @see ubidi_setReorderingMode
     * @see ubidi_setReorderingOptions
     * @stable ICU 3.6
     */
    UBIDI_OPTION_INSERT_MARKS = 1,

    /**
     * option bit for <code>ubidi_setReorderingOptions</code>:
     * remove Bidi control characters
     *
     * <p>This option must be set or reset before calling
     * <code>ubidi_setPara</code>.</p>
     *
     * <p>This option nullifies option <code>#UBIDI_OPTION_INSERT_MARKS</code>.
     * It inhibits option <code>#UBIDI_INSERT_LRM_FOR_NUMERIC</code> in calls
     * to function <code>ubidi_writeReordered()</code> and it implies option
     * <code>#UBIDI_REMOVE_BIDI_CONTROLS</code> in calls to that function.</p>
     *
     * @see ubidi_setReorderingMode
     * @see ubidi_setReorderingOptions
     * @stable ICU 3.6
     */
    UBIDI_OPTION_REMOVE_CONTROLS = 2,

    /**
     * option bit for <code>ubidi_setReorderingOptions</code>:
     * process the output as part of a stream to be continued
     *
     * <p>This option must be set or reset before calling
     * <code>ubidi_setPara</code>.</p>
     *
     * <p>This option specifies that the caller is interested in processing large
     * text object in parts.
     * The results of the successive calls are expected to be concatenated by the
     * caller. Only the call for the last part will have this option bit off.</p>
     *
     * <p>When this option bit is on, <code>ubidi_setPara()</code> may process
     * less than the full source text in order to truncate the text at a meaningful
     * boundary. The caller should call <code>ubidi_getProcessedLength()</code>
     * immediately after calling <code>ubidi_setPara()</code> in order to
     * determine how much of the source text has been processed.
     * Source text beyond that length should be resubmitted in following calls to
     * <code>ubidi_setPara</code>. The processed length may be less than
     * the length of the source text if a character preceding the last character of
     * the source text constitutes a reasonable boundary (like a block separator)
     * for text to be continued.<br>
     * If the last character of the source text constitutes a reasonable
     * boundary, the whole text will be processed at once.<br>
     * If nowhere in the source text there exists
     * such a reasonable boundary, the processed length will be zero.<br>
     * The caller should check for such an occurrence and do one of the following:
     * <ul><li>submit a larger amount of text with a better chance to include
     *         a reasonable boundary.</li>
     *     <li>resubmit the same text after turning off option
     *         <code>UBIDI_OPTION_STREAMING</code>.</li></ul>
     * In all cases, this option should be turned off before processing the last
     * part of the text.</p>
     *
     * <p>When the <code>UBIDI_OPTION_STREAMING</code> option is used,
     * it is recommended to call <code>ubidi_orderParagraphsLTR()</code> with
     * argument <code>orderParagraphsLTR</code> set to <code>true</code> before
     * calling <code>ubidi_setPara</code> so that later paragraphs may be
     * concatenated to previous paragraphs on the right.</p>
     *
     * @see ubidi_setReorderingMode
     * @see ubidi_setReorderingOptions
     * @see ubidi_getProcessedLength
     * @see ubidi_orderParagraphsLTR
     * @stable ICU 3.6
     */
    UBIDI_OPTION_STREAMING = 4
} UBiDiReorderingOption;

/**
 * Specify which of the reordering options
 * should be applied during Bidi transformations.
 *
 * @param pBiDi is a <code>UBiDi</code> object.
 * @param reorderingOptions is a combination of zero or more of the following
 * options:
 * <code>#UBIDI_OPTION_DEFAULT</code>, <code>#UBIDI_OPTION_INSERT_MARKS</code>,
 * <code>#UBIDI_OPTION_REMOVE_CONTROLS</code>, <code>#UBIDI_OPTION_STREAMING</code>.
 *
 * @see ubidi_getReorderingOptions
 * @stable ICU 3.6
 */
U_CAPI void U_EXPORT2
ubidi_setReorderingOptions(UBiDi *pBiDi, uint32_t reorderingOptions);

/**
 * What are the reordering options applied to a given Bidi object?
 *
 * @param pBiDi is a <code>UBiDi</code> object.
 * @return the current reordering options of the Bidi object
 * @see ubidi_setReorderingOptions
 * @stable ICU 3.6
 */
U_CAPI uint32_t U_EXPORT2
ubidi_getReorderingOptions(UBiDi *pBiDi);

/**
 * Set the context before a call to ubidi_setPara().<p>
 *
 * ubidi_setPara() computes the left-right directionality for a given piece
 * of text which is supplied as one of its arguments. Sometimes this piece
 * of text (the "main text") should be considered in context, because text
 * appearing before ("prologue") and/or after ("epilogue") the main text
 * may affect the result of this computation.<p>
 *
 * This function specifies the prologue and/or the epilogue for the next
 * call to ubidi_setPara(). The characters specified as prologue and
 * epilogue should not be modified by the calling program until the call
 * to ubidi_setPara() has returned. If successive calls to ubidi_setPara()
 * all need specification of a context, ubidi_setContext() must be called
 * before each call to ubidi_setPara(). In other words, a context is not
 * "remembered" after the following successful call to ubidi_setPara().<p>
 *
 * If a call to ubidi_setPara() specifies UBIDI_DEFAULT_LTR or
 * UBIDI_DEFAULT_RTL as paraLevel and is preceded by a call to
 * ubidi_setContext() which specifies a prologue, the paragraph level will
 * be computed taking in consideration the text in the prologue.<p>
 *
 * When ubidi_setPara() is called without a previous call to
 * ubidi_setContext, the main text is handled as if preceded and followed
 * by strong directional characters at the current paragraph level.
 * Calling ubidi_setContext() with specification of a prologue will change
 * this behavior by handling the main text as if preceded by the last
 * strong character appearing in the prologue, if any.
 * Calling ubidi_setContext() with specification of an epilogue will change
 * the behavior of ubidi_setPara() by handling the main text as if followed
 * by the first strong character or digit appearing in the epilogue, if any.<p>
 *
 * Note 1: if <code>ubidi_setContext</code> is called repeatedly without
 *         calling <code>ubidi_setPara</code>, the earlier calls have no effect,
 *         only the last call will be remembered for the next call to
 *         <code>ubidi_setPara</code>.<p>
 *
 * Note 2: calling <code>ubidi_setContext(pBiDi, NULL, 0, NULL, 0, &errorCode)</code>
 *         cancels any previous setting of non-empty prologue or epilogue.
 *         The next call to <code>ubidi_setPara()</code> will process no
 *         prologue or epilogue.<p>
 *
 * Note 3: users must be aware that even after setting the context
 *         before a call to ubidi_setPara() to perform e.g. a logical to visual
 *         transformation, the resulting string may not be identical to what it
 *         would have been if all the text, including prologue and epilogue, had
 *         been processed together.<br>
 * Example (upper case letters represent RTL characters):<br>
 * &nbsp;&nbsp;prologue = "<code>abc DE</code>"<br>
 * &nbsp;&nbsp;epilogue = none<br>
 * &nbsp;&nbsp;main text = "<code>FGH xyz</code>"<br>
 * &nbsp;&nbsp;paraLevel = UBIDI_LTR<br>
 * &nbsp;&nbsp;display without prologue = "<code>HGF xyz</code>"
 *             ("HGF" is adjacent to "xyz")<br>
 * &nbsp;&nbsp;display with prologue = "<code>abc HGFED xyz</code>"
 *             ("HGF" is not adjacent to "xyz")<br>
 *
 * @param pBiDi is a paragraph <code>UBiDi</code> object.
 *
 * @param prologue is a pointer to the text which precedes the text that
 *        will be specified in a coming call to ubidi_setPara().
 *        If there is no prologue to consider, then <code>proLength</code>
 *        must be zero and this pointer can be NULL.
 *
 * @param proLength is the length of the prologue; if <code>proLength==-1</code>
 *        then the prologue must be zero-terminated.
 *        Otherwise proLength must be >= 0. If <code>proLength==0</code>, it means
 *        that there is no prologue to consider.
 *
 * @param epilogue is a pointer to the text which follows the text that
 *        will be specified in a coming call to ubidi_setPara().
 *        If there is no epilogue to consider, then <code>epiLength</code>
 *        must be zero and this pointer can be NULL.
 *
 * @param epiLength is the length of the epilogue; if <code>epiLength==-1</code>
 *        then the epilogue must be zero-terminated.
 *        Otherwise epiLength must be >= 0. If <code>epiLength==0</code>, it means
 *        that there is no epilogue to consider.
 *
 * @param pErrorCode must be a valid pointer to an error code value.
 *
 * @see ubidi_setPara
 * @stable ICU 4.8
 */
U_CAPI void U_EXPORT2
ubidi_setContext(UBiDi *pBiDi,
                 const UChar *prologue, int32_t proLength,
                 const UChar *epilogue, int32_t epiLength,
                 UErrorCode *pErrorCode);

/**
 * Perform the Unicode Bidi algorithm. It is defined in the
 * <a href="http://www.unicode.org/unicode/reports/tr9/">Unicode Standard Annex #9</a>,
 * version 13,
 * also described in The Unicode Standard, Version 4.0 .<p>
 *
 * This function takes a piece of plain text containing one or more paragraphs,
 * with or without externally specified embedding levels from <i>styled</i>
 * text and computes the left-right-directionality of each character.<p>
 *
 * If the entire text is all of the same directionality, then
 * the function may not perform all the steps described by the algorithm,
 * i.e., some levels may not be the same as if all steps were performed.
 * This is not relevant for unidirectional text.<br>
 * For example, in pure LTR text with numbers the numbers would get
 * a resolved level of 2 higher than the surrounding text according to
 * the algorithm. This implementation may set all resolved levels to
 * the same value in such a case.<p>
 *
 * The text can be composed of multiple paragraphs. Occurrence of a block
 * separator in the text terminates a paragraph, and whatever comes next starts
 * a new paragraph. The exception to this rule is when a Carriage Return (CR)
 * is followed by a Line Feed (LF). Both CR and LF are block separators, but
 * in that case, the pair of characters is considered as terminating the
 * preceding paragraph, and a new paragraph will be started by a character
 * coming after the LF.
 *
 * @param pBiDi A <code>UBiDi</code> object allocated with <code>ubidi_open()</code>
 *        which will be set to contain the reordering information,
 *        especially the resolved levels for all the characters in <code>text</code>.
 *
 * @param text is a pointer to the text that the Bidi algorithm will be performed on.
 *        This pointer is stored in the UBiDi object and can be retrieved
 *        with <code>ubidi_getText()</code>.<br>
 *        <strong>Note:</strong> the text must be (at least) <code>length</code> long.
 *
 * @param length is the length of the text; if <code>length==-1</code> then
 *        the text must be zero-terminated.
 *
 * @param paraLevel specifies the default level for the text;
 *        it is typically 0 (LTR) or 1 (RTL).
 *        If the function shall determine the paragraph level from the text,
 *        then <code>paraLevel</code> can be set to
 *        either <code>#UBIDI_DEFAULT_LTR</code>
 *        or <code>#UBIDI_DEFAULT_RTL</code>; if the text contains multiple
 *        paragraphs, the paragraph level shall be determined separately for
 *        each paragraph; if a paragraph does not include any strongly typed
 *        character, then the desired default is used (0 for LTR or 1 for RTL).
 *        Any other value between 0 and <code>#UBIDI_MAX_EXPLICIT_LEVEL</code>
 *        is also valid, with odd levels indicating RTL.
 *
 * @param embeddingLevels (in) may be used to preset the embedding and override levels,
 *        ignoring characters like LRE and PDF in the text.
 *        A level overrides the directional property of its corresponding
 *        (same index) character if the level has the
 *        <code>#UBIDI_LEVEL_OVERRIDE</code> bit set.<br><br>
 *        Aside from that bit, it must be
 *        <code>paraLevel<=embeddingLevels[]<=UBIDI_MAX_EXPLICIT_LEVEL</code>,
 *        except that level 0 is always allowed.
 *        Level 0 for a paragraph separator prevents reordering of paragraphs;
 *        this only works reliably if <code>#UBIDI_LEVEL_OVERRIDE</code>
 *        is also set for paragraph separators.
 *        Level 0 for other characters is treated as a wildcard
 *        and is lifted up to the resolved level of the surrounding paragraph.<br><br>
 *        <strong>Caution: </strong>A copy of this pointer, not of the levels,
 *        will be stored in the <code>UBiDi</code> object;
 *        the <code>embeddingLevels</code> array must not be
 *        deallocated before the <code>UBiDi</code> structure is destroyed or reused,
 *        and the <code>embeddingLevels</code>
 *        should not be modified to avoid unexpected results on subsequent Bidi operations.
 *        However, the <code>ubidi_setPara()</code> and
 *        <code>ubidi_setLine()</code> functions may modify some or all of the levels.<br><br>
 *        After the <code>UBiDi</code> object is reused or destroyed, the caller
 *        must take care of the deallocation of the <code>embeddingLevels</code> array.<br><br>
 *        <strong>Note:</strong> the <code>embeddingLevels</code> array must be
 *        at least <code>length</code> long.
 *        This pointer can be <code>NULL</code> if this
 *        value is not necessary.
 *
 * @param pErrorCode must be a valid pointer to an error code value.
 * @stable ICU 2.0
 */
U_CAPI void U_EXPORT2
ubidi_setPara(UBiDi *pBiDi, const UChar *text, int32_t length,
              UBiDiLevel paraLevel, UBiDiLevel *embeddingLevels,
              UErrorCode *pErrorCode);

/**
 * <code>ubidi_setLine()</code> sets a <code>UBiDi</code> to
 * contain the reordering information, especially the resolved levels,
 * for all the characters in a line of text. This line of text is
 * specified by referring to a <code>UBiDi</code> object representing
 * this information for a piece of text containing one or more paragraphs,
 * and by specifying a range of indexes in this text.<p>
 * In the new line object, the indexes will range from 0 to <code>limit-start-1</code>.<p>
 *
 * This is used after calling <code>ubidi_setPara()</code>
 * for a piece of text, and after line-breaking on that text.
 * It is not necessary if each paragraph is treated as a single line.<p>
 *
 * After line-breaking, rules (L1) and (L2) for the treatment of
 * trailing WS and for reordering are performed on
 * a <code>UBiDi</code> object that represents a line.<p>
 *
 * <strong>Important: </strong><code>pLineBiDi</code> shares data with
 * <code>pParaBiDi</code>.
 * You must destroy or reuse <code>pLineBiDi</code> before <code>pParaBiDi</code>.
 * In other words, you must destroy or reuse the <code>UBiDi</code> object for a line
 * before the object for its parent paragraph.<p>
 *
 * The text pointer that was stored in <code>pParaBiDi</code> is also copied,
 * and <code>start</code> is added to it so that it points to the beginning of the
 * line for this object.
 *
 * @param pParaBiDi is the parent paragraph object. It must have been set
 * by a successful call to ubidi_setPara.
 *
 * @param start is the line's first index into the text.
 *
 * @param limit is just behind the line's last index into the text
 *        (its last index +1).<br>
 *        It must be <code>0<=start<limit<=</code>containing paragraph limit.
 *        If the specified line crosses a paragraph boundary, the function
 *        will terminate with error code U_ILLEGAL_ARGUMENT_ERROR.
 *
 * @param pLineBiDi is the object that will now represent a line of the text.
 *
 * @param pErrorCode must be a valid pointer to an error code value.
 *
 * @see ubidi_setPara
 * @see ubidi_getProcessedLength
 * @stable ICU 2.0
 */
U_CAPI void U_EXPORT2
ubidi_setLine(const UBiDi *pParaBiDi,
              int32_t start, int32_t limit,
              UBiDi *pLineBiDi,
              UErrorCode *pErrorCode);

/**
 * Get the directionality of the text.
 *
 * @param pBiDi is the paragraph or line <code>UBiDi</code> object.
 *
 * @return a value of <code>UBIDI_LTR</code>, <code>UBIDI_RTL</code>
 *         or <code>UBIDI_MIXED</code>
 *         that indicates if the entire text
 *         represented by this object is unidirectional,
 *         and which direction, or if it is mixed-directional.
 * Note -  The value <code>UBIDI_NEUTRAL</code> is never returned from this method.
 *
 * @see UBiDiDirection
 * @stable ICU 2.0
 */
U_CAPI UBiDiDirection U_EXPORT2
ubidi_getDirection(const UBiDi *pBiDi);

/**
 * Gets the base direction of the text provided according
 * to the Unicode Bidirectional Algorithm. The base direction
 * is derived from the first character in the string with bidirectional
 * character type L, R, or AL. If the first such character has type L,
 * <code>UBIDI_LTR</code> is returned. If the first such character has
 * type R or AL, <code>UBIDI_RTL</code> is returned. If the string does
 * not contain any character of these types, then
 * <code>UBIDI_NEUTRAL</code> is returned.
 *
 * This is a lightweight function for use when only the base direction
 * is needed and no further bidi processing of the text is needed.
 *
 * @param text is a pointer to the text whose base
 *             direction is needed.
 * Note: the text must be (at least) @c length long.
 *
 * @param length is the length of the text;
 *               if <code>length==-1</code> then the text
 *               must be zero-terminated.
 *
 * @return  <code>UBIDI_LTR</code>, <code>UBIDI_RTL</code>,
 *          <code>UBIDI_NEUTRAL</code>
 *
 * @see UBiDiDirection
 * @stable ICU 4.6
 */
U_CAPI UBiDiDirection U_EXPORT2
ubidi_getBaseDirection(const UChar *text,  int32_t length );

/**
 * Get the pointer to the text.
 *
 * @param pBiDi is the paragraph or line <code>UBiDi</code> object.
 *
 * @return The pointer to the text that the UBiDi object was created for.
 *
 * @see ubidi_setPara
 * @see ubidi_setLine
 * @stable ICU 2.0
 */
U_CAPI const UChar * U_EXPORT2
ubidi_getText(const UBiDi *pBiDi);

/**
 * Get the length of the text.
 *
 * @param pBiDi is the paragraph or line <code>UBiDi</code> object.
 *
 * @return The length of the text that the UBiDi object was created for.
 * @stable ICU 2.0
 */
U_CAPI int32_t U_EXPORT2
ubidi_getLength(const UBiDi *pBiDi);

/**
 * Get the paragraph level of the text.
 *
 * @param pBiDi is the paragraph or line <code>UBiDi</code> object.
 *
 * @return The paragraph level. If there are multiple paragraphs, their
 *         level may vary if the required paraLevel is UBIDI_DEFAULT_LTR or
 *         UBIDI_DEFAULT_RTL.  In that case, the level of the first paragraph
 *         is returned.
 *
 * @see UBiDiLevel
 * @see ubidi_getParagraph
 * @see ubidi_getParagraphByIndex
 * @stable ICU 2.0
 */
U_CAPI UBiDiLevel U_EXPORT2
ubidi_getParaLevel(const UBiDi *pBiDi);

/**
 * Get the number of paragraphs.
 *
 * @param pBiDi is the paragraph or line <code>UBiDi</code> object.
 *
 * @return The number of paragraphs.
 * @stable ICU 3.4
 */
U_CAPI int32_t U_EXPORT2
ubidi_countParagraphs(UBiDi *pBiDi);

/**
 * Get a paragraph, given a position within the text.
 * This function returns information about a paragraph.<br>
 * Note: if the paragraph index is known, it is more efficient to
 * retrieve the paragraph information using ubidi_getParagraphByIndex().<p>
 *
 * @param pBiDi is the paragraph or line <code>UBiDi</code> object.
 *
 * @param charIndex is the index of a character within the text, in the
 *        range <code>[0..ubidi_getProcessedLength(pBiDi)-1]</code>.
 *
 * @param pParaStart will receive the index of the first character of the
 *        paragraph in the text.
 *        This pointer can be <code>NULL</code> if this
 *        value is not necessary.
 *
 * @param pParaLimit will receive the limit of the paragraph.
 *        The l-value that you point to here may be the
 *        same expression (variable) as the one for
 *        <code>charIndex</code>.
 *        This pointer can be <code>NULL</code> if this
 *        value is not necessary.
 *
 * @param pParaLevel will receive the level of the paragraph.
 *        This pointer can be <code>NULL</code> if this
 *        value is not necessary.
 *
 * @param pErrorCode must be a valid pointer to an error code value.
 *
 * @return The index of the paragraph containing the specified position.
 *
 * @see ubidi_getProcessedLength
 * @stable ICU 3.4
 */
U_CAPI int32_t U_EXPORT2
ubidi_getParagraph(const UBiDi *pBiDi, int32_t charIndex, int32_t *pParaStart,
                   int32_t *pParaLimit, UBiDiLevel *pParaLevel,
                   UErrorCode *pErrorCode);

/**
 * Get a paragraph, given the index of this paragraph.
 *
 * This function returns information about a paragraph.<p>
 *
 * @param pBiDi is the paragraph <code>UBiDi</code> object.
 *
 * @param paraIndex is the number of the paragraph, in the
 *        range <code>[0..ubidi_countParagraphs(pBiDi)-1]</code>.
 *
 * @param pParaStart will receive the index of the first character of the
 *        paragraph in the text.
 *        This pointer can be <code>NULL</code> if this
 *        value is not necessary.
 *
 * @param pParaLimit will receive the limit of the paragraph.
 *        This pointer can be <code>NULL</code> if this
 *        value is not necessary.
 *
 * @param pParaLevel will receive the level of the paragraph.
 *        This pointer can be <code>NULL</code> if this
 *        value is not necessary.
 *
 * @param pErrorCode must be a valid pointer to an error code value.
 *
 * @stable ICU 3.4
 */
U_CAPI void U_EXPORT2
ubidi_getParagraphByIndex(const UBiDi *pBiDi, int32_t paraIndex,
                          int32_t *pParaStart, int32_t *pParaLimit,
                          UBiDiLevel *pParaLevel, UErrorCode *pErrorCode);

/**
 * Get the level for one character.
 *
 * @param pBiDi is the paragraph or line <code>UBiDi</code> object.
 *
 * @param charIndex the index of a character. It must be in the range
 *         [0..ubidi_getProcessedLength(pBiDi)].
 *
 * @return The level for the character at charIndex (0 if charIndex is not
 *         in the valid range).
 *
 * @see UBiDiLevel
 * @see ubidi_getProcessedLength
 * @stable ICU 2.0
 */
U_CAPI UBiDiLevel U_EXPORT2
ubidi_getLevelAt(const UBiDi *pBiDi, int32_t charIndex);

/**
 * Get an array of levels for each character.<p>
 *
 * Note that this function may allocate memory under some
 * circumstances, unlike <code>ubidi_getLevelAt()</code>.
 *
 * @param pBiDi is the paragraph or line <code>UBiDi</code> object, whose
 *        text length must be strictly positive.
 *
 * @param pErrorCode must be a valid pointer to an error code value.
 *
 * @return The levels array for the text,
 *         or <code>NULL</code> if an error occurs.
 *
 * @see UBiDiLevel
 * @see ubidi_getProcessedLength
 * @stable ICU 2.0
 */
U_CAPI const UBiDiLevel * U_EXPORT2
ubidi_getLevels(UBiDi *pBiDi, UErrorCode *pErrorCode);

/**
 * Get a logical run.
 * This function returns information about a run and is used
 * to retrieve runs in logical order.<p>
 * This is especially useful for line-breaking on a paragraph.
 *
 * @param pBiDi is the paragraph or line <code>UBiDi</code> object.
 *
 * @param logicalPosition is a logical position within the source text.
 *
 * @param pLogicalLimit will receive the limit of the corresponding run.
 *        The l-value that you point to here may be the
 *        same expression (variable) as the one for
 *        <code>logicalPosition</code>.
 *        This pointer can be <code>NULL</code> if this
 *        value is not necessary.
 *
 * @param pLevel will receive the level of the corresponding run.
 *        This pointer can be <code>NULL</code> if this
 *        value is not necessary.
 *
 * @see ubidi_getProcessedLength
 * @stable ICU 2.0
 */
U_CAPI void U_EXPORT2
ubidi_getLogicalRun(const UBiDi *pBiDi, int32_t logicalPosition,
                    int32_t *pLogicalLimit, UBiDiLevel *pLevel);

/**
 * Get the number of runs.
 * This function may invoke the actual reordering on the
 * <code>UBiDi</code> object, after <code>ubidi_setPara()</code>
 * may have resolved only the levels of the text. Therefore,
 * <code>ubidi_countRuns()</code> may have to allocate memory,
 * and may fail doing so.
 *
 * @param pBiDi is the paragraph or line <code>UBiDi</code> object.
 *
 * @param pErrorCode must be a valid pointer to an error code value.
 *
 * @return The number of runs.
 * @stable ICU 2.0
 */
U_CAPI int32_t U_EXPORT2
ubidi_countRuns(UBiDi *pBiDi, UErrorCode *pErrorCode);

/**
 * Get one run's logical start, length, and directionality,
 * which can be 0 for LTR or 1 for RTL.
 * In an RTL run, the character at the logical start is
 * visually on the right of the displayed run.
 * The length is the number of characters in the run.<p>
 * <code>ubidi_countRuns()</code> should be called
 * before the runs are retrieved.
 *
 * @param pBiDi is the paragraph or line <code>UBiDi</code> object.
 *
 * @param runIndex is the number of the run in visual order, in the
 *        range <code>[0..ubidi_countRuns(pBiDi)-1]</code>.
 *
 * @param pLogicalStart is the first logical character index in the text.
 *        The pointer may be <code>NULL</code> if this index is not needed.
 *
 * @param pLength is the number of characters (at least one) in the run.
 *        The pointer may be <code>NULL</code> if this is not needed.
 *
 * @return the directionality of the run,
 *         <code>UBIDI_LTR==0</code> or <code>UBIDI_RTL==1</code>,
 *         never <code>UBIDI_MIXED</code>,
 *         never <code>UBIDI_NEUTRAL</code>.
 *
 * @see ubidi_countRuns
 *
 * Example:
 * <pre>
 * \code
 * int32_t i, count=ubidi_countRuns(pBiDi),
 *         logicalStart, visualIndex=0, length;
 * for(i=0; i<count; ++i) {
 *    if(UBIDI_LTR==ubidi_getVisualRun(pBiDi, i, &logicalStart, &length)) {
 *         do { // LTR
 *             show_char(text[logicalStart++], visualIndex++);
 *         } while(--length>0);
 *     } else {
 *         logicalStart+=length;  // logicalLimit
 *         do { // RTL
 *             show_char(text[--logicalStart], visualIndex++);
 *         } while(--length>0);
 *     }
 * }
 *\endcode
 * </pre>
 *
 * Note that in right-to-left runs, code like this places
 * second surrogates before first ones (which is generally a bad idea)
 * and combining characters before base characters.
 * <p>
 * Use of <code>ubidi_writeReordered()</code>, optionally with the
 * <code>#UBIDI_KEEP_BASE_COMBINING</code> option, can be considered in order
 * to avoid these issues.
 * @stable ICU 2.0
 */
U_CAPI UBiDiDirection U_EXPORT2
ubidi_getVisualRun(UBiDi *pBiDi, int32_t runIndex,
                   int32_t *pLogicalStart, int32_t *pLength);

/**
 * Get the visual position from a logical text position.
 * If such a mapping is used many times on the same
 * <code>UBiDi</code> object, then calling
 * <code>ubidi_getLogicalMap()</code> is more efficient.<p>
 *
 * The value returned may be <code>#UBIDI_MAP_NOWHERE</code> if there is no
 * visual position because the corresponding text character is a Bidi control
 * removed from output by the option <code>#UBIDI_OPTION_REMOVE_CONTROLS</code>.
 * <p>
 * When the visual output is altered by using options of
 * <code>ubidi_writeReordered()</code> such as <code>UBIDI_INSERT_LRM_FOR_NUMERIC</code>,
 * <code>UBIDI_KEEP_BASE_COMBINING</code>, <code>UBIDI_OUTPUT_REVERSE</code>,
 * <code>UBIDI_REMOVE_BIDI_CONTROLS</code>, the visual position returned may not
 * be correct. It is advised to use, when possible, reordering options
 * such as <code>UBIDI_OPTION_INSERT_MARKS</code> and <code>UBIDI_OPTION_REMOVE_CONTROLS</code>.
 * <p>
 * Note that in right-to-left runs, this mapping places
 * second surrogates before first ones (which is generally a bad idea)
 * and combining characters before base characters.
 * Use of <code>ubidi_writeReordered()</code>, optionally with the
 * <code>#UBIDI_KEEP_BASE_COMBINING</code> option can be considered instead
 * of using the mapping, in order to avoid these issues.
 *
 * @param pBiDi is the paragraph or line <code>UBiDi</code> object.
 *
 * @param logicalIndex is the index of a character in the text.
 *
 * @param pErrorCode must be a valid pointer to an error code value.
 *
 * @return The visual position of this character.
 *
 * @see ubidi_getLogicalMap
 * @see ubidi_getLogicalIndex
 * @see ubidi_getProcessedLength
 * @stable ICU 2.0
 */
U_CAPI int32_t U_EXPORT2
ubidi_getVisualIndex(UBiDi *pBiDi, int32_t logicalIndex, UErrorCode *pErrorCode);

/**
 * Get the logical text position from a visual position.
 * If such a mapping is used many times on the same
 * <code>UBiDi</code> object, then calling
 * <code>ubidi_getVisualMap()</code> is more efficient.<p>
 *
 * The value returned may be <code>#UBIDI_MAP_NOWHERE</code> if there is no
 * logical position because the corresponding text character is a Bidi mark
 * inserted in the output by option <code>#UBIDI_OPTION_INSERT_MARKS</code>.
 * <p>
 * This is the inverse function to <code>ubidi_getVisualIndex()</code>.
 * <p>
 * When the visual output is altered by using options of
 * <code>ubidi_writeReordered()</code> such as <code>UBIDI_INSERT_LRM_FOR_NUMERIC</code>,
 * <code>UBIDI_KEEP_BASE_COMBINING</code>, <code>UBIDI_OUTPUT_REVERSE</code>,
 * <code>UBIDI_REMOVE_BIDI_CONTROLS</code>, the logical position returned may not
 * be correct. It is advised to use, when possible, reordering options
 * such as <code>UBIDI_OPTION_INSERT_MARKS</code> and <code>UBIDI_OPTION_REMOVE_CONTROLS</code>.
 *
 * @param pBiDi is the paragraph or line <code>UBiDi</code> object.
 *
 * @param visualIndex is the visual position of a character.
 *
 * @param pErrorCode must be a valid pointer to an error code value.
 *
 * @return The index of this character in the text.
 *
 * @see ubidi_getVisualMap
 * @see ubidi_getVisualIndex
 * @see ubidi_getResultLength
 * @stable ICU 2.0
 */
U_CAPI int32_t U_EXPORT2
ubidi_getLogicalIndex(UBiDi *pBiDi, int32_t visualIndex, UErrorCode *pErrorCode);

/**
 * Get a logical-to-visual index map (array) for the characters in the UBiDi
 * (paragraph or line) object.
 * <p>
 * Some values in the map may be <code>#UBIDI_MAP_NOWHERE</code> if the
 * corresponding text characters are Bidi controls removed from the visual
 * output by the option <code>#UBIDI_OPTION_REMOVE_CONTROLS</code>.
 * <p>
 * When the visual output is altered by using options of
 * <code>ubidi_writeReordered()</code> such as <code>UBIDI_INSERT_LRM_FOR_NUMERIC</code>,
 * <code>UBIDI_KEEP_BASE_COMBINING</code>, <code>UBIDI_OUTPUT_REVERSE</code>,
 * <code>UBIDI_REMOVE_BIDI_CONTROLS</code>, the visual positions returned may not
 * be correct. It is advised to use, when possible, reordering options
 * such as <code>UBIDI_OPTION_INSERT_MARKS</code> and <code>UBIDI_OPTION_REMOVE_CONTROLS</code>.
 * <p>
 * Note that in right-to-left runs, this mapping places
 * second surrogates before first ones (which is generally a bad idea)
 * and combining characters before base characters.
 * Use of <code>ubidi_writeReordered()</code>, optionally with the
 * <code>#UBIDI_KEEP_BASE_COMBINING</code> option can be considered instead
 * of using the mapping, in order to avoid these issues.
 *
 * @param pBiDi is the paragraph or line <code>UBiDi</code> object.
 *
 * @param indexMap is a pointer to an array of <code>ubidi_getProcessedLength()</code>
 *        indexes which will reflect the reordering of the characters.
 *        If option <code>#UBIDI_OPTION_INSERT_MARKS</code> is set, the number
 *        of elements allocated in <code>indexMap</code> must be no less than
 *        <code>ubidi_getResultLength()</code>.
 *        The array does not need to be initialized.<br><br>
 *        The index map will result in <code>indexMap[logicalIndex]==visualIndex</code>.
 *
 * @param pErrorCode must be a valid pointer to an error code value.
 *
 * @see ubidi_getVisualMap
 * @see ubidi_getVisualIndex
 * @see ubidi_getProcessedLength
 * @see ubidi_getResultLength
 * @stable ICU 2.0
 */
U_CAPI void U_EXPORT2
ubidi_getLogicalMap(UBiDi *pBiDi, int32_t *indexMap, UErrorCode *pErrorCode);

/**
 * Get a visual-to-logical index map (array) for the characters in the UBiDi
 * (paragraph or line) object.
 * <p>
 * Some values in the map may be <code>#UBIDI_MAP_NOWHERE</code> if the
 * corresponding text characters are Bidi marks inserted in the visual output
 * by the option <code>#UBIDI_OPTION_INSERT_MARKS</code>.
 * <p>
 * When the visual output is altered by using options of
 * <code>ubidi_writeReordered()</code> such as <code>UBIDI_INSERT_LRM_FOR_NUMERIC</code>,
 * <code>UBIDI_KEEP_BASE_COMBINING</code>, <code>UBIDI_OUTPUT_REVERSE</code>,
 * <code>UBIDI_REMOVE_BIDI_CONTROLS</code>, the logical positions returned may not
 * be correct. It is advised to use, when possible, reordering options
 * such as <code>UBIDI_OPTION_INSERT_MARKS</code> and <code>UBIDI_OPTION_REMOVE_CONTROLS</code>.
 *
 * @param pBiDi is the paragraph or line <code>UBiDi</code> object.
 *
 * @param indexMap is a pointer to an array of <code>ubidi_getResultLength()</code>
 *        indexes which will reflect the reordering of the characters.
 *        If option <code>#UBIDI_OPTION_REMOVE_CONTROLS</code> is set, the number
 *        of elements allocated in <code>indexMap</code> must be no less than
 *        <code>ubidi_getProcessedLength()</code>.
 *        The array does not need to be initialized.<br><br>
 *        The index map will result in <code>indexMap[visualIndex]==logicalIndex</code>.
 *
 * @param pErrorCode must be a valid pointer to an error code value.
 *
 * @see ubidi_getLogicalMap
 * @see ubidi_getLogicalIndex
 * @see ubidi_getProcessedLength
 * @see ubidi_getResultLength
 * @stable ICU 2.0
 */
U_CAPI void U_EXPORT2
ubidi_getVisualMap(UBiDi *pBiDi, int32_t *indexMap, UErrorCode *pErrorCode);

/**
 * This is a convenience function that does not use a UBiDi object.
 * It is intended to be used for when an application has determined the levels
 * of objects (character sequences) and just needs to have them reordered (L2).
 * This is equivalent to using <code>ubidi_getLogicalMap()</code> on a
 * <code>UBiDi</code> object.
 *
 * @param levels is an array with <code>length</code> levels that have been determined by
 *        the application.
 *
 * @param length is the number of levels in the array, or, semantically,
 *        the number of objects to be reordered.
 *        It must be <code>length>0</code>.
 *
 * @param indexMap is a pointer to an array of <code>length</code>
 *        indexes which will reflect the reordering of the characters.
 *        The array does not need to be initialized.<p>
 *        The index map will result in <code>indexMap[logicalIndex]==visualIndex</code>.
 * @stable ICU 2.0
 */
U_CAPI void U_EXPORT2
ubidi_reorderLogical(const UBiDiLevel *levels, int32_t length, int32_t *indexMap);

/**
 * This is a convenience function that does not use a UBiDi object.
 * It is intended to be used for when an application has determined the levels
 * of objects (character sequences) and just needs to have them reordered (L2).
 * This is equivalent to using <code>ubidi_getVisualMap()</code> on a
 * <code>UBiDi</code> object.
 *
 * @param levels is an array with <code>length</code> levels that have been determined by
 *        the application.
 *
 * @param length is the number of levels in the array, or, semantically,
 *        the number of objects to be reordered.
 *        It must be <code>length>0</code>.
 *
 * @param indexMap is a pointer to an array of <code>length</code>
 *        indexes which will reflect the reordering of the characters.
 *        The array does not need to be initialized.<p>
 *        The index map will result in <code>indexMap[visualIndex]==logicalIndex</code>.
 * @stable ICU 2.0
 */
U_CAPI void U_EXPORT2
ubidi_reorderVisual(const UBiDiLevel *levels, int32_t length, int32_t *indexMap);

/**
 * Invert an index map.
 * The index mapping of the first map is inverted and written to
 * the second one.
 *
 * @param srcMap is an array with <code>length</code> elements
 *        which defines the original mapping from a source array containing
 *        <code>length</code> elements to a destination array.
 *        Some elements of the source array may have no mapping in the
 *        destination array. In that case, their value will be
 *        the special value <code>UBIDI_MAP_NOWHERE</code>.
 *        All elements must be >=0 or equal to <code>UBIDI_MAP_NOWHERE</code>.
 *        Some elements may have a value >= <code>length</code>, if the
 *        destination array has more elements than the source array.
 *        There must be no duplicate indexes (two or more elements with the
 *        same value except <code>UBIDI_MAP_NOWHERE</code>).
 *
 * @param destMap is an array with a number of elements equal to 1 + the highest
 *        value in <code>srcMap</code>.
 *        <code>destMap</code> will be filled with the inverse mapping.
 *        If element with index i in <code>srcMap</code> has a value k different
 *        from <code>UBIDI_MAP_NOWHERE</code>, this means that element i of
 *        the source array maps to element k in the destination array.
 *        The inverse map will have value i in its k-th element.
 *        For all elements of the destination array which do not map to
 *        an element in the source array, the corresponding element in the
 *        inverse map will have a value equal to <code>UBIDI_MAP_NOWHERE</code>.
 *
 * @param length is the length of each array.
 * @see UBIDI_MAP_NOWHERE
 * @stable ICU 2.0
 */
U_CAPI void U_EXPORT2
ubidi_invertMap(const int32_t *srcMap, int32_t *destMap, int32_t length);

/** option flags for ubidi_writeReordered() */

/**
 * option bit for ubidi_writeReordered():
 * keep combining characters after their base characters in RTL runs
 *
 * @see ubidi_writeReordered
 * @stable ICU 2.0
 */
#define UBIDI_KEEP_BASE_COMBINING       1

/**
 * option bit for ubidi_writeReordered():
 * replace characters with the "mirrored" property in RTL runs
 * by their mirror-image mappings
 *
 * @see ubidi_writeReordered
 * @stable ICU 2.0
 */
#define UBIDI_DO_MIRRORING              2

/**
 * option bit for ubidi_writeReordered():
 * surround the run with LRMs if necessary;
 * this is part of the approximate "inverse Bidi" algorithm
 *
 * <p>This option does not imply corresponding adjustment of the index
 * mappings.</p>
 *
 * @see ubidi_setInverse
 * @see ubidi_writeReordered
 * @stable ICU 2.0
 */
#define UBIDI_INSERT_LRM_FOR_NUMERIC    4

/**
 * option bit for ubidi_writeReordered():
 * remove Bidi control characters
 * (this does not affect #UBIDI_INSERT_LRM_FOR_NUMERIC)
 *
 * <p>This option does not imply corresponding adjustment of the index
 * mappings.</p>
 *
 * @see ubidi_writeReordered
 * @stable ICU 2.0
 */
#define UBIDI_REMOVE_BIDI_CONTROLS      8

/**
 * option bit for ubidi_writeReordered():
 * write the output in reverse order
 *
 * <p>This has the same effect as calling <code>ubidi_writeReordered()</code>
 * first without this option, and then calling
 * <code>ubidi_writeReverse()</code> without mirroring.
 * Doing this in the same step is faster and avoids a temporary buffer.
 * An example for using this option is output to a character terminal that
 * is designed for RTL scripts and stores text in reverse order.</p>
 *
 * @see ubidi_writeReordered
 * @stable ICU 2.0
 */
#define UBIDI_OUTPUT_REVERSE            16

/**
 * Get the length of the source text processed by the last call to
 * <code>ubidi_setPara()</code>. This length may be different from the length
 * of the source text if option <code>#UBIDI_OPTION_STREAMING</code>
 * has been set.
 * <br>
 * Note that whenever the length of the text affects the execution or the
 * result of a function, it is the processed length which must be considered,
 * except for <code>ubidi_setPara</code> (which receives unprocessed source
 * text) and <code>ubidi_getLength</code> (which returns the original length
 * of the source text).<br>
 * In particular, the processed length is the one to consider in the following
 * cases:
 * <ul>
 * <li>maximum value of the <code>limit</code> argument of
 * <code>ubidi_setLine</code></li>
 * <li>maximum value of the <code>charIndex</code> argument of
 * <code>ubidi_getParagraph</code></li>
 * <li>maximum value of the <code>charIndex</code> argument of
 * <code>ubidi_getLevelAt</code></li>
 * <li>number of elements in the array returned by <code>ubidi_getLevels</code></li>
 * <li>maximum value of the <code>logicalStart</code> argument of
 * <code>ubidi_getLogicalRun</code></li>
 * <li>maximum value of the <code>logicalIndex</code> argument of
 * <code>ubidi_getVisualIndex</code></li>
 * <li>number of elements filled in the <code>*indexMap</code> argument of
 * <code>ubidi_getLogicalMap</code></li>
 * <li>length of text processed by <code>ubidi_writeReordered</code></li>
 * </ul>
 *
 * @param pBiDi is the paragraph <code>UBiDi</code> object.
 *
 * @return The length of the part of the source text processed by
 *         the last call to <code>ubidi_setPara</code>.
 * @see ubidi_setPara
 * @see UBIDI_OPTION_STREAMING
 * @stable ICU 3.6
 */
U_CAPI int32_t U_EXPORT2
ubidi_getProcessedLength(const UBiDi *pBiDi);

/**
 * Get the length of the reordered text resulting from the last call to
 * <code>ubidi_setPara()</code>. This length may be different from the length
 * of the source text if option <code>#UBIDI_OPTION_INSERT_MARKS</code>
 * or option <code>#UBIDI_OPTION_REMOVE_CONTROLS</code> has been set.
 * <br>
 * This resulting length is the one to consider in the following cases:
 * <ul>
 * <li>maximum value of the <code>visualIndex</code> argument of
 * <code>ubidi_getLogicalIndex</code></li>
 * <li>number of elements of the <code>*indexMap</code> argument of
 * <code>ubidi_getVisualMap</code></li>
 * </ul>
 * Note that this length stays identical to the source text length if
 * Bidi marks are inserted or removed using option bits of
 * <code>ubidi_writeReordered</code>, or if option
 * <code>#UBIDI_REORDER_INVERSE_NUMBERS_AS_L</code> has been set.
 *
 * @param pBiDi is the paragraph <code>UBiDi</code> object.
 *
 * @return The length of the reordered text resulting from
 *         the last call to <code>ubidi_setPara</code>.
 * @see ubidi_setPara
 * @see UBIDI_OPTION_INSERT_MARKS
 * @see UBIDI_OPTION_REMOVE_CONTROLS
 * @stable ICU 3.6
 */
U_CAPI int32_t U_EXPORT2
ubidi_getResultLength(const UBiDi *pBiDi);

U_CDECL_BEGIN

#ifndef U_HIDE_DEPRECATED_API
/**
 * Value returned by <code>UBiDiClassCallback</code> callbacks when
 * there is no need to override the standard Bidi class for a given code point.
 *
 * This constant is deprecated; use u_getIntPropertyMaxValue(UCHAR_BIDI_CLASS)+1 instead.
 *
 * @see UBiDiClassCallback
 * @deprecated ICU 58 The numeric value may change over time, see ICU ticket #12420.
 */
#define U_BIDI_CLASS_DEFAULT  U_CHAR_DIRECTION_COUNT
#endif  // U_HIDE_DEPRECATED_API

/**
 * Callback type declaration for overriding default Bidi class values with
 * custom ones.
 * <p>Usually, the function pointer will be propagated to a <code>UBiDi</code>
 * object by calling the <code>ubidi_setClassCallback()</code> function;
 * then the callback will be invoked by the UBA implementation any time the
 * class of a character is to be determined.</p>
 *
 * @param context is a pointer to the callback private data.
 *
 * @param c       is the code point to get a Bidi class for.
 *
 * @return The directional property / Bidi class for the given code point
 *         <code>c</code> if the default class has been overridden, or
 *         <code>u_getIntPropertyMaxValue(UCHAR_BIDI_CLASS)+1</code>
 *         if the standard Bidi class value for <code>c</code> is to be used.
 * @see ubidi_setClassCallback
 * @see ubidi_getClassCallback
 * @stable ICU 3.6
 */
typedef UCharDirection U_CALLCONV
UBiDiClassCallback(const void *context, UChar32 c);

U_CDECL_END

/**
 * Retrieve the Bidi class for a given code point.
 * <p>If a <code>#UBiDiClassCallback</code> callback is defined and returns a
 * value other than <code>u_getIntPropertyMaxValue(UCHAR_BIDI_CLASS)+1</code>,
 * that value is used; otherwise the default class determination mechanism is invoked.</p>
 *
 * @param pBiDi is the paragraph <code>UBiDi</code> object.
 *
 * @param c     is the code point whose Bidi class must be retrieved.
 *
 * @return The Bidi class for character <code>c</code> based
 *         on the given <code>pBiDi</code> instance.
 * @see UBiDiClassCallback
 * @stable ICU 3.6
 */
U_CAPI UCharDirection U_EXPORT2
ubidi_getCustomizedClass(UBiDi *pBiDi, UChar32 c);

/**
 * Set the callback function and callback data used by the UBA
 * implementation for Bidi class determination.
 * <p>This may be useful for assigning Bidi classes to PUA characters, or
 * for special application needs. For instance, an application may want to
 * handle all spaces like L or R characters (according to the base direction)
 * when creating the visual ordering of logical lines which are part of a report
 * organized in columns: there should not be interaction between adjacent
 * cells.<p>
 *
 * @param pBiDi is the paragraph <code>UBiDi</code> object.
 *
 * @param newFn is the new callback function pointer.
 *
 * @param newContext is the new callback context pointer. This can be NULL.
 *
 * @param oldFn fillin: Returns the old callback function pointer. This can be
 *                      NULL.
 *
 * @param oldContext fillin: Returns the old callback's context. This can be
 *                           NULL.
 *
 * @param pErrorCode must be a valid pointer to an error code value.
 *
 * @see ubidi_getClassCallback
 * @stable ICU 3.6
 */
U_CAPI void U_EXPORT2
ubidi_setClassCallback(UBiDi *pBiDi, UBiDiClassCallback *newFn,
                       const void *newContext, UBiDiClassCallback **oldFn,
                       const void **oldContext, UErrorCode *pErrorCode);

/**
 * Get the current callback function used for Bidi class determination.
 *
 * @param pBiDi is the paragraph <code>UBiDi</code> object.
 *
 * @param fn fillin: Returns the callback function pointer.
 *
 * @param context fillin: Returns the callback's private context.
 *
 * @see ubidi_setClassCallback
 * @stable ICU 3.6
 */
U_CAPI void U_EXPORT2
ubidi_getClassCallback(UBiDi *pBiDi, UBiDiClassCallback **fn, const void **context);

/**
 * Take a <code>UBiDi</code> object containing the reordering
 * information for a piece of text (one or more paragraphs) set by
 * <code>ubidi_setPara()</code> or for a line of text set by
 * <code>ubidi_setLine()</code> and write a reordered string to the
 * destination buffer.
 *
 * This function preserves the integrity of characters with multiple
 * code units and (optionally) combining characters.
 * Characters in RTL runs can be replaced by mirror-image characters
 * in the destination buffer. Note that "real" mirroring has
 * to be done in a rendering engine by glyph selection
 * and that for many "mirrored" characters there are no
 * Unicode characters as mirror-image equivalents.
 * There are also options to insert or remove Bidi control
 * characters; see the description of the <code>destSize</code>
 * and <code>options</code> parameters and of the option bit flags.
 *
 * @param pBiDi A pointer to a <code>UBiDi</code> object that
 *              is set by <code>ubidi_setPara()</code> or
 *              <code>ubidi_setLine()</code> and contains the reordering
 *              information for the text that it was defined for,
 *              as well as a pointer to that text.<br><br>
 *              The text was aliased (only the pointer was stored
 *              without copying the contents) and must not have been modified
 *              since the <code>ubidi_setPara()</code> call.
 *
 * @param dest A pointer to where the reordered text is to be copied.
 *             The source text and <code>dest[destSize]</code>
 *             must not overlap.
 *
 * @param destSize The size of the <code>dest</code> buffer,
 *                 in number of UChars.
 *                 If the <code>UBIDI_INSERT_LRM_FOR_NUMERIC</code>
 *                 option is set, then the destination length could be
 *                 as large as
 *                 <code>ubidi_getLength(pBiDi)+2*ubidi_countRuns(pBiDi)</code>.
 *                 If the <code>UBIDI_REMOVE_BIDI_CONTROLS</code> option
 *                 is set, then the destination length may be less than
 *                 <code>ubidi_getLength(pBiDi)</code>.
 *                 If none of these options is set, then the destination length
 *                 will be exactly <code>ubidi_getProcessedLength(pBiDi)</code>.
 *
 * @param options A bit set of options for the reordering that control
 *                how the reordered text is written.
 *                The options include mirroring the characters on a code
 *                point basis and inserting LRM characters, which is used
 *                especially for transforming visually stored text
 *                to logically stored text (although this is still an
 *                imperfect implementation of an "inverse Bidi" algorithm
 *                because it uses the "forward Bidi" algorithm at its core).
 *                The available options are:
 *                <code>#UBIDI_DO_MIRRORING</code>,
 *                <code>#UBIDI_INSERT_LRM_FOR_NUMERIC</code>,
 *                <code>#UBIDI_KEEP_BASE_COMBINING</code>,
 *                <code>#UBIDI_OUTPUT_REVERSE</code>,
 *                <code>#UBIDI_REMOVE_BIDI_CONTROLS</code>
 *
 * @param pErrorCode must be a valid pointer to an error code value.
 *
 * @return The length of the output string.
 *
 * @see ubidi_getProcessedLength
 * @stable ICU 2.0
 */
U_CAPI int32_t U_EXPORT2
ubidi_writeReordered(UBiDi *pBiDi,
                     UChar *dest, int32_t destSize,
                     uint16_t options,
                     UErrorCode *pErrorCode);

/**
 * Reverse a Right-To-Left run of Unicode text.
 *
 * This function preserves the integrity of characters with multiple
 * code units and (optionally) combining characters.
 * Characters can be replaced by mirror-image characters
 * in the destination buffer. Note that "real" mirroring has
 * to be done in a rendering engine by glyph selection
 * and that for many "mirrored" characters there are no
 * Unicode characters as mirror-image equivalents.
 * There are also options to insert or remove Bidi control
 * characters.
 *
 * This function is the implementation for reversing RTL runs as part
 * of <code>ubidi_writeReordered()</code>. For detailed descriptions
 * of the parameters, see there.
 * Since no Bidi controls are inserted here, the output string length
 * will never exceed <code>srcLength</code>.
 *
 * @see ubidi_writeReordered
 *
 * @param src A pointer to the RTL run text.
 *
 * @param srcLength The length of the RTL run.
 *
 * @param dest A pointer to where the reordered text is to be copied.
 *             <code>src[srcLength]</code> and <code>dest[destSize]</code>
 *             must not overlap.
 *
 * @param destSize The size of the <code>dest</code> buffer,
 *                 in number of UChars.
 *                 If the <code>UBIDI_REMOVE_BIDI_CONTROLS</code> option
 *                 is set, then the destination length may be less than
 *                 <code>srcLength</code>.
 *                 If this option is not set, then the destination length
 *                 will be exactly <code>srcLength</code>.
 *
 * @param options A bit set of options for the reordering that control
 *                how the reordered text is written.
 *                See the <code>options</code> parameter in <code>ubidi_writeReordered()</code>.
 *
 * @param pErrorCode must be a valid pointer to an error code value.
 *
 * @return The length of the output string.
 * @stable ICU 2.0
 */
U_CAPI int32_t U_EXPORT2
ubidi_writeReverse(const UChar *src, int32_t srcLength,
                   UChar *dest, int32_t destSize,
                   uint16_t options,
                   UErrorCode *pErrorCode);

/*#define BIDI_SAMPLE_CODE*/
/*@}*/

#endif
>>>>>>> a8a80be5
<|MERGE_RESOLUTION|>--- conflicted
+++ resolved
@@ -1,4424 +1,2211 @@
-<<<<<<< HEAD
-// © 2016 and later: Unicode, Inc. and others.
-// License & terms of use: http://www.unicode.org/copyright.html
-/*
-******************************************************************************
-*
-*   Copyright (C) 1999-2013, International Business Machines
-*   Corporation and others.  All Rights Reserved.
-*
-******************************************************************************
-*   file name:  ubidi.h
-*   encoding:   UTF-8
-*   tab size:   8 (not used)
-*   indentation:4
-*
-*   created on: 1999jul27
-*   created by: Markus W. Scherer, updated by Matitiahu Allouche
-*/
-
-#ifndef UBIDI_H
-#define UBIDI_H
-
-#include "unicode/utypes.h"
-#include "unicode/uchar.h"
-
-#if U_SHOW_CPLUSPLUS_API
-#include "unicode/localpointer.h"
-#endif   // U_SHOW_CPLUSPLUS_API
-
-/**
- *\file
- * \brief C API: Bidi algorithm
- *
- * <h2>Bidi algorithm for ICU</h2>
- *
- * This is an implementation of the Unicode Bidirectional Algorithm.
- * The algorithm is defined in the
- * <a href="http://www.unicode.org/unicode/reports/tr9/">Unicode Standard Annex #9</a>.<p>
- *
- * Note: Libraries that perform a bidirectional algorithm and
- * reorder strings accordingly are sometimes called "Storage Layout Engines".
- * ICU's Bidi and shaping (u_shapeArabic()) APIs can be used at the core of such
- * "Storage Layout Engines".
- *
- * <h3>General remarks about the API:</h3>
- *
- * In functions with an error code parameter,
- * the <code>pErrorCode</code> pointer must be valid
- * and the value that it points to must not indicate a failure before
- * the function call. Otherwise, the function returns immediately.
- * After the function call, the value indicates success or failure.<p>
- *
- * The &quot;limit&quot; of a sequence of characters is the position just after their
- * last character, i.e., one more than that position.<p>
- *
- * Some of the API functions provide access to &quot;runs&quot;.
- * Such a &quot;run&quot; is defined as a sequence of characters
- * that are at the same embedding level
- * after performing the Bidi algorithm.<p>
- *
- * @author Markus W. Scherer
- * @version 1.0
- *
- *
- * <h4> Sample code for the ICU Bidi API </h4>
- *
- * <h5>Rendering a paragraph with the ICU Bidi API</h5>
- *
- * This is (hypothetical) sample code that illustrates
- * how the ICU Bidi API could be used to render a paragraph of text.
- * Rendering code depends highly on the graphics system,
- * therefore this sample code must make a lot of assumptions,
- * which may or may not match any existing graphics system's properties.
- *
- * <p>The basic assumptions are:</p>
- * <ul>
- * <li>Rendering is done from left to right on a horizontal line.</li>
- * <li>A run of single-style, unidirectional text can be rendered at once.</li>
- * <li>Such a run of text is passed to the graphics system with
- *     characters (code units) in logical order.</li>
- * <li>The line-breaking algorithm is very complicated
- *     and Locale-dependent -
- *     and therefore its implementation omitted from this sample code.</li>
- * </ul>
- *
- * <pre>
- * \code
- *#include "unicode/ubidi.h"
- *
- *typedef enum {
- *     styleNormal=0, styleSelected=1,
- *     styleBold=2, styleItalics=4,
- *     styleSuper=8, styleSub=16
- *} Style;
- *
- *typedef struct { int32_t limit; Style style; } StyleRun;
- *
- *int getTextWidth(const UChar *text, int32_t start, int32_t limit,
- *                  const StyleRun *styleRuns, int styleRunCount);
- *
- * // set *pLimit and *pStyleRunLimit for a line
- * // from text[start] and from styleRuns[styleRunStart]
- * // using ubidi_getLogicalRun(para, ...)
- *void getLineBreak(const UChar *text, int32_t start, int32_t *pLimit,
- *                  UBiDi *para,
- *                  const StyleRun *styleRuns, int styleRunStart, int *pStyleRunLimit,
- *                  int *pLineWidth);
- *
- * // render runs on a line sequentially, always from left to right
- *
- * // prepare rendering a new line
- * void startLine(UBiDiDirection textDirection, int lineWidth);
- *
- * // render a run of text and advance to the right by the run width
- * // the text[start..limit-1] is always in logical order
- * void renderRun(const UChar *text, int32_t start, int32_t limit,
- *               UBiDiDirection textDirection, Style style);
- *
- * // We could compute a cross-product
- * // from the style runs with the directional runs
- * // and then reorder it.
- * // Instead, here we iterate over each run type
- * // and render the intersections -
- * // with shortcuts in simple (and common) cases.
- * // renderParagraph() is the main function.
- *
- * // render a directional run with
- * // (possibly) multiple style runs intersecting with it
- * void renderDirectionalRun(const UChar *text,
- *                           int32_t start, int32_t limit,
- *                           UBiDiDirection direction,
- *                           const StyleRun *styleRuns, int styleRunCount) {
- *     int i;
- *
- *     // iterate over style runs
- *     if(direction==UBIDI_LTR) {
- *         int styleLimit;
- *
- *         for(i=0; i<styleRunCount; ++i) {
- *             styleLimit=styleRun[i].limit;
- *             if(start<styleLimit) {
- *                 if(styleLimit>limit) { styleLimit=limit; }
- *                 renderRun(text, start, styleLimit,
- *                           direction, styleRun[i].style);
- *                 if(styleLimit==limit) { break; }
- *                 start=styleLimit;
- *             }
- *         }
- *     } else {
- *         int styleStart;
- *
- *         for(i=styleRunCount-1; i>=0; --i) {
- *             if(i>0) {
- *                 styleStart=styleRun[i-1].limit;
- *             } else {
- *                 styleStart=0;
- *             }
- *             if(limit>=styleStart) {
- *                 if(styleStart<start) { styleStart=start; }
- *                 renderRun(text, styleStart, limit,
- *                           direction, styleRun[i].style);
- *                 if(styleStart==start) { break; }
- *                 limit=styleStart;
- *             }
- *         }
- *     }
- * }
- *
- * // the line object represents text[start..limit-1]
- * void renderLine(UBiDi *line, const UChar *text,
- *                 int32_t start, int32_t limit,
- *                 const StyleRun *styleRuns, int styleRunCount) {
- *     UBiDiDirection direction=ubidi_getDirection(line);
- *     if(direction!=UBIDI_MIXED) {
- *         // unidirectional
- *         if(styleRunCount<=1) {
- *             renderRun(text, start, limit, direction, styleRuns[0].style);
- *         } else {
- *             renderDirectionalRun(text, start, limit,
- *                                  direction, styleRuns, styleRunCount);
- *         }
- *     } else {
- *         // mixed-directional
- *         int32_t count, i, length;
- *         UBiDiLevel level;
- *
- *         count=ubidi_countRuns(para, pErrorCode);
- *         if(U_SUCCESS(*pErrorCode)) {
- *             if(styleRunCount<=1) {
- *                 Style style=styleRuns[0].style;
- *
- *                 // iterate over directional runs
- *                for(i=0; i<count; ++i) {
- *                    direction=ubidi_getVisualRun(para, i, &start, &length);
- *                     renderRun(text, start, start+length, direction, style);
- *                }
- *             } else {
- *                 int32_t j;
- *
- *                 // iterate over both directional and style runs
- *                 for(i=0; i<count; ++i) {
- *                     direction=ubidi_getVisualRun(line, i, &start, &length);
- *                     renderDirectionalRun(text, start, start+length,
- *                                          direction, styleRuns, styleRunCount);
- *                 }
- *             }
- *         }
- *     }
- * }
- *
- *void renderParagraph(const UChar *text, int32_t length,
- *                     UBiDiDirection textDirection,
- *                      const StyleRun *styleRuns, int styleRunCount,
- *                      int lineWidth,
- *                      UErrorCode *pErrorCode) {
- *     UBiDi *para;
- *
- *     if(pErrorCode==NULL || U_FAILURE(*pErrorCode) || length<=0) {
- *         return;
- *     }
- *
- *     para=ubidi_openSized(length, 0, pErrorCode);
- *     if(para==NULL) { return; }
- *
- *     ubidi_setPara(para, text, length,
- *                   textDirection ? UBIDI_DEFAULT_RTL : UBIDI_DEFAULT_LTR,
- *                   NULL, pErrorCode);
- *     if(U_SUCCESS(*pErrorCode)) {
- *         UBiDiLevel paraLevel=1&ubidi_getParaLevel(para);
- *         StyleRun styleRun={ length, styleNormal };
- *         int width;
- *
- *         if(styleRuns==NULL || styleRunCount<=0) {
- *            styleRunCount=1;
- *             styleRuns=&styleRun;
- *         }
- *
- *        // assume styleRuns[styleRunCount-1].limit>=length
- *
- *         width=getTextWidth(text, 0, length, styleRuns, styleRunCount);
- *         if(width<=lineWidth) {
- *             // everything fits onto one line
- *
- *            // prepare rendering a new line from either left or right
- *             startLine(paraLevel, width);
- *
- *             renderLine(para, text, 0, length,
- *                        styleRuns, styleRunCount);
- *         } else {
- *             UBiDi *line;
- *
- *             // we need to render several lines
- *             line=ubidi_openSized(length, 0, pErrorCode);
- *             if(line!=NULL) {
- *                 int32_t start=0, limit;
- *                 int styleRunStart=0, styleRunLimit;
- *
- *                 for(;;) {
- *                     limit=length;
- *                     styleRunLimit=styleRunCount;
- *                     getLineBreak(text, start, &limit, para,
- *                                  styleRuns, styleRunStart, &styleRunLimit,
- *                                 &width);
- *                     ubidi_setLine(para, start, limit, line, pErrorCode);
- *                     if(U_SUCCESS(*pErrorCode)) {
- *                         // prepare rendering a new line
- *                         // from either left or right
- *                         startLine(paraLevel, width);
- *
- *                         renderLine(line, text, start, limit,
- *                                    styleRuns+styleRunStart,
- *                                    styleRunLimit-styleRunStart);
- *                     }
- *                     if(limit==length) { break; }
- *                     start=limit;
- *                     styleRunStart=styleRunLimit-1;
- *                     if(start>=styleRuns[styleRunStart].limit) {
- *                         ++styleRunStart;
- *                     }
- *                 }
- *
- *                 ubidi_close(line);
- *             }
- *        }
- *    }
- *
- *     ubidi_close(para);
- *}
- *\endcode
- * </pre>
- */
-
-/*DOCXX_TAG*/
-/*@{*/
-
-/**
- * UBiDiLevel is the type of the level values in this
- * Bidi implementation.
- * It holds an embedding level and indicates the visual direction
- * by its bit&nbsp;0 (even/odd value).<p>
- *
- * It can also hold non-level values for the
- * <code>paraLevel</code> and <code>embeddingLevels</code>
- * arguments of <code>ubidi_setPara()</code>; there:
- * <ul>
- * <li>bit&nbsp;7 of an <code>embeddingLevels[]</code>
- * value indicates whether the using application is
- * specifying the level of a character to <i>override</i> whatever the
- * Bidi implementation would resolve it to.</li>
- * <li><code>paraLevel</code> can be set to the
- * pseudo-level values <code>UBIDI_DEFAULT_LTR</code>
- * and <code>UBIDI_DEFAULT_RTL</code>.</li>
- * </ul>
- *
- * @see ubidi_setPara
- *
- * <p>The related constants are not real, valid level values.
- * <code>UBIDI_DEFAULT_XXX</code> can be used to specify
- * a default for the paragraph level for
- * when the <code>ubidi_setPara()</code> function
- * shall determine it but there is no
- * strongly typed character in the input.<p>
- *
- * Note that the value for <code>UBIDI_DEFAULT_LTR</code> is even
- * and the one for <code>UBIDI_DEFAULT_RTL</code> is odd,
- * just like with normal LTR and RTL level values -
- * these special values are designed that way. Also, the implementation
- * assumes that UBIDI_MAX_EXPLICIT_LEVEL is odd.
- *
- * Note: The numeric values of the related constants will not change:
- * They are tied to the use of 7-bit byte values (plus the override bit)
- * and of the UBiDiLevel=uint8_t data type in this API.
- *
- * @see UBIDI_DEFAULT_LTR
- * @see UBIDI_DEFAULT_RTL
- * @see UBIDI_LEVEL_OVERRIDE
- * @see UBIDI_MAX_EXPLICIT_LEVEL
- * @stable ICU 2.0
- */
-typedef uint8_t UBiDiLevel;
-
-/** Paragraph level setting.<p>
- *
- * Constant indicating that the base direction depends on the first strong
- * directional character in the text according to the Unicode Bidirectional
- * Algorithm. If no strong directional character is present,
- * then set the paragraph level to 0 (left-to-right).<p>
- *
- * If this value is used in conjunction with reordering modes
- * <code>UBIDI_REORDER_INVERSE_LIKE_DIRECT</code> or
- * <code>UBIDI_REORDER_INVERSE_FOR_NUMBERS_SPECIAL</code>, the text to reorder
- * is assumed to be visual LTR, and the text after reordering is required
- * to be the corresponding logical string with appropriate contextual
- * direction. The direction of the result string will be RTL if either
- * the righmost or leftmost strong character of the source text is RTL
- * or Arabic Letter, the direction will be LTR otherwise.<p>
- *
- * If reordering option <code>UBIDI_OPTION_INSERT_MARKS</code> is set, an RLM may
- * be added at the beginning of the result string to ensure round trip
- * (that the result string, when reordered back to visual, will produce
- * the original source text).
- * @see UBIDI_REORDER_INVERSE_LIKE_DIRECT
- * @see UBIDI_REORDER_INVERSE_FOR_NUMBERS_SPECIAL
- * @stable ICU 2.0
- */
-#define UBIDI_DEFAULT_LTR 0xfe
-
-/** Paragraph level setting.<p>
- *
- * Constant indicating that the base direction depends on the first strong
- * directional character in the text according to the Unicode Bidirectional
- * Algorithm. If no strong directional character is present,
- * then set the paragraph level to 1 (right-to-left).<p>
- *
- * If this value is used in conjunction with reordering modes
- * <code>UBIDI_REORDER_INVERSE_LIKE_DIRECT</code> or
- * <code>UBIDI_REORDER_INVERSE_FOR_NUMBERS_SPECIAL</code>, the text to reorder
- * is assumed to be visual LTR, and the text after reordering is required
- * to be the corresponding logical string with appropriate contextual
- * direction. The direction of the result string will be RTL if either
- * the righmost or leftmost strong character of the source text is RTL
- * or Arabic Letter, or if the text contains no strong character;
- * the direction will be LTR otherwise.<p>
- *
- * If reordering option <code>UBIDI_OPTION_INSERT_MARKS</code> is set, an RLM may
- * be added at the beginning of the result string to ensure round trip
- * (that the result string, when reordered back to visual, will produce
- * the original source text).
- * @see UBIDI_REORDER_INVERSE_LIKE_DIRECT
- * @see UBIDI_REORDER_INVERSE_FOR_NUMBERS_SPECIAL
- * @stable ICU 2.0
- */
-#define UBIDI_DEFAULT_RTL 0xff
-
-/**
- * Maximum explicit embedding level.
- * Same as the max_depth value in the
- * <a href="http://www.unicode.org/reports/tr9/#BD2">Unicode Bidirectional Algorithm</a>.
- * (The maximum resolved level can be up to <code>UBIDI_MAX_EXPLICIT_LEVEL+1</code>).
- * @stable ICU 2.0
- */
-#define UBIDI_MAX_EXPLICIT_LEVEL 125
-
-/** Bit flag for level input.
- *  Overrides directional properties.
- * @stable ICU 2.0
- */
-#define UBIDI_LEVEL_OVERRIDE 0x80
-
-/**
- * Special value which can be returned by the mapping functions when a logical
- * index has no corresponding visual index or vice-versa. This may happen
- * for the logical-to-visual mapping of a Bidi control when option
- * <code>#UBIDI_OPTION_REMOVE_CONTROLS</code> is specified. This can also happen
- * for the visual-to-logical mapping of a Bidi mark (LRM or RLM) inserted
- * by option <code>#UBIDI_OPTION_INSERT_MARKS</code>.
- * @see ubidi_getVisualIndex
- * @see ubidi_getVisualMap
- * @see ubidi_getLogicalIndex
- * @see ubidi_getLogicalMap
- * @stable ICU 3.6
- */
-#define UBIDI_MAP_NOWHERE   (-1)
-
-/**
- * <code>UBiDiDirection</code> values indicate the text direction.
- * @stable ICU 2.0
- */
-enum UBiDiDirection {
-  /** Left-to-right text. This is a 0 value.
-   * <ul>
-   * <li>As return value for <code>ubidi_getDirection()</code>, it means
-   *     that the source string contains no right-to-left characters, or
-   *     that the source string is empty and the paragraph level is even.
-   * <li> As return value for <code>ubidi_getBaseDirection()</code>, it
-   *      means that the first strong character of the source string has
-   *      a left-to-right direction.
-   * </ul>
-   * @stable ICU 2.0
-   */
-  UBIDI_LTR,
-  /** Right-to-left text. This is a 1 value.
-   * <ul>
-   * <li>As return value for <code>ubidi_getDirection()</code>, it means
-   *     that the source string contains no left-to-right characters, or
-   *     that the source string is empty and the paragraph level is odd.
-   * <li> As return value for <code>ubidi_getBaseDirection()</code>, it
-   *      means that the first strong character of the source string has
-   *      a right-to-left direction.
-   * </ul>
-   * @stable ICU 2.0
-   */
-  UBIDI_RTL,
-  /** Mixed-directional text.
-   * <p>As return value for <code>ubidi_getDirection()</code>, it means
-   *    that the source string contains both left-to-right and
-   *    right-to-left characters.
-   * @stable ICU 2.0
-   */
-  UBIDI_MIXED,
-  /** No strongly directional text.
-   * <p>As return value for <code>ubidi_getBaseDirection()</code>, it means
-   *    that the source string is missing or empty, or contains neither left-to-right
-   *    nor right-to-left characters.
-   * @stable ICU 4.6
-   */
-  UBIDI_NEUTRAL
-};
-
-/** @stable ICU 2.0 */
-typedef enum UBiDiDirection UBiDiDirection;
-
-/**
- * Forward declaration of the <code>UBiDi</code> structure for the declaration of
- * the API functions. Its fields are implementation-specific.<p>
- * This structure holds information about a paragraph (or multiple paragraphs)
- * of text with Bidi-algorithm-related details, or about one line of
- * such a paragraph.<p>
- * Reordering can be done on a line, or on one or more paragraphs which are
- * then interpreted each as one single line.
- * @stable ICU 2.0
- */
-struct UBiDi;
-
-/** @stable ICU 2.0 */
-typedef struct UBiDi UBiDi;
-
-/**
- * Allocate a <code>UBiDi</code> structure.
- * Such an object is initially empty. It is assigned
- * the Bidi properties of a piece of text containing one or more paragraphs
- * by <code>ubidi_setPara()</code>
- * or the Bidi properties of a line within a paragraph by
- * <code>ubidi_setLine()</code>.<p>
- * This object can be reused for as long as it is not deallocated
- * by calling <code>ubidi_close()</code>.<p>
- * <code>ubidi_setPara()</code> and <code>ubidi_setLine()</code> will allocate
- * additional memory for internal structures as necessary.
- *
- * @return An empty <code>UBiDi</code> object.
- * @stable ICU 2.0
- */
-U_CAPI UBiDi * U_EXPORT2
-ubidi_open(void);
-
-/**
- * Allocate a <code>UBiDi</code> structure with preallocated memory
- * for internal structures.
- * This function provides a <code>UBiDi</code> object like <code>ubidi_open()</code>
- * with no arguments, but it also preallocates memory for internal structures
- * according to the sizings supplied by the caller.<p>
- * Subsequent functions will not allocate any more memory, and are thus
- * guaranteed not to fail because of lack of memory.<p>
- * The preallocation can be limited to some of the internal memory
- * by setting some values to 0 here. That means that if, e.g.,
- * <code>maxRunCount</code> cannot be reasonably predetermined and should not
- * be set to <code>maxLength</code> (the only failproof value) to avoid
- * wasting memory, then <code>maxRunCount</code> could be set to 0 here
- * and the internal structures that are associated with it will be allocated
- * on demand, just like with <code>ubidi_open()</code>.
- *
- * @param maxLength is the maximum text or line length that internal memory
- *        will be preallocated for. An attempt to associate this object with a
- *        longer text will fail, unless this value is 0, which leaves the allocation
- *        up to the implementation.
- *
- * @param maxRunCount is the maximum anticipated number of same-level runs
- *        that internal memory will be preallocated for. An attempt to access
- *        visual runs on an object that was not preallocated for as many runs
- *        as the text was actually resolved to will fail,
- *        unless this value is 0, which leaves the allocation up to the implementation.<br><br>
- *        The number of runs depends on the actual text and maybe anywhere between
- *        1 and <code>maxLength</code>. It is typically small.
- *
- * @param pErrorCode must be a valid pointer to an error code value.
- *
- * @return An empty <code>UBiDi</code> object with preallocated memory.
- * @stable ICU 2.0
- */
-U_CAPI UBiDi * U_EXPORT2
-ubidi_openSized(int32_t maxLength, int32_t maxRunCount, UErrorCode *pErrorCode);
-
-/**
- * <code>ubidi_close()</code> must be called to free the memory
- * associated with a UBiDi object.<p>
- *
- * <strong>Important: </strong>
- * A parent <code>UBiDi</code> object must not be destroyed or reused if
- * it still has children.
- * If a <code>UBiDi</code> object has become the <i>child</i>
- * of another one (its <i>parent</i>) by calling
- * <code>ubidi_setLine()</code>, then the child object must
- * be destroyed (closed) or reused (by calling
- * <code>ubidi_setPara()</code> or <code>ubidi_setLine()</code>)
- * before the parent object.
- *
- * @param pBiDi is a <code>UBiDi</code> object.
- *
- * @see ubidi_setPara
- * @see ubidi_setLine
- * @stable ICU 2.0
- */
-U_CAPI void U_EXPORT2
-ubidi_close(UBiDi *pBiDi);
-
-#if U_SHOW_CPLUSPLUS_API
-
-U_NAMESPACE_BEGIN
-
-/**
- * \class LocalUBiDiPointer
- * "Smart pointer" class, closes a UBiDi via ubidi_close().
- * For most methods see the LocalPointerBase base class.
- *
- * @see LocalPointerBase
- * @see LocalPointer
- * @stable ICU 4.4
- */
-U_DEFINE_LOCAL_OPEN_POINTER(LocalUBiDiPointer, UBiDi, ubidi_close);
-
-U_NAMESPACE_END
-
-#endif
-
-/**
- * Modify the operation of the Bidi algorithm such that it
- * approximates an "inverse Bidi" algorithm. This function
- * must be called before <code>ubidi_setPara()</code>.
- *
- * <p>The normal operation of the Bidi algorithm as described
- * in the Unicode Technical Report is to take text stored in logical
- * (keyboard, typing) order and to determine the reordering of it for visual
- * rendering.
- * Some legacy systems store text in visual order, and for operations
- * with standard, Unicode-based algorithms, the text needs to be transformed
- * to logical order. This is effectively the inverse algorithm of the
- * described Bidi algorithm. Note that there is no standard algorithm for
- * this "inverse Bidi" and that the current implementation provides only an
- * approximation of "inverse Bidi".</p>
- *
- * <p>With <code>isInverse</code> set to <code>true</code>,
- * this function changes the behavior of some of the subsequent functions
- * in a way that they can be used for the inverse Bidi algorithm.
- * Specifically, runs of text with numeric characters will be treated in a
- * special way and may need to be surrounded with LRM characters when they are
- * written in reordered sequence.</p>
- *
- * <p>Output runs should be retrieved using <code>ubidi_getVisualRun()</code>.
- * Since the actual input for "inverse Bidi" is visually ordered text and
- * <code>ubidi_getVisualRun()</code> gets the reordered runs, these are actually
- * the runs of the logically ordered output.</p>
- *
- * <p>Calling this function with argument <code>isInverse</code> set to
- * <code>true</code> is equivalent to calling
- * <code>ubidi_setReorderingMode</code> with argument
- * <code>reorderingMode</code>
- * set to <code>#UBIDI_REORDER_INVERSE_NUMBERS_AS_L</code>.<br>
- * Calling this function with argument <code>isInverse</code> set to
- * <code>false</code> is equivalent to calling
- * <code>ubidi_setReorderingMode</code> with argument
- * <code>reorderingMode</code>
- * set to <code>#UBIDI_REORDER_DEFAULT</code>.
- *
- * @param pBiDi is a <code>UBiDi</code> object.
- *
- * @param isInverse specifies "forward" or "inverse" Bidi operation.
- *
- * @see ubidi_setPara
- * @see ubidi_writeReordered
- * @see ubidi_setReorderingMode
- * @stable ICU 2.0
- */
-U_CAPI void U_EXPORT2
-ubidi_setInverse(UBiDi *pBiDi, UBool isInverse);
-
-/**
- * Is this Bidi object set to perform the inverse Bidi algorithm?
- * <p>Note: calling this function after setting the reordering mode with
- * <code>ubidi_setReorderingMode</code> will return <code>true</code> if the
- * reordering mode was set to <code>#UBIDI_REORDER_INVERSE_NUMBERS_AS_L</code>,
- * <code>false</code> for all other values.</p>
- *
- * @param pBiDi is a <code>UBiDi</code> object.
- * @return true if the Bidi object is set to perform the inverse Bidi algorithm
- * by handling numbers as L.
- *
- * @see ubidi_setInverse
- * @see ubidi_setReorderingMode
- * @stable ICU 2.0
- */
-
-U_CAPI UBool U_EXPORT2
-ubidi_isInverse(UBiDi *pBiDi);
-
-/**
- * Specify whether block separators must be allocated level zero,
- * so that successive paragraphs will progress from left to right.
- * This function must be called before <code>ubidi_setPara()</code>.
- * Paragraph separators (B) may appear in the text.  Setting them to level zero
- * means that all paragraph separators (including one possibly appearing
- * in the last text position) are kept in the reordered text after the text
- * that they follow in the source text.
- * When this feature is not enabled, a paragraph separator at the last
- * position of the text before reordering will go to the first position
- * of the reordered text when the paragraph level is odd.
- *
- * @param pBiDi is a <code>UBiDi</code> object.
- *
- * @param orderParagraphsLTR specifies whether paragraph separators (B) must
- * receive level 0, so that successive paragraphs progress from left to right.
- *
- * @see ubidi_setPara
- * @stable ICU 3.4
- */
-U_CAPI void U_EXPORT2
-ubidi_orderParagraphsLTR(UBiDi *pBiDi, UBool orderParagraphsLTR);
-
-/**
- * Is this Bidi object set to allocate level 0 to block separators so that
- * successive paragraphs progress from left to right?
- *
- * @param pBiDi is a <code>UBiDi</code> object.
- * @return true if the Bidi object is set to allocate level 0 to block
- *         separators.
- *
- * @see ubidi_orderParagraphsLTR
- * @stable ICU 3.4
- */
-U_CAPI UBool U_EXPORT2
-ubidi_isOrderParagraphsLTR(UBiDi *pBiDi);
-
-/**
- * <code>UBiDiReorderingMode</code> values indicate which variant of the Bidi
- * algorithm to use.
- *
- * @see ubidi_setReorderingMode
- * @stable ICU 3.6
- */
-typedef enum UBiDiReorderingMode {
-    /** Regular Logical to Visual Bidi algorithm according to Unicode.
-      * This is a 0 value.
-      * @stable ICU 3.6 */
-    UBIDI_REORDER_DEFAULT = 0,
-    /** Logical to Visual algorithm which handles numbers in a way which
-      * mimics the behavior of Windows XP.
-      * @stable ICU 3.6 */
-    UBIDI_REORDER_NUMBERS_SPECIAL,
-    /** Logical to Visual algorithm grouping numbers with adjacent R characters
-      * (reversible algorithm).
-      * @stable ICU 3.6 */
-    UBIDI_REORDER_GROUP_NUMBERS_WITH_R,
-    /** Reorder runs only to transform a Logical LTR string to the Logical RTL
-      * string with the same display, or vice-versa.<br>
-      * If this mode is set together with option
-      * <code>#UBIDI_OPTION_INSERT_MARKS</code>, some Bidi controls in the source
-      * text may be removed and other controls may be added to produce the
-      * minimum combination which has the required display.
-      * @stable ICU 3.6 */
-    UBIDI_REORDER_RUNS_ONLY,
-    /** Visual to Logical algorithm which handles numbers like L
-      * (same algorithm as selected by <code>ubidi_setInverse(true)</code>.
-      * @see ubidi_setInverse
-      * @stable ICU 3.6 */
-    UBIDI_REORDER_INVERSE_NUMBERS_AS_L,
-    /** Visual to Logical algorithm equivalent to the regular Logical to Visual
-      * algorithm.
-      * @stable ICU 3.6 */
-    UBIDI_REORDER_INVERSE_LIKE_DIRECT,
-    /** Inverse Bidi (Visual to Logical) algorithm for the
-      * <code>UBIDI_REORDER_NUMBERS_SPECIAL</code> Bidi algorithm.
-      * @stable ICU 3.6 */
-    UBIDI_REORDER_INVERSE_FOR_NUMBERS_SPECIAL,
-#ifndef U_HIDE_DEPRECATED_API
-    /**
-     * Number of values for reordering mode.
-     * @deprecated ICU 58 The numeric value may change over time, see ICU ticket #12420.
-     */
-    UBIDI_REORDER_COUNT
-#endif  // U_HIDE_DEPRECATED_API
-} UBiDiReorderingMode;
-
-/**
- * Modify the operation of the Bidi algorithm such that it implements some
- * variant to the basic Bidi algorithm or approximates an "inverse Bidi"
- * algorithm, depending on different values of the "reordering mode".
- * This function must be called before <code>ubidi_setPara()</code>, and stays
- * in effect until called again with a different argument.
- *
- * <p>The normal operation of the Bidi algorithm as described
- * in the Unicode Standard Annex #9 is to take text stored in logical
- * (keyboard, typing) order and to determine how to reorder it for visual
- * rendering.</p>
- *
- * <p>With the reordering mode set to a value other than
- * <code>#UBIDI_REORDER_DEFAULT</code>, this function changes the behavior of
- * some of the subsequent functions in a way such that they implement an
- * inverse Bidi algorithm or some other algorithm variants.</p>
- *
- * <p>Some legacy systems store text in visual order, and for operations
- * with standard, Unicode-based algorithms, the text needs to be transformed
- * into logical order. This is effectively the inverse algorithm of the
- * described Bidi algorithm. Note that there is no standard algorithm for
- * this "inverse Bidi", so a number of variants are implemented here.</p>
- *
- * <p>In other cases, it may be desirable to emulate some variant of the
- * Logical to Visual algorithm (e.g. one used in MS Windows), or perform a
- * Logical to Logical transformation.</p>
- *
- * <ul>
- * <li>When the reordering mode is set to <code>#UBIDI_REORDER_DEFAULT</code>,
- * the standard Bidi Logical to Visual algorithm is applied.</li>
- *
- * <li>When the reordering mode is set to
- * <code>#UBIDI_REORDER_NUMBERS_SPECIAL</code>,
- * the algorithm used to perform Bidi transformations when calling
- * <code>ubidi_setPara</code> should approximate the algorithm used in
- * Microsoft Windows XP rather than strictly conform to the Unicode Bidi
- * algorithm.
- * <br>
- * The differences between the basic algorithm and the algorithm addressed
- * by this option are as follows:
- * <ul>
- *   <li>Within text at an even embedding level, the sequence "123AB"
- *   (where AB represent R or AL letters) is transformed to "123BA" by the
- *   Unicode algorithm and to "BA123" by the Windows algorithm.</li>
- *   <li>Arabic-Indic numbers (AN) are handled by the Windows algorithm just
- *   like regular numbers (EN).</li>
- * </ul></li>
- *
- * <li>When the reordering mode is set to
- * <code>#UBIDI_REORDER_GROUP_NUMBERS_WITH_R</code>,
- * numbers located between LTR text and RTL text are associated with the RTL
- * text. For instance, an LTR paragraph with content "abc 123 DEF" (where
- * upper case letters represent RTL characters) will be transformed to
- * "abc FED 123" (and not "abc 123 FED"), "DEF 123 abc" will be transformed
- * to "123 FED abc" and "123 FED abc" will be transformed to "DEF 123 abc".
- * This makes the algorithm reversible and makes it useful when round trip
- * (from visual to logical and back to visual) must be achieved without
- * adding LRM characters. However, this is a variation from the standard
- * Unicode Bidi algorithm.<br>
- * The source text should not contain Bidi control characters other than LRM
- * or RLM.</li>
- *
- * <li>When the reordering mode is set to
- * <code>#UBIDI_REORDER_RUNS_ONLY</code>,
- * a "Logical to Logical" transformation must be performed:
- * <ul>
- * <li>If the default text level of the source text (argument <code>paraLevel</code>
- * in <code>ubidi_setPara</code>) is even, the source text will be handled as
- * LTR logical text and will be transformed to the RTL logical text which has
- * the same LTR visual display.</li>
- * <li>If the default level of the source text is odd, the source text
- * will be handled as RTL logical text and will be transformed to the
- * LTR logical text which has the same LTR visual display.</li>
- * </ul>
- * This mode may be needed when logical text which is basically Arabic or
- * Hebrew, with possible included numbers or phrases in English, has to be
- * displayed as if it had an even embedding level (this can happen if the
- * displaying application treats all text as if it was basically LTR).
- * <br>
- * This mode may also be needed in the reverse case, when logical text which is
- * basically English, with possible included phrases in Arabic or Hebrew, has to
- * be displayed as if it had an odd embedding level.
- * <br>
- * Both cases could be handled by adding LRE or RLE at the head of the text,
- * if the display subsystem supports these formatting controls. If it does not,
- * the problem may be handled by transforming the source text in this mode
- * before displaying it, so that it will be displayed properly.<br>
- * The source text should not contain Bidi control characters other than LRM
- * or RLM.</li>
- *
- * <li>When the reordering mode is set to
- * <code>#UBIDI_REORDER_INVERSE_NUMBERS_AS_L</code>, an "inverse Bidi" algorithm
- * is applied.
- * Runs of text with numeric characters will be treated like LTR letters and
- * may need to be surrounded with LRM characters when they are written in
- * reordered sequence (the option <code>#UBIDI_INSERT_LRM_FOR_NUMERIC</code> can
- * be used with function <code>ubidi_writeReordered</code> to this end. This
- * mode is equivalent to calling <code>ubidi_setInverse()</code> with
- * argument <code>isInverse</code> set to <code>true</code>.</li>
- *
- * <li>When the reordering mode is set to
- * <code>#UBIDI_REORDER_INVERSE_LIKE_DIRECT</code>, the "direct" Logical to Visual
- * Bidi algorithm is used as an approximation of an "inverse Bidi" algorithm.
- * This mode is similar to mode <code>#UBIDI_REORDER_INVERSE_NUMBERS_AS_L</code>
- * but is closer to the regular Bidi algorithm.
- * <br>
- * For example, an LTR paragraph with the content "FED 123 456 CBA" (where
- * upper case represents RTL characters) will be transformed to
- * "ABC 456 123 DEF", as opposed to "DEF 123 456 ABC"
- * with mode <code>UBIDI_REORDER_INVERSE_NUMBERS_AS_L</code>.<br>
- * When used in conjunction with option
- * <code>#UBIDI_OPTION_INSERT_MARKS</code>, this mode generally
- * adds Bidi marks to the output significantly more sparingly than mode
- * <code>#UBIDI_REORDER_INVERSE_NUMBERS_AS_L</code> with option
- * <code>#UBIDI_INSERT_LRM_FOR_NUMERIC</code> in calls to
- * <code>ubidi_writeReordered</code>.</li>
- *
- * <li>When the reordering mode is set to
- * <code>#UBIDI_REORDER_INVERSE_FOR_NUMBERS_SPECIAL</code>, the Logical to Visual
- * Bidi algorithm used in Windows XP is used as an approximation of an "inverse Bidi" algorithm.
- * <br>
- * For example, an LTR paragraph with the content "abc FED123" (where
- * upper case represents RTL characters) will be transformed to "abc 123DEF."</li>
- * </ul>
- *
- * <p>In all the reordering modes specifying an "inverse Bidi" algorithm
- * (i.e. those with a name starting with <code>UBIDI_REORDER_INVERSE</code>),
- * output runs should be retrieved using
- * <code>ubidi_getVisualRun()</code>, and the output text with
- * <code>ubidi_writeReordered()</code>. The caller should keep in mind that in
- * "inverse Bidi" modes the input is actually visually ordered text and
- * reordered output returned by <code>ubidi_getVisualRun()</code> or
- * <code>ubidi_writeReordered()</code> are actually runs or character string
- * of logically ordered output.<br>
- * For all the "inverse Bidi" modes, the source text should not contain
- * Bidi control characters other than LRM or RLM.</p>
- *
- * <p>Note that option <code>#UBIDI_OUTPUT_REVERSE</code> of
- * <code>ubidi_writeReordered</code> has no useful meaning and should not be
- * used in conjunction with any value of the reordering mode specifying
- * "inverse Bidi" or with value <code>UBIDI_REORDER_RUNS_ONLY</code>.
- *
- * @param pBiDi is a <code>UBiDi</code> object.
- * @param reorderingMode specifies the required variant of the Bidi algorithm.
- *
- * @see UBiDiReorderingMode
- * @see ubidi_setInverse
- * @see ubidi_setPara
- * @see ubidi_writeReordered
- * @stable ICU 3.6
- */
-U_CAPI void U_EXPORT2
-ubidi_setReorderingMode(UBiDi *pBiDi, UBiDiReorderingMode reorderingMode);
-
-/**
- * What is the requested reordering mode for a given Bidi object?
- *
- * @param pBiDi is a <code>UBiDi</code> object.
- * @return the current reordering mode of the Bidi object
- * @see ubidi_setReorderingMode
- * @stable ICU 3.6
- */
-U_CAPI UBiDiReorderingMode U_EXPORT2
-ubidi_getReorderingMode(UBiDi *pBiDi);
-
-/**
- * <code>UBiDiReorderingOption</code> values indicate which options are
- * specified to affect the Bidi algorithm.
- *
- * @see ubidi_setReorderingOptions
- * @stable ICU 3.6
- */
-typedef enum UBiDiReorderingOption {
-    /**
-     * option value for <code>ubidi_setReorderingOptions</code>:
-     * disable all the options which can be set with this function
-     * @see ubidi_setReorderingOptions
-     * @stable ICU 3.6
-     */
-    UBIDI_OPTION_DEFAULT = 0,
-
-    /**
-     * option bit for <code>ubidi_setReorderingOptions</code>:
-     * insert Bidi marks (LRM or RLM) when needed to ensure correct result of
-     * a reordering to a Logical order
-     *
-     * <p>This option must be set or reset before calling
-     * <code>ubidi_setPara</code>.</p>
-     *
-     * <p>This option is significant only with reordering modes which generate
-     * a result with Logical order, specifically:</p>
-     * <ul>
-     *   <li><code>#UBIDI_REORDER_RUNS_ONLY</code></li>
-     *   <li><code>#UBIDI_REORDER_INVERSE_NUMBERS_AS_L</code></li>
-     *   <li><code>#UBIDI_REORDER_INVERSE_LIKE_DIRECT</code></li>
-     *   <li><code>#UBIDI_REORDER_INVERSE_FOR_NUMBERS_SPECIAL</code></li>
-     * </ul>
-     *
-     * <p>If this option is set in conjunction with reordering mode
-     * <code>#UBIDI_REORDER_INVERSE_NUMBERS_AS_L</code> or with calling
-     * <code>ubidi_setInverse(true)</code>, it implies
-     * option <code>#UBIDI_INSERT_LRM_FOR_NUMERIC</code>
-     * in calls to function <code>ubidi_writeReordered()</code>.</p>
-     *
-     * <p>For other reordering modes, a minimum number of LRM or RLM characters
-     * will be added to the source text after reordering it so as to ensure
-     * round trip, i.e. when applying the inverse reordering mode on the
-     * resulting logical text with removal of Bidi marks
-     * (option <code>#UBIDI_OPTION_REMOVE_CONTROLS</code> set before calling
-     * <code>ubidi_setPara()</code> or option <code>#UBIDI_REMOVE_BIDI_CONTROLS</code>
-     * in <code>ubidi_writeReordered</code>), the result will be identical to the
-     * source text in the first transformation.
-     *
-     * <p>This option will be ignored if specified together with option
-     * <code>#UBIDI_OPTION_REMOVE_CONTROLS</code>. It inhibits option
-     * <code>UBIDI_REMOVE_BIDI_CONTROLS</code> in calls to function
-     * <code>ubidi_writeReordered()</code> and it implies option
-     * <code>#UBIDI_INSERT_LRM_FOR_NUMERIC</code> in calls to function
-     * <code>ubidi_writeReordered()</code> if the reordering mode is
-     * <code>#UBIDI_REORDER_INVERSE_NUMBERS_AS_L</code>.</p>
-     *
-     * @see ubidi_setReorderingMode
-     * @see ubidi_setReorderingOptions
-     * @stable ICU 3.6
-     */
-    UBIDI_OPTION_INSERT_MARKS = 1,
-
-    /**
-     * option bit for <code>ubidi_setReorderingOptions</code>:
-     * remove Bidi control characters
-     *
-     * <p>This option must be set or reset before calling
-     * <code>ubidi_setPara</code>.</p>
-     *
-     * <p>This option nullifies option <code>#UBIDI_OPTION_INSERT_MARKS</code>.
-     * It inhibits option <code>#UBIDI_INSERT_LRM_FOR_NUMERIC</code> in calls
-     * to function <code>ubidi_writeReordered()</code> and it implies option
-     * <code>#UBIDI_REMOVE_BIDI_CONTROLS</code> in calls to that function.</p>
-     *
-     * @see ubidi_setReorderingMode
-     * @see ubidi_setReorderingOptions
-     * @stable ICU 3.6
-     */
-    UBIDI_OPTION_REMOVE_CONTROLS = 2,
-
-    /**
-     * option bit for <code>ubidi_setReorderingOptions</code>:
-     * process the output as part of a stream to be continued
-     *
-     * <p>This option must be set or reset before calling
-     * <code>ubidi_setPara</code>.</p>
-     *
-     * <p>This option specifies that the caller is interested in processing large
-     * text object in parts.
-     * The results of the successive calls are expected to be concatenated by the
-     * caller. Only the call for the last part will have this option bit off.</p>
-     *
-     * <p>When this option bit is on, <code>ubidi_setPara()</code> may process
-     * less than the full source text in order to truncate the text at a meaningful
-     * boundary. The caller should call <code>ubidi_getProcessedLength()</code>
-     * immediately after calling <code>ubidi_setPara()</code> in order to
-     * determine how much of the source text has been processed.
-     * Source text beyond that length should be resubmitted in following calls to
-     * <code>ubidi_setPara</code>. The processed length may be less than
-     * the length of the source text if a character preceding the last character of
-     * the source text constitutes a reasonable boundary (like a block separator)
-     * for text to be continued.<br>
-     * If the last character of the source text constitutes a reasonable
-     * boundary, the whole text will be processed at once.<br>
-     * If nowhere in the source text there exists
-     * such a reasonable boundary, the processed length will be zero.<br>
-     * The caller should check for such an occurrence and do one of the following:
-     * <ul><li>submit a larger amount of text with a better chance to include
-     *         a reasonable boundary.</li>
-     *     <li>resubmit the same text after turning off option
-     *         <code>UBIDI_OPTION_STREAMING</code>.</li></ul>
-     * In all cases, this option should be turned off before processing the last
-     * part of the text.</p>
-     *
-     * <p>When the <code>UBIDI_OPTION_STREAMING</code> option is used,
-     * it is recommended to call <code>ubidi_orderParagraphsLTR()</code> with
-     * argument <code>orderParagraphsLTR</code> set to <code>true</code> before
-     * calling <code>ubidi_setPara</code> so that later paragraphs may be
-     * concatenated to previous paragraphs on the right.</p>
-     *
-     * @see ubidi_setReorderingMode
-     * @see ubidi_setReorderingOptions
-     * @see ubidi_getProcessedLength
-     * @see ubidi_orderParagraphsLTR
-     * @stable ICU 3.6
-     */
-    UBIDI_OPTION_STREAMING = 4
-} UBiDiReorderingOption;
-
-/**
- * Specify which of the reordering options
- * should be applied during Bidi transformations.
- *
- * @param pBiDi is a <code>UBiDi</code> object.
- * @param reorderingOptions is a combination of zero or more of the following
- * options:
- * <code>#UBIDI_OPTION_DEFAULT</code>, <code>#UBIDI_OPTION_INSERT_MARKS</code>,
- * <code>#UBIDI_OPTION_REMOVE_CONTROLS</code>, <code>#UBIDI_OPTION_STREAMING</code>.
- *
- * @see ubidi_getReorderingOptions
- * @stable ICU 3.6
- */
-U_CAPI void U_EXPORT2
-ubidi_setReorderingOptions(UBiDi *pBiDi, uint32_t reorderingOptions);
-
-/**
- * What are the reordering options applied to a given Bidi object?
- *
- * @param pBiDi is a <code>UBiDi</code> object.
- * @return the current reordering options of the Bidi object
- * @see ubidi_setReorderingOptions
- * @stable ICU 3.6
- */
-U_CAPI uint32_t U_EXPORT2
-ubidi_getReorderingOptions(UBiDi *pBiDi);
-
-/**
- * Set the context before a call to ubidi_setPara().<p>
- *
- * ubidi_setPara() computes the left-right directionality for a given piece
- * of text which is supplied as one of its arguments. Sometimes this piece
- * of text (the "main text") should be considered in context, because text
- * appearing before ("prologue") and/or after ("epilogue") the main text
- * may affect the result of this computation.<p>
- *
- * This function specifies the prologue and/or the epilogue for the next
- * call to ubidi_setPara(). The characters specified as prologue and
- * epilogue should not be modified by the calling program until the call
- * to ubidi_setPara() has returned. If successive calls to ubidi_setPara()
- * all need specification of a context, ubidi_setContext() must be called
- * before each call to ubidi_setPara(). In other words, a context is not
- * "remembered" after the following successful call to ubidi_setPara().<p>
- *
- * If a call to ubidi_setPara() specifies UBIDI_DEFAULT_LTR or
- * UBIDI_DEFAULT_RTL as paraLevel and is preceded by a call to
- * ubidi_setContext() which specifies a prologue, the paragraph level will
- * be computed taking in consideration the text in the prologue.<p>
- *
- * When ubidi_setPara() is called without a previous call to
- * ubidi_setContext, the main text is handled as if preceded and followed
- * by strong directional characters at the current paragraph level.
- * Calling ubidi_setContext() with specification of a prologue will change
- * this behavior by handling the main text as if preceded by the last
- * strong character appearing in the prologue, if any.
- * Calling ubidi_setContext() with specification of an epilogue will change
- * the behavior of ubidi_setPara() by handling the main text as if followed
- * by the first strong character or digit appearing in the epilogue, if any.<p>
- *
- * Note 1: if <code>ubidi_setContext</code> is called repeatedly without
- *         calling <code>ubidi_setPara</code>, the earlier calls have no effect,
- *         only the last call will be remembered for the next call to
- *         <code>ubidi_setPara</code>.<p>
- *
- * Note 2: calling <code>ubidi_setContext(pBiDi, NULL, 0, NULL, 0, &errorCode)</code>
- *         cancels any previous setting of non-empty prologue or epilogue.
- *         The next call to <code>ubidi_setPara()</code> will process no
- *         prologue or epilogue.<p>
- *
- * Note 3: users must be aware that even after setting the context
- *         before a call to ubidi_setPara() to perform e.g. a logical to visual
- *         transformation, the resulting string may not be identical to what it
- *         would have been if all the text, including prologue and epilogue, had
- *         been processed together.<br>
- * Example (upper case letters represent RTL characters):<br>
- * &nbsp;&nbsp;prologue = "<code>abc DE</code>"<br>
- * &nbsp;&nbsp;epilogue = none<br>
- * &nbsp;&nbsp;main text = "<code>FGH xyz</code>"<br>
- * &nbsp;&nbsp;paraLevel = UBIDI_LTR<br>
- * &nbsp;&nbsp;display without prologue = "<code>HGF xyz</code>"
- *             ("HGF" is adjacent to "xyz")<br>
- * &nbsp;&nbsp;display with prologue = "<code>abc HGFED xyz</code>"
- *             ("HGF" is not adjacent to "xyz")<br>
- *
- * @param pBiDi is a paragraph <code>UBiDi</code> object.
- *
- * @param prologue is a pointer to the text which precedes the text that
- *        will be specified in a coming call to ubidi_setPara().
- *        If there is no prologue to consider, then <code>proLength</code>
- *        must be zero and this pointer can be NULL.
- *
- * @param proLength is the length of the prologue; if <code>proLength==-1</code>
- *        then the prologue must be zero-terminated.
- *        Otherwise proLength must be >= 0. If <code>proLength==0</code>, it means
- *        that there is no prologue to consider.
- *
- * @param epilogue is a pointer to the text which follows the text that
- *        will be specified in a coming call to ubidi_setPara().
- *        If there is no epilogue to consider, then <code>epiLength</code>
- *        must be zero and this pointer can be NULL.
- *
- * @param epiLength is the length of the epilogue; if <code>epiLength==-1</code>
- *        then the epilogue must be zero-terminated.
- *        Otherwise epiLength must be >= 0. If <code>epiLength==0</code>, it means
- *        that there is no epilogue to consider.
- *
- * @param pErrorCode must be a valid pointer to an error code value.
- *
- * @see ubidi_setPara
- * @stable ICU 4.8
- */
-U_CAPI void U_EXPORT2
-ubidi_setContext(UBiDi *pBiDi,
-                 const UChar *prologue, int32_t proLength,
-                 const UChar *epilogue, int32_t epiLength,
-                 UErrorCode *pErrorCode);
-
-/**
- * Perform the Unicode Bidi algorithm. It is defined in the
- * <a href="http://www.unicode.org/unicode/reports/tr9/">Unicode Standard Annex #9</a>,
- * version 13,
- * also described in The Unicode Standard, Version 4.0 .<p>
- *
- * This function takes a piece of plain text containing one or more paragraphs,
- * with or without externally specified embedding levels from <i>styled</i>
- * text and computes the left-right-directionality of each character.<p>
- *
- * If the entire text is all of the same directionality, then
- * the function may not perform all the steps described by the algorithm,
- * i.e., some levels may not be the same as if all steps were performed.
- * This is not relevant for unidirectional text.<br>
- * For example, in pure LTR text with numbers the numbers would get
- * a resolved level of 2 higher than the surrounding text according to
- * the algorithm. This implementation may set all resolved levels to
- * the same value in such a case.<p>
- *
- * The text can be composed of multiple paragraphs. Occurrence of a block
- * separator in the text terminates a paragraph, and whatever comes next starts
- * a new paragraph. The exception to this rule is when a Carriage Return (CR)
- * is followed by a Line Feed (LF). Both CR and LF are block separators, but
- * in that case, the pair of characters is considered as terminating the
- * preceding paragraph, and a new paragraph will be started by a character
- * coming after the LF.
- *
- * @param pBiDi A <code>UBiDi</code> object allocated with <code>ubidi_open()</code>
- *        which will be set to contain the reordering information,
- *        especially the resolved levels for all the characters in <code>text</code>.
- *
- * @param text is a pointer to the text that the Bidi algorithm will be performed on.
- *        This pointer is stored in the UBiDi object and can be retrieved
- *        with <code>ubidi_getText()</code>.<br>
- *        <strong>Note:</strong> the text must be (at least) <code>length</code> long.
- *
- * @param length is the length of the text; if <code>length==-1</code> then
- *        the text must be zero-terminated.
- *
- * @param paraLevel specifies the default level for the text;
- *        it is typically 0 (LTR) or 1 (RTL).
- *        If the function shall determine the paragraph level from the text,
- *        then <code>paraLevel</code> can be set to
- *        either <code>#UBIDI_DEFAULT_LTR</code>
- *        or <code>#UBIDI_DEFAULT_RTL</code>; if the text contains multiple
- *        paragraphs, the paragraph level shall be determined separately for
- *        each paragraph; if a paragraph does not include any strongly typed
- *        character, then the desired default is used (0 for LTR or 1 for RTL).
- *        Any other value between 0 and <code>#UBIDI_MAX_EXPLICIT_LEVEL</code>
- *        is also valid, with odd levels indicating RTL.
- *
- * @param embeddingLevels (in) may be used to preset the embedding and override levels,
- *        ignoring characters like LRE and PDF in the text.
- *        A level overrides the directional property of its corresponding
- *        (same index) character if the level has the
- *        <code>#UBIDI_LEVEL_OVERRIDE</code> bit set.<br><br>
- *        Aside from that bit, it must be
- *        <code>paraLevel<=embeddingLevels[]<=UBIDI_MAX_EXPLICIT_LEVEL</code>,
- *        except that level 0 is always allowed.
- *        Level 0 for a paragraph separator prevents reordering of paragraphs;
- *        this only works reliably if <code>#UBIDI_LEVEL_OVERRIDE</code>
- *        is also set for paragraph separators.
- *        Level 0 for other characters is treated as a wildcard
- *        and is lifted up to the resolved level of the surrounding paragraph.<br><br>
- *        <strong>Caution: </strong>A copy of this pointer, not of the levels,
- *        will be stored in the <code>UBiDi</code> object;
- *        the <code>embeddingLevels</code> array must not be
- *        deallocated before the <code>UBiDi</code> structure is destroyed or reused,
- *        and the <code>embeddingLevels</code>
- *        should not be modified to avoid unexpected results on subsequent Bidi operations.
- *        However, the <code>ubidi_setPara()</code> and
- *        <code>ubidi_setLine()</code> functions may modify some or all of the levels.<br><br>
- *        After the <code>UBiDi</code> object is reused or destroyed, the caller
- *        must take care of the deallocation of the <code>embeddingLevels</code> array.<br><br>
- *        <strong>Note:</strong> the <code>embeddingLevels</code> array must be
- *        at least <code>length</code> long.
- *        This pointer can be <code>NULL</code> if this
- *        value is not necessary.
- *
- * @param pErrorCode must be a valid pointer to an error code value.
- * @stable ICU 2.0
- */
-U_CAPI void U_EXPORT2
-ubidi_setPara(UBiDi *pBiDi, const UChar *text, int32_t length,
-              UBiDiLevel paraLevel, UBiDiLevel *embeddingLevels,
-              UErrorCode *pErrorCode);
-
-/**
- * <code>ubidi_setLine()</code> sets a <code>UBiDi</code> to
- * contain the reordering information, especially the resolved levels,
- * for all the characters in a line of text. This line of text is
- * specified by referring to a <code>UBiDi</code> object representing
- * this information for a piece of text containing one or more paragraphs,
- * and by specifying a range of indexes in this text.<p>
- * In the new line object, the indexes will range from 0 to <code>limit-start-1</code>.<p>
- *
- * This is used after calling <code>ubidi_setPara()</code>
- * for a piece of text, and after line-breaking on that text.
- * It is not necessary if each paragraph is treated as a single line.<p>
- *
- * After line-breaking, rules (L1) and (L2) for the treatment of
- * trailing WS and for reordering are performed on
- * a <code>UBiDi</code> object that represents a line.<p>
- *
- * <strong>Important: </strong><code>pLineBiDi</code> shares data with
- * <code>pParaBiDi</code>.
- * You must destroy or reuse <code>pLineBiDi</code> before <code>pParaBiDi</code>.
- * In other words, you must destroy or reuse the <code>UBiDi</code> object for a line
- * before the object for its parent paragraph.<p>
- *
- * The text pointer that was stored in <code>pParaBiDi</code> is also copied,
- * and <code>start</code> is added to it so that it points to the beginning of the
- * line for this object.
- *
- * @param pParaBiDi is the parent paragraph object. It must have been set
- * by a successful call to ubidi_setPara.
- *
- * @param start is the line's first index into the text.
- *
- * @param limit is just behind the line's last index into the text
- *        (its last index +1).<br>
- *        It must be <code>0<=start<limit<=</code>containing paragraph limit.
- *        If the specified line crosses a paragraph boundary, the function
- *        will terminate with error code U_ILLEGAL_ARGUMENT_ERROR.
- *
- * @param pLineBiDi is the object that will now represent a line of the text.
- *
- * @param pErrorCode must be a valid pointer to an error code value.
- *
- * @see ubidi_setPara
- * @see ubidi_getProcessedLength
- * @stable ICU 2.0
- */
-U_CAPI void U_EXPORT2
-ubidi_setLine(const UBiDi *pParaBiDi,
-              int32_t start, int32_t limit,
-              UBiDi *pLineBiDi,
-              UErrorCode *pErrorCode);
-
-/**
- * Get the directionality of the text.
- *
- * @param pBiDi is the paragraph or line <code>UBiDi</code> object.
- *
- * @return a value of <code>UBIDI_LTR</code>, <code>UBIDI_RTL</code>
- *         or <code>UBIDI_MIXED</code>
- *         that indicates if the entire text
- *         represented by this object is unidirectional,
- *         and which direction, or if it is mixed-directional.
- * Note -  The value <code>UBIDI_NEUTRAL</code> is never returned from this method.
- *
- * @see UBiDiDirection
- * @stable ICU 2.0
- */
-U_CAPI UBiDiDirection U_EXPORT2
-ubidi_getDirection(const UBiDi *pBiDi);
-
-/**
- * Gets the base direction of the text provided according
- * to the Unicode Bidirectional Algorithm. The base direction
- * is derived from the first character in the string with bidirectional
- * character type L, R, or AL. If the first such character has type L,
- * <code>UBIDI_LTR</code> is returned. If the first such character has
- * type R or AL, <code>UBIDI_RTL</code> is returned. If the string does
- * not contain any character of these types, then
- * <code>UBIDI_NEUTRAL</code> is returned.
- *
- * This is a lightweight function for use when only the base direction
- * is needed and no further bidi processing of the text is needed.
- *
- * @param text is a pointer to the text whose base
- *             direction is needed.
- * Note: the text must be (at least) @c length long.
- *
- * @param length is the length of the text;
- *               if <code>length==-1</code> then the text
- *               must be zero-terminated.
- *
- * @return  <code>UBIDI_LTR</code>, <code>UBIDI_RTL</code>,
- *          <code>UBIDI_NEUTRAL</code>
- *
- * @see UBiDiDirection
- * @stable ICU 4.6
- */
-U_CAPI UBiDiDirection U_EXPORT2
-ubidi_getBaseDirection(const UChar *text,  int32_t length );
-
-/**
- * Get the pointer to the text.
- *
- * @param pBiDi is the paragraph or line <code>UBiDi</code> object.
- *
- * @return The pointer to the text that the UBiDi object was created for.
- *
- * @see ubidi_setPara
- * @see ubidi_setLine
- * @stable ICU 2.0
- */
-U_CAPI const UChar * U_EXPORT2
-ubidi_getText(const UBiDi *pBiDi);
-
-/**
- * Get the length of the text.
- *
- * @param pBiDi is the paragraph or line <code>UBiDi</code> object.
- *
- * @return The length of the text that the UBiDi object was created for.
- * @stable ICU 2.0
- */
-U_CAPI int32_t U_EXPORT2
-ubidi_getLength(const UBiDi *pBiDi);
-
-/**
- * Get the paragraph level of the text.
- *
- * @param pBiDi is the paragraph or line <code>UBiDi</code> object.
- *
- * @return The paragraph level. If there are multiple paragraphs, their
- *         level may vary if the required paraLevel is UBIDI_DEFAULT_LTR or
- *         UBIDI_DEFAULT_RTL.  In that case, the level of the first paragraph
- *         is returned.
- *
- * @see UBiDiLevel
- * @see ubidi_getParagraph
- * @see ubidi_getParagraphByIndex
- * @stable ICU 2.0
- */
-U_CAPI UBiDiLevel U_EXPORT2
-ubidi_getParaLevel(const UBiDi *pBiDi);
-
-/**
- * Get the number of paragraphs.
- *
- * @param pBiDi is the paragraph or line <code>UBiDi</code> object.
- *
- * @return The number of paragraphs.
- * @stable ICU 3.4
- */
-U_CAPI int32_t U_EXPORT2
-ubidi_countParagraphs(UBiDi *pBiDi);
-
-/**
- * Get a paragraph, given a position within the text.
- * This function returns information about a paragraph.<br>
- * Note: if the paragraph index is known, it is more efficient to
- * retrieve the paragraph information using ubidi_getParagraphByIndex().<p>
- *
- * @param pBiDi is the paragraph or line <code>UBiDi</code> object.
- *
- * @param charIndex is the index of a character within the text, in the
- *        range <code>[0..ubidi_getProcessedLength(pBiDi)-1]</code>.
- *
- * @param pParaStart will receive the index of the first character of the
- *        paragraph in the text.
- *        This pointer can be <code>NULL</code> if this
- *        value is not necessary.
- *
- * @param pParaLimit will receive the limit of the paragraph.
- *        The l-value that you point to here may be the
- *        same expression (variable) as the one for
- *        <code>charIndex</code>.
- *        This pointer can be <code>NULL</code> if this
- *        value is not necessary.
- *
- * @param pParaLevel will receive the level of the paragraph.
- *        This pointer can be <code>NULL</code> if this
- *        value is not necessary.
- *
- * @param pErrorCode must be a valid pointer to an error code value.
- *
- * @return The index of the paragraph containing the specified position.
- *
- * @see ubidi_getProcessedLength
- * @stable ICU 3.4
- */
-U_CAPI int32_t U_EXPORT2
-ubidi_getParagraph(const UBiDi *pBiDi, int32_t charIndex, int32_t *pParaStart,
-                   int32_t *pParaLimit, UBiDiLevel *pParaLevel,
-                   UErrorCode *pErrorCode);
-
-/**
- * Get a paragraph, given the index of this paragraph.
- *
- * This function returns information about a paragraph.<p>
- *
- * @param pBiDi is the paragraph <code>UBiDi</code> object.
- *
- * @param paraIndex is the number of the paragraph, in the
- *        range <code>[0..ubidi_countParagraphs(pBiDi)-1]</code>.
- *
- * @param pParaStart will receive the index of the first character of the
- *        paragraph in the text.
- *        This pointer can be <code>NULL</code> if this
- *        value is not necessary.
- *
- * @param pParaLimit will receive the limit of the paragraph.
- *        This pointer can be <code>NULL</code> if this
- *        value is not necessary.
- *
- * @param pParaLevel will receive the level of the paragraph.
- *        This pointer can be <code>NULL</code> if this
- *        value is not necessary.
- *
- * @param pErrorCode must be a valid pointer to an error code value.
- *
- * @stable ICU 3.4
- */
-U_CAPI void U_EXPORT2
-ubidi_getParagraphByIndex(const UBiDi *pBiDi, int32_t paraIndex,
-                          int32_t *pParaStart, int32_t *pParaLimit,
-                          UBiDiLevel *pParaLevel, UErrorCode *pErrorCode);
-
-/**
- * Get the level for one character.
- *
- * @param pBiDi is the paragraph or line <code>UBiDi</code> object.
- *
- * @param charIndex the index of a character. It must be in the range
- *         [0..ubidi_getProcessedLength(pBiDi)].
- *
- * @return The level for the character at charIndex (0 if charIndex is not
- *         in the valid range).
- *
- * @see UBiDiLevel
- * @see ubidi_getProcessedLength
- * @stable ICU 2.0
- */
-U_CAPI UBiDiLevel U_EXPORT2
-ubidi_getLevelAt(const UBiDi *pBiDi, int32_t charIndex);
-
-/**
- * Get an array of levels for each character.<p>
- *
- * Note that this function may allocate memory under some
- * circumstances, unlike <code>ubidi_getLevelAt()</code>.
- *
- * @param pBiDi is the paragraph or line <code>UBiDi</code> object, whose
- *        text length must be strictly positive.
- *
- * @param pErrorCode must be a valid pointer to an error code value.
- *
- * @return The levels array for the text,
- *         or <code>NULL</code> if an error occurs.
- *
- * @see UBiDiLevel
- * @see ubidi_getProcessedLength
- * @stable ICU 2.0
- */
-U_CAPI const UBiDiLevel * U_EXPORT2
-ubidi_getLevels(UBiDi *pBiDi, UErrorCode *pErrorCode);
-
-/**
- * Get a logical run.
- * This function returns information about a run and is used
- * to retrieve runs in logical order.<p>
- * This is especially useful for line-breaking on a paragraph.
- *
- * @param pBiDi is the paragraph or line <code>UBiDi</code> object.
- *
- * @param logicalPosition is a logical position within the source text.
- *
- * @param pLogicalLimit will receive the limit of the corresponding run.
- *        The l-value that you point to here may be the
- *        same expression (variable) as the one for
- *        <code>logicalPosition</code>.
- *        This pointer can be <code>NULL</code> if this
- *        value is not necessary.
- *
- * @param pLevel will receive the level of the corresponding run.
- *        This pointer can be <code>NULL</code> if this
- *        value is not necessary.
- *
- * @see ubidi_getProcessedLength
- * @stable ICU 2.0
- */
-U_CAPI void U_EXPORT2
-ubidi_getLogicalRun(const UBiDi *pBiDi, int32_t logicalPosition,
-                    int32_t *pLogicalLimit, UBiDiLevel *pLevel);
-
-/**
- * Get the number of runs.
- * This function may invoke the actual reordering on the
- * <code>UBiDi</code> object, after <code>ubidi_setPara()</code>
- * may have resolved only the levels of the text. Therefore,
- * <code>ubidi_countRuns()</code> may have to allocate memory,
- * and may fail doing so.
- *
- * @param pBiDi is the paragraph or line <code>UBiDi</code> object.
- *
- * @param pErrorCode must be a valid pointer to an error code value.
- *
- * @return The number of runs.
- * @stable ICU 2.0
- */
-U_CAPI int32_t U_EXPORT2
-ubidi_countRuns(UBiDi *pBiDi, UErrorCode *pErrorCode);
-
-/**
- * Get one run's logical start, length, and directionality,
- * which can be 0 for LTR or 1 for RTL.
- * In an RTL run, the character at the logical start is
- * visually on the right of the displayed run.
- * The length is the number of characters in the run.<p>
- * <code>ubidi_countRuns()</code> should be called
- * before the runs are retrieved.
- *
- * @param pBiDi is the paragraph or line <code>UBiDi</code> object.
- *
- * @param runIndex is the number of the run in visual order, in the
- *        range <code>[0..ubidi_countRuns(pBiDi)-1]</code>.
- *
- * @param pLogicalStart is the first logical character index in the text.
- *        The pointer may be <code>NULL</code> if this index is not needed.
- *
- * @param pLength is the number of characters (at least one) in the run.
- *        The pointer may be <code>NULL</code> if this is not needed.
- *
- * @return the directionality of the run,
- *         <code>UBIDI_LTR==0</code> or <code>UBIDI_RTL==1</code>,
- *         never <code>UBIDI_MIXED</code>,
- *         never <code>UBIDI_NEUTRAL</code>.
- *
- * @see ubidi_countRuns
- *
- * Example:
- * <pre>
- * \code
- * int32_t i, count=ubidi_countRuns(pBiDi),
- *         logicalStart, visualIndex=0, length;
- * for(i=0; i<count; ++i) {
- *    if(UBIDI_LTR==ubidi_getVisualRun(pBiDi, i, &logicalStart, &length)) {
- *         do { // LTR
- *             show_char(text[logicalStart++], visualIndex++);
- *         } while(--length>0);
- *     } else {
- *         logicalStart+=length;  // logicalLimit
- *         do { // RTL
- *             show_char(text[--logicalStart], visualIndex++);
- *         } while(--length>0);
- *     }
- * }
- *\endcode
- * </pre>
- *
- * Note that in right-to-left runs, code like this places
- * second surrogates before first ones (which is generally a bad idea)
- * and combining characters before base characters.
- * <p>
- * Use of <code>ubidi_writeReordered()</code>, optionally with the
- * <code>#UBIDI_KEEP_BASE_COMBINING</code> option, can be considered in order
- * to avoid these issues.
- * @stable ICU 2.0
- */
-U_CAPI UBiDiDirection U_EXPORT2
-ubidi_getVisualRun(UBiDi *pBiDi, int32_t runIndex,
-                   int32_t *pLogicalStart, int32_t *pLength);
-
-/**
- * Get the visual position from a logical text position.
- * If such a mapping is used many times on the same
- * <code>UBiDi</code> object, then calling
- * <code>ubidi_getLogicalMap()</code> is more efficient.<p>
- *
- * The value returned may be <code>#UBIDI_MAP_NOWHERE</code> if there is no
- * visual position because the corresponding text character is a Bidi control
- * removed from output by the option <code>#UBIDI_OPTION_REMOVE_CONTROLS</code>.
- * <p>
- * When the visual output is altered by using options of
- * <code>ubidi_writeReordered()</code> such as <code>UBIDI_INSERT_LRM_FOR_NUMERIC</code>,
- * <code>UBIDI_KEEP_BASE_COMBINING</code>, <code>UBIDI_OUTPUT_REVERSE</code>,
- * <code>UBIDI_REMOVE_BIDI_CONTROLS</code>, the visual position returned may not
- * be correct. It is advised to use, when possible, reordering options
- * such as <code>UBIDI_OPTION_INSERT_MARKS</code> and <code>UBIDI_OPTION_REMOVE_CONTROLS</code>.
- * <p>
- * Note that in right-to-left runs, this mapping places
- * second surrogates before first ones (which is generally a bad idea)
- * and combining characters before base characters.
- * Use of <code>ubidi_writeReordered()</code>, optionally with the
- * <code>#UBIDI_KEEP_BASE_COMBINING</code> option can be considered instead
- * of using the mapping, in order to avoid these issues.
- *
- * @param pBiDi is the paragraph or line <code>UBiDi</code> object.
- *
- * @param logicalIndex is the index of a character in the text.
- *
- * @param pErrorCode must be a valid pointer to an error code value.
- *
- * @return The visual position of this character.
- *
- * @see ubidi_getLogicalMap
- * @see ubidi_getLogicalIndex
- * @see ubidi_getProcessedLength
- * @stable ICU 2.0
- */
-U_CAPI int32_t U_EXPORT2
-ubidi_getVisualIndex(UBiDi *pBiDi, int32_t logicalIndex, UErrorCode *pErrorCode);
-
-/**
- * Get the logical text position from a visual position.
- * If such a mapping is used many times on the same
- * <code>UBiDi</code> object, then calling
- * <code>ubidi_getVisualMap()</code> is more efficient.<p>
- *
- * The value returned may be <code>#UBIDI_MAP_NOWHERE</code> if there is no
- * logical position because the corresponding text character is a Bidi mark
- * inserted in the output by option <code>#UBIDI_OPTION_INSERT_MARKS</code>.
- * <p>
- * This is the inverse function to <code>ubidi_getVisualIndex()</code>.
- * <p>
- * When the visual output is altered by using options of
- * <code>ubidi_writeReordered()</code> such as <code>UBIDI_INSERT_LRM_FOR_NUMERIC</code>,
- * <code>UBIDI_KEEP_BASE_COMBINING</code>, <code>UBIDI_OUTPUT_REVERSE</code>,
- * <code>UBIDI_REMOVE_BIDI_CONTROLS</code>, the logical position returned may not
- * be correct. It is advised to use, when possible, reordering options
- * such as <code>UBIDI_OPTION_INSERT_MARKS</code> and <code>UBIDI_OPTION_REMOVE_CONTROLS</code>.
- *
- * @param pBiDi is the paragraph or line <code>UBiDi</code> object.
- *
- * @param visualIndex is the visual position of a character.
- *
- * @param pErrorCode must be a valid pointer to an error code value.
- *
- * @return The index of this character in the text.
- *
- * @see ubidi_getVisualMap
- * @see ubidi_getVisualIndex
- * @see ubidi_getResultLength
- * @stable ICU 2.0
- */
-U_CAPI int32_t U_EXPORT2
-ubidi_getLogicalIndex(UBiDi *pBiDi, int32_t visualIndex, UErrorCode *pErrorCode);
-
-/**
- * Get a logical-to-visual index map (array) for the characters in the UBiDi
- * (paragraph or line) object.
- * <p>
- * Some values in the map may be <code>#UBIDI_MAP_NOWHERE</code> if the
- * corresponding text characters are Bidi controls removed from the visual
- * output by the option <code>#UBIDI_OPTION_REMOVE_CONTROLS</code>.
- * <p>
- * When the visual output is altered by using options of
- * <code>ubidi_writeReordered()</code> such as <code>UBIDI_INSERT_LRM_FOR_NUMERIC</code>,
- * <code>UBIDI_KEEP_BASE_COMBINING</code>, <code>UBIDI_OUTPUT_REVERSE</code>,
- * <code>UBIDI_REMOVE_BIDI_CONTROLS</code>, the visual positions returned may not
- * be correct. It is advised to use, when possible, reordering options
- * such as <code>UBIDI_OPTION_INSERT_MARKS</code> and <code>UBIDI_OPTION_REMOVE_CONTROLS</code>.
- * <p>
- * Note that in right-to-left runs, this mapping places
- * second surrogates before first ones (which is generally a bad idea)
- * and combining characters before base characters.
- * Use of <code>ubidi_writeReordered()</code>, optionally with the
- * <code>#UBIDI_KEEP_BASE_COMBINING</code> option can be considered instead
- * of using the mapping, in order to avoid these issues.
- *
- * @param pBiDi is the paragraph or line <code>UBiDi</code> object.
- *
- * @param indexMap is a pointer to an array of <code>ubidi_getProcessedLength()</code>
- *        indexes which will reflect the reordering of the characters.
- *        If option <code>#UBIDI_OPTION_INSERT_MARKS</code> is set, the number
- *        of elements allocated in <code>indexMap</code> must be no less than
- *        <code>ubidi_getResultLength()</code>.
- *        The array does not need to be initialized.<br><br>
- *        The index map will result in <code>indexMap[logicalIndex]==visualIndex</code>.
- *
- * @param pErrorCode must be a valid pointer to an error code value.
- *
- * @see ubidi_getVisualMap
- * @see ubidi_getVisualIndex
- * @see ubidi_getProcessedLength
- * @see ubidi_getResultLength
- * @stable ICU 2.0
- */
-U_CAPI void U_EXPORT2
-ubidi_getLogicalMap(UBiDi *pBiDi, int32_t *indexMap, UErrorCode *pErrorCode);
-
-/**
- * Get a visual-to-logical index map (array) for the characters in the UBiDi
- * (paragraph or line) object.
- * <p>
- * Some values in the map may be <code>#UBIDI_MAP_NOWHERE</code> if the
- * corresponding text characters are Bidi marks inserted in the visual output
- * by the option <code>#UBIDI_OPTION_INSERT_MARKS</code>.
- * <p>
- * When the visual output is altered by using options of
- * <code>ubidi_writeReordered()</code> such as <code>UBIDI_INSERT_LRM_FOR_NUMERIC</code>,
- * <code>UBIDI_KEEP_BASE_COMBINING</code>, <code>UBIDI_OUTPUT_REVERSE</code>,
- * <code>UBIDI_REMOVE_BIDI_CONTROLS</code>, the logical positions returned may not
- * be correct. It is advised to use, when possible, reordering options
- * such as <code>UBIDI_OPTION_INSERT_MARKS</code> and <code>UBIDI_OPTION_REMOVE_CONTROLS</code>.
- *
- * @param pBiDi is the paragraph or line <code>UBiDi</code> object.
- *
- * @param indexMap is a pointer to an array of <code>ubidi_getResultLength()</code>
- *        indexes which will reflect the reordering of the characters.
- *        If option <code>#UBIDI_OPTION_REMOVE_CONTROLS</code> is set, the number
- *        of elements allocated in <code>indexMap</code> must be no less than
- *        <code>ubidi_getProcessedLength()</code>.
- *        The array does not need to be initialized.<br><br>
- *        The index map will result in <code>indexMap[visualIndex]==logicalIndex</code>.
- *
- * @param pErrorCode must be a valid pointer to an error code value.
- *
- * @see ubidi_getLogicalMap
- * @see ubidi_getLogicalIndex
- * @see ubidi_getProcessedLength
- * @see ubidi_getResultLength
- * @stable ICU 2.0
- */
-U_CAPI void U_EXPORT2
-ubidi_getVisualMap(UBiDi *pBiDi, int32_t *indexMap, UErrorCode *pErrorCode);
-
-/**
- * This is a convenience function that does not use a UBiDi object.
- * It is intended to be used for when an application has determined the levels
- * of objects (character sequences) and just needs to have them reordered (L2).
- * This is equivalent to using <code>ubidi_getLogicalMap()</code> on a
- * <code>UBiDi</code> object.
- *
- * @param levels is an array with <code>length</code> levels that have been determined by
- *        the application.
- *
- * @param length is the number of levels in the array, or, semantically,
- *        the number of objects to be reordered.
- *        It must be <code>length>0</code>.
- *
- * @param indexMap is a pointer to an array of <code>length</code>
- *        indexes which will reflect the reordering of the characters.
- *        The array does not need to be initialized.<p>
- *        The index map will result in <code>indexMap[logicalIndex]==visualIndex</code>.
- * @stable ICU 2.0
- */
-U_CAPI void U_EXPORT2
-ubidi_reorderLogical(const UBiDiLevel *levels, int32_t length, int32_t *indexMap);
-
-/**
- * This is a convenience function that does not use a UBiDi object.
- * It is intended to be used for when an application has determined the levels
- * of objects (character sequences) and just needs to have them reordered (L2).
- * This is equivalent to using <code>ubidi_getVisualMap()</code> on a
- * <code>UBiDi</code> object.
- *
- * @param levels is an array with <code>length</code> levels that have been determined by
- *        the application.
- *
- * @param length is the number of levels in the array, or, semantically,
- *        the number of objects to be reordered.
- *        It must be <code>length>0</code>.
- *
- * @param indexMap is a pointer to an array of <code>length</code>
- *        indexes which will reflect the reordering of the characters.
- *        The array does not need to be initialized.<p>
- *        The index map will result in <code>indexMap[visualIndex]==logicalIndex</code>.
- * @stable ICU 2.0
- */
-U_CAPI void U_EXPORT2
-ubidi_reorderVisual(const UBiDiLevel *levels, int32_t length, int32_t *indexMap);
-
-/**
- * Invert an index map.
- * The index mapping of the first map is inverted and written to
- * the second one.
- *
- * @param srcMap is an array with <code>length</code> elements
- *        which defines the original mapping from a source array containing
- *        <code>length</code> elements to a destination array.
- *        Some elements of the source array may have no mapping in the
- *        destination array. In that case, their value will be
- *        the special value <code>UBIDI_MAP_NOWHERE</code>.
- *        All elements must be >=0 or equal to <code>UBIDI_MAP_NOWHERE</code>.
- *        Some elements may have a value >= <code>length</code>, if the
- *        destination array has more elements than the source array.
- *        There must be no duplicate indexes (two or more elements with the
- *        same value except <code>UBIDI_MAP_NOWHERE</code>).
- *
- * @param destMap is an array with a number of elements equal to 1 + the highest
- *        value in <code>srcMap</code>.
- *        <code>destMap</code> will be filled with the inverse mapping.
- *        If element with index i in <code>srcMap</code> has a value k different
- *        from <code>UBIDI_MAP_NOWHERE</code>, this means that element i of
- *        the source array maps to element k in the destination array.
- *        The inverse map will have value i in its k-th element.
- *        For all elements of the destination array which do not map to
- *        an element in the source array, the corresponding element in the
- *        inverse map will have a value equal to <code>UBIDI_MAP_NOWHERE</code>.
- *
- * @param length is the length of each array.
- * @see UBIDI_MAP_NOWHERE
- * @stable ICU 2.0
- */
-U_CAPI void U_EXPORT2
-ubidi_invertMap(const int32_t *srcMap, int32_t *destMap, int32_t length);
-
-/** option flags for ubidi_writeReordered() */
-
-/**
- * option bit for ubidi_writeReordered():
- * keep combining characters after their base characters in RTL runs
- *
- * @see ubidi_writeReordered
- * @stable ICU 2.0
- */
-#define UBIDI_KEEP_BASE_COMBINING       1
-
-/**
- * option bit for ubidi_writeReordered():
- * replace characters with the "mirrored" property in RTL runs
- * by their mirror-image mappings
- *
- * @see ubidi_writeReordered
- * @stable ICU 2.0
- */
-#define UBIDI_DO_MIRRORING              2
-
-/**
- * option bit for ubidi_writeReordered():
- * surround the run with LRMs if necessary;
- * this is part of the approximate "inverse Bidi" algorithm
- *
- * <p>This option does not imply corresponding adjustment of the index
- * mappings.</p>
- *
- * @see ubidi_setInverse
- * @see ubidi_writeReordered
- * @stable ICU 2.0
- */
-#define UBIDI_INSERT_LRM_FOR_NUMERIC    4
-
-/**
- * option bit for ubidi_writeReordered():
- * remove Bidi control characters
- * (this does not affect #UBIDI_INSERT_LRM_FOR_NUMERIC)
- *
- * <p>This option does not imply corresponding adjustment of the index
- * mappings.</p>
- *
- * @see ubidi_writeReordered
- * @stable ICU 2.0
- */
-#define UBIDI_REMOVE_BIDI_CONTROLS      8
-
-/**
- * option bit for ubidi_writeReordered():
- * write the output in reverse order
- *
- * <p>This has the same effect as calling <code>ubidi_writeReordered()</code>
- * first without this option, and then calling
- * <code>ubidi_writeReverse()</code> without mirroring.
- * Doing this in the same step is faster and avoids a temporary buffer.
- * An example for using this option is output to a character terminal that
- * is designed for RTL scripts and stores text in reverse order.</p>
- *
- * @see ubidi_writeReordered
- * @stable ICU 2.0
- */
-#define UBIDI_OUTPUT_REVERSE            16
-
-/**
- * Get the length of the source text processed by the last call to
- * <code>ubidi_setPara()</code>. This length may be different from the length
- * of the source text if option <code>#UBIDI_OPTION_STREAMING</code>
- * has been set.
- * <br>
- * Note that whenever the length of the text affects the execution or the
- * result of a function, it is the processed length which must be considered,
- * except for <code>ubidi_setPara</code> (which receives unprocessed source
- * text) and <code>ubidi_getLength</code> (which returns the original length
- * of the source text).<br>
- * In particular, the processed length is the one to consider in the following
- * cases:
- * <ul>
- * <li>maximum value of the <code>limit</code> argument of
- * <code>ubidi_setLine</code></li>
- * <li>maximum value of the <code>charIndex</code> argument of
- * <code>ubidi_getParagraph</code></li>
- * <li>maximum value of the <code>charIndex</code> argument of
- * <code>ubidi_getLevelAt</code></li>
- * <li>number of elements in the array returned by <code>ubidi_getLevels</code></li>
- * <li>maximum value of the <code>logicalStart</code> argument of
- * <code>ubidi_getLogicalRun</code></li>
- * <li>maximum value of the <code>logicalIndex</code> argument of
- * <code>ubidi_getVisualIndex</code></li>
- * <li>number of elements filled in the <code>*indexMap</code> argument of
- * <code>ubidi_getLogicalMap</code></li>
- * <li>length of text processed by <code>ubidi_writeReordered</code></li>
- * </ul>
- *
- * @param pBiDi is the paragraph <code>UBiDi</code> object.
- *
- * @return The length of the part of the source text processed by
- *         the last call to <code>ubidi_setPara</code>.
- * @see ubidi_setPara
- * @see UBIDI_OPTION_STREAMING
- * @stable ICU 3.6
- */
-U_CAPI int32_t U_EXPORT2
-ubidi_getProcessedLength(const UBiDi *pBiDi);
-
-/**
- * Get the length of the reordered text resulting from the last call to
- * <code>ubidi_setPara()</code>. This length may be different from the length
- * of the source text if option <code>#UBIDI_OPTION_INSERT_MARKS</code>
- * or option <code>#UBIDI_OPTION_REMOVE_CONTROLS</code> has been set.
- * <br>
- * This resulting length is the one to consider in the following cases:
- * <ul>
- * <li>maximum value of the <code>visualIndex</code> argument of
- * <code>ubidi_getLogicalIndex</code></li>
- * <li>number of elements of the <code>*indexMap</code> argument of
- * <code>ubidi_getVisualMap</code></li>
- * </ul>
- * Note that this length stays identical to the source text length if
- * Bidi marks are inserted or removed using option bits of
- * <code>ubidi_writeReordered</code>, or if option
- * <code>#UBIDI_REORDER_INVERSE_NUMBERS_AS_L</code> has been set.
- *
- * @param pBiDi is the paragraph <code>UBiDi</code> object.
- *
- * @return The length of the reordered text resulting from
- *         the last call to <code>ubidi_setPara</code>.
- * @see ubidi_setPara
- * @see UBIDI_OPTION_INSERT_MARKS
- * @see UBIDI_OPTION_REMOVE_CONTROLS
- * @stable ICU 3.6
- */
-U_CAPI int32_t U_EXPORT2
-ubidi_getResultLength(const UBiDi *pBiDi);
-
-U_CDECL_BEGIN
-
-#ifndef U_HIDE_DEPRECATED_API
-/**
- * Value returned by <code>UBiDiClassCallback</code> callbacks when
- * there is no need to override the standard Bidi class for a given code point.
- *
- * This constant is deprecated; use u_getIntPropertyMaxValue(UCHAR_BIDI_CLASS)+1 instead.
- *
- * @see UBiDiClassCallback
- * @deprecated ICU 58 The numeric value may change over time, see ICU ticket #12420.
- */
-#define U_BIDI_CLASS_DEFAULT  U_CHAR_DIRECTION_COUNT
-#endif  // U_HIDE_DEPRECATED_API
-
-/**
- * Callback type declaration for overriding default Bidi class values with
- * custom ones.
- * <p>Usually, the function pointer will be propagated to a <code>UBiDi</code>
- * object by calling the <code>ubidi_setClassCallback()</code> function;
- * then the callback will be invoked by the UBA implementation any time the
- * class of a character is to be determined.</p>
- *
- * @param context is a pointer to the callback private data.
- *
- * @param c       is the code point to get a Bidi class for.
- *
- * @return The directional property / Bidi class for the given code point
- *         <code>c</code> if the default class has been overridden, or
- *         <code>u_getIntPropertyMaxValue(UCHAR_BIDI_CLASS)+1</code>
- *         if the standard Bidi class value for <code>c</code> is to be used.
- * @see ubidi_setClassCallback
- * @see ubidi_getClassCallback
- * @stable ICU 3.6
- */
-typedef UCharDirection U_CALLCONV
-UBiDiClassCallback(const void *context, UChar32 c);
-
-U_CDECL_END
-
-/**
- * Retrieve the Bidi class for a given code point.
- * <p>If a <code>#UBiDiClassCallback</code> callback is defined and returns a
- * value other than <code>u_getIntPropertyMaxValue(UCHAR_BIDI_CLASS)+1</code>,
- * that value is used; otherwise the default class determination mechanism is invoked.</p>
- *
- * @param pBiDi is the paragraph <code>UBiDi</code> object.
- *
- * @param c     is the code point whose Bidi class must be retrieved.
- *
- * @return The Bidi class for character <code>c</code> based
- *         on the given <code>pBiDi</code> instance.
- * @see UBiDiClassCallback
- * @stable ICU 3.6
- */
-U_CAPI UCharDirection U_EXPORT2
-ubidi_getCustomizedClass(UBiDi *pBiDi, UChar32 c);
-
-/**
- * Set the callback function and callback data used by the UBA
- * implementation for Bidi class determination.
- * <p>This may be useful for assigning Bidi classes to PUA characters, or
- * for special application needs. For instance, an application may want to
- * handle all spaces like L or R characters (according to the base direction)
- * when creating the visual ordering of logical lines which are part of a report
- * organized in columns: there should not be interaction between adjacent
- * cells.<p>
- *
- * @param pBiDi is the paragraph <code>UBiDi</code> object.
- *
- * @param newFn is the new callback function pointer.
- *
- * @param newContext is the new callback context pointer. This can be NULL.
- *
- * @param oldFn fillin: Returns the old callback function pointer. This can be
- *                      NULL.
- *
- * @param oldContext fillin: Returns the old callback's context. This can be
- *                           NULL.
- *
- * @param pErrorCode must be a valid pointer to an error code value.
- *
- * @see ubidi_getClassCallback
- * @stable ICU 3.6
- */
-U_CAPI void U_EXPORT2
-ubidi_setClassCallback(UBiDi *pBiDi, UBiDiClassCallback *newFn,
-                       const void *newContext, UBiDiClassCallback **oldFn,
-                       const void **oldContext, UErrorCode *pErrorCode);
-
-/**
- * Get the current callback function used for Bidi class determination.
- *
- * @param pBiDi is the paragraph <code>UBiDi</code> object.
- *
- * @param fn fillin: Returns the callback function pointer.
- *
- * @param context fillin: Returns the callback's private context.
- *
- * @see ubidi_setClassCallback
- * @stable ICU 3.6
- */
-U_CAPI void U_EXPORT2
-ubidi_getClassCallback(UBiDi *pBiDi, UBiDiClassCallback **fn, const void **context);
-
-/**
- * Take a <code>UBiDi</code> object containing the reordering
- * information for a piece of text (one or more paragraphs) set by
- * <code>ubidi_setPara()</code> or for a line of text set by
- * <code>ubidi_setLine()</code> and write a reordered string to the
- * destination buffer.
- *
- * This function preserves the integrity of characters with multiple
- * code units and (optionally) combining characters.
- * Characters in RTL runs can be replaced by mirror-image characters
- * in the destination buffer. Note that "real" mirroring has
- * to be done in a rendering engine by glyph selection
- * and that for many "mirrored" characters there are no
- * Unicode characters as mirror-image equivalents.
- * There are also options to insert or remove Bidi control
- * characters; see the description of the <code>destSize</code>
- * and <code>options</code> parameters and of the option bit flags.
- *
- * @param pBiDi A pointer to a <code>UBiDi</code> object that
- *              is set by <code>ubidi_setPara()</code> or
- *              <code>ubidi_setLine()</code> and contains the reordering
- *              information for the text that it was defined for,
- *              as well as a pointer to that text.<br><br>
- *              The text was aliased (only the pointer was stored
- *              without copying the contents) and must not have been modified
- *              since the <code>ubidi_setPara()</code> call.
- *
- * @param dest A pointer to where the reordered text is to be copied.
- *             The source text and <code>dest[destSize]</code>
- *             must not overlap.
- *
- * @param destSize The size of the <code>dest</code> buffer,
- *                 in number of UChars.
- *                 If the <code>UBIDI_INSERT_LRM_FOR_NUMERIC</code>
- *                 option is set, then the destination length could be
- *                 as large as
- *                 <code>ubidi_getLength(pBiDi)+2*ubidi_countRuns(pBiDi)</code>.
- *                 If the <code>UBIDI_REMOVE_BIDI_CONTROLS</code> option
- *                 is set, then the destination length may be less than
- *                 <code>ubidi_getLength(pBiDi)</code>.
- *                 If none of these options is set, then the destination length
- *                 will be exactly <code>ubidi_getProcessedLength(pBiDi)</code>.
- *
- * @param options A bit set of options for the reordering that control
- *                how the reordered text is written.
- *                The options include mirroring the characters on a code
- *                point basis and inserting LRM characters, which is used
- *                especially for transforming visually stored text
- *                to logically stored text (although this is still an
- *                imperfect implementation of an "inverse Bidi" algorithm
- *                because it uses the "forward Bidi" algorithm at its core).
- *                The available options are:
- *                <code>#UBIDI_DO_MIRRORING</code>,
- *                <code>#UBIDI_INSERT_LRM_FOR_NUMERIC</code>,
- *                <code>#UBIDI_KEEP_BASE_COMBINING</code>,
- *                <code>#UBIDI_OUTPUT_REVERSE</code>,
- *                <code>#UBIDI_REMOVE_BIDI_CONTROLS</code>
- *
- * @param pErrorCode must be a valid pointer to an error code value.
- *
- * @return The length of the output string.
- *
- * @see ubidi_getProcessedLength
- * @stable ICU 2.0
- */
-U_CAPI int32_t U_EXPORT2
-ubidi_writeReordered(UBiDi *pBiDi,
-                     UChar *dest, int32_t destSize,
-                     uint16_t options,
-                     UErrorCode *pErrorCode);
-
-/**
- * Reverse a Right-To-Left run of Unicode text.
- *
- * This function preserves the integrity of characters with multiple
- * code units and (optionally) combining characters.
- * Characters can be replaced by mirror-image characters
- * in the destination buffer. Note that "real" mirroring has
- * to be done in a rendering engine by glyph selection
- * and that for many "mirrored" characters there are no
- * Unicode characters as mirror-image equivalents.
- * There are also options to insert or remove Bidi control
- * characters.
- *
- * This function is the implementation for reversing RTL runs as part
- * of <code>ubidi_writeReordered()</code>. For detailed descriptions
- * of the parameters, see there.
- * Since no Bidi controls are inserted here, the output string length
- * will never exceed <code>srcLength</code>.
- *
- * @see ubidi_writeReordered
- *
- * @param src A pointer to the RTL run text.
- *
- * @param srcLength The length of the RTL run.
- *
- * @param dest A pointer to where the reordered text is to be copied.
- *             <code>src[srcLength]</code> and <code>dest[destSize]</code>
- *             must not overlap.
- *
- * @param destSize The size of the <code>dest</code> buffer,
- *                 in number of UChars.
- *                 If the <code>UBIDI_REMOVE_BIDI_CONTROLS</code> option
- *                 is set, then the destination length may be less than
- *                 <code>srcLength</code>.
- *                 If this option is not set, then the destination length
- *                 will be exactly <code>srcLength</code>.
- *
- * @param options A bit set of options for the reordering that control
- *                how the reordered text is written.
- *                See the <code>options</code> parameter in <code>ubidi_writeReordered()</code>.
- *
- * @param pErrorCode must be a valid pointer to an error code value.
- *
- * @return The length of the output string.
- * @stable ICU 2.0
- */
-U_CAPI int32_t U_EXPORT2
-ubidi_writeReverse(const UChar *src, int32_t srcLength,
-                   UChar *dest, int32_t destSize,
-                   uint16_t options,
-                   UErrorCode *pErrorCode);
-
-/*#define BIDI_SAMPLE_CODE*/
-/*@}*/
-
-#endif
-=======
-// © 2016 and later: Unicode, Inc. and others.
-// License & terms of use: http://www.unicode.org/copyright.html
-/*
-******************************************************************************
-*
-*   Copyright (C) 1999-2013, International Business Machines
-*   Corporation and others.  All Rights Reserved.
-*
-******************************************************************************
-*   file name:  ubidi.h
-*   encoding:   UTF-8
-*   tab size:   8 (not used)
-*   indentation:4
-*
-*   created on: 1999jul27
-*   created by: Markus W. Scherer, updated by Matitiahu Allouche
-*/
-
-#ifndef UBIDI_H
-#define UBIDI_H
-
-#include "unicode/utypes.h"
-#include "unicode/uchar.h"
-
-#if U_SHOW_CPLUSPLUS_API
-#include "unicode/localpointer.h"
-#endif   // U_SHOW_CPLUSPLUS_API
-
-/**
- *\file
- * \brief C API: Bidi algorithm
- *
- * <h2>Bidi algorithm for ICU</h2>
- *
- * This is an implementation of the Unicode Bidirectional Algorithm.
- * The algorithm is defined in the
- * <a href="http://www.unicode.org/unicode/reports/tr9/">Unicode Standard Annex #9</a>.<p>
- *
- * Note: Libraries that perform a bidirectional algorithm and
- * reorder strings accordingly are sometimes called "Storage Layout Engines".
- * ICU's Bidi and shaping (u_shapeArabic()) APIs can be used at the core of such
- * "Storage Layout Engines".
- *
- * <h3>General remarks about the API:</h3>
- *
- * In functions with an error code parameter,
- * the <code>pErrorCode</code> pointer must be valid
- * and the value that it points to must not indicate a failure before
- * the function call. Otherwise, the function returns immediately.
- * After the function call, the value indicates success or failure.<p>
- *
- * The &quot;limit&quot; of a sequence of characters is the position just after their
- * last character, i.e., one more than that position.<p>
- *
- * Some of the API functions provide access to &quot;runs&quot;.
- * Such a &quot;run&quot; is defined as a sequence of characters
- * that are at the same embedding level
- * after performing the Bidi algorithm.<p>
- *
- * @author Markus W. Scherer
- * @version 1.0
- *
- *
- * <h4> Sample code for the ICU Bidi API </h4>
- *
- * <h5>Rendering a paragraph with the ICU Bidi API</h5>
- *
- * This is (hypothetical) sample code that illustrates
- * how the ICU Bidi API could be used to render a paragraph of text.
- * Rendering code depends highly on the graphics system,
- * therefore this sample code must make a lot of assumptions,
- * which may or may not match any existing graphics system's properties.
- *
- * <p>The basic assumptions are:</p>
- * <ul>
- * <li>Rendering is done from left to right on a horizontal line.</li>
- * <li>A run of single-style, unidirectional text can be rendered at once.</li>
- * <li>Such a run of text is passed to the graphics system with
- *     characters (code units) in logical order.</li>
- * <li>The line-breaking algorithm is very complicated
- *     and Locale-dependent -
- *     and therefore its implementation omitted from this sample code.</li>
- * </ul>
- *
- * <pre>
- * \code
- *#include <unicode/ubidi.h>
- *
- *typedef enum {
- *     styleNormal=0, styleSelected=1,
- *     styleBold=2, styleItalics=4,
- *     styleSuper=8, styleSub=16
- *} Style;
- *
- *typedef struct { int32_t limit; Style style; } StyleRun;
- *
- *int getTextWidth(const UChar *text, int32_t start, int32_t limit,
- *                  const StyleRun *styleRuns, int styleRunCount);
- *
- * // set *pLimit and *pStyleRunLimit for a line
- * // from text[start] and from styleRuns[styleRunStart]
- * // using ubidi_getLogicalRun(para, ...)
- *void getLineBreak(const UChar *text, int32_t start, int32_t *pLimit,
- *                  UBiDi *para,
- *                  const StyleRun *styleRuns, int styleRunStart, int *pStyleRunLimit,
- *                  int *pLineWidth);
- *
- * // render runs on a line sequentially, always from left to right
- *
- * // prepare rendering a new line
- * void startLine(UBiDiDirection textDirection, int lineWidth);
- *
- * // render a run of text and advance to the right by the run width
- * // the text[start..limit-1] is always in logical order
- * void renderRun(const UChar *text, int32_t start, int32_t limit,
- *               UBiDiDirection textDirection, Style style);
- *
- * // We could compute a cross-product
- * // from the style runs with the directional runs
- * // and then reorder it.
- * // Instead, here we iterate over each run type
- * // and render the intersections -
- * // with shortcuts in simple (and common) cases.
- * // renderParagraph() is the main function.
- *
- * // render a directional run with
- * // (possibly) multiple style runs intersecting with it
- * void renderDirectionalRun(const UChar *text,
- *                           int32_t start, int32_t limit,
- *                           UBiDiDirection direction,
- *                           const StyleRun *styleRuns, int styleRunCount) {
- *     int i;
- *
- *     // iterate over style runs
- *     if(direction==UBIDI_LTR) {
- *         int styleLimit;
- *
- *         for(i=0; i<styleRunCount; ++i) {
- *             styleLimit=styleRuns[i].limit;
- *             if(start<styleLimit) {
- *                 if(styleLimit>limit) { styleLimit=limit; }
- *                 renderRun(text, start, styleLimit,
- *                           direction, styleRuns[i].style);
- *                 if(styleLimit==limit) { break; }
- *                 start=styleLimit;
- *             }
- *         }
- *     } else {
- *         int styleStart;
- *
- *         for(i=styleRunCount-1; i>=0; --i) {
- *             if(i>0) {
- *                 styleStart=styleRuns[i-1].limit;
- *             } else {
- *                 styleStart=0;
- *             }
- *             if(limit>=styleStart) {
- *                 if(styleStart<start) { styleStart=start; }
- *                 renderRun(text, styleStart, limit,
- *                           direction, styleRuns[i].style);
- *                 if(styleStart==start) { break; }
- *                 limit=styleStart;
- *             }
- *         }
- *     }
- * }
- *
- * // the line object represents text[start..limit-1]
- * void renderLine(UBiDi *line, const UChar *text,
- *                 int32_t start, int32_t limit,
- *                 const StyleRun *styleRuns, int styleRunCount,
- *                 UErrorCode *pErrorCode) {
- *     UBiDiDirection direction=ubidi_getDirection(line);
- *     if(direction!=UBIDI_MIXED) {
- *         // unidirectional
- *         if(styleRunCount<=1) {
- *             renderRun(text, start, limit, direction, styleRuns[0].style);
- *         } else {
- *             renderDirectionalRun(text, start, limit,
- *                                  direction, styleRuns, styleRunCount);
- *         }
- *     } else {
- *         // mixed-directional
- *         int32_t count, i, length;
- *         UBiDiLevel level;
- *
- *         count=ubidi_countRuns(line, pErrorCode);
- *         if(U_SUCCESS(*pErrorCode)) {
- *             if(styleRunCount<=1) {
- *                 Style style=styleRuns[0].style;
- *
- *                 // iterate over directional runs
- *                for(i=0; i<count; ++i) {
- *                    direction=ubidi_getVisualRun(line, i, &start, &length);
- *                     renderRun(text, start, start+length, direction, style);
- *                }
- *             } else {
- *                 int32_t j;
- *
- *                 // iterate over both directional and style runs
- *                 for(i=0; i<count; ++i) {
- *                     direction=ubidi_getVisualRun(line, i, &start, &length);
- *                     renderDirectionalRun(text, start, start+length,
- *                                          direction, styleRuns, styleRunCount);
- *                 }
- *             }
- *         }
- *     }
- * }
- *
- *void renderParagraph(const UChar *text, int32_t length,
- *                     UBiDiDirection textDirection,
- *                      const StyleRun *styleRuns, int styleRunCount,
- *                      int lineWidth,
- *                      UErrorCode *pErrorCode) {
- *     UBiDi *para;
- *
- *     if(pErrorCode==NULL || U_FAILURE(*pErrorCode) || length<=0) {
- *         return;
- *     }
- *
- *     para=ubidi_openSized(length, 0, pErrorCode);
- *     if(para==NULL) { return; }
- *
- *     ubidi_setPara(para, text, length,
- *                   textDirection ? UBIDI_DEFAULT_RTL : UBIDI_DEFAULT_LTR,
- *                   NULL, pErrorCode);
- *     if(U_SUCCESS(*pErrorCode)) {
- *         UBiDiLevel paraLevel=1&ubidi_getParaLevel(para);
- *         StyleRun styleRun={ length, styleNormal };
- *         int width;
- *
- *         if(styleRuns==NULL || styleRunCount<=0) {
- *            styleRunCount=1;
- *             styleRuns=&styleRun;
- *         }
- *
- *        // assume styleRuns[styleRunCount-1].limit>=length
- *
- *         width=getTextWidth(text, 0, length, styleRuns, styleRunCount);
- *         if(width<=lineWidth) {
- *             // everything fits onto one line
- *
- *            // prepare rendering a new line from either left or right
- *             startLine(paraLevel, width);
- *
- *             renderLine(para, text, 0, length,
- *                        styleRuns, styleRunCount, pErrorCode);
- *         } else {
- *             UBiDi *line;
- *
- *             // we need to render several lines
- *             line=ubidi_openSized(length, 0, pErrorCode);
- *             if(line!=NULL) {
- *                 int32_t start=0, limit;
- *                 int styleRunStart=0, styleRunLimit;
- *
- *                 for(;;) {
- *                     limit=length;
- *                     styleRunLimit=styleRunCount;
- *                     getLineBreak(text, start, &limit, para,
- *                                  styleRuns, styleRunStart, &styleRunLimit,
- *                                 &width);
- *                     ubidi_setLine(para, start, limit, line, pErrorCode);
- *                     if(U_SUCCESS(*pErrorCode)) {
- *                         // prepare rendering a new line
- *                         // from either left or right
- *                         startLine(paraLevel, width);
- *
- *                         renderLine(line, text, start, limit,
- *                                    styleRuns+styleRunStart,
- *                                    styleRunLimit-styleRunStart, pErrorCode);
- *                     }
- *                     if(limit==length) { break; }
- *                     start=limit;
- *                     styleRunStart=styleRunLimit-1;
- *                     if(start>=styleRuns[styleRunStart].limit) {
- *                         ++styleRunStart;
- *                     }
- *                 }
- *
- *                 ubidi_close(line);
- *             }
- *        }
- *    }
- *
- *     ubidi_close(para);
- *}
- *\endcode
- * </pre>
- */
-
-/*DOCXX_TAG*/
-/*@{*/
-
-/**
- * UBiDiLevel is the type of the level values in this
- * Bidi implementation.
- * It holds an embedding level and indicates the visual direction
- * by its bit&nbsp;0 (even/odd value).<p>
- *
- * It can also hold non-level values for the
- * <code>paraLevel</code> and <code>embeddingLevels</code>
- * arguments of <code>ubidi_setPara()</code>; there:
- * <ul>
- * <li>bit&nbsp;7 of an <code>embeddingLevels[]</code>
- * value indicates whether the using application is
- * specifying the level of a character to <i>override</i> whatever the
- * Bidi implementation would resolve it to.</li>
- * <li><code>paraLevel</code> can be set to the
- * pseudo-level values <code>UBIDI_DEFAULT_LTR</code>
- * and <code>UBIDI_DEFAULT_RTL</code>.</li>
- * </ul>
- *
- * @see ubidi_setPara
- *
- * <p>The related constants are not real, valid level values.
- * <code>UBIDI_DEFAULT_XXX</code> can be used to specify
- * a default for the paragraph level for
- * when the <code>ubidi_setPara()</code> function
- * shall determine it but there is no
- * strongly typed character in the input.<p>
- *
- * Note that the value for <code>UBIDI_DEFAULT_LTR</code> is even
- * and the one for <code>UBIDI_DEFAULT_RTL</code> is odd,
- * just like with normal LTR and RTL level values -
- * these special values are designed that way. Also, the implementation
- * assumes that UBIDI_MAX_EXPLICIT_LEVEL is odd.
- *
- * Note: The numeric values of the related constants will not change:
- * They are tied to the use of 7-bit byte values (plus the override bit)
- * and of the UBiDiLevel=uint8_t data type in this API.
- *
- * @see UBIDI_DEFAULT_LTR
- * @see UBIDI_DEFAULT_RTL
- * @see UBIDI_LEVEL_OVERRIDE
- * @see UBIDI_MAX_EXPLICIT_LEVEL
- * @stable ICU 2.0
- */
-typedef uint8_t UBiDiLevel;
-
-/** Paragraph level setting.<p>
- *
- * Constant indicating that the base direction depends on the first strong
- * directional character in the text according to the Unicode Bidirectional
- * Algorithm. If no strong directional character is present,
- * then set the paragraph level to 0 (left-to-right).<p>
- *
- * If this value is used in conjunction with reordering modes
- * <code>UBIDI_REORDER_INVERSE_LIKE_DIRECT</code> or
- * <code>UBIDI_REORDER_INVERSE_FOR_NUMBERS_SPECIAL</code>, the text to reorder
- * is assumed to be visual LTR, and the text after reordering is required
- * to be the corresponding logical string with appropriate contextual
- * direction. The direction of the result string will be RTL if either
- * the righmost or leftmost strong character of the source text is RTL
- * or Arabic Letter, the direction will be LTR otherwise.<p>
- *
- * If reordering option <code>UBIDI_OPTION_INSERT_MARKS</code> is set, an RLM may
- * be added at the beginning of the result string to ensure round trip
- * (that the result string, when reordered back to visual, will produce
- * the original source text).
- * @see UBIDI_REORDER_INVERSE_LIKE_DIRECT
- * @see UBIDI_REORDER_INVERSE_FOR_NUMBERS_SPECIAL
- * @stable ICU 2.0
- */
-#define UBIDI_DEFAULT_LTR 0xfe
-
-/** Paragraph level setting.<p>
- *
- * Constant indicating that the base direction depends on the first strong
- * directional character in the text according to the Unicode Bidirectional
- * Algorithm. If no strong directional character is present,
- * then set the paragraph level to 1 (right-to-left).<p>
- *
- * If this value is used in conjunction with reordering modes
- * <code>UBIDI_REORDER_INVERSE_LIKE_DIRECT</code> or
- * <code>UBIDI_REORDER_INVERSE_FOR_NUMBERS_SPECIAL</code>, the text to reorder
- * is assumed to be visual LTR, and the text after reordering is required
- * to be the corresponding logical string with appropriate contextual
- * direction. The direction of the result string will be RTL if either
- * the righmost or leftmost strong character of the source text is RTL
- * or Arabic Letter, or if the text contains no strong character;
- * the direction will be LTR otherwise.<p>
- *
- * If reordering option <code>UBIDI_OPTION_INSERT_MARKS</code> is set, an RLM may
- * be added at the beginning of the result string to ensure round trip
- * (that the result string, when reordered back to visual, will produce
- * the original source text).
- * @see UBIDI_REORDER_INVERSE_LIKE_DIRECT
- * @see UBIDI_REORDER_INVERSE_FOR_NUMBERS_SPECIAL
- * @stable ICU 2.0
- */
-#define UBIDI_DEFAULT_RTL 0xff
-
-/**
- * Maximum explicit embedding level.
- * Same as the max_depth value in the
- * <a href="http://www.unicode.org/reports/tr9/#BD2">Unicode Bidirectional Algorithm</a>.
- * (The maximum resolved level can be up to <code>UBIDI_MAX_EXPLICIT_LEVEL+1</code>).
- * @stable ICU 2.0
- */
-#define UBIDI_MAX_EXPLICIT_LEVEL 125
-
-/** Bit flag for level input.
- *  Overrides directional properties.
- * @stable ICU 2.0
- */
-#define UBIDI_LEVEL_OVERRIDE 0x80
-
-/**
- * Special value which can be returned by the mapping functions when a logical
- * index has no corresponding visual index or vice-versa. This may happen
- * for the logical-to-visual mapping of a Bidi control when option
- * <code>#UBIDI_OPTION_REMOVE_CONTROLS</code> is specified. This can also happen
- * for the visual-to-logical mapping of a Bidi mark (LRM or RLM) inserted
- * by option <code>#UBIDI_OPTION_INSERT_MARKS</code>.
- * @see ubidi_getVisualIndex
- * @see ubidi_getVisualMap
- * @see ubidi_getLogicalIndex
- * @see ubidi_getLogicalMap
- * @stable ICU 3.6
- */
-#define UBIDI_MAP_NOWHERE   (-1)
-
-/**
- * <code>UBiDiDirection</code> values indicate the text direction.
- * @stable ICU 2.0
- */
-enum UBiDiDirection {
-  /** Left-to-right text. This is a 0 value.
-   * <ul>
-   * <li>As return value for <code>ubidi_getDirection()</code>, it means
-   *     that the source string contains no right-to-left characters, or
-   *     that the source string is empty and the paragraph level is even.
-   * <li> As return value for <code>ubidi_getBaseDirection()</code>, it
-   *      means that the first strong character of the source string has
-   *      a left-to-right direction.
-   * </ul>
-   * @stable ICU 2.0
-   */
-  UBIDI_LTR,
-  /** Right-to-left text. This is a 1 value.
-   * <ul>
-   * <li>As return value for <code>ubidi_getDirection()</code>, it means
-   *     that the source string contains no left-to-right characters, or
-   *     that the source string is empty and the paragraph level is odd.
-   * <li> As return value for <code>ubidi_getBaseDirection()</code>, it
-   *      means that the first strong character of the source string has
-   *      a right-to-left direction.
-   * </ul>
-   * @stable ICU 2.0
-   */
-  UBIDI_RTL,
-  /** Mixed-directional text.
-   * <p>As return value for <code>ubidi_getDirection()</code>, it means
-   *    that the source string contains both left-to-right and
-   *    right-to-left characters.
-   * @stable ICU 2.0
-   */
-  UBIDI_MIXED,
-  /** No strongly directional text.
-   * <p>As return value for <code>ubidi_getBaseDirection()</code>, it means
-   *    that the source string is missing or empty, or contains neither left-to-right
-   *    nor right-to-left characters.
-   * @stable ICU 4.6
-   */
-  UBIDI_NEUTRAL
-};
-
-/** @stable ICU 2.0 */
-typedef enum UBiDiDirection UBiDiDirection;
-
-/**
- * Forward declaration of the <code>UBiDi</code> structure for the declaration of
- * the API functions. Its fields are implementation-specific.<p>
- * This structure holds information about a paragraph (or multiple paragraphs)
- * of text with Bidi-algorithm-related details, or about one line of
- * such a paragraph.<p>
- * Reordering can be done on a line, or on one or more paragraphs which are
- * then interpreted each as one single line.
- * @stable ICU 2.0
- */
-struct UBiDi;
-
-/** @stable ICU 2.0 */
-typedef struct UBiDi UBiDi;
-
-/**
- * Allocate a <code>UBiDi</code> structure.
- * Such an object is initially empty. It is assigned
- * the Bidi properties of a piece of text containing one or more paragraphs
- * by <code>ubidi_setPara()</code>
- * or the Bidi properties of a line within a paragraph by
- * <code>ubidi_setLine()</code>.<p>
- * This object can be reused for as long as it is not deallocated
- * by calling <code>ubidi_close()</code>.<p>
- * <code>ubidi_setPara()</code> and <code>ubidi_setLine()</code> will allocate
- * additional memory for internal structures as necessary.
- *
- * @return An empty <code>UBiDi</code> object.
- * @stable ICU 2.0
- */
-U_CAPI UBiDi * U_EXPORT2
-ubidi_open(void);
-
-/**
- * Allocate a <code>UBiDi</code> structure with preallocated memory
- * for internal structures.
- * This function provides a <code>UBiDi</code> object like <code>ubidi_open()</code>
- * with no arguments, but it also preallocates memory for internal structures
- * according to the sizings supplied by the caller.<p>
- * Subsequent functions will not allocate any more memory, and are thus
- * guaranteed not to fail because of lack of memory.<p>
- * The preallocation can be limited to some of the internal memory
- * by setting some values to 0 here. That means that if, e.g.,
- * <code>maxRunCount</code> cannot be reasonably predetermined and should not
- * be set to <code>maxLength</code> (the only failproof value) to avoid
- * wasting memory, then <code>maxRunCount</code> could be set to 0 here
- * and the internal structures that are associated with it will be allocated
- * on demand, just like with <code>ubidi_open()</code>.
- *
- * @param maxLength is the maximum text or line length that internal memory
- *        will be preallocated for. An attempt to associate this object with a
- *        longer text will fail, unless this value is 0, which leaves the allocation
- *        up to the implementation.
- *
- * @param maxRunCount is the maximum anticipated number of same-level runs
- *        that internal memory will be preallocated for. An attempt to access
- *        visual runs on an object that was not preallocated for as many runs
- *        as the text was actually resolved to will fail,
- *        unless this value is 0, which leaves the allocation up to the implementation.<br><br>
- *        The number of runs depends on the actual text and maybe anywhere between
- *        1 and <code>maxLength</code>. It is typically small.
- *
- * @param pErrorCode must be a valid pointer to an error code value.
- *
- * @return An empty <code>UBiDi</code> object with preallocated memory.
- * @stable ICU 2.0
- */
-U_CAPI UBiDi * U_EXPORT2
-ubidi_openSized(int32_t maxLength, int32_t maxRunCount, UErrorCode *pErrorCode);
-
-/**
- * <code>ubidi_close()</code> must be called to free the memory
- * associated with a UBiDi object.<p>
- *
- * <strong>Important: </strong>
- * A parent <code>UBiDi</code> object must not be destroyed or reused if
- * it still has children.
- * If a <code>UBiDi</code> object has become the <i>child</i>
- * of another one (its <i>parent</i>) by calling
- * <code>ubidi_setLine()</code>, then the child object must
- * be destroyed (closed) or reused (by calling
- * <code>ubidi_setPara()</code> or <code>ubidi_setLine()</code>)
- * before the parent object.
- *
- * @param pBiDi is a <code>UBiDi</code> object.
- *
- * @see ubidi_setPara
- * @see ubidi_setLine
- * @stable ICU 2.0
- */
-U_CAPI void U_EXPORT2
-ubidi_close(UBiDi *pBiDi);
-
-#if U_SHOW_CPLUSPLUS_API
-
-U_NAMESPACE_BEGIN
-
-/**
- * \class LocalUBiDiPointer
- * "Smart pointer" class, closes a UBiDi via ubidi_close().
- * For most methods see the LocalPointerBase base class.
- *
- * @see LocalPointerBase
- * @see LocalPointer
- * @stable ICU 4.4
- */
-U_DEFINE_LOCAL_OPEN_POINTER(LocalUBiDiPointer, UBiDi, ubidi_close);
-
-U_NAMESPACE_END
-
-#endif
-
-/**
- * Modify the operation of the Bidi algorithm such that it
- * approximates an "inverse Bidi" algorithm. This function
- * must be called before <code>ubidi_setPara()</code>.
- *
- * <p>The normal operation of the Bidi algorithm as described
- * in the Unicode Technical Report is to take text stored in logical
- * (keyboard, typing) order and to determine the reordering of it for visual
- * rendering.
- * Some legacy systems store text in visual order, and for operations
- * with standard, Unicode-based algorithms, the text needs to be transformed
- * to logical order. This is effectively the inverse algorithm of the
- * described Bidi algorithm. Note that there is no standard algorithm for
- * this "inverse Bidi" and that the current implementation provides only an
- * approximation of "inverse Bidi".</p>
- *
- * <p>With <code>isInverse</code> set to <code>true</code>,
- * this function changes the behavior of some of the subsequent functions
- * in a way that they can be used for the inverse Bidi algorithm.
- * Specifically, runs of text with numeric characters will be treated in a
- * special way and may need to be surrounded with LRM characters when they are
- * written in reordered sequence.</p>
- *
- * <p>Output runs should be retrieved using <code>ubidi_getVisualRun()</code>.
- * Since the actual input for "inverse Bidi" is visually ordered text and
- * <code>ubidi_getVisualRun()</code> gets the reordered runs, these are actually
- * the runs of the logically ordered output.</p>
- *
- * <p>Calling this function with argument <code>isInverse</code> set to
- * <code>true</code> is equivalent to calling
- * <code>ubidi_setReorderingMode</code> with argument
- * <code>reorderingMode</code>
- * set to <code>#UBIDI_REORDER_INVERSE_NUMBERS_AS_L</code>.<br>
- * Calling this function with argument <code>isInverse</code> set to
- * <code>false</code> is equivalent to calling
- * <code>ubidi_setReorderingMode</code> with argument
- * <code>reorderingMode</code>
- * set to <code>#UBIDI_REORDER_DEFAULT</code>.
- *
- * @param pBiDi is a <code>UBiDi</code> object.
- *
- * @param isInverse specifies "forward" or "inverse" Bidi operation.
- *
- * @see ubidi_setPara
- * @see ubidi_writeReordered
- * @see ubidi_setReorderingMode
- * @stable ICU 2.0
- */
-U_CAPI void U_EXPORT2
-ubidi_setInverse(UBiDi *pBiDi, UBool isInverse);
-
-/**
- * Is this Bidi object set to perform the inverse Bidi algorithm?
- * <p>Note: calling this function after setting the reordering mode with
- * <code>ubidi_setReorderingMode</code> will return <code>true</code> if the
- * reordering mode was set to <code>#UBIDI_REORDER_INVERSE_NUMBERS_AS_L</code>,
- * <code>false</code> for all other values.</p>
- *
- * @param pBiDi is a <code>UBiDi</code> object.
- * @return true if the Bidi object is set to perform the inverse Bidi algorithm
- * by handling numbers as L.
- *
- * @see ubidi_setInverse
- * @see ubidi_setReorderingMode
- * @stable ICU 2.0
- */
-
-U_CAPI UBool U_EXPORT2
-ubidi_isInverse(UBiDi *pBiDi);
-
-/**
- * Specify whether block separators must be allocated level zero,
- * so that successive paragraphs will progress from left to right.
- * This function must be called before <code>ubidi_setPara()</code>.
- * Paragraph separators (B) may appear in the text.  Setting them to level zero
- * means that all paragraph separators (including one possibly appearing
- * in the last text position) are kept in the reordered text after the text
- * that they follow in the source text.
- * When this feature is not enabled, a paragraph separator at the last
- * position of the text before reordering will go to the first position
- * of the reordered text when the paragraph level is odd.
- *
- * @param pBiDi is a <code>UBiDi</code> object.
- *
- * @param orderParagraphsLTR specifies whether paragraph separators (B) must
- * receive level 0, so that successive paragraphs progress from left to right.
- *
- * @see ubidi_setPara
- * @stable ICU 3.4
- */
-U_CAPI void U_EXPORT2
-ubidi_orderParagraphsLTR(UBiDi *pBiDi, UBool orderParagraphsLTR);
-
-/**
- * Is this Bidi object set to allocate level 0 to block separators so that
- * successive paragraphs progress from left to right?
- *
- * @param pBiDi is a <code>UBiDi</code> object.
- * @return true if the Bidi object is set to allocate level 0 to block
- *         separators.
- *
- * @see ubidi_orderParagraphsLTR
- * @stable ICU 3.4
- */
-U_CAPI UBool U_EXPORT2
-ubidi_isOrderParagraphsLTR(UBiDi *pBiDi);
-
-/**
- * <code>UBiDiReorderingMode</code> values indicate which variant of the Bidi
- * algorithm to use.
- *
- * @see ubidi_setReorderingMode
- * @stable ICU 3.6
- */
-typedef enum UBiDiReorderingMode {
-    /** Regular Logical to Visual Bidi algorithm according to Unicode.
-      * This is a 0 value.
-      * @stable ICU 3.6 */
-    UBIDI_REORDER_DEFAULT = 0,
-    /** Logical to Visual algorithm which handles numbers in a way which
-      * mimics the behavior of Windows XP.
-      * @stable ICU 3.6 */
-    UBIDI_REORDER_NUMBERS_SPECIAL,
-    /** Logical to Visual algorithm grouping numbers with adjacent R characters
-      * (reversible algorithm).
-      * @stable ICU 3.6 */
-    UBIDI_REORDER_GROUP_NUMBERS_WITH_R,
-    /** Reorder runs only to transform a Logical LTR string to the Logical RTL
-      * string with the same display, or vice-versa.<br>
-      * If this mode is set together with option
-      * <code>#UBIDI_OPTION_INSERT_MARKS</code>, some Bidi controls in the source
-      * text may be removed and other controls may be added to produce the
-      * minimum combination which has the required display.
-      * @stable ICU 3.6 */
-    UBIDI_REORDER_RUNS_ONLY,
-    /** Visual to Logical algorithm which handles numbers like L
-      * (same algorithm as selected by <code>ubidi_setInverse(true)</code>.
-      * @see ubidi_setInverse
-      * @stable ICU 3.6 */
-    UBIDI_REORDER_INVERSE_NUMBERS_AS_L,
-    /** Visual to Logical algorithm equivalent to the regular Logical to Visual
-      * algorithm.
-      * @stable ICU 3.6 */
-    UBIDI_REORDER_INVERSE_LIKE_DIRECT,
-    /** Inverse Bidi (Visual to Logical) algorithm for the
-      * <code>UBIDI_REORDER_NUMBERS_SPECIAL</code> Bidi algorithm.
-      * @stable ICU 3.6 */
-    UBIDI_REORDER_INVERSE_FOR_NUMBERS_SPECIAL,
-#ifndef U_HIDE_DEPRECATED_API
-    /**
-     * Number of values for reordering mode.
-     * @deprecated ICU 58 The numeric value may change over time, see ICU ticket #12420.
-     */
-    UBIDI_REORDER_COUNT
-#endif  // U_HIDE_DEPRECATED_API
-} UBiDiReorderingMode;
-
-/**
- * Modify the operation of the Bidi algorithm such that it implements some
- * variant to the basic Bidi algorithm or approximates an "inverse Bidi"
- * algorithm, depending on different values of the "reordering mode".
- * This function must be called before <code>ubidi_setPara()</code>, and stays
- * in effect until called again with a different argument.
- *
- * <p>The normal operation of the Bidi algorithm as described
- * in the Unicode Standard Annex #9 is to take text stored in logical
- * (keyboard, typing) order and to determine how to reorder it for visual
- * rendering.</p>
- *
- * <p>With the reordering mode set to a value other than
- * <code>#UBIDI_REORDER_DEFAULT</code>, this function changes the behavior of
- * some of the subsequent functions in a way such that they implement an
- * inverse Bidi algorithm or some other algorithm variants.</p>
- *
- * <p>Some legacy systems store text in visual order, and for operations
- * with standard, Unicode-based algorithms, the text needs to be transformed
- * into logical order. This is effectively the inverse algorithm of the
- * described Bidi algorithm. Note that there is no standard algorithm for
- * this "inverse Bidi", so a number of variants are implemented here.</p>
- *
- * <p>In other cases, it may be desirable to emulate some variant of the
- * Logical to Visual algorithm (e.g. one used in MS Windows), or perform a
- * Logical to Logical transformation.</p>
- *
- * <ul>
- * <li>When the reordering mode is set to <code>#UBIDI_REORDER_DEFAULT</code>,
- * the standard Bidi Logical to Visual algorithm is applied.</li>
- *
- * <li>When the reordering mode is set to
- * <code>#UBIDI_REORDER_NUMBERS_SPECIAL</code>,
- * the algorithm used to perform Bidi transformations when calling
- * <code>ubidi_setPara</code> should approximate the algorithm used in
- * Microsoft Windows XP rather than strictly conform to the Unicode Bidi
- * algorithm.
- * <br>
- * The differences between the basic algorithm and the algorithm addressed
- * by this option are as follows:
- * <ul>
- *   <li>Within text at an even embedding level, the sequence "123AB"
- *   (where AB represent R or AL letters) is transformed to "123BA" by the
- *   Unicode algorithm and to "BA123" by the Windows algorithm.</li>
- *   <li>Arabic-Indic numbers (AN) are handled by the Windows algorithm just
- *   like regular numbers (EN).</li>
- * </ul></li>
- *
- * <li>When the reordering mode is set to
- * <code>#UBIDI_REORDER_GROUP_NUMBERS_WITH_R</code>,
- * numbers located between LTR text and RTL text are associated with the RTL
- * text. For instance, an LTR paragraph with content "abc 123 DEF" (where
- * upper case letters represent RTL characters) will be transformed to
- * "abc FED 123" (and not "abc 123 FED"), "DEF 123 abc" will be transformed
- * to "123 FED abc" and "123 FED abc" will be transformed to "DEF 123 abc".
- * This makes the algorithm reversible and makes it useful when round trip
- * (from visual to logical and back to visual) must be achieved without
- * adding LRM characters. However, this is a variation from the standard
- * Unicode Bidi algorithm.<br>
- * The source text should not contain Bidi control characters other than LRM
- * or RLM.</li>
- *
- * <li>When the reordering mode is set to
- * <code>#UBIDI_REORDER_RUNS_ONLY</code>,
- * a "Logical to Logical" transformation must be performed:
- * <ul>
- * <li>If the default text level of the source text (argument <code>paraLevel</code>
- * in <code>ubidi_setPara</code>) is even, the source text will be handled as
- * LTR logical text and will be transformed to the RTL logical text which has
- * the same LTR visual display.</li>
- * <li>If the default level of the source text is odd, the source text
- * will be handled as RTL logical text and will be transformed to the
- * LTR logical text which has the same LTR visual display.</li>
- * </ul>
- * This mode may be needed when logical text which is basically Arabic or
- * Hebrew, with possible included numbers or phrases in English, has to be
- * displayed as if it had an even embedding level (this can happen if the
- * displaying application treats all text as if it was basically LTR).
- * <br>
- * This mode may also be needed in the reverse case, when logical text which is
- * basically English, with possible included phrases in Arabic or Hebrew, has to
- * be displayed as if it had an odd embedding level.
- * <br>
- * Both cases could be handled by adding LRE or RLE at the head of the text,
- * if the display subsystem supports these formatting controls. If it does not,
- * the problem may be handled by transforming the source text in this mode
- * before displaying it, so that it will be displayed properly.<br>
- * The source text should not contain Bidi control characters other than LRM
- * or RLM.</li>
- *
- * <li>When the reordering mode is set to
- * <code>#UBIDI_REORDER_INVERSE_NUMBERS_AS_L</code>, an "inverse Bidi" algorithm
- * is applied.
- * Runs of text with numeric characters will be treated like LTR letters and
- * may need to be surrounded with LRM characters when they are written in
- * reordered sequence (the option <code>#UBIDI_INSERT_LRM_FOR_NUMERIC</code> can
- * be used with function <code>ubidi_writeReordered</code> to this end. This
- * mode is equivalent to calling <code>ubidi_setInverse()</code> with
- * argument <code>isInverse</code> set to <code>true</code>.</li>
- *
- * <li>When the reordering mode is set to
- * <code>#UBIDI_REORDER_INVERSE_LIKE_DIRECT</code>, the "direct" Logical to Visual
- * Bidi algorithm is used as an approximation of an "inverse Bidi" algorithm.
- * This mode is similar to mode <code>#UBIDI_REORDER_INVERSE_NUMBERS_AS_L</code>
- * but is closer to the regular Bidi algorithm.
- * <br>
- * For example, an LTR paragraph with the content "FED 123 456 CBA" (where
- * upper case represents RTL characters) will be transformed to
- * "ABC 456 123 DEF", as opposed to "DEF 123 456 ABC"
- * with mode <code>UBIDI_REORDER_INVERSE_NUMBERS_AS_L</code>.<br>
- * When used in conjunction with option
- * <code>#UBIDI_OPTION_INSERT_MARKS</code>, this mode generally
- * adds Bidi marks to the output significantly more sparingly than mode
- * <code>#UBIDI_REORDER_INVERSE_NUMBERS_AS_L</code> with option
- * <code>#UBIDI_INSERT_LRM_FOR_NUMERIC</code> in calls to
- * <code>ubidi_writeReordered</code>.</li>
- *
- * <li>When the reordering mode is set to
- * <code>#UBIDI_REORDER_INVERSE_FOR_NUMBERS_SPECIAL</code>, the Logical to Visual
- * Bidi algorithm used in Windows XP is used as an approximation of an "inverse Bidi" algorithm.
- * <br>
- * For example, an LTR paragraph with the content "abc FED123" (where
- * upper case represents RTL characters) will be transformed to "abc 123DEF."</li>
- * </ul>
- *
- * <p>In all the reordering modes specifying an "inverse Bidi" algorithm
- * (i.e. those with a name starting with <code>UBIDI_REORDER_INVERSE</code>),
- * output runs should be retrieved using
- * <code>ubidi_getVisualRun()</code>, and the output text with
- * <code>ubidi_writeReordered()</code>. The caller should keep in mind that in
- * "inverse Bidi" modes the input is actually visually ordered text and
- * reordered output returned by <code>ubidi_getVisualRun()</code> or
- * <code>ubidi_writeReordered()</code> are actually runs or character string
- * of logically ordered output.<br>
- * For all the "inverse Bidi" modes, the source text should not contain
- * Bidi control characters other than LRM or RLM.</p>
- *
- * <p>Note that option <code>#UBIDI_OUTPUT_REVERSE</code> of
- * <code>ubidi_writeReordered</code> has no useful meaning and should not be
- * used in conjunction with any value of the reordering mode specifying
- * "inverse Bidi" or with value <code>UBIDI_REORDER_RUNS_ONLY</code>.
- *
- * @param pBiDi is a <code>UBiDi</code> object.
- * @param reorderingMode specifies the required variant of the Bidi algorithm.
- *
- * @see UBiDiReorderingMode
- * @see ubidi_setInverse
- * @see ubidi_setPara
- * @see ubidi_writeReordered
- * @stable ICU 3.6
- */
-U_CAPI void U_EXPORT2
-ubidi_setReorderingMode(UBiDi *pBiDi, UBiDiReorderingMode reorderingMode);
-
-/**
- * What is the requested reordering mode for a given Bidi object?
- *
- * @param pBiDi is a <code>UBiDi</code> object.
- * @return the current reordering mode of the Bidi object
- * @see ubidi_setReorderingMode
- * @stable ICU 3.6
- */
-U_CAPI UBiDiReorderingMode U_EXPORT2
-ubidi_getReorderingMode(UBiDi *pBiDi);
-
-/**
- * <code>UBiDiReorderingOption</code> values indicate which options are
- * specified to affect the Bidi algorithm.
- *
- * @see ubidi_setReorderingOptions
- * @stable ICU 3.6
- */
-typedef enum UBiDiReorderingOption {
-    /**
-     * option value for <code>ubidi_setReorderingOptions</code>:
-     * disable all the options which can be set with this function
-     * @see ubidi_setReorderingOptions
-     * @stable ICU 3.6
-     */
-    UBIDI_OPTION_DEFAULT = 0,
-
-    /**
-     * option bit for <code>ubidi_setReorderingOptions</code>:
-     * insert Bidi marks (LRM or RLM) when needed to ensure correct result of
-     * a reordering to a Logical order
-     *
-     * <p>This option must be set or reset before calling
-     * <code>ubidi_setPara</code>.</p>
-     *
-     * <p>This option is significant only with reordering modes which generate
-     * a result with Logical order, specifically:</p>
-     * <ul>
-     *   <li><code>#UBIDI_REORDER_RUNS_ONLY</code></li>
-     *   <li><code>#UBIDI_REORDER_INVERSE_NUMBERS_AS_L</code></li>
-     *   <li><code>#UBIDI_REORDER_INVERSE_LIKE_DIRECT</code></li>
-     *   <li><code>#UBIDI_REORDER_INVERSE_FOR_NUMBERS_SPECIAL</code></li>
-     * </ul>
-     *
-     * <p>If this option is set in conjunction with reordering mode
-     * <code>#UBIDI_REORDER_INVERSE_NUMBERS_AS_L</code> or with calling
-     * <code>ubidi_setInverse(true)</code>, it implies
-     * option <code>#UBIDI_INSERT_LRM_FOR_NUMERIC</code>
-     * in calls to function <code>ubidi_writeReordered()</code>.</p>
-     *
-     * <p>For other reordering modes, a minimum number of LRM or RLM characters
-     * will be added to the source text after reordering it so as to ensure
-     * round trip, i.e. when applying the inverse reordering mode on the
-     * resulting logical text with removal of Bidi marks
-     * (option <code>#UBIDI_OPTION_REMOVE_CONTROLS</code> set before calling
-     * <code>ubidi_setPara()</code> or option <code>#UBIDI_REMOVE_BIDI_CONTROLS</code>
-     * in <code>ubidi_writeReordered</code>), the result will be identical to the
-     * source text in the first transformation.
-     *
-     * <p>This option will be ignored if specified together with option
-     * <code>#UBIDI_OPTION_REMOVE_CONTROLS</code>. It inhibits option
-     * <code>UBIDI_REMOVE_BIDI_CONTROLS</code> in calls to function
-     * <code>ubidi_writeReordered()</code> and it implies option
-     * <code>#UBIDI_INSERT_LRM_FOR_NUMERIC</code> in calls to function
-     * <code>ubidi_writeReordered()</code> if the reordering mode is
-     * <code>#UBIDI_REORDER_INVERSE_NUMBERS_AS_L</code>.</p>
-     *
-     * @see ubidi_setReorderingMode
-     * @see ubidi_setReorderingOptions
-     * @stable ICU 3.6
-     */
-    UBIDI_OPTION_INSERT_MARKS = 1,
-
-    /**
-     * option bit for <code>ubidi_setReorderingOptions</code>:
-     * remove Bidi control characters
-     *
-     * <p>This option must be set or reset before calling
-     * <code>ubidi_setPara</code>.</p>
-     *
-     * <p>This option nullifies option <code>#UBIDI_OPTION_INSERT_MARKS</code>.
-     * It inhibits option <code>#UBIDI_INSERT_LRM_FOR_NUMERIC</code> in calls
-     * to function <code>ubidi_writeReordered()</code> and it implies option
-     * <code>#UBIDI_REMOVE_BIDI_CONTROLS</code> in calls to that function.</p>
-     *
-     * @see ubidi_setReorderingMode
-     * @see ubidi_setReorderingOptions
-     * @stable ICU 3.6
-     */
-    UBIDI_OPTION_REMOVE_CONTROLS = 2,
-
-    /**
-     * option bit for <code>ubidi_setReorderingOptions</code>:
-     * process the output as part of a stream to be continued
-     *
-     * <p>This option must be set or reset before calling
-     * <code>ubidi_setPara</code>.</p>
-     *
-     * <p>This option specifies that the caller is interested in processing large
-     * text object in parts.
-     * The results of the successive calls are expected to be concatenated by the
-     * caller. Only the call for the last part will have this option bit off.</p>
-     *
-     * <p>When this option bit is on, <code>ubidi_setPara()</code> may process
-     * less than the full source text in order to truncate the text at a meaningful
-     * boundary. The caller should call <code>ubidi_getProcessedLength()</code>
-     * immediately after calling <code>ubidi_setPara()</code> in order to
-     * determine how much of the source text has been processed.
-     * Source text beyond that length should be resubmitted in following calls to
-     * <code>ubidi_setPara</code>. The processed length may be less than
-     * the length of the source text if a character preceding the last character of
-     * the source text constitutes a reasonable boundary (like a block separator)
-     * for text to be continued.<br>
-     * If the last character of the source text constitutes a reasonable
-     * boundary, the whole text will be processed at once.<br>
-     * If nowhere in the source text there exists
-     * such a reasonable boundary, the processed length will be zero.<br>
-     * The caller should check for such an occurrence and do one of the following:
-     * <ul><li>submit a larger amount of text with a better chance to include
-     *         a reasonable boundary.</li>
-     *     <li>resubmit the same text after turning off option
-     *         <code>UBIDI_OPTION_STREAMING</code>.</li></ul>
-     * In all cases, this option should be turned off before processing the last
-     * part of the text.</p>
-     *
-     * <p>When the <code>UBIDI_OPTION_STREAMING</code> option is used,
-     * it is recommended to call <code>ubidi_orderParagraphsLTR()</code> with
-     * argument <code>orderParagraphsLTR</code> set to <code>true</code> before
-     * calling <code>ubidi_setPara</code> so that later paragraphs may be
-     * concatenated to previous paragraphs on the right.</p>
-     *
-     * @see ubidi_setReorderingMode
-     * @see ubidi_setReorderingOptions
-     * @see ubidi_getProcessedLength
-     * @see ubidi_orderParagraphsLTR
-     * @stable ICU 3.6
-     */
-    UBIDI_OPTION_STREAMING = 4
-} UBiDiReorderingOption;
-
-/**
- * Specify which of the reordering options
- * should be applied during Bidi transformations.
- *
- * @param pBiDi is a <code>UBiDi</code> object.
- * @param reorderingOptions is a combination of zero or more of the following
- * options:
- * <code>#UBIDI_OPTION_DEFAULT</code>, <code>#UBIDI_OPTION_INSERT_MARKS</code>,
- * <code>#UBIDI_OPTION_REMOVE_CONTROLS</code>, <code>#UBIDI_OPTION_STREAMING</code>.
- *
- * @see ubidi_getReorderingOptions
- * @stable ICU 3.6
- */
-U_CAPI void U_EXPORT2
-ubidi_setReorderingOptions(UBiDi *pBiDi, uint32_t reorderingOptions);
-
-/**
- * What are the reordering options applied to a given Bidi object?
- *
- * @param pBiDi is a <code>UBiDi</code> object.
- * @return the current reordering options of the Bidi object
- * @see ubidi_setReorderingOptions
- * @stable ICU 3.6
- */
-U_CAPI uint32_t U_EXPORT2
-ubidi_getReorderingOptions(UBiDi *pBiDi);
-
-/**
- * Set the context before a call to ubidi_setPara().<p>
- *
- * ubidi_setPara() computes the left-right directionality for a given piece
- * of text which is supplied as one of its arguments. Sometimes this piece
- * of text (the "main text") should be considered in context, because text
- * appearing before ("prologue") and/or after ("epilogue") the main text
- * may affect the result of this computation.<p>
- *
- * This function specifies the prologue and/or the epilogue for the next
- * call to ubidi_setPara(). The characters specified as prologue and
- * epilogue should not be modified by the calling program until the call
- * to ubidi_setPara() has returned. If successive calls to ubidi_setPara()
- * all need specification of a context, ubidi_setContext() must be called
- * before each call to ubidi_setPara(). In other words, a context is not
- * "remembered" after the following successful call to ubidi_setPara().<p>
- *
- * If a call to ubidi_setPara() specifies UBIDI_DEFAULT_LTR or
- * UBIDI_DEFAULT_RTL as paraLevel and is preceded by a call to
- * ubidi_setContext() which specifies a prologue, the paragraph level will
- * be computed taking in consideration the text in the prologue.<p>
- *
- * When ubidi_setPara() is called without a previous call to
- * ubidi_setContext, the main text is handled as if preceded and followed
- * by strong directional characters at the current paragraph level.
- * Calling ubidi_setContext() with specification of a prologue will change
- * this behavior by handling the main text as if preceded by the last
- * strong character appearing in the prologue, if any.
- * Calling ubidi_setContext() with specification of an epilogue will change
- * the behavior of ubidi_setPara() by handling the main text as if followed
- * by the first strong character or digit appearing in the epilogue, if any.<p>
- *
- * Note 1: if <code>ubidi_setContext</code> is called repeatedly without
- *         calling <code>ubidi_setPara</code>, the earlier calls have no effect,
- *         only the last call will be remembered for the next call to
- *         <code>ubidi_setPara</code>.<p>
- *
- * Note 2: calling <code>ubidi_setContext(pBiDi, NULL, 0, NULL, 0, &errorCode)</code>
- *         cancels any previous setting of non-empty prologue or epilogue.
- *         The next call to <code>ubidi_setPara()</code> will process no
- *         prologue or epilogue.<p>
- *
- * Note 3: users must be aware that even after setting the context
- *         before a call to ubidi_setPara() to perform e.g. a logical to visual
- *         transformation, the resulting string may not be identical to what it
- *         would have been if all the text, including prologue and epilogue, had
- *         been processed together.<br>
- * Example (upper case letters represent RTL characters):<br>
- * &nbsp;&nbsp;prologue = "<code>abc DE</code>"<br>
- * &nbsp;&nbsp;epilogue = none<br>
- * &nbsp;&nbsp;main text = "<code>FGH xyz</code>"<br>
- * &nbsp;&nbsp;paraLevel = UBIDI_LTR<br>
- * &nbsp;&nbsp;display without prologue = "<code>HGF xyz</code>"
- *             ("HGF" is adjacent to "xyz")<br>
- * &nbsp;&nbsp;display with prologue = "<code>abc HGFED xyz</code>"
- *             ("HGF" is not adjacent to "xyz")<br>
- *
- * @param pBiDi is a paragraph <code>UBiDi</code> object.
- *
- * @param prologue is a pointer to the text which precedes the text that
- *        will be specified in a coming call to ubidi_setPara().
- *        If there is no prologue to consider, then <code>proLength</code>
- *        must be zero and this pointer can be NULL.
- *
- * @param proLength is the length of the prologue; if <code>proLength==-1</code>
- *        then the prologue must be zero-terminated.
- *        Otherwise proLength must be >= 0. If <code>proLength==0</code>, it means
- *        that there is no prologue to consider.
- *
- * @param epilogue is a pointer to the text which follows the text that
- *        will be specified in a coming call to ubidi_setPara().
- *        If there is no epilogue to consider, then <code>epiLength</code>
- *        must be zero and this pointer can be NULL.
- *
- * @param epiLength is the length of the epilogue; if <code>epiLength==-1</code>
- *        then the epilogue must be zero-terminated.
- *        Otherwise epiLength must be >= 0. If <code>epiLength==0</code>, it means
- *        that there is no epilogue to consider.
- *
- * @param pErrorCode must be a valid pointer to an error code value.
- *
- * @see ubidi_setPara
- * @stable ICU 4.8
- */
-U_CAPI void U_EXPORT2
-ubidi_setContext(UBiDi *pBiDi,
-                 const UChar *prologue, int32_t proLength,
-                 const UChar *epilogue, int32_t epiLength,
-                 UErrorCode *pErrorCode);
-
-/**
- * Perform the Unicode Bidi algorithm. It is defined in the
- * <a href="http://www.unicode.org/unicode/reports/tr9/">Unicode Standard Annex #9</a>,
- * version 13,
- * also described in The Unicode Standard, Version 4.0 .<p>
- *
- * This function takes a piece of plain text containing one or more paragraphs,
- * with or without externally specified embedding levels from <i>styled</i>
- * text and computes the left-right-directionality of each character.<p>
- *
- * If the entire text is all of the same directionality, then
- * the function may not perform all the steps described by the algorithm,
- * i.e., some levels may not be the same as if all steps were performed.
- * This is not relevant for unidirectional text.<br>
- * For example, in pure LTR text with numbers the numbers would get
- * a resolved level of 2 higher than the surrounding text according to
- * the algorithm. This implementation may set all resolved levels to
- * the same value in such a case.<p>
- *
- * The text can be composed of multiple paragraphs. Occurrence of a block
- * separator in the text terminates a paragraph, and whatever comes next starts
- * a new paragraph. The exception to this rule is when a Carriage Return (CR)
- * is followed by a Line Feed (LF). Both CR and LF are block separators, but
- * in that case, the pair of characters is considered as terminating the
- * preceding paragraph, and a new paragraph will be started by a character
- * coming after the LF.
- *
- * @param pBiDi A <code>UBiDi</code> object allocated with <code>ubidi_open()</code>
- *        which will be set to contain the reordering information,
- *        especially the resolved levels for all the characters in <code>text</code>.
- *
- * @param text is a pointer to the text that the Bidi algorithm will be performed on.
- *        This pointer is stored in the UBiDi object and can be retrieved
- *        with <code>ubidi_getText()</code>.<br>
- *        <strong>Note:</strong> the text must be (at least) <code>length</code> long.
- *
- * @param length is the length of the text; if <code>length==-1</code> then
- *        the text must be zero-terminated.
- *
- * @param paraLevel specifies the default level for the text;
- *        it is typically 0 (LTR) or 1 (RTL).
- *        If the function shall determine the paragraph level from the text,
- *        then <code>paraLevel</code> can be set to
- *        either <code>#UBIDI_DEFAULT_LTR</code>
- *        or <code>#UBIDI_DEFAULT_RTL</code>; if the text contains multiple
- *        paragraphs, the paragraph level shall be determined separately for
- *        each paragraph; if a paragraph does not include any strongly typed
- *        character, then the desired default is used (0 for LTR or 1 for RTL).
- *        Any other value between 0 and <code>#UBIDI_MAX_EXPLICIT_LEVEL</code>
- *        is also valid, with odd levels indicating RTL.
- *
- * @param embeddingLevels (in) may be used to preset the embedding and override levels,
- *        ignoring characters like LRE and PDF in the text.
- *        A level overrides the directional property of its corresponding
- *        (same index) character if the level has the
- *        <code>#UBIDI_LEVEL_OVERRIDE</code> bit set.<br><br>
- *        Aside from that bit, it must be
- *        <code>paraLevel<=embeddingLevels[]<=UBIDI_MAX_EXPLICIT_LEVEL</code>,
- *        except that level 0 is always allowed.
- *        Level 0 for a paragraph separator prevents reordering of paragraphs;
- *        this only works reliably if <code>#UBIDI_LEVEL_OVERRIDE</code>
- *        is also set for paragraph separators.
- *        Level 0 for other characters is treated as a wildcard
- *        and is lifted up to the resolved level of the surrounding paragraph.<br><br>
- *        <strong>Caution: </strong>A copy of this pointer, not of the levels,
- *        will be stored in the <code>UBiDi</code> object;
- *        the <code>embeddingLevels</code> array must not be
- *        deallocated before the <code>UBiDi</code> structure is destroyed or reused,
- *        and the <code>embeddingLevels</code>
- *        should not be modified to avoid unexpected results on subsequent Bidi operations.
- *        However, the <code>ubidi_setPara()</code> and
- *        <code>ubidi_setLine()</code> functions may modify some or all of the levels.<br><br>
- *        After the <code>UBiDi</code> object is reused or destroyed, the caller
- *        must take care of the deallocation of the <code>embeddingLevels</code> array.<br><br>
- *        <strong>Note:</strong> the <code>embeddingLevels</code> array must be
- *        at least <code>length</code> long.
- *        This pointer can be <code>NULL</code> if this
- *        value is not necessary.
- *
- * @param pErrorCode must be a valid pointer to an error code value.
- * @stable ICU 2.0
- */
-U_CAPI void U_EXPORT2
-ubidi_setPara(UBiDi *pBiDi, const UChar *text, int32_t length,
-              UBiDiLevel paraLevel, UBiDiLevel *embeddingLevels,
-              UErrorCode *pErrorCode);
-
-/**
- * <code>ubidi_setLine()</code> sets a <code>UBiDi</code> to
- * contain the reordering information, especially the resolved levels,
- * for all the characters in a line of text. This line of text is
- * specified by referring to a <code>UBiDi</code> object representing
- * this information for a piece of text containing one or more paragraphs,
- * and by specifying a range of indexes in this text.<p>
- * In the new line object, the indexes will range from 0 to <code>limit-start-1</code>.<p>
- *
- * This is used after calling <code>ubidi_setPara()</code>
- * for a piece of text, and after line-breaking on that text.
- * It is not necessary if each paragraph is treated as a single line.<p>
- *
- * After line-breaking, rules (L1) and (L2) for the treatment of
- * trailing WS and for reordering are performed on
- * a <code>UBiDi</code> object that represents a line.<p>
- *
- * <strong>Important: </strong><code>pLineBiDi</code> shares data with
- * <code>pParaBiDi</code>.
- * You must destroy or reuse <code>pLineBiDi</code> before <code>pParaBiDi</code>.
- * In other words, you must destroy or reuse the <code>UBiDi</code> object for a line
- * before the object for its parent paragraph.<p>
- *
- * The text pointer that was stored in <code>pParaBiDi</code> is also copied,
- * and <code>start</code> is added to it so that it points to the beginning of the
- * line for this object.
- *
- * @param pParaBiDi is the parent paragraph object. It must have been set
- * by a successful call to ubidi_setPara.
- *
- * @param start is the line's first index into the text.
- *
- * @param limit is just behind the line's last index into the text
- *        (its last index +1).<br>
- *        It must be <code>0<=start<limit<=</code>containing paragraph limit.
- *        If the specified line crosses a paragraph boundary, the function
- *        will terminate with error code U_ILLEGAL_ARGUMENT_ERROR.
- *
- * @param pLineBiDi is the object that will now represent a line of the text.
- *
- * @param pErrorCode must be a valid pointer to an error code value.
- *
- * @see ubidi_setPara
- * @see ubidi_getProcessedLength
- * @stable ICU 2.0
- */
-U_CAPI void U_EXPORT2
-ubidi_setLine(const UBiDi *pParaBiDi,
-              int32_t start, int32_t limit,
-              UBiDi *pLineBiDi,
-              UErrorCode *pErrorCode);
-
-/**
- * Get the directionality of the text.
- *
- * @param pBiDi is the paragraph or line <code>UBiDi</code> object.
- *
- * @return a value of <code>UBIDI_LTR</code>, <code>UBIDI_RTL</code>
- *         or <code>UBIDI_MIXED</code>
- *         that indicates if the entire text
- *         represented by this object is unidirectional,
- *         and which direction, or if it is mixed-directional.
- * Note -  The value <code>UBIDI_NEUTRAL</code> is never returned from this method.
- *
- * @see UBiDiDirection
- * @stable ICU 2.0
- */
-U_CAPI UBiDiDirection U_EXPORT2
-ubidi_getDirection(const UBiDi *pBiDi);
-
-/**
- * Gets the base direction of the text provided according
- * to the Unicode Bidirectional Algorithm. The base direction
- * is derived from the first character in the string with bidirectional
- * character type L, R, or AL. If the first such character has type L,
- * <code>UBIDI_LTR</code> is returned. If the first such character has
- * type R or AL, <code>UBIDI_RTL</code> is returned. If the string does
- * not contain any character of these types, then
- * <code>UBIDI_NEUTRAL</code> is returned.
- *
- * This is a lightweight function for use when only the base direction
- * is needed and no further bidi processing of the text is needed.
- *
- * @param text is a pointer to the text whose base
- *             direction is needed.
- * Note: the text must be (at least) @c length long.
- *
- * @param length is the length of the text;
- *               if <code>length==-1</code> then the text
- *               must be zero-terminated.
- *
- * @return  <code>UBIDI_LTR</code>, <code>UBIDI_RTL</code>,
- *          <code>UBIDI_NEUTRAL</code>
- *
- * @see UBiDiDirection
- * @stable ICU 4.6
- */
-U_CAPI UBiDiDirection U_EXPORT2
-ubidi_getBaseDirection(const UChar *text,  int32_t length );
-
-/**
- * Get the pointer to the text.
- *
- * @param pBiDi is the paragraph or line <code>UBiDi</code> object.
- *
- * @return The pointer to the text that the UBiDi object was created for.
- *
- * @see ubidi_setPara
- * @see ubidi_setLine
- * @stable ICU 2.0
- */
-U_CAPI const UChar * U_EXPORT2
-ubidi_getText(const UBiDi *pBiDi);
-
-/**
- * Get the length of the text.
- *
- * @param pBiDi is the paragraph or line <code>UBiDi</code> object.
- *
- * @return The length of the text that the UBiDi object was created for.
- * @stable ICU 2.0
- */
-U_CAPI int32_t U_EXPORT2
-ubidi_getLength(const UBiDi *pBiDi);
-
-/**
- * Get the paragraph level of the text.
- *
- * @param pBiDi is the paragraph or line <code>UBiDi</code> object.
- *
- * @return The paragraph level. If there are multiple paragraphs, their
- *         level may vary if the required paraLevel is UBIDI_DEFAULT_LTR or
- *         UBIDI_DEFAULT_RTL.  In that case, the level of the first paragraph
- *         is returned.
- *
- * @see UBiDiLevel
- * @see ubidi_getParagraph
- * @see ubidi_getParagraphByIndex
- * @stable ICU 2.0
- */
-U_CAPI UBiDiLevel U_EXPORT2
-ubidi_getParaLevel(const UBiDi *pBiDi);
-
-/**
- * Get the number of paragraphs.
- *
- * @param pBiDi is the paragraph or line <code>UBiDi</code> object.
- *
- * @return The number of paragraphs.
- * @stable ICU 3.4
- */
-U_CAPI int32_t U_EXPORT2
-ubidi_countParagraphs(UBiDi *pBiDi);
-
-/**
- * Get a paragraph, given a position within the text.
- * This function returns information about a paragraph.<br>
- * Note: if the paragraph index is known, it is more efficient to
- * retrieve the paragraph information using ubidi_getParagraphByIndex().<p>
- *
- * @param pBiDi is the paragraph or line <code>UBiDi</code> object.
- *
- * @param charIndex is the index of a character within the text, in the
- *        range <code>[0..ubidi_getProcessedLength(pBiDi)-1]</code>.
- *
- * @param pParaStart will receive the index of the first character of the
- *        paragraph in the text.
- *        This pointer can be <code>NULL</code> if this
- *        value is not necessary.
- *
- * @param pParaLimit will receive the limit of the paragraph.
- *        The l-value that you point to here may be the
- *        same expression (variable) as the one for
- *        <code>charIndex</code>.
- *        This pointer can be <code>NULL</code> if this
- *        value is not necessary.
- *
- * @param pParaLevel will receive the level of the paragraph.
- *        This pointer can be <code>NULL</code> if this
- *        value is not necessary.
- *
- * @param pErrorCode must be a valid pointer to an error code value.
- *
- * @return The index of the paragraph containing the specified position.
- *
- * @see ubidi_getProcessedLength
- * @stable ICU 3.4
- */
-U_CAPI int32_t U_EXPORT2
-ubidi_getParagraph(const UBiDi *pBiDi, int32_t charIndex, int32_t *pParaStart,
-                   int32_t *pParaLimit, UBiDiLevel *pParaLevel,
-                   UErrorCode *pErrorCode);
-
-/**
- * Get a paragraph, given the index of this paragraph.
- *
- * This function returns information about a paragraph.<p>
- *
- * @param pBiDi is the paragraph <code>UBiDi</code> object.
- *
- * @param paraIndex is the number of the paragraph, in the
- *        range <code>[0..ubidi_countParagraphs(pBiDi)-1]</code>.
- *
- * @param pParaStart will receive the index of the first character of the
- *        paragraph in the text.
- *        This pointer can be <code>NULL</code> if this
- *        value is not necessary.
- *
- * @param pParaLimit will receive the limit of the paragraph.
- *        This pointer can be <code>NULL</code> if this
- *        value is not necessary.
- *
- * @param pParaLevel will receive the level of the paragraph.
- *        This pointer can be <code>NULL</code> if this
- *        value is not necessary.
- *
- * @param pErrorCode must be a valid pointer to an error code value.
- *
- * @stable ICU 3.4
- */
-U_CAPI void U_EXPORT2
-ubidi_getParagraphByIndex(const UBiDi *pBiDi, int32_t paraIndex,
-                          int32_t *pParaStart, int32_t *pParaLimit,
-                          UBiDiLevel *pParaLevel, UErrorCode *pErrorCode);
-
-/**
- * Get the level for one character.
- *
- * @param pBiDi is the paragraph or line <code>UBiDi</code> object.
- *
- * @param charIndex the index of a character. It must be in the range
- *         [0..ubidi_getProcessedLength(pBiDi)].
- *
- * @return The level for the character at charIndex (0 if charIndex is not
- *         in the valid range).
- *
- * @see UBiDiLevel
- * @see ubidi_getProcessedLength
- * @stable ICU 2.0
- */
-U_CAPI UBiDiLevel U_EXPORT2
-ubidi_getLevelAt(const UBiDi *pBiDi, int32_t charIndex);
-
-/**
- * Get an array of levels for each character.<p>
- *
- * Note that this function may allocate memory under some
- * circumstances, unlike <code>ubidi_getLevelAt()</code>.
- *
- * @param pBiDi is the paragraph or line <code>UBiDi</code> object, whose
- *        text length must be strictly positive.
- *
- * @param pErrorCode must be a valid pointer to an error code value.
- *
- * @return The levels array for the text,
- *         or <code>NULL</code> if an error occurs.
- *
- * @see UBiDiLevel
- * @see ubidi_getProcessedLength
- * @stable ICU 2.0
- */
-U_CAPI const UBiDiLevel * U_EXPORT2
-ubidi_getLevels(UBiDi *pBiDi, UErrorCode *pErrorCode);
-
-/**
- * Get a logical run.
- * This function returns information about a run and is used
- * to retrieve runs in logical order.<p>
- * This is especially useful for line-breaking on a paragraph.
- *
- * @param pBiDi is the paragraph or line <code>UBiDi</code> object.
- *
- * @param logicalPosition is a logical position within the source text.
- *
- * @param pLogicalLimit will receive the limit of the corresponding run.
- *        The l-value that you point to here may be the
- *        same expression (variable) as the one for
- *        <code>logicalPosition</code>.
- *        This pointer can be <code>NULL</code> if this
- *        value is not necessary.
- *
- * @param pLevel will receive the level of the corresponding run.
- *        This pointer can be <code>NULL</code> if this
- *        value is not necessary.
- *
- * @see ubidi_getProcessedLength
- * @stable ICU 2.0
- */
-U_CAPI void U_EXPORT2
-ubidi_getLogicalRun(const UBiDi *pBiDi, int32_t logicalPosition,
-                    int32_t *pLogicalLimit, UBiDiLevel *pLevel);
-
-/**
- * Get the number of runs.
- * This function may invoke the actual reordering on the
- * <code>UBiDi</code> object, after <code>ubidi_setPara()</code>
- * may have resolved only the levels of the text. Therefore,
- * <code>ubidi_countRuns()</code> may have to allocate memory,
- * and may fail doing so.
- *
- * @param pBiDi is the paragraph or line <code>UBiDi</code> object.
- *
- * @param pErrorCode must be a valid pointer to an error code value.
- *
- * @return The number of runs.
- * @stable ICU 2.0
- */
-U_CAPI int32_t U_EXPORT2
-ubidi_countRuns(UBiDi *pBiDi, UErrorCode *pErrorCode);
-
-/**
- * Get one run's logical start, length, and directionality,
- * which can be 0 for LTR or 1 for RTL.
- * In an RTL run, the character at the logical start is
- * visually on the right of the displayed run.
- * The length is the number of characters in the run.<p>
- * <code>ubidi_countRuns()</code> should be called
- * before the runs are retrieved.
- *
- * @param pBiDi is the paragraph or line <code>UBiDi</code> object.
- *
- * @param runIndex is the number of the run in visual order, in the
- *        range <code>[0..ubidi_countRuns(pBiDi)-1]</code>.
- *
- * @param pLogicalStart is the first logical character index in the text.
- *        The pointer may be <code>NULL</code> if this index is not needed.
- *
- * @param pLength is the number of characters (at least one) in the run.
- *        The pointer may be <code>NULL</code> if this is not needed.
- *
- * @return the directionality of the run,
- *         <code>UBIDI_LTR==0</code> or <code>UBIDI_RTL==1</code>,
- *         never <code>UBIDI_MIXED</code>,
- *         never <code>UBIDI_NEUTRAL</code>.
- *
- * @see ubidi_countRuns
- *
- * Example:
- * <pre>
- * \code
- * int32_t i, count=ubidi_countRuns(pBiDi),
- *         logicalStart, visualIndex=0, length;
- * for(i=0; i<count; ++i) {
- *    if(UBIDI_LTR==ubidi_getVisualRun(pBiDi, i, &logicalStart, &length)) {
- *         do { // LTR
- *             show_char(text[logicalStart++], visualIndex++);
- *         } while(--length>0);
- *     } else {
- *         logicalStart+=length;  // logicalLimit
- *         do { // RTL
- *             show_char(text[--logicalStart], visualIndex++);
- *         } while(--length>0);
- *     }
- * }
- *\endcode
- * </pre>
- *
- * Note that in right-to-left runs, code like this places
- * second surrogates before first ones (which is generally a bad idea)
- * and combining characters before base characters.
- * <p>
- * Use of <code>ubidi_writeReordered()</code>, optionally with the
- * <code>#UBIDI_KEEP_BASE_COMBINING</code> option, can be considered in order
- * to avoid these issues.
- * @stable ICU 2.0
- */
-U_CAPI UBiDiDirection U_EXPORT2
-ubidi_getVisualRun(UBiDi *pBiDi, int32_t runIndex,
-                   int32_t *pLogicalStart, int32_t *pLength);
-
-/**
- * Get the visual position from a logical text position.
- * If such a mapping is used many times on the same
- * <code>UBiDi</code> object, then calling
- * <code>ubidi_getLogicalMap()</code> is more efficient.<p>
- *
- * The value returned may be <code>#UBIDI_MAP_NOWHERE</code> if there is no
- * visual position because the corresponding text character is a Bidi control
- * removed from output by the option <code>#UBIDI_OPTION_REMOVE_CONTROLS</code>.
- * <p>
- * When the visual output is altered by using options of
- * <code>ubidi_writeReordered()</code> such as <code>UBIDI_INSERT_LRM_FOR_NUMERIC</code>,
- * <code>UBIDI_KEEP_BASE_COMBINING</code>, <code>UBIDI_OUTPUT_REVERSE</code>,
- * <code>UBIDI_REMOVE_BIDI_CONTROLS</code>, the visual position returned may not
- * be correct. It is advised to use, when possible, reordering options
- * such as <code>UBIDI_OPTION_INSERT_MARKS</code> and <code>UBIDI_OPTION_REMOVE_CONTROLS</code>.
- * <p>
- * Note that in right-to-left runs, this mapping places
- * second surrogates before first ones (which is generally a bad idea)
- * and combining characters before base characters.
- * Use of <code>ubidi_writeReordered()</code>, optionally with the
- * <code>#UBIDI_KEEP_BASE_COMBINING</code> option can be considered instead
- * of using the mapping, in order to avoid these issues.
- *
- * @param pBiDi is the paragraph or line <code>UBiDi</code> object.
- *
- * @param logicalIndex is the index of a character in the text.
- *
- * @param pErrorCode must be a valid pointer to an error code value.
- *
- * @return The visual position of this character.
- *
- * @see ubidi_getLogicalMap
- * @see ubidi_getLogicalIndex
- * @see ubidi_getProcessedLength
- * @stable ICU 2.0
- */
-U_CAPI int32_t U_EXPORT2
-ubidi_getVisualIndex(UBiDi *pBiDi, int32_t logicalIndex, UErrorCode *pErrorCode);
-
-/**
- * Get the logical text position from a visual position.
- * If such a mapping is used many times on the same
- * <code>UBiDi</code> object, then calling
- * <code>ubidi_getVisualMap()</code> is more efficient.<p>
- *
- * The value returned may be <code>#UBIDI_MAP_NOWHERE</code> if there is no
- * logical position because the corresponding text character is a Bidi mark
- * inserted in the output by option <code>#UBIDI_OPTION_INSERT_MARKS</code>.
- * <p>
- * This is the inverse function to <code>ubidi_getVisualIndex()</code>.
- * <p>
- * When the visual output is altered by using options of
- * <code>ubidi_writeReordered()</code> such as <code>UBIDI_INSERT_LRM_FOR_NUMERIC</code>,
- * <code>UBIDI_KEEP_BASE_COMBINING</code>, <code>UBIDI_OUTPUT_REVERSE</code>,
- * <code>UBIDI_REMOVE_BIDI_CONTROLS</code>, the logical position returned may not
- * be correct. It is advised to use, when possible, reordering options
- * such as <code>UBIDI_OPTION_INSERT_MARKS</code> and <code>UBIDI_OPTION_REMOVE_CONTROLS</code>.
- *
- * @param pBiDi is the paragraph or line <code>UBiDi</code> object.
- *
- * @param visualIndex is the visual position of a character.
- *
- * @param pErrorCode must be a valid pointer to an error code value.
- *
- * @return The index of this character in the text.
- *
- * @see ubidi_getVisualMap
- * @see ubidi_getVisualIndex
- * @see ubidi_getResultLength
- * @stable ICU 2.0
- */
-U_CAPI int32_t U_EXPORT2
-ubidi_getLogicalIndex(UBiDi *pBiDi, int32_t visualIndex, UErrorCode *pErrorCode);
-
-/**
- * Get a logical-to-visual index map (array) for the characters in the UBiDi
- * (paragraph or line) object.
- * <p>
- * Some values in the map may be <code>#UBIDI_MAP_NOWHERE</code> if the
- * corresponding text characters are Bidi controls removed from the visual
- * output by the option <code>#UBIDI_OPTION_REMOVE_CONTROLS</code>.
- * <p>
- * When the visual output is altered by using options of
- * <code>ubidi_writeReordered()</code> such as <code>UBIDI_INSERT_LRM_FOR_NUMERIC</code>,
- * <code>UBIDI_KEEP_BASE_COMBINING</code>, <code>UBIDI_OUTPUT_REVERSE</code>,
- * <code>UBIDI_REMOVE_BIDI_CONTROLS</code>, the visual positions returned may not
- * be correct. It is advised to use, when possible, reordering options
- * such as <code>UBIDI_OPTION_INSERT_MARKS</code> and <code>UBIDI_OPTION_REMOVE_CONTROLS</code>.
- * <p>
- * Note that in right-to-left runs, this mapping places
- * second surrogates before first ones (which is generally a bad idea)
- * and combining characters before base characters.
- * Use of <code>ubidi_writeReordered()</code>, optionally with the
- * <code>#UBIDI_KEEP_BASE_COMBINING</code> option can be considered instead
- * of using the mapping, in order to avoid these issues.
- *
- * @param pBiDi is the paragraph or line <code>UBiDi</code> object.
- *
- * @param indexMap is a pointer to an array of <code>ubidi_getProcessedLength()</code>
- *        indexes which will reflect the reordering of the characters.
- *        If option <code>#UBIDI_OPTION_INSERT_MARKS</code> is set, the number
- *        of elements allocated in <code>indexMap</code> must be no less than
- *        <code>ubidi_getResultLength()</code>.
- *        The array does not need to be initialized.<br><br>
- *        The index map will result in <code>indexMap[logicalIndex]==visualIndex</code>.
- *
- * @param pErrorCode must be a valid pointer to an error code value.
- *
- * @see ubidi_getVisualMap
- * @see ubidi_getVisualIndex
- * @see ubidi_getProcessedLength
- * @see ubidi_getResultLength
- * @stable ICU 2.0
- */
-U_CAPI void U_EXPORT2
-ubidi_getLogicalMap(UBiDi *pBiDi, int32_t *indexMap, UErrorCode *pErrorCode);
-
-/**
- * Get a visual-to-logical index map (array) for the characters in the UBiDi
- * (paragraph or line) object.
- * <p>
- * Some values in the map may be <code>#UBIDI_MAP_NOWHERE</code> if the
- * corresponding text characters are Bidi marks inserted in the visual output
- * by the option <code>#UBIDI_OPTION_INSERT_MARKS</code>.
- * <p>
- * When the visual output is altered by using options of
- * <code>ubidi_writeReordered()</code> such as <code>UBIDI_INSERT_LRM_FOR_NUMERIC</code>,
- * <code>UBIDI_KEEP_BASE_COMBINING</code>, <code>UBIDI_OUTPUT_REVERSE</code>,
- * <code>UBIDI_REMOVE_BIDI_CONTROLS</code>, the logical positions returned may not
- * be correct. It is advised to use, when possible, reordering options
- * such as <code>UBIDI_OPTION_INSERT_MARKS</code> and <code>UBIDI_OPTION_REMOVE_CONTROLS</code>.
- *
- * @param pBiDi is the paragraph or line <code>UBiDi</code> object.
- *
- * @param indexMap is a pointer to an array of <code>ubidi_getResultLength()</code>
- *        indexes which will reflect the reordering of the characters.
- *        If option <code>#UBIDI_OPTION_REMOVE_CONTROLS</code> is set, the number
- *        of elements allocated in <code>indexMap</code> must be no less than
- *        <code>ubidi_getProcessedLength()</code>.
- *        The array does not need to be initialized.<br><br>
- *        The index map will result in <code>indexMap[visualIndex]==logicalIndex</code>.
- *
- * @param pErrorCode must be a valid pointer to an error code value.
- *
- * @see ubidi_getLogicalMap
- * @see ubidi_getLogicalIndex
- * @see ubidi_getProcessedLength
- * @see ubidi_getResultLength
- * @stable ICU 2.0
- */
-U_CAPI void U_EXPORT2
-ubidi_getVisualMap(UBiDi *pBiDi, int32_t *indexMap, UErrorCode *pErrorCode);
-
-/**
- * This is a convenience function that does not use a UBiDi object.
- * It is intended to be used for when an application has determined the levels
- * of objects (character sequences) and just needs to have them reordered (L2).
- * This is equivalent to using <code>ubidi_getLogicalMap()</code> on a
- * <code>UBiDi</code> object.
- *
- * @param levels is an array with <code>length</code> levels that have been determined by
- *        the application.
- *
- * @param length is the number of levels in the array, or, semantically,
- *        the number of objects to be reordered.
- *        It must be <code>length>0</code>.
- *
- * @param indexMap is a pointer to an array of <code>length</code>
- *        indexes which will reflect the reordering of the characters.
- *        The array does not need to be initialized.<p>
- *        The index map will result in <code>indexMap[logicalIndex]==visualIndex</code>.
- * @stable ICU 2.0
- */
-U_CAPI void U_EXPORT2
-ubidi_reorderLogical(const UBiDiLevel *levels, int32_t length, int32_t *indexMap);
-
-/**
- * This is a convenience function that does not use a UBiDi object.
- * It is intended to be used for when an application has determined the levels
- * of objects (character sequences) and just needs to have them reordered (L2).
- * This is equivalent to using <code>ubidi_getVisualMap()</code> on a
- * <code>UBiDi</code> object.
- *
- * @param levels is an array with <code>length</code> levels that have been determined by
- *        the application.
- *
- * @param length is the number of levels in the array, or, semantically,
- *        the number of objects to be reordered.
- *        It must be <code>length>0</code>.
- *
- * @param indexMap is a pointer to an array of <code>length</code>
- *        indexes which will reflect the reordering of the characters.
- *        The array does not need to be initialized.<p>
- *        The index map will result in <code>indexMap[visualIndex]==logicalIndex</code>.
- * @stable ICU 2.0
- */
-U_CAPI void U_EXPORT2
-ubidi_reorderVisual(const UBiDiLevel *levels, int32_t length, int32_t *indexMap);
-
-/**
- * Invert an index map.
- * The index mapping of the first map is inverted and written to
- * the second one.
- *
- * @param srcMap is an array with <code>length</code> elements
- *        which defines the original mapping from a source array containing
- *        <code>length</code> elements to a destination array.
- *        Some elements of the source array may have no mapping in the
- *        destination array. In that case, their value will be
- *        the special value <code>UBIDI_MAP_NOWHERE</code>.
- *        All elements must be >=0 or equal to <code>UBIDI_MAP_NOWHERE</code>.
- *        Some elements may have a value >= <code>length</code>, if the
- *        destination array has more elements than the source array.
- *        There must be no duplicate indexes (two or more elements with the
- *        same value except <code>UBIDI_MAP_NOWHERE</code>).
- *
- * @param destMap is an array with a number of elements equal to 1 + the highest
- *        value in <code>srcMap</code>.
- *        <code>destMap</code> will be filled with the inverse mapping.
- *        If element with index i in <code>srcMap</code> has a value k different
- *        from <code>UBIDI_MAP_NOWHERE</code>, this means that element i of
- *        the source array maps to element k in the destination array.
- *        The inverse map will have value i in its k-th element.
- *        For all elements of the destination array which do not map to
- *        an element in the source array, the corresponding element in the
- *        inverse map will have a value equal to <code>UBIDI_MAP_NOWHERE</code>.
- *
- * @param length is the length of each array.
- * @see UBIDI_MAP_NOWHERE
- * @stable ICU 2.0
- */
-U_CAPI void U_EXPORT2
-ubidi_invertMap(const int32_t *srcMap, int32_t *destMap, int32_t length);
-
-/** option flags for ubidi_writeReordered() */
-
-/**
- * option bit for ubidi_writeReordered():
- * keep combining characters after their base characters in RTL runs
- *
- * @see ubidi_writeReordered
- * @stable ICU 2.0
- */
-#define UBIDI_KEEP_BASE_COMBINING       1
-
-/**
- * option bit for ubidi_writeReordered():
- * replace characters with the "mirrored" property in RTL runs
- * by their mirror-image mappings
- *
- * @see ubidi_writeReordered
- * @stable ICU 2.0
- */
-#define UBIDI_DO_MIRRORING              2
-
-/**
- * option bit for ubidi_writeReordered():
- * surround the run with LRMs if necessary;
- * this is part of the approximate "inverse Bidi" algorithm
- *
- * <p>This option does not imply corresponding adjustment of the index
- * mappings.</p>
- *
- * @see ubidi_setInverse
- * @see ubidi_writeReordered
- * @stable ICU 2.0
- */
-#define UBIDI_INSERT_LRM_FOR_NUMERIC    4
-
-/**
- * option bit for ubidi_writeReordered():
- * remove Bidi control characters
- * (this does not affect #UBIDI_INSERT_LRM_FOR_NUMERIC)
- *
- * <p>This option does not imply corresponding adjustment of the index
- * mappings.</p>
- *
- * @see ubidi_writeReordered
- * @stable ICU 2.0
- */
-#define UBIDI_REMOVE_BIDI_CONTROLS      8
-
-/**
- * option bit for ubidi_writeReordered():
- * write the output in reverse order
- *
- * <p>This has the same effect as calling <code>ubidi_writeReordered()</code>
- * first without this option, and then calling
- * <code>ubidi_writeReverse()</code> without mirroring.
- * Doing this in the same step is faster and avoids a temporary buffer.
- * An example for using this option is output to a character terminal that
- * is designed for RTL scripts and stores text in reverse order.</p>
- *
- * @see ubidi_writeReordered
- * @stable ICU 2.0
- */
-#define UBIDI_OUTPUT_REVERSE            16
-
-/**
- * Get the length of the source text processed by the last call to
- * <code>ubidi_setPara()</code>. This length may be different from the length
- * of the source text if option <code>#UBIDI_OPTION_STREAMING</code>
- * has been set.
- * <br>
- * Note that whenever the length of the text affects the execution or the
- * result of a function, it is the processed length which must be considered,
- * except for <code>ubidi_setPara</code> (which receives unprocessed source
- * text) and <code>ubidi_getLength</code> (which returns the original length
- * of the source text).<br>
- * In particular, the processed length is the one to consider in the following
- * cases:
- * <ul>
- * <li>maximum value of the <code>limit</code> argument of
- * <code>ubidi_setLine</code></li>
- * <li>maximum value of the <code>charIndex</code> argument of
- * <code>ubidi_getParagraph</code></li>
- * <li>maximum value of the <code>charIndex</code> argument of
- * <code>ubidi_getLevelAt</code></li>
- * <li>number of elements in the array returned by <code>ubidi_getLevels</code></li>
- * <li>maximum value of the <code>logicalStart</code> argument of
- * <code>ubidi_getLogicalRun</code></li>
- * <li>maximum value of the <code>logicalIndex</code> argument of
- * <code>ubidi_getVisualIndex</code></li>
- * <li>number of elements filled in the <code>*indexMap</code> argument of
- * <code>ubidi_getLogicalMap</code></li>
- * <li>length of text processed by <code>ubidi_writeReordered</code></li>
- * </ul>
- *
- * @param pBiDi is the paragraph <code>UBiDi</code> object.
- *
- * @return The length of the part of the source text processed by
- *         the last call to <code>ubidi_setPara</code>.
- * @see ubidi_setPara
- * @see UBIDI_OPTION_STREAMING
- * @stable ICU 3.6
- */
-U_CAPI int32_t U_EXPORT2
-ubidi_getProcessedLength(const UBiDi *pBiDi);
-
-/**
- * Get the length of the reordered text resulting from the last call to
- * <code>ubidi_setPara()</code>. This length may be different from the length
- * of the source text if option <code>#UBIDI_OPTION_INSERT_MARKS</code>
- * or option <code>#UBIDI_OPTION_REMOVE_CONTROLS</code> has been set.
- * <br>
- * This resulting length is the one to consider in the following cases:
- * <ul>
- * <li>maximum value of the <code>visualIndex</code> argument of
- * <code>ubidi_getLogicalIndex</code></li>
- * <li>number of elements of the <code>*indexMap</code> argument of
- * <code>ubidi_getVisualMap</code></li>
- * </ul>
- * Note that this length stays identical to the source text length if
- * Bidi marks are inserted or removed using option bits of
- * <code>ubidi_writeReordered</code>, or if option
- * <code>#UBIDI_REORDER_INVERSE_NUMBERS_AS_L</code> has been set.
- *
- * @param pBiDi is the paragraph <code>UBiDi</code> object.
- *
- * @return The length of the reordered text resulting from
- *         the last call to <code>ubidi_setPara</code>.
- * @see ubidi_setPara
- * @see UBIDI_OPTION_INSERT_MARKS
- * @see UBIDI_OPTION_REMOVE_CONTROLS
- * @stable ICU 3.6
- */
-U_CAPI int32_t U_EXPORT2
-ubidi_getResultLength(const UBiDi *pBiDi);
-
-U_CDECL_BEGIN
-
-#ifndef U_HIDE_DEPRECATED_API
-/**
- * Value returned by <code>UBiDiClassCallback</code> callbacks when
- * there is no need to override the standard Bidi class for a given code point.
- *
- * This constant is deprecated; use u_getIntPropertyMaxValue(UCHAR_BIDI_CLASS)+1 instead.
- *
- * @see UBiDiClassCallback
- * @deprecated ICU 58 The numeric value may change over time, see ICU ticket #12420.
- */
-#define U_BIDI_CLASS_DEFAULT  U_CHAR_DIRECTION_COUNT
-#endif  // U_HIDE_DEPRECATED_API
-
-/**
- * Callback type declaration for overriding default Bidi class values with
- * custom ones.
- * <p>Usually, the function pointer will be propagated to a <code>UBiDi</code>
- * object by calling the <code>ubidi_setClassCallback()</code> function;
- * then the callback will be invoked by the UBA implementation any time the
- * class of a character is to be determined.</p>
- *
- * @param context is a pointer to the callback private data.
- *
- * @param c       is the code point to get a Bidi class for.
- *
- * @return The directional property / Bidi class for the given code point
- *         <code>c</code> if the default class has been overridden, or
- *         <code>u_getIntPropertyMaxValue(UCHAR_BIDI_CLASS)+1</code>
- *         if the standard Bidi class value for <code>c</code> is to be used.
- * @see ubidi_setClassCallback
- * @see ubidi_getClassCallback
- * @stable ICU 3.6
- */
-typedef UCharDirection U_CALLCONV
-UBiDiClassCallback(const void *context, UChar32 c);
-
-U_CDECL_END
-
-/**
- * Retrieve the Bidi class for a given code point.
- * <p>If a <code>#UBiDiClassCallback</code> callback is defined and returns a
- * value other than <code>u_getIntPropertyMaxValue(UCHAR_BIDI_CLASS)+1</code>,
- * that value is used; otherwise the default class determination mechanism is invoked.</p>
- *
- * @param pBiDi is the paragraph <code>UBiDi</code> object.
- *
- * @param c     is the code point whose Bidi class must be retrieved.
- *
- * @return The Bidi class for character <code>c</code> based
- *         on the given <code>pBiDi</code> instance.
- * @see UBiDiClassCallback
- * @stable ICU 3.6
- */
-U_CAPI UCharDirection U_EXPORT2
-ubidi_getCustomizedClass(UBiDi *pBiDi, UChar32 c);
-
-/**
- * Set the callback function and callback data used by the UBA
- * implementation for Bidi class determination.
- * <p>This may be useful for assigning Bidi classes to PUA characters, or
- * for special application needs. For instance, an application may want to
- * handle all spaces like L or R characters (according to the base direction)
- * when creating the visual ordering of logical lines which are part of a report
- * organized in columns: there should not be interaction between adjacent
- * cells.<p>
- *
- * @param pBiDi is the paragraph <code>UBiDi</code> object.
- *
- * @param newFn is the new callback function pointer.
- *
- * @param newContext is the new callback context pointer. This can be NULL.
- *
- * @param oldFn fillin: Returns the old callback function pointer. This can be
- *                      NULL.
- *
- * @param oldContext fillin: Returns the old callback's context. This can be
- *                           NULL.
- *
- * @param pErrorCode must be a valid pointer to an error code value.
- *
- * @see ubidi_getClassCallback
- * @stable ICU 3.6
- */
-U_CAPI void U_EXPORT2
-ubidi_setClassCallback(UBiDi *pBiDi, UBiDiClassCallback *newFn,
-                       const void *newContext, UBiDiClassCallback **oldFn,
-                       const void **oldContext, UErrorCode *pErrorCode);
-
-/**
- * Get the current callback function used for Bidi class determination.
- *
- * @param pBiDi is the paragraph <code>UBiDi</code> object.
- *
- * @param fn fillin: Returns the callback function pointer.
- *
- * @param context fillin: Returns the callback's private context.
- *
- * @see ubidi_setClassCallback
- * @stable ICU 3.6
- */
-U_CAPI void U_EXPORT2
-ubidi_getClassCallback(UBiDi *pBiDi, UBiDiClassCallback **fn, const void **context);
-
-/**
- * Take a <code>UBiDi</code> object containing the reordering
- * information for a piece of text (one or more paragraphs) set by
- * <code>ubidi_setPara()</code> or for a line of text set by
- * <code>ubidi_setLine()</code> and write a reordered string to the
- * destination buffer.
- *
- * This function preserves the integrity of characters with multiple
- * code units and (optionally) combining characters.
- * Characters in RTL runs can be replaced by mirror-image characters
- * in the destination buffer. Note that "real" mirroring has
- * to be done in a rendering engine by glyph selection
- * and that for many "mirrored" characters there are no
- * Unicode characters as mirror-image equivalents.
- * There are also options to insert or remove Bidi control
- * characters; see the description of the <code>destSize</code>
- * and <code>options</code> parameters and of the option bit flags.
- *
- * @param pBiDi A pointer to a <code>UBiDi</code> object that
- *              is set by <code>ubidi_setPara()</code> or
- *              <code>ubidi_setLine()</code> and contains the reordering
- *              information for the text that it was defined for,
- *              as well as a pointer to that text.<br><br>
- *              The text was aliased (only the pointer was stored
- *              without copying the contents) and must not have been modified
- *              since the <code>ubidi_setPara()</code> call.
- *
- * @param dest A pointer to where the reordered text is to be copied.
- *             The source text and <code>dest[destSize]</code>
- *             must not overlap.
- *
- * @param destSize The size of the <code>dest</code> buffer,
- *                 in number of UChars.
- *                 If the <code>UBIDI_INSERT_LRM_FOR_NUMERIC</code>
- *                 option is set, then the destination length could be
- *                 as large as
- *                 <code>ubidi_getLength(pBiDi)+2*ubidi_countRuns(pBiDi)</code>.
- *                 If the <code>UBIDI_REMOVE_BIDI_CONTROLS</code> option
- *                 is set, then the destination length may be less than
- *                 <code>ubidi_getLength(pBiDi)</code>.
- *                 If none of these options is set, then the destination length
- *                 will be exactly <code>ubidi_getProcessedLength(pBiDi)</code>.
- *
- * @param options A bit set of options for the reordering that control
- *                how the reordered text is written.
- *                The options include mirroring the characters on a code
- *                point basis and inserting LRM characters, which is used
- *                especially for transforming visually stored text
- *                to logically stored text (although this is still an
- *                imperfect implementation of an "inverse Bidi" algorithm
- *                because it uses the "forward Bidi" algorithm at its core).
- *                The available options are:
- *                <code>#UBIDI_DO_MIRRORING</code>,
- *                <code>#UBIDI_INSERT_LRM_FOR_NUMERIC</code>,
- *                <code>#UBIDI_KEEP_BASE_COMBINING</code>,
- *                <code>#UBIDI_OUTPUT_REVERSE</code>,
- *                <code>#UBIDI_REMOVE_BIDI_CONTROLS</code>
- *
- * @param pErrorCode must be a valid pointer to an error code value.
- *
- * @return The length of the output string.
- *
- * @see ubidi_getProcessedLength
- * @stable ICU 2.0
- */
-U_CAPI int32_t U_EXPORT2
-ubidi_writeReordered(UBiDi *pBiDi,
-                     UChar *dest, int32_t destSize,
-                     uint16_t options,
-                     UErrorCode *pErrorCode);
-
-/**
- * Reverse a Right-To-Left run of Unicode text.
- *
- * This function preserves the integrity of characters with multiple
- * code units and (optionally) combining characters.
- * Characters can be replaced by mirror-image characters
- * in the destination buffer. Note that "real" mirroring has
- * to be done in a rendering engine by glyph selection
- * and that for many "mirrored" characters there are no
- * Unicode characters as mirror-image equivalents.
- * There are also options to insert or remove Bidi control
- * characters.
- *
- * This function is the implementation for reversing RTL runs as part
- * of <code>ubidi_writeReordered()</code>. For detailed descriptions
- * of the parameters, see there.
- * Since no Bidi controls are inserted here, the output string length
- * will never exceed <code>srcLength</code>.
- *
- * @see ubidi_writeReordered
- *
- * @param src A pointer to the RTL run text.
- *
- * @param srcLength The length of the RTL run.
- *
- * @param dest A pointer to where the reordered text is to be copied.
- *             <code>src[srcLength]</code> and <code>dest[destSize]</code>
- *             must not overlap.
- *
- * @param destSize The size of the <code>dest</code> buffer,
- *                 in number of UChars.
- *                 If the <code>UBIDI_REMOVE_BIDI_CONTROLS</code> option
- *                 is set, then the destination length may be less than
- *                 <code>srcLength</code>.
- *                 If this option is not set, then the destination length
- *                 will be exactly <code>srcLength</code>.
- *
- * @param options A bit set of options for the reordering that control
- *                how the reordered text is written.
- *                See the <code>options</code> parameter in <code>ubidi_writeReordered()</code>.
- *
- * @param pErrorCode must be a valid pointer to an error code value.
- *
- * @return The length of the output string.
- * @stable ICU 2.0
- */
-U_CAPI int32_t U_EXPORT2
-ubidi_writeReverse(const UChar *src, int32_t srcLength,
-                   UChar *dest, int32_t destSize,
-                   uint16_t options,
-                   UErrorCode *pErrorCode);
-
-/*#define BIDI_SAMPLE_CODE*/
-/*@}*/
-
-#endif
->>>>>>> a8a80be5
+// © 2016 and later: Unicode, Inc. and others.
+// License & terms of use: http://www.unicode.org/copyright.html
+/*
+******************************************************************************
+*
+*   Copyright (C) 1999-2013, International Business Machines
+*   Corporation and others.  All Rights Reserved.
+*
+******************************************************************************
+*   file name:  ubidi.h
+*   encoding:   UTF-8
+*   tab size:   8 (not used)
+*   indentation:4
+*
+*   created on: 1999jul27
+*   created by: Markus W. Scherer, updated by Matitiahu Allouche
+*/
+
+#ifndef UBIDI_H
+#define UBIDI_H
+
+#include "unicode/utypes.h"
+#include "unicode/uchar.h"
+
+#if U_SHOW_CPLUSPLUS_API
+#include "unicode/localpointer.h"
+#endif   // U_SHOW_CPLUSPLUS_API
+
+/**
+ *\file
+ * \brief C API: Bidi algorithm
+ *
+ * <h2>Bidi algorithm for ICU</h2>
+ *
+ * This is an implementation of the Unicode Bidirectional Algorithm.
+ * The algorithm is defined in the
+ * <a href="http://www.unicode.org/unicode/reports/tr9/">Unicode Standard Annex #9</a>.<p>
+ *
+ * Note: Libraries that perform a bidirectional algorithm and
+ * reorder strings accordingly are sometimes called "Storage Layout Engines".
+ * ICU's Bidi and shaping (u_shapeArabic()) APIs can be used at the core of such
+ * "Storage Layout Engines".
+ *
+ * <h3>General remarks about the API:</h3>
+ *
+ * In functions with an error code parameter,
+ * the <code>pErrorCode</code> pointer must be valid
+ * and the value that it points to must not indicate a failure before
+ * the function call. Otherwise, the function returns immediately.
+ * After the function call, the value indicates success or failure.<p>
+ *
+ * The &quot;limit&quot; of a sequence of characters is the position just after their
+ * last character, i.e., one more than that position.<p>
+ *
+ * Some of the API functions provide access to &quot;runs&quot;.
+ * Such a &quot;run&quot; is defined as a sequence of characters
+ * that are at the same embedding level
+ * after performing the Bidi algorithm.<p>
+ *
+ * @author Markus W. Scherer
+ * @version 1.0
+ *
+ *
+ * <h4> Sample code for the ICU Bidi API </h4>
+ *
+ * <h5>Rendering a paragraph with the ICU Bidi API</h5>
+ *
+ * This is (hypothetical) sample code that illustrates
+ * how the ICU Bidi API could be used to render a paragraph of text.
+ * Rendering code depends highly on the graphics system,
+ * therefore this sample code must make a lot of assumptions,
+ * which may or may not match any existing graphics system's properties.
+ *
+ * <p>The basic assumptions are:</p>
+ * <ul>
+ * <li>Rendering is done from left to right on a horizontal line.</li>
+ * <li>A run of single-style, unidirectional text can be rendered at once.</li>
+ * <li>Such a run of text is passed to the graphics system with
+ *     characters (code units) in logical order.</li>
+ * <li>The line-breaking algorithm is very complicated
+ *     and Locale-dependent -
+ *     and therefore its implementation omitted from this sample code.</li>
+ * </ul>
+ *
+ * <pre>
+ * \code
+ *#include <unicode/ubidi.h>
+ *
+ *typedef enum {
+ *     styleNormal=0, styleSelected=1,
+ *     styleBold=2, styleItalics=4,
+ *     styleSuper=8, styleSub=16
+ *} Style;
+ *
+ *typedef struct { int32_t limit; Style style; } StyleRun;
+ *
+ *int getTextWidth(const UChar *text, int32_t start, int32_t limit,
+ *                  const StyleRun *styleRuns, int styleRunCount);
+ *
+ * // set *pLimit and *pStyleRunLimit for a line
+ * // from text[start] and from styleRuns[styleRunStart]
+ * // using ubidi_getLogicalRun(para, ...)
+ *void getLineBreak(const UChar *text, int32_t start, int32_t *pLimit,
+ *                  UBiDi *para,
+ *                  const StyleRun *styleRuns, int styleRunStart, int *pStyleRunLimit,
+ *                  int *pLineWidth);
+ *
+ * // render runs on a line sequentially, always from left to right
+ *
+ * // prepare rendering a new line
+ * void startLine(UBiDiDirection textDirection, int lineWidth);
+ *
+ * // render a run of text and advance to the right by the run width
+ * // the text[start..limit-1] is always in logical order
+ * void renderRun(const UChar *text, int32_t start, int32_t limit,
+ *               UBiDiDirection textDirection, Style style);
+ *
+ * // We could compute a cross-product
+ * // from the style runs with the directional runs
+ * // and then reorder it.
+ * // Instead, here we iterate over each run type
+ * // and render the intersections -
+ * // with shortcuts in simple (and common) cases.
+ * // renderParagraph() is the main function.
+ *
+ * // render a directional run with
+ * // (possibly) multiple style runs intersecting with it
+ * void renderDirectionalRun(const UChar *text,
+ *                           int32_t start, int32_t limit,
+ *                           UBiDiDirection direction,
+ *                           const StyleRun *styleRuns, int styleRunCount) {
+ *     int i;
+ *
+ *     // iterate over style runs
+ *     if(direction==UBIDI_LTR) {
+ *         int styleLimit;
+ *
+ *         for(i=0; i<styleRunCount; ++i) {
+ *             styleLimit=styleRuns[i].limit;
+ *             if(start<styleLimit) {
+ *                 if(styleLimit>limit) { styleLimit=limit; }
+ *                 renderRun(text, start, styleLimit,
+ *                           direction, styleRuns[i].style);
+ *                 if(styleLimit==limit) { break; }
+ *                 start=styleLimit;
+ *             }
+ *         }
+ *     } else {
+ *         int styleStart;
+ *
+ *         for(i=styleRunCount-1; i>=0; --i) {
+ *             if(i>0) {
+ *                 styleStart=styleRuns[i-1].limit;
+ *             } else {
+ *                 styleStart=0;
+ *             }
+ *             if(limit>=styleStart) {
+ *                 if(styleStart<start) { styleStart=start; }
+ *                 renderRun(text, styleStart, limit,
+ *                           direction, styleRuns[i].style);
+ *                 if(styleStart==start) { break; }
+ *                 limit=styleStart;
+ *             }
+ *         }
+ *     }
+ * }
+ *
+ * // the line object represents text[start..limit-1]
+ * void renderLine(UBiDi *line, const UChar *text,
+ *                 int32_t start, int32_t limit,
+ *                 const StyleRun *styleRuns, int styleRunCount,
+ *                 UErrorCode *pErrorCode) {
+ *     UBiDiDirection direction=ubidi_getDirection(line);
+ *     if(direction!=UBIDI_MIXED) {
+ *         // unidirectional
+ *         if(styleRunCount<=1) {
+ *             renderRun(text, start, limit, direction, styleRuns[0].style);
+ *         } else {
+ *             renderDirectionalRun(text, start, limit,
+ *                                  direction, styleRuns, styleRunCount);
+ *         }
+ *     } else {
+ *         // mixed-directional
+ *         int32_t count, i, length;
+ *         UBiDiLevel level;
+ *
+ *         count=ubidi_countRuns(line, pErrorCode);
+ *         if(U_SUCCESS(*pErrorCode)) {
+ *             if(styleRunCount<=1) {
+ *                 Style style=styleRuns[0].style;
+ *
+ *                 // iterate over directional runs
+ *                for(i=0; i<count; ++i) {
+ *                    direction=ubidi_getVisualRun(line, i, &start, &length);
+ *                     renderRun(text, start, start+length, direction, style);
+ *                }
+ *             } else {
+ *                 int32_t j;
+ *
+ *                 // iterate over both directional and style runs
+ *                 for(i=0; i<count; ++i) {
+ *                     direction=ubidi_getVisualRun(line, i, &start, &length);
+ *                     renderDirectionalRun(text, start, start+length,
+ *                                          direction, styleRuns, styleRunCount);
+ *                 }
+ *             }
+ *         }
+ *     }
+ * }
+ *
+ *void renderParagraph(const UChar *text, int32_t length,
+ *                     UBiDiDirection textDirection,
+ *                      const StyleRun *styleRuns, int styleRunCount,
+ *                      int lineWidth,
+ *                      UErrorCode *pErrorCode) {
+ *     UBiDi *para;
+ *
+ *     if(pErrorCode==NULL || U_FAILURE(*pErrorCode) || length<=0) {
+ *         return;
+ *     }
+ *
+ *     para=ubidi_openSized(length, 0, pErrorCode);
+ *     if(para==NULL) { return; }
+ *
+ *     ubidi_setPara(para, text, length,
+ *                   textDirection ? UBIDI_DEFAULT_RTL : UBIDI_DEFAULT_LTR,
+ *                   NULL, pErrorCode);
+ *     if(U_SUCCESS(*pErrorCode)) {
+ *         UBiDiLevel paraLevel=1&ubidi_getParaLevel(para);
+ *         StyleRun styleRun={ length, styleNormal };
+ *         int width;
+ *
+ *         if(styleRuns==NULL || styleRunCount<=0) {
+ *            styleRunCount=1;
+ *             styleRuns=&styleRun;
+ *         }
+ *
+ *        // assume styleRuns[styleRunCount-1].limit>=length
+ *
+ *         width=getTextWidth(text, 0, length, styleRuns, styleRunCount);
+ *         if(width<=lineWidth) {
+ *             // everything fits onto one line
+ *
+ *            // prepare rendering a new line from either left or right
+ *             startLine(paraLevel, width);
+ *
+ *             renderLine(para, text, 0, length,
+ *                        styleRuns, styleRunCount, pErrorCode);
+ *         } else {
+ *             UBiDi *line;
+ *
+ *             // we need to render several lines
+ *             line=ubidi_openSized(length, 0, pErrorCode);
+ *             if(line!=NULL) {
+ *                 int32_t start=0, limit;
+ *                 int styleRunStart=0, styleRunLimit;
+ *
+ *                 for(;;) {
+ *                     limit=length;
+ *                     styleRunLimit=styleRunCount;
+ *                     getLineBreak(text, start, &limit, para,
+ *                                  styleRuns, styleRunStart, &styleRunLimit,
+ *                                 &width);
+ *                     ubidi_setLine(para, start, limit, line, pErrorCode);
+ *                     if(U_SUCCESS(*pErrorCode)) {
+ *                         // prepare rendering a new line
+ *                         // from either left or right
+ *                         startLine(paraLevel, width);
+ *
+ *                         renderLine(line, text, start, limit,
+ *                                    styleRuns+styleRunStart,
+ *                                    styleRunLimit-styleRunStart, pErrorCode);
+ *                     }
+ *                     if(limit==length) { break; }
+ *                     start=limit;
+ *                     styleRunStart=styleRunLimit-1;
+ *                     if(start>=styleRuns[styleRunStart].limit) {
+ *                         ++styleRunStart;
+ *                     }
+ *                 }
+ *
+ *                 ubidi_close(line);
+ *             }
+ *        }
+ *    }
+ *
+ *     ubidi_close(para);
+ *}
+ *\endcode
+ * </pre>
+ */
+
+/*DOCXX_TAG*/
+/*@{*/
+
+/**
+ * UBiDiLevel is the type of the level values in this
+ * Bidi implementation.
+ * It holds an embedding level and indicates the visual direction
+ * by its bit&nbsp;0 (even/odd value).<p>
+ *
+ * It can also hold non-level values for the
+ * <code>paraLevel</code> and <code>embeddingLevels</code>
+ * arguments of <code>ubidi_setPara()</code>; there:
+ * <ul>
+ * <li>bit&nbsp;7 of an <code>embeddingLevels[]</code>
+ * value indicates whether the using application is
+ * specifying the level of a character to <i>override</i> whatever the
+ * Bidi implementation would resolve it to.</li>
+ * <li><code>paraLevel</code> can be set to the
+ * pseudo-level values <code>UBIDI_DEFAULT_LTR</code>
+ * and <code>UBIDI_DEFAULT_RTL</code>.</li>
+ * </ul>
+ *
+ * @see ubidi_setPara
+ *
+ * <p>The related constants are not real, valid level values.
+ * <code>UBIDI_DEFAULT_XXX</code> can be used to specify
+ * a default for the paragraph level for
+ * when the <code>ubidi_setPara()</code> function
+ * shall determine it but there is no
+ * strongly typed character in the input.<p>
+ *
+ * Note that the value for <code>UBIDI_DEFAULT_LTR</code> is even
+ * and the one for <code>UBIDI_DEFAULT_RTL</code> is odd,
+ * just like with normal LTR and RTL level values -
+ * these special values are designed that way. Also, the implementation
+ * assumes that UBIDI_MAX_EXPLICIT_LEVEL is odd.
+ *
+ * Note: The numeric values of the related constants will not change:
+ * They are tied to the use of 7-bit byte values (plus the override bit)
+ * and of the UBiDiLevel=uint8_t data type in this API.
+ *
+ * @see UBIDI_DEFAULT_LTR
+ * @see UBIDI_DEFAULT_RTL
+ * @see UBIDI_LEVEL_OVERRIDE
+ * @see UBIDI_MAX_EXPLICIT_LEVEL
+ * @stable ICU 2.0
+ */
+typedef uint8_t UBiDiLevel;
+
+/** Paragraph level setting.<p>
+ *
+ * Constant indicating that the base direction depends on the first strong
+ * directional character in the text according to the Unicode Bidirectional
+ * Algorithm. If no strong directional character is present,
+ * then set the paragraph level to 0 (left-to-right).<p>
+ *
+ * If this value is used in conjunction with reordering modes
+ * <code>UBIDI_REORDER_INVERSE_LIKE_DIRECT</code> or
+ * <code>UBIDI_REORDER_INVERSE_FOR_NUMBERS_SPECIAL</code>, the text to reorder
+ * is assumed to be visual LTR, and the text after reordering is required
+ * to be the corresponding logical string with appropriate contextual
+ * direction. The direction of the result string will be RTL if either
+ * the righmost or leftmost strong character of the source text is RTL
+ * or Arabic Letter, the direction will be LTR otherwise.<p>
+ *
+ * If reordering option <code>UBIDI_OPTION_INSERT_MARKS</code> is set, an RLM may
+ * be added at the beginning of the result string to ensure round trip
+ * (that the result string, when reordered back to visual, will produce
+ * the original source text).
+ * @see UBIDI_REORDER_INVERSE_LIKE_DIRECT
+ * @see UBIDI_REORDER_INVERSE_FOR_NUMBERS_SPECIAL
+ * @stable ICU 2.0
+ */
+#define UBIDI_DEFAULT_LTR 0xfe
+
+/** Paragraph level setting.<p>
+ *
+ * Constant indicating that the base direction depends on the first strong
+ * directional character in the text according to the Unicode Bidirectional
+ * Algorithm. If no strong directional character is present,
+ * then set the paragraph level to 1 (right-to-left).<p>
+ *
+ * If this value is used in conjunction with reordering modes
+ * <code>UBIDI_REORDER_INVERSE_LIKE_DIRECT</code> or
+ * <code>UBIDI_REORDER_INVERSE_FOR_NUMBERS_SPECIAL</code>, the text to reorder
+ * is assumed to be visual LTR, and the text after reordering is required
+ * to be the corresponding logical string with appropriate contextual
+ * direction. The direction of the result string will be RTL if either
+ * the righmost or leftmost strong character of the source text is RTL
+ * or Arabic Letter, or if the text contains no strong character;
+ * the direction will be LTR otherwise.<p>
+ *
+ * If reordering option <code>UBIDI_OPTION_INSERT_MARKS</code> is set, an RLM may
+ * be added at the beginning of the result string to ensure round trip
+ * (that the result string, when reordered back to visual, will produce
+ * the original source text).
+ * @see UBIDI_REORDER_INVERSE_LIKE_DIRECT
+ * @see UBIDI_REORDER_INVERSE_FOR_NUMBERS_SPECIAL
+ * @stable ICU 2.0
+ */
+#define UBIDI_DEFAULT_RTL 0xff
+
+/**
+ * Maximum explicit embedding level.
+ * Same as the max_depth value in the
+ * <a href="http://www.unicode.org/reports/tr9/#BD2">Unicode Bidirectional Algorithm</a>.
+ * (The maximum resolved level can be up to <code>UBIDI_MAX_EXPLICIT_LEVEL+1</code>).
+ * @stable ICU 2.0
+ */
+#define UBIDI_MAX_EXPLICIT_LEVEL 125
+
+/** Bit flag for level input.
+ *  Overrides directional properties.
+ * @stable ICU 2.0
+ */
+#define UBIDI_LEVEL_OVERRIDE 0x80
+
+/**
+ * Special value which can be returned by the mapping functions when a logical
+ * index has no corresponding visual index or vice-versa. This may happen
+ * for the logical-to-visual mapping of a Bidi control when option
+ * <code>#UBIDI_OPTION_REMOVE_CONTROLS</code> is specified. This can also happen
+ * for the visual-to-logical mapping of a Bidi mark (LRM or RLM) inserted
+ * by option <code>#UBIDI_OPTION_INSERT_MARKS</code>.
+ * @see ubidi_getVisualIndex
+ * @see ubidi_getVisualMap
+ * @see ubidi_getLogicalIndex
+ * @see ubidi_getLogicalMap
+ * @stable ICU 3.6
+ */
+#define UBIDI_MAP_NOWHERE   (-1)
+
+/**
+ * <code>UBiDiDirection</code> values indicate the text direction.
+ * @stable ICU 2.0
+ */
+enum UBiDiDirection {
+  /** Left-to-right text. This is a 0 value.
+   * <ul>
+   * <li>As return value for <code>ubidi_getDirection()</code>, it means
+   *     that the source string contains no right-to-left characters, or
+   *     that the source string is empty and the paragraph level is even.
+   * <li> As return value for <code>ubidi_getBaseDirection()</code>, it
+   *      means that the first strong character of the source string has
+   *      a left-to-right direction.
+   * </ul>
+   * @stable ICU 2.0
+   */
+  UBIDI_LTR,
+  /** Right-to-left text. This is a 1 value.
+   * <ul>
+   * <li>As return value for <code>ubidi_getDirection()</code>, it means
+   *     that the source string contains no left-to-right characters, or
+   *     that the source string is empty and the paragraph level is odd.
+   * <li> As return value for <code>ubidi_getBaseDirection()</code>, it
+   *      means that the first strong character of the source string has
+   *      a right-to-left direction.
+   * </ul>
+   * @stable ICU 2.0
+   */
+  UBIDI_RTL,
+  /** Mixed-directional text.
+   * <p>As return value for <code>ubidi_getDirection()</code>, it means
+   *    that the source string contains both left-to-right and
+   *    right-to-left characters.
+   * @stable ICU 2.0
+   */
+  UBIDI_MIXED,
+  /** No strongly directional text.
+   * <p>As return value for <code>ubidi_getBaseDirection()</code>, it means
+   *    that the source string is missing or empty, or contains neither left-to-right
+   *    nor right-to-left characters.
+   * @stable ICU 4.6
+   */
+  UBIDI_NEUTRAL
+};
+
+/** @stable ICU 2.0 */
+typedef enum UBiDiDirection UBiDiDirection;
+
+/**
+ * Forward declaration of the <code>UBiDi</code> structure for the declaration of
+ * the API functions. Its fields are implementation-specific.<p>
+ * This structure holds information about a paragraph (or multiple paragraphs)
+ * of text with Bidi-algorithm-related details, or about one line of
+ * such a paragraph.<p>
+ * Reordering can be done on a line, or on one or more paragraphs which are
+ * then interpreted each as one single line.
+ * @stable ICU 2.0
+ */
+struct UBiDi;
+
+/** @stable ICU 2.0 */
+typedef struct UBiDi UBiDi;
+
+/**
+ * Allocate a <code>UBiDi</code> structure.
+ * Such an object is initially empty. It is assigned
+ * the Bidi properties of a piece of text containing one or more paragraphs
+ * by <code>ubidi_setPara()</code>
+ * or the Bidi properties of a line within a paragraph by
+ * <code>ubidi_setLine()</code>.<p>
+ * This object can be reused for as long as it is not deallocated
+ * by calling <code>ubidi_close()</code>.<p>
+ * <code>ubidi_setPara()</code> and <code>ubidi_setLine()</code> will allocate
+ * additional memory for internal structures as necessary.
+ *
+ * @return An empty <code>UBiDi</code> object.
+ * @stable ICU 2.0
+ */
+U_CAPI UBiDi * U_EXPORT2
+ubidi_open(void);
+
+/**
+ * Allocate a <code>UBiDi</code> structure with preallocated memory
+ * for internal structures.
+ * This function provides a <code>UBiDi</code> object like <code>ubidi_open()</code>
+ * with no arguments, but it also preallocates memory for internal structures
+ * according to the sizings supplied by the caller.<p>
+ * Subsequent functions will not allocate any more memory, and are thus
+ * guaranteed not to fail because of lack of memory.<p>
+ * The preallocation can be limited to some of the internal memory
+ * by setting some values to 0 here. That means that if, e.g.,
+ * <code>maxRunCount</code> cannot be reasonably predetermined and should not
+ * be set to <code>maxLength</code> (the only failproof value) to avoid
+ * wasting memory, then <code>maxRunCount</code> could be set to 0 here
+ * and the internal structures that are associated with it will be allocated
+ * on demand, just like with <code>ubidi_open()</code>.
+ *
+ * @param maxLength is the maximum text or line length that internal memory
+ *        will be preallocated for. An attempt to associate this object with a
+ *        longer text will fail, unless this value is 0, which leaves the allocation
+ *        up to the implementation.
+ *
+ * @param maxRunCount is the maximum anticipated number of same-level runs
+ *        that internal memory will be preallocated for. An attempt to access
+ *        visual runs on an object that was not preallocated for as many runs
+ *        as the text was actually resolved to will fail,
+ *        unless this value is 0, which leaves the allocation up to the implementation.<br><br>
+ *        The number of runs depends on the actual text and maybe anywhere between
+ *        1 and <code>maxLength</code>. It is typically small.
+ *
+ * @param pErrorCode must be a valid pointer to an error code value.
+ *
+ * @return An empty <code>UBiDi</code> object with preallocated memory.
+ * @stable ICU 2.0
+ */
+U_CAPI UBiDi * U_EXPORT2
+ubidi_openSized(int32_t maxLength, int32_t maxRunCount, UErrorCode *pErrorCode);
+
+/**
+ * <code>ubidi_close()</code> must be called to free the memory
+ * associated with a UBiDi object.<p>
+ *
+ * <strong>Important: </strong>
+ * A parent <code>UBiDi</code> object must not be destroyed or reused if
+ * it still has children.
+ * If a <code>UBiDi</code> object has become the <i>child</i>
+ * of another one (its <i>parent</i>) by calling
+ * <code>ubidi_setLine()</code>, then the child object must
+ * be destroyed (closed) or reused (by calling
+ * <code>ubidi_setPara()</code> or <code>ubidi_setLine()</code>)
+ * before the parent object.
+ *
+ * @param pBiDi is a <code>UBiDi</code> object.
+ *
+ * @see ubidi_setPara
+ * @see ubidi_setLine
+ * @stable ICU 2.0
+ */
+U_CAPI void U_EXPORT2
+ubidi_close(UBiDi *pBiDi);
+
+#if U_SHOW_CPLUSPLUS_API
+
+U_NAMESPACE_BEGIN
+
+/**
+ * \class LocalUBiDiPointer
+ * "Smart pointer" class, closes a UBiDi via ubidi_close().
+ * For most methods see the LocalPointerBase base class.
+ *
+ * @see LocalPointerBase
+ * @see LocalPointer
+ * @stable ICU 4.4
+ */
+U_DEFINE_LOCAL_OPEN_POINTER(LocalUBiDiPointer, UBiDi, ubidi_close);
+
+U_NAMESPACE_END
+
+#endif
+
+/**
+ * Modify the operation of the Bidi algorithm such that it
+ * approximates an "inverse Bidi" algorithm. This function
+ * must be called before <code>ubidi_setPara()</code>.
+ *
+ * <p>The normal operation of the Bidi algorithm as described
+ * in the Unicode Technical Report is to take text stored in logical
+ * (keyboard, typing) order and to determine the reordering of it for visual
+ * rendering.
+ * Some legacy systems store text in visual order, and for operations
+ * with standard, Unicode-based algorithms, the text needs to be transformed
+ * to logical order. This is effectively the inverse algorithm of the
+ * described Bidi algorithm. Note that there is no standard algorithm for
+ * this "inverse Bidi" and that the current implementation provides only an
+ * approximation of "inverse Bidi".</p>
+ *
+ * <p>With <code>isInverse</code> set to <code>true</code>,
+ * this function changes the behavior of some of the subsequent functions
+ * in a way that they can be used for the inverse Bidi algorithm.
+ * Specifically, runs of text with numeric characters will be treated in a
+ * special way and may need to be surrounded with LRM characters when they are
+ * written in reordered sequence.</p>
+ *
+ * <p>Output runs should be retrieved using <code>ubidi_getVisualRun()</code>.
+ * Since the actual input for "inverse Bidi" is visually ordered text and
+ * <code>ubidi_getVisualRun()</code> gets the reordered runs, these are actually
+ * the runs of the logically ordered output.</p>
+ *
+ * <p>Calling this function with argument <code>isInverse</code> set to
+ * <code>true</code> is equivalent to calling
+ * <code>ubidi_setReorderingMode</code> with argument
+ * <code>reorderingMode</code>
+ * set to <code>#UBIDI_REORDER_INVERSE_NUMBERS_AS_L</code>.<br>
+ * Calling this function with argument <code>isInverse</code> set to
+ * <code>false</code> is equivalent to calling
+ * <code>ubidi_setReorderingMode</code> with argument
+ * <code>reorderingMode</code>
+ * set to <code>#UBIDI_REORDER_DEFAULT</code>.
+ *
+ * @param pBiDi is a <code>UBiDi</code> object.
+ *
+ * @param isInverse specifies "forward" or "inverse" Bidi operation.
+ *
+ * @see ubidi_setPara
+ * @see ubidi_writeReordered
+ * @see ubidi_setReorderingMode
+ * @stable ICU 2.0
+ */
+U_CAPI void U_EXPORT2
+ubidi_setInverse(UBiDi *pBiDi, UBool isInverse);
+
+/**
+ * Is this Bidi object set to perform the inverse Bidi algorithm?
+ * <p>Note: calling this function after setting the reordering mode with
+ * <code>ubidi_setReorderingMode</code> will return <code>true</code> if the
+ * reordering mode was set to <code>#UBIDI_REORDER_INVERSE_NUMBERS_AS_L</code>,
+ * <code>false</code> for all other values.</p>
+ *
+ * @param pBiDi is a <code>UBiDi</code> object.
+ * @return true if the Bidi object is set to perform the inverse Bidi algorithm
+ * by handling numbers as L.
+ *
+ * @see ubidi_setInverse
+ * @see ubidi_setReorderingMode
+ * @stable ICU 2.0
+ */
+
+U_CAPI UBool U_EXPORT2
+ubidi_isInverse(UBiDi *pBiDi);
+
+/**
+ * Specify whether block separators must be allocated level zero,
+ * so that successive paragraphs will progress from left to right.
+ * This function must be called before <code>ubidi_setPara()</code>.
+ * Paragraph separators (B) may appear in the text.  Setting them to level zero
+ * means that all paragraph separators (including one possibly appearing
+ * in the last text position) are kept in the reordered text after the text
+ * that they follow in the source text.
+ * When this feature is not enabled, a paragraph separator at the last
+ * position of the text before reordering will go to the first position
+ * of the reordered text when the paragraph level is odd.
+ *
+ * @param pBiDi is a <code>UBiDi</code> object.
+ *
+ * @param orderParagraphsLTR specifies whether paragraph separators (B) must
+ * receive level 0, so that successive paragraphs progress from left to right.
+ *
+ * @see ubidi_setPara
+ * @stable ICU 3.4
+ */
+U_CAPI void U_EXPORT2
+ubidi_orderParagraphsLTR(UBiDi *pBiDi, UBool orderParagraphsLTR);
+
+/**
+ * Is this Bidi object set to allocate level 0 to block separators so that
+ * successive paragraphs progress from left to right?
+ *
+ * @param pBiDi is a <code>UBiDi</code> object.
+ * @return true if the Bidi object is set to allocate level 0 to block
+ *         separators.
+ *
+ * @see ubidi_orderParagraphsLTR
+ * @stable ICU 3.4
+ */
+U_CAPI UBool U_EXPORT2
+ubidi_isOrderParagraphsLTR(UBiDi *pBiDi);
+
+/**
+ * <code>UBiDiReorderingMode</code> values indicate which variant of the Bidi
+ * algorithm to use.
+ *
+ * @see ubidi_setReorderingMode
+ * @stable ICU 3.6
+ */
+typedef enum UBiDiReorderingMode {
+    /** Regular Logical to Visual Bidi algorithm according to Unicode.
+      * This is a 0 value.
+      * @stable ICU 3.6 */
+    UBIDI_REORDER_DEFAULT = 0,
+    /** Logical to Visual algorithm which handles numbers in a way which
+      * mimics the behavior of Windows XP.
+      * @stable ICU 3.6 */
+    UBIDI_REORDER_NUMBERS_SPECIAL,
+    /** Logical to Visual algorithm grouping numbers with adjacent R characters
+      * (reversible algorithm).
+      * @stable ICU 3.6 */
+    UBIDI_REORDER_GROUP_NUMBERS_WITH_R,
+    /** Reorder runs only to transform a Logical LTR string to the Logical RTL
+      * string with the same display, or vice-versa.<br>
+      * If this mode is set together with option
+      * <code>#UBIDI_OPTION_INSERT_MARKS</code>, some Bidi controls in the source
+      * text may be removed and other controls may be added to produce the
+      * minimum combination which has the required display.
+      * @stable ICU 3.6 */
+    UBIDI_REORDER_RUNS_ONLY,
+    /** Visual to Logical algorithm which handles numbers like L
+      * (same algorithm as selected by <code>ubidi_setInverse(true)</code>.
+      * @see ubidi_setInverse
+      * @stable ICU 3.6 */
+    UBIDI_REORDER_INVERSE_NUMBERS_AS_L,
+    /** Visual to Logical algorithm equivalent to the regular Logical to Visual
+      * algorithm.
+      * @stable ICU 3.6 */
+    UBIDI_REORDER_INVERSE_LIKE_DIRECT,
+    /** Inverse Bidi (Visual to Logical) algorithm for the
+      * <code>UBIDI_REORDER_NUMBERS_SPECIAL</code> Bidi algorithm.
+      * @stable ICU 3.6 */
+    UBIDI_REORDER_INVERSE_FOR_NUMBERS_SPECIAL,
+#ifndef U_HIDE_DEPRECATED_API
+    /**
+     * Number of values for reordering mode.
+     * @deprecated ICU 58 The numeric value may change over time, see ICU ticket #12420.
+     */
+    UBIDI_REORDER_COUNT
+#endif  // U_HIDE_DEPRECATED_API
+} UBiDiReorderingMode;
+
+/**
+ * Modify the operation of the Bidi algorithm such that it implements some
+ * variant to the basic Bidi algorithm or approximates an "inverse Bidi"
+ * algorithm, depending on different values of the "reordering mode".
+ * This function must be called before <code>ubidi_setPara()</code>, and stays
+ * in effect until called again with a different argument.
+ *
+ * <p>The normal operation of the Bidi algorithm as described
+ * in the Unicode Standard Annex #9 is to take text stored in logical
+ * (keyboard, typing) order and to determine how to reorder it for visual
+ * rendering.</p>
+ *
+ * <p>With the reordering mode set to a value other than
+ * <code>#UBIDI_REORDER_DEFAULT</code>, this function changes the behavior of
+ * some of the subsequent functions in a way such that they implement an
+ * inverse Bidi algorithm or some other algorithm variants.</p>
+ *
+ * <p>Some legacy systems store text in visual order, and for operations
+ * with standard, Unicode-based algorithms, the text needs to be transformed
+ * into logical order. This is effectively the inverse algorithm of the
+ * described Bidi algorithm. Note that there is no standard algorithm for
+ * this "inverse Bidi", so a number of variants are implemented here.</p>
+ *
+ * <p>In other cases, it may be desirable to emulate some variant of the
+ * Logical to Visual algorithm (e.g. one used in MS Windows), or perform a
+ * Logical to Logical transformation.</p>
+ *
+ * <ul>
+ * <li>When the reordering mode is set to <code>#UBIDI_REORDER_DEFAULT</code>,
+ * the standard Bidi Logical to Visual algorithm is applied.</li>
+ *
+ * <li>When the reordering mode is set to
+ * <code>#UBIDI_REORDER_NUMBERS_SPECIAL</code>,
+ * the algorithm used to perform Bidi transformations when calling
+ * <code>ubidi_setPara</code> should approximate the algorithm used in
+ * Microsoft Windows XP rather than strictly conform to the Unicode Bidi
+ * algorithm.
+ * <br>
+ * The differences between the basic algorithm and the algorithm addressed
+ * by this option are as follows:
+ * <ul>
+ *   <li>Within text at an even embedding level, the sequence "123AB"
+ *   (where AB represent R or AL letters) is transformed to "123BA" by the
+ *   Unicode algorithm and to "BA123" by the Windows algorithm.</li>
+ *   <li>Arabic-Indic numbers (AN) are handled by the Windows algorithm just
+ *   like regular numbers (EN).</li>
+ * </ul></li>
+ *
+ * <li>When the reordering mode is set to
+ * <code>#UBIDI_REORDER_GROUP_NUMBERS_WITH_R</code>,
+ * numbers located between LTR text and RTL text are associated with the RTL
+ * text. For instance, an LTR paragraph with content "abc 123 DEF" (where
+ * upper case letters represent RTL characters) will be transformed to
+ * "abc FED 123" (and not "abc 123 FED"), "DEF 123 abc" will be transformed
+ * to "123 FED abc" and "123 FED abc" will be transformed to "DEF 123 abc".
+ * This makes the algorithm reversible and makes it useful when round trip
+ * (from visual to logical and back to visual) must be achieved without
+ * adding LRM characters. However, this is a variation from the standard
+ * Unicode Bidi algorithm.<br>
+ * The source text should not contain Bidi control characters other than LRM
+ * or RLM.</li>
+ *
+ * <li>When the reordering mode is set to
+ * <code>#UBIDI_REORDER_RUNS_ONLY</code>,
+ * a "Logical to Logical" transformation must be performed:
+ * <ul>
+ * <li>If the default text level of the source text (argument <code>paraLevel</code>
+ * in <code>ubidi_setPara</code>) is even, the source text will be handled as
+ * LTR logical text and will be transformed to the RTL logical text which has
+ * the same LTR visual display.</li>
+ * <li>If the default level of the source text is odd, the source text
+ * will be handled as RTL logical text and will be transformed to the
+ * LTR logical text which has the same LTR visual display.</li>
+ * </ul>
+ * This mode may be needed when logical text which is basically Arabic or
+ * Hebrew, with possible included numbers or phrases in English, has to be
+ * displayed as if it had an even embedding level (this can happen if the
+ * displaying application treats all text as if it was basically LTR).
+ * <br>
+ * This mode may also be needed in the reverse case, when logical text which is
+ * basically English, with possible included phrases in Arabic or Hebrew, has to
+ * be displayed as if it had an odd embedding level.
+ * <br>
+ * Both cases could be handled by adding LRE or RLE at the head of the text,
+ * if the display subsystem supports these formatting controls. If it does not,
+ * the problem may be handled by transforming the source text in this mode
+ * before displaying it, so that it will be displayed properly.<br>
+ * The source text should not contain Bidi control characters other than LRM
+ * or RLM.</li>
+ *
+ * <li>When the reordering mode is set to
+ * <code>#UBIDI_REORDER_INVERSE_NUMBERS_AS_L</code>, an "inverse Bidi" algorithm
+ * is applied.
+ * Runs of text with numeric characters will be treated like LTR letters and
+ * may need to be surrounded with LRM characters when they are written in
+ * reordered sequence (the option <code>#UBIDI_INSERT_LRM_FOR_NUMERIC</code> can
+ * be used with function <code>ubidi_writeReordered</code> to this end. This
+ * mode is equivalent to calling <code>ubidi_setInverse()</code> with
+ * argument <code>isInverse</code> set to <code>true</code>.</li>
+ *
+ * <li>When the reordering mode is set to
+ * <code>#UBIDI_REORDER_INVERSE_LIKE_DIRECT</code>, the "direct" Logical to Visual
+ * Bidi algorithm is used as an approximation of an "inverse Bidi" algorithm.
+ * This mode is similar to mode <code>#UBIDI_REORDER_INVERSE_NUMBERS_AS_L</code>
+ * but is closer to the regular Bidi algorithm.
+ * <br>
+ * For example, an LTR paragraph with the content "FED 123 456 CBA" (where
+ * upper case represents RTL characters) will be transformed to
+ * "ABC 456 123 DEF", as opposed to "DEF 123 456 ABC"
+ * with mode <code>UBIDI_REORDER_INVERSE_NUMBERS_AS_L</code>.<br>
+ * When used in conjunction with option
+ * <code>#UBIDI_OPTION_INSERT_MARKS</code>, this mode generally
+ * adds Bidi marks to the output significantly more sparingly than mode
+ * <code>#UBIDI_REORDER_INVERSE_NUMBERS_AS_L</code> with option
+ * <code>#UBIDI_INSERT_LRM_FOR_NUMERIC</code> in calls to
+ * <code>ubidi_writeReordered</code>.</li>
+ *
+ * <li>When the reordering mode is set to
+ * <code>#UBIDI_REORDER_INVERSE_FOR_NUMBERS_SPECIAL</code>, the Logical to Visual
+ * Bidi algorithm used in Windows XP is used as an approximation of an "inverse Bidi" algorithm.
+ * <br>
+ * For example, an LTR paragraph with the content "abc FED123" (where
+ * upper case represents RTL characters) will be transformed to "abc 123DEF."</li>
+ * </ul>
+ *
+ * <p>In all the reordering modes specifying an "inverse Bidi" algorithm
+ * (i.e. those with a name starting with <code>UBIDI_REORDER_INVERSE</code>),
+ * output runs should be retrieved using
+ * <code>ubidi_getVisualRun()</code>, and the output text with
+ * <code>ubidi_writeReordered()</code>. The caller should keep in mind that in
+ * "inverse Bidi" modes the input is actually visually ordered text and
+ * reordered output returned by <code>ubidi_getVisualRun()</code> or
+ * <code>ubidi_writeReordered()</code> are actually runs or character string
+ * of logically ordered output.<br>
+ * For all the "inverse Bidi" modes, the source text should not contain
+ * Bidi control characters other than LRM or RLM.</p>
+ *
+ * <p>Note that option <code>#UBIDI_OUTPUT_REVERSE</code> of
+ * <code>ubidi_writeReordered</code> has no useful meaning and should not be
+ * used in conjunction with any value of the reordering mode specifying
+ * "inverse Bidi" or with value <code>UBIDI_REORDER_RUNS_ONLY</code>.
+ *
+ * @param pBiDi is a <code>UBiDi</code> object.
+ * @param reorderingMode specifies the required variant of the Bidi algorithm.
+ *
+ * @see UBiDiReorderingMode
+ * @see ubidi_setInverse
+ * @see ubidi_setPara
+ * @see ubidi_writeReordered
+ * @stable ICU 3.6
+ */
+U_CAPI void U_EXPORT2
+ubidi_setReorderingMode(UBiDi *pBiDi, UBiDiReorderingMode reorderingMode);
+
+/**
+ * What is the requested reordering mode for a given Bidi object?
+ *
+ * @param pBiDi is a <code>UBiDi</code> object.
+ * @return the current reordering mode of the Bidi object
+ * @see ubidi_setReorderingMode
+ * @stable ICU 3.6
+ */
+U_CAPI UBiDiReorderingMode U_EXPORT2
+ubidi_getReorderingMode(UBiDi *pBiDi);
+
+/**
+ * <code>UBiDiReorderingOption</code> values indicate which options are
+ * specified to affect the Bidi algorithm.
+ *
+ * @see ubidi_setReorderingOptions
+ * @stable ICU 3.6
+ */
+typedef enum UBiDiReorderingOption {
+    /**
+     * option value for <code>ubidi_setReorderingOptions</code>:
+     * disable all the options which can be set with this function
+     * @see ubidi_setReorderingOptions
+     * @stable ICU 3.6
+     */
+    UBIDI_OPTION_DEFAULT = 0,
+
+    /**
+     * option bit for <code>ubidi_setReorderingOptions</code>:
+     * insert Bidi marks (LRM or RLM) when needed to ensure correct result of
+     * a reordering to a Logical order
+     *
+     * <p>This option must be set or reset before calling
+     * <code>ubidi_setPara</code>.</p>
+     *
+     * <p>This option is significant only with reordering modes which generate
+     * a result with Logical order, specifically:</p>
+     * <ul>
+     *   <li><code>#UBIDI_REORDER_RUNS_ONLY</code></li>
+     *   <li><code>#UBIDI_REORDER_INVERSE_NUMBERS_AS_L</code></li>
+     *   <li><code>#UBIDI_REORDER_INVERSE_LIKE_DIRECT</code></li>
+     *   <li><code>#UBIDI_REORDER_INVERSE_FOR_NUMBERS_SPECIAL</code></li>
+     * </ul>
+     *
+     * <p>If this option is set in conjunction with reordering mode
+     * <code>#UBIDI_REORDER_INVERSE_NUMBERS_AS_L</code> or with calling
+     * <code>ubidi_setInverse(true)</code>, it implies
+     * option <code>#UBIDI_INSERT_LRM_FOR_NUMERIC</code>
+     * in calls to function <code>ubidi_writeReordered()</code>.</p>
+     *
+     * <p>For other reordering modes, a minimum number of LRM or RLM characters
+     * will be added to the source text after reordering it so as to ensure
+     * round trip, i.e. when applying the inverse reordering mode on the
+     * resulting logical text with removal of Bidi marks
+     * (option <code>#UBIDI_OPTION_REMOVE_CONTROLS</code> set before calling
+     * <code>ubidi_setPara()</code> or option <code>#UBIDI_REMOVE_BIDI_CONTROLS</code>
+     * in <code>ubidi_writeReordered</code>), the result will be identical to the
+     * source text in the first transformation.
+     *
+     * <p>This option will be ignored if specified together with option
+     * <code>#UBIDI_OPTION_REMOVE_CONTROLS</code>. It inhibits option
+     * <code>UBIDI_REMOVE_BIDI_CONTROLS</code> in calls to function
+     * <code>ubidi_writeReordered()</code> and it implies option
+     * <code>#UBIDI_INSERT_LRM_FOR_NUMERIC</code> in calls to function
+     * <code>ubidi_writeReordered()</code> if the reordering mode is
+     * <code>#UBIDI_REORDER_INVERSE_NUMBERS_AS_L</code>.</p>
+     *
+     * @see ubidi_setReorderingMode
+     * @see ubidi_setReorderingOptions
+     * @stable ICU 3.6
+     */
+    UBIDI_OPTION_INSERT_MARKS = 1,
+
+    /**
+     * option bit for <code>ubidi_setReorderingOptions</code>:
+     * remove Bidi control characters
+     *
+     * <p>This option must be set or reset before calling
+     * <code>ubidi_setPara</code>.</p>
+     *
+     * <p>This option nullifies option <code>#UBIDI_OPTION_INSERT_MARKS</code>.
+     * It inhibits option <code>#UBIDI_INSERT_LRM_FOR_NUMERIC</code> in calls
+     * to function <code>ubidi_writeReordered()</code> and it implies option
+     * <code>#UBIDI_REMOVE_BIDI_CONTROLS</code> in calls to that function.</p>
+     *
+     * @see ubidi_setReorderingMode
+     * @see ubidi_setReorderingOptions
+     * @stable ICU 3.6
+     */
+    UBIDI_OPTION_REMOVE_CONTROLS = 2,
+
+    /**
+     * option bit for <code>ubidi_setReorderingOptions</code>:
+     * process the output as part of a stream to be continued
+     *
+     * <p>This option must be set or reset before calling
+     * <code>ubidi_setPara</code>.</p>
+     *
+     * <p>This option specifies that the caller is interested in processing large
+     * text object in parts.
+     * The results of the successive calls are expected to be concatenated by the
+     * caller. Only the call for the last part will have this option bit off.</p>
+     *
+     * <p>When this option bit is on, <code>ubidi_setPara()</code> may process
+     * less than the full source text in order to truncate the text at a meaningful
+     * boundary. The caller should call <code>ubidi_getProcessedLength()</code>
+     * immediately after calling <code>ubidi_setPara()</code> in order to
+     * determine how much of the source text has been processed.
+     * Source text beyond that length should be resubmitted in following calls to
+     * <code>ubidi_setPara</code>. The processed length may be less than
+     * the length of the source text if a character preceding the last character of
+     * the source text constitutes a reasonable boundary (like a block separator)
+     * for text to be continued.<br>
+     * If the last character of the source text constitutes a reasonable
+     * boundary, the whole text will be processed at once.<br>
+     * If nowhere in the source text there exists
+     * such a reasonable boundary, the processed length will be zero.<br>
+     * The caller should check for such an occurrence and do one of the following:
+     * <ul><li>submit a larger amount of text with a better chance to include
+     *         a reasonable boundary.</li>
+     *     <li>resubmit the same text after turning off option
+     *         <code>UBIDI_OPTION_STREAMING</code>.</li></ul>
+     * In all cases, this option should be turned off before processing the last
+     * part of the text.</p>
+     *
+     * <p>When the <code>UBIDI_OPTION_STREAMING</code> option is used,
+     * it is recommended to call <code>ubidi_orderParagraphsLTR()</code> with
+     * argument <code>orderParagraphsLTR</code> set to <code>true</code> before
+     * calling <code>ubidi_setPara</code> so that later paragraphs may be
+     * concatenated to previous paragraphs on the right.</p>
+     *
+     * @see ubidi_setReorderingMode
+     * @see ubidi_setReorderingOptions
+     * @see ubidi_getProcessedLength
+     * @see ubidi_orderParagraphsLTR
+     * @stable ICU 3.6
+     */
+    UBIDI_OPTION_STREAMING = 4
+} UBiDiReorderingOption;
+
+/**
+ * Specify which of the reordering options
+ * should be applied during Bidi transformations.
+ *
+ * @param pBiDi is a <code>UBiDi</code> object.
+ * @param reorderingOptions is a combination of zero or more of the following
+ * options:
+ * <code>#UBIDI_OPTION_DEFAULT</code>, <code>#UBIDI_OPTION_INSERT_MARKS</code>,
+ * <code>#UBIDI_OPTION_REMOVE_CONTROLS</code>, <code>#UBIDI_OPTION_STREAMING</code>.
+ *
+ * @see ubidi_getReorderingOptions
+ * @stable ICU 3.6
+ */
+U_CAPI void U_EXPORT2
+ubidi_setReorderingOptions(UBiDi *pBiDi, uint32_t reorderingOptions);
+
+/**
+ * What are the reordering options applied to a given Bidi object?
+ *
+ * @param pBiDi is a <code>UBiDi</code> object.
+ * @return the current reordering options of the Bidi object
+ * @see ubidi_setReorderingOptions
+ * @stable ICU 3.6
+ */
+U_CAPI uint32_t U_EXPORT2
+ubidi_getReorderingOptions(UBiDi *pBiDi);
+
+/**
+ * Set the context before a call to ubidi_setPara().<p>
+ *
+ * ubidi_setPara() computes the left-right directionality for a given piece
+ * of text which is supplied as one of its arguments. Sometimes this piece
+ * of text (the "main text") should be considered in context, because text
+ * appearing before ("prologue") and/or after ("epilogue") the main text
+ * may affect the result of this computation.<p>
+ *
+ * This function specifies the prologue and/or the epilogue for the next
+ * call to ubidi_setPara(). The characters specified as prologue and
+ * epilogue should not be modified by the calling program until the call
+ * to ubidi_setPara() has returned. If successive calls to ubidi_setPara()
+ * all need specification of a context, ubidi_setContext() must be called
+ * before each call to ubidi_setPara(). In other words, a context is not
+ * "remembered" after the following successful call to ubidi_setPara().<p>
+ *
+ * If a call to ubidi_setPara() specifies UBIDI_DEFAULT_LTR or
+ * UBIDI_DEFAULT_RTL as paraLevel and is preceded by a call to
+ * ubidi_setContext() which specifies a prologue, the paragraph level will
+ * be computed taking in consideration the text in the prologue.<p>
+ *
+ * When ubidi_setPara() is called without a previous call to
+ * ubidi_setContext, the main text is handled as if preceded and followed
+ * by strong directional characters at the current paragraph level.
+ * Calling ubidi_setContext() with specification of a prologue will change
+ * this behavior by handling the main text as if preceded by the last
+ * strong character appearing in the prologue, if any.
+ * Calling ubidi_setContext() with specification of an epilogue will change
+ * the behavior of ubidi_setPara() by handling the main text as if followed
+ * by the first strong character or digit appearing in the epilogue, if any.<p>
+ *
+ * Note 1: if <code>ubidi_setContext</code> is called repeatedly without
+ *         calling <code>ubidi_setPara</code>, the earlier calls have no effect,
+ *         only the last call will be remembered for the next call to
+ *         <code>ubidi_setPara</code>.<p>
+ *
+ * Note 2: calling <code>ubidi_setContext(pBiDi, NULL, 0, NULL, 0, &errorCode)</code>
+ *         cancels any previous setting of non-empty prologue or epilogue.
+ *         The next call to <code>ubidi_setPara()</code> will process no
+ *         prologue or epilogue.<p>
+ *
+ * Note 3: users must be aware that even after setting the context
+ *         before a call to ubidi_setPara() to perform e.g. a logical to visual
+ *         transformation, the resulting string may not be identical to what it
+ *         would have been if all the text, including prologue and epilogue, had
+ *         been processed together.<br>
+ * Example (upper case letters represent RTL characters):<br>
+ * &nbsp;&nbsp;prologue = "<code>abc DE</code>"<br>
+ * &nbsp;&nbsp;epilogue = none<br>
+ * &nbsp;&nbsp;main text = "<code>FGH xyz</code>"<br>
+ * &nbsp;&nbsp;paraLevel = UBIDI_LTR<br>
+ * &nbsp;&nbsp;display without prologue = "<code>HGF xyz</code>"
+ *             ("HGF" is adjacent to "xyz")<br>
+ * &nbsp;&nbsp;display with prologue = "<code>abc HGFED xyz</code>"
+ *             ("HGF" is not adjacent to "xyz")<br>
+ *
+ * @param pBiDi is a paragraph <code>UBiDi</code> object.
+ *
+ * @param prologue is a pointer to the text which precedes the text that
+ *        will be specified in a coming call to ubidi_setPara().
+ *        If there is no prologue to consider, then <code>proLength</code>
+ *        must be zero and this pointer can be NULL.
+ *
+ * @param proLength is the length of the prologue; if <code>proLength==-1</code>
+ *        then the prologue must be zero-terminated.
+ *        Otherwise proLength must be >= 0. If <code>proLength==0</code>, it means
+ *        that there is no prologue to consider.
+ *
+ * @param epilogue is a pointer to the text which follows the text that
+ *        will be specified in a coming call to ubidi_setPara().
+ *        If there is no epilogue to consider, then <code>epiLength</code>
+ *        must be zero and this pointer can be NULL.
+ *
+ * @param epiLength is the length of the epilogue; if <code>epiLength==-1</code>
+ *        then the epilogue must be zero-terminated.
+ *        Otherwise epiLength must be >= 0. If <code>epiLength==0</code>, it means
+ *        that there is no epilogue to consider.
+ *
+ * @param pErrorCode must be a valid pointer to an error code value.
+ *
+ * @see ubidi_setPara
+ * @stable ICU 4.8
+ */
+U_CAPI void U_EXPORT2
+ubidi_setContext(UBiDi *pBiDi,
+                 const UChar *prologue, int32_t proLength,
+                 const UChar *epilogue, int32_t epiLength,
+                 UErrorCode *pErrorCode);
+
+/**
+ * Perform the Unicode Bidi algorithm. It is defined in the
+ * <a href="http://www.unicode.org/unicode/reports/tr9/">Unicode Standard Annex #9</a>,
+ * version 13,
+ * also described in The Unicode Standard, Version 4.0 .<p>
+ *
+ * This function takes a piece of plain text containing one or more paragraphs,
+ * with or without externally specified embedding levels from <i>styled</i>
+ * text and computes the left-right-directionality of each character.<p>
+ *
+ * If the entire text is all of the same directionality, then
+ * the function may not perform all the steps described by the algorithm,
+ * i.e., some levels may not be the same as if all steps were performed.
+ * This is not relevant for unidirectional text.<br>
+ * For example, in pure LTR text with numbers the numbers would get
+ * a resolved level of 2 higher than the surrounding text according to
+ * the algorithm. This implementation may set all resolved levels to
+ * the same value in such a case.<p>
+ *
+ * The text can be composed of multiple paragraphs. Occurrence of a block
+ * separator in the text terminates a paragraph, and whatever comes next starts
+ * a new paragraph. The exception to this rule is when a Carriage Return (CR)
+ * is followed by a Line Feed (LF). Both CR and LF are block separators, but
+ * in that case, the pair of characters is considered as terminating the
+ * preceding paragraph, and a new paragraph will be started by a character
+ * coming after the LF.
+ *
+ * @param pBiDi A <code>UBiDi</code> object allocated with <code>ubidi_open()</code>
+ *        which will be set to contain the reordering information,
+ *        especially the resolved levels for all the characters in <code>text</code>.
+ *
+ * @param text is a pointer to the text that the Bidi algorithm will be performed on.
+ *        This pointer is stored in the UBiDi object and can be retrieved
+ *        with <code>ubidi_getText()</code>.<br>
+ *        <strong>Note:</strong> the text must be (at least) <code>length</code> long.
+ *
+ * @param length is the length of the text; if <code>length==-1</code> then
+ *        the text must be zero-terminated.
+ *
+ * @param paraLevel specifies the default level for the text;
+ *        it is typically 0 (LTR) or 1 (RTL).
+ *        If the function shall determine the paragraph level from the text,
+ *        then <code>paraLevel</code> can be set to
+ *        either <code>#UBIDI_DEFAULT_LTR</code>
+ *        or <code>#UBIDI_DEFAULT_RTL</code>; if the text contains multiple
+ *        paragraphs, the paragraph level shall be determined separately for
+ *        each paragraph; if a paragraph does not include any strongly typed
+ *        character, then the desired default is used (0 for LTR or 1 for RTL).
+ *        Any other value between 0 and <code>#UBIDI_MAX_EXPLICIT_LEVEL</code>
+ *        is also valid, with odd levels indicating RTL.
+ *
+ * @param embeddingLevels (in) may be used to preset the embedding and override levels,
+ *        ignoring characters like LRE and PDF in the text.
+ *        A level overrides the directional property of its corresponding
+ *        (same index) character if the level has the
+ *        <code>#UBIDI_LEVEL_OVERRIDE</code> bit set.<br><br>
+ *        Aside from that bit, it must be
+ *        <code>paraLevel<=embeddingLevels[]<=UBIDI_MAX_EXPLICIT_LEVEL</code>,
+ *        except that level 0 is always allowed.
+ *        Level 0 for a paragraph separator prevents reordering of paragraphs;
+ *        this only works reliably if <code>#UBIDI_LEVEL_OVERRIDE</code>
+ *        is also set for paragraph separators.
+ *        Level 0 for other characters is treated as a wildcard
+ *        and is lifted up to the resolved level of the surrounding paragraph.<br><br>
+ *        <strong>Caution: </strong>A copy of this pointer, not of the levels,
+ *        will be stored in the <code>UBiDi</code> object;
+ *        the <code>embeddingLevels</code> array must not be
+ *        deallocated before the <code>UBiDi</code> structure is destroyed or reused,
+ *        and the <code>embeddingLevels</code>
+ *        should not be modified to avoid unexpected results on subsequent Bidi operations.
+ *        However, the <code>ubidi_setPara()</code> and
+ *        <code>ubidi_setLine()</code> functions may modify some or all of the levels.<br><br>
+ *        After the <code>UBiDi</code> object is reused or destroyed, the caller
+ *        must take care of the deallocation of the <code>embeddingLevels</code> array.<br><br>
+ *        <strong>Note:</strong> the <code>embeddingLevels</code> array must be
+ *        at least <code>length</code> long.
+ *        This pointer can be <code>NULL</code> if this
+ *        value is not necessary.
+ *
+ * @param pErrorCode must be a valid pointer to an error code value.
+ * @stable ICU 2.0
+ */
+U_CAPI void U_EXPORT2
+ubidi_setPara(UBiDi *pBiDi, const UChar *text, int32_t length,
+              UBiDiLevel paraLevel, UBiDiLevel *embeddingLevels,
+              UErrorCode *pErrorCode);
+
+/**
+ * <code>ubidi_setLine()</code> sets a <code>UBiDi</code> to
+ * contain the reordering information, especially the resolved levels,
+ * for all the characters in a line of text. This line of text is
+ * specified by referring to a <code>UBiDi</code> object representing
+ * this information for a piece of text containing one or more paragraphs,
+ * and by specifying a range of indexes in this text.<p>
+ * In the new line object, the indexes will range from 0 to <code>limit-start-1</code>.<p>
+ *
+ * This is used after calling <code>ubidi_setPara()</code>
+ * for a piece of text, and after line-breaking on that text.
+ * It is not necessary if each paragraph is treated as a single line.<p>
+ *
+ * After line-breaking, rules (L1) and (L2) for the treatment of
+ * trailing WS and for reordering are performed on
+ * a <code>UBiDi</code> object that represents a line.<p>
+ *
+ * <strong>Important: </strong><code>pLineBiDi</code> shares data with
+ * <code>pParaBiDi</code>.
+ * You must destroy or reuse <code>pLineBiDi</code> before <code>pParaBiDi</code>.
+ * In other words, you must destroy or reuse the <code>UBiDi</code> object for a line
+ * before the object for its parent paragraph.<p>
+ *
+ * The text pointer that was stored in <code>pParaBiDi</code> is also copied,
+ * and <code>start</code> is added to it so that it points to the beginning of the
+ * line for this object.
+ *
+ * @param pParaBiDi is the parent paragraph object. It must have been set
+ * by a successful call to ubidi_setPara.
+ *
+ * @param start is the line's first index into the text.
+ *
+ * @param limit is just behind the line's last index into the text
+ *        (its last index +1).<br>
+ *        It must be <code>0<=start<limit<=</code>containing paragraph limit.
+ *        If the specified line crosses a paragraph boundary, the function
+ *        will terminate with error code U_ILLEGAL_ARGUMENT_ERROR.
+ *
+ * @param pLineBiDi is the object that will now represent a line of the text.
+ *
+ * @param pErrorCode must be a valid pointer to an error code value.
+ *
+ * @see ubidi_setPara
+ * @see ubidi_getProcessedLength
+ * @stable ICU 2.0
+ */
+U_CAPI void U_EXPORT2
+ubidi_setLine(const UBiDi *pParaBiDi,
+              int32_t start, int32_t limit,
+              UBiDi *pLineBiDi,
+              UErrorCode *pErrorCode);
+
+/**
+ * Get the directionality of the text.
+ *
+ * @param pBiDi is the paragraph or line <code>UBiDi</code> object.
+ *
+ * @return a value of <code>UBIDI_LTR</code>, <code>UBIDI_RTL</code>
+ *         or <code>UBIDI_MIXED</code>
+ *         that indicates if the entire text
+ *         represented by this object is unidirectional,
+ *         and which direction, or if it is mixed-directional.
+ * Note -  The value <code>UBIDI_NEUTRAL</code> is never returned from this method.
+ *
+ * @see UBiDiDirection
+ * @stable ICU 2.0
+ */
+U_CAPI UBiDiDirection U_EXPORT2
+ubidi_getDirection(const UBiDi *pBiDi);
+
+/**
+ * Gets the base direction of the text provided according
+ * to the Unicode Bidirectional Algorithm. The base direction
+ * is derived from the first character in the string with bidirectional
+ * character type L, R, or AL. If the first such character has type L,
+ * <code>UBIDI_LTR</code> is returned. If the first such character has
+ * type R or AL, <code>UBIDI_RTL</code> is returned. If the string does
+ * not contain any character of these types, then
+ * <code>UBIDI_NEUTRAL</code> is returned.
+ *
+ * This is a lightweight function for use when only the base direction
+ * is needed and no further bidi processing of the text is needed.
+ *
+ * @param text is a pointer to the text whose base
+ *             direction is needed.
+ * Note: the text must be (at least) @c length long.
+ *
+ * @param length is the length of the text;
+ *               if <code>length==-1</code> then the text
+ *               must be zero-terminated.
+ *
+ * @return  <code>UBIDI_LTR</code>, <code>UBIDI_RTL</code>,
+ *          <code>UBIDI_NEUTRAL</code>
+ *
+ * @see UBiDiDirection
+ * @stable ICU 4.6
+ */
+U_CAPI UBiDiDirection U_EXPORT2
+ubidi_getBaseDirection(const UChar *text,  int32_t length );
+
+/**
+ * Get the pointer to the text.
+ *
+ * @param pBiDi is the paragraph or line <code>UBiDi</code> object.
+ *
+ * @return The pointer to the text that the UBiDi object was created for.
+ *
+ * @see ubidi_setPara
+ * @see ubidi_setLine
+ * @stable ICU 2.0
+ */
+U_CAPI const UChar * U_EXPORT2
+ubidi_getText(const UBiDi *pBiDi);
+
+/**
+ * Get the length of the text.
+ *
+ * @param pBiDi is the paragraph or line <code>UBiDi</code> object.
+ *
+ * @return The length of the text that the UBiDi object was created for.
+ * @stable ICU 2.0
+ */
+U_CAPI int32_t U_EXPORT2
+ubidi_getLength(const UBiDi *pBiDi);
+
+/**
+ * Get the paragraph level of the text.
+ *
+ * @param pBiDi is the paragraph or line <code>UBiDi</code> object.
+ *
+ * @return The paragraph level. If there are multiple paragraphs, their
+ *         level may vary if the required paraLevel is UBIDI_DEFAULT_LTR or
+ *         UBIDI_DEFAULT_RTL.  In that case, the level of the first paragraph
+ *         is returned.
+ *
+ * @see UBiDiLevel
+ * @see ubidi_getParagraph
+ * @see ubidi_getParagraphByIndex
+ * @stable ICU 2.0
+ */
+U_CAPI UBiDiLevel U_EXPORT2
+ubidi_getParaLevel(const UBiDi *pBiDi);
+
+/**
+ * Get the number of paragraphs.
+ *
+ * @param pBiDi is the paragraph or line <code>UBiDi</code> object.
+ *
+ * @return The number of paragraphs.
+ * @stable ICU 3.4
+ */
+U_CAPI int32_t U_EXPORT2
+ubidi_countParagraphs(UBiDi *pBiDi);
+
+/**
+ * Get a paragraph, given a position within the text.
+ * This function returns information about a paragraph.<br>
+ * Note: if the paragraph index is known, it is more efficient to
+ * retrieve the paragraph information using ubidi_getParagraphByIndex().<p>
+ *
+ * @param pBiDi is the paragraph or line <code>UBiDi</code> object.
+ *
+ * @param charIndex is the index of a character within the text, in the
+ *        range <code>[0..ubidi_getProcessedLength(pBiDi)-1]</code>.
+ *
+ * @param pParaStart will receive the index of the first character of the
+ *        paragraph in the text.
+ *        This pointer can be <code>NULL</code> if this
+ *        value is not necessary.
+ *
+ * @param pParaLimit will receive the limit of the paragraph.
+ *        The l-value that you point to here may be the
+ *        same expression (variable) as the one for
+ *        <code>charIndex</code>.
+ *        This pointer can be <code>NULL</code> if this
+ *        value is not necessary.
+ *
+ * @param pParaLevel will receive the level of the paragraph.
+ *        This pointer can be <code>NULL</code> if this
+ *        value is not necessary.
+ *
+ * @param pErrorCode must be a valid pointer to an error code value.
+ *
+ * @return The index of the paragraph containing the specified position.
+ *
+ * @see ubidi_getProcessedLength
+ * @stable ICU 3.4
+ */
+U_CAPI int32_t U_EXPORT2
+ubidi_getParagraph(const UBiDi *pBiDi, int32_t charIndex, int32_t *pParaStart,
+                   int32_t *pParaLimit, UBiDiLevel *pParaLevel,
+                   UErrorCode *pErrorCode);
+
+/**
+ * Get a paragraph, given the index of this paragraph.
+ *
+ * This function returns information about a paragraph.<p>
+ *
+ * @param pBiDi is the paragraph <code>UBiDi</code> object.
+ *
+ * @param paraIndex is the number of the paragraph, in the
+ *        range <code>[0..ubidi_countParagraphs(pBiDi)-1]</code>.
+ *
+ * @param pParaStart will receive the index of the first character of the
+ *        paragraph in the text.
+ *        This pointer can be <code>NULL</code> if this
+ *        value is not necessary.
+ *
+ * @param pParaLimit will receive the limit of the paragraph.
+ *        This pointer can be <code>NULL</code> if this
+ *        value is not necessary.
+ *
+ * @param pParaLevel will receive the level of the paragraph.
+ *        This pointer can be <code>NULL</code> if this
+ *        value is not necessary.
+ *
+ * @param pErrorCode must be a valid pointer to an error code value.
+ *
+ * @stable ICU 3.4
+ */
+U_CAPI void U_EXPORT2
+ubidi_getParagraphByIndex(const UBiDi *pBiDi, int32_t paraIndex,
+                          int32_t *pParaStart, int32_t *pParaLimit,
+                          UBiDiLevel *pParaLevel, UErrorCode *pErrorCode);
+
+/**
+ * Get the level for one character.
+ *
+ * @param pBiDi is the paragraph or line <code>UBiDi</code> object.
+ *
+ * @param charIndex the index of a character. It must be in the range
+ *         [0..ubidi_getProcessedLength(pBiDi)].
+ *
+ * @return The level for the character at charIndex (0 if charIndex is not
+ *         in the valid range).
+ *
+ * @see UBiDiLevel
+ * @see ubidi_getProcessedLength
+ * @stable ICU 2.0
+ */
+U_CAPI UBiDiLevel U_EXPORT2
+ubidi_getLevelAt(const UBiDi *pBiDi, int32_t charIndex);
+
+/**
+ * Get an array of levels for each character.<p>
+ *
+ * Note that this function may allocate memory under some
+ * circumstances, unlike <code>ubidi_getLevelAt()</code>.
+ *
+ * @param pBiDi is the paragraph or line <code>UBiDi</code> object, whose
+ *        text length must be strictly positive.
+ *
+ * @param pErrorCode must be a valid pointer to an error code value.
+ *
+ * @return The levels array for the text,
+ *         or <code>NULL</code> if an error occurs.
+ *
+ * @see UBiDiLevel
+ * @see ubidi_getProcessedLength
+ * @stable ICU 2.0
+ */
+U_CAPI const UBiDiLevel * U_EXPORT2
+ubidi_getLevels(UBiDi *pBiDi, UErrorCode *pErrorCode);
+
+/**
+ * Get a logical run.
+ * This function returns information about a run and is used
+ * to retrieve runs in logical order.<p>
+ * This is especially useful for line-breaking on a paragraph.
+ *
+ * @param pBiDi is the paragraph or line <code>UBiDi</code> object.
+ *
+ * @param logicalPosition is a logical position within the source text.
+ *
+ * @param pLogicalLimit will receive the limit of the corresponding run.
+ *        The l-value that you point to here may be the
+ *        same expression (variable) as the one for
+ *        <code>logicalPosition</code>.
+ *        This pointer can be <code>NULL</code> if this
+ *        value is not necessary.
+ *
+ * @param pLevel will receive the level of the corresponding run.
+ *        This pointer can be <code>NULL</code> if this
+ *        value is not necessary.
+ *
+ * @see ubidi_getProcessedLength
+ * @stable ICU 2.0
+ */
+U_CAPI void U_EXPORT2
+ubidi_getLogicalRun(const UBiDi *pBiDi, int32_t logicalPosition,
+                    int32_t *pLogicalLimit, UBiDiLevel *pLevel);
+
+/**
+ * Get the number of runs.
+ * This function may invoke the actual reordering on the
+ * <code>UBiDi</code> object, after <code>ubidi_setPara()</code>
+ * may have resolved only the levels of the text. Therefore,
+ * <code>ubidi_countRuns()</code> may have to allocate memory,
+ * and may fail doing so.
+ *
+ * @param pBiDi is the paragraph or line <code>UBiDi</code> object.
+ *
+ * @param pErrorCode must be a valid pointer to an error code value.
+ *
+ * @return The number of runs.
+ * @stable ICU 2.0
+ */
+U_CAPI int32_t U_EXPORT2
+ubidi_countRuns(UBiDi *pBiDi, UErrorCode *pErrorCode);
+
+/**
+ * Get one run's logical start, length, and directionality,
+ * which can be 0 for LTR or 1 for RTL.
+ * In an RTL run, the character at the logical start is
+ * visually on the right of the displayed run.
+ * The length is the number of characters in the run.<p>
+ * <code>ubidi_countRuns()</code> should be called
+ * before the runs are retrieved.
+ *
+ * @param pBiDi is the paragraph or line <code>UBiDi</code> object.
+ *
+ * @param runIndex is the number of the run in visual order, in the
+ *        range <code>[0..ubidi_countRuns(pBiDi)-1]</code>.
+ *
+ * @param pLogicalStart is the first logical character index in the text.
+ *        The pointer may be <code>NULL</code> if this index is not needed.
+ *
+ * @param pLength is the number of characters (at least one) in the run.
+ *        The pointer may be <code>NULL</code> if this is not needed.
+ *
+ * @return the directionality of the run,
+ *         <code>UBIDI_LTR==0</code> or <code>UBIDI_RTL==1</code>,
+ *         never <code>UBIDI_MIXED</code>,
+ *         never <code>UBIDI_NEUTRAL</code>.
+ *
+ * @see ubidi_countRuns
+ *
+ * Example:
+ * <pre>
+ * \code
+ * int32_t i, count=ubidi_countRuns(pBiDi),
+ *         logicalStart, visualIndex=0, length;
+ * for(i=0; i<count; ++i) {
+ *    if(UBIDI_LTR==ubidi_getVisualRun(pBiDi, i, &logicalStart, &length)) {
+ *         do { // LTR
+ *             show_char(text[logicalStart++], visualIndex++);
+ *         } while(--length>0);
+ *     } else {
+ *         logicalStart+=length;  // logicalLimit
+ *         do { // RTL
+ *             show_char(text[--logicalStart], visualIndex++);
+ *         } while(--length>0);
+ *     }
+ * }
+ *\endcode
+ * </pre>
+ *
+ * Note that in right-to-left runs, code like this places
+ * second surrogates before first ones (which is generally a bad idea)
+ * and combining characters before base characters.
+ * <p>
+ * Use of <code>ubidi_writeReordered()</code>, optionally with the
+ * <code>#UBIDI_KEEP_BASE_COMBINING</code> option, can be considered in order
+ * to avoid these issues.
+ * @stable ICU 2.0
+ */
+U_CAPI UBiDiDirection U_EXPORT2
+ubidi_getVisualRun(UBiDi *pBiDi, int32_t runIndex,
+                   int32_t *pLogicalStart, int32_t *pLength);
+
+/**
+ * Get the visual position from a logical text position.
+ * If such a mapping is used many times on the same
+ * <code>UBiDi</code> object, then calling
+ * <code>ubidi_getLogicalMap()</code> is more efficient.<p>
+ *
+ * The value returned may be <code>#UBIDI_MAP_NOWHERE</code> if there is no
+ * visual position because the corresponding text character is a Bidi control
+ * removed from output by the option <code>#UBIDI_OPTION_REMOVE_CONTROLS</code>.
+ * <p>
+ * When the visual output is altered by using options of
+ * <code>ubidi_writeReordered()</code> such as <code>UBIDI_INSERT_LRM_FOR_NUMERIC</code>,
+ * <code>UBIDI_KEEP_BASE_COMBINING</code>, <code>UBIDI_OUTPUT_REVERSE</code>,
+ * <code>UBIDI_REMOVE_BIDI_CONTROLS</code>, the visual position returned may not
+ * be correct. It is advised to use, when possible, reordering options
+ * such as <code>UBIDI_OPTION_INSERT_MARKS</code> and <code>UBIDI_OPTION_REMOVE_CONTROLS</code>.
+ * <p>
+ * Note that in right-to-left runs, this mapping places
+ * second surrogates before first ones (which is generally a bad idea)
+ * and combining characters before base characters.
+ * Use of <code>ubidi_writeReordered()</code>, optionally with the
+ * <code>#UBIDI_KEEP_BASE_COMBINING</code> option can be considered instead
+ * of using the mapping, in order to avoid these issues.
+ *
+ * @param pBiDi is the paragraph or line <code>UBiDi</code> object.
+ *
+ * @param logicalIndex is the index of a character in the text.
+ *
+ * @param pErrorCode must be a valid pointer to an error code value.
+ *
+ * @return The visual position of this character.
+ *
+ * @see ubidi_getLogicalMap
+ * @see ubidi_getLogicalIndex
+ * @see ubidi_getProcessedLength
+ * @stable ICU 2.0
+ */
+U_CAPI int32_t U_EXPORT2
+ubidi_getVisualIndex(UBiDi *pBiDi, int32_t logicalIndex, UErrorCode *pErrorCode);
+
+/**
+ * Get the logical text position from a visual position.
+ * If such a mapping is used many times on the same
+ * <code>UBiDi</code> object, then calling
+ * <code>ubidi_getVisualMap()</code> is more efficient.<p>
+ *
+ * The value returned may be <code>#UBIDI_MAP_NOWHERE</code> if there is no
+ * logical position because the corresponding text character is a Bidi mark
+ * inserted in the output by option <code>#UBIDI_OPTION_INSERT_MARKS</code>.
+ * <p>
+ * This is the inverse function to <code>ubidi_getVisualIndex()</code>.
+ * <p>
+ * When the visual output is altered by using options of
+ * <code>ubidi_writeReordered()</code> such as <code>UBIDI_INSERT_LRM_FOR_NUMERIC</code>,
+ * <code>UBIDI_KEEP_BASE_COMBINING</code>, <code>UBIDI_OUTPUT_REVERSE</code>,
+ * <code>UBIDI_REMOVE_BIDI_CONTROLS</code>, the logical position returned may not
+ * be correct. It is advised to use, when possible, reordering options
+ * such as <code>UBIDI_OPTION_INSERT_MARKS</code> and <code>UBIDI_OPTION_REMOVE_CONTROLS</code>.
+ *
+ * @param pBiDi is the paragraph or line <code>UBiDi</code> object.
+ *
+ * @param visualIndex is the visual position of a character.
+ *
+ * @param pErrorCode must be a valid pointer to an error code value.
+ *
+ * @return The index of this character in the text.
+ *
+ * @see ubidi_getVisualMap
+ * @see ubidi_getVisualIndex
+ * @see ubidi_getResultLength
+ * @stable ICU 2.0
+ */
+U_CAPI int32_t U_EXPORT2
+ubidi_getLogicalIndex(UBiDi *pBiDi, int32_t visualIndex, UErrorCode *pErrorCode);
+
+/**
+ * Get a logical-to-visual index map (array) for the characters in the UBiDi
+ * (paragraph or line) object.
+ * <p>
+ * Some values in the map may be <code>#UBIDI_MAP_NOWHERE</code> if the
+ * corresponding text characters are Bidi controls removed from the visual
+ * output by the option <code>#UBIDI_OPTION_REMOVE_CONTROLS</code>.
+ * <p>
+ * When the visual output is altered by using options of
+ * <code>ubidi_writeReordered()</code> such as <code>UBIDI_INSERT_LRM_FOR_NUMERIC</code>,
+ * <code>UBIDI_KEEP_BASE_COMBINING</code>, <code>UBIDI_OUTPUT_REVERSE</code>,
+ * <code>UBIDI_REMOVE_BIDI_CONTROLS</code>, the visual positions returned may not
+ * be correct. It is advised to use, when possible, reordering options
+ * such as <code>UBIDI_OPTION_INSERT_MARKS</code> and <code>UBIDI_OPTION_REMOVE_CONTROLS</code>.
+ * <p>
+ * Note that in right-to-left runs, this mapping places
+ * second surrogates before first ones (which is generally a bad idea)
+ * and combining characters before base characters.
+ * Use of <code>ubidi_writeReordered()</code>, optionally with the
+ * <code>#UBIDI_KEEP_BASE_COMBINING</code> option can be considered instead
+ * of using the mapping, in order to avoid these issues.
+ *
+ * @param pBiDi is the paragraph or line <code>UBiDi</code> object.
+ *
+ * @param indexMap is a pointer to an array of <code>ubidi_getProcessedLength()</code>
+ *        indexes which will reflect the reordering of the characters.
+ *        If option <code>#UBIDI_OPTION_INSERT_MARKS</code> is set, the number
+ *        of elements allocated in <code>indexMap</code> must be no less than
+ *        <code>ubidi_getResultLength()</code>.
+ *        The array does not need to be initialized.<br><br>
+ *        The index map will result in <code>indexMap[logicalIndex]==visualIndex</code>.
+ *
+ * @param pErrorCode must be a valid pointer to an error code value.
+ *
+ * @see ubidi_getVisualMap
+ * @see ubidi_getVisualIndex
+ * @see ubidi_getProcessedLength
+ * @see ubidi_getResultLength
+ * @stable ICU 2.0
+ */
+U_CAPI void U_EXPORT2
+ubidi_getLogicalMap(UBiDi *pBiDi, int32_t *indexMap, UErrorCode *pErrorCode);
+
+/**
+ * Get a visual-to-logical index map (array) for the characters in the UBiDi
+ * (paragraph or line) object.
+ * <p>
+ * Some values in the map may be <code>#UBIDI_MAP_NOWHERE</code> if the
+ * corresponding text characters are Bidi marks inserted in the visual output
+ * by the option <code>#UBIDI_OPTION_INSERT_MARKS</code>.
+ * <p>
+ * When the visual output is altered by using options of
+ * <code>ubidi_writeReordered()</code> such as <code>UBIDI_INSERT_LRM_FOR_NUMERIC</code>,
+ * <code>UBIDI_KEEP_BASE_COMBINING</code>, <code>UBIDI_OUTPUT_REVERSE</code>,
+ * <code>UBIDI_REMOVE_BIDI_CONTROLS</code>, the logical positions returned may not
+ * be correct. It is advised to use, when possible, reordering options
+ * such as <code>UBIDI_OPTION_INSERT_MARKS</code> and <code>UBIDI_OPTION_REMOVE_CONTROLS</code>.
+ *
+ * @param pBiDi is the paragraph or line <code>UBiDi</code> object.
+ *
+ * @param indexMap is a pointer to an array of <code>ubidi_getResultLength()</code>
+ *        indexes which will reflect the reordering of the characters.
+ *        If option <code>#UBIDI_OPTION_REMOVE_CONTROLS</code> is set, the number
+ *        of elements allocated in <code>indexMap</code> must be no less than
+ *        <code>ubidi_getProcessedLength()</code>.
+ *        The array does not need to be initialized.<br><br>
+ *        The index map will result in <code>indexMap[visualIndex]==logicalIndex</code>.
+ *
+ * @param pErrorCode must be a valid pointer to an error code value.
+ *
+ * @see ubidi_getLogicalMap
+ * @see ubidi_getLogicalIndex
+ * @see ubidi_getProcessedLength
+ * @see ubidi_getResultLength
+ * @stable ICU 2.0
+ */
+U_CAPI void U_EXPORT2
+ubidi_getVisualMap(UBiDi *pBiDi, int32_t *indexMap, UErrorCode *pErrorCode);
+
+/**
+ * This is a convenience function that does not use a UBiDi object.
+ * It is intended to be used for when an application has determined the levels
+ * of objects (character sequences) and just needs to have them reordered (L2).
+ * This is equivalent to using <code>ubidi_getLogicalMap()</code> on a
+ * <code>UBiDi</code> object.
+ *
+ * @param levels is an array with <code>length</code> levels that have been determined by
+ *        the application.
+ *
+ * @param length is the number of levels in the array, or, semantically,
+ *        the number of objects to be reordered.
+ *        It must be <code>length>0</code>.
+ *
+ * @param indexMap is a pointer to an array of <code>length</code>
+ *        indexes which will reflect the reordering of the characters.
+ *        The array does not need to be initialized.<p>
+ *        The index map will result in <code>indexMap[logicalIndex]==visualIndex</code>.
+ * @stable ICU 2.0
+ */
+U_CAPI void U_EXPORT2
+ubidi_reorderLogical(const UBiDiLevel *levels, int32_t length, int32_t *indexMap);
+
+/**
+ * This is a convenience function that does not use a UBiDi object.
+ * It is intended to be used for when an application has determined the levels
+ * of objects (character sequences) and just needs to have them reordered (L2).
+ * This is equivalent to using <code>ubidi_getVisualMap()</code> on a
+ * <code>UBiDi</code> object.
+ *
+ * @param levels is an array with <code>length</code> levels that have been determined by
+ *        the application.
+ *
+ * @param length is the number of levels in the array, or, semantically,
+ *        the number of objects to be reordered.
+ *        It must be <code>length>0</code>.
+ *
+ * @param indexMap is a pointer to an array of <code>length</code>
+ *        indexes which will reflect the reordering of the characters.
+ *        The array does not need to be initialized.<p>
+ *        The index map will result in <code>indexMap[visualIndex]==logicalIndex</code>.
+ * @stable ICU 2.0
+ */
+U_CAPI void U_EXPORT2
+ubidi_reorderVisual(const UBiDiLevel *levels, int32_t length, int32_t *indexMap);
+
+/**
+ * Invert an index map.
+ * The index mapping of the first map is inverted and written to
+ * the second one.
+ *
+ * @param srcMap is an array with <code>length</code> elements
+ *        which defines the original mapping from a source array containing
+ *        <code>length</code> elements to a destination array.
+ *        Some elements of the source array may have no mapping in the
+ *        destination array. In that case, their value will be
+ *        the special value <code>UBIDI_MAP_NOWHERE</code>.
+ *        All elements must be >=0 or equal to <code>UBIDI_MAP_NOWHERE</code>.
+ *        Some elements may have a value >= <code>length</code>, if the
+ *        destination array has more elements than the source array.
+ *        There must be no duplicate indexes (two or more elements with the
+ *        same value except <code>UBIDI_MAP_NOWHERE</code>).
+ *
+ * @param destMap is an array with a number of elements equal to 1 + the highest
+ *        value in <code>srcMap</code>.
+ *        <code>destMap</code> will be filled with the inverse mapping.
+ *        If element with index i in <code>srcMap</code> has a value k different
+ *        from <code>UBIDI_MAP_NOWHERE</code>, this means that element i of
+ *        the source array maps to element k in the destination array.
+ *        The inverse map will have value i in its k-th element.
+ *        For all elements of the destination array which do not map to
+ *        an element in the source array, the corresponding element in the
+ *        inverse map will have a value equal to <code>UBIDI_MAP_NOWHERE</code>.
+ *
+ * @param length is the length of each array.
+ * @see UBIDI_MAP_NOWHERE
+ * @stable ICU 2.0
+ */
+U_CAPI void U_EXPORT2
+ubidi_invertMap(const int32_t *srcMap, int32_t *destMap, int32_t length);
+
+/** option flags for ubidi_writeReordered() */
+
+/**
+ * option bit for ubidi_writeReordered():
+ * keep combining characters after their base characters in RTL runs
+ *
+ * @see ubidi_writeReordered
+ * @stable ICU 2.0
+ */
+#define UBIDI_KEEP_BASE_COMBINING       1
+
+/**
+ * option bit for ubidi_writeReordered():
+ * replace characters with the "mirrored" property in RTL runs
+ * by their mirror-image mappings
+ *
+ * @see ubidi_writeReordered
+ * @stable ICU 2.0
+ */
+#define UBIDI_DO_MIRRORING              2
+
+/**
+ * option bit for ubidi_writeReordered():
+ * surround the run with LRMs if necessary;
+ * this is part of the approximate "inverse Bidi" algorithm
+ *
+ * <p>This option does not imply corresponding adjustment of the index
+ * mappings.</p>
+ *
+ * @see ubidi_setInverse
+ * @see ubidi_writeReordered
+ * @stable ICU 2.0
+ */
+#define UBIDI_INSERT_LRM_FOR_NUMERIC    4
+
+/**
+ * option bit for ubidi_writeReordered():
+ * remove Bidi control characters
+ * (this does not affect #UBIDI_INSERT_LRM_FOR_NUMERIC)
+ *
+ * <p>This option does not imply corresponding adjustment of the index
+ * mappings.</p>
+ *
+ * @see ubidi_writeReordered
+ * @stable ICU 2.0
+ */
+#define UBIDI_REMOVE_BIDI_CONTROLS      8
+
+/**
+ * option bit for ubidi_writeReordered():
+ * write the output in reverse order
+ *
+ * <p>This has the same effect as calling <code>ubidi_writeReordered()</code>
+ * first without this option, and then calling
+ * <code>ubidi_writeReverse()</code> without mirroring.
+ * Doing this in the same step is faster and avoids a temporary buffer.
+ * An example for using this option is output to a character terminal that
+ * is designed for RTL scripts and stores text in reverse order.</p>
+ *
+ * @see ubidi_writeReordered
+ * @stable ICU 2.0
+ */
+#define UBIDI_OUTPUT_REVERSE            16
+
+/**
+ * Get the length of the source text processed by the last call to
+ * <code>ubidi_setPara()</code>. This length may be different from the length
+ * of the source text if option <code>#UBIDI_OPTION_STREAMING</code>
+ * has been set.
+ * <br>
+ * Note that whenever the length of the text affects the execution or the
+ * result of a function, it is the processed length which must be considered,
+ * except for <code>ubidi_setPara</code> (which receives unprocessed source
+ * text) and <code>ubidi_getLength</code> (which returns the original length
+ * of the source text).<br>
+ * In particular, the processed length is the one to consider in the following
+ * cases:
+ * <ul>
+ * <li>maximum value of the <code>limit</code> argument of
+ * <code>ubidi_setLine</code></li>
+ * <li>maximum value of the <code>charIndex</code> argument of
+ * <code>ubidi_getParagraph</code></li>
+ * <li>maximum value of the <code>charIndex</code> argument of
+ * <code>ubidi_getLevelAt</code></li>
+ * <li>number of elements in the array returned by <code>ubidi_getLevels</code></li>
+ * <li>maximum value of the <code>logicalStart</code> argument of
+ * <code>ubidi_getLogicalRun</code></li>
+ * <li>maximum value of the <code>logicalIndex</code> argument of
+ * <code>ubidi_getVisualIndex</code></li>
+ * <li>number of elements filled in the <code>*indexMap</code> argument of
+ * <code>ubidi_getLogicalMap</code></li>
+ * <li>length of text processed by <code>ubidi_writeReordered</code></li>
+ * </ul>
+ *
+ * @param pBiDi is the paragraph <code>UBiDi</code> object.
+ *
+ * @return The length of the part of the source text processed by
+ *         the last call to <code>ubidi_setPara</code>.
+ * @see ubidi_setPara
+ * @see UBIDI_OPTION_STREAMING
+ * @stable ICU 3.6
+ */
+U_CAPI int32_t U_EXPORT2
+ubidi_getProcessedLength(const UBiDi *pBiDi);
+
+/**
+ * Get the length of the reordered text resulting from the last call to
+ * <code>ubidi_setPara()</code>. This length may be different from the length
+ * of the source text if option <code>#UBIDI_OPTION_INSERT_MARKS</code>
+ * or option <code>#UBIDI_OPTION_REMOVE_CONTROLS</code> has been set.
+ * <br>
+ * This resulting length is the one to consider in the following cases:
+ * <ul>
+ * <li>maximum value of the <code>visualIndex</code> argument of
+ * <code>ubidi_getLogicalIndex</code></li>
+ * <li>number of elements of the <code>*indexMap</code> argument of
+ * <code>ubidi_getVisualMap</code></li>
+ * </ul>
+ * Note that this length stays identical to the source text length if
+ * Bidi marks are inserted or removed using option bits of
+ * <code>ubidi_writeReordered</code>, or if option
+ * <code>#UBIDI_REORDER_INVERSE_NUMBERS_AS_L</code> has been set.
+ *
+ * @param pBiDi is the paragraph <code>UBiDi</code> object.
+ *
+ * @return The length of the reordered text resulting from
+ *         the last call to <code>ubidi_setPara</code>.
+ * @see ubidi_setPara
+ * @see UBIDI_OPTION_INSERT_MARKS
+ * @see UBIDI_OPTION_REMOVE_CONTROLS
+ * @stable ICU 3.6
+ */
+U_CAPI int32_t U_EXPORT2
+ubidi_getResultLength(const UBiDi *pBiDi);
+
+U_CDECL_BEGIN
+
+#ifndef U_HIDE_DEPRECATED_API
+/**
+ * Value returned by <code>UBiDiClassCallback</code> callbacks when
+ * there is no need to override the standard Bidi class for a given code point.
+ *
+ * This constant is deprecated; use u_getIntPropertyMaxValue(UCHAR_BIDI_CLASS)+1 instead.
+ *
+ * @see UBiDiClassCallback
+ * @deprecated ICU 58 The numeric value may change over time, see ICU ticket #12420.
+ */
+#define U_BIDI_CLASS_DEFAULT  U_CHAR_DIRECTION_COUNT
+#endif  // U_HIDE_DEPRECATED_API
+
+/**
+ * Callback type declaration for overriding default Bidi class values with
+ * custom ones.
+ * <p>Usually, the function pointer will be propagated to a <code>UBiDi</code>
+ * object by calling the <code>ubidi_setClassCallback()</code> function;
+ * then the callback will be invoked by the UBA implementation any time the
+ * class of a character is to be determined.</p>
+ *
+ * @param context is a pointer to the callback private data.
+ *
+ * @param c       is the code point to get a Bidi class for.
+ *
+ * @return The directional property / Bidi class for the given code point
+ *         <code>c</code> if the default class has been overridden, or
+ *         <code>u_getIntPropertyMaxValue(UCHAR_BIDI_CLASS)+1</code>
+ *         if the standard Bidi class value for <code>c</code> is to be used.
+ * @see ubidi_setClassCallback
+ * @see ubidi_getClassCallback
+ * @stable ICU 3.6
+ */
+typedef UCharDirection U_CALLCONV
+UBiDiClassCallback(const void *context, UChar32 c);
+
+U_CDECL_END
+
+/**
+ * Retrieve the Bidi class for a given code point.
+ * <p>If a <code>#UBiDiClassCallback</code> callback is defined and returns a
+ * value other than <code>u_getIntPropertyMaxValue(UCHAR_BIDI_CLASS)+1</code>,
+ * that value is used; otherwise the default class determination mechanism is invoked.</p>
+ *
+ * @param pBiDi is the paragraph <code>UBiDi</code> object.
+ *
+ * @param c     is the code point whose Bidi class must be retrieved.
+ *
+ * @return The Bidi class for character <code>c</code> based
+ *         on the given <code>pBiDi</code> instance.
+ * @see UBiDiClassCallback
+ * @stable ICU 3.6
+ */
+U_CAPI UCharDirection U_EXPORT2
+ubidi_getCustomizedClass(UBiDi *pBiDi, UChar32 c);
+
+/**
+ * Set the callback function and callback data used by the UBA
+ * implementation for Bidi class determination.
+ * <p>This may be useful for assigning Bidi classes to PUA characters, or
+ * for special application needs. For instance, an application may want to
+ * handle all spaces like L or R characters (according to the base direction)
+ * when creating the visual ordering of logical lines which are part of a report
+ * organized in columns: there should not be interaction between adjacent
+ * cells.<p>
+ *
+ * @param pBiDi is the paragraph <code>UBiDi</code> object.
+ *
+ * @param newFn is the new callback function pointer.
+ *
+ * @param newContext is the new callback context pointer. This can be NULL.
+ *
+ * @param oldFn fillin: Returns the old callback function pointer. This can be
+ *                      NULL.
+ *
+ * @param oldContext fillin: Returns the old callback's context. This can be
+ *                           NULL.
+ *
+ * @param pErrorCode must be a valid pointer to an error code value.
+ *
+ * @see ubidi_getClassCallback
+ * @stable ICU 3.6
+ */
+U_CAPI void U_EXPORT2
+ubidi_setClassCallback(UBiDi *pBiDi, UBiDiClassCallback *newFn,
+                       const void *newContext, UBiDiClassCallback **oldFn,
+                       const void **oldContext, UErrorCode *pErrorCode);
+
+/**
+ * Get the current callback function used for Bidi class determination.
+ *
+ * @param pBiDi is the paragraph <code>UBiDi</code> object.
+ *
+ * @param fn fillin: Returns the callback function pointer.
+ *
+ * @param context fillin: Returns the callback's private context.
+ *
+ * @see ubidi_setClassCallback
+ * @stable ICU 3.6
+ */
+U_CAPI void U_EXPORT2
+ubidi_getClassCallback(UBiDi *pBiDi, UBiDiClassCallback **fn, const void **context);
+
+/**
+ * Take a <code>UBiDi</code> object containing the reordering
+ * information for a piece of text (one or more paragraphs) set by
+ * <code>ubidi_setPara()</code> or for a line of text set by
+ * <code>ubidi_setLine()</code> and write a reordered string to the
+ * destination buffer.
+ *
+ * This function preserves the integrity of characters with multiple
+ * code units and (optionally) combining characters.
+ * Characters in RTL runs can be replaced by mirror-image characters
+ * in the destination buffer. Note that "real" mirroring has
+ * to be done in a rendering engine by glyph selection
+ * and that for many "mirrored" characters there are no
+ * Unicode characters as mirror-image equivalents.
+ * There are also options to insert or remove Bidi control
+ * characters; see the description of the <code>destSize</code>
+ * and <code>options</code> parameters and of the option bit flags.
+ *
+ * @param pBiDi A pointer to a <code>UBiDi</code> object that
+ *              is set by <code>ubidi_setPara()</code> or
+ *              <code>ubidi_setLine()</code> and contains the reordering
+ *              information for the text that it was defined for,
+ *              as well as a pointer to that text.<br><br>
+ *              The text was aliased (only the pointer was stored
+ *              without copying the contents) and must not have been modified
+ *              since the <code>ubidi_setPara()</code> call.
+ *
+ * @param dest A pointer to where the reordered text is to be copied.
+ *             The source text and <code>dest[destSize]</code>
+ *             must not overlap.
+ *
+ * @param destSize The size of the <code>dest</code> buffer,
+ *                 in number of UChars.
+ *                 If the <code>UBIDI_INSERT_LRM_FOR_NUMERIC</code>
+ *                 option is set, then the destination length could be
+ *                 as large as
+ *                 <code>ubidi_getLength(pBiDi)+2*ubidi_countRuns(pBiDi)</code>.
+ *                 If the <code>UBIDI_REMOVE_BIDI_CONTROLS</code> option
+ *                 is set, then the destination length may be less than
+ *                 <code>ubidi_getLength(pBiDi)</code>.
+ *                 If none of these options is set, then the destination length
+ *                 will be exactly <code>ubidi_getProcessedLength(pBiDi)</code>.
+ *
+ * @param options A bit set of options for the reordering that control
+ *                how the reordered text is written.
+ *                The options include mirroring the characters on a code
+ *                point basis and inserting LRM characters, which is used
+ *                especially for transforming visually stored text
+ *                to logically stored text (although this is still an
+ *                imperfect implementation of an "inverse Bidi" algorithm
+ *                because it uses the "forward Bidi" algorithm at its core).
+ *                The available options are:
+ *                <code>#UBIDI_DO_MIRRORING</code>,
+ *                <code>#UBIDI_INSERT_LRM_FOR_NUMERIC</code>,
+ *                <code>#UBIDI_KEEP_BASE_COMBINING</code>,
+ *                <code>#UBIDI_OUTPUT_REVERSE</code>,
+ *                <code>#UBIDI_REMOVE_BIDI_CONTROLS</code>
+ *
+ * @param pErrorCode must be a valid pointer to an error code value.
+ *
+ * @return The length of the output string.
+ *
+ * @see ubidi_getProcessedLength
+ * @stable ICU 2.0
+ */
+U_CAPI int32_t U_EXPORT2
+ubidi_writeReordered(UBiDi *pBiDi,
+                     UChar *dest, int32_t destSize,
+                     uint16_t options,
+                     UErrorCode *pErrorCode);
+
+/**
+ * Reverse a Right-To-Left run of Unicode text.
+ *
+ * This function preserves the integrity of characters with multiple
+ * code units and (optionally) combining characters.
+ * Characters can be replaced by mirror-image characters
+ * in the destination buffer. Note that "real" mirroring has
+ * to be done in a rendering engine by glyph selection
+ * and that for many "mirrored" characters there are no
+ * Unicode characters as mirror-image equivalents.
+ * There are also options to insert or remove Bidi control
+ * characters.
+ *
+ * This function is the implementation for reversing RTL runs as part
+ * of <code>ubidi_writeReordered()</code>. For detailed descriptions
+ * of the parameters, see there.
+ * Since no Bidi controls are inserted here, the output string length
+ * will never exceed <code>srcLength</code>.
+ *
+ * @see ubidi_writeReordered
+ *
+ * @param src A pointer to the RTL run text.
+ *
+ * @param srcLength The length of the RTL run.
+ *
+ * @param dest A pointer to where the reordered text is to be copied.
+ *             <code>src[srcLength]</code> and <code>dest[destSize]</code>
+ *             must not overlap.
+ *
+ * @param destSize The size of the <code>dest</code> buffer,
+ *                 in number of UChars.
+ *                 If the <code>UBIDI_REMOVE_BIDI_CONTROLS</code> option
+ *                 is set, then the destination length may be less than
+ *                 <code>srcLength</code>.
+ *                 If this option is not set, then the destination length
+ *                 will be exactly <code>srcLength</code>.
+ *
+ * @param options A bit set of options for the reordering that control
+ *                how the reordered text is written.
+ *                See the <code>options</code> parameter in <code>ubidi_writeReordered()</code>.
+ *
+ * @param pErrorCode must be a valid pointer to an error code value.
+ *
+ * @return The length of the output string.
+ * @stable ICU 2.0
+ */
+U_CAPI int32_t U_EXPORT2
+ubidi_writeReverse(const UChar *src, int32_t srcLength,
+                   UChar *dest, int32_t destSize,
+                   uint16_t options,
+                   UErrorCode *pErrorCode);
+
+/*#define BIDI_SAMPLE_CODE*/
+/*@}*/
+
+#endif