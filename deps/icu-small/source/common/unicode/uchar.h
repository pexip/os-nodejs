--- conflicted
+++ resolved
@@ -1,8228 +1,4169 @@
-<<<<<<< HEAD
-// © 2016 and later: Unicode, Inc. and others.
-// License & terms of use: http://www.unicode.org/copyright.html
-/*
-**********************************************************************
-*   Copyright (C) 1997-2016, International Business Machines
-*   Corporation and others.  All Rights Reserved.
-**********************************************************************
-*
-* File UCHAR.H
-*
-* Modification History:
-*
-*   Date        Name        Description
-*   04/02/97    aliu        Creation.
-*   03/29/99    helena      Updated for C APIs.
-*   4/15/99     Madhu       Updated for C Implementation and Javadoc
-*   5/20/99     Madhu       Added the function u_getVersion()
-*   8/19/1999   srl         Upgraded scripts to Unicode 3.0
-*   8/27/1999   schererm    UCharDirection constants: U_...
-*   11/11/1999  weiv        added u_isalnum(), cleaned comments
-*   01/11/2000  helena      Renamed u_getVersion to u_getUnicodeVersion().
-******************************************************************************
-*/
-
-#ifndef UCHAR_H
-#define UCHAR_H
-
-#include "unicode/utypes.h"
-#include "unicode/stringoptions.h"
-#include "unicode/ucpmap.h"
-
-#if !defined(USET_DEFINED) && !defined(U_IN_DOXYGEN)
-
-#define USET_DEFINED
-
-/**
- * USet is the C API type corresponding to C++ class UnicodeSet.
- * It is forward-declared here to avoid including unicode/uset.h file if related
- * APIs are not used.
- *
- * @see ucnv_getUnicodeSet
- * @stable ICU 2.4
- */
-typedef struct USet USet;
-
-#endif
-
-
-U_CDECL_BEGIN
-
-/*==========================================================================*/
-/* Unicode version number                                                   */
-/*==========================================================================*/
-/**
- * Unicode version number, default for the current ICU version.
- * The actual Unicode Character Database (UCD) data is stored in uprops.dat
- * and may be generated from UCD files from a different Unicode version.
- * Call u_getUnicodeVersion to get the actual Unicode version of the data.
- *
- * @see u_getUnicodeVersion
- * @stable ICU 2.0
- */
-#define U_UNICODE_VERSION "13.0"
-
-/**
- * \file
- * \brief C API: Unicode Properties
- *
- * This C API provides low-level access to the Unicode Character Database.
- * In addition to raw property values, some convenience functions calculate
- * derived properties, for example for Java-style programming.
- *
- * Unicode assigns each code point (not just assigned character) values for
- * many properties.
- * Most of them are simple boolean flags, or constants from a small enumerated list.
- * For some properties, values are strings or other relatively more complex types.
- *
- * For more information see
- * "About the Unicode Character Database" (http://www.unicode.org/ucd/)
- * and the ICU User Guide chapter on Properties (http://icu-project.org/userguide/properties.html).
- *
- * Many properties are accessible via generic functions that take a UProperty selector.
- * - u_hasBinaryProperty() returns a binary value (true/false) per property and code point.
- * - u_getIntPropertyValue() returns an integer value per property and code point.
- *   For each supported enumerated or catalog property, there is
- *   an enum type for all of the property's values, and
- *   u_getIntPropertyValue() returns the numeric values of those constants.
- * - u_getBinaryPropertySet() returns a set for each ICU-supported binary property with
- *   all code points for which the property is true.
- * - u_getIntPropertyMap() returns a map for each
- *   ICU-supported enumerated/catalog/int-valued property which
- *   maps all Unicode code points to their values for that property.
- *
- * Many functions are designed to match java.lang.Character functions.
- * See the individual function documentation,
- * and see the JDK 1.4 java.lang.Character documentation
- * at http://java.sun.com/j2se/1.4/docs/api/java/lang/Character.html
- *
- * There are also functions that provide easy migration from C/POSIX functions
- * like isblank(). Their use is generally discouraged because the C/POSIX
- * standards do not define their semantics beyond the ASCII range, which means
- * that different implementations exhibit very different behavior.
- * Instead, Unicode properties should be used directly.
- *
- * There are also only a few, broad C/POSIX character classes, and they tend
- * to be used for conflicting purposes. For example, the "isalpha()" class
- * is sometimes used to determine word boundaries, while a more sophisticated
- * approach would at least distinguish initial letters from continuation
- * characters (the latter including combining marks).
- * (In ICU, BreakIterator is the most sophisticated API for word boundaries.)
- * Another example: There is no "istitle()" class for titlecase characters.
- *
- * ICU 3.4 and later provides API access for all twelve C/POSIX character classes.
- * ICU implements them according to the Standard Recommendations in
- * Annex C: Compatibility Properties of UTS #18 Unicode Regular Expressions
- * (http://www.unicode.org/reports/tr18/#Compatibility_Properties).
- *
- * API access for C/POSIX character classes is as follows:
- * - alpha:     u_isUAlphabetic(c) or u_hasBinaryProperty(c, UCHAR_ALPHABETIC)
- * - lower:     u_isULowercase(c) or u_hasBinaryProperty(c, UCHAR_LOWERCASE)
- * - upper:     u_isUUppercase(c) or u_hasBinaryProperty(c, UCHAR_UPPERCASE)
- * - punct:     u_ispunct(c)
- * - digit:     u_isdigit(c) or u_charType(c)==U_DECIMAL_DIGIT_NUMBER
- * - xdigit:    u_isxdigit(c) or u_hasBinaryProperty(c, UCHAR_POSIX_XDIGIT)
- * - alnum:     u_hasBinaryProperty(c, UCHAR_POSIX_ALNUM)
- * - space:     u_isUWhiteSpace(c) or u_hasBinaryProperty(c, UCHAR_WHITE_SPACE)
- * - blank:     u_isblank(c) or u_hasBinaryProperty(c, UCHAR_POSIX_BLANK)
- * - cntrl:     u_charType(c)==U_CONTROL_CHAR
- * - graph:     u_hasBinaryProperty(c, UCHAR_POSIX_GRAPH)
- * - print:     u_hasBinaryProperty(c, UCHAR_POSIX_PRINT)
- *
- * Note: Some of the u_isxyz() functions in uchar.h predate, and do not match,
- * the Standard Recommendations in UTS #18. Instead, they match Java
- * functions according to their API documentation.
- *
- * \htmlonly
- * The C/POSIX character classes are also available in UnicodeSet patterns,
- * using patterns like [:graph:] or \p{graph}.
- * \endhtmlonly
- *
- * Note: There are several ICU whitespace functions.
- * Comparison:
- * - u_isUWhiteSpace=UCHAR_WHITE_SPACE: Unicode White_Space property;
- *       most of general categories "Z" (separators) + most whitespace ISO controls
- *       (including no-break spaces, but excluding IS1..IS4)
- * - u_isWhitespace: Java isWhitespace; Z + whitespace ISO controls but excluding no-break spaces
- * - u_isJavaSpaceChar: Java isSpaceChar; just Z (including no-break spaces)
- * - u_isspace: Z + whitespace ISO controls (including no-break spaces)
- * - u_isblank: "horizontal spaces" = TAB + Zs
- */
-
-/**
- * Constants.
- */
-
-/** The lowest Unicode code point value. Code points are non-negative. @stable ICU 2.0 */
-#define UCHAR_MIN_VALUE 0
-
-/**
- * The highest Unicode code point value (scalar value) according to
- * The Unicode Standard. This is a 21-bit value (20.1 bits, rounded up).
- * For a single character, UChar32 is a simple type that can hold any code point value.
- *
- * @see UChar32
- * @stable ICU 2.0
- */
-#define UCHAR_MAX_VALUE 0x10ffff
-
-/**
- * Get a single-bit bit set (a flag) from a bit number 0..31.
- * @stable ICU 2.1
- */
-#define U_MASK(x) ((uint32_t)1<<(x))
-
-/**
- * Selection constants for Unicode properties.
- * These constants are used in functions like u_hasBinaryProperty to select
- * one of the Unicode properties.
- *
- * The properties APIs are intended to reflect Unicode properties as defined
- * in the Unicode Character Database (UCD) and Unicode Technical Reports (UTR).
- *
- * For details about the properties see
- * UAX #44: Unicode Character Database (http://www.unicode.org/reports/tr44/).
- *
- * Important: If ICU is built with UCD files from Unicode versions below, e.g., 3.2,
- * then properties marked with "new in Unicode 3.2" are not or not fully available.
- * Check u_getUnicodeVersion to be sure.
- *
- * @see u_hasBinaryProperty
- * @see u_getIntPropertyValue
- * @see u_getUnicodeVersion
- * @stable ICU 2.1
- */
-typedef enum UProperty {
-    /*
-     * Note: UProperty constants are parsed by preparseucd.py.
-     * It matches lines like
-     *     UCHAR_<Unicode property name>=<integer>,
-     */
-
-    /*  Note: Place UCHAR_ALPHABETIC before UCHAR_BINARY_START so that
-    debuggers display UCHAR_ALPHABETIC as the symbolic name for 0,
-    rather than UCHAR_BINARY_START.  Likewise for other *_START
-    identifiers. */
-
-    /** Binary property Alphabetic. Same as u_isUAlphabetic, different from u_isalpha.
-        Lu+Ll+Lt+Lm+Lo+Nl+Other_Alphabetic @stable ICU 2.1 */
-    UCHAR_ALPHABETIC=0,
-    /** First constant for binary Unicode properties. @stable ICU 2.1 */
-    UCHAR_BINARY_START=UCHAR_ALPHABETIC,
-    /** Binary property ASCII_Hex_Digit. 0-9 A-F a-f @stable ICU 2.1 */
-    UCHAR_ASCII_HEX_DIGIT=1,
-    /** Binary property Bidi_Control.
-        Format controls which have specific functions
-        in the Bidi Algorithm. @stable ICU 2.1 */
-    UCHAR_BIDI_CONTROL=2,
-    /** Binary property Bidi_Mirrored.
-        Characters that may change display in RTL text.
-        Same as u_isMirrored.
-        See Bidi Algorithm, UTR 9. @stable ICU 2.1 */
-    UCHAR_BIDI_MIRRORED=3,
-    /** Binary property Dash. Variations of dashes. @stable ICU 2.1 */
-    UCHAR_DASH=4,
-    /** Binary property Default_Ignorable_Code_Point (new in Unicode 3.2).
-        Ignorable in most processing.
-        <2060..206F, FFF0..FFFB, E0000..E0FFF>+Other_Default_Ignorable_Code_Point+(Cf+Cc+Cs-White_Space) @stable ICU 2.1 */
-    UCHAR_DEFAULT_IGNORABLE_CODE_POINT=5,
-    /** Binary property Deprecated (new in Unicode 3.2).
-        The usage of deprecated characters is strongly discouraged. @stable ICU 2.1 */
-    UCHAR_DEPRECATED=6,
-    /** Binary property Diacritic. Characters that linguistically modify
-        the meaning of another character to which they apply. @stable ICU 2.1 */
-    UCHAR_DIACRITIC=7,
-    /** Binary property Extender.
-        Extend the value or shape of a preceding alphabetic character,
-        e.g., length and iteration marks. @stable ICU 2.1 */
-    UCHAR_EXTENDER=8,
-    /** Binary property Full_Composition_Exclusion.
-        CompositionExclusions.txt+Singleton Decompositions+
-        Non-Starter Decompositions. @stable ICU 2.1 */
-    UCHAR_FULL_COMPOSITION_EXCLUSION=9,
-    /** Binary property Grapheme_Base (new in Unicode 3.2).
-        For programmatic determination of grapheme cluster boundaries.
-        [0..10FFFF]-Cc-Cf-Cs-Co-Cn-Zl-Zp-Grapheme_Link-Grapheme_Extend-CGJ @stable ICU 2.1 */
-    UCHAR_GRAPHEME_BASE=10,
-    /** Binary property Grapheme_Extend (new in Unicode 3.2).
-        For programmatic determination of grapheme cluster boundaries.
-        Me+Mn+Mc+Other_Grapheme_Extend-Grapheme_Link-CGJ @stable ICU 2.1 */
-    UCHAR_GRAPHEME_EXTEND=11,
-    /** Binary property Grapheme_Link (new in Unicode 3.2).
-        For programmatic determination of grapheme cluster boundaries. @stable ICU 2.1 */
-    UCHAR_GRAPHEME_LINK=12,
-    /** Binary property Hex_Digit.
-        Characters commonly used for hexadecimal numbers. @stable ICU 2.1 */
-    UCHAR_HEX_DIGIT=13,
-    /** Binary property Hyphen. Dashes used to mark connections
-        between pieces of words, plus the Katakana middle dot. @stable ICU 2.1 */
-    UCHAR_HYPHEN=14,
-    /** Binary property ID_Continue.
-        Characters that can continue an identifier.
-        DerivedCoreProperties.txt also says "NOTE: Cf characters should be filtered out."
-        ID_Start+Mn+Mc+Nd+Pc @stable ICU 2.1 */
-    UCHAR_ID_CONTINUE=15,
-    /** Binary property ID_Start.
-        Characters that can start an identifier.
-        Lu+Ll+Lt+Lm+Lo+Nl @stable ICU 2.1 */
-    UCHAR_ID_START=16,
-    /** Binary property Ideographic.
-        CJKV ideographs. @stable ICU 2.1 */
-    UCHAR_IDEOGRAPHIC=17,
-    /** Binary property IDS_Binary_Operator (new in Unicode 3.2).
-        For programmatic determination of
-        Ideographic Description Sequences. @stable ICU 2.1 */
-    UCHAR_IDS_BINARY_OPERATOR=18,
-    /** Binary property IDS_Trinary_Operator (new in Unicode 3.2).
-        For programmatic determination of
-        Ideographic Description Sequences. @stable ICU 2.1 */
-    UCHAR_IDS_TRINARY_OPERATOR=19,
-    /** Binary property Join_Control.
-        Format controls for cursive joining and ligation. @stable ICU 2.1 */
-    UCHAR_JOIN_CONTROL=20,
-    /** Binary property Logical_Order_Exception (new in Unicode 3.2).
-        Characters that do not use logical order and
-        require special handling in most processing. @stable ICU 2.1 */
-    UCHAR_LOGICAL_ORDER_EXCEPTION=21,
-    /** Binary property Lowercase. Same as u_isULowercase, different from u_islower.
-        Ll+Other_Lowercase @stable ICU 2.1 */
-    UCHAR_LOWERCASE=22,
-    /** Binary property Math. Sm+Other_Math @stable ICU 2.1 */
-    UCHAR_MATH=23,
-    /** Binary property Noncharacter_Code_Point.
-        Code points that are explicitly defined as illegal
-        for the encoding of characters. @stable ICU 2.1 */
-    UCHAR_NONCHARACTER_CODE_POINT=24,
-    /** Binary property Quotation_Mark. @stable ICU 2.1 */
-    UCHAR_QUOTATION_MARK=25,
-    /** Binary property Radical (new in Unicode 3.2).
-        For programmatic determination of
-        Ideographic Description Sequences. @stable ICU 2.1 */
-    UCHAR_RADICAL=26,
-    /** Binary property Soft_Dotted (new in Unicode 3.2).
-        Characters with a "soft dot", like i or j.
-        An accent placed on these characters causes
-        the dot to disappear. @stable ICU 2.1 */
-    UCHAR_SOFT_DOTTED=27,
-    /** Binary property Terminal_Punctuation.
-        Punctuation characters that generally mark
-        the end of textual units. @stable ICU 2.1 */
-    UCHAR_TERMINAL_PUNCTUATION=28,
-    /** Binary property Unified_Ideograph (new in Unicode 3.2).
-        For programmatic determination of
-        Ideographic Description Sequences. @stable ICU 2.1 */
-    UCHAR_UNIFIED_IDEOGRAPH=29,
-    /** Binary property Uppercase. Same as u_isUUppercase, different from u_isupper.
-        Lu+Other_Uppercase @stable ICU 2.1 */
-    UCHAR_UPPERCASE=30,
-    /** Binary property White_Space.
-        Same as u_isUWhiteSpace, different from u_isspace and u_isWhitespace.
-        Space characters+TAB+CR+LF-ZWSP-ZWNBSP @stable ICU 2.1 */
-    UCHAR_WHITE_SPACE=31,
-    /** Binary property XID_Continue.
-        ID_Continue modified to allow closure under
-        normalization forms NFKC and NFKD. @stable ICU 2.1 */
-    UCHAR_XID_CONTINUE=32,
-    /** Binary property XID_Start. ID_Start modified to allow
-        closure under normalization forms NFKC and NFKD. @stable ICU 2.1 */
-    UCHAR_XID_START=33,
-    /** Binary property Case_Sensitive. Either the source of a case
-        mapping or _in_ the target of a case mapping. Not the same as
-        the general category Cased_Letter. @stable ICU 2.6 */
-   UCHAR_CASE_SENSITIVE=34,
-    /** Binary property STerm (new in Unicode 4.0.1).
-        Sentence Terminal. Used in UAX #29: Text Boundaries
-        (http://www.unicode.org/reports/tr29/)
-        @stable ICU 3.0 */
-    UCHAR_S_TERM=35,
-    /** Binary property Variation_Selector (new in Unicode 4.0.1).
-        Indicates all those characters that qualify as Variation Selectors.
-        For details on the behavior of these characters,
-        see StandardizedVariants.html and 15.6 Variation Selectors.
-        @stable ICU 3.0 */
-    UCHAR_VARIATION_SELECTOR=36,
-    /** Binary property NFD_Inert.
-        ICU-specific property for characters that are inert under NFD,
-        i.e., they do not interact with adjacent characters.
-        See the documentation for the Normalizer2 class and the
-        Normalizer2::isInert() method.
-        @stable ICU 3.0 */
-    UCHAR_NFD_INERT=37,
-    /** Binary property NFKD_Inert.
-        ICU-specific property for characters that are inert under NFKD,
-        i.e., they do not interact with adjacent characters.
-        See the documentation for the Normalizer2 class and the
-        Normalizer2::isInert() method.
-        @stable ICU 3.0 */
-    UCHAR_NFKD_INERT=38,
-    /** Binary property NFC_Inert.
-        ICU-specific property for characters that are inert under NFC,
-        i.e., they do not interact with adjacent characters.
-        See the documentation for the Normalizer2 class and the
-        Normalizer2::isInert() method.
-        @stable ICU 3.0 */
-    UCHAR_NFC_INERT=39,
-    /** Binary property NFKC_Inert.
-        ICU-specific property for characters that are inert under NFKC,
-        i.e., they do not interact with adjacent characters.
-        See the documentation for the Normalizer2 class and the
-        Normalizer2::isInert() method.
-        @stable ICU 3.0 */
-    UCHAR_NFKC_INERT=40,
-    /** Binary Property Segment_Starter.
-        ICU-specific property for characters that are starters in terms of
-        Unicode normalization and combining character sequences.
-        They have ccc=0 and do not occur in non-initial position of the
-        canonical decomposition of any character
-        (like a-umlaut in NFD and a Jamo T in an NFD(Hangul LVT)).
-        ICU uses this property for segmenting a string for generating a set of
-        canonically equivalent strings, e.g. for canonical closure while
-        processing collation tailoring rules.
-        @stable ICU 3.0 */
-    UCHAR_SEGMENT_STARTER=41,
-    /** Binary property Pattern_Syntax (new in Unicode 4.1).
-        See UAX #31 Identifier and Pattern Syntax
-        (http://www.unicode.org/reports/tr31/)
-        @stable ICU 3.4 */
-    UCHAR_PATTERN_SYNTAX=42,
-    /** Binary property Pattern_White_Space (new in Unicode 4.1).
-        See UAX #31 Identifier and Pattern Syntax
-        (http://www.unicode.org/reports/tr31/)
-        @stable ICU 3.4 */
-    UCHAR_PATTERN_WHITE_SPACE=43,
-    /** Binary property alnum (a C/POSIX character class).
-        Implemented according to the UTS #18 Annex C Standard Recommendation.
-        See the uchar.h file documentation.
-        @stable ICU 3.4 */
-    UCHAR_POSIX_ALNUM=44,
-    /** Binary property blank (a C/POSIX character class).
-        Implemented according to the UTS #18 Annex C Standard Recommendation.
-        See the uchar.h file documentation.
-        @stable ICU 3.4 */
-    UCHAR_POSIX_BLANK=45,
-    /** Binary property graph (a C/POSIX character class).
-        Implemented according to the UTS #18 Annex C Standard Recommendation.
-        See the uchar.h file documentation.
-        @stable ICU 3.4 */
-    UCHAR_POSIX_GRAPH=46,
-    /** Binary property print (a C/POSIX character class).
-        Implemented according to the UTS #18 Annex C Standard Recommendation.
-        See the uchar.h file documentation.
-        @stable ICU 3.4 */
-    UCHAR_POSIX_PRINT=47,
-    /** Binary property xdigit (a C/POSIX character class).
-        Implemented according to the UTS #18 Annex C Standard Recommendation.
-        See the uchar.h file documentation.
-        @stable ICU 3.4 */
-    UCHAR_POSIX_XDIGIT=48,
-    /** Binary property Cased. For Lowercase, Uppercase and Titlecase characters. @stable ICU 4.4 */
-    UCHAR_CASED=49,
-    /** Binary property Case_Ignorable. Used in context-sensitive case mappings. @stable ICU 4.4 */
-    UCHAR_CASE_IGNORABLE=50,
-    /** Binary property Changes_When_Lowercased. @stable ICU 4.4 */
-    UCHAR_CHANGES_WHEN_LOWERCASED=51,
-    /** Binary property Changes_When_Uppercased. @stable ICU 4.4 */
-    UCHAR_CHANGES_WHEN_UPPERCASED=52,
-    /** Binary property Changes_When_Titlecased. @stable ICU 4.4 */
-    UCHAR_CHANGES_WHEN_TITLECASED=53,
-    /** Binary property Changes_When_Casefolded. @stable ICU 4.4 */
-    UCHAR_CHANGES_WHEN_CASEFOLDED=54,
-    /** Binary property Changes_When_Casemapped. @stable ICU 4.4 */
-    UCHAR_CHANGES_WHEN_CASEMAPPED=55,
-    /** Binary property Changes_When_NFKC_Casefolded. @stable ICU 4.4 */
-    UCHAR_CHANGES_WHEN_NFKC_CASEFOLDED=56,
-    /**
-     * Binary property Emoji.
-     * See http://www.unicode.org/reports/tr51/#Emoji_Properties
-     *
-     * @stable ICU 57
-     */
-    UCHAR_EMOJI=57,
-    /**
-     * Binary property Emoji_Presentation.
-     * See http://www.unicode.org/reports/tr51/#Emoji_Properties
-     *
-     * @stable ICU 57
-     */
-    UCHAR_EMOJI_PRESENTATION=58,
-    /**
-     * Binary property Emoji_Modifier.
-     * See http://www.unicode.org/reports/tr51/#Emoji_Properties
-     *
-     * @stable ICU 57
-     */
-    UCHAR_EMOJI_MODIFIER=59,
-    /**
-     * Binary property Emoji_Modifier_Base.
-     * See http://www.unicode.org/reports/tr51/#Emoji_Properties
-     *
-     * @stable ICU 57
-     */
-    UCHAR_EMOJI_MODIFIER_BASE=60,
-    /**
-     * Binary property Emoji_Component.
-     * See http://www.unicode.org/reports/tr51/#Emoji_Properties
-     *
-     * @stable ICU 60
-     */
-    UCHAR_EMOJI_COMPONENT=61,
-    /**
-     * Binary property Regional_Indicator.
-     * @stable ICU 60
-     */
-    UCHAR_REGIONAL_INDICATOR=62,
-    /**
-     * Binary property Prepended_Concatenation_Mark.
-     * @stable ICU 60
-     */
-    UCHAR_PREPENDED_CONCATENATION_MARK=63,
-    /**
-     * Binary property Extended_Pictographic.
-     * See http://www.unicode.org/reports/tr51/#Emoji_Properties
-     *
-     * @stable ICU 62
-     */
-    UCHAR_EXTENDED_PICTOGRAPHIC=64,
-#ifndef U_HIDE_DEPRECATED_API
-    /**
-     * One more than the last constant for binary Unicode properties.
-     * @deprecated ICU 58 The numeric value may change over time, see ICU ticket #12420.
-     */
-    UCHAR_BINARY_LIMIT,
-#endif  // U_HIDE_DEPRECATED_API
-
-    /** Enumerated property Bidi_Class.
-        Same as u_charDirection, returns UCharDirection values. @stable ICU 2.2 */
-    UCHAR_BIDI_CLASS=0x1000,
-    /** First constant for enumerated/integer Unicode properties. @stable ICU 2.2 */
-    UCHAR_INT_START=UCHAR_BIDI_CLASS,
-    /** Enumerated property Block.
-        Same as ublock_getCode, returns UBlockCode values. @stable ICU 2.2 */
-    UCHAR_BLOCK=0x1001,
-    /** Enumerated property Canonical_Combining_Class.
-        Same as u_getCombiningClass, returns 8-bit numeric values. @stable ICU 2.2 */
-    UCHAR_CANONICAL_COMBINING_CLASS=0x1002,
-    /** Enumerated property Decomposition_Type.
-        Returns UDecompositionType values. @stable ICU 2.2 */
-    UCHAR_DECOMPOSITION_TYPE=0x1003,
-    /** Enumerated property East_Asian_Width.
-        See http://www.unicode.org/reports/tr11/
-        Returns UEastAsianWidth values. @stable ICU 2.2 */
-    UCHAR_EAST_ASIAN_WIDTH=0x1004,
-    /** Enumerated property General_Category.
-        Same as u_charType, returns UCharCategory values. @stable ICU 2.2 */
-    UCHAR_GENERAL_CATEGORY=0x1005,
-    /** Enumerated property Joining_Group.
-        Returns UJoiningGroup values. @stable ICU 2.2 */
-    UCHAR_JOINING_GROUP=0x1006,
-    /** Enumerated property Joining_Type.
-        Returns UJoiningType values. @stable ICU 2.2 */
-    UCHAR_JOINING_TYPE=0x1007,
-    /** Enumerated property Line_Break.
-        Returns ULineBreak values. @stable ICU 2.2 */
-    UCHAR_LINE_BREAK=0x1008,
-    /** Enumerated property Numeric_Type.
-        Returns UNumericType values. @stable ICU 2.2 */
-    UCHAR_NUMERIC_TYPE=0x1009,
-    /** Enumerated property Script.
-        Same as uscript_getScript, returns UScriptCode values. @stable ICU 2.2 */
-    UCHAR_SCRIPT=0x100A,
-    /** Enumerated property Hangul_Syllable_Type, new in Unicode 4.
-        Returns UHangulSyllableType values. @stable ICU 2.6 */
-    UCHAR_HANGUL_SYLLABLE_TYPE=0x100B,
-    /** Enumerated property NFD_Quick_Check.
-        Returns UNormalizationCheckResult values. @stable ICU 3.0 */
-    UCHAR_NFD_QUICK_CHECK=0x100C,
-    /** Enumerated property NFKD_Quick_Check.
-        Returns UNormalizationCheckResult values. @stable ICU 3.0 */
-    UCHAR_NFKD_QUICK_CHECK=0x100D,
-    /** Enumerated property NFC_Quick_Check.
-        Returns UNormalizationCheckResult values. @stable ICU 3.0 */
-    UCHAR_NFC_QUICK_CHECK=0x100E,
-    /** Enumerated property NFKC_Quick_Check.
-        Returns UNormalizationCheckResult values. @stable ICU 3.0 */
-    UCHAR_NFKC_QUICK_CHECK=0x100F,
-    /** Enumerated property Lead_Canonical_Combining_Class.
-        ICU-specific property for the ccc of the first code point
-        of the decomposition, or lccc(c)=ccc(NFD(c)[0]).
-        Useful for checking for canonically ordered text;
-        see UNORM_FCD and http://www.unicode.org/notes/tn5/#FCD .
-        Returns 8-bit numeric values like UCHAR_CANONICAL_COMBINING_CLASS. @stable ICU 3.0 */
-    UCHAR_LEAD_CANONICAL_COMBINING_CLASS=0x1010,
-    /** Enumerated property Trail_Canonical_Combining_Class.
-        ICU-specific property for the ccc of the last code point
-        of the decomposition, or tccc(c)=ccc(NFD(c)[last]).
-        Useful for checking for canonically ordered text;
-        see UNORM_FCD and http://www.unicode.org/notes/tn5/#FCD .
-        Returns 8-bit numeric values like UCHAR_CANONICAL_COMBINING_CLASS. @stable ICU 3.0 */
-    UCHAR_TRAIL_CANONICAL_COMBINING_CLASS=0x1011,
-    /** Enumerated property Grapheme_Cluster_Break (new in Unicode 4.1).
-        Used in UAX #29: Text Boundaries
-        (http://www.unicode.org/reports/tr29/)
-        Returns UGraphemeClusterBreak values. @stable ICU 3.4 */
-    UCHAR_GRAPHEME_CLUSTER_BREAK=0x1012,
-    /** Enumerated property Sentence_Break (new in Unicode 4.1).
-        Used in UAX #29: Text Boundaries
-        (http://www.unicode.org/reports/tr29/)
-        Returns USentenceBreak values. @stable ICU 3.4 */
-    UCHAR_SENTENCE_BREAK=0x1013,
-    /** Enumerated property Word_Break (new in Unicode 4.1).
-        Used in UAX #29: Text Boundaries
-        (http://www.unicode.org/reports/tr29/)
-        Returns UWordBreakValues values. @stable ICU 3.4 */
-    UCHAR_WORD_BREAK=0x1014,
-    /** Enumerated property Bidi_Paired_Bracket_Type (new in Unicode 6.3).
-        Used in UAX #9: Unicode Bidirectional Algorithm
-        (http://www.unicode.org/reports/tr9/)
-        Returns UBidiPairedBracketType values. @stable ICU 52 */
-    UCHAR_BIDI_PAIRED_BRACKET_TYPE=0x1015,
-    /**
-     * Enumerated property Indic_Positional_Category.
-     * New in Unicode 6.0 as provisional property Indic_Matra_Category;
-     * renamed and changed to informative in Unicode 8.0.
-     * See http://www.unicode.org/reports/tr44/#IndicPositionalCategory.txt
-     * @stable ICU 63
-     */
-    UCHAR_INDIC_POSITIONAL_CATEGORY=0x1016,
-    /**
-     * Enumerated property Indic_Syllabic_Category.
-     * New in Unicode 6.0 as provisional; informative since Unicode 8.0.
-     * See http://www.unicode.org/reports/tr44/#IndicSyllabicCategory.txt
-     * @stable ICU 63
-     */
-    UCHAR_INDIC_SYLLABIC_CATEGORY=0x1017,
-    /**
-     * Enumerated property Vertical_Orientation.
-     * Used for UAX #50 Unicode Vertical Text Layout (https://www.unicode.org/reports/tr50/).
-     * New as a UCD property in Unicode 10.0.
-     * @stable ICU 63
-     */
-    UCHAR_VERTICAL_ORIENTATION=0x1018,
-#ifndef U_HIDE_DEPRECATED_API
-    /**
-     * One more than the last constant for enumerated/integer Unicode properties.
-     * @deprecated ICU 58 The numeric value may change over time, see ICU ticket #12420.
-     */
-    UCHAR_INT_LIMIT=0x1019,
-#endif  // U_HIDE_DEPRECATED_API
-
-    /** Bitmask property General_Category_Mask.
-        This is the General_Category property returned as a bit mask.
-        When used in u_getIntPropertyValue(c), same as U_MASK(u_charType(c)),
-        returns bit masks for UCharCategory values where exactly one bit is set.
-        When used with u_getPropertyValueName() and u_getPropertyValueEnum(),
-        a multi-bit mask is used for sets of categories like "Letters".
-        Mask values should be cast to uint32_t.
-        @stable ICU 2.4 */
-    UCHAR_GENERAL_CATEGORY_MASK=0x2000,
-    /** First constant for bit-mask Unicode properties. @stable ICU 2.4 */
-    UCHAR_MASK_START=UCHAR_GENERAL_CATEGORY_MASK,
-#ifndef U_HIDE_DEPRECATED_API
-    /**
-     * One more than the last constant for bit-mask Unicode properties.
-     * @deprecated ICU 58 The numeric value may change over time, see ICU ticket #12420.
-     */
-    UCHAR_MASK_LIMIT=0x2001,
-#endif  // U_HIDE_DEPRECATED_API
-
-    /** Double property Numeric_Value.
-        Corresponds to u_getNumericValue. @stable ICU 2.4 */
-    UCHAR_NUMERIC_VALUE=0x3000,
-    /** First constant for double Unicode properties. @stable ICU 2.4 */
-    UCHAR_DOUBLE_START=UCHAR_NUMERIC_VALUE,
-#ifndef U_HIDE_DEPRECATED_API
-    /**
-     * One more than the last constant for double Unicode properties.
-     * @deprecated ICU 58 The numeric value may change over time, see ICU ticket #12420.
-     */
-    UCHAR_DOUBLE_LIMIT=0x3001,
-#endif  // U_HIDE_DEPRECATED_API
-
-    /** String property Age.
-        Corresponds to u_charAge. @stable ICU 2.4 */
-    UCHAR_AGE=0x4000,
-    /** First constant for string Unicode properties. @stable ICU 2.4 */
-    UCHAR_STRING_START=UCHAR_AGE,
-    /** String property Bidi_Mirroring_Glyph.
-        Corresponds to u_charMirror. @stable ICU 2.4 */
-    UCHAR_BIDI_MIRRORING_GLYPH=0x4001,
-    /** String property Case_Folding.
-        Corresponds to u_strFoldCase in ustring.h. @stable ICU 2.4 */
-    UCHAR_CASE_FOLDING=0x4002,
-#ifndef U_HIDE_DEPRECATED_API
-    /** Deprecated string property ISO_Comment.
-        Corresponds to u_getISOComment. @deprecated ICU 49 */
-    UCHAR_ISO_COMMENT=0x4003,
-#endif  /* U_HIDE_DEPRECATED_API */
-    /** String property Lowercase_Mapping.
-        Corresponds to u_strToLower in ustring.h. @stable ICU 2.4 */
-    UCHAR_LOWERCASE_MAPPING=0x4004,
-    /** String property Name.
-        Corresponds to u_charName. @stable ICU 2.4 */
-    UCHAR_NAME=0x4005,
-    /** String property Simple_Case_Folding.
-        Corresponds to u_foldCase. @stable ICU 2.4 */
-    UCHAR_SIMPLE_CASE_FOLDING=0x4006,
-    /** String property Simple_Lowercase_Mapping.
-        Corresponds to u_tolower. @stable ICU 2.4 */
-    UCHAR_SIMPLE_LOWERCASE_MAPPING=0x4007,
-    /** String property Simple_Titlecase_Mapping.
-        Corresponds to u_totitle. @stable ICU 2.4 */
-    UCHAR_SIMPLE_TITLECASE_MAPPING=0x4008,
-    /** String property Simple_Uppercase_Mapping.
-        Corresponds to u_toupper. @stable ICU 2.4 */
-    UCHAR_SIMPLE_UPPERCASE_MAPPING=0x4009,
-    /** String property Titlecase_Mapping.
-        Corresponds to u_strToTitle in ustring.h. @stable ICU 2.4 */
-    UCHAR_TITLECASE_MAPPING=0x400A,
-#ifndef U_HIDE_DEPRECATED_API
-    /** String property Unicode_1_Name.
-        This property is of little practical value.
-        Beginning with ICU 49, ICU APIs return an empty string for this property.
-        Corresponds to u_charName(U_UNICODE_10_CHAR_NAME). @deprecated ICU 49 */
-    UCHAR_UNICODE_1_NAME=0x400B,
-#endif  /* U_HIDE_DEPRECATED_API */
-    /** String property Uppercase_Mapping.
-        Corresponds to u_strToUpper in ustring.h. @stable ICU 2.4 */
-    UCHAR_UPPERCASE_MAPPING=0x400C,
-    /** String property Bidi_Paired_Bracket (new in Unicode 6.3).
-        Corresponds to u_getBidiPairedBracket. @stable ICU 52 */
-    UCHAR_BIDI_PAIRED_BRACKET=0x400D,
-#ifndef U_HIDE_DEPRECATED_API
-    /**
-     * One more than the last constant for string Unicode properties.
-     * @deprecated ICU 58 The numeric value may change over time, see ICU ticket #12420.
-     */
-    UCHAR_STRING_LIMIT=0x400E,
-#endif  // U_HIDE_DEPRECATED_API
-
-    /** Miscellaneous property Script_Extensions (new in Unicode 6.0).
-        Some characters are commonly used in multiple scripts.
-        For more information, see UAX #24: http://www.unicode.org/reports/tr24/.
-        Corresponds to uscript_hasScript and uscript_getScriptExtensions in uscript.h.
-        @stable ICU 4.6 */
-    UCHAR_SCRIPT_EXTENSIONS=0x7000,
-    /** First constant for Unicode properties with unusual value types. @stable ICU 4.6 */
-    UCHAR_OTHER_PROPERTY_START=UCHAR_SCRIPT_EXTENSIONS,
-#ifndef U_HIDE_DEPRECATED_API
-    /**
-     * One more than the last constant for Unicode properties with unusual value types.
-     * @deprecated ICU 58 The numeric value may change over time, see ICU ticket #12420.
-     */
-    UCHAR_OTHER_PROPERTY_LIMIT=0x7001,
-#endif  // U_HIDE_DEPRECATED_API
-
-    /** Represents a nonexistent or invalid property or property value. @stable ICU 2.4 */
-    UCHAR_INVALID_CODE = -1
-} UProperty;
-
-/**
- * Data for enumerated Unicode general category types.
- * See http://www.unicode.org/Public/UNIDATA/UnicodeData.html .
- * @stable ICU 2.0
- */
-typedef enum UCharCategory
-{
-    /*
-     * Note: UCharCategory constants and their API comments are parsed by preparseucd.py.
-     * It matches pairs of lines like
-     *     / ** <Unicode 2-letter General_Category value> comment... * /
-     *     U_<[A-Z_]+> = <integer>,
-     */
-
-    /** Non-category for unassigned and non-character code points. @stable ICU 2.0 */
-    U_UNASSIGNED              = 0,
-    /** Cn "Other, Not Assigned (no characters in [UnicodeData.txt] have this property)" (same as U_UNASSIGNED!) @stable ICU 2.0 */
-    U_GENERAL_OTHER_TYPES     = 0,
-    /** Lu @stable ICU 2.0 */
-    U_UPPERCASE_LETTER        = 1,
-    /** Ll @stable ICU 2.0 */
-    U_LOWERCASE_LETTER        = 2,
-    /** Lt @stable ICU 2.0 */
-    U_TITLECASE_LETTER        = 3,
-    /** Lm @stable ICU 2.0 */
-    U_MODIFIER_LETTER         = 4,
-    /** Lo @stable ICU 2.0 */
-    U_OTHER_LETTER            = 5,
-    /** Mn @stable ICU 2.0 */
-    U_NON_SPACING_MARK        = 6,
-    /** Me @stable ICU 2.0 */
-    U_ENCLOSING_MARK          = 7,
-    /** Mc @stable ICU 2.0 */
-    U_COMBINING_SPACING_MARK  = 8,
-    /** Nd @stable ICU 2.0 */
-    U_DECIMAL_DIGIT_NUMBER    = 9,
-    /** Nl @stable ICU 2.0 */
-    U_LETTER_NUMBER           = 10,
-    /** No @stable ICU 2.0 */
-    U_OTHER_NUMBER            = 11,
-    /** Zs @stable ICU 2.0 */
-    U_SPACE_SEPARATOR         = 12,
-    /** Zl @stable ICU 2.0 */
-    U_LINE_SEPARATOR          = 13,
-    /** Zp @stable ICU 2.0 */
-    U_PARAGRAPH_SEPARATOR     = 14,
-    /** Cc @stable ICU 2.0 */
-    U_CONTROL_CHAR            = 15,
-    /** Cf @stable ICU 2.0 */
-    U_FORMAT_CHAR             = 16,
-    /** Co @stable ICU 2.0 */
-    U_PRIVATE_USE_CHAR        = 17,
-    /** Cs @stable ICU 2.0 */
-    U_SURROGATE               = 18,
-    /** Pd @stable ICU 2.0 */
-    U_DASH_PUNCTUATION        = 19,
-    /** Ps @stable ICU 2.0 */
-    U_START_PUNCTUATION       = 20,
-    /** Pe @stable ICU 2.0 */
-    U_END_PUNCTUATION         = 21,
-    /** Pc @stable ICU 2.0 */
-    U_CONNECTOR_PUNCTUATION   = 22,
-    /** Po @stable ICU 2.0 */
-    U_OTHER_PUNCTUATION       = 23,
-    /** Sm @stable ICU 2.0 */
-    U_MATH_SYMBOL             = 24,
-    /** Sc @stable ICU 2.0 */
-    U_CURRENCY_SYMBOL         = 25,
-    /** Sk @stable ICU 2.0 */
-    U_MODIFIER_SYMBOL         = 26,
-    /** So @stable ICU 2.0 */
-    U_OTHER_SYMBOL            = 27,
-    /** Pi @stable ICU 2.0 */
-    U_INITIAL_PUNCTUATION     = 28,
-    /** Pf @stable ICU 2.0 */
-    U_FINAL_PUNCTUATION       = 29,
-    /**
-     * One higher than the last enum UCharCategory constant.
-     * This numeric value is stable (will not change), see
-     * http://www.unicode.org/policies/stability_policy.html#Property_Value
-     *
-     * @stable ICU 2.0
-     */
-    U_CHAR_CATEGORY_COUNT
-} UCharCategory;
-
-/**
- * U_GC_XX_MASK constants are bit flags corresponding to Unicode
- * general category values.
- * For each category, the nth bit is set if the numeric value of the
- * corresponding UCharCategory constant is n.
- *
- * There are also some U_GC_Y_MASK constants for groups of general categories
- * like L for all letter categories.
- *
- * @see u_charType
- * @see U_GET_GC_MASK
- * @see UCharCategory
- * @stable ICU 2.1
- */
-#define U_GC_CN_MASK    U_MASK(U_GENERAL_OTHER_TYPES)
-
-/** Mask constant for a UCharCategory. @stable ICU 2.1 */
-#define U_GC_LU_MASK    U_MASK(U_UPPERCASE_LETTER)
-/** Mask constant for a UCharCategory. @stable ICU 2.1 */
-#define U_GC_LL_MASK    U_MASK(U_LOWERCASE_LETTER)
-/** Mask constant for a UCharCategory. @stable ICU 2.1 */
-#define U_GC_LT_MASK    U_MASK(U_TITLECASE_LETTER)
-/** Mask constant for a UCharCategory. @stable ICU 2.1 */
-#define U_GC_LM_MASK    U_MASK(U_MODIFIER_LETTER)
-/** Mask constant for a UCharCategory. @stable ICU 2.1 */
-#define U_GC_LO_MASK    U_MASK(U_OTHER_LETTER)
-
-/** Mask constant for a UCharCategory. @stable ICU 2.1 */
-#define U_GC_MN_MASK    U_MASK(U_NON_SPACING_MARK)
-/** Mask constant for a UCharCategory. @stable ICU 2.1 */
-#define U_GC_ME_MASK    U_MASK(U_ENCLOSING_MARK)
-/** Mask constant for a UCharCategory. @stable ICU 2.1 */
-#define U_GC_MC_MASK    U_MASK(U_COMBINING_SPACING_MARK)
-
-/** Mask constant for a UCharCategory. @stable ICU 2.1 */
-#define U_GC_ND_MASK    U_MASK(U_DECIMAL_DIGIT_NUMBER)
-/** Mask constant for a UCharCategory. @stable ICU 2.1 */
-#define U_GC_NL_MASK    U_MASK(U_LETTER_NUMBER)
-/** Mask constant for a UCharCategory. @stable ICU 2.1 */
-#define U_GC_NO_MASK    U_MASK(U_OTHER_NUMBER)
-
-/** Mask constant for a UCharCategory. @stable ICU 2.1 */
-#define U_GC_ZS_MASK    U_MASK(U_SPACE_SEPARATOR)
-/** Mask constant for a UCharCategory. @stable ICU 2.1 */
-#define U_GC_ZL_MASK    U_MASK(U_LINE_SEPARATOR)
-/** Mask constant for a UCharCategory. @stable ICU 2.1 */
-#define U_GC_ZP_MASK    U_MASK(U_PARAGRAPH_SEPARATOR)
-
-/** Mask constant for a UCharCategory. @stable ICU 2.1 */
-#define U_GC_CC_MASK    U_MASK(U_CONTROL_CHAR)
-/** Mask constant for a UCharCategory. @stable ICU 2.1 */
-#define U_GC_CF_MASK    U_MASK(U_FORMAT_CHAR)
-/** Mask constant for a UCharCategory. @stable ICU 2.1 */
-#define U_GC_CO_MASK    U_MASK(U_PRIVATE_USE_CHAR)
-/** Mask constant for a UCharCategory. @stable ICU 2.1 */
-#define U_GC_CS_MASK    U_MASK(U_SURROGATE)
-
-/** Mask constant for a UCharCategory. @stable ICU 2.1 */
-#define U_GC_PD_MASK    U_MASK(U_DASH_PUNCTUATION)
-/** Mask constant for a UCharCategory. @stable ICU 2.1 */
-#define U_GC_PS_MASK    U_MASK(U_START_PUNCTUATION)
-/** Mask constant for a UCharCategory. @stable ICU 2.1 */
-#define U_GC_PE_MASK    U_MASK(U_END_PUNCTUATION)
-/** Mask constant for a UCharCategory. @stable ICU 2.1 */
-#define U_GC_PC_MASK    U_MASK(U_CONNECTOR_PUNCTUATION)
-/** Mask constant for a UCharCategory. @stable ICU 2.1 */
-#define U_GC_PO_MASK    U_MASK(U_OTHER_PUNCTUATION)
-
-/** Mask constant for a UCharCategory. @stable ICU 2.1 */
-#define U_GC_SM_MASK    U_MASK(U_MATH_SYMBOL)
-/** Mask constant for a UCharCategory. @stable ICU 2.1 */
-#define U_GC_SC_MASK    U_MASK(U_CURRENCY_SYMBOL)
-/** Mask constant for a UCharCategory. @stable ICU 2.1 */
-#define U_GC_SK_MASK    U_MASK(U_MODIFIER_SYMBOL)
-/** Mask constant for a UCharCategory. @stable ICU 2.1 */
-#define U_GC_SO_MASK    U_MASK(U_OTHER_SYMBOL)
-
-/** Mask constant for a UCharCategory. @stable ICU 2.1 */
-#define U_GC_PI_MASK    U_MASK(U_INITIAL_PUNCTUATION)
-/** Mask constant for a UCharCategory. @stable ICU 2.1 */
-#define U_GC_PF_MASK    U_MASK(U_FINAL_PUNCTUATION)
-
-
-/** Mask constant for multiple UCharCategory bits (L Letters). @stable ICU 2.1 */
-#define U_GC_L_MASK \
-            (U_GC_LU_MASK|U_GC_LL_MASK|U_GC_LT_MASK|U_GC_LM_MASK|U_GC_LO_MASK)
-
-/** Mask constant for multiple UCharCategory bits (LC Cased Letters). @stable ICU 2.1 */
-#define U_GC_LC_MASK \
-            (U_GC_LU_MASK|U_GC_LL_MASK|U_GC_LT_MASK)
-
-/** Mask constant for multiple UCharCategory bits (M Marks). @stable ICU 2.1 */
-#define U_GC_M_MASK (U_GC_MN_MASK|U_GC_ME_MASK|U_GC_MC_MASK)
-
-/** Mask constant for multiple UCharCategory bits (N Numbers). @stable ICU 2.1 */
-#define U_GC_N_MASK (U_GC_ND_MASK|U_GC_NL_MASK|U_GC_NO_MASK)
-
-/** Mask constant for multiple UCharCategory bits (Z Separators). @stable ICU 2.1 */
-#define U_GC_Z_MASK (U_GC_ZS_MASK|U_GC_ZL_MASK|U_GC_ZP_MASK)
-
-/** Mask constant for multiple UCharCategory bits (C Others). @stable ICU 2.1 */
-#define U_GC_C_MASK \
-            (U_GC_CN_MASK|U_GC_CC_MASK|U_GC_CF_MASK|U_GC_CO_MASK|U_GC_CS_MASK)
-
-/** Mask constant for multiple UCharCategory bits (P Punctuation). @stable ICU 2.1 */
-#define U_GC_P_MASK \
-            (U_GC_PD_MASK|U_GC_PS_MASK|U_GC_PE_MASK|U_GC_PC_MASK|U_GC_PO_MASK| \
-             U_GC_PI_MASK|U_GC_PF_MASK)
-
-/** Mask constant for multiple UCharCategory bits (S Symbols). @stable ICU 2.1 */
-#define U_GC_S_MASK (U_GC_SM_MASK|U_GC_SC_MASK|U_GC_SK_MASK|U_GC_SO_MASK)
-
-/**
- * This specifies the language directional property of a character set.
- * @stable ICU 2.0
- */
-typedef enum UCharDirection {
-    /*
-     * Note: UCharDirection constants and their API comments are parsed by preparseucd.py.
-     * It matches pairs of lines like
-     *     / ** <Unicode 1..3-letter Bidi_Class value> comment... * /
-     *     U_<[A-Z_]+> = <integer>,
-     */
-
-    /** L @stable ICU 2.0 */
-    U_LEFT_TO_RIGHT               = 0,
-    /** R @stable ICU 2.0 */
-    U_RIGHT_TO_LEFT               = 1,
-    /** EN @stable ICU 2.0 */
-    U_EUROPEAN_NUMBER             = 2,
-    /** ES @stable ICU 2.0 */
-    U_EUROPEAN_NUMBER_SEPARATOR   = 3,
-    /** ET @stable ICU 2.0 */
-    U_EUROPEAN_NUMBER_TERMINATOR  = 4,
-    /** AN @stable ICU 2.0 */
-    U_ARABIC_NUMBER               = 5,
-    /** CS @stable ICU 2.0 */
-    U_COMMON_NUMBER_SEPARATOR     = 6,
-    /** B @stable ICU 2.0 */
-    U_BLOCK_SEPARATOR             = 7,
-    /** S @stable ICU 2.0 */
-    U_SEGMENT_SEPARATOR           = 8,
-    /** WS @stable ICU 2.0 */
-    U_WHITE_SPACE_NEUTRAL         = 9,
-    /** ON @stable ICU 2.0 */
-    U_OTHER_NEUTRAL               = 10,
-    /** LRE @stable ICU 2.0 */
-    U_LEFT_TO_RIGHT_EMBEDDING     = 11,
-    /** LRO @stable ICU 2.0 */
-    U_LEFT_TO_RIGHT_OVERRIDE      = 12,
-    /** AL @stable ICU 2.0 */
-    U_RIGHT_TO_LEFT_ARABIC        = 13,
-    /** RLE @stable ICU 2.0 */
-    U_RIGHT_TO_LEFT_EMBEDDING     = 14,
-    /** RLO @stable ICU 2.0 */
-    U_RIGHT_TO_LEFT_OVERRIDE      = 15,
-    /** PDF @stable ICU 2.0 */
-    U_POP_DIRECTIONAL_FORMAT      = 16,
-    /** NSM @stable ICU 2.0 */
-    U_DIR_NON_SPACING_MARK        = 17,
-    /** BN @stable ICU 2.0 */
-    U_BOUNDARY_NEUTRAL            = 18,
-    /** FSI @stable ICU 52 */
-    U_FIRST_STRONG_ISOLATE        = 19,
-    /** LRI @stable ICU 52 */
-    U_LEFT_TO_RIGHT_ISOLATE       = 20,
-    /** RLI @stable ICU 52 */
-    U_RIGHT_TO_LEFT_ISOLATE       = 21,
-    /** PDI @stable ICU 52 */
-    U_POP_DIRECTIONAL_ISOLATE     = 22,
-#ifndef U_HIDE_DEPRECATED_API
-    /**
-     * One more than the highest UCharDirection value.
-     * The highest value is available via u_getIntPropertyMaxValue(UCHAR_BIDI_CLASS).
-     *
-     * @deprecated ICU 58 The numeric value may change over time, see ICU ticket #12420.
-     */
-    U_CHAR_DIRECTION_COUNT
-#endif  // U_HIDE_DEPRECATED_API
-} UCharDirection;
-
-/**
- * Bidi Paired Bracket Type constants.
- *
- * @see UCHAR_BIDI_PAIRED_BRACKET_TYPE
- * @stable ICU 52
- */
-typedef enum UBidiPairedBracketType {
-    /*
-     * Note: UBidiPairedBracketType constants are parsed by preparseucd.py.
-     * It matches lines like
-     *     U_BPT_<Unicode Bidi_Paired_Bracket_Type value name>
-     */
-
-    /** Not a paired bracket. @stable ICU 52 */
-    U_BPT_NONE,
-    /** Open paired bracket. @stable ICU 52 */
-    U_BPT_OPEN,
-    /** Close paired bracket. @stable ICU 52 */
-    U_BPT_CLOSE,
-#ifndef U_HIDE_DEPRECATED_API
-    /**
-     * One more than the highest normal UBidiPairedBracketType value.
-     * The highest value is available via u_getIntPropertyMaxValue(UCHAR_BIDI_PAIRED_BRACKET_TYPE).
-     *
-     * @deprecated ICU 58 The numeric value may change over time, see ICU ticket #12420.
-     */
-    U_BPT_COUNT /* 3 */
-#endif  // U_HIDE_DEPRECATED_API
-} UBidiPairedBracketType;
-
-/**
- * Constants for Unicode blocks, see the Unicode Data file Blocks.txt
- * @stable ICU 2.0
- */
-enum UBlockCode {
-    /*
-     * Note: UBlockCode constants are parsed by preparseucd.py.
-     * It matches lines like
-     *     UBLOCK_<Unicode Block value name> = <integer>,
-     */
-
-    /** New No_Block value in Unicode 4. @stable ICU 2.6 */
-    UBLOCK_NO_BLOCK = 0, /*[none]*/ /* Special range indicating No_Block */
-
-    /** @stable ICU 2.0 */
-    UBLOCK_BASIC_LATIN = 1, /*[0000]*/
-
-    /** @stable ICU 2.0 */
-    UBLOCK_LATIN_1_SUPPLEMENT=2, /*[0080]*/
-
-    /** @stable ICU 2.0 */
-    UBLOCK_LATIN_EXTENDED_A =3, /*[0100]*/
-
-    /** @stable ICU 2.0 */
-    UBLOCK_LATIN_EXTENDED_B =4, /*[0180]*/
-
-    /** @stable ICU 2.0 */
-    UBLOCK_IPA_EXTENSIONS =5, /*[0250]*/
-
-    /** @stable ICU 2.0 */
-    UBLOCK_SPACING_MODIFIER_LETTERS =6, /*[02B0]*/
-
-    /** @stable ICU 2.0 */
-    UBLOCK_COMBINING_DIACRITICAL_MARKS =7, /*[0300]*/
-
-    /**
-     * Unicode 3.2 renames this block to "Greek and Coptic".
-     * @stable ICU 2.0
-     */
-    UBLOCK_GREEK =8, /*[0370]*/
-
-    /** @stable ICU 2.0 */
-    UBLOCK_CYRILLIC =9, /*[0400]*/
-
-    /** @stable ICU 2.0 */
-    UBLOCK_ARMENIAN =10, /*[0530]*/
-
-    /** @stable ICU 2.0 */
-    UBLOCK_HEBREW =11, /*[0590]*/
-
-    /** @stable ICU 2.0 */
-    UBLOCK_ARABIC =12, /*[0600]*/
-
-    /** @stable ICU 2.0 */
-    UBLOCK_SYRIAC =13, /*[0700]*/
-
-    /** @stable ICU 2.0 */
-    UBLOCK_THAANA =14, /*[0780]*/
-
-    /** @stable ICU 2.0 */
-    UBLOCK_DEVANAGARI =15, /*[0900]*/
-
-    /** @stable ICU 2.0 */
-    UBLOCK_BENGALI =16, /*[0980]*/
-
-    /** @stable ICU 2.0 */
-    UBLOCK_GURMUKHI =17, /*[0A00]*/
-
-    /** @stable ICU 2.0 */
-    UBLOCK_GUJARATI =18, /*[0A80]*/
-
-    /** @stable ICU 2.0 */
-    UBLOCK_ORIYA =19, /*[0B00]*/
-
-    /** @stable ICU 2.0 */
-    UBLOCK_TAMIL =20, /*[0B80]*/
-
-    /** @stable ICU 2.0 */
-    UBLOCK_TELUGU =21, /*[0C00]*/
-
-    /** @stable ICU 2.0 */
-    UBLOCK_KANNADA =22, /*[0C80]*/
-
-    /** @stable ICU 2.0 */
-    UBLOCK_MALAYALAM =23, /*[0D00]*/
-
-    /** @stable ICU 2.0 */
-    UBLOCK_SINHALA =24, /*[0D80]*/
-
-    /** @stable ICU 2.0 */
-    UBLOCK_THAI =25, /*[0E00]*/
-
-    /** @stable ICU 2.0 */
-    UBLOCK_LAO =26, /*[0E80]*/
-
-    /** @stable ICU 2.0 */
-    UBLOCK_TIBETAN =27, /*[0F00]*/
-
-    /** @stable ICU 2.0 */
-    UBLOCK_MYANMAR =28, /*[1000]*/
-
-    /** @stable ICU 2.0 */
-    UBLOCK_GEORGIAN =29, /*[10A0]*/
-
-    /** @stable ICU 2.0 */
-    UBLOCK_HANGUL_JAMO =30, /*[1100]*/
-
-    /** @stable ICU 2.0 */
-    UBLOCK_ETHIOPIC =31, /*[1200]*/
-
-    /** @stable ICU 2.0 */
-    UBLOCK_CHEROKEE =32, /*[13A0]*/
-
-    /** @stable ICU 2.0 */
-    UBLOCK_UNIFIED_CANADIAN_ABORIGINAL_SYLLABICS =33, /*[1400]*/
-
-    /** @stable ICU 2.0 */
-    UBLOCK_OGHAM =34, /*[1680]*/
-
-    /** @stable ICU 2.0 */
-    UBLOCK_RUNIC =35, /*[16A0]*/
-
-    /** @stable ICU 2.0 */
-    UBLOCK_KHMER =36, /*[1780]*/
-
-    /** @stable ICU 2.0 */
-    UBLOCK_MONGOLIAN =37, /*[1800]*/
-
-    /** @stable ICU 2.0 */
-    UBLOCK_LATIN_EXTENDED_ADDITIONAL =38, /*[1E00]*/
-
-    /** @stable ICU 2.0 */
-    UBLOCK_GREEK_EXTENDED =39, /*[1F00]*/
-
-    /** @stable ICU 2.0 */
-    UBLOCK_GENERAL_PUNCTUATION =40, /*[2000]*/
-
-    /** @stable ICU 2.0 */
-    UBLOCK_SUPERSCRIPTS_AND_SUBSCRIPTS =41, /*[2070]*/
-
-    /** @stable ICU 2.0 */
-    UBLOCK_CURRENCY_SYMBOLS =42, /*[20A0]*/
-
-    /**
-     * Unicode 3.2 renames this block to "Combining Diacritical Marks for Symbols".
-     * @stable ICU 2.0
-     */
-    UBLOCK_COMBINING_MARKS_FOR_SYMBOLS =43, /*[20D0]*/
-
-    /** @stable ICU 2.0 */
-    UBLOCK_LETTERLIKE_SYMBOLS =44, /*[2100]*/
-
-    /** @stable ICU 2.0 */
-    UBLOCK_NUMBER_FORMS =45, /*[2150]*/
-
-    /** @stable ICU 2.0 */
-    UBLOCK_ARROWS =46, /*[2190]*/
-
-    /** @stable ICU 2.0 */
-    UBLOCK_MATHEMATICAL_OPERATORS =47, /*[2200]*/
-
-    /** @stable ICU 2.0 */
-    UBLOCK_MISCELLANEOUS_TECHNICAL =48, /*[2300]*/
-
-    /** @stable ICU 2.0 */
-    UBLOCK_CONTROL_PICTURES =49, /*[2400]*/
-
-    /** @stable ICU 2.0 */
-    UBLOCK_OPTICAL_CHARACTER_RECOGNITION =50, /*[2440]*/
-
-    /** @stable ICU 2.0 */
-    UBLOCK_ENCLOSED_ALPHANUMERICS =51, /*[2460]*/
-
-    /** @stable ICU 2.0 */
-    UBLOCK_BOX_DRAWING =52, /*[2500]*/
-
-    /** @stable ICU 2.0 */
-    UBLOCK_BLOCK_ELEMENTS =53, /*[2580]*/
-
-    /** @stable ICU 2.0 */
-    UBLOCK_GEOMETRIC_SHAPES =54, /*[25A0]*/
-
-    /** @stable ICU 2.0 */
-    UBLOCK_MISCELLANEOUS_SYMBOLS =55, /*[2600]*/
-
-    /** @stable ICU 2.0 */
-    UBLOCK_DINGBATS =56, /*[2700]*/
-
-    /** @stable ICU 2.0 */
-    UBLOCK_BRAILLE_PATTERNS =57, /*[2800]*/
-
-    /** @stable ICU 2.0 */
-    UBLOCK_CJK_RADICALS_SUPPLEMENT =58, /*[2E80]*/
-
-    /** @stable ICU 2.0 */
-    UBLOCK_KANGXI_RADICALS =59, /*[2F00]*/
-
-    /** @stable ICU 2.0 */
-    UBLOCK_IDEOGRAPHIC_DESCRIPTION_CHARACTERS =60, /*[2FF0]*/
-
-    /** @stable ICU 2.0 */
-    UBLOCK_CJK_SYMBOLS_AND_PUNCTUATION =61, /*[3000]*/
-
-    /** @stable ICU 2.0 */
-    UBLOCK_HIRAGANA =62, /*[3040]*/
-
-    /** @stable ICU 2.0 */
-    UBLOCK_KATAKANA =63, /*[30A0]*/
-
-    /** @stable ICU 2.0 */
-    UBLOCK_BOPOMOFO =64, /*[3100]*/
-
-    /** @stable ICU 2.0 */
-    UBLOCK_HANGUL_COMPATIBILITY_JAMO =65, /*[3130]*/
-
-    /** @stable ICU 2.0 */
-    UBLOCK_KANBUN =66, /*[3190]*/
-
-    /** @stable ICU 2.0 */
-    UBLOCK_BOPOMOFO_EXTENDED =67, /*[31A0]*/
-
-    /** @stable ICU 2.0 */
-    UBLOCK_ENCLOSED_CJK_LETTERS_AND_MONTHS =68, /*[3200]*/
-
-    /** @stable ICU 2.0 */
-    UBLOCK_CJK_COMPATIBILITY =69, /*[3300]*/
-
-    /** @stable ICU 2.0 */
-    UBLOCK_CJK_UNIFIED_IDEOGRAPHS_EXTENSION_A =70, /*[3400]*/
-
-    /** @stable ICU 2.0 */
-    UBLOCK_CJK_UNIFIED_IDEOGRAPHS =71, /*[4E00]*/
-
-    /** @stable ICU 2.0 */
-    UBLOCK_YI_SYLLABLES =72, /*[A000]*/
-
-    /** @stable ICU 2.0 */
-    UBLOCK_YI_RADICALS =73, /*[A490]*/
-
-    /** @stable ICU 2.0 */
-    UBLOCK_HANGUL_SYLLABLES =74, /*[AC00]*/
-
-    /** @stable ICU 2.0 */
-    UBLOCK_HIGH_SURROGATES =75, /*[D800]*/
-
-    /** @stable ICU 2.0 */
-    UBLOCK_HIGH_PRIVATE_USE_SURROGATES =76, /*[DB80]*/
-
-    /** @stable ICU 2.0 */
-    UBLOCK_LOW_SURROGATES =77, /*[DC00]*/
-
-    /**
-     * Same as UBLOCK_PRIVATE_USE.
-     * Until Unicode 3.1.1, the corresponding block name was "Private Use",
-     * and multiple code point ranges had this block.
-     * Unicode 3.2 renames the block for the BMP PUA to "Private Use Area" and
-     * adds separate blocks for the supplementary PUAs.
-     *
-     * @stable ICU 2.0
-     */
-    UBLOCK_PRIVATE_USE_AREA =78, /*[E000]*/
-    /**
-     * Same as UBLOCK_PRIVATE_USE_AREA.
-     * Until Unicode 3.1.1, the corresponding block name was "Private Use",
-     * and multiple code point ranges had this block.
-     * Unicode 3.2 renames the block for the BMP PUA to "Private Use Area" and
-     * adds separate blocks for the supplementary PUAs.
-     *
-     * @stable ICU 2.0
-     */
-    UBLOCK_PRIVATE_USE = UBLOCK_PRIVATE_USE_AREA,
-
-    /** @stable ICU 2.0 */
-    UBLOCK_CJK_COMPATIBILITY_IDEOGRAPHS =79, /*[F900]*/
-
-    /** @stable ICU 2.0 */
-    UBLOCK_ALPHABETIC_PRESENTATION_FORMS =80, /*[FB00]*/
-
-    /** @stable ICU 2.0 */
-    UBLOCK_ARABIC_PRESENTATION_FORMS_A =81, /*[FB50]*/
-
-    /** @stable ICU 2.0 */
-    UBLOCK_COMBINING_HALF_MARKS =82, /*[FE20]*/
-
-    /** @stable ICU 2.0 */
-    UBLOCK_CJK_COMPATIBILITY_FORMS =83, /*[FE30]*/
-
-    /** @stable ICU 2.0 */
-    UBLOCK_SMALL_FORM_VARIANTS =84, /*[FE50]*/
-
-    /** @stable ICU 2.0 */
-    UBLOCK_ARABIC_PRESENTATION_FORMS_B =85, /*[FE70]*/
-
-    /** @stable ICU 2.0 */
-    UBLOCK_SPECIALS =86, /*[FFF0]*/
-
-    /** @stable ICU 2.0 */
-    UBLOCK_HALFWIDTH_AND_FULLWIDTH_FORMS =87, /*[FF00]*/
-
-    /* New blocks in Unicode 3.1 */
-
-    /** @stable ICU 2.0 */
-    UBLOCK_OLD_ITALIC = 88, /*[10300]*/
-    /** @stable ICU 2.0 */
-    UBLOCK_GOTHIC = 89, /*[10330]*/
-    /** @stable ICU 2.0 */
-    UBLOCK_DESERET = 90, /*[10400]*/
-    /** @stable ICU 2.0 */
-    UBLOCK_BYZANTINE_MUSICAL_SYMBOLS = 91, /*[1D000]*/
-    /** @stable ICU 2.0 */
-    UBLOCK_MUSICAL_SYMBOLS = 92, /*[1D100]*/
-    /** @stable ICU 2.0 */
-    UBLOCK_MATHEMATICAL_ALPHANUMERIC_SYMBOLS = 93, /*[1D400]*/
-    /** @stable ICU 2.0 */
-    UBLOCK_CJK_UNIFIED_IDEOGRAPHS_EXTENSION_B  = 94, /*[20000]*/
-    /** @stable ICU 2.0 */
-    UBLOCK_CJK_COMPATIBILITY_IDEOGRAPHS_SUPPLEMENT = 95, /*[2F800]*/
-    /** @stable ICU 2.0 */
-    UBLOCK_TAGS = 96, /*[E0000]*/
-
-    /* New blocks in Unicode 3.2 */
-
-    /** @stable ICU 3.0  */
-    UBLOCK_CYRILLIC_SUPPLEMENT = 97, /*[0500]*/
-    /**
-     * Unicode 4.0.1 renames the "Cyrillic Supplementary" block to "Cyrillic Supplement".
-     * @stable ICU 2.2
-     */
-    UBLOCK_CYRILLIC_SUPPLEMENTARY = UBLOCK_CYRILLIC_SUPPLEMENT,
-    /** @stable ICU 2.2 */
-    UBLOCK_TAGALOG = 98, /*[1700]*/
-    /** @stable ICU 2.2 */
-    UBLOCK_HANUNOO = 99, /*[1720]*/
-    /** @stable ICU 2.2 */
-    UBLOCK_BUHID = 100, /*[1740]*/
-    /** @stable ICU 2.2 */
-    UBLOCK_TAGBANWA = 101, /*[1760]*/
-    /** @stable ICU 2.2 */
-    UBLOCK_MISCELLANEOUS_MATHEMATICAL_SYMBOLS_A = 102, /*[27C0]*/
-    /** @stable ICU 2.2 */
-    UBLOCK_SUPPLEMENTAL_ARROWS_A = 103, /*[27F0]*/
-    /** @stable ICU 2.2 */
-    UBLOCK_SUPPLEMENTAL_ARROWS_B = 104, /*[2900]*/
-    /** @stable ICU 2.2 */
-    UBLOCK_MISCELLANEOUS_MATHEMATICAL_SYMBOLS_B = 105, /*[2980]*/
-    /** @stable ICU 2.2 */
-    UBLOCK_SUPPLEMENTAL_MATHEMATICAL_OPERATORS = 106, /*[2A00]*/
-    /** @stable ICU 2.2 */
-    UBLOCK_KATAKANA_PHONETIC_EXTENSIONS = 107, /*[31F0]*/
-    /** @stable ICU 2.2 */
-    UBLOCK_VARIATION_SELECTORS = 108, /*[FE00]*/
-    /** @stable ICU 2.2 */
-    UBLOCK_SUPPLEMENTARY_PRIVATE_USE_AREA_A = 109, /*[F0000]*/
-    /** @stable ICU 2.2 */
-    UBLOCK_SUPPLEMENTARY_PRIVATE_USE_AREA_B = 110, /*[100000]*/
-
-    /* New blocks in Unicode 4 */
-
-    /** @stable ICU 2.6 */
-    UBLOCK_LIMBU = 111, /*[1900]*/
-    /** @stable ICU 2.6 */
-    UBLOCK_TAI_LE = 112, /*[1950]*/
-    /** @stable ICU 2.6 */
-    UBLOCK_KHMER_SYMBOLS = 113, /*[19E0]*/
-    /** @stable ICU 2.6 */
-    UBLOCK_PHONETIC_EXTENSIONS = 114, /*[1D00]*/
-    /** @stable ICU 2.6 */
-    UBLOCK_MISCELLANEOUS_SYMBOLS_AND_ARROWS = 115, /*[2B00]*/
-    /** @stable ICU 2.6 */
-    UBLOCK_YIJING_HEXAGRAM_SYMBOLS = 116, /*[4DC0]*/
-    /** @stable ICU 2.6 */
-    UBLOCK_LINEAR_B_SYLLABARY = 117, /*[10000]*/
-    /** @stable ICU 2.6 */
-    UBLOCK_LINEAR_B_IDEOGRAMS = 118, /*[10080]*/
-    /** @stable ICU 2.6 */
-    UBLOCK_AEGEAN_NUMBERS = 119, /*[10100]*/
-    /** @stable ICU 2.6 */
-    UBLOCK_UGARITIC = 120, /*[10380]*/
-    /** @stable ICU 2.6 */
-    UBLOCK_SHAVIAN = 121, /*[10450]*/
-    /** @stable ICU 2.6 */
-    UBLOCK_OSMANYA = 122, /*[10480]*/
-    /** @stable ICU 2.6 */
-    UBLOCK_CYPRIOT_SYLLABARY = 123, /*[10800]*/
-    /** @stable ICU 2.6 */
-    UBLOCK_TAI_XUAN_JING_SYMBOLS = 124, /*[1D300]*/
-    /** @stable ICU 2.6 */
-    UBLOCK_VARIATION_SELECTORS_SUPPLEMENT = 125, /*[E0100]*/
-
-    /* New blocks in Unicode 4.1 */
-
-    /** @stable ICU 3.4 */
-    UBLOCK_ANCIENT_GREEK_MUSICAL_NOTATION = 126, /*[1D200]*/
-    /** @stable ICU 3.4 */
-    UBLOCK_ANCIENT_GREEK_NUMBERS = 127, /*[10140]*/
-    /** @stable ICU 3.4 */
-    UBLOCK_ARABIC_SUPPLEMENT = 128, /*[0750]*/
-    /** @stable ICU 3.4 */
-    UBLOCK_BUGINESE = 129, /*[1A00]*/
-    /** @stable ICU 3.4 */
-    UBLOCK_CJK_STROKES = 130, /*[31C0]*/
-    /** @stable ICU 3.4 */
-    UBLOCK_COMBINING_DIACRITICAL_MARKS_SUPPLEMENT = 131, /*[1DC0]*/
-    /** @stable ICU 3.4 */
-    UBLOCK_COPTIC = 132, /*[2C80]*/
-    /** @stable ICU 3.4 */
-    UBLOCK_ETHIOPIC_EXTENDED = 133, /*[2D80]*/
-    /** @stable ICU 3.4 */
-    UBLOCK_ETHIOPIC_SUPPLEMENT = 134, /*[1380]*/
-    /** @stable ICU 3.4 */
-    UBLOCK_GEORGIAN_SUPPLEMENT = 135, /*[2D00]*/
-    /** @stable ICU 3.4 */
-    UBLOCK_GLAGOLITIC = 136, /*[2C00]*/
-    /** @stable ICU 3.4 */
-    UBLOCK_KHAROSHTHI = 137, /*[10A00]*/
-    /** @stable ICU 3.4 */
-    UBLOCK_MODIFIER_TONE_LETTERS = 138, /*[A700]*/
-    /** @stable ICU 3.4 */
-    UBLOCK_NEW_TAI_LUE = 139, /*[1980]*/
-    /** @stable ICU 3.4 */
-    UBLOCK_OLD_PERSIAN = 140, /*[103A0]*/
-    /** @stable ICU 3.4 */
-    UBLOCK_PHONETIC_EXTENSIONS_SUPPLEMENT = 141, /*[1D80]*/
-    /** @stable ICU 3.4 */
-    UBLOCK_SUPPLEMENTAL_PUNCTUATION = 142, /*[2E00]*/
-    /** @stable ICU 3.4 */
-    UBLOCK_SYLOTI_NAGRI = 143, /*[A800]*/
-    /** @stable ICU 3.4 */
-    UBLOCK_TIFINAGH = 144, /*[2D30]*/
-    /** @stable ICU 3.4 */
-    UBLOCK_VERTICAL_FORMS = 145, /*[FE10]*/
-
-    /* New blocks in Unicode 5.0 */
-
-    /** @stable ICU 3.6 */
-    UBLOCK_NKO = 146, /*[07C0]*/
-    /** @stable ICU 3.6 */
-    UBLOCK_BALINESE = 147, /*[1B00]*/
-    /** @stable ICU 3.6 */
-    UBLOCK_LATIN_EXTENDED_C = 148, /*[2C60]*/
-    /** @stable ICU 3.6 */
-    UBLOCK_LATIN_EXTENDED_D = 149, /*[A720]*/
-    /** @stable ICU 3.6 */
-    UBLOCK_PHAGS_PA = 150, /*[A840]*/
-    /** @stable ICU 3.6 */
-    UBLOCK_PHOENICIAN = 151, /*[10900]*/
-    /** @stable ICU 3.6 */
-    UBLOCK_CUNEIFORM = 152, /*[12000]*/
-    /** @stable ICU 3.6 */
-    UBLOCK_CUNEIFORM_NUMBERS_AND_PUNCTUATION = 153, /*[12400]*/
-    /** @stable ICU 3.6 */
-    UBLOCK_COUNTING_ROD_NUMERALS = 154, /*[1D360]*/
-
-    /* New blocks in Unicode 5.1 */
-
-    /** @stable ICU 4.0 */
-    UBLOCK_SUNDANESE = 155, /*[1B80]*/
-    /** @stable ICU 4.0 */
-    UBLOCK_LEPCHA = 156, /*[1C00]*/
-    /** @stable ICU 4.0 */
-    UBLOCK_OL_CHIKI = 157, /*[1C50]*/
-    /** @stable ICU 4.0 */
-    UBLOCK_CYRILLIC_EXTENDED_A = 158, /*[2DE0]*/
-    /** @stable ICU 4.0 */
-    UBLOCK_VAI = 159, /*[A500]*/
-    /** @stable ICU 4.0 */
-    UBLOCK_CYRILLIC_EXTENDED_B = 160, /*[A640]*/
-    /** @stable ICU 4.0 */
-    UBLOCK_SAURASHTRA = 161, /*[A880]*/
-    /** @stable ICU 4.0 */
-    UBLOCK_KAYAH_LI = 162, /*[A900]*/
-    /** @stable ICU 4.0 */
-    UBLOCK_REJANG = 163, /*[A930]*/
-    /** @stable ICU 4.0 */
-    UBLOCK_CHAM = 164, /*[AA00]*/
-    /** @stable ICU 4.0 */
-    UBLOCK_ANCIENT_SYMBOLS = 165, /*[10190]*/
-    /** @stable ICU 4.0 */
-    UBLOCK_PHAISTOS_DISC = 166, /*[101D0]*/
-    /** @stable ICU 4.0 */
-    UBLOCK_LYCIAN = 167, /*[10280]*/
-    /** @stable ICU 4.0 */
-    UBLOCK_CARIAN = 168, /*[102A0]*/
-    /** @stable ICU 4.0 */
-    UBLOCK_LYDIAN = 169, /*[10920]*/
-    /** @stable ICU 4.0 */
-    UBLOCK_MAHJONG_TILES = 170, /*[1F000]*/
-    /** @stable ICU 4.0 */
-    UBLOCK_DOMINO_TILES = 171, /*[1F030]*/
-
-    /* New blocks in Unicode 5.2 */
-
-    /** @stable ICU 4.4 */
-    UBLOCK_SAMARITAN = 172, /*[0800]*/
-    /** @stable ICU 4.4 */
-    UBLOCK_UNIFIED_CANADIAN_ABORIGINAL_SYLLABICS_EXTENDED = 173, /*[18B0]*/
-    /** @stable ICU 4.4 */
-    UBLOCK_TAI_THAM = 174, /*[1A20]*/
-    /** @stable ICU 4.4 */
-    UBLOCK_VEDIC_EXTENSIONS = 175, /*[1CD0]*/
-    /** @stable ICU 4.4 */
-    UBLOCK_LISU = 176, /*[A4D0]*/
-    /** @stable ICU 4.4 */
-    UBLOCK_BAMUM = 177, /*[A6A0]*/
-    /** @stable ICU 4.4 */
-    UBLOCK_COMMON_INDIC_NUMBER_FORMS = 178, /*[A830]*/
-    /** @stable ICU 4.4 */
-    UBLOCK_DEVANAGARI_EXTENDED = 179, /*[A8E0]*/
-    /** @stable ICU 4.4 */
-    UBLOCK_HANGUL_JAMO_EXTENDED_A = 180, /*[A960]*/
-    /** @stable ICU 4.4 */
-    UBLOCK_JAVANESE = 181, /*[A980]*/
-    /** @stable ICU 4.4 */
-    UBLOCK_MYANMAR_EXTENDED_A = 182, /*[AA60]*/
-    /** @stable ICU 4.4 */
-    UBLOCK_TAI_VIET = 183, /*[AA80]*/
-    /** @stable ICU 4.4 */
-    UBLOCK_MEETEI_MAYEK = 184, /*[ABC0]*/
-    /** @stable ICU 4.4 */
-    UBLOCK_HANGUL_JAMO_EXTENDED_B = 185, /*[D7B0]*/
-    /** @stable ICU 4.4 */
-    UBLOCK_IMPERIAL_ARAMAIC = 186, /*[10840]*/
-    /** @stable ICU 4.4 */
-    UBLOCK_OLD_SOUTH_ARABIAN = 187, /*[10A60]*/
-    /** @stable ICU 4.4 */
-    UBLOCK_AVESTAN = 188, /*[10B00]*/
-    /** @stable ICU 4.4 */
-    UBLOCK_INSCRIPTIONAL_PARTHIAN = 189, /*[10B40]*/
-    /** @stable ICU 4.4 */
-    UBLOCK_INSCRIPTIONAL_PAHLAVI = 190, /*[10B60]*/
-    /** @stable ICU 4.4 */
-    UBLOCK_OLD_TURKIC = 191, /*[10C00]*/
-    /** @stable ICU 4.4 */
-    UBLOCK_RUMI_NUMERAL_SYMBOLS = 192, /*[10E60]*/
-    /** @stable ICU 4.4 */
-    UBLOCK_KAITHI = 193, /*[11080]*/
-    /** @stable ICU 4.4 */
-    UBLOCK_EGYPTIAN_HIEROGLYPHS = 194, /*[13000]*/
-    /** @stable ICU 4.4 */
-    UBLOCK_ENCLOSED_ALPHANUMERIC_SUPPLEMENT = 195, /*[1F100]*/
-    /** @stable ICU 4.4 */
-    UBLOCK_ENCLOSED_IDEOGRAPHIC_SUPPLEMENT = 196, /*[1F200]*/
-    /** @stable ICU 4.4 */
-    UBLOCK_CJK_UNIFIED_IDEOGRAPHS_EXTENSION_C = 197, /*[2A700]*/
-
-    /* New blocks in Unicode 6.0 */
-
-    /** @stable ICU 4.6 */
-    UBLOCK_MANDAIC = 198, /*[0840]*/
-    /** @stable ICU 4.6 */
-    UBLOCK_BATAK = 199, /*[1BC0]*/
-    /** @stable ICU 4.6 */
-    UBLOCK_ETHIOPIC_EXTENDED_A = 200, /*[AB00]*/
-    /** @stable ICU 4.6 */
-    UBLOCK_BRAHMI = 201, /*[11000]*/
-    /** @stable ICU 4.6 */
-    UBLOCK_BAMUM_SUPPLEMENT = 202, /*[16800]*/
-    /** @stable ICU 4.6 */
-    UBLOCK_KANA_SUPPLEMENT = 203, /*[1B000]*/
-    /** @stable ICU 4.6 */
-    UBLOCK_PLAYING_CARDS = 204, /*[1F0A0]*/
-    /** @stable ICU 4.6 */
-    UBLOCK_MISCELLANEOUS_SYMBOLS_AND_PICTOGRAPHS = 205, /*[1F300]*/
-    /** @stable ICU 4.6 */
-    UBLOCK_EMOTICONS = 206, /*[1F600]*/
-    /** @stable ICU 4.6 */
-    UBLOCK_TRANSPORT_AND_MAP_SYMBOLS = 207, /*[1F680]*/
-    /** @stable ICU 4.6 */
-    UBLOCK_ALCHEMICAL_SYMBOLS = 208, /*[1F700]*/
-    /** @stable ICU 4.6 */
-    UBLOCK_CJK_UNIFIED_IDEOGRAPHS_EXTENSION_D = 209, /*[2B740]*/
-
-    /* New blocks in Unicode 6.1 */
-
-    /** @stable ICU 49 */
-    UBLOCK_ARABIC_EXTENDED_A = 210, /*[08A0]*/
-    /** @stable ICU 49 */
-    UBLOCK_ARABIC_MATHEMATICAL_ALPHABETIC_SYMBOLS = 211, /*[1EE00]*/
-    /** @stable ICU 49 */
-    UBLOCK_CHAKMA = 212, /*[11100]*/
-    /** @stable ICU 49 */
-    UBLOCK_MEETEI_MAYEK_EXTENSIONS = 213, /*[AAE0]*/
-    /** @stable ICU 49 */
-    UBLOCK_MEROITIC_CURSIVE = 214, /*[109A0]*/
-    /** @stable ICU 49 */
-    UBLOCK_MEROITIC_HIEROGLYPHS = 215, /*[10980]*/
-    /** @stable ICU 49 */
-    UBLOCK_MIAO = 216, /*[16F00]*/
-    /** @stable ICU 49 */
-    UBLOCK_SHARADA = 217, /*[11180]*/
-    /** @stable ICU 49 */
-    UBLOCK_SORA_SOMPENG = 218, /*[110D0]*/
-    /** @stable ICU 49 */
-    UBLOCK_SUNDANESE_SUPPLEMENT = 219, /*[1CC0]*/
-    /** @stable ICU 49 */
-    UBLOCK_TAKRI = 220, /*[11680]*/
-
-    /* New blocks in Unicode 7.0 */
-
-    /** @stable ICU 54 */
-    UBLOCK_BASSA_VAH = 221, /*[16AD0]*/
-    /** @stable ICU 54 */
-    UBLOCK_CAUCASIAN_ALBANIAN = 222, /*[10530]*/
-    /** @stable ICU 54 */
-    UBLOCK_COPTIC_EPACT_NUMBERS = 223, /*[102E0]*/
-    /** @stable ICU 54 */
-    UBLOCK_COMBINING_DIACRITICAL_MARKS_EXTENDED = 224, /*[1AB0]*/
-    /** @stable ICU 54 */
-    UBLOCK_DUPLOYAN = 225, /*[1BC00]*/
-    /** @stable ICU 54 */
-    UBLOCK_ELBASAN = 226, /*[10500]*/
-    /** @stable ICU 54 */
-    UBLOCK_GEOMETRIC_SHAPES_EXTENDED = 227, /*[1F780]*/
-    /** @stable ICU 54 */
-    UBLOCK_GRANTHA = 228, /*[11300]*/
-    /** @stable ICU 54 */
-    UBLOCK_KHOJKI = 229, /*[11200]*/
-    /** @stable ICU 54 */
-    UBLOCK_KHUDAWADI = 230, /*[112B0]*/
-    /** @stable ICU 54 */
-    UBLOCK_LATIN_EXTENDED_E = 231, /*[AB30]*/
-    /** @stable ICU 54 */
-    UBLOCK_LINEAR_A = 232, /*[10600]*/
-    /** @stable ICU 54 */
-    UBLOCK_MAHAJANI = 233, /*[11150]*/
-    /** @stable ICU 54 */
-    UBLOCK_MANICHAEAN = 234, /*[10AC0]*/
-    /** @stable ICU 54 */
-    UBLOCK_MENDE_KIKAKUI = 235, /*[1E800]*/
-    /** @stable ICU 54 */
-    UBLOCK_MODI = 236, /*[11600]*/
-    /** @stable ICU 54 */
-    UBLOCK_MRO = 237, /*[16A40]*/
-    /** @stable ICU 54 */
-    UBLOCK_MYANMAR_EXTENDED_B = 238, /*[A9E0]*/
-    /** @stable ICU 54 */
-    UBLOCK_NABATAEAN = 239, /*[10880]*/
-    /** @stable ICU 54 */
-    UBLOCK_OLD_NORTH_ARABIAN = 240, /*[10A80]*/
-    /** @stable ICU 54 */
-    UBLOCK_OLD_PERMIC = 241, /*[10350]*/
-    /** @stable ICU 54 */
-    UBLOCK_ORNAMENTAL_DINGBATS = 242, /*[1F650]*/
-    /** @stable ICU 54 */
-    UBLOCK_PAHAWH_HMONG = 243, /*[16B00]*/
-    /** @stable ICU 54 */
-    UBLOCK_PALMYRENE = 244, /*[10860]*/
-    /** @stable ICU 54 */
-    UBLOCK_PAU_CIN_HAU = 245, /*[11AC0]*/
-    /** @stable ICU 54 */
-    UBLOCK_PSALTER_PAHLAVI = 246, /*[10B80]*/
-    /** @stable ICU 54 */
-    UBLOCK_SHORTHAND_FORMAT_CONTROLS = 247, /*[1BCA0]*/
-    /** @stable ICU 54 */
-    UBLOCK_SIDDHAM = 248, /*[11580]*/
-    /** @stable ICU 54 */
-    UBLOCK_SINHALA_ARCHAIC_NUMBERS = 249, /*[111E0]*/
-    /** @stable ICU 54 */
-    UBLOCK_SUPPLEMENTAL_ARROWS_C = 250, /*[1F800]*/
-    /** @stable ICU 54 */
-    UBLOCK_TIRHUTA = 251, /*[11480]*/
-    /** @stable ICU 54 */
-    UBLOCK_WARANG_CITI = 252, /*[118A0]*/
-
-    /* New blocks in Unicode 8.0 */
-
-    /** @stable ICU 56 */
-    UBLOCK_AHOM = 253, /*[11700]*/
-    /** @stable ICU 56 */
-    UBLOCK_ANATOLIAN_HIEROGLYPHS = 254, /*[14400]*/
-    /** @stable ICU 56 */
-    UBLOCK_CHEROKEE_SUPPLEMENT = 255, /*[AB70]*/
-    /** @stable ICU 56 */
-    UBLOCK_CJK_UNIFIED_IDEOGRAPHS_EXTENSION_E = 256, /*[2B820]*/
-    /** @stable ICU 56 */
-    UBLOCK_EARLY_DYNASTIC_CUNEIFORM = 257, /*[12480]*/
-    /** @stable ICU 56 */
-    UBLOCK_HATRAN = 258, /*[108E0]*/
-    /** @stable ICU 56 */
-    UBLOCK_MULTANI = 259, /*[11280]*/
-    /** @stable ICU 56 */
-    UBLOCK_OLD_HUNGARIAN = 260, /*[10C80]*/
-    /** @stable ICU 56 */
-    UBLOCK_SUPPLEMENTAL_SYMBOLS_AND_PICTOGRAPHS = 261, /*[1F900]*/
-    /** @stable ICU 56 */
-    UBLOCK_SUTTON_SIGNWRITING = 262, /*[1D800]*/
-
-    /* New blocks in Unicode 9.0 */
-
-    /** @stable ICU 58 */
-    UBLOCK_ADLAM = 263, /*[1E900]*/
-    /** @stable ICU 58 */
-    UBLOCK_BHAIKSUKI = 264, /*[11C00]*/
-    /** @stable ICU 58 */
-    UBLOCK_CYRILLIC_EXTENDED_C = 265, /*[1C80]*/
-    /** @stable ICU 58 */
-    UBLOCK_GLAGOLITIC_SUPPLEMENT = 266, /*[1E000]*/
-    /** @stable ICU 58 */
-    UBLOCK_IDEOGRAPHIC_SYMBOLS_AND_PUNCTUATION = 267, /*[16FE0]*/
-    /** @stable ICU 58 */
-    UBLOCK_MARCHEN = 268, /*[11C70]*/
-    /** @stable ICU 58 */
-    UBLOCK_MONGOLIAN_SUPPLEMENT = 269, /*[11660]*/
-    /** @stable ICU 58 */
-    UBLOCK_NEWA = 270, /*[11400]*/
-    /** @stable ICU 58 */
-    UBLOCK_OSAGE = 271, /*[104B0]*/
-    /** @stable ICU 58 */
-    UBLOCK_TANGUT = 272, /*[17000]*/
-    /** @stable ICU 58 */
-    UBLOCK_TANGUT_COMPONENTS = 273, /*[18800]*/
-
-    // New blocks in Unicode 10.0
-
-    /** @stable ICU 60 */
-    UBLOCK_CJK_UNIFIED_IDEOGRAPHS_EXTENSION_F = 274, /*[2CEB0]*/
-    /** @stable ICU 60 */
-    UBLOCK_KANA_EXTENDED_A = 275, /*[1B100]*/
-    /** @stable ICU 60 */
-    UBLOCK_MASARAM_GONDI = 276, /*[11D00]*/
-    /** @stable ICU 60 */
-    UBLOCK_NUSHU = 277, /*[1B170]*/
-    /** @stable ICU 60 */
-    UBLOCK_SOYOMBO = 278, /*[11A50]*/
-    /** @stable ICU 60 */
-    UBLOCK_SYRIAC_SUPPLEMENT = 279, /*[0860]*/
-    /** @stable ICU 60 */
-    UBLOCK_ZANABAZAR_SQUARE = 280, /*[11A00]*/
-
-    // New blocks in Unicode 11.0
-
-    /** @stable ICU 62 */
-    UBLOCK_CHESS_SYMBOLS = 281, /*[1FA00]*/
-    /** @stable ICU 62 */
-    UBLOCK_DOGRA = 282, /*[11800]*/
-    /** @stable ICU 62 */
-    UBLOCK_GEORGIAN_EXTENDED = 283, /*[1C90]*/
-    /** @stable ICU 62 */
-    UBLOCK_GUNJALA_GONDI = 284, /*[11D60]*/
-    /** @stable ICU 62 */
-    UBLOCK_HANIFI_ROHINGYA = 285, /*[10D00]*/
-    /** @stable ICU 62 */
-    UBLOCK_INDIC_SIYAQ_NUMBERS = 286, /*[1EC70]*/
-    /** @stable ICU 62 */
-    UBLOCK_MAKASAR = 287, /*[11EE0]*/
-    /** @stable ICU 62 */
-    UBLOCK_MAYAN_NUMERALS = 288, /*[1D2E0]*/
-    /** @stable ICU 62 */
-    UBLOCK_MEDEFAIDRIN = 289, /*[16E40]*/
-    /** @stable ICU 62 */
-    UBLOCK_OLD_SOGDIAN = 290, /*[10F00]*/
-    /** @stable ICU 62 */
-    UBLOCK_SOGDIAN = 291, /*[10F30]*/
-
-    // New blocks in Unicode 12.0
-
-    /** @stable ICU 64 */
-    UBLOCK_EGYPTIAN_HIEROGLYPH_FORMAT_CONTROLS = 292, /*[13430]*/
-    /** @stable ICU 64 */
-    UBLOCK_ELYMAIC = 293, /*[10FE0]*/
-    /** @stable ICU 64 */
-    UBLOCK_NANDINAGARI = 294, /*[119A0]*/
-    /** @stable ICU 64 */
-    UBLOCK_NYIAKENG_PUACHUE_HMONG = 295, /*[1E100]*/
-    /** @stable ICU 64 */
-    UBLOCK_OTTOMAN_SIYAQ_NUMBERS = 296, /*[1ED00]*/
-    /** @stable ICU 64 */
-    UBLOCK_SMALL_KANA_EXTENSION = 297, /*[1B130]*/
-    /** @stable ICU 64 */
-    UBLOCK_SYMBOLS_AND_PICTOGRAPHS_EXTENDED_A = 298, /*[1FA70]*/
-    /** @stable ICU 64 */
-    UBLOCK_TAMIL_SUPPLEMENT = 299, /*[11FC0]*/
-    /** @stable ICU 64 */
-    UBLOCK_WANCHO = 300, /*[1E2C0]*/
-
-    // New blocks in Unicode 13.0
-
-    /** @stable ICU 66 */
-    UBLOCK_CHORASMIAN = 301, /*[10FB0]*/
-    /** @stable ICU 66 */
-    UBLOCK_CJK_UNIFIED_IDEOGRAPHS_EXTENSION_G = 302, /*[30000]*/
-    /** @stable ICU 66 */
-    UBLOCK_DIVES_AKURU = 303, /*[11900]*/
-    /** @stable ICU 66 */
-    UBLOCK_KHITAN_SMALL_SCRIPT = 304, /*[18B00]*/
-    /** @stable ICU 66 */
-    UBLOCK_LISU_SUPPLEMENT = 305, /*[11FB0]*/
-    /** @stable ICU 66 */
-    UBLOCK_SYMBOLS_FOR_LEGACY_COMPUTING = 306, /*[1FB00]*/
-    /** @stable ICU 66 */
-    UBLOCK_TANGUT_SUPPLEMENT = 307, /*[18D00]*/
-    /** @stable ICU 66 */
-    UBLOCK_YEZIDI = 308, /*[10E80]*/
-
-#ifndef U_HIDE_DEPRECATED_API
-    /**
-     * One more than the highest normal UBlockCode value.
-     * The highest value is available via u_getIntPropertyMaxValue(UCHAR_BLOCK).
-     *
-     * @deprecated ICU 58 The numeric value may change over time, see ICU ticket #12420.
-     */
-    UBLOCK_COUNT = 309,
-#endif  // U_HIDE_DEPRECATED_API
-
-    /** @stable ICU 2.0 */
-    UBLOCK_INVALID_CODE=-1
-};
-
-/** @stable ICU 2.0 */
-typedef enum UBlockCode UBlockCode;
-
-/**
- * East Asian Width constants.
- *
- * @see UCHAR_EAST_ASIAN_WIDTH
- * @see u_getIntPropertyValue
- * @stable ICU 2.2
- */
-typedef enum UEastAsianWidth {
-    /*
-     * Note: UEastAsianWidth constants are parsed by preparseucd.py.
-     * It matches lines like
-     *     U_EA_<Unicode East_Asian_Width value name>
-     */
-
-    U_EA_NEUTRAL,   /*[N]*/
-    U_EA_AMBIGUOUS, /*[A]*/
-    U_EA_HALFWIDTH, /*[H]*/
-    U_EA_FULLWIDTH, /*[F]*/
-    U_EA_NARROW,    /*[Na]*/
-    U_EA_WIDE,      /*[W]*/
-#ifndef U_HIDE_DEPRECATED_API
-    /**
-     * One more than the highest normal UEastAsianWidth value.
-     * The highest value is available via u_getIntPropertyMaxValue(UCHAR_EAST_ASIAN_WIDTH).
-     *
-     * @deprecated ICU 58 The numeric value may change over time, see ICU ticket #12420.
-     */
-    U_EA_COUNT
-#endif  // U_HIDE_DEPRECATED_API
-} UEastAsianWidth;
-
-/**
- * Selector constants for u_charName().
- * u_charName() returns the "modern" name of a
- * Unicode character; or the name that was defined in
- * Unicode version 1.0, before the Unicode standard merged
- * with ISO-10646; or an "extended" name that gives each
- * Unicode code point a unique name.
- *
- * @see u_charName
- * @stable ICU 2.0
- */
-typedef enum UCharNameChoice {
-    /** Unicode character name (Name property). @stable ICU 2.0 */
-    U_UNICODE_CHAR_NAME,
-#ifndef U_HIDE_DEPRECATED_API
-    /**
-     * The Unicode_1_Name property value which is of little practical value.
-     * Beginning with ICU 49, ICU APIs return an empty string for this name choice.
-     * @deprecated ICU 49
-     */
-    U_UNICODE_10_CHAR_NAME,
-#endif  /* U_HIDE_DEPRECATED_API */
-    /** Standard or synthetic character name. @stable ICU 2.0 */
-    U_EXTENDED_CHAR_NAME = U_UNICODE_CHAR_NAME+2,
-    /** Corrected name from NameAliases.txt. @stable ICU 4.4 */
-    U_CHAR_NAME_ALIAS,
-#ifndef U_HIDE_DEPRECATED_API
-    /**
-     * One more than the highest normal UCharNameChoice value.
-     * @deprecated ICU 58 The numeric value may change over time, see ICU ticket #12420.
-     */
-    U_CHAR_NAME_CHOICE_COUNT
-#endif  // U_HIDE_DEPRECATED_API
-} UCharNameChoice;
-
-/**
- * Selector constants for u_getPropertyName() and
- * u_getPropertyValueName().  These selectors are used to choose which
- * name is returned for a given property or value.  All properties and
- * values have a long name.  Most have a short name, but some do not.
- * Unicode allows for additional names, beyond the long and short
- * name, which would be indicated by U_LONG_PROPERTY_NAME + i, where
- * i=1, 2,...
- *
- * @see u_getPropertyName()
- * @see u_getPropertyValueName()
- * @stable ICU 2.4
- */
-typedef enum UPropertyNameChoice {
-    U_SHORT_PROPERTY_NAME,
-    U_LONG_PROPERTY_NAME,
-#ifndef U_HIDE_DEPRECATED_API
-    /**
-     * One more than the highest normal UPropertyNameChoice value.
-     * @deprecated ICU 58 The numeric value may change over time, see ICU ticket #12420.
-     */
-    U_PROPERTY_NAME_CHOICE_COUNT
-#endif  // U_HIDE_DEPRECATED_API
-} UPropertyNameChoice;
-
-/**
- * Decomposition Type constants.
- *
- * @see UCHAR_DECOMPOSITION_TYPE
- * @stable ICU 2.2
- */
-typedef enum UDecompositionType {
-    /*
-     * Note: UDecompositionType constants are parsed by preparseucd.py.
-     * It matches lines like
-     *     U_DT_<Unicode Decomposition_Type value name>
-     */
-
-    U_DT_NONE,              /*[none]*/
-    U_DT_CANONICAL,         /*[can]*/
-    U_DT_COMPAT,            /*[com]*/
-    U_DT_CIRCLE,            /*[enc]*/
-    U_DT_FINAL,             /*[fin]*/
-    U_DT_FONT,              /*[font]*/
-    U_DT_FRACTION,          /*[fra]*/
-    U_DT_INITIAL,           /*[init]*/
-    U_DT_ISOLATED,          /*[iso]*/
-    U_DT_MEDIAL,            /*[med]*/
-    U_DT_NARROW,            /*[nar]*/
-    U_DT_NOBREAK,           /*[nb]*/
-    U_DT_SMALL,             /*[sml]*/
-    U_DT_SQUARE,            /*[sqr]*/
-    U_DT_SUB,               /*[sub]*/
-    U_DT_SUPER,             /*[sup]*/
-    U_DT_VERTICAL,          /*[vert]*/
-    U_DT_WIDE,              /*[wide]*/
-#ifndef U_HIDE_DEPRECATED_API
-    /**
-     * One more than the highest normal UDecompositionType value.
-     * The highest value is available via u_getIntPropertyMaxValue(UCHAR_DECOMPOSITION_TYPE).
-     *
-     * @deprecated ICU 58 The numeric value may change over time, see ICU ticket #12420.
-     */
-    U_DT_COUNT /* 18 */
-#endif  // U_HIDE_DEPRECATED_API
-} UDecompositionType;
-
-/**
- * Joining Type constants.
- *
- * @see UCHAR_JOINING_TYPE
- * @stable ICU 2.2
- */
-typedef enum UJoiningType {
-    /*
-     * Note: UJoiningType constants are parsed by preparseucd.py.
-     * It matches lines like
-     *     U_JT_<Unicode Joining_Type value name>
-     */
-
-    U_JT_NON_JOINING,       /*[U]*/
-    U_JT_JOIN_CAUSING,      /*[C]*/
-    U_JT_DUAL_JOINING,      /*[D]*/
-    U_JT_LEFT_JOINING,      /*[L]*/
-    U_JT_RIGHT_JOINING,     /*[R]*/
-    U_JT_TRANSPARENT,       /*[T]*/
-#ifndef U_HIDE_DEPRECATED_API
-    /**
-     * One more than the highest normal UJoiningType value.
-     * The highest value is available via u_getIntPropertyMaxValue(UCHAR_JOINING_TYPE).
-     *
-     * @deprecated ICU 58 The numeric value may change over time, see ICU ticket #12420.
-     */
-    U_JT_COUNT /* 6 */
-#endif  // U_HIDE_DEPRECATED_API
-} UJoiningType;
-
-/**
- * Joining Group constants.
- *
- * @see UCHAR_JOINING_GROUP
- * @stable ICU 2.2
- */
-typedef enum UJoiningGroup {
-    /*
-     * Note: UJoiningGroup constants are parsed by preparseucd.py.
-     * It matches lines like
-     *     U_JG_<Unicode Joining_Group value name>
-     */
-
-    U_JG_NO_JOINING_GROUP,
-    U_JG_AIN,
-    U_JG_ALAPH,
-    U_JG_ALEF,
-    U_JG_BEH,
-    U_JG_BETH,
-    U_JG_DAL,
-    U_JG_DALATH_RISH,
-    U_JG_E,
-    U_JG_FEH,
-    U_JG_FINAL_SEMKATH,
-    U_JG_GAF,
-    U_JG_GAMAL,
-    U_JG_HAH,
-    U_JG_TEH_MARBUTA_GOAL,  /**< @stable ICU 4.6 */
-    U_JG_HAMZA_ON_HEH_GOAL=U_JG_TEH_MARBUTA_GOAL,
-    U_JG_HE,
-    U_JG_HEH,
-    U_JG_HEH_GOAL,
-    U_JG_HETH,
-    U_JG_KAF,
-    U_JG_KAPH,
-    U_JG_KNOTTED_HEH,
-    U_JG_LAM,
-    U_JG_LAMADH,
-    U_JG_MEEM,
-    U_JG_MIM,
-    U_JG_NOON,
-    U_JG_NUN,
-    U_JG_PE,
-    U_JG_QAF,
-    U_JG_QAPH,
-    U_JG_REH,
-    U_JG_REVERSED_PE,
-    U_JG_SAD,
-    U_JG_SADHE,
-    U_JG_SEEN,
-    U_JG_SEMKATH,
-    U_JG_SHIN,
-    U_JG_SWASH_KAF,
-    U_JG_SYRIAC_WAW,
-    U_JG_TAH,
-    U_JG_TAW,
-    U_JG_TEH_MARBUTA,
-    U_JG_TETH,
-    U_JG_WAW,
-    U_JG_YEH,
-    U_JG_YEH_BARREE,
-    U_JG_YEH_WITH_TAIL,
-    U_JG_YUDH,
-    U_JG_YUDH_HE,
-    U_JG_ZAIN,
-    U_JG_FE,        /**< @stable ICU 2.6 */
-    U_JG_KHAPH,     /**< @stable ICU 2.6 */
-    U_JG_ZHAIN,     /**< @stable ICU 2.6 */
-    U_JG_BURUSHASKI_YEH_BARREE, /**< @stable ICU 4.0 */
-    U_JG_FARSI_YEH, /**< @stable ICU 4.4 */
-    U_JG_NYA,       /**< @stable ICU 4.4 */
-    U_JG_ROHINGYA_YEH,  /**< @stable ICU 49 */
-    U_JG_MANICHAEAN_ALEPH,  /**< @stable ICU 54 */
-    U_JG_MANICHAEAN_AYIN,  /**< @stable ICU 54 */
-    U_JG_MANICHAEAN_BETH,  /**< @stable ICU 54 */
-    U_JG_MANICHAEAN_DALETH,  /**< @stable ICU 54 */
-    U_JG_MANICHAEAN_DHAMEDH,  /**< @stable ICU 54 */
-    U_JG_MANICHAEAN_FIVE,  /**< @stable ICU 54 */
-    U_JG_MANICHAEAN_GIMEL,  /**< @stable ICU 54 */
-    U_JG_MANICHAEAN_HETH,  /**< @stable ICU 54 */
-    U_JG_MANICHAEAN_HUNDRED,  /**< @stable ICU 54 */
-    U_JG_MANICHAEAN_KAPH,  /**< @stable ICU 54 */
-    U_JG_MANICHAEAN_LAMEDH,  /**< @stable ICU 54 */
-    U_JG_MANICHAEAN_MEM,  /**< @stable ICU 54 */
-    U_JG_MANICHAEAN_NUN,  /**< @stable ICU 54 */
-    U_JG_MANICHAEAN_ONE,  /**< @stable ICU 54 */
-    U_JG_MANICHAEAN_PE,  /**< @stable ICU 54 */
-    U_JG_MANICHAEAN_QOPH,  /**< @stable ICU 54 */
-    U_JG_MANICHAEAN_RESH,  /**< @stable ICU 54 */
-    U_JG_MANICHAEAN_SADHE,  /**< @stable ICU 54 */
-    U_JG_MANICHAEAN_SAMEKH,  /**< @stable ICU 54 */
-    U_JG_MANICHAEAN_TAW,  /**< @stable ICU 54 */
-    U_JG_MANICHAEAN_TEN,  /**< @stable ICU 54 */
-    U_JG_MANICHAEAN_TETH,  /**< @stable ICU 54 */
-    U_JG_MANICHAEAN_THAMEDH,  /**< @stable ICU 54 */
-    U_JG_MANICHAEAN_TWENTY,  /**< @stable ICU 54 */
-    U_JG_MANICHAEAN_WAW,  /**< @stable ICU 54 */
-    U_JG_MANICHAEAN_YODH,  /**< @stable ICU 54 */
-    U_JG_MANICHAEAN_ZAYIN,  /**< @stable ICU 54 */
-    U_JG_STRAIGHT_WAW,  /**< @stable ICU 54 */
-    U_JG_AFRICAN_FEH,  /**< @stable ICU 58 */
-    U_JG_AFRICAN_NOON,  /**< @stable ICU 58 */
-    U_JG_AFRICAN_QAF,  /**< @stable ICU 58 */
-
-    U_JG_MALAYALAM_BHA,  /**< @stable ICU 60 */
-    U_JG_MALAYALAM_JA,  /**< @stable ICU 60 */
-    U_JG_MALAYALAM_LLA,  /**< @stable ICU 60 */
-    U_JG_MALAYALAM_LLLA,  /**< @stable ICU 60 */
-    U_JG_MALAYALAM_NGA,  /**< @stable ICU 60 */
-    U_JG_MALAYALAM_NNA,  /**< @stable ICU 60 */
-    U_JG_MALAYALAM_NNNA,  /**< @stable ICU 60 */
-    U_JG_MALAYALAM_NYA,  /**< @stable ICU 60 */
-    U_JG_MALAYALAM_RA,  /**< @stable ICU 60 */
-    U_JG_MALAYALAM_SSA,  /**< @stable ICU 60 */
-    U_JG_MALAYALAM_TTA,  /**< @stable ICU 60 */
-
-    U_JG_HANIFI_ROHINGYA_KINNA_YA,  /**< @stable ICU 62 */
-    U_JG_HANIFI_ROHINGYA_PA,  /**< @stable ICU 62 */
-
-#ifndef U_HIDE_DEPRECATED_API
-    /**
-     * One more than the highest normal UJoiningGroup value.
-     * The highest value is available via u_getIntPropertyMaxValue(UCHAR_JOINING_GROUP).
-     *
-     * @deprecated ICU 58 The numeric value may change over time, see ICU ticket #12420.
-     */
-    U_JG_COUNT
-#endif  // U_HIDE_DEPRECATED_API
-} UJoiningGroup;
-
-/**
- * Grapheme Cluster Break constants.
- *
- * @see UCHAR_GRAPHEME_CLUSTER_BREAK
- * @stable ICU 3.4
- */
-typedef enum UGraphemeClusterBreak {
-    /*
-     * Note: UGraphemeClusterBreak constants are parsed by preparseucd.py.
-     * It matches lines like
-     *     U_GCB_<Unicode Grapheme_Cluster_Break value name>
-     */
-
-    U_GCB_OTHER = 0,            /*[XX]*/
-    U_GCB_CONTROL = 1,          /*[CN]*/
-    U_GCB_CR = 2,               /*[CR]*/
-    U_GCB_EXTEND = 3,           /*[EX]*/
-    U_GCB_L = 4,                /*[L]*/
-    U_GCB_LF = 5,               /*[LF]*/
-    U_GCB_LV = 6,               /*[LV]*/
-    U_GCB_LVT = 7,              /*[LVT]*/
-    U_GCB_T = 8,                /*[T]*/
-    U_GCB_V = 9,                /*[V]*/
-    /** @stable ICU 4.0 */
-    U_GCB_SPACING_MARK = 10,    /*[SM]*/ /* from here on: new in Unicode 5.1/ICU 4.0 */
-    /** @stable ICU 4.0 */
-    U_GCB_PREPEND = 11,         /*[PP]*/
-    /** @stable ICU 50 */
-    U_GCB_REGIONAL_INDICATOR = 12,  /*[RI]*/ /* new in Unicode 6.2/ICU 50 */
-    /** @stable ICU 58 */
-    U_GCB_E_BASE = 13,          /*[EB]*/ /* from here on: new in Unicode 9.0/ICU 58 */
-    /** @stable ICU 58 */
-    U_GCB_E_BASE_GAZ = 14,      /*[EBG]*/
-    /** @stable ICU 58 */
-    U_GCB_E_MODIFIER = 15,      /*[EM]*/
-    /** @stable ICU 58 */
-    U_GCB_GLUE_AFTER_ZWJ = 16,  /*[GAZ]*/
-    /** @stable ICU 58 */
-    U_GCB_ZWJ = 17,             /*[ZWJ]*/
-
-#ifndef U_HIDE_DEPRECATED_API
-    /**
-     * One more than the highest normal UGraphemeClusterBreak value.
-     * The highest value is available via u_getIntPropertyMaxValue(UCHAR_GRAPHEME_CLUSTER_BREAK).
-     *
-     * @deprecated ICU 58 The numeric value may change over time, see ICU ticket #12420.
-     */
-    U_GCB_COUNT = 18
-#endif  // U_HIDE_DEPRECATED_API
-} UGraphemeClusterBreak;
-
-/**
- * Word Break constants.
- * (UWordBreak is a pre-existing enum type in ubrk.h for word break status tags.)
- *
- * @see UCHAR_WORD_BREAK
- * @stable ICU 3.4
- */
-typedef enum UWordBreakValues {
-    /*
-     * Note: UWordBreakValues constants are parsed by preparseucd.py.
-     * It matches lines like
-     *     U_WB_<Unicode Word_Break value name>
-     */
-
-    U_WB_OTHER = 0,             /*[XX]*/
-    U_WB_ALETTER = 1,           /*[LE]*/
-    U_WB_FORMAT = 2,            /*[FO]*/
-    U_WB_KATAKANA = 3,          /*[KA]*/
-    U_WB_MIDLETTER = 4,         /*[ML]*/
-    U_WB_MIDNUM = 5,            /*[MN]*/
-    U_WB_NUMERIC = 6,           /*[NU]*/
-    U_WB_EXTENDNUMLET = 7,      /*[EX]*/
-    /** @stable ICU 4.0 */
-    U_WB_CR = 8,                /*[CR]*/ /* from here on: new in Unicode 5.1/ICU 4.0 */
-    /** @stable ICU 4.0 */
-    U_WB_EXTEND = 9,            /*[Extend]*/
-    /** @stable ICU 4.0 */
-    U_WB_LF = 10,               /*[LF]*/
-    /** @stable ICU 4.0 */
-    U_WB_MIDNUMLET =11,         /*[MB]*/
-    /** @stable ICU 4.0 */
-    U_WB_NEWLINE =12,           /*[NL]*/
-    /** @stable ICU 50 */
-    U_WB_REGIONAL_INDICATOR = 13,   /*[RI]*/ /* new in Unicode 6.2/ICU 50 */
-    /** @stable ICU 52 */
-    U_WB_HEBREW_LETTER = 14,    /*[HL]*/ /* from here on: new in Unicode 6.3/ICU 52 */
-    /** @stable ICU 52 */
-    U_WB_SINGLE_QUOTE = 15,     /*[SQ]*/
-    /** @stable ICU 52 */
-    U_WB_DOUBLE_QUOTE = 16,     /*[DQ]*/
-    /** @stable ICU 58 */
-    U_WB_E_BASE = 17,           /*[EB]*/ /* from here on: new in Unicode 9.0/ICU 58 */
-    /** @stable ICU 58 */
-    U_WB_E_BASE_GAZ = 18,       /*[EBG]*/
-    /** @stable ICU 58 */
-    U_WB_E_MODIFIER = 19,       /*[EM]*/
-    /** @stable ICU 58 */
-    U_WB_GLUE_AFTER_ZWJ = 20,   /*[GAZ]*/
-    /** @stable ICU 58 */
-    U_WB_ZWJ = 21,              /*[ZWJ]*/
-    /** @stable ICU 62 */
-    U_WB_WSEGSPACE = 22,        /*[WSEGSPACE]*/
-
-#ifndef U_HIDE_DEPRECATED_API
-    /**
-     * One more than the highest normal UWordBreakValues value.
-     * The highest value is available via u_getIntPropertyMaxValue(UCHAR_WORD_BREAK).
-     *
-     * @deprecated ICU 58 The numeric value may change over time, see ICU ticket #12420.
-     */
-    U_WB_COUNT = 23
-#endif  // U_HIDE_DEPRECATED_API
-} UWordBreakValues;
-
-/**
- * Sentence Break constants.
- *
- * @see UCHAR_SENTENCE_BREAK
- * @stable ICU 3.4
- */
-typedef enum USentenceBreak {
-    /*
-     * Note: USentenceBreak constants are parsed by preparseucd.py.
-     * It matches lines like
-     *     U_SB_<Unicode Sentence_Break value name>
-     */
-
-    U_SB_OTHER = 0,             /*[XX]*/
-    U_SB_ATERM = 1,             /*[AT]*/
-    U_SB_CLOSE = 2,             /*[CL]*/
-    U_SB_FORMAT = 3,            /*[FO]*/
-    U_SB_LOWER = 4,             /*[LO]*/
-    U_SB_NUMERIC = 5,           /*[NU]*/
-    U_SB_OLETTER = 6,           /*[LE]*/
-    U_SB_SEP = 7,               /*[SE]*/
-    U_SB_SP = 8,                /*[SP]*/
-    U_SB_STERM = 9,             /*[ST]*/
-    U_SB_UPPER = 10,            /*[UP]*/
-    U_SB_CR = 11,               /*[CR]*/ /* from here on: new in Unicode 5.1/ICU 4.0 */
-    U_SB_EXTEND = 12,           /*[EX]*/
-    U_SB_LF = 13,               /*[LF]*/
-    U_SB_SCONTINUE = 14,        /*[SC]*/
-#ifndef U_HIDE_DEPRECATED_API
-    /**
-     * One more than the highest normal USentenceBreak value.
-     * The highest value is available via u_getIntPropertyMaxValue(UCHAR_SENTENCE_BREAK).
-     *
-     * @deprecated ICU 58 The numeric value may change over time, see ICU ticket #12420.
-     */
-    U_SB_COUNT = 15
-#endif  // U_HIDE_DEPRECATED_API
-} USentenceBreak;
-
-/**
- * Line Break constants.
- *
- * @see UCHAR_LINE_BREAK
- * @stable ICU 2.2
- */
-typedef enum ULineBreak {
-    /*
-     * Note: ULineBreak constants are parsed by preparseucd.py.
-     * It matches lines like
-     *     U_LB_<Unicode Line_Break value name>
-     */
-
-    U_LB_UNKNOWN = 0,           /*[XX]*/
-    U_LB_AMBIGUOUS = 1,         /*[AI]*/
-    U_LB_ALPHABETIC = 2,        /*[AL]*/
-    U_LB_BREAK_BOTH = 3,        /*[B2]*/
-    U_LB_BREAK_AFTER = 4,       /*[BA]*/
-    U_LB_BREAK_BEFORE = 5,      /*[BB]*/
-    U_LB_MANDATORY_BREAK = 6,   /*[BK]*/
-    U_LB_CONTINGENT_BREAK = 7,  /*[CB]*/
-    U_LB_CLOSE_PUNCTUATION = 8, /*[CL]*/
-    U_LB_COMBINING_MARK = 9,    /*[CM]*/
-    U_LB_CARRIAGE_RETURN = 10,   /*[CR]*/
-    U_LB_EXCLAMATION = 11,       /*[EX]*/
-    U_LB_GLUE = 12,              /*[GL]*/
-    U_LB_HYPHEN = 13,            /*[HY]*/
-    U_LB_IDEOGRAPHIC = 14,       /*[ID]*/
-    /** Renamed from the misspelled "inseperable" in Unicode 4.0.1/ICU 3.0 @stable ICU 3.0 */
-    U_LB_INSEPARABLE = 15,       /*[IN]*/
-    U_LB_INSEPERABLE = U_LB_INSEPARABLE,
-    U_LB_INFIX_NUMERIC = 16,     /*[IS]*/
-    U_LB_LINE_FEED = 17,         /*[LF]*/
-    U_LB_NONSTARTER = 18,        /*[NS]*/
-    U_LB_NUMERIC = 19,           /*[NU]*/
-    U_LB_OPEN_PUNCTUATION = 20,  /*[OP]*/
-    U_LB_POSTFIX_NUMERIC = 21,   /*[PO]*/
-    U_LB_PREFIX_NUMERIC = 22,    /*[PR]*/
-    U_LB_QUOTATION = 23,         /*[QU]*/
-    U_LB_COMPLEX_CONTEXT = 24,   /*[SA]*/
-    U_LB_SURROGATE = 25,         /*[SG]*/
-    U_LB_SPACE = 26,             /*[SP]*/
-    U_LB_BREAK_SYMBOLS = 27,     /*[SY]*/
-    U_LB_ZWSPACE = 28,           /*[ZW]*/
-    /** @stable ICU 2.6 */
-    U_LB_NEXT_LINE = 29,         /*[NL]*/ /* from here on: new in Unicode 4/ICU 2.6 */
-    /** @stable ICU 2.6 */
-    U_LB_WORD_JOINER = 30,       /*[WJ]*/
-    /** @stable ICU 3.4 */
-    U_LB_H2 = 31,                /*[H2]*/ /* from here on: new in Unicode 4.1/ICU 3.4 */
-    /** @stable ICU 3.4 */
-    U_LB_H3 = 32,                /*[H3]*/
-    /** @stable ICU 3.4 */
-    U_LB_JL = 33,                /*[JL]*/
-    /** @stable ICU 3.4 */
-    U_LB_JT = 34,                /*[JT]*/
-    /** @stable ICU 3.4 */
-    U_LB_JV = 35,                /*[JV]*/
-    /** @stable ICU 4.4 */
-    U_LB_CLOSE_PARENTHESIS = 36, /*[CP]*/ /* new in Unicode 5.2/ICU 4.4 */
-    /** @stable ICU 49 */
-    U_LB_CONDITIONAL_JAPANESE_STARTER = 37,/*[CJ]*/ /* new in Unicode 6.1/ICU 49 */
-    /** @stable ICU 49 */
-    U_LB_HEBREW_LETTER = 38,     /*[HL]*/ /* new in Unicode 6.1/ICU 49 */
-    /** @stable ICU 50 */
-    U_LB_REGIONAL_INDICATOR = 39,/*[RI]*/ /* new in Unicode 6.2/ICU 50 */
-    /** @stable ICU 58 */
-    U_LB_E_BASE = 40,            /*[EB]*/ /* from here on: new in Unicode 9.0/ICU 58 */
-    /** @stable ICU 58 */
-    U_LB_E_MODIFIER = 41,        /*[EM]*/
-    /** @stable ICU 58 */
-    U_LB_ZWJ = 42,               /*[ZWJ]*/
-#ifndef U_HIDE_DEPRECATED_API
-    /**
-     * One more than the highest normal ULineBreak value.
-     * The highest value is available via u_getIntPropertyMaxValue(UCHAR_LINE_BREAK).
-     *
-     * @deprecated ICU 58 The numeric value may change over time, see ICU ticket #12420.
-     */
-    U_LB_COUNT = 43
-#endif  // U_HIDE_DEPRECATED_API
-} ULineBreak;
-
-/**
- * Numeric Type constants.
- *
- * @see UCHAR_NUMERIC_TYPE
- * @stable ICU 2.2
- */
-typedef enum UNumericType {
-    /*
-     * Note: UNumericType constants are parsed by preparseucd.py.
-     * It matches lines like
-     *     U_NT_<Unicode Numeric_Type value name>
-     */
-
-    U_NT_NONE,              /*[None]*/
-    U_NT_DECIMAL,           /*[de]*/
-    U_NT_DIGIT,             /*[di]*/
-    U_NT_NUMERIC,           /*[nu]*/
-#ifndef U_HIDE_DEPRECATED_API
-    /**
-     * One more than the highest normal UNumericType value.
-     * The highest value is available via u_getIntPropertyMaxValue(UCHAR_NUMERIC_TYPE).
-     *
-     * @deprecated ICU 58 The numeric value may change over time, see ICU ticket #12420.
-     */
-    U_NT_COUNT
-#endif  // U_HIDE_DEPRECATED_API
-} UNumericType;
-
-/**
- * Hangul Syllable Type constants.
- *
- * @see UCHAR_HANGUL_SYLLABLE_TYPE
- * @stable ICU 2.6
- */
-typedef enum UHangulSyllableType {
-    /*
-     * Note: UHangulSyllableType constants are parsed by preparseucd.py.
-     * It matches lines like
-     *     U_HST_<Unicode Hangul_Syllable_Type value name>
-     */
-
-    U_HST_NOT_APPLICABLE,   /*[NA]*/
-    U_HST_LEADING_JAMO,     /*[L]*/
-    U_HST_VOWEL_JAMO,       /*[V]*/
-    U_HST_TRAILING_JAMO,    /*[T]*/
-    U_HST_LV_SYLLABLE,      /*[LV]*/
-    U_HST_LVT_SYLLABLE,     /*[LVT]*/
-#ifndef U_HIDE_DEPRECATED_API
-    /**
-     * One more than the highest normal UHangulSyllableType value.
-     * The highest value is available via u_getIntPropertyMaxValue(UCHAR_HANGUL_SYLLABLE_TYPE).
-     *
-     * @deprecated ICU 58 The numeric value may change over time, see ICU ticket #12420.
-     */
-    U_HST_COUNT
-#endif  // U_HIDE_DEPRECATED_API
-} UHangulSyllableType;
-
-/**
- * Indic Positional Category constants.
- *
- * @see UCHAR_INDIC_POSITIONAL_CATEGORY
- * @stable ICU 63
- */
-typedef enum UIndicPositionalCategory {
-    /*
-     * Note: UIndicPositionalCategory constants are parsed by preparseucd.py.
-     * It matches lines like
-     *     U_INPC_<Unicode Indic_Positional_Category value name>
-     */
-
-    /** @stable ICU 63 */
-    U_INPC_NA,
-    /** @stable ICU 63 */
-    U_INPC_BOTTOM,
-    /** @stable ICU 63 */
-    U_INPC_BOTTOM_AND_LEFT,
-    /** @stable ICU 63 */
-    U_INPC_BOTTOM_AND_RIGHT,
-    /** @stable ICU 63 */
-    U_INPC_LEFT,
-    /** @stable ICU 63 */
-    U_INPC_LEFT_AND_RIGHT,
-    /** @stable ICU 63 */
-    U_INPC_OVERSTRUCK,
-    /** @stable ICU 63 */
-    U_INPC_RIGHT,
-    /** @stable ICU 63 */
-    U_INPC_TOP,
-    /** @stable ICU 63 */
-    U_INPC_TOP_AND_BOTTOM,
-    /** @stable ICU 63 */
-    U_INPC_TOP_AND_BOTTOM_AND_RIGHT,
-    /** @stable ICU 63 */
-    U_INPC_TOP_AND_LEFT,
-    /** @stable ICU 63 */
-    U_INPC_TOP_AND_LEFT_AND_RIGHT,
-    /** @stable ICU 63 */
-    U_INPC_TOP_AND_RIGHT,
-    /** @stable ICU 63 */
-    U_INPC_VISUAL_ORDER_LEFT,
-    /** @stable ICU 66 */
-    U_INPC_TOP_AND_BOTTOM_AND_LEFT,
-} UIndicPositionalCategory;
-
-/**
- * Indic Syllabic Category constants.
- *
- * @see UCHAR_INDIC_SYLLABIC_CATEGORY
- * @stable ICU 63
- */
-typedef enum UIndicSyllabicCategory {
-    /*
-     * Note: UIndicSyllabicCategory constants are parsed by preparseucd.py.
-     * It matches lines like
-     *     U_INSC_<Unicode Indic_Syllabic_Category value name>
-     */
-
-    /** @stable ICU 63 */
-    U_INSC_OTHER,
-    /** @stable ICU 63 */
-    U_INSC_AVAGRAHA,
-    /** @stable ICU 63 */
-    U_INSC_BINDU,
-    /** @stable ICU 63 */
-    U_INSC_BRAHMI_JOINING_NUMBER,
-    /** @stable ICU 63 */
-    U_INSC_CANTILLATION_MARK,
-    /** @stable ICU 63 */
-    U_INSC_CONSONANT,
-    /** @stable ICU 63 */
-    U_INSC_CONSONANT_DEAD,
-    /** @stable ICU 63 */
-    U_INSC_CONSONANT_FINAL,
-    /** @stable ICU 63 */
-    U_INSC_CONSONANT_HEAD_LETTER,
-    /** @stable ICU 63 */
-    U_INSC_CONSONANT_INITIAL_POSTFIXED,
-    /** @stable ICU 63 */
-    U_INSC_CONSONANT_KILLER,
-    /** @stable ICU 63 */
-    U_INSC_CONSONANT_MEDIAL,
-    /** @stable ICU 63 */
-    U_INSC_CONSONANT_PLACEHOLDER,
-    /** @stable ICU 63 */
-    U_INSC_CONSONANT_PRECEDING_REPHA,
-    /** @stable ICU 63 */
-    U_INSC_CONSONANT_PREFIXED,
-    /** @stable ICU 63 */
-    U_INSC_CONSONANT_SUBJOINED,
-    /** @stable ICU 63 */
-    U_INSC_CONSONANT_SUCCEEDING_REPHA,
-    /** @stable ICU 63 */
-    U_INSC_CONSONANT_WITH_STACKER,
-    /** @stable ICU 63 */
-    U_INSC_GEMINATION_MARK,
-    /** @stable ICU 63 */
-    U_INSC_INVISIBLE_STACKER,
-    /** @stable ICU 63 */
-    U_INSC_JOINER,
-    /** @stable ICU 63 */
-    U_INSC_MODIFYING_LETTER,
-    /** @stable ICU 63 */
-    U_INSC_NON_JOINER,
-    /** @stable ICU 63 */
-    U_INSC_NUKTA,
-    /** @stable ICU 63 */
-    U_INSC_NUMBER,
-    /** @stable ICU 63 */
-    U_INSC_NUMBER_JOINER,
-    /** @stable ICU 63 */
-    U_INSC_PURE_KILLER,
-    /** @stable ICU 63 */
-    U_INSC_REGISTER_SHIFTER,
-    /** @stable ICU 63 */
-    U_INSC_SYLLABLE_MODIFIER,
-    /** @stable ICU 63 */
-    U_INSC_TONE_LETTER,
-    /** @stable ICU 63 */
-    U_INSC_TONE_MARK,
-    /** @stable ICU 63 */
-    U_INSC_VIRAMA,
-    /** @stable ICU 63 */
-    U_INSC_VISARGA,
-    /** @stable ICU 63 */
-    U_INSC_VOWEL,
-    /** @stable ICU 63 */
-    U_INSC_VOWEL_DEPENDENT,
-    /** @stable ICU 63 */
-    U_INSC_VOWEL_INDEPENDENT,
-} UIndicSyllabicCategory;
-
-/**
- * Vertical Orientation constants.
- *
- * @see UCHAR_VERTICAL_ORIENTATION
- * @stable ICU 63
- */
-typedef enum UVerticalOrientation {
-    /*
-     * Note: UVerticalOrientation constants are parsed by preparseucd.py.
-     * It matches lines like
-     *     U_VO_<Unicode Vertical_Orientation value name>
-     */
-
-    /** @stable ICU 63 */
-    U_VO_ROTATED,
-    /** @stable ICU 63 */
-    U_VO_TRANSFORMED_ROTATED,
-    /** @stable ICU 63 */
-    U_VO_TRANSFORMED_UPRIGHT,
-    /** @stable ICU 63 */
-    U_VO_UPRIGHT,
-} UVerticalOrientation;
-
-/**
- * Check a binary Unicode property for a code point.
- *
- * Unicode, especially in version 3.2, defines many more properties than the
- * original set in UnicodeData.txt.
- *
- * The properties APIs are intended to reflect Unicode properties as defined
- * in the Unicode Character Database (UCD) and Unicode Technical Reports (UTR).
- * For details about the properties see http://www.unicode.org/ucd/ .
- * For names of Unicode properties see the UCD file PropertyAliases.txt.
- *
- * Important: If ICU is built with UCD files from Unicode versions below 3.2,
- * then properties marked with "new in Unicode 3.2" are not or not fully available.
- *
- * @param c Code point to test.
- * @param which UProperty selector constant, identifies which binary property to check.
- *        Must be UCHAR_BINARY_START<=which<UCHAR_BINARY_LIMIT.
- * @return true or false according to the binary Unicode property value for c.
- *         Also false if 'which' is out of bounds or if the Unicode version
- *         does not have data for the property at all, or not for this code point.
- *
- * @see UProperty
- * @see u_getBinaryPropertySet
- * @see u_getIntPropertyValue
- * @see u_getUnicodeVersion
- * @stable ICU 2.1
- */
-U_CAPI UBool U_EXPORT2
-u_hasBinaryProperty(UChar32 c, UProperty which);
-
-/**
- * Returns a frozen USet for a binary property.
- * The library retains ownership over the returned object.
- * Sets an error code if the property number is not one for a binary property.
- *
- * The returned set contains all code points for which the property is true.
- *
- * @param property UCHAR_BINARY_START..UCHAR_BINARY_LIMIT-1
- * @param pErrorCode an in/out ICU UErrorCode
- * @return the property as a set
- * @see UProperty
- * @see u_hasBinaryProperty
- * @see Unicode::fromUSet
- * @stable ICU 63
- */
-U_CAPI const USet * U_EXPORT2
-u_getBinaryPropertySet(UProperty property, UErrorCode *pErrorCode);
-
-/**
- * Check if a code point has the Alphabetic Unicode property.
- * Same as u_hasBinaryProperty(c, UCHAR_ALPHABETIC).
- * This is different from u_isalpha!
- * @param c Code point to test
- * @return true if the code point has the Alphabetic Unicode property, false otherwise
- *
- * @see UCHAR_ALPHABETIC
- * @see u_isalpha
- * @see u_hasBinaryProperty
- * @stable ICU 2.1
- */
-U_CAPI UBool U_EXPORT2
-u_isUAlphabetic(UChar32 c);
-
-/**
- * Check if a code point has the Lowercase Unicode property.
- * Same as u_hasBinaryProperty(c, UCHAR_LOWERCASE).
- * This is different from u_islower!
- * @param c Code point to test
- * @return true if the code point has the Lowercase Unicode property, false otherwise
- *
- * @see UCHAR_LOWERCASE
- * @see u_islower
- * @see u_hasBinaryProperty
- * @stable ICU 2.1
- */
-U_CAPI UBool U_EXPORT2
-u_isULowercase(UChar32 c);
-
-/**
- * Check if a code point has the Uppercase Unicode property.
- * Same as u_hasBinaryProperty(c, UCHAR_UPPERCASE).
- * This is different from u_isupper!
- * @param c Code point to test
- * @return true if the code point has the Uppercase Unicode property, false otherwise
- *
- * @see UCHAR_UPPERCASE
- * @see u_isupper
- * @see u_hasBinaryProperty
- * @stable ICU 2.1
- */
-U_CAPI UBool U_EXPORT2
-u_isUUppercase(UChar32 c);
-
-/**
- * Check if a code point has the White_Space Unicode property.
- * Same as u_hasBinaryProperty(c, UCHAR_WHITE_SPACE).
- * This is different from both u_isspace and u_isWhitespace!
- *
- * Note: There are several ICU whitespace functions; please see the uchar.h
- * file documentation for a detailed comparison.
- *
- * @param c Code point to test
- * @return true if the code point has the White_Space Unicode property, false otherwise.
- *
- * @see UCHAR_WHITE_SPACE
- * @see u_isWhitespace
- * @see u_isspace
- * @see u_isJavaSpaceChar
- * @see u_hasBinaryProperty
- * @stable ICU 2.1
- */
-U_CAPI UBool U_EXPORT2
-u_isUWhiteSpace(UChar32 c);
-
-/**
- * Get the property value for an enumerated or integer Unicode property for a code point.
- * Also returns binary and mask property values.
- *
- * Unicode, especially in version 3.2, defines many more properties than the
- * original set in UnicodeData.txt.
- *
- * The properties APIs are intended to reflect Unicode properties as defined
- * in the Unicode Character Database (UCD) and Unicode Technical Reports (UTR).
- * For details about the properties see http://www.unicode.org/ .
- * For names of Unicode properties see the UCD file PropertyAliases.txt.
- *
- * Sample usage:
- * UEastAsianWidth ea=(UEastAsianWidth)u_getIntPropertyValue(c, UCHAR_EAST_ASIAN_WIDTH);
- * UBool b=(UBool)u_getIntPropertyValue(c, UCHAR_IDEOGRAPHIC);
- *
- * @param c Code point to test.
- * @param which UProperty selector constant, identifies which property to check.
- *        Must be UCHAR_BINARY_START<=which<UCHAR_BINARY_LIMIT
- *        or UCHAR_INT_START<=which<UCHAR_INT_LIMIT
- *        or UCHAR_MASK_START<=which<UCHAR_MASK_LIMIT.
- * @return Numeric value that is directly the property value or,
- *         for enumerated properties, corresponds to the numeric value of the enumerated
- *         constant of the respective property value enumeration type
- *         (cast to enum type if necessary).
- *         Returns 0 or 1 (for false/true) for binary Unicode properties.
- *         Returns a bit-mask for mask properties.
- *         Returns 0 if 'which' is out of bounds or if the Unicode version
- *         does not have data for the property at all, or not for this code point.
- *
- * @see UProperty
- * @see u_hasBinaryProperty
- * @see u_getIntPropertyMinValue
- * @see u_getIntPropertyMaxValue
- * @see u_getIntPropertyMap
- * @see u_getUnicodeVersion
- * @stable ICU 2.2
- */
-U_CAPI int32_t U_EXPORT2
-u_getIntPropertyValue(UChar32 c, UProperty which);
-
-/**
- * Get the minimum value for an enumerated/integer/binary Unicode property.
- * Can be used together with u_getIntPropertyMaxValue
- * to allocate arrays of UnicodeSet or similar.
- *
- * @param which UProperty selector constant, identifies which binary property to check.
- *        Must be UCHAR_BINARY_START<=which<UCHAR_BINARY_LIMIT
- *        or UCHAR_INT_START<=which<UCHAR_INT_LIMIT.
- * @return Minimum value returned by u_getIntPropertyValue for a Unicode property.
- *         0 if the property selector is out of range.
- *
- * @see UProperty
- * @see u_hasBinaryProperty
- * @see u_getUnicodeVersion
- * @see u_getIntPropertyMaxValue
- * @see u_getIntPropertyValue
- * @stable ICU 2.2
- */
-U_CAPI int32_t U_EXPORT2
-u_getIntPropertyMinValue(UProperty which);
-
-/**
- * Get the maximum value for an enumerated/integer/binary Unicode property.
- * Can be used together with u_getIntPropertyMinValue
- * to allocate arrays of UnicodeSet or similar.
- *
- * Examples for min/max values (for Unicode 3.2):
- *
- * - UCHAR_BIDI_CLASS:    0/18 (U_LEFT_TO_RIGHT/U_BOUNDARY_NEUTRAL)
- * - UCHAR_SCRIPT:        0/45 (USCRIPT_COMMON/USCRIPT_TAGBANWA)
- * - UCHAR_IDEOGRAPHIC:   0/1  (false/true)
- *
- * For undefined UProperty constant values, min/max values will be 0/-1.
- *
- * @param which UProperty selector constant, identifies which binary property to check.
- *        Must be UCHAR_BINARY_START<=which<UCHAR_BINARY_LIMIT
- *        or UCHAR_INT_START<=which<UCHAR_INT_LIMIT.
- * @return Maximum value returned by u_getIntPropertyValue for a Unicode property.
- *         <=0 if the property selector is out of range.
- *
- * @see UProperty
- * @see u_hasBinaryProperty
- * @see u_getUnicodeVersion
- * @see u_getIntPropertyMaxValue
- * @see u_getIntPropertyValue
- * @stable ICU 2.2
- */
-U_CAPI int32_t U_EXPORT2
-u_getIntPropertyMaxValue(UProperty which);
-
-/**
- * Returns an immutable UCPMap for an enumerated/catalog/int-valued property.
- * The library retains ownership over the returned object.
- * Sets an error code if the property number is not one for an "int property".
- *
- * The returned object maps all Unicode code points to their values for that property.
- * For documentation of the integer values see u_getIntPropertyValue().
- *
- * @param property UCHAR_INT_START..UCHAR_INT_LIMIT-1
- * @param pErrorCode an in/out ICU UErrorCode
- * @return the property as a map
- * @see UProperty
- * @see u_getIntPropertyValue
- * @stable ICU 63
- */
-U_CAPI const UCPMap * U_EXPORT2
-u_getIntPropertyMap(UProperty property, UErrorCode *pErrorCode);
-
-/**
- * Get the numeric value for a Unicode code point as defined in the
- * Unicode Character Database.
- *
- * A "double" return type is necessary because
- * some numeric values are fractions, negative, or too large for int32_t.
- *
- * For characters without any numeric values in the Unicode Character Database,
- * this function will return U_NO_NUMERIC_VALUE.
- * Note: This is different from the Unicode Standard which specifies NaN as the default value.
- * (NaN is not available on all platforms.)
- *
- * Similar to java.lang.Character.getNumericValue(), but u_getNumericValue()
- * also supports negative values, large values, and fractions,
- * while Java's getNumericValue() returns values 10..35 for ASCII letters.
- *
- * @param c Code point to get the numeric value for.
- * @return Numeric value of c, or U_NO_NUMERIC_VALUE if none is defined.
- *
- * @see U_NO_NUMERIC_VALUE
- * @stable ICU 2.2
- */
-U_CAPI double U_EXPORT2
-u_getNumericValue(UChar32 c);
-
-/**
- * Special value that is returned by u_getNumericValue when
- * no numeric value is defined for a code point.
- *
- * @see u_getNumericValue
- * @stable ICU 2.2
- */
-#define U_NO_NUMERIC_VALUE ((double)-123456789.)
-
-/**
- * Determines whether the specified code point has the general category "Ll"
- * (lowercase letter).
- *
- * Same as java.lang.Character.isLowerCase().
- *
- * This misses some characters that are also lowercase but
- * have a different general category value.
- * In order to include those, use UCHAR_LOWERCASE.
- *
- * In addition to being equivalent to a Java function, this also serves
- * as a C/POSIX migration function.
- * See the comments about C/POSIX character classification functions in the
- * documentation at the top of this header file.
- *
- * @param c the code point to be tested
- * @return true if the code point is an Ll lowercase letter
- *
- * @see UCHAR_LOWERCASE
- * @see u_isupper
- * @see u_istitle
- * @stable ICU 2.0
- */
-U_CAPI UBool U_EXPORT2
-u_islower(UChar32 c);
-
-/**
- * Determines whether the specified code point has the general category "Lu"
- * (uppercase letter).
- *
- * Same as java.lang.Character.isUpperCase().
- *
- * This misses some characters that are also uppercase but
- * have a different general category value.
- * In order to include those, use UCHAR_UPPERCASE.
- *
- * In addition to being equivalent to a Java function, this also serves
- * as a C/POSIX migration function.
- * See the comments about C/POSIX character classification functions in the
- * documentation at the top of this header file.
- *
- * @param c the code point to be tested
- * @return true if the code point is an Lu uppercase letter
- *
- * @see UCHAR_UPPERCASE
- * @see u_islower
- * @see u_istitle
- * @see u_tolower
- * @stable ICU 2.0
- */
-U_CAPI UBool U_EXPORT2
-u_isupper(UChar32 c);
-
-/**
- * Determines whether the specified code point is a titlecase letter.
- * True for general category "Lt" (titlecase letter).
- *
- * Same as java.lang.Character.isTitleCase().
- *
- * @param c the code point to be tested
- * @return true if the code point is an Lt titlecase letter
- *
- * @see u_isupper
- * @see u_islower
- * @see u_totitle
- * @stable ICU 2.0
- */
-U_CAPI UBool U_EXPORT2
-u_istitle(UChar32 c);
-
-/**
- * Determines whether the specified code point is a digit character according to Java.
- * True for characters with general category "Nd" (decimal digit numbers).
- * Beginning with Unicode 4, this is the same as
- * testing for the Numeric_Type of Decimal.
- *
- * Same as java.lang.Character.isDigit().
- *
- * In addition to being equivalent to a Java function, this also serves
- * as a C/POSIX migration function.
- * See the comments about C/POSIX character classification functions in the
- * documentation at the top of this header file.
- *
- * @param c the code point to be tested
- * @return true if the code point is a digit character according to Character.isDigit()
- *
- * @stable ICU 2.0
- */
-U_CAPI UBool U_EXPORT2
-u_isdigit(UChar32 c);
-
-/**
- * Determines whether the specified code point is a letter character.
- * True for general categories "L" (letters).
- *
- * Same as java.lang.Character.isLetter().
- *
- * In addition to being equivalent to a Java function, this also serves
- * as a C/POSIX migration function.
- * See the comments about C/POSIX character classification functions in the
- * documentation at the top of this header file.
- *
- * @param c the code point to be tested
- * @return true if the code point is a letter character
- *
- * @see u_isdigit
- * @see u_isalnum
- * @stable ICU 2.0
- */
-U_CAPI UBool U_EXPORT2
-u_isalpha(UChar32 c);
-
-/**
- * Determines whether the specified code point is an alphanumeric character
- * (letter or digit) according to Java.
- * True for characters with general categories
- * "L" (letters) and "Nd" (decimal digit numbers).
- *
- * Same as java.lang.Character.isLetterOrDigit().
- *
- * In addition to being equivalent to a Java function, this also serves
- * as a C/POSIX migration function.
- * See the comments about C/POSIX character classification functions in the
- * documentation at the top of this header file.
- *
- * @param c the code point to be tested
- * @return true if the code point is an alphanumeric character according to Character.isLetterOrDigit()
- *
- * @stable ICU 2.0
- */
-U_CAPI UBool U_EXPORT2
-u_isalnum(UChar32 c);
-
-/**
- * Determines whether the specified code point is a hexadecimal digit.
- * This is equivalent to u_digit(c, 16)>=0.
- * True for characters with general category "Nd" (decimal digit numbers)
- * as well as Latin letters a-f and A-F in both ASCII and Fullwidth ASCII.
- * (That is, for letters with code points
- * 0041..0046, 0061..0066, FF21..FF26, FF41..FF46.)
- *
- * In order to narrow the definition of hexadecimal digits to only ASCII
- * characters, use (c<=0x7f && u_isxdigit(c)).
- *
- * This is a C/POSIX migration function.
- * See the comments about C/POSIX character classification functions in the
- * documentation at the top of this header file.
- *
- * @param c the code point to be tested
- * @return true if the code point is a hexadecimal digit
- *
- * @stable ICU 2.6
- */
-U_CAPI UBool U_EXPORT2
-u_isxdigit(UChar32 c);
-
-/**
- * Determines whether the specified code point is a punctuation character.
- * True for characters with general categories "P" (punctuation).
- *
- * This is a C/POSIX migration function.
- * See the comments about C/POSIX character classification functions in the
- * documentation at the top of this header file.
- *
- * @param c the code point to be tested
- * @return true if the code point is a punctuation character
- *
- * @stable ICU 2.6
- */
-U_CAPI UBool U_EXPORT2
-u_ispunct(UChar32 c);
-
-/**
- * Determines whether the specified code point is a "graphic" character
- * (printable, excluding spaces).
- * true for all characters except those with general categories
- * "Cc" (control codes), "Cf" (format controls), "Cs" (surrogates),
- * "Cn" (unassigned), and "Z" (separators).
- *
- * This is a C/POSIX migration function.
- * See the comments about C/POSIX character classification functions in the
- * documentation at the top of this header file.
- *
- * @param c the code point to be tested
- * @return true if the code point is a "graphic" character
- *
- * @stable ICU 2.6
- */
-U_CAPI UBool U_EXPORT2
-u_isgraph(UChar32 c);
-
-/**
- * Determines whether the specified code point is a "blank" or "horizontal space",
- * a character that visibly separates words on a line.
- * The following are equivalent definitions:
- *
- * true for Unicode White_Space characters except for "vertical space controls"
- * where "vertical space controls" are the following characters:
- * U+000A (LF) U+000B (VT) U+000C (FF) U+000D (CR) U+0085 (NEL) U+2028 (LS) U+2029 (PS)
- *
- * same as
- *
- * true for U+0009 (TAB) and characters with general category "Zs" (space separators).
- *
- * Note: There are several ICU whitespace functions; please see the uchar.h
- * file documentation for a detailed comparison.
- *
- * This is a C/POSIX migration function.
- * See the comments about C/POSIX character classification functions in the
- * documentation at the top of this header file.
- *
- * @param c the code point to be tested
- * @return true if the code point is a "blank"
- *
- * @stable ICU 2.6
- */
-U_CAPI UBool U_EXPORT2
-u_isblank(UChar32 c);
-
-/**
- * Determines whether the specified code point is "defined",
- * which usually means that it is assigned a character.
- * True for general categories other than "Cn" (other, not assigned),
- * i.e., true for all code points mentioned in UnicodeData.txt.
- *
- * Note that non-character code points (e.g., U+FDD0) are not "defined"
- * (they are Cn), but surrogate code points are "defined" (Cs).
- *
- * Same as java.lang.Character.isDefined().
- *
- * @param c the code point to be tested
- * @return true if the code point is assigned a character
- *
- * @see u_isdigit
- * @see u_isalpha
- * @see u_isalnum
- * @see u_isupper
- * @see u_islower
- * @see u_istitle
- * @stable ICU 2.0
- */
-U_CAPI UBool U_EXPORT2
-u_isdefined(UChar32 c);
-
-/**
- * Determines if the specified character is a space character or not.
- *
- * Note: There are several ICU whitespace functions; please see the uchar.h
- * file documentation for a detailed comparison.
- *
- * This is a C/POSIX migration function.
- * See the comments about C/POSIX character classification functions in the
- * documentation at the top of this header file.
- *
- * @param c    the character to be tested
- * @return  true if the character is a space character; false otherwise.
- *
- * @see u_isJavaSpaceChar
- * @see u_isWhitespace
- * @see u_isUWhiteSpace
- * @stable ICU 2.0
- */
-U_CAPI UBool U_EXPORT2
-u_isspace(UChar32 c);
-
-/**
- * Determine if the specified code point is a space character according to Java.
- * True for characters with general categories "Z" (separators),
- * which does not include control codes (e.g., TAB or Line Feed).
- *
- * Same as java.lang.Character.isSpaceChar().
- *
- * Note: There are several ICU whitespace functions; please see the uchar.h
- * file documentation for a detailed comparison.
- *
- * @param c the code point to be tested
- * @return true if the code point is a space character according to Character.isSpaceChar()
- *
- * @see u_isspace
- * @see u_isWhitespace
- * @see u_isUWhiteSpace
- * @stable ICU 2.6
- */
-U_CAPI UBool U_EXPORT2
-u_isJavaSpaceChar(UChar32 c);
-
-/**
- * Determines if the specified code point is a whitespace character according to Java/ICU.
- * A character is considered to be a Java whitespace character if and only
- * if it satisfies one of the following criteria:
- *
- * - It is a Unicode Separator character (categories "Z" = "Zs" or "Zl" or "Zp"), but is not
- *      also a non-breaking space (U+00A0 NBSP or U+2007 Figure Space or U+202F Narrow NBSP).
- * - It is U+0009 HORIZONTAL TABULATION.
- * - It is U+000A LINE FEED.
- * - It is U+000B VERTICAL TABULATION.
- * - It is U+000C FORM FEED.
- * - It is U+000D CARRIAGE RETURN.
- * - It is U+001C FILE SEPARATOR.
- * - It is U+001D GROUP SEPARATOR.
- * - It is U+001E RECORD SEPARATOR.
- * - It is U+001F UNIT SEPARATOR.
- *
- * This API tries to sync with the semantics of Java's
- * java.lang.Character.isWhitespace(), but it may not return
- * the exact same results because of the Unicode version
- * difference.
- *
- * Note: Unicode 4.0.1 changed U+200B ZERO WIDTH SPACE from a Space Separator (Zs)
- * to a Format Control (Cf). Since then, isWhitespace(0x200b) returns false.
- * See http://www.unicode.org/versions/Unicode4.0.1/
- *
- * Note: There are several ICU whitespace functions; please see the uchar.h
- * file documentation for a detailed comparison.
- *
- * @param c the code point to be tested
- * @return true if the code point is a whitespace character according to Java/ICU
- *
- * @see u_isspace
- * @see u_isJavaSpaceChar
- * @see u_isUWhiteSpace
- * @stable ICU 2.0
- */
-U_CAPI UBool U_EXPORT2
-u_isWhitespace(UChar32 c);
-
-/**
- * Determines whether the specified code point is a control character
- * (as defined by this function).
- * A control character is one of the following:
- * - ISO 8-bit control character (U+0000..U+001f and U+007f..U+009f)
- * - U_CONTROL_CHAR (Cc)
- * - U_FORMAT_CHAR (Cf)
- * - U_LINE_SEPARATOR (Zl)
- * - U_PARAGRAPH_SEPARATOR (Zp)
- *
- * This is a C/POSIX migration function.
- * See the comments about C/POSIX character classification functions in the
- * documentation at the top of this header file.
- *
- * @param c the code point to be tested
- * @return true if the code point is a control character
- *
- * @see UCHAR_DEFAULT_IGNORABLE_CODE_POINT
- * @see u_isprint
- * @stable ICU 2.0
- */
-U_CAPI UBool U_EXPORT2
-u_iscntrl(UChar32 c);
-
-/**
- * Determines whether the specified code point is an ISO control code.
- * True for U+0000..U+001f and U+007f..U+009f (general category "Cc").
- *
- * Same as java.lang.Character.isISOControl().
- *
- * @param c the code point to be tested
- * @return true if the code point is an ISO control code
- *
- * @see u_iscntrl
- * @stable ICU 2.6
- */
-U_CAPI UBool U_EXPORT2
-u_isISOControl(UChar32 c);
-
-/**
- * Determines whether the specified code point is a printable character.
- * True for general categories <em>other</em> than "C" (controls).
- *
- * This is a C/POSIX migration function.
- * See the comments about C/POSIX character classification functions in the
- * documentation at the top of this header file.
- *
- * @param c the code point to be tested
- * @return true if the code point is a printable character
- *
- * @see UCHAR_DEFAULT_IGNORABLE_CODE_POINT
- * @see u_iscntrl
- * @stable ICU 2.0
- */
-U_CAPI UBool U_EXPORT2
-u_isprint(UChar32 c);
-
-/**
- * Non-standard: Determines whether the specified code point is a base character.
- * True for general categories "L" (letters), "N" (numbers),
- * "Mc" (spacing combining marks), and "Me" (enclosing marks).
- *
- * Note that this is different from the Unicode Standard definition in
- * chapter 3.6, conformance clause D51 “Base character”,
- * which defines base characters as the code points with general categories
- * Letter (L), Number (N), Punctuation (P), Symbol (S), or Space Separator (Zs).
- *
- * @param c the code point to be tested
- * @return true if the code point is a base character according to this function
- *
- * @see u_isalpha
- * @see u_isdigit
- * @stable ICU 2.0
- */
-U_CAPI UBool U_EXPORT2
-u_isbase(UChar32 c);
-
-/**
- * Returns the bidirectional category value for the code point,
- * which is used in the Unicode bidirectional algorithm
- * (UAX #9 http://www.unicode.org/reports/tr9/).
- * Note that some <em>unassigned</em> code points have bidi values
- * of R or AL because they are in blocks that are reserved
- * for Right-To-Left scripts.
- *
- * Same as java.lang.Character.getDirectionality()
- *
- * @param c the code point to be tested
- * @return the bidirectional category (UCharDirection) value
- *
- * @see UCharDirection
- * @stable ICU 2.0
- */
-U_CAPI UCharDirection U_EXPORT2
-u_charDirection(UChar32 c);
-
-/**
- * Determines whether the code point has the Bidi_Mirrored property.
- * This property is set for characters that are commonly used in
- * Right-To-Left contexts and need to be displayed with a "mirrored"
- * glyph.
- *
- * Same as java.lang.Character.isMirrored().
- * Same as UCHAR_BIDI_MIRRORED
- *
- * @param c the code point to be tested
- * @return true if the character has the Bidi_Mirrored property
- *
- * @see UCHAR_BIDI_MIRRORED
- * @stable ICU 2.0
- */
-U_CAPI UBool U_EXPORT2
-u_isMirrored(UChar32 c);
-
-/**
- * Maps the specified character to a "mirror-image" character.
- * For characters with the Bidi_Mirrored property, implementations
- * sometimes need a "poor man's" mapping to another Unicode
- * character (code point) such that the default glyph may serve
- * as the mirror-image of the default glyph of the specified
- * character. This is useful for text conversion to and from
- * codepages with visual order, and for displays without glyph
- * selection capabilities.
- *
- * @param c the code point to be mapped
- * @return another Unicode code point that may serve as a mirror-image
- *         substitute, or c itself if there is no such mapping or c
- *         does not have the Bidi_Mirrored property
- *
- * @see UCHAR_BIDI_MIRRORED
- * @see u_isMirrored
- * @stable ICU 2.0
- */
-U_CAPI UChar32 U_EXPORT2
-u_charMirror(UChar32 c);
-
-/**
- * Maps the specified character to its paired bracket character.
- * For Bidi_Paired_Bracket_Type!=None, this is the same as u_charMirror().
- * Otherwise c itself is returned.
- * See http://www.unicode.org/reports/tr9/
- *
- * @param c the code point to be mapped
- * @return the paired bracket code point,
- *         or c itself if there is no such mapping
- *         (Bidi_Paired_Bracket_Type=None)
- *
- * @see UCHAR_BIDI_PAIRED_BRACKET
- * @see UCHAR_BIDI_PAIRED_BRACKET_TYPE
- * @see u_charMirror
- * @stable ICU 52
- */
-U_CAPI UChar32 U_EXPORT2
-u_getBidiPairedBracket(UChar32 c);
-
-/**
- * Returns the general category value for the code point.
- *
- * Same as java.lang.Character.getType().
- *
- * @param c the code point to be tested
- * @return the general category (UCharCategory) value
- *
- * @see UCharCategory
- * @stable ICU 2.0
- */
-U_CAPI int8_t U_EXPORT2
-u_charType(UChar32 c);
-
-/**
- * Get a single-bit bit set for the general category of a character.
- * This bit set can be compared bitwise with U_GC_SM_MASK, U_GC_L_MASK, etc.
- * Same as U_MASK(u_charType(c)).
- *
- * @param c the code point to be tested
- * @return a single-bit mask corresponding to the general category (UCharCategory) value
- *
- * @see u_charType
- * @see UCharCategory
- * @see U_GC_CN_MASK
- * @stable ICU 2.1
- */
-#define U_GET_GC_MASK(c) U_MASK(u_charType(c))
-
-/**
- * Callback from u_enumCharTypes(), is called for each contiguous range
- * of code points c (where start<=c<limit)
- * with the same Unicode general category ("character type").
- *
- * The callback function can stop the enumeration by returning false.
- *
- * @param context an opaque pointer, as passed into utrie_enum()
- * @param start the first code point in a contiguous range with value
- * @param limit one past the last code point in a contiguous range with value
- * @param type the general category for all code points in [start..limit[
- * @return false to stop the enumeration
- *
- * @stable ICU 2.1
- * @see UCharCategory
- * @see u_enumCharTypes
- */
-typedef UBool U_CALLCONV
-UCharEnumTypeRange(const void *context, UChar32 start, UChar32 limit, UCharCategory type);
-
-/**
- * Enumerate efficiently all code points with their Unicode general categories.
- *
- * This is useful for building data structures (e.g., UnicodeSet's),
- * for enumerating all assigned code points (type!=U_UNASSIGNED), etc.
- *
- * For each contiguous range of code points with a given general category ("character type"),
- * the UCharEnumTypeRange function is called.
- * Adjacent ranges have different types.
- * The Unicode Standard guarantees that the numeric value of the type is 0..31.
- *
- * @param enumRange a pointer to a function that is called for each contiguous range
- *                  of code points with the same general category
- * @param context an opaque pointer that is passed on to the callback function
- *
- * @stable ICU 2.1
- * @see UCharCategory
- * @see UCharEnumTypeRange
- */
-U_CAPI void U_EXPORT2
-u_enumCharTypes(UCharEnumTypeRange *enumRange, const void *context);
-
-#if !UCONFIG_NO_NORMALIZATION
-
-/**
- * Returns the combining class of the code point as specified in UnicodeData.txt.
- *
- * @param c the code point of the character
- * @return the combining class of the character
- * @stable ICU 2.0
- */
-U_CAPI uint8_t U_EXPORT2
-u_getCombiningClass(UChar32 c);
-
-#endif
-
-/**
- * Returns the decimal digit value of a decimal digit character.
- * Such characters have the general category "Nd" (decimal digit numbers)
- * and a Numeric_Type of Decimal.
- *
- * Unlike ICU releases before 2.6, no digit values are returned for any
- * Han characters because Han number characters are often used with a special
- * Chinese-style number format (with characters for powers of 10 in between)
- * instead of in decimal-positional notation.
- * Unicode 4 explicitly assigns Han number characters the Numeric_Type
- * Numeric instead of Decimal.
- * See Jitterbug 1483 for more details.
- *
- * Use u_getIntPropertyValue(c, UCHAR_NUMERIC_TYPE) and u_getNumericValue()
- * for complete numeric Unicode properties.
- *
- * @param c the code point for which to get the decimal digit value
- * @return the decimal digit value of c,
- *         or -1 if c is not a decimal digit character
- *
- * @see u_getNumericValue
- * @stable ICU 2.0
- */
-U_CAPI int32_t U_EXPORT2
-u_charDigitValue(UChar32 c);
-
-/**
- * Returns the Unicode allocation block that contains the character.
- *
- * @param c the code point to be tested
- * @return the block value (UBlockCode) for c
- *
- * @see UBlockCode
- * @stable ICU 2.0
- */
-U_CAPI UBlockCode U_EXPORT2
-ublock_getCode(UChar32 c);
-
-/**
- * Retrieve the name of a Unicode character.
- * Depending on <code>nameChoice</code>, the character name written
- * into the buffer is the "modern" name or the name that was defined
- * in Unicode version 1.0.
- * The name contains only "invariant" characters
- * like A-Z, 0-9, space, and '-'.
- * Unicode 1.0 names are only retrieved if they are different from the modern
- * names and if the data file contains the data for them. gennames may or may
- * not be called with a command line option to include 1.0 names in unames.dat.
- *
- * @param code The character (code point) for which to get the name.
- *             It must be <code>0<=code<=0x10ffff</code>.
- * @param nameChoice Selector for which name to get.
- * @param buffer Destination address for copying the name.
- *               The name will always be zero-terminated.
- *               If there is no name, then the buffer will be set to the empty string.
- * @param bufferLength <code>==sizeof(buffer)</code>
- * @param pErrorCode Pointer to a UErrorCode variable;
- *        check for <code>U_SUCCESS()</code> after <code>u_charName()</code>
- *        returns.
- * @return The length of the name, or 0 if there is no name for this character.
- *         If the bufferLength is less than or equal to the length, then the buffer
- *         contains the truncated name and the returned length indicates the full
- *         length of the name.
- *         The length does not include the zero-termination.
- *
- * @see UCharNameChoice
- * @see u_charFromName
- * @see u_enumCharNames
- * @stable ICU 2.0
- */
-U_CAPI int32_t U_EXPORT2
-u_charName(UChar32 code, UCharNameChoice nameChoice,
-           char *buffer, int32_t bufferLength,
-           UErrorCode *pErrorCode);
-
-#ifndef U_HIDE_DEPRECATED_API
-/**
- * Returns an empty string.
- * Used to return the ISO 10646 comment for a character.
- * The Unicode ISO_Comment property is deprecated and has no values.
- *
- * @param c The character (code point) for which to get the ISO comment.
- *             It must be <code>0<=c<=0x10ffff</code>.
- * @param dest Destination address for copying the comment.
- *             The comment will be zero-terminated if possible.
- *             If there is no comment, then the buffer will be set to the empty string.
- * @param destCapacity <code>==sizeof(dest)</code>
- * @param pErrorCode Pointer to a UErrorCode variable;
- *        check for <code>U_SUCCESS()</code> after <code>u_getISOComment()</code>
- *        returns.
- * @return 0
- *
- * @deprecated ICU 49
- */
-U_DEPRECATED int32_t U_EXPORT2
-u_getISOComment(UChar32 c,
-                char *dest, int32_t destCapacity,
-                UErrorCode *pErrorCode);
-#endif  /* U_HIDE_DEPRECATED_API */
-
-/**
- * Find a Unicode character by its name and return its code point value.
- * The name is matched exactly and completely.
- * If the name does not correspond to a code point, <i>pErrorCode</i>
- * is set to <code>U_INVALID_CHAR_FOUND</code>.
- * A Unicode 1.0 name is matched only if it differs from the modern name.
- * Unicode names are all uppercase. Extended names are lowercase followed
- * by an uppercase hexadecimal number, and within angle brackets.
- *
- * @param nameChoice Selector for which name to match.
- * @param name The name to match.
- * @param pErrorCode Pointer to a UErrorCode variable
- * @return The Unicode value of the code point with the given name,
- *         or an undefined value if there is no such code point.
- *
- * @see UCharNameChoice
- * @see u_charName
- * @see u_enumCharNames
- * @stable ICU 1.7
- */
-U_CAPI UChar32 U_EXPORT2
-u_charFromName(UCharNameChoice nameChoice,
-               const char *name,
-               UErrorCode *pErrorCode);
-
-/**
- * Type of a callback function for u_enumCharNames() that gets called
- * for each Unicode character with the code point value and
- * the character name.
- * If such a function returns false, then the enumeration is stopped.
- *
- * @param context The context pointer that was passed to u_enumCharNames().
- * @param code The Unicode code point for the character with this name.
- * @param nameChoice Selector for which kind of names is enumerated.
- * @param name The character's name, zero-terminated.
- * @param length The length of the name.
- * @return true if the enumeration should continue, false to stop it.
- *
- * @see UCharNameChoice
- * @see u_enumCharNames
- * @stable ICU 1.7
- */
-typedef UBool U_CALLCONV UEnumCharNamesFn(void *context,
-                               UChar32 code,
-                               UCharNameChoice nameChoice,
-                               const char *name,
-                               int32_t length);
-
-/**
- * Enumerate all assigned Unicode characters between the start and limit
- * code points (start inclusive, limit exclusive) and call a function
- * for each, passing the code point value and the character name.
- * For Unicode 1.0 names, only those are enumerated that differ from the
- * modern names.
- *
- * @param start The first code point in the enumeration range.
- * @param limit One more than the last code point in the enumeration range
- *              (the first one after the range).
- * @param fn The function that is to be called for each character name.
- * @param context An arbitrary pointer that is passed to the function.
- * @param nameChoice Selector for which kind of names to enumerate.
- * @param pErrorCode Pointer to a UErrorCode variable
- *
- * @see UCharNameChoice
- * @see UEnumCharNamesFn
- * @see u_charName
- * @see u_charFromName
- * @stable ICU 1.7
- */
-U_CAPI void U_EXPORT2
-u_enumCharNames(UChar32 start, UChar32 limit,
-                UEnumCharNamesFn *fn,
-                void *context,
-                UCharNameChoice nameChoice,
-                UErrorCode *pErrorCode);
-
-/**
- * Return the Unicode name for a given property, as given in the
- * Unicode database file PropertyAliases.txt.
- *
- * In addition, this function maps the property
- * UCHAR_GENERAL_CATEGORY_MASK to the synthetic names "gcm" /
- * "General_Category_Mask".  These names are not in
- * PropertyAliases.txt.
- *
- * @param property UProperty selector other than UCHAR_INVALID_CODE.
- *         If out of range, NULL is returned.
- *
- * @param nameChoice selector for which name to get.  If out of range,
- *         NULL is returned.  All properties have a long name.  Most
- *         have a short name, but some do not.  Unicode allows for
- *         additional names; if present these will be returned by
- *         U_LONG_PROPERTY_NAME + i, where i=1, 2,...
- *
- * @return a pointer to the name, or NULL if either the
- *         property or the nameChoice is out of range.  If a given
- *         nameChoice returns NULL, then all larger values of
- *         nameChoice will return NULL, with one exception: if NULL is
- *         returned for U_SHORT_PROPERTY_NAME, then
- *         U_LONG_PROPERTY_NAME (and higher) may still return a
- *         non-NULL value.  The returned pointer is valid until
- *         u_cleanup() is called.
- *
- * @see UProperty
- * @see UPropertyNameChoice
- * @stable ICU 2.4
- */
-U_CAPI const char* U_EXPORT2
-u_getPropertyName(UProperty property,
-                  UPropertyNameChoice nameChoice);
-
-/**
- * Return the UProperty enum for a given property name, as specified
- * in the Unicode database file PropertyAliases.txt.  Short, long, and
- * any other variants are recognized.
- *
- * In addition, this function maps the synthetic names "gcm" /
- * "General_Category_Mask" to the property
- * UCHAR_GENERAL_CATEGORY_MASK.  These names are not in
- * PropertyAliases.txt.
- *
- * @param alias the property name to be matched.  The name is compared
- *         using "loose matching" as described in PropertyAliases.txt.
- *
- * @return a UProperty enum, or UCHAR_INVALID_CODE if the given name
- *         does not match any property.
- *
- * @see UProperty
- * @stable ICU 2.4
- */
-U_CAPI UProperty U_EXPORT2
-u_getPropertyEnum(const char* alias);
-
-/**
- * Return the Unicode name for a given property value, as given in the
- * Unicode database file PropertyValueAliases.txt.
- *
- * Note: Some of the names in PropertyValueAliases.txt can only be
- * retrieved using UCHAR_GENERAL_CATEGORY_MASK, not
- * UCHAR_GENERAL_CATEGORY.  These include: "C" / "Other", "L" /
- * "Letter", "LC" / "Cased_Letter", "M" / "Mark", "N" / "Number", "P"
- * / "Punctuation", "S" / "Symbol", and "Z" / "Separator".
- *
- * @param property UProperty selector constant.
- *        Must be UCHAR_BINARY_START<=which<UCHAR_BINARY_LIMIT
- *        or UCHAR_INT_START<=which<UCHAR_INT_LIMIT
- *        or UCHAR_MASK_START<=which<UCHAR_MASK_LIMIT.
- *        If out of range, NULL is returned.
- *
- * @param value selector for a value for the given property.  If out
- *         of range, NULL is returned.  In general, valid values range
- *         from 0 up to some maximum.  There are a few exceptions:
- *         (1.) UCHAR_BLOCK values begin at the non-zero value
- *         UBLOCK_BASIC_LATIN.  (2.)  UCHAR_CANONICAL_COMBINING_CLASS
- *         values are not contiguous and range from 0..240.  (3.)
- *         UCHAR_GENERAL_CATEGORY_MASK values are not values of
- *         UCharCategory, but rather mask values produced by
- *         U_GET_GC_MASK().  This allows grouped categories such as
- *         [:L:] to be represented.  Mask values range
- *         non-contiguously from 1..U_GC_P_MASK.
- *
- * @param nameChoice selector for which name to get.  If out of range,
- *         NULL is returned.  All values have a long name.  Most have
- *         a short name, but some do not.  Unicode allows for
- *         additional names; if present these will be returned by
- *         U_LONG_PROPERTY_NAME + i, where i=1, 2,...
-
- * @return a pointer to the name, or NULL if either the
- *         property or the nameChoice is out of range.  If a given
- *         nameChoice returns NULL, then all larger values of
- *         nameChoice will return NULL, with one exception: if NULL is
- *         returned for U_SHORT_PROPERTY_NAME, then
- *         U_LONG_PROPERTY_NAME (and higher) may still return a
- *         non-NULL value.  The returned pointer is valid until
- *         u_cleanup() is called.
- *
- * @see UProperty
- * @see UPropertyNameChoice
- * @stable ICU 2.4
- */
-U_CAPI const char* U_EXPORT2
-u_getPropertyValueName(UProperty property,
-                       int32_t value,
-                       UPropertyNameChoice nameChoice);
-
-/**
- * Return the property value integer for a given value name, as
- * specified in the Unicode database file PropertyValueAliases.txt.
- * Short, long, and any other variants are recognized.
- *
- * Note: Some of the names in PropertyValueAliases.txt will only be
- * recognized with UCHAR_GENERAL_CATEGORY_MASK, not
- * UCHAR_GENERAL_CATEGORY.  These include: "C" / "Other", "L" /
- * "Letter", "LC" / "Cased_Letter", "M" / "Mark", "N" / "Number", "P"
- * / "Punctuation", "S" / "Symbol", and "Z" / "Separator".
- *
- * @param property UProperty selector constant.
- *        Must be UCHAR_BINARY_START<=which<UCHAR_BINARY_LIMIT
- *        or UCHAR_INT_START<=which<UCHAR_INT_LIMIT
- *        or UCHAR_MASK_START<=which<UCHAR_MASK_LIMIT.
- *        If out of range, UCHAR_INVALID_CODE is returned.
- *
- * @param alias the value name to be matched.  The name is compared
- *         using "loose matching" as described in
- *         PropertyValueAliases.txt.
- *
- * @return a value integer or UCHAR_INVALID_CODE if the given name
- *         does not match any value of the given property, or if the
- *         property is invalid.  Note: UCHAR_GENERAL_CATEGORY_MASK values
- *         are not values of UCharCategory, but rather mask values
- *         produced by U_GET_GC_MASK().  This allows grouped
- *         categories such as [:L:] to be represented.
- *
- * @see UProperty
- * @stable ICU 2.4
- */
-U_CAPI int32_t U_EXPORT2
-u_getPropertyValueEnum(UProperty property,
-                       const char* alias);
-
-/**
- * Determines if the specified character is permissible as the
- * first character in an identifier according to Unicode
- * (The Unicode Standard, Version 3.0, chapter 5.16 Identifiers).
- * True for characters with general categories "L" (letters) and "Nl" (letter numbers).
- *
- * Same as java.lang.Character.isUnicodeIdentifierStart().
- * Same as UCHAR_ID_START
- *
- * @param c the code point to be tested
- * @return true if the code point may start an identifier
- *
- * @see UCHAR_ID_START
- * @see u_isalpha
- * @see u_isIDPart
- * @stable ICU 2.0
- */
-U_CAPI UBool U_EXPORT2
-u_isIDStart(UChar32 c);
-
-/**
- * Determines if the specified character is permissible
- * in an identifier according to Java.
- * True for characters with general categories "L" (letters),
- * "Nl" (letter numbers), "Nd" (decimal digits),
- * "Mc" and "Mn" (combining marks), "Pc" (connecting punctuation), and
- * u_isIDIgnorable(c).
- *
- * Same as java.lang.Character.isUnicodeIdentifierPart().
- * Almost the same as Unicode's ID_Continue (UCHAR_ID_CONTINUE)
- * except that Unicode recommends to ignore Cf which is less than
- * u_isIDIgnorable(c).
- *
- * @param c the code point to be tested
- * @return true if the code point may occur in an identifier according to Java
- *
- * @see UCHAR_ID_CONTINUE
- * @see u_isIDStart
- * @see u_isIDIgnorable
- * @stable ICU 2.0
- */
-U_CAPI UBool U_EXPORT2
-u_isIDPart(UChar32 c);
-
-/**
- * Determines if the specified character should be regarded
- * as an ignorable character in an identifier,
- * according to Java.
- * True for characters with general category "Cf" (format controls) as well as
- * non-whitespace ISO controls
- * (U+0000..U+0008, U+000E..U+001B, U+007F..U+009F).
- *
- * Same as java.lang.Character.isIdentifierIgnorable().
- *
- * Note that Unicode just recommends to ignore Cf (format controls).
- *
- * @param c the code point to be tested
- * @return true if the code point is ignorable in identifiers according to Java
- *
- * @see UCHAR_DEFAULT_IGNORABLE_CODE_POINT
- * @see u_isIDStart
- * @see u_isIDPart
- * @stable ICU 2.0
- */
-U_CAPI UBool U_EXPORT2
-u_isIDIgnorable(UChar32 c);
-
-/**
- * Determines if the specified character is permissible as the
- * first character in a Java identifier.
- * In addition to u_isIDStart(c), true for characters with
- * general categories "Sc" (currency symbols) and "Pc" (connecting punctuation).
- *
- * Same as java.lang.Character.isJavaIdentifierStart().
- *
- * @param c the code point to be tested
- * @return true if the code point may start a Java identifier
- *
- * @see     u_isJavaIDPart
- * @see     u_isalpha
- * @see     u_isIDStart
- * @stable ICU 2.0
- */
-U_CAPI UBool U_EXPORT2
-u_isJavaIDStart(UChar32 c);
-
-/**
- * Determines if the specified character is permissible
- * in a Java identifier.
- * In addition to u_isIDPart(c), true for characters with
- * general category "Sc" (currency symbols).
- *
- * Same as java.lang.Character.isJavaIdentifierPart().
- *
- * @param c the code point to be tested
- * @return true if the code point may occur in a Java identifier
- *
- * @see     u_isIDIgnorable
- * @see     u_isJavaIDStart
- * @see     u_isalpha
- * @see     u_isdigit
- * @see     u_isIDPart
- * @stable ICU 2.0
- */
-U_CAPI UBool U_EXPORT2
-u_isJavaIDPart(UChar32 c);
-
-/**
- * The given character is mapped to its lowercase equivalent according to
- * UnicodeData.txt; if the character has no lowercase equivalent, the character
- * itself is returned.
- *
- * Same as java.lang.Character.toLowerCase().
- *
- * This function only returns the simple, single-code point case mapping.
- * Full case mappings should be used whenever possible because they produce
- * better results by working on whole strings.
- * They take into account the string context and the language and can map
- * to a result string with a different length as appropriate.
- * Full case mappings are applied by the string case mapping functions,
- * see ustring.h and the UnicodeString class.
- * See also the User Guide chapter on C/POSIX migration:
- * http://icu-project.org/userguide/posix.html#case_mappings
- *
- * @param c the code point to be mapped
- * @return the Simple_Lowercase_Mapping of the code point, if any;
- *         otherwise the code point itself.
- * @stable ICU 2.0
- */
-U_CAPI UChar32 U_EXPORT2
-u_tolower(UChar32 c);
-
-/**
- * The given character is mapped to its uppercase equivalent according to UnicodeData.txt;
- * if the character has no uppercase equivalent, the character itself is
- * returned.
- *
- * Same as java.lang.Character.toUpperCase().
- *
- * This function only returns the simple, single-code point case mapping.
- * Full case mappings should be used whenever possible because they produce
- * better results by working on whole strings.
- * They take into account the string context and the language and can map
- * to a result string with a different length as appropriate.
- * Full case mappings are applied by the string case mapping functions,
- * see ustring.h and the UnicodeString class.
- * See also the User Guide chapter on C/POSIX migration:
- * http://icu-project.org/userguide/posix.html#case_mappings
- *
- * @param c the code point to be mapped
- * @return the Simple_Uppercase_Mapping of the code point, if any;
- *         otherwise the code point itself.
- * @stable ICU 2.0
- */
-U_CAPI UChar32 U_EXPORT2
-u_toupper(UChar32 c);
-
-/**
- * The given character is mapped to its titlecase equivalent
- * according to UnicodeData.txt;
- * if none is defined, the character itself is returned.
- *
- * Same as java.lang.Character.toTitleCase().
- *
- * This function only returns the simple, single-code point case mapping.
- * Full case mappings should be used whenever possible because they produce
- * better results by working on whole strings.
- * They take into account the string context and the language and can map
- * to a result string with a different length as appropriate.
- * Full case mappings are applied by the string case mapping functions,
- * see ustring.h and the UnicodeString class.
- * See also the User Guide chapter on C/POSIX migration:
- * http://icu-project.org/userguide/posix.html#case_mappings
- *
- * @param c the code point to be mapped
- * @return the Simple_Titlecase_Mapping of the code point, if any;
- *         otherwise the code point itself.
- * @stable ICU 2.0
- */
-U_CAPI UChar32 U_EXPORT2
-u_totitle(UChar32 c);
-
-/**
- * The given character is mapped to its case folding equivalent according to
- * UnicodeData.txt and CaseFolding.txt;
- * if the character has no case folding equivalent, the character
- * itself is returned.
- *
- * This function only returns the simple, single-code point case mapping.
- * Full case mappings should be used whenever possible because they produce
- * better results by working on whole strings.
- * They take into account the string context and the language and can map
- * to a result string with a different length as appropriate.
- * Full case mappings are applied by the string case mapping functions,
- * see ustring.h and the UnicodeString class.
- * See also the User Guide chapter on C/POSIX migration:
- * http://icu-project.org/userguide/posix.html#case_mappings
- *
- * @param c the code point to be mapped
- * @param options Either U_FOLD_CASE_DEFAULT or U_FOLD_CASE_EXCLUDE_SPECIAL_I
- * @return the Simple_Case_Folding of the code point, if any;
- *         otherwise the code point itself.
- * @stable ICU 2.0
- */
-U_CAPI UChar32 U_EXPORT2
-u_foldCase(UChar32 c, uint32_t options);
-
-/**
- * Returns the decimal digit value of the code point in the
- * specified radix.
- *
- * If the radix is not in the range <code>2<=radix<=36</code> or if the
- * value of <code>c</code> is not a valid digit in the specified
- * radix, <code>-1</code> is returned. A character is a valid digit
- * if at least one of the following is true:
- * <ul>
- * <li>The character has a decimal digit value.
- *     Such characters have the general category "Nd" (decimal digit numbers)
- *     and a Numeric_Type of Decimal.
- *     In this case the value is the character's decimal digit value.</li>
- * <li>The character is one of the uppercase Latin letters
- *     <code>'A'</code> through <code>'Z'</code>.
- *     In this case the value is <code>c-'A'+10</code>.</li>
- * <li>The character is one of the lowercase Latin letters
- *     <code>'a'</code> through <code>'z'</code>.
- *     In this case the value is <code>ch-'a'+10</code>.</li>
- * <li>Latin letters from both the ASCII range (0061..007A, 0041..005A)
- *     as well as from the Fullwidth ASCII range (FF41..FF5A, FF21..FF3A)
- *     are recognized.</li>
- * </ul>
- *
- * Same as java.lang.Character.digit().
- *
- * @param   ch      the code point to be tested.
- * @param   radix   the radix.
- * @return  the numeric value represented by the character in the
- *          specified radix,
- *          or -1 if there is no value or if the value exceeds the radix.
- *
- * @see     UCHAR_NUMERIC_TYPE
- * @see     u_forDigit
- * @see     u_charDigitValue
- * @see     u_isdigit
- * @stable ICU 2.0
- */
-U_CAPI int32_t U_EXPORT2
-u_digit(UChar32 ch, int8_t radix);
-
-/**
- * Determines the character representation for a specific digit in
- * the specified radix. If the value of <code>radix</code> is not a
- * valid radix, or the value of <code>digit</code> is not a valid
- * digit in the specified radix, the null character
- * (<code>U+0000</code>) is returned.
- * <p>
- * The <code>radix</code> argument is valid if it is greater than or
- * equal to 2 and less than or equal to 36.
- * The <code>digit</code> argument is valid if
- * <code>0 <= digit < radix</code>.
- * <p>
- * If the digit is less than 10, then
- * <code>'0' + digit</code> is returned. Otherwise, the value
- * <code>'a' + digit - 10</code> is returned.
- *
- * Same as java.lang.Character.forDigit().
- *
- * @param   digit   the number to convert to a character.
- * @param   radix   the radix.
- * @return  the <code>char</code> representation of the specified digit
- *          in the specified radix.
- *
- * @see     u_digit
- * @see     u_charDigitValue
- * @see     u_isdigit
- * @stable ICU 2.0
- */
-U_CAPI UChar32 U_EXPORT2
-u_forDigit(int32_t digit, int8_t radix);
-
-/**
- * Get the "age" of the code point.
- * The "age" is the Unicode version when the code point was first
- * designated (as a non-character or for Private Use)
- * or assigned a character.
- * This can be useful to avoid emitting code points to receiving
- * processes that do not accept newer characters.
- * The data is from the UCD file DerivedAge.txt.
- *
- * @param c The code point.
- * @param versionArray The Unicode version number array, to be filled in.
- *
- * @stable ICU 2.1
- */
-U_CAPI void U_EXPORT2
-u_charAge(UChar32 c, UVersionInfo versionArray);
-
-/**
- * Gets the Unicode version information.
- * The version array is filled in with the version information
- * for the Unicode standard that is currently used by ICU.
- * For example, Unicode version 3.1.1 is represented as an array with
- * the values { 3, 1, 1, 0 }.
- *
- * @param versionArray an output array that will be filled in with
- *                     the Unicode version number
- * @stable ICU 2.0
- */
-U_CAPI void U_EXPORT2
-u_getUnicodeVersion(UVersionInfo versionArray);
-
-#if !UCONFIG_NO_NORMALIZATION
-/**
- * Get the FC_NFKC_Closure property string for a character.
- * See Unicode Standard Annex #15 for details, search for "FC_NFKC_Closure"
- * or for "FNC": http://www.unicode.org/reports/tr15/
- *
- * @param c The character (code point) for which to get the FC_NFKC_Closure string.
- *             It must be <code>0<=c<=0x10ffff</code>.
- * @param dest Destination address for copying the string.
- *             The string will be zero-terminated if possible.
- *             If there is no FC_NFKC_Closure string,
- *             then the buffer will be set to the empty string.
- * @param destCapacity <code>==sizeof(dest)</code>
- * @param pErrorCode Pointer to a UErrorCode variable.
- * @return The length of the string, or 0 if there is no FC_NFKC_Closure string for this character.
- *         If the destCapacity is less than or equal to the length, then the buffer
- *         contains the truncated name and the returned length indicates the full
- *         length of the name.
- *         The length does not include the zero-termination.
- *
- * @stable ICU 2.2
- */
-U_CAPI int32_t U_EXPORT2
-u_getFC_NFKC_Closure(UChar32 c, UChar *dest, int32_t destCapacity, UErrorCode *pErrorCode);
-
-#endif
-
-
-U_CDECL_END
-
-#endif /*_UCHAR*/
-/*eof*/
-=======
-// © 2016 and later: Unicode, Inc. and others.
-// License & terms of use: http://www.unicode.org/copyright.html
-/*
-**********************************************************************
-*   Copyright (C) 1997-2016, International Business Machines
-*   Corporation and others.  All Rights Reserved.
-**********************************************************************
-*
-* File UCHAR.H
-*
-* Modification History:
-*
-*   Date        Name        Description
-*   04/02/97    aliu        Creation.
-*   03/29/99    helena      Updated for C APIs.
-*   4/15/99     Madhu       Updated for C Implementation and Javadoc
-*   5/20/99     Madhu       Added the function u_getVersion()
-*   8/19/1999   srl         Upgraded scripts to Unicode 3.0
-*   8/27/1999   schererm    UCharDirection constants: U_...
-*   11/11/1999  weiv        added u_isalnum(), cleaned comments
-*   01/11/2000  helena      Renamed u_getVersion to u_getUnicodeVersion().
-******************************************************************************
-*/
-
-#ifndef UCHAR_H
-#define UCHAR_H
-
-#include "unicode/utypes.h"
-#include "unicode/stringoptions.h"
-#include "unicode/ucpmap.h"
-
-#if !defined(USET_DEFINED) && !defined(U_IN_DOXYGEN)
-
-#define USET_DEFINED
-
-/**
- * USet is the C API type corresponding to C++ class UnicodeSet.
- * It is forward-declared here to avoid including unicode/uset.h file if related
- * APIs are not used.
- *
- * @see ucnv_getUnicodeSet
- * @stable ICU 2.4
- */
-typedef struct USet USet;
-
-#endif
-
-
-U_CDECL_BEGIN
-
-/*==========================================================================*/
-/* Unicode version number                                                   */
-/*==========================================================================*/
-/**
- * Unicode version number, default for the current ICU version.
- * The actual Unicode Character Database (UCD) data is stored in uprops.dat
- * and may be generated from UCD files from a different Unicode version.
- * Call u_getUnicodeVersion to get the actual Unicode version of the data.
- *
- * @see u_getUnicodeVersion
- * @stable ICU 2.0
- */
-#define U_UNICODE_VERSION "15.0"
-
-/**
- * \file
- * \brief C API: Unicode Properties
- *
- * This C API provides low-level access to the Unicode Character Database.
- * In addition to raw property values, some convenience functions calculate
- * derived properties, for example for Java-style programming.
- *
- * Unicode assigns each code point (not just assigned character) values for
- * many properties.
- * Most of them are simple boolean flags, or constants from a small enumerated list.
- * For some properties, values are strings or other relatively more complex types.
- *
- * For more information see
- * "About the Unicode Character Database" (http://www.unicode.org/ucd/)
- * and the ICU User Guide chapter on Properties (https://unicode-org.github.io/icu/userguide/strings/properties).
- *
- * Many properties are accessible via generic functions that take a UProperty selector.
- * - u_hasBinaryProperty() returns a binary value (true/false) per property and code point.
- * - u_getIntPropertyValue() returns an integer value per property and code point.
- *   For each supported enumerated or catalog property, there is
- *   an enum type for all of the property's values, and
- *   u_getIntPropertyValue() returns the numeric values of those constants.
- * - u_getBinaryPropertySet() returns a set for each ICU-supported binary property with
- *   all code points for which the property is true.
- * - u_getIntPropertyMap() returns a map for each
- *   ICU-supported enumerated/catalog/int-valued property which
- *   maps all Unicode code points to their values for that property.
- *
- * Many functions are designed to match java.lang.Character functions.
- * See the individual function documentation,
- * and see the JDK 1.4 java.lang.Character documentation
- * at http://java.sun.com/j2se/1.4/docs/api/java/lang/Character.html
- *
- * There are also functions that provide easy migration from C/POSIX functions
- * like isblank(). Their use is generally discouraged because the C/POSIX
- * standards do not define their semantics beyond the ASCII range, which means
- * that different implementations exhibit very different behavior.
- * Instead, Unicode properties should be used directly.
- *
- * There are also only a few, broad C/POSIX character classes, and they tend
- * to be used for conflicting purposes. For example, the "isalpha()" class
- * is sometimes used to determine word boundaries, while a more sophisticated
- * approach would at least distinguish initial letters from continuation
- * characters (the latter including combining marks).
- * (In ICU, BreakIterator is the most sophisticated API for word boundaries.)
- * Another example: There is no "istitle()" class for titlecase characters.
- *
- * ICU 3.4 and later provides API access for all twelve C/POSIX character classes.
- * ICU implements them according to the Standard Recommendations in
- * Annex C: Compatibility Properties of UTS #18 Unicode Regular Expressions
- * (http://www.unicode.org/reports/tr18/#Compatibility_Properties).
- *
- * API access for C/POSIX character classes is as follows:
- * - alpha:     u_isUAlphabetic(c) or u_hasBinaryProperty(c, UCHAR_ALPHABETIC)
- * - lower:     u_isULowercase(c) or u_hasBinaryProperty(c, UCHAR_LOWERCASE)
- * - upper:     u_isUUppercase(c) or u_hasBinaryProperty(c, UCHAR_UPPERCASE)
- * - punct:     u_ispunct(c)
- * - digit:     u_isdigit(c) or u_charType(c)==U_DECIMAL_DIGIT_NUMBER
- * - xdigit:    u_isxdigit(c) or u_hasBinaryProperty(c, UCHAR_POSIX_XDIGIT)
- * - alnum:     u_hasBinaryProperty(c, UCHAR_POSIX_ALNUM)
- * - space:     u_isUWhiteSpace(c) or u_hasBinaryProperty(c, UCHAR_WHITE_SPACE)
- * - blank:     u_isblank(c) or u_hasBinaryProperty(c, UCHAR_POSIX_BLANK)
- * - cntrl:     u_charType(c)==U_CONTROL_CHAR
- * - graph:     u_hasBinaryProperty(c, UCHAR_POSIX_GRAPH)
- * - print:     u_hasBinaryProperty(c, UCHAR_POSIX_PRINT)
- *
- * Note: Some of the u_isxyz() functions in uchar.h predate, and do not match,
- * the Standard Recommendations in UTS #18. Instead, they match Java
- * functions according to their API documentation.
- *
- * \htmlonly
- * The C/POSIX character classes are also available in UnicodeSet patterns,
- * using patterns like [:graph:] or \p{graph}.
- * \endhtmlonly
- *
- * Note: There are several ICU whitespace functions.
- * Comparison:
- * - u_isUWhiteSpace=UCHAR_WHITE_SPACE: Unicode White_Space property;
- *       most of general categories "Z" (separators) + most whitespace ISO controls
- *       (including no-break spaces, but excluding IS1..IS4)
- * - u_isWhitespace: Java isWhitespace; Z + whitespace ISO controls but excluding no-break spaces
- * - u_isJavaSpaceChar: Java isSpaceChar; just Z (including no-break spaces)
- * - u_isspace: Z + whitespace ISO controls (including no-break spaces)
- * - u_isblank: "horizontal spaces" = TAB + Zs
- */
-
-/**
- * Constants.
- */
-
-/** The lowest Unicode code point value. Code points are non-negative. @stable ICU 2.0 */
-#define UCHAR_MIN_VALUE 0
-
-/**
- * The highest Unicode code point value (scalar value) according to
- * The Unicode Standard. This is a 21-bit value (20.1 bits, rounded up).
- * For a single character, UChar32 is a simple type that can hold any code point value.
- *
- * @see UChar32
- * @stable ICU 2.0
- */
-#define UCHAR_MAX_VALUE 0x10ffff
-
-/**
- * Get a single-bit bit set (a flag) from a bit number 0..31.
- * @stable ICU 2.1
- */
-#define U_MASK(x) ((uint32_t)1<<(x))
-
-/**
- * Selection constants for Unicode properties.
- * These constants are used in functions like u_hasBinaryProperty to select
- * one of the Unicode properties.
- *
- * The properties APIs are intended to reflect Unicode properties as defined
- * in the Unicode Character Database (UCD) and Unicode Technical Reports (UTR).
- *
- * For details about the properties see
- * UAX #44: Unicode Character Database (http://www.unicode.org/reports/tr44/).
- *
- * Important: If ICU is built with UCD files from Unicode versions below, e.g., 3.2,
- * then properties marked with "new in Unicode 3.2" are not or not fully available.
- * Check u_getUnicodeVersion to be sure.
- *
- * @see u_hasBinaryProperty
- * @see u_getIntPropertyValue
- * @see u_getUnicodeVersion
- * @stable ICU 2.1
- */
-typedef enum UProperty {
-    /*
-     * Note: UProperty constants are parsed by preparseucd.py.
-     * It matches lines like
-     *     UCHAR_<Unicode property name>=<integer>,
-     */
-
-    /*  Note: Place UCHAR_ALPHABETIC before UCHAR_BINARY_START so that
-    debuggers display UCHAR_ALPHABETIC as the symbolic name for 0,
-    rather than UCHAR_BINARY_START.  Likewise for other *_START
-    identifiers. */
-
-    /** Binary property Alphabetic. Same as u_isUAlphabetic, different from u_isalpha.
-        Lu+Ll+Lt+Lm+Lo+Nl+Other_Alphabetic @stable ICU 2.1 */
-    UCHAR_ALPHABETIC=0,
-    /** First constant for binary Unicode properties. @stable ICU 2.1 */
-    UCHAR_BINARY_START=UCHAR_ALPHABETIC,
-    /** Binary property ASCII_Hex_Digit. 0-9 A-F a-f @stable ICU 2.1 */
-    UCHAR_ASCII_HEX_DIGIT=1,
-    /** Binary property Bidi_Control.
-        Format controls which have specific functions
-        in the Bidi Algorithm. @stable ICU 2.1 */
-    UCHAR_BIDI_CONTROL=2,
-    /** Binary property Bidi_Mirrored.
-        Characters that may change display in RTL text.
-        Same as u_isMirrored.
-        See Bidi Algorithm, UTR 9. @stable ICU 2.1 */
-    UCHAR_BIDI_MIRRORED=3,
-    /** Binary property Dash. Variations of dashes. @stable ICU 2.1 */
-    UCHAR_DASH=4,
-    /** Binary property Default_Ignorable_Code_Point (new in Unicode 3.2).
-        Ignorable in most processing.
-        <2060..206F, FFF0..FFFB, E0000..E0FFF>+Other_Default_Ignorable_Code_Point+(Cf+Cc+Cs-White_Space) @stable ICU 2.1 */
-    UCHAR_DEFAULT_IGNORABLE_CODE_POINT=5,
-    /** Binary property Deprecated (new in Unicode 3.2).
-        The usage of deprecated characters is strongly discouraged. @stable ICU 2.1 */
-    UCHAR_DEPRECATED=6,
-    /** Binary property Diacritic. Characters that linguistically modify
-        the meaning of another character to which they apply. @stable ICU 2.1 */
-    UCHAR_DIACRITIC=7,
-    /** Binary property Extender.
-        Extend the value or shape of a preceding alphabetic character,
-        e.g., length and iteration marks. @stable ICU 2.1 */
-    UCHAR_EXTENDER=8,
-    /** Binary property Full_Composition_Exclusion.
-        CompositionExclusions.txt+Singleton Decompositions+
-        Non-Starter Decompositions. @stable ICU 2.1 */
-    UCHAR_FULL_COMPOSITION_EXCLUSION=9,
-    /** Binary property Grapheme_Base (new in Unicode 3.2).
-        For programmatic determination of grapheme cluster boundaries.
-        [0..10FFFF]-Cc-Cf-Cs-Co-Cn-Zl-Zp-Grapheme_Link-Grapheme_Extend-CGJ @stable ICU 2.1 */
-    UCHAR_GRAPHEME_BASE=10,
-    /** Binary property Grapheme_Extend (new in Unicode 3.2).
-        For programmatic determination of grapheme cluster boundaries.
-        Me+Mn+Mc+Other_Grapheme_Extend-Grapheme_Link-CGJ @stable ICU 2.1 */
-    UCHAR_GRAPHEME_EXTEND=11,
-    /** Binary property Grapheme_Link (new in Unicode 3.2).
-        For programmatic determination of grapheme cluster boundaries. @stable ICU 2.1 */
-    UCHAR_GRAPHEME_LINK=12,
-    /** Binary property Hex_Digit.
-        Characters commonly used for hexadecimal numbers. @stable ICU 2.1 */
-    UCHAR_HEX_DIGIT=13,
-    /** Binary property Hyphen. Dashes used to mark connections
-        between pieces of words, plus the Katakana middle dot. @stable ICU 2.1 */
-    UCHAR_HYPHEN=14,
-    /** Binary property ID_Continue.
-        Characters that can continue an identifier.
-        DerivedCoreProperties.txt also says "NOTE: Cf characters should be filtered out."
-        ID_Start+Mn+Mc+Nd+Pc @stable ICU 2.1 */
-    UCHAR_ID_CONTINUE=15,
-    /** Binary property ID_Start.
-        Characters that can start an identifier.
-        Lu+Ll+Lt+Lm+Lo+Nl @stable ICU 2.1 */
-    UCHAR_ID_START=16,
-    /** Binary property Ideographic.
-        CJKV ideographs. @stable ICU 2.1 */
-    UCHAR_IDEOGRAPHIC=17,
-    /** Binary property IDS_Binary_Operator (new in Unicode 3.2).
-        For programmatic determination of
-        Ideographic Description Sequences. @stable ICU 2.1 */
-    UCHAR_IDS_BINARY_OPERATOR=18,
-    /** Binary property IDS_Trinary_Operator (new in Unicode 3.2).
-        For programmatic determination of
-        Ideographic Description Sequences. @stable ICU 2.1 */
-    UCHAR_IDS_TRINARY_OPERATOR=19,
-    /** Binary property Join_Control.
-        Format controls for cursive joining and ligation. @stable ICU 2.1 */
-    UCHAR_JOIN_CONTROL=20,
-    /** Binary property Logical_Order_Exception (new in Unicode 3.2).
-        Characters that do not use logical order and
-        require special handling in most processing. @stable ICU 2.1 */
-    UCHAR_LOGICAL_ORDER_EXCEPTION=21,
-    /** Binary property Lowercase. Same as u_isULowercase, different from u_islower.
-        Ll+Other_Lowercase @stable ICU 2.1 */
-    UCHAR_LOWERCASE=22,
-    /** Binary property Math. Sm+Other_Math @stable ICU 2.1 */
-    UCHAR_MATH=23,
-    /** Binary property Noncharacter_Code_Point.
-        Code points that are explicitly defined as illegal
-        for the encoding of characters. @stable ICU 2.1 */
-    UCHAR_NONCHARACTER_CODE_POINT=24,
-    /** Binary property Quotation_Mark. @stable ICU 2.1 */
-    UCHAR_QUOTATION_MARK=25,
-    /** Binary property Radical (new in Unicode 3.2).
-        For programmatic determination of
-        Ideographic Description Sequences. @stable ICU 2.1 */
-    UCHAR_RADICAL=26,
-    /** Binary property Soft_Dotted (new in Unicode 3.2).
-        Characters with a "soft dot", like i or j.
-        An accent placed on these characters causes
-        the dot to disappear. @stable ICU 2.1 */
-    UCHAR_SOFT_DOTTED=27,
-    /** Binary property Terminal_Punctuation.
-        Punctuation characters that generally mark
-        the end of textual units. @stable ICU 2.1 */
-    UCHAR_TERMINAL_PUNCTUATION=28,
-    /** Binary property Unified_Ideograph (new in Unicode 3.2).
-        For programmatic determination of
-        Ideographic Description Sequences. @stable ICU 2.1 */
-    UCHAR_UNIFIED_IDEOGRAPH=29,
-    /** Binary property Uppercase. Same as u_isUUppercase, different from u_isupper.
-        Lu+Other_Uppercase @stable ICU 2.1 */
-    UCHAR_UPPERCASE=30,
-    /** Binary property White_Space.
-        Same as u_isUWhiteSpace, different from u_isspace and u_isWhitespace.
-        Space characters+TAB+CR+LF-ZWSP-ZWNBSP @stable ICU 2.1 */
-    UCHAR_WHITE_SPACE=31,
-    /** Binary property XID_Continue.
-        ID_Continue modified to allow closure under
-        normalization forms NFKC and NFKD. @stable ICU 2.1 */
-    UCHAR_XID_CONTINUE=32,
-    /** Binary property XID_Start. ID_Start modified to allow
-        closure under normalization forms NFKC and NFKD. @stable ICU 2.1 */
-    UCHAR_XID_START=33,
-    /** Binary property Case_Sensitive. Either the source of a case
-        mapping or _in_ the target of a case mapping. Not the same as
-        the general category Cased_Letter. @stable ICU 2.6 */
-   UCHAR_CASE_SENSITIVE=34,
-    /** Binary property STerm (new in Unicode 4.0.1).
-        Sentence Terminal. Used in UAX #29: Text Boundaries
-        (http://www.unicode.org/reports/tr29/)
-        @stable ICU 3.0 */
-    UCHAR_S_TERM=35,
-    /** Binary property Variation_Selector (new in Unicode 4.0.1).
-        Indicates all those characters that qualify as Variation Selectors.
-        For details on the behavior of these characters,
-        see StandardizedVariants.html and 15.6 Variation Selectors.
-        @stable ICU 3.0 */
-    UCHAR_VARIATION_SELECTOR=36,
-    /** Binary property NFD_Inert.
-        ICU-specific property for characters that are inert under NFD,
-        i.e., they do not interact with adjacent characters.
-        See the documentation for the Normalizer2 class and the
-        Normalizer2::isInert() method.
-        @stable ICU 3.0 */
-    UCHAR_NFD_INERT=37,
-    /** Binary property NFKD_Inert.
-        ICU-specific property for characters that are inert under NFKD,
-        i.e., they do not interact with adjacent characters.
-        See the documentation for the Normalizer2 class and the
-        Normalizer2::isInert() method.
-        @stable ICU 3.0 */
-    UCHAR_NFKD_INERT=38,
-    /** Binary property NFC_Inert.
-        ICU-specific property for characters that are inert under NFC,
-        i.e., they do not interact with adjacent characters.
-        See the documentation for the Normalizer2 class and the
-        Normalizer2::isInert() method.
-        @stable ICU 3.0 */
-    UCHAR_NFC_INERT=39,
-    /** Binary property NFKC_Inert.
-        ICU-specific property for characters that are inert under NFKC,
-        i.e., they do not interact with adjacent characters.
-        See the documentation for the Normalizer2 class and the
-        Normalizer2::isInert() method.
-        @stable ICU 3.0 */
-    UCHAR_NFKC_INERT=40,
-    /** Binary Property Segment_Starter.
-        ICU-specific property for characters that are starters in terms of
-        Unicode normalization and combining character sequences.
-        They have ccc=0 and do not occur in non-initial position of the
-        canonical decomposition of any character
-        (like a-umlaut in NFD and a Jamo T in an NFD(Hangul LVT)).
-        ICU uses this property for segmenting a string for generating a set of
-        canonically equivalent strings, e.g. for canonical closure while
-        processing collation tailoring rules.
-        @stable ICU 3.0 */
-    UCHAR_SEGMENT_STARTER=41,
-    /** Binary property Pattern_Syntax (new in Unicode 4.1).
-        See UAX #31 Identifier and Pattern Syntax
-        (http://www.unicode.org/reports/tr31/)
-        @stable ICU 3.4 */
-    UCHAR_PATTERN_SYNTAX=42,
-    /** Binary property Pattern_White_Space (new in Unicode 4.1).
-        See UAX #31 Identifier and Pattern Syntax
-        (http://www.unicode.org/reports/tr31/)
-        @stable ICU 3.4 */
-    UCHAR_PATTERN_WHITE_SPACE=43,
-    /** Binary property alnum (a C/POSIX character class).
-        Implemented according to the UTS #18 Annex C Standard Recommendation.
-        See the uchar.h file documentation.
-        @stable ICU 3.4 */
-    UCHAR_POSIX_ALNUM=44,
-    /** Binary property blank (a C/POSIX character class).
-        Implemented according to the UTS #18 Annex C Standard Recommendation.
-        See the uchar.h file documentation.
-        @stable ICU 3.4 */
-    UCHAR_POSIX_BLANK=45,
-    /** Binary property graph (a C/POSIX character class).
-        Implemented according to the UTS #18 Annex C Standard Recommendation.
-        See the uchar.h file documentation.
-        @stable ICU 3.4 */
-    UCHAR_POSIX_GRAPH=46,
-    /** Binary property print (a C/POSIX character class).
-        Implemented according to the UTS #18 Annex C Standard Recommendation.
-        See the uchar.h file documentation.
-        @stable ICU 3.4 */
-    UCHAR_POSIX_PRINT=47,
-    /** Binary property xdigit (a C/POSIX character class).
-        Implemented according to the UTS #18 Annex C Standard Recommendation.
-        See the uchar.h file documentation.
-        @stable ICU 3.4 */
-    UCHAR_POSIX_XDIGIT=48,
-    /** Binary property Cased. For Lowercase, Uppercase and Titlecase characters. @stable ICU 4.4 */
-    UCHAR_CASED=49,
-    /** Binary property Case_Ignorable. Used in context-sensitive case mappings. @stable ICU 4.4 */
-    UCHAR_CASE_IGNORABLE=50,
-    /** Binary property Changes_When_Lowercased. @stable ICU 4.4 */
-    UCHAR_CHANGES_WHEN_LOWERCASED=51,
-    /** Binary property Changes_When_Uppercased. @stable ICU 4.4 */
-    UCHAR_CHANGES_WHEN_UPPERCASED=52,
-    /** Binary property Changes_When_Titlecased. @stable ICU 4.4 */
-    UCHAR_CHANGES_WHEN_TITLECASED=53,
-    /** Binary property Changes_When_Casefolded. @stable ICU 4.4 */
-    UCHAR_CHANGES_WHEN_CASEFOLDED=54,
-    /** Binary property Changes_When_Casemapped. @stable ICU 4.4 */
-    UCHAR_CHANGES_WHEN_CASEMAPPED=55,
-    /** Binary property Changes_When_NFKC_Casefolded. @stable ICU 4.4 */
-    UCHAR_CHANGES_WHEN_NFKC_CASEFOLDED=56,
-    /**
-     * Binary property Emoji.
-     * See http://www.unicode.org/reports/tr51/#Emoji_Properties
-     *
-     * @stable ICU 57
-     */
-    UCHAR_EMOJI=57,
-    /**
-     * Binary property Emoji_Presentation.
-     * See http://www.unicode.org/reports/tr51/#Emoji_Properties
-     *
-     * @stable ICU 57
-     */
-    UCHAR_EMOJI_PRESENTATION=58,
-    /**
-     * Binary property Emoji_Modifier.
-     * See http://www.unicode.org/reports/tr51/#Emoji_Properties
-     *
-     * @stable ICU 57
-     */
-    UCHAR_EMOJI_MODIFIER=59,
-    /**
-     * Binary property Emoji_Modifier_Base.
-     * See http://www.unicode.org/reports/tr51/#Emoji_Properties
-     *
-     * @stable ICU 57
-     */
-    UCHAR_EMOJI_MODIFIER_BASE=60,
-    /**
-     * Binary property Emoji_Component.
-     * See http://www.unicode.org/reports/tr51/#Emoji_Properties
-     *
-     * @stable ICU 60
-     */
-    UCHAR_EMOJI_COMPONENT=61,
-    /**
-     * Binary property Regional_Indicator.
-     * @stable ICU 60
-     */
-    UCHAR_REGIONAL_INDICATOR=62,
-    /**
-     * Binary property Prepended_Concatenation_Mark.
-     * @stable ICU 60
-     */
-    UCHAR_PREPENDED_CONCATENATION_MARK=63,
-    /**
-     * Binary property Extended_Pictographic.
-     * See http://www.unicode.org/reports/tr51/#Emoji_Properties
-     *
-     * @stable ICU 62
-     */
-    UCHAR_EXTENDED_PICTOGRAPHIC=64,
-    /**
-     * Binary property of strings Basic_Emoji.
-     * See https://www.unicode.org/reports/tr51/#Emoji_Sets
-     *
-     * @stable ICU 70
-     */
-    UCHAR_BASIC_EMOJI=65,
-    /**
-     * Binary property of strings Emoji_Keycap_Sequence.
-     * See https://www.unicode.org/reports/tr51/#Emoji_Sets
-     *
-     * @stable ICU 70
-     */
-    UCHAR_EMOJI_KEYCAP_SEQUENCE=66,
-    /**
-     * Binary property of strings RGI_Emoji_Modifier_Sequence.
-     * See https://www.unicode.org/reports/tr51/#Emoji_Sets
-     *
-     * @stable ICU 70
-     */
-    UCHAR_RGI_EMOJI_MODIFIER_SEQUENCE=67,
-    /**
-     * Binary property of strings RGI_Emoji_Flag_Sequence.
-     * See https://www.unicode.org/reports/tr51/#Emoji_Sets
-     *
-     * @stable ICU 70
-     */
-    UCHAR_RGI_EMOJI_FLAG_SEQUENCE=68,
-    /**
-     * Binary property of strings RGI_Emoji_Tag_Sequence.
-     * See https://www.unicode.org/reports/tr51/#Emoji_Sets
-     *
-     * @stable ICU 70
-     */
-    UCHAR_RGI_EMOJI_TAG_SEQUENCE=69,
-    /**
-     * Binary property of strings RGI_Emoji_ZWJ_Sequence.
-     * See https://www.unicode.org/reports/tr51/#Emoji_Sets
-     *
-     * @stable ICU 70
-     */
-    UCHAR_RGI_EMOJI_ZWJ_SEQUENCE=70,
-    /**
-     * Binary property of strings RGI_Emoji.
-     * See https://www.unicode.org/reports/tr51/#Emoji_Sets
-     *
-     * @stable ICU 70
-     */
-    UCHAR_RGI_EMOJI=71,
-#ifndef U_HIDE_DEPRECATED_API
-    /**
-     * One more than the last constant for binary Unicode properties.
-     * @deprecated ICU 58 The numeric value may change over time, see ICU ticket #12420.
-     */
-    UCHAR_BINARY_LIMIT=72,
-#endif  // U_HIDE_DEPRECATED_API
-
-    /** Enumerated property Bidi_Class.
-        Same as u_charDirection, returns UCharDirection values. @stable ICU 2.2 */
-    UCHAR_BIDI_CLASS=0x1000,
-    /** First constant for enumerated/integer Unicode properties. @stable ICU 2.2 */
-    UCHAR_INT_START=UCHAR_BIDI_CLASS,
-    /** Enumerated property Block.
-        Same as ublock_getCode, returns UBlockCode values. @stable ICU 2.2 */
-    UCHAR_BLOCK=0x1001,
-    /** Enumerated property Canonical_Combining_Class.
-        Same as u_getCombiningClass, returns 8-bit numeric values. @stable ICU 2.2 */
-    UCHAR_CANONICAL_COMBINING_CLASS=0x1002,
-    /** Enumerated property Decomposition_Type.
-        Returns UDecompositionType values. @stable ICU 2.2 */
-    UCHAR_DECOMPOSITION_TYPE=0x1003,
-    /** Enumerated property East_Asian_Width.
-        See http://www.unicode.org/reports/tr11/
-        Returns UEastAsianWidth values. @stable ICU 2.2 */
-    UCHAR_EAST_ASIAN_WIDTH=0x1004,
-    /** Enumerated property General_Category.
-        Same as u_charType, returns UCharCategory values. @stable ICU 2.2 */
-    UCHAR_GENERAL_CATEGORY=0x1005,
-    /** Enumerated property Joining_Group.
-        Returns UJoiningGroup values. @stable ICU 2.2 */
-    UCHAR_JOINING_GROUP=0x1006,
-    /** Enumerated property Joining_Type.
-        Returns UJoiningType values. @stable ICU 2.2 */
-    UCHAR_JOINING_TYPE=0x1007,
-    /** Enumerated property Line_Break.
-        Returns ULineBreak values. @stable ICU 2.2 */
-    UCHAR_LINE_BREAK=0x1008,
-    /** Enumerated property Numeric_Type.
-        Returns UNumericType values. @stable ICU 2.2 */
-    UCHAR_NUMERIC_TYPE=0x1009,
-    /** Enumerated property Script.
-        Same as uscript_getScript, returns UScriptCode values. @stable ICU 2.2 */
-    UCHAR_SCRIPT=0x100A,
-    /** Enumerated property Hangul_Syllable_Type, new in Unicode 4.
-        Returns UHangulSyllableType values. @stable ICU 2.6 */
-    UCHAR_HANGUL_SYLLABLE_TYPE=0x100B,
-    /** Enumerated property NFD_Quick_Check.
-        Returns UNormalizationCheckResult values. @stable ICU 3.0 */
-    UCHAR_NFD_QUICK_CHECK=0x100C,
-    /** Enumerated property NFKD_Quick_Check.
-        Returns UNormalizationCheckResult values. @stable ICU 3.0 */
-    UCHAR_NFKD_QUICK_CHECK=0x100D,
-    /** Enumerated property NFC_Quick_Check.
-        Returns UNormalizationCheckResult values. @stable ICU 3.0 */
-    UCHAR_NFC_QUICK_CHECK=0x100E,
-    /** Enumerated property NFKC_Quick_Check.
-        Returns UNormalizationCheckResult values. @stable ICU 3.0 */
-    UCHAR_NFKC_QUICK_CHECK=0x100F,
-    /** Enumerated property Lead_Canonical_Combining_Class.
-        ICU-specific property for the ccc of the first code point
-        of the decomposition, or lccc(c)=ccc(NFD(c)[0]).
-        Useful for checking for canonically ordered text;
-        see UNORM_FCD and http://www.unicode.org/notes/tn5/#FCD .
-        Returns 8-bit numeric values like UCHAR_CANONICAL_COMBINING_CLASS. @stable ICU 3.0 */
-    UCHAR_LEAD_CANONICAL_COMBINING_CLASS=0x1010,
-    /** Enumerated property Trail_Canonical_Combining_Class.
-        ICU-specific property for the ccc of the last code point
-        of the decomposition, or tccc(c)=ccc(NFD(c)[last]).
-        Useful for checking for canonically ordered text;
-        see UNORM_FCD and http://www.unicode.org/notes/tn5/#FCD .
-        Returns 8-bit numeric values like UCHAR_CANONICAL_COMBINING_CLASS. @stable ICU 3.0 */
-    UCHAR_TRAIL_CANONICAL_COMBINING_CLASS=0x1011,
-    /** Enumerated property Grapheme_Cluster_Break (new in Unicode 4.1).
-        Used in UAX #29: Text Boundaries
-        (http://www.unicode.org/reports/tr29/)
-        Returns UGraphemeClusterBreak values. @stable ICU 3.4 */
-    UCHAR_GRAPHEME_CLUSTER_BREAK=0x1012,
-    /** Enumerated property Sentence_Break (new in Unicode 4.1).
-        Used in UAX #29: Text Boundaries
-        (http://www.unicode.org/reports/tr29/)
-        Returns USentenceBreak values. @stable ICU 3.4 */
-    UCHAR_SENTENCE_BREAK=0x1013,
-    /** Enumerated property Word_Break (new in Unicode 4.1).
-        Used in UAX #29: Text Boundaries
-        (http://www.unicode.org/reports/tr29/)
-        Returns UWordBreakValues values. @stable ICU 3.4 */
-    UCHAR_WORD_BREAK=0x1014,
-    /** Enumerated property Bidi_Paired_Bracket_Type (new in Unicode 6.3).
-        Used in UAX #9: Unicode Bidirectional Algorithm
-        (http://www.unicode.org/reports/tr9/)
-        Returns UBidiPairedBracketType values. @stable ICU 52 */
-    UCHAR_BIDI_PAIRED_BRACKET_TYPE=0x1015,
-    /**
-     * Enumerated property Indic_Positional_Category.
-     * New in Unicode 6.0 as provisional property Indic_Matra_Category;
-     * renamed and changed to informative in Unicode 8.0.
-     * See http://www.unicode.org/reports/tr44/#IndicPositionalCategory.txt
-     * @stable ICU 63
-     */
-    UCHAR_INDIC_POSITIONAL_CATEGORY=0x1016,
-    /**
-     * Enumerated property Indic_Syllabic_Category.
-     * New in Unicode 6.0 as provisional; informative since Unicode 8.0.
-     * See http://www.unicode.org/reports/tr44/#IndicSyllabicCategory.txt
-     * @stable ICU 63
-     */
-    UCHAR_INDIC_SYLLABIC_CATEGORY=0x1017,
-    /**
-     * Enumerated property Vertical_Orientation.
-     * Used for UAX #50 Unicode Vertical Text Layout (https://www.unicode.org/reports/tr50/).
-     * New as a UCD property in Unicode 10.0.
-     * @stable ICU 63
-     */
-    UCHAR_VERTICAL_ORIENTATION=0x1018,
-#ifndef U_HIDE_DEPRECATED_API
-    /**
-     * One more than the last constant for enumerated/integer Unicode properties.
-     * @deprecated ICU 58 The numeric value may change over time, see ICU ticket #12420.
-     */
-    UCHAR_INT_LIMIT=0x1019,
-#endif  // U_HIDE_DEPRECATED_API
-
-    /** Bitmask property General_Category_Mask.
-        This is the General_Category property returned as a bit mask.
-        When used in u_getIntPropertyValue(c), same as U_MASK(u_charType(c)),
-        returns bit masks for UCharCategory values where exactly one bit is set.
-        When used with u_getPropertyValueName() and u_getPropertyValueEnum(),
-        a multi-bit mask is used for sets of categories like "Letters".
-        Mask values should be cast to uint32_t.
-        @stable ICU 2.4 */
-    UCHAR_GENERAL_CATEGORY_MASK=0x2000,
-    /** First constant for bit-mask Unicode properties. @stable ICU 2.4 */
-    UCHAR_MASK_START=UCHAR_GENERAL_CATEGORY_MASK,
-#ifndef U_HIDE_DEPRECATED_API
-    /**
-     * One more than the last constant for bit-mask Unicode properties.
-     * @deprecated ICU 58 The numeric value may change over time, see ICU ticket #12420.
-     */
-    UCHAR_MASK_LIMIT=0x2001,
-#endif  // U_HIDE_DEPRECATED_API
-
-    /** Double property Numeric_Value.
-        Corresponds to u_getNumericValue. @stable ICU 2.4 */
-    UCHAR_NUMERIC_VALUE=0x3000,
-    /** First constant for double Unicode properties. @stable ICU 2.4 */
-    UCHAR_DOUBLE_START=UCHAR_NUMERIC_VALUE,
-#ifndef U_HIDE_DEPRECATED_API
-    /**
-     * One more than the last constant for double Unicode properties.
-     * @deprecated ICU 58 The numeric value may change over time, see ICU ticket #12420.
-     */
-    UCHAR_DOUBLE_LIMIT=0x3001,
-#endif  // U_HIDE_DEPRECATED_API
-
-    /** String property Age.
-        Corresponds to u_charAge. @stable ICU 2.4 */
-    UCHAR_AGE=0x4000,
-    /** First constant for string Unicode properties. @stable ICU 2.4 */
-    UCHAR_STRING_START=UCHAR_AGE,
-    /** String property Bidi_Mirroring_Glyph.
-        Corresponds to u_charMirror. @stable ICU 2.4 */
-    UCHAR_BIDI_MIRRORING_GLYPH=0x4001,
-    /** String property Case_Folding.
-        Corresponds to u_strFoldCase in ustring.h. @stable ICU 2.4 */
-    UCHAR_CASE_FOLDING=0x4002,
-#ifndef U_HIDE_DEPRECATED_API
-    /** Deprecated string property ISO_Comment.
-        Corresponds to u_getISOComment. @deprecated ICU 49 */
-    UCHAR_ISO_COMMENT=0x4003,
-#endif  /* U_HIDE_DEPRECATED_API */
-    /** String property Lowercase_Mapping.
-        Corresponds to u_strToLower in ustring.h. @stable ICU 2.4 */
-    UCHAR_LOWERCASE_MAPPING=0x4004,
-    /** String property Name.
-        Corresponds to u_charName. @stable ICU 2.4 */
-    UCHAR_NAME=0x4005,
-    /** String property Simple_Case_Folding.
-        Corresponds to u_foldCase. @stable ICU 2.4 */
-    UCHAR_SIMPLE_CASE_FOLDING=0x4006,
-    /** String property Simple_Lowercase_Mapping.
-        Corresponds to u_tolower. @stable ICU 2.4 */
-    UCHAR_SIMPLE_LOWERCASE_MAPPING=0x4007,
-    /** String property Simple_Titlecase_Mapping.
-        Corresponds to u_totitle. @stable ICU 2.4 */
-    UCHAR_SIMPLE_TITLECASE_MAPPING=0x4008,
-    /** String property Simple_Uppercase_Mapping.
-        Corresponds to u_toupper. @stable ICU 2.4 */
-    UCHAR_SIMPLE_UPPERCASE_MAPPING=0x4009,
-    /** String property Titlecase_Mapping.
-        Corresponds to u_strToTitle in ustring.h. @stable ICU 2.4 */
-    UCHAR_TITLECASE_MAPPING=0x400A,
-#ifndef U_HIDE_DEPRECATED_API
-    /** String property Unicode_1_Name.
-        This property is of little practical value.
-        Beginning with ICU 49, ICU APIs return an empty string for this property.
-        Corresponds to u_charName(U_UNICODE_10_CHAR_NAME). @deprecated ICU 49 */
-    UCHAR_UNICODE_1_NAME=0x400B,
-#endif  /* U_HIDE_DEPRECATED_API */
-    /** String property Uppercase_Mapping.
-        Corresponds to u_strToUpper in ustring.h. @stable ICU 2.4 */
-    UCHAR_UPPERCASE_MAPPING=0x400C,
-    /** String property Bidi_Paired_Bracket (new in Unicode 6.3).
-        Corresponds to u_getBidiPairedBracket. @stable ICU 52 */
-    UCHAR_BIDI_PAIRED_BRACKET=0x400D,
-#ifndef U_HIDE_DEPRECATED_API
-    /**
-     * One more than the last constant for string Unicode properties.
-     * @deprecated ICU 58 The numeric value may change over time, see ICU ticket #12420.
-     */
-    UCHAR_STRING_LIMIT=0x400E,
-#endif  // U_HIDE_DEPRECATED_API
-
-    /** Miscellaneous property Script_Extensions (new in Unicode 6.0).
-        Some characters are commonly used in multiple scripts.
-        For more information, see UAX #24: http://www.unicode.org/reports/tr24/.
-        Corresponds to uscript_hasScript and uscript_getScriptExtensions in uscript.h.
-        @stable ICU 4.6 */
-    UCHAR_SCRIPT_EXTENSIONS=0x7000,
-    /** First constant for Unicode properties with unusual value types. @stable ICU 4.6 */
-    UCHAR_OTHER_PROPERTY_START=UCHAR_SCRIPT_EXTENSIONS,
-#ifndef U_HIDE_DEPRECATED_API
-    /**
-     * One more than the last constant for Unicode properties with unusual value types.
-     * @deprecated ICU 58 The numeric value may change over time, see ICU ticket #12420.
-     */
-    UCHAR_OTHER_PROPERTY_LIMIT=0x7001,
-#endif  // U_HIDE_DEPRECATED_API
-
-    /** Represents a nonexistent or invalid property or property value. @stable ICU 2.4 */
-    UCHAR_INVALID_CODE = -1
-} UProperty;
-
-/**
- * Data for enumerated Unicode general category types.
- * See http://www.unicode.org/Public/UNIDATA/UnicodeData.html .
- * @stable ICU 2.0
- */
-typedef enum UCharCategory
-{
-    /*
-     * Note: UCharCategory constants and their API comments are parsed by preparseucd.py.
-     * It matches pairs of lines like
-     *     / ** <Unicode 2-letter General_Category value> comment... * /
-     *     U_<[A-Z_]+> = <integer>,
-     */
-
-    /** Non-category for unassigned and non-character code points. @stable ICU 2.0 */
-    U_UNASSIGNED              = 0,
-    /** Cn "Other, Not Assigned (no characters in [UnicodeData.txt] have this property)" (same as U_UNASSIGNED!) @stable ICU 2.0 */
-    U_GENERAL_OTHER_TYPES     = 0,
-    /** Lu @stable ICU 2.0 */
-    U_UPPERCASE_LETTER        = 1,
-    /** Ll @stable ICU 2.0 */
-    U_LOWERCASE_LETTER        = 2,
-    /** Lt @stable ICU 2.0 */
-    U_TITLECASE_LETTER        = 3,
-    /** Lm @stable ICU 2.0 */
-    U_MODIFIER_LETTER         = 4,
-    /** Lo @stable ICU 2.0 */
-    U_OTHER_LETTER            = 5,
-    /** Mn @stable ICU 2.0 */
-    U_NON_SPACING_MARK        = 6,
-    /** Me @stable ICU 2.0 */
-    U_ENCLOSING_MARK          = 7,
-    /** Mc @stable ICU 2.0 */
-    U_COMBINING_SPACING_MARK  = 8,
-    /** Nd @stable ICU 2.0 */
-    U_DECIMAL_DIGIT_NUMBER    = 9,
-    /** Nl @stable ICU 2.0 */
-    U_LETTER_NUMBER           = 10,
-    /** No @stable ICU 2.0 */
-    U_OTHER_NUMBER            = 11,
-    /** Zs @stable ICU 2.0 */
-    U_SPACE_SEPARATOR         = 12,
-    /** Zl @stable ICU 2.0 */
-    U_LINE_SEPARATOR          = 13,
-    /** Zp @stable ICU 2.0 */
-    U_PARAGRAPH_SEPARATOR     = 14,
-    /** Cc @stable ICU 2.0 */
-    U_CONTROL_CHAR            = 15,
-    /** Cf @stable ICU 2.0 */
-    U_FORMAT_CHAR             = 16,
-    /** Co @stable ICU 2.0 */
-    U_PRIVATE_USE_CHAR        = 17,
-    /** Cs @stable ICU 2.0 */
-    U_SURROGATE               = 18,
-    /** Pd @stable ICU 2.0 */
-    U_DASH_PUNCTUATION        = 19,
-    /** Ps @stable ICU 2.0 */
-    U_START_PUNCTUATION       = 20,
-    /** Pe @stable ICU 2.0 */
-    U_END_PUNCTUATION         = 21,
-    /** Pc @stable ICU 2.0 */
-    U_CONNECTOR_PUNCTUATION   = 22,
-    /** Po @stable ICU 2.0 */
-    U_OTHER_PUNCTUATION       = 23,
-    /** Sm @stable ICU 2.0 */
-    U_MATH_SYMBOL             = 24,
-    /** Sc @stable ICU 2.0 */
-    U_CURRENCY_SYMBOL         = 25,
-    /** Sk @stable ICU 2.0 */
-    U_MODIFIER_SYMBOL         = 26,
-    /** So @stable ICU 2.0 */
-    U_OTHER_SYMBOL            = 27,
-    /** Pi @stable ICU 2.0 */
-    U_INITIAL_PUNCTUATION     = 28,
-    /** Pf @stable ICU 2.0 */
-    U_FINAL_PUNCTUATION       = 29,
-    /**
-     * One higher than the last enum UCharCategory constant.
-     * This numeric value is stable (will not change), see
-     * http://www.unicode.org/policies/stability_policy.html#Property_Value
-     *
-     * @stable ICU 2.0
-     */
-    U_CHAR_CATEGORY_COUNT
-} UCharCategory;
-
-/**
- * U_GC_XX_MASK constants are bit flags corresponding to Unicode
- * general category values.
- * For each category, the nth bit is set if the numeric value of the
- * corresponding UCharCategory constant is n.
- *
- * There are also some U_GC_Y_MASK constants for groups of general categories
- * like L for all letter categories.
- *
- * @see u_charType
- * @see U_GET_GC_MASK
- * @see UCharCategory
- * @stable ICU 2.1
- */
-#define U_GC_CN_MASK    U_MASK(U_GENERAL_OTHER_TYPES)
-
-/** Mask constant for a UCharCategory. @stable ICU 2.1 */
-#define U_GC_LU_MASK    U_MASK(U_UPPERCASE_LETTER)
-/** Mask constant for a UCharCategory. @stable ICU 2.1 */
-#define U_GC_LL_MASK    U_MASK(U_LOWERCASE_LETTER)
-/** Mask constant for a UCharCategory. @stable ICU 2.1 */
-#define U_GC_LT_MASK    U_MASK(U_TITLECASE_LETTER)
-/** Mask constant for a UCharCategory. @stable ICU 2.1 */
-#define U_GC_LM_MASK    U_MASK(U_MODIFIER_LETTER)
-/** Mask constant for a UCharCategory. @stable ICU 2.1 */
-#define U_GC_LO_MASK    U_MASK(U_OTHER_LETTER)
-
-/** Mask constant for a UCharCategory. @stable ICU 2.1 */
-#define U_GC_MN_MASK    U_MASK(U_NON_SPACING_MARK)
-/** Mask constant for a UCharCategory. @stable ICU 2.1 */
-#define U_GC_ME_MASK    U_MASK(U_ENCLOSING_MARK)
-/** Mask constant for a UCharCategory. @stable ICU 2.1 */
-#define U_GC_MC_MASK    U_MASK(U_COMBINING_SPACING_MARK)
-
-/** Mask constant for a UCharCategory. @stable ICU 2.1 */
-#define U_GC_ND_MASK    U_MASK(U_DECIMAL_DIGIT_NUMBER)
-/** Mask constant for a UCharCategory. @stable ICU 2.1 */
-#define U_GC_NL_MASK    U_MASK(U_LETTER_NUMBER)
-/** Mask constant for a UCharCategory. @stable ICU 2.1 */
-#define U_GC_NO_MASK    U_MASK(U_OTHER_NUMBER)
-
-/** Mask constant for a UCharCategory. @stable ICU 2.1 */
-#define U_GC_ZS_MASK    U_MASK(U_SPACE_SEPARATOR)
-/** Mask constant for a UCharCategory. @stable ICU 2.1 */
-#define U_GC_ZL_MASK    U_MASK(U_LINE_SEPARATOR)
-/** Mask constant for a UCharCategory. @stable ICU 2.1 */
-#define U_GC_ZP_MASK    U_MASK(U_PARAGRAPH_SEPARATOR)
-
-/** Mask constant for a UCharCategory. @stable ICU 2.1 */
-#define U_GC_CC_MASK    U_MASK(U_CONTROL_CHAR)
-/** Mask constant for a UCharCategory. @stable ICU 2.1 */
-#define U_GC_CF_MASK    U_MASK(U_FORMAT_CHAR)
-/** Mask constant for a UCharCategory. @stable ICU 2.1 */
-#define U_GC_CO_MASK    U_MASK(U_PRIVATE_USE_CHAR)
-/** Mask constant for a UCharCategory. @stable ICU 2.1 */
-#define U_GC_CS_MASK    U_MASK(U_SURROGATE)
-
-/** Mask constant for a UCharCategory. @stable ICU 2.1 */
-#define U_GC_PD_MASK    U_MASK(U_DASH_PUNCTUATION)
-/** Mask constant for a UCharCategory. @stable ICU 2.1 */
-#define U_GC_PS_MASK    U_MASK(U_START_PUNCTUATION)
-/** Mask constant for a UCharCategory. @stable ICU 2.1 */
-#define U_GC_PE_MASK    U_MASK(U_END_PUNCTUATION)
-/** Mask constant for a UCharCategory. @stable ICU 2.1 */
-#define U_GC_PC_MASK    U_MASK(U_CONNECTOR_PUNCTUATION)
-/** Mask constant for a UCharCategory. @stable ICU 2.1 */
-#define U_GC_PO_MASK    U_MASK(U_OTHER_PUNCTUATION)
-
-/** Mask constant for a UCharCategory. @stable ICU 2.1 */
-#define U_GC_SM_MASK    U_MASK(U_MATH_SYMBOL)
-/** Mask constant for a UCharCategory. @stable ICU 2.1 */
-#define U_GC_SC_MASK    U_MASK(U_CURRENCY_SYMBOL)
-/** Mask constant for a UCharCategory. @stable ICU 2.1 */
-#define U_GC_SK_MASK    U_MASK(U_MODIFIER_SYMBOL)
-/** Mask constant for a UCharCategory. @stable ICU 2.1 */
-#define U_GC_SO_MASK    U_MASK(U_OTHER_SYMBOL)
-
-/** Mask constant for a UCharCategory. @stable ICU 2.1 */
-#define U_GC_PI_MASK    U_MASK(U_INITIAL_PUNCTUATION)
-/** Mask constant for a UCharCategory. @stable ICU 2.1 */
-#define U_GC_PF_MASK    U_MASK(U_FINAL_PUNCTUATION)
-
-
-/** Mask constant for multiple UCharCategory bits (L Letters). @stable ICU 2.1 */
-#define U_GC_L_MASK \
-            (U_GC_LU_MASK|U_GC_LL_MASK|U_GC_LT_MASK|U_GC_LM_MASK|U_GC_LO_MASK)
-
-/** Mask constant for multiple UCharCategory bits (LC Cased Letters). @stable ICU 2.1 */
-#define U_GC_LC_MASK \
-            (U_GC_LU_MASK|U_GC_LL_MASK|U_GC_LT_MASK)
-
-/** Mask constant for multiple UCharCategory bits (M Marks). @stable ICU 2.1 */
-#define U_GC_M_MASK (U_GC_MN_MASK|U_GC_ME_MASK|U_GC_MC_MASK)
-
-/** Mask constant for multiple UCharCategory bits (N Numbers). @stable ICU 2.1 */
-#define U_GC_N_MASK (U_GC_ND_MASK|U_GC_NL_MASK|U_GC_NO_MASK)
-
-/** Mask constant for multiple UCharCategory bits (Z Separators). @stable ICU 2.1 */
-#define U_GC_Z_MASK (U_GC_ZS_MASK|U_GC_ZL_MASK|U_GC_ZP_MASK)
-
-/** Mask constant for multiple UCharCategory bits (C Others). @stable ICU 2.1 */
-#define U_GC_C_MASK \
-            (U_GC_CN_MASK|U_GC_CC_MASK|U_GC_CF_MASK|U_GC_CO_MASK|U_GC_CS_MASK)
-
-/** Mask constant for multiple UCharCategory bits (P Punctuation). @stable ICU 2.1 */
-#define U_GC_P_MASK \
-            (U_GC_PD_MASK|U_GC_PS_MASK|U_GC_PE_MASK|U_GC_PC_MASK|U_GC_PO_MASK| \
-             U_GC_PI_MASK|U_GC_PF_MASK)
-
-/** Mask constant for multiple UCharCategory bits (S Symbols). @stable ICU 2.1 */
-#define U_GC_S_MASK (U_GC_SM_MASK|U_GC_SC_MASK|U_GC_SK_MASK|U_GC_SO_MASK)
-
-/**
- * This specifies the language directional property of a character set.
- * @stable ICU 2.0
- */
-typedef enum UCharDirection {
-    /*
-     * Note: UCharDirection constants and their API comments are parsed by preparseucd.py.
-     * It matches pairs of lines like
-     *     / ** <Unicode 1..3-letter Bidi_Class value> comment... * /
-     *     U_<[A-Z_]+> = <integer>,
-     */
-
-    /** L @stable ICU 2.0 */
-    U_LEFT_TO_RIGHT               = 0,
-    /** R @stable ICU 2.0 */
-    U_RIGHT_TO_LEFT               = 1,
-    /** EN @stable ICU 2.0 */
-    U_EUROPEAN_NUMBER             = 2,
-    /** ES @stable ICU 2.0 */
-    U_EUROPEAN_NUMBER_SEPARATOR   = 3,
-    /** ET @stable ICU 2.0 */
-    U_EUROPEAN_NUMBER_TERMINATOR  = 4,
-    /** AN @stable ICU 2.0 */
-    U_ARABIC_NUMBER               = 5,
-    /** CS @stable ICU 2.0 */
-    U_COMMON_NUMBER_SEPARATOR     = 6,
-    /** B @stable ICU 2.0 */
-    U_BLOCK_SEPARATOR             = 7,
-    /** S @stable ICU 2.0 */
-    U_SEGMENT_SEPARATOR           = 8,
-    /** WS @stable ICU 2.0 */
-    U_WHITE_SPACE_NEUTRAL         = 9,
-    /** ON @stable ICU 2.0 */
-    U_OTHER_NEUTRAL               = 10,
-    /** LRE @stable ICU 2.0 */
-    U_LEFT_TO_RIGHT_EMBEDDING     = 11,
-    /** LRO @stable ICU 2.0 */
-    U_LEFT_TO_RIGHT_OVERRIDE      = 12,
-    /** AL @stable ICU 2.0 */
-    U_RIGHT_TO_LEFT_ARABIC        = 13,
-    /** RLE @stable ICU 2.0 */
-    U_RIGHT_TO_LEFT_EMBEDDING     = 14,
-    /** RLO @stable ICU 2.0 */
-    U_RIGHT_TO_LEFT_OVERRIDE      = 15,
-    /** PDF @stable ICU 2.0 */
-    U_POP_DIRECTIONAL_FORMAT      = 16,
-    /** NSM @stable ICU 2.0 */
-    U_DIR_NON_SPACING_MARK        = 17,
-    /** BN @stable ICU 2.0 */
-    U_BOUNDARY_NEUTRAL            = 18,
-    /** FSI @stable ICU 52 */
-    U_FIRST_STRONG_ISOLATE        = 19,
-    /** LRI @stable ICU 52 */
-    U_LEFT_TO_RIGHT_ISOLATE       = 20,
-    /** RLI @stable ICU 52 */
-    U_RIGHT_TO_LEFT_ISOLATE       = 21,
-    /** PDI @stable ICU 52 */
-    U_POP_DIRECTIONAL_ISOLATE     = 22,
-#ifndef U_HIDE_DEPRECATED_API
-    /**
-     * One more than the highest UCharDirection value.
-     * The highest value is available via u_getIntPropertyMaxValue(UCHAR_BIDI_CLASS).
-     *
-     * @deprecated ICU 58 The numeric value may change over time, see ICU ticket #12420.
-     */
-    U_CHAR_DIRECTION_COUNT
-#endif  // U_HIDE_DEPRECATED_API
-} UCharDirection;
-
-/**
- * Bidi Paired Bracket Type constants.
- *
- * @see UCHAR_BIDI_PAIRED_BRACKET_TYPE
- * @stable ICU 52
- */
-typedef enum UBidiPairedBracketType {
-    /*
-     * Note: UBidiPairedBracketType constants are parsed by preparseucd.py.
-     * It matches lines like
-     *     U_BPT_<Unicode Bidi_Paired_Bracket_Type value name>
-     */
-
-    /** Not a paired bracket. @stable ICU 52 */
-    U_BPT_NONE,
-    /** Open paired bracket. @stable ICU 52 */
-    U_BPT_OPEN,
-    /** Close paired bracket. @stable ICU 52 */
-    U_BPT_CLOSE,
-#ifndef U_HIDE_DEPRECATED_API
-    /**
-     * One more than the highest normal UBidiPairedBracketType value.
-     * The highest value is available via u_getIntPropertyMaxValue(UCHAR_BIDI_PAIRED_BRACKET_TYPE).
-     *
-     * @deprecated ICU 58 The numeric value may change over time, see ICU ticket #12420.
-     */
-    U_BPT_COUNT /* 3 */
-#endif  // U_HIDE_DEPRECATED_API
-} UBidiPairedBracketType;
-
-/**
- * Constants for Unicode blocks, see the Unicode Data file Blocks.txt
- * @stable ICU 2.0
- */
-enum UBlockCode {
-    /*
-     * Note: UBlockCode constants are parsed by preparseucd.py.
-     * It matches lines like
-     *     UBLOCK_<Unicode Block value name> = <integer>,
-     */
-
-    /** New No_Block value in Unicode 4. @stable ICU 2.6 */
-    UBLOCK_NO_BLOCK = 0, /*[none]*/ /* Special range indicating No_Block */
-
-    /** @stable ICU 2.0 */
-    UBLOCK_BASIC_LATIN = 1, /*[0000]*/
-
-    /** @stable ICU 2.0 */
-    UBLOCK_LATIN_1_SUPPLEMENT=2, /*[0080]*/
-
-    /** @stable ICU 2.0 */
-    UBLOCK_LATIN_EXTENDED_A =3, /*[0100]*/
-
-    /** @stable ICU 2.0 */
-    UBLOCK_LATIN_EXTENDED_B =4, /*[0180]*/
-
-    /** @stable ICU 2.0 */
-    UBLOCK_IPA_EXTENSIONS =5, /*[0250]*/
-
-    /** @stable ICU 2.0 */
-    UBLOCK_SPACING_MODIFIER_LETTERS =6, /*[02B0]*/
-
-    /** @stable ICU 2.0 */
-    UBLOCK_COMBINING_DIACRITICAL_MARKS =7, /*[0300]*/
-
-    /**
-     * Unicode 3.2 renames this block to "Greek and Coptic".
-     * @stable ICU 2.0
-     */
-    UBLOCK_GREEK =8, /*[0370]*/
-
-    /** @stable ICU 2.0 */
-    UBLOCK_CYRILLIC =9, /*[0400]*/
-
-    /** @stable ICU 2.0 */
-    UBLOCK_ARMENIAN =10, /*[0530]*/
-
-    /** @stable ICU 2.0 */
-    UBLOCK_HEBREW =11, /*[0590]*/
-
-    /** @stable ICU 2.0 */
-    UBLOCK_ARABIC =12, /*[0600]*/
-
-    /** @stable ICU 2.0 */
-    UBLOCK_SYRIAC =13, /*[0700]*/
-
-    /** @stable ICU 2.0 */
-    UBLOCK_THAANA =14, /*[0780]*/
-
-    /** @stable ICU 2.0 */
-    UBLOCK_DEVANAGARI =15, /*[0900]*/
-
-    /** @stable ICU 2.0 */
-    UBLOCK_BENGALI =16, /*[0980]*/
-
-    /** @stable ICU 2.0 */
-    UBLOCK_GURMUKHI =17, /*[0A00]*/
-
-    /** @stable ICU 2.0 */
-    UBLOCK_GUJARATI =18, /*[0A80]*/
-
-    /** @stable ICU 2.0 */
-    UBLOCK_ORIYA =19, /*[0B00]*/
-
-    /** @stable ICU 2.0 */
-    UBLOCK_TAMIL =20, /*[0B80]*/
-
-    /** @stable ICU 2.0 */
-    UBLOCK_TELUGU =21, /*[0C00]*/
-
-    /** @stable ICU 2.0 */
-    UBLOCK_KANNADA =22, /*[0C80]*/
-
-    /** @stable ICU 2.0 */
-    UBLOCK_MALAYALAM =23, /*[0D00]*/
-
-    /** @stable ICU 2.0 */
-    UBLOCK_SINHALA =24, /*[0D80]*/
-
-    /** @stable ICU 2.0 */
-    UBLOCK_THAI =25, /*[0E00]*/
-
-    /** @stable ICU 2.0 */
-    UBLOCK_LAO =26, /*[0E80]*/
-
-    /** @stable ICU 2.0 */
-    UBLOCK_TIBETAN =27, /*[0F00]*/
-
-    /** @stable ICU 2.0 */
-    UBLOCK_MYANMAR =28, /*[1000]*/
-
-    /** @stable ICU 2.0 */
-    UBLOCK_GEORGIAN =29, /*[10A0]*/
-
-    /** @stable ICU 2.0 */
-    UBLOCK_HANGUL_JAMO =30, /*[1100]*/
-
-    /** @stable ICU 2.0 */
-    UBLOCK_ETHIOPIC =31, /*[1200]*/
-
-    /** @stable ICU 2.0 */
-    UBLOCK_CHEROKEE =32, /*[13A0]*/
-
-    /** @stable ICU 2.0 */
-    UBLOCK_UNIFIED_CANADIAN_ABORIGINAL_SYLLABICS =33, /*[1400]*/
-
-    /** @stable ICU 2.0 */
-    UBLOCK_OGHAM =34, /*[1680]*/
-
-    /** @stable ICU 2.0 */
-    UBLOCK_RUNIC =35, /*[16A0]*/
-
-    /** @stable ICU 2.0 */
-    UBLOCK_KHMER =36, /*[1780]*/
-
-    /** @stable ICU 2.0 */
-    UBLOCK_MONGOLIAN =37, /*[1800]*/
-
-    /** @stable ICU 2.0 */
-    UBLOCK_LATIN_EXTENDED_ADDITIONAL =38, /*[1E00]*/
-
-    /** @stable ICU 2.0 */
-    UBLOCK_GREEK_EXTENDED =39, /*[1F00]*/
-
-    /** @stable ICU 2.0 */
-    UBLOCK_GENERAL_PUNCTUATION =40, /*[2000]*/
-
-    /** @stable ICU 2.0 */
-    UBLOCK_SUPERSCRIPTS_AND_SUBSCRIPTS =41, /*[2070]*/
-
-    /** @stable ICU 2.0 */
-    UBLOCK_CURRENCY_SYMBOLS =42, /*[20A0]*/
-
-    /**
-     * Unicode 3.2 renames this block to "Combining Diacritical Marks for Symbols".
-     * @stable ICU 2.0
-     */
-    UBLOCK_COMBINING_MARKS_FOR_SYMBOLS =43, /*[20D0]*/
-
-    /** @stable ICU 2.0 */
-    UBLOCK_LETTERLIKE_SYMBOLS =44, /*[2100]*/
-
-    /** @stable ICU 2.0 */
-    UBLOCK_NUMBER_FORMS =45, /*[2150]*/
-
-    /** @stable ICU 2.0 */
-    UBLOCK_ARROWS =46, /*[2190]*/
-
-    /** @stable ICU 2.0 */
-    UBLOCK_MATHEMATICAL_OPERATORS =47, /*[2200]*/
-
-    /** @stable ICU 2.0 */
-    UBLOCK_MISCELLANEOUS_TECHNICAL =48, /*[2300]*/
-
-    /** @stable ICU 2.0 */
-    UBLOCK_CONTROL_PICTURES =49, /*[2400]*/
-
-    /** @stable ICU 2.0 */
-    UBLOCK_OPTICAL_CHARACTER_RECOGNITION =50, /*[2440]*/
-
-    /** @stable ICU 2.0 */
-    UBLOCK_ENCLOSED_ALPHANUMERICS =51, /*[2460]*/
-
-    /** @stable ICU 2.0 */
-    UBLOCK_BOX_DRAWING =52, /*[2500]*/
-
-    /** @stable ICU 2.0 */
-    UBLOCK_BLOCK_ELEMENTS =53, /*[2580]*/
-
-    /** @stable ICU 2.0 */
-    UBLOCK_GEOMETRIC_SHAPES =54, /*[25A0]*/
-
-    /** @stable ICU 2.0 */
-    UBLOCK_MISCELLANEOUS_SYMBOLS =55, /*[2600]*/
-
-    /** @stable ICU 2.0 */
-    UBLOCK_DINGBATS =56, /*[2700]*/
-
-    /** @stable ICU 2.0 */
-    UBLOCK_BRAILLE_PATTERNS =57, /*[2800]*/
-
-    /** @stable ICU 2.0 */
-    UBLOCK_CJK_RADICALS_SUPPLEMENT =58, /*[2E80]*/
-
-    /** @stable ICU 2.0 */
-    UBLOCK_KANGXI_RADICALS =59, /*[2F00]*/
-
-    /** @stable ICU 2.0 */
-    UBLOCK_IDEOGRAPHIC_DESCRIPTION_CHARACTERS =60, /*[2FF0]*/
-
-    /** @stable ICU 2.0 */
-    UBLOCK_CJK_SYMBOLS_AND_PUNCTUATION =61, /*[3000]*/
-
-    /** @stable ICU 2.0 */
-    UBLOCK_HIRAGANA =62, /*[3040]*/
-
-    /** @stable ICU 2.0 */
-    UBLOCK_KATAKANA =63, /*[30A0]*/
-
-    /** @stable ICU 2.0 */
-    UBLOCK_BOPOMOFO =64, /*[3100]*/
-
-    /** @stable ICU 2.0 */
-    UBLOCK_HANGUL_COMPATIBILITY_JAMO =65, /*[3130]*/
-
-    /** @stable ICU 2.0 */
-    UBLOCK_KANBUN =66, /*[3190]*/
-
-    /** @stable ICU 2.0 */
-    UBLOCK_BOPOMOFO_EXTENDED =67, /*[31A0]*/
-
-    /** @stable ICU 2.0 */
-    UBLOCK_ENCLOSED_CJK_LETTERS_AND_MONTHS =68, /*[3200]*/
-
-    /** @stable ICU 2.0 */
-    UBLOCK_CJK_COMPATIBILITY =69, /*[3300]*/
-
-    /** @stable ICU 2.0 */
-    UBLOCK_CJK_UNIFIED_IDEOGRAPHS_EXTENSION_A =70, /*[3400]*/
-
-    /** @stable ICU 2.0 */
-    UBLOCK_CJK_UNIFIED_IDEOGRAPHS =71, /*[4E00]*/
-
-    /** @stable ICU 2.0 */
-    UBLOCK_YI_SYLLABLES =72, /*[A000]*/
-
-    /** @stable ICU 2.0 */
-    UBLOCK_YI_RADICALS =73, /*[A490]*/
-
-    /** @stable ICU 2.0 */
-    UBLOCK_HANGUL_SYLLABLES =74, /*[AC00]*/
-
-    /** @stable ICU 2.0 */
-    UBLOCK_HIGH_SURROGATES =75, /*[D800]*/
-
-    /** @stable ICU 2.0 */
-    UBLOCK_HIGH_PRIVATE_USE_SURROGATES =76, /*[DB80]*/
-
-    /** @stable ICU 2.0 */
-    UBLOCK_LOW_SURROGATES =77, /*[DC00]*/
-
-    /**
-     * Same as UBLOCK_PRIVATE_USE.
-     * Until Unicode 3.1.1, the corresponding block name was "Private Use",
-     * and multiple code point ranges had this block.
-     * Unicode 3.2 renames the block for the BMP PUA to "Private Use Area" and
-     * adds separate blocks for the supplementary PUAs.
-     *
-     * @stable ICU 2.0
-     */
-    UBLOCK_PRIVATE_USE_AREA =78, /*[E000]*/
-    /**
-     * Same as UBLOCK_PRIVATE_USE_AREA.
-     * Until Unicode 3.1.1, the corresponding block name was "Private Use",
-     * and multiple code point ranges had this block.
-     * Unicode 3.2 renames the block for the BMP PUA to "Private Use Area" and
-     * adds separate blocks for the supplementary PUAs.
-     *
-     * @stable ICU 2.0
-     */
-    UBLOCK_PRIVATE_USE = UBLOCK_PRIVATE_USE_AREA,
-
-    /** @stable ICU 2.0 */
-    UBLOCK_CJK_COMPATIBILITY_IDEOGRAPHS =79, /*[F900]*/
-
-    /** @stable ICU 2.0 */
-    UBLOCK_ALPHABETIC_PRESENTATION_FORMS =80, /*[FB00]*/
-
-    /** @stable ICU 2.0 */
-    UBLOCK_ARABIC_PRESENTATION_FORMS_A =81, /*[FB50]*/
-
-    /** @stable ICU 2.0 */
-    UBLOCK_COMBINING_HALF_MARKS =82, /*[FE20]*/
-
-    /** @stable ICU 2.0 */
-    UBLOCK_CJK_COMPATIBILITY_FORMS =83, /*[FE30]*/
-
-    /** @stable ICU 2.0 */
-    UBLOCK_SMALL_FORM_VARIANTS =84, /*[FE50]*/
-
-    /** @stable ICU 2.0 */
-    UBLOCK_ARABIC_PRESENTATION_FORMS_B =85, /*[FE70]*/
-
-    /** @stable ICU 2.0 */
-    UBLOCK_SPECIALS =86, /*[FFF0]*/
-
-    /** @stable ICU 2.0 */
-    UBLOCK_HALFWIDTH_AND_FULLWIDTH_FORMS =87, /*[FF00]*/
-
-    /* New blocks in Unicode 3.1 */
-
-    /** @stable ICU 2.0 */
-    UBLOCK_OLD_ITALIC = 88, /*[10300]*/
-    /** @stable ICU 2.0 */
-    UBLOCK_GOTHIC = 89, /*[10330]*/
-    /** @stable ICU 2.0 */
-    UBLOCK_DESERET = 90, /*[10400]*/
-    /** @stable ICU 2.0 */
-    UBLOCK_BYZANTINE_MUSICAL_SYMBOLS = 91, /*[1D000]*/
-    /** @stable ICU 2.0 */
-    UBLOCK_MUSICAL_SYMBOLS = 92, /*[1D100]*/
-    /** @stable ICU 2.0 */
-    UBLOCK_MATHEMATICAL_ALPHANUMERIC_SYMBOLS = 93, /*[1D400]*/
-    /** @stable ICU 2.0 */
-    UBLOCK_CJK_UNIFIED_IDEOGRAPHS_EXTENSION_B  = 94, /*[20000]*/
-    /** @stable ICU 2.0 */
-    UBLOCK_CJK_COMPATIBILITY_IDEOGRAPHS_SUPPLEMENT = 95, /*[2F800]*/
-    /** @stable ICU 2.0 */
-    UBLOCK_TAGS = 96, /*[E0000]*/
-
-    /* New blocks in Unicode 3.2 */
-
-    /** @stable ICU 3.0  */
-    UBLOCK_CYRILLIC_SUPPLEMENT = 97, /*[0500]*/
-    /**
-     * Unicode 4.0.1 renames the "Cyrillic Supplementary" block to "Cyrillic Supplement".
-     * @stable ICU 2.2
-     */
-    UBLOCK_CYRILLIC_SUPPLEMENTARY = UBLOCK_CYRILLIC_SUPPLEMENT,
-    /** @stable ICU 2.2 */
-    UBLOCK_TAGALOG = 98, /*[1700]*/
-    /** @stable ICU 2.2 */
-    UBLOCK_HANUNOO = 99, /*[1720]*/
-    /** @stable ICU 2.2 */
-    UBLOCK_BUHID = 100, /*[1740]*/
-    /** @stable ICU 2.2 */
-    UBLOCK_TAGBANWA = 101, /*[1760]*/
-    /** @stable ICU 2.2 */
-    UBLOCK_MISCELLANEOUS_MATHEMATICAL_SYMBOLS_A = 102, /*[27C0]*/
-    /** @stable ICU 2.2 */
-    UBLOCK_SUPPLEMENTAL_ARROWS_A = 103, /*[27F0]*/
-    /** @stable ICU 2.2 */
-    UBLOCK_SUPPLEMENTAL_ARROWS_B = 104, /*[2900]*/
-    /** @stable ICU 2.2 */
-    UBLOCK_MISCELLANEOUS_MATHEMATICAL_SYMBOLS_B = 105, /*[2980]*/
-    /** @stable ICU 2.2 */
-    UBLOCK_SUPPLEMENTAL_MATHEMATICAL_OPERATORS = 106, /*[2A00]*/
-    /** @stable ICU 2.2 */
-    UBLOCK_KATAKANA_PHONETIC_EXTENSIONS = 107, /*[31F0]*/
-    /** @stable ICU 2.2 */
-    UBLOCK_VARIATION_SELECTORS = 108, /*[FE00]*/
-    /** @stable ICU 2.2 */
-    UBLOCK_SUPPLEMENTARY_PRIVATE_USE_AREA_A = 109, /*[F0000]*/
-    /** @stable ICU 2.2 */
-    UBLOCK_SUPPLEMENTARY_PRIVATE_USE_AREA_B = 110, /*[100000]*/
-
-    /* New blocks in Unicode 4 */
-
-    /** @stable ICU 2.6 */
-    UBLOCK_LIMBU = 111, /*[1900]*/
-    /** @stable ICU 2.6 */
-    UBLOCK_TAI_LE = 112, /*[1950]*/
-    /** @stable ICU 2.6 */
-    UBLOCK_KHMER_SYMBOLS = 113, /*[19E0]*/
-    /** @stable ICU 2.6 */
-    UBLOCK_PHONETIC_EXTENSIONS = 114, /*[1D00]*/
-    /** @stable ICU 2.6 */
-    UBLOCK_MISCELLANEOUS_SYMBOLS_AND_ARROWS = 115, /*[2B00]*/
-    /** @stable ICU 2.6 */
-    UBLOCK_YIJING_HEXAGRAM_SYMBOLS = 116, /*[4DC0]*/
-    /** @stable ICU 2.6 */
-    UBLOCK_LINEAR_B_SYLLABARY = 117, /*[10000]*/
-    /** @stable ICU 2.6 */
-    UBLOCK_LINEAR_B_IDEOGRAMS = 118, /*[10080]*/
-    /** @stable ICU 2.6 */
-    UBLOCK_AEGEAN_NUMBERS = 119, /*[10100]*/
-    /** @stable ICU 2.6 */
-    UBLOCK_UGARITIC = 120, /*[10380]*/
-    /** @stable ICU 2.6 */
-    UBLOCK_SHAVIAN = 121, /*[10450]*/
-    /** @stable ICU 2.6 */
-    UBLOCK_OSMANYA = 122, /*[10480]*/
-    /** @stable ICU 2.6 */
-    UBLOCK_CYPRIOT_SYLLABARY = 123, /*[10800]*/
-    /** @stable ICU 2.6 */
-    UBLOCK_TAI_XUAN_JING_SYMBOLS = 124, /*[1D300]*/
-    /** @stable ICU 2.6 */
-    UBLOCK_VARIATION_SELECTORS_SUPPLEMENT = 125, /*[E0100]*/
-
-    /* New blocks in Unicode 4.1 */
-
-    /** @stable ICU 3.4 */
-    UBLOCK_ANCIENT_GREEK_MUSICAL_NOTATION = 126, /*[1D200]*/
-    /** @stable ICU 3.4 */
-    UBLOCK_ANCIENT_GREEK_NUMBERS = 127, /*[10140]*/
-    /** @stable ICU 3.4 */
-    UBLOCK_ARABIC_SUPPLEMENT = 128, /*[0750]*/
-    /** @stable ICU 3.4 */
-    UBLOCK_BUGINESE = 129, /*[1A00]*/
-    /** @stable ICU 3.4 */
-    UBLOCK_CJK_STROKES = 130, /*[31C0]*/
-    /** @stable ICU 3.4 */
-    UBLOCK_COMBINING_DIACRITICAL_MARKS_SUPPLEMENT = 131, /*[1DC0]*/
-    /** @stable ICU 3.4 */
-    UBLOCK_COPTIC = 132, /*[2C80]*/
-    /** @stable ICU 3.4 */
-    UBLOCK_ETHIOPIC_EXTENDED = 133, /*[2D80]*/
-    /** @stable ICU 3.4 */
-    UBLOCK_ETHIOPIC_SUPPLEMENT = 134, /*[1380]*/
-    /** @stable ICU 3.4 */
-    UBLOCK_GEORGIAN_SUPPLEMENT = 135, /*[2D00]*/
-    /** @stable ICU 3.4 */
-    UBLOCK_GLAGOLITIC = 136, /*[2C00]*/
-    /** @stable ICU 3.4 */
-    UBLOCK_KHAROSHTHI = 137, /*[10A00]*/
-    /** @stable ICU 3.4 */
-    UBLOCK_MODIFIER_TONE_LETTERS = 138, /*[A700]*/
-    /** @stable ICU 3.4 */
-    UBLOCK_NEW_TAI_LUE = 139, /*[1980]*/
-    /** @stable ICU 3.4 */
-    UBLOCK_OLD_PERSIAN = 140, /*[103A0]*/
-    /** @stable ICU 3.4 */
-    UBLOCK_PHONETIC_EXTENSIONS_SUPPLEMENT = 141, /*[1D80]*/
-    /** @stable ICU 3.4 */
-    UBLOCK_SUPPLEMENTAL_PUNCTUATION = 142, /*[2E00]*/
-    /** @stable ICU 3.4 */
-    UBLOCK_SYLOTI_NAGRI = 143, /*[A800]*/
-    /** @stable ICU 3.4 */
-    UBLOCK_TIFINAGH = 144, /*[2D30]*/
-    /** @stable ICU 3.4 */
-    UBLOCK_VERTICAL_FORMS = 145, /*[FE10]*/
-
-    /* New blocks in Unicode 5.0 */
-
-    /** @stable ICU 3.6 */
-    UBLOCK_NKO = 146, /*[07C0]*/
-    /** @stable ICU 3.6 */
-    UBLOCK_BALINESE = 147, /*[1B00]*/
-    /** @stable ICU 3.6 */
-    UBLOCK_LATIN_EXTENDED_C = 148, /*[2C60]*/
-    /** @stable ICU 3.6 */
-    UBLOCK_LATIN_EXTENDED_D = 149, /*[A720]*/
-    /** @stable ICU 3.6 */
-    UBLOCK_PHAGS_PA = 150, /*[A840]*/
-    /** @stable ICU 3.6 */
-    UBLOCK_PHOENICIAN = 151, /*[10900]*/
-    /** @stable ICU 3.6 */
-    UBLOCK_CUNEIFORM = 152, /*[12000]*/
-    /** @stable ICU 3.6 */
-    UBLOCK_CUNEIFORM_NUMBERS_AND_PUNCTUATION = 153, /*[12400]*/
-    /** @stable ICU 3.6 */
-    UBLOCK_COUNTING_ROD_NUMERALS = 154, /*[1D360]*/
-
-    /* New blocks in Unicode 5.1 */
-
-    /** @stable ICU 4.0 */
-    UBLOCK_SUNDANESE = 155, /*[1B80]*/
-    /** @stable ICU 4.0 */
-    UBLOCK_LEPCHA = 156, /*[1C00]*/
-    /** @stable ICU 4.0 */
-    UBLOCK_OL_CHIKI = 157, /*[1C50]*/
-    /** @stable ICU 4.0 */
-    UBLOCK_CYRILLIC_EXTENDED_A = 158, /*[2DE0]*/
-    /** @stable ICU 4.0 */
-    UBLOCK_VAI = 159, /*[A500]*/
-    /** @stable ICU 4.0 */
-    UBLOCK_CYRILLIC_EXTENDED_B = 160, /*[A640]*/
-    /** @stable ICU 4.0 */
-    UBLOCK_SAURASHTRA = 161, /*[A880]*/
-    /** @stable ICU 4.0 */
-    UBLOCK_KAYAH_LI = 162, /*[A900]*/
-    /** @stable ICU 4.0 */
-    UBLOCK_REJANG = 163, /*[A930]*/
-    /** @stable ICU 4.0 */
-    UBLOCK_CHAM = 164, /*[AA00]*/
-    /** @stable ICU 4.0 */
-    UBLOCK_ANCIENT_SYMBOLS = 165, /*[10190]*/
-    /** @stable ICU 4.0 */
-    UBLOCK_PHAISTOS_DISC = 166, /*[101D0]*/
-    /** @stable ICU 4.0 */
-    UBLOCK_LYCIAN = 167, /*[10280]*/
-    /** @stable ICU 4.0 */
-    UBLOCK_CARIAN = 168, /*[102A0]*/
-    /** @stable ICU 4.0 */
-    UBLOCK_LYDIAN = 169, /*[10920]*/
-    /** @stable ICU 4.0 */
-    UBLOCK_MAHJONG_TILES = 170, /*[1F000]*/
-    /** @stable ICU 4.0 */
-    UBLOCK_DOMINO_TILES = 171, /*[1F030]*/
-
-    /* New blocks in Unicode 5.2 */
-
-    /** @stable ICU 4.4 */
-    UBLOCK_SAMARITAN = 172, /*[0800]*/
-    /** @stable ICU 4.4 */
-    UBLOCK_UNIFIED_CANADIAN_ABORIGINAL_SYLLABICS_EXTENDED = 173, /*[18B0]*/
-    /** @stable ICU 4.4 */
-    UBLOCK_TAI_THAM = 174, /*[1A20]*/
-    /** @stable ICU 4.4 */
-    UBLOCK_VEDIC_EXTENSIONS = 175, /*[1CD0]*/
-    /** @stable ICU 4.4 */
-    UBLOCK_LISU = 176, /*[A4D0]*/
-    /** @stable ICU 4.4 */
-    UBLOCK_BAMUM = 177, /*[A6A0]*/
-    /** @stable ICU 4.4 */
-    UBLOCK_COMMON_INDIC_NUMBER_FORMS = 178, /*[A830]*/
-    /** @stable ICU 4.4 */
-    UBLOCK_DEVANAGARI_EXTENDED = 179, /*[A8E0]*/
-    /** @stable ICU 4.4 */
-    UBLOCK_HANGUL_JAMO_EXTENDED_A = 180, /*[A960]*/
-    /** @stable ICU 4.4 */
-    UBLOCK_JAVANESE = 181, /*[A980]*/
-    /** @stable ICU 4.4 */
-    UBLOCK_MYANMAR_EXTENDED_A = 182, /*[AA60]*/
-    /** @stable ICU 4.4 */
-    UBLOCK_TAI_VIET = 183, /*[AA80]*/
-    /** @stable ICU 4.4 */
-    UBLOCK_MEETEI_MAYEK = 184, /*[ABC0]*/
-    /** @stable ICU 4.4 */
-    UBLOCK_HANGUL_JAMO_EXTENDED_B = 185, /*[D7B0]*/
-    /** @stable ICU 4.4 */
-    UBLOCK_IMPERIAL_ARAMAIC = 186, /*[10840]*/
-    /** @stable ICU 4.4 */
-    UBLOCK_OLD_SOUTH_ARABIAN = 187, /*[10A60]*/
-    /** @stable ICU 4.4 */
-    UBLOCK_AVESTAN = 188, /*[10B00]*/
-    /** @stable ICU 4.4 */
-    UBLOCK_INSCRIPTIONAL_PARTHIAN = 189, /*[10B40]*/
-    /** @stable ICU 4.4 */
-    UBLOCK_INSCRIPTIONAL_PAHLAVI = 190, /*[10B60]*/
-    /** @stable ICU 4.4 */
-    UBLOCK_OLD_TURKIC = 191, /*[10C00]*/
-    /** @stable ICU 4.4 */
-    UBLOCK_RUMI_NUMERAL_SYMBOLS = 192, /*[10E60]*/
-    /** @stable ICU 4.4 */
-    UBLOCK_KAITHI = 193, /*[11080]*/
-    /** @stable ICU 4.4 */
-    UBLOCK_EGYPTIAN_HIEROGLYPHS = 194, /*[13000]*/
-    /** @stable ICU 4.4 */
-    UBLOCK_ENCLOSED_ALPHANUMERIC_SUPPLEMENT = 195, /*[1F100]*/
-    /** @stable ICU 4.4 */
-    UBLOCK_ENCLOSED_IDEOGRAPHIC_SUPPLEMENT = 196, /*[1F200]*/
-    /** @stable ICU 4.4 */
-    UBLOCK_CJK_UNIFIED_IDEOGRAPHS_EXTENSION_C = 197, /*[2A700]*/
-
-    /* New blocks in Unicode 6.0 */
-
-    /** @stable ICU 4.6 */
-    UBLOCK_MANDAIC = 198, /*[0840]*/
-    /** @stable ICU 4.6 */
-    UBLOCK_BATAK = 199, /*[1BC0]*/
-    /** @stable ICU 4.6 */
-    UBLOCK_ETHIOPIC_EXTENDED_A = 200, /*[AB00]*/
-    /** @stable ICU 4.6 */
-    UBLOCK_BRAHMI = 201, /*[11000]*/
-    /** @stable ICU 4.6 */
-    UBLOCK_BAMUM_SUPPLEMENT = 202, /*[16800]*/
-    /** @stable ICU 4.6 */
-    UBLOCK_KANA_SUPPLEMENT = 203, /*[1B000]*/
-    /** @stable ICU 4.6 */
-    UBLOCK_PLAYING_CARDS = 204, /*[1F0A0]*/
-    /** @stable ICU 4.6 */
-    UBLOCK_MISCELLANEOUS_SYMBOLS_AND_PICTOGRAPHS = 205, /*[1F300]*/
-    /** @stable ICU 4.6 */
-    UBLOCK_EMOTICONS = 206, /*[1F600]*/
-    /** @stable ICU 4.6 */
-    UBLOCK_TRANSPORT_AND_MAP_SYMBOLS = 207, /*[1F680]*/
-    /** @stable ICU 4.6 */
-    UBLOCK_ALCHEMICAL_SYMBOLS = 208, /*[1F700]*/
-    /** @stable ICU 4.6 */
-    UBLOCK_CJK_UNIFIED_IDEOGRAPHS_EXTENSION_D = 209, /*[2B740]*/
-
-    /* New blocks in Unicode 6.1 */
-
-    /** @stable ICU 49 */
-    UBLOCK_ARABIC_EXTENDED_A = 210, /*[08A0]*/
-    /** @stable ICU 49 */
-    UBLOCK_ARABIC_MATHEMATICAL_ALPHABETIC_SYMBOLS = 211, /*[1EE00]*/
-    /** @stable ICU 49 */
-    UBLOCK_CHAKMA = 212, /*[11100]*/
-    /** @stable ICU 49 */
-    UBLOCK_MEETEI_MAYEK_EXTENSIONS = 213, /*[AAE0]*/
-    /** @stable ICU 49 */
-    UBLOCK_MEROITIC_CURSIVE = 214, /*[109A0]*/
-    /** @stable ICU 49 */
-    UBLOCK_MEROITIC_HIEROGLYPHS = 215, /*[10980]*/
-    /** @stable ICU 49 */
-    UBLOCK_MIAO = 216, /*[16F00]*/
-    /** @stable ICU 49 */
-    UBLOCK_SHARADA = 217, /*[11180]*/
-    /** @stable ICU 49 */
-    UBLOCK_SORA_SOMPENG = 218, /*[110D0]*/
-    /** @stable ICU 49 */
-    UBLOCK_SUNDANESE_SUPPLEMENT = 219, /*[1CC0]*/
-    /** @stable ICU 49 */
-    UBLOCK_TAKRI = 220, /*[11680]*/
-
-    /* New blocks in Unicode 7.0 */
-
-    /** @stable ICU 54 */
-    UBLOCK_BASSA_VAH = 221, /*[16AD0]*/
-    /** @stable ICU 54 */
-    UBLOCK_CAUCASIAN_ALBANIAN = 222, /*[10530]*/
-    /** @stable ICU 54 */
-    UBLOCK_COPTIC_EPACT_NUMBERS = 223, /*[102E0]*/
-    /** @stable ICU 54 */
-    UBLOCK_COMBINING_DIACRITICAL_MARKS_EXTENDED = 224, /*[1AB0]*/
-    /** @stable ICU 54 */
-    UBLOCK_DUPLOYAN = 225, /*[1BC00]*/
-    /** @stable ICU 54 */
-    UBLOCK_ELBASAN = 226, /*[10500]*/
-    /** @stable ICU 54 */
-    UBLOCK_GEOMETRIC_SHAPES_EXTENDED = 227, /*[1F780]*/
-    /** @stable ICU 54 */
-    UBLOCK_GRANTHA = 228, /*[11300]*/
-    /** @stable ICU 54 */
-    UBLOCK_KHOJKI = 229, /*[11200]*/
-    /** @stable ICU 54 */
-    UBLOCK_KHUDAWADI = 230, /*[112B0]*/
-    /** @stable ICU 54 */
-    UBLOCK_LATIN_EXTENDED_E = 231, /*[AB30]*/
-    /** @stable ICU 54 */
-    UBLOCK_LINEAR_A = 232, /*[10600]*/
-    /** @stable ICU 54 */
-    UBLOCK_MAHAJANI = 233, /*[11150]*/
-    /** @stable ICU 54 */
-    UBLOCK_MANICHAEAN = 234, /*[10AC0]*/
-    /** @stable ICU 54 */
-    UBLOCK_MENDE_KIKAKUI = 235, /*[1E800]*/
-    /** @stable ICU 54 */
-    UBLOCK_MODI = 236, /*[11600]*/
-    /** @stable ICU 54 */
-    UBLOCK_MRO = 237, /*[16A40]*/
-    /** @stable ICU 54 */
-    UBLOCK_MYANMAR_EXTENDED_B = 238, /*[A9E0]*/
-    /** @stable ICU 54 */
-    UBLOCK_NABATAEAN = 239, /*[10880]*/
-    /** @stable ICU 54 */
-    UBLOCK_OLD_NORTH_ARABIAN = 240, /*[10A80]*/
-    /** @stable ICU 54 */
-    UBLOCK_OLD_PERMIC = 241, /*[10350]*/
-    /** @stable ICU 54 */
-    UBLOCK_ORNAMENTAL_DINGBATS = 242, /*[1F650]*/
-    /** @stable ICU 54 */
-    UBLOCK_PAHAWH_HMONG = 243, /*[16B00]*/
-    /** @stable ICU 54 */
-    UBLOCK_PALMYRENE = 244, /*[10860]*/
-    /** @stable ICU 54 */
-    UBLOCK_PAU_CIN_HAU = 245, /*[11AC0]*/
-    /** @stable ICU 54 */
-    UBLOCK_PSALTER_PAHLAVI = 246, /*[10B80]*/
-    /** @stable ICU 54 */
-    UBLOCK_SHORTHAND_FORMAT_CONTROLS = 247, /*[1BCA0]*/
-    /** @stable ICU 54 */
-    UBLOCK_SIDDHAM = 248, /*[11580]*/
-    /** @stable ICU 54 */
-    UBLOCK_SINHALA_ARCHAIC_NUMBERS = 249, /*[111E0]*/
-    /** @stable ICU 54 */
-    UBLOCK_SUPPLEMENTAL_ARROWS_C = 250, /*[1F800]*/
-    /** @stable ICU 54 */
-    UBLOCK_TIRHUTA = 251, /*[11480]*/
-    /** @stable ICU 54 */
-    UBLOCK_WARANG_CITI = 252, /*[118A0]*/
-
-    /* New blocks in Unicode 8.0 */
-
-    /** @stable ICU 56 */
-    UBLOCK_AHOM = 253, /*[11700]*/
-    /** @stable ICU 56 */
-    UBLOCK_ANATOLIAN_HIEROGLYPHS = 254, /*[14400]*/
-    /** @stable ICU 56 */
-    UBLOCK_CHEROKEE_SUPPLEMENT = 255, /*[AB70]*/
-    /** @stable ICU 56 */
-    UBLOCK_CJK_UNIFIED_IDEOGRAPHS_EXTENSION_E = 256, /*[2B820]*/
-    /** @stable ICU 56 */
-    UBLOCK_EARLY_DYNASTIC_CUNEIFORM = 257, /*[12480]*/
-    /** @stable ICU 56 */
-    UBLOCK_HATRAN = 258, /*[108E0]*/
-    /** @stable ICU 56 */
-    UBLOCK_MULTANI = 259, /*[11280]*/
-    /** @stable ICU 56 */
-    UBLOCK_OLD_HUNGARIAN = 260, /*[10C80]*/
-    /** @stable ICU 56 */
-    UBLOCK_SUPPLEMENTAL_SYMBOLS_AND_PICTOGRAPHS = 261, /*[1F900]*/
-    /** @stable ICU 56 */
-    UBLOCK_SUTTON_SIGNWRITING = 262, /*[1D800]*/
-
-    /* New blocks in Unicode 9.0 */
-
-    /** @stable ICU 58 */
-    UBLOCK_ADLAM = 263, /*[1E900]*/
-    /** @stable ICU 58 */
-    UBLOCK_BHAIKSUKI = 264, /*[11C00]*/
-    /** @stable ICU 58 */
-    UBLOCK_CYRILLIC_EXTENDED_C = 265, /*[1C80]*/
-    /** @stable ICU 58 */
-    UBLOCK_GLAGOLITIC_SUPPLEMENT = 266, /*[1E000]*/
-    /** @stable ICU 58 */
-    UBLOCK_IDEOGRAPHIC_SYMBOLS_AND_PUNCTUATION = 267, /*[16FE0]*/
-    /** @stable ICU 58 */
-    UBLOCK_MARCHEN = 268, /*[11C70]*/
-    /** @stable ICU 58 */
-    UBLOCK_MONGOLIAN_SUPPLEMENT = 269, /*[11660]*/
-    /** @stable ICU 58 */
-    UBLOCK_NEWA = 270, /*[11400]*/
-    /** @stable ICU 58 */
-    UBLOCK_OSAGE = 271, /*[104B0]*/
-    /** @stable ICU 58 */
-    UBLOCK_TANGUT = 272, /*[17000]*/
-    /** @stable ICU 58 */
-    UBLOCK_TANGUT_COMPONENTS = 273, /*[18800]*/
-
-    // New blocks in Unicode 10.0
-
-    /** @stable ICU 60 */
-    UBLOCK_CJK_UNIFIED_IDEOGRAPHS_EXTENSION_F = 274, /*[2CEB0]*/
-    /** @stable ICU 60 */
-    UBLOCK_KANA_EXTENDED_A = 275, /*[1B100]*/
-    /** @stable ICU 60 */
-    UBLOCK_MASARAM_GONDI = 276, /*[11D00]*/
-    /** @stable ICU 60 */
-    UBLOCK_NUSHU = 277, /*[1B170]*/
-    /** @stable ICU 60 */
-    UBLOCK_SOYOMBO = 278, /*[11A50]*/
-    /** @stable ICU 60 */
-    UBLOCK_SYRIAC_SUPPLEMENT = 279, /*[0860]*/
-    /** @stable ICU 60 */
-    UBLOCK_ZANABAZAR_SQUARE = 280, /*[11A00]*/
-
-    // New blocks in Unicode 11.0
-
-    /** @stable ICU 62 */
-    UBLOCK_CHESS_SYMBOLS = 281, /*[1FA00]*/
-    /** @stable ICU 62 */
-    UBLOCK_DOGRA = 282, /*[11800]*/
-    /** @stable ICU 62 */
-    UBLOCK_GEORGIAN_EXTENDED = 283, /*[1C90]*/
-    /** @stable ICU 62 */
-    UBLOCK_GUNJALA_GONDI = 284, /*[11D60]*/
-    /** @stable ICU 62 */
-    UBLOCK_HANIFI_ROHINGYA = 285, /*[10D00]*/
-    /** @stable ICU 62 */
-    UBLOCK_INDIC_SIYAQ_NUMBERS = 286, /*[1EC70]*/
-    /** @stable ICU 62 */
-    UBLOCK_MAKASAR = 287, /*[11EE0]*/
-    /** @stable ICU 62 */
-    UBLOCK_MAYAN_NUMERALS = 288, /*[1D2E0]*/
-    /** @stable ICU 62 */
-    UBLOCK_MEDEFAIDRIN = 289, /*[16E40]*/
-    /** @stable ICU 62 */
-    UBLOCK_OLD_SOGDIAN = 290, /*[10F00]*/
-    /** @stable ICU 62 */
-    UBLOCK_SOGDIAN = 291, /*[10F30]*/
-
-    // New blocks in Unicode 12.0
-
-    /** @stable ICU 64 */
-    UBLOCK_EGYPTIAN_HIEROGLYPH_FORMAT_CONTROLS = 292, /*[13430]*/
-    /** @stable ICU 64 */
-    UBLOCK_ELYMAIC = 293, /*[10FE0]*/
-    /** @stable ICU 64 */
-    UBLOCK_NANDINAGARI = 294, /*[119A0]*/
-    /** @stable ICU 64 */
-    UBLOCK_NYIAKENG_PUACHUE_HMONG = 295, /*[1E100]*/
-    /** @stable ICU 64 */
-    UBLOCK_OTTOMAN_SIYAQ_NUMBERS = 296, /*[1ED00]*/
-    /** @stable ICU 64 */
-    UBLOCK_SMALL_KANA_EXTENSION = 297, /*[1B130]*/
-    /** @stable ICU 64 */
-    UBLOCK_SYMBOLS_AND_PICTOGRAPHS_EXTENDED_A = 298, /*[1FA70]*/
-    /** @stable ICU 64 */
-    UBLOCK_TAMIL_SUPPLEMENT = 299, /*[11FC0]*/
-    /** @stable ICU 64 */
-    UBLOCK_WANCHO = 300, /*[1E2C0]*/
-
-    // New blocks in Unicode 13.0
-
-    /** @stable ICU 66 */
-    UBLOCK_CHORASMIAN = 301, /*[10FB0]*/
-    /** @stable ICU 66 */
-    UBLOCK_CJK_UNIFIED_IDEOGRAPHS_EXTENSION_G = 302, /*[30000]*/
-    /** @stable ICU 66 */
-    UBLOCK_DIVES_AKURU = 303, /*[11900]*/
-    /** @stable ICU 66 */
-    UBLOCK_KHITAN_SMALL_SCRIPT = 304, /*[18B00]*/
-    /** @stable ICU 66 */
-    UBLOCK_LISU_SUPPLEMENT = 305, /*[11FB0]*/
-    /** @stable ICU 66 */
-    UBLOCK_SYMBOLS_FOR_LEGACY_COMPUTING = 306, /*[1FB00]*/
-    /** @stable ICU 66 */
-    UBLOCK_TANGUT_SUPPLEMENT = 307, /*[18D00]*/
-    /** @stable ICU 66 */
-    UBLOCK_YEZIDI = 308, /*[10E80]*/
-
-    // New blocks in Unicode 14.0
-
-    /** @stable ICU 70 */
-    UBLOCK_ARABIC_EXTENDED_B = 309, /*[0870]*/
-    /** @stable ICU 70 */
-    UBLOCK_CYPRO_MINOAN = 310, /*[12F90]*/
-    /** @stable ICU 70 */
-    UBLOCK_ETHIOPIC_EXTENDED_B = 311, /*[1E7E0]*/
-    /** @stable ICU 70 */
-    UBLOCK_KANA_EXTENDED_B = 312, /*[1AFF0]*/
-    /** @stable ICU 70 */
-    UBLOCK_LATIN_EXTENDED_F = 313, /*[10780]*/
-    /** @stable ICU 70 */
-    UBLOCK_LATIN_EXTENDED_G = 314, /*[1DF00]*/
-    /** @stable ICU 70 */
-    UBLOCK_OLD_UYGHUR = 315, /*[10F70]*/
-    /** @stable ICU 70 */
-    UBLOCK_TANGSA = 316, /*[16A70]*/
-    /** @stable ICU 70 */
-    UBLOCK_TOTO = 317, /*[1E290]*/
-    /** @stable ICU 70 */
-    UBLOCK_UNIFIED_CANADIAN_ABORIGINAL_SYLLABICS_EXTENDED_A = 318, /*[11AB0]*/
-    /** @stable ICU 70 */
-    UBLOCK_VITHKUQI = 319, /*[10570]*/
-    /** @stable ICU 70 */
-    UBLOCK_ZNAMENNY_MUSICAL_NOTATION = 320, /*[1CF00]*/
-
-    // New blocks in Unicode 15.0
-
-    /** @stable ICU 72 */
-    UBLOCK_ARABIC_EXTENDED_C = 321, /*[10EC0]*/
-    /** @stable ICU 72 */
-    UBLOCK_CJK_UNIFIED_IDEOGRAPHS_EXTENSION_H = 322, /*[31350]*/
-    /** @stable ICU 72 */
-    UBLOCK_CYRILLIC_EXTENDED_D = 323, /*[1E030]*/
-    /** @stable ICU 72 */
-    UBLOCK_DEVANAGARI_EXTENDED_A = 324, /*[11B00]*/
-    /** @stable ICU 72 */
-    UBLOCK_KAKTOVIK_NUMERALS = 325, /*[1D2C0]*/
-    /** @stable ICU 72 */
-    UBLOCK_KAWI = 326, /*[11F00]*/
-    /** @stable ICU 72 */
-    UBLOCK_NAG_MUNDARI = 327, /*[1E4D0]*/
-
-#ifndef U_HIDE_DEPRECATED_API
-    /**
-     * One more than the highest normal UBlockCode value.
-     * The highest value is available via u_getIntPropertyMaxValue(UCHAR_BLOCK).
-     *
-     * @deprecated ICU 58 The numeric value may change over time, see ICU ticket #12420.
-     */
-    UBLOCK_COUNT = 328,
-#endif  // U_HIDE_DEPRECATED_API
-
-    /** @stable ICU 2.0 */
-    UBLOCK_INVALID_CODE=-1
-};
-
-/** @stable ICU 2.0 */
-typedef enum UBlockCode UBlockCode;
-
-/**
- * East Asian Width constants.
- *
- * @see UCHAR_EAST_ASIAN_WIDTH
- * @see u_getIntPropertyValue
- * @stable ICU 2.2
- */
-typedef enum UEastAsianWidth {
-    /*
-     * Note: UEastAsianWidth constants are parsed by preparseucd.py.
-     * It matches lines like
-     *     U_EA_<Unicode East_Asian_Width value name>
-     */
-
-    U_EA_NEUTRAL,   /*[N]*/
-    U_EA_AMBIGUOUS, /*[A]*/
-    U_EA_HALFWIDTH, /*[H]*/
-    U_EA_FULLWIDTH, /*[F]*/
-    U_EA_NARROW,    /*[Na]*/
-    U_EA_WIDE,      /*[W]*/
-#ifndef U_HIDE_DEPRECATED_API
-    /**
-     * One more than the highest normal UEastAsianWidth value.
-     * The highest value is available via u_getIntPropertyMaxValue(UCHAR_EAST_ASIAN_WIDTH).
-     *
-     * @deprecated ICU 58 The numeric value may change over time, see ICU ticket #12420.
-     */
-    U_EA_COUNT
-#endif  // U_HIDE_DEPRECATED_API
-} UEastAsianWidth;
-
-/**
- * Selector constants for u_charName().
- * u_charName() returns the "modern" name of a
- * Unicode character; or the name that was defined in
- * Unicode version 1.0, before the Unicode standard merged
- * with ISO-10646; or an "extended" name that gives each
- * Unicode code point a unique name.
- *
- * @see u_charName
- * @stable ICU 2.0
- */
-typedef enum UCharNameChoice {
-    /** Unicode character name (Name property). @stable ICU 2.0 */
-    U_UNICODE_CHAR_NAME,
-#ifndef U_HIDE_DEPRECATED_API
-    /**
-     * The Unicode_1_Name property value which is of little practical value.
-     * Beginning with ICU 49, ICU APIs return an empty string for this name choice.
-     * @deprecated ICU 49
-     */
-    U_UNICODE_10_CHAR_NAME,
-#endif  /* U_HIDE_DEPRECATED_API */
-    /** Standard or synthetic character name. @stable ICU 2.0 */
-    U_EXTENDED_CHAR_NAME = U_UNICODE_CHAR_NAME+2,
-    /** Corrected name from NameAliases.txt. @stable ICU 4.4 */
-    U_CHAR_NAME_ALIAS,
-#ifndef U_HIDE_DEPRECATED_API
-    /**
-     * One more than the highest normal UCharNameChoice value.
-     * @deprecated ICU 58 The numeric value may change over time, see ICU ticket #12420.
-     */
-    U_CHAR_NAME_CHOICE_COUNT
-#endif  // U_HIDE_DEPRECATED_API
-} UCharNameChoice;
-
-/**
- * Selector constants for u_getPropertyName() and
- * u_getPropertyValueName().  These selectors are used to choose which
- * name is returned for a given property or value.  All properties and
- * values have a long name.  Most have a short name, but some do not.
- * Unicode allows for additional names, beyond the long and short
- * name, which would be indicated by U_LONG_PROPERTY_NAME + i, where
- * i=1, 2,...
- *
- * @see u_getPropertyName()
- * @see u_getPropertyValueName()
- * @stable ICU 2.4
- */
-typedef enum UPropertyNameChoice {
-    U_SHORT_PROPERTY_NAME,
-    U_LONG_PROPERTY_NAME,
-#ifndef U_HIDE_DEPRECATED_API
-    /**
-     * One more than the highest normal UPropertyNameChoice value.
-     * @deprecated ICU 58 The numeric value may change over time, see ICU ticket #12420.
-     */
-    U_PROPERTY_NAME_CHOICE_COUNT
-#endif  // U_HIDE_DEPRECATED_API
-} UPropertyNameChoice;
-
-/**
- * Decomposition Type constants.
- *
- * @see UCHAR_DECOMPOSITION_TYPE
- * @stable ICU 2.2
- */
-typedef enum UDecompositionType {
-    /*
-     * Note: UDecompositionType constants are parsed by preparseucd.py.
-     * It matches lines like
-     *     U_DT_<Unicode Decomposition_Type value name>
-     */
-
-    U_DT_NONE,              /*[none]*/
-    U_DT_CANONICAL,         /*[can]*/
-    U_DT_COMPAT,            /*[com]*/
-    U_DT_CIRCLE,            /*[enc]*/
-    U_DT_FINAL,             /*[fin]*/
-    U_DT_FONT,              /*[font]*/
-    U_DT_FRACTION,          /*[fra]*/
-    U_DT_INITIAL,           /*[init]*/
-    U_DT_ISOLATED,          /*[iso]*/
-    U_DT_MEDIAL,            /*[med]*/
-    U_DT_NARROW,            /*[nar]*/
-    U_DT_NOBREAK,           /*[nb]*/
-    U_DT_SMALL,             /*[sml]*/
-    U_DT_SQUARE,            /*[sqr]*/
-    U_DT_SUB,               /*[sub]*/
-    U_DT_SUPER,             /*[sup]*/
-    U_DT_VERTICAL,          /*[vert]*/
-    U_DT_WIDE,              /*[wide]*/
-#ifndef U_HIDE_DEPRECATED_API
-    /**
-     * One more than the highest normal UDecompositionType value.
-     * The highest value is available via u_getIntPropertyMaxValue(UCHAR_DECOMPOSITION_TYPE).
-     *
-     * @deprecated ICU 58 The numeric value may change over time, see ICU ticket #12420.
-     */
-    U_DT_COUNT /* 18 */
-#endif  // U_HIDE_DEPRECATED_API
-} UDecompositionType;
-
-/**
- * Joining Type constants.
- *
- * @see UCHAR_JOINING_TYPE
- * @stable ICU 2.2
- */
-typedef enum UJoiningType {
-    /*
-     * Note: UJoiningType constants are parsed by preparseucd.py.
-     * It matches lines like
-     *     U_JT_<Unicode Joining_Type value name>
-     */
-
-    U_JT_NON_JOINING,       /*[U]*/
-    U_JT_JOIN_CAUSING,      /*[C]*/
-    U_JT_DUAL_JOINING,      /*[D]*/
-    U_JT_LEFT_JOINING,      /*[L]*/
-    U_JT_RIGHT_JOINING,     /*[R]*/
-    U_JT_TRANSPARENT,       /*[T]*/
-#ifndef U_HIDE_DEPRECATED_API
-    /**
-     * One more than the highest normal UJoiningType value.
-     * The highest value is available via u_getIntPropertyMaxValue(UCHAR_JOINING_TYPE).
-     *
-     * @deprecated ICU 58 The numeric value may change over time, see ICU ticket #12420.
-     */
-    U_JT_COUNT /* 6 */
-#endif  // U_HIDE_DEPRECATED_API
-} UJoiningType;
-
-/**
- * Joining Group constants.
- *
- * @see UCHAR_JOINING_GROUP
- * @stable ICU 2.2
- */
-typedef enum UJoiningGroup {
-    /*
-     * Note: UJoiningGroup constants are parsed by preparseucd.py.
-     * It matches lines like
-     *     U_JG_<Unicode Joining_Group value name>
-     */
-
-    U_JG_NO_JOINING_GROUP,
-    U_JG_AIN,
-    U_JG_ALAPH,
-    U_JG_ALEF,
-    U_JG_BEH,
-    U_JG_BETH,
-    U_JG_DAL,
-    U_JG_DALATH_RISH,
-    U_JG_E,
-    U_JG_FEH,
-    U_JG_FINAL_SEMKATH,
-    U_JG_GAF,
-    U_JG_GAMAL,
-    U_JG_HAH,
-    U_JG_TEH_MARBUTA_GOAL,  /**< @stable ICU 4.6 */
-    U_JG_HAMZA_ON_HEH_GOAL=U_JG_TEH_MARBUTA_GOAL,
-    U_JG_HE,
-    U_JG_HEH,
-    U_JG_HEH_GOAL,
-    U_JG_HETH,
-    U_JG_KAF,
-    U_JG_KAPH,
-    U_JG_KNOTTED_HEH,
-    U_JG_LAM,
-    U_JG_LAMADH,
-    U_JG_MEEM,
-    U_JG_MIM,
-    U_JG_NOON,
-    U_JG_NUN,
-    U_JG_PE,
-    U_JG_QAF,
-    U_JG_QAPH,
-    U_JG_REH,
-    U_JG_REVERSED_PE,
-    U_JG_SAD,
-    U_JG_SADHE,
-    U_JG_SEEN,
-    U_JG_SEMKATH,
-    U_JG_SHIN,
-    U_JG_SWASH_KAF,
-    U_JG_SYRIAC_WAW,
-    U_JG_TAH,
-    U_JG_TAW,
-    U_JG_TEH_MARBUTA,
-    U_JG_TETH,
-    U_JG_WAW,
-    U_JG_YEH,
-    U_JG_YEH_BARREE,
-    U_JG_YEH_WITH_TAIL,
-    U_JG_YUDH,
-    U_JG_YUDH_HE,
-    U_JG_ZAIN,
-    U_JG_FE,        /**< @stable ICU 2.6 */
-    U_JG_KHAPH,     /**< @stable ICU 2.6 */
-    U_JG_ZHAIN,     /**< @stable ICU 2.6 */
-    U_JG_BURUSHASKI_YEH_BARREE, /**< @stable ICU 4.0 */
-    U_JG_FARSI_YEH, /**< @stable ICU 4.4 */
-    U_JG_NYA,       /**< @stable ICU 4.4 */
-    U_JG_ROHINGYA_YEH,  /**< @stable ICU 49 */
-    U_JG_MANICHAEAN_ALEPH,  /**< @stable ICU 54 */
-    U_JG_MANICHAEAN_AYIN,  /**< @stable ICU 54 */
-    U_JG_MANICHAEAN_BETH,  /**< @stable ICU 54 */
-    U_JG_MANICHAEAN_DALETH,  /**< @stable ICU 54 */
-    U_JG_MANICHAEAN_DHAMEDH,  /**< @stable ICU 54 */
-    U_JG_MANICHAEAN_FIVE,  /**< @stable ICU 54 */
-    U_JG_MANICHAEAN_GIMEL,  /**< @stable ICU 54 */
-    U_JG_MANICHAEAN_HETH,  /**< @stable ICU 54 */
-    U_JG_MANICHAEAN_HUNDRED,  /**< @stable ICU 54 */
-    U_JG_MANICHAEAN_KAPH,  /**< @stable ICU 54 */
-    U_JG_MANICHAEAN_LAMEDH,  /**< @stable ICU 54 */
-    U_JG_MANICHAEAN_MEM,  /**< @stable ICU 54 */
-    U_JG_MANICHAEAN_NUN,  /**< @stable ICU 54 */
-    U_JG_MANICHAEAN_ONE,  /**< @stable ICU 54 */
-    U_JG_MANICHAEAN_PE,  /**< @stable ICU 54 */
-    U_JG_MANICHAEAN_QOPH,  /**< @stable ICU 54 */
-    U_JG_MANICHAEAN_RESH,  /**< @stable ICU 54 */
-    U_JG_MANICHAEAN_SADHE,  /**< @stable ICU 54 */
-    U_JG_MANICHAEAN_SAMEKH,  /**< @stable ICU 54 */
-    U_JG_MANICHAEAN_TAW,  /**< @stable ICU 54 */
-    U_JG_MANICHAEAN_TEN,  /**< @stable ICU 54 */
-    U_JG_MANICHAEAN_TETH,  /**< @stable ICU 54 */
-    U_JG_MANICHAEAN_THAMEDH,  /**< @stable ICU 54 */
-    U_JG_MANICHAEAN_TWENTY,  /**< @stable ICU 54 */
-    U_JG_MANICHAEAN_WAW,  /**< @stable ICU 54 */
-    U_JG_MANICHAEAN_YODH,  /**< @stable ICU 54 */
-    U_JG_MANICHAEAN_ZAYIN,  /**< @stable ICU 54 */
-    U_JG_STRAIGHT_WAW,  /**< @stable ICU 54 */
-    U_JG_AFRICAN_FEH,  /**< @stable ICU 58 */
-    U_JG_AFRICAN_NOON,  /**< @stable ICU 58 */
-    U_JG_AFRICAN_QAF,  /**< @stable ICU 58 */
-
-    U_JG_MALAYALAM_BHA,  /**< @stable ICU 60 */
-    U_JG_MALAYALAM_JA,  /**< @stable ICU 60 */
-    U_JG_MALAYALAM_LLA,  /**< @stable ICU 60 */
-    U_JG_MALAYALAM_LLLA,  /**< @stable ICU 60 */
-    U_JG_MALAYALAM_NGA,  /**< @stable ICU 60 */
-    U_JG_MALAYALAM_NNA,  /**< @stable ICU 60 */
-    U_JG_MALAYALAM_NNNA,  /**< @stable ICU 60 */
-    U_JG_MALAYALAM_NYA,  /**< @stable ICU 60 */
-    U_JG_MALAYALAM_RA,  /**< @stable ICU 60 */
-    U_JG_MALAYALAM_SSA,  /**< @stable ICU 60 */
-    U_JG_MALAYALAM_TTA,  /**< @stable ICU 60 */
-
-    U_JG_HANIFI_ROHINGYA_KINNA_YA,  /**< @stable ICU 62 */
-    U_JG_HANIFI_ROHINGYA_PA,  /**< @stable ICU 62 */
-
-    U_JG_THIN_YEH,  /**< @stable ICU 70 */
-    U_JG_VERTICAL_TAIL,  /**< @stable ICU 70 */
-
-#ifndef U_HIDE_DEPRECATED_API
-    /**
-     * One more than the highest normal UJoiningGroup value.
-     * The highest value is available via u_getIntPropertyMaxValue(UCHAR_JOINING_GROUP).
-     *
-     * @deprecated ICU 58 The numeric value may change over time, see ICU ticket #12420.
-     */
-    U_JG_COUNT
-#endif  // U_HIDE_DEPRECATED_API
-} UJoiningGroup;
-
-/**
- * Grapheme Cluster Break constants.
- *
- * @see UCHAR_GRAPHEME_CLUSTER_BREAK
- * @stable ICU 3.4
- */
-typedef enum UGraphemeClusterBreak {
-    /*
-     * Note: UGraphemeClusterBreak constants are parsed by preparseucd.py.
-     * It matches lines like
-     *     U_GCB_<Unicode Grapheme_Cluster_Break value name>
-     */
-
-    U_GCB_OTHER = 0,            /*[XX]*/
-    U_GCB_CONTROL = 1,          /*[CN]*/
-    U_GCB_CR = 2,               /*[CR]*/
-    U_GCB_EXTEND = 3,           /*[EX]*/
-    U_GCB_L = 4,                /*[L]*/
-    U_GCB_LF = 5,               /*[LF]*/
-    U_GCB_LV = 6,               /*[LV]*/
-    U_GCB_LVT = 7,              /*[LVT]*/
-    U_GCB_T = 8,                /*[T]*/
-    U_GCB_V = 9,                /*[V]*/
-    /** @stable ICU 4.0 */
-    U_GCB_SPACING_MARK = 10,    /*[SM]*/ /* from here on: new in Unicode 5.1/ICU 4.0 */
-    /** @stable ICU 4.0 */
-    U_GCB_PREPEND = 11,         /*[PP]*/
-    /** @stable ICU 50 */
-    U_GCB_REGIONAL_INDICATOR = 12,  /*[RI]*/ /* new in Unicode 6.2/ICU 50 */
-    /** @stable ICU 58 */
-    U_GCB_E_BASE = 13,          /*[EB]*/ /* from here on: new in Unicode 9.0/ICU 58 */
-    /** @stable ICU 58 */
-    U_GCB_E_BASE_GAZ = 14,      /*[EBG]*/
-    /** @stable ICU 58 */
-    U_GCB_E_MODIFIER = 15,      /*[EM]*/
-    /** @stable ICU 58 */
-    U_GCB_GLUE_AFTER_ZWJ = 16,  /*[GAZ]*/
-    /** @stable ICU 58 */
-    U_GCB_ZWJ = 17,             /*[ZWJ]*/
-
-#ifndef U_HIDE_DEPRECATED_API
-    /**
-     * One more than the highest normal UGraphemeClusterBreak value.
-     * The highest value is available via u_getIntPropertyMaxValue(UCHAR_GRAPHEME_CLUSTER_BREAK).
-     *
-     * @deprecated ICU 58 The numeric value may change over time, see ICU ticket #12420.
-     */
-    U_GCB_COUNT = 18
-#endif  // U_HIDE_DEPRECATED_API
-} UGraphemeClusterBreak;
-
-/**
- * Word Break constants.
- * (UWordBreak is a pre-existing enum type in ubrk.h for word break status tags.)
- *
- * @see UCHAR_WORD_BREAK
- * @stable ICU 3.4
- */
-typedef enum UWordBreakValues {
-    /*
-     * Note: UWordBreakValues constants are parsed by preparseucd.py.
-     * It matches lines like
-     *     U_WB_<Unicode Word_Break value name>
-     */
-
-    U_WB_OTHER = 0,             /*[XX]*/
-    U_WB_ALETTER = 1,           /*[LE]*/
-    U_WB_FORMAT = 2,            /*[FO]*/
-    U_WB_KATAKANA = 3,          /*[KA]*/
-    U_WB_MIDLETTER = 4,         /*[ML]*/
-    U_WB_MIDNUM = 5,            /*[MN]*/
-    U_WB_NUMERIC = 6,           /*[NU]*/
-    U_WB_EXTENDNUMLET = 7,      /*[EX]*/
-    /** @stable ICU 4.0 */
-    U_WB_CR = 8,                /*[CR]*/ /* from here on: new in Unicode 5.1/ICU 4.0 */
-    /** @stable ICU 4.0 */
-    U_WB_EXTEND = 9,            /*[Extend]*/
-    /** @stable ICU 4.0 */
-    U_WB_LF = 10,               /*[LF]*/
-    /** @stable ICU 4.0 */
-    U_WB_MIDNUMLET =11,         /*[MB]*/
-    /** @stable ICU 4.0 */
-    U_WB_NEWLINE =12,           /*[NL]*/
-    /** @stable ICU 50 */
-    U_WB_REGIONAL_INDICATOR = 13,   /*[RI]*/ /* new in Unicode 6.2/ICU 50 */
-    /** @stable ICU 52 */
-    U_WB_HEBREW_LETTER = 14,    /*[HL]*/ /* from here on: new in Unicode 6.3/ICU 52 */
-    /** @stable ICU 52 */
-    U_WB_SINGLE_QUOTE = 15,     /*[SQ]*/
-    /** @stable ICU 52 */
-    U_WB_DOUBLE_QUOTE = 16,     /*[DQ]*/
-    /** @stable ICU 58 */
-    U_WB_E_BASE = 17,           /*[EB]*/ /* from here on: new in Unicode 9.0/ICU 58 */
-    /** @stable ICU 58 */
-    U_WB_E_BASE_GAZ = 18,       /*[EBG]*/
-    /** @stable ICU 58 */
-    U_WB_E_MODIFIER = 19,       /*[EM]*/
-    /** @stable ICU 58 */
-    U_WB_GLUE_AFTER_ZWJ = 20,   /*[GAZ]*/
-    /** @stable ICU 58 */
-    U_WB_ZWJ = 21,              /*[ZWJ]*/
-    /** @stable ICU 62 */
-    U_WB_WSEGSPACE = 22,        /*[WSEGSPACE]*/
-
-#ifndef U_HIDE_DEPRECATED_API
-    /**
-     * One more than the highest normal UWordBreakValues value.
-     * The highest value is available via u_getIntPropertyMaxValue(UCHAR_WORD_BREAK).
-     *
-     * @deprecated ICU 58 The numeric value may change over time, see ICU ticket #12420.
-     */
-    U_WB_COUNT = 23
-#endif  // U_HIDE_DEPRECATED_API
-} UWordBreakValues;
-
-/**
- * Sentence Break constants.
- *
- * @see UCHAR_SENTENCE_BREAK
- * @stable ICU 3.4
- */
-typedef enum USentenceBreak {
-    /*
-     * Note: USentenceBreak constants are parsed by preparseucd.py.
-     * It matches lines like
-     *     U_SB_<Unicode Sentence_Break value name>
-     */
-
-    U_SB_OTHER = 0,             /*[XX]*/
-    U_SB_ATERM = 1,             /*[AT]*/
-    U_SB_CLOSE = 2,             /*[CL]*/
-    U_SB_FORMAT = 3,            /*[FO]*/
-    U_SB_LOWER = 4,             /*[LO]*/
-    U_SB_NUMERIC = 5,           /*[NU]*/
-    U_SB_OLETTER = 6,           /*[LE]*/
-    U_SB_SEP = 7,               /*[SE]*/
-    U_SB_SP = 8,                /*[SP]*/
-    U_SB_STERM = 9,             /*[ST]*/
-    U_SB_UPPER = 10,            /*[UP]*/
-    U_SB_CR = 11,               /*[CR]*/ /* from here on: new in Unicode 5.1/ICU 4.0 */
-    U_SB_EXTEND = 12,           /*[EX]*/
-    U_SB_LF = 13,               /*[LF]*/
-    U_SB_SCONTINUE = 14,        /*[SC]*/
-#ifndef U_HIDE_DEPRECATED_API
-    /**
-     * One more than the highest normal USentenceBreak value.
-     * The highest value is available via u_getIntPropertyMaxValue(UCHAR_SENTENCE_BREAK).
-     *
-     * @deprecated ICU 58 The numeric value may change over time, see ICU ticket #12420.
-     */
-    U_SB_COUNT = 15
-#endif  // U_HIDE_DEPRECATED_API
-} USentenceBreak;
-
-/**
- * Line Break constants.
- *
- * @see UCHAR_LINE_BREAK
- * @stable ICU 2.2
- */
-typedef enum ULineBreak {
-    /*
-     * Note: ULineBreak constants are parsed by preparseucd.py.
-     * It matches lines like
-     *     U_LB_<Unicode Line_Break value name>
-     */
-
-    U_LB_UNKNOWN = 0,           /*[XX]*/
-    U_LB_AMBIGUOUS = 1,         /*[AI]*/
-    U_LB_ALPHABETIC = 2,        /*[AL]*/
-    U_LB_BREAK_BOTH = 3,        /*[B2]*/
-    U_LB_BREAK_AFTER = 4,       /*[BA]*/
-    U_LB_BREAK_BEFORE = 5,      /*[BB]*/
-    U_LB_MANDATORY_BREAK = 6,   /*[BK]*/
-    U_LB_CONTINGENT_BREAK = 7,  /*[CB]*/
-    U_LB_CLOSE_PUNCTUATION = 8, /*[CL]*/
-    U_LB_COMBINING_MARK = 9,    /*[CM]*/
-    U_LB_CARRIAGE_RETURN = 10,   /*[CR]*/
-    U_LB_EXCLAMATION = 11,       /*[EX]*/
-    U_LB_GLUE = 12,              /*[GL]*/
-    U_LB_HYPHEN = 13,            /*[HY]*/
-    U_LB_IDEOGRAPHIC = 14,       /*[ID]*/
-    /** Renamed from the misspelled "inseperable" in Unicode 4.0.1/ICU 3.0 @stable ICU 3.0 */
-    U_LB_INSEPARABLE = 15,       /*[IN]*/
-    U_LB_INSEPERABLE = U_LB_INSEPARABLE,
-    U_LB_INFIX_NUMERIC = 16,     /*[IS]*/
-    U_LB_LINE_FEED = 17,         /*[LF]*/
-    U_LB_NONSTARTER = 18,        /*[NS]*/
-    U_LB_NUMERIC = 19,           /*[NU]*/
-    U_LB_OPEN_PUNCTUATION = 20,  /*[OP]*/
-    U_LB_POSTFIX_NUMERIC = 21,   /*[PO]*/
-    U_LB_PREFIX_NUMERIC = 22,    /*[PR]*/
-    U_LB_QUOTATION = 23,         /*[QU]*/
-    U_LB_COMPLEX_CONTEXT = 24,   /*[SA]*/
-    U_LB_SURROGATE = 25,         /*[SG]*/
-    U_LB_SPACE = 26,             /*[SP]*/
-    U_LB_BREAK_SYMBOLS = 27,     /*[SY]*/
-    U_LB_ZWSPACE = 28,           /*[ZW]*/
-    /** @stable ICU 2.6 */
-    U_LB_NEXT_LINE = 29,         /*[NL]*/ /* from here on: new in Unicode 4/ICU 2.6 */
-    /** @stable ICU 2.6 */
-    U_LB_WORD_JOINER = 30,       /*[WJ]*/
-    /** @stable ICU 3.4 */
-    U_LB_H2 = 31,                /*[H2]*/ /* from here on: new in Unicode 4.1/ICU 3.4 */
-    /** @stable ICU 3.4 */
-    U_LB_H3 = 32,                /*[H3]*/
-    /** @stable ICU 3.4 */
-    U_LB_JL = 33,                /*[JL]*/
-    /** @stable ICU 3.4 */
-    U_LB_JT = 34,                /*[JT]*/
-    /** @stable ICU 3.4 */
-    U_LB_JV = 35,                /*[JV]*/
-    /** @stable ICU 4.4 */
-    U_LB_CLOSE_PARENTHESIS = 36, /*[CP]*/ /* new in Unicode 5.2/ICU 4.4 */
-    /** @stable ICU 49 */
-    U_LB_CONDITIONAL_JAPANESE_STARTER = 37,/*[CJ]*/ /* new in Unicode 6.1/ICU 49 */
-    /** @stable ICU 49 */
-    U_LB_HEBREW_LETTER = 38,     /*[HL]*/ /* new in Unicode 6.1/ICU 49 */
-    /** @stable ICU 50 */
-    U_LB_REGIONAL_INDICATOR = 39,/*[RI]*/ /* new in Unicode 6.2/ICU 50 */
-    /** @stable ICU 58 */
-    U_LB_E_BASE = 40,            /*[EB]*/ /* from here on: new in Unicode 9.0/ICU 58 */
-    /** @stable ICU 58 */
-    U_LB_E_MODIFIER = 41,        /*[EM]*/
-    /** @stable ICU 58 */
-    U_LB_ZWJ = 42,               /*[ZWJ]*/
-#ifndef U_HIDE_DEPRECATED_API
-    /**
-     * One more than the highest normal ULineBreak value.
-     * The highest value is available via u_getIntPropertyMaxValue(UCHAR_LINE_BREAK).
-     *
-     * @deprecated ICU 58 The numeric value may change over time, see ICU ticket #12420.
-     */
-    U_LB_COUNT = 43
-#endif  // U_HIDE_DEPRECATED_API
-} ULineBreak;
-
-/**
- * Numeric Type constants.
- *
- * @see UCHAR_NUMERIC_TYPE
- * @stable ICU 2.2
- */
-typedef enum UNumericType {
-    /*
-     * Note: UNumericType constants are parsed by preparseucd.py.
-     * It matches lines like
-     *     U_NT_<Unicode Numeric_Type value name>
-     */
-
-    U_NT_NONE,              /*[None]*/
-    U_NT_DECIMAL,           /*[de]*/
-    U_NT_DIGIT,             /*[di]*/
-    U_NT_NUMERIC,           /*[nu]*/
-#ifndef U_HIDE_DEPRECATED_API
-    /**
-     * One more than the highest normal UNumericType value.
-     * The highest value is available via u_getIntPropertyMaxValue(UCHAR_NUMERIC_TYPE).
-     *
-     * @deprecated ICU 58 The numeric value may change over time, see ICU ticket #12420.
-     */
-    U_NT_COUNT
-#endif  // U_HIDE_DEPRECATED_API
-} UNumericType;
-
-/**
- * Hangul Syllable Type constants.
- *
- * @see UCHAR_HANGUL_SYLLABLE_TYPE
- * @stable ICU 2.6
- */
-typedef enum UHangulSyllableType {
-    /*
-     * Note: UHangulSyllableType constants are parsed by preparseucd.py.
-     * It matches lines like
-     *     U_HST_<Unicode Hangul_Syllable_Type value name>
-     */
-
-    U_HST_NOT_APPLICABLE,   /*[NA]*/
-    U_HST_LEADING_JAMO,     /*[L]*/
-    U_HST_VOWEL_JAMO,       /*[V]*/
-    U_HST_TRAILING_JAMO,    /*[T]*/
-    U_HST_LV_SYLLABLE,      /*[LV]*/
-    U_HST_LVT_SYLLABLE,     /*[LVT]*/
-#ifndef U_HIDE_DEPRECATED_API
-    /**
-     * One more than the highest normal UHangulSyllableType value.
-     * The highest value is available via u_getIntPropertyMaxValue(UCHAR_HANGUL_SYLLABLE_TYPE).
-     *
-     * @deprecated ICU 58 The numeric value may change over time, see ICU ticket #12420.
-     */
-    U_HST_COUNT
-#endif  // U_HIDE_DEPRECATED_API
-} UHangulSyllableType;
-
-/**
- * Indic Positional Category constants.
- *
- * @see UCHAR_INDIC_POSITIONAL_CATEGORY
- * @stable ICU 63
- */
-typedef enum UIndicPositionalCategory {
-    /*
-     * Note: UIndicPositionalCategory constants are parsed by preparseucd.py.
-     * It matches lines like
-     *     U_INPC_<Unicode Indic_Positional_Category value name>
-     */
-
-    /** @stable ICU 63 */
-    U_INPC_NA,
-    /** @stable ICU 63 */
-    U_INPC_BOTTOM,
-    /** @stable ICU 63 */
-    U_INPC_BOTTOM_AND_LEFT,
-    /** @stable ICU 63 */
-    U_INPC_BOTTOM_AND_RIGHT,
-    /** @stable ICU 63 */
-    U_INPC_LEFT,
-    /** @stable ICU 63 */
-    U_INPC_LEFT_AND_RIGHT,
-    /** @stable ICU 63 */
-    U_INPC_OVERSTRUCK,
-    /** @stable ICU 63 */
-    U_INPC_RIGHT,
-    /** @stable ICU 63 */
-    U_INPC_TOP,
-    /** @stable ICU 63 */
-    U_INPC_TOP_AND_BOTTOM,
-    /** @stable ICU 63 */
-    U_INPC_TOP_AND_BOTTOM_AND_RIGHT,
-    /** @stable ICU 63 */
-    U_INPC_TOP_AND_LEFT,
-    /** @stable ICU 63 */
-    U_INPC_TOP_AND_LEFT_AND_RIGHT,
-    /** @stable ICU 63 */
-    U_INPC_TOP_AND_RIGHT,
-    /** @stable ICU 63 */
-    U_INPC_VISUAL_ORDER_LEFT,
-    /** @stable ICU 66 */
-    U_INPC_TOP_AND_BOTTOM_AND_LEFT,
-} UIndicPositionalCategory;
-
-/**
- * Indic Syllabic Category constants.
- *
- * @see UCHAR_INDIC_SYLLABIC_CATEGORY
- * @stable ICU 63
- */
-typedef enum UIndicSyllabicCategory {
-    /*
-     * Note: UIndicSyllabicCategory constants are parsed by preparseucd.py.
-     * It matches lines like
-     *     U_INSC_<Unicode Indic_Syllabic_Category value name>
-     */
-
-    /** @stable ICU 63 */
-    U_INSC_OTHER,
-    /** @stable ICU 63 */
-    U_INSC_AVAGRAHA,
-    /** @stable ICU 63 */
-    U_INSC_BINDU,
-    /** @stable ICU 63 */
-    U_INSC_BRAHMI_JOINING_NUMBER,
-    /** @stable ICU 63 */
-    U_INSC_CANTILLATION_MARK,
-    /** @stable ICU 63 */
-    U_INSC_CONSONANT,
-    /** @stable ICU 63 */
-    U_INSC_CONSONANT_DEAD,
-    /** @stable ICU 63 */
-    U_INSC_CONSONANT_FINAL,
-    /** @stable ICU 63 */
-    U_INSC_CONSONANT_HEAD_LETTER,
-    /** @stable ICU 63 */
-    U_INSC_CONSONANT_INITIAL_POSTFIXED,
-    /** @stable ICU 63 */
-    U_INSC_CONSONANT_KILLER,
-    /** @stable ICU 63 */
-    U_INSC_CONSONANT_MEDIAL,
-    /** @stable ICU 63 */
-    U_INSC_CONSONANT_PLACEHOLDER,
-    /** @stable ICU 63 */
-    U_INSC_CONSONANT_PRECEDING_REPHA,
-    /** @stable ICU 63 */
-    U_INSC_CONSONANT_PREFIXED,
-    /** @stable ICU 63 */
-    U_INSC_CONSONANT_SUBJOINED,
-    /** @stable ICU 63 */
-    U_INSC_CONSONANT_SUCCEEDING_REPHA,
-    /** @stable ICU 63 */
-    U_INSC_CONSONANT_WITH_STACKER,
-    /** @stable ICU 63 */
-    U_INSC_GEMINATION_MARK,
-    /** @stable ICU 63 */
-    U_INSC_INVISIBLE_STACKER,
-    /** @stable ICU 63 */
-    U_INSC_JOINER,
-    /** @stable ICU 63 */
-    U_INSC_MODIFYING_LETTER,
-    /** @stable ICU 63 */
-    U_INSC_NON_JOINER,
-    /** @stable ICU 63 */
-    U_INSC_NUKTA,
-    /** @stable ICU 63 */
-    U_INSC_NUMBER,
-    /** @stable ICU 63 */
-    U_INSC_NUMBER_JOINER,
-    /** @stable ICU 63 */
-    U_INSC_PURE_KILLER,
-    /** @stable ICU 63 */
-    U_INSC_REGISTER_SHIFTER,
-    /** @stable ICU 63 */
-    U_INSC_SYLLABLE_MODIFIER,
-    /** @stable ICU 63 */
-    U_INSC_TONE_LETTER,
-    /** @stable ICU 63 */
-    U_INSC_TONE_MARK,
-    /** @stable ICU 63 */
-    U_INSC_VIRAMA,
-    /** @stable ICU 63 */
-    U_INSC_VISARGA,
-    /** @stable ICU 63 */
-    U_INSC_VOWEL,
-    /** @stable ICU 63 */
-    U_INSC_VOWEL_DEPENDENT,
-    /** @stable ICU 63 */
-    U_INSC_VOWEL_INDEPENDENT,
-} UIndicSyllabicCategory;
-
-/**
- * Vertical Orientation constants.
- *
- * @see UCHAR_VERTICAL_ORIENTATION
- * @stable ICU 63
- */
-typedef enum UVerticalOrientation {
-    /*
-     * Note: UVerticalOrientation constants are parsed by preparseucd.py.
-     * It matches lines like
-     *     U_VO_<Unicode Vertical_Orientation value name>
-     */
-
-    /** @stable ICU 63 */
-    U_VO_ROTATED,
-    /** @stable ICU 63 */
-    U_VO_TRANSFORMED_ROTATED,
-    /** @stable ICU 63 */
-    U_VO_TRANSFORMED_UPRIGHT,
-    /** @stable ICU 63 */
-    U_VO_UPRIGHT,
-} UVerticalOrientation;
-
-/**
- * Check a binary Unicode property for a code point.
- *
- * Unicode, especially in version 3.2, defines many more properties than the
- * original set in UnicodeData.txt.
- *
- * The properties APIs are intended to reflect Unicode properties as defined
- * in the Unicode Character Database (UCD) and Unicode Technical Reports (UTR).
- * For details about the properties see http://www.unicode.org/ucd/ .
- * For names of Unicode properties see the UCD file PropertyAliases.txt.
- *
- * Important: If ICU is built with UCD files from Unicode versions below 3.2,
- * then properties marked with "new in Unicode 3.2" are not or not fully available.
- *
- * @param c Code point to test.
- * @param which UProperty selector constant, identifies which binary property to check.
- *        Must be UCHAR_BINARY_START&lt;=which&lt;UCHAR_BINARY_LIMIT.
- * @return true or false according to the binary Unicode property value for c.
- *         Also false if 'which' is out of bounds or if the Unicode version
- *         does not have data for the property at all.
- *
- * @see UProperty
- * @see u_getBinaryPropertySet
- * @see u_getIntPropertyValue
- * @see u_getUnicodeVersion
- * @stable ICU 2.1
- */
-U_CAPI UBool U_EXPORT2
-u_hasBinaryProperty(UChar32 c, UProperty which);
-
-/**
- * Returns true if the property is true for the string.
- * Same as u_hasBinaryProperty(single code point, which)
- * if the string contains exactly one code point.
- *
- * Most properties apply only to single code points.
- * <a href="https://www.unicode.org/reports/tr51/#Emoji_Sets">UTS #51 Unicode Emoji</a>
- * defines several properties of strings.
- *
- * @param s String to test.
- * @param length Length of the string, or negative if NUL-terminated.
- * @param which UProperty selector constant, identifies which binary property to check.
- *        Must be UCHAR_BINARY_START&lt;=which&lt;UCHAR_BINARY_LIMIT.
- * @return true or false according to the binary Unicode property value for the string.
- *         Also false if 'which' is out of bounds or if the Unicode version
- *         does not have data for the property at all.
- *
- * @see UProperty
- * @see u_hasBinaryProperty
- * @see u_getBinaryPropertySet
- * @see u_getIntPropertyValue
- * @see u_getUnicodeVersion
- * @stable ICU 70
- */
-U_CAPI UBool U_EXPORT2
-u_stringHasBinaryProperty(const UChar *s, int32_t length, UProperty which);
-
-/**
- * Returns a frozen USet for a binary property.
- * The library retains ownership over the returned object.
- * Sets an error code if the property number is not one for a binary property.
- *
- * The returned set contains all code points for which the property is true.
- *
- * @param property UCHAR_BINARY_START..UCHAR_BINARY_LIMIT-1
- * @param pErrorCode an in/out ICU UErrorCode
- * @return the property as a set
- * @see UProperty
- * @see u_hasBinaryProperty
- * @see Unicode::fromUSet
- * @stable ICU 63
- */
-U_CAPI const USet * U_EXPORT2
-u_getBinaryPropertySet(UProperty property, UErrorCode *pErrorCode);
-
-/**
- * Check if a code point has the Alphabetic Unicode property.
- * Same as u_hasBinaryProperty(c, UCHAR_ALPHABETIC).
- * This is different from u_isalpha!
- * @param c Code point to test
- * @return true if the code point has the Alphabetic Unicode property, false otherwise
- *
- * @see UCHAR_ALPHABETIC
- * @see u_isalpha
- * @see u_hasBinaryProperty
- * @stable ICU 2.1
- */
-U_CAPI UBool U_EXPORT2
-u_isUAlphabetic(UChar32 c);
-
-/**
- * Check if a code point has the Lowercase Unicode property.
- * Same as u_hasBinaryProperty(c, UCHAR_LOWERCASE).
- * This is different from u_islower!
- * @param c Code point to test
- * @return true if the code point has the Lowercase Unicode property, false otherwise
- *
- * @see UCHAR_LOWERCASE
- * @see u_islower
- * @see u_hasBinaryProperty
- * @stable ICU 2.1
- */
-U_CAPI UBool U_EXPORT2
-u_isULowercase(UChar32 c);
-
-/**
- * Check if a code point has the Uppercase Unicode property.
- * Same as u_hasBinaryProperty(c, UCHAR_UPPERCASE).
- * This is different from u_isupper!
- * @param c Code point to test
- * @return true if the code point has the Uppercase Unicode property, false otherwise
- *
- * @see UCHAR_UPPERCASE
- * @see u_isupper
- * @see u_hasBinaryProperty
- * @stable ICU 2.1
- */
-U_CAPI UBool U_EXPORT2
-u_isUUppercase(UChar32 c);
-
-/**
- * Check if a code point has the White_Space Unicode property.
- * Same as u_hasBinaryProperty(c, UCHAR_WHITE_SPACE).
- * This is different from both u_isspace and u_isWhitespace!
- *
- * Note: There are several ICU whitespace functions; please see the uchar.h
- * file documentation for a detailed comparison.
- *
- * @param c Code point to test
- * @return true if the code point has the White_Space Unicode property, false otherwise.
- *
- * @see UCHAR_WHITE_SPACE
- * @see u_isWhitespace
- * @see u_isspace
- * @see u_isJavaSpaceChar
- * @see u_hasBinaryProperty
- * @stable ICU 2.1
- */
-U_CAPI UBool U_EXPORT2
-u_isUWhiteSpace(UChar32 c);
-
-/**
- * Get the property value for an enumerated or integer Unicode property for a code point.
- * Also returns binary and mask property values.
- *
- * Unicode, especially in version 3.2, defines many more properties than the
- * original set in UnicodeData.txt.
- *
- * The properties APIs are intended to reflect Unicode properties as defined
- * in the Unicode Character Database (UCD) and Unicode Technical Reports (UTR).
- * For details about the properties see http://www.unicode.org/ .
- * For names of Unicode properties see the UCD file PropertyAliases.txt.
- *
- * Sample usage:
- * UEastAsianWidth ea=(UEastAsianWidth)u_getIntPropertyValue(c, UCHAR_EAST_ASIAN_WIDTH);
- * UBool b=(UBool)u_getIntPropertyValue(c, UCHAR_IDEOGRAPHIC);
- *
- * @param c Code point to test.
- * @param which UProperty selector constant, identifies which property to check.
- *        Must be UCHAR_BINARY_START<=which<UCHAR_BINARY_LIMIT
- *        or UCHAR_INT_START<=which<UCHAR_INT_LIMIT
- *        or UCHAR_MASK_START<=which<UCHAR_MASK_LIMIT.
- * @return Numeric value that is directly the property value or,
- *         for enumerated properties, corresponds to the numeric value of the enumerated
- *         constant of the respective property value enumeration type
- *         (cast to enum type if necessary).
- *         Returns 0 or 1 (for false/true) for binary Unicode properties.
- *         Returns a bit-mask for mask properties.
- *         Returns 0 if 'which' is out of bounds or if the Unicode version
- *         does not have data for the property at all, or not for this code point.
- *
- * @see UProperty
- * @see u_hasBinaryProperty
- * @see u_getIntPropertyMinValue
- * @see u_getIntPropertyMaxValue
- * @see u_getIntPropertyMap
- * @see u_getUnicodeVersion
- * @stable ICU 2.2
- */
-U_CAPI int32_t U_EXPORT2
-u_getIntPropertyValue(UChar32 c, UProperty which);
-
-/**
- * Get the minimum value for an enumerated/integer/binary Unicode property.
- * Can be used together with u_getIntPropertyMaxValue
- * to allocate arrays of UnicodeSet or similar.
- *
- * @param which UProperty selector constant, identifies which binary property to check.
- *        Must be UCHAR_BINARY_START<=which<UCHAR_BINARY_LIMIT
- *        or UCHAR_INT_START<=which<UCHAR_INT_LIMIT.
- * @return Minimum value returned by u_getIntPropertyValue for a Unicode property.
- *         0 if the property selector is out of range.
- *
- * @see UProperty
- * @see u_hasBinaryProperty
- * @see u_getUnicodeVersion
- * @see u_getIntPropertyMaxValue
- * @see u_getIntPropertyValue
- * @stable ICU 2.2
- */
-U_CAPI int32_t U_EXPORT2
-u_getIntPropertyMinValue(UProperty which);
-
-/**
- * Get the maximum value for an enumerated/integer/binary Unicode property.
- * Can be used together with u_getIntPropertyMinValue
- * to allocate arrays of UnicodeSet or similar.
- *
- * Examples for min/max values (for Unicode 3.2):
- *
- * - UCHAR_BIDI_CLASS:    0/18 (U_LEFT_TO_RIGHT/U_BOUNDARY_NEUTRAL)
- * - UCHAR_SCRIPT:        0/45 (USCRIPT_COMMON/USCRIPT_TAGBANWA)
- * - UCHAR_IDEOGRAPHIC:   0/1  (false/true)
- *
- * For undefined UProperty constant values, min/max values will be 0/-1.
- *
- * @param which UProperty selector constant, identifies which binary property to check.
- *        Must be UCHAR_BINARY_START<=which<UCHAR_BINARY_LIMIT
- *        or UCHAR_INT_START<=which<UCHAR_INT_LIMIT.
- * @return Maximum value returned by u_getIntPropertyValue for a Unicode property.
- *         <=0 if the property selector is out of range.
- *
- * @see UProperty
- * @see u_hasBinaryProperty
- * @see u_getUnicodeVersion
- * @see u_getIntPropertyMaxValue
- * @see u_getIntPropertyValue
- * @stable ICU 2.2
- */
-U_CAPI int32_t U_EXPORT2
-u_getIntPropertyMaxValue(UProperty which);
-
-/**
- * Returns an immutable UCPMap for an enumerated/catalog/int-valued property.
- * The library retains ownership over the returned object.
- * Sets an error code if the property number is not one for an "int property".
- *
- * The returned object maps all Unicode code points to their values for that property.
- * For documentation of the integer values see u_getIntPropertyValue().
- *
- * @param property UCHAR_INT_START..UCHAR_INT_LIMIT-1
- * @param pErrorCode an in/out ICU UErrorCode
- * @return the property as a map
- * @see UProperty
- * @see u_getIntPropertyValue
- * @stable ICU 63
- */
-U_CAPI const UCPMap * U_EXPORT2
-u_getIntPropertyMap(UProperty property, UErrorCode *pErrorCode);
-
-/**
- * Get the numeric value for a Unicode code point as defined in the
- * Unicode Character Database.
- *
- * A "double" return type is necessary because
- * some numeric values are fractions, negative, or too large for int32_t.
- *
- * For characters without any numeric values in the Unicode Character Database,
- * this function will return U_NO_NUMERIC_VALUE.
- * Note: This is different from the Unicode Standard which specifies NaN as the default value.
- * (NaN is not available on all platforms.)
- *
- * Similar to java.lang.Character.getNumericValue(), but u_getNumericValue()
- * also supports negative values, large values, and fractions,
- * while Java's getNumericValue() returns values 10..35 for ASCII letters.
- *
- * @param c Code point to get the numeric value for.
- * @return Numeric value of c, or U_NO_NUMERIC_VALUE if none is defined.
- *
- * @see U_NO_NUMERIC_VALUE
- * @stable ICU 2.2
- */
-U_CAPI double U_EXPORT2
-u_getNumericValue(UChar32 c);
-
-/**
- * Special value that is returned by u_getNumericValue when
- * no numeric value is defined for a code point.
- *
- * @see u_getNumericValue
- * @stable ICU 2.2
- */
-#define U_NO_NUMERIC_VALUE ((double)-123456789.)
-
-/**
- * Determines whether the specified code point has the general category "Ll"
- * (lowercase letter).
- *
- * Same as java.lang.Character.isLowerCase().
- *
- * This misses some characters that are also lowercase but
- * have a different general category value.
- * In order to include those, use UCHAR_LOWERCASE.
- *
- * In addition to being equivalent to a Java function, this also serves
- * as a C/POSIX migration function.
- * See the comments about C/POSIX character classification functions in the
- * documentation at the top of this header file.
- *
- * @param c the code point to be tested
- * @return true if the code point is an Ll lowercase letter
- *
- * @see UCHAR_LOWERCASE
- * @see u_isupper
- * @see u_istitle
- * @stable ICU 2.0
- */
-U_CAPI UBool U_EXPORT2
-u_islower(UChar32 c);
-
-/**
- * Determines whether the specified code point has the general category "Lu"
- * (uppercase letter).
- *
- * Same as java.lang.Character.isUpperCase().
- *
- * This misses some characters that are also uppercase but
- * have a different general category value.
- * In order to include those, use UCHAR_UPPERCASE.
- *
- * In addition to being equivalent to a Java function, this also serves
- * as a C/POSIX migration function.
- * See the comments about C/POSIX character classification functions in the
- * documentation at the top of this header file.
- *
- * @param c the code point to be tested
- * @return true if the code point is an Lu uppercase letter
- *
- * @see UCHAR_UPPERCASE
- * @see u_islower
- * @see u_istitle
- * @see u_tolower
- * @stable ICU 2.0
- */
-U_CAPI UBool U_EXPORT2
-u_isupper(UChar32 c);
-
-/**
- * Determines whether the specified code point is a titlecase letter.
- * True for general category "Lt" (titlecase letter).
- *
- * Same as java.lang.Character.isTitleCase().
- *
- * @param c the code point to be tested
- * @return true if the code point is an Lt titlecase letter
- *
- * @see u_isupper
- * @see u_islower
- * @see u_totitle
- * @stable ICU 2.0
- */
-U_CAPI UBool U_EXPORT2
-u_istitle(UChar32 c);
-
-/**
- * Determines whether the specified code point is a digit character according to Java.
- * True for characters with general category "Nd" (decimal digit numbers).
- * Beginning with Unicode 4, this is the same as
- * testing for the Numeric_Type of Decimal.
- *
- * Same as java.lang.Character.isDigit().
- *
- * In addition to being equivalent to a Java function, this also serves
- * as a C/POSIX migration function.
- * See the comments about C/POSIX character classification functions in the
- * documentation at the top of this header file.
- *
- * @param c the code point to be tested
- * @return true if the code point is a digit character according to Character.isDigit()
- *
- * @stable ICU 2.0
- */
-U_CAPI UBool U_EXPORT2
-u_isdigit(UChar32 c);
-
-/**
- * Determines whether the specified code point is a letter character.
- * True for general categories "L" (letters).
- *
- * Same as java.lang.Character.isLetter().
- *
- * In addition to being equivalent to a Java function, this also serves
- * as a C/POSIX migration function.
- * See the comments about C/POSIX character classification functions in the
- * documentation at the top of this header file.
- *
- * @param c the code point to be tested
- * @return true if the code point is a letter character
- *
- * @see u_isdigit
- * @see u_isalnum
- * @stable ICU 2.0
- */
-U_CAPI UBool U_EXPORT2
-u_isalpha(UChar32 c);
-
-/**
- * Determines whether the specified code point is an alphanumeric character
- * (letter or digit) according to Java.
- * True for characters with general categories
- * "L" (letters) and "Nd" (decimal digit numbers).
- *
- * Same as java.lang.Character.isLetterOrDigit().
- *
- * In addition to being equivalent to a Java function, this also serves
- * as a C/POSIX migration function.
- * See the comments about C/POSIX character classification functions in the
- * documentation at the top of this header file.
- *
- * @param c the code point to be tested
- * @return true if the code point is an alphanumeric character according to Character.isLetterOrDigit()
- *
- * @stable ICU 2.0
- */
-U_CAPI UBool U_EXPORT2
-u_isalnum(UChar32 c);
-
-/**
- * Determines whether the specified code point is a hexadecimal digit.
- * This is equivalent to u_digit(c, 16)>=0.
- * True for characters with general category "Nd" (decimal digit numbers)
- * as well as Latin letters a-f and A-F in both ASCII and Fullwidth ASCII.
- * (That is, for letters with code points
- * 0041..0046, 0061..0066, FF21..FF26, FF41..FF46.)
- *
- * In order to narrow the definition of hexadecimal digits to only ASCII
- * characters, use (c<=0x7f && u_isxdigit(c)).
- *
- * This is a C/POSIX migration function.
- * See the comments about C/POSIX character classification functions in the
- * documentation at the top of this header file.
- *
- * @param c the code point to be tested
- * @return true if the code point is a hexadecimal digit
- *
- * @stable ICU 2.6
- */
-U_CAPI UBool U_EXPORT2
-u_isxdigit(UChar32 c);
-
-/**
- * Determines whether the specified code point is a punctuation character.
- * True for characters with general categories "P" (punctuation).
- *
- * This is a C/POSIX migration function.
- * See the comments about C/POSIX character classification functions in the
- * documentation at the top of this header file.
- *
- * @param c the code point to be tested
- * @return true if the code point is a punctuation character
- *
- * @stable ICU 2.6
- */
-U_CAPI UBool U_EXPORT2
-u_ispunct(UChar32 c);
-
-/**
- * Determines whether the specified code point is a "graphic" character
- * (printable, excluding spaces).
- * true for all characters except those with general categories
- * "Cc" (control codes), "Cf" (format controls), "Cs" (surrogates),
- * "Cn" (unassigned), and "Z" (separators).
- *
- * This is a C/POSIX migration function.
- * See the comments about C/POSIX character classification functions in the
- * documentation at the top of this header file.
- *
- * @param c the code point to be tested
- * @return true if the code point is a "graphic" character
- *
- * @stable ICU 2.6
- */
-U_CAPI UBool U_EXPORT2
-u_isgraph(UChar32 c);
-
-/**
- * Determines whether the specified code point is a "blank" or "horizontal space",
- * a character that visibly separates words on a line.
- * The following are equivalent definitions:
- *
- * true for Unicode White_Space characters except for "vertical space controls"
- * where "vertical space controls" are the following characters:
- * U+000A (LF) U+000B (VT) U+000C (FF) U+000D (CR) U+0085 (NEL) U+2028 (LS) U+2029 (PS)
- *
- * same as
- *
- * true for U+0009 (TAB) and characters with general category "Zs" (space separators).
- *
- * Note: There are several ICU whitespace functions; please see the uchar.h
- * file documentation for a detailed comparison.
- *
- * This is a C/POSIX migration function.
- * See the comments about C/POSIX character classification functions in the
- * documentation at the top of this header file.
- *
- * @param c the code point to be tested
- * @return true if the code point is a "blank"
- *
- * @stable ICU 2.6
- */
-U_CAPI UBool U_EXPORT2
-u_isblank(UChar32 c);
-
-/**
- * Determines whether the specified code point is "defined",
- * which usually means that it is assigned a character.
- * True for general categories other than "Cn" (other, not assigned),
- * i.e., true for all code points mentioned in UnicodeData.txt.
- *
- * Note that non-character code points (e.g., U+FDD0) are not "defined"
- * (they are Cn), but surrogate code points are "defined" (Cs).
- *
- * Same as java.lang.Character.isDefined().
- *
- * @param c the code point to be tested
- * @return true if the code point is assigned a character
- *
- * @see u_isdigit
- * @see u_isalpha
- * @see u_isalnum
- * @see u_isupper
- * @see u_islower
- * @see u_istitle
- * @stable ICU 2.0
- */
-U_CAPI UBool U_EXPORT2
-u_isdefined(UChar32 c);
-
-/**
- * Determines if the specified character is a space character or not.
- *
- * Note: There are several ICU whitespace functions; please see the uchar.h
- * file documentation for a detailed comparison.
- *
- * This is a C/POSIX migration function.
- * See the comments about C/POSIX character classification functions in the
- * documentation at the top of this header file.
- *
- * @param c    the character to be tested
- * @return  true if the character is a space character; false otherwise.
- *
- * @see u_isJavaSpaceChar
- * @see u_isWhitespace
- * @see u_isUWhiteSpace
- * @stable ICU 2.0
- */
-U_CAPI UBool U_EXPORT2
-u_isspace(UChar32 c);
-
-/**
- * Determine if the specified code point is a space character according to Java.
- * True for characters with general categories "Z" (separators),
- * which does not include control codes (e.g., TAB or Line Feed).
- *
- * Same as java.lang.Character.isSpaceChar().
- *
- * Note: There are several ICU whitespace functions; please see the uchar.h
- * file documentation for a detailed comparison.
- *
- * @param c the code point to be tested
- * @return true if the code point is a space character according to Character.isSpaceChar()
- *
- * @see u_isspace
- * @see u_isWhitespace
- * @see u_isUWhiteSpace
- * @stable ICU 2.6
- */
-U_CAPI UBool U_EXPORT2
-u_isJavaSpaceChar(UChar32 c);
-
-/**
- * Determines if the specified code point is a whitespace character according to Java/ICU.
- * A character is considered to be a Java whitespace character if and only
- * if it satisfies one of the following criteria:
- *
- * - It is a Unicode Separator character (categories "Z" = "Zs" or "Zl" or "Zp"), but is not
- *      also a non-breaking space (U+00A0 NBSP or U+2007 Figure Space or U+202F Narrow NBSP).
- * - It is U+0009 HORIZONTAL TABULATION.
- * - It is U+000A LINE FEED.
- * - It is U+000B VERTICAL TABULATION.
- * - It is U+000C FORM FEED.
- * - It is U+000D CARRIAGE RETURN.
- * - It is U+001C FILE SEPARATOR.
- * - It is U+001D GROUP SEPARATOR.
- * - It is U+001E RECORD SEPARATOR.
- * - It is U+001F UNIT SEPARATOR.
- *
- * This API tries to sync with the semantics of Java's
- * java.lang.Character.isWhitespace(), but it may not return
- * the exact same results because of the Unicode version
- * difference.
- *
- * Note: Unicode 4.0.1 changed U+200B ZERO WIDTH SPACE from a Space Separator (Zs)
- * to a Format Control (Cf). Since then, isWhitespace(0x200b) returns false.
- * See http://www.unicode.org/versions/Unicode4.0.1/
- *
- * Note: There are several ICU whitespace functions; please see the uchar.h
- * file documentation for a detailed comparison.
- *
- * @param c the code point to be tested
- * @return true if the code point is a whitespace character according to Java/ICU
- *
- * @see u_isspace
- * @see u_isJavaSpaceChar
- * @see u_isUWhiteSpace
- * @stable ICU 2.0
- */
-U_CAPI UBool U_EXPORT2
-u_isWhitespace(UChar32 c);
-
-/**
- * Determines whether the specified code point is a control character
- * (as defined by this function).
- * A control character is one of the following:
- * - ISO 8-bit control character (U+0000..U+001f and U+007f..U+009f)
- * - U_CONTROL_CHAR (Cc)
- * - U_FORMAT_CHAR (Cf)
- * - U_LINE_SEPARATOR (Zl)
- * - U_PARAGRAPH_SEPARATOR (Zp)
- *
- * This is a C/POSIX migration function.
- * See the comments about C/POSIX character classification functions in the
- * documentation at the top of this header file.
- *
- * @param c the code point to be tested
- * @return true if the code point is a control character
- *
- * @see UCHAR_DEFAULT_IGNORABLE_CODE_POINT
- * @see u_isprint
- * @stable ICU 2.0
- */
-U_CAPI UBool U_EXPORT2
-u_iscntrl(UChar32 c);
-
-/**
- * Determines whether the specified code point is an ISO control code.
- * True for U+0000..U+001f and U+007f..U+009f (general category "Cc").
- *
- * Same as java.lang.Character.isISOControl().
- *
- * @param c the code point to be tested
- * @return true if the code point is an ISO control code
- *
- * @see u_iscntrl
- * @stable ICU 2.6
- */
-U_CAPI UBool U_EXPORT2
-u_isISOControl(UChar32 c);
-
-/**
- * Determines whether the specified code point is a printable character.
- * True for general categories <em>other</em> than "C" (controls).
- *
- * This is a C/POSIX migration function.
- * See the comments about C/POSIX character classification functions in the
- * documentation at the top of this header file.
- *
- * @param c the code point to be tested
- * @return true if the code point is a printable character
- *
- * @see UCHAR_DEFAULT_IGNORABLE_CODE_POINT
- * @see u_iscntrl
- * @stable ICU 2.0
- */
-U_CAPI UBool U_EXPORT2
-u_isprint(UChar32 c);
-
-/**
- * Non-standard: Determines whether the specified code point is a base character.
- * True for general categories "L" (letters), "N" (numbers),
- * "Mc" (spacing combining marks), and "Me" (enclosing marks).
- *
- * Note that this is different from the Unicode Standard definition in
- * chapter 3.6, conformance clause D51 “Base character”,
- * which defines base characters as the code points with general categories
- * Letter (L), Number (N), Punctuation (P), Symbol (S), or Space Separator (Zs).
- *
- * @param c the code point to be tested
- * @return true if the code point is a base character according to this function
- *
- * @see u_isalpha
- * @see u_isdigit
- * @stable ICU 2.0
- */
-U_CAPI UBool U_EXPORT2
-u_isbase(UChar32 c);
-
-/**
- * Returns the bidirectional category value for the code point,
- * which is used in the Unicode bidirectional algorithm
- * (UAX #9 http://www.unicode.org/reports/tr9/).
- * Note that some <em>unassigned</em> code points have bidi values
- * of R or AL because they are in blocks that are reserved
- * for Right-To-Left scripts.
- *
- * Same as java.lang.Character.getDirectionality()
- *
- * @param c the code point to be tested
- * @return the bidirectional category (UCharDirection) value
- *
- * @see UCharDirection
- * @stable ICU 2.0
- */
-U_CAPI UCharDirection U_EXPORT2
-u_charDirection(UChar32 c);
-
-/**
- * Determines whether the code point has the Bidi_Mirrored property.
- * This property is set for characters that are commonly used in
- * Right-To-Left contexts and need to be displayed with a "mirrored"
- * glyph.
- *
- * Same as java.lang.Character.isMirrored().
- * Same as UCHAR_BIDI_MIRRORED
- *
- * @param c the code point to be tested
- * @return true if the character has the Bidi_Mirrored property
- *
- * @see UCHAR_BIDI_MIRRORED
- * @stable ICU 2.0
- */
-U_CAPI UBool U_EXPORT2
-u_isMirrored(UChar32 c);
-
-/**
- * Maps the specified character to a "mirror-image" character.
- * For characters with the Bidi_Mirrored property, implementations
- * sometimes need a "poor man's" mapping to another Unicode
- * character (code point) such that the default glyph may serve
- * as the mirror-image of the default glyph of the specified
- * character. This is useful for text conversion to and from
- * codepages with visual order, and for displays without glyph
- * selection capabilities.
- *
- * @param c the code point to be mapped
- * @return another Unicode code point that may serve as a mirror-image
- *         substitute, or c itself if there is no such mapping or c
- *         does not have the Bidi_Mirrored property
- *
- * @see UCHAR_BIDI_MIRRORED
- * @see u_isMirrored
- * @stable ICU 2.0
- */
-U_CAPI UChar32 U_EXPORT2
-u_charMirror(UChar32 c);
-
-/**
- * Maps the specified character to its paired bracket character.
- * For Bidi_Paired_Bracket_Type!=None, this is the same as u_charMirror().
- * Otherwise c itself is returned.
- * See http://www.unicode.org/reports/tr9/
- *
- * @param c the code point to be mapped
- * @return the paired bracket code point,
- *         or c itself if there is no such mapping
- *         (Bidi_Paired_Bracket_Type=None)
- *
- * @see UCHAR_BIDI_PAIRED_BRACKET
- * @see UCHAR_BIDI_PAIRED_BRACKET_TYPE
- * @see u_charMirror
- * @stable ICU 52
- */
-U_CAPI UChar32 U_EXPORT2
-u_getBidiPairedBracket(UChar32 c);
-
-/**
- * Returns the general category value for the code point.
- *
- * Same as java.lang.Character.getType().
- *
- * @param c the code point to be tested
- * @return the general category (UCharCategory) value
- *
- * @see UCharCategory
- * @stable ICU 2.0
- */
-U_CAPI int8_t U_EXPORT2
-u_charType(UChar32 c);
-
-/**
- * Get a single-bit bit set for the general category of a character.
- * This bit set can be compared bitwise with U_GC_SM_MASK, U_GC_L_MASK, etc.
- * Same as U_MASK(u_charType(c)).
- *
- * @param c the code point to be tested
- * @return a single-bit mask corresponding to the general category (UCharCategory) value
- *
- * @see u_charType
- * @see UCharCategory
- * @see U_GC_CN_MASK
- * @stable ICU 2.1
- */
-#define U_GET_GC_MASK(c) U_MASK(u_charType(c))
-
-/**
- * Callback from u_enumCharTypes(), is called for each contiguous range
- * of code points c (where start<=c<limit)
- * with the same Unicode general category ("character type").
- *
- * The callback function can stop the enumeration by returning false.
- *
- * @param context an opaque pointer, as passed into utrie_enum()
- * @param start the first code point in a contiguous range with value
- * @param limit one past the last code point in a contiguous range with value
- * @param type the general category for all code points in [start..limit[
- * @return false to stop the enumeration
- *
- * @stable ICU 2.1
- * @see UCharCategory
- * @see u_enumCharTypes
- */
-typedef UBool U_CALLCONV
-UCharEnumTypeRange(const void *context, UChar32 start, UChar32 limit, UCharCategory type);
-
-/**
- * Enumerate efficiently all code points with their Unicode general categories.
- *
- * This is useful for building data structures (e.g., UnicodeSet's),
- * for enumerating all assigned code points (type!=U_UNASSIGNED), etc.
- *
- * For each contiguous range of code points with a given general category ("character type"),
- * the UCharEnumTypeRange function is called.
- * Adjacent ranges have different types.
- * The Unicode Standard guarantees that the numeric value of the type is 0..31.
- *
- * @param enumRange a pointer to a function that is called for each contiguous range
- *                  of code points with the same general category
- * @param context an opaque pointer that is passed on to the callback function
- *
- * @stable ICU 2.1
- * @see UCharCategory
- * @see UCharEnumTypeRange
- */
-U_CAPI void U_EXPORT2
-u_enumCharTypes(UCharEnumTypeRange *enumRange, const void *context);
-
-#if !UCONFIG_NO_NORMALIZATION
-
-/**
- * Returns the combining class of the code point as specified in UnicodeData.txt.
- *
- * @param c the code point of the character
- * @return the combining class of the character
- * @stable ICU 2.0
- */
-U_CAPI uint8_t U_EXPORT2
-u_getCombiningClass(UChar32 c);
-
-#endif
-
-/**
- * Returns the decimal digit value of a decimal digit character.
- * Such characters have the general category "Nd" (decimal digit numbers)
- * and a Numeric_Type of Decimal.
- *
- * Unlike ICU releases before 2.6, no digit values are returned for any
- * Han characters because Han number characters are often used with a special
- * Chinese-style number format (with characters for powers of 10 in between)
- * instead of in decimal-positional notation.
- * Unicode 4 explicitly assigns Han number characters the Numeric_Type
- * Numeric instead of Decimal.
- * See Jitterbug 1483 for more details.
- *
- * Use u_getIntPropertyValue(c, UCHAR_NUMERIC_TYPE) and u_getNumericValue()
- * for complete numeric Unicode properties.
- *
- * @param c the code point for which to get the decimal digit value
- * @return the decimal digit value of c,
- *         or -1 if c is not a decimal digit character
- *
- * @see u_getNumericValue
- * @stable ICU 2.0
- */
-U_CAPI int32_t U_EXPORT2
-u_charDigitValue(UChar32 c);
-
-/**
- * Returns the Unicode allocation block that contains the character.
- *
- * @param c the code point to be tested
- * @return the block value (UBlockCode) for c
- *
- * @see UBlockCode
- * @stable ICU 2.0
- */
-U_CAPI UBlockCode U_EXPORT2
-ublock_getCode(UChar32 c);
-
-/**
- * Retrieve the name of a Unicode character.
- * Depending on <code>nameChoice</code>, the character name written
- * into the buffer is the "modern" name or the name that was defined
- * in Unicode version 1.0.
- * The name contains only "invariant" characters
- * like A-Z, 0-9, space, and '-'.
- * Unicode 1.0 names are only retrieved if they are different from the modern
- * names and if the data file contains the data for them. gennames may or may
- * not be called with a command line option to include 1.0 names in unames.dat.
- *
- * @param code The character (code point) for which to get the name.
- *             It must be <code>0<=code<=0x10ffff</code>.
- * @param nameChoice Selector for which name to get.
- * @param buffer Destination address for copying the name.
- *               The name will always be zero-terminated.
- *               If there is no name, then the buffer will be set to the empty string.
- * @param bufferLength <code>==sizeof(buffer)</code>
- * @param pErrorCode Pointer to a UErrorCode variable;
- *        check for <code>U_SUCCESS()</code> after <code>u_charName()</code>
- *        returns.
- * @return The length of the name, or 0 if there is no name for this character.
- *         If the bufferLength is less than or equal to the length, then the buffer
- *         contains the truncated name and the returned length indicates the full
- *         length of the name.
- *         The length does not include the zero-termination.
- *
- * @see UCharNameChoice
- * @see u_charFromName
- * @see u_enumCharNames
- * @stable ICU 2.0
- */
-U_CAPI int32_t U_EXPORT2
-u_charName(UChar32 code, UCharNameChoice nameChoice,
-           char *buffer, int32_t bufferLength,
-           UErrorCode *pErrorCode);
-
-#ifndef U_HIDE_DEPRECATED_API
-/**
- * Returns an empty string.
- * Used to return the ISO 10646 comment for a character.
- * The Unicode ISO_Comment property is deprecated and has no values.
- *
- * @param c The character (code point) for which to get the ISO comment.
- *             It must be <code>0<=c<=0x10ffff</code>.
- * @param dest Destination address for copying the comment.
- *             The comment will be zero-terminated if possible.
- *             If there is no comment, then the buffer will be set to the empty string.
- * @param destCapacity <code>==sizeof(dest)</code>
- * @param pErrorCode Pointer to a UErrorCode variable;
- *        check for <code>U_SUCCESS()</code> after <code>u_getISOComment()</code>
- *        returns.
- * @return 0
- *
- * @deprecated ICU 49
- */
-U_DEPRECATED int32_t U_EXPORT2
-u_getISOComment(UChar32 c,
-                char *dest, int32_t destCapacity,
-                UErrorCode *pErrorCode);
-#endif  /* U_HIDE_DEPRECATED_API */
-
-/**
- * Find a Unicode character by its name and return its code point value.
- * The name is matched exactly and completely.
- * If the name does not correspond to a code point, <i>pErrorCode</i>
- * is set to <code>U_INVALID_CHAR_FOUND</code>.
- * A Unicode 1.0 name is matched only if it differs from the modern name.
- * Unicode names are all uppercase. Extended names are lowercase followed
- * by an uppercase hexadecimal number, and within angle brackets.
- *
- * @param nameChoice Selector for which name to match.
- * @param name The name to match.
- * @param pErrorCode Pointer to a UErrorCode variable
- * @return The Unicode value of the code point with the given name,
- *         or an undefined value if there is no such code point.
- *
- * @see UCharNameChoice
- * @see u_charName
- * @see u_enumCharNames
- * @stable ICU 1.7
- */
-U_CAPI UChar32 U_EXPORT2
-u_charFromName(UCharNameChoice nameChoice,
-               const char *name,
-               UErrorCode *pErrorCode);
-
-/**
- * Type of a callback function for u_enumCharNames() that gets called
- * for each Unicode character with the code point value and
- * the character name.
- * If such a function returns false, then the enumeration is stopped.
- *
- * @param context The context pointer that was passed to u_enumCharNames().
- * @param code The Unicode code point for the character with this name.
- * @param nameChoice Selector for which kind of names is enumerated.
- * @param name The character's name, zero-terminated.
- * @param length The length of the name.
- * @return true if the enumeration should continue, false to stop it.
- *
- * @see UCharNameChoice
- * @see u_enumCharNames
- * @stable ICU 1.7
- */
-typedef UBool U_CALLCONV UEnumCharNamesFn(void *context,
-                               UChar32 code,
-                               UCharNameChoice nameChoice,
-                               const char *name,
-                               int32_t length);
-
-/**
- * Enumerate all assigned Unicode characters between the start and limit
- * code points (start inclusive, limit exclusive) and call a function
- * for each, passing the code point value and the character name.
- * For Unicode 1.0 names, only those are enumerated that differ from the
- * modern names.
- *
- * @param start The first code point in the enumeration range.
- * @param limit One more than the last code point in the enumeration range
- *              (the first one after the range).
- * @param fn The function that is to be called for each character name.
- * @param context An arbitrary pointer that is passed to the function.
- * @param nameChoice Selector for which kind of names to enumerate.
- * @param pErrorCode Pointer to a UErrorCode variable
- *
- * @see UCharNameChoice
- * @see UEnumCharNamesFn
- * @see u_charName
- * @see u_charFromName
- * @stable ICU 1.7
- */
-U_CAPI void U_EXPORT2
-u_enumCharNames(UChar32 start, UChar32 limit,
-                UEnumCharNamesFn *fn,
-                void *context,
-                UCharNameChoice nameChoice,
-                UErrorCode *pErrorCode);
-
-/**
- * Return the Unicode name for a given property, as given in the
- * Unicode database file PropertyAliases.txt.
- *
- * In addition, this function maps the property
- * UCHAR_GENERAL_CATEGORY_MASK to the synthetic names "gcm" /
- * "General_Category_Mask".  These names are not in
- * PropertyAliases.txt.
- *
- * @param property UProperty selector other than UCHAR_INVALID_CODE.
- *         If out of range, NULL is returned.
- *
- * @param nameChoice selector for which name to get.  If out of range,
- *         NULL is returned.  All properties have a long name.  Most
- *         have a short name, but some do not.  Unicode allows for
- *         additional names; if present these will be returned by
- *         U_LONG_PROPERTY_NAME + i, where i=1, 2,...
- *
- * @return a pointer to the name, or NULL if either the
- *         property or the nameChoice is out of range.  If a given
- *         nameChoice returns NULL, then all larger values of
- *         nameChoice will return NULL, with one exception: if NULL is
- *         returned for U_SHORT_PROPERTY_NAME, then
- *         U_LONG_PROPERTY_NAME (and higher) may still return a
- *         non-NULL value.  The returned pointer is valid until
- *         u_cleanup() is called.
- *
- * @see UProperty
- * @see UPropertyNameChoice
- * @stable ICU 2.4
- */
-U_CAPI const char* U_EXPORT2
-u_getPropertyName(UProperty property,
-                  UPropertyNameChoice nameChoice);
-
-/**
- * Return the UProperty enum for a given property name, as specified
- * in the Unicode database file PropertyAliases.txt.  Short, long, and
- * any other variants are recognized.
- *
- * In addition, this function maps the synthetic names "gcm" /
- * "General_Category_Mask" to the property
- * UCHAR_GENERAL_CATEGORY_MASK.  These names are not in
- * PropertyAliases.txt.
- *
- * @param alias the property name to be matched.  The name is compared
- *         using "loose matching" as described in PropertyAliases.txt.
- *
- * @return a UProperty enum, or UCHAR_INVALID_CODE if the given name
- *         does not match any property.
- *
- * @see UProperty
- * @stable ICU 2.4
- */
-U_CAPI UProperty U_EXPORT2
-u_getPropertyEnum(const char* alias);
-
-/**
- * Return the Unicode name for a given property value, as given in the
- * Unicode database file PropertyValueAliases.txt.
- *
- * Note: Some of the names in PropertyValueAliases.txt can only be
- * retrieved using UCHAR_GENERAL_CATEGORY_MASK, not
- * UCHAR_GENERAL_CATEGORY.  These include: "C" / "Other", "L" /
- * "Letter", "LC" / "Cased_Letter", "M" / "Mark", "N" / "Number", "P"
- * / "Punctuation", "S" / "Symbol", and "Z" / "Separator".
- *
- * @param property UProperty selector constant.
- *        Must be UCHAR_BINARY_START<=which<UCHAR_BINARY_LIMIT
- *        or UCHAR_INT_START<=which<UCHAR_INT_LIMIT
- *        or UCHAR_MASK_START<=which<UCHAR_MASK_LIMIT.
- *        If out of range, NULL is returned.
- *
- * @param value selector for a value for the given property.  If out
- *         of range, NULL is returned.  In general, valid values range
- *         from 0 up to some maximum.  There are a few exceptions:
- *         (1.) UCHAR_BLOCK values begin at the non-zero value
- *         UBLOCK_BASIC_LATIN.  (2.)  UCHAR_CANONICAL_COMBINING_CLASS
- *         values are not contiguous and range from 0..240.  (3.)
- *         UCHAR_GENERAL_CATEGORY_MASK values are not values of
- *         UCharCategory, but rather mask values produced by
- *         U_GET_GC_MASK().  This allows grouped categories such as
- *         [:L:] to be represented.  Mask values range
- *         non-contiguously from 1..U_GC_P_MASK.
- *
- * @param nameChoice selector for which name to get.  If out of range,
- *         NULL is returned.  All values have a long name.  Most have
- *         a short name, but some do not.  Unicode allows for
- *         additional names; if present these will be returned by
- *         U_LONG_PROPERTY_NAME + i, where i=1, 2,...
-
- * @return a pointer to the name, or NULL if either the
- *         property or the nameChoice is out of range.  If a given
- *         nameChoice returns NULL, then all larger values of
- *         nameChoice will return NULL, with one exception: if NULL is
- *         returned for U_SHORT_PROPERTY_NAME, then
- *         U_LONG_PROPERTY_NAME (and higher) may still return a
- *         non-NULL value.  The returned pointer is valid until
- *         u_cleanup() is called.
- *
- * @see UProperty
- * @see UPropertyNameChoice
- * @stable ICU 2.4
- */
-U_CAPI const char* U_EXPORT2
-u_getPropertyValueName(UProperty property,
-                       int32_t value,
-                       UPropertyNameChoice nameChoice);
-
-/**
- * Return the property value integer for a given value name, as
- * specified in the Unicode database file PropertyValueAliases.txt.
- * Short, long, and any other variants are recognized.
- *
- * Note: Some of the names in PropertyValueAliases.txt will only be
- * recognized with UCHAR_GENERAL_CATEGORY_MASK, not
- * UCHAR_GENERAL_CATEGORY.  These include: "C" / "Other", "L" /
- * "Letter", "LC" / "Cased_Letter", "M" / "Mark", "N" / "Number", "P"
- * / "Punctuation", "S" / "Symbol", and "Z" / "Separator".
- *
- * @param property UProperty selector constant.
- *        Must be UCHAR_BINARY_START<=which<UCHAR_BINARY_LIMIT
- *        or UCHAR_INT_START<=which<UCHAR_INT_LIMIT
- *        or UCHAR_MASK_START<=which<UCHAR_MASK_LIMIT.
- *        If out of range, UCHAR_INVALID_CODE is returned.
- *
- * @param alias the value name to be matched.  The name is compared
- *         using "loose matching" as described in
- *         PropertyValueAliases.txt.
- *
- * @return a value integer or UCHAR_INVALID_CODE if the given name
- *         does not match any value of the given property, or if the
- *         property is invalid.  Note: UCHAR_GENERAL_CATEGORY_MASK values
- *         are not values of UCharCategory, but rather mask values
- *         produced by U_GET_GC_MASK().  This allows grouped
- *         categories such as [:L:] to be represented.
- *
- * @see UProperty
- * @stable ICU 2.4
- */
-U_CAPI int32_t U_EXPORT2
-u_getPropertyValueEnum(UProperty property,
-                       const char* alias);
-
-/**
- * Determines if the specified character is permissible as the first character in an identifier
- * according to UAX #31 Unicode Identifier and Pattern Syntax.
- *
- * Same as Unicode ID_Start (UCHAR_ID_START).
- *
- * @param c the code point to be tested
- * @return true if the code point may start an identifier
- *
- * @see UCHAR_ID_START
- * @see u_isalpha
- * @see u_isIDPart
- * @stable ICU 2.0
- */
-U_CAPI UBool U_EXPORT2
-u_isIDStart(UChar32 c);
-
-/**
- * Determines if the specified character is permissible as a non-initial character of an identifier
- * according to UAX #31 Unicode Identifier and Pattern Syntax.
- *
- * Same as Unicode ID_Continue (UCHAR_ID_CONTINUE).
- *
- * @param c the code point to be tested
- * @return true if the code point may occur as a non-initial character of an identifier
- *
- * @see UCHAR_ID_CONTINUE
- * @see u_isIDStart
- * @see u_isIDIgnorable
- * @stable ICU 2.0
- */
-U_CAPI UBool U_EXPORT2
-u_isIDPart(UChar32 c);
-
-/**
- * Determines if the specified character should be regarded
- * as an ignorable character in an identifier,
- * according to Java.
- * True for characters with general category "Cf" (format controls) as well as
- * non-whitespace ISO controls
- * (U+0000..U+0008, U+000E..U+001B, U+007F..U+009F).
- *
- * Same as java.lang.Character.isIdentifierIgnorable().
- *
- * Note that Unicode just recommends to ignore Cf (format controls).
- *
- * @param c the code point to be tested
- * @return true if the code point is ignorable in identifiers according to Java
- *
- * @see UCHAR_DEFAULT_IGNORABLE_CODE_POINT
- * @see u_isIDStart
- * @see u_isIDPart
- * @stable ICU 2.0
- */
-U_CAPI UBool U_EXPORT2
-u_isIDIgnorable(UChar32 c);
-
-/**
- * Determines if the specified character is permissible as the
- * first character in a Java identifier.
- * In addition to u_isIDStart(c), true for characters with
- * general categories "Sc" (currency symbols) and "Pc" (connecting punctuation).
- *
- * Same as java.lang.Character.isJavaIdentifierStart().
- *
- * @param c the code point to be tested
- * @return true if the code point may start a Java identifier
- *
- * @see     u_isJavaIDPart
- * @see     u_isalpha
- * @see     u_isIDStart
- * @stable ICU 2.0
- */
-U_CAPI UBool U_EXPORT2
-u_isJavaIDStart(UChar32 c);
-
-/**
- * Determines if the specified character is permissible
- * in a Java identifier.
- * In addition to u_isIDPart(c), true for characters with
- * general category "Sc" (currency symbols).
- *
- * Same as java.lang.Character.isJavaIdentifierPart().
- *
- * @param c the code point to be tested
- * @return true if the code point may occur in a Java identifier
- *
- * @see     u_isIDIgnorable
- * @see     u_isJavaIDStart
- * @see     u_isalpha
- * @see     u_isdigit
- * @see     u_isIDPart
- * @stable ICU 2.0
- */
-U_CAPI UBool U_EXPORT2
-u_isJavaIDPart(UChar32 c);
-
-/**
- * The given character is mapped to its lowercase equivalent according to
- * UnicodeData.txt; if the character has no lowercase equivalent, the character
- * itself is returned.
- *
- * Same as java.lang.Character.toLowerCase().
- *
- * This function only returns the simple, single-code point case mapping.
- * Full case mappings should be used whenever possible because they produce
- * better results by working on whole strings.
- * They take into account the string context and the language and can map
- * to a result string with a different length as appropriate.
- * Full case mappings are applied by the string case mapping functions,
- * see ustring.h and the UnicodeString class.
- * See also the User Guide chapter on C/POSIX migration:
- * https://unicode-org.github.io/icu/userguide/icu/posix#case-mappings
- *
- * @param c the code point to be mapped
- * @return the Simple_Lowercase_Mapping of the code point, if any;
- *         otherwise the code point itself.
- * @stable ICU 2.0
- */
-U_CAPI UChar32 U_EXPORT2
-u_tolower(UChar32 c);
-
-/**
- * The given character is mapped to its uppercase equivalent according to UnicodeData.txt;
- * if the character has no uppercase equivalent, the character itself is
- * returned.
- *
- * Same as java.lang.Character.toUpperCase().
- *
- * This function only returns the simple, single-code point case mapping.
- * Full case mappings should be used whenever possible because they produce
- * better results by working on whole strings.
- * They take into account the string context and the language and can map
- * to a result string with a different length as appropriate.
- * Full case mappings are applied by the string case mapping functions,
- * see ustring.h and the UnicodeString class.
- * See also the User Guide chapter on C/POSIX migration:
- * https://unicode-org.github.io/icu/userguide/icu/posix#case-mappings
- *
- * @param c the code point to be mapped
- * @return the Simple_Uppercase_Mapping of the code point, if any;
- *         otherwise the code point itself.
- * @stable ICU 2.0
- */
-U_CAPI UChar32 U_EXPORT2
-u_toupper(UChar32 c);
-
-/**
- * The given character is mapped to its titlecase equivalent
- * according to UnicodeData.txt;
- * if none is defined, the character itself is returned.
- *
- * Same as java.lang.Character.toTitleCase().
- *
- * This function only returns the simple, single-code point case mapping.
- * Full case mappings should be used whenever possible because they produce
- * better results by working on whole strings.
- * They take into account the string context and the language and can map
- * to a result string with a different length as appropriate.
- * Full case mappings are applied by the string case mapping functions,
- * see ustring.h and the UnicodeString class.
- * See also the User Guide chapter on C/POSIX migration:
- * https://unicode-org.github.io/icu/userguide/icu/posix#case-mappings
- *
- * @param c the code point to be mapped
- * @return the Simple_Titlecase_Mapping of the code point, if any;
- *         otherwise the code point itself.
- * @stable ICU 2.0
- */
-U_CAPI UChar32 U_EXPORT2
-u_totitle(UChar32 c);
-
-/**
- * The given character is mapped to its case folding equivalent according to
- * UnicodeData.txt and CaseFolding.txt;
- * if the character has no case folding equivalent, the character
- * itself is returned.
- *
- * This function only returns the simple, single-code point case mapping.
- * Full case mappings should be used whenever possible because they produce
- * better results by working on whole strings.
- * They take into account the string context and the language and can map
- * to a result string with a different length as appropriate.
- * Full case mappings are applied by the string case mapping functions,
- * see ustring.h and the UnicodeString class.
- * See also the User Guide chapter on C/POSIX migration:
- * https://unicode-org.github.io/icu/userguide/icu/posix#case-mappings
- *
- * @param c the code point to be mapped
- * @param options Either U_FOLD_CASE_DEFAULT or U_FOLD_CASE_EXCLUDE_SPECIAL_I
- * @return the Simple_Case_Folding of the code point, if any;
- *         otherwise the code point itself.
- * @stable ICU 2.0
- */
-U_CAPI UChar32 U_EXPORT2
-u_foldCase(UChar32 c, uint32_t options);
-
-/**
- * Returns the decimal digit value of the code point in the
- * specified radix.
- *
- * If the radix is not in the range <code>2<=radix<=36</code> or if the
- * value of <code>c</code> is not a valid digit in the specified
- * radix, <code>-1</code> is returned. A character is a valid digit
- * if at least one of the following is true:
- * <ul>
- * <li>The character has a decimal digit value.
- *     Such characters have the general category "Nd" (decimal digit numbers)
- *     and a Numeric_Type of Decimal.
- *     In this case the value is the character's decimal digit value.</li>
- * <li>The character is one of the uppercase Latin letters
- *     <code>'A'</code> through <code>'Z'</code>.
- *     In this case the value is <code>c-'A'+10</code>.</li>
- * <li>The character is one of the lowercase Latin letters
- *     <code>'a'</code> through <code>'z'</code>.
- *     In this case the value is <code>ch-'a'+10</code>.</li>
- * <li>Latin letters from both the ASCII range (0061..007A, 0041..005A)
- *     as well as from the Fullwidth ASCII range (FF41..FF5A, FF21..FF3A)
- *     are recognized.</li>
- * </ul>
- *
- * Same as java.lang.Character.digit().
- *
- * @param   ch      the code point to be tested.
- * @param   radix   the radix.
- * @return  the numeric value represented by the character in the
- *          specified radix,
- *          or -1 if there is no value or if the value exceeds the radix.
- *
- * @see     UCHAR_NUMERIC_TYPE
- * @see     u_forDigit
- * @see     u_charDigitValue
- * @see     u_isdigit
- * @stable ICU 2.0
- */
-U_CAPI int32_t U_EXPORT2
-u_digit(UChar32 ch, int8_t radix);
-
-/**
- * Determines the character representation for a specific digit in
- * the specified radix. If the value of <code>radix</code> is not a
- * valid radix, or the value of <code>digit</code> is not a valid
- * digit in the specified radix, the null character
- * (<code>U+0000</code>) is returned.
- * <p>
- * The <code>radix</code> argument is valid if it is greater than or
- * equal to 2 and less than or equal to 36.
- * The <code>digit</code> argument is valid if
- * <code>0 <= digit < radix</code>.
- * <p>
- * If the digit is less than 10, then
- * <code>'0' + digit</code> is returned. Otherwise, the value
- * <code>'a' + digit - 10</code> is returned.
- *
- * Same as java.lang.Character.forDigit().
- *
- * @param   digit   the number to convert to a character.
- * @param   radix   the radix.
- * @return  the <code>char</code> representation of the specified digit
- *          in the specified radix.
- *
- * @see     u_digit
- * @see     u_charDigitValue
- * @see     u_isdigit
- * @stable ICU 2.0
- */
-U_CAPI UChar32 U_EXPORT2
-u_forDigit(int32_t digit, int8_t radix);
-
-/**
- * Get the "age" of the code point.
- * The "age" is the Unicode version when the code point was first
- * designated (as a non-character or for Private Use)
- * or assigned a character.
- * This can be useful to avoid emitting code points to receiving
- * processes that do not accept newer characters.
- * The data is from the UCD file DerivedAge.txt.
- *
- * @param c The code point.
- * @param versionArray The Unicode version number array, to be filled in.
- *
- * @stable ICU 2.1
- */
-U_CAPI void U_EXPORT2
-u_charAge(UChar32 c, UVersionInfo versionArray);
-
-/**
- * Gets the Unicode version information.
- * The version array is filled in with the version information
- * for the Unicode standard that is currently used by ICU.
- * For example, Unicode version 3.1.1 is represented as an array with
- * the values { 3, 1, 1, 0 }.
- *
- * @param versionArray an output array that will be filled in with
- *                     the Unicode version number
- * @stable ICU 2.0
- */
-U_CAPI void U_EXPORT2
-u_getUnicodeVersion(UVersionInfo versionArray);
-
-#if !UCONFIG_NO_NORMALIZATION
-/**
- * Get the FC_NFKC_Closure property string for a character.
- * See Unicode Standard Annex #15 for details, search for "FC_NFKC_Closure"
- * or for "FNC": http://www.unicode.org/reports/tr15/
- *
- * @param c The character (code point) for which to get the FC_NFKC_Closure string.
- *             It must be <code>0<=c<=0x10ffff</code>.
- * @param dest Destination address for copying the string.
- *             The string will be zero-terminated if possible.
- *             If there is no FC_NFKC_Closure string,
- *             then the buffer will be set to the empty string.
- * @param destCapacity <code>==sizeof(dest)</code>
- * @param pErrorCode Pointer to a UErrorCode variable.
- * @return The length of the string, or 0 if there is no FC_NFKC_Closure string for this character.
- *         If the destCapacity is less than or equal to the length, then the buffer
- *         contains the truncated name and the returned length indicates the full
- *         length of the name.
- *         The length does not include the zero-termination.
- *
- * @stable ICU 2.2
- */
-U_CAPI int32_t U_EXPORT2
-u_getFC_NFKC_Closure(UChar32 c, UChar *dest, int32_t destCapacity, UErrorCode *pErrorCode);
-
-#endif
-
-
-U_CDECL_END
-
-#endif /*_UCHAR*/
-/*eof*/
->>>>>>> a8a80be5
+// © 2016 and later: Unicode, Inc. and others.
+// License & terms of use: http://www.unicode.org/copyright.html
+/*
+**********************************************************************
+*   Copyright (C) 1997-2016, International Business Machines
+*   Corporation and others.  All Rights Reserved.
+**********************************************************************
+*
+* File UCHAR.H
+*
+* Modification History:
+*
+*   Date        Name        Description
+*   04/02/97    aliu        Creation.
+*   03/29/99    helena      Updated for C APIs.
+*   4/15/99     Madhu       Updated for C Implementation and Javadoc
+*   5/20/99     Madhu       Added the function u_getVersion()
+*   8/19/1999   srl         Upgraded scripts to Unicode 3.0
+*   8/27/1999   schererm    UCharDirection constants: U_...
+*   11/11/1999  weiv        added u_isalnum(), cleaned comments
+*   01/11/2000  helena      Renamed u_getVersion to u_getUnicodeVersion().
+******************************************************************************
+*/
+
+#ifndef UCHAR_H
+#define UCHAR_H
+
+#include "unicode/utypes.h"
+#include "unicode/stringoptions.h"
+#include "unicode/ucpmap.h"
+
+#if !defined(USET_DEFINED) && !defined(U_IN_DOXYGEN)
+
+#define USET_DEFINED
+
+/**
+ * USet is the C API type corresponding to C++ class UnicodeSet.
+ * It is forward-declared here to avoid including unicode/uset.h file if related
+ * APIs are not used.
+ *
+ * @see ucnv_getUnicodeSet
+ * @stable ICU 2.4
+ */
+typedef struct USet USet;
+
+#endif
+
+
+U_CDECL_BEGIN
+
+/*==========================================================================*/
+/* Unicode version number                                                   */
+/*==========================================================================*/
+/**
+ * Unicode version number, default for the current ICU version.
+ * The actual Unicode Character Database (UCD) data is stored in uprops.dat
+ * and may be generated from UCD files from a different Unicode version.
+ * Call u_getUnicodeVersion to get the actual Unicode version of the data.
+ *
+ * @see u_getUnicodeVersion
+ * @stable ICU 2.0
+ */
+#define U_UNICODE_VERSION "15.0"
+
+/**
+ * \file
+ * \brief C API: Unicode Properties
+ *
+ * This C API provides low-level access to the Unicode Character Database.
+ * In addition to raw property values, some convenience functions calculate
+ * derived properties, for example for Java-style programming.
+ *
+ * Unicode assigns each code point (not just assigned character) values for
+ * many properties.
+ * Most of them are simple boolean flags, or constants from a small enumerated list.
+ * For some properties, values are strings or other relatively more complex types.
+ *
+ * For more information see
+ * "About the Unicode Character Database" (http://www.unicode.org/ucd/)
+ * and the ICU User Guide chapter on Properties (https://unicode-org.github.io/icu/userguide/strings/properties).
+ *
+ * Many properties are accessible via generic functions that take a UProperty selector.
+ * - u_hasBinaryProperty() returns a binary value (true/false) per property and code point.
+ * - u_getIntPropertyValue() returns an integer value per property and code point.
+ *   For each supported enumerated or catalog property, there is
+ *   an enum type for all of the property's values, and
+ *   u_getIntPropertyValue() returns the numeric values of those constants.
+ * - u_getBinaryPropertySet() returns a set for each ICU-supported binary property with
+ *   all code points for which the property is true.
+ * - u_getIntPropertyMap() returns a map for each
+ *   ICU-supported enumerated/catalog/int-valued property which
+ *   maps all Unicode code points to their values for that property.
+ *
+ * Many functions are designed to match java.lang.Character functions.
+ * See the individual function documentation,
+ * and see the JDK 1.4 java.lang.Character documentation
+ * at http://java.sun.com/j2se/1.4/docs/api/java/lang/Character.html
+ *
+ * There are also functions that provide easy migration from C/POSIX functions
+ * like isblank(). Their use is generally discouraged because the C/POSIX
+ * standards do not define their semantics beyond the ASCII range, which means
+ * that different implementations exhibit very different behavior.
+ * Instead, Unicode properties should be used directly.
+ *
+ * There are also only a few, broad C/POSIX character classes, and they tend
+ * to be used for conflicting purposes. For example, the "isalpha()" class
+ * is sometimes used to determine word boundaries, while a more sophisticated
+ * approach would at least distinguish initial letters from continuation
+ * characters (the latter including combining marks).
+ * (In ICU, BreakIterator is the most sophisticated API for word boundaries.)
+ * Another example: There is no "istitle()" class for titlecase characters.
+ *
+ * ICU 3.4 and later provides API access for all twelve C/POSIX character classes.
+ * ICU implements them according to the Standard Recommendations in
+ * Annex C: Compatibility Properties of UTS #18 Unicode Regular Expressions
+ * (http://www.unicode.org/reports/tr18/#Compatibility_Properties).
+ *
+ * API access for C/POSIX character classes is as follows:
+ * - alpha:     u_isUAlphabetic(c) or u_hasBinaryProperty(c, UCHAR_ALPHABETIC)
+ * - lower:     u_isULowercase(c) or u_hasBinaryProperty(c, UCHAR_LOWERCASE)
+ * - upper:     u_isUUppercase(c) or u_hasBinaryProperty(c, UCHAR_UPPERCASE)
+ * - punct:     u_ispunct(c)
+ * - digit:     u_isdigit(c) or u_charType(c)==U_DECIMAL_DIGIT_NUMBER
+ * - xdigit:    u_isxdigit(c) or u_hasBinaryProperty(c, UCHAR_POSIX_XDIGIT)
+ * - alnum:     u_hasBinaryProperty(c, UCHAR_POSIX_ALNUM)
+ * - space:     u_isUWhiteSpace(c) or u_hasBinaryProperty(c, UCHAR_WHITE_SPACE)
+ * - blank:     u_isblank(c) or u_hasBinaryProperty(c, UCHAR_POSIX_BLANK)
+ * - cntrl:     u_charType(c)==U_CONTROL_CHAR
+ * - graph:     u_hasBinaryProperty(c, UCHAR_POSIX_GRAPH)
+ * - print:     u_hasBinaryProperty(c, UCHAR_POSIX_PRINT)
+ *
+ * Note: Some of the u_isxyz() functions in uchar.h predate, and do not match,
+ * the Standard Recommendations in UTS #18. Instead, they match Java
+ * functions according to their API documentation.
+ *
+ * \htmlonly
+ * The C/POSIX character classes are also available in UnicodeSet patterns,
+ * using patterns like [:graph:] or \p{graph}.
+ * \endhtmlonly
+ *
+ * Note: There are several ICU whitespace functions.
+ * Comparison:
+ * - u_isUWhiteSpace=UCHAR_WHITE_SPACE: Unicode White_Space property;
+ *       most of general categories "Z" (separators) + most whitespace ISO controls
+ *       (including no-break spaces, but excluding IS1..IS4)
+ * - u_isWhitespace: Java isWhitespace; Z + whitespace ISO controls but excluding no-break spaces
+ * - u_isJavaSpaceChar: Java isSpaceChar; just Z (including no-break spaces)
+ * - u_isspace: Z + whitespace ISO controls (including no-break spaces)
+ * - u_isblank: "horizontal spaces" = TAB + Zs
+ */
+
+/**
+ * Constants.
+ */
+
+/** The lowest Unicode code point value. Code points are non-negative. @stable ICU 2.0 */
+#define UCHAR_MIN_VALUE 0
+
+/**
+ * The highest Unicode code point value (scalar value) according to
+ * The Unicode Standard. This is a 21-bit value (20.1 bits, rounded up).
+ * For a single character, UChar32 is a simple type that can hold any code point value.
+ *
+ * @see UChar32
+ * @stable ICU 2.0
+ */
+#define UCHAR_MAX_VALUE 0x10ffff
+
+/**
+ * Get a single-bit bit set (a flag) from a bit number 0..31.
+ * @stable ICU 2.1
+ */
+#define U_MASK(x) ((uint32_t)1<<(x))
+
+/**
+ * Selection constants for Unicode properties.
+ * These constants are used in functions like u_hasBinaryProperty to select
+ * one of the Unicode properties.
+ *
+ * The properties APIs are intended to reflect Unicode properties as defined
+ * in the Unicode Character Database (UCD) and Unicode Technical Reports (UTR).
+ *
+ * For details about the properties see
+ * UAX #44: Unicode Character Database (http://www.unicode.org/reports/tr44/).
+ *
+ * Important: If ICU is built with UCD files from Unicode versions below, e.g., 3.2,
+ * then properties marked with "new in Unicode 3.2" are not or not fully available.
+ * Check u_getUnicodeVersion to be sure.
+ *
+ * @see u_hasBinaryProperty
+ * @see u_getIntPropertyValue
+ * @see u_getUnicodeVersion
+ * @stable ICU 2.1
+ */
+typedef enum UProperty {
+    /*
+     * Note: UProperty constants are parsed by preparseucd.py.
+     * It matches lines like
+     *     UCHAR_<Unicode property name>=<integer>,
+     */
+
+    /*  Note: Place UCHAR_ALPHABETIC before UCHAR_BINARY_START so that
+    debuggers display UCHAR_ALPHABETIC as the symbolic name for 0,
+    rather than UCHAR_BINARY_START.  Likewise for other *_START
+    identifiers. */
+
+    /** Binary property Alphabetic. Same as u_isUAlphabetic, different from u_isalpha.
+        Lu+Ll+Lt+Lm+Lo+Nl+Other_Alphabetic @stable ICU 2.1 */
+    UCHAR_ALPHABETIC=0,
+    /** First constant for binary Unicode properties. @stable ICU 2.1 */
+    UCHAR_BINARY_START=UCHAR_ALPHABETIC,
+    /** Binary property ASCII_Hex_Digit. 0-9 A-F a-f @stable ICU 2.1 */
+    UCHAR_ASCII_HEX_DIGIT=1,
+    /** Binary property Bidi_Control.
+        Format controls which have specific functions
+        in the Bidi Algorithm. @stable ICU 2.1 */
+    UCHAR_BIDI_CONTROL=2,
+    /** Binary property Bidi_Mirrored.
+        Characters that may change display in RTL text.
+        Same as u_isMirrored.
+        See Bidi Algorithm, UTR 9. @stable ICU 2.1 */
+    UCHAR_BIDI_MIRRORED=3,
+    /** Binary property Dash. Variations of dashes. @stable ICU 2.1 */
+    UCHAR_DASH=4,
+    /** Binary property Default_Ignorable_Code_Point (new in Unicode 3.2).
+        Ignorable in most processing.
+        <2060..206F, FFF0..FFFB, E0000..E0FFF>+Other_Default_Ignorable_Code_Point+(Cf+Cc+Cs-White_Space) @stable ICU 2.1 */
+    UCHAR_DEFAULT_IGNORABLE_CODE_POINT=5,
+    /** Binary property Deprecated (new in Unicode 3.2).
+        The usage of deprecated characters is strongly discouraged. @stable ICU 2.1 */
+    UCHAR_DEPRECATED=6,
+    /** Binary property Diacritic. Characters that linguistically modify
+        the meaning of another character to which they apply. @stable ICU 2.1 */
+    UCHAR_DIACRITIC=7,
+    /** Binary property Extender.
+        Extend the value or shape of a preceding alphabetic character,
+        e.g., length and iteration marks. @stable ICU 2.1 */
+    UCHAR_EXTENDER=8,
+    /** Binary property Full_Composition_Exclusion.
+        CompositionExclusions.txt+Singleton Decompositions+
+        Non-Starter Decompositions. @stable ICU 2.1 */
+    UCHAR_FULL_COMPOSITION_EXCLUSION=9,
+    /** Binary property Grapheme_Base (new in Unicode 3.2).
+        For programmatic determination of grapheme cluster boundaries.
+        [0..10FFFF]-Cc-Cf-Cs-Co-Cn-Zl-Zp-Grapheme_Link-Grapheme_Extend-CGJ @stable ICU 2.1 */
+    UCHAR_GRAPHEME_BASE=10,
+    /** Binary property Grapheme_Extend (new in Unicode 3.2).
+        For programmatic determination of grapheme cluster boundaries.
+        Me+Mn+Mc+Other_Grapheme_Extend-Grapheme_Link-CGJ @stable ICU 2.1 */
+    UCHAR_GRAPHEME_EXTEND=11,
+    /** Binary property Grapheme_Link (new in Unicode 3.2).
+        For programmatic determination of grapheme cluster boundaries. @stable ICU 2.1 */
+    UCHAR_GRAPHEME_LINK=12,
+    /** Binary property Hex_Digit.
+        Characters commonly used for hexadecimal numbers. @stable ICU 2.1 */
+    UCHAR_HEX_DIGIT=13,
+    /** Binary property Hyphen. Dashes used to mark connections
+        between pieces of words, plus the Katakana middle dot. @stable ICU 2.1 */
+    UCHAR_HYPHEN=14,
+    /** Binary property ID_Continue.
+        Characters that can continue an identifier.
+        DerivedCoreProperties.txt also says "NOTE: Cf characters should be filtered out."
+        ID_Start+Mn+Mc+Nd+Pc @stable ICU 2.1 */
+    UCHAR_ID_CONTINUE=15,
+    /** Binary property ID_Start.
+        Characters that can start an identifier.
+        Lu+Ll+Lt+Lm+Lo+Nl @stable ICU 2.1 */
+    UCHAR_ID_START=16,
+    /** Binary property Ideographic.
+        CJKV ideographs. @stable ICU 2.1 */
+    UCHAR_IDEOGRAPHIC=17,
+    /** Binary property IDS_Binary_Operator (new in Unicode 3.2).
+        For programmatic determination of
+        Ideographic Description Sequences. @stable ICU 2.1 */
+    UCHAR_IDS_BINARY_OPERATOR=18,
+    /** Binary property IDS_Trinary_Operator (new in Unicode 3.2).
+        For programmatic determination of
+        Ideographic Description Sequences. @stable ICU 2.1 */
+    UCHAR_IDS_TRINARY_OPERATOR=19,
+    /** Binary property Join_Control.
+        Format controls for cursive joining and ligation. @stable ICU 2.1 */
+    UCHAR_JOIN_CONTROL=20,
+    /** Binary property Logical_Order_Exception (new in Unicode 3.2).
+        Characters that do not use logical order and
+        require special handling in most processing. @stable ICU 2.1 */
+    UCHAR_LOGICAL_ORDER_EXCEPTION=21,
+    /** Binary property Lowercase. Same as u_isULowercase, different from u_islower.
+        Ll+Other_Lowercase @stable ICU 2.1 */
+    UCHAR_LOWERCASE=22,
+    /** Binary property Math. Sm+Other_Math @stable ICU 2.1 */
+    UCHAR_MATH=23,
+    /** Binary property Noncharacter_Code_Point.
+        Code points that are explicitly defined as illegal
+        for the encoding of characters. @stable ICU 2.1 */
+    UCHAR_NONCHARACTER_CODE_POINT=24,
+    /** Binary property Quotation_Mark. @stable ICU 2.1 */
+    UCHAR_QUOTATION_MARK=25,
+    /** Binary property Radical (new in Unicode 3.2).
+        For programmatic determination of
+        Ideographic Description Sequences. @stable ICU 2.1 */
+    UCHAR_RADICAL=26,
+    /** Binary property Soft_Dotted (new in Unicode 3.2).
+        Characters with a "soft dot", like i or j.
+        An accent placed on these characters causes
+        the dot to disappear. @stable ICU 2.1 */
+    UCHAR_SOFT_DOTTED=27,
+    /** Binary property Terminal_Punctuation.
+        Punctuation characters that generally mark
+        the end of textual units. @stable ICU 2.1 */
+    UCHAR_TERMINAL_PUNCTUATION=28,
+    /** Binary property Unified_Ideograph (new in Unicode 3.2).
+        For programmatic determination of
+        Ideographic Description Sequences. @stable ICU 2.1 */
+    UCHAR_UNIFIED_IDEOGRAPH=29,
+    /** Binary property Uppercase. Same as u_isUUppercase, different from u_isupper.
+        Lu+Other_Uppercase @stable ICU 2.1 */
+    UCHAR_UPPERCASE=30,
+    /** Binary property White_Space.
+        Same as u_isUWhiteSpace, different from u_isspace and u_isWhitespace.
+        Space characters+TAB+CR+LF-ZWSP-ZWNBSP @stable ICU 2.1 */
+    UCHAR_WHITE_SPACE=31,
+    /** Binary property XID_Continue.
+        ID_Continue modified to allow closure under
+        normalization forms NFKC and NFKD. @stable ICU 2.1 */
+    UCHAR_XID_CONTINUE=32,
+    /** Binary property XID_Start. ID_Start modified to allow
+        closure under normalization forms NFKC and NFKD. @stable ICU 2.1 */
+    UCHAR_XID_START=33,
+    /** Binary property Case_Sensitive. Either the source of a case
+        mapping or _in_ the target of a case mapping. Not the same as
+        the general category Cased_Letter. @stable ICU 2.6 */
+   UCHAR_CASE_SENSITIVE=34,
+    /** Binary property STerm (new in Unicode 4.0.1).
+        Sentence Terminal. Used in UAX #29: Text Boundaries
+        (http://www.unicode.org/reports/tr29/)
+        @stable ICU 3.0 */
+    UCHAR_S_TERM=35,
+    /** Binary property Variation_Selector (new in Unicode 4.0.1).
+        Indicates all those characters that qualify as Variation Selectors.
+        For details on the behavior of these characters,
+        see StandardizedVariants.html and 15.6 Variation Selectors.
+        @stable ICU 3.0 */
+    UCHAR_VARIATION_SELECTOR=36,
+    /** Binary property NFD_Inert.
+        ICU-specific property for characters that are inert under NFD,
+        i.e., they do not interact with adjacent characters.
+        See the documentation for the Normalizer2 class and the
+        Normalizer2::isInert() method.
+        @stable ICU 3.0 */
+    UCHAR_NFD_INERT=37,
+    /** Binary property NFKD_Inert.
+        ICU-specific property for characters that are inert under NFKD,
+        i.e., they do not interact with adjacent characters.
+        See the documentation for the Normalizer2 class and the
+        Normalizer2::isInert() method.
+        @stable ICU 3.0 */
+    UCHAR_NFKD_INERT=38,
+    /** Binary property NFC_Inert.
+        ICU-specific property for characters that are inert under NFC,
+        i.e., they do not interact with adjacent characters.
+        See the documentation for the Normalizer2 class and the
+        Normalizer2::isInert() method.
+        @stable ICU 3.0 */
+    UCHAR_NFC_INERT=39,
+    /** Binary property NFKC_Inert.
+        ICU-specific property for characters that are inert under NFKC,
+        i.e., they do not interact with adjacent characters.
+        See the documentation for the Normalizer2 class and the
+        Normalizer2::isInert() method.
+        @stable ICU 3.0 */
+    UCHAR_NFKC_INERT=40,
+    /** Binary Property Segment_Starter.
+        ICU-specific property for characters that are starters in terms of
+        Unicode normalization and combining character sequences.
+        They have ccc=0 and do not occur in non-initial position of the
+        canonical decomposition of any character
+        (like a-umlaut in NFD and a Jamo T in an NFD(Hangul LVT)).
+        ICU uses this property for segmenting a string for generating a set of
+        canonically equivalent strings, e.g. for canonical closure while
+        processing collation tailoring rules.
+        @stable ICU 3.0 */
+    UCHAR_SEGMENT_STARTER=41,
+    /** Binary property Pattern_Syntax (new in Unicode 4.1).
+        See UAX #31 Identifier and Pattern Syntax
+        (http://www.unicode.org/reports/tr31/)
+        @stable ICU 3.4 */
+    UCHAR_PATTERN_SYNTAX=42,
+    /** Binary property Pattern_White_Space (new in Unicode 4.1).
+        See UAX #31 Identifier and Pattern Syntax
+        (http://www.unicode.org/reports/tr31/)
+        @stable ICU 3.4 */
+    UCHAR_PATTERN_WHITE_SPACE=43,
+    /** Binary property alnum (a C/POSIX character class).
+        Implemented according to the UTS #18 Annex C Standard Recommendation.
+        See the uchar.h file documentation.
+        @stable ICU 3.4 */
+    UCHAR_POSIX_ALNUM=44,
+    /** Binary property blank (a C/POSIX character class).
+        Implemented according to the UTS #18 Annex C Standard Recommendation.
+        See the uchar.h file documentation.
+        @stable ICU 3.4 */
+    UCHAR_POSIX_BLANK=45,
+    /** Binary property graph (a C/POSIX character class).
+        Implemented according to the UTS #18 Annex C Standard Recommendation.
+        See the uchar.h file documentation.
+        @stable ICU 3.4 */
+    UCHAR_POSIX_GRAPH=46,
+    /** Binary property print (a C/POSIX character class).
+        Implemented according to the UTS #18 Annex C Standard Recommendation.
+        See the uchar.h file documentation.
+        @stable ICU 3.4 */
+    UCHAR_POSIX_PRINT=47,
+    /** Binary property xdigit (a C/POSIX character class).
+        Implemented according to the UTS #18 Annex C Standard Recommendation.
+        See the uchar.h file documentation.
+        @stable ICU 3.4 */
+    UCHAR_POSIX_XDIGIT=48,
+    /** Binary property Cased. For Lowercase, Uppercase and Titlecase characters. @stable ICU 4.4 */
+    UCHAR_CASED=49,
+    /** Binary property Case_Ignorable. Used in context-sensitive case mappings. @stable ICU 4.4 */
+    UCHAR_CASE_IGNORABLE=50,
+    /** Binary property Changes_When_Lowercased. @stable ICU 4.4 */
+    UCHAR_CHANGES_WHEN_LOWERCASED=51,
+    /** Binary property Changes_When_Uppercased. @stable ICU 4.4 */
+    UCHAR_CHANGES_WHEN_UPPERCASED=52,
+    /** Binary property Changes_When_Titlecased. @stable ICU 4.4 */
+    UCHAR_CHANGES_WHEN_TITLECASED=53,
+    /** Binary property Changes_When_Casefolded. @stable ICU 4.4 */
+    UCHAR_CHANGES_WHEN_CASEFOLDED=54,
+    /** Binary property Changes_When_Casemapped. @stable ICU 4.4 */
+    UCHAR_CHANGES_WHEN_CASEMAPPED=55,
+    /** Binary property Changes_When_NFKC_Casefolded. @stable ICU 4.4 */
+    UCHAR_CHANGES_WHEN_NFKC_CASEFOLDED=56,
+    /**
+     * Binary property Emoji.
+     * See http://www.unicode.org/reports/tr51/#Emoji_Properties
+     *
+     * @stable ICU 57
+     */
+    UCHAR_EMOJI=57,
+    /**
+     * Binary property Emoji_Presentation.
+     * See http://www.unicode.org/reports/tr51/#Emoji_Properties
+     *
+     * @stable ICU 57
+     */
+    UCHAR_EMOJI_PRESENTATION=58,
+    /**
+     * Binary property Emoji_Modifier.
+     * See http://www.unicode.org/reports/tr51/#Emoji_Properties
+     *
+     * @stable ICU 57
+     */
+    UCHAR_EMOJI_MODIFIER=59,
+    /**
+     * Binary property Emoji_Modifier_Base.
+     * See http://www.unicode.org/reports/tr51/#Emoji_Properties
+     *
+     * @stable ICU 57
+     */
+    UCHAR_EMOJI_MODIFIER_BASE=60,
+    /**
+     * Binary property Emoji_Component.
+     * See http://www.unicode.org/reports/tr51/#Emoji_Properties
+     *
+     * @stable ICU 60
+     */
+    UCHAR_EMOJI_COMPONENT=61,
+    /**
+     * Binary property Regional_Indicator.
+     * @stable ICU 60
+     */
+    UCHAR_REGIONAL_INDICATOR=62,
+    /**
+     * Binary property Prepended_Concatenation_Mark.
+     * @stable ICU 60
+     */
+    UCHAR_PREPENDED_CONCATENATION_MARK=63,
+    /**
+     * Binary property Extended_Pictographic.
+     * See http://www.unicode.org/reports/tr51/#Emoji_Properties
+     *
+     * @stable ICU 62
+     */
+    UCHAR_EXTENDED_PICTOGRAPHIC=64,
+    /**
+     * Binary property of strings Basic_Emoji.
+     * See https://www.unicode.org/reports/tr51/#Emoji_Sets
+     *
+     * @stable ICU 70
+     */
+    UCHAR_BASIC_EMOJI=65,
+    /**
+     * Binary property of strings Emoji_Keycap_Sequence.
+     * See https://www.unicode.org/reports/tr51/#Emoji_Sets
+     *
+     * @stable ICU 70
+     */
+    UCHAR_EMOJI_KEYCAP_SEQUENCE=66,
+    /**
+     * Binary property of strings RGI_Emoji_Modifier_Sequence.
+     * See https://www.unicode.org/reports/tr51/#Emoji_Sets
+     *
+     * @stable ICU 70
+     */
+    UCHAR_RGI_EMOJI_MODIFIER_SEQUENCE=67,
+    /**
+     * Binary property of strings RGI_Emoji_Flag_Sequence.
+     * See https://www.unicode.org/reports/tr51/#Emoji_Sets
+     *
+     * @stable ICU 70
+     */
+    UCHAR_RGI_EMOJI_FLAG_SEQUENCE=68,
+    /**
+     * Binary property of strings RGI_Emoji_Tag_Sequence.
+     * See https://www.unicode.org/reports/tr51/#Emoji_Sets
+     *
+     * @stable ICU 70
+     */
+    UCHAR_RGI_EMOJI_TAG_SEQUENCE=69,
+    /**
+     * Binary property of strings RGI_Emoji_ZWJ_Sequence.
+     * See https://www.unicode.org/reports/tr51/#Emoji_Sets
+     *
+     * @stable ICU 70
+     */
+    UCHAR_RGI_EMOJI_ZWJ_SEQUENCE=70,
+    /**
+     * Binary property of strings RGI_Emoji.
+     * See https://www.unicode.org/reports/tr51/#Emoji_Sets
+     *
+     * @stable ICU 70
+     */
+    UCHAR_RGI_EMOJI=71,
+#ifndef U_HIDE_DEPRECATED_API
+    /**
+     * One more than the last constant for binary Unicode properties.
+     * @deprecated ICU 58 The numeric value may change over time, see ICU ticket #12420.
+     */
+    UCHAR_BINARY_LIMIT=72,
+#endif  // U_HIDE_DEPRECATED_API
+
+    /** Enumerated property Bidi_Class.
+        Same as u_charDirection, returns UCharDirection values. @stable ICU 2.2 */
+    UCHAR_BIDI_CLASS=0x1000,
+    /** First constant for enumerated/integer Unicode properties. @stable ICU 2.2 */
+    UCHAR_INT_START=UCHAR_BIDI_CLASS,
+    /** Enumerated property Block.
+        Same as ublock_getCode, returns UBlockCode values. @stable ICU 2.2 */
+    UCHAR_BLOCK=0x1001,
+    /** Enumerated property Canonical_Combining_Class.
+        Same as u_getCombiningClass, returns 8-bit numeric values. @stable ICU 2.2 */
+    UCHAR_CANONICAL_COMBINING_CLASS=0x1002,
+    /** Enumerated property Decomposition_Type.
+        Returns UDecompositionType values. @stable ICU 2.2 */
+    UCHAR_DECOMPOSITION_TYPE=0x1003,
+    /** Enumerated property East_Asian_Width.
+        See http://www.unicode.org/reports/tr11/
+        Returns UEastAsianWidth values. @stable ICU 2.2 */
+    UCHAR_EAST_ASIAN_WIDTH=0x1004,
+    /** Enumerated property General_Category.
+        Same as u_charType, returns UCharCategory values. @stable ICU 2.2 */
+    UCHAR_GENERAL_CATEGORY=0x1005,
+    /** Enumerated property Joining_Group.
+        Returns UJoiningGroup values. @stable ICU 2.2 */
+    UCHAR_JOINING_GROUP=0x1006,
+    /** Enumerated property Joining_Type.
+        Returns UJoiningType values. @stable ICU 2.2 */
+    UCHAR_JOINING_TYPE=0x1007,
+    /** Enumerated property Line_Break.
+        Returns ULineBreak values. @stable ICU 2.2 */
+    UCHAR_LINE_BREAK=0x1008,
+    /** Enumerated property Numeric_Type.
+        Returns UNumericType values. @stable ICU 2.2 */
+    UCHAR_NUMERIC_TYPE=0x1009,
+    /** Enumerated property Script.
+        Same as uscript_getScript, returns UScriptCode values. @stable ICU 2.2 */
+    UCHAR_SCRIPT=0x100A,
+    /** Enumerated property Hangul_Syllable_Type, new in Unicode 4.
+        Returns UHangulSyllableType values. @stable ICU 2.6 */
+    UCHAR_HANGUL_SYLLABLE_TYPE=0x100B,
+    /** Enumerated property NFD_Quick_Check.
+        Returns UNormalizationCheckResult values. @stable ICU 3.0 */
+    UCHAR_NFD_QUICK_CHECK=0x100C,
+    /** Enumerated property NFKD_Quick_Check.
+        Returns UNormalizationCheckResult values. @stable ICU 3.0 */
+    UCHAR_NFKD_QUICK_CHECK=0x100D,
+    /** Enumerated property NFC_Quick_Check.
+        Returns UNormalizationCheckResult values. @stable ICU 3.0 */
+    UCHAR_NFC_QUICK_CHECK=0x100E,
+    /** Enumerated property NFKC_Quick_Check.
+        Returns UNormalizationCheckResult values. @stable ICU 3.0 */
+    UCHAR_NFKC_QUICK_CHECK=0x100F,
+    /** Enumerated property Lead_Canonical_Combining_Class.
+        ICU-specific property for the ccc of the first code point
+        of the decomposition, or lccc(c)=ccc(NFD(c)[0]).
+        Useful for checking for canonically ordered text;
+        see UNORM_FCD and http://www.unicode.org/notes/tn5/#FCD .
+        Returns 8-bit numeric values like UCHAR_CANONICAL_COMBINING_CLASS. @stable ICU 3.0 */
+    UCHAR_LEAD_CANONICAL_COMBINING_CLASS=0x1010,
+    /** Enumerated property Trail_Canonical_Combining_Class.
+        ICU-specific property for the ccc of the last code point
+        of the decomposition, or tccc(c)=ccc(NFD(c)[last]).
+        Useful for checking for canonically ordered text;
+        see UNORM_FCD and http://www.unicode.org/notes/tn5/#FCD .
+        Returns 8-bit numeric values like UCHAR_CANONICAL_COMBINING_CLASS. @stable ICU 3.0 */
+    UCHAR_TRAIL_CANONICAL_COMBINING_CLASS=0x1011,
+    /** Enumerated property Grapheme_Cluster_Break (new in Unicode 4.1).
+        Used in UAX #29: Text Boundaries
+        (http://www.unicode.org/reports/tr29/)
+        Returns UGraphemeClusterBreak values. @stable ICU 3.4 */
+    UCHAR_GRAPHEME_CLUSTER_BREAK=0x1012,
+    /** Enumerated property Sentence_Break (new in Unicode 4.1).
+        Used in UAX #29: Text Boundaries
+        (http://www.unicode.org/reports/tr29/)
+        Returns USentenceBreak values. @stable ICU 3.4 */
+    UCHAR_SENTENCE_BREAK=0x1013,
+    /** Enumerated property Word_Break (new in Unicode 4.1).
+        Used in UAX #29: Text Boundaries
+        (http://www.unicode.org/reports/tr29/)
+        Returns UWordBreakValues values. @stable ICU 3.4 */
+    UCHAR_WORD_BREAK=0x1014,
+    /** Enumerated property Bidi_Paired_Bracket_Type (new in Unicode 6.3).
+        Used in UAX #9: Unicode Bidirectional Algorithm
+        (http://www.unicode.org/reports/tr9/)
+        Returns UBidiPairedBracketType values. @stable ICU 52 */
+    UCHAR_BIDI_PAIRED_BRACKET_TYPE=0x1015,
+    /**
+     * Enumerated property Indic_Positional_Category.
+     * New in Unicode 6.0 as provisional property Indic_Matra_Category;
+     * renamed and changed to informative in Unicode 8.0.
+     * See http://www.unicode.org/reports/tr44/#IndicPositionalCategory.txt
+     * @stable ICU 63
+     */
+    UCHAR_INDIC_POSITIONAL_CATEGORY=0x1016,
+    /**
+     * Enumerated property Indic_Syllabic_Category.
+     * New in Unicode 6.0 as provisional; informative since Unicode 8.0.
+     * See http://www.unicode.org/reports/tr44/#IndicSyllabicCategory.txt
+     * @stable ICU 63
+     */
+    UCHAR_INDIC_SYLLABIC_CATEGORY=0x1017,
+    /**
+     * Enumerated property Vertical_Orientation.
+     * Used for UAX #50 Unicode Vertical Text Layout (https://www.unicode.org/reports/tr50/).
+     * New as a UCD property in Unicode 10.0.
+     * @stable ICU 63
+     */
+    UCHAR_VERTICAL_ORIENTATION=0x1018,
+#ifndef U_HIDE_DEPRECATED_API
+    /**
+     * One more than the last constant for enumerated/integer Unicode properties.
+     * @deprecated ICU 58 The numeric value may change over time, see ICU ticket #12420.
+     */
+    UCHAR_INT_LIMIT=0x1019,
+#endif  // U_HIDE_DEPRECATED_API
+
+    /** Bitmask property General_Category_Mask.
+        This is the General_Category property returned as a bit mask.
+        When used in u_getIntPropertyValue(c), same as U_MASK(u_charType(c)),
+        returns bit masks for UCharCategory values where exactly one bit is set.
+        When used with u_getPropertyValueName() and u_getPropertyValueEnum(),
+        a multi-bit mask is used for sets of categories like "Letters".
+        Mask values should be cast to uint32_t.
+        @stable ICU 2.4 */
+    UCHAR_GENERAL_CATEGORY_MASK=0x2000,
+    /** First constant for bit-mask Unicode properties. @stable ICU 2.4 */
+    UCHAR_MASK_START=UCHAR_GENERAL_CATEGORY_MASK,
+#ifndef U_HIDE_DEPRECATED_API
+    /**
+     * One more than the last constant for bit-mask Unicode properties.
+     * @deprecated ICU 58 The numeric value may change over time, see ICU ticket #12420.
+     */
+    UCHAR_MASK_LIMIT=0x2001,
+#endif  // U_HIDE_DEPRECATED_API
+
+    /** Double property Numeric_Value.
+        Corresponds to u_getNumericValue. @stable ICU 2.4 */
+    UCHAR_NUMERIC_VALUE=0x3000,
+    /** First constant for double Unicode properties. @stable ICU 2.4 */
+    UCHAR_DOUBLE_START=UCHAR_NUMERIC_VALUE,
+#ifndef U_HIDE_DEPRECATED_API
+    /**
+     * One more than the last constant for double Unicode properties.
+     * @deprecated ICU 58 The numeric value may change over time, see ICU ticket #12420.
+     */
+    UCHAR_DOUBLE_LIMIT=0x3001,
+#endif  // U_HIDE_DEPRECATED_API
+
+    /** String property Age.
+        Corresponds to u_charAge. @stable ICU 2.4 */
+    UCHAR_AGE=0x4000,
+    /** First constant for string Unicode properties. @stable ICU 2.4 */
+    UCHAR_STRING_START=UCHAR_AGE,
+    /** String property Bidi_Mirroring_Glyph.
+        Corresponds to u_charMirror. @stable ICU 2.4 */
+    UCHAR_BIDI_MIRRORING_GLYPH=0x4001,
+    /** String property Case_Folding.
+        Corresponds to u_strFoldCase in ustring.h. @stable ICU 2.4 */
+    UCHAR_CASE_FOLDING=0x4002,
+#ifndef U_HIDE_DEPRECATED_API
+    /** Deprecated string property ISO_Comment.
+        Corresponds to u_getISOComment. @deprecated ICU 49 */
+    UCHAR_ISO_COMMENT=0x4003,
+#endif  /* U_HIDE_DEPRECATED_API */
+    /** String property Lowercase_Mapping.
+        Corresponds to u_strToLower in ustring.h. @stable ICU 2.4 */
+    UCHAR_LOWERCASE_MAPPING=0x4004,
+    /** String property Name.
+        Corresponds to u_charName. @stable ICU 2.4 */
+    UCHAR_NAME=0x4005,
+    /** String property Simple_Case_Folding.
+        Corresponds to u_foldCase. @stable ICU 2.4 */
+    UCHAR_SIMPLE_CASE_FOLDING=0x4006,
+    /** String property Simple_Lowercase_Mapping.
+        Corresponds to u_tolower. @stable ICU 2.4 */
+    UCHAR_SIMPLE_LOWERCASE_MAPPING=0x4007,
+    /** String property Simple_Titlecase_Mapping.
+        Corresponds to u_totitle. @stable ICU 2.4 */
+    UCHAR_SIMPLE_TITLECASE_MAPPING=0x4008,
+    /** String property Simple_Uppercase_Mapping.
+        Corresponds to u_toupper. @stable ICU 2.4 */
+    UCHAR_SIMPLE_UPPERCASE_MAPPING=0x4009,
+    /** String property Titlecase_Mapping.
+        Corresponds to u_strToTitle in ustring.h. @stable ICU 2.4 */
+    UCHAR_TITLECASE_MAPPING=0x400A,
+#ifndef U_HIDE_DEPRECATED_API
+    /** String property Unicode_1_Name.
+        This property is of little practical value.
+        Beginning with ICU 49, ICU APIs return an empty string for this property.
+        Corresponds to u_charName(U_UNICODE_10_CHAR_NAME). @deprecated ICU 49 */
+    UCHAR_UNICODE_1_NAME=0x400B,
+#endif  /* U_HIDE_DEPRECATED_API */
+    /** String property Uppercase_Mapping.
+        Corresponds to u_strToUpper in ustring.h. @stable ICU 2.4 */
+    UCHAR_UPPERCASE_MAPPING=0x400C,
+    /** String property Bidi_Paired_Bracket (new in Unicode 6.3).
+        Corresponds to u_getBidiPairedBracket. @stable ICU 52 */
+    UCHAR_BIDI_PAIRED_BRACKET=0x400D,
+#ifndef U_HIDE_DEPRECATED_API
+    /**
+     * One more than the last constant for string Unicode properties.
+     * @deprecated ICU 58 The numeric value may change over time, see ICU ticket #12420.
+     */
+    UCHAR_STRING_LIMIT=0x400E,
+#endif  // U_HIDE_DEPRECATED_API
+
+    /** Miscellaneous property Script_Extensions (new in Unicode 6.0).
+        Some characters are commonly used in multiple scripts.
+        For more information, see UAX #24: http://www.unicode.org/reports/tr24/.
+        Corresponds to uscript_hasScript and uscript_getScriptExtensions in uscript.h.
+        @stable ICU 4.6 */
+    UCHAR_SCRIPT_EXTENSIONS=0x7000,
+    /** First constant for Unicode properties with unusual value types. @stable ICU 4.6 */
+    UCHAR_OTHER_PROPERTY_START=UCHAR_SCRIPT_EXTENSIONS,
+#ifndef U_HIDE_DEPRECATED_API
+    /**
+     * One more than the last constant for Unicode properties with unusual value types.
+     * @deprecated ICU 58 The numeric value may change over time, see ICU ticket #12420.
+     */
+    UCHAR_OTHER_PROPERTY_LIMIT=0x7001,
+#endif  // U_HIDE_DEPRECATED_API
+
+    /** Represents a nonexistent or invalid property or property value. @stable ICU 2.4 */
+    UCHAR_INVALID_CODE = -1
+} UProperty;
+
+/**
+ * Data for enumerated Unicode general category types.
+ * See http://www.unicode.org/Public/UNIDATA/UnicodeData.html .
+ * @stable ICU 2.0
+ */
+typedef enum UCharCategory
+{
+    /*
+     * Note: UCharCategory constants and their API comments are parsed by preparseucd.py.
+     * It matches pairs of lines like
+     *     / ** <Unicode 2-letter General_Category value> comment... * /
+     *     U_<[A-Z_]+> = <integer>,
+     */
+
+    /** Non-category for unassigned and non-character code points. @stable ICU 2.0 */
+    U_UNASSIGNED              = 0,
+    /** Cn "Other, Not Assigned (no characters in [UnicodeData.txt] have this property)" (same as U_UNASSIGNED!) @stable ICU 2.0 */
+    U_GENERAL_OTHER_TYPES     = 0,
+    /** Lu @stable ICU 2.0 */
+    U_UPPERCASE_LETTER        = 1,
+    /** Ll @stable ICU 2.0 */
+    U_LOWERCASE_LETTER        = 2,
+    /** Lt @stable ICU 2.0 */
+    U_TITLECASE_LETTER        = 3,
+    /** Lm @stable ICU 2.0 */
+    U_MODIFIER_LETTER         = 4,
+    /** Lo @stable ICU 2.0 */
+    U_OTHER_LETTER            = 5,
+    /** Mn @stable ICU 2.0 */
+    U_NON_SPACING_MARK        = 6,
+    /** Me @stable ICU 2.0 */
+    U_ENCLOSING_MARK          = 7,
+    /** Mc @stable ICU 2.0 */
+    U_COMBINING_SPACING_MARK  = 8,
+    /** Nd @stable ICU 2.0 */
+    U_DECIMAL_DIGIT_NUMBER    = 9,
+    /** Nl @stable ICU 2.0 */
+    U_LETTER_NUMBER           = 10,
+    /** No @stable ICU 2.0 */
+    U_OTHER_NUMBER            = 11,
+    /** Zs @stable ICU 2.0 */
+    U_SPACE_SEPARATOR         = 12,
+    /** Zl @stable ICU 2.0 */
+    U_LINE_SEPARATOR          = 13,
+    /** Zp @stable ICU 2.0 */
+    U_PARAGRAPH_SEPARATOR     = 14,
+    /** Cc @stable ICU 2.0 */
+    U_CONTROL_CHAR            = 15,
+    /** Cf @stable ICU 2.0 */
+    U_FORMAT_CHAR             = 16,
+    /** Co @stable ICU 2.0 */
+    U_PRIVATE_USE_CHAR        = 17,
+    /** Cs @stable ICU 2.0 */
+    U_SURROGATE               = 18,
+    /** Pd @stable ICU 2.0 */
+    U_DASH_PUNCTUATION        = 19,
+    /** Ps @stable ICU 2.0 */
+    U_START_PUNCTUATION       = 20,
+    /** Pe @stable ICU 2.0 */
+    U_END_PUNCTUATION         = 21,
+    /** Pc @stable ICU 2.0 */
+    U_CONNECTOR_PUNCTUATION   = 22,
+    /** Po @stable ICU 2.0 */
+    U_OTHER_PUNCTUATION       = 23,
+    /** Sm @stable ICU 2.0 */
+    U_MATH_SYMBOL             = 24,
+    /** Sc @stable ICU 2.0 */
+    U_CURRENCY_SYMBOL         = 25,
+    /** Sk @stable ICU 2.0 */
+    U_MODIFIER_SYMBOL         = 26,
+    /** So @stable ICU 2.0 */
+    U_OTHER_SYMBOL            = 27,
+    /** Pi @stable ICU 2.0 */
+    U_INITIAL_PUNCTUATION     = 28,
+    /** Pf @stable ICU 2.0 */
+    U_FINAL_PUNCTUATION       = 29,
+    /**
+     * One higher than the last enum UCharCategory constant.
+     * This numeric value is stable (will not change), see
+     * http://www.unicode.org/policies/stability_policy.html#Property_Value
+     *
+     * @stable ICU 2.0
+     */
+    U_CHAR_CATEGORY_COUNT
+} UCharCategory;
+
+/**
+ * U_GC_XX_MASK constants are bit flags corresponding to Unicode
+ * general category values.
+ * For each category, the nth bit is set if the numeric value of the
+ * corresponding UCharCategory constant is n.
+ *
+ * There are also some U_GC_Y_MASK constants for groups of general categories
+ * like L for all letter categories.
+ *
+ * @see u_charType
+ * @see U_GET_GC_MASK
+ * @see UCharCategory
+ * @stable ICU 2.1
+ */
+#define U_GC_CN_MASK    U_MASK(U_GENERAL_OTHER_TYPES)
+
+/** Mask constant for a UCharCategory. @stable ICU 2.1 */
+#define U_GC_LU_MASK    U_MASK(U_UPPERCASE_LETTER)
+/** Mask constant for a UCharCategory. @stable ICU 2.1 */
+#define U_GC_LL_MASK    U_MASK(U_LOWERCASE_LETTER)
+/** Mask constant for a UCharCategory. @stable ICU 2.1 */
+#define U_GC_LT_MASK    U_MASK(U_TITLECASE_LETTER)
+/** Mask constant for a UCharCategory. @stable ICU 2.1 */
+#define U_GC_LM_MASK    U_MASK(U_MODIFIER_LETTER)
+/** Mask constant for a UCharCategory. @stable ICU 2.1 */
+#define U_GC_LO_MASK    U_MASK(U_OTHER_LETTER)
+
+/** Mask constant for a UCharCategory. @stable ICU 2.1 */
+#define U_GC_MN_MASK    U_MASK(U_NON_SPACING_MARK)
+/** Mask constant for a UCharCategory. @stable ICU 2.1 */
+#define U_GC_ME_MASK    U_MASK(U_ENCLOSING_MARK)
+/** Mask constant for a UCharCategory. @stable ICU 2.1 */
+#define U_GC_MC_MASK    U_MASK(U_COMBINING_SPACING_MARK)
+
+/** Mask constant for a UCharCategory. @stable ICU 2.1 */
+#define U_GC_ND_MASK    U_MASK(U_DECIMAL_DIGIT_NUMBER)
+/** Mask constant for a UCharCategory. @stable ICU 2.1 */
+#define U_GC_NL_MASK    U_MASK(U_LETTER_NUMBER)
+/** Mask constant for a UCharCategory. @stable ICU 2.1 */
+#define U_GC_NO_MASK    U_MASK(U_OTHER_NUMBER)
+
+/** Mask constant for a UCharCategory. @stable ICU 2.1 */
+#define U_GC_ZS_MASK    U_MASK(U_SPACE_SEPARATOR)
+/** Mask constant for a UCharCategory. @stable ICU 2.1 */
+#define U_GC_ZL_MASK    U_MASK(U_LINE_SEPARATOR)
+/** Mask constant for a UCharCategory. @stable ICU 2.1 */
+#define U_GC_ZP_MASK    U_MASK(U_PARAGRAPH_SEPARATOR)
+
+/** Mask constant for a UCharCategory. @stable ICU 2.1 */
+#define U_GC_CC_MASK    U_MASK(U_CONTROL_CHAR)
+/** Mask constant for a UCharCategory. @stable ICU 2.1 */
+#define U_GC_CF_MASK    U_MASK(U_FORMAT_CHAR)
+/** Mask constant for a UCharCategory. @stable ICU 2.1 */
+#define U_GC_CO_MASK    U_MASK(U_PRIVATE_USE_CHAR)
+/** Mask constant for a UCharCategory. @stable ICU 2.1 */
+#define U_GC_CS_MASK    U_MASK(U_SURROGATE)
+
+/** Mask constant for a UCharCategory. @stable ICU 2.1 */
+#define U_GC_PD_MASK    U_MASK(U_DASH_PUNCTUATION)
+/** Mask constant for a UCharCategory. @stable ICU 2.1 */
+#define U_GC_PS_MASK    U_MASK(U_START_PUNCTUATION)
+/** Mask constant for a UCharCategory. @stable ICU 2.1 */
+#define U_GC_PE_MASK    U_MASK(U_END_PUNCTUATION)
+/** Mask constant for a UCharCategory. @stable ICU 2.1 */
+#define U_GC_PC_MASK    U_MASK(U_CONNECTOR_PUNCTUATION)
+/** Mask constant for a UCharCategory. @stable ICU 2.1 */
+#define U_GC_PO_MASK    U_MASK(U_OTHER_PUNCTUATION)
+
+/** Mask constant for a UCharCategory. @stable ICU 2.1 */
+#define U_GC_SM_MASK    U_MASK(U_MATH_SYMBOL)
+/** Mask constant for a UCharCategory. @stable ICU 2.1 */
+#define U_GC_SC_MASK    U_MASK(U_CURRENCY_SYMBOL)
+/** Mask constant for a UCharCategory. @stable ICU 2.1 */
+#define U_GC_SK_MASK    U_MASK(U_MODIFIER_SYMBOL)
+/** Mask constant for a UCharCategory. @stable ICU 2.1 */
+#define U_GC_SO_MASK    U_MASK(U_OTHER_SYMBOL)
+
+/** Mask constant for a UCharCategory. @stable ICU 2.1 */
+#define U_GC_PI_MASK    U_MASK(U_INITIAL_PUNCTUATION)
+/** Mask constant for a UCharCategory. @stable ICU 2.1 */
+#define U_GC_PF_MASK    U_MASK(U_FINAL_PUNCTUATION)
+
+
+/** Mask constant for multiple UCharCategory bits (L Letters). @stable ICU 2.1 */
+#define U_GC_L_MASK \
+            (U_GC_LU_MASK|U_GC_LL_MASK|U_GC_LT_MASK|U_GC_LM_MASK|U_GC_LO_MASK)
+
+/** Mask constant for multiple UCharCategory bits (LC Cased Letters). @stable ICU 2.1 */
+#define U_GC_LC_MASK \
+            (U_GC_LU_MASK|U_GC_LL_MASK|U_GC_LT_MASK)
+
+/** Mask constant for multiple UCharCategory bits (M Marks). @stable ICU 2.1 */
+#define U_GC_M_MASK (U_GC_MN_MASK|U_GC_ME_MASK|U_GC_MC_MASK)
+
+/** Mask constant for multiple UCharCategory bits (N Numbers). @stable ICU 2.1 */
+#define U_GC_N_MASK (U_GC_ND_MASK|U_GC_NL_MASK|U_GC_NO_MASK)
+
+/** Mask constant for multiple UCharCategory bits (Z Separators). @stable ICU 2.1 */
+#define U_GC_Z_MASK (U_GC_ZS_MASK|U_GC_ZL_MASK|U_GC_ZP_MASK)
+
+/** Mask constant for multiple UCharCategory bits (C Others). @stable ICU 2.1 */
+#define U_GC_C_MASK \
+            (U_GC_CN_MASK|U_GC_CC_MASK|U_GC_CF_MASK|U_GC_CO_MASK|U_GC_CS_MASK)
+
+/** Mask constant for multiple UCharCategory bits (P Punctuation). @stable ICU 2.1 */
+#define U_GC_P_MASK \
+            (U_GC_PD_MASK|U_GC_PS_MASK|U_GC_PE_MASK|U_GC_PC_MASK|U_GC_PO_MASK| \
+             U_GC_PI_MASK|U_GC_PF_MASK)
+
+/** Mask constant for multiple UCharCategory bits (S Symbols). @stable ICU 2.1 */
+#define U_GC_S_MASK (U_GC_SM_MASK|U_GC_SC_MASK|U_GC_SK_MASK|U_GC_SO_MASK)
+
+/**
+ * This specifies the language directional property of a character set.
+ * @stable ICU 2.0
+ */
+typedef enum UCharDirection {
+    /*
+     * Note: UCharDirection constants and their API comments are parsed by preparseucd.py.
+     * It matches pairs of lines like
+     *     / ** <Unicode 1..3-letter Bidi_Class value> comment... * /
+     *     U_<[A-Z_]+> = <integer>,
+     */
+
+    /** L @stable ICU 2.0 */
+    U_LEFT_TO_RIGHT               = 0,
+    /** R @stable ICU 2.0 */
+    U_RIGHT_TO_LEFT               = 1,
+    /** EN @stable ICU 2.0 */
+    U_EUROPEAN_NUMBER             = 2,
+    /** ES @stable ICU 2.0 */
+    U_EUROPEAN_NUMBER_SEPARATOR   = 3,
+    /** ET @stable ICU 2.0 */
+    U_EUROPEAN_NUMBER_TERMINATOR  = 4,
+    /** AN @stable ICU 2.0 */
+    U_ARABIC_NUMBER               = 5,
+    /** CS @stable ICU 2.0 */
+    U_COMMON_NUMBER_SEPARATOR     = 6,
+    /** B @stable ICU 2.0 */
+    U_BLOCK_SEPARATOR             = 7,
+    /** S @stable ICU 2.0 */
+    U_SEGMENT_SEPARATOR           = 8,
+    /** WS @stable ICU 2.0 */
+    U_WHITE_SPACE_NEUTRAL         = 9,
+    /** ON @stable ICU 2.0 */
+    U_OTHER_NEUTRAL               = 10,
+    /** LRE @stable ICU 2.0 */
+    U_LEFT_TO_RIGHT_EMBEDDING     = 11,
+    /** LRO @stable ICU 2.0 */
+    U_LEFT_TO_RIGHT_OVERRIDE      = 12,
+    /** AL @stable ICU 2.0 */
+    U_RIGHT_TO_LEFT_ARABIC        = 13,
+    /** RLE @stable ICU 2.0 */
+    U_RIGHT_TO_LEFT_EMBEDDING     = 14,
+    /** RLO @stable ICU 2.0 */
+    U_RIGHT_TO_LEFT_OVERRIDE      = 15,
+    /** PDF @stable ICU 2.0 */
+    U_POP_DIRECTIONAL_FORMAT      = 16,
+    /** NSM @stable ICU 2.0 */
+    U_DIR_NON_SPACING_MARK        = 17,
+    /** BN @stable ICU 2.0 */
+    U_BOUNDARY_NEUTRAL            = 18,
+    /** FSI @stable ICU 52 */
+    U_FIRST_STRONG_ISOLATE        = 19,
+    /** LRI @stable ICU 52 */
+    U_LEFT_TO_RIGHT_ISOLATE       = 20,
+    /** RLI @stable ICU 52 */
+    U_RIGHT_TO_LEFT_ISOLATE       = 21,
+    /** PDI @stable ICU 52 */
+    U_POP_DIRECTIONAL_ISOLATE     = 22,
+#ifndef U_HIDE_DEPRECATED_API
+    /**
+     * One more than the highest UCharDirection value.
+     * The highest value is available via u_getIntPropertyMaxValue(UCHAR_BIDI_CLASS).
+     *
+     * @deprecated ICU 58 The numeric value may change over time, see ICU ticket #12420.
+     */
+    U_CHAR_DIRECTION_COUNT
+#endif  // U_HIDE_DEPRECATED_API
+} UCharDirection;
+
+/**
+ * Bidi Paired Bracket Type constants.
+ *
+ * @see UCHAR_BIDI_PAIRED_BRACKET_TYPE
+ * @stable ICU 52
+ */
+typedef enum UBidiPairedBracketType {
+    /*
+     * Note: UBidiPairedBracketType constants are parsed by preparseucd.py.
+     * It matches lines like
+     *     U_BPT_<Unicode Bidi_Paired_Bracket_Type value name>
+     */
+
+    /** Not a paired bracket. @stable ICU 52 */
+    U_BPT_NONE,
+    /** Open paired bracket. @stable ICU 52 */
+    U_BPT_OPEN,
+    /** Close paired bracket. @stable ICU 52 */
+    U_BPT_CLOSE,
+#ifndef U_HIDE_DEPRECATED_API
+    /**
+     * One more than the highest normal UBidiPairedBracketType value.
+     * The highest value is available via u_getIntPropertyMaxValue(UCHAR_BIDI_PAIRED_BRACKET_TYPE).
+     *
+     * @deprecated ICU 58 The numeric value may change over time, see ICU ticket #12420.
+     */
+    U_BPT_COUNT /* 3 */
+#endif  // U_HIDE_DEPRECATED_API
+} UBidiPairedBracketType;
+
+/**
+ * Constants for Unicode blocks, see the Unicode Data file Blocks.txt
+ * @stable ICU 2.0
+ */
+enum UBlockCode {
+    /*
+     * Note: UBlockCode constants are parsed by preparseucd.py.
+     * It matches lines like
+     *     UBLOCK_<Unicode Block value name> = <integer>,
+     */
+
+    /** New No_Block value in Unicode 4. @stable ICU 2.6 */
+    UBLOCK_NO_BLOCK = 0, /*[none]*/ /* Special range indicating No_Block */
+
+    /** @stable ICU 2.0 */
+    UBLOCK_BASIC_LATIN = 1, /*[0000]*/
+
+    /** @stable ICU 2.0 */
+    UBLOCK_LATIN_1_SUPPLEMENT=2, /*[0080]*/
+
+    /** @stable ICU 2.0 */
+    UBLOCK_LATIN_EXTENDED_A =3, /*[0100]*/
+
+    /** @stable ICU 2.0 */
+    UBLOCK_LATIN_EXTENDED_B =4, /*[0180]*/
+
+    /** @stable ICU 2.0 */
+    UBLOCK_IPA_EXTENSIONS =5, /*[0250]*/
+
+    /** @stable ICU 2.0 */
+    UBLOCK_SPACING_MODIFIER_LETTERS =6, /*[02B0]*/
+
+    /** @stable ICU 2.0 */
+    UBLOCK_COMBINING_DIACRITICAL_MARKS =7, /*[0300]*/
+
+    /**
+     * Unicode 3.2 renames this block to "Greek and Coptic".
+     * @stable ICU 2.0
+     */
+    UBLOCK_GREEK =8, /*[0370]*/
+
+    /** @stable ICU 2.0 */
+    UBLOCK_CYRILLIC =9, /*[0400]*/
+
+    /** @stable ICU 2.0 */
+    UBLOCK_ARMENIAN =10, /*[0530]*/
+
+    /** @stable ICU 2.0 */
+    UBLOCK_HEBREW =11, /*[0590]*/
+
+    /** @stable ICU 2.0 */
+    UBLOCK_ARABIC =12, /*[0600]*/
+
+    /** @stable ICU 2.0 */
+    UBLOCK_SYRIAC =13, /*[0700]*/
+
+    /** @stable ICU 2.0 */
+    UBLOCK_THAANA =14, /*[0780]*/
+
+    /** @stable ICU 2.0 */
+    UBLOCK_DEVANAGARI =15, /*[0900]*/
+
+    /** @stable ICU 2.0 */
+    UBLOCK_BENGALI =16, /*[0980]*/
+
+    /** @stable ICU 2.0 */
+    UBLOCK_GURMUKHI =17, /*[0A00]*/
+
+    /** @stable ICU 2.0 */
+    UBLOCK_GUJARATI =18, /*[0A80]*/
+
+    /** @stable ICU 2.0 */
+    UBLOCK_ORIYA =19, /*[0B00]*/
+
+    /** @stable ICU 2.0 */
+    UBLOCK_TAMIL =20, /*[0B80]*/
+
+    /** @stable ICU 2.0 */
+    UBLOCK_TELUGU =21, /*[0C00]*/
+
+    /** @stable ICU 2.0 */
+    UBLOCK_KANNADA =22, /*[0C80]*/
+
+    /** @stable ICU 2.0 */
+    UBLOCK_MALAYALAM =23, /*[0D00]*/
+
+    /** @stable ICU 2.0 */
+    UBLOCK_SINHALA =24, /*[0D80]*/
+
+    /** @stable ICU 2.0 */
+    UBLOCK_THAI =25, /*[0E00]*/
+
+    /** @stable ICU 2.0 */
+    UBLOCK_LAO =26, /*[0E80]*/
+
+    /** @stable ICU 2.0 */
+    UBLOCK_TIBETAN =27, /*[0F00]*/
+
+    /** @stable ICU 2.0 */
+    UBLOCK_MYANMAR =28, /*[1000]*/
+
+    /** @stable ICU 2.0 */
+    UBLOCK_GEORGIAN =29, /*[10A0]*/
+
+    /** @stable ICU 2.0 */
+    UBLOCK_HANGUL_JAMO =30, /*[1100]*/
+
+    /** @stable ICU 2.0 */
+    UBLOCK_ETHIOPIC =31, /*[1200]*/
+
+    /** @stable ICU 2.0 */
+    UBLOCK_CHEROKEE =32, /*[13A0]*/
+
+    /** @stable ICU 2.0 */
+    UBLOCK_UNIFIED_CANADIAN_ABORIGINAL_SYLLABICS =33, /*[1400]*/
+
+    /** @stable ICU 2.0 */
+    UBLOCK_OGHAM =34, /*[1680]*/
+
+    /** @stable ICU 2.0 */
+    UBLOCK_RUNIC =35, /*[16A0]*/
+
+    /** @stable ICU 2.0 */
+    UBLOCK_KHMER =36, /*[1780]*/
+
+    /** @stable ICU 2.0 */
+    UBLOCK_MONGOLIAN =37, /*[1800]*/
+
+    /** @stable ICU 2.0 */
+    UBLOCK_LATIN_EXTENDED_ADDITIONAL =38, /*[1E00]*/
+
+    /** @stable ICU 2.0 */
+    UBLOCK_GREEK_EXTENDED =39, /*[1F00]*/
+
+    /** @stable ICU 2.0 */
+    UBLOCK_GENERAL_PUNCTUATION =40, /*[2000]*/
+
+    /** @stable ICU 2.0 */
+    UBLOCK_SUPERSCRIPTS_AND_SUBSCRIPTS =41, /*[2070]*/
+
+    /** @stable ICU 2.0 */
+    UBLOCK_CURRENCY_SYMBOLS =42, /*[20A0]*/
+
+    /**
+     * Unicode 3.2 renames this block to "Combining Diacritical Marks for Symbols".
+     * @stable ICU 2.0
+     */
+    UBLOCK_COMBINING_MARKS_FOR_SYMBOLS =43, /*[20D0]*/
+
+    /** @stable ICU 2.0 */
+    UBLOCK_LETTERLIKE_SYMBOLS =44, /*[2100]*/
+
+    /** @stable ICU 2.0 */
+    UBLOCK_NUMBER_FORMS =45, /*[2150]*/
+
+    /** @stable ICU 2.0 */
+    UBLOCK_ARROWS =46, /*[2190]*/
+
+    /** @stable ICU 2.0 */
+    UBLOCK_MATHEMATICAL_OPERATORS =47, /*[2200]*/
+
+    /** @stable ICU 2.0 */
+    UBLOCK_MISCELLANEOUS_TECHNICAL =48, /*[2300]*/
+
+    /** @stable ICU 2.0 */
+    UBLOCK_CONTROL_PICTURES =49, /*[2400]*/
+
+    /** @stable ICU 2.0 */
+    UBLOCK_OPTICAL_CHARACTER_RECOGNITION =50, /*[2440]*/
+
+    /** @stable ICU 2.0 */
+    UBLOCK_ENCLOSED_ALPHANUMERICS =51, /*[2460]*/
+
+    /** @stable ICU 2.0 */
+    UBLOCK_BOX_DRAWING =52, /*[2500]*/
+
+    /** @stable ICU 2.0 */
+    UBLOCK_BLOCK_ELEMENTS =53, /*[2580]*/
+
+    /** @stable ICU 2.0 */
+    UBLOCK_GEOMETRIC_SHAPES =54, /*[25A0]*/
+
+    /** @stable ICU 2.0 */
+    UBLOCK_MISCELLANEOUS_SYMBOLS =55, /*[2600]*/
+
+    /** @stable ICU 2.0 */
+    UBLOCK_DINGBATS =56, /*[2700]*/
+
+    /** @stable ICU 2.0 */
+    UBLOCK_BRAILLE_PATTERNS =57, /*[2800]*/
+
+    /** @stable ICU 2.0 */
+    UBLOCK_CJK_RADICALS_SUPPLEMENT =58, /*[2E80]*/
+
+    /** @stable ICU 2.0 */
+    UBLOCK_KANGXI_RADICALS =59, /*[2F00]*/
+
+    /** @stable ICU 2.0 */
+    UBLOCK_IDEOGRAPHIC_DESCRIPTION_CHARACTERS =60, /*[2FF0]*/
+
+    /** @stable ICU 2.0 */
+    UBLOCK_CJK_SYMBOLS_AND_PUNCTUATION =61, /*[3000]*/
+
+    /** @stable ICU 2.0 */
+    UBLOCK_HIRAGANA =62, /*[3040]*/
+
+    /** @stable ICU 2.0 */
+    UBLOCK_KATAKANA =63, /*[30A0]*/
+
+    /** @stable ICU 2.0 */
+    UBLOCK_BOPOMOFO =64, /*[3100]*/
+
+    /** @stable ICU 2.0 */
+    UBLOCK_HANGUL_COMPATIBILITY_JAMO =65, /*[3130]*/
+
+    /** @stable ICU 2.0 */
+    UBLOCK_KANBUN =66, /*[3190]*/
+
+    /** @stable ICU 2.0 */
+    UBLOCK_BOPOMOFO_EXTENDED =67, /*[31A0]*/
+
+    /** @stable ICU 2.0 */
+    UBLOCK_ENCLOSED_CJK_LETTERS_AND_MONTHS =68, /*[3200]*/
+
+    /** @stable ICU 2.0 */
+    UBLOCK_CJK_COMPATIBILITY =69, /*[3300]*/
+
+    /** @stable ICU 2.0 */
+    UBLOCK_CJK_UNIFIED_IDEOGRAPHS_EXTENSION_A =70, /*[3400]*/
+
+    /** @stable ICU 2.0 */
+    UBLOCK_CJK_UNIFIED_IDEOGRAPHS =71, /*[4E00]*/
+
+    /** @stable ICU 2.0 */
+    UBLOCK_YI_SYLLABLES =72, /*[A000]*/
+
+    /** @stable ICU 2.0 */
+    UBLOCK_YI_RADICALS =73, /*[A490]*/
+
+    /** @stable ICU 2.0 */
+    UBLOCK_HANGUL_SYLLABLES =74, /*[AC00]*/
+
+    /** @stable ICU 2.0 */
+    UBLOCK_HIGH_SURROGATES =75, /*[D800]*/
+
+    /** @stable ICU 2.0 */
+    UBLOCK_HIGH_PRIVATE_USE_SURROGATES =76, /*[DB80]*/
+
+    /** @stable ICU 2.0 */
+    UBLOCK_LOW_SURROGATES =77, /*[DC00]*/
+
+    /**
+     * Same as UBLOCK_PRIVATE_USE.
+     * Until Unicode 3.1.1, the corresponding block name was "Private Use",
+     * and multiple code point ranges had this block.
+     * Unicode 3.2 renames the block for the BMP PUA to "Private Use Area" and
+     * adds separate blocks for the supplementary PUAs.
+     *
+     * @stable ICU 2.0
+     */
+    UBLOCK_PRIVATE_USE_AREA =78, /*[E000]*/
+    /**
+     * Same as UBLOCK_PRIVATE_USE_AREA.
+     * Until Unicode 3.1.1, the corresponding block name was "Private Use",
+     * and multiple code point ranges had this block.
+     * Unicode 3.2 renames the block for the BMP PUA to "Private Use Area" and
+     * adds separate blocks for the supplementary PUAs.
+     *
+     * @stable ICU 2.0
+     */
+    UBLOCK_PRIVATE_USE = UBLOCK_PRIVATE_USE_AREA,
+
+    /** @stable ICU 2.0 */
+    UBLOCK_CJK_COMPATIBILITY_IDEOGRAPHS =79, /*[F900]*/
+
+    /** @stable ICU 2.0 */
+    UBLOCK_ALPHABETIC_PRESENTATION_FORMS =80, /*[FB00]*/
+
+    /** @stable ICU 2.0 */
+    UBLOCK_ARABIC_PRESENTATION_FORMS_A =81, /*[FB50]*/
+
+    /** @stable ICU 2.0 */
+    UBLOCK_COMBINING_HALF_MARKS =82, /*[FE20]*/
+
+    /** @stable ICU 2.0 */
+    UBLOCK_CJK_COMPATIBILITY_FORMS =83, /*[FE30]*/
+
+    /** @stable ICU 2.0 */
+    UBLOCK_SMALL_FORM_VARIANTS =84, /*[FE50]*/
+
+    /** @stable ICU 2.0 */
+    UBLOCK_ARABIC_PRESENTATION_FORMS_B =85, /*[FE70]*/
+
+    /** @stable ICU 2.0 */
+    UBLOCK_SPECIALS =86, /*[FFF0]*/
+
+    /** @stable ICU 2.0 */
+    UBLOCK_HALFWIDTH_AND_FULLWIDTH_FORMS =87, /*[FF00]*/
+
+    /* New blocks in Unicode 3.1 */
+
+    /** @stable ICU 2.0 */
+    UBLOCK_OLD_ITALIC = 88, /*[10300]*/
+    /** @stable ICU 2.0 */
+    UBLOCK_GOTHIC = 89, /*[10330]*/
+    /** @stable ICU 2.0 */
+    UBLOCK_DESERET = 90, /*[10400]*/
+    /** @stable ICU 2.0 */
+    UBLOCK_BYZANTINE_MUSICAL_SYMBOLS = 91, /*[1D000]*/
+    /** @stable ICU 2.0 */
+    UBLOCK_MUSICAL_SYMBOLS = 92, /*[1D100]*/
+    /** @stable ICU 2.0 */
+    UBLOCK_MATHEMATICAL_ALPHANUMERIC_SYMBOLS = 93, /*[1D400]*/
+    /** @stable ICU 2.0 */
+    UBLOCK_CJK_UNIFIED_IDEOGRAPHS_EXTENSION_B  = 94, /*[20000]*/
+    /** @stable ICU 2.0 */
+    UBLOCK_CJK_COMPATIBILITY_IDEOGRAPHS_SUPPLEMENT = 95, /*[2F800]*/
+    /** @stable ICU 2.0 */
+    UBLOCK_TAGS = 96, /*[E0000]*/
+
+    /* New blocks in Unicode 3.2 */
+
+    /** @stable ICU 3.0  */
+    UBLOCK_CYRILLIC_SUPPLEMENT = 97, /*[0500]*/
+    /**
+     * Unicode 4.0.1 renames the "Cyrillic Supplementary" block to "Cyrillic Supplement".
+     * @stable ICU 2.2
+     */
+    UBLOCK_CYRILLIC_SUPPLEMENTARY = UBLOCK_CYRILLIC_SUPPLEMENT,
+    /** @stable ICU 2.2 */
+    UBLOCK_TAGALOG = 98, /*[1700]*/
+    /** @stable ICU 2.2 */
+    UBLOCK_HANUNOO = 99, /*[1720]*/
+    /** @stable ICU 2.2 */
+    UBLOCK_BUHID = 100, /*[1740]*/
+    /** @stable ICU 2.2 */
+    UBLOCK_TAGBANWA = 101, /*[1760]*/
+    /** @stable ICU 2.2 */
+    UBLOCK_MISCELLANEOUS_MATHEMATICAL_SYMBOLS_A = 102, /*[27C0]*/
+    /** @stable ICU 2.2 */
+    UBLOCK_SUPPLEMENTAL_ARROWS_A = 103, /*[27F0]*/
+    /** @stable ICU 2.2 */
+    UBLOCK_SUPPLEMENTAL_ARROWS_B = 104, /*[2900]*/
+    /** @stable ICU 2.2 */
+    UBLOCK_MISCELLANEOUS_MATHEMATICAL_SYMBOLS_B = 105, /*[2980]*/
+    /** @stable ICU 2.2 */
+    UBLOCK_SUPPLEMENTAL_MATHEMATICAL_OPERATORS = 106, /*[2A00]*/
+    /** @stable ICU 2.2 */
+    UBLOCK_KATAKANA_PHONETIC_EXTENSIONS = 107, /*[31F0]*/
+    /** @stable ICU 2.2 */
+    UBLOCK_VARIATION_SELECTORS = 108, /*[FE00]*/
+    /** @stable ICU 2.2 */
+    UBLOCK_SUPPLEMENTARY_PRIVATE_USE_AREA_A = 109, /*[F0000]*/
+    /** @stable ICU 2.2 */
+    UBLOCK_SUPPLEMENTARY_PRIVATE_USE_AREA_B = 110, /*[100000]*/
+
+    /* New blocks in Unicode 4 */
+
+    /** @stable ICU 2.6 */
+    UBLOCK_LIMBU = 111, /*[1900]*/
+    /** @stable ICU 2.6 */
+    UBLOCK_TAI_LE = 112, /*[1950]*/
+    /** @stable ICU 2.6 */
+    UBLOCK_KHMER_SYMBOLS = 113, /*[19E0]*/
+    /** @stable ICU 2.6 */
+    UBLOCK_PHONETIC_EXTENSIONS = 114, /*[1D00]*/
+    /** @stable ICU 2.6 */
+    UBLOCK_MISCELLANEOUS_SYMBOLS_AND_ARROWS = 115, /*[2B00]*/
+    /** @stable ICU 2.6 */
+    UBLOCK_YIJING_HEXAGRAM_SYMBOLS = 116, /*[4DC0]*/
+    /** @stable ICU 2.6 */
+    UBLOCK_LINEAR_B_SYLLABARY = 117, /*[10000]*/
+    /** @stable ICU 2.6 */
+    UBLOCK_LINEAR_B_IDEOGRAMS = 118, /*[10080]*/
+    /** @stable ICU 2.6 */
+    UBLOCK_AEGEAN_NUMBERS = 119, /*[10100]*/
+    /** @stable ICU 2.6 */
+    UBLOCK_UGARITIC = 120, /*[10380]*/
+    /** @stable ICU 2.6 */
+    UBLOCK_SHAVIAN = 121, /*[10450]*/
+    /** @stable ICU 2.6 */
+    UBLOCK_OSMANYA = 122, /*[10480]*/
+    /** @stable ICU 2.6 */
+    UBLOCK_CYPRIOT_SYLLABARY = 123, /*[10800]*/
+    /** @stable ICU 2.6 */
+    UBLOCK_TAI_XUAN_JING_SYMBOLS = 124, /*[1D300]*/
+    /** @stable ICU 2.6 */
+    UBLOCK_VARIATION_SELECTORS_SUPPLEMENT = 125, /*[E0100]*/
+
+    /* New blocks in Unicode 4.1 */
+
+    /** @stable ICU 3.4 */
+    UBLOCK_ANCIENT_GREEK_MUSICAL_NOTATION = 126, /*[1D200]*/
+    /** @stable ICU 3.4 */
+    UBLOCK_ANCIENT_GREEK_NUMBERS = 127, /*[10140]*/
+    /** @stable ICU 3.4 */
+    UBLOCK_ARABIC_SUPPLEMENT = 128, /*[0750]*/
+    /** @stable ICU 3.4 */
+    UBLOCK_BUGINESE = 129, /*[1A00]*/
+    /** @stable ICU 3.4 */
+    UBLOCK_CJK_STROKES = 130, /*[31C0]*/
+    /** @stable ICU 3.4 */
+    UBLOCK_COMBINING_DIACRITICAL_MARKS_SUPPLEMENT = 131, /*[1DC0]*/
+    /** @stable ICU 3.4 */
+    UBLOCK_COPTIC = 132, /*[2C80]*/
+    /** @stable ICU 3.4 */
+    UBLOCK_ETHIOPIC_EXTENDED = 133, /*[2D80]*/
+    /** @stable ICU 3.4 */
+    UBLOCK_ETHIOPIC_SUPPLEMENT = 134, /*[1380]*/
+    /** @stable ICU 3.4 */
+    UBLOCK_GEORGIAN_SUPPLEMENT = 135, /*[2D00]*/
+    /** @stable ICU 3.4 */
+    UBLOCK_GLAGOLITIC = 136, /*[2C00]*/
+    /** @stable ICU 3.4 */
+    UBLOCK_KHAROSHTHI = 137, /*[10A00]*/
+    /** @stable ICU 3.4 */
+    UBLOCK_MODIFIER_TONE_LETTERS = 138, /*[A700]*/
+    /** @stable ICU 3.4 */
+    UBLOCK_NEW_TAI_LUE = 139, /*[1980]*/
+    /** @stable ICU 3.4 */
+    UBLOCK_OLD_PERSIAN = 140, /*[103A0]*/
+    /** @stable ICU 3.4 */
+    UBLOCK_PHONETIC_EXTENSIONS_SUPPLEMENT = 141, /*[1D80]*/
+    /** @stable ICU 3.4 */
+    UBLOCK_SUPPLEMENTAL_PUNCTUATION = 142, /*[2E00]*/
+    /** @stable ICU 3.4 */
+    UBLOCK_SYLOTI_NAGRI = 143, /*[A800]*/
+    /** @stable ICU 3.4 */
+    UBLOCK_TIFINAGH = 144, /*[2D30]*/
+    /** @stable ICU 3.4 */
+    UBLOCK_VERTICAL_FORMS = 145, /*[FE10]*/
+
+    /* New blocks in Unicode 5.0 */
+
+    /** @stable ICU 3.6 */
+    UBLOCK_NKO = 146, /*[07C0]*/
+    /** @stable ICU 3.6 */
+    UBLOCK_BALINESE = 147, /*[1B00]*/
+    /** @stable ICU 3.6 */
+    UBLOCK_LATIN_EXTENDED_C = 148, /*[2C60]*/
+    /** @stable ICU 3.6 */
+    UBLOCK_LATIN_EXTENDED_D = 149, /*[A720]*/
+    /** @stable ICU 3.6 */
+    UBLOCK_PHAGS_PA = 150, /*[A840]*/
+    /** @stable ICU 3.6 */
+    UBLOCK_PHOENICIAN = 151, /*[10900]*/
+    /** @stable ICU 3.6 */
+    UBLOCK_CUNEIFORM = 152, /*[12000]*/
+    /** @stable ICU 3.6 */
+    UBLOCK_CUNEIFORM_NUMBERS_AND_PUNCTUATION = 153, /*[12400]*/
+    /** @stable ICU 3.6 */
+    UBLOCK_COUNTING_ROD_NUMERALS = 154, /*[1D360]*/
+
+    /* New blocks in Unicode 5.1 */
+
+    /** @stable ICU 4.0 */
+    UBLOCK_SUNDANESE = 155, /*[1B80]*/
+    /** @stable ICU 4.0 */
+    UBLOCK_LEPCHA = 156, /*[1C00]*/
+    /** @stable ICU 4.0 */
+    UBLOCK_OL_CHIKI = 157, /*[1C50]*/
+    /** @stable ICU 4.0 */
+    UBLOCK_CYRILLIC_EXTENDED_A = 158, /*[2DE0]*/
+    /** @stable ICU 4.0 */
+    UBLOCK_VAI = 159, /*[A500]*/
+    /** @stable ICU 4.0 */
+    UBLOCK_CYRILLIC_EXTENDED_B = 160, /*[A640]*/
+    /** @stable ICU 4.0 */
+    UBLOCK_SAURASHTRA = 161, /*[A880]*/
+    /** @stable ICU 4.0 */
+    UBLOCK_KAYAH_LI = 162, /*[A900]*/
+    /** @stable ICU 4.0 */
+    UBLOCK_REJANG = 163, /*[A930]*/
+    /** @stable ICU 4.0 */
+    UBLOCK_CHAM = 164, /*[AA00]*/
+    /** @stable ICU 4.0 */
+    UBLOCK_ANCIENT_SYMBOLS = 165, /*[10190]*/
+    /** @stable ICU 4.0 */
+    UBLOCK_PHAISTOS_DISC = 166, /*[101D0]*/
+    /** @stable ICU 4.0 */
+    UBLOCK_LYCIAN = 167, /*[10280]*/
+    /** @stable ICU 4.0 */
+    UBLOCK_CARIAN = 168, /*[102A0]*/
+    /** @stable ICU 4.0 */
+    UBLOCK_LYDIAN = 169, /*[10920]*/
+    /** @stable ICU 4.0 */
+    UBLOCK_MAHJONG_TILES = 170, /*[1F000]*/
+    /** @stable ICU 4.0 */
+    UBLOCK_DOMINO_TILES = 171, /*[1F030]*/
+
+    /* New blocks in Unicode 5.2 */
+
+    /** @stable ICU 4.4 */
+    UBLOCK_SAMARITAN = 172, /*[0800]*/
+    /** @stable ICU 4.4 */
+    UBLOCK_UNIFIED_CANADIAN_ABORIGINAL_SYLLABICS_EXTENDED = 173, /*[18B0]*/
+    /** @stable ICU 4.4 */
+    UBLOCK_TAI_THAM = 174, /*[1A20]*/
+    /** @stable ICU 4.4 */
+    UBLOCK_VEDIC_EXTENSIONS = 175, /*[1CD0]*/
+    /** @stable ICU 4.4 */
+    UBLOCK_LISU = 176, /*[A4D0]*/
+    /** @stable ICU 4.4 */
+    UBLOCK_BAMUM = 177, /*[A6A0]*/
+    /** @stable ICU 4.4 */
+    UBLOCK_COMMON_INDIC_NUMBER_FORMS = 178, /*[A830]*/
+    /** @stable ICU 4.4 */
+    UBLOCK_DEVANAGARI_EXTENDED = 179, /*[A8E0]*/
+    /** @stable ICU 4.4 */
+    UBLOCK_HANGUL_JAMO_EXTENDED_A = 180, /*[A960]*/
+    /** @stable ICU 4.4 */
+    UBLOCK_JAVANESE = 181, /*[A980]*/
+    /** @stable ICU 4.4 */
+    UBLOCK_MYANMAR_EXTENDED_A = 182, /*[AA60]*/
+    /** @stable ICU 4.4 */
+    UBLOCK_TAI_VIET = 183, /*[AA80]*/
+    /** @stable ICU 4.4 */
+    UBLOCK_MEETEI_MAYEK = 184, /*[ABC0]*/
+    /** @stable ICU 4.4 */
+    UBLOCK_HANGUL_JAMO_EXTENDED_B = 185, /*[D7B0]*/
+    /** @stable ICU 4.4 */
+    UBLOCK_IMPERIAL_ARAMAIC = 186, /*[10840]*/
+    /** @stable ICU 4.4 */
+    UBLOCK_OLD_SOUTH_ARABIAN = 187, /*[10A60]*/
+    /** @stable ICU 4.4 */
+    UBLOCK_AVESTAN = 188, /*[10B00]*/
+    /** @stable ICU 4.4 */
+    UBLOCK_INSCRIPTIONAL_PARTHIAN = 189, /*[10B40]*/
+    /** @stable ICU 4.4 */
+    UBLOCK_INSCRIPTIONAL_PAHLAVI = 190, /*[10B60]*/
+    /** @stable ICU 4.4 */
+    UBLOCK_OLD_TURKIC = 191, /*[10C00]*/
+    /** @stable ICU 4.4 */
+    UBLOCK_RUMI_NUMERAL_SYMBOLS = 192, /*[10E60]*/
+    /** @stable ICU 4.4 */
+    UBLOCK_KAITHI = 193, /*[11080]*/
+    /** @stable ICU 4.4 */
+    UBLOCK_EGYPTIAN_HIEROGLYPHS = 194, /*[13000]*/
+    /** @stable ICU 4.4 */
+    UBLOCK_ENCLOSED_ALPHANUMERIC_SUPPLEMENT = 195, /*[1F100]*/
+    /** @stable ICU 4.4 */
+    UBLOCK_ENCLOSED_IDEOGRAPHIC_SUPPLEMENT = 196, /*[1F200]*/
+    /** @stable ICU 4.4 */
+    UBLOCK_CJK_UNIFIED_IDEOGRAPHS_EXTENSION_C = 197, /*[2A700]*/
+
+    /* New blocks in Unicode 6.0 */
+
+    /** @stable ICU 4.6 */
+    UBLOCK_MANDAIC = 198, /*[0840]*/
+    /** @stable ICU 4.6 */
+    UBLOCK_BATAK = 199, /*[1BC0]*/
+    /** @stable ICU 4.6 */
+    UBLOCK_ETHIOPIC_EXTENDED_A = 200, /*[AB00]*/
+    /** @stable ICU 4.6 */
+    UBLOCK_BRAHMI = 201, /*[11000]*/
+    /** @stable ICU 4.6 */
+    UBLOCK_BAMUM_SUPPLEMENT = 202, /*[16800]*/
+    /** @stable ICU 4.6 */
+    UBLOCK_KANA_SUPPLEMENT = 203, /*[1B000]*/
+    /** @stable ICU 4.6 */
+    UBLOCK_PLAYING_CARDS = 204, /*[1F0A0]*/
+    /** @stable ICU 4.6 */
+    UBLOCK_MISCELLANEOUS_SYMBOLS_AND_PICTOGRAPHS = 205, /*[1F300]*/
+    /** @stable ICU 4.6 */
+    UBLOCK_EMOTICONS = 206, /*[1F600]*/
+    /** @stable ICU 4.6 */
+    UBLOCK_TRANSPORT_AND_MAP_SYMBOLS = 207, /*[1F680]*/
+    /** @stable ICU 4.6 */
+    UBLOCK_ALCHEMICAL_SYMBOLS = 208, /*[1F700]*/
+    /** @stable ICU 4.6 */
+    UBLOCK_CJK_UNIFIED_IDEOGRAPHS_EXTENSION_D = 209, /*[2B740]*/
+
+    /* New blocks in Unicode 6.1 */
+
+    /** @stable ICU 49 */
+    UBLOCK_ARABIC_EXTENDED_A = 210, /*[08A0]*/
+    /** @stable ICU 49 */
+    UBLOCK_ARABIC_MATHEMATICAL_ALPHABETIC_SYMBOLS = 211, /*[1EE00]*/
+    /** @stable ICU 49 */
+    UBLOCK_CHAKMA = 212, /*[11100]*/
+    /** @stable ICU 49 */
+    UBLOCK_MEETEI_MAYEK_EXTENSIONS = 213, /*[AAE0]*/
+    /** @stable ICU 49 */
+    UBLOCK_MEROITIC_CURSIVE = 214, /*[109A0]*/
+    /** @stable ICU 49 */
+    UBLOCK_MEROITIC_HIEROGLYPHS = 215, /*[10980]*/
+    /** @stable ICU 49 */
+    UBLOCK_MIAO = 216, /*[16F00]*/
+    /** @stable ICU 49 */
+    UBLOCK_SHARADA = 217, /*[11180]*/
+    /** @stable ICU 49 */
+    UBLOCK_SORA_SOMPENG = 218, /*[110D0]*/
+    /** @stable ICU 49 */
+    UBLOCK_SUNDANESE_SUPPLEMENT = 219, /*[1CC0]*/
+    /** @stable ICU 49 */
+    UBLOCK_TAKRI = 220, /*[11680]*/
+
+    /* New blocks in Unicode 7.0 */
+
+    /** @stable ICU 54 */
+    UBLOCK_BASSA_VAH = 221, /*[16AD0]*/
+    /** @stable ICU 54 */
+    UBLOCK_CAUCASIAN_ALBANIAN = 222, /*[10530]*/
+    /** @stable ICU 54 */
+    UBLOCK_COPTIC_EPACT_NUMBERS = 223, /*[102E0]*/
+    /** @stable ICU 54 */
+    UBLOCK_COMBINING_DIACRITICAL_MARKS_EXTENDED = 224, /*[1AB0]*/
+    /** @stable ICU 54 */
+    UBLOCK_DUPLOYAN = 225, /*[1BC00]*/
+    /** @stable ICU 54 */
+    UBLOCK_ELBASAN = 226, /*[10500]*/
+    /** @stable ICU 54 */
+    UBLOCK_GEOMETRIC_SHAPES_EXTENDED = 227, /*[1F780]*/
+    /** @stable ICU 54 */
+    UBLOCK_GRANTHA = 228, /*[11300]*/
+    /** @stable ICU 54 */
+    UBLOCK_KHOJKI = 229, /*[11200]*/
+    /** @stable ICU 54 */
+    UBLOCK_KHUDAWADI = 230, /*[112B0]*/
+    /** @stable ICU 54 */
+    UBLOCK_LATIN_EXTENDED_E = 231, /*[AB30]*/
+    /** @stable ICU 54 */
+    UBLOCK_LINEAR_A = 232, /*[10600]*/
+    /** @stable ICU 54 */
+    UBLOCK_MAHAJANI = 233, /*[11150]*/
+    /** @stable ICU 54 */
+    UBLOCK_MANICHAEAN = 234, /*[10AC0]*/
+    /** @stable ICU 54 */
+    UBLOCK_MENDE_KIKAKUI = 235, /*[1E800]*/
+    /** @stable ICU 54 */
+    UBLOCK_MODI = 236, /*[11600]*/
+    /** @stable ICU 54 */
+    UBLOCK_MRO = 237, /*[16A40]*/
+    /** @stable ICU 54 */
+    UBLOCK_MYANMAR_EXTENDED_B = 238, /*[A9E0]*/
+    /** @stable ICU 54 */
+    UBLOCK_NABATAEAN = 239, /*[10880]*/
+    /** @stable ICU 54 */
+    UBLOCK_OLD_NORTH_ARABIAN = 240, /*[10A80]*/
+    /** @stable ICU 54 */
+    UBLOCK_OLD_PERMIC = 241, /*[10350]*/
+    /** @stable ICU 54 */
+    UBLOCK_ORNAMENTAL_DINGBATS = 242, /*[1F650]*/
+    /** @stable ICU 54 */
+    UBLOCK_PAHAWH_HMONG = 243, /*[16B00]*/
+    /** @stable ICU 54 */
+    UBLOCK_PALMYRENE = 244, /*[10860]*/
+    /** @stable ICU 54 */
+    UBLOCK_PAU_CIN_HAU = 245, /*[11AC0]*/
+    /** @stable ICU 54 */
+    UBLOCK_PSALTER_PAHLAVI = 246, /*[10B80]*/
+    /** @stable ICU 54 */
+    UBLOCK_SHORTHAND_FORMAT_CONTROLS = 247, /*[1BCA0]*/
+    /** @stable ICU 54 */
+    UBLOCK_SIDDHAM = 248, /*[11580]*/
+    /** @stable ICU 54 */
+    UBLOCK_SINHALA_ARCHAIC_NUMBERS = 249, /*[111E0]*/
+    /** @stable ICU 54 */
+    UBLOCK_SUPPLEMENTAL_ARROWS_C = 250, /*[1F800]*/
+    /** @stable ICU 54 */
+    UBLOCK_TIRHUTA = 251, /*[11480]*/
+    /** @stable ICU 54 */
+    UBLOCK_WARANG_CITI = 252, /*[118A0]*/
+
+    /* New blocks in Unicode 8.0 */
+
+    /** @stable ICU 56 */
+    UBLOCK_AHOM = 253, /*[11700]*/
+    /** @stable ICU 56 */
+    UBLOCK_ANATOLIAN_HIEROGLYPHS = 254, /*[14400]*/
+    /** @stable ICU 56 */
+    UBLOCK_CHEROKEE_SUPPLEMENT = 255, /*[AB70]*/
+    /** @stable ICU 56 */
+    UBLOCK_CJK_UNIFIED_IDEOGRAPHS_EXTENSION_E = 256, /*[2B820]*/
+    /** @stable ICU 56 */
+    UBLOCK_EARLY_DYNASTIC_CUNEIFORM = 257, /*[12480]*/
+    /** @stable ICU 56 */
+    UBLOCK_HATRAN = 258, /*[108E0]*/
+    /** @stable ICU 56 */
+    UBLOCK_MULTANI = 259, /*[11280]*/
+    /** @stable ICU 56 */
+    UBLOCK_OLD_HUNGARIAN = 260, /*[10C80]*/
+    /** @stable ICU 56 */
+    UBLOCK_SUPPLEMENTAL_SYMBOLS_AND_PICTOGRAPHS = 261, /*[1F900]*/
+    /** @stable ICU 56 */
+    UBLOCK_SUTTON_SIGNWRITING = 262, /*[1D800]*/
+
+    /* New blocks in Unicode 9.0 */
+
+    /** @stable ICU 58 */
+    UBLOCK_ADLAM = 263, /*[1E900]*/
+    /** @stable ICU 58 */
+    UBLOCK_BHAIKSUKI = 264, /*[11C00]*/
+    /** @stable ICU 58 */
+    UBLOCK_CYRILLIC_EXTENDED_C = 265, /*[1C80]*/
+    /** @stable ICU 58 */
+    UBLOCK_GLAGOLITIC_SUPPLEMENT = 266, /*[1E000]*/
+    /** @stable ICU 58 */
+    UBLOCK_IDEOGRAPHIC_SYMBOLS_AND_PUNCTUATION = 267, /*[16FE0]*/
+    /** @stable ICU 58 */
+    UBLOCK_MARCHEN = 268, /*[11C70]*/
+    /** @stable ICU 58 */
+    UBLOCK_MONGOLIAN_SUPPLEMENT = 269, /*[11660]*/
+    /** @stable ICU 58 */
+    UBLOCK_NEWA = 270, /*[11400]*/
+    /** @stable ICU 58 */
+    UBLOCK_OSAGE = 271, /*[104B0]*/
+    /** @stable ICU 58 */
+    UBLOCK_TANGUT = 272, /*[17000]*/
+    /** @stable ICU 58 */
+    UBLOCK_TANGUT_COMPONENTS = 273, /*[18800]*/
+
+    // New blocks in Unicode 10.0
+
+    /** @stable ICU 60 */
+    UBLOCK_CJK_UNIFIED_IDEOGRAPHS_EXTENSION_F = 274, /*[2CEB0]*/
+    /** @stable ICU 60 */
+    UBLOCK_KANA_EXTENDED_A = 275, /*[1B100]*/
+    /** @stable ICU 60 */
+    UBLOCK_MASARAM_GONDI = 276, /*[11D00]*/
+    /** @stable ICU 60 */
+    UBLOCK_NUSHU = 277, /*[1B170]*/
+    /** @stable ICU 60 */
+    UBLOCK_SOYOMBO = 278, /*[11A50]*/
+    /** @stable ICU 60 */
+    UBLOCK_SYRIAC_SUPPLEMENT = 279, /*[0860]*/
+    /** @stable ICU 60 */
+    UBLOCK_ZANABAZAR_SQUARE = 280, /*[11A00]*/
+
+    // New blocks in Unicode 11.0
+
+    /** @stable ICU 62 */
+    UBLOCK_CHESS_SYMBOLS = 281, /*[1FA00]*/
+    /** @stable ICU 62 */
+    UBLOCK_DOGRA = 282, /*[11800]*/
+    /** @stable ICU 62 */
+    UBLOCK_GEORGIAN_EXTENDED = 283, /*[1C90]*/
+    /** @stable ICU 62 */
+    UBLOCK_GUNJALA_GONDI = 284, /*[11D60]*/
+    /** @stable ICU 62 */
+    UBLOCK_HANIFI_ROHINGYA = 285, /*[10D00]*/
+    /** @stable ICU 62 */
+    UBLOCK_INDIC_SIYAQ_NUMBERS = 286, /*[1EC70]*/
+    /** @stable ICU 62 */
+    UBLOCK_MAKASAR = 287, /*[11EE0]*/
+    /** @stable ICU 62 */
+    UBLOCK_MAYAN_NUMERALS = 288, /*[1D2E0]*/
+    /** @stable ICU 62 */
+    UBLOCK_MEDEFAIDRIN = 289, /*[16E40]*/
+    /** @stable ICU 62 */
+    UBLOCK_OLD_SOGDIAN = 290, /*[10F00]*/
+    /** @stable ICU 62 */
+    UBLOCK_SOGDIAN = 291, /*[10F30]*/
+
+    // New blocks in Unicode 12.0
+
+    /** @stable ICU 64 */
+    UBLOCK_EGYPTIAN_HIEROGLYPH_FORMAT_CONTROLS = 292, /*[13430]*/
+    /** @stable ICU 64 */
+    UBLOCK_ELYMAIC = 293, /*[10FE0]*/
+    /** @stable ICU 64 */
+    UBLOCK_NANDINAGARI = 294, /*[119A0]*/
+    /** @stable ICU 64 */
+    UBLOCK_NYIAKENG_PUACHUE_HMONG = 295, /*[1E100]*/
+    /** @stable ICU 64 */
+    UBLOCK_OTTOMAN_SIYAQ_NUMBERS = 296, /*[1ED00]*/
+    /** @stable ICU 64 */
+    UBLOCK_SMALL_KANA_EXTENSION = 297, /*[1B130]*/
+    /** @stable ICU 64 */
+    UBLOCK_SYMBOLS_AND_PICTOGRAPHS_EXTENDED_A = 298, /*[1FA70]*/
+    /** @stable ICU 64 */
+    UBLOCK_TAMIL_SUPPLEMENT = 299, /*[11FC0]*/
+    /** @stable ICU 64 */
+    UBLOCK_WANCHO = 300, /*[1E2C0]*/
+
+    // New blocks in Unicode 13.0
+
+    /** @stable ICU 66 */
+    UBLOCK_CHORASMIAN = 301, /*[10FB0]*/
+    /** @stable ICU 66 */
+    UBLOCK_CJK_UNIFIED_IDEOGRAPHS_EXTENSION_G = 302, /*[30000]*/
+    /** @stable ICU 66 */
+    UBLOCK_DIVES_AKURU = 303, /*[11900]*/
+    /** @stable ICU 66 */
+    UBLOCK_KHITAN_SMALL_SCRIPT = 304, /*[18B00]*/
+    /** @stable ICU 66 */
+    UBLOCK_LISU_SUPPLEMENT = 305, /*[11FB0]*/
+    /** @stable ICU 66 */
+    UBLOCK_SYMBOLS_FOR_LEGACY_COMPUTING = 306, /*[1FB00]*/
+    /** @stable ICU 66 */
+    UBLOCK_TANGUT_SUPPLEMENT = 307, /*[18D00]*/
+    /** @stable ICU 66 */
+    UBLOCK_YEZIDI = 308, /*[10E80]*/
+
+    // New blocks in Unicode 14.0
+
+    /** @stable ICU 70 */
+    UBLOCK_ARABIC_EXTENDED_B = 309, /*[0870]*/
+    /** @stable ICU 70 */
+    UBLOCK_CYPRO_MINOAN = 310, /*[12F90]*/
+    /** @stable ICU 70 */
+    UBLOCK_ETHIOPIC_EXTENDED_B = 311, /*[1E7E0]*/
+    /** @stable ICU 70 */
+    UBLOCK_KANA_EXTENDED_B = 312, /*[1AFF0]*/
+    /** @stable ICU 70 */
+    UBLOCK_LATIN_EXTENDED_F = 313, /*[10780]*/
+    /** @stable ICU 70 */
+    UBLOCK_LATIN_EXTENDED_G = 314, /*[1DF00]*/
+    /** @stable ICU 70 */
+    UBLOCK_OLD_UYGHUR = 315, /*[10F70]*/
+    /** @stable ICU 70 */
+    UBLOCK_TANGSA = 316, /*[16A70]*/
+    /** @stable ICU 70 */
+    UBLOCK_TOTO = 317, /*[1E290]*/
+    /** @stable ICU 70 */
+    UBLOCK_UNIFIED_CANADIAN_ABORIGINAL_SYLLABICS_EXTENDED_A = 318, /*[11AB0]*/
+    /** @stable ICU 70 */
+    UBLOCK_VITHKUQI = 319, /*[10570]*/
+    /** @stable ICU 70 */
+    UBLOCK_ZNAMENNY_MUSICAL_NOTATION = 320, /*[1CF00]*/
+
+    // New blocks in Unicode 15.0
+
+    /** @stable ICU 72 */
+    UBLOCK_ARABIC_EXTENDED_C = 321, /*[10EC0]*/
+    /** @stable ICU 72 */
+    UBLOCK_CJK_UNIFIED_IDEOGRAPHS_EXTENSION_H = 322, /*[31350]*/
+    /** @stable ICU 72 */
+    UBLOCK_CYRILLIC_EXTENDED_D = 323, /*[1E030]*/
+    /** @stable ICU 72 */
+    UBLOCK_DEVANAGARI_EXTENDED_A = 324, /*[11B00]*/
+    /** @stable ICU 72 */
+    UBLOCK_KAKTOVIK_NUMERALS = 325, /*[1D2C0]*/
+    /** @stable ICU 72 */
+    UBLOCK_KAWI = 326, /*[11F00]*/
+    /** @stable ICU 72 */
+    UBLOCK_NAG_MUNDARI = 327, /*[1E4D0]*/
+
+#ifndef U_HIDE_DEPRECATED_API
+    /**
+     * One more than the highest normal UBlockCode value.
+     * The highest value is available via u_getIntPropertyMaxValue(UCHAR_BLOCK).
+     *
+     * @deprecated ICU 58 The numeric value may change over time, see ICU ticket #12420.
+     */
+    UBLOCK_COUNT = 328,
+#endif  // U_HIDE_DEPRECATED_API
+
+    /** @stable ICU 2.0 */
+    UBLOCK_INVALID_CODE=-1
+};
+
+/** @stable ICU 2.0 */
+typedef enum UBlockCode UBlockCode;
+
+/**
+ * East Asian Width constants.
+ *
+ * @see UCHAR_EAST_ASIAN_WIDTH
+ * @see u_getIntPropertyValue
+ * @stable ICU 2.2
+ */
+typedef enum UEastAsianWidth {
+    /*
+     * Note: UEastAsianWidth constants are parsed by preparseucd.py.
+     * It matches lines like
+     *     U_EA_<Unicode East_Asian_Width value name>
+     */
+
+    U_EA_NEUTRAL,   /*[N]*/
+    U_EA_AMBIGUOUS, /*[A]*/
+    U_EA_HALFWIDTH, /*[H]*/
+    U_EA_FULLWIDTH, /*[F]*/
+    U_EA_NARROW,    /*[Na]*/
+    U_EA_WIDE,      /*[W]*/
+#ifndef U_HIDE_DEPRECATED_API
+    /**
+     * One more than the highest normal UEastAsianWidth value.
+     * The highest value is available via u_getIntPropertyMaxValue(UCHAR_EAST_ASIAN_WIDTH).
+     *
+     * @deprecated ICU 58 The numeric value may change over time, see ICU ticket #12420.
+     */
+    U_EA_COUNT
+#endif  // U_HIDE_DEPRECATED_API
+} UEastAsianWidth;
+
+/**
+ * Selector constants for u_charName().
+ * u_charName() returns the "modern" name of a
+ * Unicode character; or the name that was defined in
+ * Unicode version 1.0, before the Unicode standard merged
+ * with ISO-10646; or an "extended" name that gives each
+ * Unicode code point a unique name.
+ *
+ * @see u_charName
+ * @stable ICU 2.0
+ */
+typedef enum UCharNameChoice {
+    /** Unicode character name (Name property). @stable ICU 2.0 */
+    U_UNICODE_CHAR_NAME,
+#ifndef U_HIDE_DEPRECATED_API
+    /**
+     * The Unicode_1_Name property value which is of little practical value.
+     * Beginning with ICU 49, ICU APIs return an empty string for this name choice.
+     * @deprecated ICU 49
+     */
+    U_UNICODE_10_CHAR_NAME,
+#endif  /* U_HIDE_DEPRECATED_API */
+    /** Standard or synthetic character name. @stable ICU 2.0 */
+    U_EXTENDED_CHAR_NAME = U_UNICODE_CHAR_NAME+2,
+    /** Corrected name from NameAliases.txt. @stable ICU 4.4 */
+    U_CHAR_NAME_ALIAS,
+#ifndef U_HIDE_DEPRECATED_API
+    /**
+     * One more than the highest normal UCharNameChoice value.
+     * @deprecated ICU 58 The numeric value may change over time, see ICU ticket #12420.
+     */
+    U_CHAR_NAME_CHOICE_COUNT
+#endif  // U_HIDE_DEPRECATED_API
+} UCharNameChoice;
+
+/**
+ * Selector constants for u_getPropertyName() and
+ * u_getPropertyValueName().  These selectors are used to choose which
+ * name is returned for a given property or value.  All properties and
+ * values have a long name.  Most have a short name, but some do not.
+ * Unicode allows for additional names, beyond the long and short
+ * name, which would be indicated by U_LONG_PROPERTY_NAME + i, where
+ * i=1, 2,...
+ *
+ * @see u_getPropertyName()
+ * @see u_getPropertyValueName()
+ * @stable ICU 2.4
+ */
+typedef enum UPropertyNameChoice {
+    U_SHORT_PROPERTY_NAME,
+    U_LONG_PROPERTY_NAME,
+#ifndef U_HIDE_DEPRECATED_API
+    /**
+     * One more than the highest normal UPropertyNameChoice value.
+     * @deprecated ICU 58 The numeric value may change over time, see ICU ticket #12420.
+     */
+    U_PROPERTY_NAME_CHOICE_COUNT
+#endif  // U_HIDE_DEPRECATED_API
+} UPropertyNameChoice;
+
+/**
+ * Decomposition Type constants.
+ *
+ * @see UCHAR_DECOMPOSITION_TYPE
+ * @stable ICU 2.2
+ */
+typedef enum UDecompositionType {
+    /*
+     * Note: UDecompositionType constants are parsed by preparseucd.py.
+     * It matches lines like
+     *     U_DT_<Unicode Decomposition_Type value name>
+     */
+
+    U_DT_NONE,              /*[none]*/
+    U_DT_CANONICAL,         /*[can]*/
+    U_DT_COMPAT,            /*[com]*/
+    U_DT_CIRCLE,            /*[enc]*/
+    U_DT_FINAL,             /*[fin]*/
+    U_DT_FONT,              /*[font]*/
+    U_DT_FRACTION,          /*[fra]*/
+    U_DT_INITIAL,           /*[init]*/
+    U_DT_ISOLATED,          /*[iso]*/
+    U_DT_MEDIAL,            /*[med]*/
+    U_DT_NARROW,            /*[nar]*/
+    U_DT_NOBREAK,           /*[nb]*/
+    U_DT_SMALL,             /*[sml]*/
+    U_DT_SQUARE,            /*[sqr]*/
+    U_DT_SUB,               /*[sub]*/
+    U_DT_SUPER,             /*[sup]*/
+    U_DT_VERTICAL,          /*[vert]*/
+    U_DT_WIDE,              /*[wide]*/
+#ifndef U_HIDE_DEPRECATED_API
+    /**
+     * One more than the highest normal UDecompositionType value.
+     * The highest value is available via u_getIntPropertyMaxValue(UCHAR_DECOMPOSITION_TYPE).
+     *
+     * @deprecated ICU 58 The numeric value may change over time, see ICU ticket #12420.
+     */
+    U_DT_COUNT /* 18 */
+#endif  // U_HIDE_DEPRECATED_API
+} UDecompositionType;
+
+/**
+ * Joining Type constants.
+ *
+ * @see UCHAR_JOINING_TYPE
+ * @stable ICU 2.2
+ */
+typedef enum UJoiningType {
+    /*
+     * Note: UJoiningType constants are parsed by preparseucd.py.
+     * It matches lines like
+     *     U_JT_<Unicode Joining_Type value name>
+     */
+
+    U_JT_NON_JOINING,       /*[U]*/
+    U_JT_JOIN_CAUSING,      /*[C]*/
+    U_JT_DUAL_JOINING,      /*[D]*/
+    U_JT_LEFT_JOINING,      /*[L]*/
+    U_JT_RIGHT_JOINING,     /*[R]*/
+    U_JT_TRANSPARENT,       /*[T]*/
+#ifndef U_HIDE_DEPRECATED_API
+    /**
+     * One more than the highest normal UJoiningType value.
+     * The highest value is available via u_getIntPropertyMaxValue(UCHAR_JOINING_TYPE).
+     *
+     * @deprecated ICU 58 The numeric value may change over time, see ICU ticket #12420.
+     */
+    U_JT_COUNT /* 6 */
+#endif  // U_HIDE_DEPRECATED_API
+} UJoiningType;
+
+/**
+ * Joining Group constants.
+ *
+ * @see UCHAR_JOINING_GROUP
+ * @stable ICU 2.2
+ */
+typedef enum UJoiningGroup {
+    /*
+     * Note: UJoiningGroup constants are parsed by preparseucd.py.
+     * It matches lines like
+     *     U_JG_<Unicode Joining_Group value name>
+     */
+
+    U_JG_NO_JOINING_GROUP,
+    U_JG_AIN,
+    U_JG_ALAPH,
+    U_JG_ALEF,
+    U_JG_BEH,
+    U_JG_BETH,
+    U_JG_DAL,
+    U_JG_DALATH_RISH,
+    U_JG_E,
+    U_JG_FEH,
+    U_JG_FINAL_SEMKATH,
+    U_JG_GAF,
+    U_JG_GAMAL,
+    U_JG_HAH,
+    U_JG_TEH_MARBUTA_GOAL,  /**< @stable ICU 4.6 */
+    U_JG_HAMZA_ON_HEH_GOAL=U_JG_TEH_MARBUTA_GOAL,
+    U_JG_HE,
+    U_JG_HEH,
+    U_JG_HEH_GOAL,
+    U_JG_HETH,
+    U_JG_KAF,
+    U_JG_KAPH,
+    U_JG_KNOTTED_HEH,
+    U_JG_LAM,
+    U_JG_LAMADH,
+    U_JG_MEEM,
+    U_JG_MIM,
+    U_JG_NOON,
+    U_JG_NUN,
+    U_JG_PE,
+    U_JG_QAF,
+    U_JG_QAPH,
+    U_JG_REH,
+    U_JG_REVERSED_PE,
+    U_JG_SAD,
+    U_JG_SADHE,
+    U_JG_SEEN,
+    U_JG_SEMKATH,
+    U_JG_SHIN,
+    U_JG_SWASH_KAF,
+    U_JG_SYRIAC_WAW,
+    U_JG_TAH,
+    U_JG_TAW,
+    U_JG_TEH_MARBUTA,
+    U_JG_TETH,
+    U_JG_WAW,
+    U_JG_YEH,
+    U_JG_YEH_BARREE,
+    U_JG_YEH_WITH_TAIL,
+    U_JG_YUDH,
+    U_JG_YUDH_HE,
+    U_JG_ZAIN,
+    U_JG_FE,        /**< @stable ICU 2.6 */
+    U_JG_KHAPH,     /**< @stable ICU 2.6 */
+    U_JG_ZHAIN,     /**< @stable ICU 2.6 */
+    U_JG_BURUSHASKI_YEH_BARREE, /**< @stable ICU 4.0 */
+    U_JG_FARSI_YEH, /**< @stable ICU 4.4 */
+    U_JG_NYA,       /**< @stable ICU 4.4 */
+    U_JG_ROHINGYA_YEH,  /**< @stable ICU 49 */
+    U_JG_MANICHAEAN_ALEPH,  /**< @stable ICU 54 */
+    U_JG_MANICHAEAN_AYIN,  /**< @stable ICU 54 */
+    U_JG_MANICHAEAN_BETH,  /**< @stable ICU 54 */
+    U_JG_MANICHAEAN_DALETH,  /**< @stable ICU 54 */
+    U_JG_MANICHAEAN_DHAMEDH,  /**< @stable ICU 54 */
+    U_JG_MANICHAEAN_FIVE,  /**< @stable ICU 54 */
+    U_JG_MANICHAEAN_GIMEL,  /**< @stable ICU 54 */
+    U_JG_MANICHAEAN_HETH,  /**< @stable ICU 54 */
+    U_JG_MANICHAEAN_HUNDRED,  /**< @stable ICU 54 */
+    U_JG_MANICHAEAN_KAPH,  /**< @stable ICU 54 */
+    U_JG_MANICHAEAN_LAMEDH,  /**< @stable ICU 54 */
+    U_JG_MANICHAEAN_MEM,  /**< @stable ICU 54 */
+    U_JG_MANICHAEAN_NUN,  /**< @stable ICU 54 */
+    U_JG_MANICHAEAN_ONE,  /**< @stable ICU 54 */
+    U_JG_MANICHAEAN_PE,  /**< @stable ICU 54 */
+    U_JG_MANICHAEAN_QOPH,  /**< @stable ICU 54 */
+    U_JG_MANICHAEAN_RESH,  /**< @stable ICU 54 */
+    U_JG_MANICHAEAN_SADHE,  /**< @stable ICU 54 */
+    U_JG_MANICHAEAN_SAMEKH,  /**< @stable ICU 54 */
+    U_JG_MANICHAEAN_TAW,  /**< @stable ICU 54 */
+    U_JG_MANICHAEAN_TEN,  /**< @stable ICU 54 */
+    U_JG_MANICHAEAN_TETH,  /**< @stable ICU 54 */
+    U_JG_MANICHAEAN_THAMEDH,  /**< @stable ICU 54 */
+    U_JG_MANICHAEAN_TWENTY,  /**< @stable ICU 54 */
+    U_JG_MANICHAEAN_WAW,  /**< @stable ICU 54 */
+    U_JG_MANICHAEAN_YODH,  /**< @stable ICU 54 */
+    U_JG_MANICHAEAN_ZAYIN,  /**< @stable ICU 54 */
+    U_JG_STRAIGHT_WAW,  /**< @stable ICU 54 */
+    U_JG_AFRICAN_FEH,  /**< @stable ICU 58 */
+    U_JG_AFRICAN_NOON,  /**< @stable ICU 58 */
+    U_JG_AFRICAN_QAF,  /**< @stable ICU 58 */
+
+    U_JG_MALAYALAM_BHA,  /**< @stable ICU 60 */
+    U_JG_MALAYALAM_JA,  /**< @stable ICU 60 */
+    U_JG_MALAYALAM_LLA,  /**< @stable ICU 60 */
+    U_JG_MALAYALAM_LLLA,  /**< @stable ICU 60 */
+    U_JG_MALAYALAM_NGA,  /**< @stable ICU 60 */
+    U_JG_MALAYALAM_NNA,  /**< @stable ICU 60 */
+    U_JG_MALAYALAM_NNNA,  /**< @stable ICU 60 */
+    U_JG_MALAYALAM_NYA,  /**< @stable ICU 60 */
+    U_JG_MALAYALAM_RA,  /**< @stable ICU 60 */
+    U_JG_MALAYALAM_SSA,  /**< @stable ICU 60 */
+    U_JG_MALAYALAM_TTA,  /**< @stable ICU 60 */
+
+    U_JG_HANIFI_ROHINGYA_KINNA_YA,  /**< @stable ICU 62 */
+    U_JG_HANIFI_ROHINGYA_PA,  /**< @stable ICU 62 */
+
+    U_JG_THIN_YEH,  /**< @stable ICU 70 */
+    U_JG_VERTICAL_TAIL,  /**< @stable ICU 70 */
+
+#ifndef U_HIDE_DEPRECATED_API
+    /**
+     * One more than the highest normal UJoiningGroup value.
+     * The highest value is available via u_getIntPropertyMaxValue(UCHAR_JOINING_GROUP).
+     *
+     * @deprecated ICU 58 The numeric value may change over time, see ICU ticket #12420.
+     */
+    U_JG_COUNT
+#endif  // U_HIDE_DEPRECATED_API
+} UJoiningGroup;
+
+/**
+ * Grapheme Cluster Break constants.
+ *
+ * @see UCHAR_GRAPHEME_CLUSTER_BREAK
+ * @stable ICU 3.4
+ */
+typedef enum UGraphemeClusterBreak {
+    /*
+     * Note: UGraphemeClusterBreak constants are parsed by preparseucd.py.
+     * It matches lines like
+     *     U_GCB_<Unicode Grapheme_Cluster_Break value name>
+     */
+
+    U_GCB_OTHER = 0,            /*[XX]*/
+    U_GCB_CONTROL = 1,          /*[CN]*/
+    U_GCB_CR = 2,               /*[CR]*/
+    U_GCB_EXTEND = 3,           /*[EX]*/
+    U_GCB_L = 4,                /*[L]*/
+    U_GCB_LF = 5,               /*[LF]*/
+    U_GCB_LV = 6,               /*[LV]*/
+    U_GCB_LVT = 7,              /*[LVT]*/
+    U_GCB_T = 8,                /*[T]*/
+    U_GCB_V = 9,                /*[V]*/
+    /** @stable ICU 4.0 */
+    U_GCB_SPACING_MARK = 10,    /*[SM]*/ /* from here on: new in Unicode 5.1/ICU 4.0 */
+    /** @stable ICU 4.0 */
+    U_GCB_PREPEND = 11,         /*[PP]*/
+    /** @stable ICU 50 */
+    U_GCB_REGIONAL_INDICATOR = 12,  /*[RI]*/ /* new in Unicode 6.2/ICU 50 */
+    /** @stable ICU 58 */
+    U_GCB_E_BASE = 13,          /*[EB]*/ /* from here on: new in Unicode 9.0/ICU 58 */
+    /** @stable ICU 58 */
+    U_GCB_E_BASE_GAZ = 14,      /*[EBG]*/
+    /** @stable ICU 58 */
+    U_GCB_E_MODIFIER = 15,      /*[EM]*/
+    /** @stable ICU 58 */
+    U_GCB_GLUE_AFTER_ZWJ = 16,  /*[GAZ]*/
+    /** @stable ICU 58 */
+    U_GCB_ZWJ = 17,             /*[ZWJ]*/
+
+#ifndef U_HIDE_DEPRECATED_API
+    /**
+     * One more than the highest normal UGraphemeClusterBreak value.
+     * The highest value is available via u_getIntPropertyMaxValue(UCHAR_GRAPHEME_CLUSTER_BREAK).
+     *
+     * @deprecated ICU 58 The numeric value may change over time, see ICU ticket #12420.
+     */
+    U_GCB_COUNT = 18
+#endif  // U_HIDE_DEPRECATED_API
+} UGraphemeClusterBreak;
+
+/**
+ * Word Break constants.
+ * (UWordBreak is a pre-existing enum type in ubrk.h for word break status tags.)
+ *
+ * @see UCHAR_WORD_BREAK
+ * @stable ICU 3.4
+ */
+typedef enum UWordBreakValues {
+    /*
+     * Note: UWordBreakValues constants are parsed by preparseucd.py.
+     * It matches lines like
+     *     U_WB_<Unicode Word_Break value name>
+     */
+
+    U_WB_OTHER = 0,             /*[XX]*/
+    U_WB_ALETTER = 1,           /*[LE]*/
+    U_WB_FORMAT = 2,            /*[FO]*/
+    U_WB_KATAKANA = 3,          /*[KA]*/
+    U_WB_MIDLETTER = 4,         /*[ML]*/
+    U_WB_MIDNUM = 5,            /*[MN]*/
+    U_WB_NUMERIC = 6,           /*[NU]*/
+    U_WB_EXTENDNUMLET = 7,      /*[EX]*/
+    /** @stable ICU 4.0 */
+    U_WB_CR = 8,                /*[CR]*/ /* from here on: new in Unicode 5.1/ICU 4.0 */
+    /** @stable ICU 4.0 */
+    U_WB_EXTEND = 9,            /*[Extend]*/
+    /** @stable ICU 4.0 */
+    U_WB_LF = 10,               /*[LF]*/
+    /** @stable ICU 4.0 */
+    U_WB_MIDNUMLET =11,         /*[MB]*/
+    /** @stable ICU 4.0 */
+    U_WB_NEWLINE =12,           /*[NL]*/
+    /** @stable ICU 50 */
+    U_WB_REGIONAL_INDICATOR = 13,   /*[RI]*/ /* new in Unicode 6.2/ICU 50 */
+    /** @stable ICU 52 */
+    U_WB_HEBREW_LETTER = 14,    /*[HL]*/ /* from here on: new in Unicode 6.3/ICU 52 */
+    /** @stable ICU 52 */
+    U_WB_SINGLE_QUOTE = 15,     /*[SQ]*/
+    /** @stable ICU 52 */
+    U_WB_DOUBLE_QUOTE = 16,     /*[DQ]*/
+    /** @stable ICU 58 */
+    U_WB_E_BASE = 17,           /*[EB]*/ /* from here on: new in Unicode 9.0/ICU 58 */
+    /** @stable ICU 58 */
+    U_WB_E_BASE_GAZ = 18,       /*[EBG]*/
+    /** @stable ICU 58 */
+    U_WB_E_MODIFIER = 19,       /*[EM]*/
+    /** @stable ICU 58 */
+    U_WB_GLUE_AFTER_ZWJ = 20,   /*[GAZ]*/
+    /** @stable ICU 58 */
+    U_WB_ZWJ = 21,              /*[ZWJ]*/
+    /** @stable ICU 62 */
+    U_WB_WSEGSPACE = 22,        /*[WSEGSPACE]*/
+
+#ifndef U_HIDE_DEPRECATED_API
+    /**
+     * One more than the highest normal UWordBreakValues value.
+     * The highest value is available via u_getIntPropertyMaxValue(UCHAR_WORD_BREAK).
+     *
+     * @deprecated ICU 58 The numeric value may change over time, see ICU ticket #12420.
+     */
+    U_WB_COUNT = 23
+#endif  // U_HIDE_DEPRECATED_API
+} UWordBreakValues;
+
+/**
+ * Sentence Break constants.
+ *
+ * @see UCHAR_SENTENCE_BREAK
+ * @stable ICU 3.4
+ */
+typedef enum USentenceBreak {
+    /*
+     * Note: USentenceBreak constants are parsed by preparseucd.py.
+     * It matches lines like
+     *     U_SB_<Unicode Sentence_Break value name>
+     */
+
+    U_SB_OTHER = 0,             /*[XX]*/
+    U_SB_ATERM = 1,             /*[AT]*/
+    U_SB_CLOSE = 2,             /*[CL]*/
+    U_SB_FORMAT = 3,            /*[FO]*/
+    U_SB_LOWER = 4,             /*[LO]*/
+    U_SB_NUMERIC = 5,           /*[NU]*/
+    U_SB_OLETTER = 6,           /*[LE]*/
+    U_SB_SEP = 7,               /*[SE]*/
+    U_SB_SP = 8,                /*[SP]*/
+    U_SB_STERM = 9,             /*[ST]*/
+    U_SB_UPPER = 10,            /*[UP]*/
+    U_SB_CR = 11,               /*[CR]*/ /* from here on: new in Unicode 5.1/ICU 4.0 */
+    U_SB_EXTEND = 12,           /*[EX]*/
+    U_SB_LF = 13,               /*[LF]*/
+    U_SB_SCONTINUE = 14,        /*[SC]*/
+#ifndef U_HIDE_DEPRECATED_API
+    /**
+     * One more than the highest normal USentenceBreak value.
+     * The highest value is available via u_getIntPropertyMaxValue(UCHAR_SENTENCE_BREAK).
+     *
+     * @deprecated ICU 58 The numeric value may change over time, see ICU ticket #12420.
+     */
+    U_SB_COUNT = 15
+#endif  // U_HIDE_DEPRECATED_API
+} USentenceBreak;
+
+/**
+ * Line Break constants.
+ *
+ * @see UCHAR_LINE_BREAK
+ * @stable ICU 2.2
+ */
+typedef enum ULineBreak {
+    /*
+     * Note: ULineBreak constants are parsed by preparseucd.py.
+     * It matches lines like
+     *     U_LB_<Unicode Line_Break value name>
+     */
+
+    U_LB_UNKNOWN = 0,           /*[XX]*/
+    U_LB_AMBIGUOUS = 1,         /*[AI]*/
+    U_LB_ALPHABETIC = 2,        /*[AL]*/
+    U_LB_BREAK_BOTH = 3,        /*[B2]*/
+    U_LB_BREAK_AFTER = 4,       /*[BA]*/
+    U_LB_BREAK_BEFORE = 5,      /*[BB]*/
+    U_LB_MANDATORY_BREAK = 6,   /*[BK]*/
+    U_LB_CONTINGENT_BREAK = 7,  /*[CB]*/
+    U_LB_CLOSE_PUNCTUATION = 8, /*[CL]*/
+    U_LB_COMBINING_MARK = 9,    /*[CM]*/
+    U_LB_CARRIAGE_RETURN = 10,   /*[CR]*/
+    U_LB_EXCLAMATION = 11,       /*[EX]*/
+    U_LB_GLUE = 12,              /*[GL]*/
+    U_LB_HYPHEN = 13,            /*[HY]*/
+    U_LB_IDEOGRAPHIC = 14,       /*[ID]*/
+    /** Renamed from the misspelled "inseperable" in Unicode 4.0.1/ICU 3.0 @stable ICU 3.0 */
+    U_LB_INSEPARABLE = 15,       /*[IN]*/
+    U_LB_INSEPERABLE = U_LB_INSEPARABLE,
+    U_LB_INFIX_NUMERIC = 16,     /*[IS]*/
+    U_LB_LINE_FEED = 17,         /*[LF]*/
+    U_LB_NONSTARTER = 18,        /*[NS]*/
+    U_LB_NUMERIC = 19,           /*[NU]*/
+    U_LB_OPEN_PUNCTUATION = 20,  /*[OP]*/
+    U_LB_POSTFIX_NUMERIC = 21,   /*[PO]*/
+    U_LB_PREFIX_NUMERIC = 22,    /*[PR]*/
+    U_LB_QUOTATION = 23,         /*[QU]*/
+    U_LB_COMPLEX_CONTEXT = 24,   /*[SA]*/
+    U_LB_SURROGATE = 25,         /*[SG]*/
+    U_LB_SPACE = 26,             /*[SP]*/
+    U_LB_BREAK_SYMBOLS = 27,     /*[SY]*/
+    U_LB_ZWSPACE = 28,           /*[ZW]*/
+    /** @stable ICU 2.6 */
+    U_LB_NEXT_LINE = 29,         /*[NL]*/ /* from here on: new in Unicode 4/ICU 2.6 */
+    /** @stable ICU 2.6 */
+    U_LB_WORD_JOINER = 30,       /*[WJ]*/
+    /** @stable ICU 3.4 */
+    U_LB_H2 = 31,                /*[H2]*/ /* from here on: new in Unicode 4.1/ICU 3.4 */
+    /** @stable ICU 3.4 */
+    U_LB_H3 = 32,                /*[H3]*/
+    /** @stable ICU 3.4 */
+    U_LB_JL = 33,                /*[JL]*/
+    /** @stable ICU 3.4 */
+    U_LB_JT = 34,                /*[JT]*/
+    /** @stable ICU 3.4 */
+    U_LB_JV = 35,                /*[JV]*/
+    /** @stable ICU 4.4 */
+    U_LB_CLOSE_PARENTHESIS = 36, /*[CP]*/ /* new in Unicode 5.2/ICU 4.4 */
+    /** @stable ICU 49 */
+    U_LB_CONDITIONAL_JAPANESE_STARTER = 37,/*[CJ]*/ /* new in Unicode 6.1/ICU 49 */
+    /** @stable ICU 49 */
+    U_LB_HEBREW_LETTER = 38,     /*[HL]*/ /* new in Unicode 6.1/ICU 49 */
+    /** @stable ICU 50 */
+    U_LB_REGIONAL_INDICATOR = 39,/*[RI]*/ /* new in Unicode 6.2/ICU 50 */
+    /** @stable ICU 58 */
+    U_LB_E_BASE = 40,            /*[EB]*/ /* from here on: new in Unicode 9.0/ICU 58 */
+    /** @stable ICU 58 */
+    U_LB_E_MODIFIER = 41,        /*[EM]*/
+    /** @stable ICU 58 */
+    U_LB_ZWJ = 42,               /*[ZWJ]*/
+#ifndef U_HIDE_DEPRECATED_API
+    /**
+     * One more than the highest normal ULineBreak value.
+     * The highest value is available via u_getIntPropertyMaxValue(UCHAR_LINE_BREAK).
+     *
+     * @deprecated ICU 58 The numeric value may change over time, see ICU ticket #12420.
+     */
+    U_LB_COUNT = 43
+#endif  // U_HIDE_DEPRECATED_API
+} ULineBreak;
+
+/**
+ * Numeric Type constants.
+ *
+ * @see UCHAR_NUMERIC_TYPE
+ * @stable ICU 2.2
+ */
+typedef enum UNumericType {
+    /*
+     * Note: UNumericType constants are parsed by preparseucd.py.
+     * It matches lines like
+     *     U_NT_<Unicode Numeric_Type value name>
+     */
+
+    U_NT_NONE,              /*[None]*/
+    U_NT_DECIMAL,           /*[de]*/
+    U_NT_DIGIT,             /*[di]*/
+    U_NT_NUMERIC,           /*[nu]*/
+#ifndef U_HIDE_DEPRECATED_API
+    /**
+     * One more than the highest normal UNumericType value.
+     * The highest value is available via u_getIntPropertyMaxValue(UCHAR_NUMERIC_TYPE).
+     *
+     * @deprecated ICU 58 The numeric value may change over time, see ICU ticket #12420.
+     */
+    U_NT_COUNT
+#endif  // U_HIDE_DEPRECATED_API
+} UNumericType;
+
+/**
+ * Hangul Syllable Type constants.
+ *
+ * @see UCHAR_HANGUL_SYLLABLE_TYPE
+ * @stable ICU 2.6
+ */
+typedef enum UHangulSyllableType {
+    /*
+     * Note: UHangulSyllableType constants are parsed by preparseucd.py.
+     * It matches lines like
+     *     U_HST_<Unicode Hangul_Syllable_Type value name>
+     */
+
+    U_HST_NOT_APPLICABLE,   /*[NA]*/
+    U_HST_LEADING_JAMO,     /*[L]*/
+    U_HST_VOWEL_JAMO,       /*[V]*/
+    U_HST_TRAILING_JAMO,    /*[T]*/
+    U_HST_LV_SYLLABLE,      /*[LV]*/
+    U_HST_LVT_SYLLABLE,     /*[LVT]*/
+#ifndef U_HIDE_DEPRECATED_API
+    /**
+     * One more than the highest normal UHangulSyllableType value.
+     * The highest value is available via u_getIntPropertyMaxValue(UCHAR_HANGUL_SYLLABLE_TYPE).
+     *
+     * @deprecated ICU 58 The numeric value may change over time, see ICU ticket #12420.
+     */
+    U_HST_COUNT
+#endif  // U_HIDE_DEPRECATED_API
+} UHangulSyllableType;
+
+/**
+ * Indic Positional Category constants.
+ *
+ * @see UCHAR_INDIC_POSITIONAL_CATEGORY
+ * @stable ICU 63
+ */
+typedef enum UIndicPositionalCategory {
+    /*
+     * Note: UIndicPositionalCategory constants are parsed by preparseucd.py.
+     * It matches lines like
+     *     U_INPC_<Unicode Indic_Positional_Category value name>
+     */
+
+    /** @stable ICU 63 */
+    U_INPC_NA,
+    /** @stable ICU 63 */
+    U_INPC_BOTTOM,
+    /** @stable ICU 63 */
+    U_INPC_BOTTOM_AND_LEFT,
+    /** @stable ICU 63 */
+    U_INPC_BOTTOM_AND_RIGHT,
+    /** @stable ICU 63 */
+    U_INPC_LEFT,
+    /** @stable ICU 63 */
+    U_INPC_LEFT_AND_RIGHT,
+    /** @stable ICU 63 */
+    U_INPC_OVERSTRUCK,
+    /** @stable ICU 63 */
+    U_INPC_RIGHT,
+    /** @stable ICU 63 */
+    U_INPC_TOP,
+    /** @stable ICU 63 */
+    U_INPC_TOP_AND_BOTTOM,
+    /** @stable ICU 63 */
+    U_INPC_TOP_AND_BOTTOM_AND_RIGHT,
+    /** @stable ICU 63 */
+    U_INPC_TOP_AND_LEFT,
+    /** @stable ICU 63 */
+    U_INPC_TOP_AND_LEFT_AND_RIGHT,
+    /** @stable ICU 63 */
+    U_INPC_TOP_AND_RIGHT,
+    /** @stable ICU 63 */
+    U_INPC_VISUAL_ORDER_LEFT,
+    /** @stable ICU 66 */
+    U_INPC_TOP_AND_BOTTOM_AND_LEFT,
+} UIndicPositionalCategory;
+
+/**
+ * Indic Syllabic Category constants.
+ *
+ * @see UCHAR_INDIC_SYLLABIC_CATEGORY
+ * @stable ICU 63
+ */
+typedef enum UIndicSyllabicCategory {
+    /*
+     * Note: UIndicSyllabicCategory constants are parsed by preparseucd.py.
+     * It matches lines like
+     *     U_INSC_<Unicode Indic_Syllabic_Category value name>
+     */
+
+    /** @stable ICU 63 */
+    U_INSC_OTHER,
+    /** @stable ICU 63 */
+    U_INSC_AVAGRAHA,
+    /** @stable ICU 63 */
+    U_INSC_BINDU,
+    /** @stable ICU 63 */
+    U_INSC_BRAHMI_JOINING_NUMBER,
+    /** @stable ICU 63 */
+    U_INSC_CANTILLATION_MARK,
+    /** @stable ICU 63 */
+    U_INSC_CONSONANT,
+    /** @stable ICU 63 */
+    U_INSC_CONSONANT_DEAD,
+    /** @stable ICU 63 */
+    U_INSC_CONSONANT_FINAL,
+    /** @stable ICU 63 */
+    U_INSC_CONSONANT_HEAD_LETTER,
+    /** @stable ICU 63 */
+    U_INSC_CONSONANT_INITIAL_POSTFIXED,
+    /** @stable ICU 63 */
+    U_INSC_CONSONANT_KILLER,
+    /** @stable ICU 63 */
+    U_INSC_CONSONANT_MEDIAL,
+    /** @stable ICU 63 */
+    U_INSC_CONSONANT_PLACEHOLDER,
+    /** @stable ICU 63 */
+    U_INSC_CONSONANT_PRECEDING_REPHA,
+    /** @stable ICU 63 */
+    U_INSC_CONSONANT_PREFIXED,
+    /** @stable ICU 63 */
+    U_INSC_CONSONANT_SUBJOINED,
+    /** @stable ICU 63 */
+    U_INSC_CONSONANT_SUCCEEDING_REPHA,
+    /** @stable ICU 63 */
+    U_INSC_CONSONANT_WITH_STACKER,
+    /** @stable ICU 63 */
+    U_INSC_GEMINATION_MARK,
+    /** @stable ICU 63 */
+    U_INSC_INVISIBLE_STACKER,
+    /** @stable ICU 63 */
+    U_INSC_JOINER,
+    /** @stable ICU 63 */
+    U_INSC_MODIFYING_LETTER,
+    /** @stable ICU 63 */
+    U_INSC_NON_JOINER,
+    /** @stable ICU 63 */
+    U_INSC_NUKTA,
+    /** @stable ICU 63 */
+    U_INSC_NUMBER,
+    /** @stable ICU 63 */
+    U_INSC_NUMBER_JOINER,
+    /** @stable ICU 63 */
+    U_INSC_PURE_KILLER,
+    /** @stable ICU 63 */
+    U_INSC_REGISTER_SHIFTER,
+    /** @stable ICU 63 */
+    U_INSC_SYLLABLE_MODIFIER,
+    /** @stable ICU 63 */
+    U_INSC_TONE_LETTER,
+    /** @stable ICU 63 */
+    U_INSC_TONE_MARK,
+    /** @stable ICU 63 */
+    U_INSC_VIRAMA,
+    /** @stable ICU 63 */
+    U_INSC_VISARGA,
+    /** @stable ICU 63 */
+    U_INSC_VOWEL,
+    /** @stable ICU 63 */
+    U_INSC_VOWEL_DEPENDENT,
+    /** @stable ICU 63 */
+    U_INSC_VOWEL_INDEPENDENT,
+} UIndicSyllabicCategory;
+
+/**
+ * Vertical Orientation constants.
+ *
+ * @see UCHAR_VERTICAL_ORIENTATION
+ * @stable ICU 63
+ */
+typedef enum UVerticalOrientation {
+    /*
+     * Note: UVerticalOrientation constants are parsed by preparseucd.py.
+     * It matches lines like
+     *     U_VO_<Unicode Vertical_Orientation value name>
+     */
+
+    /** @stable ICU 63 */
+    U_VO_ROTATED,
+    /** @stable ICU 63 */
+    U_VO_TRANSFORMED_ROTATED,
+    /** @stable ICU 63 */
+    U_VO_TRANSFORMED_UPRIGHT,
+    /** @stable ICU 63 */
+    U_VO_UPRIGHT,
+} UVerticalOrientation;
+
+/**
+ * Check a binary Unicode property for a code point.
+ *
+ * Unicode, especially in version 3.2, defines many more properties than the
+ * original set in UnicodeData.txt.
+ *
+ * The properties APIs are intended to reflect Unicode properties as defined
+ * in the Unicode Character Database (UCD) and Unicode Technical Reports (UTR).
+ * For details about the properties see http://www.unicode.org/ucd/ .
+ * For names of Unicode properties see the UCD file PropertyAliases.txt.
+ *
+ * Important: If ICU is built with UCD files from Unicode versions below 3.2,
+ * then properties marked with "new in Unicode 3.2" are not or not fully available.
+ *
+ * @param c Code point to test.
+ * @param which UProperty selector constant, identifies which binary property to check.
+ *        Must be UCHAR_BINARY_START&lt;=which&lt;UCHAR_BINARY_LIMIT.
+ * @return true or false according to the binary Unicode property value for c.
+ *         Also false if 'which' is out of bounds or if the Unicode version
+ *         does not have data for the property at all.
+ *
+ * @see UProperty
+ * @see u_getBinaryPropertySet
+ * @see u_getIntPropertyValue
+ * @see u_getUnicodeVersion
+ * @stable ICU 2.1
+ */
+U_CAPI UBool U_EXPORT2
+u_hasBinaryProperty(UChar32 c, UProperty which);
+
+/**
+ * Returns true if the property is true for the string.
+ * Same as u_hasBinaryProperty(single code point, which)
+ * if the string contains exactly one code point.
+ *
+ * Most properties apply only to single code points.
+ * <a href="https://www.unicode.org/reports/tr51/#Emoji_Sets">UTS #51 Unicode Emoji</a>
+ * defines several properties of strings.
+ *
+ * @param s String to test.
+ * @param length Length of the string, or negative if NUL-terminated.
+ * @param which UProperty selector constant, identifies which binary property to check.
+ *        Must be UCHAR_BINARY_START&lt;=which&lt;UCHAR_BINARY_LIMIT.
+ * @return true or false according to the binary Unicode property value for the string.
+ *         Also false if 'which' is out of bounds or if the Unicode version
+ *         does not have data for the property at all.
+ *
+ * @see UProperty
+ * @see u_hasBinaryProperty
+ * @see u_getBinaryPropertySet
+ * @see u_getIntPropertyValue
+ * @see u_getUnicodeVersion
+ * @stable ICU 70
+ */
+U_CAPI UBool U_EXPORT2
+u_stringHasBinaryProperty(const UChar *s, int32_t length, UProperty which);
+
+/**
+ * Returns a frozen USet for a binary property.
+ * The library retains ownership over the returned object.
+ * Sets an error code if the property number is not one for a binary property.
+ *
+ * The returned set contains all code points for which the property is true.
+ *
+ * @param property UCHAR_BINARY_START..UCHAR_BINARY_LIMIT-1
+ * @param pErrorCode an in/out ICU UErrorCode
+ * @return the property as a set
+ * @see UProperty
+ * @see u_hasBinaryProperty
+ * @see Unicode::fromUSet
+ * @stable ICU 63
+ */
+U_CAPI const USet * U_EXPORT2
+u_getBinaryPropertySet(UProperty property, UErrorCode *pErrorCode);
+
+/**
+ * Check if a code point has the Alphabetic Unicode property.
+ * Same as u_hasBinaryProperty(c, UCHAR_ALPHABETIC).
+ * This is different from u_isalpha!
+ * @param c Code point to test
+ * @return true if the code point has the Alphabetic Unicode property, false otherwise
+ *
+ * @see UCHAR_ALPHABETIC
+ * @see u_isalpha
+ * @see u_hasBinaryProperty
+ * @stable ICU 2.1
+ */
+U_CAPI UBool U_EXPORT2
+u_isUAlphabetic(UChar32 c);
+
+/**
+ * Check if a code point has the Lowercase Unicode property.
+ * Same as u_hasBinaryProperty(c, UCHAR_LOWERCASE).
+ * This is different from u_islower!
+ * @param c Code point to test
+ * @return true if the code point has the Lowercase Unicode property, false otherwise
+ *
+ * @see UCHAR_LOWERCASE
+ * @see u_islower
+ * @see u_hasBinaryProperty
+ * @stable ICU 2.1
+ */
+U_CAPI UBool U_EXPORT2
+u_isULowercase(UChar32 c);
+
+/**
+ * Check if a code point has the Uppercase Unicode property.
+ * Same as u_hasBinaryProperty(c, UCHAR_UPPERCASE).
+ * This is different from u_isupper!
+ * @param c Code point to test
+ * @return true if the code point has the Uppercase Unicode property, false otherwise
+ *
+ * @see UCHAR_UPPERCASE
+ * @see u_isupper
+ * @see u_hasBinaryProperty
+ * @stable ICU 2.1
+ */
+U_CAPI UBool U_EXPORT2
+u_isUUppercase(UChar32 c);
+
+/**
+ * Check if a code point has the White_Space Unicode property.
+ * Same as u_hasBinaryProperty(c, UCHAR_WHITE_SPACE).
+ * This is different from both u_isspace and u_isWhitespace!
+ *
+ * Note: There are several ICU whitespace functions; please see the uchar.h
+ * file documentation for a detailed comparison.
+ *
+ * @param c Code point to test
+ * @return true if the code point has the White_Space Unicode property, false otherwise.
+ *
+ * @see UCHAR_WHITE_SPACE
+ * @see u_isWhitespace
+ * @see u_isspace
+ * @see u_isJavaSpaceChar
+ * @see u_hasBinaryProperty
+ * @stable ICU 2.1
+ */
+U_CAPI UBool U_EXPORT2
+u_isUWhiteSpace(UChar32 c);
+
+/**
+ * Get the property value for an enumerated or integer Unicode property for a code point.
+ * Also returns binary and mask property values.
+ *
+ * Unicode, especially in version 3.2, defines many more properties than the
+ * original set in UnicodeData.txt.
+ *
+ * The properties APIs are intended to reflect Unicode properties as defined
+ * in the Unicode Character Database (UCD) and Unicode Technical Reports (UTR).
+ * For details about the properties see http://www.unicode.org/ .
+ * For names of Unicode properties see the UCD file PropertyAliases.txt.
+ *
+ * Sample usage:
+ * UEastAsianWidth ea=(UEastAsianWidth)u_getIntPropertyValue(c, UCHAR_EAST_ASIAN_WIDTH);
+ * UBool b=(UBool)u_getIntPropertyValue(c, UCHAR_IDEOGRAPHIC);
+ *
+ * @param c Code point to test.
+ * @param which UProperty selector constant, identifies which property to check.
+ *        Must be UCHAR_BINARY_START<=which<UCHAR_BINARY_LIMIT
+ *        or UCHAR_INT_START<=which<UCHAR_INT_LIMIT
+ *        or UCHAR_MASK_START<=which<UCHAR_MASK_LIMIT.
+ * @return Numeric value that is directly the property value or,
+ *         for enumerated properties, corresponds to the numeric value of the enumerated
+ *         constant of the respective property value enumeration type
+ *         (cast to enum type if necessary).
+ *         Returns 0 or 1 (for false/true) for binary Unicode properties.
+ *         Returns a bit-mask for mask properties.
+ *         Returns 0 if 'which' is out of bounds or if the Unicode version
+ *         does not have data for the property at all, or not for this code point.
+ *
+ * @see UProperty
+ * @see u_hasBinaryProperty
+ * @see u_getIntPropertyMinValue
+ * @see u_getIntPropertyMaxValue
+ * @see u_getIntPropertyMap
+ * @see u_getUnicodeVersion
+ * @stable ICU 2.2
+ */
+U_CAPI int32_t U_EXPORT2
+u_getIntPropertyValue(UChar32 c, UProperty which);
+
+/**
+ * Get the minimum value for an enumerated/integer/binary Unicode property.
+ * Can be used together with u_getIntPropertyMaxValue
+ * to allocate arrays of UnicodeSet or similar.
+ *
+ * @param which UProperty selector constant, identifies which binary property to check.
+ *        Must be UCHAR_BINARY_START<=which<UCHAR_BINARY_LIMIT
+ *        or UCHAR_INT_START<=which<UCHAR_INT_LIMIT.
+ * @return Minimum value returned by u_getIntPropertyValue for a Unicode property.
+ *         0 if the property selector is out of range.
+ *
+ * @see UProperty
+ * @see u_hasBinaryProperty
+ * @see u_getUnicodeVersion
+ * @see u_getIntPropertyMaxValue
+ * @see u_getIntPropertyValue
+ * @stable ICU 2.2
+ */
+U_CAPI int32_t U_EXPORT2
+u_getIntPropertyMinValue(UProperty which);
+
+/**
+ * Get the maximum value for an enumerated/integer/binary Unicode property.
+ * Can be used together with u_getIntPropertyMinValue
+ * to allocate arrays of UnicodeSet or similar.
+ *
+ * Examples for min/max values (for Unicode 3.2):
+ *
+ * - UCHAR_BIDI_CLASS:    0/18 (U_LEFT_TO_RIGHT/U_BOUNDARY_NEUTRAL)
+ * - UCHAR_SCRIPT:        0/45 (USCRIPT_COMMON/USCRIPT_TAGBANWA)
+ * - UCHAR_IDEOGRAPHIC:   0/1  (false/true)
+ *
+ * For undefined UProperty constant values, min/max values will be 0/-1.
+ *
+ * @param which UProperty selector constant, identifies which binary property to check.
+ *        Must be UCHAR_BINARY_START<=which<UCHAR_BINARY_LIMIT
+ *        or UCHAR_INT_START<=which<UCHAR_INT_LIMIT.
+ * @return Maximum value returned by u_getIntPropertyValue for a Unicode property.
+ *         <=0 if the property selector is out of range.
+ *
+ * @see UProperty
+ * @see u_hasBinaryProperty
+ * @see u_getUnicodeVersion
+ * @see u_getIntPropertyMaxValue
+ * @see u_getIntPropertyValue
+ * @stable ICU 2.2
+ */
+U_CAPI int32_t U_EXPORT2
+u_getIntPropertyMaxValue(UProperty which);
+
+/**
+ * Returns an immutable UCPMap for an enumerated/catalog/int-valued property.
+ * The library retains ownership over the returned object.
+ * Sets an error code if the property number is not one for an "int property".
+ *
+ * The returned object maps all Unicode code points to their values for that property.
+ * For documentation of the integer values see u_getIntPropertyValue().
+ *
+ * @param property UCHAR_INT_START..UCHAR_INT_LIMIT-1
+ * @param pErrorCode an in/out ICU UErrorCode
+ * @return the property as a map
+ * @see UProperty
+ * @see u_getIntPropertyValue
+ * @stable ICU 63
+ */
+U_CAPI const UCPMap * U_EXPORT2
+u_getIntPropertyMap(UProperty property, UErrorCode *pErrorCode);
+
+/**
+ * Get the numeric value for a Unicode code point as defined in the
+ * Unicode Character Database.
+ *
+ * A "double" return type is necessary because
+ * some numeric values are fractions, negative, or too large for int32_t.
+ *
+ * For characters without any numeric values in the Unicode Character Database,
+ * this function will return U_NO_NUMERIC_VALUE.
+ * Note: This is different from the Unicode Standard which specifies NaN as the default value.
+ * (NaN is not available on all platforms.)
+ *
+ * Similar to java.lang.Character.getNumericValue(), but u_getNumericValue()
+ * also supports negative values, large values, and fractions,
+ * while Java's getNumericValue() returns values 10..35 for ASCII letters.
+ *
+ * @param c Code point to get the numeric value for.
+ * @return Numeric value of c, or U_NO_NUMERIC_VALUE if none is defined.
+ *
+ * @see U_NO_NUMERIC_VALUE
+ * @stable ICU 2.2
+ */
+U_CAPI double U_EXPORT2
+u_getNumericValue(UChar32 c);
+
+/**
+ * Special value that is returned by u_getNumericValue when
+ * no numeric value is defined for a code point.
+ *
+ * @see u_getNumericValue
+ * @stable ICU 2.2
+ */
+#define U_NO_NUMERIC_VALUE ((double)-123456789.)
+
+/**
+ * Determines whether the specified code point has the general category "Ll"
+ * (lowercase letter).
+ *
+ * Same as java.lang.Character.isLowerCase().
+ *
+ * This misses some characters that are also lowercase but
+ * have a different general category value.
+ * In order to include those, use UCHAR_LOWERCASE.
+ *
+ * In addition to being equivalent to a Java function, this also serves
+ * as a C/POSIX migration function.
+ * See the comments about C/POSIX character classification functions in the
+ * documentation at the top of this header file.
+ *
+ * @param c the code point to be tested
+ * @return true if the code point is an Ll lowercase letter
+ *
+ * @see UCHAR_LOWERCASE
+ * @see u_isupper
+ * @see u_istitle
+ * @stable ICU 2.0
+ */
+U_CAPI UBool U_EXPORT2
+u_islower(UChar32 c);
+
+/**
+ * Determines whether the specified code point has the general category "Lu"
+ * (uppercase letter).
+ *
+ * Same as java.lang.Character.isUpperCase().
+ *
+ * This misses some characters that are also uppercase but
+ * have a different general category value.
+ * In order to include those, use UCHAR_UPPERCASE.
+ *
+ * In addition to being equivalent to a Java function, this also serves
+ * as a C/POSIX migration function.
+ * See the comments about C/POSIX character classification functions in the
+ * documentation at the top of this header file.
+ *
+ * @param c the code point to be tested
+ * @return true if the code point is an Lu uppercase letter
+ *
+ * @see UCHAR_UPPERCASE
+ * @see u_islower
+ * @see u_istitle
+ * @see u_tolower
+ * @stable ICU 2.0
+ */
+U_CAPI UBool U_EXPORT2
+u_isupper(UChar32 c);
+
+/**
+ * Determines whether the specified code point is a titlecase letter.
+ * True for general category "Lt" (titlecase letter).
+ *
+ * Same as java.lang.Character.isTitleCase().
+ *
+ * @param c the code point to be tested
+ * @return true if the code point is an Lt titlecase letter
+ *
+ * @see u_isupper
+ * @see u_islower
+ * @see u_totitle
+ * @stable ICU 2.0
+ */
+U_CAPI UBool U_EXPORT2
+u_istitle(UChar32 c);
+
+/**
+ * Determines whether the specified code point is a digit character according to Java.
+ * True for characters with general category "Nd" (decimal digit numbers).
+ * Beginning with Unicode 4, this is the same as
+ * testing for the Numeric_Type of Decimal.
+ *
+ * Same as java.lang.Character.isDigit().
+ *
+ * In addition to being equivalent to a Java function, this also serves
+ * as a C/POSIX migration function.
+ * See the comments about C/POSIX character classification functions in the
+ * documentation at the top of this header file.
+ *
+ * @param c the code point to be tested
+ * @return true if the code point is a digit character according to Character.isDigit()
+ *
+ * @stable ICU 2.0
+ */
+U_CAPI UBool U_EXPORT2
+u_isdigit(UChar32 c);
+
+/**
+ * Determines whether the specified code point is a letter character.
+ * True for general categories "L" (letters).
+ *
+ * Same as java.lang.Character.isLetter().
+ *
+ * In addition to being equivalent to a Java function, this also serves
+ * as a C/POSIX migration function.
+ * See the comments about C/POSIX character classification functions in the
+ * documentation at the top of this header file.
+ *
+ * @param c the code point to be tested
+ * @return true if the code point is a letter character
+ *
+ * @see u_isdigit
+ * @see u_isalnum
+ * @stable ICU 2.0
+ */
+U_CAPI UBool U_EXPORT2
+u_isalpha(UChar32 c);
+
+/**
+ * Determines whether the specified code point is an alphanumeric character
+ * (letter or digit) according to Java.
+ * True for characters with general categories
+ * "L" (letters) and "Nd" (decimal digit numbers).
+ *
+ * Same as java.lang.Character.isLetterOrDigit().
+ *
+ * In addition to being equivalent to a Java function, this also serves
+ * as a C/POSIX migration function.
+ * See the comments about C/POSIX character classification functions in the
+ * documentation at the top of this header file.
+ *
+ * @param c the code point to be tested
+ * @return true if the code point is an alphanumeric character according to Character.isLetterOrDigit()
+ *
+ * @stable ICU 2.0
+ */
+U_CAPI UBool U_EXPORT2
+u_isalnum(UChar32 c);
+
+/**
+ * Determines whether the specified code point is a hexadecimal digit.
+ * This is equivalent to u_digit(c, 16)>=0.
+ * True for characters with general category "Nd" (decimal digit numbers)
+ * as well as Latin letters a-f and A-F in both ASCII and Fullwidth ASCII.
+ * (That is, for letters with code points
+ * 0041..0046, 0061..0066, FF21..FF26, FF41..FF46.)
+ *
+ * In order to narrow the definition of hexadecimal digits to only ASCII
+ * characters, use (c<=0x7f && u_isxdigit(c)).
+ *
+ * This is a C/POSIX migration function.
+ * See the comments about C/POSIX character classification functions in the
+ * documentation at the top of this header file.
+ *
+ * @param c the code point to be tested
+ * @return true if the code point is a hexadecimal digit
+ *
+ * @stable ICU 2.6
+ */
+U_CAPI UBool U_EXPORT2
+u_isxdigit(UChar32 c);
+
+/**
+ * Determines whether the specified code point is a punctuation character.
+ * True for characters with general categories "P" (punctuation).
+ *
+ * This is a C/POSIX migration function.
+ * See the comments about C/POSIX character classification functions in the
+ * documentation at the top of this header file.
+ *
+ * @param c the code point to be tested
+ * @return true if the code point is a punctuation character
+ *
+ * @stable ICU 2.6
+ */
+U_CAPI UBool U_EXPORT2
+u_ispunct(UChar32 c);
+
+/**
+ * Determines whether the specified code point is a "graphic" character
+ * (printable, excluding spaces).
+ * true for all characters except those with general categories
+ * "Cc" (control codes), "Cf" (format controls), "Cs" (surrogates),
+ * "Cn" (unassigned), and "Z" (separators).
+ *
+ * This is a C/POSIX migration function.
+ * See the comments about C/POSIX character classification functions in the
+ * documentation at the top of this header file.
+ *
+ * @param c the code point to be tested
+ * @return true if the code point is a "graphic" character
+ *
+ * @stable ICU 2.6
+ */
+U_CAPI UBool U_EXPORT2
+u_isgraph(UChar32 c);
+
+/**
+ * Determines whether the specified code point is a "blank" or "horizontal space",
+ * a character that visibly separates words on a line.
+ * The following are equivalent definitions:
+ *
+ * true for Unicode White_Space characters except for "vertical space controls"
+ * where "vertical space controls" are the following characters:
+ * U+000A (LF) U+000B (VT) U+000C (FF) U+000D (CR) U+0085 (NEL) U+2028 (LS) U+2029 (PS)
+ *
+ * same as
+ *
+ * true for U+0009 (TAB) and characters with general category "Zs" (space separators).
+ *
+ * Note: There are several ICU whitespace functions; please see the uchar.h
+ * file documentation for a detailed comparison.
+ *
+ * This is a C/POSIX migration function.
+ * See the comments about C/POSIX character classification functions in the
+ * documentation at the top of this header file.
+ *
+ * @param c the code point to be tested
+ * @return true if the code point is a "blank"
+ *
+ * @stable ICU 2.6
+ */
+U_CAPI UBool U_EXPORT2
+u_isblank(UChar32 c);
+
+/**
+ * Determines whether the specified code point is "defined",
+ * which usually means that it is assigned a character.
+ * True for general categories other than "Cn" (other, not assigned),
+ * i.e., true for all code points mentioned in UnicodeData.txt.
+ *
+ * Note that non-character code points (e.g., U+FDD0) are not "defined"
+ * (they are Cn), but surrogate code points are "defined" (Cs).
+ *
+ * Same as java.lang.Character.isDefined().
+ *
+ * @param c the code point to be tested
+ * @return true if the code point is assigned a character
+ *
+ * @see u_isdigit
+ * @see u_isalpha
+ * @see u_isalnum
+ * @see u_isupper
+ * @see u_islower
+ * @see u_istitle
+ * @stable ICU 2.0
+ */
+U_CAPI UBool U_EXPORT2
+u_isdefined(UChar32 c);
+
+/**
+ * Determines if the specified character is a space character or not.
+ *
+ * Note: There are several ICU whitespace functions; please see the uchar.h
+ * file documentation for a detailed comparison.
+ *
+ * This is a C/POSIX migration function.
+ * See the comments about C/POSIX character classification functions in the
+ * documentation at the top of this header file.
+ *
+ * @param c    the character to be tested
+ * @return  true if the character is a space character; false otherwise.
+ *
+ * @see u_isJavaSpaceChar
+ * @see u_isWhitespace
+ * @see u_isUWhiteSpace
+ * @stable ICU 2.0
+ */
+U_CAPI UBool U_EXPORT2
+u_isspace(UChar32 c);
+
+/**
+ * Determine if the specified code point is a space character according to Java.
+ * True for characters with general categories "Z" (separators),
+ * which does not include control codes (e.g., TAB or Line Feed).
+ *
+ * Same as java.lang.Character.isSpaceChar().
+ *
+ * Note: There are several ICU whitespace functions; please see the uchar.h
+ * file documentation for a detailed comparison.
+ *
+ * @param c the code point to be tested
+ * @return true if the code point is a space character according to Character.isSpaceChar()
+ *
+ * @see u_isspace
+ * @see u_isWhitespace
+ * @see u_isUWhiteSpace
+ * @stable ICU 2.6
+ */
+U_CAPI UBool U_EXPORT2
+u_isJavaSpaceChar(UChar32 c);
+
+/**
+ * Determines if the specified code point is a whitespace character according to Java/ICU.
+ * A character is considered to be a Java whitespace character if and only
+ * if it satisfies one of the following criteria:
+ *
+ * - It is a Unicode Separator character (categories "Z" = "Zs" or "Zl" or "Zp"), but is not
+ *      also a non-breaking space (U+00A0 NBSP or U+2007 Figure Space or U+202F Narrow NBSP).
+ * - It is U+0009 HORIZONTAL TABULATION.
+ * - It is U+000A LINE FEED.
+ * - It is U+000B VERTICAL TABULATION.
+ * - It is U+000C FORM FEED.
+ * - It is U+000D CARRIAGE RETURN.
+ * - It is U+001C FILE SEPARATOR.
+ * - It is U+001D GROUP SEPARATOR.
+ * - It is U+001E RECORD SEPARATOR.
+ * - It is U+001F UNIT SEPARATOR.
+ *
+ * This API tries to sync with the semantics of Java's
+ * java.lang.Character.isWhitespace(), but it may not return
+ * the exact same results because of the Unicode version
+ * difference.
+ *
+ * Note: Unicode 4.0.1 changed U+200B ZERO WIDTH SPACE from a Space Separator (Zs)
+ * to a Format Control (Cf). Since then, isWhitespace(0x200b) returns false.
+ * See http://www.unicode.org/versions/Unicode4.0.1/
+ *
+ * Note: There are several ICU whitespace functions; please see the uchar.h
+ * file documentation for a detailed comparison.
+ *
+ * @param c the code point to be tested
+ * @return true if the code point is a whitespace character according to Java/ICU
+ *
+ * @see u_isspace
+ * @see u_isJavaSpaceChar
+ * @see u_isUWhiteSpace
+ * @stable ICU 2.0
+ */
+U_CAPI UBool U_EXPORT2
+u_isWhitespace(UChar32 c);
+
+/**
+ * Determines whether the specified code point is a control character
+ * (as defined by this function).
+ * A control character is one of the following:
+ * - ISO 8-bit control character (U+0000..U+001f and U+007f..U+009f)
+ * - U_CONTROL_CHAR (Cc)
+ * - U_FORMAT_CHAR (Cf)
+ * - U_LINE_SEPARATOR (Zl)
+ * - U_PARAGRAPH_SEPARATOR (Zp)
+ *
+ * This is a C/POSIX migration function.
+ * See the comments about C/POSIX character classification functions in the
+ * documentation at the top of this header file.
+ *
+ * @param c the code point to be tested
+ * @return true if the code point is a control character
+ *
+ * @see UCHAR_DEFAULT_IGNORABLE_CODE_POINT
+ * @see u_isprint
+ * @stable ICU 2.0
+ */
+U_CAPI UBool U_EXPORT2
+u_iscntrl(UChar32 c);
+
+/**
+ * Determines whether the specified code point is an ISO control code.
+ * True for U+0000..U+001f and U+007f..U+009f (general category "Cc").
+ *
+ * Same as java.lang.Character.isISOControl().
+ *
+ * @param c the code point to be tested
+ * @return true if the code point is an ISO control code
+ *
+ * @see u_iscntrl
+ * @stable ICU 2.6
+ */
+U_CAPI UBool U_EXPORT2
+u_isISOControl(UChar32 c);
+
+/**
+ * Determines whether the specified code point is a printable character.
+ * True for general categories <em>other</em> than "C" (controls).
+ *
+ * This is a C/POSIX migration function.
+ * See the comments about C/POSIX character classification functions in the
+ * documentation at the top of this header file.
+ *
+ * @param c the code point to be tested
+ * @return true if the code point is a printable character
+ *
+ * @see UCHAR_DEFAULT_IGNORABLE_CODE_POINT
+ * @see u_iscntrl
+ * @stable ICU 2.0
+ */
+U_CAPI UBool U_EXPORT2
+u_isprint(UChar32 c);
+
+/**
+ * Non-standard: Determines whether the specified code point is a base character.
+ * True for general categories "L" (letters), "N" (numbers),
+ * "Mc" (spacing combining marks), and "Me" (enclosing marks).
+ *
+ * Note that this is different from the Unicode Standard definition in
+ * chapter 3.6, conformance clause D51 “Base character”,
+ * which defines base characters as the code points with general categories
+ * Letter (L), Number (N), Punctuation (P), Symbol (S), or Space Separator (Zs).
+ *
+ * @param c the code point to be tested
+ * @return true if the code point is a base character according to this function
+ *
+ * @see u_isalpha
+ * @see u_isdigit
+ * @stable ICU 2.0
+ */
+U_CAPI UBool U_EXPORT2
+u_isbase(UChar32 c);
+
+/**
+ * Returns the bidirectional category value for the code point,
+ * which is used in the Unicode bidirectional algorithm
+ * (UAX #9 http://www.unicode.org/reports/tr9/).
+ * Note that some <em>unassigned</em> code points have bidi values
+ * of R or AL because they are in blocks that are reserved
+ * for Right-To-Left scripts.
+ *
+ * Same as java.lang.Character.getDirectionality()
+ *
+ * @param c the code point to be tested
+ * @return the bidirectional category (UCharDirection) value
+ *
+ * @see UCharDirection
+ * @stable ICU 2.0
+ */
+U_CAPI UCharDirection U_EXPORT2
+u_charDirection(UChar32 c);
+
+/**
+ * Determines whether the code point has the Bidi_Mirrored property.
+ * This property is set for characters that are commonly used in
+ * Right-To-Left contexts and need to be displayed with a "mirrored"
+ * glyph.
+ *
+ * Same as java.lang.Character.isMirrored().
+ * Same as UCHAR_BIDI_MIRRORED
+ *
+ * @param c the code point to be tested
+ * @return true if the character has the Bidi_Mirrored property
+ *
+ * @see UCHAR_BIDI_MIRRORED
+ * @stable ICU 2.0
+ */
+U_CAPI UBool U_EXPORT2
+u_isMirrored(UChar32 c);
+
+/**
+ * Maps the specified character to a "mirror-image" character.
+ * For characters with the Bidi_Mirrored property, implementations
+ * sometimes need a "poor man's" mapping to another Unicode
+ * character (code point) such that the default glyph may serve
+ * as the mirror-image of the default glyph of the specified
+ * character. This is useful for text conversion to and from
+ * codepages with visual order, and for displays without glyph
+ * selection capabilities.
+ *
+ * @param c the code point to be mapped
+ * @return another Unicode code point that may serve as a mirror-image
+ *         substitute, or c itself if there is no such mapping or c
+ *         does not have the Bidi_Mirrored property
+ *
+ * @see UCHAR_BIDI_MIRRORED
+ * @see u_isMirrored
+ * @stable ICU 2.0
+ */
+U_CAPI UChar32 U_EXPORT2
+u_charMirror(UChar32 c);
+
+/**
+ * Maps the specified character to its paired bracket character.
+ * For Bidi_Paired_Bracket_Type!=None, this is the same as u_charMirror().
+ * Otherwise c itself is returned.
+ * See http://www.unicode.org/reports/tr9/
+ *
+ * @param c the code point to be mapped
+ * @return the paired bracket code point,
+ *         or c itself if there is no such mapping
+ *         (Bidi_Paired_Bracket_Type=None)
+ *
+ * @see UCHAR_BIDI_PAIRED_BRACKET
+ * @see UCHAR_BIDI_PAIRED_BRACKET_TYPE
+ * @see u_charMirror
+ * @stable ICU 52
+ */
+U_CAPI UChar32 U_EXPORT2
+u_getBidiPairedBracket(UChar32 c);
+
+/**
+ * Returns the general category value for the code point.
+ *
+ * Same as java.lang.Character.getType().
+ *
+ * @param c the code point to be tested
+ * @return the general category (UCharCategory) value
+ *
+ * @see UCharCategory
+ * @stable ICU 2.0
+ */
+U_CAPI int8_t U_EXPORT2
+u_charType(UChar32 c);
+
+/**
+ * Get a single-bit bit set for the general category of a character.
+ * This bit set can be compared bitwise with U_GC_SM_MASK, U_GC_L_MASK, etc.
+ * Same as U_MASK(u_charType(c)).
+ *
+ * @param c the code point to be tested
+ * @return a single-bit mask corresponding to the general category (UCharCategory) value
+ *
+ * @see u_charType
+ * @see UCharCategory
+ * @see U_GC_CN_MASK
+ * @stable ICU 2.1
+ */
+#define U_GET_GC_MASK(c) U_MASK(u_charType(c))
+
+/**
+ * Callback from u_enumCharTypes(), is called for each contiguous range
+ * of code points c (where start<=c<limit)
+ * with the same Unicode general category ("character type").
+ *
+ * The callback function can stop the enumeration by returning false.
+ *
+ * @param context an opaque pointer, as passed into utrie_enum()
+ * @param start the first code point in a contiguous range with value
+ * @param limit one past the last code point in a contiguous range with value
+ * @param type the general category for all code points in [start..limit[
+ * @return false to stop the enumeration
+ *
+ * @stable ICU 2.1
+ * @see UCharCategory
+ * @see u_enumCharTypes
+ */
+typedef UBool U_CALLCONV
+UCharEnumTypeRange(const void *context, UChar32 start, UChar32 limit, UCharCategory type);
+
+/**
+ * Enumerate efficiently all code points with their Unicode general categories.
+ *
+ * This is useful for building data structures (e.g., UnicodeSet's),
+ * for enumerating all assigned code points (type!=U_UNASSIGNED), etc.
+ *
+ * For each contiguous range of code points with a given general category ("character type"),
+ * the UCharEnumTypeRange function is called.
+ * Adjacent ranges have different types.
+ * The Unicode Standard guarantees that the numeric value of the type is 0..31.
+ *
+ * @param enumRange a pointer to a function that is called for each contiguous range
+ *                  of code points with the same general category
+ * @param context an opaque pointer that is passed on to the callback function
+ *
+ * @stable ICU 2.1
+ * @see UCharCategory
+ * @see UCharEnumTypeRange
+ */
+U_CAPI void U_EXPORT2
+u_enumCharTypes(UCharEnumTypeRange *enumRange, const void *context);
+
+#if !UCONFIG_NO_NORMALIZATION
+
+/**
+ * Returns the combining class of the code point as specified in UnicodeData.txt.
+ *
+ * @param c the code point of the character
+ * @return the combining class of the character
+ * @stable ICU 2.0
+ */
+U_CAPI uint8_t U_EXPORT2
+u_getCombiningClass(UChar32 c);
+
+#endif
+
+/**
+ * Returns the decimal digit value of a decimal digit character.
+ * Such characters have the general category "Nd" (decimal digit numbers)
+ * and a Numeric_Type of Decimal.
+ *
+ * Unlike ICU releases before 2.6, no digit values are returned for any
+ * Han characters because Han number characters are often used with a special
+ * Chinese-style number format (with characters for powers of 10 in between)
+ * instead of in decimal-positional notation.
+ * Unicode 4 explicitly assigns Han number characters the Numeric_Type
+ * Numeric instead of Decimal.
+ * See Jitterbug 1483 for more details.
+ *
+ * Use u_getIntPropertyValue(c, UCHAR_NUMERIC_TYPE) and u_getNumericValue()
+ * for complete numeric Unicode properties.
+ *
+ * @param c the code point for which to get the decimal digit value
+ * @return the decimal digit value of c,
+ *         or -1 if c is not a decimal digit character
+ *
+ * @see u_getNumericValue
+ * @stable ICU 2.0
+ */
+U_CAPI int32_t U_EXPORT2
+u_charDigitValue(UChar32 c);
+
+/**
+ * Returns the Unicode allocation block that contains the character.
+ *
+ * @param c the code point to be tested
+ * @return the block value (UBlockCode) for c
+ *
+ * @see UBlockCode
+ * @stable ICU 2.0
+ */
+U_CAPI UBlockCode U_EXPORT2
+ublock_getCode(UChar32 c);
+
+/**
+ * Retrieve the name of a Unicode character.
+ * Depending on <code>nameChoice</code>, the character name written
+ * into the buffer is the "modern" name or the name that was defined
+ * in Unicode version 1.0.
+ * The name contains only "invariant" characters
+ * like A-Z, 0-9, space, and '-'.
+ * Unicode 1.0 names are only retrieved if they are different from the modern
+ * names and if the data file contains the data for them. gennames may or may
+ * not be called with a command line option to include 1.0 names in unames.dat.
+ *
+ * @param code The character (code point) for which to get the name.
+ *             It must be <code>0<=code<=0x10ffff</code>.
+ * @param nameChoice Selector for which name to get.
+ * @param buffer Destination address for copying the name.
+ *               The name will always be zero-terminated.
+ *               If there is no name, then the buffer will be set to the empty string.
+ * @param bufferLength <code>==sizeof(buffer)</code>
+ * @param pErrorCode Pointer to a UErrorCode variable;
+ *        check for <code>U_SUCCESS()</code> after <code>u_charName()</code>
+ *        returns.
+ * @return The length of the name, or 0 if there is no name for this character.
+ *         If the bufferLength is less than or equal to the length, then the buffer
+ *         contains the truncated name and the returned length indicates the full
+ *         length of the name.
+ *         The length does not include the zero-termination.
+ *
+ * @see UCharNameChoice
+ * @see u_charFromName
+ * @see u_enumCharNames
+ * @stable ICU 2.0
+ */
+U_CAPI int32_t U_EXPORT2
+u_charName(UChar32 code, UCharNameChoice nameChoice,
+           char *buffer, int32_t bufferLength,
+           UErrorCode *pErrorCode);
+
+#ifndef U_HIDE_DEPRECATED_API
+/**
+ * Returns an empty string.
+ * Used to return the ISO 10646 comment for a character.
+ * The Unicode ISO_Comment property is deprecated and has no values.
+ *
+ * @param c The character (code point) for which to get the ISO comment.
+ *             It must be <code>0<=c<=0x10ffff</code>.
+ * @param dest Destination address for copying the comment.
+ *             The comment will be zero-terminated if possible.
+ *             If there is no comment, then the buffer will be set to the empty string.
+ * @param destCapacity <code>==sizeof(dest)</code>
+ * @param pErrorCode Pointer to a UErrorCode variable;
+ *        check for <code>U_SUCCESS()</code> after <code>u_getISOComment()</code>
+ *        returns.
+ * @return 0
+ *
+ * @deprecated ICU 49
+ */
+U_DEPRECATED int32_t U_EXPORT2
+u_getISOComment(UChar32 c,
+                char *dest, int32_t destCapacity,
+                UErrorCode *pErrorCode);
+#endif  /* U_HIDE_DEPRECATED_API */
+
+/**
+ * Find a Unicode character by its name and return its code point value.
+ * The name is matched exactly and completely.
+ * If the name does not correspond to a code point, <i>pErrorCode</i>
+ * is set to <code>U_INVALID_CHAR_FOUND</code>.
+ * A Unicode 1.0 name is matched only if it differs from the modern name.
+ * Unicode names are all uppercase. Extended names are lowercase followed
+ * by an uppercase hexadecimal number, and within angle brackets.
+ *
+ * @param nameChoice Selector for which name to match.
+ * @param name The name to match.
+ * @param pErrorCode Pointer to a UErrorCode variable
+ * @return The Unicode value of the code point with the given name,
+ *         or an undefined value if there is no such code point.
+ *
+ * @see UCharNameChoice
+ * @see u_charName
+ * @see u_enumCharNames
+ * @stable ICU 1.7
+ */
+U_CAPI UChar32 U_EXPORT2
+u_charFromName(UCharNameChoice nameChoice,
+               const char *name,
+               UErrorCode *pErrorCode);
+
+/**
+ * Type of a callback function for u_enumCharNames() that gets called
+ * for each Unicode character with the code point value and
+ * the character name.
+ * If such a function returns false, then the enumeration is stopped.
+ *
+ * @param context The context pointer that was passed to u_enumCharNames().
+ * @param code The Unicode code point for the character with this name.
+ * @param nameChoice Selector for which kind of names is enumerated.
+ * @param name The character's name, zero-terminated.
+ * @param length The length of the name.
+ * @return true if the enumeration should continue, false to stop it.
+ *
+ * @see UCharNameChoice
+ * @see u_enumCharNames
+ * @stable ICU 1.7
+ */
+typedef UBool U_CALLCONV UEnumCharNamesFn(void *context,
+                               UChar32 code,
+                               UCharNameChoice nameChoice,
+                               const char *name,
+                               int32_t length);
+
+/**
+ * Enumerate all assigned Unicode characters between the start and limit
+ * code points (start inclusive, limit exclusive) and call a function
+ * for each, passing the code point value and the character name.
+ * For Unicode 1.0 names, only those are enumerated that differ from the
+ * modern names.
+ *
+ * @param start The first code point in the enumeration range.
+ * @param limit One more than the last code point in the enumeration range
+ *              (the first one after the range).
+ * @param fn The function that is to be called for each character name.
+ * @param context An arbitrary pointer that is passed to the function.
+ * @param nameChoice Selector for which kind of names to enumerate.
+ * @param pErrorCode Pointer to a UErrorCode variable
+ *
+ * @see UCharNameChoice
+ * @see UEnumCharNamesFn
+ * @see u_charName
+ * @see u_charFromName
+ * @stable ICU 1.7
+ */
+U_CAPI void U_EXPORT2
+u_enumCharNames(UChar32 start, UChar32 limit,
+                UEnumCharNamesFn *fn,
+                void *context,
+                UCharNameChoice nameChoice,
+                UErrorCode *pErrorCode);
+
+/**
+ * Return the Unicode name for a given property, as given in the
+ * Unicode database file PropertyAliases.txt.
+ *
+ * In addition, this function maps the property
+ * UCHAR_GENERAL_CATEGORY_MASK to the synthetic names "gcm" /
+ * "General_Category_Mask".  These names are not in
+ * PropertyAliases.txt.
+ *
+ * @param property UProperty selector other than UCHAR_INVALID_CODE.
+ *         If out of range, NULL is returned.
+ *
+ * @param nameChoice selector for which name to get.  If out of range,
+ *         NULL is returned.  All properties have a long name.  Most
+ *         have a short name, but some do not.  Unicode allows for
+ *         additional names; if present these will be returned by
+ *         U_LONG_PROPERTY_NAME + i, where i=1, 2,...
+ *
+ * @return a pointer to the name, or NULL if either the
+ *         property or the nameChoice is out of range.  If a given
+ *         nameChoice returns NULL, then all larger values of
+ *         nameChoice will return NULL, with one exception: if NULL is
+ *         returned for U_SHORT_PROPERTY_NAME, then
+ *         U_LONG_PROPERTY_NAME (and higher) may still return a
+ *         non-NULL value.  The returned pointer is valid until
+ *         u_cleanup() is called.
+ *
+ * @see UProperty
+ * @see UPropertyNameChoice
+ * @stable ICU 2.4
+ */
+U_CAPI const char* U_EXPORT2
+u_getPropertyName(UProperty property,
+                  UPropertyNameChoice nameChoice);
+
+/**
+ * Return the UProperty enum for a given property name, as specified
+ * in the Unicode database file PropertyAliases.txt.  Short, long, and
+ * any other variants are recognized.
+ *
+ * In addition, this function maps the synthetic names "gcm" /
+ * "General_Category_Mask" to the property
+ * UCHAR_GENERAL_CATEGORY_MASK.  These names are not in
+ * PropertyAliases.txt.
+ *
+ * @param alias the property name to be matched.  The name is compared
+ *         using "loose matching" as described in PropertyAliases.txt.
+ *
+ * @return a UProperty enum, or UCHAR_INVALID_CODE if the given name
+ *         does not match any property.
+ *
+ * @see UProperty
+ * @stable ICU 2.4
+ */
+U_CAPI UProperty U_EXPORT2
+u_getPropertyEnum(const char* alias);
+
+/**
+ * Return the Unicode name for a given property value, as given in the
+ * Unicode database file PropertyValueAliases.txt.
+ *
+ * Note: Some of the names in PropertyValueAliases.txt can only be
+ * retrieved using UCHAR_GENERAL_CATEGORY_MASK, not
+ * UCHAR_GENERAL_CATEGORY.  These include: "C" / "Other", "L" /
+ * "Letter", "LC" / "Cased_Letter", "M" / "Mark", "N" / "Number", "P"
+ * / "Punctuation", "S" / "Symbol", and "Z" / "Separator".
+ *
+ * @param property UProperty selector constant.
+ *        Must be UCHAR_BINARY_START<=which<UCHAR_BINARY_LIMIT
+ *        or UCHAR_INT_START<=which<UCHAR_INT_LIMIT
+ *        or UCHAR_MASK_START<=which<UCHAR_MASK_LIMIT.
+ *        If out of range, NULL is returned.
+ *
+ * @param value selector for a value for the given property.  If out
+ *         of range, NULL is returned.  In general, valid values range
+ *         from 0 up to some maximum.  There are a few exceptions:
+ *         (1.) UCHAR_BLOCK values begin at the non-zero value
+ *         UBLOCK_BASIC_LATIN.  (2.)  UCHAR_CANONICAL_COMBINING_CLASS
+ *         values are not contiguous and range from 0..240.  (3.)
+ *         UCHAR_GENERAL_CATEGORY_MASK values are not values of
+ *         UCharCategory, but rather mask values produced by
+ *         U_GET_GC_MASK().  This allows grouped categories such as
+ *         [:L:] to be represented.  Mask values range
+ *         non-contiguously from 1..U_GC_P_MASK.
+ *
+ * @param nameChoice selector for which name to get.  If out of range,
+ *         NULL is returned.  All values have a long name.  Most have
+ *         a short name, but some do not.  Unicode allows for
+ *         additional names; if present these will be returned by
+ *         U_LONG_PROPERTY_NAME + i, where i=1, 2,...
+
+ * @return a pointer to the name, or NULL if either the
+ *         property or the nameChoice is out of range.  If a given
+ *         nameChoice returns NULL, then all larger values of
+ *         nameChoice will return NULL, with one exception: if NULL is
+ *         returned for U_SHORT_PROPERTY_NAME, then
+ *         U_LONG_PROPERTY_NAME (and higher) may still return a
+ *         non-NULL value.  The returned pointer is valid until
+ *         u_cleanup() is called.
+ *
+ * @see UProperty
+ * @see UPropertyNameChoice
+ * @stable ICU 2.4
+ */
+U_CAPI const char* U_EXPORT2
+u_getPropertyValueName(UProperty property,
+                       int32_t value,
+                       UPropertyNameChoice nameChoice);
+
+/**
+ * Return the property value integer for a given value name, as
+ * specified in the Unicode database file PropertyValueAliases.txt.
+ * Short, long, and any other variants are recognized.
+ *
+ * Note: Some of the names in PropertyValueAliases.txt will only be
+ * recognized with UCHAR_GENERAL_CATEGORY_MASK, not
+ * UCHAR_GENERAL_CATEGORY.  These include: "C" / "Other", "L" /
+ * "Letter", "LC" / "Cased_Letter", "M" / "Mark", "N" / "Number", "P"
+ * / "Punctuation", "S" / "Symbol", and "Z" / "Separator".
+ *
+ * @param property UProperty selector constant.
+ *        Must be UCHAR_BINARY_START<=which<UCHAR_BINARY_LIMIT
+ *        or UCHAR_INT_START<=which<UCHAR_INT_LIMIT
+ *        or UCHAR_MASK_START<=which<UCHAR_MASK_LIMIT.
+ *        If out of range, UCHAR_INVALID_CODE is returned.
+ *
+ * @param alias the value name to be matched.  The name is compared
+ *         using "loose matching" as described in
+ *         PropertyValueAliases.txt.
+ *
+ * @return a value integer or UCHAR_INVALID_CODE if the given name
+ *         does not match any value of the given property, or if the
+ *         property is invalid.  Note: UCHAR_GENERAL_CATEGORY_MASK values
+ *         are not values of UCharCategory, but rather mask values
+ *         produced by U_GET_GC_MASK().  This allows grouped
+ *         categories such as [:L:] to be represented.
+ *
+ * @see UProperty
+ * @stable ICU 2.4
+ */
+U_CAPI int32_t U_EXPORT2
+u_getPropertyValueEnum(UProperty property,
+                       const char* alias);
+
+/**
+ * Determines if the specified character is permissible as the first character in an identifier
+ * according to UAX #31 Unicode Identifier and Pattern Syntax.
+ *
+ * Same as Unicode ID_Start (UCHAR_ID_START).
+ *
+ * @param c the code point to be tested
+ * @return true if the code point may start an identifier
+ *
+ * @see UCHAR_ID_START
+ * @see u_isalpha
+ * @see u_isIDPart
+ * @stable ICU 2.0
+ */
+U_CAPI UBool U_EXPORT2
+u_isIDStart(UChar32 c);
+
+/**
+ * Determines if the specified character is permissible as a non-initial character of an identifier
+ * according to UAX #31 Unicode Identifier and Pattern Syntax.
+ *
+ * Same as Unicode ID_Continue (UCHAR_ID_CONTINUE).
+ *
+ * @param c the code point to be tested
+ * @return true if the code point may occur as a non-initial character of an identifier
+ *
+ * @see UCHAR_ID_CONTINUE
+ * @see u_isIDStart
+ * @see u_isIDIgnorable
+ * @stable ICU 2.0
+ */
+U_CAPI UBool U_EXPORT2
+u_isIDPart(UChar32 c);
+
+/**
+ * Determines if the specified character should be regarded
+ * as an ignorable character in an identifier,
+ * according to Java.
+ * True for characters with general category "Cf" (format controls) as well as
+ * non-whitespace ISO controls
+ * (U+0000..U+0008, U+000E..U+001B, U+007F..U+009F).
+ *
+ * Same as java.lang.Character.isIdentifierIgnorable().
+ *
+ * Note that Unicode just recommends to ignore Cf (format controls).
+ *
+ * @param c the code point to be tested
+ * @return true if the code point is ignorable in identifiers according to Java
+ *
+ * @see UCHAR_DEFAULT_IGNORABLE_CODE_POINT
+ * @see u_isIDStart
+ * @see u_isIDPart
+ * @stable ICU 2.0
+ */
+U_CAPI UBool U_EXPORT2
+u_isIDIgnorable(UChar32 c);
+
+/**
+ * Determines if the specified character is permissible as the
+ * first character in a Java identifier.
+ * In addition to u_isIDStart(c), true for characters with
+ * general categories "Sc" (currency symbols) and "Pc" (connecting punctuation).
+ *
+ * Same as java.lang.Character.isJavaIdentifierStart().
+ *
+ * @param c the code point to be tested
+ * @return true if the code point may start a Java identifier
+ *
+ * @see     u_isJavaIDPart
+ * @see     u_isalpha
+ * @see     u_isIDStart
+ * @stable ICU 2.0
+ */
+U_CAPI UBool U_EXPORT2
+u_isJavaIDStart(UChar32 c);
+
+/**
+ * Determines if the specified character is permissible
+ * in a Java identifier.
+ * In addition to u_isIDPart(c), true for characters with
+ * general category "Sc" (currency symbols).
+ *
+ * Same as java.lang.Character.isJavaIdentifierPart().
+ *
+ * @param c the code point to be tested
+ * @return true if the code point may occur in a Java identifier
+ *
+ * @see     u_isIDIgnorable
+ * @see     u_isJavaIDStart
+ * @see     u_isalpha
+ * @see     u_isdigit
+ * @see     u_isIDPart
+ * @stable ICU 2.0
+ */
+U_CAPI UBool U_EXPORT2
+u_isJavaIDPart(UChar32 c);
+
+/**
+ * The given character is mapped to its lowercase equivalent according to
+ * UnicodeData.txt; if the character has no lowercase equivalent, the character
+ * itself is returned.
+ *
+ * Same as java.lang.Character.toLowerCase().
+ *
+ * This function only returns the simple, single-code point case mapping.
+ * Full case mappings should be used whenever possible because they produce
+ * better results by working on whole strings.
+ * They take into account the string context and the language and can map
+ * to a result string with a different length as appropriate.
+ * Full case mappings are applied by the string case mapping functions,
+ * see ustring.h and the UnicodeString class.
+ * See also the User Guide chapter on C/POSIX migration:
+ * https://unicode-org.github.io/icu/userguide/icu/posix#case-mappings
+ *
+ * @param c the code point to be mapped
+ * @return the Simple_Lowercase_Mapping of the code point, if any;
+ *         otherwise the code point itself.
+ * @stable ICU 2.0
+ */
+U_CAPI UChar32 U_EXPORT2
+u_tolower(UChar32 c);
+
+/**
+ * The given character is mapped to its uppercase equivalent according to UnicodeData.txt;
+ * if the character has no uppercase equivalent, the character itself is
+ * returned.
+ *
+ * Same as java.lang.Character.toUpperCase().
+ *
+ * This function only returns the simple, single-code point case mapping.
+ * Full case mappings should be used whenever possible because they produce
+ * better results by working on whole strings.
+ * They take into account the string context and the language and can map
+ * to a result string with a different length as appropriate.
+ * Full case mappings are applied by the string case mapping functions,
+ * see ustring.h and the UnicodeString class.
+ * See also the User Guide chapter on C/POSIX migration:
+ * https://unicode-org.github.io/icu/userguide/icu/posix#case-mappings
+ *
+ * @param c the code point to be mapped
+ * @return the Simple_Uppercase_Mapping of the code point, if any;
+ *         otherwise the code point itself.
+ * @stable ICU 2.0
+ */
+U_CAPI UChar32 U_EXPORT2
+u_toupper(UChar32 c);
+
+/**
+ * The given character is mapped to its titlecase equivalent
+ * according to UnicodeData.txt;
+ * if none is defined, the character itself is returned.
+ *
+ * Same as java.lang.Character.toTitleCase().
+ *
+ * This function only returns the simple, single-code point case mapping.
+ * Full case mappings should be used whenever possible because they produce
+ * better results by working on whole strings.
+ * They take into account the string context and the language and can map
+ * to a result string with a different length as appropriate.
+ * Full case mappings are applied by the string case mapping functions,
+ * see ustring.h and the UnicodeString class.
+ * See also the User Guide chapter on C/POSIX migration:
+ * https://unicode-org.github.io/icu/userguide/icu/posix#case-mappings
+ *
+ * @param c the code point to be mapped
+ * @return the Simple_Titlecase_Mapping of the code point, if any;
+ *         otherwise the code point itself.
+ * @stable ICU 2.0
+ */
+U_CAPI UChar32 U_EXPORT2
+u_totitle(UChar32 c);
+
+/**
+ * The given character is mapped to its case folding equivalent according to
+ * UnicodeData.txt and CaseFolding.txt;
+ * if the character has no case folding equivalent, the character
+ * itself is returned.
+ *
+ * This function only returns the simple, single-code point case mapping.
+ * Full case mappings should be used whenever possible because they produce
+ * better results by working on whole strings.
+ * They take into account the string context and the language and can map
+ * to a result string with a different length as appropriate.
+ * Full case mappings are applied by the string case mapping functions,
+ * see ustring.h and the UnicodeString class.
+ * See also the User Guide chapter on C/POSIX migration:
+ * https://unicode-org.github.io/icu/userguide/icu/posix#case-mappings
+ *
+ * @param c the code point to be mapped
+ * @param options Either U_FOLD_CASE_DEFAULT or U_FOLD_CASE_EXCLUDE_SPECIAL_I
+ * @return the Simple_Case_Folding of the code point, if any;
+ *         otherwise the code point itself.
+ * @stable ICU 2.0
+ */
+U_CAPI UChar32 U_EXPORT2
+u_foldCase(UChar32 c, uint32_t options);
+
+/**
+ * Returns the decimal digit value of the code point in the
+ * specified radix.
+ *
+ * If the radix is not in the range <code>2<=radix<=36</code> or if the
+ * value of <code>c</code> is not a valid digit in the specified
+ * radix, <code>-1</code> is returned. A character is a valid digit
+ * if at least one of the following is true:
+ * <ul>
+ * <li>The character has a decimal digit value.
+ *     Such characters have the general category "Nd" (decimal digit numbers)
+ *     and a Numeric_Type of Decimal.
+ *     In this case the value is the character's decimal digit value.</li>
+ * <li>The character is one of the uppercase Latin letters
+ *     <code>'A'</code> through <code>'Z'</code>.
+ *     In this case the value is <code>c-'A'+10</code>.</li>
+ * <li>The character is one of the lowercase Latin letters
+ *     <code>'a'</code> through <code>'z'</code>.
+ *     In this case the value is <code>ch-'a'+10</code>.</li>
+ * <li>Latin letters from both the ASCII range (0061..007A, 0041..005A)
+ *     as well as from the Fullwidth ASCII range (FF41..FF5A, FF21..FF3A)
+ *     are recognized.</li>
+ * </ul>
+ *
+ * Same as java.lang.Character.digit().
+ *
+ * @param   ch      the code point to be tested.
+ * @param   radix   the radix.
+ * @return  the numeric value represented by the character in the
+ *          specified radix,
+ *          or -1 if there is no value or if the value exceeds the radix.
+ *
+ * @see     UCHAR_NUMERIC_TYPE
+ * @see     u_forDigit
+ * @see     u_charDigitValue
+ * @see     u_isdigit
+ * @stable ICU 2.0
+ */
+U_CAPI int32_t U_EXPORT2
+u_digit(UChar32 ch, int8_t radix);
+
+/**
+ * Determines the character representation for a specific digit in
+ * the specified radix. If the value of <code>radix</code> is not a
+ * valid radix, or the value of <code>digit</code> is not a valid
+ * digit in the specified radix, the null character
+ * (<code>U+0000</code>) is returned.
+ * <p>
+ * The <code>radix</code> argument is valid if it is greater than or
+ * equal to 2 and less than or equal to 36.
+ * The <code>digit</code> argument is valid if
+ * <code>0 <= digit < radix</code>.
+ * <p>
+ * If the digit is less than 10, then
+ * <code>'0' + digit</code> is returned. Otherwise, the value
+ * <code>'a' + digit - 10</code> is returned.
+ *
+ * Same as java.lang.Character.forDigit().
+ *
+ * @param   digit   the number to convert to a character.
+ * @param   radix   the radix.
+ * @return  the <code>char</code> representation of the specified digit
+ *          in the specified radix.
+ *
+ * @see     u_digit
+ * @see     u_charDigitValue
+ * @see     u_isdigit
+ * @stable ICU 2.0
+ */
+U_CAPI UChar32 U_EXPORT2
+u_forDigit(int32_t digit, int8_t radix);
+
+/**
+ * Get the "age" of the code point.
+ * The "age" is the Unicode version when the code point was first
+ * designated (as a non-character or for Private Use)
+ * or assigned a character.
+ * This can be useful to avoid emitting code points to receiving
+ * processes that do not accept newer characters.
+ * The data is from the UCD file DerivedAge.txt.
+ *
+ * @param c The code point.
+ * @param versionArray The Unicode version number array, to be filled in.
+ *
+ * @stable ICU 2.1
+ */
+U_CAPI void U_EXPORT2
+u_charAge(UChar32 c, UVersionInfo versionArray);
+
+/**
+ * Gets the Unicode version information.
+ * The version array is filled in with the version information
+ * for the Unicode standard that is currently used by ICU.
+ * For example, Unicode version 3.1.1 is represented as an array with
+ * the values { 3, 1, 1, 0 }.
+ *
+ * @param versionArray an output array that will be filled in with
+ *                     the Unicode version number
+ * @stable ICU 2.0
+ */
+U_CAPI void U_EXPORT2
+u_getUnicodeVersion(UVersionInfo versionArray);
+
+#if !UCONFIG_NO_NORMALIZATION
+/**
+ * Get the FC_NFKC_Closure property string for a character.
+ * See Unicode Standard Annex #15 for details, search for "FC_NFKC_Closure"
+ * or for "FNC": http://www.unicode.org/reports/tr15/
+ *
+ * @param c The character (code point) for which to get the FC_NFKC_Closure string.
+ *             It must be <code>0<=c<=0x10ffff</code>.
+ * @param dest Destination address for copying the string.
+ *             The string will be zero-terminated if possible.
+ *             If there is no FC_NFKC_Closure string,
+ *             then the buffer will be set to the empty string.
+ * @param destCapacity <code>==sizeof(dest)</code>
+ * @param pErrorCode Pointer to a UErrorCode variable.
+ * @return The length of the string, or 0 if there is no FC_NFKC_Closure string for this character.
+ *         If the destCapacity is less than or equal to the length, then the buffer
+ *         contains the truncated name and the returned length indicates the full
+ *         length of the name.
+ *         The length does not include the zero-termination.
+ *
+ * @stable ICU 2.2
+ */
+U_CAPI int32_t U_EXPORT2
+u_getFC_NFKC_Closure(UChar32 c, UChar *dest, int32_t destCapacity, UErrorCode *pErrorCode);
+
+#endif
+
+
+U_CDECL_END
+
+#endif /*_UCHAR*/
+/*eof*/