<<<<<<< HEAD
// © 2016 and later: Unicode, Inc. and others.
// License & terms of use: http://www.unicode.org/copyright.html
/*
*******************************************************************************
*
*   Copyright (C) 2009-2016, International Business Machines
*   Corporation and others.  All Rights Reserved.
*
*******************************************************************************
*   file name:  localpointer.h
*   encoding:   UTF-8
*   tab size:   8 (not used)
*   indentation:4
*
*   created on: 2009nov13
*   created by: Markus W. Scherer
*/

#ifndef __LOCALPOINTER_H__
#define __LOCALPOINTER_H__

/**
 * \file
 * \brief C++ API: "Smart pointers" for use with and in ICU4C C++ code.
 *
 * These classes are inspired by
 * - std::auto_ptr
 * - boost::scoped_ptr & boost::scoped_array
 * - Taligent Safe Pointers (TOnlyPointerTo)
 *
 * but none of those provide for all of the goals for ICU smart pointers:
 * - Smart pointer owns the object and releases it when it goes out of scope.
 * - No transfer of ownership via copy/assignment to reduce misuse. Simpler & more robust.
 * - ICU-compatible: No exceptions.
 * - Need to be able to orphan/release the pointer and its ownership.
 * - Need variants for normal C++ object pointers, C++ arrays, and ICU C service objects.
 *
 * For details see http://site.icu-project.org/design/cpp/scoped_ptr
 */

#include "unicode/utypes.h"

#if U_SHOW_CPLUSPLUS_API

#include <memory>

U_NAMESPACE_BEGIN

/**
 * "Smart pointer" base class; do not use directly: use LocalPointer etc.
 *
 * Base class for smart pointer classes that do not throw exceptions.
 *
 * Do not use this base class directly, since it does not delete its pointer.
 * A subclass must implement methods that delete the pointer:
 * Destructor and adoptInstead().
 *
 * There is no operator T *() provided because the programmer must decide
 * whether to use getAlias() (without transfer of ownership) or orphan()
 * (with transfer of ownership and NULLing of the pointer).
 *
 * @see LocalPointer
 * @see LocalArray
 * @see U_DEFINE_LOCAL_OPEN_POINTER
 * @stable ICU 4.4
 */
template<typename T>
class LocalPointerBase {
public:
    // No heap allocation. Use only on the stack.
    static void* U_EXPORT2 operator new(size_t) = delete;
    static void* U_EXPORT2 operator new[](size_t) = delete;
#if U_HAVE_PLACEMENT_NEW
    static void* U_EXPORT2 operator new(size_t, void*) = delete;
#endif

    /**
     * Constructor takes ownership.
     * @param p simple pointer to an object that is adopted
     * @stable ICU 4.4
     */
    explicit LocalPointerBase(T *p=NULL) : ptr(p) {}
    /**
     * Destructor deletes the object it owns.
     * Subclass must override: Base class does nothing.
     * @stable ICU 4.4
     */
    ~LocalPointerBase() { /* delete ptr; */ }
    /**
     * NULL check.
     * @return true if ==NULL
     * @stable ICU 4.4
     */
    UBool isNull() const { return ptr==NULL; }
    /**
     * NULL check.
     * @return true if !=NULL
     * @stable ICU 4.4
     */
    UBool isValid() const { return ptr!=NULL; }
    /**
     * Comparison with a simple pointer, so that existing code
     * with ==NULL need not be changed.
     * @param other simple pointer for comparison
     * @return true if this pointer value equals other
     * @stable ICU 4.4
     */
    bool operator==(const T *other) const { return ptr==other; }
    /**
     * Comparison with a simple pointer, so that existing code
     * with !=NULL need not be changed.
     * @param other simple pointer for comparison
     * @return true if this pointer value differs from other
     * @stable ICU 4.4
     */
    bool operator!=(const T *other) const { return ptr!=other; }
    /**
     * Access without ownership change.
     * @return the pointer value
     * @stable ICU 4.4
     */
    T *getAlias() const { return ptr; }
    /**
     * Access without ownership change.
     * @return the pointer value as a reference
     * @stable ICU 4.4
     */
    T &operator*() const { return *ptr; }
    /**
     * Access without ownership change.
     * @return the pointer value
     * @stable ICU 4.4
     */
    T *operator->() const { return ptr; }
    /**
     * Gives up ownership; the internal pointer becomes NULL.
     * @return the pointer value;
     *         caller becomes responsible for deleting the object
     * @stable ICU 4.4
     */
    T *orphan() {
        T *p=ptr;
        ptr=NULL;
        return p;
    }
    /**
     * Deletes the object it owns,
     * and adopts (takes ownership of) the one passed in.
     * Subclass must override: Base class does not delete the object.
     * @param p simple pointer to an object that is adopted
     * @stable ICU 4.4
     */
    void adoptInstead(T *p) {
        // delete ptr;
        ptr=p;
    }
protected:
    /**
     * Actual pointer.
     * @internal
     */
    T *ptr;
private:
    // No comparison operators with other LocalPointerBases.
    bool operator==(const LocalPointerBase<T> &other);
    bool operator!=(const LocalPointerBase<T> &other);
    // No ownership sharing: No copy constructor, no assignment operator.
    LocalPointerBase(const LocalPointerBase<T> &other);
    void operator=(const LocalPointerBase<T> &other);
};

/**
 * "Smart pointer" class, deletes objects via the standard C++ delete operator.
 * For most methods see the LocalPointerBase base class.
 *
 * Usage example:
 * \code
 * LocalPointer<UnicodeString> s(new UnicodeString((UChar32)0x50005));
 * int32_t length=s->length();  // 2
 * char16_t lead=s->charAt(0);  // 0xd900
 * if(some condition) { return; }  // no need to explicitly delete the pointer
 * s.adoptInstead(new UnicodeString((char16_t)0xfffc));
 * length=s->length();  // 1
 * // no need to explicitly delete the pointer
 * \endcode
 *
 * @see LocalPointerBase
 * @stable ICU 4.4
 */
template<typename T>
class LocalPointer : public LocalPointerBase<T> {
public:
    using LocalPointerBase<T>::operator*;
    using LocalPointerBase<T>::operator->;
    /**
     * Constructor takes ownership.
     * @param p simple pointer to an object that is adopted
     * @stable ICU 4.4
     */
    explicit LocalPointer(T *p=NULL) : LocalPointerBase<T>(p) {}
    /**
     * Constructor takes ownership and reports an error if NULL.
     *
     * This constructor is intended to be used with other-class constructors
     * that may report a failure UErrorCode,
     * so that callers need to check only for U_FAILURE(errorCode)
     * and not also separately for isNull().
     *
     * @param p simple pointer to an object that is adopted
     * @param errorCode in/out UErrorCode, set to U_MEMORY_ALLOCATION_ERROR
     *     if p==NULL and no other failure code had been set
     * @stable ICU 55
     */
    LocalPointer(T *p, UErrorCode &errorCode) : LocalPointerBase<T>(p) {
        if(p==NULL && U_SUCCESS(errorCode)) {
            errorCode=U_MEMORY_ALLOCATION_ERROR;
        }
    }
    /**
     * Move constructor, leaves src with isNull().
     * @param src source smart pointer
     * @stable ICU 56
     */
    LocalPointer(LocalPointer<T> &&src) U_NOEXCEPT : LocalPointerBase<T>(src.ptr) {
        src.ptr=NULL;
    }

    /**
     * Constructs a LocalPointer from a C++11 std::unique_ptr.
     * The LocalPointer steals the object owned by the std::unique_ptr.
     *
     * This constructor works via move semantics. If your std::unique_ptr is
     * in a local variable, you must use std::move.
     *
     * @param p The std::unique_ptr from which the pointer will be stolen.
     * @stable ICU 64
     */
    explicit LocalPointer(std::unique_ptr<T> &&p)
        : LocalPointerBase<T>(p.release()) {}

    /**
     * Destructor deletes the object it owns.
     * @stable ICU 4.4
     */
    ~LocalPointer() {
        delete LocalPointerBase<T>::ptr;
    }
    /**
     * Move assignment operator, leaves src with isNull().
     * The behavior is undefined if *this and src are the same object.
     * @param src source smart pointer
     * @return *this
     * @stable ICU 56
     */
    LocalPointer<T> &operator=(LocalPointer<T> &&src) U_NOEXCEPT {
        delete LocalPointerBase<T>::ptr;
        LocalPointerBase<T>::ptr=src.ptr;
        src.ptr=NULL;
        return *this;
    }

    /**
     * Move-assign from an std::unique_ptr to this LocalPointer.
     * Steals the pointer from the std::unique_ptr.
     *
     * @param p The std::unique_ptr from which the pointer will be stolen.
     * @return *this
     * @stable ICU 64
     */
    LocalPointer<T> &operator=(std::unique_ptr<T> &&p) U_NOEXCEPT {
        adoptInstead(p.release());
        return *this;
    }

    /**
     * Swap pointers.
     * @param other other smart pointer
     * @stable ICU 56
     */
    void swap(LocalPointer<T> &other) U_NOEXCEPT {
        T *temp=LocalPointerBase<T>::ptr;
        LocalPointerBase<T>::ptr=other.ptr;
        other.ptr=temp;
    }
    /**
     * Non-member LocalPointer swap function.
     * @param p1 will get p2's pointer
     * @param p2 will get p1's pointer
     * @stable ICU 56
     */
    friend inline void swap(LocalPointer<T> &p1, LocalPointer<T> &p2) U_NOEXCEPT {
        p1.swap(p2);
    }
    /**
     * Deletes the object it owns,
     * and adopts (takes ownership of) the one passed in.
     * @param p simple pointer to an object that is adopted
     * @stable ICU 4.4
     */
    void adoptInstead(T *p) {
        delete LocalPointerBase<T>::ptr;
        LocalPointerBase<T>::ptr=p;
    }
    /**
     * Deletes the object it owns,
     * and adopts (takes ownership of) the one passed in.
     *
     * If U_FAILURE(errorCode), then the current object is retained and the new one deleted.
     *
     * If U_SUCCESS(errorCode) but the input pointer is NULL,
     * then U_MEMORY_ALLOCATION_ERROR is set,
     * the current object is deleted, and NULL is set.
     *
     * @param p simple pointer to an object that is adopted
     * @param errorCode in/out UErrorCode, set to U_MEMORY_ALLOCATION_ERROR
     *     if p==NULL and no other failure code had been set
     * @stable ICU 55
     */
    void adoptInsteadAndCheckErrorCode(T *p, UErrorCode &errorCode) {
        if(U_SUCCESS(errorCode)) {
            delete LocalPointerBase<T>::ptr;
            LocalPointerBase<T>::ptr=p;
            if(p==NULL) {
                errorCode=U_MEMORY_ALLOCATION_ERROR;
            }
        } else {
            delete p;
        }
    }

    /**
     * Conversion operator to a C++11 std::unique_ptr.
     * Disowns the object and gives it to the returned std::unique_ptr.
     *
     * This operator works via move semantics. If your LocalPointer is
     * in a local variable, you must use std::move.
     *
     * @return An std::unique_ptr owning the pointer previously owned by this
     *         icu::LocalPointer.
     * @stable ICU 64
     */
    operator std::unique_ptr<T> () && {
        return std::unique_ptr<T>(LocalPointerBase<T>::orphan());
    }
};

/**
 * "Smart pointer" class, deletes objects via the C++ array delete[] operator.
 * For most methods see the LocalPointerBase base class.
 * Adds operator[] for array item access.
 *
 * Usage example:
 * \code
 * LocalArray<UnicodeString> a(new UnicodeString[2]);
 * a[0].append((char16_t)0x61);
 * if(some condition) { return; }  // no need to explicitly delete the array
 * a.adoptInstead(new UnicodeString[4]);
 * a[3].append((char16_t)0x62).append((char16_t)0x63).reverse();
 * // no need to explicitly delete the array
 * \endcode
 *
 * @see LocalPointerBase
 * @stable ICU 4.4
 */
template<typename T>
class LocalArray : public LocalPointerBase<T> {
public:
    using LocalPointerBase<T>::operator*;
    using LocalPointerBase<T>::operator->;
    /**
     * Constructor takes ownership.
     * @param p simple pointer to an array of T objects that is adopted
     * @stable ICU 4.4
     */
    explicit LocalArray(T *p=NULL) : LocalPointerBase<T>(p) {}
    /**
     * Constructor takes ownership and reports an error if NULL.
     *
     * This constructor is intended to be used with other-class constructors
     * that may report a failure UErrorCode,
     * so that callers need to check only for U_FAILURE(errorCode)
     * and not also separately for isNull().
     *
     * @param p simple pointer to an array of T objects that is adopted
     * @param errorCode in/out UErrorCode, set to U_MEMORY_ALLOCATION_ERROR
     *     if p==NULL and no other failure code had been set
     * @stable ICU 56
     */
    LocalArray(T *p, UErrorCode &errorCode) : LocalPointerBase<T>(p) {
        if(p==NULL && U_SUCCESS(errorCode)) {
            errorCode=U_MEMORY_ALLOCATION_ERROR;
        }
    }
    /**
     * Move constructor, leaves src with isNull().
     * @param src source smart pointer
     * @stable ICU 56
     */
    LocalArray(LocalArray<T> &&src) U_NOEXCEPT : LocalPointerBase<T>(src.ptr) {
        src.ptr=NULL;
    }

    /**
     * Constructs a LocalArray from a C++11 std::unique_ptr of an array type.
     * The LocalPointer steals the array owned by the std::unique_ptr.
     *
     * This constructor works via move semantics. If your std::unique_ptr is
     * in a local variable, you must use std::move.
     *
     * @param p The std::unique_ptr from which the array will be stolen.
     * @stable ICU 64
     */
    explicit LocalArray(std::unique_ptr<T[]> &&p)
        : LocalPointerBase<T>(p.release()) {}

    /**
     * Destructor deletes the array it owns.
     * @stable ICU 4.4
     */
    ~LocalArray() {
        delete[] LocalPointerBase<T>::ptr;
    }
    /**
     * Move assignment operator, leaves src with isNull().
     * The behavior is undefined if *this and src are the same object.
     * @param src source smart pointer
     * @return *this
     * @stable ICU 56
     */
    LocalArray<T> &operator=(LocalArray<T> &&src) U_NOEXCEPT {
        delete[] LocalPointerBase<T>::ptr;
        LocalPointerBase<T>::ptr=src.ptr;
        src.ptr=NULL;
        return *this;
    }

    /**
     * Move-assign from an std::unique_ptr to this LocalPointer.
     * Steals the array from the std::unique_ptr.
     *
     * @param p The std::unique_ptr from which the array will be stolen.
     * @return *this
     * @stable ICU 64
     */
    LocalArray<T> &operator=(std::unique_ptr<T[]> &&p) U_NOEXCEPT {
        adoptInstead(p.release());
        return *this;
    }

    /**
     * Swap pointers.
     * @param other other smart pointer
     * @stable ICU 56
     */
    void swap(LocalArray<T> &other) U_NOEXCEPT {
        T *temp=LocalPointerBase<T>::ptr;
        LocalPointerBase<T>::ptr=other.ptr;
        other.ptr=temp;
    }
    /**
     * Non-member LocalArray swap function.
     * @param p1 will get p2's pointer
     * @param p2 will get p1's pointer
     * @stable ICU 56
     */
    friend inline void swap(LocalArray<T> &p1, LocalArray<T> &p2) U_NOEXCEPT {
        p1.swap(p2);
    }
    /**
     * Deletes the array it owns,
     * and adopts (takes ownership of) the one passed in.
     * @param p simple pointer to an array of T objects that is adopted
     * @stable ICU 4.4
     */
    void adoptInstead(T *p) {
        delete[] LocalPointerBase<T>::ptr;
        LocalPointerBase<T>::ptr=p;
    }
    /**
     * Deletes the array it owns,
     * and adopts (takes ownership of) the one passed in.
     *
     * If U_FAILURE(errorCode), then the current array is retained and the new one deleted.
     *
     * If U_SUCCESS(errorCode) but the input pointer is NULL,
     * then U_MEMORY_ALLOCATION_ERROR is set,
     * the current array is deleted, and NULL is set.
     *
     * @param p simple pointer to an array of T objects that is adopted
     * @param errorCode in/out UErrorCode, set to U_MEMORY_ALLOCATION_ERROR
     *     if p==NULL and no other failure code had been set
     * @stable ICU 56
     */
    void adoptInsteadAndCheckErrorCode(T *p, UErrorCode &errorCode) {
        if(U_SUCCESS(errorCode)) {
            delete[] LocalPointerBase<T>::ptr;
            LocalPointerBase<T>::ptr=p;
            if(p==NULL) {
                errorCode=U_MEMORY_ALLOCATION_ERROR;
            }
        } else {
            delete[] p;
        }
    }
    /**
     * Array item access (writable).
     * No index bounds check.
     * @param i array index
     * @return reference to the array item
     * @stable ICU 4.4
     */
    T &operator[](ptrdiff_t i) const { return LocalPointerBase<T>::ptr[i]; }

    /**
     * Conversion operator to a C++11 std::unique_ptr.
     * Disowns the object and gives it to the returned std::unique_ptr.
     *
     * This operator works via move semantics. If your LocalPointer is
     * in a local variable, you must use std::move.
     *
     * @return An std::unique_ptr owning the pointer previously owned by this
     *         icu::LocalPointer.
     * @stable ICU 64
     */
    operator std::unique_ptr<T[]> () && {
        return std::unique_ptr<T[]>(LocalPointerBase<T>::orphan());
    }
};

/**
 * \def U_DEFINE_LOCAL_OPEN_POINTER
 * "Smart pointer" definition macro, deletes objects via the closeFunction.
 * Defines a subclass of LocalPointerBase which works just
 * like LocalPointer<Type> except that this subclass will use the closeFunction
 * rather than the C++ delete operator.
 *
 * Usage example:
 * \code
 * LocalUCaseMapPointer csm(ucasemap_open(localeID, options, &errorCode));
 * utf8OutLength=ucasemap_utf8ToLower(csm.getAlias(),
 *     utf8Out, (int32_t)sizeof(utf8Out),
 *     utf8In, utf8InLength, &errorCode);
 * if(U_FAILURE(errorCode)) { return; }  // no need to explicitly delete the UCaseMap
 * \endcode
 *
 * @see LocalPointerBase
 * @see LocalPointer
 * @stable ICU 4.4
 */
#define U_DEFINE_LOCAL_OPEN_POINTER(LocalPointerClassName, Type, closeFunction) \
    class LocalPointerClassName : public LocalPointerBase<Type> { \
    public: \
        using LocalPointerBase<Type>::operator*; \
        using LocalPointerBase<Type>::operator->; \
        explicit LocalPointerClassName(Type *p=NULL) : LocalPointerBase<Type>(p) {} \
        LocalPointerClassName(LocalPointerClassName &&src) U_NOEXCEPT \
                : LocalPointerBase<Type>(src.ptr) { \
            src.ptr=NULL; \
        } \
        /* TODO: Be agnostic of the deleter function signature from the user-provided std::unique_ptr? */ \
        explicit LocalPointerClassName(std::unique_ptr<Type, decltype(&closeFunction)> &&p) \
                : LocalPointerBase<Type>(p.release()) {} \
        ~LocalPointerClassName() { if (ptr != NULL) { closeFunction(ptr); } } \
        LocalPointerClassName &operator=(LocalPointerClassName &&src) U_NOEXCEPT { \
            if (ptr != NULL) { closeFunction(ptr); } \
            LocalPointerBase<Type>::ptr=src.ptr; \
            src.ptr=NULL; \
            return *this; \
        } \
        /* TODO: Be agnostic of the deleter function signature from the user-provided std::unique_ptr? */ \
        LocalPointerClassName &operator=(std::unique_ptr<Type, decltype(&closeFunction)> &&p) { \
            adoptInstead(p.release()); \
            return *this; \
        } \
        void swap(LocalPointerClassName &other) U_NOEXCEPT { \
            Type *temp=LocalPointerBase<Type>::ptr; \
            LocalPointerBase<Type>::ptr=other.ptr; \
            other.ptr=temp; \
        } \
        friend inline void swap(LocalPointerClassName &p1, LocalPointerClassName &p2) U_NOEXCEPT { \
            p1.swap(p2); \
        } \
        void adoptInstead(Type *p) { \
            if (ptr != NULL) { closeFunction(ptr); } \
            ptr=p; \
        } \
        operator std::unique_ptr<Type, decltype(&closeFunction)> () && { \
            return std::unique_ptr<Type, decltype(&closeFunction)>(LocalPointerBase<Type>::orphan(), closeFunction); \
        } \
    }

U_NAMESPACE_END

#endif  /* U_SHOW_CPLUSPLUS_API */
#endif  /* __LOCALPOINTER_H__ */
=======
// © 2016 and later: Unicode, Inc. and others.
// License & terms of use: http://www.unicode.org/copyright.html
/*
*******************************************************************************
*
*   Copyright (C) 2009-2016, International Business Machines
*   Corporation and others.  All Rights Reserved.
*
*******************************************************************************
*   file name:  localpointer.h
*   encoding:   UTF-8
*   tab size:   8 (not used)
*   indentation:4
*
*   created on: 2009nov13
*   created by: Markus W. Scherer
*/

#ifndef __LOCALPOINTER_H__
#define __LOCALPOINTER_H__

/**
 * \file
 * \brief C++ API: "Smart pointers" for use with and in ICU4C C++ code.
 *
 * These classes are inspired by
 * - std::auto_ptr
 * - boost::scoped_ptr & boost::scoped_array
 * - Taligent Safe Pointers (TOnlyPointerTo)
 *
 * but none of those provide for all of the goals for ICU smart pointers:
 * - Smart pointer owns the object and releases it when it goes out of scope.
 * - No transfer of ownership via copy/assignment to reduce misuse. Simpler & more robust.
 * - ICU-compatible: No exceptions.
 * - Need to be able to orphan/release the pointer and its ownership.
 * - Need variants for normal C++ object pointers, C++ arrays, and ICU C service objects.
 *
 * For details see https://icu.unicode.org/design/cpp/scoped_ptr
 */

#include "unicode/utypes.h"

#if U_SHOW_CPLUSPLUS_API

#include <memory>

U_NAMESPACE_BEGIN

/**
 * "Smart pointer" base class; do not use directly: use LocalPointer etc.
 *
 * Base class for smart pointer classes that do not throw exceptions.
 *
 * Do not use this base class directly, since it does not delete its pointer.
 * A subclass must implement methods that delete the pointer:
 * Destructor and adoptInstead().
 *
 * There is no operator T *() provided because the programmer must decide
 * whether to use getAlias() (without transfer of ownership) or orphan()
 * (with transfer of ownership and NULLing of the pointer).
 *
 * @see LocalPointer
 * @see LocalArray
 * @see U_DEFINE_LOCAL_OPEN_POINTER
 * @stable ICU 4.4
 */
template<typename T>
class LocalPointerBase {
public:
    // No heap allocation. Use only on the stack.
    static void* U_EXPORT2 operator new(size_t) = delete;
    static void* U_EXPORT2 operator new[](size_t) = delete;
#if U_HAVE_PLACEMENT_NEW
    static void* U_EXPORT2 operator new(size_t, void*) = delete;
#endif

    /**
     * Constructor takes ownership.
     * @param p simple pointer to an object that is adopted
     * @stable ICU 4.4
     */
    explicit LocalPointerBase(T *p=nullptr) : ptr(p) {}
    /**
     * Destructor deletes the object it owns.
     * Subclass must override: Base class does nothing.
     * @stable ICU 4.4
     */
    ~LocalPointerBase() { /* delete ptr; */ }
    /**
     * nullptr check.
     * @return true if ==nullptr
     * @stable ICU 4.4
     */
    UBool isNull() const { return ptr==nullptr; }
    /**
     * nullptr check.
     * @return true if !=nullptr
     * @stable ICU 4.4
     */
    UBool isValid() const { return ptr!=nullptr; }
    /**
     * Comparison with a simple pointer, so that existing code
     * with ==nullptr need not be changed.
     * @param other simple pointer for comparison
     * @return true if this pointer value equals other
     * @stable ICU 4.4
     */
    bool operator==(const T *other) const { return ptr==other; }
    /**
     * Comparison with a simple pointer, so that existing code
     * with !=nullptr need not be changed.
     * @param other simple pointer for comparison
     * @return true if this pointer value differs from other
     * @stable ICU 4.4
     */
    bool operator!=(const T *other) const { return ptr!=other; }
    /**
     * Access without ownership change.
     * @return the pointer value
     * @stable ICU 4.4
     */
    T *getAlias() const { return ptr; }
    /**
     * Access without ownership change.
     * @return the pointer value as a reference
     * @stable ICU 4.4
     */
    T &operator*() const { return *ptr; }
    /**
     * Access without ownership change.
     * @return the pointer value
     * @stable ICU 4.4
     */
    T *operator->() const { return ptr; }
    /**
     * Gives up ownership; the internal pointer becomes nullptr.
     * @return the pointer value;
     *         caller becomes responsible for deleting the object
     * @stable ICU 4.4
     */
    T *orphan() {
        T *p=ptr;
        ptr=nullptr;
        return p;
    }
    /**
     * Deletes the object it owns,
     * and adopts (takes ownership of) the one passed in.
     * Subclass must override: Base class does not delete the object.
     * @param p simple pointer to an object that is adopted
     * @stable ICU 4.4
     */
    void adoptInstead(T *p) {
        // delete ptr;
        ptr=p;
    }
protected:
    /**
     * Actual pointer.
     * @internal
     */
    T *ptr;
private:
    // No comparison operators with other LocalPointerBases.
    bool operator==(const LocalPointerBase<T> &other);
    bool operator!=(const LocalPointerBase<T> &other);
    // No ownership sharing: No copy constructor, no assignment operator.
    LocalPointerBase(const LocalPointerBase<T> &other);
    void operator=(const LocalPointerBase<T> &other);
};

/**
 * "Smart pointer" class, deletes objects via the standard C++ delete operator.
 * For most methods see the LocalPointerBase base class.
 *
 * Usage example:
 * \code
 * LocalPointer<UnicodeString> s(new UnicodeString((UChar32)0x50005));
 * int32_t length=s->length();  // 2
 * char16_t lead=s->charAt(0);  // 0xd900
 * if(some condition) { return; }  // no need to explicitly delete the pointer
 * s.adoptInstead(new UnicodeString((char16_t)0xfffc));
 * length=s->length();  // 1
 * // no need to explicitly delete the pointer
 * \endcode
 *
 * @see LocalPointerBase
 * @stable ICU 4.4
 */
template<typename T>
class LocalPointer : public LocalPointerBase<T> {
public:
    using LocalPointerBase<T>::operator*;
    using LocalPointerBase<T>::operator->;
    /**
     * Constructor takes ownership.
     * @param p simple pointer to an object that is adopted
     * @stable ICU 4.4
     */
    explicit LocalPointer(T *p=nullptr) : LocalPointerBase<T>(p) {}
    /**
     * Constructor takes ownership and reports an error if nullptr.
     *
     * This constructor is intended to be used with other-class constructors
     * that may report a failure UErrorCode,
     * so that callers need to check only for U_FAILURE(errorCode)
     * and not also separately for isNull().
     *
     * @param p simple pointer to an object that is adopted
     * @param errorCode in/out UErrorCode, set to U_MEMORY_ALLOCATION_ERROR
     *     if p==nullptr and no other failure code had been set
     * @stable ICU 55
     */
    LocalPointer(T *p, UErrorCode &errorCode) : LocalPointerBase<T>(p) {
        if(p==nullptr && U_SUCCESS(errorCode)) {
            errorCode=U_MEMORY_ALLOCATION_ERROR;
        }
    }
    /**
     * Move constructor, leaves src with isNull().
     * @param src source smart pointer
     * @stable ICU 56
     */
    LocalPointer(LocalPointer<T> &&src) noexcept : LocalPointerBase<T>(src.ptr) {
        src.ptr=nullptr;
    }

    /**
     * Constructs a LocalPointer from a C++11 std::unique_ptr.
     * The LocalPointer steals the object owned by the std::unique_ptr.
     *
     * This constructor works via move semantics. If your std::unique_ptr is
     * in a local variable, you must use std::move.
     *
     * @param p The std::unique_ptr from which the pointer will be stolen.
     * @stable ICU 64
     */
    explicit LocalPointer(std::unique_ptr<T> &&p)
        : LocalPointerBase<T>(p.release()) {}

    /**
     * Destructor deletes the object it owns.
     * @stable ICU 4.4
     */
    ~LocalPointer() {
        delete LocalPointerBase<T>::ptr;
    }
    /**
     * Move assignment operator, leaves src with isNull().
     * The behavior is undefined if *this and src are the same object.
     * @param src source smart pointer
     * @return *this
     * @stable ICU 56
     */
    LocalPointer<T> &operator=(LocalPointer<T> &&src) noexcept {
        delete LocalPointerBase<T>::ptr;
        LocalPointerBase<T>::ptr=src.ptr;
        src.ptr=nullptr;
        return *this;
    }

    /**
     * Move-assign from an std::unique_ptr to this LocalPointer.
     * Steals the pointer from the std::unique_ptr.
     *
     * @param p The std::unique_ptr from which the pointer will be stolen.
     * @return *this
     * @stable ICU 64
     */
    LocalPointer<T> &operator=(std::unique_ptr<T> &&p) noexcept {
        adoptInstead(p.release());
        return *this;
    }

    /**
     * Swap pointers.
     * @param other other smart pointer
     * @stable ICU 56
     */
    void swap(LocalPointer<T> &other) noexcept {
        T *temp=LocalPointerBase<T>::ptr;
        LocalPointerBase<T>::ptr=other.ptr;
        other.ptr=temp;
    }
    /**
     * Non-member LocalPointer swap function.
     * @param p1 will get p2's pointer
     * @param p2 will get p1's pointer
     * @stable ICU 56
     */
    friend inline void swap(LocalPointer<T> &p1, LocalPointer<T> &p2) noexcept {
        p1.swap(p2);
    }
    /**
     * Deletes the object it owns,
     * and adopts (takes ownership of) the one passed in.
     * @param p simple pointer to an object that is adopted
     * @stable ICU 4.4
     */
    void adoptInstead(T *p) {
        delete LocalPointerBase<T>::ptr;
        LocalPointerBase<T>::ptr=p;
    }
    /**
     * Deletes the object it owns,
     * and adopts (takes ownership of) the one passed in.
     *
     * If U_FAILURE(errorCode), then the current object is retained and the new one deleted.
     *
     * If U_SUCCESS(errorCode) but the input pointer is nullptr,
     * then U_MEMORY_ALLOCATION_ERROR is set,
     * the current object is deleted, and nullptr is set.
     *
     * @param p simple pointer to an object that is adopted
     * @param errorCode in/out UErrorCode, set to U_MEMORY_ALLOCATION_ERROR
     *     if p==nullptr and no other failure code had been set
     * @stable ICU 55
     */
    void adoptInsteadAndCheckErrorCode(T *p, UErrorCode &errorCode) {
        if(U_SUCCESS(errorCode)) {
            delete LocalPointerBase<T>::ptr;
            LocalPointerBase<T>::ptr=p;
            if(p==nullptr) {
                errorCode=U_MEMORY_ALLOCATION_ERROR;
            }
        } else {
            delete p;
        }
    }

    /**
     * Conversion operator to a C++11 std::unique_ptr.
     * Disowns the object and gives it to the returned std::unique_ptr.
     *
     * This operator works via move semantics. If your LocalPointer is
     * in a local variable, you must use std::move.
     *
     * @return An std::unique_ptr owning the pointer previously owned by this
     *         icu::LocalPointer.
     * @stable ICU 64
     */
    operator std::unique_ptr<T> () && {
        return std::unique_ptr<T>(LocalPointerBase<T>::orphan());
    }
};

/**
 * "Smart pointer" class, deletes objects via the C++ array delete[] operator.
 * For most methods see the LocalPointerBase base class.
 * Adds operator[] for array item access.
 *
 * Usage example:
 * \code
 * LocalArray<UnicodeString> a(new UnicodeString[2]);
 * a[0].append((char16_t)0x61);
 * if(some condition) { return; }  // no need to explicitly delete the array
 * a.adoptInstead(new UnicodeString[4]);
 * a[3].append((char16_t)0x62).append((char16_t)0x63).reverse();
 * // no need to explicitly delete the array
 * \endcode
 *
 * @see LocalPointerBase
 * @stable ICU 4.4
 */
template<typename T>
class LocalArray : public LocalPointerBase<T> {
public:
    using LocalPointerBase<T>::operator*;
    using LocalPointerBase<T>::operator->;
    /**
     * Constructor takes ownership.
     * @param p simple pointer to an array of T objects that is adopted
     * @stable ICU 4.4
     */
    explicit LocalArray(T *p=nullptr) : LocalPointerBase<T>(p) {}
    /**
     * Constructor takes ownership and reports an error if nullptr.
     *
     * This constructor is intended to be used with other-class constructors
     * that may report a failure UErrorCode,
     * so that callers need to check only for U_FAILURE(errorCode)
     * and not also separately for isNull().
     *
     * @param p simple pointer to an array of T objects that is adopted
     * @param errorCode in/out UErrorCode, set to U_MEMORY_ALLOCATION_ERROR
     *     if p==nullptr and no other failure code had been set
     * @stable ICU 56
     */
    LocalArray(T *p, UErrorCode &errorCode) : LocalPointerBase<T>(p) {
        if(p==nullptr && U_SUCCESS(errorCode)) {
            errorCode=U_MEMORY_ALLOCATION_ERROR;
        }
    }
    /**
     * Move constructor, leaves src with isNull().
     * @param src source smart pointer
     * @stable ICU 56
     */
    LocalArray(LocalArray<T> &&src) noexcept : LocalPointerBase<T>(src.ptr) {
        src.ptr=nullptr;
    }

    /**
     * Constructs a LocalArray from a C++11 std::unique_ptr of an array type.
     * The LocalPointer steals the array owned by the std::unique_ptr.
     *
     * This constructor works via move semantics. If your std::unique_ptr is
     * in a local variable, you must use std::move.
     *
     * @param p The std::unique_ptr from which the array will be stolen.
     * @stable ICU 64
     */
    explicit LocalArray(std::unique_ptr<T[]> &&p)
        : LocalPointerBase<T>(p.release()) {}

    /**
     * Destructor deletes the array it owns.
     * @stable ICU 4.4
     */
    ~LocalArray() {
        delete[] LocalPointerBase<T>::ptr;
    }
    /**
     * Move assignment operator, leaves src with isNull().
     * The behavior is undefined if *this and src are the same object.
     * @param src source smart pointer
     * @return *this
     * @stable ICU 56
     */
    LocalArray<T> &operator=(LocalArray<T> &&src) noexcept {
        delete[] LocalPointerBase<T>::ptr;
        LocalPointerBase<T>::ptr=src.ptr;
        src.ptr=nullptr;
        return *this;
    }

    /**
     * Move-assign from an std::unique_ptr to this LocalPointer.
     * Steals the array from the std::unique_ptr.
     *
     * @param p The std::unique_ptr from which the array will be stolen.
     * @return *this
     * @stable ICU 64
     */
    LocalArray<T> &operator=(std::unique_ptr<T[]> &&p) noexcept {
        adoptInstead(p.release());
        return *this;
    }

    /**
     * Swap pointers.
     * @param other other smart pointer
     * @stable ICU 56
     */
    void swap(LocalArray<T> &other) noexcept {
        T *temp=LocalPointerBase<T>::ptr;
        LocalPointerBase<T>::ptr=other.ptr;
        other.ptr=temp;
    }
    /**
     * Non-member LocalArray swap function.
     * @param p1 will get p2's pointer
     * @param p2 will get p1's pointer
     * @stable ICU 56
     */
    friend inline void swap(LocalArray<T> &p1, LocalArray<T> &p2) noexcept {
        p1.swap(p2);
    }
    /**
     * Deletes the array it owns,
     * and adopts (takes ownership of) the one passed in.
     * @param p simple pointer to an array of T objects that is adopted
     * @stable ICU 4.4
     */
    void adoptInstead(T *p) {
        delete[] LocalPointerBase<T>::ptr;
        LocalPointerBase<T>::ptr=p;
    }
    /**
     * Deletes the array it owns,
     * and adopts (takes ownership of) the one passed in.
     *
     * If U_FAILURE(errorCode), then the current array is retained and the new one deleted.
     *
     * If U_SUCCESS(errorCode) but the input pointer is nullptr,
     * then U_MEMORY_ALLOCATION_ERROR is set,
     * the current array is deleted, and nullptr is set.
     *
     * @param p simple pointer to an array of T objects that is adopted
     * @param errorCode in/out UErrorCode, set to U_MEMORY_ALLOCATION_ERROR
     *     if p==nullptr and no other failure code had been set
     * @stable ICU 56
     */
    void adoptInsteadAndCheckErrorCode(T *p, UErrorCode &errorCode) {
        if(U_SUCCESS(errorCode)) {
            delete[] LocalPointerBase<T>::ptr;
            LocalPointerBase<T>::ptr=p;
            if(p==nullptr) {
                errorCode=U_MEMORY_ALLOCATION_ERROR;
            }
        } else {
            delete[] p;
        }
    }
    /**
     * Array item access (writable).
     * No index bounds check.
     * @param i array index
     * @return reference to the array item
     * @stable ICU 4.4
     */
    T &operator[](ptrdiff_t i) const { return LocalPointerBase<T>::ptr[i]; }

    /**
     * Conversion operator to a C++11 std::unique_ptr.
     * Disowns the object and gives it to the returned std::unique_ptr.
     *
     * This operator works via move semantics. If your LocalPointer is
     * in a local variable, you must use std::move.
     *
     * @return An std::unique_ptr owning the pointer previously owned by this
     *         icu::LocalPointer.
     * @stable ICU 64
     */
    operator std::unique_ptr<T[]> () && {
        return std::unique_ptr<T[]>(LocalPointerBase<T>::orphan());
    }
};

/**
 * \def U_DEFINE_LOCAL_OPEN_POINTER
 * "Smart pointer" definition macro, deletes objects via the closeFunction.
 * Defines a subclass of LocalPointerBase which works just
 * like LocalPointer<Type> except that this subclass will use the closeFunction
 * rather than the C++ delete operator.
 *
 * Usage example:
 * \code
 * LocalUCaseMapPointer csm(ucasemap_open(localeID, options, &errorCode));
 * utf8OutLength=ucasemap_utf8ToLower(csm.getAlias(),
 *     utf8Out, (int32_t)sizeof(utf8Out),
 *     utf8In, utf8InLength, &errorCode);
 * if(U_FAILURE(errorCode)) { return; }  // no need to explicitly delete the UCaseMap
 * \endcode
 *
 * @see LocalPointerBase
 * @see LocalPointer
 * @stable ICU 4.4
 */
#define U_DEFINE_LOCAL_OPEN_POINTER(LocalPointerClassName, Type, closeFunction) \
    class LocalPointerClassName : public LocalPointerBase<Type> { \
    public: \
        using LocalPointerBase<Type>::operator*; \
        using LocalPointerBase<Type>::operator->; \
        explicit LocalPointerClassName(Type *p=nullptr) : LocalPointerBase<Type>(p) {} \
        LocalPointerClassName(LocalPointerClassName &&src) noexcept \
                : LocalPointerBase<Type>(src.ptr) { \
            src.ptr=nullptr; \
        } \
        /* TODO: Be agnostic of the deleter function signature from the user-provided std::unique_ptr? */ \
        explicit LocalPointerClassName(std::unique_ptr<Type, decltype(&closeFunction)> &&p) \
                : LocalPointerBase<Type>(p.release()) {} \
        ~LocalPointerClassName() { if (ptr != nullptr) { closeFunction(ptr); } } \
        LocalPointerClassName &operator=(LocalPointerClassName &&src) noexcept { \
            if (ptr != nullptr) { closeFunction(ptr); } \
            LocalPointerBase<Type>::ptr=src.ptr; \
            src.ptr=nullptr; \
            return *this; \
        } \
        /* TODO: Be agnostic of the deleter function signature from the user-provided std::unique_ptr? */ \
        LocalPointerClassName &operator=(std::unique_ptr<Type, decltype(&closeFunction)> &&p) { \
            adoptInstead(p.release()); \
            return *this; \
        } \
        void swap(LocalPointerClassName &other) noexcept { \
            Type *temp=LocalPointerBase<Type>::ptr; \
            LocalPointerBase<Type>::ptr=other.ptr; \
            other.ptr=temp; \
        } \
        friend inline void swap(LocalPointerClassName &p1, LocalPointerClassName &p2) noexcept { \
            p1.swap(p2); \
        } \
        void adoptInstead(Type *p) { \
            if (ptr != nullptr) { closeFunction(ptr); } \
            ptr=p; \
        } \
        operator std::unique_ptr<Type, decltype(&closeFunction)> () && { \
            return std::unique_ptr<Type, decltype(&closeFunction)>(LocalPointerBase<Type>::orphan(), closeFunction); \
        } \
    }

U_NAMESPACE_END

#endif  /* U_SHOW_CPLUSPLUS_API */
#endif  /* __LOCALPOINTER_H__ */
>>>>>>> a8a80be5
<|MERGE_RESOLUTION|>--- conflicted
+++ resolved
@@ -1,1193 +1,595 @@
-<<<<<<< HEAD
-// © 2016 and later: Unicode, Inc. and others.
-// License & terms of use: http://www.unicode.org/copyright.html
-/*
-*******************************************************************************
-*
-*   Copyright (C) 2009-2016, International Business Machines
-*   Corporation and others.  All Rights Reserved.
-*
-*******************************************************************************
-*   file name:  localpointer.h
-*   encoding:   UTF-8
-*   tab size:   8 (not used)
-*   indentation:4
-*
-*   created on: 2009nov13
-*   created by: Markus W. Scherer
-*/
-
-#ifndef __LOCALPOINTER_H__
-#define __LOCALPOINTER_H__
-
-/**
- * \file
- * \brief C++ API: "Smart pointers" for use with and in ICU4C C++ code.
- *
- * These classes are inspired by
- * - std::auto_ptr
- * - boost::scoped_ptr & boost::scoped_array
- * - Taligent Safe Pointers (TOnlyPointerTo)
- *
- * but none of those provide for all of the goals for ICU smart pointers:
- * - Smart pointer owns the object and releases it when it goes out of scope.
- * - No transfer of ownership via copy/assignment to reduce misuse. Simpler & more robust.
- * - ICU-compatible: No exceptions.
- * - Need to be able to orphan/release the pointer and its ownership.
- * - Need variants for normal C++ object pointers, C++ arrays, and ICU C service objects.
- *
- * For details see http://site.icu-project.org/design/cpp/scoped_ptr
- */
-
-#include "unicode/utypes.h"
-
-#if U_SHOW_CPLUSPLUS_API
-
-#include <memory>
-
-U_NAMESPACE_BEGIN
-
-/**
- * "Smart pointer" base class; do not use directly: use LocalPointer etc.
- *
- * Base class for smart pointer classes that do not throw exceptions.
- *
- * Do not use this base class directly, since it does not delete its pointer.
- * A subclass must implement methods that delete the pointer:
- * Destructor and adoptInstead().
- *
- * There is no operator T *() provided because the programmer must decide
- * whether to use getAlias() (without transfer of ownership) or orphan()
- * (with transfer of ownership and NULLing of the pointer).
- *
- * @see LocalPointer
- * @see LocalArray
- * @see U_DEFINE_LOCAL_OPEN_POINTER
- * @stable ICU 4.4
- */
-template<typename T>
-class LocalPointerBase {
-public:
-    // No heap allocation. Use only on the stack.
-    static void* U_EXPORT2 operator new(size_t) = delete;
-    static void* U_EXPORT2 operator new[](size_t) = delete;
-#if U_HAVE_PLACEMENT_NEW
-    static void* U_EXPORT2 operator new(size_t, void*) = delete;
-#endif
-
-    /**
-     * Constructor takes ownership.
-     * @param p simple pointer to an object that is adopted
-     * @stable ICU 4.4
-     */
-    explicit LocalPointerBase(T *p=NULL) : ptr(p) {}
-    /**
-     * Destructor deletes the object it owns.
-     * Subclass must override: Base class does nothing.
-     * @stable ICU 4.4
-     */
-    ~LocalPointerBase() { /* delete ptr; */ }
-    /**
-     * NULL check.
-     * @return true if ==NULL
-     * @stable ICU 4.4
-     */
-    UBool isNull() const { return ptr==NULL; }
-    /**
-     * NULL check.
-     * @return true if !=NULL
-     * @stable ICU 4.4
-     */
-    UBool isValid() const { return ptr!=NULL; }
-    /**
-     * Comparison with a simple pointer, so that existing code
-     * with ==NULL need not be changed.
-     * @param other simple pointer for comparison
-     * @return true if this pointer value equals other
-     * @stable ICU 4.4
-     */
-    bool operator==(const T *other) const { return ptr==other; }
-    /**
-     * Comparison with a simple pointer, so that existing code
-     * with !=NULL need not be changed.
-     * @param other simple pointer for comparison
-     * @return true if this pointer value differs from other
-     * @stable ICU 4.4
-     */
-    bool operator!=(const T *other) const { return ptr!=other; }
-    /**
-     * Access without ownership change.
-     * @return the pointer value
-     * @stable ICU 4.4
-     */
-    T *getAlias() const { return ptr; }
-    /**
-     * Access without ownership change.
-     * @return the pointer value as a reference
-     * @stable ICU 4.4
-     */
-    T &operator*() const { return *ptr; }
-    /**
-     * Access without ownership change.
-     * @return the pointer value
-     * @stable ICU 4.4
-     */
-    T *operator->() const { return ptr; }
-    /**
-     * Gives up ownership; the internal pointer becomes NULL.
-     * @return the pointer value;
-     *         caller becomes responsible for deleting the object
-     * @stable ICU 4.4
-     */
-    T *orphan() {
-        T *p=ptr;
-        ptr=NULL;
-        return p;
-    }
-    /**
-     * Deletes the object it owns,
-     * and adopts (takes ownership of) the one passed in.
-     * Subclass must override: Base class does not delete the object.
-     * @param p simple pointer to an object that is adopted
-     * @stable ICU 4.4
-     */
-    void adoptInstead(T *p) {
-        // delete ptr;
-        ptr=p;
-    }
-protected:
-    /**
-     * Actual pointer.
-     * @internal
-     */
-    T *ptr;
-private:
-    // No comparison operators with other LocalPointerBases.
-    bool operator==(const LocalPointerBase<T> &other);
-    bool operator!=(const LocalPointerBase<T> &other);
-    // No ownership sharing: No copy constructor, no assignment operator.
-    LocalPointerBase(const LocalPointerBase<T> &other);
-    void operator=(const LocalPointerBase<T> &other);
-};
-
-/**
- * "Smart pointer" class, deletes objects via the standard C++ delete operator.
- * For most methods see the LocalPointerBase base class.
- *
- * Usage example:
- * \code
- * LocalPointer<UnicodeString> s(new UnicodeString((UChar32)0x50005));
- * int32_t length=s->length();  // 2
- * char16_t lead=s->charAt(0);  // 0xd900
- * if(some condition) { return; }  // no need to explicitly delete the pointer
- * s.adoptInstead(new UnicodeString((char16_t)0xfffc));
- * length=s->length();  // 1
- * // no need to explicitly delete the pointer
- * \endcode
- *
- * @see LocalPointerBase
- * @stable ICU 4.4
- */
-template<typename T>
-class LocalPointer : public LocalPointerBase<T> {
-public:
-    using LocalPointerBase<T>::operator*;
-    using LocalPointerBase<T>::operator->;
-    /**
-     * Constructor takes ownership.
-     * @param p simple pointer to an object that is adopted
-     * @stable ICU 4.4
-     */
-    explicit LocalPointer(T *p=NULL) : LocalPointerBase<T>(p) {}
-    /**
-     * Constructor takes ownership and reports an error if NULL.
-     *
-     * This constructor is intended to be used with other-class constructors
-     * that may report a failure UErrorCode,
-     * so that callers need to check only for U_FAILURE(errorCode)
-     * and not also separately for isNull().
-     *
-     * @param p simple pointer to an object that is adopted
-     * @param errorCode in/out UErrorCode, set to U_MEMORY_ALLOCATION_ERROR
-     *     if p==NULL and no other failure code had been set
-     * @stable ICU 55
-     */
-    LocalPointer(T *p, UErrorCode &errorCode) : LocalPointerBase<T>(p) {
-        if(p==NULL && U_SUCCESS(errorCode)) {
-            errorCode=U_MEMORY_ALLOCATION_ERROR;
-        }
-    }
-    /**
-     * Move constructor, leaves src with isNull().
-     * @param src source smart pointer
-     * @stable ICU 56
-     */
-    LocalPointer(LocalPointer<T> &&src) U_NOEXCEPT : LocalPointerBase<T>(src.ptr) {
-        src.ptr=NULL;
-    }
-
-    /**
-     * Constructs a LocalPointer from a C++11 std::unique_ptr.
-     * The LocalPointer steals the object owned by the std::unique_ptr.
-     *
-     * This constructor works via move semantics. If your std::unique_ptr is
-     * in a local variable, you must use std::move.
-     *
-     * @param p The std::unique_ptr from which the pointer will be stolen.
-     * @stable ICU 64
-     */
-    explicit LocalPointer(std::unique_ptr<T> &&p)
-        : LocalPointerBase<T>(p.release()) {}
-
-    /**
-     * Destructor deletes the object it owns.
-     * @stable ICU 4.4
-     */
-    ~LocalPointer() {
-        delete LocalPointerBase<T>::ptr;
-    }
-    /**
-     * Move assignment operator, leaves src with isNull().
-     * The behavior is undefined if *this and src are the same object.
-     * @param src source smart pointer
-     * @return *this
-     * @stable ICU 56
-     */
-    LocalPointer<T> &operator=(LocalPointer<T> &&src) U_NOEXCEPT {
-        delete LocalPointerBase<T>::ptr;
-        LocalPointerBase<T>::ptr=src.ptr;
-        src.ptr=NULL;
-        return *this;
-    }
-
-    /**
-     * Move-assign from an std::unique_ptr to this LocalPointer.
-     * Steals the pointer from the std::unique_ptr.
-     *
-     * @param p The std::unique_ptr from which the pointer will be stolen.
-     * @return *this
-     * @stable ICU 64
-     */
-    LocalPointer<T> &operator=(std::unique_ptr<T> &&p) U_NOEXCEPT {
-        adoptInstead(p.release());
-        return *this;
-    }
-
-    /**
-     * Swap pointers.
-     * @param other other smart pointer
-     * @stable ICU 56
-     */
-    void swap(LocalPointer<T> &other) U_NOEXCEPT {
-        T *temp=LocalPointerBase<T>::ptr;
-        LocalPointerBase<T>::ptr=other.ptr;
-        other.ptr=temp;
-    }
-    /**
-     * Non-member LocalPointer swap function.
-     * @param p1 will get p2's pointer
-     * @param p2 will get p1's pointer
-     * @stable ICU 56
-     */
-    friend inline void swap(LocalPointer<T> &p1, LocalPointer<T> &p2) U_NOEXCEPT {
-        p1.swap(p2);
-    }
-    /**
-     * Deletes the object it owns,
-     * and adopts (takes ownership of) the one passed in.
-     * @param p simple pointer to an object that is adopted
-     * @stable ICU 4.4
-     */
-    void adoptInstead(T *p) {
-        delete LocalPointerBase<T>::ptr;
-        LocalPointerBase<T>::ptr=p;
-    }
-    /**
-     * Deletes the object it owns,
-     * and adopts (takes ownership of) the one passed in.
-     *
-     * If U_FAILURE(errorCode), then the current object is retained and the new one deleted.
-     *
-     * If U_SUCCESS(errorCode) but the input pointer is NULL,
-     * then U_MEMORY_ALLOCATION_ERROR is set,
-     * the current object is deleted, and NULL is set.
-     *
-     * @param p simple pointer to an object that is adopted
-     * @param errorCode in/out UErrorCode, set to U_MEMORY_ALLOCATION_ERROR
-     *     if p==NULL and no other failure code had been set
-     * @stable ICU 55
-     */
-    void adoptInsteadAndCheckErrorCode(T *p, UErrorCode &errorCode) {
-        if(U_SUCCESS(errorCode)) {
-            delete LocalPointerBase<T>::ptr;
-            LocalPointerBase<T>::ptr=p;
-            if(p==NULL) {
-                errorCode=U_MEMORY_ALLOCATION_ERROR;
-            }
-        } else {
-            delete p;
-        }
-    }
-
-    /**
-     * Conversion operator to a C++11 std::unique_ptr.
-     * Disowns the object and gives it to the returned std::unique_ptr.
-     *
-     * This operator works via move semantics. If your LocalPointer is
-     * in a local variable, you must use std::move.
-     *
-     * @return An std::unique_ptr owning the pointer previously owned by this
-     *         icu::LocalPointer.
-     * @stable ICU 64
-     */
-    operator std::unique_ptr<T> () && {
-        return std::unique_ptr<T>(LocalPointerBase<T>::orphan());
-    }
-};
-
-/**
- * "Smart pointer" class, deletes objects via the C++ array delete[] operator.
- * For most methods see the LocalPointerBase base class.
- * Adds operator[] for array item access.
- *
- * Usage example:
- * \code
- * LocalArray<UnicodeString> a(new UnicodeString[2]);
- * a[0].append((char16_t)0x61);
- * if(some condition) { return; }  // no need to explicitly delete the array
- * a.adoptInstead(new UnicodeString[4]);
- * a[3].append((char16_t)0x62).append((char16_t)0x63).reverse();
- * // no need to explicitly delete the array
- * \endcode
- *
- * @see LocalPointerBase
- * @stable ICU 4.4
- */
-template<typename T>
-class LocalArray : public LocalPointerBase<T> {
-public:
-    using LocalPointerBase<T>::operator*;
-    using LocalPointerBase<T>::operator->;
-    /**
-     * Constructor takes ownership.
-     * @param p simple pointer to an array of T objects that is adopted
-     * @stable ICU 4.4
-     */
-    explicit LocalArray(T *p=NULL) : LocalPointerBase<T>(p) {}
-    /**
-     * Constructor takes ownership and reports an error if NULL.
-     *
-     * This constructor is intended to be used with other-class constructors
-     * that may report a failure UErrorCode,
-     * so that callers need to check only for U_FAILURE(errorCode)
-     * and not also separately for isNull().
-     *
-     * @param p simple pointer to an array of T objects that is adopted
-     * @param errorCode in/out UErrorCode, set to U_MEMORY_ALLOCATION_ERROR
-     *     if p==NULL and no other failure code had been set
-     * @stable ICU 56
-     */
-    LocalArray(T *p, UErrorCode &errorCode) : LocalPointerBase<T>(p) {
-        if(p==NULL && U_SUCCESS(errorCode)) {
-            errorCode=U_MEMORY_ALLOCATION_ERROR;
-        }
-    }
-    /**
-     * Move constructor, leaves src with isNull().
-     * @param src source smart pointer
-     * @stable ICU 56
-     */
-    LocalArray(LocalArray<T> &&src) U_NOEXCEPT : LocalPointerBase<T>(src.ptr) {
-        src.ptr=NULL;
-    }
-
-    /**
-     * Constructs a LocalArray from a C++11 std::unique_ptr of an array type.
-     * The LocalPointer steals the array owned by the std::unique_ptr.
-     *
-     * This constructor works via move semantics. If your std::unique_ptr is
-     * in a local variable, you must use std::move.
-     *
-     * @param p The std::unique_ptr from which the array will be stolen.
-     * @stable ICU 64
-     */
-    explicit LocalArray(std::unique_ptr<T[]> &&p)
-        : LocalPointerBase<T>(p.release()) {}
-
-    /**
-     * Destructor deletes the array it owns.
-     * @stable ICU 4.4
-     */
-    ~LocalArray() {
-        delete[] LocalPointerBase<T>::ptr;
-    }
-    /**
-     * Move assignment operator, leaves src with isNull().
-     * The behavior is undefined if *this and src are the same object.
-     * @param src source smart pointer
-     * @return *this
-     * @stable ICU 56
-     */
-    LocalArray<T> &operator=(LocalArray<T> &&src) U_NOEXCEPT {
-        delete[] LocalPointerBase<T>::ptr;
-        LocalPointerBase<T>::ptr=src.ptr;
-        src.ptr=NULL;
-        return *this;
-    }
-
-    /**
-     * Move-assign from an std::unique_ptr to this LocalPointer.
-     * Steals the array from the std::unique_ptr.
-     *
-     * @param p The std::unique_ptr from which the array will be stolen.
-     * @return *this
-     * @stable ICU 64
-     */
-    LocalArray<T> &operator=(std::unique_ptr<T[]> &&p) U_NOEXCEPT {
-        adoptInstead(p.release());
-        return *this;
-    }
-
-    /**
-     * Swap pointers.
-     * @param other other smart pointer
-     * @stable ICU 56
-     */
-    void swap(LocalArray<T> &other) U_NOEXCEPT {
-        T *temp=LocalPointerBase<T>::ptr;
-        LocalPointerBase<T>::ptr=other.ptr;
-        other.ptr=temp;
-    }
-    /**
-     * Non-member LocalArray swap function.
-     * @param p1 will get p2's pointer
-     * @param p2 will get p1's pointer
-     * @stable ICU 56
-     */
-    friend inline void swap(LocalArray<T> &p1, LocalArray<T> &p2) U_NOEXCEPT {
-        p1.swap(p2);
-    }
-    /**
-     * Deletes the array it owns,
-     * and adopts (takes ownership of) the one passed in.
-     * @param p simple pointer to an array of T objects that is adopted
-     * @stable ICU 4.4
-     */
-    void adoptInstead(T *p) {
-        delete[] LocalPointerBase<T>::ptr;
-        LocalPointerBase<T>::ptr=p;
-    }
-    /**
-     * Deletes the array it owns,
-     * and adopts (takes ownership of) the one passed in.
-     *
-     * If U_FAILURE(errorCode), then the current array is retained and the new one deleted.
-     *
-     * If U_SUCCESS(errorCode) but the input pointer is NULL,
-     * then U_MEMORY_ALLOCATION_ERROR is set,
-     * the current array is deleted, and NULL is set.
-     *
-     * @param p simple pointer to an array of T objects that is adopted
-     * @param errorCode in/out UErrorCode, set to U_MEMORY_ALLOCATION_ERROR
-     *     if p==NULL and no other failure code had been set
-     * @stable ICU 56
-     */
-    void adoptInsteadAndCheckErrorCode(T *p, UErrorCode &errorCode) {
-        if(U_SUCCESS(errorCode)) {
-            delete[] LocalPointerBase<T>::ptr;
-            LocalPointerBase<T>::ptr=p;
-            if(p==NULL) {
-                errorCode=U_MEMORY_ALLOCATION_ERROR;
-            }
-        } else {
-            delete[] p;
-        }
-    }
-    /**
-     * Array item access (writable).
-     * No index bounds check.
-     * @param i array index
-     * @return reference to the array item
-     * @stable ICU 4.4
-     */
-    T &operator[](ptrdiff_t i) const { return LocalPointerBase<T>::ptr[i]; }
-
-    /**
-     * Conversion operator to a C++11 std::unique_ptr.
-     * Disowns the object and gives it to the returned std::unique_ptr.
-     *
-     * This operator works via move semantics. If your LocalPointer is
-     * in a local variable, you must use std::move.
-     *
-     * @return An std::unique_ptr owning the pointer previously owned by this
-     *         icu::LocalPointer.
-     * @stable ICU 64
-     */
-    operator std::unique_ptr<T[]> () && {
-        return std::unique_ptr<T[]>(LocalPointerBase<T>::orphan());
-    }
-};
-
-/**
- * \def U_DEFINE_LOCAL_OPEN_POINTER
- * "Smart pointer" definition macro, deletes objects via the closeFunction.
- * Defines a subclass of LocalPointerBase which works just
- * like LocalPointer<Type> except that this subclass will use the closeFunction
- * rather than the C++ delete operator.
- *
- * Usage example:
- * \code
- * LocalUCaseMapPointer csm(ucasemap_open(localeID, options, &errorCode));
- * utf8OutLength=ucasemap_utf8ToLower(csm.getAlias(),
- *     utf8Out, (int32_t)sizeof(utf8Out),
- *     utf8In, utf8InLength, &errorCode);
- * if(U_FAILURE(errorCode)) { return; }  // no need to explicitly delete the UCaseMap
- * \endcode
- *
- * @see LocalPointerBase
- * @see LocalPointer
- * @stable ICU 4.4
- */
-#define U_DEFINE_LOCAL_OPEN_POINTER(LocalPointerClassName, Type, closeFunction) \
-    class LocalPointerClassName : public LocalPointerBase<Type> { \
-    public: \
-        using LocalPointerBase<Type>::operator*; \
-        using LocalPointerBase<Type>::operator->; \
-        explicit LocalPointerClassName(Type *p=NULL) : LocalPointerBase<Type>(p) {} \
-        LocalPointerClassName(LocalPointerClassName &&src) U_NOEXCEPT \
-                : LocalPointerBase<Type>(src.ptr) { \
-            src.ptr=NULL; \
-        } \
-        /* TODO: Be agnostic of the deleter function signature from the user-provided std::unique_ptr? */ \
-        explicit LocalPointerClassName(std::unique_ptr<Type, decltype(&closeFunction)> &&p) \
-                : LocalPointerBase<Type>(p.release()) {} \
-        ~LocalPointerClassName() { if (ptr != NULL) { closeFunction(ptr); } } \
-        LocalPointerClassName &operator=(LocalPointerClassName &&src) U_NOEXCEPT { \
-            if (ptr != NULL) { closeFunction(ptr); } \
-            LocalPointerBase<Type>::ptr=src.ptr; \
-            src.ptr=NULL; \
-            return *this; \
-        } \
-        /* TODO: Be agnostic of the deleter function signature from the user-provided std::unique_ptr? */ \
-        LocalPointerClassName &operator=(std::unique_ptr<Type, decltype(&closeFunction)> &&p) { \
-            adoptInstead(p.release()); \
-            return *this; \
-        } \
-        void swap(LocalPointerClassName &other) U_NOEXCEPT { \
-            Type *temp=LocalPointerBase<Type>::ptr; \
-            LocalPointerBase<Type>::ptr=other.ptr; \
-            other.ptr=temp; \
-        } \
-        friend inline void swap(LocalPointerClassName &p1, LocalPointerClassName &p2) U_NOEXCEPT { \
-            p1.swap(p2); \
-        } \
-        void adoptInstead(Type *p) { \
-            if (ptr != NULL) { closeFunction(ptr); } \
-            ptr=p; \
-        } \
-        operator std::unique_ptr<Type, decltype(&closeFunction)> () && { \
-            return std::unique_ptr<Type, decltype(&closeFunction)>(LocalPointerBase<Type>::orphan(), closeFunction); \
-        } \
-    }
-
-U_NAMESPACE_END
-
-#endif  /* U_SHOW_CPLUSPLUS_API */
-#endif  /* __LOCALPOINTER_H__ */
-=======
-// © 2016 and later: Unicode, Inc. and others.
-// License & terms of use: http://www.unicode.org/copyright.html
-/*
-*******************************************************************************
-*
-*   Copyright (C) 2009-2016, International Business Machines
-*   Corporation and others.  All Rights Reserved.
-*
-*******************************************************************************
-*   file name:  localpointer.h
-*   encoding:   UTF-8
-*   tab size:   8 (not used)
-*   indentation:4
-*
-*   created on: 2009nov13
-*   created by: Markus W. Scherer
-*/
-
-#ifndef __LOCALPOINTER_H__
-#define __LOCALPOINTER_H__
-
-/**
- * \file
- * \brief C++ API: "Smart pointers" for use with and in ICU4C C++ code.
- *
- * These classes are inspired by
- * - std::auto_ptr
- * - boost::scoped_ptr & boost::scoped_array
- * - Taligent Safe Pointers (TOnlyPointerTo)
- *
- * but none of those provide for all of the goals for ICU smart pointers:
- * - Smart pointer owns the object and releases it when it goes out of scope.
- * - No transfer of ownership via copy/assignment to reduce misuse. Simpler & more robust.
- * - ICU-compatible: No exceptions.
- * - Need to be able to orphan/release the pointer and its ownership.
- * - Need variants for normal C++ object pointers, C++ arrays, and ICU C service objects.
- *
- * For details see https://icu.unicode.org/design/cpp/scoped_ptr
- */
-
-#include "unicode/utypes.h"
-
-#if U_SHOW_CPLUSPLUS_API
-
-#include <memory>
-
-U_NAMESPACE_BEGIN
-
-/**
- * "Smart pointer" base class; do not use directly: use LocalPointer etc.
- *
- * Base class for smart pointer classes that do not throw exceptions.
- *
- * Do not use this base class directly, since it does not delete its pointer.
- * A subclass must implement methods that delete the pointer:
- * Destructor and adoptInstead().
- *
- * There is no operator T *() provided because the programmer must decide
- * whether to use getAlias() (without transfer of ownership) or orphan()
- * (with transfer of ownership and NULLing of the pointer).
- *
- * @see LocalPointer
- * @see LocalArray
- * @see U_DEFINE_LOCAL_OPEN_POINTER
- * @stable ICU 4.4
- */
-template<typename T>
-class LocalPointerBase {
-public:
-    // No heap allocation. Use only on the stack.
-    static void* U_EXPORT2 operator new(size_t) = delete;
-    static void* U_EXPORT2 operator new[](size_t) = delete;
-#if U_HAVE_PLACEMENT_NEW
-    static void* U_EXPORT2 operator new(size_t, void*) = delete;
-#endif
-
-    /**
-     * Constructor takes ownership.
-     * @param p simple pointer to an object that is adopted
-     * @stable ICU 4.4
-     */
-    explicit LocalPointerBase(T *p=nullptr) : ptr(p) {}
-    /**
-     * Destructor deletes the object it owns.
-     * Subclass must override: Base class does nothing.
-     * @stable ICU 4.4
-     */
-    ~LocalPointerBase() { /* delete ptr; */ }
-    /**
-     * nullptr check.
-     * @return true if ==nullptr
-     * @stable ICU 4.4
-     */
-    UBool isNull() const { return ptr==nullptr; }
-    /**
-     * nullptr check.
-     * @return true if !=nullptr
-     * @stable ICU 4.4
-     */
-    UBool isValid() const { return ptr!=nullptr; }
-    /**
-     * Comparison with a simple pointer, so that existing code
-     * with ==nullptr need not be changed.
-     * @param other simple pointer for comparison
-     * @return true if this pointer value equals other
-     * @stable ICU 4.4
-     */
-    bool operator==(const T *other) const { return ptr==other; }
-    /**
-     * Comparison with a simple pointer, so that existing code
-     * with !=nullptr need not be changed.
-     * @param other simple pointer for comparison
-     * @return true if this pointer value differs from other
-     * @stable ICU 4.4
-     */
-    bool operator!=(const T *other) const { return ptr!=other; }
-    /**
-     * Access without ownership change.
-     * @return the pointer value
-     * @stable ICU 4.4
-     */
-    T *getAlias() const { return ptr; }
-    /**
-     * Access without ownership change.
-     * @return the pointer value as a reference
-     * @stable ICU 4.4
-     */
-    T &operator*() const { return *ptr; }
-    /**
-     * Access without ownership change.
-     * @return the pointer value
-     * @stable ICU 4.4
-     */
-    T *operator->() const { return ptr; }
-    /**
-     * Gives up ownership; the internal pointer becomes nullptr.
-     * @return the pointer value;
-     *         caller becomes responsible for deleting the object
-     * @stable ICU 4.4
-     */
-    T *orphan() {
-        T *p=ptr;
-        ptr=nullptr;
-        return p;
-    }
-    /**
-     * Deletes the object it owns,
-     * and adopts (takes ownership of) the one passed in.
-     * Subclass must override: Base class does not delete the object.
-     * @param p simple pointer to an object that is adopted
-     * @stable ICU 4.4
-     */
-    void adoptInstead(T *p) {
-        // delete ptr;
-        ptr=p;
-    }
-protected:
-    /**
-     * Actual pointer.
-     * @internal
-     */
-    T *ptr;
-private:
-    // No comparison operators with other LocalPointerBases.
-    bool operator==(const LocalPointerBase<T> &other);
-    bool operator!=(const LocalPointerBase<T> &other);
-    // No ownership sharing: No copy constructor, no assignment operator.
-    LocalPointerBase(const LocalPointerBase<T> &other);
-    void operator=(const LocalPointerBase<T> &other);
-};
-
-/**
- * "Smart pointer" class, deletes objects via the standard C++ delete operator.
- * For most methods see the LocalPointerBase base class.
- *
- * Usage example:
- * \code
- * LocalPointer<UnicodeString> s(new UnicodeString((UChar32)0x50005));
- * int32_t length=s->length();  // 2
- * char16_t lead=s->charAt(0);  // 0xd900
- * if(some condition) { return; }  // no need to explicitly delete the pointer
- * s.adoptInstead(new UnicodeString((char16_t)0xfffc));
- * length=s->length();  // 1
- * // no need to explicitly delete the pointer
- * \endcode
- *
- * @see LocalPointerBase
- * @stable ICU 4.4
- */
-template<typename T>
-class LocalPointer : public LocalPointerBase<T> {
-public:
-    using LocalPointerBase<T>::operator*;
-    using LocalPointerBase<T>::operator->;
-    /**
-     * Constructor takes ownership.
-     * @param p simple pointer to an object that is adopted
-     * @stable ICU 4.4
-     */
-    explicit LocalPointer(T *p=nullptr) : LocalPointerBase<T>(p) {}
-    /**
-     * Constructor takes ownership and reports an error if nullptr.
-     *
-     * This constructor is intended to be used with other-class constructors
-     * that may report a failure UErrorCode,
-     * so that callers need to check only for U_FAILURE(errorCode)
-     * and not also separately for isNull().
-     *
-     * @param p simple pointer to an object that is adopted
-     * @param errorCode in/out UErrorCode, set to U_MEMORY_ALLOCATION_ERROR
-     *     if p==nullptr and no other failure code had been set
-     * @stable ICU 55
-     */
-    LocalPointer(T *p, UErrorCode &errorCode) : LocalPointerBase<T>(p) {
-        if(p==nullptr && U_SUCCESS(errorCode)) {
-            errorCode=U_MEMORY_ALLOCATION_ERROR;
-        }
-    }
-    /**
-     * Move constructor, leaves src with isNull().
-     * @param src source smart pointer
-     * @stable ICU 56
-     */
-    LocalPointer(LocalPointer<T> &&src) noexcept : LocalPointerBase<T>(src.ptr) {
-        src.ptr=nullptr;
-    }
-
-    /**
-     * Constructs a LocalPointer from a C++11 std::unique_ptr.
-     * The LocalPointer steals the object owned by the std::unique_ptr.
-     *
-     * This constructor works via move semantics. If your std::unique_ptr is
-     * in a local variable, you must use std::move.
-     *
-     * @param p The std::unique_ptr from which the pointer will be stolen.
-     * @stable ICU 64
-     */
-    explicit LocalPointer(std::unique_ptr<T> &&p)
-        : LocalPointerBase<T>(p.release()) {}
-
-    /**
-     * Destructor deletes the object it owns.
-     * @stable ICU 4.4
-     */
-    ~LocalPointer() {
-        delete LocalPointerBase<T>::ptr;
-    }
-    /**
-     * Move assignment operator, leaves src with isNull().
-     * The behavior is undefined if *this and src are the same object.
-     * @param src source smart pointer
-     * @return *this
-     * @stable ICU 56
-     */
-    LocalPointer<T> &operator=(LocalPointer<T> &&src) noexcept {
-        delete LocalPointerBase<T>::ptr;
-        LocalPointerBase<T>::ptr=src.ptr;
-        src.ptr=nullptr;
-        return *this;
-    }
-
-    /**
-     * Move-assign from an std::unique_ptr to this LocalPointer.
-     * Steals the pointer from the std::unique_ptr.
-     *
-     * @param p The std::unique_ptr from which the pointer will be stolen.
-     * @return *this
-     * @stable ICU 64
-     */
-    LocalPointer<T> &operator=(std::unique_ptr<T> &&p) noexcept {
-        adoptInstead(p.release());
-        return *this;
-    }
-
-    /**
-     * Swap pointers.
-     * @param other other smart pointer
-     * @stable ICU 56
-     */
-    void swap(LocalPointer<T> &other) noexcept {
-        T *temp=LocalPointerBase<T>::ptr;
-        LocalPointerBase<T>::ptr=other.ptr;
-        other.ptr=temp;
-    }
-    /**
-     * Non-member LocalPointer swap function.
-     * @param p1 will get p2's pointer
-     * @param p2 will get p1's pointer
-     * @stable ICU 56
-     */
-    friend inline void swap(LocalPointer<T> &p1, LocalPointer<T> &p2) noexcept {
-        p1.swap(p2);
-    }
-    /**
-     * Deletes the object it owns,
-     * and adopts (takes ownership of) the one passed in.
-     * @param p simple pointer to an object that is adopted
-     * @stable ICU 4.4
-     */
-    void adoptInstead(T *p) {
-        delete LocalPointerBase<T>::ptr;
-        LocalPointerBase<T>::ptr=p;
-    }
-    /**
-     * Deletes the object it owns,
-     * and adopts (takes ownership of) the one passed in.
-     *
-     * If U_FAILURE(errorCode), then the current object is retained and the new one deleted.
-     *
-     * If U_SUCCESS(errorCode) but the input pointer is nullptr,
-     * then U_MEMORY_ALLOCATION_ERROR is set,
-     * the current object is deleted, and nullptr is set.
-     *
-     * @param p simple pointer to an object that is adopted
-     * @param errorCode in/out UErrorCode, set to U_MEMORY_ALLOCATION_ERROR
-     *     if p==nullptr and no other failure code had been set
-     * @stable ICU 55
-     */
-    void adoptInsteadAndCheckErrorCode(T *p, UErrorCode &errorCode) {
-        if(U_SUCCESS(errorCode)) {
-            delete LocalPointerBase<T>::ptr;
-            LocalPointerBase<T>::ptr=p;
-            if(p==nullptr) {
-                errorCode=U_MEMORY_ALLOCATION_ERROR;
-            }
-        } else {
-            delete p;
-        }
-    }
-
-    /**
-     * Conversion operator to a C++11 std::unique_ptr.
-     * Disowns the object and gives it to the returned std::unique_ptr.
-     *
-     * This operator works via move semantics. If your LocalPointer is
-     * in a local variable, you must use std::move.
-     *
-     * @return An std::unique_ptr owning the pointer previously owned by this
-     *         icu::LocalPointer.
-     * @stable ICU 64
-     */
-    operator std::unique_ptr<T> () && {
-        return std::unique_ptr<T>(LocalPointerBase<T>::orphan());
-    }
-};
-
-/**
- * "Smart pointer" class, deletes objects via the C++ array delete[] operator.
- * For most methods see the LocalPointerBase base class.
- * Adds operator[] for array item access.
- *
- * Usage example:
- * \code
- * LocalArray<UnicodeString> a(new UnicodeString[2]);
- * a[0].append((char16_t)0x61);
- * if(some condition) { return; }  // no need to explicitly delete the array
- * a.adoptInstead(new UnicodeString[4]);
- * a[3].append((char16_t)0x62).append((char16_t)0x63).reverse();
- * // no need to explicitly delete the array
- * \endcode
- *
- * @see LocalPointerBase
- * @stable ICU 4.4
- */
-template<typename T>
-class LocalArray : public LocalPointerBase<T> {
-public:
-    using LocalPointerBase<T>::operator*;
-    using LocalPointerBase<T>::operator->;
-    /**
-     * Constructor takes ownership.
-     * @param p simple pointer to an array of T objects that is adopted
-     * @stable ICU 4.4
-     */
-    explicit LocalArray(T *p=nullptr) : LocalPointerBase<T>(p) {}
-    /**
-     * Constructor takes ownership and reports an error if nullptr.
-     *
-     * This constructor is intended to be used with other-class constructors
-     * that may report a failure UErrorCode,
-     * so that callers need to check only for U_FAILURE(errorCode)
-     * and not also separately for isNull().
-     *
-     * @param p simple pointer to an array of T objects that is adopted
-     * @param errorCode in/out UErrorCode, set to U_MEMORY_ALLOCATION_ERROR
-     *     if p==nullptr and no other failure code had been set
-     * @stable ICU 56
-     */
-    LocalArray(T *p, UErrorCode &errorCode) : LocalPointerBase<T>(p) {
-        if(p==nullptr && U_SUCCESS(errorCode)) {
-            errorCode=U_MEMORY_ALLOCATION_ERROR;
-        }
-    }
-    /**
-     * Move constructor, leaves src with isNull().
-     * @param src source smart pointer
-     * @stable ICU 56
-     */
-    LocalArray(LocalArray<T> &&src) noexcept : LocalPointerBase<T>(src.ptr) {
-        src.ptr=nullptr;
-    }
-
-    /**
-     * Constructs a LocalArray from a C++11 std::unique_ptr of an array type.
-     * The LocalPointer steals the array owned by the std::unique_ptr.
-     *
-     * This constructor works via move semantics. If your std::unique_ptr is
-     * in a local variable, you must use std::move.
-     *
-     * @param p The std::unique_ptr from which the array will be stolen.
-     * @stable ICU 64
-     */
-    explicit LocalArray(std::unique_ptr<T[]> &&p)
-        : LocalPointerBase<T>(p.release()) {}
-
-    /**
-     * Destructor deletes the array it owns.
-     * @stable ICU 4.4
-     */
-    ~LocalArray() {
-        delete[] LocalPointerBase<T>::ptr;
-    }
-    /**
-     * Move assignment operator, leaves src with isNull().
-     * The behavior is undefined if *this and src are the same object.
-     * @param src source smart pointer
-     * @return *this
-     * @stable ICU 56
-     */
-    LocalArray<T> &operator=(LocalArray<T> &&src) noexcept {
-        delete[] LocalPointerBase<T>::ptr;
-        LocalPointerBase<T>::ptr=src.ptr;
-        src.ptr=nullptr;
-        return *this;
-    }
-
-    /**
-     * Move-assign from an std::unique_ptr to this LocalPointer.
-     * Steals the array from the std::unique_ptr.
-     *
-     * @param p The std::unique_ptr from which the array will be stolen.
-     * @return *this
-     * @stable ICU 64
-     */
-    LocalArray<T> &operator=(std::unique_ptr<T[]> &&p) noexcept {
-        adoptInstead(p.release());
-        return *this;
-    }
-
-    /**
-     * Swap pointers.
-     * @param other other smart pointer
-     * @stable ICU 56
-     */
-    void swap(LocalArray<T> &other) noexcept {
-        T *temp=LocalPointerBase<T>::ptr;
-        LocalPointerBase<T>::ptr=other.ptr;
-        other.ptr=temp;
-    }
-    /**
-     * Non-member LocalArray swap function.
-     * @param p1 will get p2's pointer
-     * @param p2 will get p1's pointer
-     * @stable ICU 56
-     */
-    friend inline void swap(LocalArray<T> &p1, LocalArray<T> &p2) noexcept {
-        p1.swap(p2);
-    }
-    /**
-     * Deletes the array it owns,
-     * and adopts (takes ownership of) the one passed in.
-     * @param p simple pointer to an array of T objects that is adopted
-     * @stable ICU 4.4
-     */
-    void adoptInstead(T *p) {
-        delete[] LocalPointerBase<T>::ptr;
-        LocalPointerBase<T>::ptr=p;
-    }
-    /**
-     * Deletes the array it owns,
-     * and adopts (takes ownership of) the one passed in.
-     *
-     * If U_FAILURE(errorCode), then the current array is retained and the new one deleted.
-     *
-     * If U_SUCCESS(errorCode) but the input pointer is nullptr,
-     * then U_MEMORY_ALLOCATION_ERROR is set,
-     * the current array is deleted, and nullptr is set.
-     *
-     * @param p simple pointer to an array of T objects that is adopted
-     * @param errorCode in/out UErrorCode, set to U_MEMORY_ALLOCATION_ERROR
-     *     if p==nullptr and no other failure code had been set
-     * @stable ICU 56
-     */
-    void adoptInsteadAndCheckErrorCode(T *p, UErrorCode &errorCode) {
-        if(U_SUCCESS(errorCode)) {
-            delete[] LocalPointerBase<T>::ptr;
-            LocalPointerBase<T>::ptr=p;
-            if(p==nullptr) {
-                errorCode=U_MEMORY_ALLOCATION_ERROR;
-            }
-        } else {
-            delete[] p;
-        }
-    }
-    /**
-     * Array item access (writable).
-     * No index bounds check.
-     * @param i array index
-     * @return reference to the array item
-     * @stable ICU 4.4
-     */
-    T &operator[](ptrdiff_t i) const { return LocalPointerBase<T>::ptr[i]; }
-
-    /**
-     * Conversion operator to a C++11 std::unique_ptr.
-     * Disowns the object and gives it to the returned std::unique_ptr.
-     *
-     * This operator works via move semantics. If your LocalPointer is
-     * in a local variable, you must use std::move.
-     *
-     * @return An std::unique_ptr owning the pointer previously owned by this
-     *         icu::LocalPointer.
-     * @stable ICU 64
-     */
-    operator std::unique_ptr<T[]> () && {
-        return std::unique_ptr<T[]>(LocalPointerBase<T>::orphan());
-    }
-};
-
-/**
- * \def U_DEFINE_LOCAL_OPEN_POINTER
- * "Smart pointer" definition macro, deletes objects via the closeFunction.
- * Defines a subclass of LocalPointerBase which works just
- * like LocalPointer<Type> except that this subclass will use the closeFunction
- * rather than the C++ delete operator.
- *
- * Usage example:
- * \code
- * LocalUCaseMapPointer csm(ucasemap_open(localeID, options, &errorCode));
- * utf8OutLength=ucasemap_utf8ToLower(csm.getAlias(),
- *     utf8Out, (int32_t)sizeof(utf8Out),
- *     utf8In, utf8InLength, &errorCode);
- * if(U_FAILURE(errorCode)) { return; }  // no need to explicitly delete the UCaseMap
- * \endcode
- *
- * @see LocalPointerBase
- * @see LocalPointer
- * @stable ICU 4.4
- */
-#define U_DEFINE_LOCAL_OPEN_POINTER(LocalPointerClassName, Type, closeFunction) \
-    class LocalPointerClassName : public LocalPointerBase<Type> { \
-    public: \
-        using LocalPointerBase<Type>::operator*; \
-        using LocalPointerBase<Type>::operator->; \
-        explicit LocalPointerClassName(Type *p=nullptr) : LocalPointerBase<Type>(p) {} \
-        LocalPointerClassName(LocalPointerClassName &&src) noexcept \
-                : LocalPointerBase<Type>(src.ptr) { \
-            src.ptr=nullptr; \
-        } \
-        /* TODO: Be agnostic of the deleter function signature from the user-provided std::unique_ptr? */ \
-        explicit LocalPointerClassName(std::unique_ptr<Type, decltype(&closeFunction)> &&p) \
-                : LocalPointerBase<Type>(p.release()) {} \
-        ~LocalPointerClassName() { if (ptr != nullptr) { closeFunction(ptr); } } \
-        LocalPointerClassName &operator=(LocalPointerClassName &&src) noexcept { \
-            if (ptr != nullptr) { closeFunction(ptr); } \
-            LocalPointerBase<Type>::ptr=src.ptr; \
-            src.ptr=nullptr; \
-            return *this; \
-        } \
-        /* TODO: Be agnostic of the deleter function signature from the user-provided std::unique_ptr? */ \
-        LocalPointerClassName &operator=(std::unique_ptr<Type, decltype(&closeFunction)> &&p) { \
-            adoptInstead(p.release()); \
-            return *this; \
-        } \
-        void swap(LocalPointerClassName &other) noexcept { \
-            Type *temp=LocalPointerBase<Type>::ptr; \
-            LocalPointerBase<Type>::ptr=other.ptr; \
-            other.ptr=temp; \
-        } \
-        friend inline void swap(LocalPointerClassName &p1, LocalPointerClassName &p2) noexcept { \
-            p1.swap(p2); \
-        } \
-        void adoptInstead(Type *p) { \
-            if (ptr != nullptr) { closeFunction(ptr); } \
-            ptr=p; \
-        } \
-        operator std::unique_ptr<Type, decltype(&closeFunction)> () && { \
-            return std::unique_ptr<Type, decltype(&closeFunction)>(LocalPointerBase<Type>::orphan(), closeFunction); \
-        } \
-    }
-
-U_NAMESPACE_END
-
-#endif  /* U_SHOW_CPLUSPLUS_API */
-#endif  /* __LOCALPOINTER_H__ */
->>>>>>> a8a80be5
+// © 2016 and later: Unicode, Inc. and others.
+// License & terms of use: http://www.unicode.org/copyright.html
+/*
+*******************************************************************************
+*
+*   Copyright (C) 2009-2016, International Business Machines
+*   Corporation and others.  All Rights Reserved.
+*
+*******************************************************************************
+*   file name:  localpointer.h
+*   encoding:   UTF-8
+*   tab size:   8 (not used)
+*   indentation:4
+*
+*   created on: 2009nov13
+*   created by: Markus W. Scherer
+*/
+
+#ifndef __LOCALPOINTER_H__
+#define __LOCALPOINTER_H__
+
+/**
+ * \file
+ * \brief C++ API: "Smart pointers" for use with and in ICU4C C++ code.
+ *
+ * These classes are inspired by
+ * - std::auto_ptr
+ * - boost::scoped_ptr & boost::scoped_array
+ * - Taligent Safe Pointers (TOnlyPointerTo)
+ *
+ * but none of those provide for all of the goals for ICU smart pointers:
+ * - Smart pointer owns the object and releases it when it goes out of scope.
+ * - No transfer of ownership via copy/assignment to reduce misuse. Simpler & more robust.
+ * - ICU-compatible: No exceptions.
+ * - Need to be able to orphan/release the pointer and its ownership.
+ * - Need variants for normal C++ object pointers, C++ arrays, and ICU C service objects.
+ *
+ * For details see https://icu.unicode.org/design/cpp/scoped_ptr
+ */
+
+#include "unicode/utypes.h"
+
+#if U_SHOW_CPLUSPLUS_API
+
+#include <memory>
+
+U_NAMESPACE_BEGIN
+
+/**
+ * "Smart pointer" base class; do not use directly: use LocalPointer etc.
+ *
+ * Base class for smart pointer classes that do not throw exceptions.
+ *
+ * Do not use this base class directly, since it does not delete its pointer.
+ * A subclass must implement methods that delete the pointer:
+ * Destructor and adoptInstead().
+ *
+ * There is no operator T *() provided because the programmer must decide
+ * whether to use getAlias() (without transfer of ownership) or orphan()
+ * (with transfer of ownership and NULLing of the pointer).
+ *
+ * @see LocalPointer
+ * @see LocalArray
+ * @see U_DEFINE_LOCAL_OPEN_POINTER
+ * @stable ICU 4.4
+ */
+template<typename T>
+class LocalPointerBase {
+public:
+    // No heap allocation. Use only on the stack.
+    static void* U_EXPORT2 operator new(size_t) = delete;
+    static void* U_EXPORT2 operator new[](size_t) = delete;
+#if U_HAVE_PLACEMENT_NEW
+    static void* U_EXPORT2 operator new(size_t, void*) = delete;
+#endif
+
+    /**
+     * Constructor takes ownership.
+     * @param p simple pointer to an object that is adopted
+     * @stable ICU 4.4
+     */
+    explicit LocalPointerBase(T *p=nullptr) : ptr(p) {}
+    /**
+     * Destructor deletes the object it owns.
+     * Subclass must override: Base class does nothing.
+     * @stable ICU 4.4
+     */
+    ~LocalPointerBase() { /* delete ptr; */ }
+    /**
+     * nullptr check.
+     * @return true if ==nullptr
+     * @stable ICU 4.4
+     */
+    UBool isNull() const { return ptr==nullptr; }
+    /**
+     * nullptr check.
+     * @return true if !=nullptr
+     * @stable ICU 4.4
+     */
+    UBool isValid() const { return ptr!=nullptr; }
+    /**
+     * Comparison with a simple pointer, so that existing code
+     * with ==nullptr need not be changed.
+     * @param other simple pointer for comparison
+     * @return true if this pointer value equals other
+     * @stable ICU 4.4
+     */
+    bool operator==(const T *other) const { return ptr==other; }
+    /**
+     * Comparison with a simple pointer, so that existing code
+     * with !=nullptr need not be changed.
+     * @param other simple pointer for comparison
+     * @return true if this pointer value differs from other
+     * @stable ICU 4.4
+     */
+    bool operator!=(const T *other) const { return ptr!=other; }
+    /**
+     * Access without ownership change.
+     * @return the pointer value
+     * @stable ICU 4.4
+     */
+    T *getAlias() const { return ptr; }
+    /**
+     * Access without ownership change.
+     * @return the pointer value as a reference
+     * @stable ICU 4.4
+     */
+    T &operator*() const { return *ptr; }
+    /**
+     * Access without ownership change.
+     * @return the pointer value
+     * @stable ICU 4.4
+     */
+    T *operator->() const { return ptr; }
+    /**
+     * Gives up ownership; the internal pointer becomes nullptr.
+     * @return the pointer value;
+     *         caller becomes responsible for deleting the object
+     * @stable ICU 4.4
+     */
+    T *orphan() {
+        T *p=ptr;
+        ptr=nullptr;
+        return p;
+    }
+    /**
+     * Deletes the object it owns,
+     * and adopts (takes ownership of) the one passed in.
+     * Subclass must override: Base class does not delete the object.
+     * @param p simple pointer to an object that is adopted
+     * @stable ICU 4.4
+     */
+    void adoptInstead(T *p) {
+        // delete ptr;
+        ptr=p;
+    }
+protected:
+    /**
+     * Actual pointer.
+     * @internal
+     */
+    T *ptr;
+private:
+    // No comparison operators with other LocalPointerBases.
+    bool operator==(const LocalPointerBase<T> &other);
+    bool operator!=(const LocalPointerBase<T> &other);
+    // No ownership sharing: No copy constructor, no assignment operator.
+    LocalPointerBase(const LocalPointerBase<T> &other);
+    void operator=(const LocalPointerBase<T> &other);
+};
+
+/**
+ * "Smart pointer" class, deletes objects via the standard C++ delete operator.
+ * For most methods see the LocalPointerBase base class.
+ *
+ * Usage example:
+ * \code
+ * LocalPointer<UnicodeString> s(new UnicodeString((UChar32)0x50005));
+ * int32_t length=s->length();  // 2
+ * char16_t lead=s->charAt(0);  // 0xd900
+ * if(some condition) { return; }  // no need to explicitly delete the pointer
+ * s.adoptInstead(new UnicodeString((char16_t)0xfffc));
+ * length=s->length();  // 1
+ * // no need to explicitly delete the pointer
+ * \endcode
+ *
+ * @see LocalPointerBase
+ * @stable ICU 4.4
+ */
+template<typename T>
+class LocalPointer : public LocalPointerBase<T> {
+public:
+    using LocalPointerBase<T>::operator*;
+    using LocalPointerBase<T>::operator->;
+    /**
+     * Constructor takes ownership.
+     * @param p simple pointer to an object that is adopted
+     * @stable ICU 4.4
+     */
+    explicit LocalPointer(T *p=nullptr) : LocalPointerBase<T>(p) {}
+    /**
+     * Constructor takes ownership and reports an error if nullptr.
+     *
+     * This constructor is intended to be used with other-class constructors
+     * that may report a failure UErrorCode,
+     * so that callers need to check only for U_FAILURE(errorCode)
+     * and not also separately for isNull().
+     *
+     * @param p simple pointer to an object that is adopted
+     * @param errorCode in/out UErrorCode, set to U_MEMORY_ALLOCATION_ERROR
+     *     if p==nullptr and no other failure code had been set
+     * @stable ICU 55
+     */
+    LocalPointer(T *p, UErrorCode &errorCode) : LocalPointerBase<T>(p) {
+        if(p==nullptr && U_SUCCESS(errorCode)) {
+            errorCode=U_MEMORY_ALLOCATION_ERROR;
+        }
+    }
+    /**
+     * Move constructor, leaves src with isNull().
+     * @param src source smart pointer
+     * @stable ICU 56
+     */
+    LocalPointer(LocalPointer<T> &&src) noexcept : LocalPointerBase<T>(src.ptr) {
+        src.ptr=nullptr;
+    }
+
+    /**
+     * Constructs a LocalPointer from a C++11 std::unique_ptr.
+     * The LocalPointer steals the object owned by the std::unique_ptr.
+     *
+     * This constructor works via move semantics. If your std::unique_ptr is
+     * in a local variable, you must use std::move.
+     *
+     * @param p The std::unique_ptr from which the pointer will be stolen.
+     * @stable ICU 64
+     */
+    explicit LocalPointer(std::unique_ptr<T> &&p)
+        : LocalPointerBase<T>(p.release()) {}
+
+    /**
+     * Destructor deletes the object it owns.
+     * @stable ICU 4.4
+     */
+    ~LocalPointer() {
+        delete LocalPointerBase<T>::ptr;
+    }
+    /**
+     * Move assignment operator, leaves src with isNull().
+     * The behavior is undefined if *this and src are the same object.
+     * @param src source smart pointer
+     * @return *this
+     * @stable ICU 56
+     */
+    LocalPointer<T> &operator=(LocalPointer<T> &&src) noexcept {
+        delete LocalPointerBase<T>::ptr;
+        LocalPointerBase<T>::ptr=src.ptr;
+        src.ptr=nullptr;
+        return *this;
+    }
+
+    /**
+     * Move-assign from an std::unique_ptr to this LocalPointer.
+     * Steals the pointer from the std::unique_ptr.
+     *
+     * @param p The std::unique_ptr from which the pointer will be stolen.
+     * @return *this
+     * @stable ICU 64
+     */
+    LocalPointer<T> &operator=(std::unique_ptr<T> &&p) noexcept {
+        adoptInstead(p.release());
+        return *this;
+    }
+
+    /**
+     * Swap pointers.
+     * @param other other smart pointer
+     * @stable ICU 56
+     */
+    void swap(LocalPointer<T> &other) noexcept {
+        T *temp=LocalPointerBase<T>::ptr;
+        LocalPointerBase<T>::ptr=other.ptr;
+        other.ptr=temp;
+    }
+    /**
+     * Non-member LocalPointer swap function.
+     * @param p1 will get p2's pointer
+     * @param p2 will get p1's pointer
+     * @stable ICU 56
+     */
+    friend inline void swap(LocalPointer<T> &p1, LocalPointer<T> &p2) noexcept {
+        p1.swap(p2);
+    }
+    /**
+     * Deletes the object it owns,
+     * and adopts (takes ownership of) the one passed in.
+     * @param p simple pointer to an object that is adopted
+     * @stable ICU 4.4
+     */
+    void adoptInstead(T *p) {
+        delete LocalPointerBase<T>::ptr;
+        LocalPointerBase<T>::ptr=p;
+    }
+    /**
+     * Deletes the object it owns,
+     * and adopts (takes ownership of) the one passed in.
+     *
+     * If U_FAILURE(errorCode), then the current object is retained and the new one deleted.
+     *
+     * If U_SUCCESS(errorCode) but the input pointer is nullptr,
+     * then U_MEMORY_ALLOCATION_ERROR is set,
+     * the current object is deleted, and nullptr is set.
+     *
+     * @param p simple pointer to an object that is adopted
+     * @param errorCode in/out UErrorCode, set to U_MEMORY_ALLOCATION_ERROR
+     *     if p==nullptr and no other failure code had been set
+     * @stable ICU 55
+     */
+    void adoptInsteadAndCheckErrorCode(T *p, UErrorCode &errorCode) {
+        if(U_SUCCESS(errorCode)) {
+            delete LocalPointerBase<T>::ptr;
+            LocalPointerBase<T>::ptr=p;
+            if(p==nullptr) {
+                errorCode=U_MEMORY_ALLOCATION_ERROR;
+            }
+        } else {
+            delete p;
+        }
+    }
+
+    /**
+     * Conversion operator to a C++11 std::unique_ptr.
+     * Disowns the object and gives it to the returned std::unique_ptr.
+     *
+     * This operator works via move semantics. If your LocalPointer is
+     * in a local variable, you must use std::move.
+     *
+     * @return An std::unique_ptr owning the pointer previously owned by this
+     *         icu::LocalPointer.
+     * @stable ICU 64
+     */
+    operator std::unique_ptr<T> () && {
+        return std::unique_ptr<T>(LocalPointerBase<T>::orphan());
+    }
+};
+
+/**
+ * "Smart pointer" class, deletes objects via the C++ array delete[] operator.
+ * For most methods see the LocalPointerBase base class.
+ * Adds operator[] for array item access.
+ *
+ * Usage example:
+ * \code
+ * LocalArray<UnicodeString> a(new UnicodeString[2]);
+ * a[0].append((char16_t)0x61);
+ * if(some condition) { return; }  // no need to explicitly delete the array
+ * a.adoptInstead(new UnicodeString[4]);
+ * a[3].append((char16_t)0x62).append((char16_t)0x63).reverse();
+ * // no need to explicitly delete the array
+ * \endcode
+ *
+ * @see LocalPointerBase
+ * @stable ICU 4.4
+ */
+template<typename T>
+class LocalArray : public LocalPointerBase<T> {
+public:
+    using LocalPointerBase<T>::operator*;
+    using LocalPointerBase<T>::operator->;
+    /**
+     * Constructor takes ownership.
+     * @param p simple pointer to an array of T objects that is adopted
+     * @stable ICU 4.4
+     */
+    explicit LocalArray(T *p=nullptr) : LocalPointerBase<T>(p) {}
+    /**
+     * Constructor takes ownership and reports an error if nullptr.
+     *
+     * This constructor is intended to be used with other-class constructors
+     * that may report a failure UErrorCode,
+     * so that callers need to check only for U_FAILURE(errorCode)
+     * and not also separately for isNull().
+     *
+     * @param p simple pointer to an array of T objects that is adopted
+     * @param errorCode in/out UErrorCode, set to U_MEMORY_ALLOCATION_ERROR
+     *     if p==nullptr and no other failure code had been set
+     * @stable ICU 56
+     */
+    LocalArray(T *p, UErrorCode &errorCode) : LocalPointerBase<T>(p) {
+        if(p==nullptr && U_SUCCESS(errorCode)) {
+            errorCode=U_MEMORY_ALLOCATION_ERROR;
+        }
+    }
+    /**
+     * Move constructor, leaves src with isNull().
+     * @param src source smart pointer
+     * @stable ICU 56
+     */
+    LocalArray(LocalArray<T> &&src) noexcept : LocalPointerBase<T>(src.ptr) {
+        src.ptr=nullptr;
+    }
+
+    /**
+     * Constructs a LocalArray from a C++11 std::unique_ptr of an array type.
+     * The LocalPointer steals the array owned by the std::unique_ptr.
+     *
+     * This constructor works via move semantics. If your std::unique_ptr is
+     * in a local variable, you must use std::move.
+     *
+     * @param p The std::unique_ptr from which the array will be stolen.
+     * @stable ICU 64
+     */
+    explicit LocalArray(std::unique_ptr<T[]> &&p)
+        : LocalPointerBase<T>(p.release()) {}
+
+    /**
+     * Destructor deletes the array it owns.
+     * @stable ICU 4.4
+     */
+    ~LocalArray() {
+        delete[] LocalPointerBase<T>::ptr;
+    }
+    /**
+     * Move assignment operator, leaves src with isNull().
+     * The behavior is undefined if *this and src are the same object.
+     * @param src source smart pointer
+     * @return *this
+     * @stable ICU 56
+     */
+    LocalArray<T> &operator=(LocalArray<T> &&src) noexcept {
+        delete[] LocalPointerBase<T>::ptr;
+        LocalPointerBase<T>::ptr=src.ptr;
+        src.ptr=nullptr;
+        return *this;
+    }
+
+    /**
+     * Move-assign from an std::unique_ptr to this LocalPointer.
+     * Steals the array from the std::unique_ptr.
+     *
+     * @param p The std::unique_ptr from which the array will be stolen.
+     * @return *this
+     * @stable ICU 64
+     */
+    LocalArray<T> &operator=(std::unique_ptr<T[]> &&p) noexcept {
+        adoptInstead(p.release());
+        return *this;
+    }
+
+    /**
+     * Swap pointers.
+     * @param other other smart pointer
+     * @stable ICU 56
+     */
+    void swap(LocalArray<T> &other) noexcept {
+        T *temp=LocalPointerBase<T>::ptr;
+        LocalPointerBase<T>::ptr=other.ptr;
+        other.ptr=temp;
+    }
+    /**
+     * Non-member LocalArray swap function.
+     * @param p1 will get p2's pointer
+     * @param p2 will get p1's pointer
+     * @stable ICU 56
+     */
+    friend inline void swap(LocalArray<T> &p1, LocalArray<T> &p2) noexcept {
+        p1.swap(p2);
+    }
+    /**
+     * Deletes the array it owns,
+     * and adopts (takes ownership of) the one passed in.
+     * @param p simple pointer to an array of T objects that is adopted
+     * @stable ICU 4.4
+     */
+    void adoptInstead(T *p) {
+        delete[] LocalPointerBase<T>::ptr;
+        LocalPointerBase<T>::ptr=p;
+    }
+    /**
+     * Deletes the array it owns,
+     * and adopts (takes ownership of) the one passed in.
+     *
+     * If U_FAILURE(errorCode), then the current array is retained and the new one deleted.
+     *
+     * If U_SUCCESS(errorCode) but the input pointer is nullptr,
+     * then U_MEMORY_ALLOCATION_ERROR is set,
+     * the current array is deleted, and nullptr is set.
+     *
+     * @param p simple pointer to an array of T objects that is adopted
+     * @param errorCode in/out UErrorCode, set to U_MEMORY_ALLOCATION_ERROR
+     *     if p==nullptr and no other failure code had been set
+     * @stable ICU 56
+     */
+    void adoptInsteadAndCheckErrorCode(T *p, UErrorCode &errorCode) {
+        if(U_SUCCESS(errorCode)) {
+            delete[] LocalPointerBase<T>::ptr;
+            LocalPointerBase<T>::ptr=p;
+            if(p==nullptr) {
+                errorCode=U_MEMORY_ALLOCATION_ERROR;
+            }
+        } else {
+            delete[] p;
+        }
+    }
+    /**
+     * Array item access (writable).
+     * No index bounds check.
+     * @param i array index
+     * @return reference to the array item
+     * @stable ICU 4.4
+     */
+    T &operator[](ptrdiff_t i) const { return LocalPointerBase<T>::ptr[i]; }
+
+    /**
+     * Conversion operator to a C++11 std::unique_ptr.
+     * Disowns the object and gives it to the returned std::unique_ptr.
+     *
+     * This operator works via move semantics. If your LocalPointer is
+     * in a local variable, you must use std::move.
+     *
+     * @return An std::unique_ptr owning the pointer previously owned by this
+     *         icu::LocalPointer.
+     * @stable ICU 64
+     */
+    operator std::unique_ptr<T[]> () && {
+        return std::unique_ptr<T[]>(LocalPointerBase<T>::orphan());
+    }
+};
+
+/**
+ * \def U_DEFINE_LOCAL_OPEN_POINTER
+ * "Smart pointer" definition macro, deletes objects via the closeFunction.
+ * Defines a subclass of LocalPointerBase which works just
+ * like LocalPointer<Type> except that this subclass will use the closeFunction
+ * rather than the C++ delete operator.
+ *
+ * Usage example:
+ * \code
+ * LocalUCaseMapPointer csm(ucasemap_open(localeID, options, &errorCode));
+ * utf8OutLength=ucasemap_utf8ToLower(csm.getAlias(),
+ *     utf8Out, (int32_t)sizeof(utf8Out),
+ *     utf8In, utf8InLength, &errorCode);
+ * if(U_FAILURE(errorCode)) { return; }  // no need to explicitly delete the UCaseMap
+ * \endcode
+ *
+ * @see LocalPointerBase
+ * @see LocalPointer
+ * @stable ICU 4.4
+ */
+#define U_DEFINE_LOCAL_OPEN_POINTER(LocalPointerClassName, Type, closeFunction) \
+    class LocalPointerClassName : public LocalPointerBase<Type> { \
+    public: \
+        using LocalPointerBase<Type>::operator*; \
+        using LocalPointerBase<Type>::operator->; \
+        explicit LocalPointerClassName(Type *p=nullptr) : LocalPointerBase<Type>(p) {} \
+        LocalPointerClassName(LocalPointerClassName &&src) noexcept \
+                : LocalPointerBase<Type>(src.ptr) { \
+            src.ptr=nullptr; \
+        } \
+        /* TODO: Be agnostic of the deleter function signature from the user-provided std::unique_ptr? */ \
+        explicit LocalPointerClassName(std::unique_ptr<Type, decltype(&closeFunction)> &&p) \
+                : LocalPointerBase<Type>(p.release()) {} \
+        ~LocalPointerClassName() { if (ptr != nullptr) { closeFunction(ptr); } } \
+        LocalPointerClassName &operator=(LocalPointerClassName &&src) noexcept { \
+            if (ptr != nullptr) { closeFunction(ptr); } \
+            LocalPointerBase<Type>::ptr=src.ptr; \
+            src.ptr=nullptr; \
+            return *this; \
+        } \
+        /* TODO: Be agnostic of the deleter function signature from the user-provided std::unique_ptr? */ \
+        LocalPointerClassName &operator=(std::unique_ptr<Type, decltype(&closeFunction)> &&p) { \
+            adoptInstead(p.release()); \
+            return *this; \
+        } \
+        void swap(LocalPointerClassName &other) noexcept { \
+            Type *temp=LocalPointerBase<Type>::ptr; \
+            LocalPointerBase<Type>::ptr=other.ptr; \
+            other.ptr=temp; \
+        } \
+        friend inline void swap(LocalPointerClassName &p1, LocalPointerClassName &p2) noexcept { \
+            p1.swap(p2); \
+        } \
+        void adoptInstead(Type *p) { \
+            if (ptr != nullptr) { closeFunction(ptr); } \
+            ptr=p; \
+        } \
+        operator std::unique_ptr<Type, decltype(&closeFunction)> () && { \
+            return std::unique_ptr<Type, decltype(&closeFunction)>(LocalPointerBase<Type>::orphan(), closeFunction); \
+        } \
+    }
+
+U_NAMESPACE_END
+
+#endif  /* U_SHOW_CPLUSPLUS_API */
+#endif  /* __LOCALPOINTER_H__ */