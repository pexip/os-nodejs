--- conflicted
+++ resolved
@@ -1,1215 +1,606 @@
-<<<<<<< HEAD
-// © 2016 and later: Unicode, Inc. and others.
-// License & terms of use: http://www.unicode.org/copyright.html
-/*
-*******************************************************************************
-*
-*   Copyright (C) 2009-2015, International Business Machines
-*   Corporation and others.  All Rights Reserved.
-*
-*******************************************************************************
-*   file name:  unorm2.h
-*   encoding:   UTF-8
-*   tab size:   8 (not used)
-*   indentation:4
-*
-*   created on: 2009dec15
-*   created by: Markus W. Scherer
-*/
-
-#ifndef __UNORM2_H__
-#define __UNORM2_H__
-
-/**
- * \file
- * \brief C API: New API for Unicode Normalization.
- *
- * Unicode normalization functionality for standard Unicode normalization or
- * for using custom mapping tables.
- * All instances of UNormalizer2 are unmodifiable/immutable.
- * Instances returned by unorm2_getInstance() are singletons that must not be deleted by the caller.
- * For more details see the Normalizer2 C++ class.
- */
-
-#include "unicode/utypes.h"
-#include "unicode/stringoptions.h"
-#include "unicode/uset.h"
-
-#if U_SHOW_CPLUSPLUS_API
-#include "unicode/localpointer.h"
-#endif   // U_SHOW_CPLUSPLUS_API
-
-/**
- * Constants for normalization modes.
- * For details about standard Unicode normalization forms
- * and about the algorithms which are also used with custom mapping tables
- * see http://www.unicode.org/unicode/reports/tr15/
- * @stable ICU 4.4
- */
-typedef enum {
-    /**
-     * Decomposition followed by composition.
-     * Same as standard NFC when using an "nfc" instance.
-     * Same as standard NFKC when using an "nfkc" instance.
-     * For details about standard Unicode normalization forms
-     * see http://www.unicode.org/unicode/reports/tr15/
-     * @stable ICU 4.4
-     */
-    UNORM2_COMPOSE,
-    /**
-     * Map, and reorder canonically.
-     * Same as standard NFD when using an "nfc" instance.
-     * Same as standard NFKD when using an "nfkc" instance.
-     * For details about standard Unicode normalization forms
-     * see http://www.unicode.org/unicode/reports/tr15/
-     * @stable ICU 4.4
-     */
-    UNORM2_DECOMPOSE,
-    /**
-     * "Fast C or D" form.
-     * If a string is in this form, then further decomposition <i>without reordering</i>
-     * would yield the same form as DECOMPOSE.
-     * Text in "Fast C or D" form can be processed efficiently with data tables
-     * that are "canonically closed", that is, that provide equivalent data for
-     * equivalent text, without having to be fully normalized.
-     * Not a standard Unicode normalization form.
-     * Not a unique form: Different FCD strings can be canonically equivalent.
-     * For details see http://www.unicode.org/notes/tn5/#FCD
-     * @stable ICU 4.4
-     */
-    UNORM2_FCD,
-    /**
-     * Compose only contiguously.
-     * Also known as "FCC" or "Fast C Contiguous".
-     * The result will often but not always be in NFC.
-     * The result will conform to FCD which is useful for processing.
-     * Not a standard Unicode normalization form.
-     * For details see http://www.unicode.org/notes/tn5/#FCC
-     * @stable ICU 4.4
-     */
-    UNORM2_COMPOSE_CONTIGUOUS
-} UNormalization2Mode;
-
-/**
- * Result values for normalization quick check functions.
- * For details see http://www.unicode.org/reports/tr15/#Detecting_Normalization_Forms
- * @stable ICU 2.0
- */
-typedef enum UNormalizationCheckResult {
-  /**
-   * The input string is not in the normalization form.
-   * @stable ICU 2.0
-   */
-  UNORM_NO,
-  /**
-   * The input string is in the normalization form.
-   * @stable ICU 2.0
-   */
-  UNORM_YES,
-  /**
-   * The input string may or may not be in the normalization form.
-   * This value is only returned for composition forms like NFC and FCC,
-   * when a backward-combining character is found for which the surrounding text
-   * would have to be analyzed further.
-   * @stable ICU 2.0
-   */
-  UNORM_MAYBE
-} UNormalizationCheckResult;
-
-/**
- * Opaque C service object type for the new normalization API.
- * @stable ICU 4.4
- */
-struct UNormalizer2;
-typedef struct UNormalizer2 UNormalizer2;  /**< C typedef for struct UNormalizer2. @stable ICU 4.4 */
-
-#if !UCONFIG_NO_NORMALIZATION
-
-/**
- * Returns a UNormalizer2 instance for Unicode NFC normalization.
- * Same as unorm2_getInstance(NULL, "nfc", UNORM2_COMPOSE, pErrorCode).
- * Returns an unmodifiable singleton instance. Do not delete it.
- * @param pErrorCode Standard ICU error code. Its input value must
- *                  pass the U_SUCCESS() test, or else the function returns
- *                  immediately. Check for U_FAILURE() on output or use with
- *                  function chaining. (See User Guide for details.)
- * @return the requested Normalizer2, if successful
- * @stable ICU 49
- */
-U_CAPI const UNormalizer2 * U_EXPORT2
-unorm2_getNFCInstance(UErrorCode *pErrorCode);
-
-/**
- * Returns a UNormalizer2 instance for Unicode NFD normalization.
- * Same as unorm2_getInstance(NULL, "nfc", UNORM2_DECOMPOSE, pErrorCode).
- * Returns an unmodifiable singleton instance. Do not delete it.
- * @param pErrorCode Standard ICU error code. Its input value must
- *                  pass the U_SUCCESS() test, or else the function returns
- *                  immediately. Check for U_FAILURE() on output or use with
- *                  function chaining. (See User Guide for details.)
- * @return the requested Normalizer2, if successful
- * @stable ICU 49
- */
-U_CAPI const UNormalizer2 * U_EXPORT2
-unorm2_getNFDInstance(UErrorCode *pErrorCode);
-
-/**
- * Returns a UNormalizer2 instance for Unicode NFKC normalization.
- * Same as unorm2_getInstance(NULL, "nfkc", UNORM2_COMPOSE, pErrorCode).
- * Returns an unmodifiable singleton instance. Do not delete it.
- * @param pErrorCode Standard ICU error code. Its input value must
- *                  pass the U_SUCCESS() test, or else the function returns
- *                  immediately. Check for U_FAILURE() on output or use with
- *                  function chaining. (See User Guide for details.)
- * @return the requested Normalizer2, if successful
- * @stable ICU 49
- */
-U_CAPI const UNormalizer2 * U_EXPORT2
-unorm2_getNFKCInstance(UErrorCode *pErrorCode);
-
-/**
- * Returns a UNormalizer2 instance for Unicode NFKD normalization.
- * Same as unorm2_getInstance(NULL, "nfkc", UNORM2_DECOMPOSE, pErrorCode).
- * Returns an unmodifiable singleton instance. Do not delete it.
- * @param pErrorCode Standard ICU error code. Its input value must
- *                  pass the U_SUCCESS() test, or else the function returns
- *                  immediately. Check for U_FAILURE() on output or use with
- *                  function chaining. (See User Guide for details.)
- * @return the requested Normalizer2, if successful
- * @stable ICU 49
- */
-U_CAPI const UNormalizer2 * U_EXPORT2
-unorm2_getNFKDInstance(UErrorCode *pErrorCode);
-
-/**
- * Returns a UNormalizer2 instance for Unicode NFKC_Casefold normalization.
- * Same as unorm2_getInstance(NULL, "nfkc_cf", UNORM2_COMPOSE, pErrorCode).
- * Returns an unmodifiable singleton instance. Do not delete it.
- * @param pErrorCode Standard ICU error code. Its input value must
- *                  pass the U_SUCCESS() test, or else the function returns
- *                  immediately. Check for U_FAILURE() on output or use with
- *                  function chaining. (See User Guide for details.)
- * @return the requested Normalizer2, if successful
- * @stable ICU 49
- */
-U_CAPI const UNormalizer2 * U_EXPORT2
-unorm2_getNFKCCasefoldInstance(UErrorCode *pErrorCode);
-
-/**
- * Returns a UNormalizer2 instance which uses the specified data file
- * (packageName/name similar to ucnv_openPackage() and ures_open()/ResourceBundle)
- * and which composes or decomposes text according to the specified mode.
- * Returns an unmodifiable singleton instance. Do not delete it.
- *
- * Use packageName=NULL for data files that are part of ICU's own data.
- * Use name="nfc" and UNORM2_COMPOSE/UNORM2_DECOMPOSE for Unicode standard NFC/NFD.
- * Use name="nfkc" and UNORM2_COMPOSE/UNORM2_DECOMPOSE for Unicode standard NFKC/NFKD.
- * Use name="nfkc_cf" and UNORM2_COMPOSE for Unicode standard NFKC_CF=NFKC_Casefold.
- *
- * @param packageName NULL for ICU built-in data, otherwise application data package name
- * @param name "nfc" or "nfkc" or "nfkc_cf" or name of custom data file
- * @param mode normalization mode (compose or decompose etc.)
- * @param pErrorCode Standard ICU error code. Its input value must
- *                  pass the U_SUCCESS() test, or else the function returns
- *                  immediately. Check for U_FAILURE() on output or use with
- *                  function chaining. (See User Guide for details.)
- * @return the requested UNormalizer2, if successful
- * @stable ICU 4.4
- */
-U_CAPI const UNormalizer2 * U_EXPORT2
-unorm2_getInstance(const char *packageName,
-                   const char *name,
-                   UNormalization2Mode mode,
-                   UErrorCode *pErrorCode);
-
-/**
- * Constructs a filtered normalizer wrapping any UNormalizer2 instance
- * and a filter set.
- * Both are aliased and must not be modified or deleted while this object
- * is used.
- * The filter set should be frozen; otherwise the performance will suffer greatly.
- * @param norm2 wrapped UNormalizer2 instance
- * @param filterSet USet which determines the characters to be normalized
- * @param pErrorCode Standard ICU error code. Its input value must
- *                   pass the U_SUCCESS() test, or else the function returns
- *                   immediately. Check for U_FAILURE() on output or use with
- *                   function chaining. (See User Guide for details.)
- * @return the requested UNormalizer2, if successful
- * @stable ICU 4.4
- */
-U_CAPI UNormalizer2 * U_EXPORT2
-unorm2_openFiltered(const UNormalizer2 *norm2, const USet *filterSet, UErrorCode *pErrorCode);
-
-/**
- * Closes a UNormalizer2 instance from unorm2_openFiltered().
- * Do not close instances from unorm2_getInstance()!
- * @param norm2 UNormalizer2 instance to be closed
- * @stable ICU 4.4
- */
-U_CAPI void U_EXPORT2
-unorm2_close(UNormalizer2 *norm2);
-
-#if U_SHOW_CPLUSPLUS_API
-
-U_NAMESPACE_BEGIN
-
-/**
- * \class LocalUNormalizer2Pointer
- * "Smart pointer" class, closes a UNormalizer2 via unorm2_close().
- * For most methods see the LocalPointerBase base class.
- *
- * @see LocalPointerBase
- * @see LocalPointer
- * @stable ICU 4.4
- */
-U_DEFINE_LOCAL_OPEN_POINTER(LocalUNormalizer2Pointer, UNormalizer2, unorm2_close);
-
-U_NAMESPACE_END
-
-#endif
-
-/**
- * Writes the normalized form of the source string to the destination string
- * (replacing its contents) and returns the length of the destination string.
- * The source and destination strings must be different buffers.
- * @param norm2 UNormalizer2 instance
- * @param src source string
- * @param length length of the source string, or -1 if NUL-terminated
- * @param dest destination string; its contents is replaced with normalized src
- * @param capacity number of UChars that can be written to dest
- * @param pErrorCode Standard ICU error code. Its input value must
- *                   pass the U_SUCCESS() test, or else the function returns
- *                   immediately. Check for U_FAILURE() on output or use with
- *                   function chaining. (See User Guide for details.)
- * @return dest
- * @stable ICU 4.4
- */
-U_CAPI int32_t U_EXPORT2
-unorm2_normalize(const UNormalizer2 *norm2,
-                 const UChar *src, int32_t length,
-                 UChar *dest, int32_t capacity,
-                 UErrorCode *pErrorCode);
-/**
- * Appends the normalized form of the second string to the first string
- * (merging them at the boundary) and returns the length of the first string.
- * The result is normalized if the first string was normalized.
- * The first and second strings must be different buffers.
- * @param norm2 UNormalizer2 instance
- * @param first string, should be normalized
- * @param firstLength length of the first string, or -1 if NUL-terminated
- * @param firstCapacity number of UChars that can be written to first
- * @param second string, will be normalized
- * @param secondLength length of the source string, or -1 if NUL-terminated
- * @param pErrorCode Standard ICU error code. Its input value must
- *                   pass the U_SUCCESS() test, or else the function returns
- *                   immediately. Check for U_FAILURE() on output or use with
- *                   function chaining. (See User Guide for details.)
- * @return first
- * @stable ICU 4.4
- */
-U_CAPI int32_t U_EXPORT2
-unorm2_normalizeSecondAndAppend(const UNormalizer2 *norm2,
-                                UChar *first, int32_t firstLength, int32_t firstCapacity,
-                                const UChar *second, int32_t secondLength,
-                                UErrorCode *pErrorCode);
-/**
- * Appends the second string to the first string
- * (merging them at the boundary) and returns the length of the first string.
- * The result is normalized if both the strings were normalized.
- * The first and second strings must be different buffers.
- * @param norm2 UNormalizer2 instance
- * @param first string, should be normalized
- * @param firstLength length of the first string, or -1 if NUL-terminated
- * @param firstCapacity number of UChars that can be written to first
- * @param second string, should be normalized
- * @param secondLength length of the source string, or -1 if NUL-terminated
- * @param pErrorCode Standard ICU error code. Its input value must
- *                   pass the U_SUCCESS() test, or else the function returns
- *                   immediately. Check for U_FAILURE() on output or use with
- *                   function chaining. (See User Guide for details.)
- * @return first
- * @stable ICU 4.4
- */
-U_CAPI int32_t U_EXPORT2
-unorm2_append(const UNormalizer2 *norm2,
-              UChar *first, int32_t firstLength, int32_t firstCapacity,
-              const UChar *second, int32_t secondLength,
-              UErrorCode *pErrorCode);
-
-/**
- * Gets the decomposition mapping of c.
- * Roughly equivalent to normalizing the String form of c
- * on a UNORM2_DECOMPOSE UNormalizer2 instance, but much faster, and except that this function
- * returns a negative value and does not write a string
- * if c does not have a decomposition mapping in this instance's data.
- * This function is independent of the mode of the UNormalizer2.
- * @param norm2 UNormalizer2 instance
- * @param c code point
- * @param decomposition String buffer which will be set to c's
- *                      decomposition mapping, if there is one.
- * @param capacity number of UChars that can be written to decomposition
- * @param pErrorCode Standard ICU error code. Its input value must
- *                   pass the U_SUCCESS() test, or else the function returns
- *                   immediately. Check for U_FAILURE() on output or use with
- *                   function chaining. (See User Guide for details.)
- * @return the non-negative length of c's decomposition, if there is one; otherwise a negative value
- * @stable ICU 4.6
- */
-U_CAPI int32_t U_EXPORT2
-unorm2_getDecomposition(const UNormalizer2 *norm2,
-                        UChar32 c, UChar *decomposition, int32_t capacity,
-                        UErrorCode *pErrorCode);
-
-/**
- * Gets the raw decomposition mapping of c.
- *
- * This is similar to the unorm2_getDecomposition() function but returns the
- * raw decomposition mapping as specified in UnicodeData.txt or
- * (for custom data) in the mapping files processed by the gennorm2 tool.
- * By contrast, unorm2_getDecomposition() returns the processed,
- * recursively-decomposed version of this mapping.
- *
- * When used on a standard NFKC Normalizer2 instance,
- * unorm2_getRawDecomposition() returns the Unicode Decomposition_Mapping (dm) property.
- *
- * When used on a standard NFC Normalizer2 instance,
- * it returns the Decomposition_Mapping only if the Decomposition_Type (dt) is Canonical (Can);
- * in this case, the result contains either one or two code points (=1..4 UChars).
- *
- * This function is independent of the mode of the UNormalizer2.
- * @param norm2 UNormalizer2 instance
- * @param c code point
- * @param decomposition String buffer which will be set to c's
- *                      raw decomposition mapping, if there is one.
- * @param capacity number of UChars that can be written to decomposition
- * @param pErrorCode Standard ICU error code. Its input value must
- *                   pass the U_SUCCESS() test, or else the function returns
- *                   immediately. Check for U_FAILURE() on output or use with
- *                   function chaining. (See User Guide for details.)
- * @return the non-negative length of c's raw decomposition, if there is one; otherwise a negative value
- * @stable ICU 49
- */
-U_CAPI int32_t U_EXPORT2
-unorm2_getRawDecomposition(const UNormalizer2 *norm2,
-                           UChar32 c, UChar *decomposition, int32_t capacity,
-                           UErrorCode *pErrorCode);
-
-/**
- * Performs pairwise composition of a & b and returns the composite if there is one.
- *
- * Returns a composite code point c only if c has a two-way mapping to a+b.
- * In standard Unicode normalization, this means that
- * c has a canonical decomposition to a+b
- * and c does not have the Full_Composition_Exclusion property.
- *
- * This function is independent of the mode of the UNormalizer2.
- * @param norm2 UNormalizer2 instance
- * @param a A (normalization starter) code point.
- * @param b Another code point.
- * @return The non-negative composite code point if there is one; otherwise a negative value.
- * @stable ICU 49
- */
-U_CAPI UChar32 U_EXPORT2
-unorm2_composePair(const UNormalizer2 *norm2, UChar32 a, UChar32 b);
-
-/**
- * Gets the combining class of c.
- * The default implementation returns 0
- * but all standard implementations return the Unicode Canonical_Combining_Class value.
- * @param norm2 UNormalizer2 instance
- * @param c code point
- * @return c's combining class
- * @stable ICU 49
- */
-U_CAPI uint8_t U_EXPORT2
-unorm2_getCombiningClass(const UNormalizer2 *norm2, UChar32 c);
-
-/**
- * Tests if the string is normalized.
- * Internally, in cases where the quickCheck() method would return "maybe"
- * (which is only possible for the two COMPOSE modes) this method
- * resolves to "yes" or "no" to provide a definitive result,
- * at the cost of doing more work in those cases.
- * @param norm2 UNormalizer2 instance
- * @param s input string
- * @param length length of the string, or -1 if NUL-terminated
- * @param pErrorCode Standard ICU error code. Its input value must
- *                   pass the U_SUCCESS() test, or else the function returns
- *                   immediately. Check for U_FAILURE() on output or use with
- *                   function chaining. (See User Guide for details.)
- * @return true if s is normalized
- * @stable ICU 4.4
- */
-U_CAPI UBool U_EXPORT2
-unorm2_isNormalized(const UNormalizer2 *norm2,
-                    const UChar *s, int32_t length,
-                    UErrorCode *pErrorCode);
-
-/**
- * Tests if the string is normalized.
- * For the two COMPOSE modes, the result could be "maybe" in cases that
- * would take a little more work to resolve definitively.
- * Use spanQuickCheckYes() and normalizeSecondAndAppend() for a faster
- * combination of quick check + normalization, to avoid
- * re-checking the "yes" prefix.
- * @param norm2 UNormalizer2 instance
- * @param s input string
- * @param length length of the string, or -1 if NUL-terminated
- * @param pErrorCode Standard ICU error code. Its input value must
- *                   pass the U_SUCCESS() test, or else the function returns
- *                   immediately. Check for U_FAILURE() on output or use with
- *                   function chaining. (See User Guide for details.)
- * @return UNormalizationCheckResult
- * @stable ICU 4.4
- */
-U_CAPI UNormalizationCheckResult U_EXPORT2
-unorm2_quickCheck(const UNormalizer2 *norm2,
-                  const UChar *s, int32_t length,
-                  UErrorCode *pErrorCode);
-
-/**
- * Returns the end of the normalized substring of the input string.
- * In other words, with <code>end=spanQuickCheckYes(s, ec);</code>
- * the substring <code>UnicodeString(s, 0, end)</code>
- * will pass the quick check with a "yes" result.
- *
- * The returned end index is usually one or more characters before the
- * "no" or "maybe" character: The end index is at a normalization boundary.
- * (See the class documentation for more about normalization boundaries.)
- *
- * When the goal is a normalized string and most input strings are expected
- * to be normalized already, then call this method,
- * and if it returns a prefix shorter than the input string,
- * copy that prefix and use normalizeSecondAndAppend() for the remainder.
- * @param norm2 UNormalizer2 instance
- * @param s input string
- * @param length length of the string, or -1 if NUL-terminated
- * @param pErrorCode Standard ICU error code. Its input value must
- *                   pass the U_SUCCESS() test, or else the function returns
- *                   immediately. Check for U_FAILURE() on output or use with
- *                   function chaining. (See User Guide for details.)
- * @return "yes" span end index
- * @stable ICU 4.4
- */
-U_CAPI int32_t U_EXPORT2
-unorm2_spanQuickCheckYes(const UNormalizer2 *norm2,
-                         const UChar *s, int32_t length,
-                         UErrorCode *pErrorCode);
-
-/**
- * Tests if the character always has a normalization boundary before it,
- * regardless of context.
- * For details see the Normalizer2 base class documentation.
- * @param norm2 UNormalizer2 instance
- * @param c character to test
- * @return true if c has a normalization boundary before it
- * @stable ICU 4.4
- */
-U_CAPI UBool U_EXPORT2
-unorm2_hasBoundaryBefore(const UNormalizer2 *norm2, UChar32 c);
-
-/**
- * Tests if the character always has a normalization boundary after it,
- * regardless of context.
- * For details see the Normalizer2 base class documentation.
- * @param norm2 UNormalizer2 instance
- * @param c character to test
- * @return true if c has a normalization boundary after it
- * @stable ICU 4.4
- */
-U_CAPI UBool U_EXPORT2
-unorm2_hasBoundaryAfter(const UNormalizer2 *norm2, UChar32 c);
-
-/**
- * Tests if the character is normalization-inert.
- * For details see the Normalizer2 base class documentation.
- * @param norm2 UNormalizer2 instance
- * @param c character to test
- * @return true if c is normalization-inert
- * @stable ICU 4.4
- */
-U_CAPI UBool U_EXPORT2
-unorm2_isInert(const UNormalizer2 *norm2, UChar32 c);
-
-/**
- * Compares two strings for canonical equivalence.
- * Further options include case-insensitive comparison and
- * code point order (as opposed to code unit order).
- *
- * Canonical equivalence between two strings is defined as their normalized
- * forms (NFD or NFC) being identical.
- * This function compares strings incrementally instead of normalizing
- * (and optionally case-folding) both strings entirely,
- * improving performance significantly.
- *
- * Bulk normalization is only necessary if the strings do not fulfill the FCD
- * conditions. Only in this case, and only if the strings are relatively long,
- * is memory allocated temporarily.
- * For FCD strings and short non-FCD strings there is no memory allocation.
- *
- * Semantically, this is equivalent to
- *   strcmp[CodePointOrder](NFD(foldCase(NFD(s1))), NFD(foldCase(NFD(s2))))
- * where code point order and foldCase are all optional.
- *
- * UAX 21 2.5 Caseless Matching specifies that for a canonical caseless match
- * the case folding must be performed first, then the normalization.
- *
- * @param s1 First source string.
- * @param length1 Length of first source string, or -1 if NUL-terminated.
- *
- * @param s2 Second source string.
- * @param length2 Length of second source string, or -1 if NUL-terminated.
- *
- * @param options A bit set of options:
- *   - U_FOLD_CASE_DEFAULT or 0 is used for default options:
- *     Case-sensitive comparison in code unit order, and the input strings
- *     are quick-checked for FCD.
- *
- *   - UNORM_INPUT_IS_FCD
- *     Set if the caller knows that both s1 and s2 fulfill the FCD conditions.
- *     If not set, the function will quickCheck for FCD
- *     and normalize if necessary.
- *
- *   - U_COMPARE_CODE_POINT_ORDER
- *     Set to choose code point order instead of code unit order
- *     (see u_strCompare for details).
- *
- *   - U_COMPARE_IGNORE_CASE
- *     Set to compare strings case-insensitively using case folding,
- *     instead of case-sensitively.
- *     If set, then the following case folding options are used.
- *
- *   - Options as used with case-insensitive comparisons, currently:
- *
- *   - U_FOLD_CASE_EXCLUDE_SPECIAL_I
- *    (see u_strCaseCompare for details)
- *
- *   - regular normalization options shifted left by UNORM_COMPARE_NORM_OPTIONS_SHIFT
- *
- * @param pErrorCode ICU error code in/out parameter.
- *                   Must fulfill U_SUCCESS before the function call.
- * @return <0 or 0 or >0 as usual for string comparisons
- *
- * @see unorm_normalize
- * @see UNORM_FCD
- * @see u_strCompare
- * @see u_strCaseCompare
- *
- * @stable ICU 2.2
- */
-U_CAPI int32_t U_EXPORT2
-unorm_compare(const UChar *s1, int32_t length1,
-              const UChar *s2, int32_t length2,
-              uint32_t options,
-              UErrorCode *pErrorCode);
-
-#endif  /* !UCONFIG_NO_NORMALIZATION */
-#endif  /* __UNORM2_H__ */
-=======
-// © 2016 and later: Unicode, Inc. and others.
-// License & terms of use: http://www.unicode.org/copyright.html
-/*
-*******************************************************************************
-*
-*   Copyright (C) 2009-2015, International Business Machines
-*   Corporation and others.  All Rights Reserved.
-*
-*******************************************************************************
-*   file name:  unorm2.h
-*   encoding:   UTF-8
-*   tab size:   8 (not used)
-*   indentation:4
-*
-*   created on: 2009dec15
-*   created by: Markus W. Scherer
-*/
-
-#ifndef __UNORM2_H__
-#define __UNORM2_H__
-
-/**
- * \file
- * \brief C API: New API for Unicode Normalization.
- *
- * Unicode normalization functionality for standard Unicode normalization or
- * for using custom mapping tables.
- * All instances of UNormalizer2 are unmodifiable/immutable.
- * Instances returned by unorm2_getInstance() are singletons that must not be deleted by the caller.
- * For more details see the Normalizer2 C++ class.
- */
-
-#include "unicode/utypes.h"
-#include "unicode/stringoptions.h"
-#include "unicode/uset.h"
-
-#if U_SHOW_CPLUSPLUS_API
-#include "unicode/localpointer.h"
-#endif   // U_SHOW_CPLUSPLUS_API
-
-/**
- * Constants for normalization modes.
- * For details about standard Unicode normalization forms
- * and about the algorithms which are also used with custom mapping tables
- * see http://www.unicode.org/unicode/reports/tr15/
- * @stable ICU 4.4
- */
-typedef enum {
-    /**
-     * Decomposition followed by composition.
-     * Same as standard NFC when using an "nfc" instance.
-     * Same as standard NFKC when using an "nfkc" instance.
-     * For details about standard Unicode normalization forms
-     * see http://www.unicode.org/unicode/reports/tr15/
-     * @stable ICU 4.4
-     */
-    UNORM2_COMPOSE,
-    /**
-     * Map, and reorder canonically.
-     * Same as standard NFD when using an "nfc" instance.
-     * Same as standard NFKD when using an "nfkc" instance.
-     * For details about standard Unicode normalization forms
-     * see http://www.unicode.org/unicode/reports/tr15/
-     * @stable ICU 4.4
-     */
-    UNORM2_DECOMPOSE,
-    /**
-     * "Fast C or D" form.
-     * If a string is in this form, then further decomposition <i>without reordering</i>
-     * would yield the same form as DECOMPOSE.
-     * Text in "Fast C or D" form can be processed efficiently with data tables
-     * that are "canonically closed", that is, that provide equivalent data for
-     * equivalent text, without having to be fully normalized.
-     * Not a standard Unicode normalization form.
-     * Not a unique form: Different FCD strings can be canonically equivalent.
-     * For details see http://www.unicode.org/notes/tn5/#FCD
-     * @stable ICU 4.4
-     */
-    UNORM2_FCD,
-    /**
-     * Compose only contiguously.
-     * Also known as "FCC" or "Fast C Contiguous".
-     * The result will often but not always be in NFC.
-     * The result will conform to FCD which is useful for processing.
-     * Not a standard Unicode normalization form.
-     * For details see http://www.unicode.org/notes/tn5/#FCC
-     * @stable ICU 4.4
-     */
-    UNORM2_COMPOSE_CONTIGUOUS
-} UNormalization2Mode;
-
-/**
- * Result values for normalization quick check functions.
- * For details see http://www.unicode.org/reports/tr15/#Detecting_Normalization_Forms
- * @stable ICU 2.0
- */
-typedef enum UNormalizationCheckResult {
-  /**
-   * The input string is not in the normalization form.
-   * @stable ICU 2.0
-   */
-  UNORM_NO,
-  /**
-   * The input string is in the normalization form.
-   * @stable ICU 2.0
-   */
-  UNORM_YES,
-  /**
-   * The input string may or may not be in the normalization form.
-   * This value is only returned for composition forms like NFC and FCC,
-   * when a backward-combining character is found for which the surrounding text
-   * would have to be analyzed further.
-   * @stable ICU 2.0
-   */
-  UNORM_MAYBE
-} UNormalizationCheckResult;
-
-/**
- * Opaque C service object type for the new normalization API.
- * @stable ICU 4.4
- */
-struct UNormalizer2;
-typedef struct UNormalizer2 UNormalizer2;  /**< C typedef for struct UNormalizer2. @stable ICU 4.4 */
-
-#if !UCONFIG_NO_NORMALIZATION
-
-/**
- * Returns a UNormalizer2 instance for Unicode NFC normalization.
- * Same as unorm2_getInstance(NULL, "nfc", UNORM2_COMPOSE, pErrorCode).
- * Returns an unmodifiable singleton instance. Do not delete it.
- * @param pErrorCode Standard ICU error code. Its input value must
- *                  pass the U_SUCCESS() test, or else the function returns
- *                  immediately. Check for U_FAILURE() on output or use with
- *                  function chaining. (See User Guide for details.)
- * @return the requested Normalizer2, if successful
- * @stable ICU 49
- */
-U_CAPI const UNormalizer2 * U_EXPORT2
-unorm2_getNFCInstance(UErrorCode *pErrorCode);
-
-/**
- * Returns a UNormalizer2 instance for Unicode NFD normalization.
- * Same as unorm2_getInstance(NULL, "nfc", UNORM2_DECOMPOSE, pErrorCode).
- * Returns an unmodifiable singleton instance. Do not delete it.
- * @param pErrorCode Standard ICU error code. Its input value must
- *                  pass the U_SUCCESS() test, or else the function returns
- *                  immediately. Check for U_FAILURE() on output or use with
- *                  function chaining. (See User Guide for details.)
- * @return the requested Normalizer2, if successful
- * @stable ICU 49
- */
-U_CAPI const UNormalizer2 * U_EXPORT2
-unorm2_getNFDInstance(UErrorCode *pErrorCode);
-
-/**
- * Returns a UNormalizer2 instance for Unicode NFKC normalization.
- * Same as unorm2_getInstance(NULL, "nfkc", UNORM2_COMPOSE, pErrorCode).
- * Returns an unmodifiable singleton instance. Do not delete it.
- * @param pErrorCode Standard ICU error code. Its input value must
- *                  pass the U_SUCCESS() test, or else the function returns
- *                  immediately. Check for U_FAILURE() on output or use with
- *                  function chaining. (See User Guide for details.)
- * @return the requested Normalizer2, if successful
- * @stable ICU 49
- */
-U_CAPI const UNormalizer2 * U_EXPORT2
-unorm2_getNFKCInstance(UErrorCode *pErrorCode);
-
-/**
- * Returns a UNormalizer2 instance for Unicode NFKD normalization.
- * Same as unorm2_getInstance(NULL, "nfkc", UNORM2_DECOMPOSE, pErrorCode).
- * Returns an unmodifiable singleton instance. Do not delete it.
- * @param pErrorCode Standard ICU error code. Its input value must
- *                  pass the U_SUCCESS() test, or else the function returns
- *                  immediately. Check for U_FAILURE() on output or use with
- *                  function chaining. (See User Guide for details.)
- * @return the requested Normalizer2, if successful
- * @stable ICU 49
- */
-U_CAPI const UNormalizer2 * U_EXPORT2
-unorm2_getNFKDInstance(UErrorCode *pErrorCode);
-
-/**
- * Returns a UNormalizer2 instance for Unicode NFKC_Casefold normalization.
- * Same as unorm2_getInstance(NULL, "nfkc_cf", UNORM2_COMPOSE, pErrorCode).
- * Returns an unmodifiable singleton instance. Do not delete it.
- * @param pErrorCode Standard ICU error code. Its input value must
- *                  pass the U_SUCCESS() test, or else the function returns
- *                  immediately. Check for U_FAILURE() on output or use with
- *                  function chaining. (See User Guide for details.)
- * @return the requested Normalizer2, if successful
- * @stable ICU 49
- */
-U_CAPI const UNormalizer2 * U_EXPORT2
-unorm2_getNFKCCasefoldInstance(UErrorCode *pErrorCode);
-
-/**
- * Returns a UNormalizer2 instance which uses the specified data file
- * (packageName/name similar to ucnv_openPackage() and ures_open()/ResourceBundle)
- * and which composes or decomposes text according to the specified mode.
- * Returns an unmodifiable singleton instance. Do not delete it.
- *
- * Use packageName=NULL for data files that are part of ICU's own data.
- * Use name="nfc" and UNORM2_COMPOSE/UNORM2_DECOMPOSE for Unicode standard NFC/NFD.
- * Use name="nfkc" and UNORM2_COMPOSE/UNORM2_DECOMPOSE for Unicode standard NFKC/NFKD.
- * Use name="nfkc_cf" and UNORM2_COMPOSE for Unicode standard NFKC_CF=NFKC_Casefold.
- *
- * @param packageName NULL for ICU built-in data, otherwise application data package name
- * @param name "nfc" or "nfkc" or "nfkc_cf" or name of custom data file
- * @param mode normalization mode (compose or decompose etc.)
- * @param pErrorCode Standard ICU error code. Its input value must
- *                  pass the U_SUCCESS() test, or else the function returns
- *                  immediately. Check for U_FAILURE() on output or use with
- *                  function chaining. (See User Guide for details.)
- * @return the requested UNormalizer2, if successful
- * @stable ICU 4.4
- */
-U_CAPI const UNormalizer2 * U_EXPORT2
-unorm2_getInstance(const char *packageName,
-                   const char *name,
-                   UNormalization2Mode mode,
-                   UErrorCode *pErrorCode);
-
-/**
- * Constructs a filtered normalizer wrapping any UNormalizer2 instance
- * and a filter set.
- * Both are aliased and must not be modified or deleted while this object
- * is used.
- * The filter set should be frozen; otherwise the performance will suffer greatly.
- * @param norm2 wrapped UNormalizer2 instance
- * @param filterSet USet which determines the characters to be normalized
- * @param pErrorCode Standard ICU error code. Its input value must
- *                   pass the U_SUCCESS() test, or else the function returns
- *                   immediately. Check for U_FAILURE() on output or use with
- *                   function chaining. (See User Guide for details.)
- * @return the requested UNormalizer2, if successful
- * @stable ICU 4.4
- */
-U_CAPI UNormalizer2 * U_EXPORT2
-unorm2_openFiltered(const UNormalizer2 *norm2, const USet *filterSet, UErrorCode *pErrorCode);
-
-/**
- * Closes a UNormalizer2 instance from unorm2_openFiltered().
- * Do not close instances from unorm2_getInstance()!
- * @param norm2 UNormalizer2 instance to be closed
- * @stable ICU 4.4
- */
-U_CAPI void U_EXPORT2
-unorm2_close(UNormalizer2 *norm2);
-
-#if U_SHOW_CPLUSPLUS_API
-
-U_NAMESPACE_BEGIN
-
-/**
- * \class LocalUNormalizer2Pointer
- * "Smart pointer" class, closes a UNormalizer2 via unorm2_close().
- * For most methods see the LocalPointerBase base class.
- *
- * @see LocalPointerBase
- * @see LocalPointer
- * @stable ICU 4.4
- */
-U_DEFINE_LOCAL_OPEN_POINTER(LocalUNormalizer2Pointer, UNormalizer2, unorm2_close);
-
-U_NAMESPACE_END
-
-#endif
-
-/**
- * Writes the normalized form of the source string to the destination string
- * (replacing its contents) and returns the length of the destination string.
- * The source and destination strings must be different buffers.
- * @param norm2 UNormalizer2 instance
- * @param src source string
- * @param length length of the source string, or -1 if NUL-terminated
- * @param dest destination string; its contents is replaced with normalized src
- * @param capacity number of UChars that can be written to dest
- * @param pErrorCode Standard ICU error code. Its input value must
- *                   pass the U_SUCCESS() test, or else the function returns
- *                   immediately. Check for U_FAILURE() on output or use with
- *                   function chaining. (See User Guide for details.)
- * @return dest
- * @stable ICU 4.4
- */
-U_CAPI int32_t U_EXPORT2
-unorm2_normalize(const UNormalizer2 *norm2,
-                 const UChar *src, int32_t length,
-                 UChar *dest, int32_t capacity,
-                 UErrorCode *pErrorCode);
-/**
- * Appends the normalized form of the second string to the first string
- * (merging them at the boundary) and returns the length of the first string.
- * The result is normalized if the first string was normalized.
- * The first and second strings must be different buffers.
- * @param norm2 UNormalizer2 instance
- * @param first string, should be normalized
- * @param firstLength length of the first string, or -1 if NUL-terminated
- * @param firstCapacity number of UChars that can be written to first
- * @param second string, will be normalized
- * @param secondLength length of the source string, or -1 if NUL-terminated
- * @param pErrorCode Standard ICU error code. Its input value must
- *                   pass the U_SUCCESS() test, or else the function returns
- *                   immediately. Check for U_FAILURE() on output or use with
- *                   function chaining. (See User Guide for details.)
- * @return first
- * @stable ICU 4.4
- */
-U_CAPI int32_t U_EXPORT2
-unorm2_normalizeSecondAndAppend(const UNormalizer2 *norm2,
-                                UChar *first, int32_t firstLength, int32_t firstCapacity,
-                                const UChar *second, int32_t secondLength,
-                                UErrorCode *pErrorCode);
-/**
- * Appends the second string to the first string
- * (merging them at the boundary) and returns the length of the first string.
- * The result is normalized if both the strings were normalized.
- * The first and second strings must be different buffers.
- * @param norm2 UNormalizer2 instance
- * @param first string, should be normalized
- * @param firstLength length of the first string, or -1 if NUL-terminated
- * @param firstCapacity number of UChars that can be written to first
- * @param second string, should be normalized
- * @param secondLength length of the source string, or -1 if NUL-terminated
- * @param pErrorCode Standard ICU error code. Its input value must
- *                   pass the U_SUCCESS() test, or else the function returns
- *                   immediately. Check for U_FAILURE() on output or use with
- *                   function chaining. (See User Guide for details.)
- * @return first
- * @stable ICU 4.4
- */
-U_CAPI int32_t U_EXPORT2
-unorm2_append(const UNormalizer2 *norm2,
-              UChar *first, int32_t firstLength, int32_t firstCapacity,
-              const UChar *second, int32_t secondLength,
-              UErrorCode *pErrorCode);
-
-/**
- * Gets the decomposition mapping of c.
- * Roughly equivalent to normalizing the String form of c
- * on a UNORM2_DECOMPOSE UNormalizer2 instance, but much faster, and except that this function
- * returns a negative value and does not write a string
- * if c does not have a decomposition mapping in this instance's data.
- * This function is independent of the mode of the UNormalizer2.
- * @param norm2 UNormalizer2 instance
- * @param c code point
- * @param decomposition String buffer which will be set to c's
- *                      decomposition mapping, if there is one.
- * @param capacity number of UChars that can be written to decomposition
- * @param pErrorCode Standard ICU error code. Its input value must
- *                   pass the U_SUCCESS() test, or else the function returns
- *                   immediately. Check for U_FAILURE() on output or use with
- *                   function chaining. (See User Guide for details.)
- * @return the non-negative length of c's decomposition, if there is one; otherwise a negative value
- * @stable ICU 4.6
- */
-U_CAPI int32_t U_EXPORT2
-unorm2_getDecomposition(const UNormalizer2 *norm2,
-                        UChar32 c, UChar *decomposition, int32_t capacity,
-                        UErrorCode *pErrorCode);
-
-/**
- * Gets the raw decomposition mapping of c.
- *
- * This is similar to the unorm2_getDecomposition() function but returns the
- * raw decomposition mapping as specified in UnicodeData.txt or
- * (for custom data) in the mapping files processed by the gennorm2 tool.
- * By contrast, unorm2_getDecomposition() returns the processed,
- * recursively-decomposed version of this mapping.
- *
- * When used on a standard NFKC Normalizer2 instance,
- * unorm2_getRawDecomposition() returns the Unicode Decomposition_Mapping (dm) property.
- *
- * When used on a standard NFC Normalizer2 instance,
- * it returns the Decomposition_Mapping only if the Decomposition_Type (dt) is Canonical (Can);
- * in this case, the result contains either one or two code points (=1..4 UChars).
- *
- * This function is independent of the mode of the UNormalizer2.
- * @param norm2 UNormalizer2 instance
- * @param c code point
- * @param decomposition String buffer which will be set to c's
- *                      raw decomposition mapping, if there is one.
- * @param capacity number of UChars that can be written to decomposition
- * @param pErrorCode Standard ICU error code. Its input value must
- *                   pass the U_SUCCESS() test, or else the function returns
- *                   immediately. Check for U_FAILURE() on output or use with
- *                   function chaining. (See User Guide for details.)
- * @return the non-negative length of c's raw decomposition, if there is one; otherwise a negative value
- * @stable ICU 49
- */
-U_CAPI int32_t U_EXPORT2
-unorm2_getRawDecomposition(const UNormalizer2 *norm2,
-                           UChar32 c, UChar *decomposition, int32_t capacity,
-                           UErrorCode *pErrorCode);
-
-/**
- * Performs pairwise composition of a & b and returns the composite if there is one.
- *
- * Returns a composite code point c only if c has a two-way mapping to a+b.
- * In standard Unicode normalization, this means that
- * c has a canonical decomposition to a+b
- * and c does not have the Full_Composition_Exclusion property.
- *
- * This function is independent of the mode of the UNormalizer2.
- * @param norm2 UNormalizer2 instance
- * @param a A (normalization starter) code point.
- * @param b Another code point.
- * @return The non-negative composite code point if there is one; otherwise a negative value.
- * @stable ICU 49
- */
-U_CAPI UChar32 U_EXPORT2
-unorm2_composePair(const UNormalizer2 *norm2, UChar32 a, UChar32 b);
-
-/**
- * Gets the combining class of c.
- * The default implementation returns 0
- * but all standard implementations return the Unicode Canonical_Combining_Class value.
- * @param norm2 UNormalizer2 instance
- * @param c code point
- * @return c's combining class
- * @stable ICU 49
- */
-U_CAPI uint8_t U_EXPORT2
-unorm2_getCombiningClass(const UNormalizer2 *norm2, UChar32 c);
-
-/**
- * Tests if the string is normalized.
- * Internally, in cases where the quickCheck() method would return "maybe"
- * (which is only possible for the two COMPOSE modes) this method
- * resolves to "yes" or "no" to provide a definitive result,
- * at the cost of doing more work in those cases.
- * @param norm2 UNormalizer2 instance
- * @param s input string
- * @param length length of the string, or -1 if NUL-terminated
- * @param pErrorCode Standard ICU error code. Its input value must
- *                   pass the U_SUCCESS() test, or else the function returns
- *                   immediately. Check for U_FAILURE() on output or use with
- *                   function chaining. (See User Guide for details.)
- * @return true if s is normalized
- * @stable ICU 4.4
- */
-U_CAPI UBool U_EXPORT2
-unorm2_isNormalized(const UNormalizer2 *norm2,
-                    const UChar *s, int32_t length,
-                    UErrorCode *pErrorCode);
-
-/**
- * Tests if the string is normalized.
- * For the two COMPOSE modes, the result could be "maybe" in cases that
- * would take a little more work to resolve definitively.
- * Use spanQuickCheckYes() and normalizeSecondAndAppend() for a faster
- * combination of quick check + normalization, to avoid
- * re-checking the "yes" prefix.
- * @param norm2 UNormalizer2 instance
- * @param s input string
- * @param length length of the string, or -1 if NUL-terminated
- * @param pErrorCode Standard ICU error code. Its input value must
- *                   pass the U_SUCCESS() test, or else the function returns
- *                   immediately. Check for U_FAILURE() on output or use with
- *                   function chaining. (See User Guide for details.)
- * @return UNormalizationCheckResult
- * @stable ICU 4.4
- */
-U_CAPI UNormalizationCheckResult U_EXPORT2
-unorm2_quickCheck(const UNormalizer2 *norm2,
-                  const UChar *s, int32_t length,
-                  UErrorCode *pErrorCode);
-
-/**
- * Returns the end of the normalized substring of the input string.
- * In other words, with <code>end=spanQuickCheckYes(s, ec);</code>
- * the substring <code>UnicodeString(s, 0, end)</code>
- * will pass the quick check with a "yes" result.
- *
- * The returned end index is usually one or more characters before the
- * "no" or "maybe" character: The end index is at a normalization boundary.
- * (See the class documentation for more about normalization boundaries.)
- *
- * When the goal is a normalized string and most input strings are expected
- * to be normalized already, then call this method,
- * and if it returns a prefix shorter than the input string,
- * copy that prefix and use normalizeSecondAndAppend() for the remainder.
- * @param norm2 UNormalizer2 instance
- * @param s input string
- * @param length length of the string, or -1 if NUL-terminated
- * @param pErrorCode Standard ICU error code. Its input value must
- *                   pass the U_SUCCESS() test, or else the function returns
- *                   immediately. Check for U_FAILURE() on output or use with
- *                   function chaining. (See User Guide for details.)
- * @return "yes" span end index
- * @stable ICU 4.4
- */
-U_CAPI int32_t U_EXPORT2
-unorm2_spanQuickCheckYes(const UNormalizer2 *norm2,
-                         const UChar *s, int32_t length,
-                         UErrorCode *pErrorCode);
-
-/**
- * Tests if the character always has a normalization boundary before it,
- * regardless of context.
- * For details see the Normalizer2 base class documentation.
- * @param norm2 UNormalizer2 instance
- * @param c character to test
- * @return true if c has a normalization boundary before it
- * @stable ICU 4.4
- */
-U_CAPI UBool U_EXPORT2
-unorm2_hasBoundaryBefore(const UNormalizer2 *norm2, UChar32 c);
-
-/**
- * Tests if the character always has a normalization boundary after it,
- * regardless of context.
- * For details see the Normalizer2 base class documentation.
- * @param norm2 UNormalizer2 instance
- * @param c character to test
- * @return true if c has a normalization boundary after it
- * @stable ICU 4.4
- */
-U_CAPI UBool U_EXPORT2
-unorm2_hasBoundaryAfter(const UNormalizer2 *norm2, UChar32 c);
-
-/**
- * Tests if the character is normalization-inert.
- * For details see the Normalizer2 base class documentation.
- * @param norm2 UNormalizer2 instance
- * @param c character to test
- * @return true if c is normalization-inert
- * @stable ICU 4.4
- */
-U_CAPI UBool U_EXPORT2
-unorm2_isInert(const UNormalizer2 *norm2, UChar32 c);
-
-/**
- * Compares two strings for canonical equivalence.
- * Further options include case-insensitive comparison and
- * code point order (as opposed to code unit order).
- *
- * Canonical equivalence between two strings is defined as their normalized
- * forms (NFD or NFC) being identical.
- * This function compares strings incrementally instead of normalizing
- * (and optionally case-folding) both strings entirely,
- * improving performance significantly.
- *
- * Bulk normalization is only necessary if the strings do not fulfill the FCD
- * conditions. Only in this case, and only if the strings are relatively long,
- * is memory allocated temporarily.
- * For FCD strings and short non-FCD strings there is no memory allocation.
- *
- * Semantically, this is equivalent to
- *   strcmp[CodePointOrder](NFD(foldCase(NFD(s1))), NFD(foldCase(NFD(s2))))
- * where code point order and foldCase are all optional.
- *
- * UAX 21 2.5 Caseless Matching specifies that for a canonical caseless match
- * the case folding must be performed first, then the normalization.
- *
- * @param s1 First source string.
- * @param length1 Length of first source string, or -1 if NUL-terminated.
- *
- * @param s2 Second source string.
- * @param length2 Length of second source string, or -1 if NUL-terminated.
- *
- * @param options A bit set of options:
- *   - U_FOLD_CASE_DEFAULT or 0 is used for default options:
- *     Case-sensitive comparison in code unit order, and the input strings
- *     are quick-checked for FCD.
- *
- *   - UNORM_INPUT_IS_FCD
- *     Set if the caller knows that both s1 and s2 fulfill the FCD conditions.
- *     If not set, the function will quickCheck for FCD
- *     and normalize if necessary.
- *
- *   - U_COMPARE_CODE_POINT_ORDER
- *     Set to choose code point order instead of code unit order
- *     (see u_strCompare for details).
- *
- *   - U_COMPARE_IGNORE_CASE
- *     Set to compare strings case-insensitively using case folding,
- *     instead of case-sensitively.
- *     If set, then the following case folding options are used.
- *
- *   - Options as used with case-insensitive comparisons, currently:
- *
- *   - U_FOLD_CASE_EXCLUDE_SPECIAL_I
- *    (see u_strCaseCompare for details)
- *
- *   - regular normalization options shifted left by UNORM_COMPARE_NORM_OPTIONS_SHIFT
- *
- * @param pErrorCode ICU error code in/out parameter.
- *                   Must fulfill U_SUCCESS before the function call.
- * @return <0 or 0 or >0 as usual for string comparisons
- *
- * @see unorm_normalize
- * @see UNORM_FCD
- * @see u_strCompare
- * @see u_strCaseCompare
- *
- * @stable ICU 2.2
- */
-U_CAPI int32_t U_EXPORT2
-unorm_compare(const UChar *s1, int32_t length1,
-              const UChar *s2, int32_t length2,
-              uint32_t options,
-              UErrorCode *pErrorCode);
-
-#endif  /* !UCONFIG_NO_NORMALIZATION */
-#endif  /* __UNORM2_H__ */
->>>>>>> a8a80be5
+// © 2016 and later: Unicode, Inc. and others.
+// License & terms of use: http://www.unicode.org/copyright.html
+/*
+*******************************************************************************
+*
+*   Copyright (C) 2009-2015, International Business Machines
+*   Corporation and others.  All Rights Reserved.
+*
+*******************************************************************************
+*   file name:  unorm2.h
+*   encoding:   UTF-8
+*   tab size:   8 (not used)
+*   indentation:4
+*
+*   created on: 2009dec15
+*   created by: Markus W. Scherer
+*/
+
+#ifndef __UNORM2_H__
+#define __UNORM2_H__
+
+/**
+ * \file
+ * \brief C API: New API for Unicode Normalization.
+ *
+ * Unicode normalization functionality for standard Unicode normalization or
+ * for using custom mapping tables.
+ * All instances of UNormalizer2 are unmodifiable/immutable.
+ * Instances returned by unorm2_getInstance() are singletons that must not be deleted by the caller.
+ * For more details see the Normalizer2 C++ class.
+ */
+
+#include "unicode/utypes.h"
+#include "unicode/stringoptions.h"
+#include "unicode/uset.h"
+
+#if U_SHOW_CPLUSPLUS_API
+#include "unicode/localpointer.h"
+#endif   // U_SHOW_CPLUSPLUS_API
+
+/**
+ * Constants for normalization modes.
+ * For details about standard Unicode normalization forms
+ * and about the algorithms which are also used with custom mapping tables
+ * see http://www.unicode.org/unicode/reports/tr15/
+ * @stable ICU 4.4
+ */
+typedef enum {
+    /**
+     * Decomposition followed by composition.
+     * Same as standard NFC when using an "nfc" instance.
+     * Same as standard NFKC when using an "nfkc" instance.
+     * For details about standard Unicode normalization forms
+     * see http://www.unicode.org/unicode/reports/tr15/
+     * @stable ICU 4.4
+     */
+    UNORM2_COMPOSE,
+    /**
+     * Map, and reorder canonically.
+     * Same as standard NFD when using an "nfc" instance.
+     * Same as standard NFKD when using an "nfkc" instance.
+     * For details about standard Unicode normalization forms
+     * see http://www.unicode.org/unicode/reports/tr15/
+     * @stable ICU 4.4
+     */
+    UNORM2_DECOMPOSE,
+    /**
+     * "Fast C or D" form.
+     * If a string is in this form, then further decomposition <i>without reordering</i>
+     * would yield the same form as DECOMPOSE.
+     * Text in "Fast C or D" form can be processed efficiently with data tables
+     * that are "canonically closed", that is, that provide equivalent data for
+     * equivalent text, without having to be fully normalized.
+     * Not a standard Unicode normalization form.
+     * Not a unique form: Different FCD strings can be canonically equivalent.
+     * For details see http://www.unicode.org/notes/tn5/#FCD
+     * @stable ICU 4.4
+     */
+    UNORM2_FCD,
+    /**
+     * Compose only contiguously.
+     * Also known as "FCC" or "Fast C Contiguous".
+     * The result will often but not always be in NFC.
+     * The result will conform to FCD which is useful for processing.
+     * Not a standard Unicode normalization form.
+     * For details see http://www.unicode.org/notes/tn5/#FCC
+     * @stable ICU 4.4
+     */
+    UNORM2_COMPOSE_CONTIGUOUS
+} UNormalization2Mode;
+
+/**
+ * Result values for normalization quick check functions.
+ * For details see http://www.unicode.org/reports/tr15/#Detecting_Normalization_Forms
+ * @stable ICU 2.0
+ */
+typedef enum UNormalizationCheckResult {
+  /**
+   * The input string is not in the normalization form.
+   * @stable ICU 2.0
+   */
+  UNORM_NO,
+  /**
+   * The input string is in the normalization form.
+   * @stable ICU 2.0
+   */
+  UNORM_YES,
+  /**
+   * The input string may or may not be in the normalization form.
+   * This value is only returned for composition forms like NFC and FCC,
+   * when a backward-combining character is found for which the surrounding text
+   * would have to be analyzed further.
+   * @stable ICU 2.0
+   */
+  UNORM_MAYBE
+} UNormalizationCheckResult;
+
+/**
+ * Opaque C service object type for the new normalization API.
+ * @stable ICU 4.4
+ */
+struct UNormalizer2;
+typedef struct UNormalizer2 UNormalizer2;  /**< C typedef for struct UNormalizer2. @stable ICU 4.4 */
+
+#if !UCONFIG_NO_NORMALIZATION
+
+/**
+ * Returns a UNormalizer2 instance for Unicode NFC normalization.
+ * Same as unorm2_getInstance(NULL, "nfc", UNORM2_COMPOSE, pErrorCode).
+ * Returns an unmodifiable singleton instance. Do not delete it.
+ * @param pErrorCode Standard ICU error code. Its input value must
+ *                  pass the U_SUCCESS() test, or else the function returns
+ *                  immediately. Check for U_FAILURE() on output or use with
+ *                  function chaining. (See User Guide for details.)
+ * @return the requested Normalizer2, if successful
+ * @stable ICU 49
+ */
+U_CAPI const UNormalizer2 * U_EXPORT2
+unorm2_getNFCInstance(UErrorCode *pErrorCode);
+
+/**
+ * Returns a UNormalizer2 instance for Unicode NFD normalization.
+ * Same as unorm2_getInstance(NULL, "nfc", UNORM2_DECOMPOSE, pErrorCode).
+ * Returns an unmodifiable singleton instance. Do not delete it.
+ * @param pErrorCode Standard ICU error code. Its input value must
+ *                  pass the U_SUCCESS() test, or else the function returns
+ *                  immediately. Check for U_FAILURE() on output or use with
+ *                  function chaining. (See User Guide for details.)
+ * @return the requested Normalizer2, if successful
+ * @stable ICU 49
+ */
+U_CAPI const UNormalizer2 * U_EXPORT2
+unorm2_getNFDInstance(UErrorCode *pErrorCode);
+
+/**
+ * Returns a UNormalizer2 instance for Unicode NFKC normalization.
+ * Same as unorm2_getInstance(NULL, "nfkc", UNORM2_COMPOSE, pErrorCode).
+ * Returns an unmodifiable singleton instance. Do not delete it.
+ * @param pErrorCode Standard ICU error code. Its input value must
+ *                  pass the U_SUCCESS() test, or else the function returns
+ *                  immediately. Check for U_FAILURE() on output or use with
+ *                  function chaining. (See User Guide for details.)
+ * @return the requested Normalizer2, if successful
+ * @stable ICU 49
+ */
+U_CAPI const UNormalizer2 * U_EXPORT2
+unorm2_getNFKCInstance(UErrorCode *pErrorCode);
+
+/**
+ * Returns a UNormalizer2 instance for Unicode NFKD normalization.
+ * Same as unorm2_getInstance(NULL, "nfkc", UNORM2_DECOMPOSE, pErrorCode).
+ * Returns an unmodifiable singleton instance. Do not delete it.
+ * @param pErrorCode Standard ICU error code. Its input value must
+ *                  pass the U_SUCCESS() test, or else the function returns
+ *                  immediately. Check for U_FAILURE() on output or use with
+ *                  function chaining. (See User Guide for details.)
+ * @return the requested Normalizer2, if successful
+ * @stable ICU 49
+ */
+U_CAPI const UNormalizer2 * U_EXPORT2
+unorm2_getNFKDInstance(UErrorCode *pErrorCode);
+
+/**
+ * Returns a UNormalizer2 instance for Unicode NFKC_Casefold normalization.
+ * Same as unorm2_getInstance(NULL, "nfkc_cf", UNORM2_COMPOSE, pErrorCode).
+ * Returns an unmodifiable singleton instance. Do not delete it.
+ * @param pErrorCode Standard ICU error code. Its input value must
+ *                  pass the U_SUCCESS() test, or else the function returns
+ *                  immediately. Check for U_FAILURE() on output or use with
+ *                  function chaining. (See User Guide for details.)
+ * @return the requested Normalizer2, if successful
+ * @stable ICU 49
+ */
+U_CAPI const UNormalizer2 * U_EXPORT2
+unorm2_getNFKCCasefoldInstance(UErrorCode *pErrorCode);
+
+/**
+ * Returns a UNormalizer2 instance which uses the specified data file
+ * (packageName/name similar to ucnv_openPackage() and ures_open()/ResourceBundle)
+ * and which composes or decomposes text according to the specified mode.
+ * Returns an unmodifiable singleton instance. Do not delete it.
+ *
+ * Use packageName=NULL for data files that are part of ICU's own data.
+ * Use name="nfc" and UNORM2_COMPOSE/UNORM2_DECOMPOSE for Unicode standard NFC/NFD.
+ * Use name="nfkc" and UNORM2_COMPOSE/UNORM2_DECOMPOSE for Unicode standard NFKC/NFKD.
+ * Use name="nfkc_cf" and UNORM2_COMPOSE for Unicode standard NFKC_CF=NFKC_Casefold.
+ *
+ * @param packageName NULL for ICU built-in data, otherwise application data package name
+ * @param name "nfc" or "nfkc" or "nfkc_cf" or name of custom data file
+ * @param mode normalization mode (compose or decompose etc.)
+ * @param pErrorCode Standard ICU error code. Its input value must
+ *                  pass the U_SUCCESS() test, or else the function returns
+ *                  immediately. Check for U_FAILURE() on output or use with
+ *                  function chaining. (See User Guide for details.)
+ * @return the requested UNormalizer2, if successful
+ * @stable ICU 4.4
+ */
+U_CAPI const UNormalizer2 * U_EXPORT2
+unorm2_getInstance(const char *packageName,
+                   const char *name,
+                   UNormalization2Mode mode,
+                   UErrorCode *pErrorCode);
+
+/**
+ * Constructs a filtered normalizer wrapping any UNormalizer2 instance
+ * and a filter set.
+ * Both are aliased and must not be modified or deleted while this object
+ * is used.
+ * The filter set should be frozen; otherwise the performance will suffer greatly.
+ * @param norm2 wrapped UNormalizer2 instance
+ * @param filterSet USet which determines the characters to be normalized
+ * @param pErrorCode Standard ICU error code. Its input value must
+ *                   pass the U_SUCCESS() test, or else the function returns
+ *                   immediately. Check for U_FAILURE() on output or use with
+ *                   function chaining. (See User Guide for details.)
+ * @return the requested UNormalizer2, if successful
+ * @stable ICU 4.4
+ */
+U_CAPI UNormalizer2 * U_EXPORT2
+unorm2_openFiltered(const UNormalizer2 *norm2, const USet *filterSet, UErrorCode *pErrorCode);
+
+/**
+ * Closes a UNormalizer2 instance from unorm2_openFiltered().
+ * Do not close instances from unorm2_getInstance()!
+ * @param norm2 UNormalizer2 instance to be closed
+ * @stable ICU 4.4
+ */
+U_CAPI void U_EXPORT2
+unorm2_close(UNormalizer2 *norm2);
+
+#if U_SHOW_CPLUSPLUS_API
+
+U_NAMESPACE_BEGIN
+
+/**
+ * \class LocalUNormalizer2Pointer
+ * "Smart pointer" class, closes a UNormalizer2 via unorm2_close().
+ * For most methods see the LocalPointerBase base class.
+ *
+ * @see LocalPointerBase
+ * @see LocalPointer
+ * @stable ICU 4.4
+ */
+U_DEFINE_LOCAL_OPEN_POINTER(LocalUNormalizer2Pointer, UNormalizer2, unorm2_close);
+
+U_NAMESPACE_END
+
+#endif
+
+/**
+ * Writes the normalized form of the source string to the destination string
+ * (replacing its contents) and returns the length of the destination string.
+ * The source and destination strings must be different buffers.
+ * @param norm2 UNormalizer2 instance
+ * @param src source string
+ * @param length length of the source string, or -1 if NUL-terminated
+ * @param dest destination string; its contents is replaced with normalized src
+ * @param capacity number of UChars that can be written to dest
+ * @param pErrorCode Standard ICU error code. Its input value must
+ *                   pass the U_SUCCESS() test, or else the function returns
+ *                   immediately. Check for U_FAILURE() on output or use with
+ *                   function chaining. (See User Guide for details.)
+ * @return dest
+ * @stable ICU 4.4
+ */
+U_CAPI int32_t U_EXPORT2
+unorm2_normalize(const UNormalizer2 *norm2,
+                 const UChar *src, int32_t length,
+                 UChar *dest, int32_t capacity,
+                 UErrorCode *pErrorCode);
+/**
+ * Appends the normalized form of the second string to the first string
+ * (merging them at the boundary) and returns the length of the first string.
+ * The result is normalized if the first string was normalized.
+ * The first and second strings must be different buffers.
+ * @param norm2 UNormalizer2 instance
+ * @param first string, should be normalized
+ * @param firstLength length of the first string, or -1 if NUL-terminated
+ * @param firstCapacity number of UChars that can be written to first
+ * @param second string, will be normalized
+ * @param secondLength length of the source string, or -1 if NUL-terminated
+ * @param pErrorCode Standard ICU error code. Its input value must
+ *                   pass the U_SUCCESS() test, or else the function returns
+ *                   immediately. Check for U_FAILURE() on output or use with
+ *                   function chaining. (See User Guide for details.)
+ * @return first
+ * @stable ICU 4.4
+ */
+U_CAPI int32_t U_EXPORT2
+unorm2_normalizeSecondAndAppend(const UNormalizer2 *norm2,
+                                UChar *first, int32_t firstLength, int32_t firstCapacity,
+                                const UChar *second, int32_t secondLength,
+                                UErrorCode *pErrorCode);
+/**
+ * Appends the second string to the first string
+ * (merging them at the boundary) and returns the length of the first string.
+ * The result is normalized if both the strings were normalized.
+ * The first and second strings must be different buffers.
+ * @param norm2 UNormalizer2 instance
+ * @param first string, should be normalized
+ * @param firstLength length of the first string, or -1 if NUL-terminated
+ * @param firstCapacity number of UChars that can be written to first
+ * @param second string, should be normalized
+ * @param secondLength length of the source string, or -1 if NUL-terminated
+ * @param pErrorCode Standard ICU error code. Its input value must
+ *                   pass the U_SUCCESS() test, or else the function returns
+ *                   immediately. Check for U_FAILURE() on output or use with
+ *                   function chaining. (See User Guide for details.)
+ * @return first
+ * @stable ICU 4.4
+ */
+U_CAPI int32_t U_EXPORT2
+unorm2_append(const UNormalizer2 *norm2,
+              UChar *first, int32_t firstLength, int32_t firstCapacity,
+              const UChar *second, int32_t secondLength,
+              UErrorCode *pErrorCode);
+
+/**
+ * Gets the decomposition mapping of c.
+ * Roughly equivalent to normalizing the String form of c
+ * on a UNORM2_DECOMPOSE UNormalizer2 instance, but much faster, and except that this function
+ * returns a negative value and does not write a string
+ * if c does not have a decomposition mapping in this instance's data.
+ * This function is independent of the mode of the UNormalizer2.
+ * @param norm2 UNormalizer2 instance
+ * @param c code point
+ * @param decomposition String buffer which will be set to c's
+ *                      decomposition mapping, if there is one.
+ * @param capacity number of UChars that can be written to decomposition
+ * @param pErrorCode Standard ICU error code. Its input value must
+ *                   pass the U_SUCCESS() test, or else the function returns
+ *                   immediately. Check for U_FAILURE() on output or use with
+ *                   function chaining. (See User Guide for details.)
+ * @return the non-negative length of c's decomposition, if there is one; otherwise a negative value
+ * @stable ICU 4.6
+ */
+U_CAPI int32_t U_EXPORT2
+unorm2_getDecomposition(const UNormalizer2 *norm2,
+                        UChar32 c, UChar *decomposition, int32_t capacity,
+                        UErrorCode *pErrorCode);
+
+/**
+ * Gets the raw decomposition mapping of c.
+ *
+ * This is similar to the unorm2_getDecomposition() function but returns the
+ * raw decomposition mapping as specified in UnicodeData.txt or
+ * (for custom data) in the mapping files processed by the gennorm2 tool.
+ * By contrast, unorm2_getDecomposition() returns the processed,
+ * recursively-decomposed version of this mapping.
+ *
+ * When used on a standard NFKC Normalizer2 instance,
+ * unorm2_getRawDecomposition() returns the Unicode Decomposition_Mapping (dm) property.
+ *
+ * When used on a standard NFC Normalizer2 instance,
+ * it returns the Decomposition_Mapping only if the Decomposition_Type (dt) is Canonical (Can);
+ * in this case, the result contains either one or two code points (=1..4 UChars).
+ *
+ * This function is independent of the mode of the UNormalizer2.
+ * @param norm2 UNormalizer2 instance
+ * @param c code point
+ * @param decomposition String buffer which will be set to c's
+ *                      raw decomposition mapping, if there is one.
+ * @param capacity number of UChars that can be written to decomposition
+ * @param pErrorCode Standard ICU error code. Its input value must
+ *                   pass the U_SUCCESS() test, or else the function returns
+ *                   immediately. Check for U_FAILURE() on output or use with
+ *                   function chaining. (See User Guide for details.)
+ * @return the non-negative length of c's raw decomposition, if there is one; otherwise a negative value
+ * @stable ICU 49
+ */
+U_CAPI int32_t U_EXPORT2
+unorm2_getRawDecomposition(const UNormalizer2 *norm2,
+                           UChar32 c, UChar *decomposition, int32_t capacity,
+                           UErrorCode *pErrorCode);
+
+/**
+ * Performs pairwise composition of a & b and returns the composite if there is one.
+ *
+ * Returns a composite code point c only if c has a two-way mapping to a+b.
+ * In standard Unicode normalization, this means that
+ * c has a canonical decomposition to a+b
+ * and c does not have the Full_Composition_Exclusion property.
+ *
+ * This function is independent of the mode of the UNormalizer2.
+ * @param norm2 UNormalizer2 instance
+ * @param a A (normalization starter) code point.
+ * @param b Another code point.
+ * @return The non-negative composite code point if there is one; otherwise a negative value.
+ * @stable ICU 49
+ */
+U_CAPI UChar32 U_EXPORT2
+unorm2_composePair(const UNormalizer2 *norm2, UChar32 a, UChar32 b);
+
+/**
+ * Gets the combining class of c.
+ * The default implementation returns 0
+ * but all standard implementations return the Unicode Canonical_Combining_Class value.
+ * @param norm2 UNormalizer2 instance
+ * @param c code point
+ * @return c's combining class
+ * @stable ICU 49
+ */
+U_CAPI uint8_t U_EXPORT2
+unorm2_getCombiningClass(const UNormalizer2 *norm2, UChar32 c);
+
+/**
+ * Tests if the string is normalized.
+ * Internally, in cases where the quickCheck() method would return "maybe"
+ * (which is only possible for the two COMPOSE modes) this method
+ * resolves to "yes" or "no" to provide a definitive result,
+ * at the cost of doing more work in those cases.
+ * @param norm2 UNormalizer2 instance
+ * @param s input string
+ * @param length length of the string, or -1 if NUL-terminated
+ * @param pErrorCode Standard ICU error code. Its input value must
+ *                   pass the U_SUCCESS() test, or else the function returns
+ *                   immediately. Check for U_FAILURE() on output or use with
+ *                   function chaining. (See User Guide for details.)
+ * @return true if s is normalized
+ * @stable ICU 4.4
+ */
+U_CAPI UBool U_EXPORT2
+unorm2_isNormalized(const UNormalizer2 *norm2,
+                    const UChar *s, int32_t length,
+                    UErrorCode *pErrorCode);
+
+/**
+ * Tests if the string is normalized.
+ * For the two COMPOSE modes, the result could be "maybe" in cases that
+ * would take a little more work to resolve definitively.
+ * Use spanQuickCheckYes() and normalizeSecondAndAppend() for a faster
+ * combination of quick check + normalization, to avoid
+ * re-checking the "yes" prefix.
+ * @param norm2 UNormalizer2 instance
+ * @param s input string
+ * @param length length of the string, or -1 if NUL-terminated
+ * @param pErrorCode Standard ICU error code. Its input value must
+ *                   pass the U_SUCCESS() test, or else the function returns
+ *                   immediately. Check for U_FAILURE() on output or use with
+ *                   function chaining. (See User Guide for details.)
+ * @return UNormalizationCheckResult
+ * @stable ICU 4.4
+ */
+U_CAPI UNormalizationCheckResult U_EXPORT2
+unorm2_quickCheck(const UNormalizer2 *norm2,
+                  const UChar *s, int32_t length,
+                  UErrorCode *pErrorCode);
+
+/**
+ * Returns the end of the normalized substring of the input string.
+ * In other words, with <code>end=spanQuickCheckYes(s, ec);</code>
+ * the substring <code>UnicodeString(s, 0, end)</code>
+ * will pass the quick check with a "yes" result.
+ *
+ * The returned end index is usually one or more characters before the
+ * "no" or "maybe" character: The end index is at a normalization boundary.
+ * (See the class documentation for more about normalization boundaries.)
+ *
+ * When the goal is a normalized string and most input strings are expected
+ * to be normalized already, then call this method,
+ * and if it returns a prefix shorter than the input string,
+ * copy that prefix and use normalizeSecondAndAppend() for the remainder.
+ * @param norm2 UNormalizer2 instance
+ * @param s input string
+ * @param length length of the string, or -1 if NUL-terminated
+ * @param pErrorCode Standard ICU error code. Its input value must
+ *                   pass the U_SUCCESS() test, or else the function returns
+ *                   immediately. Check for U_FAILURE() on output or use with
+ *                   function chaining. (See User Guide for details.)
+ * @return "yes" span end index
+ * @stable ICU 4.4
+ */
+U_CAPI int32_t U_EXPORT2
+unorm2_spanQuickCheckYes(const UNormalizer2 *norm2,
+                         const UChar *s, int32_t length,
+                         UErrorCode *pErrorCode);
+
+/**
+ * Tests if the character always has a normalization boundary before it,
+ * regardless of context.
+ * For details see the Normalizer2 base class documentation.
+ * @param norm2 UNormalizer2 instance
+ * @param c character to test
+ * @return true if c has a normalization boundary before it
+ * @stable ICU 4.4
+ */
+U_CAPI UBool U_EXPORT2
+unorm2_hasBoundaryBefore(const UNormalizer2 *norm2, UChar32 c);
+
+/**
+ * Tests if the character always has a normalization boundary after it,
+ * regardless of context.
+ * For details see the Normalizer2 base class documentation.
+ * @param norm2 UNormalizer2 instance
+ * @param c character to test
+ * @return true if c has a normalization boundary after it
+ * @stable ICU 4.4
+ */
+U_CAPI UBool U_EXPORT2
+unorm2_hasBoundaryAfter(const UNormalizer2 *norm2, UChar32 c);
+
+/**
+ * Tests if the character is normalization-inert.
+ * For details see the Normalizer2 base class documentation.
+ * @param norm2 UNormalizer2 instance
+ * @param c character to test
+ * @return true if c is normalization-inert
+ * @stable ICU 4.4
+ */
+U_CAPI UBool U_EXPORT2
+unorm2_isInert(const UNormalizer2 *norm2, UChar32 c);
+
+/**
+ * Compares two strings for canonical equivalence.
+ * Further options include case-insensitive comparison and
+ * code point order (as opposed to code unit order).
+ *
+ * Canonical equivalence between two strings is defined as their normalized
+ * forms (NFD or NFC) being identical.
+ * This function compares strings incrementally instead of normalizing
+ * (and optionally case-folding) both strings entirely,
+ * improving performance significantly.
+ *
+ * Bulk normalization is only necessary if the strings do not fulfill the FCD
+ * conditions. Only in this case, and only if the strings are relatively long,
+ * is memory allocated temporarily.
+ * For FCD strings and short non-FCD strings there is no memory allocation.
+ *
+ * Semantically, this is equivalent to
+ *   strcmp[CodePointOrder](NFD(foldCase(NFD(s1))), NFD(foldCase(NFD(s2))))
+ * where code point order and foldCase are all optional.
+ *
+ * UAX 21 2.5 Caseless Matching specifies that for a canonical caseless match
+ * the case folding must be performed first, then the normalization.
+ *
+ * @param s1 First source string.
+ * @param length1 Length of first source string, or -1 if NUL-terminated.
+ *
+ * @param s2 Second source string.
+ * @param length2 Length of second source string, or -1 if NUL-terminated.
+ *
+ * @param options A bit set of options:
+ *   - U_FOLD_CASE_DEFAULT or 0 is used for default options:
+ *     Case-sensitive comparison in code unit order, and the input strings
+ *     are quick-checked for FCD.
+ *
+ *   - UNORM_INPUT_IS_FCD
+ *     Set if the caller knows that both s1 and s2 fulfill the FCD conditions.
+ *     If not set, the function will quickCheck for FCD
+ *     and normalize if necessary.
+ *
+ *   - U_COMPARE_CODE_POINT_ORDER
+ *     Set to choose code point order instead of code unit order
+ *     (see u_strCompare for details).
+ *
+ *   - U_COMPARE_IGNORE_CASE
+ *     Set to compare strings case-insensitively using case folding,
+ *     instead of case-sensitively.
+ *     If set, then the following case folding options are used.
+ *
+ *   - Options as used with case-insensitive comparisons, currently:
+ *
+ *   - U_FOLD_CASE_EXCLUDE_SPECIAL_I
+ *    (see u_strCaseCompare for details)
+ *
+ *   - regular normalization options shifted left by UNORM_COMPARE_NORM_OPTIONS_SHIFT
+ *
+ * @param pErrorCode ICU error code in/out parameter.
+ *                   Must fulfill U_SUCCESS before the function call.
+ * @return <0 or 0 or >0 as usual for string comparisons
+ *
+ * @see unorm_normalize
+ * @see UNORM_FCD
+ * @see u_strCompare
+ * @see u_strCaseCompare
+ *
+ * @stable ICU 2.2
+ */
+U_CAPI int32_t U_EXPORT2
+unorm_compare(const UChar *s1, int32_t length1,
+              const UChar *s2, int32_t length2,
+              uint32_t options,
+              UErrorCode *pErrorCode);
+
+#endif  /* !UCONFIG_NO_NORMALIZATION */
+#endif  /* __UNORM2_H__ */