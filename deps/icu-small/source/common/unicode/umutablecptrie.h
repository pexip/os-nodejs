<<<<<<< HEAD
// © 2017 and later: Unicode, Inc. and others.
// License & terms of use: http://www.unicode.org/copyright.html

// umutablecptrie.h (split out of ucptrie.h)
// created: 2018jan24 Markus W. Scherer

#ifndef __UMUTABLECPTRIE_H__
#define __UMUTABLECPTRIE_H__

#include "unicode/utypes.h"

#include "unicode/ucpmap.h"
#include "unicode/ucptrie.h"
#include "unicode/utf8.h"

#if U_SHOW_CPLUSPLUS_API
#include "unicode/localpointer.h"
#endif   // U_SHOW_CPLUSPLUS_API

U_CDECL_BEGIN

/**
 * \file
 *
 * This file defines a mutable Unicode code point trie.
 *
 * @see UCPTrie
 * @see UMutableCPTrie
 */

/**
 * Mutable Unicode code point trie.
 * Fast map from Unicode code points (U+0000..U+10FFFF) to 32-bit integer values.
 * For details see http://site.icu-project.org/design/struct/utrie
 *
 * Setting values (especially ranges) and lookup is fast.
 * The mutable trie is only somewhat space-efficient.
 * It builds a compacted, immutable UCPTrie.
 *
 * This trie can be modified while iterating over its contents.
 * For example, it is possible to merge its values with those from another
 * set of ranges (e.g., another mutable or immutable trie):
 * Iterate over those source ranges; for each of them iterate over this trie;
 * add the source value into the value of each trie range.
 *
 * @see UCPTrie
 * @see umutablecptrie_buildImmutable
 * @stable ICU 63
 */
typedef struct UMutableCPTrie UMutableCPTrie;

/**
 * Creates a mutable trie that initially maps each Unicode code point to the same value.
 * It uses 32-bit data values until umutablecptrie_buildImmutable() is called.
 * umutablecptrie_buildImmutable() takes a valueWidth parameter which
 * determines the number of bits in the data value in the resulting UCPTrie.
 * You must umutablecptrie_close() the trie once you are done using it.
 *
 * @param initialValue the initial value that is set for all code points
 * @param errorValue the value for out-of-range code points and ill-formed UTF-8/16
 * @param pErrorCode an in/out ICU UErrorCode
 * @return the trie
 * @stable ICU 63
 */
U_CAPI UMutableCPTrie * U_EXPORT2
umutablecptrie_open(uint32_t initialValue, uint32_t errorValue, UErrorCode *pErrorCode);

/**
 * Clones a mutable trie.
 * You must umutablecptrie_close() the clone once you are done using it.
 *
 * @param other the trie to clone
 * @param pErrorCode an in/out ICU UErrorCode
 * @return the trie clone
 * @stable ICU 63
 */
U_CAPI UMutableCPTrie * U_EXPORT2
umutablecptrie_clone(const UMutableCPTrie *other, UErrorCode *pErrorCode);

/**
 * Closes a mutable trie and releases associated memory.
 *
 * @param trie the trie
 * @stable ICU 63
 */
U_CAPI void U_EXPORT2
umutablecptrie_close(UMutableCPTrie *trie);

/**
 * Creates a mutable trie with the same contents as the UCPMap.
 * You must umutablecptrie_close() the mutable trie once you are done using it.
 *
 * @param map the source map
 * @param pErrorCode an in/out ICU UErrorCode
 * @return the mutable trie
 * @stable ICU 63
 */
U_CAPI UMutableCPTrie * U_EXPORT2
umutablecptrie_fromUCPMap(const UCPMap *map, UErrorCode *pErrorCode);

/**
 * Creates a mutable trie with the same contents as the immutable one.
 * You must umutablecptrie_close() the mutable trie once you are done using it.
 *
 * @param trie the immutable trie
 * @param pErrorCode an in/out ICU UErrorCode
 * @return the mutable trie
 * @stable ICU 63
 */
U_CAPI UMutableCPTrie * U_EXPORT2
umutablecptrie_fromUCPTrie(const UCPTrie *trie, UErrorCode *pErrorCode);

/**
 * Returns the value for a code point as stored in the trie.
 *
 * @param trie the trie
 * @param c the code point
 * @return the value
 * @stable ICU 63
 */
U_CAPI uint32_t U_EXPORT2
umutablecptrie_get(const UMutableCPTrie *trie, UChar32 c);

/**
 * Returns the last code point such that all those from start to there have the same value.
 * Can be used to efficiently iterate over all same-value ranges in a trie.
 * (This is normally faster than iterating over code points and get()ting each value,
 * but much slower than a data structure that stores ranges directly.)
 *
 * The trie can be modified between calls to this function.
 *
 * If the UCPMapValueFilter function pointer is not NULL, then
 * the value to be delivered is passed through that function, and the return value is the end
 * of the range where all values are modified to the same actual value.
 * The value is unchanged if that function pointer is NULL.
 *
 * See the same-signature ucptrie_getRange() for a code sample.
 *
 * @param trie the trie
 * @param start range start
 * @param option defines whether surrogates are treated normally,
 *               or as having the surrogateValue; usually UCPMAP_RANGE_NORMAL
 * @param surrogateValue value for surrogates; ignored if option==UCPMAP_RANGE_NORMAL
 * @param filter a pointer to a function that may modify the trie data value,
 *     or NULL if the values from the trie are to be used unmodified
 * @param context an opaque pointer that is passed on to the filter function
 * @param pValue if not NULL, receives the value that every code point start..end has;
 *     may have been modified by filter(context, trie value)
 *     if that function pointer is not NULL
 * @return the range end code point, or -1 if start is not a valid code point
 * @stable ICU 63
 */
U_CAPI UChar32 U_EXPORT2
umutablecptrie_getRange(const UMutableCPTrie *trie, UChar32 start,
                        UCPMapRangeOption option, uint32_t surrogateValue,
                        UCPMapValueFilter *filter, const void *context, uint32_t *pValue);

/**
 * Sets a value for a code point.
 *
 * @param trie the trie
 * @param c the code point
 * @param value the value
 * @param pErrorCode an in/out ICU UErrorCode
 * @stable ICU 63
 */
U_CAPI void U_EXPORT2
umutablecptrie_set(UMutableCPTrie *trie, UChar32 c, uint32_t value, UErrorCode *pErrorCode);

/**
 * Sets a value for each code point [start..end].
 * Faster and more space-efficient than setting the value for each code point separately.
 *
 * @param trie the trie
 * @param start the first code point to get the value
 * @param end the last code point to get the value (inclusive)
 * @param value the value
 * @param pErrorCode an in/out ICU UErrorCode
 * @stable ICU 63
 */
U_CAPI void U_EXPORT2
umutablecptrie_setRange(UMutableCPTrie *trie,
                        UChar32 start, UChar32 end,
                        uint32_t value, UErrorCode *pErrorCode);

/**
 * Compacts the data and builds an immutable UCPTrie according to the parameters.
 * After this, the mutable trie will be empty.
 *
 * The mutable trie stores 32-bit values until buildImmutable() is called.
 * If values shorter than 32 bits are to be stored in the immutable trie,
 * then the upper bits are discarded.
 * For example, when the mutable trie contains values 0x81, -0x7f, and 0xa581,
 * and the value width is 8 bits, then each of these is stored as 0x81
 * and the immutable trie will return that as an unsigned value.
 * (Some implementations may want to make productive temporary use of the upper bits
 * until buildImmutable() discards them.)
 *
 * Not every possible set of mappings can be built into a UCPTrie,
 * because of limitations resulting from speed and space optimizations.
 * Every Unicode assigned character can be mapped to a unique value.
 * Typical data yields data structures far smaller than the limitations.
 *
 * It is possible to construct extremely unusual mappings that exceed the data structure limits.
 * In such a case this function will fail with a U_INDEX_OUTOFBOUNDS_ERROR.
 *
 * @param trie the trie trie
 * @param type selects the trie type
 * @param valueWidth selects the number of bits in a trie data value; if smaller than 32 bits,
 *                   then the values stored in the trie will be truncated first
 * @param pErrorCode an in/out ICU UErrorCode
 *
 * @see umutablecptrie_fromUCPTrie
 * @stable ICU 63
 */
U_CAPI UCPTrie * U_EXPORT2
umutablecptrie_buildImmutable(UMutableCPTrie *trie, UCPTrieType type, UCPTrieValueWidth valueWidth,
                              UErrorCode *pErrorCode);

U_CDECL_END

#if U_SHOW_CPLUSPLUS_API

U_NAMESPACE_BEGIN

/**
 * \class LocalUMutableCPTriePointer
 * "Smart pointer" class, closes a UMutableCPTrie via umutablecptrie_close().
 * For most methods see the LocalPointerBase base class.
 *
 * @see LocalPointerBase
 * @see LocalPointer
 * @stable ICU 63
 */
U_DEFINE_LOCAL_OPEN_POINTER(LocalUMutableCPTriePointer, UMutableCPTrie, umutablecptrie_close);

U_NAMESPACE_END

#endif

#endif
=======
// © 2017 and later: Unicode, Inc. and others.
// License & terms of use: http://www.unicode.org/copyright.html

// umutablecptrie.h (split out of ucptrie.h)
// created: 2018jan24 Markus W. Scherer

#ifndef __UMUTABLECPTRIE_H__
#define __UMUTABLECPTRIE_H__

#include "unicode/utypes.h"

#include "unicode/ucpmap.h"
#include "unicode/ucptrie.h"
#include "unicode/utf8.h"

#if U_SHOW_CPLUSPLUS_API
#include "unicode/localpointer.h"
#endif   // U_SHOW_CPLUSPLUS_API

U_CDECL_BEGIN

/**
 * \file
 * \brief C API: This file defines a mutable Unicode code point trie.
 *
 * @see UCPTrie
 * @see UMutableCPTrie
 */

/**
 * Mutable Unicode code point trie.
 * Fast map from Unicode code points (U+0000..U+10FFFF) to 32-bit integer values.
 * For details see https://icu.unicode.org/design/struct/utrie
 *
 * Setting values (especially ranges) and lookup is fast.
 * The mutable trie is only somewhat space-efficient.
 * It builds a compacted, immutable UCPTrie.
 *
 * This trie can be modified while iterating over its contents.
 * For example, it is possible to merge its values with those from another
 * set of ranges (e.g., another mutable or immutable trie):
 * Iterate over those source ranges; for each of them iterate over this trie;
 * add the source value into the value of each trie range.
 *
 * @see UCPTrie
 * @see umutablecptrie_buildImmutable
 * @stable ICU 63
 */
typedef struct UMutableCPTrie UMutableCPTrie;

/**
 * Creates a mutable trie that initially maps each Unicode code point to the same value.
 * It uses 32-bit data values until umutablecptrie_buildImmutable() is called.
 * umutablecptrie_buildImmutable() takes a valueWidth parameter which
 * determines the number of bits in the data value in the resulting UCPTrie.
 * You must umutablecptrie_close() the trie once you are done using it.
 *
 * @param initialValue the initial value that is set for all code points
 * @param errorValue the value for out-of-range code points and ill-formed UTF-8/16
 * @param pErrorCode an in/out ICU UErrorCode
 * @return the trie
 * @stable ICU 63
 */
U_CAPI UMutableCPTrie * U_EXPORT2
umutablecptrie_open(uint32_t initialValue, uint32_t errorValue, UErrorCode *pErrorCode);

/**
 * Clones a mutable trie.
 * You must umutablecptrie_close() the clone once you are done using it.
 *
 * @param other the trie to clone
 * @param pErrorCode an in/out ICU UErrorCode
 * @return the trie clone
 * @stable ICU 63
 */
U_CAPI UMutableCPTrie * U_EXPORT2
umutablecptrie_clone(const UMutableCPTrie *other, UErrorCode *pErrorCode);

/**
 * Closes a mutable trie and releases associated memory.
 *
 * @param trie the trie
 * @stable ICU 63
 */
U_CAPI void U_EXPORT2
umutablecptrie_close(UMutableCPTrie *trie);

/**
 * Creates a mutable trie with the same contents as the UCPMap.
 * You must umutablecptrie_close() the mutable trie once you are done using it.
 *
 * @param map the source map
 * @param pErrorCode an in/out ICU UErrorCode
 * @return the mutable trie
 * @stable ICU 63
 */
U_CAPI UMutableCPTrie * U_EXPORT2
umutablecptrie_fromUCPMap(const UCPMap *map, UErrorCode *pErrorCode);

/**
 * Creates a mutable trie with the same contents as the immutable one.
 * You must umutablecptrie_close() the mutable trie once you are done using it.
 *
 * @param trie the immutable trie
 * @param pErrorCode an in/out ICU UErrorCode
 * @return the mutable trie
 * @stable ICU 63
 */
U_CAPI UMutableCPTrie * U_EXPORT2
umutablecptrie_fromUCPTrie(const UCPTrie *trie, UErrorCode *pErrorCode);

/**
 * Returns the value for a code point as stored in the trie.
 *
 * @param trie the trie
 * @param c the code point
 * @return the value
 * @stable ICU 63
 */
U_CAPI uint32_t U_EXPORT2
umutablecptrie_get(const UMutableCPTrie *trie, UChar32 c);

/**
 * Returns the last code point such that all those from start to there have the same value.
 * Can be used to efficiently iterate over all same-value ranges in a trie.
 * (This is normally faster than iterating over code points and get()ting each value,
 * but much slower than a data structure that stores ranges directly.)
 *
 * The trie can be modified between calls to this function.
 *
 * If the UCPMapValueFilter function pointer is not NULL, then
 * the value to be delivered is passed through that function, and the return value is the end
 * of the range where all values are modified to the same actual value.
 * The value is unchanged if that function pointer is NULL.
 *
 * See the same-signature ucptrie_getRange() for a code sample.
 *
 * @param trie the trie
 * @param start range start
 * @param option defines whether surrogates are treated normally,
 *               or as having the surrogateValue; usually UCPMAP_RANGE_NORMAL
 * @param surrogateValue value for surrogates; ignored if option==UCPMAP_RANGE_NORMAL
 * @param filter a pointer to a function that may modify the trie data value,
 *     or NULL if the values from the trie are to be used unmodified
 * @param context an opaque pointer that is passed on to the filter function
 * @param pValue if not NULL, receives the value that every code point start..end has;
 *     may have been modified by filter(context, trie value)
 *     if that function pointer is not NULL
 * @return the range end code point, or -1 if start is not a valid code point
 * @stable ICU 63
 */
U_CAPI UChar32 U_EXPORT2
umutablecptrie_getRange(const UMutableCPTrie *trie, UChar32 start,
                        UCPMapRangeOption option, uint32_t surrogateValue,
                        UCPMapValueFilter *filter, const void *context, uint32_t *pValue);

/**
 * Sets a value for a code point.
 *
 * @param trie the trie
 * @param c the code point
 * @param value the value
 * @param pErrorCode an in/out ICU UErrorCode
 * @stable ICU 63
 */
U_CAPI void U_EXPORT2
umutablecptrie_set(UMutableCPTrie *trie, UChar32 c, uint32_t value, UErrorCode *pErrorCode);

/**
 * Sets a value for each code point [start..end].
 * Faster and more space-efficient than setting the value for each code point separately.
 *
 * @param trie the trie
 * @param start the first code point to get the value
 * @param end the last code point to get the value (inclusive)
 * @param value the value
 * @param pErrorCode an in/out ICU UErrorCode
 * @stable ICU 63
 */
U_CAPI void U_EXPORT2
umutablecptrie_setRange(UMutableCPTrie *trie,
                        UChar32 start, UChar32 end,
                        uint32_t value, UErrorCode *pErrorCode);

/**
 * Compacts the data and builds an immutable UCPTrie according to the parameters.
 * After this, the mutable trie will be empty.
 *
 * The mutable trie stores 32-bit values until buildImmutable() is called.
 * If values shorter than 32 bits are to be stored in the immutable trie,
 * then the upper bits are discarded.
 * For example, when the mutable trie contains values 0x81, -0x7f, and 0xa581,
 * and the value width is 8 bits, then each of these is stored as 0x81
 * and the immutable trie will return that as an unsigned value.
 * (Some implementations may want to make productive temporary use of the upper bits
 * until buildImmutable() discards them.)
 *
 * Not every possible set of mappings can be built into a UCPTrie,
 * because of limitations resulting from speed and space optimizations.
 * Every Unicode assigned character can be mapped to a unique value.
 * Typical data yields data structures far smaller than the limitations.
 *
 * It is possible to construct extremely unusual mappings that exceed the data structure limits.
 * In such a case this function will fail with a U_INDEX_OUTOFBOUNDS_ERROR.
 *
 * @param trie the trie trie
 * @param type selects the trie type
 * @param valueWidth selects the number of bits in a trie data value; if smaller than 32 bits,
 *                   then the values stored in the trie will be truncated first
 * @param pErrorCode an in/out ICU UErrorCode
 *
 * @see umutablecptrie_fromUCPTrie
 * @stable ICU 63
 */
U_CAPI UCPTrie * U_EXPORT2
umutablecptrie_buildImmutable(UMutableCPTrie *trie, UCPTrieType type, UCPTrieValueWidth valueWidth,
                              UErrorCode *pErrorCode);

U_CDECL_END

#if U_SHOW_CPLUSPLUS_API

U_NAMESPACE_BEGIN

/**
 * \class LocalUMutableCPTriePointer
 * "Smart pointer" class, closes a UMutableCPTrie via umutablecptrie_close().
 * For most methods see the LocalPointerBase base class.
 *
 * @see LocalPointerBase
 * @see LocalPointer
 * @stable ICU 63
 */
U_DEFINE_LOCAL_OPEN_POINTER(LocalUMutableCPTriePointer, UMutableCPTrie, umutablecptrie_close);

U_NAMESPACE_END

#endif

#endif
>>>>>>> a8a80be5
<|MERGE_RESOLUTION|>--- conflicted
+++ resolved
@@ -1,484 +1,240 @@
-<<<<<<< HEAD
-// © 2017 and later: Unicode, Inc. and others.
-// License & terms of use: http://www.unicode.org/copyright.html
-
-// umutablecptrie.h (split out of ucptrie.h)
-// created: 2018jan24 Markus W. Scherer
-
-#ifndef __UMUTABLECPTRIE_H__
-#define __UMUTABLECPTRIE_H__
-
-#include "unicode/utypes.h"
-
-#include "unicode/ucpmap.h"
-#include "unicode/ucptrie.h"
-#include "unicode/utf8.h"
-
-#if U_SHOW_CPLUSPLUS_API
-#include "unicode/localpointer.h"
-#endif   // U_SHOW_CPLUSPLUS_API
-
-U_CDECL_BEGIN
-
-/**
- * \file
- *
- * This file defines a mutable Unicode code point trie.
- *
- * @see UCPTrie
- * @see UMutableCPTrie
- */
-
-/**
- * Mutable Unicode code point trie.
- * Fast map from Unicode code points (U+0000..U+10FFFF) to 32-bit integer values.
- * For details see http://site.icu-project.org/design/struct/utrie
- *
- * Setting values (especially ranges) and lookup is fast.
- * The mutable trie is only somewhat space-efficient.
- * It builds a compacted, immutable UCPTrie.
- *
- * This trie can be modified while iterating over its contents.
- * For example, it is possible to merge its values with those from another
- * set of ranges (e.g., another mutable or immutable trie):
- * Iterate over those source ranges; for each of them iterate over this trie;
- * add the source value into the value of each trie range.
- *
- * @see UCPTrie
- * @see umutablecptrie_buildImmutable
- * @stable ICU 63
- */
-typedef struct UMutableCPTrie UMutableCPTrie;
-
-/**
- * Creates a mutable trie that initially maps each Unicode code point to the same value.
- * It uses 32-bit data values until umutablecptrie_buildImmutable() is called.
- * umutablecptrie_buildImmutable() takes a valueWidth parameter which
- * determines the number of bits in the data value in the resulting UCPTrie.
- * You must umutablecptrie_close() the trie once you are done using it.
- *
- * @param initialValue the initial value that is set for all code points
- * @param errorValue the value for out-of-range code points and ill-formed UTF-8/16
- * @param pErrorCode an in/out ICU UErrorCode
- * @return the trie
- * @stable ICU 63
- */
-U_CAPI UMutableCPTrie * U_EXPORT2
-umutablecptrie_open(uint32_t initialValue, uint32_t errorValue, UErrorCode *pErrorCode);
-
-/**
- * Clones a mutable trie.
- * You must umutablecptrie_close() the clone once you are done using it.
- *
- * @param other the trie to clone
- * @param pErrorCode an in/out ICU UErrorCode
- * @return the trie clone
- * @stable ICU 63
- */
-U_CAPI UMutableCPTrie * U_EXPORT2
-umutablecptrie_clone(const UMutableCPTrie *other, UErrorCode *pErrorCode);
-
-/**
- * Closes a mutable trie and releases associated memory.
- *
- * @param trie the trie
- * @stable ICU 63
- */
-U_CAPI void U_EXPORT2
-umutablecptrie_close(UMutableCPTrie *trie);
-
-/**
- * Creates a mutable trie with the same contents as the UCPMap.
- * You must umutablecptrie_close() the mutable trie once you are done using it.
- *
- * @param map the source map
- * @param pErrorCode an in/out ICU UErrorCode
- * @return the mutable trie
- * @stable ICU 63
- */
-U_CAPI UMutableCPTrie * U_EXPORT2
-umutablecptrie_fromUCPMap(const UCPMap *map, UErrorCode *pErrorCode);
-
-/**
- * Creates a mutable trie with the same contents as the immutable one.
- * You must umutablecptrie_close() the mutable trie once you are done using it.
- *
- * @param trie the immutable trie
- * @param pErrorCode an in/out ICU UErrorCode
- * @return the mutable trie
- * @stable ICU 63
- */
-U_CAPI UMutableCPTrie * U_EXPORT2
-umutablecptrie_fromUCPTrie(const UCPTrie *trie, UErrorCode *pErrorCode);
-
-/**
- * Returns the value for a code point as stored in the trie.
- *
- * @param trie the trie
- * @param c the code point
- * @return the value
- * @stable ICU 63
- */
-U_CAPI uint32_t U_EXPORT2
-umutablecptrie_get(const UMutableCPTrie *trie, UChar32 c);
-
-/**
- * Returns the last code point such that all those from start to there have the same value.
- * Can be used to efficiently iterate over all same-value ranges in a trie.
- * (This is normally faster than iterating over code points and get()ting each value,
- * but much slower than a data structure that stores ranges directly.)
- *
- * The trie can be modified between calls to this function.
- *
- * If the UCPMapValueFilter function pointer is not NULL, then
- * the value to be delivered is passed through that function, and the return value is the end
- * of the range where all values are modified to the same actual value.
- * The value is unchanged if that function pointer is NULL.
- *
- * See the same-signature ucptrie_getRange() for a code sample.
- *
- * @param trie the trie
- * @param start range start
- * @param option defines whether surrogates are treated normally,
- *               or as having the surrogateValue; usually UCPMAP_RANGE_NORMAL
- * @param surrogateValue value for surrogates; ignored if option==UCPMAP_RANGE_NORMAL
- * @param filter a pointer to a function that may modify the trie data value,
- *     or NULL if the values from the trie are to be used unmodified
- * @param context an opaque pointer that is passed on to the filter function
- * @param pValue if not NULL, receives the value that every code point start..end has;
- *     may have been modified by filter(context, trie value)
- *     if that function pointer is not NULL
- * @return the range end code point, or -1 if start is not a valid code point
- * @stable ICU 63
- */
-U_CAPI UChar32 U_EXPORT2
-umutablecptrie_getRange(const UMutableCPTrie *trie, UChar32 start,
-                        UCPMapRangeOption option, uint32_t surrogateValue,
-                        UCPMapValueFilter *filter, const void *context, uint32_t *pValue);
-
-/**
- * Sets a value for a code point.
- *
- * @param trie the trie
- * @param c the code point
- * @param value the value
- * @param pErrorCode an in/out ICU UErrorCode
- * @stable ICU 63
- */
-U_CAPI void U_EXPORT2
-umutablecptrie_set(UMutableCPTrie *trie, UChar32 c, uint32_t value, UErrorCode *pErrorCode);
-
-/**
- * Sets a value for each code point [start..end].
- * Faster and more space-efficient than setting the value for each code point separately.
- *
- * @param trie the trie
- * @param start the first code point to get the value
- * @param end the last code point to get the value (inclusive)
- * @param value the value
- * @param pErrorCode an in/out ICU UErrorCode
- * @stable ICU 63
- */
-U_CAPI void U_EXPORT2
-umutablecptrie_setRange(UMutableCPTrie *trie,
-                        UChar32 start, UChar32 end,
-                        uint32_t value, UErrorCode *pErrorCode);
-
-/**
- * Compacts the data and builds an immutable UCPTrie according to the parameters.
- * After this, the mutable trie will be empty.
- *
- * The mutable trie stores 32-bit values until buildImmutable() is called.
- * If values shorter than 32 bits are to be stored in the immutable trie,
- * then the upper bits are discarded.
- * For example, when the mutable trie contains values 0x81, -0x7f, and 0xa581,
- * and the value width is 8 bits, then each of these is stored as 0x81
- * and the immutable trie will return that as an unsigned value.
- * (Some implementations may want to make productive temporary use of the upper bits
- * until buildImmutable() discards them.)
- *
- * Not every possible set of mappings can be built into a UCPTrie,
- * because of limitations resulting from speed and space optimizations.
- * Every Unicode assigned character can be mapped to a unique value.
- * Typical data yields data structures far smaller than the limitations.
- *
- * It is possible to construct extremely unusual mappings that exceed the data structure limits.
- * In such a case this function will fail with a U_INDEX_OUTOFBOUNDS_ERROR.
- *
- * @param trie the trie trie
- * @param type selects the trie type
- * @param valueWidth selects the number of bits in a trie data value; if smaller than 32 bits,
- *                   then the values stored in the trie will be truncated first
- * @param pErrorCode an in/out ICU UErrorCode
- *
- * @see umutablecptrie_fromUCPTrie
- * @stable ICU 63
- */
-U_CAPI UCPTrie * U_EXPORT2
-umutablecptrie_buildImmutable(UMutableCPTrie *trie, UCPTrieType type, UCPTrieValueWidth valueWidth,
-                              UErrorCode *pErrorCode);
-
-U_CDECL_END
-
-#if U_SHOW_CPLUSPLUS_API
-
-U_NAMESPACE_BEGIN
-
-/**
- * \class LocalUMutableCPTriePointer
- * "Smart pointer" class, closes a UMutableCPTrie via umutablecptrie_close().
- * For most methods see the LocalPointerBase base class.
- *
- * @see LocalPointerBase
- * @see LocalPointer
- * @stable ICU 63
- */
-U_DEFINE_LOCAL_OPEN_POINTER(LocalUMutableCPTriePointer, UMutableCPTrie, umutablecptrie_close);
-
-U_NAMESPACE_END
-
-#endif
-
-#endif
-=======
-// © 2017 and later: Unicode, Inc. and others.
-// License & terms of use: http://www.unicode.org/copyright.html
-
-// umutablecptrie.h (split out of ucptrie.h)
-// created: 2018jan24 Markus W. Scherer
-
-#ifndef __UMUTABLECPTRIE_H__
-#define __UMUTABLECPTRIE_H__
-
-#include "unicode/utypes.h"
-
-#include "unicode/ucpmap.h"
-#include "unicode/ucptrie.h"
-#include "unicode/utf8.h"
-
-#if U_SHOW_CPLUSPLUS_API
-#include "unicode/localpointer.h"
-#endif   // U_SHOW_CPLUSPLUS_API
-
-U_CDECL_BEGIN
-
-/**
- * \file
- * \brief C API: This file defines a mutable Unicode code point trie.
- *
- * @see UCPTrie
- * @see UMutableCPTrie
- */
-
-/**
- * Mutable Unicode code point trie.
- * Fast map from Unicode code points (U+0000..U+10FFFF) to 32-bit integer values.
- * For details see https://icu.unicode.org/design/struct/utrie
- *
- * Setting values (especially ranges) and lookup is fast.
- * The mutable trie is only somewhat space-efficient.
- * It builds a compacted, immutable UCPTrie.
- *
- * This trie can be modified while iterating over its contents.
- * For example, it is possible to merge its values with those from another
- * set of ranges (e.g., another mutable or immutable trie):
- * Iterate over those source ranges; for each of them iterate over this trie;
- * add the source value into the value of each trie range.
- *
- * @see UCPTrie
- * @see umutablecptrie_buildImmutable
- * @stable ICU 63
- */
-typedef struct UMutableCPTrie UMutableCPTrie;
-
-/**
- * Creates a mutable trie that initially maps each Unicode code point to the same value.
- * It uses 32-bit data values until umutablecptrie_buildImmutable() is called.
- * umutablecptrie_buildImmutable() takes a valueWidth parameter which
- * determines the number of bits in the data value in the resulting UCPTrie.
- * You must umutablecptrie_close() the trie once you are done using it.
- *
- * @param initialValue the initial value that is set for all code points
- * @param errorValue the value for out-of-range code points and ill-formed UTF-8/16
- * @param pErrorCode an in/out ICU UErrorCode
- * @return the trie
- * @stable ICU 63
- */
-U_CAPI UMutableCPTrie * U_EXPORT2
-umutablecptrie_open(uint32_t initialValue, uint32_t errorValue, UErrorCode *pErrorCode);
-
-/**
- * Clones a mutable trie.
- * You must umutablecptrie_close() the clone once you are done using it.
- *
- * @param other the trie to clone
- * @param pErrorCode an in/out ICU UErrorCode
- * @return the trie clone
- * @stable ICU 63
- */
-U_CAPI UMutableCPTrie * U_EXPORT2
-umutablecptrie_clone(const UMutableCPTrie *other, UErrorCode *pErrorCode);
-
-/**
- * Closes a mutable trie and releases associated memory.
- *
- * @param trie the trie
- * @stable ICU 63
- */
-U_CAPI void U_EXPORT2
-umutablecptrie_close(UMutableCPTrie *trie);
-
-/**
- * Creates a mutable trie with the same contents as the UCPMap.
- * You must umutablecptrie_close() the mutable trie once you are done using it.
- *
- * @param map the source map
- * @param pErrorCode an in/out ICU UErrorCode
- * @return the mutable trie
- * @stable ICU 63
- */
-U_CAPI UMutableCPTrie * U_EXPORT2
-umutablecptrie_fromUCPMap(const UCPMap *map, UErrorCode *pErrorCode);
-
-/**
- * Creates a mutable trie with the same contents as the immutable one.
- * You must umutablecptrie_close() the mutable trie once you are done using it.
- *
- * @param trie the immutable trie
- * @param pErrorCode an in/out ICU UErrorCode
- * @return the mutable trie
- * @stable ICU 63
- */
-U_CAPI UMutableCPTrie * U_EXPORT2
-umutablecptrie_fromUCPTrie(const UCPTrie *trie, UErrorCode *pErrorCode);
-
-/**
- * Returns the value for a code point as stored in the trie.
- *
- * @param trie the trie
- * @param c the code point
- * @return the value
- * @stable ICU 63
- */
-U_CAPI uint32_t U_EXPORT2
-umutablecptrie_get(const UMutableCPTrie *trie, UChar32 c);
-
-/**
- * Returns the last code point such that all those from start to there have the same value.
- * Can be used to efficiently iterate over all same-value ranges in a trie.
- * (This is normally faster than iterating over code points and get()ting each value,
- * but much slower than a data structure that stores ranges directly.)
- *
- * The trie can be modified between calls to this function.
- *
- * If the UCPMapValueFilter function pointer is not NULL, then
- * the value to be delivered is passed through that function, and the return value is the end
- * of the range where all values are modified to the same actual value.
- * The value is unchanged if that function pointer is NULL.
- *
- * See the same-signature ucptrie_getRange() for a code sample.
- *
- * @param trie the trie
- * @param start range start
- * @param option defines whether surrogates are treated normally,
- *               or as having the surrogateValue; usually UCPMAP_RANGE_NORMAL
- * @param surrogateValue value for surrogates; ignored if option==UCPMAP_RANGE_NORMAL
- * @param filter a pointer to a function that may modify the trie data value,
- *     or NULL if the values from the trie are to be used unmodified
- * @param context an opaque pointer that is passed on to the filter function
- * @param pValue if not NULL, receives the value that every code point start..end has;
- *     may have been modified by filter(context, trie value)
- *     if that function pointer is not NULL
- * @return the range end code point, or -1 if start is not a valid code point
- * @stable ICU 63
- */
-U_CAPI UChar32 U_EXPORT2
-umutablecptrie_getRange(const UMutableCPTrie *trie, UChar32 start,
-                        UCPMapRangeOption option, uint32_t surrogateValue,
-                        UCPMapValueFilter *filter, const void *context, uint32_t *pValue);
-
-/**
- * Sets a value for a code point.
- *
- * @param trie the trie
- * @param c the code point
- * @param value the value
- * @param pErrorCode an in/out ICU UErrorCode
- * @stable ICU 63
- */
-U_CAPI void U_EXPORT2
-umutablecptrie_set(UMutableCPTrie *trie, UChar32 c, uint32_t value, UErrorCode *pErrorCode);
-
-/**
- * Sets a value for each code point [start..end].
- * Faster and more space-efficient than setting the value for each code point separately.
- *
- * @param trie the trie
- * @param start the first code point to get the value
- * @param end the last code point to get the value (inclusive)
- * @param value the value
- * @param pErrorCode an in/out ICU UErrorCode
- * @stable ICU 63
- */
-U_CAPI void U_EXPORT2
-umutablecptrie_setRange(UMutableCPTrie *trie,
-                        UChar32 start, UChar32 end,
-                        uint32_t value, UErrorCode *pErrorCode);
-
-/**
- * Compacts the data and builds an immutable UCPTrie according to the parameters.
- * After this, the mutable trie will be empty.
- *
- * The mutable trie stores 32-bit values until buildImmutable() is called.
- * If values shorter than 32 bits are to be stored in the immutable trie,
- * then the upper bits are discarded.
- * For example, when the mutable trie contains values 0x81, -0x7f, and 0xa581,
- * and the value width is 8 bits, then each of these is stored as 0x81
- * and the immutable trie will return that as an unsigned value.
- * (Some implementations may want to make productive temporary use of the upper bits
- * until buildImmutable() discards them.)
- *
- * Not every possible set of mappings can be built into a UCPTrie,
- * because of limitations resulting from speed and space optimizations.
- * Every Unicode assigned character can be mapped to a unique value.
- * Typical data yields data structures far smaller than the limitations.
- *
- * It is possible to construct extremely unusual mappings that exceed the data structure limits.
- * In such a case this function will fail with a U_INDEX_OUTOFBOUNDS_ERROR.
- *
- * @param trie the trie trie
- * @param type selects the trie type
- * @param valueWidth selects the number of bits in a trie data value; if smaller than 32 bits,
- *                   then the values stored in the trie will be truncated first
- * @param pErrorCode an in/out ICU UErrorCode
- *
- * @see umutablecptrie_fromUCPTrie
- * @stable ICU 63
- */
-U_CAPI UCPTrie * U_EXPORT2
-umutablecptrie_buildImmutable(UMutableCPTrie *trie, UCPTrieType type, UCPTrieValueWidth valueWidth,
-                              UErrorCode *pErrorCode);
-
-U_CDECL_END
-
-#if U_SHOW_CPLUSPLUS_API
-
-U_NAMESPACE_BEGIN
-
-/**
- * \class LocalUMutableCPTriePointer
- * "Smart pointer" class, closes a UMutableCPTrie via umutablecptrie_close().
- * For most methods see the LocalPointerBase base class.
- *
- * @see LocalPointerBase
- * @see LocalPointer
- * @stable ICU 63
- */
-U_DEFINE_LOCAL_OPEN_POINTER(LocalUMutableCPTriePointer, UMutableCPTrie, umutablecptrie_close);
-
-U_NAMESPACE_END
-
-#endif
-
-#endif
->>>>>>> a8a80be5
+// © 2017 and later: Unicode, Inc. and others.
+// License & terms of use: http://www.unicode.org/copyright.html
+
+// umutablecptrie.h (split out of ucptrie.h)
+// created: 2018jan24 Markus W. Scherer
+
+#ifndef __UMUTABLECPTRIE_H__
+#define __UMUTABLECPTRIE_H__
+
+#include "unicode/utypes.h"
+
+#include "unicode/ucpmap.h"
+#include "unicode/ucptrie.h"
+#include "unicode/utf8.h"
+
+#if U_SHOW_CPLUSPLUS_API
+#include "unicode/localpointer.h"
+#endif   // U_SHOW_CPLUSPLUS_API
+
+U_CDECL_BEGIN
+
+/**
+ * \file
+ * \brief C API: This file defines a mutable Unicode code point trie.
+ *
+ * @see UCPTrie
+ * @see UMutableCPTrie
+ */
+
+/**
+ * Mutable Unicode code point trie.
+ * Fast map from Unicode code points (U+0000..U+10FFFF) to 32-bit integer values.
+ * For details see https://icu.unicode.org/design/struct/utrie
+ *
+ * Setting values (especially ranges) and lookup is fast.
+ * The mutable trie is only somewhat space-efficient.
+ * It builds a compacted, immutable UCPTrie.
+ *
+ * This trie can be modified while iterating over its contents.
+ * For example, it is possible to merge its values with those from another
+ * set of ranges (e.g., another mutable or immutable trie):
+ * Iterate over those source ranges; for each of them iterate over this trie;
+ * add the source value into the value of each trie range.
+ *
+ * @see UCPTrie
+ * @see umutablecptrie_buildImmutable
+ * @stable ICU 63
+ */
+typedef struct UMutableCPTrie UMutableCPTrie;
+
+/**
+ * Creates a mutable trie that initially maps each Unicode code point to the same value.
+ * It uses 32-bit data values until umutablecptrie_buildImmutable() is called.
+ * umutablecptrie_buildImmutable() takes a valueWidth parameter which
+ * determines the number of bits in the data value in the resulting UCPTrie.
+ * You must umutablecptrie_close() the trie once you are done using it.
+ *
+ * @param initialValue the initial value that is set for all code points
+ * @param errorValue the value for out-of-range code points and ill-formed UTF-8/16
+ * @param pErrorCode an in/out ICU UErrorCode
+ * @return the trie
+ * @stable ICU 63
+ */
+U_CAPI UMutableCPTrie * U_EXPORT2
+umutablecptrie_open(uint32_t initialValue, uint32_t errorValue, UErrorCode *pErrorCode);
+
+/**
+ * Clones a mutable trie.
+ * You must umutablecptrie_close() the clone once you are done using it.
+ *
+ * @param other the trie to clone
+ * @param pErrorCode an in/out ICU UErrorCode
+ * @return the trie clone
+ * @stable ICU 63
+ */
+U_CAPI UMutableCPTrie * U_EXPORT2
+umutablecptrie_clone(const UMutableCPTrie *other, UErrorCode *pErrorCode);
+
+/**
+ * Closes a mutable trie and releases associated memory.
+ *
+ * @param trie the trie
+ * @stable ICU 63
+ */
+U_CAPI void U_EXPORT2
+umutablecptrie_close(UMutableCPTrie *trie);
+
+/**
+ * Creates a mutable trie with the same contents as the UCPMap.
+ * You must umutablecptrie_close() the mutable trie once you are done using it.
+ *
+ * @param map the source map
+ * @param pErrorCode an in/out ICU UErrorCode
+ * @return the mutable trie
+ * @stable ICU 63
+ */
+U_CAPI UMutableCPTrie * U_EXPORT2
+umutablecptrie_fromUCPMap(const UCPMap *map, UErrorCode *pErrorCode);
+
+/**
+ * Creates a mutable trie with the same contents as the immutable one.
+ * You must umutablecptrie_close() the mutable trie once you are done using it.
+ *
+ * @param trie the immutable trie
+ * @param pErrorCode an in/out ICU UErrorCode
+ * @return the mutable trie
+ * @stable ICU 63
+ */
+U_CAPI UMutableCPTrie * U_EXPORT2
+umutablecptrie_fromUCPTrie(const UCPTrie *trie, UErrorCode *pErrorCode);
+
+/**
+ * Returns the value for a code point as stored in the trie.
+ *
+ * @param trie the trie
+ * @param c the code point
+ * @return the value
+ * @stable ICU 63
+ */
+U_CAPI uint32_t U_EXPORT2
+umutablecptrie_get(const UMutableCPTrie *trie, UChar32 c);
+
+/**
+ * Returns the last code point such that all those from start to there have the same value.
+ * Can be used to efficiently iterate over all same-value ranges in a trie.
+ * (This is normally faster than iterating over code points and get()ting each value,
+ * but much slower than a data structure that stores ranges directly.)
+ *
+ * The trie can be modified between calls to this function.
+ *
+ * If the UCPMapValueFilter function pointer is not NULL, then
+ * the value to be delivered is passed through that function, and the return value is the end
+ * of the range where all values are modified to the same actual value.
+ * The value is unchanged if that function pointer is NULL.
+ *
+ * See the same-signature ucptrie_getRange() for a code sample.
+ *
+ * @param trie the trie
+ * @param start range start
+ * @param option defines whether surrogates are treated normally,
+ *               or as having the surrogateValue; usually UCPMAP_RANGE_NORMAL
+ * @param surrogateValue value for surrogates; ignored if option==UCPMAP_RANGE_NORMAL
+ * @param filter a pointer to a function that may modify the trie data value,
+ *     or NULL if the values from the trie are to be used unmodified
+ * @param context an opaque pointer that is passed on to the filter function
+ * @param pValue if not NULL, receives the value that every code point start..end has;
+ *     may have been modified by filter(context, trie value)
+ *     if that function pointer is not NULL
+ * @return the range end code point, or -1 if start is not a valid code point
+ * @stable ICU 63
+ */
+U_CAPI UChar32 U_EXPORT2
+umutablecptrie_getRange(const UMutableCPTrie *trie, UChar32 start,
+                        UCPMapRangeOption option, uint32_t surrogateValue,
+                        UCPMapValueFilter *filter, const void *context, uint32_t *pValue);
+
+/**
+ * Sets a value for a code point.
+ *
+ * @param trie the trie
+ * @param c the code point
+ * @param value the value
+ * @param pErrorCode an in/out ICU UErrorCode
+ * @stable ICU 63
+ */
+U_CAPI void U_EXPORT2
+umutablecptrie_set(UMutableCPTrie *trie, UChar32 c, uint32_t value, UErrorCode *pErrorCode);
+
+/**
+ * Sets a value for each code point [start..end].
+ * Faster and more space-efficient than setting the value for each code point separately.
+ *
+ * @param trie the trie
+ * @param start the first code point to get the value
+ * @param end the last code point to get the value (inclusive)
+ * @param value the value
+ * @param pErrorCode an in/out ICU UErrorCode
+ * @stable ICU 63
+ */
+U_CAPI void U_EXPORT2
+umutablecptrie_setRange(UMutableCPTrie *trie,
+                        UChar32 start, UChar32 end,
+                        uint32_t value, UErrorCode *pErrorCode);
+
+/**
+ * Compacts the data and builds an immutable UCPTrie according to the parameters.
+ * After this, the mutable trie will be empty.
+ *
+ * The mutable trie stores 32-bit values until buildImmutable() is called.
+ * If values shorter than 32 bits are to be stored in the immutable trie,
+ * then the upper bits are discarded.
+ * For example, when the mutable trie contains values 0x81, -0x7f, and 0xa581,
+ * and the value width is 8 bits, then each of these is stored as 0x81
+ * and the immutable trie will return that as an unsigned value.
+ * (Some implementations may want to make productive temporary use of the upper bits
+ * until buildImmutable() discards them.)
+ *
+ * Not every possible set of mappings can be built into a UCPTrie,
+ * because of limitations resulting from speed and space optimizations.
+ * Every Unicode assigned character can be mapped to a unique value.
+ * Typical data yields data structures far smaller than the limitations.
+ *
+ * It is possible to construct extremely unusual mappings that exceed the data structure limits.
+ * In such a case this function will fail with a U_INDEX_OUTOFBOUNDS_ERROR.
+ *
+ * @param trie the trie trie
+ * @param type selects the trie type
+ * @param valueWidth selects the number of bits in a trie data value; if smaller than 32 bits,
+ *                   then the values stored in the trie will be truncated first
+ * @param pErrorCode an in/out ICU UErrorCode
+ *
+ * @see umutablecptrie_fromUCPTrie
+ * @stable ICU 63
+ */
+U_CAPI UCPTrie * U_EXPORT2
+umutablecptrie_buildImmutable(UMutableCPTrie *trie, UCPTrieType type, UCPTrieValueWidth valueWidth,
+                              UErrorCode *pErrorCode);
+
+U_CDECL_END
+
+#if U_SHOW_CPLUSPLUS_API
+
+U_NAMESPACE_BEGIN
+
+/**
+ * \class LocalUMutableCPTriePointer
+ * "Smart pointer" class, closes a UMutableCPTrie via umutablecptrie_close().
+ * For most methods see the LocalPointerBase base class.
+ *
+ * @see LocalPointerBase
+ * @see LocalPointer
+ * @stable ICU 63
+ */
+U_DEFINE_LOCAL_OPEN_POINTER(LocalUMutableCPTriePointer, UMutableCPTrie, umutablecptrie_close);
+
+U_NAMESPACE_END
+
+#endif
+
+#endif