<<<<<<< HEAD
// © 2016 and later: Unicode, Inc. and others.
// License & terms of use: http://www.unicode.org/copyright.html
/*
*******************************************************************************
*   Copyright (C) 2010-2016, International Business Machines
*   Corporation and others.  All Rights Reserved.
*******************************************************************************
*   file name:  ucharstriebuilder.h
*   encoding:   UTF-8
*   tab size:   8 (not used)
*   indentation:4
*
*   created on: 2010nov14
*   created by: Markus W. Scherer
*/

#ifndef __UCHARSTRIEBUILDER_H__
#define __UCHARSTRIEBUILDER_H__

#include "unicode/utypes.h"

#if U_SHOW_CPLUSPLUS_API

#include "unicode/stringtriebuilder.h"
#include "unicode/ucharstrie.h"
#include "unicode/unistr.h"

/**
 * \file
 * \brief C++ API: Builder for icu::UCharsTrie
 */

U_NAMESPACE_BEGIN

class UCharsTrieElement;

/**
 * Builder class for UCharsTrie.
 *
 * This class is not intended for public subclassing.
 * @stable ICU 4.8
 */
class U_COMMON_API UCharsTrieBuilder : public StringTrieBuilder {
public:
    /**
     * Constructs an empty builder.
     * @param errorCode Standard ICU error code.
     * @stable ICU 4.8
     */
    UCharsTrieBuilder(UErrorCode &errorCode);

    /**
     * Destructor.
     * @stable ICU 4.8
     */
    virtual ~UCharsTrieBuilder();

    /**
     * Adds a (string, value) pair.
     * The string must be unique.
     * The string contents will be copied; the builder does not keep
     * a reference to the input UnicodeString or its buffer.
     * @param s The input string.
     * @param value The value associated with this string.
     * @param errorCode Standard ICU error code. Its input value must
     *                  pass the U_SUCCESS() test, or else the function returns
     *                  immediately. Check for U_FAILURE() on output or use with
     *                  function chaining. (See User Guide for details.)
     * @return *this
     * @stable ICU 4.8
     */
    UCharsTrieBuilder &add(const UnicodeString &s, int32_t value, UErrorCode &errorCode);

    /**
     * Builds a UCharsTrie for the add()ed data.
     * Once built, no further data can be add()ed until clear() is called.
     *
     * A UCharsTrie cannot be empty. At least one (string, value) pair
     * must have been add()ed.
     *
     * This method passes ownership of the builder's internal result array to the new trie object.
     * Another call to any build() variant will re-serialize the trie.
     * After clear() has been called, a new array will be used as well.
     * @param buildOption Build option, see UStringTrieBuildOption.
     * @param errorCode Standard ICU error code. Its input value must
     *                  pass the U_SUCCESS() test, or else the function returns
     *                  immediately. Check for U_FAILURE() on output or use with
     *                  function chaining. (See User Guide for details.)
     * @return A new UCharsTrie for the add()ed data.
     * @stable ICU 4.8
     */
    UCharsTrie *build(UStringTrieBuildOption buildOption, UErrorCode &errorCode);

    /**
     * Builds a UCharsTrie for the add()ed data and char16_t-serializes it.
     * Once built, no further data can be add()ed until clear() is called.
     *
     * A UCharsTrie cannot be empty. At least one (string, value) pair
     * must have been add()ed.
     *
     * Multiple calls to buildUnicodeString() set the UnicodeStrings to the
     * builder's same char16_t array, without rebuilding.
     * If buildUnicodeString() is called after build(), the trie will be
     * re-serialized into a new array (because build() passes on ownership).
     * If build() is called after buildUnicodeString(), the trie object returned
     * by build() will become the owner of the underlying data for the
     * previously returned UnicodeString.
     * After clear() has been called, a new array will be used as well.
     * @param buildOption Build option, see UStringTrieBuildOption.
     * @param result A UnicodeString which will be set to the char16_t-serialized
     *               UCharsTrie for the add()ed data.
     * @param errorCode Standard ICU error code. Its input value must
     *                  pass the U_SUCCESS() test, or else the function returns
     *                  immediately. Check for U_FAILURE() on output or use with
     *                  function chaining. (See User Guide for details.)
     * @return result
     * @stable ICU 4.8
     */
    UnicodeString &buildUnicodeString(UStringTrieBuildOption buildOption, UnicodeString &result,
                                      UErrorCode &errorCode);

    /**
     * Removes all (string, value) pairs.
     * New data can then be add()ed and a new trie can be built.
     * @return *this
     * @stable ICU 4.8
     */
    UCharsTrieBuilder &clear() {
        strings.remove();
        elementsLength=0;
        ucharsLength=0;
        return *this;
    }

private:
    UCharsTrieBuilder(const UCharsTrieBuilder &other);  // no copy constructor
    UCharsTrieBuilder &operator=(const UCharsTrieBuilder &other);  // no assignment operator

    void buildUChars(UStringTrieBuildOption buildOption, UErrorCode &errorCode);

    virtual int32_t getElementStringLength(int32_t i) const;
    virtual char16_t getElementUnit(int32_t i, int32_t unitIndex) const;
    virtual int32_t getElementValue(int32_t i) const;

    virtual int32_t getLimitOfLinearMatch(int32_t first, int32_t last, int32_t unitIndex) const;

    virtual int32_t countElementUnits(int32_t start, int32_t limit, int32_t unitIndex) const;
    virtual int32_t skipElementsBySomeUnits(int32_t i, int32_t unitIndex, int32_t count) const;
    virtual int32_t indexOfElementWithNextUnit(int32_t i, int32_t unitIndex, char16_t unit) const;

    virtual UBool matchNodesCanHaveValues() const { return true; }

    virtual int32_t getMaxBranchLinearSubNodeLength() const { return UCharsTrie::kMaxBranchLinearSubNodeLength; }
    virtual int32_t getMinLinearMatch() const { return UCharsTrie::kMinLinearMatch; }
    virtual int32_t getMaxLinearMatchLength() const { return UCharsTrie::kMaxLinearMatchLength; }

    class UCTLinearMatchNode : public LinearMatchNode {
    public:
        UCTLinearMatchNode(const char16_t *units, int32_t len, Node *nextNode);
        virtual UBool operator==(const Node &other) const;
        virtual void write(StringTrieBuilder &builder);
    private:
        const char16_t *s;
    };

    virtual Node *createLinearMatchNode(int32_t i, int32_t unitIndex, int32_t length,
                                        Node *nextNode) const;

    UBool ensureCapacity(int32_t length);
    virtual int32_t write(int32_t unit);
    int32_t write(const char16_t *s, int32_t length);
    virtual int32_t writeElementUnits(int32_t i, int32_t unitIndex, int32_t length);
    virtual int32_t writeValueAndFinal(int32_t i, UBool isFinal);
    virtual int32_t writeValueAndType(UBool hasValue, int32_t value, int32_t node);
    virtual int32_t writeDeltaTo(int32_t jumpTarget);

    UnicodeString strings;
    UCharsTrieElement *elements;
    int32_t elementsCapacity;
    int32_t elementsLength;

    // char16_t serialization of the trie.
    // Grows from the back: ucharsLength measures from the end of the buffer!
    char16_t *uchars;
    int32_t ucharsCapacity;
    int32_t ucharsLength;
};

U_NAMESPACE_END

#endif /* U_SHOW_CPLUSPLUS_API */

#endif  // __UCHARSTRIEBUILDER_H__
=======
// © 2016 and later: Unicode, Inc. and others.
// License & terms of use: http://www.unicode.org/copyright.html
/*
*******************************************************************************
*   Copyright (C) 2010-2016, International Business Machines
*   Corporation and others.  All Rights Reserved.
*******************************************************************************
*   file name:  ucharstriebuilder.h
*   encoding:   UTF-8
*   tab size:   8 (not used)
*   indentation:4
*
*   created on: 2010nov14
*   created by: Markus W. Scherer
*/

#ifndef __UCHARSTRIEBUILDER_H__
#define __UCHARSTRIEBUILDER_H__

#include "unicode/utypes.h"

#if U_SHOW_CPLUSPLUS_API

#include "unicode/stringtriebuilder.h"
#include "unicode/ucharstrie.h"
#include "unicode/unistr.h"

/**
 * \file
 * \brief C++ API: Builder for icu::UCharsTrie
 */

U_NAMESPACE_BEGIN

class UCharsTrieElement;

/**
 * Builder class for UCharsTrie.
 *
 * This class is not intended for public subclassing.
 * @stable ICU 4.8
 */
class U_COMMON_API UCharsTrieBuilder : public StringTrieBuilder {
public:
    /**
     * Constructs an empty builder.
     * @param errorCode Standard ICU error code.
     * @stable ICU 4.8
     */
    UCharsTrieBuilder(UErrorCode &errorCode);

    /**
     * Destructor.
     * @stable ICU 4.8
     */
    virtual ~UCharsTrieBuilder();

    /**
     * Adds a (string, value) pair.
     * The string must be unique.
     * The string contents will be copied; the builder does not keep
     * a reference to the input UnicodeString or its buffer.
     * @param s The input string.
     * @param value The value associated with this string.
     * @param errorCode Standard ICU error code. Its input value must
     *                  pass the U_SUCCESS() test, or else the function returns
     *                  immediately. Check for U_FAILURE() on output or use with
     *                  function chaining. (See User Guide for details.)
     * @return *this
     * @stable ICU 4.8
     */
    UCharsTrieBuilder &add(const UnicodeString &s, int32_t value, UErrorCode &errorCode);

    /**
     * Builds a UCharsTrie for the add()ed data.
     * Once built, no further data can be add()ed until clear() is called.
     *
     * A UCharsTrie cannot be empty. At least one (string, value) pair
     * must have been add()ed.
     *
     * This method passes ownership of the builder's internal result array to the new trie object.
     * Another call to any build() variant will re-serialize the trie.
     * After clear() has been called, a new array will be used as well.
     * @param buildOption Build option, see UStringTrieBuildOption.
     * @param errorCode Standard ICU error code. Its input value must
     *                  pass the U_SUCCESS() test, or else the function returns
     *                  immediately. Check for U_FAILURE() on output or use with
     *                  function chaining. (See User Guide for details.)
     * @return A new UCharsTrie for the add()ed data.
     * @stable ICU 4.8
     */
    UCharsTrie *build(UStringTrieBuildOption buildOption, UErrorCode &errorCode);

    /**
     * Builds a UCharsTrie for the add()ed data and char16_t-serializes it.
     * Once built, no further data can be add()ed until clear() is called.
     *
     * A UCharsTrie cannot be empty. At least one (string, value) pair
     * must have been add()ed.
     *
     * Multiple calls to buildUnicodeString() set the UnicodeStrings to the
     * builder's same char16_t array, without rebuilding.
     * If buildUnicodeString() is called after build(), the trie will be
     * re-serialized into a new array (because build() passes on ownership).
     * If build() is called after buildUnicodeString(), the trie object returned
     * by build() will become the owner of the underlying data for the
     * previously returned UnicodeString.
     * After clear() has been called, a new array will be used as well.
     * @param buildOption Build option, see UStringTrieBuildOption.
     * @param result A UnicodeString which will be set to the char16_t-serialized
     *               UCharsTrie for the add()ed data.
     * @param errorCode Standard ICU error code. Its input value must
     *                  pass the U_SUCCESS() test, or else the function returns
     *                  immediately. Check for U_FAILURE() on output or use with
     *                  function chaining. (See User Guide for details.)
     * @return result
     * @stable ICU 4.8
     */
    UnicodeString &buildUnicodeString(UStringTrieBuildOption buildOption, UnicodeString &result,
                                      UErrorCode &errorCode);

    /**
     * Removes all (string, value) pairs.
     * New data can then be add()ed and a new trie can be built.
     * @return *this
     * @stable ICU 4.8
     */
    UCharsTrieBuilder &clear() {
        strings.remove();
        elementsLength=0;
        ucharsLength=0;
        return *this;
    }

private:
    UCharsTrieBuilder(const UCharsTrieBuilder &other) = delete;  // no copy constructor
    UCharsTrieBuilder &operator=(const UCharsTrieBuilder &other) = delete;  // no assignment operator

    void buildUChars(UStringTrieBuildOption buildOption, UErrorCode &errorCode);

    virtual int32_t getElementStringLength(int32_t i) const override;
    virtual char16_t getElementUnit(int32_t i, int32_t unitIndex) const override;
    virtual int32_t getElementValue(int32_t i) const override;

    virtual int32_t getLimitOfLinearMatch(int32_t first, int32_t last, int32_t unitIndex) const override;

    virtual int32_t countElementUnits(int32_t start, int32_t limit, int32_t unitIndex) const override;
    virtual int32_t skipElementsBySomeUnits(int32_t i, int32_t unitIndex, int32_t count) const override;
    virtual int32_t indexOfElementWithNextUnit(int32_t i, int32_t unitIndex, char16_t unit) const override;

    virtual UBool matchNodesCanHaveValues() const override { return true; }

    virtual int32_t getMaxBranchLinearSubNodeLength() const override { return UCharsTrie::kMaxBranchLinearSubNodeLength; }
    virtual int32_t getMinLinearMatch() const override { return UCharsTrie::kMinLinearMatch; }
    virtual int32_t getMaxLinearMatchLength() const override { return UCharsTrie::kMaxLinearMatchLength; }

    class UCTLinearMatchNode : public LinearMatchNode {
    public:
        UCTLinearMatchNode(const char16_t *units, int32_t len, Node *nextNode);
        virtual bool operator==(const Node &other) const override;
        virtual void write(StringTrieBuilder &builder) override;
    private:
        const char16_t *s;
    };

    virtual Node *createLinearMatchNode(int32_t i, int32_t unitIndex, int32_t length,
                                        Node *nextNode) const override;

    UBool ensureCapacity(int32_t length);
    virtual int32_t write(int32_t unit) override;
    int32_t write(const char16_t *s, int32_t length);
    virtual int32_t writeElementUnits(int32_t i, int32_t unitIndex, int32_t length) override;
    virtual int32_t writeValueAndFinal(int32_t i, UBool isFinal) override;
    virtual int32_t writeValueAndType(UBool hasValue, int32_t value, int32_t node) override;
    virtual int32_t writeDeltaTo(int32_t jumpTarget) override;

    UnicodeString strings;
    UCharsTrieElement *elements;
    int32_t elementsCapacity;
    int32_t elementsLength;

    // char16_t serialization of the trie.
    // Grows from the back: ucharsLength measures from the end of the buffer!
    char16_t *uchars;
    int32_t ucharsCapacity;
    int32_t ucharsLength;
};

U_NAMESPACE_END

#endif /* U_SHOW_CPLUSPLUS_API */

#endif  // __UCHARSTRIEBUILDER_H__
>>>>>>> a8a80be5
<|MERGE_RESOLUTION|>--- conflicted
+++ resolved
@@ -1,389 +1,193 @@
-<<<<<<< HEAD
-// © 2016 and later: Unicode, Inc. and others.
-// License & terms of use: http://www.unicode.org/copyright.html
-/*
-*******************************************************************************
-*   Copyright (C) 2010-2016, International Business Machines
-*   Corporation and others.  All Rights Reserved.
-*******************************************************************************
-*   file name:  ucharstriebuilder.h
-*   encoding:   UTF-8
-*   tab size:   8 (not used)
-*   indentation:4
-*
-*   created on: 2010nov14
-*   created by: Markus W. Scherer
-*/
-
-#ifndef __UCHARSTRIEBUILDER_H__
-#define __UCHARSTRIEBUILDER_H__
-
-#include "unicode/utypes.h"
-
-#if U_SHOW_CPLUSPLUS_API
-
-#include "unicode/stringtriebuilder.h"
-#include "unicode/ucharstrie.h"
-#include "unicode/unistr.h"
-
-/**
- * \file
- * \brief C++ API: Builder for icu::UCharsTrie
- */
-
-U_NAMESPACE_BEGIN
-
-class UCharsTrieElement;
-
-/**
- * Builder class for UCharsTrie.
- *
- * This class is not intended for public subclassing.
- * @stable ICU 4.8
- */
-class U_COMMON_API UCharsTrieBuilder : public StringTrieBuilder {
-public:
-    /**
-     * Constructs an empty builder.
-     * @param errorCode Standard ICU error code.
-     * @stable ICU 4.8
-     */
-    UCharsTrieBuilder(UErrorCode &errorCode);
-
-    /**
-     * Destructor.
-     * @stable ICU 4.8
-     */
-    virtual ~UCharsTrieBuilder();
-
-    /**
-     * Adds a (string, value) pair.
-     * The string must be unique.
-     * The string contents will be copied; the builder does not keep
-     * a reference to the input UnicodeString or its buffer.
-     * @param s The input string.
-     * @param value The value associated with this string.
-     * @param errorCode Standard ICU error code. Its input value must
-     *                  pass the U_SUCCESS() test, or else the function returns
-     *                  immediately. Check for U_FAILURE() on output or use with
-     *                  function chaining. (See User Guide for details.)
-     * @return *this
-     * @stable ICU 4.8
-     */
-    UCharsTrieBuilder &add(const UnicodeString &s, int32_t value, UErrorCode &errorCode);
-
-    /**
-     * Builds a UCharsTrie for the add()ed data.
-     * Once built, no further data can be add()ed until clear() is called.
-     *
-     * A UCharsTrie cannot be empty. At least one (string, value) pair
-     * must have been add()ed.
-     *
-     * This method passes ownership of the builder's internal result array to the new trie object.
-     * Another call to any build() variant will re-serialize the trie.
-     * After clear() has been called, a new array will be used as well.
-     * @param buildOption Build option, see UStringTrieBuildOption.
-     * @param errorCode Standard ICU error code. Its input value must
-     *                  pass the U_SUCCESS() test, or else the function returns
-     *                  immediately. Check for U_FAILURE() on output or use with
-     *                  function chaining. (See User Guide for details.)
-     * @return A new UCharsTrie for the add()ed data.
-     * @stable ICU 4.8
-     */
-    UCharsTrie *build(UStringTrieBuildOption buildOption, UErrorCode &errorCode);
-
-    /**
-     * Builds a UCharsTrie for the add()ed data and char16_t-serializes it.
-     * Once built, no further data can be add()ed until clear() is called.
-     *
-     * A UCharsTrie cannot be empty. At least one (string, value) pair
-     * must have been add()ed.
-     *
-     * Multiple calls to buildUnicodeString() set the UnicodeStrings to the
-     * builder's same char16_t array, without rebuilding.
-     * If buildUnicodeString() is called after build(), the trie will be
-     * re-serialized into a new array (because build() passes on ownership).
-     * If build() is called after buildUnicodeString(), the trie object returned
-     * by build() will become the owner of the underlying data for the
-     * previously returned UnicodeString.
-     * After clear() has been called, a new array will be used as well.
-     * @param buildOption Build option, see UStringTrieBuildOption.
-     * @param result A UnicodeString which will be set to the char16_t-serialized
-     *               UCharsTrie for the add()ed data.
-     * @param errorCode Standard ICU error code. Its input value must
-     *                  pass the U_SUCCESS() test, or else the function returns
-     *                  immediately. Check for U_FAILURE() on output or use with
-     *                  function chaining. (See User Guide for details.)
-     * @return result
-     * @stable ICU 4.8
-     */
-    UnicodeString &buildUnicodeString(UStringTrieBuildOption buildOption, UnicodeString &result,
-                                      UErrorCode &errorCode);
-
-    /**
-     * Removes all (string, value) pairs.
-     * New data can then be add()ed and a new trie can be built.
-     * @return *this
-     * @stable ICU 4.8
-     */
-    UCharsTrieBuilder &clear() {
-        strings.remove();
-        elementsLength=0;
-        ucharsLength=0;
-        return *this;
-    }
-
-private:
-    UCharsTrieBuilder(const UCharsTrieBuilder &other);  // no copy constructor
-    UCharsTrieBuilder &operator=(const UCharsTrieBuilder &other);  // no assignment operator
-
-    void buildUChars(UStringTrieBuildOption buildOption, UErrorCode &errorCode);
-
-    virtual int32_t getElementStringLength(int32_t i) const;
-    virtual char16_t getElementUnit(int32_t i, int32_t unitIndex) const;
-    virtual int32_t getElementValue(int32_t i) const;
-
-    virtual int32_t getLimitOfLinearMatch(int32_t first, int32_t last, int32_t unitIndex) const;
-
-    virtual int32_t countElementUnits(int32_t start, int32_t limit, int32_t unitIndex) const;
-    virtual int32_t skipElementsBySomeUnits(int32_t i, int32_t unitIndex, int32_t count) const;
-    virtual int32_t indexOfElementWithNextUnit(int32_t i, int32_t unitIndex, char16_t unit) const;
-
-    virtual UBool matchNodesCanHaveValues() const { return true; }
-
-    virtual int32_t getMaxBranchLinearSubNodeLength() const { return UCharsTrie::kMaxBranchLinearSubNodeLength; }
-    virtual int32_t getMinLinearMatch() const { return UCharsTrie::kMinLinearMatch; }
-    virtual int32_t getMaxLinearMatchLength() const { return UCharsTrie::kMaxLinearMatchLength; }
-
-    class UCTLinearMatchNode : public LinearMatchNode {
-    public:
-        UCTLinearMatchNode(const char16_t *units, int32_t len, Node *nextNode);
-        virtual UBool operator==(const Node &other) const;
-        virtual void write(StringTrieBuilder &builder);
-    private:
-        const char16_t *s;
-    };
-
-    virtual Node *createLinearMatchNode(int32_t i, int32_t unitIndex, int32_t length,
-                                        Node *nextNode) const;
-
-    UBool ensureCapacity(int32_t length);
-    virtual int32_t write(int32_t unit);
-    int32_t write(const char16_t *s, int32_t length);
-    virtual int32_t writeElementUnits(int32_t i, int32_t unitIndex, int32_t length);
-    virtual int32_t writeValueAndFinal(int32_t i, UBool isFinal);
-    virtual int32_t writeValueAndType(UBool hasValue, int32_t value, int32_t node);
-    virtual int32_t writeDeltaTo(int32_t jumpTarget);
-
-    UnicodeString strings;
-    UCharsTrieElement *elements;
-    int32_t elementsCapacity;
-    int32_t elementsLength;
-
-    // char16_t serialization of the trie.
-    // Grows from the back: ucharsLength measures from the end of the buffer!
-    char16_t *uchars;
-    int32_t ucharsCapacity;
-    int32_t ucharsLength;
-};
-
-U_NAMESPACE_END
-
-#endif /* U_SHOW_CPLUSPLUS_API */
-
-#endif  // __UCHARSTRIEBUILDER_H__
-=======
-// © 2016 and later: Unicode, Inc. and others.
-// License & terms of use: http://www.unicode.org/copyright.html
-/*
-*******************************************************************************
-*   Copyright (C) 2010-2016, International Business Machines
-*   Corporation and others.  All Rights Reserved.
-*******************************************************************************
-*   file name:  ucharstriebuilder.h
-*   encoding:   UTF-8
-*   tab size:   8 (not used)
-*   indentation:4
-*
-*   created on: 2010nov14
-*   created by: Markus W. Scherer
-*/
-
-#ifndef __UCHARSTRIEBUILDER_H__
-#define __UCHARSTRIEBUILDER_H__
-
-#include "unicode/utypes.h"
-
-#if U_SHOW_CPLUSPLUS_API
-
-#include "unicode/stringtriebuilder.h"
-#include "unicode/ucharstrie.h"
-#include "unicode/unistr.h"
-
-/**
- * \file
- * \brief C++ API: Builder for icu::UCharsTrie
- */
-
-U_NAMESPACE_BEGIN
-
-class UCharsTrieElement;
-
-/**
- * Builder class for UCharsTrie.
- *
- * This class is not intended for public subclassing.
- * @stable ICU 4.8
- */
-class U_COMMON_API UCharsTrieBuilder : public StringTrieBuilder {
-public:
-    /**
-     * Constructs an empty builder.
-     * @param errorCode Standard ICU error code.
-     * @stable ICU 4.8
-     */
-    UCharsTrieBuilder(UErrorCode &errorCode);
-
-    /**
-     * Destructor.
-     * @stable ICU 4.8
-     */
-    virtual ~UCharsTrieBuilder();
-
-    /**
-     * Adds a (string, value) pair.
-     * The string must be unique.
-     * The string contents will be copied; the builder does not keep
-     * a reference to the input UnicodeString or its buffer.
-     * @param s The input string.
-     * @param value The value associated with this string.
-     * @param errorCode Standard ICU error code. Its input value must
-     *                  pass the U_SUCCESS() test, or else the function returns
-     *                  immediately. Check for U_FAILURE() on output or use with
-     *                  function chaining. (See User Guide for details.)
-     * @return *this
-     * @stable ICU 4.8
-     */
-    UCharsTrieBuilder &add(const UnicodeString &s, int32_t value, UErrorCode &errorCode);
-
-    /**
-     * Builds a UCharsTrie for the add()ed data.
-     * Once built, no further data can be add()ed until clear() is called.
-     *
-     * A UCharsTrie cannot be empty. At least one (string, value) pair
-     * must have been add()ed.
-     *
-     * This method passes ownership of the builder's internal result array to the new trie object.
-     * Another call to any build() variant will re-serialize the trie.
-     * After clear() has been called, a new array will be used as well.
-     * @param buildOption Build option, see UStringTrieBuildOption.
-     * @param errorCode Standard ICU error code. Its input value must
-     *                  pass the U_SUCCESS() test, or else the function returns
-     *                  immediately. Check for U_FAILURE() on output or use with
-     *                  function chaining. (See User Guide for details.)
-     * @return A new UCharsTrie for the add()ed data.
-     * @stable ICU 4.8
-     */
-    UCharsTrie *build(UStringTrieBuildOption buildOption, UErrorCode &errorCode);
-
-    /**
-     * Builds a UCharsTrie for the add()ed data and char16_t-serializes it.
-     * Once built, no further data can be add()ed until clear() is called.
-     *
-     * A UCharsTrie cannot be empty. At least one (string, value) pair
-     * must have been add()ed.
-     *
-     * Multiple calls to buildUnicodeString() set the UnicodeStrings to the
-     * builder's same char16_t array, without rebuilding.
-     * If buildUnicodeString() is called after build(), the trie will be
-     * re-serialized into a new array (because build() passes on ownership).
-     * If build() is called after buildUnicodeString(), the trie object returned
-     * by build() will become the owner of the underlying data for the
-     * previously returned UnicodeString.
-     * After clear() has been called, a new array will be used as well.
-     * @param buildOption Build option, see UStringTrieBuildOption.
-     * @param result A UnicodeString which will be set to the char16_t-serialized
-     *               UCharsTrie for the add()ed data.
-     * @param errorCode Standard ICU error code. Its input value must
-     *                  pass the U_SUCCESS() test, or else the function returns
-     *                  immediately. Check for U_FAILURE() on output or use with
-     *                  function chaining. (See User Guide for details.)
-     * @return result
-     * @stable ICU 4.8
-     */
-    UnicodeString &buildUnicodeString(UStringTrieBuildOption buildOption, UnicodeString &result,
-                                      UErrorCode &errorCode);
-
-    /**
-     * Removes all (string, value) pairs.
-     * New data can then be add()ed and a new trie can be built.
-     * @return *this
-     * @stable ICU 4.8
-     */
-    UCharsTrieBuilder &clear() {
-        strings.remove();
-        elementsLength=0;
-        ucharsLength=0;
-        return *this;
-    }
-
-private:
-    UCharsTrieBuilder(const UCharsTrieBuilder &other) = delete;  // no copy constructor
-    UCharsTrieBuilder &operator=(const UCharsTrieBuilder &other) = delete;  // no assignment operator
-
-    void buildUChars(UStringTrieBuildOption buildOption, UErrorCode &errorCode);
-
-    virtual int32_t getElementStringLength(int32_t i) const override;
-    virtual char16_t getElementUnit(int32_t i, int32_t unitIndex) const override;
-    virtual int32_t getElementValue(int32_t i) const override;
-
-    virtual int32_t getLimitOfLinearMatch(int32_t first, int32_t last, int32_t unitIndex) const override;
-
-    virtual int32_t countElementUnits(int32_t start, int32_t limit, int32_t unitIndex) const override;
-    virtual int32_t skipElementsBySomeUnits(int32_t i, int32_t unitIndex, int32_t count) const override;
-    virtual int32_t indexOfElementWithNextUnit(int32_t i, int32_t unitIndex, char16_t unit) const override;
-
-    virtual UBool matchNodesCanHaveValues() const override { return true; }
-
-    virtual int32_t getMaxBranchLinearSubNodeLength() const override { return UCharsTrie::kMaxBranchLinearSubNodeLength; }
-    virtual int32_t getMinLinearMatch() const override { return UCharsTrie::kMinLinearMatch; }
-    virtual int32_t getMaxLinearMatchLength() const override { return UCharsTrie::kMaxLinearMatchLength; }
-
-    class UCTLinearMatchNode : public LinearMatchNode {
-    public:
-        UCTLinearMatchNode(const char16_t *units, int32_t len, Node *nextNode);
-        virtual bool operator==(const Node &other) const override;
-        virtual void write(StringTrieBuilder &builder) override;
-    private:
-        const char16_t *s;
-    };
-
-    virtual Node *createLinearMatchNode(int32_t i, int32_t unitIndex, int32_t length,
-                                        Node *nextNode) const override;
-
-    UBool ensureCapacity(int32_t length);
-    virtual int32_t write(int32_t unit) override;
-    int32_t write(const char16_t *s, int32_t length);
-    virtual int32_t writeElementUnits(int32_t i, int32_t unitIndex, int32_t length) override;
-    virtual int32_t writeValueAndFinal(int32_t i, UBool isFinal) override;
-    virtual int32_t writeValueAndType(UBool hasValue, int32_t value, int32_t node) override;
-    virtual int32_t writeDeltaTo(int32_t jumpTarget) override;
-
-    UnicodeString strings;
-    UCharsTrieElement *elements;
-    int32_t elementsCapacity;
-    int32_t elementsLength;
-
-    // char16_t serialization of the trie.
-    // Grows from the back: ucharsLength measures from the end of the buffer!
-    char16_t *uchars;
-    int32_t ucharsCapacity;
-    int32_t ucharsLength;
-};
-
-U_NAMESPACE_END
-
-#endif /* U_SHOW_CPLUSPLUS_API */
-
-#endif  // __UCHARSTRIEBUILDER_H__
->>>>>>> a8a80be5
+// © 2016 and later: Unicode, Inc. and others.
+// License & terms of use: http://www.unicode.org/copyright.html
+/*
+*******************************************************************************
+*   Copyright (C) 2010-2016, International Business Machines
+*   Corporation and others.  All Rights Reserved.
+*******************************************************************************
+*   file name:  ucharstriebuilder.h
+*   encoding:   UTF-8
+*   tab size:   8 (not used)
+*   indentation:4
+*
+*   created on: 2010nov14
+*   created by: Markus W. Scherer
+*/
+
+#ifndef __UCHARSTRIEBUILDER_H__
+#define __UCHARSTRIEBUILDER_H__
+
+#include "unicode/utypes.h"
+
+#if U_SHOW_CPLUSPLUS_API
+
+#include "unicode/stringtriebuilder.h"
+#include "unicode/ucharstrie.h"
+#include "unicode/unistr.h"
+
+/**
+ * \file
+ * \brief C++ API: Builder for icu::UCharsTrie
+ */
+
+U_NAMESPACE_BEGIN
+
+class UCharsTrieElement;
+
+/**
+ * Builder class for UCharsTrie.
+ *
+ * This class is not intended for public subclassing.
+ * @stable ICU 4.8
+ */
+class U_COMMON_API UCharsTrieBuilder : public StringTrieBuilder {
+public:
+    /**
+     * Constructs an empty builder.
+     * @param errorCode Standard ICU error code.
+     * @stable ICU 4.8
+     */
+    UCharsTrieBuilder(UErrorCode &errorCode);
+
+    /**
+     * Destructor.
+     * @stable ICU 4.8
+     */
+    virtual ~UCharsTrieBuilder();
+
+    /**
+     * Adds a (string, value) pair.
+     * The string must be unique.
+     * The string contents will be copied; the builder does not keep
+     * a reference to the input UnicodeString or its buffer.
+     * @param s The input string.
+     * @param value The value associated with this string.
+     * @param errorCode Standard ICU error code. Its input value must
+     *                  pass the U_SUCCESS() test, or else the function returns
+     *                  immediately. Check for U_FAILURE() on output or use with
+     *                  function chaining. (See User Guide for details.)
+     * @return *this
+     * @stable ICU 4.8
+     */
+    UCharsTrieBuilder &add(const UnicodeString &s, int32_t value, UErrorCode &errorCode);
+
+    /**
+     * Builds a UCharsTrie for the add()ed data.
+     * Once built, no further data can be add()ed until clear() is called.
+     *
+     * A UCharsTrie cannot be empty. At least one (string, value) pair
+     * must have been add()ed.
+     *
+     * This method passes ownership of the builder's internal result array to the new trie object.
+     * Another call to any build() variant will re-serialize the trie.
+     * After clear() has been called, a new array will be used as well.
+     * @param buildOption Build option, see UStringTrieBuildOption.
+     * @param errorCode Standard ICU error code. Its input value must
+     *                  pass the U_SUCCESS() test, or else the function returns
+     *                  immediately. Check for U_FAILURE() on output or use with
+     *                  function chaining. (See User Guide for details.)
+     * @return A new UCharsTrie for the add()ed data.
+     * @stable ICU 4.8
+     */
+    UCharsTrie *build(UStringTrieBuildOption buildOption, UErrorCode &errorCode);
+
+    /**
+     * Builds a UCharsTrie for the add()ed data and char16_t-serializes it.
+     * Once built, no further data can be add()ed until clear() is called.
+     *
+     * A UCharsTrie cannot be empty. At least one (string, value) pair
+     * must have been add()ed.
+     *
+     * Multiple calls to buildUnicodeString() set the UnicodeStrings to the
+     * builder's same char16_t array, without rebuilding.
+     * If buildUnicodeString() is called after build(), the trie will be
+     * re-serialized into a new array (because build() passes on ownership).
+     * If build() is called after buildUnicodeString(), the trie object returned
+     * by build() will become the owner of the underlying data for the
+     * previously returned UnicodeString.
+     * After clear() has been called, a new array will be used as well.
+     * @param buildOption Build option, see UStringTrieBuildOption.
+     * @param result A UnicodeString which will be set to the char16_t-serialized
+     *               UCharsTrie for the add()ed data.
+     * @param errorCode Standard ICU error code. Its input value must
+     *                  pass the U_SUCCESS() test, or else the function returns
+     *                  immediately. Check for U_FAILURE() on output or use with
+     *                  function chaining. (See User Guide for details.)
+     * @return result
+     * @stable ICU 4.8
+     */
+    UnicodeString &buildUnicodeString(UStringTrieBuildOption buildOption, UnicodeString &result,
+                                      UErrorCode &errorCode);
+
+    /**
+     * Removes all (string, value) pairs.
+     * New data can then be add()ed and a new trie can be built.
+     * @return *this
+     * @stable ICU 4.8
+     */
+    UCharsTrieBuilder &clear() {
+        strings.remove();
+        elementsLength=0;
+        ucharsLength=0;
+        return *this;
+    }
+
+private:
+    UCharsTrieBuilder(const UCharsTrieBuilder &other) = delete;  // no copy constructor
+    UCharsTrieBuilder &operator=(const UCharsTrieBuilder &other) = delete;  // no assignment operator
+
+    void buildUChars(UStringTrieBuildOption buildOption, UErrorCode &errorCode);
+
+    virtual int32_t getElementStringLength(int32_t i) const override;
+    virtual char16_t getElementUnit(int32_t i, int32_t unitIndex) const override;
+    virtual int32_t getElementValue(int32_t i) const override;
+
+    virtual int32_t getLimitOfLinearMatch(int32_t first, int32_t last, int32_t unitIndex) const override;
+
+    virtual int32_t countElementUnits(int32_t start, int32_t limit, int32_t unitIndex) const override;
+    virtual int32_t skipElementsBySomeUnits(int32_t i, int32_t unitIndex, int32_t count) const override;
+    virtual int32_t indexOfElementWithNextUnit(int32_t i, int32_t unitIndex, char16_t unit) const override;
+
+    virtual UBool matchNodesCanHaveValues() const override { return true; }
+
+    virtual int32_t getMaxBranchLinearSubNodeLength() const override { return UCharsTrie::kMaxBranchLinearSubNodeLength; }
+    virtual int32_t getMinLinearMatch() const override { return UCharsTrie::kMinLinearMatch; }
+    virtual int32_t getMaxLinearMatchLength() const override { return UCharsTrie::kMaxLinearMatchLength; }
+
+    class UCTLinearMatchNode : public LinearMatchNode {
+    public:
+        UCTLinearMatchNode(const char16_t *units, int32_t len, Node *nextNode);
+        virtual bool operator==(const Node &other) const override;
+        virtual void write(StringTrieBuilder &builder) override;
+    private:
+        const char16_t *s;
+    };
+
+    virtual Node *createLinearMatchNode(int32_t i, int32_t unitIndex, int32_t length,
+                                        Node *nextNode) const override;
+
+    UBool ensureCapacity(int32_t length);
+    virtual int32_t write(int32_t unit) override;
+    int32_t write(const char16_t *s, int32_t length);
+    virtual int32_t writeElementUnits(int32_t i, int32_t unitIndex, int32_t length) override;
+    virtual int32_t writeValueAndFinal(int32_t i, UBool isFinal) override;
+    virtual int32_t writeValueAndType(UBool hasValue, int32_t value, int32_t node) override;
+    virtual int32_t writeDeltaTo(int32_t jumpTarget) override;
+
+    UnicodeString strings;
+    UCharsTrieElement *elements;
+    int32_t elementsCapacity;
+    int32_t elementsLength;
+
+    // char16_t serialization of the trie.
+    // Grows from the back: ucharsLength measures from the end of the buffer!
+    char16_t *uchars;
+    int32_t ucharsCapacity;
+    int32_t ucharsLength;
+};
+
+U_NAMESPACE_END
+
+#endif /* U_SHOW_CPLUSPLUS_API */
+
+#endif  // __UCHARSTRIEBUILDER_H__