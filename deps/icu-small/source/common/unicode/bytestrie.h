<<<<<<< HEAD
// © 2016 and later: Unicode, Inc. and others.
// License & terms of use: http://www.unicode.org/copyright.html
/*
*******************************************************************************
*   Copyright (C) 2010-2012, International Business Machines
*   Corporation and others.  All Rights Reserved.
*******************************************************************************
*   file name:  bytestrie.h
*   encoding:   UTF-8
*   tab size:   8 (not used)
*   indentation:4
*
*   created on: 2010sep25
*   created by: Markus W. Scherer
*/

#ifndef __BYTESTRIE_H__
#define __BYTESTRIE_H__

/**
 * \file
 * \brief C++ API: Trie for mapping byte sequences to integer values.
 */

#include "unicode/utypes.h"

#if U_SHOW_CPLUSPLUS_API

#include "unicode/stringpiece.h"
#include "unicode/uobject.h"
#include "unicode/ustringtrie.h"

class BytesTrieTest;

U_NAMESPACE_BEGIN

class ByteSink;
class BytesTrieBuilder;
class CharString;
class UVector32;

/**
 * Light-weight, non-const reader class for a BytesTrie.
 * Traverses a byte-serialized data structure with minimal state,
 * for mapping byte sequences to non-negative integer values.
 *
 * This class owns the serialized trie data only if it was constructed by
 * the builder's build() method.
 * The public constructor and the copy constructor only alias the data (only copy the pointer).
 * There is no assignment operator.
 *
 * This class is not intended for public subclassing.
 * @stable ICU 4.8
 */
class U_COMMON_API BytesTrie : public UMemory {
public:
    /**
     * Constructs a BytesTrie reader instance.
     *
     * The trieBytes must contain a copy of a byte sequence from the BytesTrieBuilder,
     * starting with the first byte of that sequence.
     * The BytesTrie object will not read more bytes than
     * the BytesTrieBuilder generated in the corresponding build() call.
     *
     * The array is not copied/cloned and must not be modified while
     * the BytesTrie object is in use.
     *
     * @param trieBytes The byte array that contains the serialized trie.
     * @stable ICU 4.8
     */
    BytesTrie(const void *trieBytes)
            : ownedArray_(NULL), bytes_(static_cast<const uint8_t *>(trieBytes)),
              pos_(bytes_), remainingMatchLength_(-1) {}

    /**
     * Destructor.
     * @stable ICU 4.8
     */
    ~BytesTrie();

    /**
     * Copy constructor, copies the other trie reader object and its state,
     * but not the byte array which will be shared. (Shallow copy.)
     * @param other Another BytesTrie object.
     * @stable ICU 4.8
     */
    BytesTrie(const BytesTrie &other)
            : ownedArray_(NULL), bytes_(other.bytes_),
              pos_(other.pos_), remainingMatchLength_(other.remainingMatchLength_) {}

    /**
     * Resets this trie to its initial state.
     * @return *this
     * @stable ICU 4.8
     */
    BytesTrie &reset() {
        pos_=bytes_;
        remainingMatchLength_=-1;
        return *this;
    }

    /**
     * Returns the state of this trie as a 64-bit integer.
     * The state value is never 0.
     *
     * @return opaque state value
     * @see resetToState64
     * @stable ICU 65
     */
    uint64_t getState64() const {
        return (static_cast<uint64_t>(remainingMatchLength_ + 2) << kState64RemainingShift) |
            (uint64_t)(pos_ - bytes_);
    }

    /**
     * Resets this trie to the saved state.
     * Unlike resetToState(State), the 64-bit state value
     * must be from getState64() from the same trie object or
     * from one initialized the exact same way.
     * Because of no validation, this method is faster.
     *
     * @param state The opaque trie state value from getState64().
     * @return *this
     * @see getState64
     * @see resetToState
     * @see reset
     * @stable ICU 65
     */
    BytesTrie &resetToState64(uint64_t state) {
        remainingMatchLength_ = static_cast<int32_t>(state >> kState64RemainingShift) - 2;
        pos_ = bytes_ + (state & kState64PosMask);
        return *this;
    }

    /**
     * BytesTrie state object, for saving a trie's current state
     * and resetting the trie back to this state later.
     * @stable ICU 4.8
     */
    class State : public UMemory {
    public:
        /**
         * Constructs an empty State.
         * @stable ICU 4.8
         */
        State() { bytes=NULL; }
    private:
        friend class BytesTrie;

        const uint8_t *bytes;
        const uint8_t *pos;
        int32_t remainingMatchLength;
    };

    /**
     * Saves the state of this trie.
     * @param state The State object to hold the trie's state.
     * @return *this
     * @see resetToState
     * @stable ICU 4.8
     */
    const BytesTrie &saveState(State &state) const {
        state.bytes=bytes_;
        state.pos=pos_;
        state.remainingMatchLength=remainingMatchLength_;
        return *this;
    }

    /**
     * Resets this trie to the saved state.
     * If the state object contains no state, or the state of a different trie,
     * then this trie remains unchanged.
     * @param state The State object which holds a saved trie state.
     * @return *this
     * @see saveState
     * @see reset
     * @stable ICU 4.8
     */
    BytesTrie &resetToState(const State &state) {
        if(bytes_==state.bytes && bytes_!=NULL) {
            pos_=state.pos;
            remainingMatchLength_=state.remainingMatchLength;
        }
        return *this;
    }

    /**
     * Determines whether the byte sequence so far matches, whether it has a value,
     * and whether another input byte can continue a matching byte sequence.
     * @return The match/value Result.
     * @stable ICU 4.8
     */
    UStringTrieResult current() const;

    /**
     * Traverses the trie from the initial state for this input byte.
     * Equivalent to reset().next(inByte).
     * @param inByte Input byte value. Values -0x100..-1 are treated like 0..0xff.
     *               Values below -0x100 and above 0xff will never match.
     * @return The match/value Result.
     * @stable ICU 4.8
     */
    inline UStringTrieResult first(int32_t inByte) {
        remainingMatchLength_=-1;
        if(inByte<0) {
            inByte+=0x100;
        }
        return nextImpl(bytes_, inByte);
    }

    /**
     * Traverses the trie from the current state for this input byte.
     * @param inByte Input byte value. Values -0x100..-1 are treated like 0..0xff.
     *               Values below -0x100 and above 0xff will never match.
     * @return The match/value Result.
     * @stable ICU 4.8
     */
    UStringTrieResult next(int32_t inByte);

    /**
     * Traverses the trie from the current state for this byte sequence.
     * Equivalent to
     * \code
     * Result result=current();
     * for(each c in s)
     *   if(!USTRINGTRIE_HAS_NEXT(result)) return USTRINGTRIE_NO_MATCH;
     *   result=next(c);
     * return result;
     * \endcode
     * @param s A string or byte sequence. Can be NULL if length is 0.
     * @param length The length of the byte sequence. Can be -1 if NUL-terminated.
     * @return The match/value Result.
     * @stable ICU 4.8
     */
    UStringTrieResult next(const char *s, int32_t length);

    /**
     * Returns a matching byte sequence's value if called immediately after
     * current()/first()/next() returned USTRINGTRIE_INTERMEDIATE_VALUE or USTRINGTRIE_FINAL_VALUE.
     * getValue() can be called multiple times.
     *
     * Do not call getValue() after USTRINGTRIE_NO_MATCH or USTRINGTRIE_NO_VALUE!
     * @return The value for the byte sequence so far.
     * @stable ICU 4.8
     */
    inline int32_t getValue() const {
        const uint8_t *pos=pos_;
        int32_t leadByte=*pos++;
        // U_ASSERT(leadByte>=kMinValueLead);
        return readValue(pos, leadByte>>1);
    }

    /**
     * Determines whether all byte sequences reachable from the current state
     * map to the same value.
     * @param uniqueValue Receives the unique value, if this function returns true.
     *                    (output-only)
     * @return true if all byte sequences reachable from the current state
     *         map to the same value.
     * @stable ICU 4.8
     */
    inline UBool hasUniqueValue(int32_t &uniqueValue) const {
        const uint8_t *pos=pos_;
        // Skip the rest of a pending linear-match node.
        return pos!=NULL && findUniqueValue(pos+remainingMatchLength_+1, false, uniqueValue);
    }

    /**
     * Finds each byte which continues the byte sequence from the current state.
     * That is, each byte b for which it would be next(b)!=USTRINGTRIE_NO_MATCH now.
     * @param out Each next byte is appended to this object.
     *            (Only uses the out.Append(s, length) method.)
     * @return the number of bytes which continue the byte sequence from here
     * @stable ICU 4.8
     */
    int32_t getNextBytes(ByteSink &out) const;

    /**
     * Iterator for all of the (byte sequence, value) pairs in a BytesTrie.
     * @stable ICU 4.8
     */
    class U_COMMON_API Iterator : public UMemory {
    public:
        /**
         * Iterates from the root of a byte-serialized BytesTrie.
         * @param trieBytes The trie bytes.
         * @param maxStringLength If 0, the iterator returns full strings/byte sequences.
         *                        Otherwise, the iterator returns strings with this maximum length.
         * @param errorCode Standard ICU error code. Its input value must
         *                  pass the U_SUCCESS() test, or else the function returns
         *                  immediately. Check for U_FAILURE() on output or use with
         *                  function chaining. (See User Guide for details.)
         * @stable ICU 4.8
         */
        Iterator(const void *trieBytes, int32_t maxStringLength, UErrorCode &errorCode);

        /**
         * Iterates from the current state of the specified BytesTrie.
         * @param trie The trie whose state will be copied for iteration.
         * @param maxStringLength If 0, the iterator returns full strings/byte sequences.
         *                        Otherwise, the iterator returns strings with this maximum length.
         * @param errorCode Standard ICU error code. Its input value must
         *                  pass the U_SUCCESS() test, or else the function returns
         *                  immediately. Check for U_FAILURE() on output or use with
         *                  function chaining. (See User Guide for details.)
         * @stable ICU 4.8
         */
        Iterator(const BytesTrie &trie, int32_t maxStringLength, UErrorCode &errorCode);

        /**
         * Destructor.
         * @stable ICU 4.8
         */
        ~Iterator();

        /**
         * Resets this iterator to its initial state.
         * @return *this
         * @stable ICU 4.8
         */
        Iterator &reset();

        /**
         * @return true if there are more elements.
         * @stable ICU 4.8
         */
        UBool hasNext() const;

        /**
         * Finds the next (byte sequence, value) pair if there is one.
         *
         * If the byte sequence is truncated to the maximum length and does not
         * have a real value, then the value is set to -1.
         * In this case, this "not a real value" is indistinguishable from
         * a real value of -1.
         * @param errorCode Standard ICU error code. Its input value must
         *                  pass the U_SUCCESS() test, or else the function returns
         *                  immediately. Check for U_FAILURE() on output or use with
         *                  function chaining. (See User Guide for details.)
         * @return true if there is another element.
         * @stable ICU 4.8
         */
        UBool next(UErrorCode &errorCode);

        /**
         * @return The NUL-terminated byte sequence for the last successful next().
         * @stable ICU 4.8
         */
        StringPiece getString() const;
        /**
         * @return The value for the last successful next().
         * @stable ICU 4.8
         */
        int32_t getValue() const { return value_; }

    private:
        UBool truncateAndStop();

        const uint8_t *branchNext(const uint8_t *pos, int32_t length, UErrorCode &errorCode);

        const uint8_t *bytes_;
        const uint8_t *pos_;
        const uint8_t *initialPos_;
        int32_t remainingMatchLength_;
        int32_t initialRemainingMatchLength_;

        CharString *str_;
        int32_t maxLength_;
        int32_t value_;

        // The stack stores pairs of integers for backtracking to another
        // outbound edge of a branch node.
        // The first integer is an offset from bytes_.
        // The second integer has the str_->length() from before the node in bits 15..0,
        // and the remaining branch length in bits 24..16. (Bits 31..25 are unused.)
        // (We could store the remaining branch length minus 1 in bits 23..16 and not use bits 31..24,
        // but the code looks more confusing that way.)
        UVector32 *stack_;
    };

private:
    friend class BytesTrieBuilder;
    friend class ::BytesTrieTest;

    /**
     * Constructs a BytesTrie reader instance.
     * Unlike the public constructor which just aliases an array,
     * this constructor adopts the builder's array.
     * This constructor is only called by the builder.
     */
    BytesTrie(void *adoptBytes, const void *trieBytes)
            : ownedArray_(static_cast<uint8_t *>(adoptBytes)),
              bytes_(static_cast<const uint8_t *>(trieBytes)),
              pos_(bytes_), remainingMatchLength_(-1) {}

    // No assignment operator.
    BytesTrie &operator=(const BytesTrie &other);

    inline void stop() {
        pos_=NULL;
    }

    // Reads a compact 32-bit integer.
    // pos is already after the leadByte, and the lead byte is already shifted right by 1.
    static int32_t readValue(const uint8_t *pos, int32_t leadByte);
    static inline const uint8_t *skipValue(const uint8_t *pos, int32_t leadByte) {
        // U_ASSERT(leadByte>=kMinValueLead);
        if(leadByte>=(kMinTwoByteValueLead<<1)) {
            if(leadByte<(kMinThreeByteValueLead<<1)) {
                ++pos;
            } else if(leadByte<(kFourByteValueLead<<1)) {
                pos+=2;
            } else {
                pos+=3+((leadByte>>1)&1);
            }
        }
        return pos;
    }
    static inline const uint8_t *skipValue(const uint8_t *pos) {
        int32_t leadByte=*pos++;
        return skipValue(pos, leadByte);
    }

    // Reads a jump delta and jumps.
    static const uint8_t *jumpByDelta(const uint8_t *pos);

    static inline const uint8_t *skipDelta(const uint8_t *pos) {
        int32_t delta=*pos++;
        if(delta>=kMinTwoByteDeltaLead) {
            if(delta<kMinThreeByteDeltaLead) {
                ++pos;
            } else if(delta<kFourByteDeltaLead) {
                pos+=2;
            } else {
                pos+=3+(delta&1);
            }
        }
        return pos;
    }

    static inline UStringTrieResult valueResult(int32_t node) {
        return (UStringTrieResult)(USTRINGTRIE_INTERMEDIATE_VALUE-(node&kValueIsFinal));
    }

    // Handles a branch node for both next(byte) and next(string).
    UStringTrieResult branchNext(const uint8_t *pos, int32_t length, int32_t inByte);

    // Requires remainingLength_<0.
    UStringTrieResult nextImpl(const uint8_t *pos, int32_t inByte);

    // Helper functions for hasUniqueValue().
    // Recursively finds a unique value (or whether there is not a unique one)
    // from a branch.
    static const uint8_t *findUniqueValueFromBranch(const uint8_t *pos, int32_t length,
                                                    UBool haveUniqueValue, int32_t &uniqueValue);
    // Recursively finds a unique value (or whether there is not a unique one)
    // starting from a position on a node lead byte.
    static UBool findUniqueValue(const uint8_t *pos, UBool haveUniqueValue, int32_t &uniqueValue);

    // Helper functions for getNextBytes().
    // getNextBytes() when pos is on a branch node.
    static void getNextBranchBytes(const uint8_t *pos, int32_t length, ByteSink &out);
    static void append(ByteSink &out, int c);

    // BytesTrie data structure
    //
    // The trie consists of a series of byte-serialized nodes for incremental
    // string/byte sequence matching. The root node is at the beginning of the trie data.
    //
    // Types of nodes are distinguished by their node lead byte ranges.
    // After each node, except a final-value node, another node follows to
    // encode match values or continue matching further bytes.
    //
    // Node types:
    //  - Value node: Stores a 32-bit integer in a compact, variable-length format.
    //    The value is for the string/byte sequence so far.
    //    One node bit indicates whether the value is final or whether
    //    matching continues with the next node.
    //  - Linear-match node: Matches a number of bytes.
    //  - Branch node: Branches to other nodes according to the current input byte.
    //    The node byte is the length of the branch (number of bytes to select from)
    //    minus 1. It is followed by a sub-node:
    //    - If the length is at most kMaxBranchLinearSubNodeLength, then
    //      there are length-1 (key, value) pairs and then one more comparison byte.
    //      If one of the key bytes matches, then the value is either a final value for
    //      the string/byte sequence so far, or a "jump" delta to the next node.
    //      If the last byte matches, then matching continues with the next node.
    //      (Values have the same encoding as value nodes.)
    //    - If the length is greater than kMaxBranchLinearSubNodeLength, then
    //      there is one byte and one "jump" delta.
    //      If the input byte is less than the sub-node byte, then "jump" by delta to
    //      the next sub-node which will have a length of length/2.
    //      (The delta has its own compact encoding.)
    //      Otherwise, skip the "jump" delta to the next sub-node
    //      which will have a length of length-length/2.

    // Node lead byte values.

    // 00..0f: Branch node. If node!=0 then the length is node+1, otherwise
    // the length is one more than the next byte.

    // For a branch sub-node with at most this many entries, we drop down
    // to a linear search.
    static const int32_t kMaxBranchLinearSubNodeLength=5;

    // 10..1f: Linear-match node, match 1..16 bytes and continue reading the next node.
    static const int32_t kMinLinearMatch=0x10;
    static const int32_t kMaxLinearMatchLength=0x10;

    // 20..ff: Variable-length value node.
    // If odd, the value is final. (Otherwise, intermediate value or jump delta.)
    // Then shift-right by 1 bit.
    // The remaining lead byte value indicates the number of following bytes (0..4)
    // and contains the value's top bits.
    static const int32_t kMinValueLead=kMinLinearMatch+kMaxLinearMatchLength;  // 0x20
    // It is a final value if bit 0 is set.
    static const int32_t kValueIsFinal=1;

    // Compact value: After testing bit 0, shift right by 1 and then use the following thresholds.
    static const int32_t kMinOneByteValueLead=kMinValueLead/2;  // 0x10
    static const int32_t kMaxOneByteValue=0x40;  // At least 6 bits in the first byte.

    static const int32_t kMinTwoByteValueLead=kMinOneByteValueLead+kMaxOneByteValue+1;  // 0x51
    static const int32_t kMaxTwoByteValue=0x1aff;

    static const int32_t kMinThreeByteValueLead=kMinTwoByteValueLead+(kMaxTwoByteValue>>8)+1;  // 0x6c
    static const int32_t kFourByteValueLead=0x7e;

    // A little more than Unicode code points. (0x11ffff)
    static const int32_t kMaxThreeByteValue=((kFourByteValueLead-kMinThreeByteValueLead)<<16)-1;

    static const int32_t kFiveByteValueLead=0x7f;

    // Compact delta integers.
    static const int32_t kMaxOneByteDelta=0xbf;
    static const int32_t kMinTwoByteDeltaLead=kMaxOneByteDelta+1;  // 0xc0
    static const int32_t kMinThreeByteDeltaLead=0xf0;
    static const int32_t kFourByteDeltaLead=0xfe;
    static const int32_t kFiveByteDeltaLead=0xff;

    static const int32_t kMaxTwoByteDelta=((kMinThreeByteDeltaLead-kMinTwoByteDeltaLead)<<8)-1;  // 0x2fff
    static const int32_t kMaxThreeByteDelta=((kFourByteDeltaLead-kMinThreeByteDeltaLead)<<16)-1;  // 0xdffff

    // For getState64():
    // The remainingMatchLength_ is -1..14=(kMaxLinearMatchLength=0x10)-2
    // so we need at least 5 bits for that.
    // We add 2 to store it as a positive value 1..16=kMaxLinearMatchLength.
    static constexpr int32_t kState64RemainingShift = 59;
    static constexpr uint64_t kState64PosMask = (UINT64_C(1) << kState64RemainingShift) - 1;

    uint8_t *ownedArray_;

    // Fixed value referencing the BytesTrie bytes.
    const uint8_t *bytes_;

    // Iterator variables.

    // Pointer to next trie byte to read. NULL if no more matches.
    const uint8_t *pos_;
    // Remaining length of a linear-match node, minus 1. Negative if not in such a node.
    int32_t remainingMatchLength_;
};

U_NAMESPACE_END

#endif /* U_SHOW_CPLUSPLUS_API */

#endif  // __BYTESTRIE_H__
=======
// © 2016 and later: Unicode, Inc. and others.
// License & terms of use: http://www.unicode.org/copyright.html
/*
*******************************************************************************
*   Copyright (C) 2010-2012, International Business Machines
*   Corporation and others.  All Rights Reserved.
*******************************************************************************
*   file name:  bytestrie.h
*   encoding:   UTF-8
*   tab size:   8 (not used)
*   indentation:4
*
*   created on: 2010sep25
*   created by: Markus W. Scherer
*/

#ifndef __BYTESTRIE_H__
#define __BYTESTRIE_H__

/**
 * \file
 * \brief C++ API: Trie for mapping byte sequences to integer values.
 */

#include "unicode/utypes.h"

#if U_SHOW_CPLUSPLUS_API

#include "unicode/stringpiece.h"
#include "unicode/uobject.h"
#include "unicode/ustringtrie.h"

class BytesTrieTest;

U_NAMESPACE_BEGIN

class ByteSink;
class BytesTrieBuilder;
class CharString;
class UVector32;

/**
 * Light-weight, non-const reader class for a BytesTrie.
 * Traverses a byte-serialized data structure with minimal state,
 * for mapping byte sequences to non-negative integer values.
 *
 * This class owns the serialized trie data only if it was constructed by
 * the builder's build() method.
 * The public constructor and the copy constructor only alias the data (only copy the pointer).
 * There is no assignment operator.
 *
 * This class is not intended for public subclassing.
 * @stable ICU 4.8
 */
class U_COMMON_API BytesTrie : public UMemory {
public:
    /**
     * Constructs a BytesTrie reader instance.
     *
     * The trieBytes must contain a copy of a byte sequence from the BytesTrieBuilder,
     * starting with the first byte of that sequence.
     * The BytesTrie object will not read more bytes than
     * the BytesTrieBuilder generated in the corresponding build() call.
     *
     * The array is not copied/cloned and must not be modified while
     * the BytesTrie object is in use.
     *
     * @param trieBytes The byte array that contains the serialized trie.
     * @stable ICU 4.8
     */
    BytesTrie(const void *trieBytes)
            : ownedArray_(nullptr), bytes_(static_cast<const uint8_t *>(trieBytes)),
              pos_(bytes_), remainingMatchLength_(-1) {}

    /**
     * Destructor.
     * @stable ICU 4.8
     */
    ~BytesTrie();

    /**
     * Copy constructor, copies the other trie reader object and its state,
     * but not the byte array which will be shared. (Shallow copy.)
     * @param other Another BytesTrie object.
     * @stable ICU 4.8
     */
    BytesTrie(const BytesTrie &other)
            : ownedArray_(nullptr), bytes_(other.bytes_),
              pos_(other.pos_), remainingMatchLength_(other.remainingMatchLength_) {}

    /**
     * Resets this trie to its initial state.
     * @return *this
     * @stable ICU 4.8
     */
    BytesTrie &reset() {
        pos_=bytes_;
        remainingMatchLength_=-1;
        return *this;
    }

    /**
     * Returns the state of this trie as a 64-bit integer.
     * The state value is never 0.
     *
     * @return opaque state value
     * @see resetToState64
     * @stable ICU 65
     */
    uint64_t getState64() const {
        return (static_cast<uint64_t>(remainingMatchLength_ + 2) << kState64RemainingShift) |
            (uint64_t)(pos_ - bytes_);
    }

    /**
     * Resets this trie to the saved state.
     * Unlike resetToState(State), the 64-bit state value
     * must be from getState64() from the same trie object or
     * from one initialized the exact same way.
     * Because of no validation, this method is faster.
     *
     * @param state The opaque trie state value from getState64().
     * @return *this
     * @see getState64
     * @see resetToState
     * @see reset
     * @stable ICU 65
     */
    BytesTrie &resetToState64(uint64_t state) {
        remainingMatchLength_ = static_cast<int32_t>(state >> kState64RemainingShift) - 2;
        pos_ = bytes_ + (state & kState64PosMask);
        return *this;
    }

    /**
     * BytesTrie state object, for saving a trie's current state
     * and resetting the trie back to this state later.
     * @stable ICU 4.8
     */
    class State : public UMemory {
    public:
        /**
         * Constructs an empty State.
         * @stable ICU 4.8
         */
        State() { bytes=nullptr; }
    private:
        friend class BytesTrie;

        const uint8_t *bytes;
        const uint8_t *pos;
        int32_t remainingMatchLength;
    };

    /**
     * Saves the state of this trie.
     * @param state The State object to hold the trie's state.
     * @return *this
     * @see resetToState
     * @stable ICU 4.8
     */
    const BytesTrie &saveState(State &state) const {
        state.bytes=bytes_;
        state.pos=pos_;
        state.remainingMatchLength=remainingMatchLength_;
        return *this;
    }

    /**
     * Resets this trie to the saved state.
     * If the state object contains no state, or the state of a different trie,
     * then this trie remains unchanged.
     * @param state The State object which holds a saved trie state.
     * @return *this
     * @see saveState
     * @see reset
     * @stable ICU 4.8
     */
    BytesTrie &resetToState(const State &state) {
        if(bytes_==state.bytes && bytes_!=nullptr) {
            pos_=state.pos;
            remainingMatchLength_=state.remainingMatchLength;
        }
        return *this;
    }

    /**
     * Determines whether the byte sequence so far matches, whether it has a value,
     * and whether another input byte can continue a matching byte sequence.
     * @return The match/value Result.
     * @stable ICU 4.8
     */
    UStringTrieResult current() const;

    /**
     * Traverses the trie from the initial state for this input byte.
     * Equivalent to reset().next(inByte).
     * @param inByte Input byte value. Values -0x100..-1 are treated like 0..0xff.
     *               Values below -0x100 and above 0xff will never match.
     * @return The match/value Result.
     * @stable ICU 4.8
     */
    inline UStringTrieResult first(int32_t inByte) {
        remainingMatchLength_=-1;
        if(inByte<0) {
            inByte+=0x100;
        }
        return nextImpl(bytes_, inByte);
    }

    /**
     * Traverses the trie from the current state for this input byte.
     * @param inByte Input byte value. Values -0x100..-1 are treated like 0..0xff.
     *               Values below -0x100 and above 0xff will never match.
     * @return The match/value Result.
     * @stable ICU 4.8
     */
    UStringTrieResult next(int32_t inByte);

    /**
     * Traverses the trie from the current state for this byte sequence.
     * Equivalent to
     * \code
     * Result result=current();
     * for(each c in s)
     *   if(!USTRINGTRIE_HAS_NEXT(result)) return USTRINGTRIE_NO_MATCH;
     *   result=next(c);
     * return result;
     * \endcode
     * @param s A string or byte sequence. Can be nullptr if length is 0.
     * @param length The length of the byte sequence. Can be -1 if NUL-terminated.
     * @return The match/value Result.
     * @stable ICU 4.8
     */
    UStringTrieResult next(const char *s, int32_t length);

    /**
     * Returns a matching byte sequence's value if called immediately after
     * current()/first()/next() returned USTRINGTRIE_INTERMEDIATE_VALUE or USTRINGTRIE_FINAL_VALUE.
     * getValue() can be called multiple times.
     *
     * Do not call getValue() after USTRINGTRIE_NO_MATCH or USTRINGTRIE_NO_VALUE!
     * @return The value for the byte sequence so far.
     * @stable ICU 4.8
     */
    inline int32_t getValue() const {
        const uint8_t *pos=pos_;
        int32_t leadByte=*pos++;
        // U_ASSERT(leadByte>=kMinValueLead);
        return readValue(pos, leadByte>>1);
    }

    /**
     * Determines whether all byte sequences reachable from the current state
     * map to the same value.
     * @param uniqueValue Receives the unique value, if this function returns true.
     *                    (output-only)
     * @return true if all byte sequences reachable from the current state
     *         map to the same value.
     * @stable ICU 4.8
     */
    inline UBool hasUniqueValue(int32_t &uniqueValue) const {
        const uint8_t *pos=pos_;
        // Skip the rest of a pending linear-match node.
        return pos!=nullptr && findUniqueValue(pos+remainingMatchLength_+1, false, uniqueValue);
    }

    /**
     * Finds each byte which continues the byte sequence from the current state.
     * That is, each byte b for which it would be next(b)!=USTRINGTRIE_NO_MATCH now.
     * @param out Each next byte is appended to this object.
     *            (Only uses the out.Append(s, length) method.)
     * @return the number of bytes which continue the byte sequence from here
     * @stable ICU 4.8
     */
    int32_t getNextBytes(ByteSink &out) const;

    /**
     * Iterator for all of the (byte sequence, value) pairs in a BytesTrie.
     * @stable ICU 4.8
     */
    class U_COMMON_API Iterator : public UMemory {
    public:
        /**
         * Iterates from the root of a byte-serialized BytesTrie.
         * @param trieBytes The trie bytes.
         * @param maxStringLength If 0, the iterator returns full strings/byte sequences.
         *                        Otherwise, the iterator returns strings with this maximum length.
         * @param errorCode Standard ICU error code. Its input value must
         *                  pass the U_SUCCESS() test, or else the function returns
         *                  immediately. Check for U_FAILURE() on output or use with
         *                  function chaining. (See User Guide for details.)
         * @stable ICU 4.8
         */
        Iterator(const void *trieBytes, int32_t maxStringLength, UErrorCode &errorCode);

        /**
         * Iterates from the current state of the specified BytesTrie.
         * @param trie The trie whose state will be copied for iteration.
         * @param maxStringLength If 0, the iterator returns full strings/byte sequences.
         *                        Otherwise, the iterator returns strings with this maximum length.
         * @param errorCode Standard ICU error code. Its input value must
         *                  pass the U_SUCCESS() test, or else the function returns
         *                  immediately. Check for U_FAILURE() on output or use with
         *                  function chaining. (See User Guide for details.)
         * @stable ICU 4.8
         */
        Iterator(const BytesTrie &trie, int32_t maxStringLength, UErrorCode &errorCode);

        /**
         * Destructor.
         * @stable ICU 4.8
         */
        ~Iterator();

        /**
         * Resets this iterator to its initial state.
         * @return *this
         * @stable ICU 4.8
         */
        Iterator &reset();

        /**
         * @return true if there are more elements.
         * @stable ICU 4.8
         */
        UBool hasNext() const;

        /**
         * Finds the next (byte sequence, value) pair if there is one.
         *
         * If the byte sequence is truncated to the maximum length and does not
         * have a real value, then the value is set to -1.
         * In this case, this "not a real value" is indistinguishable from
         * a real value of -1.
         * @param errorCode Standard ICU error code. Its input value must
         *                  pass the U_SUCCESS() test, or else the function returns
         *                  immediately. Check for U_FAILURE() on output or use with
         *                  function chaining. (See User Guide for details.)
         * @return true if there is another element.
         * @stable ICU 4.8
         */
        UBool next(UErrorCode &errorCode);

        /**
         * @return The NUL-terminated byte sequence for the last successful next().
         * @stable ICU 4.8
         */
        StringPiece getString() const;
        /**
         * @return The value for the last successful next().
         * @stable ICU 4.8
         */
        int32_t getValue() const { return value_; }

    private:
        UBool truncateAndStop();

        const uint8_t *branchNext(const uint8_t *pos, int32_t length, UErrorCode &errorCode);

        const uint8_t *bytes_;
        const uint8_t *pos_;
        const uint8_t *initialPos_;
        int32_t remainingMatchLength_;
        int32_t initialRemainingMatchLength_;

        CharString *str_;
        int32_t maxLength_;
        int32_t value_;

        // The stack stores pairs of integers for backtracking to another
        // outbound edge of a branch node.
        // The first integer is an offset from bytes_.
        // The second integer has the str_->length() from before the node in bits 15..0,
        // and the remaining branch length in bits 24..16. (Bits 31..25 are unused.)
        // (We could store the remaining branch length minus 1 in bits 23..16 and not use bits 31..24,
        // but the code looks more confusing that way.)
        UVector32 *stack_;
    };

private:
    friend class BytesTrieBuilder;
    friend class ::BytesTrieTest;

    /**
     * Constructs a BytesTrie reader instance.
     * Unlike the public constructor which just aliases an array,
     * this constructor adopts the builder's array.
     * This constructor is only called by the builder.
     */
    BytesTrie(void *adoptBytes, const void *trieBytes)
            : ownedArray_(static_cast<uint8_t *>(adoptBytes)),
              bytes_(static_cast<const uint8_t *>(trieBytes)),
              pos_(bytes_), remainingMatchLength_(-1) {}

    // No assignment operator.
    BytesTrie &operator=(const BytesTrie &other) = delete;

    inline void stop() {
        pos_=nullptr;
    }

    // Reads a compact 32-bit integer.
    // pos is already after the leadByte, and the lead byte is already shifted right by 1.
    static int32_t readValue(const uint8_t *pos, int32_t leadByte);
    static inline const uint8_t *skipValue(const uint8_t *pos, int32_t leadByte) {
        // U_ASSERT(leadByte>=kMinValueLead);
        if(leadByte>=(kMinTwoByteValueLead<<1)) {
            if(leadByte<(kMinThreeByteValueLead<<1)) {
                ++pos;
            } else if(leadByte<(kFourByteValueLead<<1)) {
                pos+=2;
            } else {
                pos+=3+((leadByte>>1)&1);
            }
        }
        return pos;
    }
    static inline const uint8_t *skipValue(const uint8_t *pos) {
        int32_t leadByte=*pos++;
        return skipValue(pos, leadByte);
    }

    // Reads a jump delta and jumps.
    static const uint8_t *jumpByDelta(const uint8_t *pos);

    static inline const uint8_t *skipDelta(const uint8_t *pos) {
        int32_t delta=*pos++;
        if(delta>=kMinTwoByteDeltaLead) {
            if(delta<kMinThreeByteDeltaLead) {
                ++pos;
            } else if(delta<kFourByteDeltaLead) {
                pos+=2;
            } else {
                pos+=3+(delta&1);
            }
        }
        return pos;
    }

    static inline UStringTrieResult valueResult(int32_t node) {
        return (UStringTrieResult)(USTRINGTRIE_INTERMEDIATE_VALUE-(node&kValueIsFinal));
    }

    // Handles a branch node for both next(byte) and next(string).
    UStringTrieResult branchNext(const uint8_t *pos, int32_t length, int32_t inByte);

    // Requires remainingLength_<0.
    UStringTrieResult nextImpl(const uint8_t *pos, int32_t inByte);

    // Helper functions for hasUniqueValue().
    // Recursively finds a unique value (or whether there is not a unique one)
    // from a branch.
    static const uint8_t *findUniqueValueFromBranch(const uint8_t *pos, int32_t length,
                                                    UBool haveUniqueValue, int32_t &uniqueValue);
    // Recursively finds a unique value (or whether there is not a unique one)
    // starting from a position on a node lead byte.
    static UBool findUniqueValue(const uint8_t *pos, UBool haveUniqueValue, int32_t &uniqueValue);

    // Helper functions for getNextBytes().
    // getNextBytes() when pos is on a branch node.
    static void getNextBranchBytes(const uint8_t *pos, int32_t length, ByteSink &out);
    static void append(ByteSink &out, int c);

    // BytesTrie data structure
    //
    // The trie consists of a series of byte-serialized nodes for incremental
    // string/byte sequence matching. The root node is at the beginning of the trie data.
    //
    // Types of nodes are distinguished by their node lead byte ranges.
    // After each node, except a final-value node, another node follows to
    // encode match values or continue matching further bytes.
    //
    // Node types:
    //  - Value node: Stores a 32-bit integer in a compact, variable-length format.
    //    The value is for the string/byte sequence so far.
    //    One node bit indicates whether the value is final or whether
    //    matching continues with the next node.
    //  - Linear-match node: Matches a number of bytes.
    //  - Branch node: Branches to other nodes according to the current input byte.
    //    The node byte is the length of the branch (number of bytes to select from)
    //    minus 1. It is followed by a sub-node:
    //    - If the length is at most kMaxBranchLinearSubNodeLength, then
    //      there are length-1 (key, value) pairs and then one more comparison byte.
    //      If one of the key bytes matches, then the value is either a final value for
    //      the string/byte sequence so far, or a "jump" delta to the next node.
    //      If the last byte matches, then matching continues with the next node.
    //      (Values have the same encoding as value nodes.)
    //    - If the length is greater than kMaxBranchLinearSubNodeLength, then
    //      there is one byte and one "jump" delta.
    //      If the input byte is less than the sub-node byte, then "jump" by delta to
    //      the next sub-node which will have a length of length/2.
    //      (The delta has its own compact encoding.)
    //      Otherwise, skip the "jump" delta to the next sub-node
    //      which will have a length of length-length/2.

    // Node lead byte values.

    // 00..0f: Branch node. If node!=0 then the length is node+1, otherwise
    // the length is one more than the next byte.

    // For a branch sub-node with at most this many entries, we drop down
    // to a linear search.
    static const int32_t kMaxBranchLinearSubNodeLength=5;

    // 10..1f: Linear-match node, match 1..16 bytes and continue reading the next node.
    static const int32_t kMinLinearMatch=0x10;
    static const int32_t kMaxLinearMatchLength=0x10;

    // 20..ff: Variable-length value node.
    // If odd, the value is final. (Otherwise, intermediate value or jump delta.)
    // Then shift-right by 1 bit.
    // The remaining lead byte value indicates the number of following bytes (0..4)
    // and contains the value's top bits.
    static const int32_t kMinValueLead=kMinLinearMatch+kMaxLinearMatchLength;  // 0x20
    // It is a final value if bit 0 is set.
    static const int32_t kValueIsFinal=1;

    // Compact value: After testing bit 0, shift right by 1 and then use the following thresholds.
    static const int32_t kMinOneByteValueLead=kMinValueLead/2;  // 0x10
    static const int32_t kMaxOneByteValue=0x40;  // At least 6 bits in the first byte.

    static const int32_t kMinTwoByteValueLead=kMinOneByteValueLead+kMaxOneByteValue+1;  // 0x51
    static const int32_t kMaxTwoByteValue=0x1aff;

    static const int32_t kMinThreeByteValueLead=kMinTwoByteValueLead+(kMaxTwoByteValue>>8)+1;  // 0x6c
    static const int32_t kFourByteValueLead=0x7e;

    // A little more than Unicode code points. (0x11ffff)
    static const int32_t kMaxThreeByteValue=((kFourByteValueLead-kMinThreeByteValueLead)<<16)-1;

    static const int32_t kFiveByteValueLead=0x7f;

    // Compact delta integers.
    static const int32_t kMaxOneByteDelta=0xbf;
    static const int32_t kMinTwoByteDeltaLead=kMaxOneByteDelta+1;  // 0xc0
    static const int32_t kMinThreeByteDeltaLead=0xf0;
    static const int32_t kFourByteDeltaLead=0xfe;
    static const int32_t kFiveByteDeltaLead=0xff;

    static const int32_t kMaxTwoByteDelta=((kMinThreeByteDeltaLead-kMinTwoByteDeltaLead)<<8)-1;  // 0x2fff
    static const int32_t kMaxThreeByteDelta=((kFourByteDeltaLead-kMinThreeByteDeltaLead)<<16)-1;  // 0xdffff

    // For getState64():
    // The remainingMatchLength_ is -1..14=(kMaxLinearMatchLength=0x10)-2
    // so we need at least 5 bits for that.
    // We add 2 to store it as a positive value 1..16=kMaxLinearMatchLength.
    static constexpr int32_t kState64RemainingShift = 59;
    static constexpr uint64_t kState64PosMask = (UINT64_C(1) << kState64RemainingShift) - 1;

    uint8_t *ownedArray_;

    // Fixed value referencing the BytesTrie bytes.
    const uint8_t *bytes_;

    // Iterator variables.

    // Pointer to next trie byte to read. nullptr if no more matches.
    const uint8_t *pos_;
    // Remaining length of a linear-match node, minus 1. Negative if not in such a node.
    int32_t remainingMatchLength_;
};

U_NAMESPACE_END

#endif /* U_SHOW_CPLUSPLUS_API */

#endif  // __BYTESTRIE_H__
>>>>>>> a8a80be5
<|MERGE_RESOLUTION|>--- conflicted
+++ resolved
@@ -1,1139 +1,568 @@
-<<<<<<< HEAD
-// © 2016 and later: Unicode, Inc. and others.
-// License & terms of use: http://www.unicode.org/copyright.html
-/*
-*******************************************************************************
-*   Copyright (C) 2010-2012, International Business Machines
-*   Corporation and others.  All Rights Reserved.
-*******************************************************************************
-*   file name:  bytestrie.h
-*   encoding:   UTF-8
-*   tab size:   8 (not used)
-*   indentation:4
-*
-*   created on: 2010sep25
-*   created by: Markus W. Scherer
-*/
-
-#ifndef __BYTESTRIE_H__
-#define __BYTESTRIE_H__
-
-/**
- * \file
- * \brief C++ API: Trie for mapping byte sequences to integer values.
- */
-
-#include "unicode/utypes.h"
-
-#if U_SHOW_CPLUSPLUS_API
-
-#include "unicode/stringpiece.h"
-#include "unicode/uobject.h"
-#include "unicode/ustringtrie.h"
-
-class BytesTrieTest;
-
-U_NAMESPACE_BEGIN
-
-class ByteSink;
-class BytesTrieBuilder;
-class CharString;
-class UVector32;
-
-/**
- * Light-weight, non-const reader class for a BytesTrie.
- * Traverses a byte-serialized data structure with minimal state,
- * for mapping byte sequences to non-negative integer values.
- *
- * This class owns the serialized trie data only if it was constructed by
- * the builder's build() method.
- * The public constructor and the copy constructor only alias the data (only copy the pointer).
- * There is no assignment operator.
- *
- * This class is not intended for public subclassing.
- * @stable ICU 4.8
- */
-class U_COMMON_API BytesTrie : public UMemory {
-public:
-    /**
-     * Constructs a BytesTrie reader instance.
-     *
-     * The trieBytes must contain a copy of a byte sequence from the BytesTrieBuilder,
-     * starting with the first byte of that sequence.
-     * The BytesTrie object will not read more bytes than
-     * the BytesTrieBuilder generated in the corresponding build() call.
-     *
-     * The array is not copied/cloned and must not be modified while
-     * the BytesTrie object is in use.
-     *
-     * @param trieBytes The byte array that contains the serialized trie.
-     * @stable ICU 4.8
-     */
-    BytesTrie(const void *trieBytes)
-            : ownedArray_(NULL), bytes_(static_cast<const uint8_t *>(trieBytes)),
-              pos_(bytes_), remainingMatchLength_(-1) {}
-
-    /**
-     * Destructor.
-     * @stable ICU 4.8
-     */
-    ~BytesTrie();
-
-    /**
-     * Copy constructor, copies the other trie reader object and its state,
-     * but not the byte array which will be shared. (Shallow copy.)
-     * @param other Another BytesTrie object.
-     * @stable ICU 4.8
-     */
-    BytesTrie(const BytesTrie &other)
-            : ownedArray_(NULL), bytes_(other.bytes_),
-              pos_(other.pos_), remainingMatchLength_(other.remainingMatchLength_) {}
-
-    /**
-     * Resets this trie to its initial state.
-     * @return *this
-     * @stable ICU 4.8
-     */
-    BytesTrie &reset() {
-        pos_=bytes_;
-        remainingMatchLength_=-1;
-        return *this;
-    }
-
-    /**
-     * Returns the state of this trie as a 64-bit integer.
-     * The state value is never 0.
-     *
-     * @return opaque state value
-     * @see resetToState64
-     * @stable ICU 65
-     */
-    uint64_t getState64() const {
-        return (static_cast<uint64_t>(remainingMatchLength_ + 2) << kState64RemainingShift) |
-            (uint64_t)(pos_ - bytes_);
-    }
-
-    /**
-     * Resets this trie to the saved state.
-     * Unlike resetToState(State), the 64-bit state value
-     * must be from getState64() from the same trie object or
-     * from one initialized the exact same way.
-     * Because of no validation, this method is faster.
-     *
-     * @param state The opaque trie state value from getState64().
-     * @return *this
-     * @see getState64
-     * @see resetToState
-     * @see reset
-     * @stable ICU 65
-     */
-    BytesTrie &resetToState64(uint64_t state) {
-        remainingMatchLength_ = static_cast<int32_t>(state >> kState64RemainingShift) - 2;
-        pos_ = bytes_ + (state & kState64PosMask);
-        return *this;
-    }
-
-    /**
-     * BytesTrie state object, for saving a trie's current state
-     * and resetting the trie back to this state later.
-     * @stable ICU 4.8
-     */
-    class State : public UMemory {
-    public:
-        /**
-         * Constructs an empty State.
-         * @stable ICU 4.8
-         */
-        State() { bytes=NULL; }
-    private:
-        friend class BytesTrie;
-
-        const uint8_t *bytes;
-        const uint8_t *pos;
-        int32_t remainingMatchLength;
-    };
-
-    /**
-     * Saves the state of this trie.
-     * @param state The State object to hold the trie's state.
-     * @return *this
-     * @see resetToState
-     * @stable ICU 4.8
-     */
-    const BytesTrie &saveState(State &state) const {
-        state.bytes=bytes_;
-        state.pos=pos_;
-        state.remainingMatchLength=remainingMatchLength_;
-        return *this;
-    }
-
-    /**
-     * Resets this trie to the saved state.
-     * If the state object contains no state, or the state of a different trie,
-     * then this trie remains unchanged.
-     * @param state The State object which holds a saved trie state.
-     * @return *this
-     * @see saveState
-     * @see reset
-     * @stable ICU 4.8
-     */
-    BytesTrie &resetToState(const State &state) {
-        if(bytes_==state.bytes && bytes_!=NULL) {
-            pos_=state.pos;
-            remainingMatchLength_=state.remainingMatchLength;
-        }
-        return *this;
-    }
-
-    /**
-     * Determines whether the byte sequence so far matches, whether it has a value,
-     * and whether another input byte can continue a matching byte sequence.
-     * @return The match/value Result.
-     * @stable ICU 4.8
-     */
-    UStringTrieResult current() const;
-
-    /**
-     * Traverses the trie from the initial state for this input byte.
-     * Equivalent to reset().next(inByte).
-     * @param inByte Input byte value. Values -0x100..-1 are treated like 0..0xff.
-     *               Values below -0x100 and above 0xff will never match.
-     * @return The match/value Result.
-     * @stable ICU 4.8
-     */
-    inline UStringTrieResult first(int32_t inByte) {
-        remainingMatchLength_=-1;
-        if(inByte<0) {
-            inByte+=0x100;
-        }
-        return nextImpl(bytes_, inByte);
-    }
-
-    /**
-     * Traverses the trie from the current state for this input byte.
-     * @param inByte Input byte value. Values -0x100..-1 are treated like 0..0xff.
-     *               Values below -0x100 and above 0xff will never match.
-     * @return The match/value Result.
-     * @stable ICU 4.8
-     */
-    UStringTrieResult next(int32_t inByte);
-
-    /**
-     * Traverses the trie from the current state for this byte sequence.
-     * Equivalent to
-     * \code
-     * Result result=current();
-     * for(each c in s)
-     *   if(!USTRINGTRIE_HAS_NEXT(result)) return USTRINGTRIE_NO_MATCH;
-     *   result=next(c);
-     * return result;
-     * \endcode
-     * @param s A string or byte sequence. Can be NULL if length is 0.
-     * @param length The length of the byte sequence. Can be -1 if NUL-terminated.
-     * @return The match/value Result.
-     * @stable ICU 4.8
-     */
-    UStringTrieResult next(const char *s, int32_t length);
-
-    /**
-     * Returns a matching byte sequence's value if called immediately after
-     * current()/first()/next() returned USTRINGTRIE_INTERMEDIATE_VALUE or USTRINGTRIE_FINAL_VALUE.
-     * getValue() can be called multiple times.
-     *
-     * Do not call getValue() after USTRINGTRIE_NO_MATCH or USTRINGTRIE_NO_VALUE!
-     * @return The value for the byte sequence so far.
-     * @stable ICU 4.8
-     */
-    inline int32_t getValue() const {
-        const uint8_t *pos=pos_;
-        int32_t leadByte=*pos++;
-        // U_ASSERT(leadByte>=kMinValueLead);
-        return readValue(pos, leadByte>>1);
-    }
-
-    /**
-     * Determines whether all byte sequences reachable from the current state
-     * map to the same value.
-     * @param uniqueValue Receives the unique value, if this function returns true.
-     *                    (output-only)
-     * @return true if all byte sequences reachable from the current state
-     *         map to the same value.
-     * @stable ICU 4.8
-     */
-    inline UBool hasUniqueValue(int32_t &uniqueValue) const {
-        const uint8_t *pos=pos_;
-        // Skip the rest of a pending linear-match node.
-        return pos!=NULL && findUniqueValue(pos+remainingMatchLength_+1, false, uniqueValue);
-    }
-
-    /**
-     * Finds each byte which continues the byte sequence from the current state.
-     * That is, each byte b for which it would be next(b)!=USTRINGTRIE_NO_MATCH now.
-     * @param out Each next byte is appended to this object.
-     *            (Only uses the out.Append(s, length) method.)
-     * @return the number of bytes which continue the byte sequence from here
-     * @stable ICU 4.8
-     */
-    int32_t getNextBytes(ByteSink &out) const;
-
-    /**
-     * Iterator for all of the (byte sequence, value) pairs in a BytesTrie.
-     * @stable ICU 4.8
-     */
-    class U_COMMON_API Iterator : public UMemory {
-    public:
-        /**
-         * Iterates from the root of a byte-serialized BytesTrie.
-         * @param trieBytes The trie bytes.
-         * @param maxStringLength If 0, the iterator returns full strings/byte sequences.
-         *                        Otherwise, the iterator returns strings with this maximum length.
-         * @param errorCode Standard ICU error code. Its input value must
-         *                  pass the U_SUCCESS() test, or else the function returns
-         *                  immediately. Check for U_FAILURE() on output or use with
-         *                  function chaining. (See User Guide for details.)
-         * @stable ICU 4.8
-         */
-        Iterator(const void *trieBytes, int32_t maxStringLength, UErrorCode &errorCode);
-
-        /**
-         * Iterates from the current state of the specified BytesTrie.
-         * @param trie The trie whose state will be copied for iteration.
-         * @param maxStringLength If 0, the iterator returns full strings/byte sequences.
-         *                        Otherwise, the iterator returns strings with this maximum length.
-         * @param errorCode Standard ICU error code. Its input value must
-         *                  pass the U_SUCCESS() test, or else the function returns
-         *                  immediately. Check for U_FAILURE() on output or use with
-         *                  function chaining. (See User Guide for details.)
-         * @stable ICU 4.8
-         */
-        Iterator(const BytesTrie &trie, int32_t maxStringLength, UErrorCode &errorCode);
-
-        /**
-         * Destructor.
-         * @stable ICU 4.8
-         */
-        ~Iterator();
-
-        /**
-         * Resets this iterator to its initial state.
-         * @return *this
-         * @stable ICU 4.8
-         */
-        Iterator &reset();
-
-        /**
-         * @return true if there are more elements.
-         * @stable ICU 4.8
-         */
-        UBool hasNext() const;
-
-        /**
-         * Finds the next (byte sequence, value) pair if there is one.
-         *
-         * If the byte sequence is truncated to the maximum length and does not
-         * have a real value, then the value is set to -1.
-         * In this case, this "not a real value" is indistinguishable from
-         * a real value of -1.
-         * @param errorCode Standard ICU error code. Its input value must
-         *                  pass the U_SUCCESS() test, or else the function returns
-         *                  immediately. Check for U_FAILURE() on output or use with
-         *                  function chaining. (See User Guide for details.)
-         * @return true if there is another element.
-         * @stable ICU 4.8
-         */
-        UBool next(UErrorCode &errorCode);
-
-        /**
-         * @return The NUL-terminated byte sequence for the last successful next().
-         * @stable ICU 4.8
-         */
-        StringPiece getString() const;
-        /**
-         * @return The value for the last successful next().
-         * @stable ICU 4.8
-         */
-        int32_t getValue() const { return value_; }
-
-    private:
-        UBool truncateAndStop();
-
-        const uint8_t *branchNext(const uint8_t *pos, int32_t length, UErrorCode &errorCode);
-
-        const uint8_t *bytes_;
-        const uint8_t *pos_;
-        const uint8_t *initialPos_;
-        int32_t remainingMatchLength_;
-        int32_t initialRemainingMatchLength_;
-
-        CharString *str_;
-        int32_t maxLength_;
-        int32_t value_;
-
-        // The stack stores pairs of integers for backtracking to another
-        // outbound edge of a branch node.
-        // The first integer is an offset from bytes_.
-        // The second integer has the str_->length() from before the node in bits 15..0,
-        // and the remaining branch length in bits 24..16. (Bits 31..25 are unused.)
-        // (We could store the remaining branch length minus 1 in bits 23..16 and not use bits 31..24,
-        // but the code looks more confusing that way.)
-        UVector32 *stack_;
-    };
-
-private:
-    friend class BytesTrieBuilder;
-    friend class ::BytesTrieTest;
-
-    /**
-     * Constructs a BytesTrie reader instance.
-     * Unlike the public constructor which just aliases an array,
-     * this constructor adopts the builder's array.
-     * This constructor is only called by the builder.
-     */
-    BytesTrie(void *adoptBytes, const void *trieBytes)
-            : ownedArray_(static_cast<uint8_t *>(adoptBytes)),
-              bytes_(static_cast<const uint8_t *>(trieBytes)),
-              pos_(bytes_), remainingMatchLength_(-1) {}
-
-    // No assignment operator.
-    BytesTrie &operator=(const BytesTrie &other);
-
-    inline void stop() {
-        pos_=NULL;
-    }
-
-    // Reads a compact 32-bit integer.
-    // pos is already after the leadByte, and the lead byte is already shifted right by 1.
-    static int32_t readValue(const uint8_t *pos, int32_t leadByte);
-    static inline const uint8_t *skipValue(const uint8_t *pos, int32_t leadByte) {
-        // U_ASSERT(leadByte>=kMinValueLead);
-        if(leadByte>=(kMinTwoByteValueLead<<1)) {
-            if(leadByte<(kMinThreeByteValueLead<<1)) {
-                ++pos;
-            } else if(leadByte<(kFourByteValueLead<<1)) {
-                pos+=2;
-            } else {
-                pos+=3+((leadByte>>1)&1);
-            }
-        }
-        return pos;
-    }
-    static inline const uint8_t *skipValue(const uint8_t *pos) {
-        int32_t leadByte=*pos++;
-        return skipValue(pos, leadByte);
-    }
-
-    // Reads a jump delta and jumps.
-    static const uint8_t *jumpByDelta(const uint8_t *pos);
-
-    static inline const uint8_t *skipDelta(const uint8_t *pos) {
-        int32_t delta=*pos++;
-        if(delta>=kMinTwoByteDeltaLead) {
-            if(delta<kMinThreeByteDeltaLead) {
-                ++pos;
-            } else if(delta<kFourByteDeltaLead) {
-                pos+=2;
-            } else {
-                pos+=3+(delta&1);
-            }
-        }
-        return pos;
-    }
-
-    static inline UStringTrieResult valueResult(int32_t node) {
-        return (UStringTrieResult)(USTRINGTRIE_INTERMEDIATE_VALUE-(node&kValueIsFinal));
-    }
-
-    // Handles a branch node for both next(byte) and next(string).
-    UStringTrieResult branchNext(const uint8_t *pos, int32_t length, int32_t inByte);
-
-    // Requires remainingLength_<0.
-    UStringTrieResult nextImpl(const uint8_t *pos, int32_t inByte);
-
-    // Helper functions for hasUniqueValue().
-    // Recursively finds a unique value (or whether there is not a unique one)
-    // from a branch.
-    static const uint8_t *findUniqueValueFromBranch(const uint8_t *pos, int32_t length,
-                                                    UBool haveUniqueValue, int32_t &uniqueValue);
-    // Recursively finds a unique value (or whether there is not a unique one)
-    // starting from a position on a node lead byte.
-    static UBool findUniqueValue(const uint8_t *pos, UBool haveUniqueValue, int32_t &uniqueValue);
-
-    // Helper functions for getNextBytes().
-    // getNextBytes() when pos is on a branch node.
-    static void getNextBranchBytes(const uint8_t *pos, int32_t length, ByteSink &out);
-    static void append(ByteSink &out, int c);
-
-    // BytesTrie data structure
-    //
-    // The trie consists of a series of byte-serialized nodes for incremental
-    // string/byte sequence matching. The root node is at the beginning of the trie data.
-    //
-    // Types of nodes are distinguished by their node lead byte ranges.
-    // After each node, except a final-value node, another node follows to
-    // encode match values or continue matching further bytes.
-    //
-    // Node types:
-    //  - Value node: Stores a 32-bit integer in a compact, variable-length format.
-    //    The value is for the string/byte sequence so far.
-    //    One node bit indicates whether the value is final or whether
-    //    matching continues with the next node.
-    //  - Linear-match node: Matches a number of bytes.
-    //  - Branch node: Branches to other nodes according to the current input byte.
-    //    The node byte is the length of the branch (number of bytes to select from)
-    //    minus 1. It is followed by a sub-node:
-    //    - If the length is at most kMaxBranchLinearSubNodeLength, then
-    //      there are length-1 (key, value) pairs and then one more comparison byte.
-    //      If one of the key bytes matches, then the value is either a final value for
-    //      the string/byte sequence so far, or a "jump" delta to the next node.
-    //      If the last byte matches, then matching continues with the next node.
-    //      (Values have the same encoding as value nodes.)
-    //    - If the length is greater than kMaxBranchLinearSubNodeLength, then
-    //      there is one byte and one "jump" delta.
-    //      If the input byte is less than the sub-node byte, then "jump" by delta to
-    //      the next sub-node which will have a length of length/2.
-    //      (The delta has its own compact encoding.)
-    //      Otherwise, skip the "jump" delta to the next sub-node
-    //      which will have a length of length-length/2.
-
-    // Node lead byte values.
-
-    // 00..0f: Branch node. If node!=0 then the length is node+1, otherwise
-    // the length is one more than the next byte.
-
-    // For a branch sub-node with at most this many entries, we drop down
-    // to a linear search.
-    static const int32_t kMaxBranchLinearSubNodeLength=5;
-
-    // 10..1f: Linear-match node, match 1..16 bytes and continue reading the next node.
-    static const int32_t kMinLinearMatch=0x10;
-    static const int32_t kMaxLinearMatchLength=0x10;
-
-    // 20..ff: Variable-length value node.
-    // If odd, the value is final. (Otherwise, intermediate value or jump delta.)
-    // Then shift-right by 1 bit.
-    // The remaining lead byte value indicates the number of following bytes (0..4)
-    // and contains the value's top bits.
-    static const int32_t kMinValueLead=kMinLinearMatch+kMaxLinearMatchLength;  // 0x20
-    // It is a final value if bit 0 is set.
-    static const int32_t kValueIsFinal=1;
-
-    // Compact value: After testing bit 0, shift right by 1 and then use the following thresholds.
-    static const int32_t kMinOneByteValueLead=kMinValueLead/2;  // 0x10
-    static const int32_t kMaxOneByteValue=0x40;  // At least 6 bits in the first byte.
-
-    static const int32_t kMinTwoByteValueLead=kMinOneByteValueLead+kMaxOneByteValue+1;  // 0x51
-    static const int32_t kMaxTwoByteValue=0x1aff;
-
-    static const int32_t kMinThreeByteValueLead=kMinTwoByteValueLead+(kMaxTwoByteValue>>8)+1;  // 0x6c
-    static const int32_t kFourByteValueLead=0x7e;
-
-    // A little more than Unicode code points. (0x11ffff)
-    static const int32_t kMaxThreeByteValue=((kFourByteValueLead-kMinThreeByteValueLead)<<16)-1;
-
-    static const int32_t kFiveByteValueLead=0x7f;
-
-    // Compact delta integers.
-    static const int32_t kMaxOneByteDelta=0xbf;
-    static const int32_t kMinTwoByteDeltaLead=kMaxOneByteDelta+1;  // 0xc0
-    static const int32_t kMinThreeByteDeltaLead=0xf0;
-    static const int32_t kFourByteDeltaLead=0xfe;
-    static const int32_t kFiveByteDeltaLead=0xff;
-
-    static const int32_t kMaxTwoByteDelta=((kMinThreeByteDeltaLead-kMinTwoByteDeltaLead)<<8)-1;  // 0x2fff
-    static const int32_t kMaxThreeByteDelta=((kFourByteDeltaLead-kMinThreeByteDeltaLead)<<16)-1;  // 0xdffff
-
-    // For getState64():
-    // The remainingMatchLength_ is -1..14=(kMaxLinearMatchLength=0x10)-2
-    // so we need at least 5 bits for that.
-    // We add 2 to store it as a positive value 1..16=kMaxLinearMatchLength.
-    static constexpr int32_t kState64RemainingShift = 59;
-    static constexpr uint64_t kState64PosMask = (UINT64_C(1) << kState64RemainingShift) - 1;
-
-    uint8_t *ownedArray_;
-
-    // Fixed value referencing the BytesTrie bytes.
-    const uint8_t *bytes_;
-
-    // Iterator variables.
-
-    // Pointer to next trie byte to read. NULL if no more matches.
-    const uint8_t *pos_;
-    // Remaining length of a linear-match node, minus 1. Negative if not in such a node.
-    int32_t remainingMatchLength_;
-};
-
-U_NAMESPACE_END
-
-#endif /* U_SHOW_CPLUSPLUS_API */
-
-#endif  // __BYTESTRIE_H__
-=======
-// © 2016 and later: Unicode, Inc. and others.
-// License & terms of use: http://www.unicode.org/copyright.html
-/*
-*******************************************************************************
-*   Copyright (C) 2010-2012, International Business Machines
-*   Corporation and others.  All Rights Reserved.
-*******************************************************************************
-*   file name:  bytestrie.h
-*   encoding:   UTF-8
-*   tab size:   8 (not used)
-*   indentation:4
-*
-*   created on: 2010sep25
-*   created by: Markus W. Scherer
-*/
-
-#ifndef __BYTESTRIE_H__
-#define __BYTESTRIE_H__
-
-/**
- * \file
- * \brief C++ API: Trie for mapping byte sequences to integer values.
- */
-
-#include "unicode/utypes.h"
-
-#if U_SHOW_CPLUSPLUS_API
-
-#include "unicode/stringpiece.h"
-#include "unicode/uobject.h"
-#include "unicode/ustringtrie.h"
-
-class BytesTrieTest;
-
-U_NAMESPACE_BEGIN
-
-class ByteSink;
-class BytesTrieBuilder;
-class CharString;
-class UVector32;
-
-/**
- * Light-weight, non-const reader class for a BytesTrie.
- * Traverses a byte-serialized data structure with minimal state,
- * for mapping byte sequences to non-negative integer values.
- *
- * This class owns the serialized trie data only if it was constructed by
- * the builder's build() method.
- * The public constructor and the copy constructor only alias the data (only copy the pointer).
- * There is no assignment operator.
- *
- * This class is not intended for public subclassing.
- * @stable ICU 4.8
- */
-class U_COMMON_API BytesTrie : public UMemory {
-public:
-    /**
-     * Constructs a BytesTrie reader instance.
-     *
-     * The trieBytes must contain a copy of a byte sequence from the BytesTrieBuilder,
-     * starting with the first byte of that sequence.
-     * The BytesTrie object will not read more bytes than
-     * the BytesTrieBuilder generated in the corresponding build() call.
-     *
-     * The array is not copied/cloned and must not be modified while
-     * the BytesTrie object is in use.
-     *
-     * @param trieBytes The byte array that contains the serialized trie.
-     * @stable ICU 4.8
-     */
-    BytesTrie(const void *trieBytes)
-            : ownedArray_(nullptr), bytes_(static_cast<const uint8_t *>(trieBytes)),
-              pos_(bytes_), remainingMatchLength_(-1) {}
-
-    /**
-     * Destructor.
-     * @stable ICU 4.8
-     */
-    ~BytesTrie();
-
-    /**
-     * Copy constructor, copies the other trie reader object and its state,
-     * but not the byte array which will be shared. (Shallow copy.)
-     * @param other Another BytesTrie object.
-     * @stable ICU 4.8
-     */
-    BytesTrie(const BytesTrie &other)
-            : ownedArray_(nullptr), bytes_(other.bytes_),
-              pos_(other.pos_), remainingMatchLength_(other.remainingMatchLength_) {}
-
-    /**
-     * Resets this trie to its initial state.
-     * @return *this
-     * @stable ICU 4.8
-     */
-    BytesTrie &reset() {
-        pos_=bytes_;
-        remainingMatchLength_=-1;
-        return *this;
-    }
-
-    /**
-     * Returns the state of this trie as a 64-bit integer.
-     * The state value is never 0.
-     *
-     * @return opaque state value
-     * @see resetToState64
-     * @stable ICU 65
-     */
-    uint64_t getState64() const {
-        return (static_cast<uint64_t>(remainingMatchLength_ + 2) << kState64RemainingShift) |
-            (uint64_t)(pos_ - bytes_);
-    }
-
-    /**
-     * Resets this trie to the saved state.
-     * Unlike resetToState(State), the 64-bit state value
-     * must be from getState64() from the same trie object or
-     * from one initialized the exact same way.
-     * Because of no validation, this method is faster.
-     *
-     * @param state The opaque trie state value from getState64().
-     * @return *this
-     * @see getState64
-     * @see resetToState
-     * @see reset
-     * @stable ICU 65
-     */
-    BytesTrie &resetToState64(uint64_t state) {
-        remainingMatchLength_ = static_cast<int32_t>(state >> kState64RemainingShift) - 2;
-        pos_ = bytes_ + (state & kState64PosMask);
-        return *this;
-    }
-
-    /**
-     * BytesTrie state object, for saving a trie's current state
-     * and resetting the trie back to this state later.
-     * @stable ICU 4.8
-     */
-    class State : public UMemory {
-    public:
-        /**
-         * Constructs an empty State.
-         * @stable ICU 4.8
-         */
-        State() { bytes=nullptr; }
-    private:
-        friend class BytesTrie;
-
-        const uint8_t *bytes;
-        const uint8_t *pos;
-        int32_t remainingMatchLength;
-    };
-
-    /**
-     * Saves the state of this trie.
-     * @param state The State object to hold the trie's state.
-     * @return *this
-     * @see resetToState
-     * @stable ICU 4.8
-     */
-    const BytesTrie &saveState(State &state) const {
-        state.bytes=bytes_;
-        state.pos=pos_;
-        state.remainingMatchLength=remainingMatchLength_;
-        return *this;
-    }
-
-    /**
-     * Resets this trie to the saved state.
-     * If the state object contains no state, or the state of a different trie,
-     * then this trie remains unchanged.
-     * @param state The State object which holds a saved trie state.
-     * @return *this
-     * @see saveState
-     * @see reset
-     * @stable ICU 4.8
-     */
-    BytesTrie &resetToState(const State &state) {
-        if(bytes_==state.bytes && bytes_!=nullptr) {
-            pos_=state.pos;
-            remainingMatchLength_=state.remainingMatchLength;
-        }
-        return *this;
-    }
-
-    /**
-     * Determines whether the byte sequence so far matches, whether it has a value,
-     * and whether another input byte can continue a matching byte sequence.
-     * @return The match/value Result.
-     * @stable ICU 4.8
-     */
-    UStringTrieResult current() const;
-
-    /**
-     * Traverses the trie from the initial state for this input byte.
-     * Equivalent to reset().next(inByte).
-     * @param inByte Input byte value. Values -0x100..-1 are treated like 0..0xff.
-     *               Values below -0x100 and above 0xff will never match.
-     * @return The match/value Result.
-     * @stable ICU 4.8
-     */
-    inline UStringTrieResult first(int32_t inByte) {
-        remainingMatchLength_=-1;
-        if(inByte<0) {
-            inByte+=0x100;
-        }
-        return nextImpl(bytes_, inByte);
-    }
-
-    /**
-     * Traverses the trie from the current state for this input byte.
-     * @param inByte Input byte value. Values -0x100..-1 are treated like 0..0xff.
-     *               Values below -0x100 and above 0xff will never match.
-     * @return The match/value Result.
-     * @stable ICU 4.8
-     */
-    UStringTrieResult next(int32_t inByte);
-
-    /**
-     * Traverses the trie from the current state for this byte sequence.
-     * Equivalent to
-     * \code
-     * Result result=current();
-     * for(each c in s)
-     *   if(!USTRINGTRIE_HAS_NEXT(result)) return USTRINGTRIE_NO_MATCH;
-     *   result=next(c);
-     * return result;
-     * \endcode
-     * @param s A string or byte sequence. Can be nullptr if length is 0.
-     * @param length The length of the byte sequence. Can be -1 if NUL-terminated.
-     * @return The match/value Result.
-     * @stable ICU 4.8
-     */
-    UStringTrieResult next(const char *s, int32_t length);
-
-    /**
-     * Returns a matching byte sequence's value if called immediately after
-     * current()/first()/next() returned USTRINGTRIE_INTERMEDIATE_VALUE or USTRINGTRIE_FINAL_VALUE.
-     * getValue() can be called multiple times.
-     *
-     * Do not call getValue() after USTRINGTRIE_NO_MATCH or USTRINGTRIE_NO_VALUE!
-     * @return The value for the byte sequence so far.
-     * @stable ICU 4.8
-     */
-    inline int32_t getValue() const {
-        const uint8_t *pos=pos_;
-        int32_t leadByte=*pos++;
-        // U_ASSERT(leadByte>=kMinValueLead);
-        return readValue(pos, leadByte>>1);
-    }
-
-    /**
-     * Determines whether all byte sequences reachable from the current state
-     * map to the same value.
-     * @param uniqueValue Receives the unique value, if this function returns true.
-     *                    (output-only)
-     * @return true if all byte sequences reachable from the current state
-     *         map to the same value.
-     * @stable ICU 4.8
-     */
-    inline UBool hasUniqueValue(int32_t &uniqueValue) const {
-        const uint8_t *pos=pos_;
-        // Skip the rest of a pending linear-match node.
-        return pos!=nullptr && findUniqueValue(pos+remainingMatchLength_+1, false, uniqueValue);
-    }
-
-    /**
-     * Finds each byte which continues the byte sequence from the current state.
-     * That is, each byte b for which it would be next(b)!=USTRINGTRIE_NO_MATCH now.
-     * @param out Each next byte is appended to this object.
-     *            (Only uses the out.Append(s, length) method.)
-     * @return the number of bytes which continue the byte sequence from here
-     * @stable ICU 4.8
-     */
-    int32_t getNextBytes(ByteSink &out) const;
-
-    /**
-     * Iterator for all of the (byte sequence, value) pairs in a BytesTrie.
-     * @stable ICU 4.8
-     */
-    class U_COMMON_API Iterator : public UMemory {
-    public:
-        /**
-         * Iterates from the root of a byte-serialized BytesTrie.
-         * @param trieBytes The trie bytes.
-         * @param maxStringLength If 0, the iterator returns full strings/byte sequences.
-         *                        Otherwise, the iterator returns strings with this maximum length.
-         * @param errorCode Standard ICU error code. Its input value must
-         *                  pass the U_SUCCESS() test, or else the function returns
-         *                  immediately. Check for U_FAILURE() on output or use with
-         *                  function chaining. (See User Guide for details.)
-         * @stable ICU 4.8
-         */
-        Iterator(const void *trieBytes, int32_t maxStringLength, UErrorCode &errorCode);
-
-        /**
-         * Iterates from the current state of the specified BytesTrie.
-         * @param trie The trie whose state will be copied for iteration.
-         * @param maxStringLength If 0, the iterator returns full strings/byte sequences.
-         *                        Otherwise, the iterator returns strings with this maximum length.
-         * @param errorCode Standard ICU error code. Its input value must
-         *                  pass the U_SUCCESS() test, or else the function returns
-         *                  immediately. Check for U_FAILURE() on output or use with
-         *                  function chaining. (See User Guide for details.)
-         * @stable ICU 4.8
-         */
-        Iterator(const BytesTrie &trie, int32_t maxStringLength, UErrorCode &errorCode);
-
-        /**
-         * Destructor.
-         * @stable ICU 4.8
-         */
-        ~Iterator();
-
-        /**
-         * Resets this iterator to its initial state.
-         * @return *this
-         * @stable ICU 4.8
-         */
-        Iterator &reset();
-
-        /**
-         * @return true if there are more elements.
-         * @stable ICU 4.8
-         */
-        UBool hasNext() const;
-
-        /**
-         * Finds the next (byte sequence, value) pair if there is one.
-         *
-         * If the byte sequence is truncated to the maximum length and does not
-         * have a real value, then the value is set to -1.
-         * In this case, this "not a real value" is indistinguishable from
-         * a real value of -1.
-         * @param errorCode Standard ICU error code. Its input value must
-         *                  pass the U_SUCCESS() test, or else the function returns
-         *                  immediately. Check for U_FAILURE() on output or use with
-         *                  function chaining. (See User Guide for details.)
-         * @return true if there is another element.
-         * @stable ICU 4.8
-         */
-        UBool next(UErrorCode &errorCode);
-
-        /**
-         * @return The NUL-terminated byte sequence for the last successful next().
-         * @stable ICU 4.8
-         */
-        StringPiece getString() const;
-        /**
-         * @return The value for the last successful next().
-         * @stable ICU 4.8
-         */
-        int32_t getValue() const { return value_; }
-
-    private:
-        UBool truncateAndStop();
-
-        const uint8_t *branchNext(const uint8_t *pos, int32_t length, UErrorCode &errorCode);
-
-        const uint8_t *bytes_;
-        const uint8_t *pos_;
-        const uint8_t *initialPos_;
-        int32_t remainingMatchLength_;
-        int32_t initialRemainingMatchLength_;
-
-        CharString *str_;
-        int32_t maxLength_;
-        int32_t value_;
-
-        // The stack stores pairs of integers for backtracking to another
-        // outbound edge of a branch node.
-        // The first integer is an offset from bytes_.
-        // The second integer has the str_->length() from before the node in bits 15..0,
-        // and the remaining branch length in bits 24..16. (Bits 31..25 are unused.)
-        // (We could store the remaining branch length minus 1 in bits 23..16 and not use bits 31..24,
-        // but the code looks more confusing that way.)
-        UVector32 *stack_;
-    };
-
-private:
-    friend class BytesTrieBuilder;
-    friend class ::BytesTrieTest;
-
-    /**
-     * Constructs a BytesTrie reader instance.
-     * Unlike the public constructor which just aliases an array,
-     * this constructor adopts the builder's array.
-     * This constructor is only called by the builder.
-     */
-    BytesTrie(void *adoptBytes, const void *trieBytes)
-            : ownedArray_(static_cast<uint8_t *>(adoptBytes)),
-              bytes_(static_cast<const uint8_t *>(trieBytes)),
-              pos_(bytes_), remainingMatchLength_(-1) {}
-
-    // No assignment operator.
-    BytesTrie &operator=(const BytesTrie &other) = delete;
-
-    inline void stop() {
-        pos_=nullptr;
-    }
-
-    // Reads a compact 32-bit integer.
-    // pos is already after the leadByte, and the lead byte is already shifted right by 1.
-    static int32_t readValue(const uint8_t *pos, int32_t leadByte);
-    static inline const uint8_t *skipValue(const uint8_t *pos, int32_t leadByte) {
-        // U_ASSERT(leadByte>=kMinValueLead);
-        if(leadByte>=(kMinTwoByteValueLead<<1)) {
-            if(leadByte<(kMinThreeByteValueLead<<1)) {
-                ++pos;
-            } else if(leadByte<(kFourByteValueLead<<1)) {
-                pos+=2;
-            } else {
-                pos+=3+((leadByte>>1)&1);
-            }
-        }
-        return pos;
-    }
-    static inline const uint8_t *skipValue(const uint8_t *pos) {
-        int32_t leadByte=*pos++;
-        return skipValue(pos, leadByte);
-    }
-
-    // Reads a jump delta and jumps.
-    static const uint8_t *jumpByDelta(const uint8_t *pos);
-
-    static inline const uint8_t *skipDelta(const uint8_t *pos) {
-        int32_t delta=*pos++;
-        if(delta>=kMinTwoByteDeltaLead) {
-            if(delta<kMinThreeByteDeltaLead) {
-                ++pos;
-            } else if(delta<kFourByteDeltaLead) {
-                pos+=2;
-            } else {
-                pos+=3+(delta&1);
-            }
-        }
-        return pos;
-    }
-
-    static inline UStringTrieResult valueResult(int32_t node) {
-        return (UStringTrieResult)(USTRINGTRIE_INTERMEDIATE_VALUE-(node&kValueIsFinal));
-    }
-
-    // Handles a branch node for both next(byte) and next(string).
-    UStringTrieResult branchNext(const uint8_t *pos, int32_t length, int32_t inByte);
-
-    // Requires remainingLength_<0.
-    UStringTrieResult nextImpl(const uint8_t *pos, int32_t inByte);
-
-    // Helper functions for hasUniqueValue().
-    // Recursively finds a unique value (or whether there is not a unique one)
-    // from a branch.
-    static const uint8_t *findUniqueValueFromBranch(const uint8_t *pos, int32_t length,
-                                                    UBool haveUniqueValue, int32_t &uniqueValue);
-    // Recursively finds a unique value (or whether there is not a unique one)
-    // starting from a position on a node lead byte.
-    static UBool findUniqueValue(const uint8_t *pos, UBool haveUniqueValue, int32_t &uniqueValue);
-
-    // Helper functions for getNextBytes().
-    // getNextBytes() when pos is on a branch node.
-    static void getNextBranchBytes(const uint8_t *pos, int32_t length, ByteSink &out);
-    static void append(ByteSink &out, int c);
-
-    // BytesTrie data structure
-    //
-    // The trie consists of a series of byte-serialized nodes for incremental
-    // string/byte sequence matching. The root node is at the beginning of the trie data.
-    //
-    // Types of nodes are distinguished by their node lead byte ranges.
-    // After each node, except a final-value node, another node follows to
-    // encode match values or continue matching further bytes.
-    //
-    // Node types:
-    //  - Value node: Stores a 32-bit integer in a compact, variable-length format.
-    //    The value is for the string/byte sequence so far.
-    //    One node bit indicates whether the value is final or whether
-    //    matching continues with the next node.
-    //  - Linear-match node: Matches a number of bytes.
-    //  - Branch node: Branches to other nodes according to the current input byte.
-    //    The node byte is the length of the branch (number of bytes to select from)
-    //    minus 1. It is followed by a sub-node:
-    //    - If the length is at most kMaxBranchLinearSubNodeLength, then
-    //      there are length-1 (key, value) pairs and then one more comparison byte.
-    //      If one of the key bytes matches, then the value is either a final value for
-    //      the string/byte sequence so far, or a "jump" delta to the next node.
-    //      If the last byte matches, then matching continues with the next node.
-    //      (Values have the same encoding as value nodes.)
-    //    - If the length is greater than kMaxBranchLinearSubNodeLength, then
-    //      there is one byte and one "jump" delta.
-    //      If the input byte is less than the sub-node byte, then "jump" by delta to
-    //      the next sub-node which will have a length of length/2.
-    //      (The delta has its own compact encoding.)
-    //      Otherwise, skip the "jump" delta to the next sub-node
-    //      which will have a length of length-length/2.
-
-    // Node lead byte values.
-
-    // 00..0f: Branch node. If node!=0 then the length is node+1, otherwise
-    // the length is one more than the next byte.
-
-    // For a branch sub-node with at most this many entries, we drop down
-    // to a linear search.
-    static const int32_t kMaxBranchLinearSubNodeLength=5;
-
-    // 10..1f: Linear-match node, match 1..16 bytes and continue reading the next node.
-    static const int32_t kMinLinearMatch=0x10;
-    static const int32_t kMaxLinearMatchLength=0x10;
-
-    // 20..ff: Variable-length value node.
-    // If odd, the value is final. (Otherwise, intermediate value or jump delta.)
-    // Then shift-right by 1 bit.
-    // The remaining lead byte value indicates the number of following bytes (0..4)
-    // and contains the value's top bits.
-    static const int32_t kMinValueLead=kMinLinearMatch+kMaxLinearMatchLength;  // 0x20
-    // It is a final value if bit 0 is set.
-    static const int32_t kValueIsFinal=1;
-
-    // Compact value: After testing bit 0, shift right by 1 and then use the following thresholds.
-    static const int32_t kMinOneByteValueLead=kMinValueLead/2;  // 0x10
-    static const int32_t kMaxOneByteValue=0x40;  // At least 6 bits in the first byte.
-
-    static const int32_t kMinTwoByteValueLead=kMinOneByteValueLead+kMaxOneByteValue+1;  // 0x51
-    static const int32_t kMaxTwoByteValue=0x1aff;
-
-    static const int32_t kMinThreeByteValueLead=kMinTwoByteValueLead+(kMaxTwoByteValue>>8)+1;  // 0x6c
-    static const int32_t kFourByteValueLead=0x7e;
-
-    // A little more than Unicode code points. (0x11ffff)
-    static const int32_t kMaxThreeByteValue=((kFourByteValueLead-kMinThreeByteValueLead)<<16)-1;
-
-    static const int32_t kFiveByteValueLead=0x7f;
-
-    // Compact delta integers.
-    static const int32_t kMaxOneByteDelta=0xbf;
-    static const int32_t kMinTwoByteDeltaLead=kMaxOneByteDelta+1;  // 0xc0
-    static const int32_t kMinThreeByteDeltaLead=0xf0;
-    static const int32_t kFourByteDeltaLead=0xfe;
-    static const int32_t kFiveByteDeltaLead=0xff;
-
-    static const int32_t kMaxTwoByteDelta=((kMinThreeByteDeltaLead-kMinTwoByteDeltaLead)<<8)-1;  // 0x2fff
-    static const int32_t kMaxThreeByteDelta=((kFourByteDeltaLead-kMinThreeByteDeltaLead)<<16)-1;  // 0xdffff
-
-    // For getState64():
-    // The remainingMatchLength_ is -1..14=(kMaxLinearMatchLength=0x10)-2
-    // so we need at least 5 bits for that.
-    // We add 2 to store it as a positive value 1..16=kMaxLinearMatchLength.
-    static constexpr int32_t kState64RemainingShift = 59;
-    static constexpr uint64_t kState64PosMask = (UINT64_C(1) << kState64RemainingShift) - 1;
-
-    uint8_t *ownedArray_;
-
-    // Fixed value referencing the BytesTrie bytes.
-    const uint8_t *bytes_;
-
-    // Iterator variables.
-
-    // Pointer to next trie byte to read. nullptr if no more matches.
-    const uint8_t *pos_;
-    // Remaining length of a linear-match node, minus 1. Negative if not in such a node.
-    int32_t remainingMatchLength_;
-};
-
-U_NAMESPACE_END
-
-#endif /* U_SHOW_CPLUSPLUS_API */
-
-#endif  // __BYTESTRIE_H__
->>>>>>> a8a80be5
+// © 2016 and later: Unicode, Inc. and others.
+// License & terms of use: http://www.unicode.org/copyright.html
+/*
+*******************************************************************************
+*   Copyright (C) 2010-2012, International Business Machines
+*   Corporation and others.  All Rights Reserved.
+*******************************************************************************
+*   file name:  bytestrie.h
+*   encoding:   UTF-8
+*   tab size:   8 (not used)
+*   indentation:4
+*
+*   created on: 2010sep25
+*   created by: Markus W. Scherer
+*/
+
+#ifndef __BYTESTRIE_H__
+#define __BYTESTRIE_H__
+
+/**
+ * \file
+ * \brief C++ API: Trie for mapping byte sequences to integer values.
+ */
+
+#include "unicode/utypes.h"
+
+#if U_SHOW_CPLUSPLUS_API
+
+#include "unicode/stringpiece.h"
+#include "unicode/uobject.h"
+#include "unicode/ustringtrie.h"
+
+class BytesTrieTest;
+
+U_NAMESPACE_BEGIN
+
+class ByteSink;
+class BytesTrieBuilder;
+class CharString;
+class UVector32;
+
+/**
+ * Light-weight, non-const reader class for a BytesTrie.
+ * Traverses a byte-serialized data structure with minimal state,
+ * for mapping byte sequences to non-negative integer values.
+ *
+ * This class owns the serialized trie data only if it was constructed by
+ * the builder's build() method.
+ * The public constructor and the copy constructor only alias the data (only copy the pointer).
+ * There is no assignment operator.
+ *
+ * This class is not intended for public subclassing.
+ * @stable ICU 4.8
+ */
+class U_COMMON_API BytesTrie : public UMemory {
+public:
+    /**
+     * Constructs a BytesTrie reader instance.
+     *
+     * The trieBytes must contain a copy of a byte sequence from the BytesTrieBuilder,
+     * starting with the first byte of that sequence.
+     * The BytesTrie object will not read more bytes than
+     * the BytesTrieBuilder generated in the corresponding build() call.
+     *
+     * The array is not copied/cloned and must not be modified while
+     * the BytesTrie object is in use.
+     *
+     * @param trieBytes The byte array that contains the serialized trie.
+     * @stable ICU 4.8
+     */
+    BytesTrie(const void *trieBytes)
+            : ownedArray_(nullptr), bytes_(static_cast<const uint8_t *>(trieBytes)),
+              pos_(bytes_), remainingMatchLength_(-1) {}
+
+    /**
+     * Destructor.
+     * @stable ICU 4.8
+     */
+    ~BytesTrie();
+
+    /**
+     * Copy constructor, copies the other trie reader object and its state,
+     * but not the byte array which will be shared. (Shallow copy.)
+     * @param other Another BytesTrie object.
+     * @stable ICU 4.8
+     */
+    BytesTrie(const BytesTrie &other)
+            : ownedArray_(nullptr), bytes_(other.bytes_),
+              pos_(other.pos_), remainingMatchLength_(other.remainingMatchLength_) {}
+
+    /**
+     * Resets this trie to its initial state.
+     * @return *this
+     * @stable ICU 4.8
+     */
+    BytesTrie &reset() {
+        pos_=bytes_;
+        remainingMatchLength_=-1;
+        return *this;
+    }
+
+    /**
+     * Returns the state of this trie as a 64-bit integer.
+     * The state value is never 0.
+     *
+     * @return opaque state value
+     * @see resetToState64
+     * @stable ICU 65
+     */
+    uint64_t getState64() const {
+        return (static_cast<uint64_t>(remainingMatchLength_ + 2) << kState64RemainingShift) |
+            (uint64_t)(pos_ - bytes_);
+    }
+
+    /**
+     * Resets this trie to the saved state.
+     * Unlike resetToState(State), the 64-bit state value
+     * must be from getState64() from the same trie object or
+     * from one initialized the exact same way.
+     * Because of no validation, this method is faster.
+     *
+     * @param state The opaque trie state value from getState64().
+     * @return *this
+     * @see getState64
+     * @see resetToState
+     * @see reset
+     * @stable ICU 65
+     */
+    BytesTrie &resetToState64(uint64_t state) {
+        remainingMatchLength_ = static_cast<int32_t>(state >> kState64RemainingShift) - 2;
+        pos_ = bytes_ + (state & kState64PosMask);
+        return *this;
+    }
+
+    /**
+     * BytesTrie state object, for saving a trie's current state
+     * and resetting the trie back to this state later.
+     * @stable ICU 4.8
+     */
+    class State : public UMemory {
+    public:
+        /**
+         * Constructs an empty State.
+         * @stable ICU 4.8
+         */
+        State() { bytes=nullptr; }
+    private:
+        friend class BytesTrie;
+
+        const uint8_t *bytes;
+        const uint8_t *pos;
+        int32_t remainingMatchLength;
+    };
+
+    /**
+     * Saves the state of this trie.
+     * @param state The State object to hold the trie's state.
+     * @return *this
+     * @see resetToState
+     * @stable ICU 4.8
+     */
+    const BytesTrie &saveState(State &state) const {
+        state.bytes=bytes_;
+        state.pos=pos_;
+        state.remainingMatchLength=remainingMatchLength_;
+        return *this;
+    }
+
+    /**
+     * Resets this trie to the saved state.
+     * If the state object contains no state, or the state of a different trie,
+     * then this trie remains unchanged.
+     * @param state The State object which holds a saved trie state.
+     * @return *this
+     * @see saveState
+     * @see reset
+     * @stable ICU 4.8
+     */
+    BytesTrie &resetToState(const State &state) {
+        if(bytes_==state.bytes && bytes_!=nullptr) {
+            pos_=state.pos;
+            remainingMatchLength_=state.remainingMatchLength;
+        }
+        return *this;
+    }
+
+    /**
+     * Determines whether the byte sequence so far matches, whether it has a value,
+     * and whether another input byte can continue a matching byte sequence.
+     * @return The match/value Result.
+     * @stable ICU 4.8
+     */
+    UStringTrieResult current() const;
+
+    /**
+     * Traverses the trie from the initial state for this input byte.
+     * Equivalent to reset().next(inByte).
+     * @param inByte Input byte value. Values -0x100..-1 are treated like 0..0xff.
+     *               Values below -0x100 and above 0xff will never match.
+     * @return The match/value Result.
+     * @stable ICU 4.8
+     */
+    inline UStringTrieResult first(int32_t inByte) {
+        remainingMatchLength_=-1;
+        if(inByte<0) {
+            inByte+=0x100;
+        }
+        return nextImpl(bytes_, inByte);
+    }
+
+    /**
+     * Traverses the trie from the current state for this input byte.
+     * @param inByte Input byte value. Values -0x100..-1 are treated like 0..0xff.
+     *               Values below -0x100 and above 0xff will never match.
+     * @return The match/value Result.
+     * @stable ICU 4.8
+     */
+    UStringTrieResult next(int32_t inByte);
+
+    /**
+     * Traverses the trie from the current state for this byte sequence.
+     * Equivalent to
+     * \code
+     * Result result=current();
+     * for(each c in s)
+     *   if(!USTRINGTRIE_HAS_NEXT(result)) return USTRINGTRIE_NO_MATCH;
+     *   result=next(c);
+     * return result;
+     * \endcode
+     * @param s A string or byte sequence. Can be nullptr if length is 0.
+     * @param length The length of the byte sequence. Can be -1 if NUL-terminated.
+     * @return The match/value Result.
+     * @stable ICU 4.8
+     */
+    UStringTrieResult next(const char *s, int32_t length);
+
+    /**
+     * Returns a matching byte sequence's value if called immediately after
+     * current()/first()/next() returned USTRINGTRIE_INTERMEDIATE_VALUE or USTRINGTRIE_FINAL_VALUE.
+     * getValue() can be called multiple times.
+     *
+     * Do not call getValue() after USTRINGTRIE_NO_MATCH or USTRINGTRIE_NO_VALUE!
+     * @return The value for the byte sequence so far.
+     * @stable ICU 4.8
+     */
+    inline int32_t getValue() const {
+        const uint8_t *pos=pos_;
+        int32_t leadByte=*pos++;
+        // U_ASSERT(leadByte>=kMinValueLead);
+        return readValue(pos, leadByte>>1);
+    }
+
+    /**
+     * Determines whether all byte sequences reachable from the current state
+     * map to the same value.
+     * @param uniqueValue Receives the unique value, if this function returns true.
+     *                    (output-only)
+     * @return true if all byte sequences reachable from the current state
+     *         map to the same value.
+     * @stable ICU 4.8
+     */
+    inline UBool hasUniqueValue(int32_t &uniqueValue) const {
+        const uint8_t *pos=pos_;
+        // Skip the rest of a pending linear-match node.
+        return pos!=nullptr && findUniqueValue(pos+remainingMatchLength_+1, false, uniqueValue);
+    }
+
+    /**
+     * Finds each byte which continues the byte sequence from the current state.
+     * That is, each byte b for which it would be next(b)!=USTRINGTRIE_NO_MATCH now.
+     * @param out Each next byte is appended to this object.
+     *            (Only uses the out.Append(s, length) method.)
+     * @return the number of bytes which continue the byte sequence from here
+     * @stable ICU 4.8
+     */
+    int32_t getNextBytes(ByteSink &out) const;
+
+    /**
+     * Iterator for all of the (byte sequence, value) pairs in a BytesTrie.
+     * @stable ICU 4.8
+     */
+    class U_COMMON_API Iterator : public UMemory {
+    public:
+        /**
+         * Iterates from the root of a byte-serialized BytesTrie.
+         * @param trieBytes The trie bytes.
+         * @param maxStringLength If 0, the iterator returns full strings/byte sequences.
+         *                        Otherwise, the iterator returns strings with this maximum length.
+         * @param errorCode Standard ICU error code. Its input value must
+         *                  pass the U_SUCCESS() test, or else the function returns
+         *                  immediately. Check for U_FAILURE() on output or use with
+         *                  function chaining. (See User Guide for details.)
+         * @stable ICU 4.8
+         */
+        Iterator(const void *trieBytes, int32_t maxStringLength, UErrorCode &errorCode);
+
+        /**
+         * Iterates from the current state of the specified BytesTrie.
+         * @param trie The trie whose state will be copied for iteration.
+         * @param maxStringLength If 0, the iterator returns full strings/byte sequences.
+         *                        Otherwise, the iterator returns strings with this maximum length.
+         * @param errorCode Standard ICU error code. Its input value must
+         *                  pass the U_SUCCESS() test, or else the function returns
+         *                  immediately. Check for U_FAILURE() on output or use with
+         *                  function chaining. (See User Guide for details.)
+         * @stable ICU 4.8
+         */
+        Iterator(const BytesTrie &trie, int32_t maxStringLength, UErrorCode &errorCode);
+
+        /**
+         * Destructor.
+         * @stable ICU 4.8
+         */
+        ~Iterator();
+
+        /**
+         * Resets this iterator to its initial state.
+         * @return *this
+         * @stable ICU 4.8
+         */
+        Iterator &reset();
+
+        /**
+         * @return true if there are more elements.
+         * @stable ICU 4.8
+         */
+        UBool hasNext() const;
+
+        /**
+         * Finds the next (byte sequence, value) pair if there is one.
+         *
+         * If the byte sequence is truncated to the maximum length and does not
+         * have a real value, then the value is set to -1.
+         * In this case, this "not a real value" is indistinguishable from
+         * a real value of -1.
+         * @param errorCode Standard ICU error code. Its input value must
+         *                  pass the U_SUCCESS() test, or else the function returns
+         *                  immediately. Check for U_FAILURE() on output or use with
+         *                  function chaining. (See User Guide for details.)
+         * @return true if there is another element.
+         * @stable ICU 4.8
+         */
+        UBool next(UErrorCode &errorCode);
+
+        /**
+         * @return The NUL-terminated byte sequence for the last successful next().
+         * @stable ICU 4.8
+         */
+        StringPiece getString() const;
+        /**
+         * @return The value for the last successful next().
+         * @stable ICU 4.8
+         */
+        int32_t getValue() const { return value_; }
+
+    private:
+        UBool truncateAndStop();
+
+        const uint8_t *branchNext(const uint8_t *pos, int32_t length, UErrorCode &errorCode);
+
+        const uint8_t *bytes_;
+        const uint8_t *pos_;
+        const uint8_t *initialPos_;
+        int32_t remainingMatchLength_;
+        int32_t initialRemainingMatchLength_;
+
+        CharString *str_;
+        int32_t maxLength_;
+        int32_t value_;
+
+        // The stack stores pairs of integers for backtracking to another
+        // outbound edge of a branch node.
+        // The first integer is an offset from bytes_.
+        // The second integer has the str_->length() from before the node in bits 15..0,
+        // and the remaining branch length in bits 24..16. (Bits 31..25 are unused.)
+        // (We could store the remaining branch length minus 1 in bits 23..16 and not use bits 31..24,
+        // but the code looks more confusing that way.)
+        UVector32 *stack_;
+    };
+
+private:
+    friend class BytesTrieBuilder;
+    friend class ::BytesTrieTest;
+
+    /**
+     * Constructs a BytesTrie reader instance.
+     * Unlike the public constructor which just aliases an array,
+     * this constructor adopts the builder's array.
+     * This constructor is only called by the builder.
+     */
+    BytesTrie(void *adoptBytes, const void *trieBytes)
+            : ownedArray_(static_cast<uint8_t *>(adoptBytes)),
+              bytes_(static_cast<const uint8_t *>(trieBytes)),
+              pos_(bytes_), remainingMatchLength_(-1) {}
+
+    // No assignment operator.
+    BytesTrie &operator=(const BytesTrie &other) = delete;
+
+    inline void stop() {
+        pos_=nullptr;
+    }
+
+    // Reads a compact 32-bit integer.
+    // pos is already after the leadByte, and the lead byte is already shifted right by 1.
+    static int32_t readValue(const uint8_t *pos, int32_t leadByte);
+    static inline const uint8_t *skipValue(const uint8_t *pos, int32_t leadByte) {
+        // U_ASSERT(leadByte>=kMinValueLead);
+        if(leadByte>=(kMinTwoByteValueLead<<1)) {
+            if(leadByte<(kMinThreeByteValueLead<<1)) {
+                ++pos;
+            } else if(leadByte<(kFourByteValueLead<<1)) {
+                pos+=2;
+            } else {
+                pos+=3+((leadByte>>1)&1);
+            }
+        }
+        return pos;
+    }
+    static inline const uint8_t *skipValue(const uint8_t *pos) {
+        int32_t leadByte=*pos++;
+        return skipValue(pos, leadByte);
+    }
+
+    // Reads a jump delta and jumps.
+    static const uint8_t *jumpByDelta(const uint8_t *pos);
+
+    static inline const uint8_t *skipDelta(const uint8_t *pos) {
+        int32_t delta=*pos++;
+        if(delta>=kMinTwoByteDeltaLead) {
+            if(delta<kMinThreeByteDeltaLead) {
+                ++pos;
+            } else if(delta<kFourByteDeltaLead) {
+                pos+=2;
+            } else {
+                pos+=3+(delta&1);
+            }
+        }
+        return pos;
+    }
+
+    static inline UStringTrieResult valueResult(int32_t node) {
+        return (UStringTrieResult)(USTRINGTRIE_INTERMEDIATE_VALUE-(node&kValueIsFinal));
+    }
+
+    // Handles a branch node for both next(byte) and next(string).
+    UStringTrieResult branchNext(const uint8_t *pos, int32_t length, int32_t inByte);
+
+    // Requires remainingLength_<0.
+    UStringTrieResult nextImpl(const uint8_t *pos, int32_t inByte);
+
+    // Helper functions for hasUniqueValue().
+    // Recursively finds a unique value (or whether there is not a unique one)
+    // from a branch.
+    static const uint8_t *findUniqueValueFromBranch(const uint8_t *pos, int32_t length,
+                                                    UBool haveUniqueValue, int32_t &uniqueValue);
+    // Recursively finds a unique value (or whether there is not a unique one)
+    // starting from a position on a node lead byte.
+    static UBool findUniqueValue(const uint8_t *pos, UBool haveUniqueValue, int32_t &uniqueValue);
+
+    // Helper functions for getNextBytes().
+    // getNextBytes() when pos is on a branch node.
+    static void getNextBranchBytes(const uint8_t *pos, int32_t length, ByteSink &out);
+    static void append(ByteSink &out, int c);
+
+    // BytesTrie data structure
+    //
+    // The trie consists of a series of byte-serialized nodes for incremental
+    // string/byte sequence matching. The root node is at the beginning of the trie data.
+    //
+    // Types of nodes are distinguished by their node lead byte ranges.
+    // After each node, except a final-value node, another node follows to
+    // encode match values or continue matching further bytes.
+    //
+    // Node types:
+    //  - Value node: Stores a 32-bit integer in a compact, variable-length format.
+    //    The value is for the string/byte sequence so far.
+    //    One node bit indicates whether the value is final or whether
+    //    matching continues with the next node.
+    //  - Linear-match node: Matches a number of bytes.
+    //  - Branch node: Branches to other nodes according to the current input byte.
+    //    The node byte is the length of the branch (number of bytes to select from)
+    //    minus 1. It is followed by a sub-node:
+    //    - If the length is at most kMaxBranchLinearSubNodeLength, then
+    //      there are length-1 (key, value) pairs and then one more comparison byte.
+    //      If one of the key bytes matches, then the value is either a final value for
+    //      the string/byte sequence so far, or a "jump" delta to the next node.
+    //      If the last byte matches, then matching continues with the next node.
+    //      (Values have the same encoding as value nodes.)
+    //    - If the length is greater than kMaxBranchLinearSubNodeLength, then
+    //      there is one byte and one "jump" delta.
+    //      If the input byte is less than the sub-node byte, then "jump" by delta to
+    //      the next sub-node which will have a length of length/2.
+    //      (The delta has its own compact encoding.)
+    //      Otherwise, skip the "jump" delta to the next sub-node
+    //      which will have a length of length-length/2.
+
+    // Node lead byte values.
+
+    // 00..0f: Branch node. If node!=0 then the length is node+1, otherwise
+    // the length is one more than the next byte.
+
+    // For a branch sub-node with at most this many entries, we drop down
+    // to a linear search.
+    static const int32_t kMaxBranchLinearSubNodeLength=5;
+
+    // 10..1f: Linear-match node, match 1..16 bytes and continue reading the next node.
+    static const int32_t kMinLinearMatch=0x10;
+    static const int32_t kMaxLinearMatchLength=0x10;
+
+    // 20..ff: Variable-length value node.
+    // If odd, the value is final. (Otherwise, intermediate value or jump delta.)
+    // Then shift-right by 1 bit.
+    // The remaining lead byte value indicates the number of following bytes (0..4)
+    // and contains the value's top bits.
+    static const int32_t kMinValueLead=kMinLinearMatch+kMaxLinearMatchLength;  // 0x20
+    // It is a final value if bit 0 is set.
+    static const int32_t kValueIsFinal=1;
+
+    // Compact value: After testing bit 0, shift right by 1 and then use the following thresholds.
+    static const int32_t kMinOneByteValueLead=kMinValueLead/2;  // 0x10
+    static const int32_t kMaxOneByteValue=0x40;  // At least 6 bits in the first byte.
+
+    static const int32_t kMinTwoByteValueLead=kMinOneByteValueLead+kMaxOneByteValue+1;  // 0x51
+    static const int32_t kMaxTwoByteValue=0x1aff;
+
+    static const int32_t kMinThreeByteValueLead=kMinTwoByteValueLead+(kMaxTwoByteValue>>8)+1;  // 0x6c
+    static const int32_t kFourByteValueLead=0x7e;
+
+    // A little more than Unicode code points. (0x11ffff)
+    static const int32_t kMaxThreeByteValue=((kFourByteValueLead-kMinThreeByteValueLead)<<16)-1;
+
+    static const int32_t kFiveByteValueLead=0x7f;
+
+    // Compact delta integers.
+    static const int32_t kMaxOneByteDelta=0xbf;
+    static const int32_t kMinTwoByteDeltaLead=kMaxOneByteDelta+1;  // 0xc0
+    static const int32_t kMinThreeByteDeltaLead=0xf0;
+    static const int32_t kFourByteDeltaLead=0xfe;
+    static const int32_t kFiveByteDeltaLead=0xff;
+
+    static const int32_t kMaxTwoByteDelta=((kMinThreeByteDeltaLead-kMinTwoByteDeltaLead)<<8)-1;  // 0x2fff
+    static const int32_t kMaxThreeByteDelta=((kFourByteDeltaLead-kMinThreeByteDeltaLead)<<16)-1;  // 0xdffff
+
+    // For getState64():
+    // The remainingMatchLength_ is -1..14=(kMaxLinearMatchLength=0x10)-2
+    // so we need at least 5 bits for that.
+    // We add 2 to store it as a positive value 1..16=kMaxLinearMatchLength.
+    static constexpr int32_t kState64RemainingShift = 59;
+    static constexpr uint64_t kState64PosMask = (UINT64_C(1) << kState64RemainingShift) - 1;
+
+    uint8_t *ownedArray_;
+
+    // Fixed value referencing the BytesTrie bytes.
+    const uint8_t *bytes_;
+
+    // Iterator variables.
+
+    // Pointer to next trie byte to read. nullptr if no more matches.
+    const uint8_t *pos_;
+    // Remaining length of a linear-match node, minus 1. Negative if not in such a node.
+    int32_t remainingMatchLength_;
+};
+
+U_NAMESPACE_END
+
+#endif /* U_SHOW_CPLUSPLUS_API */
+
+#endif  // __BYTESTRIE_H__