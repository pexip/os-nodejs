<<<<<<< HEAD
// © 2016 and later: Unicode, Inc. and others.
// License & terms of use: http://www.unicode.org/copyright.html
/*
**********************************************************************
* Copyright (c) 2002-2016, International Business Machines
* Corporation and others.  All Rights Reserved.
**********************************************************************
*/
#ifndef _UCURR_H_
#define _UCURR_H_

#include "unicode/utypes.h"
#include "unicode/uenum.h"

/**
 * \file
 * \brief C API: Encapsulates information about a currency.
 *
 * The ucurr API encapsulates information about a currency, as defined by
 * ISO 4217.  A currency is represented by a 3-character string
 * containing its ISO 4217 code.  This API can return various data
 * necessary the proper display of a currency:
 *
 * <ul><li>A display symbol, for a specific locale
 * <li>The number of fraction digits to display
 * <li>A rounding increment
 * </ul>
 *
 * The <tt>DecimalFormat</tt> class uses these data to display
 * currencies.
 * @author Alan Liu
 * @since ICU 2.2
 */

#if !UCONFIG_NO_FORMATTING

/**
 * Currency Usage used for Decimal Format
 * @stable ICU 54
 */
enum UCurrencyUsage {
    /**
     * a setting to specify currency usage which determines currency digit
     * and rounding for standard usage, for example: "50.00 NT$"
     * used as DEFAULT value
     * @stable ICU 54
     */
    UCURR_USAGE_STANDARD=0,
    /**
     * a setting to specify currency usage which determines currency digit
     * and rounding for cash usage, for example: "50 NT$"
     * @stable ICU 54
     */
    UCURR_USAGE_CASH=1,
#ifndef U_HIDE_DEPRECATED_API
    /**
     * One higher than the last enum UCurrencyUsage constant.
     * @deprecated ICU 58 The numeric value may change over time, see ICU ticket #12420.
     */
    UCURR_USAGE_COUNT=2
#endif  // U_HIDE_DEPRECATED_API
};
/** Currency Usage used for Decimal Format */
typedef enum UCurrencyUsage UCurrencyUsage;

/**
 * Finds a currency code for the given locale.
 * @param locale the locale for which to retrieve a currency code.
 *               Currency can be specified by the "currency" keyword
 *               in which case it overrides the default currency code
 * @param buff   fill in buffer. Can be NULL for preflighting.
 * @param buffCapacity capacity of the fill in buffer. Can be 0 for
 *               preflighting. If it is non-zero, the buff parameter
 *               must not be NULL.
 * @param ec error code
 * @return length of the currency string. It should always be 3. If 0,
 *                currency couldn't be found or the input values are
 *                invalid.
 * @stable ICU 2.8
 */
U_CAPI int32_t U_EXPORT2
ucurr_forLocale(const char* locale,
                UChar* buff,
                int32_t buffCapacity,
                UErrorCode* ec);

/**
 * Selector constants for ucurr_getName().
 *
 * @see ucurr_getName
 * @stable ICU 2.6
 */
typedef enum UCurrNameStyle {
    /**
     * Selector for ucurr_getName indicating a symbolic name for a
     * currency, such as "$" for USD.
     * @stable ICU 2.6
     */
    UCURR_SYMBOL_NAME,

    /**
     * Selector for ucurr_getName indicating the long name for a
     * currency, such as "US Dollar" for USD.
     * @stable ICU 2.6
     */
    UCURR_LONG_NAME,

    /**
     * Selector for getName() indicating the narrow currency symbol.
     * The narrow currency symbol is similar to the regular currency
     * symbol, but it always takes the shortest form: for example,
     * "$" instead of "US$" for USD in en-CA.
     *
     * @stable ICU 61
     */
    UCURR_NARROW_SYMBOL_NAME,

#ifndef U_HIDE_DRAFT_API
    /**
     * Selector for getName() indicating the formal currency symbol.
     * The formal currency symbol is similar to the regular currency
     * symbol, but it always takes the form used in formal settings
     * such as banking; for example, "NT$" instead of "$" for TWD in zh-TW.
     *
     * @draft ICU 68
     */
    UCURR_FORMAL_SYMBOL_NAME,

    /**
     * Selector for getName() indicating the variant currency symbol.
     * The variant symbol for a currency is an alternative symbol
     * that is not necessarily as widely used as the regular symbol.
     *
     * @draft ICU 68
     */
    UCURR_VARIANT_SYMBOL_NAME
#endif  // U_HIDE_DRAFT_API

} UCurrNameStyle;

#if !UCONFIG_NO_SERVICE
/**
 * @stable ICU 2.6
 */
typedef const void* UCurrRegistryKey;

/**
 * Register an (existing) ISO 4217 currency code for the given locale.
 * Only the country code and the two variants EURO and PRE_EURO are
 * recognized.
 * @param isoCode the three-letter ISO 4217 currency code
 * @param locale  the locale for which to register this currency code
 * @param status the in/out status code
 * @return a registry key that can be used to unregister this currency code, or NULL
 * if there was an error.
 * @stable ICU 2.6
 */
U_CAPI UCurrRegistryKey U_EXPORT2
ucurr_register(const UChar* isoCode,
                   const char* locale,
                   UErrorCode* status);
/**
 * Unregister the previously-registered currency definitions using the
 * URegistryKey returned from ucurr_register.  Key becomes invalid after
 * a successful call and should not be used again.  Any currency
 * that might have been hidden by the original ucurr_register call is
 * restored.
 * @param key the registry key returned by a previous call to ucurr_register
 * @param status the in/out status code, no special meanings are assigned
 * @return true if the currency for this key was successfully unregistered
 * @stable ICU 2.6
 */
U_CAPI UBool U_EXPORT2
ucurr_unregister(UCurrRegistryKey key, UErrorCode* status);
#endif /* UCONFIG_NO_SERVICE */

/**
 * Returns the display name for the given currency in the
 * given locale.  For example, the display name for the USD
 * currency object in the en_US locale is "$".
 * @param currency null-terminated 3-letter ISO 4217 code
 * @param locale locale in which to display currency
 * @param nameStyle selector for which kind of name to return
 * @param isChoiceFormat always set to false, or can be NULL;
 *     display names are static strings;
 *     since ICU 4.4, ChoiceFormat patterns are no longer supported
 * @param len fill-in parameter to receive length of result
 * @param ec error code
 * @return pointer to display string of 'len' UChars.  If the resource
 * data contains no entry for 'currency', then 'currency' itself is
 * returned.
 * @stable ICU 2.6
 */
U_CAPI const UChar* U_EXPORT2
ucurr_getName(const UChar* currency,
              const char* locale,
              UCurrNameStyle nameStyle,
              UBool* isChoiceFormat,
              int32_t* len,
              UErrorCode* ec);

/**
 * Returns the plural name for the given currency in the
 * given locale.  For example, the plural name for the USD
 * currency object in the en_US locale is "US dollar" or "US dollars".
 * @param currency null-terminated 3-letter ISO 4217 code
 * @param locale locale in which to display currency
 * @param isChoiceFormat always set to false, or can be NULL;
 *     display names are static strings;
 *     since ICU 4.4, ChoiceFormat patterns are no longer supported
 * @param pluralCount plural count
 * @param len fill-in parameter to receive length of result
 * @param ec error code
 * @return pointer to display string of 'len' UChars.  If the resource
 * data contains no entry for 'currency', then 'currency' itself is
 * returned.
 * @stable ICU 4.2
 */
U_CAPI const UChar* U_EXPORT2
ucurr_getPluralName(const UChar* currency,
                    const char* locale,
                    UBool* isChoiceFormat,
                    const char* pluralCount,
                    int32_t* len,
                    UErrorCode* ec);

/**
 * Returns the number of the number of fraction digits that should
 * be displayed for the given currency.
 * This is equivalent to ucurr_getDefaultFractionDigitsForUsage(currency,UCURR_USAGE_STANDARD,ec);
 *
 * Important: The number of fraction digits for a given currency is NOT
 * guaranteed to be constant across versions of ICU or CLDR. For example,
 * do NOT use this value as a mechanism for deciding the magnitude used
 * to store currency values in a database. You should use this value for
 * display purposes only.
 *
 * @param currency null-terminated 3-letter ISO 4217 code
 * @param ec input-output error code
 * @return a non-negative number of fraction digits to be
 * displayed, or 0 if there is an error
 * @stable ICU 3.0
 */
U_CAPI int32_t U_EXPORT2
ucurr_getDefaultFractionDigits(const UChar* currency,
                               UErrorCode* ec);

/**
 * Returns the number of the number of fraction digits that should
 * be displayed for the given currency with usage.
 *
 * Important: The number of fraction digits for a given currency is NOT
 * guaranteed to be constant across versions of ICU or CLDR. For example,
 * do NOT use this value as a mechanism for deciding the magnitude used
 * to store currency values in a database. You should use this value for
 * display purposes only.
 *
 * @param currency null-terminated 3-letter ISO 4217 code
 * @param usage enum usage for the currency
 * @param ec input-output error code
 * @return a non-negative number of fraction digits to be
 * displayed, or 0 if there is an error
 * @stable ICU 54
 */
U_CAPI int32_t U_EXPORT2
ucurr_getDefaultFractionDigitsForUsage(const UChar* currency,
                                       const UCurrencyUsage usage,
                                       UErrorCode* ec);

/**
 * Returns the rounding increment for the given currency, or 0.0 if no
 * rounding is done by the currency.
 * This is equivalent to ucurr_getRoundingIncrementForUsage(currency,UCURR_USAGE_STANDARD,ec);
 * @param currency null-terminated 3-letter ISO 4217 code
 * @param ec input-output error code
 * @return the non-negative rounding increment, or 0.0 if none,
 * or 0.0 if there is an error
 * @stable ICU 3.0
 */
U_CAPI double U_EXPORT2
ucurr_getRoundingIncrement(const UChar* currency,
                           UErrorCode* ec);

/**
 * Returns the rounding increment for the given currency, or 0.0 if no
 * rounding is done by the currency given usage.
 * @param currency null-terminated 3-letter ISO 4217 code
 * @param usage enum usage for the currency
 * @param ec input-output error code
 * @return the non-negative rounding increment, or 0.0 if none,
 * or 0.0 if there is an error
 * @stable ICU 54
 */
U_CAPI double U_EXPORT2
ucurr_getRoundingIncrementForUsage(const UChar* currency,
                                   const UCurrencyUsage usage,
                                   UErrorCode* ec);

/**
 * Selector constants for ucurr_openCurrencies().
 *
 * @see ucurr_openCurrencies
 * @stable ICU 3.2
 */
typedef enum UCurrCurrencyType {
    /**
     * Select all ISO-4217 currency codes.
     * @stable ICU 3.2
     */
    UCURR_ALL = INT32_MAX,
    /**
     * Select only ISO-4217 commonly used currency codes.
     * These currencies can be found in common use, and they usually have
     * bank notes or coins associated with the currency code.
     * This does not include fund codes, precious metals and other
     * various ISO-4217 codes limited to special financial products.
     * @stable ICU 3.2
     */
    UCURR_COMMON = 1,
    /**
     * Select ISO-4217 uncommon currency codes.
     * These codes respresent fund codes, precious metals and other
     * various ISO-4217 codes limited to special financial products.
     * A fund code is a monetary resource associated with a currency.
     * @stable ICU 3.2
     */
    UCURR_UNCOMMON = 2,
    /**
     * Select only deprecated ISO-4217 codes.
     * These codes are no longer in general public use.
     * @stable ICU 3.2
     */
    UCURR_DEPRECATED = 4,
    /**
     * Select only non-deprecated ISO-4217 codes.
     * These codes are in general public use.
     * @stable ICU 3.2
     */
    UCURR_NON_DEPRECATED = 8
} UCurrCurrencyType;

/**
 * Provides a UEnumeration object for listing ISO-4217 codes.
 * @param currType You can use one of several UCurrCurrencyType values for this
 *      variable. You can also | (or) them together to get a specific list of
 *      currencies. Most people will want to use the (UCURR_COMMON|UCURR_NON_DEPRECATED) value to
 *      get a list of current currencies.
 * @param pErrorCode Error code
 * @stable ICU 3.2
 */
U_CAPI UEnumeration * U_EXPORT2
ucurr_openISOCurrencies(uint32_t currType, UErrorCode *pErrorCode);

/**
  * Queries if the given ISO 4217 3-letter code is available on the specified date range.
  *
  * Note: For checking availability of a currency on a specific date, specify the date on both 'from' and 'to'
  *
  * When 'from' is U_DATE_MIN and 'to' is U_DATE_MAX, this method checks if the specified currency is available any time.
  * If 'from' and 'to' are same UDate value, this method checks if the specified currency is available on that date.
  *
  * @param isoCode
  *            The ISO 4217 3-letter code.
  *
  * @param from
  *            The lower bound of the date range, inclusive. When 'from' is U_DATE_MIN, check the availability
  *            of the currency any date before 'to'
  *
  * @param to
  *            The upper bound of the date range, inclusive. When 'to' is U_DATE_MAX, check the availability of
  *            the currency any date after 'from'
  *
  * @param errorCode
  *            ICU error code
   *
  * @return true if the given ISO 4217 3-letter code is supported on the specified date range.
  *
  * @stable ICU 4.8
  */
U_CAPI UBool U_EXPORT2
ucurr_isAvailable(const UChar* isoCode,
             UDate from,
             UDate to,
             UErrorCode* errorCode);

/**
 * Finds the number of valid currency codes for the
 * given locale and date.
 * @param locale the locale for which to retrieve the
 *               currency count.
 * @param date   the date for which to retrieve the
 *               currency count for the given locale.
 * @param ec     error code
 * @return       the number of currency codes for the
 *               given locale and date.  If 0, currency
 *               codes couldn't be found for the input
 *               values are invalid.
 * @stable ICU 4.0
 */
U_CAPI int32_t U_EXPORT2
ucurr_countCurrencies(const char* locale,
                 UDate date,
                 UErrorCode* ec);

/**
 * Finds a currency code for the given locale and date
 * @param locale the locale for which to retrieve a currency code.
 *               Currency can be specified by the "currency" keyword
 *               in which case it overrides the default currency code
 * @param date   the date for which to retrieve a currency code for
 *               the given locale.
 * @param index  the index within the available list of currency codes
 *               for the given locale on the given date.
 * @param buff   fill in buffer. Can be NULL for preflighting.
 * @param buffCapacity capacity of the fill in buffer. Can be 0 for
 *               preflighting. If it is non-zero, the buff parameter
 *               must not be NULL.
 * @param ec     error code
 * @return       length of the currency string. It should always be 3.
 *               If 0, currency couldn't be found or the input values are
 *               invalid.
 * @stable ICU 4.0
 */
U_CAPI int32_t U_EXPORT2
ucurr_forLocaleAndDate(const char* locale,
                UDate date,
                int32_t index,
                UChar* buff,
                int32_t buffCapacity,
                UErrorCode* ec);

/**
 * Given a key and a locale, returns an array of string values in a preferred
 * order that would make a difference. These are all and only those values where
 * the open (creation) of the service with the locale formed from the input locale
 * plus input keyword and that value has different behavior than creation with the
 * input locale alone.
 * @param key           one of the keys supported by this service.  For now, only
 *                      "currency" is supported.
 * @param locale        the locale
 * @param commonlyUsed  if set to true it will return only commonly used values
 *                      with the given locale in preferred order.  Otherwise,
 *                      it will return all the available values for the locale.
 * @param status error status
 * @return a string enumeration over keyword values for the given key and the locale.
 * @stable ICU 4.2
 */
U_CAPI UEnumeration* U_EXPORT2
ucurr_getKeywordValuesForLocale(const char* key,
                                const char* locale,
                                UBool commonlyUsed,
                                UErrorCode* status);

/**
 * Returns the ISO 4217 numeric code for the currency.
 * <p>Note: If the ISO 4217 numeric code is not assigned for the currency or
 * the currency is unknown, this function returns 0.
 *
 * @param currency null-terminated 3-letter ISO 4217 code
 * @return The ISO 4217 numeric code of the currency
 * @stable ICU 49
 */
U_CAPI int32_t U_EXPORT2
ucurr_getNumericCode(const UChar* currency);

#endif /* #if !UCONFIG_NO_FORMATTING */

#endif
=======
// © 2016 and later: Unicode, Inc. and others.
// License & terms of use: http://www.unicode.org/copyright.html
/*
**********************************************************************
* Copyright (c) 2002-2016, International Business Machines
* Corporation and others.  All Rights Reserved.
**********************************************************************
*/
#ifndef _UCURR_H_
#define _UCURR_H_

#include "unicode/utypes.h"
#include "unicode/uenum.h"

/**
 * \file 
 * \brief C API: Encapsulates information about a currency.
 *
 * The ucurr API encapsulates information about a currency, as defined by
 * ISO 4217.  A currency is represented by a 3-character string
 * containing its ISO 4217 code.  This API can return various data
 * necessary the proper display of a currency:
 *
 * <ul><li>A display symbol, for a specific locale
 * <li>The number of fraction digits to display
 * <li>A rounding increment
 * </ul>
 *
 * The <tt>DecimalFormat</tt> class uses these data to display
 * currencies.
 * @author Alan Liu
 * @since ICU 2.2
 */

#if !UCONFIG_NO_FORMATTING

/**
 * Currency Usage used for Decimal Format
 * @stable ICU 54
 */
enum UCurrencyUsage {
    /**
     * a setting to specify currency usage which determines currency digit
     * and rounding for standard usage, for example: "50.00 NT$"
     * used as DEFAULT value
     * @stable ICU 54
     */
    UCURR_USAGE_STANDARD=0,
    /**
     * a setting to specify currency usage which determines currency digit
     * and rounding for cash usage, for example: "50 NT$"
     * @stable ICU 54
     */
    UCURR_USAGE_CASH=1,
#ifndef U_HIDE_DEPRECATED_API
    /**
     * One higher than the last enum UCurrencyUsage constant.
     * @deprecated ICU 58 The numeric value may change over time, see ICU ticket #12420.
     */
    UCURR_USAGE_COUNT=2
#endif  // U_HIDE_DEPRECATED_API
};
/** Currency Usage used for Decimal Format */
typedef enum UCurrencyUsage UCurrencyUsage; 

/**
 * Finds a currency code for the given locale.
 * @param locale the locale for which to retrieve a currency code. 
 *               Currency can be specified by the "currency" keyword
 *               in which case it overrides the default currency code
 * @param buff   fill in buffer. Can be NULL for preflighting.
 * @param buffCapacity capacity of the fill in buffer. Can be 0 for
 *               preflighting. If it is non-zero, the buff parameter
 *               must not be NULL.
 * @param ec error code
 * @return length of the currency string. It should always be 3. If 0,
 *                currency couldn't be found or the input values are 
 *                invalid. 
 * @stable ICU 2.8
 */
U_CAPI int32_t U_EXPORT2
ucurr_forLocale(const char* locale,
                UChar* buff,
                int32_t buffCapacity,
                UErrorCode* ec);

/**
 * Selector constants for ucurr_getName().
 *
 * @see ucurr_getName
 * @stable ICU 2.6
 */
typedef enum UCurrNameStyle {
    /**
     * Selector for ucurr_getName indicating a symbolic name for a
     * currency, such as "$" for USD.
     * @stable ICU 2.6
     */
    UCURR_SYMBOL_NAME,

    /**
     * Selector for ucurr_getName indicating the long name for a
     * currency, such as "US Dollar" for USD.
     * @stable ICU 2.6
     */
    UCURR_LONG_NAME,

    /**
     * Selector for getName() indicating the narrow currency symbol.
     * The narrow currency symbol is similar to the regular currency
     * symbol, but it always takes the shortest form: for example,
     * "$" instead of "US$" for USD in en-CA.
     *
     * @stable ICU 61
     */
    UCURR_NARROW_SYMBOL_NAME,

    /**
     * Selector for getName() indicating the formal currency symbol.
     * The formal currency symbol is similar to the regular currency
     * symbol, but it always takes the form used in formal settings
     * such as banking; for example, "NT$" instead of "$" for TWD in zh-TW.
     *
     * @stable ICU 68
     */
    UCURR_FORMAL_SYMBOL_NAME,

    /**
     * Selector for getName() indicating the variant currency symbol.
     * The variant symbol for a currency is an alternative symbol
     * that is not necessarily as widely used as the regular symbol.
     *
     * @stable ICU 68
     */
    UCURR_VARIANT_SYMBOL_NAME
    
} UCurrNameStyle;

#if !UCONFIG_NO_SERVICE
/**
 * @stable ICU 2.6
 */
typedef const void* UCurrRegistryKey;

/**
 * Register an (existing) ISO 4217 currency code for the given locale.
 * Only the country code and the two variants EURO and PRE_EURO are
 * recognized.
 * @param isoCode the three-letter ISO 4217 currency code
 * @param locale  the locale for which to register this currency code
 * @param status the in/out status code
 * @return a registry key that can be used to unregister this currency code, or NULL
 * if there was an error.
 * @stable ICU 2.6
 */
U_CAPI UCurrRegistryKey U_EXPORT2
ucurr_register(const UChar* isoCode, 
                   const char* locale,  
                   UErrorCode* status);
/**
 * Unregister the previously-registered currency definitions using the
 * URegistryKey returned from ucurr_register.  Key becomes invalid after
 * a successful call and should not be used again.  Any currency 
 * that might have been hidden by the original ucurr_register call is 
 * restored.
 * @param key the registry key returned by a previous call to ucurr_register
 * @param status the in/out status code, no special meanings are assigned
 * @return true if the currency for this key was successfully unregistered
 * @stable ICU 2.6
 */
U_CAPI UBool U_EXPORT2
ucurr_unregister(UCurrRegistryKey key, UErrorCode* status);
#endif /* UCONFIG_NO_SERVICE */

/**
 * Returns the display name for the given currency in the
 * given locale.  For example, the display name for the USD
 * currency object in the en_US locale is "$".
 * @param currency null-terminated 3-letter ISO 4217 code
 * @param locale locale in which to display currency
 * @param nameStyle selector for which kind of name to return
 * @param isChoiceFormat always set to false, or can be NULL;
 *     display names are static strings;
 *     since ICU 4.4, ChoiceFormat patterns are no longer supported
 * @param len fill-in parameter to receive length of result
 * @param ec error code
 * @return pointer to display string of 'len' UChars.  If the resource
 * data contains no entry for 'currency', then 'currency' itself is
 * returned.
 * @stable ICU 2.6
 */
U_CAPI const UChar* U_EXPORT2
ucurr_getName(const UChar* currency,
              const char* locale,
              UCurrNameStyle nameStyle,
              UBool* isChoiceFormat,
              int32_t* len,
              UErrorCode* ec);

/**
 * Returns the plural name for the given currency in the
 * given locale.  For example, the plural name for the USD
 * currency object in the en_US locale is "US dollar" or "US dollars".
 * @param currency null-terminated 3-letter ISO 4217 code
 * @param locale locale in which to display currency
 * @param isChoiceFormat always set to false, or can be NULL;
 *     display names are static strings;
 *     since ICU 4.4, ChoiceFormat patterns are no longer supported
 * @param pluralCount plural count
 * @param len fill-in parameter to receive length of result
 * @param ec error code
 * @return pointer to display string of 'len' UChars.  If the resource
 * data contains no entry for 'currency', then 'currency' itself is
 * returned.
 * @stable ICU 4.2
 */
U_CAPI const UChar* U_EXPORT2
ucurr_getPluralName(const UChar* currency,
                    const char* locale,
                    UBool* isChoiceFormat,
                    const char* pluralCount,
                    int32_t* len,
                    UErrorCode* ec);

/**
 * Returns the number of the number of fraction digits that should
 * be displayed for the given currency.
 * This is equivalent to ucurr_getDefaultFractionDigitsForUsage(currency,UCURR_USAGE_STANDARD,ec);
 *
 * Important: The number of fraction digits for a given currency is NOT
 * guaranteed to be constant across versions of ICU or CLDR. For example,
 * do NOT use this value as a mechanism for deciding the magnitude used
 * to store currency values in a database. You should use this value for
 * display purposes only.
 *
 * @param currency null-terminated 3-letter ISO 4217 code
 * @param ec input-output error code
 * @return a non-negative number of fraction digits to be
 * displayed, or 0 if there is an error
 * @stable ICU 3.0
 */
U_CAPI int32_t U_EXPORT2
ucurr_getDefaultFractionDigits(const UChar* currency,
                               UErrorCode* ec);

/**
 * Returns the number of the number of fraction digits that should
 * be displayed for the given currency with usage.
 *
 * Important: The number of fraction digits for a given currency is NOT
 * guaranteed to be constant across versions of ICU or CLDR. For example,
 * do NOT use this value as a mechanism for deciding the magnitude used
 * to store currency values in a database. You should use this value for
 * display purposes only.
 *
 * @param currency null-terminated 3-letter ISO 4217 code
 * @param usage enum usage for the currency
 * @param ec input-output error code
 * @return a non-negative number of fraction digits to be
 * displayed, or 0 if there is an error
 * @stable ICU 54
 */
U_CAPI int32_t U_EXPORT2
ucurr_getDefaultFractionDigitsForUsage(const UChar* currency, 
                                       const UCurrencyUsage usage,
                                       UErrorCode* ec);

/**
 * Returns the rounding increment for the given currency, or 0.0 if no
 * rounding is done by the currency.
 * This is equivalent to ucurr_getRoundingIncrementForUsage(currency,UCURR_USAGE_STANDARD,ec);
 * @param currency null-terminated 3-letter ISO 4217 code
 * @param ec input-output error code
 * @return the non-negative rounding increment, or 0.0 if none,
 * or 0.0 if there is an error
 * @stable ICU 3.0
 */
U_CAPI double U_EXPORT2
ucurr_getRoundingIncrement(const UChar* currency,
                           UErrorCode* ec);

/**
 * Returns the rounding increment for the given currency, or 0.0 if no
 * rounding is done by the currency given usage.
 * @param currency null-terminated 3-letter ISO 4217 code
 * @param usage enum usage for the currency
 * @param ec input-output error code
 * @return the non-negative rounding increment, or 0.0 if none,
 * or 0.0 if there is an error
 * @stable ICU 54
 */
U_CAPI double U_EXPORT2
ucurr_getRoundingIncrementForUsage(const UChar* currency,
                                   const UCurrencyUsage usage,
                                   UErrorCode* ec);

/**
 * Selector constants for ucurr_openCurrencies().
 *
 * @see ucurr_openCurrencies
 * @stable ICU 3.2
 */
typedef enum UCurrCurrencyType {
    /**
     * Select all ISO-4217 currency codes.
     * @stable ICU 3.2
     */
    UCURR_ALL = INT32_MAX,
    /**
     * Select only ISO-4217 commonly used currency codes.
     * These currencies can be found in common use, and they usually have
     * bank notes or coins associated with the currency code.
     * This does not include fund codes, precious metals and other
     * various ISO-4217 codes limited to special financial products.
     * @stable ICU 3.2
     */
    UCURR_COMMON = 1,
    /**
     * Select ISO-4217 uncommon currency codes.
     * These codes respresent fund codes, precious metals and other
     * various ISO-4217 codes limited to special financial products.
     * A fund code is a monetary resource associated with a currency.
     * @stable ICU 3.2
     */
    UCURR_UNCOMMON = 2,
    /**
     * Select only deprecated ISO-4217 codes.
     * These codes are no longer in general public use.
     * @stable ICU 3.2
     */
    UCURR_DEPRECATED = 4,
    /**
     * Select only non-deprecated ISO-4217 codes.
     * These codes are in general public use.
     * @stable ICU 3.2
     */
    UCURR_NON_DEPRECATED = 8
} UCurrCurrencyType;

/**
 * Provides a UEnumeration object for listing ISO-4217 codes.
 * @param currType You can use one of several UCurrCurrencyType values for this
 *      variable. You can also | (or) them together to get a specific list of
 *      currencies. Most people will want to use the (UCURR_COMMON|UCURR_NON_DEPRECATED) value to
 *      get a list of current currencies.
 * @param pErrorCode Error code
 * @stable ICU 3.2
 */
U_CAPI UEnumeration * U_EXPORT2
ucurr_openISOCurrencies(uint32_t currType, UErrorCode *pErrorCode);

/**
  * Queries if the given ISO 4217 3-letter code is available on the specified date range. 
  * 
  * Note: For checking availability of a currency on a specific date, specify the date on both 'from' and 'to' 
  * 
  * When 'from' is U_DATE_MIN and 'to' is U_DATE_MAX, this method checks if the specified currency is available any time. 
  * If 'from' and 'to' are same UDate value, this method checks if the specified currency is available on that date.
  * 
  * @param isoCode 
  *            The ISO 4217 3-letter code. 
  * 
  * @param from 
  *            The lower bound of the date range, inclusive. When 'from' is U_DATE_MIN, check the availability 
  *            of the currency any date before 'to' 
  * 
  * @param to 
  *            The upper bound of the date range, inclusive. When 'to' is U_DATE_MAX, check the availability of 
  *            the currency any date after 'from' 
  * 
  * @param errorCode 
  *            ICU error code 
   * 
  * @return true if the given ISO 4217 3-letter code is supported on the specified date range. 
  * 
  * @stable ICU 4.8 
  */ 
U_CAPI UBool U_EXPORT2
ucurr_isAvailable(const UChar* isoCode, 
             UDate from, 
             UDate to, 
             UErrorCode* errorCode);

/** 
 * Finds the number of valid currency codes for the
 * given locale and date.
 * @param locale the locale for which to retrieve the
 *               currency count.
 * @param date   the date for which to retrieve the
 *               currency count for the given locale.
 * @param ec     error code
 * @return       the number of currency codes for the
 *               given locale and date.  If 0, currency
 *               codes couldn't be found for the input
 *               values are invalid.
 * @stable ICU 4.0
 */
U_CAPI int32_t U_EXPORT2
ucurr_countCurrencies(const char* locale, 
                 UDate date, 
                 UErrorCode* ec); 

/** 
 * Finds a currency code for the given locale and date 
 * @param locale the locale for which to retrieve a currency code.  
 *               Currency can be specified by the "currency" keyword 
 *               in which case it overrides the default currency code 
 * @param date   the date for which to retrieve a currency code for 
 *               the given locale. 
 * @param index  the index within the available list of currency codes
 *               for the given locale on the given date.
 * @param buff   fill in buffer. Can be NULL for preflighting. 
 * @param buffCapacity capacity of the fill in buffer. Can be 0 for 
 *               preflighting. If it is non-zero, the buff parameter 
 *               must not be NULL. 
 * @param ec     error code 
 * @return       length of the currency string. It should always be 3. 
 *               If 0, currency couldn't be found or the input values are  
 *               invalid.  
 * @stable ICU 4.0 
 */ 
U_CAPI int32_t U_EXPORT2 
ucurr_forLocaleAndDate(const char* locale, 
                UDate date, 
                int32_t index,
                UChar* buff, 
                int32_t buffCapacity, 
                UErrorCode* ec); 

/**
 * Given a key and a locale, returns an array of string values in a preferred
 * order that would make a difference. These are all and only those values where
 * the open (creation) of the service with the locale formed from the input locale
 * plus input keyword and that value has different behavior than creation with the
 * input locale alone.
 * @param key           one of the keys supported by this service.  For now, only
 *                      "currency" is supported.
 * @param locale        the locale
 * @param commonlyUsed  if set to true it will return only commonly used values
 *                      with the given locale in preferred order.  Otherwise,
 *                      it will return all the available values for the locale.
 * @param status error status
 * @return a string enumeration over keyword values for the given key and the locale.
 * @stable ICU 4.2
 */
U_CAPI UEnumeration* U_EXPORT2
ucurr_getKeywordValuesForLocale(const char* key,
                                const char* locale,
                                UBool commonlyUsed,
                                UErrorCode* status);

/**
 * Returns the ISO 4217 numeric code for the currency.
 * <p>Note: If the ISO 4217 numeric code is not assigned for the currency or
 * the currency is unknown, this function returns 0.
 *
 * @param currency null-terminated 3-letter ISO 4217 code
 * @return The ISO 4217 numeric code of the currency
 * @stable ICU 49
 */
U_CAPI int32_t U_EXPORT2
ucurr_getNumericCode(const UChar* currency);

#endif /* #if !UCONFIG_NO_FORMATTING */

#endif
>>>>>>> a8a80be5
<|MERGE_RESOLUTION|>--- conflicted
+++ resolved
@@ -1,937 +1,466 @@
-<<<<<<< HEAD
-// © 2016 and later: Unicode, Inc. and others.
-// License & terms of use: http://www.unicode.org/copyright.html
-/*
-**********************************************************************
-* Copyright (c) 2002-2016, International Business Machines
-* Corporation and others.  All Rights Reserved.
-**********************************************************************
-*/
-#ifndef _UCURR_H_
-#define _UCURR_H_
-
-#include "unicode/utypes.h"
-#include "unicode/uenum.h"
-
-/**
- * \file
- * \brief C API: Encapsulates information about a currency.
- *
- * The ucurr API encapsulates information about a currency, as defined by
- * ISO 4217.  A currency is represented by a 3-character string
- * containing its ISO 4217 code.  This API can return various data
- * necessary the proper display of a currency:
- *
- * <ul><li>A display symbol, for a specific locale
- * <li>The number of fraction digits to display
- * <li>A rounding increment
- * </ul>
- *
- * The <tt>DecimalFormat</tt> class uses these data to display
- * currencies.
- * @author Alan Liu
- * @since ICU 2.2
- */
-
-#if !UCONFIG_NO_FORMATTING
-
-/**
- * Currency Usage used for Decimal Format
- * @stable ICU 54
- */
-enum UCurrencyUsage {
-    /**
-     * a setting to specify currency usage which determines currency digit
-     * and rounding for standard usage, for example: "50.00 NT$"
-     * used as DEFAULT value
-     * @stable ICU 54
-     */
-    UCURR_USAGE_STANDARD=0,
-    /**
-     * a setting to specify currency usage which determines currency digit
-     * and rounding for cash usage, for example: "50 NT$"
-     * @stable ICU 54
-     */
-    UCURR_USAGE_CASH=1,
-#ifndef U_HIDE_DEPRECATED_API
-    /**
-     * One higher than the last enum UCurrencyUsage constant.
-     * @deprecated ICU 58 The numeric value may change over time, see ICU ticket #12420.
-     */
-    UCURR_USAGE_COUNT=2
-#endif  // U_HIDE_DEPRECATED_API
-};
-/** Currency Usage used for Decimal Format */
-typedef enum UCurrencyUsage UCurrencyUsage;
-
-/**
- * Finds a currency code for the given locale.
- * @param locale the locale for which to retrieve a currency code.
- *               Currency can be specified by the "currency" keyword
- *               in which case it overrides the default currency code
- * @param buff   fill in buffer. Can be NULL for preflighting.
- * @param buffCapacity capacity of the fill in buffer. Can be 0 for
- *               preflighting. If it is non-zero, the buff parameter
- *               must not be NULL.
- * @param ec error code
- * @return length of the currency string. It should always be 3. If 0,
- *                currency couldn't be found or the input values are
- *                invalid.
- * @stable ICU 2.8
- */
-U_CAPI int32_t U_EXPORT2
-ucurr_forLocale(const char* locale,
-                UChar* buff,
-                int32_t buffCapacity,
-                UErrorCode* ec);
-
-/**
- * Selector constants for ucurr_getName().
- *
- * @see ucurr_getName
- * @stable ICU 2.6
- */
-typedef enum UCurrNameStyle {
-    /**
-     * Selector for ucurr_getName indicating a symbolic name for a
-     * currency, such as "$" for USD.
-     * @stable ICU 2.6
-     */
-    UCURR_SYMBOL_NAME,
-
-    /**
-     * Selector for ucurr_getName indicating the long name for a
-     * currency, such as "US Dollar" for USD.
-     * @stable ICU 2.6
-     */
-    UCURR_LONG_NAME,
-
-    /**
-     * Selector for getName() indicating the narrow currency symbol.
-     * The narrow currency symbol is similar to the regular currency
-     * symbol, but it always takes the shortest form: for example,
-     * "$" instead of "US$" for USD in en-CA.
-     *
-     * @stable ICU 61
-     */
-    UCURR_NARROW_SYMBOL_NAME,
-
-#ifndef U_HIDE_DRAFT_API
-    /**
-     * Selector for getName() indicating the formal currency symbol.
-     * The formal currency symbol is similar to the regular currency
-     * symbol, but it always takes the form used in formal settings
-     * such as banking; for example, "NT$" instead of "$" for TWD in zh-TW.
-     *
-     * @draft ICU 68
-     */
-    UCURR_FORMAL_SYMBOL_NAME,
-
-    /**
-     * Selector for getName() indicating the variant currency symbol.
-     * The variant symbol for a currency is an alternative symbol
-     * that is not necessarily as widely used as the regular symbol.
-     *
-     * @draft ICU 68
-     */
-    UCURR_VARIANT_SYMBOL_NAME
-#endif  // U_HIDE_DRAFT_API
-
-} UCurrNameStyle;
-
-#if !UCONFIG_NO_SERVICE
-/**
- * @stable ICU 2.6
- */
-typedef const void* UCurrRegistryKey;
-
-/**
- * Register an (existing) ISO 4217 currency code for the given locale.
- * Only the country code and the two variants EURO and PRE_EURO are
- * recognized.
- * @param isoCode the three-letter ISO 4217 currency code
- * @param locale  the locale for which to register this currency code
- * @param status the in/out status code
- * @return a registry key that can be used to unregister this currency code, or NULL
- * if there was an error.
- * @stable ICU 2.6
- */
-U_CAPI UCurrRegistryKey U_EXPORT2
-ucurr_register(const UChar* isoCode,
-                   const char* locale,
-                   UErrorCode* status);
-/**
- * Unregister the previously-registered currency definitions using the
- * URegistryKey returned from ucurr_register.  Key becomes invalid after
- * a successful call and should not be used again.  Any currency
- * that might have been hidden by the original ucurr_register call is
- * restored.
- * @param key the registry key returned by a previous call to ucurr_register
- * @param status the in/out status code, no special meanings are assigned
- * @return true if the currency for this key was successfully unregistered
- * @stable ICU 2.6
- */
-U_CAPI UBool U_EXPORT2
-ucurr_unregister(UCurrRegistryKey key, UErrorCode* status);
-#endif /* UCONFIG_NO_SERVICE */
-
-/**
- * Returns the display name for the given currency in the
- * given locale.  For example, the display name for the USD
- * currency object in the en_US locale is "$".
- * @param currency null-terminated 3-letter ISO 4217 code
- * @param locale locale in which to display currency
- * @param nameStyle selector for which kind of name to return
- * @param isChoiceFormat always set to false, or can be NULL;
- *     display names are static strings;
- *     since ICU 4.4, ChoiceFormat patterns are no longer supported
- * @param len fill-in parameter to receive length of result
- * @param ec error code
- * @return pointer to display string of 'len' UChars.  If the resource
- * data contains no entry for 'currency', then 'currency' itself is
- * returned.
- * @stable ICU 2.6
- */
-U_CAPI const UChar* U_EXPORT2
-ucurr_getName(const UChar* currency,
-              const char* locale,
-              UCurrNameStyle nameStyle,
-              UBool* isChoiceFormat,
-              int32_t* len,
-              UErrorCode* ec);
-
-/**
- * Returns the plural name for the given currency in the
- * given locale.  For example, the plural name for the USD
- * currency object in the en_US locale is "US dollar" or "US dollars".
- * @param currency null-terminated 3-letter ISO 4217 code
- * @param locale locale in which to display currency
- * @param isChoiceFormat always set to false, or can be NULL;
- *     display names are static strings;
- *     since ICU 4.4, ChoiceFormat patterns are no longer supported
- * @param pluralCount plural count
- * @param len fill-in parameter to receive length of result
- * @param ec error code
- * @return pointer to display string of 'len' UChars.  If the resource
- * data contains no entry for 'currency', then 'currency' itself is
- * returned.
- * @stable ICU 4.2
- */
-U_CAPI const UChar* U_EXPORT2
-ucurr_getPluralName(const UChar* currency,
-                    const char* locale,
-                    UBool* isChoiceFormat,
-                    const char* pluralCount,
-                    int32_t* len,
-                    UErrorCode* ec);
-
-/**
- * Returns the number of the number of fraction digits that should
- * be displayed for the given currency.
- * This is equivalent to ucurr_getDefaultFractionDigitsForUsage(currency,UCURR_USAGE_STANDARD,ec);
- *
- * Important: The number of fraction digits for a given currency is NOT
- * guaranteed to be constant across versions of ICU or CLDR. For example,
- * do NOT use this value as a mechanism for deciding the magnitude used
- * to store currency values in a database. You should use this value for
- * display purposes only.
- *
- * @param currency null-terminated 3-letter ISO 4217 code
- * @param ec input-output error code
- * @return a non-negative number of fraction digits to be
- * displayed, or 0 if there is an error
- * @stable ICU 3.0
- */
-U_CAPI int32_t U_EXPORT2
-ucurr_getDefaultFractionDigits(const UChar* currency,
-                               UErrorCode* ec);
-
-/**
- * Returns the number of the number of fraction digits that should
- * be displayed for the given currency with usage.
- *
- * Important: The number of fraction digits for a given currency is NOT
- * guaranteed to be constant across versions of ICU or CLDR. For example,
- * do NOT use this value as a mechanism for deciding the magnitude used
- * to store currency values in a database. You should use this value for
- * display purposes only.
- *
- * @param currency null-terminated 3-letter ISO 4217 code
- * @param usage enum usage for the currency
- * @param ec input-output error code
- * @return a non-negative number of fraction digits to be
- * displayed, or 0 if there is an error
- * @stable ICU 54
- */
-U_CAPI int32_t U_EXPORT2
-ucurr_getDefaultFractionDigitsForUsage(const UChar* currency,
-                                       const UCurrencyUsage usage,
-                                       UErrorCode* ec);
-
-/**
- * Returns the rounding increment for the given currency, or 0.0 if no
- * rounding is done by the currency.
- * This is equivalent to ucurr_getRoundingIncrementForUsage(currency,UCURR_USAGE_STANDARD,ec);
- * @param currency null-terminated 3-letter ISO 4217 code
- * @param ec input-output error code
- * @return the non-negative rounding increment, or 0.0 if none,
- * or 0.0 if there is an error
- * @stable ICU 3.0
- */
-U_CAPI double U_EXPORT2
-ucurr_getRoundingIncrement(const UChar* currency,
-                           UErrorCode* ec);
-
-/**
- * Returns the rounding increment for the given currency, or 0.0 if no
- * rounding is done by the currency given usage.
- * @param currency null-terminated 3-letter ISO 4217 code
- * @param usage enum usage for the currency
- * @param ec input-output error code
- * @return the non-negative rounding increment, or 0.0 if none,
- * or 0.0 if there is an error
- * @stable ICU 54
- */
-U_CAPI double U_EXPORT2
-ucurr_getRoundingIncrementForUsage(const UChar* currency,
-                                   const UCurrencyUsage usage,
-                                   UErrorCode* ec);
-
-/**
- * Selector constants for ucurr_openCurrencies().
- *
- * @see ucurr_openCurrencies
- * @stable ICU 3.2
- */
-typedef enum UCurrCurrencyType {
-    /**
-     * Select all ISO-4217 currency codes.
-     * @stable ICU 3.2
-     */
-    UCURR_ALL = INT32_MAX,
-    /**
-     * Select only ISO-4217 commonly used currency codes.
-     * These currencies can be found in common use, and they usually have
-     * bank notes or coins associated with the currency code.
-     * This does not include fund codes, precious metals and other
-     * various ISO-4217 codes limited to special financial products.
-     * @stable ICU 3.2
-     */
-    UCURR_COMMON = 1,
-    /**
-     * Select ISO-4217 uncommon currency codes.
-     * These codes respresent fund codes, precious metals and other
-     * various ISO-4217 codes limited to special financial products.
-     * A fund code is a monetary resource associated with a currency.
-     * @stable ICU 3.2
-     */
-    UCURR_UNCOMMON = 2,
-    /**
-     * Select only deprecated ISO-4217 codes.
-     * These codes are no longer in general public use.
-     * @stable ICU 3.2
-     */
-    UCURR_DEPRECATED = 4,
-    /**
-     * Select only non-deprecated ISO-4217 codes.
-     * These codes are in general public use.
-     * @stable ICU 3.2
-     */
-    UCURR_NON_DEPRECATED = 8
-} UCurrCurrencyType;
-
-/**
- * Provides a UEnumeration object for listing ISO-4217 codes.
- * @param currType You can use one of several UCurrCurrencyType values for this
- *      variable. You can also | (or) them together to get a specific list of
- *      currencies. Most people will want to use the (UCURR_COMMON|UCURR_NON_DEPRECATED) value to
- *      get a list of current currencies.
- * @param pErrorCode Error code
- * @stable ICU 3.2
- */
-U_CAPI UEnumeration * U_EXPORT2
-ucurr_openISOCurrencies(uint32_t currType, UErrorCode *pErrorCode);
-
-/**
-  * Queries if the given ISO 4217 3-letter code is available on the specified date range.
-  *
-  * Note: For checking availability of a currency on a specific date, specify the date on both 'from' and 'to'
-  *
-  * When 'from' is U_DATE_MIN and 'to' is U_DATE_MAX, this method checks if the specified currency is available any time.
-  * If 'from' and 'to' are same UDate value, this method checks if the specified currency is available on that date.
-  *
-  * @param isoCode
-  *            The ISO 4217 3-letter code.
-  *
-  * @param from
-  *            The lower bound of the date range, inclusive. When 'from' is U_DATE_MIN, check the availability
-  *            of the currency any date before 'to'
-  *
-  * @param to
-  *            The upper bound of the date range, inclusive. When 'to' is U_DATE_MAX, check the availability of
-  *            the currency any date after 'from'
-  *
-  * @param errorCode
-  *            ICU error code
-   *
-  * @return true if the given ISO 4217 3-letter code is supported on the specified date range.
-  *
-  * @stable ICU 4.8
-  */
-U_CAPI UBool U_EXPORT2
-ucurr_isAvailable(const UChar* isoCode,
-             UDate from,
-             UDate to,
-             UErrorCode* errorCode);
-
-/**
- * Finds the number of valid currency codes for the
- * given locale and date.
- * @param locale the locale for which to retrieve the
- *               currency count.
- * @param date   the date for which to retrieve the
- *               currency count for the given locale.
- * @param ec     error code
- * @return       the number of currency codes for the
- *               given locale and date.  If 0, currency
- *               codes couldn't be found for the input
- *               values are invalid.
- * @stable ICU 4.0
- */
-U_CAPI int32_t U_EXPORT2
-ucurr_countCurrencies(const char* locale,
-                 UDate date,
-                 UErrorCode* ec);
-
-/**
- * Finds a currency code for the given locale and date
- * @param locale the locale for which to retrieve a currency code.
- *               Currency can be specified by the "currency" keyword
- *               in which case it overrides the default currency code
- * @param date   the date for which to retrieve a currency code for
- *               the given locale.
- * @param index  the index within the available list of currency codes
- *               for the given locale on the given date.
- * @param buff   fill in buffer. Can be NULL for preflighting.
- * @param buffCapacity capacity of the fill in buffer. Can be 0 for
- *               preflighting. If it is non-zero, the buff parameter
- *               must not be NULL.
- * @param ec     error code
- * @return       length of the currency string. It should always be 3.
- *               If 0, currency couldn't be found or the input values are
- *               invalid.
- * @stable ICU 4.0
- */
-U_CAPI int32_t U_EXPORT2
-ucurr_forLocaleAndDate(const char* locale,
-                UDate date,
-                int32_t index,
-                UChar* buff,
-                int32_t buffCapacity,
-                UErrorCode* ec);
-
-/**
- * Given a key and a locale, returns an array of string values in a preferred
- * order that would make a difference. These are all and only those values where
- * the open (creation) of the service with the locale formed from the input locale
- * plus input keyword and that value has different behavior than creation with the
- * input locale alone.
- * @param key           one of the keys supported by this service.  For now, only
- *                      "currency" is supported.
- * @param locale        the locale
- * @param commonlyUsed  if set to true it will return only commonly used values
- *                      with the given locale in preferred order.  Otherwise,
- *                      it will return all the available values for the locale.
- * @param status error status
- * @return a string enumeration over keyword values for the given key and the locale.
- * @stable ICU 4.2
- */
-U_CAPI UEnumeration* U_EXPORT2
-ucurr_getKeywordValuesForLocale(const char* key,
-                                const char* locale,
-                                UBool commonlyUsed,
-                                UErrorCode* status);
-
-/**
- * Returns the ISO 4217 numeric code for the currency.
- * <p>Note: If the ISO 4217 numeric code is not assigned for the currency or
- * the currency is unknown, this function returns 0.
- *
- * @param currency null-terminated 3-letter ISO 4217 code
- * @return The ISO 4217 numeric code of the currency
- * @stable ICU 49
- */
-U_CAPI int32_t U_EXPORT2
-ucurr_getNumericCode(const UChar* currency);
-
-#endif /* #if !UCONFIG_NO_FORMATTING */
-
-#endif
-=======
-// © 2016 and later: Unicode, Inc. and others.
-// License & terms of use: http://www.unicode.org/copyright.html
-/*
-**********************************************************************
-* Copyright (c) 2002-2016, International Business Machines
-* Corporation and others.  All Rights Reserved.
-**********************************************************************
-*/
-#ifndef _UCURR_H_
-#define _UCURR_H_
-
-#include "unicode/utypes.h"
-#include "unicode/uenum.h"
-
-/**
- * \file 
- * \brief C API: Encapsulates information about a currency.
- *
- * The ucurr API encapsulates information about a currency, as defined by
- * ISO 4217.  A currency is represented by a 3-character string
- * containing its ISO 4217 code.  This API can return various data
- * necessary the proper display of a currency:
- *
- * <ul><li>A display symbol, for a specific locale
- * <li>The number of fraction digits to display
- * <li>A rounding increment
- * </ul>
- *
- * The <tt>DecimalFormat</tt> class uses these data to display
- * currencies.
- * @author Alan Liu
- * @since ICU 2.2
- */
-
-#if !UCONFIG_NO_FORMATTING
-
-/**
- * Currency Usage used for Decimal Format
- * @stable ICU 54
- */
-enum UCurrencyUsage {
-    /**
-     * a setting to specify currency usage which determines currency digit
-     * and rounding for standard usage, for example: "50.00 NT$"
-     * used as DEFAULT value
-     * @stable ICU 54
-     */
-    UCURR_USAGE_STANDARD=0,
-    /**
-     * a setting to specify currency usage which determines currency digit
-     * and rounding for cash usage, for example: "50 NT$"
-     * @stable ICU 54
-     */
-    UCURR_USAGE_CASH=1,
-#ifndef U_HIDE_DEPRECATED_API
-    /**
-     * One higher than the last enum UCurrencyUsage constant.
-     * @deprecated ICU 58 The numeric value may change over time, see ICU ticket #12420.
-     */
-    UCURR_USAGE_COUNT=2
-#endif  // U_HIDE_DEPRECATED_API
-};
-/** Currency Usage used for Decimal Format */
-typedef enum UCurrencyUsage UCurrencyUsage; 
-
-/**
- * Finds a currency code for the given locale.
- * @param locale the locale for which to retrieve a currency code. 
- *               Currency can be specified by the "currency" keyword
- *               in which case it overrides the default currency code
- * @param buff   fill in buffer. Can be NULL for preflighting.
- * @param buffCapacity capacity of the fill in buffer. Can be 0 for
- *               preflighting. If it is non-zero, the buff parameter
- *               must not be NULL.
- * @param ec error code
- * @return length of the currency string. It should always be 3. If 0,
- *                currency couldn't be found or the input values are 
- *                invalid. 
- * @stable ICU 2.8
- */
-U_CAPI int32_t U_EXPORT2
-ucurr_forLocale(const char* locale,
-                UChar* buff,
-                int32_t buffCapacity,
-                UErrorCode* ec);
-
-/**
- * Selector constants for ucurr_getName().
- *
- * @see ucurr_getName
- * @stable ICU 2.6
- */
-typedef enum UCurrNameStyle {
-    /**
-     * Selector for ucurr_getName indicating a symbolic name for a
-     * currency, such as "$" for USD.
-     * @stable ICU 2.6
-     */
-    UCURR_SYMBOL_NAME,
-
-    /**
-     * Selector for ucurr_getName indicating the long name for a
-     * currency, such as "US Dollar" for USD.
-     * @stable ICU 2.6
-     */
-    UCURR_LONG_NAME,
-
-    /**
-     * Selector for getName() indicating the narrow currency symbol.
-     * The narrow currency symbol is similar to the regular currency
-     * symbol, but it always takes the shortest form: for example,
-     * "$" instead of "US$" for USD in en-CA.
-     *
-     * @stable ICU 61
-     */
-    UCURR_NARROW_SYMBOL_NAME,
-
-    /**
-     * Selector for getName() indicating the formal currency symbol.
-     * The formal currency symbol is similar to the regular currency
-     * symbol, but it always takes the form used in formal settings
-     * such as banking; for example, "NT$" instead of "$" for TWD in zh-TW.
-     *
-     * @stable ICU 68
-     */
-    UCURR_FORMAL_SYMBOL_NAME,
-
-    /**
-     * Selector for getName() indicating the variant currency symbol.
-     * The variant symbol for a currency is an alternative symbol
-     * that is not necessarily as widely used as the regular symbol.
-     *
-     * @stable ICU 68
-     */
-    UCURR_VARIANT_SYMBOL_NAME
-    
-} UCurrNameStyle;
-
-#if !UCONFIG_NO_SERVICE
-/**
- * @stable ICU 2.6
- */
-typedef const void* UCurrRegistryKey;
-
-/**
- * Register an (existing) ISO 4217 currency code for the given locale.
- * Only the country code and the two variants EURO and PRE_EURO are
- * recognized.
- * @param isoCode the three-letter ISO 4217 currency code
- * @param locale  the locale for which to register this currency code
- * @param status the in/out status code
- * @return a registry key that can be used to unregister this currency code, or NULL
- * if there was an error.
- * @stable ICU 2.6
- */
-U_CAPI UCurrRegistryKey U_EXPORT2
-ucurr_register(const UChar* isoCode, 
-                   const char* locale,  
-                   UErrorCode* status);
-/**
- * Unregister the previously-registered currency definitions using the
- * URegistryKey returned from ucurr_register.  Key becomes invalid after
- * a successful call and should not be used again.  Any currency 
- * that might have been hidden by the original ucurr_register call is 
- * restored.
- * @param key the registry key returned by a previous call to ucurr_register
- * @param status the in/out status code, no special meanings are assigned
- * @return true if the currency for this key was successfully unregistered
- * @stable ICU 2.6
- */
-U_CAPI UBool U_EXPORT2
-ucurr_unregister(UCurrRegistryKey key, UErrorCode* status);
-#endif /* UCONFIG_NO_SERVICE */
-
-/**
- * Returns the display name for the given currency in the
- * given locale.  For example, the display name for the USD
- * currency object in the en_US locale is "$".
- * @param currency null-terminated 3-letter ISO 4217 code
- * @param locale locale in which to display currency
- * @param nameStyle selector for which kind of name to return
- * @param isChoiceFormat always set to false, or can be NULL;
- *     display names are static strings;
- *     since ICU 4.4, ChoiceFormat patterns are no longer supported
- * @param len fill-in parameter to receive length of result
- * @param ec error code
- * @return pointer to display string of 'len' UChars.  If the resource
- * data contains no entry for 'currency', then 'currency' itself is
- * returned.
- * @stable ICU 2.6
- */
-U_CAPI const UChar* U_EXPORT2
-ucurr_getName(const UChar* currency,
-              const char* locale,
-              UCurrNameStyle nameStyle,
-              UBool* isChoiceFormat,
-              int32_t* len,
-              UErrorCode* ec);
-
-/**
- * Returns the plural name for the given currency in the
- * given locale.  For example, the plural name for the USD
- * currency object in the en_US locale is "US dollar" or "US dollars".
- * @param currency null-terminated 3-letter ISO 4217 code
- * @param locale locale in which to display currency
- * @param isChoiceFormat always set to false, or can be NULL;
- *     display names are static strings;
- *     since ICU 4.4, ChoiceFormat patterns are no longer supported
- * @param pluralCount plural count
- * @param len fill-in parameter to receive length of result
- * @param ec error code
- * @return pointer to display string of 'len' UChars.  If the resource
- * data contains no entry for 'currency', then 'currency' itself is
- * returned.
- * @stable ICU 4.2
- */
-U_CAPI const UChar* U_EXPORT2
-ucurr_getPluralName(const UChar* currency,
-                    const char* locale,
-                    UBool* isChoiceFormat,
-                    const char* pluralCount,
-                    int32_t* len,
-                    UErrorCode* ec);
-
-/**
- * Returns the number of the number of fraction digits that should
- * be displayed for the given currency.
- * This is equivalent to ucurr_getDefaultFractionDigitsForUsage(currency,UCURR_USAGE_STANDARD,ec);
- *
- * Important: The number of fraction digits for a given currency is NOT
- * guaranteed to be constant across versions of ICU or CLDR. For example,
- * do NOT use this value as a mechanism for deciding the magnitude used
- * to store currency values in a database. You should use this value for
- * display purposes only.
- *
- * @param currency null-terminated 3-letter ISO 4217 code
- * @param ec input-output error code
- * @return a non-negative number of fraction digits to be
- * displayed, or 0 if there is an error
- * @stable ICU 3.0
- */
-U_CAPI int32_t U_EXPORT2
-ucurr_getDefaultFractionDigits(const UChar* currency,
-                               UErrorCode* ec);
-
-/**
- * Returns the number of the number of fraction digits that should
- * be displayed for the given currency with usage.
- *
- * Important: The number of fraction digits for a given currency is NOT
- * guaranteed to be constant across versions of ICU or CLDR. For example,
- * do NOT use this value as a mechanism for deciding the magnitude used
- * to store currency values in a database. You should use this value for
- * display purposes only.
- *
- * @param currency null-terminated 3-letter ISO 4217 code
- * @param usage enum usage for the currency
- * @param ec input-output error code
- * @return a non-negative number of fraction digits to be
- * displayed, or 0 if there is an error
- * @stable ICU 54
- */
-U_CAPI int32_t U_EXPORT2
-ucurr_getDefaultFractionDigitsForUsage(const UChar* currency, 
-                                       const UCurrencyUsage usage,
-                                       UErrorCode* ec);
-
-/**
- * Returns the rounding increment for the given currency, or 0.0 if no
- * rounding is done by the currency.
- * This is equivalent to ucurr_getRoundingIncrementForUsage(currency,UCURR_USAGE_STANDARD,ec);
- * @param currency null-terminated 3-letter ISO 4217 code
- * @param ec input-output error code
- * @return the non-negative rounding increment, or 0.0 if none,
- * or 0.0 if there is an error
- * @stable ICU 3.0
- */
-U_CAPI double U_EXPORT2
-ucurr_getRoundingIncrement(const UChar* currency,
-                           UErrorCode* ec);
-
-/**
- * Returns the rounding increment for the given currency, or 0.0 if no
- * rounding is done by the currency given usage.
- * @param currency null-terminated 3-letter ISO 4217 code
- * @param usage enum usage for the currency
- * @param ec input-output error code
- * @return the non-negative rounding increment, or 0.0 if none,
- * or 0.0 if there is an error
- * @stable ICU 54
- */
-U_CAPI double U_EXPORT2
-ucurr_getRoundingIncrementForUsage(const UChar* currency,
-                                   const UCurrencyUsage usage,
-                                   UErrorCode* ec);
-
-/**
- * Selector constants for ucurr_openCurrencies().
- *
- * @see ucurr_openCurrencies
- * @stable ICU 3.2
- */
-typedef enum UCurrCurrencyType {
-    /**
-     * Select all ISO-4217 currency codes.
-     * @stable ICU 3.2
-     */
-    UCURR_ALL = INT32_MAX,
-    /**
-     * Select only ISO-4217 commonly used currency codes.
-     * These currencies can be found in common use, and they usually have
-     * bank notes or coins associated with the currency code.
-     * This does not include fund codes, precious metals and other
-     * various ISO-4217 codes limited to special financial products.
-     * @stable ICU 3.2
-     */
-    UCURR_COMMON = 1,
-    /**
-     * Select ISO-4217 uncommon currency codes.
-     * These codes respresent fund codes, precious metals and other
-     * various ISO-4217 codes limited to special financial products.
-     * A fund code is a monetary resource associated with a currency.
-     * @stable ICU 3.2
-     */
-    UCURR_UNCOMMON = 2,
-    /**
-     * Select only deprecated ISO-4217 codes.
-     * These codes are no longer in general public use.
-     * @stable ICU 3.2
-     */
-    UCURR_DEPRECATED = 4,
-    /**
-     * Select only non-deprecated ISO-4217 codes.
-     * These codes are in general public use.
-     * @stable ICU 3.2
-     */
-    UCURR_NON_DEPRECATED = 8
-} UCurrCurrencyType;
-
-/**
- * Provides a UEnumeration object for listing ISO-4217 codes.
- * @param currType You can use one of several UCurrCurrencyType values for this
- *      variable. You can also | (or) them together to get a specific list of
- *      currencies. Most people will want to use the (UCURR_COMMON|UCURR_NON_DEPRECATED) value to
- *      get a list of current currencies.
- * @param pErrorCode Error code
- * @stable ICU 3.2
- */
-U_CAPI UEnumeration * U_EXPORT2
-ucurr_openISOCurrencies(uint32_t currType, UErrorCode *pErrorCode);
-
-/**
-  * Queries if the given ISO 4217 3-letter code is available on the specified date range. 
-  * 
-  * Note: For checking availability of a currency on a specific date, specify the date on both 'from' and 'to' 
-  * 
-  * When 'from' is U_DATE_MIN and 'to' is U_DATE_MAX, this method checks if the specified currency is available any time. 
-  * If 'from' and 'to' are same UDate value, this method checks if the specified currency is available on that date.
-  * 
-  * @param isoCode 
-  *            The ISO 4217 3-letter code. 
-  * 
-  * @param from 
-  *            The lower bound of the date range, inclusive. When 'from' is U_DATE_MIN, check the availability 
-  *            of the currency any date before 'to' 
-  * 
-  * @param to 
-  *            The upper bound of the date range, inclusive. When 'to' is U_DATE_MAX, check the availability of 
-  *            the currency any date after 'from' 
-  * 
-  * @param errorCode 
-  *            ICU error code 
-   * 
-  * @return true if the given ISO 4217 3-letter code is supported on the specified date range. 
-  * 
-  * @stable ICU 4.8 
-  */ 
-U_CAPI UBool U_EXPORT2
-ucurr_isAvailable(const UChar* isoCode, 
-             UDate from, 
-             UDate to, 
-             UErrorCode* errorCode);
-
-/** 
- * Finds the number of valid currency codes for the
- * given locale and date.
- * @param locale the locale for which to retrieve the
- *               currency count.
- * @param date   the date for which to retrieve the
- *               currency count for the given locale.
- * @param ec     error code
- * @return       the number of currency codes for the
- *               given locale and date.  If 0, currency
- *               codes couldn't be found for the input
- *               values are invalid.
- * @stable ICU 4.0
- */
-U_CAPI int32_t U_EXPORT2
-ucurr_countCurrencies(const char* locale, 
-                 UDate date, 
-                 UErrorCode* ec); 
-
-/** 
- * Finds a currency code for the given locale and date 
- * @param locale the locale for which to retrieve a currency code.  
- *               Currency can be specified by the "currency" keyword 
- *               in which case it overrides the default currency code 
- * @param date   the date for which to retrieve a currency code for 
- *               the given locale. 
- * @param index  the index within the available list of currency codes
- *               for the given locale on the given date.
- * @param buff   fill in buffer. Can be NULL for preflighting. 
- * @param buffCapacity capacity of the fill in buffer. Can be 0 for 
- *               preflighting. If it is non-zero, the buff parameter 
- *               must not be NULL. 
- * @param ec     error code 
- * @return       length of the currency string. It should always be 3. 
- *               If 0, currency couldn't be found or the input values are  
- *               invalid.  
- * @stable ICU 4.0 
- */ 
-U_CAPI int32_t U_EXPORT2 
-ucurr_forLocaleAndDate(const char* locale, 
-                UDate date, 
-                int32_t index,
-                UChar* buff, 
-                int32_t buffCapacity, 
-                UErrorCode* ec); 
-
-/**
- * Given a key and a locale, returns an array of string values in a preferred
- * order that would make a difference. These are all and only those values where
- * the open (creation) of the service with the locale formed from the input locale
- * plus input keyword and that value has different behavior than creation with the
- * input locale alone.
- * @param key           one of the keys supported by this service.  For now, only
- *                      "currency" is supported.
- * @param locale        the locale
- * @param commonlyUsed  if set to true it will return only commonly used values
- *                      with the given locale in preferred order.  Otherwise,
- *                      it will return all the available values for the locale.
- * @param status error status
- * @return a string enumeration over keyword values for the given key and the locale.
- * @stable ICU 4.2
- */
-U_CAPI UEnumeration* U_EXPORT2
-ucurr_getKeywordValuesForLocale(const char* key,
-                                const char* locale,
-                                UBool commonlyUsed,
-                                UErrorCode* status);
-
-/**
- * Returns the ISO 4217 numeric code for the currency.
- * <p>Note: If the ISO 4217 numeric code is not assigned for the currency or
- * the currency is unknown, this function returns 0.
- *
- * @param currency null-terminated 3-letter ISO 4217 code
- * @return The ISO 4217 numeric code of the currency
- * @stable ICU 49
- */
-U_CAPI int32_t U_EXPORT2
-ucurr_getNumericCode(const UChar* currency);
-
-#endif /* #if !UCONFIG_NO_FORMATTING */
-
-#endif
->>>>>>> a8a80be5
+// © 2016 and later: Unicode, Inc. and others.
+// License & terms of use: http://www.unicode.org/copyright.html
+/*
+**********************************************************************
+* Copyright (c) 2002-2016, International Business Machines
+* Corporation and others.  All Rights Reserved.
+**********************************************************************
+*/
+#ifndef _UCURR_H_
+#define _UCURR_H_
+
+#include "unicode/utypes.h"
+#include "unicode/uenum.h"
+
+/**
+ * \file 
+ * \brief C API: Encapsulates information about a currency.
+ *
+ * The ucurr API encapsulates information about a currency, as defined by
+ * ISO 4217.  A currency is represented by a 3-character string
+ * containing its ISO 4217 code.  This API can return various data
+ * necessary the proper display of a currency:
+ *
+ * <ul><li>A display symbol, for a specific locale
+ * <li>The number of fraction digits to display
+ * <li>A rounding increment
+ * </ul>
+ *
+ * The <tt>DecimalFormat</tt> class uses these data to display
+ * currencies.
+ * @author Alan Liu
+ * @since ICU 2.2
+ */
+
+#if !UCONFIG_NO_FORMATTING
+
+/**
+ * Currency Usage used for Decimal Format
+ * @stable ICU 54
+ */
+enum UCurrencyUsage {
+    /**
+     * a setting to specify currency usage which determines currency digit
+     * and rounding for standard usage, for example: "50.00 NT$"
+     * used as DEFAULT value
+     * @stable ICU 54
+     */
+    UCURR_USAGE_STANDARD=0,
+    /**
+     * a setting to specify currency usage which determines currency digit
+     * and rounding for cash usage, for example: "50 NT$"
+     * @stable ICU 54
+     */
+    UCURR_USAGE_CASH=1,
+#ifndef U_HIDE_DEPRECATED_API
+    /**
+     * One higher than the last enum UCurrencyUsage constant.
+     * @deprecated ICU 58 The numeric value may change over time, see ICU ticket #12420.
+     */
+    UCURR_USAGE_COUNT=2
+#endif  // U_HIDE_DEPRECATED_API
+};
+/** Currency Usage used for Decimal Format */
+typedef enum UCurrencyUsage UCurrencyUsage; 
+
+/**
+ * Finds a currency code for the given locale.
+ * @param locale the locale for which to retrieve a currency code. 
+ *               Currency can be specified by the "currency" keyword
+ *               in which case it overrides the default currency code
+ * @param buff   fill in buffer. Can be NULL for preflighting.
+ * @param buffCapacity capacity of the fill in buffer. Can be 0 for
+ *               preflighting. If it is non-zero, the buff parameter
+ *               must not be NULL.
+ * @param ec error code
+ * @return length of the currency string. It should always be 3. If 0,
+ *                currency couldn't be found or the input values are 
+ *                invalid. 
+ * @stable ICU 2.8
+ */
+U_CAPI int32_t U_EXPORT2
+ucurr_forLocale(const char* locale,
+                UChar* buff,
+                int32_t buffCapacity,
+                UErrorCode* ec);
+
+/**
+ * Selector constants for ucurr_getName().
+ *
+ * @see ucurr_getName
+ * @stable ICU 2.6
+ */
+typedef enum UCurrNameStyle {
+    /**
+     * Selector for ucurr_getName indicating a symbolic name for a
+     * currency, such as "$" for USD.
+     * @stable ICU 2.6
+     */
+    UCURR_SYMBOL_NAME,
+
+    /**
+     * Selector for ucurr_getName indicating the long name for a
+     * currency, such as "US Dollar" for USD.
+     * @stable ICU 2.6
+     */
+    UCURR_LONG_NAME,
+
+    /**
+     * Selector for getName() indicating the narrow currency symbol.
+     * The narrow currency symbol is similar to the regular currency
+     * symbol, but it always takes the shortest form: for example,
+     * "$" instead of "US$" for USD in en-CA.
+     *
+     * @stable ICU 61
+     */
+    UCURR_NARROW_SYMBOL_NAME,
+
+    /**
+     * Selector for getName() indicating the formal currency symbol.
+     * The formal currency symbol is similar to the regular currency
+     * symbol, but it always takes the form used in formal settings
+     * such as banking; for example, "NT$" instead of "$" for TWD in zh-TW.
+     *
+     * @stable ICU 68
+     */
+    UCURR_FORMAL_SYMBOL_NAME,
+
+    /**
+     * Selector for getName() indicating the variant currency symbol.
+     * The variant symbol for a currency is an alternative symbol
+     * that is not necessarily as widely used as the regular symbol.
+     *
+     * @stable ICU 68
+     */
+    UCURR_VARIANT_SYMBOL_NAME
+    
+} UCurrNameStyle;
+
+#if !UCONFIG_NO_SERVICE
+/**
+ * @stable ICU 2.6
+ */
+typedef const void* UCurrRegistryKey;
+
+/**
+ * Register an (existing) ISO 4217 currency code for the given locale.
+ * Only the country code and the two variants EURO and PRE_EURO are
+ * recognized.
+ * @param isoCode the three-letter ISO 4217 currency code
+ * @param locale  the locale for which to register this currency code
+ * @param status the in/out status code
+ * @return a registry key that can be used to unregister this currency code, or NULL
+ * if there was an error.
+ * @stable ICU 2.6
+ */
+U_CAPI UCurrRegistryKey U_EXPORT2
+ucurr_register(const UChar* isoCode, 
+                   const char* locale,  
+                   UErrorCode* status);
+/**
+ * Unregister the previously-registered currency definitions using the
+ * URegistryKey returned from ucurr_register.  Key becomes invalid after
+ * a successful call and should not be used again.  Any currency 
+ * that might have been hidden by the original ucurr_register call is 
+ * restored.
+ * @param key the registry key returned by a previous call to ucurr_register
+ * @param status the in/out status code, no special meanings are assigned
+ * @return true if the currency for this key was successfully unregistered
+ * @stable ICU 2.6
+ */
+U_CAPI UBool U_EXPORT2
+ucurr_unregister(UCurrRegistryKey key, UErrorCode* status);
+#endif /* UCONFIG_NO_SERVICE */
+
+/**
+ * Returns the display name for the given currency in the
+ * given locale.  For example, the display name for the USD
+ * currency object in the en_US locale is "$".
+ * @param currency null-terminated 3-letter ISO 4217 code
+ * @param locale locale in which to display currency
+ * @param nameStyle selector for which kind of name to return
+ * @param isChoiceFormat always set to false, or can be NULL;
+ *     display names are static strings;
+ *     since ICU 4.4, ChoiceFormat patterns are no longer supported
+ * @param len fill-in parameter to receive length of result
+ * @param ec error code
+ * @return pointer to display string of 'len' UChars.  If the resource
+ * data contains no entry for 'currency', then 'currency' itself is
+ * returned.
+ * @stable ICU 2.6
+ */
+U_CAPI const UChar* U_EXPORT2
+ucurr_getName(const UChar* currency,
+              const char* locale,
+              UCurrNameStyle nameStyle,
+              UBool* isChoiceFormat,
+              int32_t* len,
+              UErrorCode* ec);
+
+/**
+ * Returns the plural name for the given currency in the
+ * given locale.  For example, the plural name for the USD
+ * currency object in the en_US locale is "US dollar" or "US dollars".
+ * @param currency null-terminated 3-letter ISO 4217 code
+ * @param locale locale in which to display currency
+ * @param isChoiceFormat always set to false, or can be NULL;
+ *     display names are static strings;
+ *     since ICU 4.4, ChoiceFormat patterns are no longer supported
+ * @param pluralCount plural count
+ * @param len fill-in parameter to receive length of result
+ * @param ec error code
+ * @return pointer to display string of 'len' UChars.  If the resource
+ * data contains no entry for 'currency', then 'currency' itself is
+ * returned.
+ * @stable ICU 4.2
+ */
+U_CAPI const UChar* U_EXPORT2
+ucurr_getPluralName(const UChar* currency,
+                    const char* locale,
+                    UBool* isChoiceFormat,
+                    const char* pluralCount,
+                    int32_t* len,
+                    UErrorCode* ec);
+
+/**
+ * Returns the number of the number of fraction digits that should
+ * be displayed for the given currency.
+ * This is equivalent to ucurr_getDefaultFractionDigitsForUsage(currency,UCURR_USAGE_STANDARD,ec);
+ *
+ * Important: The number of fraction digits for a given currency is NOT
+ * guaranteed to be constant across versions of ICU or CLDR. For example,
+ * do NOT use this value as a mechanism for deciding the magnitude used
+ * to store currency values in a database. You should use this value for
+ * display purposes only.
+ *
+ * @param currency null-terminated 3-letter ISO 4217 code
+ * @param ec input-output error code
+ * @return a non-negative number of fraction digits to be
+ * displayed, or 0 if there is an error
+ * @stable ICU 3.0
+ */
+U_CAPI int32_t U_EXPORT2
+ucurr_getDefaultFractionDigits(const UChar* currency,
+                               UErrorCode* ec);
+
+/**
+ * Returns the number of the number of fraction digits that should
+ * be displayed for the given currency with usage.
+ *
+ * Important: The number of fraction digits for a given currency is NOT
+ * guaranteed to be constant across versions of ICU or CLDR. For example,
+ * do NOT use this value as a mechanism for deciding the magnitude used
+ * to store currency values in a database. You should use this value for
+ * display purposes only.
+ *
+ * @param currency null-terminated 3-letter ISO 4217 code
+ * @param usage enum usage for the currency
+ * @param ec input-output error code
+ * @return a non-negative number of fraction digits to be
+ * displayed, or 0 if there is an error
+ * @stable ICU 54
+ */
+U_CAPI int32_t U_EXPORT2
+ucurr_getDefaultFractionDigitsForUsage(const UChar* currency, 
+                                       const UCurrencyUsage usage,
+                                       UErrorCode* ec);
+
+/**
+ * Returns the rounding increment for the given currency, or 0.0 if no
+ * rounding is done by the currency.
+ * This is equivalent to ucurr_getRoundingIncrementForUsage(currency,UCURR_USAGE_STANDARD,ec);
+ * @param currency null-terminated 3-letter ISO 4217 code
+ * @param ec input-output error code
+ * @return the non-negative rounding increment, or 0.0 if none,
+ * or 0.0 if there is an error
+ * @stable ICU 3.0
+ */
+U_CAPI double U_EXPORT2
+ucurr_getRoundingIncrement(const UChar* currency,
+                           UErrorCode* ec);
+
+/**
+ * Returns the rounding increment for the given currency, or 0.0 if no
+ * rounding is done by the currency given usage.
+ * @param currency null-terminated 3-letter ISO 4217 code
+ * @param usage enum usage for the currency
+ * @param ec input-output error code
+ * @return the non-negative rounding increment, or 0.0 if none,
+ * or 0.0 if there is an error
+ * @stable ICU 54
+ */
+U_CAPI double U_EXPORT2
+ucurr_getRoundingIncrementForUsage(const UChar* currency,
+                                   const UCurrencyUsage usage,
+                                   UErrorCode* ec);
+
+/**
+ * Selector constants for ucurr_openCurrencies().
+ *
+ * @see ucurr_openCurrencies
+ * @stable ICU 3.2
+ */
+typedef enum UCurrCurrencyType {
+    /**
+     * Select all ISO-4217 currency codes.
+     * @stable ICU 3.2
+     */
+    UCURR_ALL = INT32_MAX,
+    /**
+     * Select only ISO-4217 commonly used currency codes.
+     * These currencies can be found in common use, and they usually have
+     * bank notes or coins associated with the currency code.
+     * This does not include fund codes, precious metals and other
+     * various ISO-4217 codes limited to special financial products.
+     * @stable ICU 3.2
+     */
+    UCURR_COMMON = 1,
+    /**
+     * Select ISO-4217 uncommon currency codes.
+     * These codes respresent fund codes, precious metals and other
+     * various ISO-4217 codes limited to special financial products.
+     * A fund code is a monetary resource associated with a currency.
+     * @stable ICU 3.2
+     */
+    UCURR_UNCOMMON = 2,
+    /**
+     * Select only deprecated ISO-4217 codes.
+     * These codes are no longer in general public use.
+     * @stable ICU 3.2
+     */
+    UCURR_DEPRECATED = 4,
+    /**
+     * Select only non-deprecated ISO-4217 codes.
+     * These codes are in general public use.
+     * @stable ICU 3.2
+     */
+    UCURR_NON_DEPRECATED = 8
+} UCurrCurrencyType;
+
+/**
+ * Provides a UEnumeration object for listing ISO-4217 codes.
+ * @param currType You can use one of several UCurrCurrencyType values for this
+ *      variable. You can also | (or) them together to get a specific list of
+ *      currencies. Most people will want to use the (UCURR_COMMON|UCURR_NON_DEPRECATED) value to
+ *      get a list of current currencies.
+ * @param pErrorCode Error code
+ * @stable ICU 3.2
+ */
+U_CAPI UEnumeration * U_EXPORT2
+ucurr_openISOCurrencies(uint32_t currType, UErrorCode *pErrorCode);
+
+/**
+  * Queries if the given ISO 4217 3-letter code is available on the specified date range. 
+  * 
+  * Note: For checking availability of a currency on a specific date, specify the date on both 'from' and 'to' 
+  * 
+  * When 'from' is U_DATE_MIN and 'to' is U_DATE_MAX, this method checks if the specified currency is available any time. 
+  * If 'from' and 'to' are same UDate value, this method checks if the specified currency is available on that date.
+  * 
+  * @param isoCode 
+  *            The ISO 4217 3-letter code. 
+  * 
+  * @param from 
+  *            The lower bound of the date range, inclusive. When 'from' is U_DATE_MIN, check the availability 
+  *            of the currency any date before 'to' 
+  * 
+  * @param to 
+  *            The upper bound of the date range, inclusive. When 'to' is U_DATE_MAX, check the availability of 
+  *            the currency any date after 'from' 
+  * 
+  * @param errorCode 
+  *            ICU error code 
+   * 
+  * @return true if the given ISO 4217 3-letter code is supported on the specified date range. 
+  * 
+  * @stable ICU 4.8 
+  */ 
+U_CAPI UBool U_EXPORT2
+ucurr_isAvailable(const UChar* isoCode, 
+             UDate from, 
+             UDate to, 
+             UErrorCode* errorCode);
+
+/** 
+ * Finds the number of valid currency codes for the
+ * given locale and date.
+ * @param locale the locale for which to retrieve the
+ *               currency count.
+ * @param date   the date for which to retrieve the
+ *               currency count for the given locale.
+ * @param ec     error code
+ * @return       the number of currency codes for the
+ *               given locale and date.  If 0, currency
+ *               codes couldn't be found for the input
+ *               values are invalid.
+ * @stable ICU 4.0
+ */
+U_CAPI int32_t U_EXPORT2
+ucurr_countCurrencies(const char* locale, 
+                 UDate date, 
+                 UErrorCode* ec); 
+
+/** 
+ * Finds a currency code for the given locale and date 
+ * @param locale the locale for which to retrieve a currency code.  
+ *               Currency can be specified by the "currency" keyword 
+ *               in which case it overrides the default currency code 
+ * @param date   the date for which to retrieve a currency code for 
+ *               the given locale. 
+ * @param index  the index within the available list of currency codes
+ *               for the given locale on the given date.
+ * @param buff   fill in buffer. Can be NULL for preflighting. 
+ * @param buffCapacity capacity of the fill in buffer. Can be 0 for 
+ *               preflighting. If it is non-zero, the buff parameter 
+ *               must not be NULL. 
+ * @param ec     error code 
+ * @return       length of the currency string. It should always be 3. 
+ *               If 0, currency couldn't be found or the input values are  
+ *               invalid.  
+ * @stable ICU 4.0 
+ */ 
+U_CAPI int32_t U_EXPORT2 
+ucurr_forLocaleAndDate(const char* locale, 
+                UDate date, 
+                int32_t index,
+                UChar* buff, 
+                int32_t buffCapacity, 
+                UErrorCode* ec); 
+
+/**
+ * Given a key and a locale, returns an array of string values in a preferred
+ * order that would make a difference. These are all and only those values where
+ * the open (creation) of the service with the locale formed from the input locale
+ * plus input keyword and that value has different behavior than creation with the
+ * input locale alone.
+ * @param key           one of the keys supported by this service.  For now, only
+ *                      "currency" is supported.
+ * @param locale        the locale
+ * @param commonlyUsed  if set to true it will return only commonly used values
+ *                      with the given locale in preferred order.  Otherwise,
+ *                      it will return all the available values for the locale.
+ * @param status error status
+ * @return a string enumeration over keyword values for the given key and the locale.
+ * @stable ICU 4.2
+ */
+U_CAPI UEnumeration* U_EXPORT2
+ucurr_getKeywordValuesForLocale(const char* key,
+                                const char* locale,
+                                UBool commonlyUsed,
+                                UErrorCode* status);
+
+/**
+ * Returns the ISO 4217 numeric code for the currency.
+ * <p>Note: If the ISO 4217 numeric code is not assigned for the currency or
+ * the currency is unknown, this function returns 0.
+ *
+ * @param currency null-terminated 3-letter ISO 4217 code
+ * @return The ISO 4217 numeric code of the currency
+ * @stable ICU 49
+ */
+U_CAPI int32_t U_EXPORT2
+ucurr_getNumericCode(const UChar* currency);
+
+#endif /* #if !UCONFIG_NO_FORMATTING */
+
+#endif