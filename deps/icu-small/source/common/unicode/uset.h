--- conflicted
+++ resolved
@@ -1,2513 +1,1290 @@
-<<<<<<< HEAD
-// © 2016 and later: Unicode, Inc. and others.
-// License & terms of use: http://www.unicode.org/copyright.html
-/*
-*******************************************************************************
-*
-*   Copyright (C) 2002-2014, International Business Machines
-*   Corporation and others.  All Rights Reserved.
-*
-*******************************************************************************
-*   file name:  uset.h
-*   encoding:   UTF-8
-*   tab size:   8 (not used)
-*   indentation:4
-*
-*   created on: 2002mar07
-*   created by: Markus W. Scherer
-*
-*   C version of UnicodeSet.
-*/
-
-
-/**
- * \file
- * \brief C API: Unicode Set
- *
- * <p>This is a C wrapper around the C++ UnicodeSet class.</p>
- */
-
-#ifndef __USET_H__
-#define __USET_H__
-
-#include "unicode/utypes.h"
-#include "unicode/uchar.h"
-
-#if U_SHOW_CPLUSPLUS_API
-#include "unicode/localpointer.h"
-#endif   // U_SHOW_CPLUSPLUS_API
-
-#ifndef USET_DEFINED
-
-#ifndef U_IN_DOXYGEN
-#define USET_DEFINED
-#endif
-/**
- * USet is the C API type corresponding to C++ class UnicodeSet.
- * Use the uset_* API to manipulate.  Create with
- * uset_open*, and destroy with uset_close.
- * @stable ICU 2.4
- */
-typedef struct USet USet;
-#endif
-
-/**
- * Bitmask values to be passed to uset_openPatternOptions() or
- * uset_applyPattern() taking an option parameter.
- * @stable ICU 2.4
- */
-enum {
-    /**
-     * Ignore white space within patterns unless quoted or escaped.
-     * @stable ICU 2.4
-     */
-    USET_IGNORE_SPACE = 1,
-
-    /**
-     * Enable case insensitive matching.  E.g., "[ab]" with this flag
-     * will match 'a', 'A', 'b', and 'B'.  "[^ab]" with this flag will
-     * match all except 'a', 'A', 'b', and 'B'. This performs a full
-     * closure over case mappings, e.g. U+017F for s.
-     *
-     * The resulting set is a superset of the input for the code points but
-     * not for the strings.
-     * It performs a case mapping closure of the code points and adds
-     * full case folding strings for the code points, and reduces strings of
-     * the original set to their full case folding equivalents.
-     *
-     * This is designed for case-insensitive matches, for example
-     * in regular expressions. The full code point case closure allows checking of
-     * an input character directly against the closure set.
-     * Strings are matched by comparing the case-folded form from the closure
-     * set with an incremental case folding of the string in question.
-     *
-     * The closure set will also contain single code points if the original
-     * set contained case-equivalent strings (like U+00DF for "ss" or "Ss" etc.).
-     * This is not necessary (that is, redundant) for the above matching method
-     * but results in the same closure sets regardless of whether the original
-     * set contained the code point or a string.
-     *
-     * @stable ICU 2.4
-     */
-    USET_CASE_INSENSITIVE = 2,
-
-    /**
-     * Enable case insensitive matching.  E.g., "[ab]" with this flag
-     * will match 'a', 'A', 'b', and 'B'.  "[^ab]" with this flag will
-     * match all except 'a', 'A', 'b', and 'B'. This adds the lower-,
-     * title-, and uppercase mappings as well as the case folding
-     * of each existing element in the set.
-     * @stable ICU 3.2
-     */
-    USET_ADD_CASE_MAPPINGS = 4
-};
-
-/**
- * Argument values for whether span() and similar functions continue while
- * the current character is contained vs. not contained in the set.
- *
- * The functionality is straightforward for sets with only single code points,
- * without strings (which is the common case):
- * - USET_SPAN_CONTAINED and USET_SPAN_SIMPLE work the same.
- * - USET_SPAN_CONTAINED and USET_SPAN_SIMPLE are inverses of USET_SPAN_NOT_CONTAINED.
- * - span() and spanBack() partition any string the same way when
- *   alternating between span(USET_SPAN_NOT_CONTAINED) and
- *   span(either "contained" condition).
- * - Using a complemented (inverted) set and the opposite span conditions
- *   yields the same results.
- *
- * When a set contains multi-code point strings, then these statements may not
- * be true, depending on the strings in the set (for example, whether they
- * overlap with each other) and the string that is processed.
- * For a set with strings:
- * - The complement of the set contains the opposite set of code points,
- *   but the same set of strings.
- *   Therefore, complementing both the set and the span conditions
- *   may yield different results.
- * - When starting spans at different positions in a string
- *   (span(s, ...) vs. span(s+1, ...)) the ends of the spans may be different
- *   because a set string may start before the later position.
- * - span(USET_SPAN_SIMPLE) may be shorter than
- *   span(USET_SPAN_CONTAINED) because it will not recursively try
- *   all possible paths.
- *   For example, with a set which contains the three strings "xy", "xya" and "ax",
- *   span("xyax", USET_SPAN_CONTAINED) will return 4 but
- *   span("xyax", USET_SPAN_SIMPLE) will return 3.
- *   span(USET_SPAN_SIMPLE) will never be longer than
- *   span(USET_SPAN_CONTAINED).
- * - With either "contained" condition, span() and spanBack() may partition
- *   a string in different ways.
- *   For example, with a set which contains the two strings "ab" and "ba",
- *   and when processing the string "aba",
- *   span() will yield contained/not-contained boundaries of { 0, 2, 3 }
- *   while spanBack() will yield boundaries of { 0, 1, 3 }.
- *
- * Note: If it is important to get the same boundaries whether iterating forward
- * or backward through a string, then either only span() should be used and
- * the boundaries cached for backward operation, or an ICU BreakIterator
- * could be used.
- *
- * Note: Unpaired surrogates are treated like surrogate code points.
- * Similarly, set strings match only on code point boundaries,
- * never in the middle of a surrogate pair.
- * Illegal UTF-8 sequences are treated like U+FFFD.
- * When processing UTF-8 strings, malformed set strings
- * (strings with unpaired surrogates which cannot be converted to UTF-8)
- * are ignored.
- *
- * @stable ICU 3.8
- */
-typedef enum USetSpanCondition {
-    /**
-     * Continues a span() while there is no set element at the current position.
-     * Increments by one code point at a time.
-     * Stops before the first set element (character or string).
-     * (For code points only, this is like while contains(current)==false).
-     *
-     * When span() returns, the substring between where it started and the position
-     * it returned consists only of characters that are not in the set,
-     * and none of its strings overlap with the span.
-     *
-     * @stable ICU 3.8
-     */
-    USET_SPAN_NOT_CONTAINED = 0,
-    /**
-     * Spans the longest substring that is a concatenation of set elements (characters or strings).
-     * (For characters only, this is like while contains(current)==true).
-     *
-     * When span() returns, the substring between where it started and the position
-     * it returned consists only of set elements (characters or strings) that are in the set.
-     *
-     * If a set contains strings, then the span will be the longest substring for which there
-     * exists at least one non-overlapping concatenation of set elements (characters or strings).
-     * This is equivalent to a POSIX regular expression for <code>(OR of each set element)*</code>.
-     * (Java/ICU/Perl regex stops at the first match of an OR.)
-     *
-     * @stable ICU 3.8
-     */
-    USET_SPAN_CONTAINED = 1,
-    /**
-     * Continues a span() while there is a set element at the current position.
-     * Increments by the longest matching element at each position.
-     * (For characters only, this is like while contains(current)==true).
-     *
-     * When span() returns, the substring between where it started and the position
-     * it returned consists only of set elements (characters or strings) that are in the set.
-     *
-     * If a set only contains single characters, then this is the same
-     * as USET_SPAN_CONTAINED.
-     *
-     * If a set contains strings, then the span will be the longest substring
-     * with a match at each position with the longest single set element (character or string).
-     *
-     * Use this span condition together with other longest-match algorithms,
-     * such as ICU converters (ucnv_getUnicodeSet()).
-     *
-     * @stable ICU 3.8
-     */
-    USET_SPAN_SIMPLE = 2,
-#ifndef U_HIDE_DEPRECATED_API
-    /**
-     * One more than the last span condition.
-     * @deprecated ICU 58 The numeric value may change over time, see ICU ticket #12420.
-     */
-    USET_SPAN_CONDITION_COUNT
-#endif  // U_HIDE_DEPRECATED_API
-} USetSpanCondition;
-
-enum {
-    /**
-     * Capacity of USerializedSet::staticArray.
-     * Enough for any single-code point set.
-     * Also provides padding for nice sizeof(USerializedSet).
-     * @stable ICU 2.4
-     */
-    USET_SERIALIZED_STATIC_ARRAY_CAPACITY=8
-};
-
-/**
- * A serialized form of a Unicode set.  Limited manipulations are
- * possible directly on a serialized set.  See below.
- * @stable ICU 2.4
- */
-typedef struct USerializedSet {
-    /**
-     * The serialized Unicode Set.
-     * @stable ICU 2.4
-     */
-    const uint16_t *array;
-    /**
-     * The length of the array that contains BMP characters.
-     * @stable ICU 2.4
-     */
-    int32_t bmpLength;
-    /**
-     * The total length of the array.
-     * @stable ICU 2.4
-     */
-    int32_t length;
-    /**
-     * A small buffer for the array to reduce memory allocations.
-     * @stable ICU 2.4
-     */
-    uint16_t staticArray[USET_SERIALIZED_STATIC_ARRAY_CAPACITY];
-} USerializedSet;
-
-/*********************************************************************
- * USet API
- *********************************************************************/
-
-/**
- * Create an empty USet object.
- * Equivalent to uset_open(1, 0).
- * @return a newly created USet.  The caller must call uset_close() on
- * it when done.
- * @stable ICU 4.2
- */
-U_CAPI USet* U_EXPORT2
-uset_openEmpty(void);
-
-/**
- * Creates a USet object that contains the range of characters
- * start..end, inclusive.  If <code>start > end</code>
- * then an empty set is created (same as using uset_openEmpty()).
- * @param start first character of the range, inclusive
- * @param end last character of the range, inclusive
- * @return a newly created USet.  The caller must call uset_close() on
- * it when done.
- * @stable ICU 2.4
- */
-U_CAPI USet* U_EXPORT2
-uset_open(UChar32 start, UChar32 end);
-
-/**
- * Creates a set from the given pattern.  See the UnicodeSet class
- * description for the syntax of the pattern language.
- * @param pattern a string specifying what characters are in the set
- * @param patternLength the length of the pattern, or -1 if null
- * terminated
- * @param ec the error code
- * @stable ICU 2.4
- */
-U_CAPI USet* U_EXPORT2
-uset_openPattern(const UChar* pattern, int32_t patternLength,
-                 UErrorCode* ec);
-
-/**
- * Creates a set from the given pattern.  See the UnicodeSet class
- * description for the syntax of the pattern language.
- * @param pattern a string specifying what characters are in the set
- * @param patternLength the length of the pattern, or -1 if null
- * terminated
- * @param options bitmask for options to apply to the pattern.
- * Valid options are USET_IGNORE_SPACE and USET_CASE_INSENSITIVE.
- * @param ec the error code
- * @stable ICU 2.4
- */
-U_CAPI USet* U_EXPORT2
-uset_openPatternOptions(const UChar* pattern, int32_t patternLength,
-                 uint32_t options,
-                 UErrorCode* ec);
-
-/**
- * Disposes of the storage used by a USet object.  This function should
- * be called exactly once for objects returned by uset_open().
- * @param set the object to dispose of
- * @stable ICU 2.4
- */
-U_CAPI void U_EXPORT2
-uset_close(USet* set);
-
-#if U_SHOW_CPLUSPLUS_API
-
-U_NAMESPACE_BEGIN
-
-/**
- * \class LocalUSetPointer
- * "Smart pointer" class, closes a USet via uset_close().
- * For most methods see the LocalPointerBase base class.
- *
- * @see LocalPointerBase
- * @see LocalPointer
- * @stable ICU 4.4
- */
-U_DEFINE_LOCAL_OPEN_POINTER(LocalUSetPointer, USet, uset_close);
-
-U_NAMESPACE_END
-
-#endif
-
-/**
- * Returns a copy of this object.
- * If this set is frozen, then the clone will be frozen as well.
- * Use uset_cloneAsThawed() for a mutable clone of a frozen set.
- * @param set the original set
- * @return the newly allocated copy of the set
- * @see uset_cloneAsThawed
- * @stable ICU 3.8
- */
-U_CAPI USet * U_EXPORT2
-uset_clone(const USet *set);
-
-/**
- * Determines whether the set has been frozen (made immutable) or not.
- * See the ICU4J Freezable interface for details.
- * @param set the set
- * @return true/false for whether the set has been frozen
- * @see uset_freeze
- * @see uset_cloneAsThawed
- * @stable ICU 3.8
- */
-U_CAPI UBool U_EXPORT2
-uset_isFrozen(const USet *set);
-
-/**
- * Freeze the set (make it immutable).
- * Once frozen, it cannot be unfrozen and is therefore thread-safe
- * until it is deleted.
- * See the ICU4J Freezable interface for details.
- * Freezing the set may also make some operations faster, for example
- * uset_contains() and uset_span().
- * A frozen set will not be modified. (It remains frozen.)
- * @param set the set
- * @return the same set, now frozen
- * @see uset_isFrozen
- * @see uset_cloneAsThawed
- * @stable ICU 3.8
- */
-U_CAPI void U_EXPORT2
-uset_freeze(USet *set);
-
-/**
- * Clone the set and make the clone mutable.
- * See the ICU4J Freezable interface for details.
- * @param set the set
- * @return the mutable clone
- * @see uset_freeze
- * @see uset_isFrozen
- * @see uset_clone
- * @stable ICU 3.8
- */
-U_CAPI USet * U_EXPORT2
-uset_cloneAsThawed(const USet *set);
-
-/**
- * Causes the USet object to represent the range <code>start - end</code>.
- * If <code>start > end</code> then this USet is set to an empty range.
- * A frozen set will not be modified.
- * @param set the object to set to the given range
- * @param start first character in the set, inclusive
- * @param end last character in the set, inclusive
- * @stable ICU 3.2
- */
-U_CAPI void U_EXPORT2
-uset_set(USet* set,
-         UChar32 start, UChar32 end);
-
-/**
- * Modifies the set to represent the set specified by the given
- * pattern. See the UnicodeSet class description for the syntax of
- * the pattern language. See also the User Guide chapter about UnicodeSet.
- * <em>Empties the set passed before applying the pattern.</em>
- * A frozen set will not be modified.
- * @param set               The set to which the pattern is to be applied.
- * @param pattern           A pointer to UChar string specifying what characters are in the set.
- *                          The character at pattern[0] must be a '['.
- * @param patternLength     The length of the UChar string. -1 if NUL terminated.
- * @param options           A bitmask for options to apply to the pattern.
- *                          Valid options are USET_IGNORE_SPACE and USET_CASE_INSENSITIVE.
- * @param status            Returns an error if the pattern cannot be parsed.
- * @return                  Upon successful parse, the value is either
- *                          the index of the character after the closing ']'
- *                          of the parsed pattern.
- *                          If the status code indicates failure, then the return value
- *                          is the index of the error in the source.
- *
- * @stable ICU 2.8
- */
-U_CAPI int32_t U_EXPORT2
-uset_applyPattern(USet *set,
-                  const UChar *pattern, int32_t patternLength,
-                  uint32_t options,
-                  UErrorCode *status);
-
-/**
- * Modifies the set to contain those code points which have the given value
- * for the given binary or enumerated property, as returned by
- * u_getIntPropertyValue.  Prior contents of this set are lost.
- * A frozen set will not be modified.
- *
- * @param set the object to contain the code points defined by the property
- *
- * @param prop a property in the range UCHAR_BIN_START..UCHAR_BIN_LIMIT-1
- * or UCHAR_INT_START..UCHAR_INT_LIMIT-1
- * or UCHAR_MASK_START..UCHAR_MASK_LIMIT-1.
- *
- * @param value a value in the range u_getIntPropertyMinValue(prop)..
- * u_getIntPropertyMaxValue(prop), with one exception.  If prop is
- * UCHAR_GENERAL_CATEGORY_MASK, then value should not be a UCharCategory, but
- * rather a mask value produced by U_GET_GC_MASK().  This allows grouped
- * categories such as [:L:] to be represented.
- *
- * @param ec error code input/output parameter
- *
- * @stable ICU 3.2
- */
-U_CAPI void U_EXPORT2
-uset_applyIntPropertyValue(USet* set,
-                           UProperty prop, int32_t value, UErrorCode* ec);
-
-/**
- * Modifies the set to contain those code points which have the
- * given value for the given property.  Prior contents of this
- * set are lost.
- * A frozen set will not be modified.
- *
- * @param set the object to contain the code points defined by the given
- * property and value alias
- *
- * @param prop a string specifying a property alias, either short or long.
- * The name is matched loosely.  See PropertyAliases.txt for names and a
- * description of loose matching.  If the value string is empty, then this
- * string is interpreted as either a General_Category value alias, a Script
- * value alias, a binary property alias, or a special ID.  Special IDs are
- * matched loosely and correspond to the following sets:
- *
- * "ANY" = [\\u0000-\\U0010FFFF],
- * "ASCII" = [\\u0000-\\u007F],
- * "Assigned" = [:^Cn:].
- *
- * @param propLength the length of the prop, or -1 if NULL
- *
- * @param value a string specifying a value alias, either short or long.
- * The name is matched loosely.  See PropertyValueAliases.txt for names
- * and a description of loose matching.  In addition to aliases listed,
- * numeric values and canonical combining classes may be expressed
- * numerically, e.g., ("nv", "0.5") or ("ccc", "220").  The value string
- * may also be empty.
- *
- * @param valueLength the length of the value, or -1 if NULL
- *
- * @param ec error code input/output parameter
- *
- * @stable ICU 3.2
- */
-U_CAPI void U_EXPORT2
-uset_applyPropertyAlias(USet* set,
-                        const UChar *prop, int32_t propLength,
-                        const UChar *value, int32_t valueLength,
-                        UErrorCode* ec);
-
-/**
- * Return true if the given position, in the given pattern, appears
- * to be the start of a UnicodeSet pattern.
- *
- * @param pattern a string specifying the pattern
- * @param patternLength the length of the pattern, or -1 if NULL
- * @param pos the given position
- * @stable ICU 3.2
- */
-U_CAPI UBool U_EXPORT2
-uset_resemblesPattern(const UChar *pattern, int32_t patternLength,
-                      int32_t pos);
-
-/**
- * Returns a string representation of this set.  If the result of
- * calling this function is passed to a uset_openPattern(), it
- * will produce another set that is equal to this one.
- * @param set the set
- * @param result the string to receive the rules, may be NULL
- * @param resultCapacity the capacity of result, may be 0 if result is NULL
- * @param escapeUnprintable if true then convert unprintable
- * character to their hex escape representations, \\uxxxx or
- * \\Uxxxxxxxx.  Unprintable characters are those other than
- * U+000A, U+0020..U+007E.
- * @param ec error code.
- * @return length of string, possibly larger than resultCapacity
- * @stable ICU 2.4
- */
-U_CAPI int32_t U_EXPORT2
-uset_toPattern(const USet* set,
-               UChar* result, int32_t resultCapacity,
-               UBool escapeUnprintable,
-               UErrorCode* ec);
-
-/**
- * Adds the given character to the given USet.  After this call,
- * uset_contains(set, c) will return true.
- * A frozen set will not be modified.
- * @param set the object to which to add the character
- * @param c the character to add
- * @stable ICU 2.4
- */
-U_CAPI void U_EXPORT2
-uset_add(USet* set, UChar32 c);
-
-/**
- * Adds all of the elements in the specified set to this set if
- * they're not already present.  This operation effectively
- * modifies this set so that its value is the <i>union</i> of the two
- * sets.  The behavior of this operation is unspecified if the specified
- * collection is modified while the operation is in progress.
- * A frozen set will not be modified.
- *
- * @param set the object to which to add the set
- * @param additionalSet the source set whose elements are to be added to this set.
- * @stable ICU 2.6
- */
-U_CAPI void U_EXPORT2
-uset_addAll(USet* set, const USet *additionalSet);
-
-/**
- * Adds the given range of characters to the given USet.  After this call,
- * uset_contains(set, start, end) will return true.
- * A frozen set will not be modified.
- * @param set the object to which to add the character
- * @param start the first character of the range to add, inclusive
- * @param end the last character of the range to add, inclusive
- * @stable ICU 2.2
- */
-U_CAPI void U_EXPORT2
-uset_addRange(USet* set, UChar32 start, UChar32 end);
-
-/**
- * Adds the given string to the given USet.  After this call,
- * uset_containsString(set, str, strLen) will return true.
- * A frozen set will not be modified.
- * @param set the object to which to add the character
- * @param str the string to add
- * @param strLen the length of the string or -1 if null terminated.
- * @stable ICU 2.4
- */
-U_CAPI void U_EXPORT2
-uset_addString(USet* set, const UChar* str, int32_t strLen);
-
-/**
- * Adds each of the characters in this string to the set. Note: "ch" => {"c", "h"}
- * If this set already contains any particular character, it has no effect on that character.
- * A frozen set will not be modified.
- * @param set the object to which to add the character
- * @param str the source string
- * @param strLen the length of the string or -1 if null terminated.
- * @stable ICU 3.4
- */
-U_CAPI void U_EXPORT2
-uset_addAllCodePoints(USet* set, const UChar *str, int32_t strLen);
-
-/**
- * Removes the given character from the given USet.  After this call,
- * uset_contains(set, c) will return false.
- * A frozen set will not be modified.
- * @param set the object from which to remove the character
- * @param c the character to remove
- * @stable ICU 2.4
- */
-U_CAPI void U_EXPORT2
-uset_remove(USet* set, UChar32 c);
-
-/**
- * Removes the given range of characters from the given USet.  After this call,
- * uset_contains(set, start, end) will return false.
- * A frozen set will not be modified.
- * @param set the object to which to add the character
- * @param start the first character of the range to remove, inclusive
- * @param end the last character of the range to remove, inclusive
- * @stable ICU 2.2
- */
-U_CAPI void U_EXPORT2
-uset_removeRange(USet* set, UChar32 start, UChar32 end);
-
-/**
- * Removes the given string to the given USet.  After this call,
- * uset_containsString(set, str, strLen) will return false.
- * A frozen set will not be modified.
- * @param set the object to which to add the character
- * @param str the string to remove
- * @param strLen the length of the string or -1 if null terminated.
- * @stable ICU 2.4
- */
-U_CAPI void U_EXPORT2
-uset_removeString(USet* set, const UChar* str, int32_t strLen);
-
-#ifndef U_HIDE_DRAFT_API
-/**
- * Removes EACH of the characters in this string. Note: "ch" == {"c", "h"}
- * A frozen set will not be modified.
- *
- * @param set the object to be modified
- * @param str the string
- * @param length the length of the string, or -1 if NUL-terminated
- * @draft ICU 69
- */
-U_CAPI void U_EXPORT2
-uset_removeAllCodePoints(USet *set, const UChar *str, int32_t length);
-#endif  // U_HIDE_DRAFT_API
-
-/**
- * Removes from this set all of its elements that are contained in the
- * specified set.  This operation effectively modifies this
- * set so that its value is the <i>asymmetric set difference</i> of
- * the two sets.
- * A frozen set will not be modified.
- * @param set the object from which the elements are to be removed
- * @param removeSet the object that defines which elements will be
- * removed from this set
- * @stable ICU 3.2
- */
-U_CAPI void U_EXPORT2
-uset_removeAll(USet* set, const USet* removeSet);
-
-/**
- * Retain only the elements in this set that are contained in the
- * specified range.  If <code>start > end</code> then an empty range is
- * retained, leaving the set empty.  This is equivalent to
- * a boolean logic AND, or a set INTERSECTION.
- * A frozen set will not be modified.
- *
- * @param set the object for which to retain only the specified range
- * @param start first character, inclusive, of range
- * @param end last character, inclusive, of range
- * @stable ICU 3.2
- */
-U_CAPI void U_EXPORT2
-uset_retain(USet* set, UChar32 start, UChar32 end);
-
-#ifndef U_HIDE_DRAFT_API
-/**
- * Retains only the specified string from this set if it is present.
- * Upon return this set will be empty if it did not contain s, or
- * will only contain s if it did contain s.
- * A frozen set will not be modified.
- *
- * @param set the object to be modified
- * @param str the string
- * @param length the length of the string, or -1 if NUL-terminated
- * @draft ICU 69
- */
-U_CAPI void U_EXPORT2
-uset_retainString(USet *set, const UChar *str, int32_t length);
-
-/**
- * Retains EACH of the characters in this string. Note: "ch" == {"c", "h"}
- * A frozen set will not be modified.
- *
- * @param set the object to be modified
- * @param str the string
- * @param length the length of the string, or -1 if NUL-terminated
- * @draft ICU 69
- */
-U_CAPI void U_EXPORT2
-uset_retainAllCodePoints(USet *set, const UChar *str, int32_t length);
-#endif  // U_HIDE_DRAFT_API
-
-/**
- * Retains only the elements in this set that are contained in the
- * specified set.  In other words, removes from this set all of
- * its elements that are not contained in the specified set.  This
- * operation effectively modifies this set so that its value is
- * the <i>intersection</i> of the two sets.
- * A frozen set will not be modified.
- *
- * @param set the object on which to perform the retain
- * @param retain set that defines which elements this set will retain
- * @stable ICU 3.2
- */
-U_CAPI void U_EXPORT2
-uset_retainAll(USet* set, const USet* retain);
-
-/**
- * Reallocate this objects internal structures to take up the least
- * possible space, without changing this object's value.
- * A frozen set will not be modified.
- *
- * @param set the object on which to perfrom the compact
- * @stable ICU 3.2
- */
-U_CAPI void U_EXPORT2
-uset_compact(USet* set);
-
-/**
- * Inverts this set.  This operation modifies this set so that
- * its value is its complement.  This operation does not affect
- * the multicharacter strings, if any.
- * A frozen set will not be modified.
- * @param set the set
- * @stable ICU 2.4
- */
-U_CAPI void U_EXPORT2
-uset_complement(USet* set);
-
-#ifndef U_HIDE_DRAFT_API
-/**
- * Complements the specified range in this set.  Any character in
- * the range will be removed if it is in this set, or will be
- * added if it is not in this set.  If <code>start > end</code>
- * then an empty range is complemented, leaving the set unchanged.
- * This is equivalent to a boolean logic XOR.
- * A frozen set will not be modified.
- *
- * @param set the object to be modified
- * @param start first character, inclusive, of range
- * @param end last character, inclusive, of range
- * @draft ICU 69
- */
-U_CAPI void U_EXPORT2
-uset_complementRange(USet *set, UChar32 start, UChar32 end);
-
-/**
- * Complements the specified string in this set.
- * The string will be removed if it is in this set, or will be added if it is not in this set.
- * A frozen set will not be modified.
- *
- * @param set the object to be modified
- * @param str the string
- * @param length the length of the string, or -1 if NUL-terminated
- * @draft ICU 69
- */
-U_CAPI void U_EXPORT2
-uset_complementString(USet *set, const UChar *str, int32_t length);
-
-/**
- * Complements EACH of the characters in this string. Note: "ch" == {"c", "h"}
- * A frozen set will not be modified.
- *
- * @param set the object to be modified
- * @param str the string
- * @param length the length of the string, or -1 if NUL-terminated
- * @draft ICU 69
- */
-U_CAPI void U_EXPORT2
-uset_complementAllCodePoints(USet *set, const UChar *str, int32_t length);
-#endif  // U_HIDE_DRAFT_API
-
-/**
- * Complements in this set all elements contained in the specified
- * set.  Any character in the other set will be removed if it is
- * in this set, or will be added if it is not in this set.
- * A frozen set will not be modified.
- *
- * @param set the set with which to complement
- * @param complement set that defines which elements will be xor'ed
- * from this set.
- * @stable ICU 3.2
- */
-U_CAPI void U_EXPORT2
-uset_complementAll(USet* set, const USet* complement);
-
-/**
- * Removes all of the elements from this set.  This set will be
- * empty after this call returns.
- * A frozen set will not be modified.
- * @param set the set
- * @stable ICU 2.4
- */
-U_CAPI void U_EXPORT2
-uset_clear(USet* set);
-
-/**
- * Close this set over the given attribute.  For the attribute
- * USET_CASE, the result is to modify this set so that:
- *
- * 1. For each character or string 'a' in this set, all strings or
- * characters 'b' such that foldCase(a) == foldCase(b) are added
- * to this set.
- *
- * 2. For each string 'e' in the resulting set, if e !=
- * foldCase(e), 'e' will be removed.
- *
- * Example: [aq\\u00DF{Bc}{bC}{Fi}] => [aAqQ\\u00DF\\uFB01{ss}{bc}{fi}]
- *
- * (Here foldCase(x) refers to the operation u_strFoldCase, and a
- * == b denotes that the contents are the same, not pointer
- * comparison.)
- *
- * A frozen set will not be modified.
- *
- * @param set the set
- *
- * @param attributes bitmask for attributes to close over.
- * Currently only the USET_CASE bit is supported.  Any undefined bits
- * are ignored.
- * @stable ICU 4.2
- */
-U_CAPI void U_EXPORT2
-uset_closeOver(USet* set, int32_t attributes);
-
-/**
- * Remove all strings from this set.
- *
- * @param set the set
- * @stable ICU 4.2
- */
-U_CAPI void U_EXPORT2
-uset_removeAllStrings(USet* set);
-
-/**
- * Returns true if the given USet contains no characters and no
- * strings.
- * @param set the set
- * @return true if set is empty
- * @stable ICU 2.4
- */
-U_CAPI UBool U_EXPORT2
-uset_isEmpty(const USet* set);
-
-/**
- * Returns true if the given USet contains the given character.
- * This function works faster with a frozen set.
- * @param set the set
- * @param c The codepoint to check for within the set
- * @return true if set contains c
- * @stable ICU 2.4
- */
-U_CAPI UBool U_EXPORT2
-uset_contains(const USet* set, UChar32 c);
-
-/**
- * Returns true if the given USet contains all characters c
- * where start <= c && c <= end.
- * @param set the set
- * @param start the first character of the range to test, inclusive
- * @param end the last character of the range to test, inclusive
- * @return true if set contains the range
- * @stable ICU 2.2
- */
-U_CAPI UBool U_EXPORT2
-uset_containsRange(const USet* set, UChar32 start, UChar32 end);
-
-/**
- * Returns true if the given USet contains the given string.
- * @param set the set
- * @param str the string
- * @param strLen the length of the string or -1 if null terminated.
- * @return true if set contains str
- * @stable ICU 2.4
- */
-U_CAPI UBool U_EXPORT2
-uset_containsString(const USet* set, const UChar* str, int32_t strLen);
-
-/**
- * Returns the index of the given character within this set, where
- * the set is ordered by ascending code point.  If the character
- * is not in this set, return -1.  The inverse of this method is
- * <code>charAt()</code>.
- * @param set the set
- * @param c the character to obtain the index for
- * @return an index from 0..size()-1, or -1
- * @stable ICU 3.2
- */
-U_CAPI int32_t U_EXPORT2
-uset_indexOf(const USet* set, UChar32 c);
-
-/**
- * Returns the character at the given index within this set, where
- * the set is ordered by ascending code point.  If the index is
- * out of range, return (UChar32)-1.  The inverse of this method is
- * <code>indexOf()</code>.
- * @param set the set
- * @param charIndex an index from 0..size()-1 to obtain the char for
- * @return the character at the given index, or (UChar32)-1.
- * @stable ICU 3.2
- */
-U_CAPI UChar32 U_EXPORT2
-uset_charAt(const USet* set, int32_t charIndex);
-
-/**
- * Returns the number of characters and strings contained in the given
- * USet.
- * @param set the set
- * @return a non-negative integer counting the characters and strings
- * contained in set
- * @stable ICU 2.4
- */
-U_CAPI int32_t U_EXPORT2
-uset_size(const USet* set);
-
-/**
- * Returns the number of items in this set.  An item is either a range
- * of characters or a single multicharacter string.
- * @param set the set
- * @return a non-negative integer counting the character ranges
- * and/or strings contained in set
- * @stable ICU 2.4
- */
-U_CAPI int32_t U_EXPORT2
-uset_getItemCount(const USet* set);
-
-/**
- * Returns an item of this set.  An item is either a range of
- * characters or a single multicharacter string.
- * @param set the set
- * @param itemIndex a non-negative integer in the range 0..
- * uset_getItemCount(set)-1
- * @param start pointer to variable to receive first character
- * in range, inclusive
- * @param end pointer to variable to receive last character in range,
- * inclusive
- * @param str buffer to receive the string, may be NULL
- * @param strCapacity capacity of str, or 0 if str is NULL
- * @param ec error code
- * @return the length of the string (>= 2), or 0 if the item is a
- * range, in which case it is the range *start..*end, or -1 if
- * itemIndex is out of range
- * @stable ICU 2.4
- */
-U_CAPI int32_t U_EXPORT2
-uset_getItem(const USet* set, int32_t itemIndex,
-             UChar32* start, UChar32* end,
-             UChar* str, int32_t strCapacity,
-             UErrorCode* ec);
-
-/**
- * Returns true if set1 contains all the characters and strings
- * of set2. It answers the question, 'Is set1 a superset of set2?'
- * @param set1 set to be checked for containment
- * @param set2 set to be checked for containment
- * @return true if the test condition is met
- * @stable ICU 3.2
- */
-U_CAPI UBool U_EXPORT2
-uset_containsAll(const USet* set1, const USet* set2);
-
-/**
- * Returns true if this set contains all the characters
- * of the given string. This is does not check containment of grapheme
- * clusters, like uset_containsString.
- * @param set set of characters to be checked for containment
- * @param str string containing codepoints to be checked for containment
- * @param strLen the length of the string or -1 if null terminated.
- * @return true if the test condition is met
- * @stable ICU 3.4
- */
-U_CAPI UBool U_EXPORT2
-uset_containsAllCodePoints(const USet* set, const UChar *str, int32_t strLen);
-
-/**
- * Returns true if set1 contains none of the characters and strings
- * of set2. It answers the question, 'Is set1 a disjoint set of set2?'
- * @param set1 set to be checked for containment
- * @param set2 set to be checked for containment
- * @return true if the test condition is met
- * @stable ICU 3.2
- */
-U_CAPI UBool U_EXPORT2
-uset_containsNone(const USet* set1, const USet* set2);
-
-/**
- * Returns true if set1 contains some of the characters and strings
- * of set2. It answers the question, 'Does set1 and set2 have an intersection?'
- * @param set1 set to be checked for containment
- * @param set2 set to be checked for containment
- * @return true if the test condition is met
- * @stable ICU 3.2
- */
-U_CAPI UBool U_EXPORT2
-uset_containsSome(const USet* set1, const USet* set2);
-
-/**
- * Returns the length of the initial substring of the input string which
- * consists only of characters and strings that are contained in this set
- * (USET_SPAN_CONTAINED, USET_SPAN_SIMPLE),
- * or only of characters and strings that are not contained
- * in this set (USET_SPAN_NOT_CONTAINED).
- * See USetSpanCondition for details.
- * Similar to the strspn() C library function.
- * Unpaired surrogates are treated according to contains() of their surrogate code points.
- * This function works faster with a frozen set and with a non-negative string length argument.
- * @param set the set
- * @param s start of the string
- * @param length of the string; can be -1 for NUL-terminated
- * @param spanCondition specifies the containment condition
- * @return the length of the initial substring according to the spanCondition;
- *         0 if the start of the string does not fit the spanCondition
- * @stable ICU 3.8
- * @see USetSpanCondition
- */
-U_CAPI int32_t U_EXPORT2
-uset_span(const USet *set, const UChar *s, int32_t length, USetSpanCondition spanCondition);
-
-/**
- * Returns the start of the trailing substring of the input string which
- * consists only of characters and strings that are contained in this set
- * (USET_SPAN_CONTAINED, USET_SPAN_SIMPLE),
- * or only of characters and strings that are not contained
- * in this set (USET_SPAN_NOT_CONTAINED).
- * See USetSpanCondition for details.
- * Unpaired surrogates are treated according to contains() of their surrogate code points.
- * This function works faster with a frozen set and with a non-negative string length argument.
- * @param set the set
- * @param s start of the string
- * @param length of the string; can be -1 for NUL-terminated
- * @param spanCondition specifies the containment condition
- * @return the start of the trailing substring according to the spanCondition;
- *         the string length if the end of the string does not fit the spanCondition
- * @stable ICU 3.8
- * @see USetSpanCondition
- */
-U_CAPI int32_t U_EXPORT2
-uset_spanBack(const USet *set, const UChar *s, int32_t length, USetSpanCondition spanCondition);
-
-/**
- * Returns the length of the initial substring of the input string which
- * consists only of characters and strings that are contained in this set
- * (USET_SPAN_CONTAINED, USET_SPAN_SIMPLE),
- * or only of characters and strings that are not contained
- * in this set (USET_SPAN_NOT_CONTAINED).
- * See USetSpanCondition for details.
- * Similar to the strspn() C library function.
- * Malformed byte sequences are treated according to contains(0xfffd).
- * This function works faster with a frozen set and with a non-negative string length argument.
- * @param set the set
- * @param s start of the string (UTF-8)
- * @param length of the string; can be -1 for NUL-terminated
- * @param spanCondition specifies the containment condition
- * @return the length of the initial substring according to the spanCondition;
- *         0 if the start of the string does not fit the spanCondition
- * @stable ICU 3.8
- * @see USetSpanCondition
- */
-U_CAPI int32_t U_EXPORT2
-uset_spanUTF8(const USet *set, const char *s, int32_t length, USetSpanCondition spanCondition);
-
-/**
- * Returns the start of the trailing substring of the input string which
- * consists only of characters and strings that are contained in this set
- * (USET_SPAN_CONTAINED, USET_SPAN_SIMPLE),
- * or only of characters and strings that are not contained
- * in this set (USET_SPAN_NOT_CONTAINED).
- * See USetSpanCondition for details.
- * Malformed byte sequences are treated according to contains(0xfffd).
- * This function works faster with a frozen set and with a non-negative string length argument.
- * @param set the set
- * @param s start of the string (UTF-8)
- * @param length of the string; can be -1 for NUL-terminated
- * @param spanCondition specifies the containment condition
- * @return the start of the trailing substring according to the spanCondition;
- *         the string length if the end of the string does not fit the spanCondition
- * @stable ICU 3.8
- * @see USetSpanCondition
- */
-U_CAPI int32_t U_EXPORT2
-uset_spanBackUTF8(const USet *set, const char *s, int32_t length, USetSpanCondition spanCondition);
-
-/**
- * Returns true if set1 contains all of the characters and strings
- * of set2, and vis versa. It answers the question, 'Is set1 equal to set2?'
- * @param set1 set to be checked for containment
- * @param set2 set to be checked for containment
- * @return true if the test condition is met
- * @stable ICU 3.2
- */
-U_CAPI UBool U_EXPORT2
-uset_equals(const USet* set1, const USet* set2);
-
-/*********************************************************************
- * Serialized set API
- *********************************************************************/
-
-/**
- * Serializes this set into an array of 16-bit integers.  Serialization
- * (currently) only records the characters in the set; multicharacter
- * strings are ignored.
- *
- * The array
- * has following format (each line is one 16-bit integer):
- *
- *  length     = (n+2*m) | (m!=0?0x8000:0)
- *  bmpLength  = n; present if m!=0
- *  bmp[0]
- *  bmp[1]
- *  ...
- *  bmp[n-1]
- *  supp-high[0]
- *  supp-low[0]
- *  supp-high[1]
- *  supp-low[1]
- *  ...
- *  supp-high[m-1]
- *  supp-low[m-1]
- *
- * The array starts with a header.  After the header are n bmp
- * code points, then m supplementary code points.  Either n or m
- * or both may be zero.  n+2*m is always <= 0x7FFF.
- *
- * If there are no supplementary characters (if m==0) then the
- * header is one 16-bit integer, 'length', with value n.
- *
- * If there are supplementary characters (if m!=0) then the header
- * is two 16-bit integers.  The first, 'length', has value
- * (n+2*m)|0x8000.  The second, 'bmpLength', has value n.
- *
- * After the header the code points are stored in ascending order.
- * Supplementary code points are stored as most significant 16
- * bits followed by least significant 16 bits.
- *
- * @param set the set
- * @param dest pointer to buffer of destCapacity 16-bit integers.
- * May be NULL only if destCapacity is zero.
- * @param destCapacity size of dest, or zero.  Must not be negative.
- * @param pErrorCode pointer to the error code.  Will be set to
- * U_INDEX_OUTOFBOUNDS_ERROR if n+2*m > 0x7FFF.  Will be set to
- * U_BUFFER_OVERFLOW_ERROR if n+2*m+(m!=0?2:1) > destCapacity.
- * @return the total length of the serialized format, including
- * the header, that is, n+2*m+(m!=0?2:1), or 0 on error other
- * than U_BUFFER_OVERFLOW_ERROR.
- * @stable ICU 2.4
- */
-U_CAPI int32_t U_EXPORT2
-uset_serialize(const USet* set, uint16_t* dest, int32_t destCapacity, UErrorCode* pErrorCode);
-
-/**
- * Given a serialized array, fill in the given serialized set object.
- * @param fillSet pointer to result
- * @param src pointer to start of array
- * @param srcLength length of array
- * @return true if the given array is valid, otherwise false
- * @stable ICU 2.4
- */
-U_CAPI UBool U_EXPORT2
-uset_getSerializedSet(USerializedSet* fillSet, const uint16_t* src, int32_t srcLength);
-
-/**
- * Set the USerializedSet to contain the given character (and nothing
- * else).
- * @param fillSet pointer to result
- * @param c The codepoint to set
- * @stable ICU 2.4
- */
-U_CAPI void U_EXPORT2
-uset_setSerializedToOne(USerializedSet* fillSet, UChar32 c);
-
-/**
- * Returns true if the given USerializedSet contains the given
- * character.
- * @param set the serialized set
- * @param c The codepoint to check for within the set
- * @return true if set contains c
- * @stable ICU 2.4
- */
-U_CAPI UBool U_EXPORT2
-uset_serializedContains(const USerializedSet* set, UChar32 c);
-
-/**
- * Returns the number of disjoint ranges of characters contained in
- * the given serialized set.  Ignores any strings contained in the
- * set.
- * @param set the serialized set
- * @return a non-negative integer counting the character ranges
- * contained in set
- * @stable ICU 2.4
- */
-U_CAPI int32_t U_EXPORT2
-uset_getSerializedRangeCount(const USerializedSet* set);
-
-/**
- * Returns a range of characters contained in the given serialized
- * set.
- * @param set the serialized set
- * @param rangeIndex a non-negative integer in the range 0..
- * uset_getSerializedRangeCount(set)-1
- * @param pStart pointer to variable to receive first character
- * in range, inclusive
- * @param pEnd pointer to variable to receive last character in range,
- * inclusive
- * @return true if rangeIndex is valid, otherwise false
- * @stable ICU 2.4
- */
-U_CAPI UBool U_EXPORT2
-uset_getSerializedRange(const USerializedSet* set, int32_t rangeIndex,
-                        UChar32* pStart, UChar32* pEnd);
-
-#endif
-=======
-// © 2016 and later: Unicode, Inc. and others.
-// License & terms of use: http://www.unicode.org/copyright.html
-/*
-*******************************************************************************
-*
-*   Copyright (C) 2002-2014, International Business Machines
-*   Corporation and others.  All Rights Reserved.
-*
-*******************************************************************************
-*   file name:  uset.h
-*   encoding:   UTF-8
-*   tab size:   8 (not used)
-*   indentation:4
-*
-*   created on: 2002mar07
-*   created by: Markus W. Scherer
-*
-*   C version of UnicodeSet.
-*/
-
-
-/**
- * \file
- * \brief C API: Unicode Set
- *
- * <p>This is a C wrapper around the C++ UnicodeSet class.</p>
- */
-
-#ifndef __USET_H__
-#define __USET_H__
-
-#include "unicode/utypes.h"
-#include "unicode/uchar.h"
-
-#if U_SHOW_CPLUSPLUS_API
-#include "unicode/localpointer.h"
-#endif   // U_SHOW_CPLUSPLUS_API
-
-#ifndef USET_DEFINED
-
-#ifndef U_IN_DOXYGEN
-#define USET_DEFINED
-#endif
-/**
- * USet is the C API type corresponding to C++ class UnicodeSet.
- * Use the uset_* API to manipulate.  Create with
- * uset_open*, and destroy with uset_close.
- * @stable ICU 2.4
- */
-typedef struct USet USet;
-#endif
-
-/**
- * Bitmask values to be passed to uset_openPatternOptions() or
- * uset_applyPattern() taking an option parameter.
- *
- * Use at most one of USET_CASE_INSENSITIVE, USET_ADD_CASE_MAPPINGS, USET_SIMPLE_CASE_INSENSITIVE.
- * These case options are mutually exclusive.
- *
- * Undefined options bits are ignored, and reserved for future use.
- *
- * @stable ICU 2.4
- */
-enum {
-    /**
-     * Ignore white space within patterns unless quoted or escaped.
-     * @stable ICU 2.4
-     */
-    USET_IGNORE_SPACE = 1,
-
-    /**
-     * Enable case insensitive matching.  E.g., "[ab]" with this flag
-     * will match 'a', 'A', 'b', and 'B'.  "[^ab]" with this flag will
-     * match all except 'a', 'A', 'b', and 'B'. This performs a full
-     * closure over case mappings, e.g. 'ſ' (U+017F long s) for 's'.
-     *
-     * The resulting set is a superset of the input for the code points but
-     * not for the strings.
-     * It performs a case mapping closure of the code points and adds
-     * full case folding strings for the code points, and reduces strings of
-     * the original set to their full case folding equivalents.
-     *
-     * This is designed for case-insensitive matches, for example
-     * in regular expressions. The full code point case closure allows checking of
-     * an input character directly against the closure set.
-     * Strings are matched by comparing the case-folded form from the closure
-     * set with an incremental case folding of the string in question.
-     *
-     * The closure set will also contain single code points if the original
-     * set contained case-equivalent strings (like U+00DF for "ss" or "Ss" etc.).
-     * This is not necessary (that is, redundant) for the above matching method
-     * but results in the same closure sets regardless of whether the original
-     * set contained the code point or a string.
-     *
-     * @stable ICU 2.4
-     */
-    USET_CASE_INSENSITIVE = 2,
-
-    /**
-     * Adds all case mappings for each element in the set.
-     * This adds the full lower-, title-, and uppercase mappings as well as the full case folding
-     * of each existing element in the set.
-     *
-     * Unlike the “case insensitive” options, this does not perform a closure.
-     * For example, it does not add 'ſ' (U+017F long s) for 's',
-     * 'K' (U+212A Kelvin sign) for 'k', or replace set strings by their case-folded versions.
-     *
-     * @stable ICU 3.2
-     */
-    USET_ADD_CASE_MAPPINGS = 4,
-
-#ifndef U_HIDE_DRAFT_API
-    /**
-     * Enable case insensitive matching.
-     * Same as USET_CASE_INSENSITIVE but using only Simple_Case_Folding (scf) mappings,
-     * which map each code point to one code point,
-     * not full Case_Folding (cf) mappings, which map some code points to multiple code points.
-     *
-     * This is designed for case-insensitive matches, for example in certain
-     * regular expression implementations where only Simple_Case_Folding mappings are used,
-     * such as in ECMAScript (JavaScript) regular expressions.
-     *
-     * @draft ICU 73
-     */
-    USET_SIMPLE_CASE_INSENSITIVE = 6
-#endif  // U_HIDE_DRAFT_API
-};
-
-/**
- * Argument values for whether span() and similar functions continue while
- * the current character is contained vs. not contained in the set.
- *
- * The functionality is straightforward for sets with only single code points,
- * without strings (which is the common case):
- * - USET_SPAN_CONTAINED and USET_SPAN_SIMPLE work the same.
- * - USET_SPAN_CONTAINED and USET_SPAN_SIMPLE are inverses of USET_SPAN_NOT_CONTAINED.
- * - span() and spanBack() partition any string the same way when
- *   alternating between span(USET_SPAN_NOT_CONTAINED) and
- *   span(either "contained" condition).
- * - Using a complemented (inverted) set and the opposite span conditions
- *   yields the same results.
- *
- * When a set contains multi-code point strings, then these statements may not
- * be true, depending on the strings in the set (for example, whether they
- * overlap with each other) and the string that is processed.
- * For a set with strings:
- * - The complement of the set contains the opposite set of code points,
- *   but the same set of strings.
- *   Therefore, complementing both the set and the span conditions
- *   may yield different results.
- * - When starting spans at different positions in a string
- *   (span(s, ...) vs. span(s+1, ...)) the ends of the spans may be different
- *   because a set string may start before the later position.
- * - span(USET_SPAN_SIMPLE) may be shorter than
- *   span(USET_SPAN_CONTAINED) because it will not recursively try
- *   all possible paths.
- *   For example, with a set which contains the three strings "xy", "xya" and "ax",
- *   span("xyax", USET_SPAN_CONTAINED) will return 4 but
- *   span("xyax", USET_SPAN_SIMPLE) will return 3.
- *   span(USET_SPAN_SIMPLE) will never be longer than
- *   span(USET_SPAN_CONTAINED).
- * - With either "contained" condition, span() and spanBack() may partition
- *   a string in different ways.
- *   For example, with a set which contains the two strings "ab" and "ba",
- *   and when processing the string "aba",
- *   span() will yield contained/not-contained boundaries of { 0, 2, 3 }
- *   while spanBack() will yield boundaries of { 0, 1, 3 }.
- *
- * Note: If it is important to get the same boundaries whether iterating forward
- * or backward through a string, then either only span() should be used and
- * the boundaries cached for backward operation, or an ICU BreakIterator
- * could be used.
- *
- * Note: Unpaired surrogates are treated like surrogate code points.
- * Similarly, set strings match only on code point boundaries,
- * never in the middle of a surrogate pair.
- * Illegal UTF-8 sequences are treated like U+FFFD.
- * When processing UTF-8 strings, malformed set strings
- * (strings with unpaired surrogates which cannot be converted to UTF-8)
- * are ignored.
- *
- * @stable ICU 3.8
- */
-typedef enum USetSpanCondition {
-    /**
-     * Continues a span() while there is no set element at the current position.
-     * Increments by one code point at a time.
-     * Stops before the first set element (character or string).
-     * (For code points only, this is like while contains(current)==false).
-     *
-     * When span() returns, the substring between where it started and the position
-     * it returned consists only of characters that are not in the set,
-     * and none of its strings overlap with the span.
-     *
-     * @stable ICU 3.8
-     */
-    USET_SPAN_NOT_CONTAINED = 0,
-    /**
-     * Spans the longest substring that is a concatenation of set elements (characters or strings).
-     * (For characters only, this is like while contains(current)==true).
-     *
-     * When span() returns, the substring between where it started and the position
-     * it returned consists only of set elements (characters or strings) that are in the set.
-     *
-     * If a set contains strings, then the span will be the longest substring for which there
-     * exists at least one non-overlapping concatenation of set elements (characters or strings).
-     * This is equivalent to a POSIX regular expression for <code>(OR of each set element)*</code>.
-     * (Java/ICU/Perl regex stops at the first match of an OR.)
-     *
-     * @stable ICU 3.8
-     */
-    USET_SPAN_CONTAINED = 1,
-    /**
-     * Continues a span() while there is a set element at the current position.
-     * Increments by the longest matching element at each position.
-     * (For characters only, this is like while contains(current)==true).
-     *
-     * When span() returns, the substring between where it started and the position
-     * it returned consists only of set elements (characters or strings) that are in the set.
-     *
-     * If a set only contains single characters, then this is the same
-     * as USET_SPAN_CONTAINED.
-     *
-     * If a set contains strings, then the span will be the longest substring
-     * with a match at each position with the longest single set element (character or string).
-     *
-     * Use this span condition together with other longest-match algorithms,
-     * such as ICU converters (ucnv_getUnicodeSet()).
-     *
-     * @stable ICU 3.8
-     */
-    USET_SPAN_SIMPLE = 2,
-#ifndef U_HIDE_DEPRECATED_API
-    /**
-     * One more than the last span condition.
-     * @deprecated ICU 58 The numeric value may change over time, see ICU ticket #12420.
-     */
-    USET_SPAN_CONDITION_COUNT
-#endif  // U_HIDE_DEPRECATED_API
-} USetSpanCondition;
-
-enum {
-    /**
-     * Capacity of USerializedSet::staticArray.
-     * Enough for any single-code point set.
-     * Also provides padding for nice sizeof(USerializedSet).
-     * @stable ICU 2.4
-     */
-    USET_SERIALIZED_STATIC_ARRAY_CAPACITY=8
-};
-
-/**
- * A serialized form of a Unicode set.  Limited manipulations are
- * possible directly on a serialized set.  See below.
- * @stable ICU 2.4
- */
-typedef struct USerializedSet {
-    /**
-     * The serialized Unicode Set.
-     * @stable ICU 2.4
-     */
-    const uint16_t *array;
-    /**
-     * The length of the array that contains BMP characters.
-     * @stable ICU 2.4
-     */
-    int32_t bmpLength;
-    /**
-     * The total length of the array.
-     * @stable ICU 2.4
-     */
-    int32_t length;
-    /**
-     * A small buffer for the array to reduce memory allocations.
-     * @stable ICU 2.4
-     */
-    uint16_t staticArray[USET_SERIALIZED_STATIC_ARRAY_CAPACITY];
-} USerializedSet;
-
-/*********************************************************************
- * USet API
- *********************************************************************/
-
-/**
- * Create an empty USet object.
- * Equivalent to uset_open(1, 0).
- * @return a newly created USet.  The caller must call uset_close() on
- * it when done.
- * @stable ICU 4.2
- */
-U_CAPI USet* U_EXPORT2
-uset_openEmpty(void);
-
-/**
- * Creates a USet object that contains the range of characters
- * start..end, inclusive.  If <code>start > end</code> 
- * then an empty set is created (same as using uset_openEmpty()).
- * @param start first character of the range, inclusive
- * @param end last character of the range, inclusive
- * @return a newly created USet.  The caller must call uset_close() on
- * it when done.
- * @stable ICU 2.4
- */
-U_CAPI USet* U_EXPORT2
-uset_open(UChar32 start, UChar32 end);
-
-/**
- * Creates a set from the given pattern.  See the UnicodeSet class
- * description for the syntax of the pattern language.
- * @param pattern a string specifying what characters are in the set
- * @param patternLength the length of the pattern, or -1 if null
- * terminated
- * @param ec the error code
- * @stable ICU 2.4
- */
-U_CAPI USet* U_EXPORT2
-uset_openPattern(const UChar* pattern, int32_t patternLength,
-                 UErrorCode* ec);
-
-/**
- * Creates a set from the given pattern.  See the UnicodeSet class
- * description for the syntax of the pattern language.
- * @param pattern a string specifying what characters are in the set
- * @param patternLength the length of the pattern, or -1 if null
- * terminated
- * @param options bitmask for options to apply to the pattern.
- * Valid options are USET_IGNORE_SPACE and
- * at most one of USET_CASE_INSENSITIVE, USET_ADD_CASE_MAPPINGS, USET_SIMPLE_CASE_INSENSITIVE.
- * These case options are mutually exclusive.
- * @param ec the error code
- * @stable ICU 2.4
- */
-U_CAPI USet* U_EXPORT2
-uset_openPatternOptions(const UChar* pattern, int32_t patternLength,
-                 uint32_t options,
-                 UErrorCode* ec);
-
-/**
- * Disposes of the storage used by a USet object.  This function should
- * be called exactly once for objects returned by uset_open().
- * @param set the object to dispose of
- * @stable ICU 2.4
- */
-U_CAPI void U_EXPORT2
-uset_close(USet* set);
-
-#if U_SHOW_CPLUSPLUS_API
-
-U_NAMESPACE_BEGIN
-
-/**
- * \class LocalUSetPointer
- * "Smart pointer" class, closes a USet via uset_close().
- * For most methods see the LocalPointerBase base class.
- *
- * @see LocalPointerBase
- * @see LocalPointer
- * @stable ICU 4.4
- */
-U_DEFINE_LOCAL_OPEN_POINTER(LocalUSetPointer, USet, uset_close);
-
-U_NAMESPACE_END
-
-#endif
-
-/**
- * Returns a copy of this object.
- * If this set is frozen, then the clone will be frozen as well.
- * Use uset_cloneAsThawed() for a mutable clone of a frozen set.
- * @param set the original set
- * @return the newly allocated copy of the set
- * @see uset_cloneAsThawed
- * @stable ICU 3.8
- */
-U_CAPI USet * U_EXPORT2
-uset_clone(const USet *set);
-
-/**
- * Determines whether the set has been frozen (made immutable) or not.
- * See the ICU4J Freezable interface for details.
- * @param set the set
- * @return true/false for whether the set has been frozen
- * @see uset_freeze
- * @see uset_cloneAsThawed
- * @stable ICU 3.8
- */
-U_CAPI UBool U_EXPORT2
-uset_isFrozen(const USet *set);
-
-/**
- * Freeze the set (make it immutable).
- * Once frozen, it cannot be unfrozen and is therefore thread-safe
- * until it is deleted.
- * See the ICU4J Freezable interface for details.
- * Freezing the set may also make some operations faster, for example
- * uset_contains() and uset_span().
- * A frozen set will not be modified. (It remains frozen.)
- * @param set the set
- * @return the same set, now frozen
- * @see uset_isFrozen
- * @see uset_cloneAsThawed
- * @stable ICU 3.8
- */
-U_CAPI void U_EXPORT2
-uset_freeze(USet *set);
-
-/**
- * Clone the set and make the clone mutable.
- * See the ICU4J Freezable interface for details.
- * @param set the set
- * @return the mutable clone
- * @see uset_freeze
- * @see uset_isFrozen
- * @see uset_clone
- * @stable ICU 3.8
- */
-U_CAPI USet * U_EXPORT2
-uset_cloneAsThawed(const USet *set);
-
-/**
- * Causes the USet object to represent the range <code>start - end</code>.
- * If <code>start > end</code> then this USet is set to an empty range.
- * A frozen set will not be modified.
- * @param set the object to set to the given range
- * @param start first character in the set, inclusive
- * @param end last character in the set, inclusive
- * @stable ICU 3.2
- */
-U_CAPI void U_EXPORT2
-uset_set(USet* set,
-         UChar32 start, UChar32 end);
-
-/**
- * Modifies the set to represent the set specified by the given
- * pattern. See the UnicodeSet class description for the syntax of 
- * the pattern language. See also the User Guide chapter about UnicodeSet.
- * <em>Empties the set passed before applying the pattern.</em>
- * A frozen set will not be modified.
- * @param set               The set to which the pattern is to be applied. 
- * @param pattern           A pointer to UChar string specifying what characters are in the set.
- *                          The character at pattern[0] must be a '['.
- * @param patternLength     The length of the UChar string. -1 if NUL terminated.
- * @param options           A bitmask for options to apply to the pattern.
- *                          Valid options are USET_IGNORE_SPACE and
- *                          at most one of USET_CASE_INSENSITIVE, USET_ADD_CASE_MAPPINGS,
- *                          USET_SIMPLE_CASE_INSENSITIVE.
- *                          These case options are mutually exclusive.
- * @param status            Returns an error if the pattern cannot be parsed.
- * @return                  Upon successful parse, the value is either
- *                          the index of the character after the closing ']' 
- *                          of the parsed pattern.
- *                          If the status code indicates failure, then the return value 
- *                          is the index of the error in the source.
- *
- * @stable ICU 2.8
- */
-U_CAPI int32_t U_EXPORT2 
-uset_applyPattern(USet *set,
-                  const UChar *pattern, int32_t patternLength,
-                  uint32_t options,
-                  UErrorCode *status);
-
-/**
- * Modifies the set to contain those code points which have the given value
- * for the given binary or enumerated property, as returned by
- * u_getIntPropertyValue.  Prior contents of this set are lost.
- * A frozen set will not be modified.
- *
- * @param set the object to contain the code points defined by the property
- *
- * @param prop a property in the range UCHAR_BIN_START..UCHAR_BIN_LIMIT-1
- * or UCHAR_INT_START..UCHAR_INT_LIMIT-1
- * or UCHAR_MASK_START..UCHAR_MASK_LIMIT-1.
- *
- * @param value a value in the range u_getIntPropertyMinValue(prop)..
- * u_getIntPropertyMaxValue(prop), with one exception.  If prop is
- * UCHAR_GENERAL_CATEGORY_MASK, then value should not be a UCharCategory, but
- * rather a mask value produced by U_GET_GC_MASK().  This allows grouped
- * categories such as [:L:] to be represented.
- *
- * @param ec error code input/output parameter
- *
- * @stable ICU 3.2
- */
-U_CAPI void U_EXPORT2
-uset_applyIntPropertyValue(USet* set,
-                           UProperty prop, int32_t value, UErrorCode* ec);
-
-/**
- * Modifies the set to contain those code points which have the
- * given value for the given property.  Prior contents of this
- * set are lost.
- * A frozen set will not be modified.
- *
- * @param set the object to contain the code points defined by the given
- * property and value alias
- *
- * @param prop a string specifying a property alias, either short or long.
- * The name is matched loosely.  See PropertyAliases.txt for names and a
- * description of loose matching.  If the value string is empty, then this
- * string is interpreted as either a General_Category value alias, a Script
- * value alias, a binary property alias, or a special ID.  Special IDs are
- * matched loosely and correspond to the following sets:
- *
- * "ANY" = [\\u0000-\\U0010FFFF],
- * "ASCII" = [\\u0000-\\u007F],
- * "Assigned" = [:^Cn:].
- *
- * @param propLength the length of the prop, or -1 if NULL
- *
- * @param value a string specifying a value alias, either short or long.
- * The name is matched loosely.  See PropertyValueAliases.txt for names
- * and a description of loose matching.  In addition to aliases listed,
- * numeric values and canonical combining classes may be expressed
- * numerically, e.g., ("nv", "0.5") or ("ccc", "220").  The value string
- * may also be empty.
- *
- * @param valueLength the length of the value, or -1 if NULL
- *
- * @param ec error code input/output parameter
- *
- * @stable ICU 3.2
- */
-U_CAPI void U_EXPORT2
-uset_applyPropertyAlias(USet* set,
-                        const UChar *prop, int32_t propLength,
-                        const UChar *value, int32_t valueLength,
-                        UErrorCode* ec);
-
-/**
- * Return true if the given position, in the given pattern, appears
- * to be the start of a UnicodeSet pattern.
- *
- * @param pattern a string specifying the pattern
- * @param patternLength the length of the pattern, or -1 if NULL
- * @param pos the given position
- * @stable ICU 3.2
- */
-U_CAPI UBool U_EXPORT2
-uset_resemblesPattern(const UChar *pattern, int32_t patternLength,
-                      int32_t pos);
-
-/**
- * Returns a string representation of this set.  If the result of
- * calling this function is passed to a uset_openPattern(), it
- * will produce another set that is equal to this one.
- * @param set the set
- * @param result the string to receive the rules, may be NULL
- * @param resultCapacity the capacity of result, may be 0 if result is NULL
- * @param escapeUnprintable if true then convert unprintable
- * character to their hex escape representations, \\uxxxx or
- * \\Uxxxxxxxx.  Unprintable characters are those other than
- * U+000A, U+0020..U+007E.
- * @param ec error code.
- * @return length of string, possibly larger than resultCapacity
- * @stable ICU 2.4
- */
-U_CAPI int32_t U_EXPORT2
-uset_toPattern(const USet* set,
-               UChar* result, int32_t resultCapacity,
-               UBool escapeUnprintable,
-               UErrorCode* ec);
-
-/**
- * Adds the given character to the given USet.  After this call,
- * uset_contains(set, c) will return true.
- * A frozen set will not be modified.
- * @param set the object to which to add the character
- * @param c the character to add
- * @stable ICU 2.4
- */
-U_CAPI void U_EXPORT2
-uset_add(USet* set, UChar32 c);
-
-/**
- * Adds all of the elements in the specified set to this set if
- * they're not already present.  This operation effectively
- * modifies this set so that its value is the <i>union</i> of the two
- * sets.  The behavior of this operation is unspecified if the specified
- * collection is modified while the operation is in progress.
- * A frozen set will not be modified.
- *
- * @param set the object to which to add the set
- * @param additionalSet the source set whose elements are to be added to this set.
- * @stable ICU 2.6
- */
-U_CAPI void U_EXPORT2
-uset_addAll(USet* set, const USet *additionalSet);
-
-/**
- * Adds the given range of characters to the given USet.  After this call,
- * uset_contains(set, start, end) will return true.
- * A frozen set will not be modified.
- * @param set the object to which to add the character
- * @param start the first character of the range to add, inclusive
- * @param end the last character of the range to add, inclusive
- * @stable ICU 2.2
- */
-U_CAPI void U_EXPORT2
-uset_addRange(USet* set, UChar32 start, UChar32 end);
-
-/**
- * Adds the given string to the given USet.  After this call,
- * uset_containsString(set, str, strLen) will return true.
- * A frozen set will not be modified.
- * @param set the object to which to add the character
- * @param str the string to add
- * @param strLen the length of the string or -1 if null terminated.
- * @stable ICU 2.4
- */
-U_CAPI void U_EXPORT2
-uset_addString(USet* set, const UChar* str, int32_t strLen);
-
-/**
- * Adds each of the characters in this string to the set. Note: "ch" => {"c", "h"}
- * If this set already contains any particular character, it has no effect on that character.
- * A frozen set will not be modified.
- * @param set the object to which to add the character
- * @param str the source string
- * @param strLen the length of the string or -1 if null terminated.
- * @stable ICU 3.4
- */
-U_CAPI void U_EXPORT2
-uset_addAllCodePoints(USet* set, const UChar *str, int32_t strLen);
-
-/**
- * Removes the given character from the given USet.  After this call,
- * uset_contains(set, c) will return false.
- * A frozen set will not be modified.
- * @param set the object from which to remove the character
- * @param c the character to remove
- * @stable ICU 2.4
- */
-U_CAPI void U_EXPORT2
-uset_remove(USet* set, UChar32 c);
-
-/**
- * Removes the given range of characters from the given USet.  After this call,
- * uset_contains(set, start, end) will return false.
- * A frozen set will not be modified.
- * @param set the object to which to add the character
- * @param start the first character of the range to remove, inclusive
- * @param end the last character of the range to remove, inclusive
- * @stable ICU 2.2
- */
-U_CAPI void U_EXPORT2
-uset_removeRange(USet* set, UChar32 start, UChar32 end);
-
-/**
- * Removes the given string to the given USet.  After this call,
- * uset_containsString(set, str, strLen) will return false.
- * A frozen set will not be modified.
- * @param set the object to which to add the character
- * @param str the string to remove
- * @param strLen the length of the string or -1 if null terminated.
- * @stable ICU 2.4
- */
-U_CAPI void U_EXPORT2
-uset_removeString(USet* set, const UChar* str, int32_t strLen);
-
-/**
- * Removes EACH of the characters in this string. Note: "ch" == {"c", "h"}
- * A frozen set will not be modified.
- *
- * @param set the object to be modified
- * @param str the string
- * @param length the length of the string, or -1 if NUL-terminated
- * @stable ICU 69
- */
-U_CAPI void U_EXPORT2
-uset_removeAllCodePoints(USet *set, const UChar *str, int32_t length);
-
-/**
- * Removes from this set all of its elements that are contained in the
- * specified set.  This operation effectively modifies this
- * set so that its value is the <i>asymmetric set difference</i> of
- * the two sets.
- * A frozen set will not be modified.
- * @param set the object from which the elements are to be removed
- * @param removeSet the object that defines which elements will be
- * removed from this set
- * @stable ICU 3.2
- */
-U_CAPI void U_EXPORT2
-uset_removeAll(USet* set, const USet* removeSet);
-
-/**
- * Retain only the elements in this set that are contained in the
- * specified range.  If <code>start > end</code> then an empty range is
- * retained, leaving the set empty.  This is equivalent to
- * a boolean logic AND, or a set INTERSECTION.
- * A frozen set will not be modified.
- *
- * @param set the object for which to retain only the specified range
- * @param start first character, inclusive, of range
- * @param end last character, inclusive, of range
- * @stable ICU 3.2
- */
-U_CAPI void U_EXPORT2
-uset_retain(USet* set, UChar32 start, UChar32 end);
-
-/**
- * Retains only the specified string from this set if it is present.
- * Upon return this set will be empty if it did not contain s, or
- * will only contain s if it did contain s.
- * A frozen set will not be modified.
- *
- * @param set the object to be modified
- * @param str the string
- * @param length the length of the string, or -1 if NUL-terminated
- * @stable ICU 69
- */
-U_CAPI void U_EXPORT2
-uset_retainString(USet *set, const UChar *str, int32_t length);
-
-/**
- * Retains EACH of the characters in this string. Note: "ch" == {"c", "h"}
- * A frozen set will not be modified.
- *
- * @param set the object to be modified
- * @param str the string
- * @param length the length of the string, or -1 if NUL-terminated
- * @stable ICU 69
- */
-U_CAPI void U_EXPORT2
-uset_retainAllCodePoints(USet *set, const UChar *str, int32_t length);
-
-/**
- * Retains only the elements in this set that are contained in the
- * specified set.  In other words, removes from this set all of
- * its elements that are not contained in the specified set.  This
- * operation effectively modifies this set so that its value is
- * the <i>intersection</i> of the two sets.
- * A frozen set will not be modified.
- *
- * @param set the object on which to perform the retain
- * @param retain set that defines which elements this set will retain
- * @stable ICU 3.2
- */
-U_CAPI void U_EXPORT2
-uset_retainAll(USet* set, const USet* retain);
-
-/**
- * Reallocate this objects internal structures to take up the least
- * possible space, without changing this object's value.
- * A frozen set will not be modified.
- *
- * @param set the object on which to perform the compact
- * @stable ICU 3.2
- */
-U_CAPI void U_EXPORT2
-uset_compact(USet* set);
-
-/**
- * This is equivalent to
- * <code>uset_complementRange(set, 0, 0x10FFFF)</code>.
- *
- * <strong>Note:</strong> This performs a symmetric difference with all code points
- * <em>and thus retains all multicharacter strings</em>.
- * In order to achieve a “code point complement” (all code points minus this set),
- * the easiest is to <code>uset_complement(set); uset_removeAllStrings(set);</code>.
- *
- * A frozen set will not be modified.
- * @param set the set
- * @stable ICU 2.4
- */
-U_CAPI void U_EXPORT2
-uset_complement(USet* set);
-
-/**
- * Complements the specified range in this set.  Any character in
- * the range will be removed if it is in this set, or will be
- * added if it is not in this set.  If <code>start > end</code>
- * then an empty range is complemented, leaving the set unchanged.
- * This is equivalent to a boolean logic XOR.
- * A frozen set will not be modified.
- *
- * @param set the object to be modified
- * @param start first character, inclusive, of range
- * @param end last character, inclusive, of range
- * @stable ICU 69
- */
-U_CAPI void U_EXPORT2
-uset_complementRange(USet *set, UChar32 start, UChar32 end);
-
-/**
- * Complements the specified string in this set.
- * The string will be removed if it is in this set, or will be added if it is not in this set.
- * A frozen set will not be modified.
- *
- * @param set the object to be modified
- * @param str the string
- * @param length the length of the string, or -1 if NUL-terminated
- * @stable ICU 69
- */
-U_CAPI void U_EXPORT2
-uset_complementString(USet *set, const UChar *str, int32_t length);
-
-/**
- * Complements EACH of the characters in this string. Note: "ch" == {"c", "h"}
- * A frozen set will not be modified.
- *
- * @param set the object to be modified
- * @param str the string
- * @param length the length of the string, or -1 if NUL-terminated
- * @stable ICU 69
- */
-U_CAPI void U_EXPORT2
-uset_complementAllCodePoints(USet *set, const UChar *str, int32_t length);
-
-/**
- * Complements in this set all elements contained in the specified
- * set.  Any character in the other set will be removed if it is
- * in this set, or will be added if it is not in this set.
- * A frozen set will not be modified.
- *
- * @param set the set with which to complement
- * @param complement set that defines which elements will be xor'ed
- * from this set.
- * @stable ICU 3.2
- */
-U_CAPI void U_EXPORT2
-uset_complementAll(USet* set, const USet* complement);
-
-/**
- * Removes all of the elements from this set.  This set will be
- * empty after this call returns.
- * A frozen set will not be modified.
- * @param set the set
- * @stable ICU 2.4
- */
-U_CAPI void U_EXPORT2
-uset_clear(USet* set);
-
-/**
- * Close this set over the given attribute.  For the attribute
- * USET_CASE_INSENSITIVE, the result is to modify this set so that:
- *
- * 1. For each character or string 'a' in this set, all strings or
- * characters 'b' such that foldCase(a) == foldCase(b) are added
- * to this set.
- *
- * 2. For each string 'e' in the resulting set, if e !=
- * foldCase(e), 'e' will be removed.
- *
- * Example: [aq\\u00DF{Bc}{bC}{Fi}] => [aAqQ\\u00DF\\uFB01{ss}{bc}{fi}]
- *
- * (Here foldCase(x) refers to the operation u_strFoldCase, and a
- * == b denotes that the contents are the same, not pointer
- * comparison.)
- *
- * A frozen set will not be modified.
- *
- * @param set the set
- *
- * @param attributes bitmask for attributes to close over.
- * Valid options:
- * At most one of USET_CASE_INSENSITIVE, USET_ADD_CASE_MAPPINGS, USET_SIMPLE_CASE_INSENSITIVE.
- * These case options are mutually exclusive.
- * Unrelated options bits are ignored.
- * @stable ICU 4.2
- */
-U_CAPI void U_EXPORT2
-uset_closeOver(USet* set, int32_t attributes);
-
-/**
- * Remove all strings from this set.
- *
- * @param set the set
- * @stable ICU 4.2
- */
-U_CAPI void U_EXPORT2
-uset_removeAllStrings(USet* set);
-
-/**
- * Returns true if the given USet contains no characters and no
- * strings.
- * @param set the set
- * @return true if set is empty
- * @stable ICU 2.4
- */
-U_CAPI UBool U_EXPORT2
-uset_isEmpty(const USet* set);
-
-/**
- * @param set the set
- * @return true if this set contains multi-character strings or the empty string.
- * @stable ICU 70
- */
-U_CAPI UBool U_EXPORT2
-uset_hasStrings(const USet *set);
-
-/**
- * Returns true if the given USet contains the given character.
- * This function works faster with a frozen set.
- * @param set the set
- * @param c The codepoint to check for within the set
- * @return true if set contains c
- * @stable ICU 2.4
- */
-U_CAPI UBool U_EXPORT2
-uset_contains(const USet* set, UChar32 c);
-
-/**
- * Returns true if the given USet contains all characters c
- * where start <= c && c <= end.
- * @param set the set
- * @param start the first character of the range to test, inclusive
- * @param end the last character of the range to test, inclusive
- * @return true if set contains the range
- * @stable ICU 2.2
- */
-U_CAPI UBool U_EXPORT2
-uset_containsRange(const USet* set, UChar32 start, UChar32 end);
-
-/**
- * Returns true if the given USet contains the given string.
- * @param set the set
- * @param str the string
- * @param strLen the length of the string or -1 if null terminated.
- * @return true if set contains str
- * @stable ICU 2.4
- */
-U_CAPI UBool U_EXPORT2
-uset_containsString(const USet* set, const UChar* str, int32_t strLen);
-
-/**
- * Returns the index of the given character within this set, where
- * the set is ordered by ascending code point.  If the character
- * is not in this set, return -1.  The inverse of this method is
- * <code>charAt()</code>.
- * @param set the set
- * @param c the character to obtain the index for
- * @return an index from 0..size()-1, or -1
- * @stable ICU 3.2
- */
-U_CAPI int32_t U_EXPORT2
-uset_indexOf(const USet* set, UChar32 c);
-
-/**
- * Returns the character at the given index within this set, where
- * the set is ordered by ascending code point.  If the index is
- * out of range for characters, returns (UChar32)-1.
- * The inverse of this method is <code>indexOf()</code>.
- *
- * For iteration, this is slower than uset_getRangeCount()/uset_getItemCount()
- * with uset_getItem(), because for each call it skips linearly over <code>index</code>
- * characters in the ranges.
- *
- * @param set the set
- * @param charIndex an index from 0..size()-1 to obtain the char for
- * @return the character at the given index, or (UChar32)-1.
- * @stable ICU 3.2
- */
-U_CAPI UChar32 U_EXPORT2
-uset_charAt(const USet* set, int32_t charIndex);
-
-/**
- * Returns the number of characters and strings contained in this set.
- * The last (uset_getItemCount() - uset_getRangeCount()) items are strings.
- *
- * This is slower than uset_getRangeCount() and uset_getItemCount() because
- * it counts the code points of all ranges.
- *
- * @param set the set
- * @return a non-negative integer counting the characters and strings
- * contained in set
- * @stable ICU 2.4
- * @see uset_getRangeCount
- */
-U_CAPI int32_t U_EXPORT2
-uset_size(const USet* set);
-
-/**
- * @param set the set
- * @return the number of ranges in this set.
- * @stable ICU 70
- * @see uset_getItemCount
- * @see uset_getItem
- * @see uset_size
- */
-U_CAPI int32_t U_EXPORT2
-uset_getRangeCount(const USet *set);
-
-/**
- * Returns the number of items in this set.  An item is either a range
- * of characters or a single multicharacter string.
- * @param set the set
- * @return a non-negative integer counting the character ranges
- * and/or strings contained in set
- * @stable ICU 2.4
- */
-U_CAPI int32_t U_EXPORT2
-uset_getItemCount(const USet* set);
-
-/**
- * Returns an item of this set.  An item is either a range of
- * characters or a single multicharacter string (which can be the empty string).
- *
- * If <code>itemIndex</code> is less than uset_getRangeCount(), then this function returns 0,
- * and the range is <code>*start</code>..<code>*end</code>.
- *
- * If <code>itemIndex</code> is at least uset_getRangeCount() and less than uset_getItemCount(), then
- * this function copies the string into <code>str[strCapacity]</code> and
- * returns the length of the string (0 for the empty string).
- *
- * If <code>itemIndex</code> is out of range, then this function returns -1.
- *
- * Note that 0 is returned for each range as well as for the empty string.
- *
- * @param set the set
- * @param itemIndex a non-negative integer in the range 0..uset_getItemCount(set)-1
- * @param start pointer to variable to receive first character in range, inclusive;
- *              can be NULL for a string item
- * @param end pointer to variable to receive last character in range, inclusive;
- *            can be NULL for a string item
- * @param str buffer to receive the string, may be NULL
- * @param strCapacity capacity of str, or 0 if str is NULL
- * @param ec error code; U_INDEX_OUTOFBOUNDS_ERROR if the itemIndex is out of range
- * @return the length of the string (0 or >= 2), or 0 if the item is a range,
- *         or -1 if the itemIndex is out of range
- * @stable ICU 2.4
- */
-U_CAPI int32_t U_EXPORT2
-uset_getItem(const USet* set, int32_t itemIndex,
-             UChar32* start, UChar32* end,
-             UChar* str, int32_t strCapacity,
-             UErrorCode* ec);
-
-/**
- * Returns true if set1 contains all the characters and strings
- * of set2. It answers the question, 'Is set1 a superset of set2?'
- * @param set1 set to be checked for containment
- * @param set2 set to be checked for containment
- * @return true if the test condition is met
- * @stable ICU 3.2
- */
-U_CAPI UBool U_EXPORT2
-uset_containsAll(const USet* set1, const USet* set2);
-
-/**
- * Returns true if this set contains all the characters
- * of the given string. This is does not check containment of grapheme
- * clusters, like uset_containsString.
- * @param set set of characters to be checked for containment
- * @param str string containing codepoints to be checked for containment
- * @param strLen the length of the string or -1 if null terminated.
- * @return true if the test condition is met
- * @stable ICU 3.4
- */
-U_CAPI UBool U_EXPORT2
-uset_containsAllCodePoints(const USet* set, const UChar *str, int32_t strLen);
-
-/**
- * Returns true if set1 contains none of the characters and strings
- * of set2. It answers the question, 'Is set1 a disjoint set of set2?'
- * @param set1 set to be checked for containment
- * @param set2 set to be checked for containment
- * @return true if the test condition is met
- * @stable ICU 3.2
- */
-U_CAPI UBool U_EXPORT2
-uset_containsNone(const USet* set1, const USet* set2);
-
-/**
- * Returns true if set1 contains some of the characters and strings
- * of set2. It answers the question, 'Does set1 and set2 have an intersection?'
- * @param set1 set to be checked for containment
- * @param set2 set to be checked for containment
- * @return true if the test condition is met
- * @stable ICU 3.2
- */
-U_CAPI UBool U_EXPORT2
-uset_containsSome(const USet* set1, const USet* set2);
-
-/**
- * Returns the length of the initial substring of the input string which
- * consists only of characters and strings that are contained in this set
- * (USET_SPAN_CONTAINED, USET_SPAN_SIMPLE),
- * or only of characters and strings that are not contained
- * in this set (USET_SPAN_NOT_CONTAINED).
- * See USetSpanCondition for details.
- * Similar to the strspn() C library function.
- * Unpaired surrogates are treated according to contains() of their surrogate code points.
- * This function works faster with a frozen set and with a non-negative string length argument.
- * @param set the set
- * @param s start of the string
- * @param length of the string; can be -1 for NUL-terminated
- * @param spanCondition specifies the containment condition
- * @return the length of the initial substring according to the spanCondition;
- *         0 if the start of the string does not fit the spanCondition
- * @stable ICU 3.8
- * @see USetSpanCondition
- */
-U_CAPI int32_t U_EXPORT2
-uset_span(const USet *set, const UChar *s, int32_t length, USetSpanCondition spanCondition);
-
-/**
- * Returns the start of the trailing substring of the input string which
- * consists only of characters and strings that are contained in this set
- * (USET_SPAN_CONTAINED, USET_SPAN_SIMPLE),
- * or only of characters and strings that are not contained
- * in this set (USET_SPAN_NOT_CONTAINED).
- * See USetSpanCondition for details.
- * Unpaired surrogates are treated according to contains() of their surrogate code points.
- * This function works faster with a frozen set and with a non-negative string length argument.
- * @param set the set
- * @param s start of the string
- * @param length of the string; can be -1 for NUL-terminated
- * @param spanCondition specifies the containment condition
- * @return the start of the trailing substring according to the spanCondition;
- *         the string length if the end of the string does not fit the spanCondition
- * @stable ICU 3.8
- * @see USetSpanCondition
- */
-U_CAPI int32_t U_EXPORT2
-uset_spanBack(const USet *set, const UChar *s, int32_t length, USetSpanCondition spanCondition);
-
-/**
- * Returns the length of the initial substring of the input string which
- * consists only of characters and strings that are contained in this set
- * (USET_SPAN_CONTAINED, USET_SPAN_SIMPLE),
- * or only of characters and strings that are not contained
- * in this set (USET_SPAN_NOT_CONTAINED).
- * See USetSpanCondition for details.
- * Similar to the strspn() C library function.
- * Malformed byte sequences are treated according to contains(0xfffd).
- * This function works faster with a frozen set and with a non-negative string length argument.
- * @param set the set
- * @param s start of the string (UTF-8)
- * @param length of the string; can be -1 for NUL-terminated
- * @param spanCondition specifies the containment condition
- * @return the length of the initial substring according to the spanCondition;
- *         0 if the start of the string does not fit the spanCondition
- * @stable ICU 3.8
- * @see USetSpanCondition
- */
-U_CAPI int32_t U_EXPORT2
-uset_spanUTF8(const USet *set, const char *s, int32_t length, USetSpanCondition spanCondition);
-
-/**
- * Returns the start of the trailing substring of the input string which
- * consists only of characters and strings that are contained in this set
- * (USET_SPAN_CONTAINED, USET_SPAN_SIMPLE),
- * or only of characters and strings that are not contained
- * in this set (USET_SPAN_NOT_CONTAINED).
- * See USetSpanCondition for details.
- * Malformed byte sequences are treated according to contains(0xfffd).
- * This function works faster with a frozen set and with a non-negative string length argument.
- * @param set the set
- * @param s start of the string (UTF-8)
- * @param length of the string; can be -1 for NUL-terminated
- * @param spanCondition specifies the containment condition
- * @return the start of the trailing substring according to the spanCondition;
- *         the string length if the end of the string does not fit the spanCondition
- * @stable ICU 3.8
- * @see USetSpanCondition
- */
-U_CAPI int32_t U_EXPORT2
-uset_spanBackUTF8(const USet *set, const char *s, int32_t length, USetSpanCondition spanCondition);
-
-/**
- * Returns true if set1 contains all of the characters and strings
- * of set2, and vis versa. It answers the question, 'Is set1 equal to set2?'
- * @param set1 set to be checked for containment
- * @param set2 set to be checked for containment
- * @return true if the test condition is met
- * @stable ICU 3.2
- */
-U_CAPI UBool U_EXPORT2
-uset_equals(const USet* set1, const USet* set2);
-
-/*********************************************************************
- * Serialized set API
- *********************************************************************/
-
-/**
- * Serializes this set into an array of 16-bit integers.  Serialization
- * (currently) only records the characters in the set; multicharacter
- * strings are ignored.
- *
- * The array
- * has following format (each line is one 16-bit integer):
- *
- *  length     = (n+2*m) | (m!=0?0x8000:0)
- *  bmpLength  = n; present if m!=0
- *  bmp[0]
- *  bmp[1]
- *  ...
- *  bmp[n-1]
- *  supp-high[0]
- *  supp-low[0]
- *  supp-high[1]
- *  supp-low[1]
- *  ...
- *  supp-high[m-1]
- *  supp-low[m-1]
- *
- * The array starts with a header.  After the header are n bmp
- * code points, then m supplementary code points.  Either n or m
- * or both may be zero.  n+2*m is always <= 0x7FFF.
- *
- * If there are no supplementary characters (if m==0) then the
- * header is one 16-bit integer, 'length', with value n.
- *
- * If there are supplementary characters (if m!=0) then the header
- * is two 16-bit integers.  The first, 'length', has value
- * (n+2*m)|0x8000.  The second, 'bmpLength', has value n.
- *
- * After the header the code points are stored in ascending order.
- * Supplementary code points are stored as most significant 16
- * bits followed by least significant 16 bits.
- *
- * @param set the set
- * @param dest pointer to buffer of destCapacity 16-bit integers.
- * May be NULL only if destCapacity is zero.
- * @param destCapacity size of dest, or zero.  Must not be negative.
- * @param pErrorCode pointer to the error code.  Will be set to
- * U_INDEX_OUTOFBOUNDS_ERROR if n+2*m > 0x7FFF.  Will be set to
- * U_BUFFER_OVERFLOW_ERROR if n+2*m+(m!=0?2:1) > destCapacity.
- * @return the total length of the serialized format, including
- * the header, that is, n+2*m+(m!=0?2:1), or 0 on error other
- * than U_BUFFER_OVERFLOW_ERROR.
- * @stable ICU 2.4
- */
-U_CAPI int32_t U_EXPORT2
-uset_serialize(const USet* set, uint16_t* dest, int32_t destCapacity, UErrorCode* pErrorCode);
-
-/**
- * Given a serialized array, fill in the given serialized set object.
- * @param fillSet pointer to result
- * @param src pointer to start of array
- * @param srcLength length of array
- * @return true if the given array is valid, otherwise false
- * @stable ICU 2.4
- */
-U_CAPI UBool U_EXPORT2
-uset_getSerializedSet(USerializedSet* fillSet, const uint16_t* src, int32_t srcLength);
-
-/**
- * Set the USerializedSet to contain the given character (and nothing
- * else).
- * @param fillSet pointer to result
- * @param c The codepoint to set
- * @stable ICU 2.4
- */
-U_CAPI void U_EXPORT2
-uset_setSerializedToOne(USerializedSet* fillSet, UChar32 c);
-
-/**
- * Returns true if the given USerializedSet contains the given
- * character.
- * @param set the serialized set
- * @param c The codepoint to check for within the set
- * @return true if set contains c
- * @stable ICU 2.4
- */
-U_CAPI UBool U_EXPORT2
-uset_serializedContains(const USerializedSet* set, UChar32 c);
-
-/**
- * Returns the number of disjoint ranges of characters contained in
- * the given serialized set.  Ignores any strings contained in the
- * set.
- * @param set the serialized set
- * @return a non-negative integer counting the character ranges
- * contained in set
- * @stable ICU 2.4
- */
-U_CAPI int32_t U_EXPORT2
-uset_getSerializedRangeCount(const USerializedSet* set);
-
-/**
- * Returns a range of characters contained in the given serialized
- * set.
- * @param set the serialized set
- * @param rangeIndex a non-negative integer in the range 0..
- * uset_getSerializedRangeCount(set)-1
- * @param pStart pointer to variable to receive first character
- * in range, inclusive
- * @param pEnd pointer to variable to receive last character in range,
- * inclusive
- * @return true if rangeIndex is valid, otherwise false
- * @stable ICU 2.4
- */
-U_CAPI UBool U_EXPORT2
-uset_getSerializedRange(const USerializedSet* set, int32_t rangeIndex,
-                        UChar32* pStart, UChar32* pEnd);
-
-#endif
->>>>>>> a8a80be5
+// © 2016 and later: Unicode, Inc. and others.
+// License & terms of use: http://www.unicode.org/copyright.html
+/*
+*******************************************************************************
+*
+*   Copyright (C) 2002-2014, International Business Machines
+*   Corporation and others.  All Rights Reserved.
+*
+*******************************************************************************
+*   file name:  uset.h
+*   encoding:   UTF-8
+*   tab size:   8 (not used)
+*   indentation:4
+*
+*   created on: 2002mar07
+*   created by: Markus W. Scherer
+*
+*   C version of UnicodeSet.
+*/
+
+
+/**
+ * \file
+ * \brief C API: Unicode Set
+ *
+ * <p>This is a C wrapper around the C++ UnicodeSet class.</p>
+ */
+
+#ifndef __USET_H__
+#define __USET_H__
+
+#include "unicode/utypes.h"
+#include "unicode/uchar.h"
+
+#if U_SHOW_CPLUSPLUS_API
+#include "unicode/localpointer.h"
+#endif   // U_SHOW_CPLUSPLUS_API
+
+#ifndef USET_DEFINED
+
+#ifndef U_IN_DOXYGEN
+#define USET_DEFINED
+#endif
+/**
+ * USet is the C API type corresponding to C++ class UnicodeSet.
+ * Use the uset_* API to manipulate.  Create with
+ * uset_open*, and destroy with uset_close.
+ * @stable ICU 2.4
+ */
+typedef struct USet USet;
+#endif
+
+/**
+ * Bitmask values to be passed to uset_openPatternOptions() or
+ * uset_applyPattern() taking an option parameter.
+ *
+ * Use at most one of USET_CASE_INSENSITIVE, USET_ADD_CASE_MAPPINGS, USET_SIMPLE_CASE_INSENSITIVE.
+ * These case options are mutually exclusive.
+ *
+ * Undefined options bits are ignored, and reserved for future use.
+ *
+ * @stable ICU 2.4
+ */
+enum {
+    /**
+     * Ignore white space within patterns unless quoted or escaped.
+     * @stable ICU 2.4
+     */
+    USET_IGNORE_SPACE = 1,
+
+    /**
+     * Enable case insensitive matching.  E.g., "[ab]" with this flag
+     * will match 'a', 'A', 'b', and 'B'.  "[^ab]" with this flag will
+     * match all except 'a', 'A', 'b', and 'B'. This performs a full
+     * closure over case mappings, e.g. 'ſ' (U+017F long s) for 's'.
+     *
+     * The resulting set is a superset of the input for the code points but
+     * not for the strings.
+     * It performs a case mapping closure of the code points and adds
+     * full case folding strings for the code points, and reduces strings of
+     * the original set to their full case folding equivalents.
+     *
+     * This is designed for case-insensitive matches, for example
+     * in regular expressions. The full code point case closure allows checking of
+     * an input character directly against the closure set.
+     * Strings are matched by comparing the case-folded form from the closure
+     * set with an incremental case folding of the string in question.
+     *
+     * The closure set will also contain single code points if the original
+     * set contained case-equivalent strings (like U+00DF for "ss" or "Ss" etc.).
+     * This is not necessary (that is, redundant) for the above matching method
+     * but results in the same closure sets regardless of whether the original
+     * set contained the code point or a string.
+     *
+     * @stable ICU 2.4
+     */
+    USET_CASE_INSENSITIVE = 2,
+
+    /**
+     * Adds all case mappings for each element in the set.
+     * This adds the full lower-, title-, and uppercase mappings as well as the full case folding
+     * of each existing element in the set.
+     *
+     * Unlike the “case insensitive” options, this does not perform a closure.
+     * For example, it does not add 'ſ' (U+017F long s) for 's',
+     * 'K' (U+212A Kelvin sign) for 'k', or replace set strings by their case-folded versions.
+     *
+     * @stable ICU 3.2
+     */
+    USET_ADD_CASE_MAPPINGS = 4,
+
+#ifndef U_HIDE_DRAFT_API
+    /**
+     * Enable case insensitive matching.
+     * Same as USET_CASE_INSENSITIVE but using only Simple_Case_Folding (scf) mappings,
+     * which map each code point to one code point,
+     * not full Case_Folding (cf) mappings, which map some code points to multiple code points.
+     *
+     * This is designed for case-insensitive matches, for example in certain
+     * regular expression implementations where only Simple_Case_Folding mappings are used,
+     * such as in ECMAScript (JavaScript) regular expressions.
+     *
+     * @draft ICU 73
+     */
+    USET_SIMPLE_CASE_INSENSITIVE = 6
+#endif  // U_HIDE_DRAFT_API
+};
+
+/**
+ * Argument values for whether span() and similar functions continue while
+ * the current character is contained vs. not contained in the set.
+ *
+ * The functionality is straightforward for sets with only single code points,
+ * without strings (which is the common case):
+ * - USET_SPAN_CONTAINED and USET_SPAN_SIMPLE work the same.
+ * - USET_SPAN_CONTAINED and USET_SPAN_SIMPLE are inverses of USET_SPAN_NOT_CONTAINED.
+ * - span() and spanBack() partition any string the same way when
+ *   alternating between span(USET_SPAN_NOT_CONTAINED) and
+ *   span(either "contained" condition).
+ * - Using a complemented (inverted) set and the opposite span conditions
+ *   yields the same results.
+ *
+ * When a set contains multi-code point strings, then these statements may not
+ * be true, depending on the strings in the set (for example, whether they
+ * overlap with each other) and the string that is processed.
+ * For a set with strings:
+ * - The complement of the set contains the opposite set of code points,
+ *   but the same set of strings.
+ *   Therefore, complementing both the set and the span conditions
+ *   may yield different results.
+ * - When starting spans at different positions in a string
+ *   (span(s, ...) vs. span(s+1, ...)) the ends of the spans may be different
+ *   because a set string may start before the later position.
+ * - span(USET_SPAN_SIMPLE) may be shorter than
+ *   span(USET_SPAN_CONTAINED) because it will not recursively try
+ *   all possible paths.
+ *   For example, with a set which contains the three strings "xy", "xya" and "ax",
+ *   span("xyax", USET_SPAN_CONTAINED) will return 4 but
+ *   span("xyax", USET_SPAN_SIMPLE) will return 3.
+ *   span(USET_SPAN_SIMPLE) will never be longer than
+ *   span(USET_SPAN_CONTAINED).
+ * - With either "contained" condition, span() and spanBack() may partition
+ *   a string in different ways.
+ *   For example, with a set which contains the two strings "ab" and "ba",
+ *   and when processing the string "aba",
+ *   span() will yield contained/not-contained boundaries of { 0, 2, 3 }
+ *   while spanBack() will yield boundaries of { 0, 1, 3 }.
+ *
+ * Note: If it is important to get the same boundaries whether iterating forward
+ * or backward through a string, then either only span() should be used and
+ * the boundaries cached for backward operation, or an ICU BreakIterator
+ * could be used.
+ *
+ * Note: Unpaired surrogates are treated like surrogate code points.
+ * Similarly, set strings match only on code point boundaries,
+ * never in the middle of a surrogate pair.
+ * Illegal UTF-8 sequences are treated like U+FFFD.
+ * When processing UTF-8 strings, malformed set strings
+ * (strings with unpaired surrogates which cannot be converted to UTF-8)
+ * are ignored.
+ *
+ * @stable ICU 3.8
+ */
+typedef enum USetSpanCondition {
+    /**
+     * Continues a span() while there is no set element at the current position.
+     * Increments by one code point at a time.
+     * Stops before the first set element (character or string).
+     * (For code points only, this is like while contains(current)==false).
+     *
+     * When span() returns, the substring between where it started and the position
+     * it returned consists only of characters that are not in the set,
+     * and none of its strings overlap with the span.
+     *
+     * @stable ICU 3.8
+     */
+    USET_SPAN_NOT_CONTAINED = 0,
+    /**
+     * Spans the longest substring that is a concatenation of set elements (characters or strings).
+     * (For characters only, this is like while contains(current)==true).
+     *
+     * When span() returns, the substring between where it started and the position
+     * it returned consists only of set elements (characters or strings) that are in the set.
+     *
+     * If a set contains strings, then the span will be the longest substring for which there
+     * exists at least one non-overlapping concatenation of set elements (characters or strings).
+     * This is equivalent to a POSIX regular expression for <code>(OR of each set element)*</code>.
+     * (Java/ICU/Perl regex stops at the first match of an OR.)
+     *
+     * @stable ICU 3.8
+     */
+    USET_SPAN_CONTAINED = 1,
+    /**
+     * Continues a span() while there is a set element at the current position.
+     * Increments by the longest matching element at each position.
+     * (For characters only, this is like while contains(current)==true).
+     *
+     * When span() returns, the substring between where it started and the position
+     * it returned consists only of set elements (characters or strings) that are in the set.
+     *
+     * If a set only contains single characters, then this is the same
+     * as USET_SPAN_CONTAINED.
+     *
+     * If a set contains strings, then the span will be the longest substring
+     * with a match at each position with the longest single set element (character or string).
+     *
+     * Use this span condition together with other longest-match algorithms,
+     * such as ICU converters (ucnv_getUnicodeSet()).
+     *
+     * @stable ICU 3.8
+     */
+    USET_SPAN_SIMPLE = 2,
+#ifndef U_HIDE_DEPRECATED_API
+    /**
+     * One more than the last span condition.
+     * @deprecated ICU 58 The numeric value may change over time, see ICU ticket #12420.
+     */
+    USET_SPAN_CONDITION_COUNT
+#endif  // U_HIDE_DEPRECATED_API
+} USetSpanCondition;
+
+enum {
+    /**
+     * Capacity of USerializedSet::staticArray.
+     * Enough for any single-code point set.
+     * Also provides padding for nice sizeof(USerializedSet).
+     * @stable ICU 2.4
+     */
+    USET_SERIALIZED_STATIC_ARRAY_CAPACITY=8
+};
+
+/**
+ * A serialized form of a Unicode set.  Limited manipulations are
+ * possible directly on a serialized set.  See below.
+ * @stable ICU 2.4
+ */
+typedef struct USerializedSet {
+    /**
+     * The serialized Unicode Set.
+     * @stable ICU 2.4
+     */
+    const uint16_t *array;
+    /**
+     * The length of the array that contains BMP characters.
+     * @stable ICU 2.4
+     */
+    int32_t bmpLength;
+    /**
+     * The total length of the array.
+     * @stable ICU 2.4
+     */
+    int32_t length;
+    /**
+     * A small buffer for the array to reduce memory allocations.
+     * @stable ICU 2.4
+     */
+    uint16_t staticArray[USET_SERIALIZED_STATIC_ARRAY_CAPACITY];
+} USerializedSet;
+
+/*********************************************************************
+ * USet API
+ *********************************************************************/
+
+/**
+ * Create an empty USet object.
+ * Equivalent to uset_open(1, 0).
+ * @return a newly created USet.  The caller must call uset_close() on
+ * it when done.
+ * @stable ICU 4.2
+ */
+U_CAPI USet* U_EXPORT2
+uset_openEmpty(void);
+
+/**
+ * Creates a USet object that contains the range of characters
+ * start..end, inclusive.  If <code>start > end</code> 
+ * then an empty set is created (same as using uset_openEmpty()).
+ * @param start first character of the range, inclusive
+ * @param end last character of the range, inclusive
+ * @return a newly created USet.  The caller must call uset_close() on
+ * it when done.
+ * @stable ICU 2.4
+ */
+U_CAPI USet* U_EXPORT2
+uset_open(UChar32 start, UChar32 end);
+
+/**
+ * Creates a set from the given pattern.  See the UnicodeSet class
+ * description for the syntax of the pattern language.
+ * @param pattern a string specifying what characters are in the set
+ * @param patternLength the length of the pattern, or -1 if null
+ * terminated
+ * @param ec the error code
+ * @stable ICU 2.4
+ */
+U_CAPI USet* U_EXPORT2
+uset_openPattern(const UChar* pattern, int32_t patternLength,
+                 UErrorCode* ec);
+
+/**
+ * Creates a set from the given pattern.  See the UnicodeSet class
+ * description for the syntax of the pattern language.
+ * @param pattern a string specifying what characters are in the set
+ * @param patternLength the length of the pattern, or -1 if null
+ * terminated
+ * @param options bitmask for options to apply to the pattern.
+ * Valid options are USET_IGNORE_SPACE and
+ * at most one of USET_CASE_INSENSITIVE, USET_ADD_CASE_MAPPINGS, USET_SIMPLE_CASE_INSENSITIVE.
+ * These case options are mutually exclusive.
+ * @param ec the error code
+ * @stable ICU 2.4
+ */
+U_CAPI USet* U_EXPORT2
+uset_openPatternOptions(const UChar* pattern, int32_t patternLength,
+                 uint32_t options,
+                 UErrorCode* ec);
+
+/**
+ * Disposes of the storage used by a USet object.  This function should
+ * be called exactly once for objects returned by uset_open().
+ * @param set the object to dispose of
+ * @stable ICU 2.4
+ */
+U_CAPI void U_EXPORT2
+uset_close(USet* set);
+
+#if U_SHOW_CPLUSPLUS_API
+
+U_NAMESPACE_BEGIN
+
+/**
+ * \class LocalUSetPointer
+ * "Smart pointer" class, closes a USet via uset_close().
+ * For most methods see the LocalPointerBase base class.
+ *
+ * @see LocalPointerBase
+ * @see LocalPointer
+ * @stable ICU 4.4
+ */
+U_DEFINE_LOCAL_OPEN_POINTER(LocalUSetPointer, USet, uset_close);
+
+U_NAMESPACE_END
+
+#endif
+
+/**
+ * Returns a copy of this object.
+ * If this set is frozen, then the clone will be frozen as well.
+ * Use uset_cloneAsThawed() for a mutable clone of a frozen set.
+ * @param set the original set
+ * @return the newly allocated copy of the set
+ * @see uset_cloneAsThawed
+ * @stable ICU 3.8
+ */
+U_CAPI USet * U_EXPORT2
+uset_clone(const USet *set);
+
+/**
+ * Determines whether the set has been frozen (made immutable) or not.
+ * See the ICU4J Freezable interface for details.
+ * @param set the set
+ * @return true/false for whether the set has been frozen
+ * @see uset_freeze
+ * @see uset_cloneAsThawed
+ * @stable ICU 3.8
+ */
+U_CAPI UBool U_EXPORT2
+uset_isFrozen(const USet *set);
+
+/**
+ * Freeze the set (make it immutable).
+ * Once frozen, it cannot be unfrozen and is therefore thread-safe
+ * until it is deleted.
+ * See the ICU4J Freezable interface for details.
+ * Freezing the set may also make some operations faster, for example
+ * uset_contains() and uset_span().
+ * A frozen set will not be modified. (It remains frozen.)
+ * @param set the set
+ * @return the same set, now frozen
+ * @see uset_isFrozen
+ * @see uset_cloneAsThawed
+ * @stable ICU 3.8
+ */
+U_CAPI void U_EXPORT2
+uset_freeze(USet *set);
+
+/**
+ * Clone the set and make the clone mutable.
+ * See the ICU4J Freezable interface for details.
+ * @param set the set
+ * @return the mutable clone
+ * @see uset_freeze
+ * @see uset_isFrozen
+ * @see uset_clone
+ * @stable ICU 3.8
+ */
+U_CAPI USet * U_EXPORT2
+uset_cloneAsThawed(const USet *set);
+
+/**
+ * Causes the USet object to represent the range <code>start - end</code>.
+ * If <code>start > end</code> then this USet is set to an empty range.
+ * A frozen set will not be modified.
+ * @param set the object to set to the given range
+ * @param start first character in the set, inclusive
+ * @param end last character in the set, inclusive
+ * @stable ICU 3.2
+ */
+U_CAPI void U_EXPORT2
+uset_set(USet* set,
+         UChar32 start, UChar32 end);
+
+/**
+ * Modifies the set to represent the set specified by the given
+ * pattern. See the UnicodeSet class description for the syntax of 
+ * the pattern language. See also the User Guide chapter about UnicodeSet.
+ * <em>Empties the set passed before applying the pattern.</em>
+ * A frozen set will not be modified.
+ * @param set               The set to which the pattern is to be applied. 
+ * @param pattern           A pointer to UChar string specifying what characters are in the set.
+ *                          The character at pattern[0] must be a '['.
+ * @param patternLength     The length of the UChar string. -1 if NUL terminated.
+ * @param options           A bitmask for options to apply to the pattern.
+ *                          Valid options are USET_IGNORE_SPACE and
+ *                          at most one of USET_CASE_INSENSITIVE, USET_ADD_CASE_MAPPINGS,
+ *                          USET_SIMPLE_CASE_INSENSITIVE.
+ *                          These case options are mutually exclusive.
+ * @param status            Returns an error if the pattern cannot be parsed.
+ * @return                  Upon successful parse, the value is either
+ *                          the index of the character after the closing ']' 
+ *                          of the parsed pattern.
+ *                          If the status code indicates failure, then the return value 
+ *                          is the index of the error in the source.
+ *
+ * @stable ICU 2.8
+ */
+U_CAPI int32_t U_EXPORT2 
+uset_applyPattern(USet *set,
+                  const UChar *pattern, int32_t patternLength,
+                  uint32_t options,
+                  UErrorCode *status);
+
+/**
+ * Modifies the set to contain those code points which have the given value
+ * for the given binary or enumerated property, as returned by
+ * u_getIntPropertyValue.  Prior contents of this set are lost.
+ * A frozen set will not be modified.
+ *
+ * @param set the object to contain the code points defined by the property
+ *
+ * @param prop a property in the range UCHAR_BIN_START..UCHAR_BIN_LIMIT-1
+ * or UCHAR_INT_START..UCHAR_INT_LIMIT-1
+ * or UCHAR_MASK_START..UCHAR_MASK_LIMIT-1.
+ *
+ * @param value a value in the range u_getIntPropertyMinValue(prop)..
+ * u_getIntPropertyMaxValue(prop), with one exception.  If prop is
+ * UCHAR_GENERAL_CATEGORY_MASK, then value should not be a UCharCategory, but
+ * rather a mask value produced by U_GET_GC_MASK().  This allows grouped
+ * categories such as [:L:] to be represented.
+ *
+ * @param ec error code input/output parameter
+ *
+ * @stable ICU 3.2
+ */
+U_CAPI void U_EXPORT2
+uset_applyIntPropertyValue(USet* set,
+                           UProperty prop, int32_t value, UErrorCode* ec);
+
+/**
+ * Modifies the set to contain those code points which have the
+ * given value for the given property.  Prior contents of this
+ * set are lost.
+ * A frozen set will not be modified.
+ *
+ * @param set the object to contain the code points defined by the given
+ * property and value alias
+ *
+ * @param prop a string specifying a property alias, either short or long.
+ * The name is matched loosely.  See PropertyAliases.txt for names and a
+ * description of loose matching.  If the value string is empty, then this
+ * string is interpreted as either a General_Category value alias, a Script
+ * value alias, a binary property alias, or a special ID.  Special IDs are
+ * matched loosely and correspond to the following sets:
+ *
+ * "ANY" = [\\u0000-\\U0010FFFF],
+ * "ASCII" = [\\u0000-\\u007F],
+ * "Assigned" = [:^Cn:].
+ *
+ * @param propLength the length of the prop, or -1 if NULL
+ *
+ * @param value a string specifying a value alias, either short or long.
+ * The name is matched loosely.  See PropertyValueAliases.txt for names
+ * and a description of loose matching.  In addition to aliases listed,
+ * numeric values and canonical combining classes may be expressed
+ * numerically, e.g., ("nv", "0.5") or ("ccc", "220").  The value string
+ * may also be empty.
+ *
+ * @param valueLength the length of the value, or -1 if NULL
+ *
+ * @param ec error code input/output parameter
+ *
+ * @stable ICU 3.2
+ */
+U_CAPI void U_EXPORT2
+uset_applyPropertyAlias(USet* set,
+                        const UChar *prop, int32_t propLength,
+                        const UChar *value, int32_t valueLength,
+                        UErrorCode* ec);
+
+/**
+ * Return true if the given position, in the given pattern, appears
+ * to be the start of a UnicodeSet pattern.
+ *
+ * @param pattern a string specifying the pattern
+ * @param patternLength the length of the pattern, or -1 if NULL
+ * @param pos the given position
+ * @stable ICU 3.2
+ */
+U_CAPI UBool U_EXPORT2
+uset_resemblesPattern(const UChar *pattern, int32_t patternLength,
+                      int32_t pos);
+
+/**
+ * Returns a string representation of this set.  If the result of
+ * calling this function is passed to a uset_openPattern(), it
+ * will produce another set that is equal to this one.
+ * @param set the set
+ * @param result the string to receive the rules, may be NULL
+ * @param resultCapacity the capacity of result, may be 0 if result is NULL
+ * @param escapeUnprintable if true then convert unprintable
+ * character to their hex escape representations, \\uxxxx or
+ * \\Uxxxxxxxx.  Unprintable characters are those other than
+ * U+000A, U+0020..U+007E.
+ * @param ec error code.
+ * @return length of string, possibly larger than resultCapacity
+ * @stable ICU 2.4
+ */
+U_CAPI int32_t U_EXPORT2
+uset_toPattern(const USet* set,
+               UChar* result, int32_t resultCapacity,
+               UBool escapeUnprintable,
+               UErrorCode* ec);
+
+/**
+ * Adds the given character to the given USet.  After this call,
+ * uset_contains(set, c) will return true.
+ * A frozen set will not be modified.
+ * @param set the object to which to add the character
+ * @param c the character to add
+ * @stable ICU 2.4
+ */
+U_CAPI void U_EXPORT2
+uset_add(USet* set, UChar32 c);
+
+/**
+ * Adds all of the elements in the specified set to this set if
+ * they're not already present.  This operation effectively
+ * modifies this set so that its value is the <i>union</i> of the two
+ * sets.  The behavior of this operation is unspecified if the specified
+ * collection is modified while the operation is in progress.
+ * A frozen set will not be modified.
+ *
+ * @param set the object to which to add the set
+ * @param additionalSet the source set whose elements are to be added to this set.
+ * @stable ICU 2.6
+ */
+U_CAPI void U_EXPORT2
+uset_addAll(USet* set, const USet *additionalSet);
+
+/**
+ * Adds the given range of characters to the given USet.  After this call,
+ * uset_contains(set, start, end) will return true.
+ * A frozen set will not be modified.
+ * @param set the object to which to add the character
+ * @param start the first character of the range to add, inclusive
+ * @param end the last character of the range to add, inclusive
+ * @stable ICU 2.2
+ */
+U_CAPI void U_EXPORT2
+uset_addRange(USet* set, UChar32 start, UChar32 end);
+
+/**
+ * Adds the given string to the given USet.  After this call,
+ * uset_containsString(set, str, strLen) will return true.
+ * A frozen set will not be modified.
+ * @param set the object to which to add the character
+ * @param str the string to add
+ * @param strLen the length of the string or -1 if null terminated.
+ * @stable ICU 2.4
+ */
+U_CAPI void U_EXPORT2
+uset_addString(USet* set, const UChar* str, int32_t strLen);
+
+/**
+ * Adds each of the characters in this string to the set. Note: "ch" => {"c", "h"}
+ * If this set already contains any particular character, it has no effect on that character.
+ * A frozen set will not be modified.
+ * @param set the object to which to add the character
+ * @param str the source string
+ * @param strLen the length of the string or -1 if null terminated.
+ * @stable ICU 3.4
+ */
+U_CAPI void U_EXPORT2
+uset_addAllCodePoints(USet* set, const UChar *str, int32_t strLen);
+
+/**
+ * Removes the given character from the given USet.  After this call,
+ * uset_contains(set, c) will return false.
+ * A frozen set will not be modified.
+ * @param set the object from which to remove the character
+ * @param c the character to remove
+ * @stable ICU 2.4
+ */
+U_CAPI void U_EXPORT2
+uset_remove(USet* set, UChar32 c);
+
+/**
+ * Removes the given range of characters from the given USet.  After this call,
+ * uset_contains(set, start, end) will return false.
+ * A frozen set will not be modified.
+ * @param set the object to which to add the character
+ * @param start the first character of the range to remove, inclusive
+ * @param end the last character of the range to remove, inclusive
+ * @stable ICU 2.2
+ */
+U_CAPI void U_EXPORT2
+uset_removeRange(USet* set, UChar32 start, UChar32 end);
+
+/**
+ * Removes the given string to the given USet.  After this call,
+ * uset_containsString(set, str, strLen) will return false.
+ * A frozen set will not be modified.
+ * @param set the object to which to add the character
+ * @param str the string to remove
+ * @param strLen the length of the string or -1 if null terminated.
+ * @stable ICU 2.4
+ */
+U_CAPI void U_EXPORT2
+uset_removeString(USet* set, const UChar* str, int32_t strLen);
+
+/**
+ * Removes EACH of the characters in this string. Note: "ch" == {"c", "h"}
+ * A frozen set will not be modified.
+ *
+ * @param set the object to be modified
+ * @param str the string
+ * @param length the length of the string, or -1 if NUL-terminated
+ * @stable ICU 69
+ */
+U_CAPI void U_EXPORT2
+uset_removeAllCodePoints(USet *set, const UChar *str, int32_t length);
+
+/**
+ * Removes from this set all of its elements that are contained in the
+ * specified set.  This operation effectively modifies this
+ * set so that its value is the <i>asymmetric set difference</i> of
+ * the two sets.
+ * A frozen set will not be modified.
+ * @param set the object from which the elements are to be removed
+ * @param removeSet the object that defines which elements will be
+ * removed from this set
+ * @stable ICU 3.2
+ */
+U_CAPI void U_EXPORT2
+uset_removeAll(USet* set, const USet* removeSet);
+
+/**
+ * Retain only the elements in this set that are contained in the
+ * specified range.  If <code>start > end</code> then an empty range is
+ * retained, leaving the set empty.  This is equivalent to
+ * a boolean logic AND, or a set INTERSECTION.
+ * A frozen set will not be modified.
+ *
+ * @param set the object for which to retain only the specified range
+ * @param start first character, inclusive, of range
+ * @param end last character, inclusive, of range
+ * @stable ICU 3.2
+ */
+U_CAPI void U_EXPORT2
+uset_retain(USet* set, UChar32 start, UChar32 end);
+
+/**
+ * Retains only the specified string from this set if it is present.
+ * Upon return this set will be empty if it did not contain s, or
+ * will only contain s if it did contain s.
+ * A frozen set will not be modified.
+ *
+ * @param set the object to be modified
+ * @param str the string
+ * @param length the length of the string, or -1 if NUL-terminated
+ * @stable ICU 69
+ */
+U_CAPI void U_EXPORT2
+uset_retainString(USet *set, const UChar *str, int32_t length);
+
+/**
+ * Retains EACH of the characters in this string. Note: "ch" == {"c", "h"}
+ * A frozen set will not be modified.
+ *
+ * @param set the object to be modified
+ * @param str the string
+ * @param length the length of the string, or -1 if NUL-terminated
+ * @stable ICU 69
+ */
+U_CAPI void U_EXPORT2
+uset_retainAllCodePoints(USet *set, const UChar *str, int32_t length);
+
+/**
+ * Retains only the elements in this set that are contained in the
+ * specified set.  In other words, removes from this set all of
+ * its elements that are not contained in the specified set.  This
+ * operation effectively modifies this set so that its value is
+ * the <i>intersection</i> of the two sets.
+ * A frozen set will not be modified.
+ *
+ * @param set the object on which to perform the retain
+ * @param retain set that defines which elements this set will retain
+ * @stable ICU 3.2
+ */
+U_CAPI void U_EXPORT2
+uset_retainAll(USet* set, const USet* retain);
+
+/**
+ * Reallocate this objects internal structures to take up the least
+ * possible space, without changing this object's value.
+ * A frozen set will not be modified.
+ *
+ * @param set the object on which to perform the compact
+ * @stable ICU 3.2
+ */
+U_CAPI void U_EXPORT2
+uset_compact(USet* set);
+
+/**
+ * This is equivalent to
+ * <code>uset_complementRange(set, 0, 0x10FFFF)</code>.
+ *
+ * <strong>Note:</strong> This performs a symmetric difference with all code points
+ * <em>and thus retains all multicharacter strings</em>.
+ * In order to achieve a “code point complement” (all code points minus this set),
+ * the easiest is to <code>uset_complement(set); uset_removeAllStrings(set);</code>.
+ *
+ * A frozen set will not be modified.
+ * @param set the set
+ * @stable ICU 2.4
+ */
+U_CAPI void U_EXPORT2
+uset_complement(USet* set);
+
+/**
+ * Complements the specified range in this set.  Any character in
+ * the range will be removed if it is in this set, or will be
+ * added if it is not in this set.  If <code>start > end</code>
+ * then an empty range is complemented, leaving the set unchanged.
+ * This is equivalent to a boolean logic XOR.
+ * A frozen set will not be modified.
+ *
+ * @param set the object to be modified
+ * @param start first character, inclusive, of range
+ * @param end last character, inclusive, of range
+ * @stable ICU 69
+ */
+U_CAPI void U_EXPORT2
+uset_complementRange(USet *set, UChar32 start, UChar32 end);
+
+/**
+ * Complements the specified string in this set.
+ * The string will be removed if it is in this set, or will be added if it is not in this set.
+ * A frozen set will not be modified.
+ *
+ * @param set the object to be modified
+ * @param str the string
+ * @param length the length of the string, or -1 if NUL-terminated
+ * @stable ICU 69
+ */
+U_CAPI void U_EXPORT2
+uset_complementString(USet *set, const UChar *str, int32_t length);
+
+/**
+ * Complements EACH of the characters in this string. Note: "ch" == {"c", "h"}
+ * A frozen set will not be modified.
+ *
+ * @param set the object to be modified
+ * @param str the string
+ * @param length the length of the string, or -1 if NUL-terminated
+ * @stable ICU 69
+ */
+U_CAPI void U_EXPORT2
+uset_complementAllCodePoints(USet *set, const UChar *str, int32_t length);
+
+/**
+ * Complements in this set all elements contained in the specified
+ * set.  Any character in the other set will be removed if it is
+ * in this set, or will be added if it is not in this set.
+ * A frozen set will not be modified.
+ *
+ * @param set the set with which to complement
+ * @param complement set that defines which elements will be xor'ed
+ * from this set.
+ * @stable ICU 3.2
+ */
+U_CAPI void U_EXPORT2
+uset_complementAll(USet* set, const USet* complement);
+
+/**
+ * Removes all of the elements from this set.  This set will be
+ * empty after this call returns.
+ * A frozen set will not be modified.
+ * @param set the set
+ * @stable ICU 2.4
+ */
+U_CAPI void U_EXPORT2
+uset_clear(USet* set);
+
+/**
+ * Close this set over the given attribute.  For the attribute
+ * USET_CASE_INSENSITIVE, the result is to modify this set so that:
+ *
+ * 1. For each character or string 'a' in this set, all strings or
+ * characters 'b' such that foldCase(a) == foldCase(b) are added
+ * to this set.
+ *
+ * 2. For each string 'e' in the resulting set, if e !=
+ * foldCase(e), 'e' will be removed.
+ *
+ * Example: [aq\\u00DF{Bc}{bC}{Fi}] => [aAqQ\\u00DF\\uFB01{ss}{bc}{fi}]
+ *
+ * (Here foldCase(x) refers to the operation u_strFoldCase, and a
+ * == b denotes that the contents are the same, not pointer
+ * comparison.)
+ *
+ * A frozen set will not be modified.
+ *
+ * @param set the set
+ *
+ * @param attributes bitmask for attributes to close over.
+ * Valid options:
+ * At most one of USET_CASE_INSENSITIVE, USET_ADD_CASE_MAPPINGS, USET_SIMPLE_CASE_INSENSITIVE.
+ * These case options are mutually exclusive.
+ * Unrelated options bits are ignored.
+ * @stable ICU 4.2
+ */
+U_CAPI void U_EXPORT2
+uset_closeOver(USet* set, int32_t attributes);
+
+/**
+ * Remove all strings from this set.
+ *
+ * @param set the set
+ * @stable ICU 4.2
+ */
+U_CAPI void U_EXPORT2
+uset_removeAllStrings(USet* set);
+
+/**
+ * Returns true if the given USet contains no characters and no
+ * strings.
+ * @param set the set
+ * @return true if set is empty
+ * @stable ICU 2.4
+ */
+U_CAPI UBool U_EXPORT2
+uset_isEmpty(const USet* set);
+
+/**
+ * @param set the set
+ * @return true if this set contains multi-character strings or the empty string.
+ * @stable ICU 70
+ */
+U_CAPI UBool U_EXPORT2
+uset_hasStrings(const USet *set);
+
+/**
+ * Returns true if the given USet contains the given character.
+ * This function works faster with a frozen set.
+ * @param set the set
+ * @param c The codepoint to check for within the set
+ * @return true if set contains c
+ * @stable ICU 2.4
+ */
+U_CAPI UBool U_EXPORT2
+uset_contains(const USet* set, UChar32 c);
+
+/**
+ * Returns true if the given USet contains all characters c
+ * where start <= c && c <= end.
+ * @param set the set
+ * @param start the first character of the range to test, inclusive
+ * @param end the last character of the range to test, inclusive
+ * @return true if set contains the range
+ * @stable ICU 2.2
+ */
+U_CAPI UBool U_EXPORT2
+uset_containsRange(const USet* set, UChar32 start, UChar32 end);
+
+/**
+ * Returns true if the given USet contains the given string.
+ * @param set the set
+ * @param str the string
+ * @param strLen the length of the string or -1 if null terminated.
+ * @return true if set contains str
+ * @stable ICU 2.4
+ */
+U_CAPI UBool U_EXPORT2
+uset_containsString(const USet* set, const UChar* str, int32_t strLen);
+
+/**
+ * Returns the index of the given character within this set, where
+ * the set is ordered by ascending code point.  If the character
+ * is not in this set, return -1.  The inverse of this method is
+ * <code>charAt()</code>.
+ * @param set the set
+ * @param c the character to obtain the index for
+ * @return an index from 0..size()-1, or -1
+ * @stable ICU 3.2
+ */
+U_CAPI int32_t U_EXPORT2
+uset_indexOf(const USet* set, UChar32 c);
+
+/**
+ * Returns the character at the given index within this set, where
+ * the set is ordered by ascending code point.  If the index is
+ * out of range for characters, returns (UChar32)-1.
+ * The inverse of this method is <code>indexOf()</code>.
+ *
+ * For iteration, this is slower than uset_getRangeCount()/uset_getItemCount()
+ * with uset_getItem(), because for each call it skips linearly over <code>index</code>
+ * characters in the ranges.
+ *
+ * @param set the set
+ * @param charIndex an index from 0..size()-1 to obtain the char for
+ * @return the character at the given index, or (UChar32)-1.
+ * @stable ICU 3.2
+ */
+U_CAPI UChar32 U_EXPORT2
+uset_charAt(const USet* set, int32_t charIndex);
+
+/**
+ * Returns the number of characters and strings contained in this set.
+ * The last (uset_getItemCount() - uset_getRangeCount()) items are strings.
+ *
+ * This is slower than uset_getRangeCount() and uset_getItemCount() because
+ * it counts the code points of all ranges.
+ *
+ * @param set the set
+ * @return a non-negative integer counting the characters and strings
+ * contained in set
+ * @stable ICU 2.4
+ * @see uset_getRangeCount
+ */
+U_CAPI int32_t U_EXPORT2
+uset_size(const USet* set);
+
+/**
+ * @param set the set
+ * @return the number of ranges in this set.
+ * @stable ICU 70
+ * @see uset_getItemCount
+ * @see uset_getItem
+ * @see uset_size
+ */
+U_CAPI int32_t U_EXPORT2
+uset_getRangeCount(const USet *set);
+
+/**
+ * Returns the number of items in this set.  An item is either a range
+ * of characters or a single multicharacter string.
+ * @param set the set
+ * @return a non-negative integer counting the character ranges
+ * and/or strings contained in set
+ * @stable ICU 2.4
+ */
+U_CAPI int32_t U_EXPORT2
+uset_getItemCount(const USet* set);
+
+/**
+ * Returns an item of this set.  An item is either a range of
+ * characters or a single multicharacter string (which can be the empty string).
+ *
+ * If <code>itemIndex</code> is less than uset_getRangeCount(), then this function returns 0,
+ * and the range is <code>*start</code>..<code>*end</code>.
+ *
+ * If <code>itemIndex</code> is at least uset_getRangeCount() and less than uset_getItemCount(), then
+ * this function copies the string into <code>str[strCapacity]</code> and
+ * returns the length of the string (0 for the empty string).
+ *
+ * If <code>itemIndex</code> is out of range, then this function returns -1.
+ *
+ * Note that 0 is returned for each range as well as for the empty string.
+ *
+ * @param set the set
+ * @param itemIndex a non-negative integer in the range 0..uset_getItemCount(set)-1
+ * @param start pointer to variable to receive first character in range, inclusive;
+ *              can be NULL for a string item
+ * @param end pointer to variable to receive last character in range, inclusive;
+ *            can be NULL for a string item
+ * @param str buffer to receive the string, may be NULL
+ * @param strCapacity capacity of str, or 0 if str is NULL
+ * @param ec error code; U_INDEX_OUTOFBOUNDS_ERROR if the itemIndex is out of range
+ * @return the length of the string (0 or >= 2), or 0 if the item is a range,
+ *         or -1 if the itemIndex is out of range
+ * @stable ICU 2.4
+ */
+U_CAPI int32_t U_EXPORT2
+uset_getItem(const USet* set, int32_t itemIndex,
+             UChar32* start, UChar32* end,
+             UChar* str, int32_t strCapacity,
+             UErrorCode* ec);
+
+/**
+ * Returns true if set1 contains all the characters and strings
+ * of set2. It answers the question, 'Is set1 a superset of set2?'
+ * @param set1 set to be checked for containment
+ * @param set2 set to be checked for containment
+ * @return true if the test condition is met
+ * @stable ICU 3.2
+ */
+U_CAPI UBool U_EXPORT2
+uset_containsAll(const USet* set1, const USet* set2);
+
+/**
+ * Returns true if this set contains all the characters
+ * of the given string. This is does not check containment of grapheme
+ * clusters, like uset_containsString.
+ * @param set set of characters to be checked for containment
+ * @param str string containing codepoints to be checked for containment
+ * @param strLen the length of the string or -1 if null terminated.
+ * @return true if the test condition is met
+ * @stable ICU 3.4
+ */
+U_CAPI UBool U_EXPORT2
+uset_containsAllCodePoints(const USet* set, const UChar *str, int32_t strLen);
+
+/**
+ * Returns true if set1 contains none of the characters and strings
+ * of set2. It answers the question, 'Is set1 a disjoint set of set2?'
+ * @param set1 set to be checked for containment
+ * @param set2 set to be checked for containment
+ * @return true if the test condition is met
+ * @stable ICU 3.2
+ */
+U_CAPI UBool U_EXPORT2
+uset_containsNone(const USet* set1, const USet* set2);
+
+/**
+ * Returns true if set1 contains some of the characters and strings
+ * of set2. It answers the question, 'Does set1 and set2 have an intersection?'
+ * @param set1 set to be checked for containment
+ * @param set2 set to be checked for containment
+ * @return true if the test condition is met
+ * @stable ICU 3.2
+ */
+U_CAPI UBool U_EXPORT2
+uset_containsSome(const USet* set1, const USet* set2);
+
+/**
+ * Returns the length of the initial substring of the input string which
+ * consists only of characters and strings that are contained in this set
+ * (USET_SPAN_CONTAINED, USET_SPAN_SIMPLE),
+ * or only of characters and strings that are not contained
+ * in this set (USET_SPAN_NOT_CONTAINED).
+ * See USetSpanCondition for details.
+ * Similar to the strspn() C library function.
+ * Unpaired surrogates are treated according to contains() of their surrogate code points.
+ * This function works faster with a frozen set and with a non-negative string length argument.
+ * @param set the set
+ * @param s start of the string
+ * @param length of the string; can be -1 for NUL-terminated
+ * @param spanCondition specifies the containment condition
+ * @return the length of the initial substring according to the spanCondition;
+ *         0 if the start of the string does not fit the spanCondition
+ * @stable ICU 3.8
+ * @see USetSpanCondition
+ */
+U_CAPI int32_t U_EXPORT2
+uset_span(const USet *set, const UChar *s, int32_t length, USetSpanCondition spanCondition);
+
+/**
+ * Returns the start of the trailing substring of the input string which
+ * consists only of characters and strings that are contained in this set
+ * (USET_SPAN_CONTAINED, USET_SPAN_SIMPLE),
+ * or only of characters and strings that are not contained
+ * in this set (USET_SPAN_NOT_CONTAINED).
+ * See USetSpanCondition for details.
+ * Unpaired surrogates are treated according to contains() of their surrogate code points.
+ * This function works faster with a frozen set and with a non-negative string length argument.
+ * @param set the set
+ * @param s start of the string
+ * @param length of the string; can be -1 for NUL-terminated
+ * @param spanCondition specifies the containment condition
+ * @return the start of the trailing substring according to the spanCondition;
+ *         the string length if the end of the string does not fit the spanCondition
+ * @stable ICU 3.8
+ * @see USetSpanCondition
+ */
+U_CAPI int32_t U_EXPORT2
+uset_spanBack(const USet *set, const UChar *s, int32_t length, USetSpanCondition spanCondition);
+
+/**
+ * Returns the length of the initial substring of the input string which
+ * consists only of characters and strings that are contained in this set
+ * (USET_SPAN_CONTAINED, USET_SPAN_SIMPLE),
+ * or only of characters and strings that are not contained
+ * in this set (USET_SPAN_NOT_CONTAINED).
+ * See USetSpanCondition for details.
+ * Similar to the strspn() C library function.
+ * Malformed byte sequences are treated according to contains(0xfffd).
+ * This function works faster with a frozen set and with a non-negative string length argument.
+ * @param set the set
+ * @param s start of the string (UTF-8)
+ * @param length of the string; can be -1 for NUL-terminated
+ * @param spanCondition specifies the containment condition
+ * @return the length of the initial substring according to the spanCondition;
+ *         0 if the start of the string does not fit the spanCondition
+ * @stable ICU 3.8
+ * @see USetSpanCondition
+ */
+U_CAPI int32_t U_EXPORT2
+uset_spanUTF8(const USet *set, const char *s, int32_t length, USetSpanCondition spanCondition);
+
+/**
+ * Returns the start of the trailing substring of the input string which
+ * consists only of characters and strings that are contained in this set
+ * (USET_SPAN_CONTAINED, USET_SPAN_SIMPLE),
+ * or only of characters and strings that are not contained
+ * in this set (USET_SPAN_NOT_CONTAINED).
+ * See USetSpanCondition for details.
+ * Malformed byte sequences are treated according to contains(0xfffd).
+ * This function works faster with a frozen set and with a non-negative string length argument.
+ * @param set the set
+ * @param s start of the string (UTF-8)
+ * @param length of the string; can be -1 for NUL-terminated
+ * @param spanCondition specifies the containment condition
+ * @return the start of the trailing substring according to the spanCondition;
+ *         the string length if the end of the string does not fit the spanCondition
+ * @stable ICU 3.8
+ * @see USetSpanCondition
+ */
+U_CAPI int32_t U_EXPORT2
+uset_spanBackUTF8(const USet *set, const char *s, int32_t length, USetSpanCondition spanCondition);
+
+/**
+ * Returns true if set1 contains all of the characters and strings
+ * of set2, and vis versa. It answers the question, 'Is set1 equal to set2?'
+ * @param set1 set to be checked for containment
+ * @param set2 set to be checked for containment
+ * @return true if the test condition is met
+ * @stable ICU 3.2
+ */
+U_CAPI UBool U_EXPORT2
+uset_equals(const USet* set1, const USet* set2);
+
+/*********************************************************************
+ * Serialized set API
+ *********************************************************************/
+
+/**
+ * Serializes this set into an array of 16-bit integers.  Serialization
+ * (currently) only records the characters in the set; multicharacter
+ * strings are ignored.
+ *
+ * The array
+ * has following format (each line is one 16-bit integer):
+ *
+ *  length     = (n+2*m) | (m!=0?0x8000:0)
+ *  bmpLength  = n; present if m!=0
+ *  bmp[0]
+ *  bmp[1]
+ *  ...
+ *  bmp[n-1]
+ *  supp-high[0]
+ *  supp-low[0]
+ *  supp-high[1]
+ *  supp-low[1]
+ *  ...
+ *  supp-high[m-1]
+ *  supp-low[m-1]
+ *
+ * The array starts with a header.  After the header are n bmp
+ * code points, then m supplementary code points.  Either n or m
+ * or both may be zero.  n+2*m is always <= 0x7FFF.
+ *
+ * If there are no supplementary characters (if m==0) then the
+ * header is one 16-bit integer, 'length', with value n.
+ *
+ * If there are supplementary characters (if m!=0) then the header
+ * is two 16-bit integers.  The first, 'length', has value
+ * (n+2*m)|0x8000.  The second, 'bmpLength', has value n.
+ *
+ * After the header the code points are stored in ascending order.
+ * Supplementary code points are stored as most significant 16
+ * bits followed by least significant 16 bits.
+ *
+ * @param set the set
+ * @param dest pointer to buffer of destCapacity 16-bit integers.
+ * May be NULL only if destCapacity is zero.
+ * @param destCapacity size of dest, or zero.  Must not be negative.
+ * @param pErrorCode pointer to the error code.  Will be set to
+ * U_INDEX_OUTOFBOUNDS_ERROR if n+2*m > 0x7FFF.  Will be set to
+ * U_BUFFER_OVERFLOW_ERROR if n+2*m+(m!=0?2:1) > destCapacity.
+ * @return the total length of the serialized format, including
+ * the header, that is, n+2*m+(m!=0?2:1), or 0 on error other
+ * than U_BUFFER_OVERFLOW_ERROR.
+ * @stable ICU 2.4
+ */
+U_CAPI int32_t U_EXPORT2
+uset_serialize(const USet* set, uint16_t* dest, int32_t destCapacity, UErrorCode* pErrorCode);
+
+/**
+ * Given a serialized array, fill in the given serialized set object.
+ * @param fillSet pointer to result
+ * @param src pointer to start of array
+ * @param srcLength length of array
+ * @return true if the given array is valid, otherwise false
+ * @stable ICU 2.4
+ */
+U_CAPI UBool U_EXPORT2
+uset_getSerializedSet(USerializedSet* fillSet, const uint16_t* src, int32_t srcLength);
+
+/**
+ * Set the USerializedSet to contain the given character (and nothing
+ * else).
+ * @param fillSet pointer to result
+ * @param c The codepoint to set
+ * @stable ICU 2.4
+ */
+U_CAPI void U_EXPORT2
+uset_setSerializedToOne(USerializedSet* fillSet, UChar32 c);
+
+/**
+ * Returns true if the given USerializedSet contains the given
+ * character.
+ * @param set the serialized set
+ * @param c The codepoint to check for within the set
+ * @return true if set contains c
+ * @stable ICU 2.4
+ */
+U_CAPI UBool U_EXPORT2
+uset_serializedContains(const USerializedSet* set, UChar32 c);
+
+/**
+ * Returns the number of disjoint ranges of characters contained in
+ * the given serialized set.  Ignores any strings contained in the
+ * set.
+ * @param set the serialized set
+ * @return a non-negative integer counting the character ranges
+ * contained in set
+ * @stable ICU 2.4
+ */
+U_CAPI int32_t U_EXPORT2
+uset_getSerializedRangeCount(const USerializedSet* set);
+
+/**
+ * Returns a range of characters contained in the given serialized
+ * set.
+ * @param set the serialized set
+ * @param rangeIndex a non-negative integer in the range 0..
+ * uset_getSerializedRangeCount(set)-1
+ * @param pStart pointer to variable to receive first character
+ * in range, inclusive
+ * @param pEnd pointer to variable to receive last character in range,
+ * inclusive
+ * @return true if rangeIndex is valid, otherwise false
+ * @stable ICU 2.4
+ */
+U_CAPI UBool U_EXPORT2
+uset_getSerializedRange(const USerializedSet* set, int32_t rangeIndex,
+                        UChar32* pStart, UChar32* pEnd);
+
+#endif