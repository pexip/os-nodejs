--- conflicted
+++ resolved
@@ -1,1391 +1,694 @@
-<<<<<<< HEAD
-// © 2016 and later: Unicode, Inc. and others.
-// License & terms of use: http://www.unicode.org/copyright.html
-//
-//  rbbisetb.cpp
-//
-/*
-***************************************************************************
-*   Copyright (C) 2002-2008 International Business Machines Corporation   *
-*   and others. All rights reserved.                                      *
-***************************************************************************
-*/
-//
-//  RBBISetBuilder   Handles processing of Unicode Sets from RBBI rules
-//                   (part of the rule building process.)
-//
-//      Starting with the rules parse tree from the scanner,
-//
-//                   -  Enumerate the set of UnicodeSets that are referenced
-//                      by the RBBI rules.
-//                   -  compute a set of non-overlapping character ranges
-//                      with all characters within a range belonging to the same
-//                      set of input unicode sets.
-//                   -  Derive a set of non-overlapping UnicodeSet (like things)
-//                      that will correspond to columns in the state table for
-//                      the RBBI execution engine.  All characters within one
-//                      of these sets belong to the same set of the original
-//                      UnicodeSets from the user's rules.
-//                   -  construct the trie table that maps input characters
-//                      to the index of the matching non-overlapping set of set from
-//                      the previous step.
-//
-
-#include "unicode/utypes.h"
-
-#if !UCONFIG_NO_BREAK_ITERATION
-
-#include "unicode/uniset.h"
-#include "uvector.h"
-#include "uassert.h"
-#include "cmemory.h"
-#include "cstring.h"
-
-#include "rbbisetb.h"
-#include "rbbinode.h"
-
-U_NAMESPACE_BEGIN
-
-const int32_t kMaxCharCategoriesFor8BitsTrie = 255;
-//------------------------------------------------------------------------
-//
-//   Constructor
-//
-//------------------------------------------------------------------------
-RBBISetBuilder::RBBISetBuilder(RBBIRuleBuilder *rb)
-{
-    fRB             = rb;
-    fStatus         = rb->fStatus;
-    fRangeList      = nullptr;
-    fMutableTrie    = nullptr;
-    fTrie           = nullptr;
-    fTrieSize       = 0;
-    fGroupCount     = 0;
-    fSawBOF         = false;
-}
-
-
-//------------------------------------------------------------------------
-//
-//   Destructor
-//
-//------------------------------------------------------------------------
-RBBISetBuilder::~RBBISetBuilder()
-{
-    RangeDescriptor   *nextRangeDesc;
-
-    // Walk through & delete the linked list of RangeDescriptors
-    for (nextRangeDesc = fRangeList; nextRangeDesc!=NULL;) {
-        RangeDescriptor *r = nextRangeDesc;
-        nextRangeDesc      = r->fNext;
-        delete r;
-    }
-
-    ucptrie_close(fTrie);
-    umutablecptrie_close(fMutableTrie);
-}
-
-
-
-
-//------------------------------------------------------------------------
-//
-//   build          Build the list of non-overlapping character ranges
-//                  from the Unicode Sets.
-//
-//------------------------------------------------------------------------
-void RBBISetBuilder::buildRanges() {
-    RBBINode        *usetNode;
-    RangeDescriptor *rlRange;
-
-    if (fRB->fDebugEnv && uprv_strstr(fRB->fDebugEnv, "usets")) {printSets();}
-
-    //
-    //  Initialize the process by creating a single range encompassing all characters
-    //  that is in no sets.
-    //
-    fRangeList                = new RangeDescriptor(*fStatus); // will check for status here
-    if (fRangeList == NULL) {
-        *fStatus = U_MEMORY_ALLOCATION_ERROR;
-        return;
-    }
-    fRangeList->fStartChar    = 0;
-    fRangeList->fEndChar      = 0x10ffff;
-
-    if (U_FAILURE(*fStatus)) {
-        return;
-    }
-
-    //
-    //  Find the set of non-overlapping ranges of characters
-    //
-    int  ni;
-    for (ni=0; ; ni++) {        // Loop over each of the UnicodeSets encountered in the input rules
-        usetNode = (RBBINode *)this->fRB->fUSetNodes->elementAt(ni);
-        if (usetNode==NULL) {
-            break;
-        }
-
-        UnicodeSet      *inputSet             = usetNode->fInputSet;
-        int32_t          inputSetRangeCount   = inputSet->getRangeCount();
-        int              inputSetRangeIndex   = 0;
-                         rlRange              = fRangeList;
-
-        for (;;) {
-            if (inputSetRangeIndex >= inputSetRangeCount) {
-                break;
-            }
-            UChar32      inputSetRangeBegin  = inputSet->getRangeStart(inputSetRangeIndex);
-            UChar32      inputSetRangeEnd    = inputSet->getRangeEnd(inputSetRangeIndex);
-
-            // skip over ranges from the range list that are completely
-            //   below the current range from the input unicode set.
-            while (rlRange->fEndChar < inputSetRangeBegin) {
-                rlRange = rlRange->fNext;
-            }
-
-            // If the start of the range from the range list is before with
-            //   the start of the range from the unicode set, split the range list range
-            //   in two, with one part being before (wholly outside of) the unicode set
-            //   and the other containing the rest.
-            //   Then continue the loop; the post-split current range will then be skipped
-            //     over
-            if (rlRange->fStartChar < inputSetRangeBegin) {
-                rlRange->split(inputSetRangeBegin, *fStatus);
-                if (U_FAILURE(*fStatus)) {
-                    return;
-                }
-                continue;
-            }
-
-            // Same thing at the end of the ranges...
-            // If the end of the range from the range list doesn't coincide with
-            //   the end of the range from the unicode set, split the range list
-            //   range in two.  The first part of the split range will be
-            //   wholly inside the Unicode set.
-            if (rlRange->fEndChar > inputSetRangeEnd) {
-                rlRange->split(inputSetRangeEnd+1, *fStatus);
-                if (U_FAILURE(*fStatus)) {
-                    return;
-                }
-            }
-
-            // The current rlRange is now entirely within the UnicodeSet range.
-            // Add this unicode set to the list of sets for this rlRange
-            if (rlRange->fIncludesSets->indexOf(usetNode) == -1) {
-                rlRange->fIncludesSets->addElement(usetNode, *fStatus);
-                if (U_FAILURE(*fStatus)) {
-                    return;
-                }
-            }
-
-            // Advance over ranges that we are finished with.
-            if (inputSetRangeEnd == rlRange->fEndChar) {
-                inputSetRangeIndex++;
-            }
-            rlRange = rlRange->fNext;
-        }
-    }
-
-    if (fRB->fDebugEnv && uprv_strstr(fRB->fDebugEnv, "range")) { printRanges();}
-
-    //
-    //  Group the above ranges, with each group consisting of one or more
-    //    ranges that are in exactly the same set of original UnicodeSets.
-    //    The groups are numbered, and these group numbers are the set of
-    //    input symbols recognized by the run-time state machine.
-    //
-    //    Numbering: # 0  (state table column 0) is unused.
-    //               # 1  is reserved - table column 1 is for end-of-input
-    //               # 2  is reserved - table column 2 is for beginning-of-input
-    //               # 3  is the first range list.
-    //
-    RangeDescriptor *rlSearchRange;
-    int32_t dictGroupCount = 0;
-
-    for (rlRange = fRangeList; rlRange!=nullptr; rlRange=rlRange->fNext) {
-        for (rlSearchRange=fRangeList; rlSearchRange != rlRange; rlSearchRange=rlSearchRange->fNext) {
-            if (rlRange->fIncludesSets->equals(*rlSearchRange->fIncludesSets)) {
-                rlRange->fNum = rlSearchRange->fNum;
-                rlRange->fIncludesDict = rlSearchRange->fIncludesDict;
-                break;
-            }
-        }
-        if (rlRange->fNum == 0) {
-            rlRange->fFirstInGroup = true;
-            if (rlRange->isDictionaryRange()) {
-                rlRange->fNum = ++dictGroupCount;
-                rlRange->fIncludesDict = true;
-            } else {
-                fGroupCount++;
-                rlRange->fNum = fGroupCount+2;
-                addValToSets(rlRange->fIncludesSets, rlRange->fNum);
-            }
-        }
-    }
-
-    // Move the character category numbers for any dictionary ranges up, so that they
-    // immediately follow the non-dictionary ranges.
-
-    fDictCategoriesStart = fGroupCount + 3;
-    for (rlRange = fRangeList; rlRange!=nullptr; rlRange=rlRange->fNext) {
-        if (rlRange->fIncludesDict) {
-            rlRange->fNum += fDictCategoriesStart - 1;
-            if (rlRange->fFirstInGroup) {
-                addValToSets(rlRange->fIncludesSets, rlRange->fNum);
-            }
-        }
-    }
-    fGroupCount += dictGroupCount;
-
-
-    // Handle input sets that contain the special string {eof}.
-    //   Column 1 of the state table is reserved for EOF on input.
-    //   Column 2 is reserved for before-the-start-input.
-    //            (This column can be optimized away later if there are no rule
-    //             references to {bof}.)
-    //   Add this column value (1 or 2) to the equivalent expression
-    //     subtree for each UnicodeSet that contains the string {eof}
-    //   Because {bof} and {eof} are not characters in the normal sense,
-    //   they don't affect the computation of the ranges or TRIE.
-
-    UnicodeString eofString(u"eof");
-    UnicodeString bofString(u"bof");
-    for (ni=0; ; ni++) {        // Loop over each of the UnicodeSets encountered in the input rules
-        usetNode = (RBBINode *)this->fRB->fUSetNodes->elementAt(ni);
-        if (usetNode==NULL) {
-            break;
-        }
-        UnicodeSet      *inputSet = usetNode->fInputSet;
-        if (inputSet->contains(eofString)) {
-            addValToSet(usetNode, 1);
-        }
-        if (inputSet->contains(bofString)) {
-            addValToSet(usetNode, 2);
-            fSawBOF = TRUE;
-        }
-    }
-
-
-    if (fRB->fDebugEnv && uprv_strstr(fRB->fDebugEnv, "rgroup")) {printRangeGroups();}
-    if (fRB->fDebugEnv && uprv_strstr(fRB->fDebugEnv, "esets")) {printSets();}
-}
-
-
-//
-// Build the Trie table for mapping UChar32 values to the corresponding
-// range group number.
-//
-void RBBISetBuilder::buildTrie() {
-    fMutableTrie = umutablecptrie_open(
-                        0,       //  Initial value for all code points.
-                        0,       //  Error value for out-of-range input.
-                        fStatus);
-
-    for (RangeDescriptor *range = fRangeList; range!=nullptr && U_SUCCESS(*fStatus); range=range->fNext) {
-        umutablecptrie_setRange(fMutableTrie,
-                                range->fStartChar,     // Range start
-                                range->fEndChar,       // Range end (inclusive)
-                                range->fNum,           // value for range
-                                fStatus);
-    }
-}
-
-
-void RBBISetBuilder::mergeCategories(IntPair categories) {
-    U_ASSERT(categories.first >= 1);
-    U_ASSERT(categories.second > categories.first);
-    U_ASSERT((categories.first <  fDictCategoriesStart && categories.second <  fDictCategoriesStart) ||
-             (categories.first >= fDictCategoriesStart && categories.second >= fDictCategoriesStart));
-
-    for (RangeDescriptor *rd = fRangeList; rd != nullptr; rd = rd->fNext) {
-        int32_t rangeNum = rd->fNum;
-        if (rangeNum == categories.second) {
-            rd->fNum = categories.first;
-        } else if (rangeNum > categories.second) {
-            rd->fNum--;
-        }
-    }
-    --fGroupCount;
-    if (categories.second <= fDictCategoriesStart) {
-        --fDictCategoriesStart;
-    }
-}
-
-
-//-----------------------------------------------------------------------------------
-//
-//  getTrieSize()    Return the size that will be required to serialize the Trie.
-//
-//-----------------------------------------------------------------------------------
-int32_t RBBISetBuilder::getTrieSize()  {
-    if (U_FAILURE(*fStatus)) {
-        return 0;
-    }
-    if (fTrie == nullptr) {
-        bool use8Bits = getNumCharCategories() <= kMaxCharCategoriesFor8BitsTrie;
-        fTrie = umutablecptrie_buildImmutable(
-            fMutableTrie,
-            UCPTRIE_TYPE_FAST,
-            use8Bits ? UCPTRIE_VALUE_BITS_8 : UCPTRIE_VALUE_BITS_16,
-            fStatus);
-        fTrieSize = ucptrie_toBinary(fTrie, nullptr, 0, fStatus);
-        if (*fStatus == U_BUFFER_OVERFLOW_ERROR) {
-            *fStatus = U_ZERO_ERROR;
-        }
-    }
-    return fTrieSize;
-}
-
-
-//-----------------------------------------------------------------------------------
-//
-//  serializeTrie()   Put the serialized trie at the specified address.
-//                    Trust the caller to have given us enough memory.
-//                    getTrieSize() MUST be called first.
-//
-//-----------------------------------------------------------------------------------
-void RBBISetBuilder::serializeTrie(uint8_t *where) {
-    ucptrie_toBinary(fTrie,
-                     where,                // Buffer
-                     fTrieSize,            // Capacity
-                     fStatus);
-}
-
-//------------------------------------------------------------------------
-//
-//  addValToSets     Add a runtime-mapped input value to each uset from a
-//                   list of uset nodes. (val corresponds to a state table column.)
-//                   For each of the original Unicode sets - which correspond
-//                   directly to uset nodes - a logically equivalent expression
-//                   is constructed in terms of the remapped runtime input
-//                   symbol set.  This function adds one runtime input symbol to
-//                   a list of sets.
-//
-//                   The "logically equivalent expression" is the tree for an
-//                   or-ing together of all of the symbols that go into the set.
-//
-//------------------------------------------------------------------------
-void  RBBISetBuilder::addValToSets(UVector *sets, uint32_t val) {
-    int32_t       ix;
-
-    for (ix=0; ix<sets->size(); ix++) {
-        RBBINode *usetNode = (RBBINode *)sets->elementAt(ix);
-        addValToSet(usetNode, val);
-    }
-}
-
-void  RBBISetBuilder::addValToSet(RBBINode *usetNode, uint32_t val) {
-    RBBINode *leafNode = new RBBINode(RBBINode::leafChar);
-    if (leafNode == NULL) {
-        *fStatus = U_MEMORY_ALLOCATION_ERROR;
-        return;
-    }
-    leafNode->fVal = (unsigned short)val;
-    if (usetNode->fLeftChild == NULL) {
-        usetNode->fLeftChild = leafNode;
-        leafNode->fParent    = usetNode;
-    } else {
-        // There are already input symbols present for this set.
-        // Set up an OR node, with the previous stuff as the left child
-        //   and the new value as the right child.
-        RBBINode *orNode = new RBBINode(RBBINode::opOr);
-        if (orNode == NULL) {
-            *fStatus = U_MEMORY_ALLOCATION_ERROR;
-            return;
-        }
-        orNode->fLeftChild  = usetNode->fLeftChild;
-        orNode->fRightChild = leafNode;
-        orNode->fLeftChild->fParent  = orNode;
-        orNode->fRightChild->fParent = orNode;
-        usetNode->fLeftChild = orNode;
-        orNode->fParent = usetNode;
-    }
-}
-
-
-//------------------------------------------------------------------------
-//
-//   getNumCharCategories
-//
-//------------------------------------------------------------------------
-int32_t  RBBISetBuilder::getNumCharCategories() const {
-    return fGroupCount + 3;
-}
-
-
-//------------------------------------------------------------------------
-//
-//   getDictCategoriesStart
-//
-//------------------------------------------------------------------------
-int32_t  RBBISetBuilder::getDictCategoriesStart() const {
-    return fDictCategoriesStart;
-}
-
-
-//------------------------------------------------------------------------
-//
-//   sawBOF
-//
-//------------------------------------------------------------------------
-UBool  RBBISetBuilder::sawBOF() const {
-    return fSawBOF;
-}
-
-
-//------------------------------------------------------------------------
-//
-//   getFirstChar      Given a runtime RBBI character category, find
-//                     the first UChar32 that is in the set of chars
-//                     in the category.
-//------------------------------------------------------------------------
-UChar32  RBBISetBuilder::getFirstChar(int32_t category) const {
-    RangeDescriptor   *rlRange;
-    UChar32            retVal = (UChar32)-1;
-    for (rlRange = fRangeList; rlRange!=nullptr; rlRange=rlRange->fNext) {
-        if (rlRange->fNum == category) {
-            retVal = rlRange->fStartChar;
-            break;
-        }
-    }
-    return retVal;
-}
-
-
-//------------------------------------------------------------------------
-//
-//   printRanges        A debugging function.
-//                      dump out all of the range definitions.
-//
-//------------------------------------------------------------------------
-#ifdef RBBI_DEBUG
-void RBBISetBuilder::printRanges() {
-    RangeDescriptor       *rlRange;
-    int                    i;
-
-    RBBIDebugPrintf("\n\n Nonoverlapping Ranges ...\n");
-    for (rlRange = fRangeList; rlRange!=nullptr; rlRange=rlRange->fNext) {
-        RBBIDebugPrintf("%4x-%4x  ", rlRange->fStartChar, rlRange->fEndChar);
-
-        for (i=0; i<rlRange->fIncludesSets->size(); i++) {
-            RBBINode       *usetNode    = (RBBINode *)rlRange->fIncludesSets->elementAt(i);
-            UnicodeString   setName {u"anon"};
-            RBBINode       *setRef = usetNode->fParent;
-            if (setRef != nullptr) {
-                RBBINode *varRef = setRef->fParent;
-                if (varRef != nullptr  &&  varRef->fType == RBBINode::varRef) {
-                    setName = varRef->fText;
-                }
-            }
-            RBBI_DEBUG_printUnicodeString(setName); RBBIDebugPrintf("  ");
-        }
-        RBBIDebugPrintf("\n");
-    }
-}
-#endif
-
-
-//------------------------------------------------------------------------
-//
-//   printRangeGroups     A debugging function.
-//                        dump out all of the range groups.
-//
-//------------------------------------------------------------------------
-#ifdef RBBI_DEBUG
-void RBBISetBuilder::printRangeGroups() {
-    int                    i;
-
-    RBBIDebugPrintf("\nRanges grouped by Unicode Set Membership...\n");
-    for (RangeDescriptor *rlRange = fRangeList; rlRange!=nullptr; rlRange=rlRange->fNext) {
-        if (rlRange->fFirstInGroup) {
-            int groupNum = rlRange->fNum;
-            RBBIDebugPrintf("%2i  ", groupNum);
-
-            if (groupNum >= fDictCategoriesStart) { RBBIDebugPrintf(" <DICT> ");}
-
-            for (i=0; i<rlRange->fIncludesSets->size(); i++) {
-                RBBINode       *usetNode    = (RBBINode *)rlRange->fIncludesSets->elementAt(i);
-                UnicodeString   setName = UNICODE_STRING("anon", 4);
-                RBBINode       *setRef = usetNode->fParent;
-                if (setRef != NULL) {
-                    RBBINode *varRef = setRef->fParent;
-                    if (varRef != NULL  &&  varRef->fType == RBBINode::varRef) {
-                        setName = varRef->fText;
-                    }
-                }
-                RBBI_DEBUG_printUnicodeString(setName); RBBIDebugPrintf(" ");
-            }
-
-            i = 0;
-            for (RangeDescriptor *tRange = rlRange; tRange != nullptr; tRange = tRange->fNext) {
-                if (tRange->fNum == rlRange->fNum) {
-                    if (i++ % 5 == 0) {
-                        RBBIDebugPrintf("\n    ");
-                    }
-                    RBBIDebugPrintf("  %05x-%05x", tRange->fStartChar, tRange->fEndChar);
-                }
-            }
-            RBBIDebugPrintf("\n");
-        }
-    }
-    RBBIDebugPrintf("\n");
-}
-#endif
-
-
-//------------------------------------------------------------------------
-//
-//   printSets          A debugging function.
-//                      dump out all of the set definitions.
-//
-//------------------------------------------------------------------------
-#ifdef RBBI_DEBUG
-void RBBISetBuilder::printSets() {
-    int                   i;
-
-    RBBIDebugPrintf("\n\nUnicode Sets List\n------------------\n");
-    for (i=0; ; i++) {
-        RBBINode        *usetNode;
-        RBBINode        *setRef;
-        RBBINode        *varRef;
-        UnicodeString    setName;
-
-        usetNode = (RBBINode *)fRB->fUSetNodes->elementAt(i);
-        if (usetNode == NULL) {
-            break;
-        }
-
-        RBBIDebugPrintf("%3d    ", i);
-        setName = UNICODE_STRING("anonymous", 9);
-        setRef = usetNode->fParent;
-        if (setRef != NULL) {
-            varRef = setRef->fParent;
-            if (varRef != NULL  &&  varRef->fType == RBBINode::varRef) {
-                setName = varRef->fText;
-            }
-        }
-        RBBI_DEBUG_printUnicodeString(setName);
-        RBBIDebugPrintf("   ");
-        RBBI_DEBUG_printUnicodeString(usetNode->fText);
-        RBBIDebugPrintf("\n");
-        if (usetNode->fLeftChild != NULL) {
-            RBBINode::printTree(usetNode->fLeftChild, TRUE);
-        }
-    }
-    RBBIDebugPrintf("\n");
-}
-#endif
-
-
-
-//-------------------------------------------------------------------------------------
-//
-//  RangeDescriptor copy constructor
-//
-//-------------------------------------------------------------------------------------
-
-RangeDescriptor::RangeDescriptor(const RangeDescriptor &other, UErrorCode &status) :
-        fStartChar(other.fStartChar), fEndChar {other.fEndChar}, fNum {other.fNum},
-        fIncludesDict{other.fIncludesDict}, fFirstInGroup{other.fFirstInGroup} {
-
-    if (U_FAILURE(status)) {
-        return;
-    }
-    fIncludesSets = new UVector(status);
-    if (this->fIncludesSets == nullptr) {
-        status = U_MEMORY_ALLOCATION_ERROR;
-    }
-    if (U_FAILURE(status)) {
-        return;
-    }
-
-    for (int32_t i=0; i<other.fIncludesSets->size(); i++) {
-        this->fIncludesSets->addElement(other.fIncludesSets->elementAt(i), status);
-    }
-}
-
-
-//-------------------------------------------------------------------------------------
-//
-//  RangeDesriptor default constructor
-//
-//-------------------------------------------------------------------------------------
-RangeDescriptor::RangeDescriptor(UErrorCode &status) {
-    if (U_FAILURE(status)) {
-        return;
-    }
-    fIncludesSets = new UVector(status);
-    if (fIncludesSets == nullptr) {
-        status = U_MEMORY_ALLOCATION_ERROR;
-    }
-}
-
-
-//-------------------------------------------------------------------------------------
-//
-//  RangeDesriptor Destructor
-//
-//-------------------------------------------------------------------------------------
-RangeDescriptor::~RangeDescriptor() {
-    delete  fIncludesSets;
-    fIncludesSets = nullptr;
-}
-
-//-------------------------------------------------------------------------------------
-//
-//  RangeDesriptor::split()
-//
-//-------------------------------------------------------------------------------------
-void RangeDescriptor::split(UChar32 where, UErrorCode &status) {
-    U_ASSERT(where>fStartChar && where<=fEndChar);
-    RangeDescriptor *nr = new RangeDescriptor(*this, status);
-    if(nr == nullptr) {
-        status = U_MEMORY_ALLOCATION_ERROR;
-        return;
-    }
-    if (U_FAILURE(status)) {
-        delete nr;
-        return;
-    }
-    //  RangeDescriptor copy constructor copies all fields.
-    //  Only need to update those that are different after the split.
-    nr->fStartChar = where;
-    this->fEndChar = where-1;
-    nr->fNext      = this->fNext;
-    this->fNext    = nr;
-}
-
-
-//-------------------------------------------------------------------------------------
-//
-//   RangeDescriptor::isDictionaryRange
-//
-//            Test whether this range includes characters from
-//            the original Unicode Set named "dictionary".
-//
-//            This function looks through the Unicode Sets that
-//            the range includes, checking for one named "dictionary"
-//
-//            TODO:  a faster way would be to find the set node for
-//                   "dictionary" just once, rather than looking it
-//                   up by name every time.
-//
-//-------------------------------------------------------------------------------------
-bool RangeDescriptor::isDictionaryRange() {
-    static const char16_t *dictionary = u"dictionary";
-    for (int32_t i=0; i<fIncludesSets->size(); i++) {
-        RBBINode *usetNode  = (RBBINode *)fIncludesSets->elementAt(i);
-        RBBINode *setRef = usetNode->fParent;
-        if (setRef != nullptr) {
-            RBBINode *varRef = setRef->fParent;
-            if (varRef && varRef->fType == RBBINode::varRef) {
-                const UnicodeString *setName = &varRef->fText;
-                if (setName->compare(dictionary, -1) == 0) {
-                    return true;
-                }
-            }
-        }
-    }
-    return false;
-}
-
-U_NAMESPACE_END
-
-#endif /* #if !UCONFIG_NO_BREAK_ITERATION */
-=======
-// © 2016 and later: Unicode, Inc. and others.
-// License & terms of use: http://www.unicode.org/copyright.html
-//
-//  rbbisetb.cpp
-//
-/*
-***************************************************************************
-*   Copyright (C) 2002-2008 International Business Machines Corporation   *
-*   and others. All rights reserved.                                      *
-***************************************************************************
-*/
-//
-//  RBBISetBuilder   Handles processing of Unicode Sets from RBBI rules
-//                   (part of the rule building process.)
-//
-//      Starting with the rules parse tree from the scanner,
-//
-//                   -  Enumerate the set of UnicodeSets that are referenced
-//                      by the RBBI rules.
-//                   -  compute a set of non-overlapping character ranges
-//                      with all characters within a range belonging to the same
-//                      set of input unicode sets.
-//                   -  Derive a set of non-overlapping UnicodeSet (like things)
-//                      that will correspond to columns in the state table for
-//                      the RBBI execution engine.  All characters within one
-//                      of these sets belong to the same set of the original
-//                      UnicodeSets from the user's rules.
-//                   -  construct the trie table that maps input characters
-//                      to the index of the matching non-overlapping set of set from
-//                      the previous step.
-//
-
-#include "unicode/utypes.h"
-
-#if !UCONFIG_NO_BREAK_ITERATION
-
-#include "unicode/uniset.h"
-#include "uvector.h"
-#include "uassert.h"
-#include "cmemory.h"
-#include "cstring.h"
-
-#include "rbbisetb.h"
-#include "rbbinode.h"
-
-U_NAMESPACE_BEGIN
-
-const int32_t kMaxCharCategoriesFor8BitsTrie = 255;
-//------------------------------------------------------------------------
-//
-//   Constructor
-//
-//------------------------------------------------------------------------
-RBBISetBuilder::RBBISetBuilder(RBBIRuleBuilder *rb)
-{
-    fRB             = rb;
-    fStatus         = rb->fStatus;
-    fRangeList      = nullptr;
-    fMutableTrie    = nullptr;
-    fTrie           = nullptr;
-    fTrieSize       = 0;
-    fGroupCount     = 0;
-    fSawBOF         = false;
-}
-
-
-//------------------------------------------------------------------------
-//
-//   Destructor
-//
-//------------------------------------------------------------------------
-RBBISetBuilder::~RBBISetBuilder()
-{
-    RangeDescriptor   *nextRangeDesc;
-
-    // Walk through & delete the linked list of RangeDescriptors
-    for (nextRangeDesc = fRangeList; nextRangeDesc!=nullptr;) {
-        RangeDescriptor *r = nextRangeDesc;
-        nextRangeDesc      = r->fNext;
-        delete r;
-    }
-
-    ucptrie_close(fTrie);
-    umutablecptrie_close(fMutableTrie);
-}
-
-
-
-
-//------------------------------------------------------------------------
-//
-//   build          Build the list of non-overlapping character ranges
-//                  from the Unicode Sets.
-//
-//------------------------------------------------------------------------
-void RBBISetBuilder::buildRanges() {
-    RBBINode        *usetNode;
-    RangeDescriptor *rlRange;
-
-    if (fRB->fDebugEnv && uprv_strstr(fRB->fDebugEnv, "usets")) {printSets();}
-
-    //
-    //  Initialize the process by creating a single range encompassing all characters
-    //  that is in no sets.
-    //
-    fRangeList                = new RangeDescriptor(*fStatus); // will check for status here
-    if (fRangeList == nullptr) {
-        *fStatus = U_MEMORY_ALLOCATION_ERROR;
-        return;
-    }
-    fRangeList->fStartChar    = 0;
-    fRangeList->fEndChar      = 0x10ffff;
-
-    if (U_FAILURE(*fStatus)) {
-        return;
-    }
-
-    //
-    //  Find the set of non-overlapping ranges of characters
-    //
-    int  ni;
-    for (ni=0; ; ni++) {        // Loop over each of the UnicodeSets encountered in the input rules
-        usetNode = (RBBINode *)this->fRB->fUSetNodes->elementAt(ni);
-        if (usetNode==nullptr) {
-            break;
-        }
-
-        UnicodeSet      *inputSet             = usetNode->fInputSet;
-        int32_t          inputSetRangeCount   = inputSet->getRangeCount();
-        int              inputSetRangeIndex   = 0;
-                         rlRange              = fRangeList;
-
-        for (;;) {
-            if (inputSetRangeIndex >= inputSetRangeCount) {
-                break;
-            }
-            UChar32      inputSetRangeBegin  = inputSet->getRangeStart(inputSetRangeIndex);
-            UChar32      inputSetRangeEnd    = inputSet->getRangeEnd(inputSetRangeIndex);
-
-            // skip over ranges from the range list that are completely
-            //   below the current range from the input unicode set.
-            while (rlRange->fEndChar < inputSetRangeBegin) {
-                rlRange = rlRange->fNext;
-            }
-
-            // If the start of the range from the range list is before with
-            //   the start of the range from the unicode set, split the range list range
-            //   in two, with one part being before (wholly outside of) the unicode set
-            //   and the other containing the rest.
-            //   Then continue the loop; the post-split current range will then be skipped
-            //     over
-            if (rlRange->fStartChar < inputSetRangeBegin) {
-                rlRange->split(inputSetRangeBegin, *fStatus);
-                if (U_FAILURE(*fStatus)) {
-                    return;
-                }
-                continue;
-            }
-
-            // Same thing at the end of the ranges...
-            // If the end of the range from the range list doesn't coincide with
-            //   the end of the range from the unicode set, split the range list
-            //   range in two.  The first part of the split range will be
-            //   wholly inside the Unicode set.
-            if (rlRange->fEndChar > inputSetRangeEnd) {
-                rlRange->split(inputSetRangeEnd+1, *fStatus);
-                if (U_FAILURE(*fStatus)) {
-                    return;
-                }
-            }
-
-            // The current rlRange is now entirely within the UnicodeSet range.
-            // Add this unicode set to the list of sets for this rlRange
-            if (rlRange->fIncludesSets->indexOf(usetNode) == -1) {
-                rlRange->fIncludesSets->addElement(usetNode, *fStatus);
-                if (U_FAILURE(*fStatus)) {
-                    return;
-                }
-            }
-
-            // Advance over ranges that we are finished with.
-            if (inputSetRangeEnd == rlRange->fEndChar) {
-                inputSetRangeIndex++;
-            }
-            rlRange = rlRange->fNext;
-        }
-    }
-
-    if (fRB->fDebugEnv && uprv_strstr(fRB->fDebugEnv, "range")) { printRanges();}
-
-    //
-    //  Group the above ranges, with each group consisting of one or more
-    //    ranges that are in exactly the same set of original UnicodeSets.
-    //    The groups are numbered, and these group numbers are the set of
-    //    input symbols recognized by the run-time state machine.
-    //
-    //    Numbering: # 0  (state table column 0) is unused.
-    //               # 1  is reserved - table column 1 is for end-of-input
-    //               # 2  is reserved - table column 2 is for beginning-of-input
-    //               # 3  is the first range list.
-    //
-    RangeDescriptor *rlSearchRange;
-    int32_t dictGroupCount = 0;
-
-    for (rlRange = fRangeList; rlRange!=nullptr; rlRange=rlRange->fNext) {
-        for (rlSearchRange=fRangeList; rlSearchRange != rlRange; rlSearchRange=rlSearchRange->fNext) {
-            if (rlRange->fIncludesSets->equals(*rlSearchRange->fIncludesSets)) {
-                rlRange->fNum = rlSearchRange->fNum;
-                rlRange->fIncludesDict = rlSearchRange->fIncludesDict;
-                break;
-            }
-        }
-        if (rlRange->fNum == 0) {
-            rlRange->fFirstInGroup = true;
-            if (rlRange->isDictionaryRange()) {
-                rlRange->fNum = ++dictGroupCount;
-                rlRange->fIncludesDict = true;
-            } else {
-                fGroupCount++;
-                rlRange->fNum = fGroupCount+2;
-                addValToSets(rlRange->fIncludesSets, rlRange->fNum);
-            }
-        }
-    }
-
-    // Move the character category numbers for any dictionary ranges up, so that they
-    // immediately follow the non-dictionary ranges.
-
-    fDictCategoriesStart = fGroupCount + 3;
-    for (rlRange = fRangeList; rlRange!=nullptr; rlRange=rlRange->fNext) {
-        if (rlRange->fIncludesDict) {
-            rlRange->fNum += fDictCategoriesStart - 1;
-            if (rlRange->fFirstInGroup) {
-                addValToSets(rlRange->fIncludesSets, rlRange->fNum);
-            }
-        }
-    }
-    fGroupCount += dictGroupCount;
-
-
-    // Handle input sets that contain the special string {eof}.
-    //   Column 1 of the state table is reserved for EOF on input.
-    //   Column 2 is reserved for before-the-start-input.
-    //            (This column can be optimized away later if there are no rule
-    //             references to {bof}.)
-    //   Add this column value (1 or 2) to the equivalent expression
-    //     subtree for each UnicodeSet that contains the string {eof}
-    //   Because {bof} and {eof} are not characters in the normal sense,
-    //   they don't affect the computation of the ranges or TRIE.
-
-    UnicodeString eofString(u"eof");
-    UnicodeString bofString(u"bof");
-    for (ni=0; ; ni++) {        // Loop over each of the UnicodeSets encountered in the input rules
-        usetNode = (RBBINode *)this->fRB->fUSetNodes->elementAt(ni);
-        if (usetNode==nullptr) {
-            break;
-        }
-        UnicodeSet      *inputSet = usetNode->fInputSet;
-        if (inputSet->contains(eofString)) {
-            addValToSet(usetNode, 1);
-        }
-        if (inputSet->contains(bofString)) {
-            addValToSet(usetNode, 2);
-            fSawBOF = true;
-        }
-    }
-
-
-    if (fRB->fDebugEnv && uprv_strstr(fRB->fDebugEnv, "rgroup")) {printRangeGroups();}
-    if (fRB->fDebugEnv && uprv_strstr(fRB->fDebugEnv, "esets")) {printSets();}
-}
-
-
-//
-// Build the Trie table for mapping UChar32 values to the corresponding
-// range group number.
-//
-void RBBISetBuilder::buildTrie() {
-    fMutableTrie = umutablecptrie_open(
-                        0,       //  Initial value for all code points.
-                        0,       //  Error value for out-of-range input.
-                        fStatus);
-
-    for (RangeDescriptor *range = fRangeList; range!=nullptr && U_SUCCESS(*fStatus); range=range->fNext) {
-        umutablecptrie_setRange(fMutableTrie,
-                                range->fStartChar,     // Range start
-                                range->fEndChar,       // Range end (inclusive)
-                                range->fNum,           // value for range
-                                fStatus);
-    }
-}
-
-
-void RBBISetBuilder::mergeCategories(IntPair categories) {
-    U_ASSERT(categories.first >= 1);
-    U_ASSERT(categories.second > categories.first);
-    U_ASSERT((categories.first <  fDictCategoriesStart && categories.second <  fDictCategoriesStart) ||
-             (categories.first >= fDictCategoriesStart && categories.second >= fDictCategoriesStart));
-
-    for (RangeDescriptor *rd = fRangeList; rd != nullptr; rd = rd->fNext) {
-        int32_t rangeNum = rd->fNum;
-        if (rangeNum == categories.second) {
-            rd->fNum = categories.first;
-        } else if (rangeNum > categories.second) {
-            rd->fNum--;
-        }
-    }
-    --fGroupCount;
-    if (categories.second <= fDictCategoriesStart) {
-        --fDictCategoriesStart;
-    }
-}
-
-
-//-----------------------------------------------------------------------------------
-//
-//  getTrieSize()    Return the size that will be required to serialize the Trie.
-//
-//-----------------------------------------------------------------------------------
-int32_t RBBISetBuilder::getTrieSize()  {
-    if (U_FAILURE(*fStatus)) {
-        return 0;
-    }
-    if (fTrie == nullptr) {
-        bool use8Bits = getNumCharCategories() <= kMaxCharCategoriesFor8BitsTrie;
-        fTrie = umutablecptrie_buildImmutable(
-            fMutableTrie,
-            UCPTRIE_TYPE_FAST,
-            use8Bits ? UCPTRIE_VALUE_BITS_8 : UCPTRIE_VALUE_BITS_16,
-            fStatus);
-        fTrieSize = ucptrie_toBinary(fTrie, nullptr, 0, fStatus);
-        if (*fStatus == U_BUFFER_OVERFLOW_ERROR) {
-            *fStatus = U_ZERO_ERROR;
-        }
-    }
-    return fTrieSize;
-}
-
-
-//-----------------------------------------------------------------------------------
-//
-//  serializeTrie()   Put the serialized trie at the specified address.
-//                    Trust the caller to have given us enough memory.
-//                    getTrieSize() MUST be called first.
-//
-//-----------------------------------------------------------------------------------
-void RBBISetBuilder::serializeTrie(uint8_t *where) {
-    ucptrie_toBinary(fTrie,
-                     where,                // Buffer
-                     fTrieSize,            // Capacity
-                     fStatus);
-}
-
-//------------------------------------------------------------------------
-//
-//  addValToSets     Add a runtime-mapped input value to each uset from a
-//                   list of uset nodes. (val corresponds to a state table column.)
-//                   For each of the original Unicode sets - which correspond
-//                   directly to uset nodes - a logically equivalent expression
-//                   is constructed in terms of the remapped runtime input
-//                   symbol set.  This function adds one runtime input symbol to
-//                   a list of sets.
-//
-//                   The "logically equivalent expression" is the tree for an
-//                   or-ing together of all of the symbols that go into the set.
-//
-//------------------------------------------------------------------------
-void  RBBISetBuilder::addValToSets(UVector *sets, uint32_t val) {
-    int32_t       ix;
-
-    for (ix=0; ix<sets->size(); ix++) {
-        RBBINode *usetNode = (RBBINode *)sets->elementAt(ix);
-        addValToSet(usetNode, val);
-    }
-}
-
-void  RBBISetBuilder::addValToSet(RBBINode *usetNode, uint32_t val) {
-    RBBINode *leafNode = new RBBINode(RBBINode::leafChar);
-    if (leafNode == nullptr) {
-        *fStatus = U_MEMORY_ALLOCATION_ERROR;
-        return;
-    }
-    leafNode->fVal = (unsigned short)val;
-    if (usetNode->fLeftChild == nullptr) {
-        usetNode->fLeftChild = leafNode;
-        leafNode->fParent    = usetNode;
-    } else {
-        // There are already input symbols present for this set.
-        // Set up an OR node, with the previous stuff as the left child
-        //   and the new value as the right child.
-        RBBINode *orNode = new RBBINode(RBBINode::opOr);
-        if (orNode == nullptr) {
-            *fStatus = U_MEMORY_ALLOCATION_ERROR;
-            return;
-        }
-        orNode->fLeftChild  = usetNode->fLeftChild;
-        orNode->fRightChild = leafNode;
-        orNode->fLeftChild->fParent  = orNode;
-        orNode->fRightChild->fParent = orNode;
-        usetNode->fLeftChild = orNode;
-        orNode->fParent = usetNode;
-    }
-}
-
-
-//------------------------------------------------------------------------
-//
-//   getNumCharCategories
-//
-//------------------------------------------------------------------------
-int32_t  RBBISetBuilder::getNumCharCategories() const {
-    return fGroupCount + 3;
-}
-
-
-//------------------------------------------------------------------------
-//
-//   getDictCategoriesStart
-//
-//------------------------------------------------------------------------
-int32_t  RBBISetBuilder::getDictCategoriesStart() const {
-    return fDictCategoriesStart;
-}
-
-
-//------------------------------------------------------------------------
-//
-//   sawBOF
-//
-//------------------------------------------------------------------------
-UBool  RBBISetBuilder::sawBOF() const {
-    return fSawBOF;
-}
-
-
-//------------------------------------------------------------------------
-//
-//   getFirstChar      Given a runtime RBBI character category, find
-//                     the first UChar32 that is in the set of chars 
-//                     in the category.
-//------------------------------------------------------------------------
-UChar32  RBBISetBuilder::getFirstChar(int32_t category) const {
-    RangeDescriptor   *rlRange;
-    UChar32            retVal = (UChar32)-1;
-    for (rlRange = fRangeList; rlRange!=nullptr; rlRange=rlRange->fNext) {
-        if (rlRange->fNum == category) {
-            retVal = rlRange->fStartChar;
-            break;
-        }
-    }
-    return retVal;
-}
-
-
-//------------------------------------------------------------------------
-//
-//   printRanges        A debugging function.
-//                      dump out all of the range definitions.
-//
-//------------------------------------------------------------------------
-#ifdef RBBI_DEBUG
-void RBBISetBuilder::printRanges() {
-    RangeDescriptor       *rlRange;
-    int                    i;
-
-    RBBIDebugPrintf("\n\n Nonoverlapping Ranges ...\n");
-    for (rlRange = fRangeList; rlRange!=nullptr; rlRange=rlRange->fNext) {
-        RBBIDebugPrintf("%4x-%4x  ", rlRange->fStartChar, rlRange->fEndChar);
-
-        for (i=0; i<rlRange->fIncludesSets->size(); i++) {
-            RBBINode       *usetNode    = (RBBINode *)rlRange->fIncludesSets->elementAt(i);
-            UnicodeString   setName {u"anon"};
-            RBBINode       *setRef = usetNode->fParent;
-            if (setRef != nullptr) {
-                RBBINode *varRef = setRef->fParent;
-                if (varRef != nullptr  &&  varRef->fType == RBBINode::varRef) {
-                    setName = varRef->fText;
-                }
-            }
-            RBBI_DEBUG_printUnicodeString(setName); RBBIDebugPrintf("  ");
-        }
-        RBBIDebugPrintf("\n");
-    }
-}
-#endif
-
-
-//------------------------------------------------------------------------
-//
-//   printRangeGroups     A debugging function.
-//                        dump out all of the range groups.
-//
-//------------------------------------------------------------------------
-#ifdef RBBI_DEBUG
-void RBBISetBuilder::printRangeGroups() {
-    int                    i;
-
-    RBBIDebugPrintf("\nRanges grouped by Unicode Set Membership...\n");
-    for (RangeDescriptor *rlRange = fRangeList; rlRange!=nullptr; rlRange=rlRange->fNext) {
-        if (rlRange->fFirstInGroup) {
-            int groupNum = rlRange->fNum;
-            RBBIDebugPrintf("%2i  ", groupNum);
-
-            if (groupNum >= fDictCategoriesStart) { RBBIDebugPrintf(" <DICT> ");}
-
-            for (i=0; i<rlRange->fIncludesSets->size(); i++) {
-                RBBINode       *usetNode    = (RBBINode *)rlRange->fIncludesSets->elementAt(i);
-                UnicodeString   setName = UNICODE_STRING("anon", 4);
-                RBBINode       *setRef = usetNode->fParent;
-                if (setRef != nullptr) {
-                    RBBINode *varRef = setRef->fParent;
-                    if (varRef != nullptr  &&  varRef->fType == RBBINode::varRef) {
-                        setName = varRef->fText;
-                    }
-                }
-                RBBI_DEBUG_printUnicodeString(setName); RBBIDebugPrintf(" ");
-            }
-
-            i = 0;
-            for (RangeDescriptor *tRange = rlRange; tRange != nullptr; tRange = tRange->fNext) {
-                if (tRange->fNum == rlRange->fNum) {
-                    if (i++ % 5 == 0) {
-                        RBBIDebugPrintf("\n    ");
-                    }
-                    RBBIDebugPrintf("  %05x-%05x", tRange->fStartChar, tRange->fEndChar);
-                }
-            }
-            RBBIDebugPrintf("\n");
-        }
-    }
-    RBBIDebugPrintf("\n");
-}
-#endif
-
-
-//------------------------------------------------------------------------
-//
-//   printSets          A debugging function.
-//                      dump out all of the set definitions.
-//
-//------------------------------------------------------------------------
-#ifdef RBBI_DEBUG
-void RBBISetBuilder::printSets() {
-    int                   i;
-
-    RBBIDebugPrintf("\n\nUnicode Sets List\n------------------\n");
-    for (i=0; ; i++) {
-        RBBINode        *usetNode;
-        RBBINode        *setRef;
-        RBBINode        *varRef;
-        UnicodeString    setName;
-
-        usetNode = (RBBINode *)fRB->fUSetNodes->elementAt(i);
-        if (usetNode == nullptr) {
-            break;
-        }
-
-        RBBIDebugPrintf("%3d    ", i);
-        setName = UNICODE_STRING("anonymous", 9);
-        setRef = usetNode->fParent;
-        if (setRef != nullptr) {
-            varRef = setRef->fParent;
-            if (varRef != nullptr  &&  varRef->fType == RBBINode::varRef) {
-                setName = varRef->fText;
-            }
-        }
-        RBBI_DEBUG_printUnicodeString(setName);
-        RBBIDebugPrintf("   ");
-        RBBI_DEBUG_printUnicodeString(usetNode->fText);
-        RBBIDebugPrintf("\n");
-        if (usetNode->fLeftChild != nullptr) {
-            RBBINode::printTree(usetNode->fLeftChild, true);
-        }
-    }
-    RBBIDebugPrintf("\n");
-}
-#endif
-
-
-
-//-------------------------------------------------------------------------------------
-//
-//  RangeDescriptor copy constructor
-//
-//-------------------------------------------------------------------------------------
-
-RangeDescriptor::RangeDescriptor(const RangeDescriptor &other, UErrorCode &status) :
-        fStartChar(other.fStartChar), fEndChar {other.fEndChar}, fNum {other.fNum},
-        fIncludesDict{other.fIncludesDict}, fFirstInGroup{other.fFirstInGroup} {
-
-    if (U_FAILURE(status)) {
-        return;
-    }
-    fIncludesSets = new UVector(status);
-    if (this->fIncludesSets == nullptr) {
-        status = U_MEMORY_ALLOCATION_ERROR;
-    }
-    if (U_FAILURE(status)) {
-        return;
-    }
-
-    for (int32_t i=0; i<other.fIncludesSets->size(); i++) {
-        this->fIncludesSets->addElement(other.fIncludesSets->elementAt(i), status);
-    }
-}
-
-
-//-------------------------------------------------------------------------------------
-//
-//  RangeDesriptor default constructor
-//
-//-------------------------------------------------------------------------------------
-RangeDescriptor::RangeDescriptor(UErrorCode &status) {
-    if (U_FAILURE(status)) {
-        return;
-    }
-    fIncludesSets = new UVector(status);
-    if (fIncludesSets == nullptr) {
-        status = U_MEMORY_ALLOCATION_ERROR;
-    }
-}
-
-
-//-------------------------------------------------------------------------------------
-//
-//  RangeDesriptor Destructor
-//
-//-------------------------------------------------------------------------------------
-RangeDescriptor::~RangeDescriptor() {
-    delete  fIncludesSets;
-    fIncludesSets = nullptr;
-}
-
-//-------------------------------------------------------------------------------------
-//
-//  RangeDesriptor::split()
-//
-//-------------------------------------------------------------------------------------
-void RangeDescriptor::split(UChar32 where, UErrorCode &status) {
-    U_ASSERT(where>fStartChar && where<=fEndChar);
-    RangeDescriptor *nr = new RangeDescriptor(*this, status);
-    if(nr == nullptr) {
-        status = U_MEMORY_ALLOCATION_ERROR;
-        return;
-    }
-    if (U_FAILURE(status)) {
-        delete nr;
-        return;
-    }
-    //  RangeDescriptor copy constructor copies all fields.
-    //  Only need to update those that are different after the split.
-    nr->fStartChar = where;
-    this->fEndChar = where-1;
-    nr->fNext      = this->fNext;
-    this->fNext    = nr;
-}
-
-
-//-------------------------------------------------------------------------------------
-//
-//   RangeDescriptor::isDictionaryRange
-//
-//            Test whether this range includes characters from
-//            the original Unicode Set named "dictionary".
-//
-//            This function looks through the Unicode Sets that
-//            the range includes, checking for one named "dictionary"
-//
-//            TODO:  a faster way would be to find the set node for
-//                   "dictionary" just once, rather than looking it
-//                   up by name every time.
-//
-//-------------------------------------------------------------------------------------
-bool RangeDescriptor::isDictionaryRange() {
-    static const char16_t *dictionary = u"dictionary";
-    for (int32_t i=0; i<fIncludesSets->size(); i++) {
-        RBBINode *usetNode  = (RBBINode *)fIncludesSets->elementAt(i);
-        RBBINode *setRef = usetNode->fParent;
-        if (setRef != nullptr) {
-            RBBINode *varRef = setRef->fParent;
-            if (varRef && varRef->fType == RBBINode::varRef) {
-                const UnicodeString *setName = &varRef->fText;
-                if (setName->compare(dictionary, -1) == 0) {
-                    return true;
-                }
-            }
-        }
-    }
-    return false;
-}
-
-U_NAMESPACE_END
-
-#endif /* #if !UCONFIG_NO_BREAK_ITERATION */
->>>>>>> a8a80be5
+// © 2016 and later: Unicode, Inc. and others.
+// License & terms of use: http://www.unicode.org/copyright.html
+//
+//  rbbisetb.cpp
+//
+/*
+***************************************************************************
+*   Copyright (C) 2002-2008 International Business Machines Corporation   *
+*   and others. All rights reserved.                                      *
+***************************************************************************
+*/
+//
+//  RBBISetBuilder   Handles processing of Unicode Sets from RBBI rules
+//                   (part of the rule building process.)
+//
+//      Starting with the rules parse tree from the scanner,
+//
+//                   -  Enumerate the set of UnicodeSets that are referenced
+//                      by the RBBI rules.
+//                   -  compute a set of non-overlapping character ranges
+//                      with all characters within a range belonging to the same
+//                      set of input unicode sets.
+//                   -  Derive a set of non-overlapping UnicodeSet (like things)
+//                      that will correspond to columns in the state table for
+//                      the RBBI execution engine.  All characters within one
+//                      of these sets belong to the same set of the original
+//                      UnicodeSets from the user's rules.
+//                   -  construct the trie table that maps input characters
+//                      to the index of the matching non-overlapping set of set from
+//                      the previous step.
+//
+
+#include "unicode/utypes.h"
+
+#if !UCONFIG_NO_BREAK_ITERATION
+
+#include "unicode/uniset.h"
+#include "uvector.h"
+#include "uassert.h"
+#include "cmemory.h"
+#include "cstring.h"
+
+#include "rbbisetb.h"
+#include "rbbinode.h"
+
+U_NAMESPACE_BEGIN
+
+const int32_t kMaxCharCategoriesFor8BitsTrie = 255;
+//------------------------------------------------------------------------
+//
+//   Constructor
+//
+//------------------------------------------------------------------------
+RBBISetBuilder::RBBISetBuilder(RBBIRuleBuilder *rb)
+{
+    fRB             = rb;
+    fStatus         = rb->fStatus;
+    fRangeList      = nullptr;
+    fMutableTrie    = nullptr;
+    fTrie           = nullptr;
+    fTrieSize       = 0;
+    fGroupCount     = 0;
+    fSawBOF         = false;
+}
+
+
+//------------------------------------------------------------------------
+//
+//   Destructor
+//
+//------------------------------------------------------------------------
+RBBISetBuilder::~RBBISetBuilder()
+{
+    RangeDescriptor   *nextRangeDesc;
+
+    // Walk through & delete the linked list of RangeDescriptors
+    for (nextRangeDesc = fRangeList; nextRangeDesc!=nullptr;) {
+        RangeDescriptor *r = nextRangeDesc;
+        nextRangeDesc      = r->fNext;
+        delete r;
+    }
+
+    ucptrie_close(fTrie);
+    umutablecptrie_close(fMutableTrie);
+}
+
+
+
+
+//------------------------------------------------------------------------
+//
+//   build          Build the list of non-overlapping character ranges
+//                  from the Unicode Sets.
+//
+//------------------------------------------------------------------------
+void RBBISetBuilder::buildRanges() {
+    RBBINode        *usetNode;
+    RangeDescriptor *rlRange;
+
+    if (fRB->fDebugEnv && uprv_strstr(fRB->fDebugEnv, "usets")) {printSets();}
+
+    //
+    //  Initialize the process by creating a single range encompassing all characters
+    //  that is in no sets.
+    //
+    fRangeList                = new RangeDescriptor(*fStatus); // will check for status here
+    if (fRangeList == nullptr) {
+        *fStatus = U_MEMORY_ALLOCATION_ERROR;
+        return;
+    }
+    fRangeList->fStartChar    = 0;
+    fRangeList->fEndChar      = 0x10ffff;
+
+    if (U_FAILURE(*fStatus)) {
+        return;
+    }
+
+    //
+    //  Find the set of non-overlapping ranges of characters
+    //
+    int  ni;
+    for (ni=0; ; ni++) {        // Loop over each of the UnicodeSets encountered in the input rules
+        usetNode = (RBBINode *)this->fRB->fUSetNodes->elementAt(ni);
+        if (usetNode==nullptr) {
+            break;
+        }
+
+        UnicodeSet      *inputSet             = usetNode->fInputSet;
+        int32_t          inputSetRangeCount   = inputSet->getRangeCount();
+        int              inputSetRangeIndex   = 0;
+                         rlRange              = fRangeList;
+
+        for (;;) {
+            if (inputSetRangeIndex >= inputSetRangeCount) {
+                break;
+            }
+            UChar32      inputSetRangeBegin  = inputSet->getRangeStart(inputSetRangeIndex);
+            UChar32      inputSetRangeEnd    = inputSet->getRangeEnd(inputSetRangeIndex);
+
+            // skip over ranges from the range list that are completely
+            //   below the current range from the input unicode set.
+            while (rlRange->fEndChar < inputSetRangeBegin) {
+                rlRange = rlRange->fNext;
+            }
+
+            // If the start of the range from the range list is before with
+            //   the start of the range from the unicode set, split the range list range
+            //   in two, with one part being before (wholly outside of) the unicode set
+            //   and the other containing the rest.
+            //   Then continue the loop; the post-split current range will then be skipped
+            //     over
+            if (rlRange->fStartChar < inputSetRangeBegin) {
+                rlRange->split(inputSetRangeBegin, *fStatus);
+                if (U_FAILURE(*fStatus)) {
+                    return;
+                }
+                continue;
+            }
+
+            // Same thing at the end of the ranges...
+            // If the end of the range from the range list doesn't coincide with
+            //   the end of the range from the unicode set, split the range list
+            //   range in two.  The first part of the split range will be
+            //   wholly inside the Unicode set.
+            if (rlRange->fEndChar > inputSetRangeEnd) {
+                rlRange->split(inputSetRangeEnd+1, *fStatus);
+                if (U_FAILURE(*fStatus)) {
+                    return;
+                }
+            }
+
+            // The current rlRange is now entirely within the UnicodeSet range.
+            // Add this unicode set to the list of sets for this rlRange
+            if (rlRange->fIncludesSets->indexOf(usetNode) == -1) {
+                rlRange->fIncludesSets->addElement(usetNode, *fStatus);
+                if (U_FAILURE(*fStatus)) {
+                    return;
+                }
+            }
+
+            // Advance over ranges that we are finished with.
+            if (inputSetRangeEnd == rlRange->fEndChar) {
+                inputSetRangeIndex++;
+            }
+            rlRange = rlRange->fNext;
+        }
+    }
+
+    if (fRB->fDebugEnv && uprv_strstr(fRB->fDebugEnv, "range")) { printRanges();}
+
+    //
+    //  Group the above ranges, with each group consisting of one or more
+    //    ranges that are in exactly the same set of original UnicodeSets.
+    //    The groups are numbered, and these group numbers are the set of
+    //    input symbols recognized by the run-time state machine.
+    //
+    //    Numbering: # 0  (state table column 0) is unused.
+    //               # 1  is reserved - table column 1 is for end-of-input
+    //               # 2  is reserved - table column 2 is for beginning-of-input
+    //               # 3  is the first range list.
+    //
+    RangeDescriptor *rlSearchRange;
+    int32_t dictGroupCount = 0;
+
+    for (rlRange = fRangeList; rlRange!=nullptr; rlRange=rlRange->fNext) {
+        for (rlSearchRange=fRangeList; rlSearchRange != rlRange; rlSearchRange=rlSearchRange->fNext) {
+            if (rlRange->fIncludesSets->equals(*rlSearchRange->fIncludesSets)) {
+                rlRange->fNum = rlSearchRange->fNum;
+                rlRange->fIncludesDict = rlSearchRange->fIncludesDict;
+                break;
+            }
+        }
+        if (rlRange->fNum == 0) {
+            rlRange->fFirstInGroup = true;
+            if (rlRange->isDictionaryRange()) {
+                rlRange->fNum = ++dictGroupCount;
+                rlRange->fIncludesDict = true;
+            } else {
+                fGroupCount++;
+                rlRange->fNum = fGroupCount+2;
+                addValToSets(rlRange->fIncludesSets, rlRange->fNum);
+            }
+        }
+    }
+
+    // Move the character category numbers for any dictionary ranges up, so that they
+    // immediately follow the non-dictionary ranges.
+
+    fDictCategoriesStart = fGroupCount + 3;
+    for (rlRange = fRangeList; rlRange!=nullptr; rlRange=rlRange->fNext) {
+        if (rlRange->fIncludesDict) {
+            rlRange->fNum += fDictCategoriesStart - 1;
+            if (rlRange->fFirstInGroup) {
+                addValToSets(rlRange->fIncludesSets, rlRange->fNum);
+            }
+        }
+    }
+    fGroupCount += dictGroupCount;
+
+
+    // Handle input sets that contain the special string {eof}.
+    //   Column 1 of the state table is reserved for EOF on input.
+    //   Column 2 is reserved for before-the-start-input.
+    //            (This column can be optimized away later if there are no rule
+    //             references to {bof}.)
+    //   Add this column value (1 or 2) to the equivalent expression
+    //     subtree for each UnicodeSet that contains the string {eof}
+    //   Because {bof} and {eof} are not characters in the normal sense,
+    //   they don't affect the computation of the ranges or TRIE.
+
+    UnicodeString eofString(u"eof");
+    UnicodeString bofString(u"bof");
+    for (ni=0; ; ni++) {        // Loop over each of the UnicodeSets encountered in the input rules
+        usetNode = (RBBINode *)this->fRB->fUSetNodes->elementAt(ni);
+        if (usetNode==nullptr) {
+            break;
+        }
+        UnicodeSet      *inputSet = usetNode->fInputSet;
+        if (inputSet->contains(eofString)) {
+            addValToSet(usetNode, 1);
+        }
+        if (inputSet->contains(bofString)) {
+            addValToSet(usetNode, 2);
+            fSawBOF = true;
+        }
+    }
+
+
+    if (fRB->fDebugEnv && uprv_strstr(fRB->fDebugEnv, "rgroup")) {printRangeGroups();}
+    if (fRB->fDebugEnv && uprv_strstr(fRB->fDebugEnv, "esets")) {printSets();}
+}
+
+
+//
+// Build the Trie table for mapping UChar32 values to the corresponding
+// range group number.
+//
+void RBBISetBuilder::buildTrie() {
+    fMutableTrie = umutablecptrie_open(
+                        0,       //  Initial value for all code points.
+                        0,       //  Error value for out-of-range input.
+                        fStatus);
+
+    for (RangeDescriptor *range = fRangeList; range!=nullptr && U_SUCCESS(*fStatus); range=range->fNext) {
+        umutablecptrie_setRange(fMutableTrie,
+                                range->fStartChar,     // Range start
+                                range->fEndChar,       // Range end (inclusive)
+                                range->fNum,           // value for range
+                                fStatus);
+    }
+}
+
+
+void RBBISetBuilder::mergeCategories(IntPair categories) {
+    U_ASSERT(categories.first >= 1);
+    U_ASSERT(categories.second > categories.first);
+    U_ASSERT((categories.first <  fDictCategoriesStart && categories.second <  fDictCategoriesStart) ||
+             (categories.first >= fDictCategoriesStart && categories.second >= fDictCategoriesStart));
+
+    for (RangeDescriptor *rd = fRangeList; rd != nullptr; rd = rd->fNext) {
+        int32_t rangeNum = rd->fNum;
+        if (rangeNum == categories.second) {
+            rd->fNum = categories.first;
+        } else if (rangeNum > categories.second) {
+            rd->fNum--;
+        }
+    }
+    --fGroupCount;
+    if (categories.second <= fDictCategoriesStart) {
+        --fDictCategoriesStart;
+    }
+}
+
+
+//-----------------------------------------------------------------------------------
+//
+//  getTrieSize()    Return the size that will be required to serialize the Trie.
+//
+//-----------------------------------------------------------------------------------
+int32_t RBBISetBuilder::getTrieSize()  {
+    if (U_FAILURE(*fStatus)) {
+        return 0;
+    }
+    if (fTrie == nullptr) {
+        bool use8Bits = getNumCharCategories() <= kMaxCharCategoriesFor8BitsTrie;
+        fTrie = umutablecptrie_buildImmutable(
+            fMutableTrie,
+            UCPTRIE_TYPE_FAST,
+            use8Bits ? UCPTRIE_VALUE_BITS_8 : UCPTRIE_VALUE_BITS_16,
+            fStatus);
+        fTrieSize = ucptrie_toBinary(fTrie, nullptr, 0, fStatus);
+        if (*fStatus == U_BUFFER_OVERFLOW_ERROR) {
+            *fStatus = U_ZERO_ERROR;
+        }
+    }
+    return fTrieSize;
+}
+
+
+//-----------------------------------------------------------------------------------
+//
+//  serializeTrie()   Put the serialized trie at the specified address.
+//                    Trust the caller to have given us enough memory.
+//                    getTrieSize() MUST be called first.
+//
+//-----------------------------------------------------------------------------------
+void RBBISetBuilder::serializeTrie(uint8_t *where) {
+    ucptrie_toBinary(fTrie,
+                     where,                // Buffer
+                     fTrieSize,            // Capacity
+                     fStatus);
+}
+
+//------------------------------------------------------------------------
+//
+//  addValToSets     Add a runtime-mapped input value to each uset from a
+//                   list of uset nodes. (val corresponds to a state table column.)
+//                   For each of the original Unicode sets - which correspond
+//                   directly to uset nodes - a logically equivalent expression
+//                   is constructed in terms of the remapped runtime input
+//                   symbol set.  This function adds one runtime input symbol to
+//                   a list of sets.
+//
+//                   The "logically equivalent expression" is the tree for an
+//                   or-ing together of all of the symbols that go into the set.
+//
+//------------------------------------------------------------------------
+void  RBBISetBuilder::addValToSets(UVector *sets, uint32_t val) {
+    int32_t       ix;
+
+    for (ix=0; ix<sets->size(); ix++) {
+        RBBINode *usetNode = (RBBINode *)sets->elementAt(ix);
+        addValToSet(usetNode, val);
+    }
+}
+
+void  RBBISetBuilder::addValToSet(RBBINode *usetNode, uint32_t val) {
+    RBBINode *leafNode = new RBBINode(RBBINode::leafChar);
+    if (leafNode == nullptr) {
+        *fStatus = U_MEMORY_ALLOCATION_ERROR;
+        return;
+    }
+    leafNode->fVal = (unsigned short)val;
+    if (usetNode->fLeftChild == nullptr) {
+        usetNode->fLeftChild = leafNode;
+        leafNode->fParent    = usetNode;
+    } else {
+        // There are already input symbols present for this set.
+        // Set up an OR node, with the previous stuff as the left child
+        //   and the new value as the right child.
+        RBBINode *orNode = new RBBINode(RBBINode::opOr);
+        if (orNode == nullptr) {
+            *fStatus = U_MEMORY_ALLOCATION_ERROR;
+            return;
+        }
+        orNode->fLeftChild  = usetNode->fLeftChild;
+        orNode->fRightChild = leafNode;
+        orNode->fLeftChild->fParent  = orNode;
+        orNode->fRightChild->fParent = orNode;
+        usetNode->fLeftChild = orNode;
+        orNode->fParent = usetNode;
+    }
+}
+
+
+//------------------------------------------------------------------------
+//
+//   getNumCharCategories
+//
+//------------------------------------------------------------------------
+int32_t  RBBISetBuilder::getNumCharCategories() const {
+    return fGroupCount + 3;
+}
+
+
+//------------------------------------------------------------------------
+//
+//   getDictCategoriesStart
+//
+//------------------------------------------------------------------------
+int32_t  RBBISetBuilder::getDictCategoriesStart() const {
+    return fDictCategoriesStart;
+}
+
+
+//------------------------------------------------------------------------
+//
+//   sawBOF
+//
+//------------------------------------------------------------------------
+UBool  RBBISetBuilder::sawBOF() const {
+    return fSawBOF;
+}
+
+
+//------------------------------------------------------------------------
+//
+//   getFirstChar      Given a runtime RBBI character category, find
+//                     the first UChar32 that is in the set of chars 
+//                     in the category.
+//------------------------------------------------------------------------
+UChar32  RBBISetBuilder::getFirstChar(int32_t category) const {
+    RangeDescriptor   *rlRange;
+    UChar32            retVal = (UChar32)-1;
+    for (rlRange = fRangeList; rlRange!=nullptr; rlRange=rlRange->fNext) {
+        if (rlRange->fNum == category) {
+            retVal = rlRange->fStartChar;
+            break;
+        }
+    }
+    return retVal;
+}
+
+
+//------------------------------------------------------------------------
+//
+//   printRanges        A debugging function.
+//                      dump out all of the range definitions.
+//
+//------------------------------------------------------------------------
+#ifdef RBBI_DEBUG
+void RBBISetBuilder::printRanges() {
+    RangeDescriptor       *rlRange;
+    int                    i;
+
+    RBBIDebugPrintf("\n\n Nonoverlapping Ranges ...\n");
+    for (rlRange = fRangeList; rlRange!=nullptr; rlRange=rlRange->fNext) {
+        RBBIDebugPrintf("%4x-%4x  ", rlRange->fStartChar, rlRange->fEndChar);
+
+        for (i=0; i<rlRange->fIncludesSets->size(); i++) {
+            RBBINode       *usetNode    = (RBBINode *)rlRange->fIncludesSets->elementAt(i);
+            UnicodeString   setName {u"anon"};
+            RBBINode       *setRef = usetNode->fParent;
+            if (setRef != nullptr) {
+                RBBINode *varRef = setRef->fParent;
+                if (varRef != nullptr  &&  varRef->fType == RBBINode::varRef) {
+                    setName = varRef->fText;
+                }
+            }
+            RBBI_DEBUG_printUnicodeString(setName); RBBIDebugPrintf("  ");
+        }
+        RBBIDebugPrintf("\n");
+    }
+}
+#endif
+
+
+//------------------------------------------------------------------------
+//
+//   printRangeGroups     A debugging function.
+//                        dump out all of the range groups.
+//
+//------------------------------------------------------------------------
+#ifdef RBBI_DEBUG
+void RBBISetBuilder::printRangeGroups() {
+    int                    i;
+
+    RBBIDebugPrintf("\nRanges grouped by Unicode Set Membership...\n");
+    for (RangeDescriptor *rlRange = fRangeList; rlRange!=nullptr; rlRange=rlRange->fNext) {
+        if (rlRange->fFirstInGroup) {
+            int groupNum = rlRange->fNum;
+            RBBIDebugPrintf("%2i  ", groupNum);
+
+            if (groupNum >= fDictCategoriesStart) { RBBIDebugPrintf(" <DICT> ");}
+
+            for (i=0; i<rlRange->fIncludesSets->size(); i++) {
+                RBBINode       *usetNode    = (RBBINode *)rlRange->fIncludesSets->elementAt(i);
+                UnicodeString   setName = UNICODE_STRING("anon", 4);
+                RBBINode       *setRef = usetNode->fParent;
+                if (setRef != nullptr) {
+                    RBBINode *varRef = setRef->fParent;
+                    if (varRef != nullptr  &&  varRef->fType == RBBINode::varRef) {
+                        setName = varRef->fText;
+                    }
+                }
+                RBBI_DEBUG_printUnicodeString(setName); RBBIDebugPrintf(" ");
+            }
+
+            i = 0;
+            for (RangeDescriptor *tRange = rlRange; tRange != nullptr; tRange = tRange->fNext) {
+                if (tRange->fNum == rlRange->fNum) {
+                    if (i++ % 5 == 0) {
+                        RBBIDebugPrintf("\n    ");
+                    }
+                    RBBIDebugPrintf("  %05x-%05x", tRange->fStartChar, tRange->fEndChar);
+                }
+            }
+            RBBIDebugPrintf("\n");
+        }
+    }
+    RBBIDebugPrintf("\n");
+}
+#endif
+
+
+//------------------------------------------------------------------------
+//
+//   printSets          A debugging function.
+//                      dump out all of the set definitions.
+//
+//------------------------------------------------------------------------
+#ifdef RBBI_DEBUG
+void RBBISetBuilder::printSets() {
+    int                   i;
+
+    RBBIDebugPrintf("\n\nUnicode Sets List\n------------------\n");
+    for (i=0; ; i++) {
+        RBBINode        *usetNode;
+        RBBINode        *setRef;
+        RBBINode        *varRef;
+        UnicodeString    setName;
+
+        usetNode = (RBBINode *)fRB->fUSetNodes->elementAt(i);
+        if (usetNode == nullptr) {
+            break;
+        }
+
+        RBBIDebugPrintf("%3d    ", i);
+        setName = UNICODE_STRING("anonymous", 9);
+        setRef = usetNode->fParent;
+        if (setRef != nullptr) {
+            varRef = setRef->fParent;
+            if (varRef != nullptr  &&  varRef->fType == RBBINode::varRef) {
+                setName = varRef->fText;
+            }
+        }
+        RBBI_DEBUG_printUnicodeString(setName);
+        RBBIDebugPrintf("   ");
+        RBBI_DEBUG_printUnicodeString(usetNode->fText);
+        RBBIDebugPrintf("\n");
+        if (usetNode->fLeftChild != nullptr) {
+            RBBINode::printTree(usetNode->fLeftChild, true);
+        }
+    }
+    RBBIDebugPrintf("\n");
+}
+#endif
+
+
+
+//-------------------------------------------------------------------------------------
+//
+//  RangeDescriptor copy constructor
+//
+//-------------------------------------------------------------------------------------
+
+RangeDescriptor::RangeDescriptor(const RangeDescriptor &other, UErrorCode &status) :
+        fStartChar(other.fStartChar), fEndChar {other.fEndChar}, fNum {other.fNum},
+        fIncludesDict{other.fIncludesDict}, fFirstInGroup{other.fFirstInGroup} {
+
+    if (U_FAILURE(status)) {
+        return;
+    }
+    fIncludesSets = new UVector(status);
+    if (this->fIncludesSets == nullptr) {
+        status = U_MEMORY_ALLOCATION_ERROR;
+    }
+    if (U_FAILURE(status)) {
+        return;
+    }
+
+    for (int32_t i=0; i<other.fIncludesSets->size(); i++) {
+        this->fIncludesSets->addElement(other.fIncludesSets->elementAt(i), status);
+    }
+}
+
+
+//-------------------------------------------------------------------------------------
+//
+//  RangeDesriptor default constructor
+//
+//-------------------------------------------------------------------------------------
+RangeDescriptor::RangeDescriptor(UErrorCode &status) {
+    if (U_FAILURE(status)) {
+        return;
+    }
+    fIncludesSets = new UVector(status);
+    if (fIncludesSets == nullptr) {
+        status = U_MEMORY_ALLOCATION_ERROR;
+    }
+}
+
+
+//-------------------------------------------------------------------------------------
+//
+//  RangeDesriptor Destructor
+//
+//-------------------------------------------------------------------------------------
+RangeDescriptor::~RangeDescriptor() {
+    delete  fIncludesSets;
+    fIncludesSets = nullptr;
+}
+
+//-------------------------------------------------------------------------------------
+//
+//  RangeDesriptor::split()
+//
+//-------------------------------------------------------------------------------------
+void RangeDescriptor::split(UChar32 where, UErrorCode &status) {
+    U_ASSERT(where>fStartChar && where<=fEndChar);
+    RangeDescriptor *nr = new RangeDescriptor(*this, status);
+    if(nr == nullptr) {
+        status = U_MEMORY_ALLOCATION_ERROR;
+        return;
+    }
+    if (U_FAILURE(status)) {
+        delete nr;
+        return;
+    }
+    //  RangeDescriptor copy constructor copies all fields.
+    //  Only need to update those that are different after the split.
+    nr->fStartChar = where;
+    this->fEndChar = where-1;
+    nr->fNext      = this->fNext;
+    this->fNext    = nr;
+}
+
+
+//-------------------------------------------------------------------------------------
+//
+//   RangeDescriptor::isDictionaryRange
+//
+//            Test whether this range includes characters from
+//            the original Unicode Set named "dictionary".
+//
+//            This function looks through the Unicode Sets that
+//            the range includes, checking for one named "dictionary"
+//
+//            TODO:  a faster way would be to find the set node for
+//                   "dictionary" just once, rather than looking it
+//                   up by name every time.
+//
+//-------------------------------------------------------------------------------------
+bool RangeDescriptor::isDictionaryRange() {
+    static const char16_t *dictionary = u"dictionary";
+    for (int32_t i=0; i<fIncludesSets->size(); i++) {
+        RBBINode *usetNode  = (RBBINode *)fIncludesSets->elementAt(i);
+        RBBINode *setRef = usetNode->fParent;
+        if (setRef != nullptr) {
+            RBBINode *varRef = setRef->fParent;
+            if (varRef && varRef->fType == RBBINode::varRef) {
+                const UnicodeString *setName = &varRef->fText;
+                if (setName->compare(dictionary, -1) == 0) {
+                    return true;
+                }
+            }
+        }
+    }
+    return false;
+}
+
+U_NAMESPACE_END
+
+#endif /* #if !UCONFIG_NO_BREAK_ITERATION */