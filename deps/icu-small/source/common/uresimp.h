<<<<<<< HEAD
// © 2016 and later: Unicode, Inc. and others.
// License & terms of use: http://www.unicode.org/copyright.html
/*
**********************************************************************
*   Copyright (C) 2000-2016, International Business Machines
*   Corporation and others.  All Rights Reserved.
**********************************************************************
*/

#ifndef URESIMP_H
#define URESIMP_H

#include "unicode/ures.h"
#include "unicode/utypes.h"

#include "uresdata.h"

#define kRootLocaleName         "root"
#define kPoolBundleName         "pool"

/*
 The default minor version and the version separator must be exactly one
 character long.
*/

#define kDefaultMinorVersion    "0"
#define kVersionSeparator       "."
#define kVersionTag             "Version"

#define MAGIC1 19700503
#define MAGIC2 19641227

#define URES_MAX_ALIAS_LEVEL 256
#define URES_MAX_BUFFER_SIZE 256

#define EMPTY_SET 0x2205

struct UResourceDataEntry;
typedef struct UResourceDataEntry UResourceDataEntry;

/*
 * Note: If we wanted to make this structure smaller, then we could try
 * to use one UResourceDataEntry pointer for fAlias and fPool, with a separate
 * flag to distinguish whether this struct is for a real bundle with a pool,
 * or for an alias entry for which we won't use the pool after loading.
 */
struct UResourceDataEntry {
    char *fName; /* name of the locale for bundle - still to decide whether it is original or fallback */
    char *fPath; /* path to bundle - used for distinguishing between resources with the same name */
    UResourceDataEntry *fParent; /*next resource in fallback chain*/
    UResourceDataEntry *fAlias;
    UResourceDataEntry *fPool;
    ResourceData fData; /* data for low level access */
    char fNameBuffer[3]; /* A small buffer of free space for fName. The free space is due to struct padding. */
    uint32_t fCountExisting; /* how much is this resource used */
    UErrorCode fBogus;
    /* int32_t fHashKey;*/ /* for faster access in the hashtable */
};

#define RES_BUFSIZE 64
#define RES_PATH_SEPARATOR   '/'
#define RES_PATH_SEPARATOR_S   "/"

struct UResourceBundle {
    const char *fKey; /*tag*/
    UResourceDataEntry *fData; /*for low-level access*/
    char *fVersion;
    UResourceDataEntry *fTopLevelData; /* for getting the valid locale */
    char *fResPath; /* full path to the resource: "zh_TW/CollationElements/Sequence" */
    // TODO(ICU-20769): Try to change the by-value fResData into a pointer,
    // with the struct in only one place for each bundle.
    // Also replace class ResourceDataValue.resData with a pResData pointer again.
    ResourceData fResData;
    char fResBuf[RES_BUFSIZE];
    int32_t fResPathLen;
    Resource fRes;
    UBool fHasFallback;
    UBool fIsTopLevel;
    uint32_t fMagic1;   /* For determining if it's a stack object */
    uint32_t fMagic2;   /* For determining if it's a stack object */
    int32_t fIndex;
    int32_t fSize;

    /*const UResourceBundle *fParentRes;*/ /* needed to get the actual locale for a child resource */
};

U_CAPI void U_EXPORT2 ures_initStackObject(UResourceBundle* resB);

#ifdef __cplusplus

U_NAMESPACE_BEGIN

/**
 * \class StackUResourceBundle
 * "Smart pointer" like class, closes a UResourceBundle via ures_close().
 *
 * This code:
 *
 *   StackUResourceBundle bundle;
 *   foo(bundle.getAlias());
 *
 * Is equivalent to this code:
 *
 *   UResourceBundle bundle;
 *   ures_initStackObject(&bundle);
 *   foo(&bundle);
 *   ures_close(&bundle);
 *
 * @see LocalUResourceBundlePointer
 * @internal
 */
class U_COMMON_API StackUResourceBundle {
public:
    // No heap allocation. Use only on the stack.
    static void* U_EXPORT2 operator new(size_t) U_NOEXCEPT = delete;
    static void* U_EXPORT2 operator new[](size_t) U_NOEXCEPT = delete;
#if U_HAVE_PLACEMENT_NEW
    static void* U_EXPORT2 operator new(size_t, void*) U_NOEXCEPT = delete;
#endif

    StackUResourceBundle();
    ~StackUResourceBundle();

    UResourceBundle* getAlias() { return &bundle; }

    UResourceBundle& ref() { return bundle; }
    const UResourceBundle& ref() const { return bundle; }

    StackUResourceBundle(const StackUResourceBundle&) = delete;
    StackUResourceBundle& operator=(const StackUResourceBundle&) = delete;

    StackUResourceBundle(StackUResourceBundle&&) = delete;
    StackUResourceBundle& operator=(StackUResourceBundle&&) = delete;

private:
    UResourceBundle bundle;
};

U_NAMESPACE_END

#endif  /* __cplusplus */

/**
 * Opens a resource bundle for the locale;
 * if there is not even a base language bundle, then loads the root bundle;
 * never falls back to the default locale.
 *
 * This is used for algorithms that have good pan-Unicode default behavior,
 * such as case mappings, collation, and segmentation (BreakIterator).
 */
U_CAPI UResourceBundle* U_EXPORT2
ures_openNoDefault(const char* path, const char* localeID, UErrorCode* status);

/* Some getters used by the copy constructor */
U_CFUNC const char* ures_getName(const UResourceBundle* resB);
#ifdef URES_DEBUG
U_CFUNC const char* ures_getPath(const UResourceBundle* resB);
/**
 * If anything was in the RB cache, dump it to the screen.
 * @return true if there was anything into the cache
 */
U_CAPI UBool U_EXPORT2 ures_dumpCacheContents(void);
#endif
/*U_CFUNC void ures_appendResPath(UResourceBundle *resB, const char* toAdd, int32_t lenToAdd);*/
/*U_CFUNC void ures_setResPath(UResourceBundle *resB, const char* toAdd);*/
/*U_CFUNC void ures_freeResPath(UResourceBundle *resB);*/

/* Candidates for export */
U_CFUNC UResourceBundle *ures_copyResb(UResourceBundle *r, const UResourceBundle *original, UErrorCode *status);

/**
 * Returns a resource that can be located using the pathToResource argument. One needs optional package, locale
 * and path inside the locale, for example: "/myData/en/zoneStrings/3". Keys and indexes are supported. Keys
 * need to reference data in named structures, while indexes can reference both named and anonymous resources.
 * Features a fill-in parameter.
 *
 * Note, this function does NOT have a syntax for specifying items within a tree.  May want to consider a
 * syntax that delineates between package/tree and resource.
 *
 * @param pathToResource    a path that will lead to the requested resource
 * @param fillIn            if NULL a new UResourceBundle struct is allocated and must be deleted by the caller.
 *                          Alternatively, you can supply a struct to be filled by this function.
 * @param status            fills in the outgoing error code.
 * @return                  a pointer to a UResourceBundle struct. If fill in param was NULL, caller must delete it
 */
U_CAPI UResourceBundle* U_EXPORT2
ures_findResource(const char* pathToResource,
                  UResourceBundle *fillIn, UErrorCode *status);

/**
 * Returns a sub resource that can be located using the pathToResource argument. One needs a path inside
 * the supplied resource, for example, if you have "en_US" resource bundle opened, you might ask for
 * "zoneStrings/3". Keys and indexes are supported. Keys
 * need to reference data in named structures, while indexes can reference both
 * named and anonymous resources.
 * Features a fill-in parameter.
 *
 * @param resourceBundle    a resource
 * @param pathToResource    a path that will lead to the requested resource
 * @param fillIn            if NULL a new UResourceBundle struct is allocated and must be deleted by the caller.
 *                          Alternatively, you can supply a struct to be filled by this function.
 * @param status            fills in the outgoing error code.
 * @return                  a pointer to a UResourceBundle struct. If fill in param was NULL, caller must delete it
 */
U_CAPI UResourceBundle* U_EXPORT2
ures_findSubResource(const UResourceBundle *resB,
                     char* pathToResource,
                     UResourceBundle *fillIn, UErrorCode *status);

/**
 * Returns a functionally equivalent locale (considering keywords) for the specified keyword.
 * @param result fillin for the equivalent locale
 * @param resultCapacity capacity of the fillin buffer
 * @param path path to the tree, or NULL for ICU data
 * @param resName top level resource. Example: "collations"
 * @param keyword locale keyword. Example: "collation"
 * @param locid The requested locale
 * @param isAvailable If non-null, pointer to fillin parameter that indicates whether the
 * requested locale was available. The locale is defined as 'available' if it physically
 * exists within the specified tree.
 * @param omitDefault if true, omit keyword and value if default. 'de_DE\@collation=standard' -> 'de_DE'
 * @param status error code
 * @return  the actual buffer size needed for the full locale.  If it's greater
 * than resultCapacity, the returned full name will be truncated and an error code will be returned.
 */
U_CAPI int32_t U_EXPORT2
ures_getFunctionalEquivalent(char *result, int32_t resultCapacity,
                             const char *path, const char *resName, const char *keyword, const char *locid,
                             UBool *isAvailable, UBool omitDefault, UErrorCode *status);

/**
 * Given a tree path and keyword, return a string enumeration of all possible values for that keyword.
 * @param path path to the tree, or NULL for ICU data
 * @param keyword a particular keyword to consider, must match a top level resource name
 * within the tree.
 * @param status error code
 */
U_CAPI UEnumeration* U_EXPORT2
ures_getKeywordValues(const char *path, const char *keyword, UErrorCode *status);


/**
 * Get a resource with multi-level fallback. Normally only the top level resources will
 * fallback to its parent. This performs fallback on subresources. For example, when a table
 * is defined in a resource bundle and a parent resource bundle, normally no fallback occurs
 * on the sub-resources because the table is defined in the current resource bundle, but this
 * function can perform fallback on the sub-resources of the table.
 * @param resB              a resource
 * @param inKey             a key associated with the requested resource
 * @param fillIn            if NULL a new UResourceBundle struct is allocated and must be deleted by the caller.
 *                          Alternatively, you can supply a struct to be filled by this function.
 * @param status: fills in the outgoing error code
 *                could be <TT>U_MISSING_RESOURCE_ERROR</TT> if the key is not found
 *                could be a non-failing error
 *                e.g.: <TT>U_USING_FALLBACK_WARNING</TT>,<TT>U_USING_DEFAULT_WARNING </TT>
 * @return                  a pointer to a UResourceBundle struct. If fill in param was NULL, caller must delete it
 */
U_CAPI UResourceBundle* U_EXPORT2
ures_getByKeyWithFallback(const UResourceBundle *resB,
                          const char* inKey,
                          UResourceBundle *fillIn,
                          UErrorCode *status);


/**
 * Get a String with multi-level fallback. Normally only the top level resources will
 * fallback to its parent. This performs fallback on subresources. For example, when a table
 * is defined in a resource bundle and a parent resource bundle, normally no fallback occurs
 * on the sub-resources because the table is defined in the current resource bundle, but this
 * function can perform fallback on the sub-resources of the table.
 * @param resB              a resource
 * @param inKey             a key associated with the requested resource
 * @param len               if not NULL, used to return the length of the string
 * @param status: fills in the outgoing error code
 *                could be <TT>U_MISSING_RESOURCE_ERROR</TT> if the key is not found
 *                could be a non-failing error
 *                e.g.: <TT>U_USING_FALLBACK_WARNING</TT>,<TT>U_USING_DEFAULT_WARNING </TT>
 * @return returns a pointer to a zero-terminated UChar array which lives in a
 *         memory mapped/DLL file.
 */
U_CAPI const UChar* U_EXPORT2
ures_getStringByKeyWithFallback(const UResourceBundle *resB,
                          const char* inKey,
                          int32_t* len,
                          UErrorCode *status);

#ifdef __cplusplus

U_CAPI void U_EXPORT2
ures_getValueWithFallback(const UResourceBundle *bundle, const char *path,
                          UResourceBundle *tempFillIn,
                          icu::ResourceDataValue &value, UErrorCode &errorCode);

U_CAPI void U_EXPORT2
ures_getAllItemsWithFallback(const UResourceBundle *bundle, const char *path,
                             icu::ResourceSink &sink, UErrorCode &errorCode);

#endif  /* __cplusplus */

/**
 * Get a version number by key
 * @param resB bundle containing version number
 * @param key the key for the version number
 * @param ver fillin for the version number
 * @param status error code
 */
U_CAPI void U_EXPORT2
ures_getVersionByKey(const UResourceBundle *resB,
                     const char *key,
                     UVersionInfo ver,
                     UErrorCode *status);


/**
 * Internal function.
 * Return the version number associated with this ResourceBundle as a string.
 *
 * @param resourceBundle The resource bundle for which the version is checked.
 * @return  A version number string as specified in the resource bundle or its parent.
 *          The caller does not own this string.
 * @see ures_getVersion
 */
U_CAPI const char* U_EXPORT2
ures_getVersionNumberInternal(const UResourceBundle *resourceBundle);

/**
 * Return the name of the Locale associated with this ResourceBundle. This API allows
 * you to query for the real locale of the resource. For example, if you requested
 * "en_US_CALIFORNIA" and only "en_US" bundle exists, "en_US" will be returned.
 * For subresources, the locale where this resource comes from will be returned.
 * If fallback has occured, getLocale will reflect this.
 *
 * This internal version avoids deprecated-warnings in ICU code.
 *
 * @param resourceBundle resource bundle in question
 * @param status just for catching illegal arguments
 * @return  A Locale name
 */
U_CAPI const char* U_EXPORT2
ures_getLocaleInternal(const UResourceBundle* resourceBundle,
               UErrorCode* status);

/**
 * Same as ures_openDirect() but uses the fill-in parameter instead of allocating a new bundle.
 *
 * @param r The existing UResourceBundle to fill in. If NULL then status will be
 *          set to U_ILLEGAL_ARGUMENT_ERROR.
 * @param packageName   The packageName and locale together point to an ICU udata object,
 *                      as defined by <code> udata_open( packageName, "res", locale, err) </code>
 *                      or equivalent.  Typically, packageName will refer to a (.dat) file, or to
 *                      a package registered with udata_setAppData(). Using a full file or directory
 *                      pathname for packageName is deprecated. If NULL, ICU data will be used.
 * @param locale  specifies the locale for which we want to open the resource
 *                if NULL, the default locale will be used. If strlen(locale) == 0
 *                root locale will be used.
 * @param status The error code.
 * @see ures_openDirect
 * @internal
 */
U_CAPI void U_EXPORT2
ures_openDirectFillIn(UResourceBundle *r,
                      const char *packageName,
                      const char *locale,
                      UErrorCode *status);

#endif /*URESIMP_H*/
=======
// © 2016 and later: Unicode, Inc. and others.
// License & terms of use: http://www.unicode.org/copyright.html
/*
**********************************************************************
*   Copyright (C) 2000-2016, International Business Machines
*   Corporation and others.  All Rights Reserved.
**********************************************************************
*/

#ifndef URESIMP_H
#define URESIMP_H

#include "unicode/ures.h"
#include "unicode/utypes.h"

#include "uresdata.h"

#define kRootLocaleName         "root"
#define kPoolBundleName         "pool"

/*
 The default minor version and the version separator must be exactly one
 character long.
*/

#define kDefaultMinorVersion    "0"
#define kVersionSeparator       "."
#define kVersionTag             "Version"

#define MAGIC1 19700503
#define MAGIC2 19641227

#define URES_MAX_ALIAS_LEVEL 256

#define EMPTY_SET 0x2205

struct UResourceDataEntry;
typedef struct UResourceDataEntry UResourceDataEntry;

/*
 * Note: If we wanted to make this structure smaller, then we could try
 * to use one UResourceDataEntry pointer for fAlias and fPool, with a separate
 * flag to distinguish whether this struct is for a real bundle with a pool,
 * or for an alias entry for which we won't use the pool after loading.
 */
struct UResourceDataEntry {
    char *fName; /* name of the locale for bundle - still to decide whether it is original or fallback */
    char *fPath; /* path to bundle - used for distinguishing between resources with the same name */
    UResourceDataEntry *fParent; /*next resource in fallback chain*/
    UResourceDataEntry *fAlias;
    UResourceDataEntry *fPool;
    ResourceData fData; /* data for low level access */
    char fNameBuffer[3]; /* A small buffer of free space for fName. The free space is due to struct padding. */
    uint32_t fCountExisting; /* how much is this resource used */
    UErrorCode fBogus;
    /* int32_t fHashKey;*/ /* for faster access in the hashtable */
};

#define RES_BUFSIZE 64
#define RES_PATH_SEPARATOR   '/'
#define RES_PATH_SEPARATOR_S   "/"

U_CAPI void U_EXPORT2 ures_initStackObject(UResourceBundle* resB);

#ifdef __cplusplus

struct UResourceBundle {
    const char *fKey; /*tag*/
    /**
     * The dataEntry for the actual locale in which this item lives.
     * Used for accessing the item's data.
     * Non-const pointer for reference counting via entryIncrease().
     */
    UResourceDataEntry *fData; /*for low-level access*/
    char *fVersion;
    /**
     * The dataEntry for the valid locale.
     * Used for /LOCALE/path alias resolution that starts back from the valid locale,
     * rather than from the actual locale of this item which might live in
     * an ancestor bundle.
     */
    UResourceDataEntry *fValidLocaleDataEntry;
    char *fResPath; /* full path to the resource: "zh_TW/CollationElements/Sequence" */
    char fResBuf[RES_BUFSIZE];
    int32_t fResPathLen;
    Resource fRes;
    UBool fHasFallback;
    UBool fIsTopLevel;
    uint32_t fMagic1;   /* For determining if it's a stack object */
    uint32_t fMagic2;   /* For determining if it's a stack object */
    int32_t fIndex;
    int32_t fSize;

    inline const ResourceData &getResData() const { return fData->fData; }
};

U_NAMESPACE_BEGIN

/**
 * \class StackUResourceBundle
 * "Smart pointer" like class, closes a UResourceBundle via ures_close().
 *
 * This code:
 *
 *   StackUResourceBundle bundle;
 *   foo(bundle.getAlias());
 *
 * Is equivalent to this code:
 *
 *   UResourceBundle bundle;
 *   ures_initStackObject(&bundle);
 *   foo(&bundle);
 *   ures_close(&bundle);
 *
 * @see LocalUResourceBundlePointer
 * @internal
 */
class U_COMMON_API StackUResourceBundle {
public:
    // No heap allocation. Use only on the stack.
    static void* U_EXPORT2 operator new(size_t) noexcept = delete;
    static void* U_EXPORT2 operator new[](size_t) noexcept = delete;
#if U_HAVE_PLACEMENT_NEW
    static void* U_EXPORT2 operator new(size_t, void*) noexcept = delete;
#endif

    StackUResourceBundle();
    ~StackUResourceBundle();

    UResourceBundle* getAlias() { return &bundle; }

    UResourceBundle& ref() { return bundle; }
    const UResourceBundle& ref() const { return bundle; }

    StackUResourceBundle(const StackUResourceBundle&) = delete;
    StackUResourceBundle& operator=(const StackUResourceBundle&) = delete;

    StackUResourceBundle(StackUResourceBundle&&) = delete;
    StackUResourceBundle& operator=(StackUResourceBundle&&) = delete;

private:
    UResourceBundle bundle;
};

U_NAMESPACE_END

#endif  /* __cplusplus */

/**
 * Opens a resource bundle for the locale;
 * if there is not even a base language bundle, then loads the root bundle;
 * never falls back to the default locale.
 *
 * This is used for algorithms that have good pan-Unicode default behavior,
 * such as case mappings, collation, and segmentation (BreakIterator).
 */
U_CAPI UResourceBundle* U_EXPORT2
ures_openNoDefault(const char* path, const char* localeID, UErrorCode* status);

/* Some getters used by the copy constructor */
U_CFUNC const char* ures_getName(const UResourceBundle* resB);
#ifdef URES_DEBUG
U_CFUNC const char* ures_getPath(const UResourceBundle* resB);
/**
 * If anything was in the RB cache, dump it to the screen.
 * @return true if there was anything into the cache
 */
U_CAPI UBool U_EXPORT2 ures_dumpCacheContents(void);
#endif

/* Candidates for export */
U_CFUNC UResourceBundle *ures_copyResb(UResourceBundle *r, const UResourceBundle *original, UErrorCode *status);

/**
 * Returns a resource that can be located using the pathToResource argument. One needs optional package, locale
 * and path inside the locale, for example: "/myData/en/zoneStrings/3". Keys and indexes are supported. Keys
 * need to reference data in named structures, while indexes can reference both named and anonymous resources.
 * Features a fill-in parameter. 
 * 
 * Note, this function does NOT have a syntax for specifying items within a tree.  May want to consider a
 * syntax that delineates between package/tree and resource.  
 *
 * @param pathToResource    a path that will lead to the requested resource
 * @param fillIn            if NULL a new UResourceBundle struct is allocated and must be deleted by the caller.
 *                          Alternatively, you can supply a struct to be filled by this function.
 * @param status            fills in the outgoing error code.
 * @return                  a pointer to a UResourceBundle struct. If fill in param was NULL, caller must delete it
 */
U_CAPI UResourceBundle* U_EXPORT2
ures_findResource(const char* pathToResource, 
                  UResourceBundle *fillIn, UErrorCode *status); 

/**
 * Returns a sub resource that can be located using the pathToResource argument. One needs a path inside 
 * the supplied resource, for example, if you have "en_US" resource bundle opened, you might ask for
 * "zoneStrings/3". Keys and indexes are supported. Keys
 * need to reference data in named structures, while indexes can reference both 
 * named and anonymous resources.
 * Features a fill-in parameter. 
 *
 * @param resourceBundle    a resource
 * @param pathToResource    a path that will lead to the requested resource
 * @param fillIn            if NULL a new UResourceBundle struct is allocated and must be deleted by the caller.
 *                          Alternatively, you can supply a struct to be filled by this function.
 * @param status            fills in the outgoing error code.
 * @return                  a pointer to a UResourceBundle struct. If fill in param was NULL, caller must delete it
 */
U_CAPI UResourceBundle* U_EXPORT2
ures_findSubResource(const UResourceBundle *resB, 
                     char* pathToResource, 
                     UResourceBundle *fillIn, UErrorCode *status);

/**
 * Returns a functionally equivalent locale (considering keywords) for the specified keyword.
 * @param result fillin for the equivalent locale
 * @param resultCapacity capacity of the fillin buffer
 * @param path path to the tree, or NULL for ICU data
 * @param resName top level resource. Example: "collations"
 * @param keyword locale keyword. Example: "collation"
 * @param locid The requested locale
 * @param isAvailable If non-null, pointer to fillin parameter that indicates whether the 
 * requested locale was available. The locale is defined as 'available' if it physically 
 * exists within the specified tree.
 * @param omitDefault if true, omit keyword and value if default. 'de_DE\@collation=standard' -> 'de_DE'
 * @param status error code
 * @return  the actual buffer size needed for the full locale.  If it's greater 
 * than resultCapacity, the returned full name will be truncated and an error code will be returned.
 */
U_CAPI int32_t U_EXPORT2
ures_getFunctionalEquivalent(char *result, int32_t resultCapacity, 
                             const char *path, const char *resName, const char *keyword, const char *locid,
                             UBool *isAvailable, UBool omitDefault, UErrorCode *status);

/**
 * Given a tree path and keyword, return a string enumeration of all possible values for that keyword.
 * @param path path to the tree, or NULL for ICU data
 * @param keyword a particular keyword to consider, must match a top level resource name 
 * within the tree.
 * @param status error code
 */
U_CAPI UEnumeration* U_EXPORT2
ures_getKeywordValues(const char *path, const char *keyword, UErrorCode *status);


/**
 * Get a resource with multi-level fallback. Normally only the top level resources will
 * fallback to its parent. This performs fallback on subresources. For example, when a table
 * is defined in a resource bundle and a parent resource bundle, normally no fallback occurs
 * on the sub-resources because the table is defined in the current resource bundle, but this
 * function can perform fallback on the sub-resources of the table.
 * @param resB              a resource
 * @param inKey             a key associated with the requested resource
 * @param fillIn            if NULL a new UResourceBundle struct is allocated and must be deleted by the caller.
 *                          Alternatively, you can supply a struct to be filled by this function.
 * @param status: fills in the outgoing error code
 *                could be <TT>U_MISSING_RESOURCE_ERROR</TT> if the key is not found
 *                could be a non-failing error 
 *                e.g.: <TT>U_USING_FALLBACK_WARNING</TT>,<TT>U_USING_DEFAULT_WARNING </TT>
 * @return                  a pointer to a UResourceBundle struct. If fill in param was NULL, caller must delete it
 */
U_CAPI UResourceBundle* U_EXPORT2 
ures_getByKeyWithFallback(const UResourceBundle *resB, 
                          const char* inKey, 
                          UResourceBundle *fillIn, 
                          UErrorCode *status);

/**
 * Get a String with multi-level fallback. Normally only the top level resources will
 * fallback to its parent. This performs fallback on subresources. For example, when a table
 * is defined in a resource bundle and a parent resource bundle, normally no fallback occurs
 * on the sub-resources because the table is defined in the current resource bundle, but this
 * function can perform fallback on the sub-resources of the table.
 * @param resB              a resource
 * @param inKey             a key associated with the requested resource
 * @param len               if not NULL, used to return the length of the string
 * @param status: fills in the outgoing error code
 *                could be <TT>U_MISSING_RESOURCE_ERROR</TT> if the key is not found
 *                could be a non-failing error 
 *                e.g.: <TT>U_USING_FALLBACK_WARNING</TT>,<TT>U_USING_DEFAULT_WARNING </TT>
 * @return returns a pointer to a zero-terminated UChar array which lives in a
 *         memory mapped/DLL file.
 */
U_CAPI const UChar* U_EXPORT2 
ures_getStringByKeyWithFallback(const UResourceBundle *resB, 
                          const char* inKey,  
                          int32_t* len,
                          UErrorCode *status);

#ifdef __cplusplus

U_CAPI void U_EXPORT2
ures_getValueWithFallback(const UResourceBundle *bundle, const char *path,
                          UResourceBundle *tempFillIn,
                          icu::ResourceDataValue &value, UErrorCode &errorCode);

/**
 * Locates the resource specified by `path` in the resource bundle specified by `bundle` (performing any
 * necessary fallback and following any aliases) and calls the specified `sink`'s `put()` method with that
 * resource.  Then walks the bundle's parent chain, calling `put()` on the sink for each item in the
 * parent chain.
 * @param bundle The bundle to search
 * @param path The path of the desired resource
 * @param sink A `ResourceSink` that gets called for each resource in the parent chain
 * @param errorCode The error code
 */
U_CAPI void U_EXPORT2
ures_getAllItemsWithFallback(const UResourceBundle *bundle, const char *path,
                             icu::ResourceSink &sink, UErrorCode &errorCode);

/**
 * Locates the resource specified by `path` in the resource bundle specified by `bundle` (performing any
 * necessary fallback and following any aliases) and, if the resource is a table resource, iterates over its
 * immediate child resources (again, following any aliases to get the individual resource values), and calls the specified
 * `sink`'s `put()` method for each child resource (passing it that resource's key and either its actual value or,
 * if that value is an alias, the value you get by following the alias).  Then walks back over the bundle's
 * parent chain, similarly iterating over each parent table resource's child resources.
 * Does not descend beyond one level of table children.
 * @param bundle The bundle to search
 * @param path The path of the desired resource
 * @param sink A `ResourceSink` that gets called for each child resource of the specified resource (and each child
 * of the resources in its parent chain).
 * @param errorCode The error code.  This will be U_RESOURCE_TYPE_MISMATCH if the resource the caller
 * is asking for isn't a table resource.
 */
U_CAPI void U_EXPORT2
ures_getAllChildrenWithFallback(const UResourceBundle *bundle, const char *path,
                                icu::ResourceSink &sink, UErrorCode &errorCode);

#endif  /* __cplusplus */

/**
 * Get a version number by key
 * @param resB bundle containing version number
 * @param key the key for the version number
 * @param ver fillin for the version number
 * @param status error code
 */
U_CAPI void U_EXPORT2
ures_getVersionByKey(const UResourceBundle *resB,
                     const char *key,
                     UVersionInfo ver,
                     UErrorCode *status);


/**
 * Internal function.
 * Return the version number associated with this ResourceBundle as a string.
 *
 * @param resourceBundle The resource bundle for which the version is checked.
 * @return  A version number string as specified in the resource bundle or its parent.
 *          The caller does not own this string.
 * @see ures_getVersion
 */
U_CAPI const char* U_EXPORT2 
ures_getVersionNumberInternal(const UResourceBundle *resourceBundle);

/**
 * Return the name of the Locale associated with this ResourceBundle. This API allows
 * you to query for the real locale of the resource. For example, if you requested 
 * "en_US_CALIFORNIA" and only "en_US" bundle exists, "en_US" will be returned. 
 * For subresources, the locale where this resource comes from will be returned.
 * If fallback has occurred, getLocale will reflect this.
 *
 * This internal version avoids deprecated-warnings in ICU code.
 *
 * @param resourceBundle resource bundle in question
 * @param status just for catching illegal arguments
 * @return  A Locale name
 */
U_CAPI const char* U_EXPORT2 
ures_getLocaleInternal(const UResourceBundle* resourceBundle, 
               UErrorCode* status);

/**
 * Same as ures_openDirect() but uses the fill-in parameter instead of allocating a new bundle.
 * 
 * @param r The existing UResourceBundle to fill in. If NULL then status will be
 *          set to U_ILLEGAL_ARGUMENT_ERROR.
 * @param packageName   The packageName and locale together point to an ICU udata object,
 *                      as defined by <code> udata_open( packageName, "res", locale, err) </code>
 *                      or equivalent.  Typically, packageName will refer to a (.dat) file, or to
 *                      a package registered with udata_setAppData(). Using a full file or directory
 *                      pathname for packageName is deprecated. If NULL, ICU data will be used.
 * @param locale  specifies the locale for which we want to open the resource
 *                if NULL, the default locale will be used. If strlen(locale) == 0
 *                root locale will be used.
 * @param status The error code.
 * @see ures_openDirect
 * @internal
 */
U_CAPI void U_EXPORT2
ures_openDirectFillIn(UResourceBundle *r,
                      const char *packageName,
                      const char *locale,
                      UErrorCode *status);

#endif /*URESIMP_H*/
>>>>>>> a8a80be5
<|MERGE_RESOLUTION|>--- conflicted
+++ resolved
@@ -1,766 +1,397 @@
-<<<<<<< HEAD
-// © 2016 and later: Unicode, Inc. and others.
-// License & terms of use: http://www.unicode.org/copyright.html
-/*
-**********************************************************************
-*   Copyright (C) 2000-2016, International Business Machines
-*   Corporation and others.  All Rights Reserved.
-**********************************************************************
-*/
-
-#ifndef URESIMP_H
-#define URESIMP_H
-
-#include "unicode/ures.h"
-#include "unicode/utypes.h"
-
-#include "uresdata.h"
-
-#define kRootLocaleName         "root"
-#define kPoolBundleName         "pool"
-
-/*
- The default minor version and the version separator must be exactly one
- character long.
-*/
-
-#define kDefaultMinorVersion    "0"
-#define kVersionSeparator       "."
-#define kVersionTag             "Version"
-
-#define MAGIC1 19700503
-#define MAGIC2 19641227
-
-#define URES_MAX_ALIAS_LEVEL 256
-#define URES_MAX_BUFFER_SIZE 256
-
-#define EMPTY_SET 0x2205
-
-struct UResourceDataEntry;
-typedef struct UResourceDataEntry UResourceDataEntry;
-
-/*
- * Note: If we wanted to make this structure smaller, then we could try
- * to use one UResourceDataEntry pointer for fAlias and fPool, with a separate
- * flag to distinguish whether this struct is for a real bundle with a pool,
- * or for an alias entry for which we won't use the pool after loading.
- */
-struct UResourceDataEntry {
-    char *fName; /* name of the locale for bundle - still to decide whether it is original or fallback */
-    char *fPath; /* path to bundle - used for distinguishing between resources with the same name */
-    UResourceDataEntry *fParent; /*next resource in fallback chain*/
-    UResourceDataEntry *fAlias;
-    UResourceDataEntry *fPool;
-    ResourceData fData; /* data for low level access */
-    char fNameBuffer[3]; /* A small buffer of free space for fName. The free space is due to struct padding. */
-    uint32_t fCountExisting; /* how much is this resource used */
-    UErrorCode fBogus;
-    /* int32_t fHashKey;*/ /* for faster access in the hashtable */
-};
-
-#define RES_BUFSIZE 64
-#define RES_PATH_SEPARATOR   '/'
-#define RES_PATH_SEPARATOR_S   "/"
-
-struct UResourceBundle {
-    const char *fKey; /*tag*/
-    UResourceDataEntry *fData; /*for low-level access*/
-    char *fVersion;
-    UResourceDataEntry *fTopLevelData; /* for getting the valid locale */
-    char *fResPath; /* full path to the resource: "zh_TW/CollationElements/Sequence" */
-    // TODO(ICU-20769): Try to change the by-value fResData into a pointer,
-    // with the struct in only one place for each bundle.
-    // Also replace class ResourceDataValue.resData with a pResData pointer again.
-    ResourceData fResData;
-    char fResBuf[RES_BUFSIZE];
-    int32_t fResPathLen;
-    Resource fRes;
-    UBool fHasFallback;
-    UBool fIsTopLevel;
-    uint32_t fMagic1;   /* For determining if it's a stack object */
-    uint32_t fMagic2;   /* For determining if it's a stack object */
-    int32_t fIndex;
-    int32_t fSize;
-
-    /*const UResourceBundle *fParentRes;*/ /* needed to get the actual locale for a child resource */
-};
-
-U_CAPI void U_EXPORT2 ures_initStackObject(UResourceBundle* resB);
-
-#ifdef __cplusplus
-
-U_NAMESPACE_BEGIN
-
-/**
- * \class StackUResourceBundle
- * "Smart pointer" like class, closes a UResourceBundle via ures_close().
- *
- * This code:
- *
- *   StackUResourceBundle bundle;
- *   foo(bundle.getAlias());
- *
- * Is equivalent to this code:
- *
- *   UResourceBundle bundle;
- *   ures_initStackObject(&bundle);
- *   foo(&bundle);
- *   ures_close(&bundle);
- *
- * @see LocalUResourceBundlePointer
- * @internal
- */
-class U_COMMON_API StackUResourceBundle {
-public:
-    // No heap allocation. Use only on the stack.
-    static void* U_EXPORT2 operator new(size_t) U_NOEXCEPT = delete;
-    static void* U_EXPORT2 operator new[](size_t) U_NOEXCEPT = delete;
-#if U_HAVE_PLACEMENT_NEW
-    static void* U_EXPORT2 operator new(size_t, void*) U_NOEXCEPT = delete;
-#endif
-
-    StackUResourceBundle();
-    ~StackUResourceBundle();
-
-    UResourceBundle* getAlias() { return &bundle; }
-
-    UResourceBundle& ref() { return bundle; }
-    const UResourceBundle& ref() const { return bundle; }
-
-    StackUResourceBundle(const StackUResourceBundle&) = delete;
-    StackUResourceBundle& operator=(const StackUResourceBundle&) = delete;
-
-    StackUResourceBundle(StackUResourceBundle&&) = delete;
-    StackUResourceBundle& operator=(StackUResourceBundle&&) = delete;
-
-private:
-    UResourceBundle bundle;
-};
-
-U_NAMESPACE_END
-
-#endif  /* __cplusplus */
-
-/**
- * Opens a resource bundle for the locale;
- * if there is not even a base language bundle, then loads the root bundle;
- * never falls back to the default locale.
- *
- * This is used for algorithms that have good pan-Unicode default behavior,
- * such as case mappings, collation, and segmentation (BreakIterator).
- */
-U_CAPI UResourceBundle* U_EXPORT2
-ures_openNoDefault(const char* path, const char* localeID, UErrorCode* status);
-
-/* Some getters used by the copy constructor */
-U_CFUNC const char* ures_getName(const UResourceBundle* resB);
-#ifdef URES_DEBUG
-U_CFUNC const char* ures_getPath(const UResourceBundle* resB);
-/**
- * If anything was in the RB cache, dump it to the screen.
- * @return true if there was anything into the cache
- */
-U_CAPI UBool U_EXPORT2 ures_dumpCacheContents(void);
-#endif
-/*U_CFUNC void ures_appendResPath(UResourceBundle *resB, const char* toAdd, int32_t lenToAdd);*/
-/*U_CFUNC void ures_setResPath(UResourceBundle *resB, const char* toAdd);*/
-/*U_CFUNC void ures_freeResPath(UResourceBundle *resB);*/
-
-/* Candidates for export */
-U_CFUNC UResourceBundle *ures_copyResb(UResourceBundle *r, const UResourceBundle *original, UErrorCode *status);
-
-/**
- * Returns a resource that can be located using the pathToResource argument. One needs optional package, locale
- * and path inside the locale, for example: "/myData/en/zoneStrings/3". Keys and indexes are supported. Keys
- * need to reference data in named structures, while indexes can reference both named and anonymous resources.
- * Features a fill-in parameter.
- *
- * Note, this function does NOT have a syntax for specifying items within a tree.  May want to consider a
- * syntax that delineates between package/tree and resource.
- *
- * @param pathToResource    a path that will lead to the requested resource
- * @param fillIn            if NULL a new UResourceBundle struct is allocated and must be deleted by the caller.
- *                          Alternatively, you can supply a struct to be filled by this function.
- * @param status            fills in the outgoing error code.
- * @return                  a pointer to a UResourceBundle struct. If fill in param was NULL, caller must delete it
- */
-U_CAPI UResourceBundle* U_EXPORT2
-ures_findResource(const char* pathToResource,
-                  UResourceBundle *fillIn, UErrorCode *status);
-
-/**
- * Returns a sub resource that can be located using the pathToResource argument. One needs a path inside
- * the supplied resource, for example, if you have "en_US" resource bundle opened, you might ask for
- * "zoneStrings/3". Keys and indexes are supported. Keys
- * need to reference data in named structures, while indexes can reference both
- * named and anonymous resources.
- * Features a fill-in parameter.
- *
- * @param resourceBundle    a resource
- * @param pathToResource    a path that will lead to the requested resource
- * @param fillIn            if NULL a new UResourceBundle struct is allocated and must be deleted by the caller.
- *                          Alternatively, you can supply a struct to be filled by this function.
- * @param status            fills in the outgoing error code.
- * @return                  a pointer to a UResourceBundle struct. If fill in param was NULL, caller must delete it
- */
-U_CAPI UResourceBundle* U_EXPORT2
-ures_findSubResource(const UResourceBundle *resB,
-                     char* pathToResource,
-                     UResourceBundle *fillIn, UErrorCode *status);
-
-/**
- * Returns a functionally equivalent locale (considering keywords) for the specified keyword.
- * @param result fillin for the equivalent locale
- * @param resultCapacity capacity of the fillin buffer
- * @param path path to the tree, or NULL for ICU data
- * @param resName top level resource. Example: "collations"
- * @param keyword locale keyword. Example: "collation"
- * @param locid The requested locale
- * @param isAvailable If non-null, pointer to fillin parameter that indicates whether the
- * requested locale was available. The locale is defined as 'available' if it physically
- * exists within the specified tree.
- * @param omitDefault if true, omit keyword and value if default. 'de_DE\@collation=standard' -> 'de_DE'
- * @param status error code
- * @return  the actual buffer size needed for the full locale.  If it's greater
- * than resultCapacity, the returned full name will be truncated and an error code will be returned.
- */
-U_CAPI int32_t U_EXPORT2
-ures_getFunctionalEquivalent(char *result, int32_t resultCapacity,
-                             const char *path, const char *resName, const char *keyword, const char *locid,
-                             UBool *isAvailable, UBool omitDefault, UErrorCode *status);
-
-/**
- * Given a tree path and keyword, return a string enumeration of all possible values for that keyword.
- * @param path path to the tree, or NULL for ICU data
- * @param keyword a particular keyword to consider, must match a top level resource name
- * within the tree.
- * @param status error code
- */
-U_CAPI UEnumeration* U_EXPORT2
-ures_getKeywordValues(const char *path, const char *keyword, UErrorCode *status);
-
-
-/**
- * Get a resource with multi-level fallback. Normally only the top level resources will
- * fallback to its parent. This performs fallback on subresources. For example, when a table
- * is defined in a resource bundle and a parent resource bundle, normally no fallback occurs
- * on the sub-resources because the table is defined in the current resource bundle, but this
- * function can perform fallback on the sub-resources of the table.
- * @param resB              a resource
- * @param inKey             a key associated with the requested resource
- * @param fillIn            if NULL a new UResourceBundle struct is allocated and must be deleted by the caller.
- *                          Alternatively, you can supply a struct to be filled by this function.
- * @param status: fills in the outgoing error code
- *                could be <TT>U_MISSING_RESOURCE_ERROR</TT> if the key is not found
- *                could be a non-failing error
- *                e.g.: <TT>U_USING_FALLBACK_WARNING</TT>,<TT>U_USING_DEFAULT_WARNING </TT>
- * @return                  a pointer to a UResourceBundle struct. If fill in param was NULL, caller must delete it
- */
-U_CAPI UResourceBundle* U_EXPORT2
-ures_getByKeyWithFallback(const UResourceBundle *resB,
-                          const char* inKey,
-                          UResourceBundle *fillIn,
-                          UErrorCode *status);
-
-
-/**
- * Get a String with multi-level fallback. Normally only the top level resources will
- * fallback to its parent. This performs fallback on subresources. For example, when a table
- * is defined in a resource bundle and a parent resource bundle, normally no fallback occurs
- * on the sub-resources because the table is defined in the current resource bundle, but this
- * function can perform fallback on the sub-resources of the table.
- * @param resB              a resource
- * @param inKey             a key associated with the requested resource
- * @param len               if not NULL, used to return the length of the string
- * @param status: fills in the outgoing error code
- *                could be <TT>U_MISSING_RESOURCE_ERROR</TT> if the key is not found
- *                could be a non-failing error
- *                e.g.: <TT>U_USING_FALLBACK_WARNING</TT>,<TT>U_USING_DEFAULT_WARNING </TT>
- * @return returns a pointer to a zero-terminated UChar array which lives in a
- *         memory mapped/DLL file.
- */
-U_CAPI const UChar* U_EXPORT2
-ures_getStringByKeyWithFallback(const UResourceBundle *resB,
-                          const char* inKey,
-                          int32_t* len,
-                          UErrorCode *status);
-
-#ifdef __cplusplus
-
-U_CAPI void U_EXPORT2
-ures_getValueWithFallback(const UResourceBundle *bundle, const char *path,
-                          UResourceBundle *tempFillIn,
-                          icu::ResourceDataValue &value, UErrorCode &errorCode);
-
-U_CAPI void U_EXPORT2
-ures_getAllItemsWithFallback(const UResourceBundle *bundle, const char *path,
-                             icu::ResourceSink &sink, UErrorCode &errorCode);
-
-#endif  /* __cplusplus */
-
-/**
- * Get a version number by key
- * @param resB bundle containing version number
- * @param key the key for the version number
- * @param ver fillin for the version number
- * @param status error code
- */
-U_CAPI void U_EXPORT2
-ures_getVersionByKey(const UResourceBundle *resB,
-                     const char *key,
-                     UVersionInfo ver,
-                     UErrorCode *status);
-
-
-/**
- * Internal function.
- * Return the version number associated with this ResourceBundle as a string.
- *
- * @param resourceBundle The resource bundle for which the version is checked.
- * @return  A version number string as specified in the resource bundle or its parent.
- *          The caller does not own this string.
- * @see ures_getVersion
- */
-U_CAPI const char* U_EXPORT2
-ures_getVersionNumberInternal(const UResourceBundle *resourceBundle);
-
-/**
- * Return the name of the Locale associated with this ResourceBundle. This API allows
- * you to query for the real locale of the resource. For example, if you requested
- * "en_US_CALIFORNIA" and only "en_US" bundle exists, "en_US" will be returned.
- * For subresources, the locale where this resource comes from will be returned.
- * If fallback has occured, getLocale will reflect this.
- *
- * This internal version avoids deprecated-warnings in ICU code.
- *
- * @param resourceBundle resource bundle in question
- * @param status just for catching illegal arguments
- * @return  A Locale name
- */
-U_CAPI const char* U_EXPORT2
-ures_getLocaleInternal(const UResourceBundle* resourceBundle,
-               UErrorCode* status);
-
-/**
- * Same as ures_openDirect() but uses the fill-in parameter instead of allocating a new bundle.
- *
- * @param r The existing UResourceBundle to fill in. If NULL then status will be
- *          set to U_ILLEGAL_ARGUMENT_ERROR.
- * @param packageName   The packageName and locale together point to an ICU udata object,
- *                      as defined by <code> udata_open( packageName, "res", locale, err) </code>
- *                      or equivalent.  Typically, packageName will refer to a (.dat) file, or to
- *                      a package registered with udata_setAppData(). Using a full file or directory
- *                      pathname for packageName is deprecated. If NULL, ICU data will be used.
- * @param locale  specifies the locale for which we want to open the resource
- *                if NULL, the default locale will be used. If strlen(locale) == 0
- *                root locale will be used.
- * @param status The error code.
- * @see ures_openDirect
- * @internal
- */
-U_CAPI void U_EXPORT2
-ures_openDirectFillIn(UResourceBundle *r,
-                      const char *packageName,
-                      const char *locale,
-                      UErrorCode *status);
-
-#endif /*URESIMP_H*/
-=======
-// © 2016 and later: Unicode, Inc. and others.
-// License & terms of use: http://www.unicode.org/copyright.html
-/*
-**********************************************************************
-*   Copyright (C) 2000-2016, International Business Machines
-*   Corporation and others.  All Rights Reserved.
-**********************************************************************
-*/
-
-#ifndef URESIMP_H
-#define URESIMP_H
-
-#include "unicode/ures.h"
-#include "unicode/utypes.h"
-
-#include "uresdata.h"
-
-#define kRootLocaleName         "root"
-#define kPoolBundleName         "pool"
-
-/*
- The default minor version and the version separator must be exactly one
- character long.
-*/
-
-#define kDefaultMinorVersion    "0"
-#define kVersionSeparator       "."
-#define kVersionTag             "Version"
-
-#define MAGIC1 19700503
-#define MAGIC2 19641227
-
-#define URES_MAX_ALIAS_LEVEL 256
-
-#define EMPTY_SET 0x2205
-
-struct UResourceDataEntry;
-typedef struct UResourceDataEntry UResourceDataEntry;
-
-/*
- * Note: If we wanted to make this structure smaller, then we could try
- * to use one UResourceDataEntry pointer for fAlias and fPool, with a separate
- * flag to distinguish whether this struct is for a real bundle with a pool,
- * or for an alias entry for which we won't use the pool after loading.
- */
-struct UResourceDataEntry {
-    char *fName; /* name of the locale for bundle - still to decide whether it is original or fallback */
-    char *fPath; /* path to bundle - used for distinguishing between resources with the same name */
-    UResourceDataEntry *fParent; /*next resource in fallback chain*/
-    UResourceDataEntry *fAlias;
-    UResourceDataEntry *fPool;
-    ResourceData fData; /* data for low level access */
-    char fNameBuffer[3]; /* A small buffer of free space for fName. The free space is due to struct padding. */
-    uint32_t fCountExisting; /* how much is this resource used */
-    UErrorCode fBogus;
-    /* int32_t fHashKey;*/ /* for faster access in the hashtable */
-};
-
-#define RES_BUFSIZE 64
-#define RES_PATH_SEPARATOR   '/'
-#define RES_PATH_SEPARATOR_S   "/"
-
-U_CAPI void U_EXPORT2 ures_initStackObject(UResourceBundle* resB);
-
-#ifdef __cplusplus
-
-struct UResourceBundle {
-    const char *fKey; /*tag*/
-    /**
-     * The dataEntry for the actual locale in which this item lives.
-     * Used for accessing the item's data.
-     * Non-const pointer for reference counting via entryIncrease().
-     */
-    UResourceDataEntry *fData; /*for low-level access*/
-    char *fVersion;
-    /**
-     * The dataEntry for the valid locale.
-     * Used for /LOCALE/path alias resolution that starts back from the valid locale,
-     * rather than from the actual locale of this item which might live in
-     * an ancestor bundle.
-     */
-    UResourceDataEntry *fValidLocaleDataEntry;
-    char *fResPath; /* full path to the resource: "zh_TW/CollationElements/Sequence" */
-    char fResBuf[RES_BUFSIZE];
-    int32_t fResPathLen;
-    Resource fRes;
-    UBool fHasFallback;
-    UBool fIsTopLevel;
-    uint32_t fMagic1;   /* For determining if it's a stack object */
-    uint32_t fMagic2;   /* For determining if it's a stack object */
-    int32_t fIndex;
-    int32_t fSize;
-
-    inline const ResourceData &getResData() const { return fData->fData; }
-};
-
-U_NAMESPACE_BEGIN
-
-/**
- * \class StackUResourceBundle
- * "Smart pointer" like class, closes a UResourceBundle via ures_close().
- *
- * This code:
- *
- *   StackUResourceBundle bundle;
- *   foo(bundle.getAlias());
- *
- * Is equivalent to this code:
- *
- *   UResourceBundle bundle;
- *   ures_initStackObject(&bundle);
- *   foo(&bundle);
- *   ures_close(&bundle);
- *
- * @see LocalUResourceBundlePointer
- * @internal
- */
-class U_COMMON_API StackUResourceBundle {
-public:
-    // No heap allocation. Use only on the stack.
-    static void* U_EXPORT2 operator new(size_t) noexcept = delete;
-    static void* U_EXPORT2 operator new[](size_t) noexcept = delete;
-#if U_HAVE_PLACEMENT_NEW
-    static void* U_EXPORT2 operator new(size_t, void*) noexcept = delete;
-#endif
-
-    StackUResourceBundle();
-    ~StackUResourceBundle();
-
-    UResourceBundle* getAlias() { return &bundle; }
-
-    UResourceBundle& ref() { return bundle; }
-    const UResourceBundle& ref() const { return bundle; }
-
-    StackUResourceBundle(const StackUResourceBundle&) = delete;
-    StackUResourceBundle& operator=(const StackUResourceBundle&) = delete;
-
-    StackUResourceBundle(StackUResourceBundle&&) = delete;
-    StackUResourceBundle& operator=(StackUResourceBundle&&) = delete;
-
-private:
-    UResourceBundle bundle;
-};
-
-U_NAMESPACE_END
-
-#endif  /* __cplusplus */
-
-/**
- * Opens a resource bundle for the locale;
- * if there is not even a base language bundle, then loads the root bundle;
- * never falls back to the default locale.
- *
- * This is used for algorithms that have good pan-Unicode default behavior,
- * such as case mappings, collation, and segmentation (BreakIterator).
- */
-U_CAPI UResourceBundle* U_EXPORT2
-ures_openNoDefault(const char* path, const char* localeID, UErrorCode* status);
-
-/* Some getters used by the copy constructor */
-U_CFUNC const char* ures_getName(const UResourceBundle* resB);
-#ifdef URES_DEBUG
-U_CFUNC const char* ures_getPath(const UResourceBundle* resB);
-/**
- * If anything was in the RB cache, dump it to the screen.
- * @return true if there was anything into the cache
- */
-U_CAPI UBool U_EXPORT2 ures_dumpCacheContents(void);
-#endif
-
-/* Candidates for export */
-U_CFUNC UResourceBundle *ures_copyResb(UResourceBundle *r, const UResourceBundle *original, UErrorCode *status);
-
-/**
- * Returns a resource that can be located using the pathToResource argument. One needs optional package, locale
- * and path inside the locale, for example: "/myData/en/zoneStrings/3". Keys and indexes are supported. Keys
- * need to reference data in named structures, while indexes can reference both named and anonymous resources.
- * Features a fill-in parameter. 
- * 
- * Note, this function does NOT have a syntax for specifying items within a tree.  May want to consider a
- * syntax that delineates between package/tree and resource.  
- *
- * @param pathToResource    a path that will lead to the requested resource
- * @param fillIn            if NULL a new UResourceBundle struct is allocated and must be deleted by the caller.
- *                          Alternatively, you can supply a struct to be filled by this function.
- * @param status            fills in the outgoing error code.
- * @return                  a pointer to a UResourceBundle struct. If fill in param was NULL, caller must delete it
- */
-U_CAPI UResourceBundle* U_EXPORT2
-ures_findResource(const char* pathToResource, 
-                  UResourceBundle *fillIn, UErrorCode *status); 
-
-/**
- * Returns a sub resource that can be located using the pathToResource argument. One needs a path inside 
- * the supplied resource, for example, if you have "en_US" resource bundle opened, you might ask for
- * "zoneStrings/3". Keys and indexes are supported. Keys
- * need to reference data in named structures, while indexes can reference both 
- * named and anonymous resources.
- * Features a fill-in parameter. 
- *
- * @param resourceBundle    a resource
- * @param pathToResource    a path that will lead to the requested resource
- * @param fillIn            if NULL a new UResourceBundle struct is allocated and must be deleted by the caller.
- *                          Alternatively, you can supply a struct to be filled by this function.
- * @param status            fills in the outgoing error code.
- * @return                  a pointer to a UResourceBundle struct. If fill in param was NULL, caller must delete it
- */
-U_CAPI UResourceBundle* U_EXPORT2
-ures_findSubResource(const UResourceBundle *resB, 
-                     char* pathToResource, 
-                     UResourceBundle *fillIn, UErrorCode *status);
-
-/**
- * Returns a functionally equivalent locale (considering keywords) for the specified keyword.
- * @param result fillin for the equivalent locale
- * @param resultCapacity capacity of the fillin buffer
- * @param path path to the tree, or NULL for ICU data
- * @param resName top level resource. Example: "collations"
- * @param keyword locale keyword. Example: "collation"
- * @param locid The requested locale
- * @param isAvailable If non-null, pointer to fillin parameter that indicates whether the 
- * requested locale was available. The locale is defined as 'available' if it physically 
- * exists within the specified tree.
- * @param omitDefault if true, omit keyword and value if default. 'de_DE\@collation=standard' -> 'de_DE'
- * @param status error code
- * @return  the actual buffer size needed for the full locale.  If it's greater 
- * than resultCapacity, the returned full name will be truncated and an error code will be returned.
- */
-U_CAPI int32_t U_EXPORT2
-ures_getFunctionalEquivalent(char *result, int32_t resultCapacity, 
-                             const char *path, const char *resName, const char *keyword, const char *locid,
-                             UBool *isAvailable, UBool omitDefault, UErrorCode *status);
-
-/**
- * Given a tree path and keyword, return a string enumeration of all possible values for that keyword.
- * @param path path to the tree, or NULL for ICU data
- * @param keyword a particular keyword to consider, must match a top level resource name 
- * within the tree.
- * @param status error code
- */
-U_CAPI UEnumeration* U_EXPORT2
-ures_getKeywordValues(const char *path, const char *keyword, UErrorCode *status);
-
-
-/**
- * Get a resource with multi-level fallback. Normally only the top level resources will
- * fallback to its parent. This performs fallback on subresources. For example, when a table
- * is defined in a resource bundle and a parent resource bundle, normally no fallback occurs
- * on the sub-resources because the table is defined in the current resource bundle, but this
- * function can perform fallback on the sub-resources of the table.
- * @param resB              a resource
- * @param inKey             a key associated with the requested resource
- * @param fillIn            if NULL a new UResourceBundle struct is allocated and must be deleted by the caller.
- *                          Alternatively, you can supply a struct to be filled by this function.
- * @param status: fills in the outgoing error code
- *                could be <TT>U_MISSING_RESOURCE_ERROR</TT> if the key is not found
- *                could be a non-failing error 
- *                e.g.: <TT>U_USING_FALLBACK_WARNING</TT>,<TT>U_USING_DEFAULT_WARNING </TT>
- * @return                  a pointer to a UResourceBundle struct. If fill in param was NULL, caller must delete it
- */
-U_CAPI UResourceBundle* U_EXPORT2 
-ures_getByKeyWithFallback(const UResourceBundle *resB, 
-                          const char* inKey, 
-                          UResourceBundle *fillIn, 
-                          UErrorCode *status);
-
-/**
- * Get a String with multi-level fallback. Normally only the top level resources will
- * fallback to its parent. This performs fallback on subresources. For example, when a table
- * is defined in a resource bundle and a parent resource bundle, normally no fallback occurs
- * on the sub-resources because the table is defined in the current resource bundle, but this
- * function can perform fallback on the sub-resources of the table.
- * @param resB              a resource
- * @param inKey             a key associated with the requested resource
- * @param len               if not NULL, used to return the length of the string
- * @param status: fills in the outgoing error code
- *                could be <TT>U_MISSING_RESOURCE_ERROR</TT> if the key is not found
- *                could be a non-failing error 
- *                e.g.: <TT>U_USING_FALLBACK_WARNING</TT>,<TT>U_USING_DEFAULT_WARNING </TT>
- * @return returns a pointer to a zero-terminated UChar array which lives in a
- *         memory mapped/DLL file.
- */
-U_CAPI const UChar* U_EXPORT2 
-ures_getStringByKeyWithFallback(const UResourceBundle *resB, 
-                          const char* inKey,  
-                          int32_t* len,
-                          UErrorCode *status);
-
-#ifdef __cplusplus
-
-U_CAPI void U_EXPORT2
-ures_getValueWithFallback(const UResourceBundle *bundle, const char *path,
-                          UResourceBundle *tempFillIn,
-                          icu::ResourceDataValue &value, UErrorCode &errorCode);
-
-/**
- * Locates the resource specified by `path` in the resource bundle specified by `bundle` (performing any
- * necessary fallback and following any aliases) and calls the specified `sink`'s `put()` method with that
- * resource.  Then walks the bundle's parent chain, calling `put()` on the sink for each item in the
- * parent chain.
- * @param bundle The bundle to search
- * @param path The path of the desired resource
- * @param sink A `ResourceSink` that gets called for each resource in the parent chain
- * @param errorCode The error code
- */
-U_CAPI void U_EXPORT2
-ures_getAllItemsWithFallback(const UResourceBundle *bundle, const char *path,
-                             icu::ResourceSink &sink, UErrorCode &errorCode);
-
-/**
- * Locates the resource specified by `path` in the resource bundle specified by `bundle` (performing any
- * necessary fallback and following any aliases) and, if the resource is a table resource, iterates over its
- * immediate child resources (again, following any aliases to get the individual resource values), and calls the specified
- * `sink`'s `put()` method for each child resource (passing it that resource's key and either its actual value or,
- * if that value is an alias, the value you get by following the alias).  Then walks back over the bundle's
- * parent chain, similarly iterating over each parent table resource's child resources.
- * Does not descend beyond one level of table children.
- * @param bundle The bundle to search
- * @param path The path of the desired resource
- * @param sink A `ResourceSink` that gets called for each child resource of the specified resource (and each child
- * of the resources in its parent chain).
- * @param errorCode The error code.  This will be U_RESOURCE_TYPE_MISMATCH if the resource the caller
- * is asking for isn't a table resource.
- */
-U_CAPI void U_EXPORT2
-ures_getAllChildrenWithFallback(const UResourceBundle *bundle, const char *path,
-                                icu::ResourceSink &sink, UErrorCode &errorCode);
-
-#endif  /* __cplusplus */
-
-/**
- * Get a version number by key
- * @param resB bundle containing version number
- * @param key the key for the version number
- * @param ver fillin for the version number
- * @param status error code
- */
-U_CAPI void U_EXPORT2
-ures_getVersionByKey(const UResourceBundle *resB,
-                     const char *key,
-                     UVersionInfo ver,
-                     UErrorCode *status);
-
-
-/**
- * Internal function.
- * Return the version number associated with this ResourceBundle as a string.
- *
- * @param resourceBundle The resource bundle for which the version is checked.
- * @return  A version number string as specified in the resource bundle or its parent.
- *          The caller does not own this string.
- * @see ures_getVersion
- */
-U_CAPI const char* U_EXPORT2 
-ures_getVersionNumberInternal(const UResourceBundle *resourceBundle);
-
-/**
- * Return the name of the Locale associated with this ResourceBundle. This API allows
- * you to query for the real locale of the resource. For example, if you requested 
- * "en_US_CALIFORNIA" and only "en_US" bundle exists, "en_US" will be returned. 
- * For subresources, the locale where this resource comes from will be returned.
- * If fallback has occurred, getLocale will reflect this.
- *
- * This internal version avoids deprecated-warnings in ICU code.
- *
- * @param resourceBundle resource bundle in question
- * @param status just for catching illegal arguments
- * @return  A Locale name
- */
-U_CAPI const char* U_EXPORT2 
-ures_getLocaleInternal(const UResourceBundle* resourceBundle, 
-               UErrorCode* status);
-
-/**
- * Same as ures_openDirect() but uses the fill-in parameter instead of allocating a new bundle.
- * 
- * @param r The existing UResourceBundle to fill in. If NULL then status will be
- *          set to U_ILLEGAL_ARGUMENT_ERROR.
- * @param packageName   The packageName and locale together point to an ICU udata object,
- *                      as defined by <code> udata_open( packageName, "res", locale, err) </code>
- *                      or equivalent.  Typically, packageName will refer to a (.dat) file, or to
- *                      a package registered with udata_setAppData(). Using a full file or directory
- *                      pathname for packageName is deprecated. If NULL, ICU data will be used.
- * @param locale  specifies the locale for which we want to open the resource
- *                if NULL, the default locale will be used. If strlen(locale) == 0
- *                root locale will be used.
- * @param status The error code.
- * @see ures_openDirect
- * @internal
- */
-U_CAPI void U_EXPORT2
-ures_openDirectFillIn(UResourceBundle *r,
-                      const char *packageName,
-                      const char *locale,
-                      UErrorCode *status);
-
-#endif /*URESIMP_H*/
->>>>>>> a8a80be5
+// © 2016 and later: Unicode, Inc. and others.
+// License & terms of use: http://www.unicode.org/copyright.html
+/*
+**********************************************************************
+*   Copyright (C) 2000-2016, International Business Machines
+*   Corporation and others.  All Rights Reserved.
+**********************************************************************
+*/
+
+#ifndef URESIMP_H
+#define URESIMP_H
+
+#include "unicode/ures.h"
+#include "unicode/utypes.h"
+
+#include "uresdata.h"
+
+#define kRootLocaleName         "root"
+#define kPoolBundleName         "pool"
+
+/*
+ The default minor version and the version separator must be exactly one
+ character long.
+*/
+
+#define kDefaultMinorVersion    "0"
+#define kVersionSeparator       "."
+#define kVersionTag             "Version"
+
+#define MAGIC1 19700503
+#define MAGIC2 19641227
+
+#define URES_MAX_ALIAS_LEVEL 256
+
+#define EMPTY_SET 0x2205
+
+struct UResourceDataEntry;
+typedef struct UResourceDataEntry UResourceDataEntry;
+
+/*
+ * Note: If we wanted to make this structure smaller, then we could try
+ * to use one UResourceDataEntry pointer for fAlias and fPool, with a separate
+ * flag to distinguish whether this struct is for a real bundle with a pool,
+ * or for an alias entry for which we won't use the pool after loading.
+ */
+struct UResourceDataEntry {
+    char *fName; /* name of the locale for bundle - still to decide whether it is original or fallback */
+    char *fPath; /* path to bundle - used for distinguishing between resources with the same name */
+    UResourceDataEntry *fParent; /*next resource in fallback chain*/
+    UResourceDataEntry *fAlias;
+    UResourceDataEntry *fPool;
+    ResourceData fData; /* data for low level access */
+    char fNameBuffer[3]; /* A small buffer of free space for fName. The free space is due to struct padding. */
+    uint32_t fCountExisting; /* how much is this resource used */
+    UErrorCode fBogus;
+    /* int32_t fHashKey;*/ /* for faster access in the hashtable */
+};
+
+#define RES_BUFSIZE 64
+#define RES_PATH_SEPARATOR   '/'
+#define RES_PATH_SEPARATOR_S   "/"
+
+U_CAPI void U_EXPORT2 ures_initStackObject(UResourceBundle* resB);
+
+#ifdef __cplusplus
+
+struct UResourceBundle {
+    const char *fKey; /*tag*/
+    /**
+     * The dataEntry for the actual locale in which this item lives.
+     * Used for accessing the item's data.
+     * Non-const pointer for reference counting via entryIncrease().
+     */
+    UResourceDataEntry *fData; /*for low-level access*/
+    char *fVersion;
+    /**
+     * The dataEntry for the valid locale.
+     * Used for /LOCALE/path alias resolution that starts back from the valid locale,
+     * rather than from the actual locale of this item which might live in
+     * an ancestor bundle.
+     */
+    UResourceDataEntry *fValidLocaleDataEntry;
+    char *fResPath; /* full path to the resource: "zh_TW/CollationElements/Sequence" */
+    char fResBuf[RES_BUFSIZE];
+    int32_t fResPathLen;
+    Resource fRes;
+    UBool fHasFallback;
+    UBool fIsTopLevel;
+    uint32_t fMagic1;   /* For determining if it's a stack object */
+    uint32_t fMagic2;   /* For determining if it's a stack object */
+    int32_t fIndex;
+    int32_t fSize;
+
+    inline const ResourceData &getResData() const { return fData->fData; }
+};
+
+U_NAMESPACE_BEGIN
+
+/**
+ * \class StackUResourceBundle
+ * "Smart pointer" like class, closes a UResourceBundle via ures_close().
+ *
+ * This code:
+ *
+ *   StackUResourceBundle bundle;
+ *   foo(bundle.getAlias());
+ *
+ * Is equivalent to this code:
+ *
+ *   UResourceBundle bundle;
+ *   ures_initStackObject(&bundle);
+ *   foo(&bundle);
+ *   ures_close(&bundle);
+ *
+ * @see LocalUResourceBundlePointer
+ * @internal
+ */
+class U_COMMON_API StackUResourceBundle {
+public:
+    // No heap allocation. Use only on the stack.
+    static void* U_EXPORT2 operator new(size_t) noexcept = delete;
+    static void* U_EXPORT2 operator new[](size_t) noexcept = delete;
+#if U_HAVE_PLACEMENT_NEW
+    static void* U_EXPORT2 operator new(size_t, void*) noexcept = delete;
+#endif
+
+    StackUResourceBundle();
+    ~StackUResourceBundle();
+
+    UResourceBundle* getAlias() { return &bundle; }
+
+    UResourceBundle& ref() { return bundle; }
+    const UResourceBundle& ref() const { return bundle; }
+
+    StackUResourceBundle(const StackUResourceBundle&) = delete;
+    StackUResourceBundle& operator=(const StackUResourceBundle&) = delete;
+
+    StackUResourceBundle(StackUResourceBundle&&) = delete;
+    StackUResourceBundle& operator=(StackUResourceBundle&&) = delete;
+
+private:
+    UResourceBundle bundle;
+};
+
+U_NAMESPACE_END
+
+#endif  /* __cplusplus */
+
+/**
+ * Opens a resource bundle for the locale;
+ * if there is not even a base language bundle, then loads the root bundle;
+ * never falls back to the default locale.
+ *
+ * This is used for algorithms that have good pan-Unicode default behavior,
+ * such as case mappings, collation, and segmentation (BreakIterator).
+ */
+U_CAPI UResourceBundle* U_EXPORT2
+ures_openNoDefault(const char* path, const char* localeID, UErrorCode* status);
+
+/* Some getters used by the copy constructor */
+U_CFUNC const char* ures_getName(const UResourceBundle* resB);
+#ifdef URES_DEBUG
+U_CFUNC const char* ures_getPath(const UResourceBundle* resB);
+/**
+ * If anything was in the RB cache, dump it to the screen.
+ * @return true if there was anything into the cache
+ */
+U_CAPI UBool U_EXPORT2 ures_dumpCacheContents(void);
+#endif
+
+/* Candidates for export */
+U_CFUNC UResourceBundle *ures_copyResb(UResourceBundle *r, const UResourceBundle *original, UErrorCode *status);
+
+/**
+ * Returns a resource that can be located using the pathToResource argument. One needs optional package, locale
+ * and path inside the locale, for example: "/myData/en/zoneStrings/3". Keys and indexes are supported. Keys
+ * need to reference data in named structures, while indexes can reference both named and anonymous resources.
+ * Features a fill-in parameter. 
+ * 
+ * Note, this function does NOT have a syntax for specifying items within a tree.  May want to consider a
+ * syntax that delineates between package/tree and resource.  
+ *
+ * @param pathToResource    a path that will lead to the requested resource
+ * @param fillIn            if NULL a new UResourceBundle struct is allocated and must be deleted by the caller.
+ *                          Alternatively, you can supply a struct to be filled by this function.
+ * @param status            fills in the outgoing error code.
+ * @return                  a pointer to a UResourceBundle struct. If fill in param was NULL, caller must delete it
+ */
+U_CAPI UResourceBundle* U_EXPORT2
+ures_findResource(const char* pathToResource, 
+                  UResourceBundle *fillIn, UErrorCode *status); 
+
+/**
+ * Returns a sub resource that can be located using the pathToResource argument. One needs a path inside 
+ * the supplied resource, for example, if you have "en_US" resource bundle opened, you might ask for
+ * "zoneStrings/3". Keys and indexes are supported. Keys
+ * need to reference data in named structures, while indexes can reference both 
+ * named and anonymous resources.
+ * Features a fill-in parameter. 
+ *
+ * @param resourceBundle    a resource
+ * @param pathToResource    a path that will lead to the requested resource
+ * @param fillIn            if NULL a new UResourceBundle struct is allocated and must be deleted by the caller.
+ *                          Alternatively, you can supply a struct to be filled by this function.
+ * @param status            fills in the outgoing error code.
+ * @return                  a pointer to a UResourceBundle struct. If fill in param was NULL, caller must delete it
+ */
+U_CAPI UResourceBundle* U_EXPORT2
+ures_findSubResource(const UResourceBundle *resB, 
+                     char* pathToResource, 
+                     UResourceBundle *fillIn, UErrorCode *status);
+
+/**
+ * Returns a functionally equivalent locale (considering keywords) for the specified keyword.
+ * @param result fillin for the equivalent locale
+ * @param resultCapacity capacity of the fillin buffer
+ * @param path path to the tree, or NULL for ICU data
+ * @param resName top level resource. Example: "collations"
+ * @param keyword locale keyword. Example: "collation"
+ * @param locid The requested locale
+ * @param isAvailable If non-null, pointer to fillin parameter that indicates whether the 
+ * requested locale was available. The locale is defined as 'available' if it physically 
+ * exists within the specified tree.
+ * @param omitDefault if true, omit keyword and value if default. 'de_DE\@collation=standard' -> 'de_DE'
+ * @param status error code
+ * @return  the actual buffer size needed for the full locale.  If it's greater 
+ * than resultCapacity, the returned full name will be truncated and an error code will be returned.
+ */
+U_CAPI int32_t U_EXPORT2
+ures_getFunctionalEquivalent(char *result, int32_t resultCapacity, 
+                             const char *path, const char *resName, const char *keyword, const char *locid,
+                             UBool *isAvailable, UBool omitDefault, UErrorCode *status);
+
+/**
+ * Given a tree path and keyword, return a string enumeration of all possible values for that keyword.
+ * @param path path to the tree, or NULL for ICU data
+ * @param keyword a particular keyword to consider, must match a top level resource name 
+ * within the tree.
+ * @param status error code
+ */
+U_CAPI UEnumeration* U_EXPORT2
+ures_getKeywordValues(const char *path, const char *keyword, UErrorCode *status);
+
+
+/**
+ * Get a resource with multi-level fallback. Normally only the top level resources will
+ * fallback to its parent. This performs fallback on subresources. For example, when a table
+ * is defined in a resource bundle and a parent resource bundle, normally no fallback occurs
+ * on the sub-resources because the table is defined in the current resource bundle, but this
+ * function can perform fallback on the sub-resources of the table.
+ * @param resB              a resource
+ * @param inKey             a key associated with the requested resource
+ * @param fillIn            if NULL a new UResourceBundle struct is allocated and must be deleted by the caller.
+ *                          Alternatively, you can supply a struct to be filled by this function.
+ * @param status: fills in the outgoing error code
+ *                could be <TT>U_MISSING_RESOURCE_ERROR</TT> if the key is not found
+ *                could be a non-failing error 
+ *                e.g.: <TT>U_USING_FALLBACK_WARNING</TT>,<TT>U_USING_DEFAULT_WARNING </TT>
+ * @return                  a pointer to a UResourceBundle struct. If fill in param was NULL, caller must delete it
+ */
+U_CAPI UResourceBundle* U_EXPORT2 
+ures_getByKeyWithFallback(const UResourceBundle *resB, 
+                          const char* inKey, 
+                          UResourceBundle *fillIn, 
+                          UErrorCode *status);
+
+/**
+ * Get a String with multi-level fallback. Normally only the top level resources will
+ * fallback to its parent. This performs fallback on subresources. For example, when a table
+ * is defined in a resource bundle and a parent resource bundle, normally no fallback occurs
+ * on the sub-resources because the table is defined in the current resource bundle, but this
+ * function can perform fallback on the sub-resources of the table.
+ * @param resB              a resource
+ * @param inKey             a key associated with the requested resource
+ * @param len               if not NULL, used to return the length of the string
+ * @param status: fills in the outgoing error code
+ *                could be <TT>U_MISSING_RESOURCE_ERROR</TT> if the key is not found
+ *                could be a non-failing error 
+ *                e.g.: <TT>U_USING_FALLBACK_WARNING</TT>,<TT>U_USING_DEFAULT_WARNING </TT>
+ * @return returns a pointer to a zero-terminated UChar array which lives in a
+ *         memory mapped/DLL file.
+ */
+U_CAPI const UChar* U_EXPORT2 
+ures_getStringByKeyWithFallback(const UResourceBundle *resB, 
+                          const char* inKey,  
+                          int32_t* len,
+                          UErrorCode *status);
+
+#ifdef __cplusplus
+
+U_CAPI void U_EXPORT2
+ures_getValueWithFallback(const UResourceBundle *bundle, const char *path,
+                          UResourceBundle *tempFillIn,
+                          icu::ResourceDataValue &value, UErrorCode &errorCode);
+
+/**
+ * Locates the resource specified by `path` in the resource bundle specified by `bundle` (performing any
+ * necessary fallback and following any aliases) and calls the specified `sink`'s `put()` method with that
+ * resource.  Then walks the bundle's parent chain, calling `put()` on the sink for each item in the
+ * parent chain.
+ * @param bundle The bundle to search
+ * @param path The path of the desired resource
+ * @param sink A `ResourceSink` that gets called for each resource in the parent chain
+ * @param errorCode The error code
+ */
+U_CAPI void U_EXPORT2
+ures_getAllItemsWithFallback(const UResourceBundle *bundle, const char *path,
+                             icu::ResourceSink &sink, UErrorCode &errorCode);
+
+/**
+ * Locates the resource specified by `path` in the resource bundle specified by `bundle` (performing any
+ * necessary fallback and following any aliases) and, if the resource is a table resource, iterates over its
+ * immediate child resources (again, following any aliases to get the individual resource values), and calls the specified
+ * `sink`'s `put()` method for each child resource (passing it that resource's key and either its actual value or,
+ * if that value is an alias, the value you get by following the alias).  Then walks back over the bundle's
+ * parent chain, similarly iterating over each parent table resource's child resources.
+ * Does not descend beyond one level of table children.
+ * @param bundle The bundle to search
+ * @param path The path of the desired resource
+ * @param sink A `ResourceSink` that gets called for each child resource of the specified resource (and each child
+ * of the resources in its parent chain).
+ * @param errorCode The error code.  This will be U_RESOURCE_TYPE_MISMATCH if the resource the caller
+ * is asking for isn't a table resource.
+ */
+U_CAPI void U_EXPORT2
+ures_getAllChildrenWithFallback(const UResourceBundle *bundle, const char *path,
+                                icu::ResourceSink &sink, UErrorCode &errorCode);
+
+#endif  /* __cplusplus */
+
+/**
+ * Get a version number by key
+ * @param resB bundle containing version number
+ * @param key the key for the version number
+ * @param ver fillin for the version number
+ * @param status error code
+ */
+U_CAPI void U_EXPORT2
+ures_getVersionByKey(const UResourceBundle *resB,
+                     const char *key,
+                     UVersionInfo ver,
+                     UErrorCode *status);
+
+
+/**
+ * Internal function.
+ * Return the version number associated with this ResourceBundle as a string.
+ *
+ * @param resourceBundle The resource bundle for which the version is checked.
+ * @return  A version number string as specified in the resource bundle or its parent.
+ *          The caller does not own this string.
+ * @see ures_getVersion
+ */
+U_CAPI const char* U_EXPORT2 
+ures_getVersionNumberInternal(const UResourceBundle *resourceBundle);
+
+/**
+ * Return the name of the Locale associated with this ResourceBundle. This API allows
+ * you to query for the real locale of the resource. For example, if you requested 
+ * "en_US_CALIFORNIA" and only "en_US" bundle exists, "en_US" will be returned. 
+ * For subresources, the locale where this resource comes from will be returned.
+ * If fallback has occurred, getLocale will reflect this.
+ *
+ * This internal version avoids deprecated-warnings in ICU code.
+ *
+ * @param resourceBundle resource bundle in question
+ * @param status just for catching illegal arguments
+ * @return  A Locale name
+ */
+U_CAPI const char* U_EXPORT2 
+ures_getLocaleInternal(const UResourceBundle* resourceBundle, 
+               UErrorCode* status);
+
+/**
+ * Same as ures_openDirect() but uses the fill-in parameter instead of allocating a new bundle.
+ * 
+ * @param r The existing UResourceBundle to fill in. If NULL then status will be
+ *          set to U_ILLEGAL_ARGUMENT_ERROR.
+ * @param packageName   The packageName and locale together point to an ICU udata object,
+ *                      as defined by <code> udata_open( packageName, "res", locale, err) </code>
+ *                      or equivalent.  Typically, packageName will refer to a (.dat) file, or to
+ *                      a package registered with udata_setAppData(). Using a full file or directory
+ *                      pathname for packageName is deprecated. If NULL, ICU data will be used.
+ * @param locale  specifies the locale for which we want to open the resource
+ *                if NULL, the default locale will be used. If strlen(locale) == 0
+ *                root locale will be used.
+ * @param status The error code.
+ * @see ures_openDirect
+ * @internal
+ */
+U_CAPI void U_EXPORT2
+ures_openDirectFillIn(UResourceBundle *r,
+                      const char *packageName,
+                      const char *locale,
+                      UErrorCode *status);
+
+#endif /*URESIMP_H*/