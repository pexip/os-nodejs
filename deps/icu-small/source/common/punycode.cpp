<<<<<<< HEAD
// © 2016 and later: Unicode, Inc. and others.
// License & terms of use: http://www.unicode.org/copyright.html
/*
*******************************************************************************
*
*   Copyright (C) 2002-2011, International Business Machines
*   Corporation and others.  All Rights Reserved.
*
*******************************************************************************
*   file name:  punycode.cpp
*   encoding:   UTF-8
*   tab size:   8 (not used)
*   indentation:4
*
*   created on: 2002jan31
*   created by: Markus W. Scherer
*/


/* This ICU code derived from: */
/*
punycode.c 0.4.0 (2001-Nov-17-Sat)
http://www.cs.berkeley.edu/~amc/idn/
Adam M. Costello
http://www.nicemice.net/amc/

Disclaimer and license

    Regarding this entire document or any portion of it (including
    the pseudocode and C code), the author makes no guarantees and
    is not responsible for any damage resulting from its use.  The
    author grants irrevocable permission to anyone to use, modify,
    and distribute it in any way that does not diminish the rights
    of anyone else to use, modify, and distribute it, provided that
    redistributed derivative works do not contain misleading author or
    version information.  Derivative works need not be licensed under
    similar terms.
*/
/*
 * ICU modifications:
 * - ICU data types and coding conventions
 * - ICU string buffer handling with implicit source lengths
 *   and destination preflighting
 * - UTF-16 handling
 */

#include "unicode/utypes.h"

#if !UCONFIG_NO_IDNA

#include "unicode/ustring.h"
#include "unicode/utf.h"
#include "unicode/utf16.h"
#include "ustr_imp.h"
#include "cstring.h"
#include "cmemory.h"
#include "punycode.h"
#include "uassert.h"


/* Punycode ----------------------------------------------------------------- */

/* Punycode parameters for Bootstring */
#define BASE            36
#define TMIN            1
#define TMAX            26
#define SKEW            38
#define DAMP            700
#define INITIAL_BIAS    72
#define INITIAL_N       0x80

/* "Basic" Unicode/ASCII code points */
#define _HYPHEN         0X2d
#define DELIMITER       _HYPHEN

#define _ZERO_          0X30
#define _NINE           0x39

#define _SMALL_A        0X61
#define _SMALL_Z        0X7a

#define _CAPITAL_A      0X41
#define _CAPITAL_Z      0X5a

#define IS_BASIC(c) ((c)<0x80)
#define IS_BASIC_UPPERCASE(c) (_CAPITAL_A<=(c) && (c)<=_CAPITAL_Z)

/**
 * digitToBasic() returns the basic code point whose value
 * (when used for representing integers) is d, which must be in the
 * range 0 to BASE-1. The lowercase form is used unless the uppercase flag is
 * nonzero, in which case the uppercase form is used.
 */
static inline char
digitToBasic(int32_t digit, UBool uppercase) {
    /*  0..25 map to ASCII a..z or A..Z */
    /* 26..35 map to ASCII 0..9         */
    if(digit<26) {
        if(uppercase) {
            return (char)(_CAPITAL_A+digit);
        } else {
            return (char)(_SMALL_A+digit);
        }
    } else {
        return (char)((_ZERO_-26)+digit);
    }
}

/**
 * @return the numeric value of a basic code point (for use in representing integers)
 *         in the range 0 to BASE-1, or a negative value if cp is invalid.
 */
static int32_t decodeDigit(int32_t cp) {
    if(cp<=u'Z') {
        if(cp<=u'9') {
            if(cp<u'0') {
                return -1;
            } else {
                return cp-u'0'+26;  // 0..9 -> 26..35
            }
        } else {
            return cp-u'A';  // A-Z -> 0..25
        }
    } else if(cp<=u'z') {
        return cp-'a';  // a..z -> 0..25
    } else {
        return -1;
    }
}

static inline char
asciiCaseMap(char b, UBool uppercase) {
    if(uppercase) {
        if(_SMALL_A<=b && b<=_SMALL_Z) {
            b-=(_SMALL_A-_CAPITAL_A);
        }
    } else {
        if(_CAPITAL_A<=b && b<=_CAPITAL_Z) {
            b+=(_SMALL_A-_CAPITAL_A);
        }
    }
    return b;
}

/* Punycode-specific Bootstring code ---------------------------------------- */

/*
 * The following code omits the {parts} of the pseudo-algorithm in the spec
 * that are not used with the Punycode parameter set.
 */

/* Bias adaptation function. */
static int32_t
adaptBias(int32_t delta, int32_t length, UBool firstTime) {
    int32_t count;

    if(firstTime) {
        delta/=DAMP;
    } else {
        delta/=2;
    }

    delta+=delta/length;
    for(count=0; delta>((BASE-TMIN)*TMAX)/2; count+=BASE) {
        delta/=(BASE-TMIN);
    }

    return count+(((BASE-TMIN+1)*delta)/(delta+SKEW));
}

namespace {

// ICU-13727: Limit input length for n^2 algorithm
// where well-formed strings are at most 59 characters long.
constexpr int32_t ENCODE_MAX_CODE_UNITS=1000;
constexpr int32_t DECODE_MAX_CHARS=2000;

}  // namespace

// encode
U_CAPI int32_t
u_strToPunycode(const UChar *src, int32_t srcLength,
                UChar *dest, int32_t destCapacity,
                const UBool *caseFlags,
                UErrorCode *pErrorCode) {

    int32_t cpBuffer[ENCODE_MAX_CODE_UNITS];
    int32_t n, delta, handledCPCount, basicLength, destLength, bias, j, m, q, k, t, srcCPCount;
    UChar c, c2;

    /* argument checking */
    if(pErrorCode==NULL || U_FAILURE(*pErrorCode)) {
        return 0;
    }

    if(src==NULL || srcLength<-1 || (dest==NULL && destCapacity!=0)) {
        *pErrorCode=U_ILLEGAL_ARGUMENT_ERROR;
        return 0;
    }
    if (srcLength>ENCODE_MAX_CODE_UNITS) {
        *pErrorCode=U_INPUT_TOO_LONG_ERROR;
        return 0;
    }

    /*
     * Handle the basic code points and
     * convert extended ones to UTF-32 in cpBuffer (caseFlag in sign bit):
     */
    srcCPCount=destLength=0;
    if(srcLength==-1) {
        /* NUL-terminated input */
        for(j=0; /* no condition */; ++j) {
            if((c=src[j])==0) {
                break;
            }
            if(j>=ENCODE_MAX_CODE_UNITS) {
                *pErrorCode=U_INPUT_TOO_LONG_ERROR;
                return 0;
            }
            if(IS_BASIC(c)) {
                cpBuffer[srcCPCount++]=0;
                if(destLength<destCapacity) {
                    dest[destLength]=
                        caseFlags!=NULL ?
                            asciiCaseMap((char)c, caseFlags[j]) :
                            (char)c;
                }
                ++destLength;
            } else {
                n=(caseFlags!=NULL && caseFlags[j])<<31L;
                if(U16_IS_SINGLE(c)) {
                    n|=c;
                } else if(U16_IS_LEAD(c) && U16_IS_TRAIL(c2=src[j+1])) {
                    ++j;
                    n|=(int32_t)U16_GET_SUPPLEMENTARY(c, c2);
                } else {
                    /* error: unmatched surrogate */
                    *pErrorCode=U_INVALID_CHAR_FOUND;
                    return 0;
                }
                cpBuffer[srcCPCount++]=n;
            }
        }
    } else {
        /* length-specified input */
        for(j=0; j<srcLength; ++j) {
            c=src[j];
            if(IS_BASIC(c)) {
                cpBuffer[srcCPCount++]=0;
                if(destLength<destCapacity) {
                    dest[destLength]=
                        caseFlags!=NULL ?
                            asciiCaseMap((char)c, caseFlags[j]) :
                            (char)c;
                }
                ++destLength;
            } else {
                n=(caseFlags!=NULL && caseFlags[j])<<31L;
                if(U16_IS_SINGLE(c)) {
                    n|=c;
                } else if(U16_IS_LEAD(c) && (j+1)<srcLength && U16_IS_TRAIL(c2=src[j+1])) {
                    ++j;
                    n|=(int32_t)U16_GET_SUPPLEMENTARY(c, c2);
                } else {
                    /* error: unmatched surrogate */
                    *pErrorCode=U_INVALID_CHAR_FOUND;
                    return 0;
                }
                cpBuffer[srcCPCount++]=n;
            }
        }
    }

    /* Finish the basic string - if it is not empty - with a delimiter. */
    basicLength=destLength;
    if(basicLength>0) {
        if(destLength<destCapacity) {
            dest[destLength]=DELIMITER;
        }
        ++destLength;
    }

    /*
     * handledCPCount is the number of code points that have been handled
     * basicLength is the number of basic code points
     * destLength is the number of chars that have been output
     */

    /* Initialize the state: */
    n=INITIAL_N;
    delta=0;
    bias=INITIAL_BIAS;

    /* Main encoding loop: */
    for(handledCPCount=basicLength; handledCPCount<srcCPCount; /* no op */) {
        /*
         * All non-basic code points < n have been handled already.
         * Find the next larger one:
         */
        for(m=0x7fffffff, j=0; j<srcCPCount; ++j) {
            q=cpBuffer[j]&0x7fffffff; /* remove case flag from the sign bit */
            if(n<=q && q<m) {
                m=q;
            }
        }

        /*
         * Increase delta enough to advance the decoder's
         * <n,i> state to <m,0>, but guard against overflow:
         */
        if(m-n>(0x7fffffff-handledCPCount-delta)/(handledCPCount+1)) {
            *pErrorCode=U_INTERNAL_PROGRAM_ERROR;
            return 0;
        }
        delta+=(m-n)*(handledCPCount+1);
        n=m;

        /* Encode a sequence of same code points n */
        for(j=0; j<srcCPCount; ++j) {
            q=cpBuffer[j]&0x7fffffff; /* remove case flag from the sign bit */
            if(q<n) {
                ++delta;
            } else if(q==n) {
                /* Represent delta as a generalized variable-length integer: */
                for(q=delta, k=BASE; /* no condition */; k+=BASE) {

                    /** RAM: comment out the old code for conformance with draft-ietf-idn-punycode-03.txt

                    t=k-bias;
                    if(t<TMIN) {
                        t=TMIN;
                    } else if(t>TMAX) {
                        t=TMAX;
                    }
                    */

                    t=k-bias;
                    if(t<TMIN) {
                        t=TMIN;
                    } else if(k>=(bias+TMAX)) {
                        t=TMAX;
                    }

                    if(q<t) {
                        break;
                    }

                    if(destLength<destCapacity) {
                        dest[destLength]=digitToBasic(t+(q-t)%(BASE-t), 0);
                    }
                    ++destLength;
                    q=(q-t)/(BASE-t);
                }

                if(destLength<destCapacity) {
                    dest[destLength]=digitToBasic(q, (UBool)(cpBuffer[j]<0));
                }
                ++destLength;
                bias=adaptBias(delta, handledCPCount+1, (UBool)(handledCPCount==basicLength));
                delta=0;
                ++handledCPCount;
            }
        }

        ++delta;
        ++n;
    }

    return u_terminateUChars(dest, destCapacity, destLength, pErrorCode);
}

// decode
U_CAPI int32_t
u_strFromPunycode(const UChar *src, int32_t srcLength,
                  UChar *dest, int32_t destCapacity,
                  UBool *caseFlags,
                  UErrorCode *pErrorCode) {
    int32_t n, destLength, i, bias, basicLength, j, in, oldi, w, k, digit, t,
            destCPCount, firstSupplementaryIndex, cpLength;
    UChar b;

    /* argument checking */
    if(pErrorCode==NULL || U_FAILURE(*pErrorCode)) {
        return 0;
    }

    if(src==NULL || srcLength<-1 || (dest==NULL && destCapacity!=0)) {
        *pErrorCode=U_ILLEGAL_ARGUMENT_ERROR;
        return 0;
    }

    if(srcLength==-1) {
        srcLength=u_strlen(src);
    }
    if (srcLength>DECODE_MAX_CHARS) {
        *pErrorCode=U_INPUT_TOO_LONG_ERROR;
        return 0;
    }

    /*
     * Handle the basic code points:
     * Let basicLength be the number of input code points
     * before the last delimiter, or 0 if there is none,
     * then copy the first basicLength code points to the output.
     *
     * The two following loops iterate backward.
     */
    for(j=srcLength; j>0;) {
        if(src[--j]==DELIMITER) {
            break;
        }
    }
    destLength=basicLength=destCPCount=j;
    U_ASSERT(destLength>=0);

    while(j>0) {
        b=src[--j];
        if(!IS_BASIC(b)) {
            *pErrorCode=U_INVALID_CHAR_FOUND;
            return 0;
        }

        if(j<destCapacity) {
            dest[j]=(UChar)b;

            if(caseFlags!=NULL) {
                caseFlags[j]=IS_BASIC_UPPERCASE(b);
            }
        }
    }

    /* Initialize the state: */
    n=INITIAL_N;
    i=0;
    bias=INITIAL_BIAS;
    firstSupplementaryIndex=1000000000;

    /*
     * Main decoding loop:
     * Start just after the last delimiter if any
     * basic code points were copied; start at the beginning otherwise.
     */
    for(in=basicLength>0 ? basicLength+1 : 0; in<srcLength; /* no op */) {
        /*
         * in is the index of the next character to be consumed, and
         * destCPCount is the number of code points in the output array.
         *
         * Decode a generalized variable-length integer into delta,
         * which gets added to i.  The overflow checking is easier
         * if we increase i as we go, then subtract off its starting
         * value at the end to obtain delta.
         */
        for(oldi=i, w=1, k=BASE; /* no condition */; k+=BASE) {
            if(in>=srcLength) {
                *pErrorCode=U_ILLEGAL_CHAR_FOUND;
                return 0;
            }

            digit=decodeDigit(src[in++]);
            if(digit<0) {
                *pErrorCode=U_INVALID_CHAR_FOUND;
                return 0;
            }
            if(digit>(0x7fffffff-i)/w) {
                /* integer overflow */
                *pErrorCode=U_ILLEGAL_CHAR_FOUND;
                return 0;
            }

            i+=digit*w;
            /** RAM: comment out the old code for conformance with draft-ietf-idn-punycode-03.txt
            t=k-bias;
            if(t<TMIN) {
                t=TMIN;
            } else if(t>TMAX) {
                t=TMAX;
            }
            */
            t=k-bias;
            if(t<TMIN) {
                t=TMIN;
            } else if(k>=(bias+TMAX)) {
                t=TMAX;
            }
            if(digit<t) {
                break;
            }

            if(w>0x7fffffff/(BASE-t)) {
                /* integer overflow */
                *pErrorCode=U_ILLEGAL_CHAR_FOUND;
                return 0;
            }
            w*=BASE-t;
        }

        /*
         * Modification from sample code:
         * Increments destCPCount here,
         * where needed instead of in for() loop tail.
         */
        ++destCPCount;
        bias=adaptBias(i-oldi, destCPCount, (UBool)(oldi==0));

        /*
         * i was supposed to wrap around from (incremented) destCPCount to 0,
         * incrementing n each time, so we'll fix that now:
         */
        if(i/destCPCount>(0x7fffffff-n)) {
            /* integer overflow */
            *pErrorCode=U_ILLEGAL_CHAR_FOUND;
            return 0;
        }

        n+=i/destCPCount;
        i%=destCPCount;
        /* not needed for Punycode: */
        /* if (decode_digit(n) <= BASE) return punycode_invalid_input; */

        if(n>0x10ffff || U_IS_SURROGATE(n)) {
            /* Unicode code point overflow */
            *pErrorCode=U_ILLEGAL_CHAR_FOUND;
            return 0;
        }

        /* Insert n at position i of the output: */
        cpLength=U16_LENGTH(n);
        if(dest!=NULL && ((destLength+cpLength)<=destCapacity)) {
            int32_t codeUnitIndex;

            /*
             * Handle indexes when supplementary code points are present.
             *
             * In almost all cases, there will be only BMP code points before i
             * and even in the entire string.
             * This is handled with the same efficiency as with UTF-32.
             *
             * Only the rare cases with supplementary code points are handled
             * more slowly - but not too bad since this is an insertion anyway.
             */
            if(i<=firstSupplementaryIndex) {
                codeUnitIndex=i;
                if(cpLength>1) {
                    firstSupplementaryIndex=codeUnitIndex;
                } else {
                    ++firstSupplementaryIndex;
                }
            } else {
                codeUnitIndex=firstSupplementaryIndex;
                U16_FWD_N(dest, codeUnitIndex, destLength, i-codeUnitIndex);
            }

            /* use the UChar index codeUnitIndex instead of the code point index i */
            if(codeUnitIndex<destLength) {
                uprv_memmove(dest+codeUnitIndex+cpLength,
                             dest+codeUnitIndex,
                             (destLength-codeUnitIndex)*U_SIZEOF_UCHAR);
                if(caseFlags!=NULL) {
                    uprv_memmove(caseFlags+codeUnitIndex+cpLength,
                                 caseFlags+codeUnitIndex,
                                 destLength-codeUnitIndex);
                }
            }
            if(cpLength==1) {
                /* BMP, insert one code unit */
                dest[codeUnitIndex]=(UChar)n;
            } else {
                /* supplementary character, insert two code units */
                dest[codeUnitIndex]=U16_LEAD(n);
                dest[codeUnitIndex+1]=U16_TRAIL(n);
            }
            if(caseFlags!=NULL) {
                /* Case of last character determines uppercase flag: */
                caseFlags[codeUnitIndex]=IS_BASIC_UPPERCASE(src[in-1]);
                if(cpLength==2) {
                    caseFlags[codeUnitIndex+1]=FALSE;
                }
            }
        }
        destLength+=cpLength;
        U_ASSERT(destLength>=0);
        ++i;
    }

    return u_terminateUChars(dest, destCapacity, destLength, pErrorCode);
}

/* ### check notes on overflow handling - only necessary if not IDNA? are these Punycode functions to be public? */

#endif /* #if !UCONFIG_NO_IDNA */
=======
// © 2016 and later: Unicode, Inc. and others.
// License & terms of use: http://www.unicode.org/copyright.html
/*
*******************************************************************************
*
*   Copyright (C) 2002-2011, International Business Machines
*   Corporation and others.  All Rights Reserved.
*
*******************************************************************************
*   file name:  punycode.cpp
*   encoding:   UTF-8
*   tab size:   8 (not used)
*   indentation:4
*
*   created on: 2002jan31
*   created by: Markus W. Scherer
*/


/* This ICU code derived from: */
/*
punycode.c 0.4.0 (2001-Nov-17-Sat)
http://www.cs.berkeley.edu/~amc/idn/
Adam M. Costello
http://www.nicemice.net/amc/

Disclaimer and license

    Regarding this entire document or any portion of it (including
    the pseudocode and C code), the author makes no guarantees and
    is not responsible for any damage resulting from its use.  The
    author grants irrevocable permission to anyone to use, modify,
    and distribute it in any way that does not diminish the rights
    of anyone else to use, modify, and distribute it, provided that
    redistributed derivative works do not contain misleading author or
    version information.  Derivative works need not be licensed under
    similar terms.
*/
/*
 * ICU modifications:
 * - ICU data types and coding conventions
 * - ICU string buffer handling with implicit source lengths
 *   and destination preflighting
 * - UTF-16 handling
 */

#include "unicode/utypes.h"

#if !UCONFIG_NO_IDNA

#include "unicode/ustring.h"
#include "unicode/utf.h"
#include "unicode/utf16.h"
#include "ustr_imp.h"
#include "cstring.h"
#include "cmemory.h"
#include "punycode.h"
#include "uassert.h"


/* Punycode ----------------------------------------------------------------- */

/* Punycode parameters for Bootstring */
#define BASE            36
#define TMIN            1
#define TMAX            26
#define SKEW            38
#define DAMP            700
#define INITIAL_BIAS    72
#define INITIAL_N       0x80

/* "Basic" Unicode/ASCII code points */
#define _HYPHEN         0X2d
#define DELIMITER       _HYPHEN

#define _ZERO_          0X30
#define _NINE           0x39

#define _SMALL_A        0X61
#define _SMALL_Z        0X7a

#define _CAPITAL_A      0X41
#define _CAPITAL_Z      0X5a

#define IS_BASIC(c) ((c)<0x80)
#define IS_BASIC_UPPERCASE(c) (_CAPITAL_A<=(c) && (c)<=_CAPITAL_Z)

/**
 * digitToBasic() returns the basic code point whose value
 * (when used for representing integers) is d, which must be in the
 * range 0 to BASE-1. The lowercase form is used unless the uppercase flag is
 * nonzero, in which case the uppercase form is used.
 */
static inline char
digitToBasic(int32_t digit, UBool uppercase) {
    /*  0..25 map to ASCII a..z or A..Z */
    /* 26..35 map to ASCII 0..9         */
    if(digit<26) {
        if(uppercase) {
            return (char)(_CAPITAL_A+digit);
        } else {
            return (char)(_SMALL_A+digit);
        }
    } else {
        return (char)((_ZERO_-26)+digit);
    }
}

/**
 * @return the numeric value of a basic code point (for use in representing integers)
 *         in the range 0 to BASE-1, or a negative value if cp is invalid.
 */
static int32_t decodeDigit(int32_t cp) {
    if(cp<=u'Z') {
        if(cp<=u'9') {
            if(cp<u'0') {
                return -1;
            } else {
                return cp-u'0'+26;  // 0..9 -> 26..35
            }
        } else {
            return cp-u'A';  // A-Z -> 0..25
        }
    } else if(cp<=u'z') {
        return cp-'a';  // a..z -> 0..25
    } else {
        return -1;
    }
}

static inline char
asciiCaseMap(char b, UBool uppercase) {
    if(uppercase) {
        if(_SMALL_A<=b && b<=_SMALL_Z) {
            b-=(_SMALL_A-_CAPITAL_A);
        }
    } else {
        if(_CAPITAL_A<=b && b<=_CAPITAL_Z) {
            b+=(_SMALL_A-_CAPITAL_A);
        }
    }
    return b;
}

/* Punycode-specific Bootstring code ---------------------------------------- */

/*
 * The following code omits the {parts} of the pseudo-algorithm in the spec
 * that are not used with the Punycode parameter set.
 */

/* Bias adaptation function. */
static int32_t
adaptBias(int32_t delta, int32_t length, UBool firstTime) {
    int32_t count;

    if(firstTime) {
        delta/=DAMP;
    } else {
        delta/=2;
    }

    delta+=delta/length;
    for(count=0; delta>((BASE-TMIN)*TMAX)/2; count+=BASE) {
        delta/=(BASE-TMIN);
    }

    return count+(((BASE-TMIN+1)*delta)/(delta+SKEW));
}

namespace {

// ICU-13727: Limit input length for n^2 algorithm
// where well-formed strings are at most 59 characters long.
constexpr int32_t ENCODE_MAX_CODE_UNITS=1000;
constexpr int32_t DECODE_MAX_CHARS=2000;

}  // namespace

// encode
U_CAPI int32_t
u_strToPunycode(const char16_t *src, int32_t srcLength,
                char16_t *dest, int32_t destCapacity,
                const UBool *caseFlags,
                UErrorCode *pErrorCode) {

    int32_t cpBuffer[ENCODE_MAX_CODE_UNITS];
    int32_t n, delta, handledCPCount, basicLength, destLength, bias, j, m, q, k, t, srcCPCount;
    char16_t c, c2;

    /* argument checking */
    if(pErrorCode==nullptr || U_FAILURE(*pErrorCode)) {
        return 0;
    }

    if(src==nullptr || srcLength<-1 || (dest==nullptr && destCapacity!=0)) {
        *pErrorCode=U_ILLEGAL_ARGUMENT_ERROR;
        return 0;
    }
    if (srcLength>ENCODE_MAX_CODE_UNITS) {
        *pErrorCode=U_INPUT_TOO_LONG_ERROR;
        return 0;
    }

    /*
     * Handle the basic code points and
     * convert extended ones to UTF-32 in cpBuffer (caseFlag in sign bit):
     */
    srcCPCount=destLength=0;
    if(srcLength==-1) {
        /* NUL-terminated input */
        for(j=0; /* no condition */; ++j) {
            if((c=src[j])==0) {
                break;
            }
            if(j>=ENCODE_MAX_CODE_UNITS) {
                *pErrorCode=U_INPUT_TOO_LONG_ERROR;
                return 0;
            }
            if(IS_BASIC(c)) {
                cpBuffer[srcCPCount++]=0;
                if(destLength<destCapacity) {
                    dest[destLength]=
                        caseFlags!=nullptr ?
                            asciiCaseMap((char)c, caseFlags[j]) :
                            (char)c;
                }
                ++destLength;
            } else {
                n=(caseFlags!=nullptr && caseFlags[j])<<31L;
                if(U16_IS_SINGLE(c)) {
                    n|=c;
                } else if(U16_IS_LEAD(c) && U16_IS_TRAIL(c2=src[j+1])) {
                    ++j;
                    n|=(int32_t)U16_GET_SUPPLEMENTARY(c, c2);
                } else {
                    /* error: unmatched surrogate */
                    *pErrorCode=U_INVALID_CHAR_FOUND;
                    return 0;
                }
                cpBuffer[srcCPCount++]=n;
            }
        }
    } else {
        /* length-specified input */
        for(j=0; j<srcLength; ++j) {
            c=src[j];
            if(IS_BASIC(c)) {
                cpBuffer[srcCPCount++]=0;
                if(destLength<destCapacity) {
                    dest[destLength]=
                        caseFlags!=nullptr ?
                            asciiCaseMap((char)c, caseFlags[j]) :
                            (char)c;
                }
                ++destLength;
            } else {
                n=(caseFlags!=nullptr && caseFlags[j])<<31L;
                if(U16_IS_SINGLE(c)) {
                    n|=c;
                } else if(U16_IS_LEAD(c) && (j+1)<srcLength && U16_IS_TRAIL(c2=src[j+1])) {
                    ++j;
                    n|=(int32_t)U16_GET_SUPPLEMENTARY(c, c2);
                } else {
                    /* error: unmatched surrogate */
                    *pErrorCode=U_INVALID_CHAR_FOUND;
                    return 0;
                }
                cpBuffer[srcCPCount++]=n;
            }
        }
    }

    /* Finish the basic string - if it is not empty - with a delimiter. */
    basicLength=destLength;
    if(basicLength>0) {
        if(destLength<destCapacity) {
            dest[destLength]=DELIMITER;
        }
        ++destLength;
    }

    /*
     * handledCPCount is the number of code points that have been handled
     * basicLength is the number of basic code points
     * destLength is the number of chars that have been output
     */

    /* Initialize the state: */
    n=INITIAL_N;
    delta=0;
    bias=INITIAL_BIAS;

    /* Main encoding loop: */
    for(handledCPCount=basicLength; handledCPCount<srcCPCount; /* no op */) {
        /*
         * All non-basic code points < n have been handled already.
         * Find the next larger one:
         */
        for(m=0x7fffffff, j=0; j<srcCPCount; ++j) {
            q=cpBuffer[j]&0x7fffffff; /* remove case flag from the sign bit */
            if(n<=q && q<m) {
                m=q;
            }
        }

        /*
         * Increase delta enough to advance the decoder's
         * <n,i> state to <m,0>, but guard against overflow:
         */
        if(m-n>(0x7fffffff-handledCPCount-delta)/(handledCPCount+1)) {
            *pErrorCode=U_INTERNAL_PROGRAM_ERROR;
            return 0;
        }
        delta+=(m-n)*(handledCPCount+1);
        n=m;

        /* Encode a sequence of same code points n */
        for(j=0; j<srcCPCount; ++j) {
            q=cpBuffer[j]&0x7fffffff; /* remove case flag from the sign bit */
            if(q<n) {
                ++delta;
            } else if(q==n) {
                /* Represent delta as a generalized variable-length integer: */
                for(q=delta, k=BASE; /* no condition */; k+=BASE) {

                    /** RAM: comment out the old code for conformance with draft-ietf-idn-punycode-03.txt

                    t=k-bias;
                    if(t<TMIN) {
                        t=TMIN;
                    } else if(t>TMAX) {
                        t=TMAX;
                    }
                    */

                    t=k-bias;
                    if(t<TMIN) {
                        t=TMIN;
                    } else if(k>=(bias+TMAX)) {
                        t=TMAX;
                    }

                    if(q<t) {
                        break;
                    }

                    if(destLength<destCapacity) {
                        dest[destLength]=digitToBasic(t+(q-t)%(BASE-t), 0);
                    }
                    ++destLength;
                    q=(q-t)/(BASE-t);
                }

                if(destLength<destCapacity) {
                    dest[destLength]=digitToBasic(q, (UBool)(cpBuffer[j]<0));
                }
                ++destLength;
                bias=adaptBias(delta, handledCPCount+1, (UBool)(handledCPCount==basicLength));
                delta=0;
                ++handledCPCount;
            }
        }

        ++delta;
        ++n;
    }

    return u_terminateUChars(dest, destCapacity, destLength, pErrorCode);
}

// decode
U_CAPI int32_t
u_strFromPunycode(const char16_t *src, int32_t srcLength,
                  char16_t *dest, int32_t destCapacity,
                  UBool *caseFlags,
                  UErrorCode *pErrorCode) {
    int32_t n, destLength, i, bias, basicLength, j, in, oldi, w, k, digit, t,
            destCPCount, firstSupplementaryIndex, cpLength;
    char16_t b;

    /* argument checking */
    if(pErrorCode==nullptr || U_FAILURE(*pErrorCode)) {
        return 0;
    }

    if(src==nullptr || srcLength<-1 || (dest==nullptr && destCapacity!=0)) {
        *pErrorCode=U_ILLEGAL_ARGUMENT_ERROR;
        return 0;
    }

    if(srcLength==-1) {
        srcLength=u_strlen(src);
    }
    if (srcLength>DECODE_MAX_CHARS) {
        *pErrorCode=U_INPUT_TOO_LONG_ERROR;
        return 0;
    }

    /*
     * Handle the basic code points:
     * Let basicLength be the number of input code points
     * before the last delimiter, or 0 if there is none,
     * then copy the first basicLength code points to the output.
     *
     * The two following loops iterate backward.
     */
    for(j=srcLength; j>0;) {
        if(src[--j]==DELIMITER) {
            break;
        }
    }
    destLength=basicLength=destCPCount=j;
    U_ASSERT(destLength>=0);

    while(j>0) {
        b=src[--j];
        if(!IS_BASIC(b)) {
            *pErrorCode=U_INVALID_CHAR_FOUND;
            return 0;
        }

        if(j<destCapacity) {
            dest[j]=(char16_t)b;

            if(caseFlags!=nullptr) {
                caseFlags[j]=IS_BASIC_UPPERCASE(b);
            }
        }
    }

    /* Initialize the state: */
    n=INITIAL_N;
    i=0;
    bias=INITIAL_BIAS;
    firstSupplementaryIndex=1000000000;

    /*
     * Main decoding loop:
     * Start just after the last delimiter if any
     * basic code points were copied; start at the beginning otherwise.
     */
    for(in=basicLength>0 ? basicLength+1 : 0; in<srcLength; /* no op */) {
        /*
         * in is the index of the next character to be consumed, and
         * destCPCount is the number of code points in the output array.
         *
         * Decode a generalized variable-length integer into delta,
         * which gets added to i.  The overflow checking is easier
         * if we increase i as we go, then subtract off its starting
         * value at the end to obtain delta.
         */
        for(oldi=i, w=1, k=BASE; /* no condition */; k+=BASE) {
            if(in>=srcLength) {
                *pErrorCode=U_ILLEGAL_CHAR_FOUND;
                return 0;
            }

            digit=decodeDigit(src[in++]);
            if(digit<0) {
                *pErrorCode=U_INVALID_CHAR_FOUND;
                return 0;
            }
            if(digit>(0x7fffffff-i)/w) {
                /* integer overflow */
                *pErrorCode=U_ILLEGAL_CHAR_FOUND;
                return 0;
            }

            i+=digit*w;
            /** RAM: comment out the old code for conformance with draft-ietf-idn-punycode-03.txt  
            t=k-bias;
            if(t<TMIN) {
                t=TMIN;
            } else if(t>TMAX) {
                t=TMAX;
            }
            */
            t=k-bias;
            if(t<TMIN) {
                t=TMIN;
            } else if(k>=(bias+TMAX)) {
                t=TMAX;
            }
            if(digit<t) {
                break;
            }

            if(w>0x7fffffff/(BASE-t)) {
                /* integer overflow */
                *pErrorCode=U_ILLEGAL_CHAR_FOUND;
                return 0;
            }
            w*=BASE-t;
        }

        /*
         * Modification from sample code:
         * Increments destCPCount here,
         * where needed instead of in for() loop tail.
         */
        ++destCPCount;
        bias=adaptBias(i-oldi, destCPCount, (UBool)(oldi==0));

        /*
         * i was supposed to wrap around from (incremented) destCPCount to 0,
         * incrementing n each time, so we'll fix that now:
         */
        if(i/destCPCount>(0x7fffffff-n)) {
            /* integer overflow */
            *pErrorCode=U_ILLEGAL_CHAR_FOUND;
            return 0;
        }

        n+=i/destCPCount;
        i%=destCPCount;
        /* not needed for Punycode: */
        /* if (decode_digit(n) <= BASE) return punycode_invalid_input; */

        if(n>0x10ffff || U_IS_SURROGATE(n)) {
            /* Unicode code point overflow */
            *pErrorCode=U_ILLEGAL_CHAR_FOUND;
            return 0;
        }

        /* Insert n at position i of the output: */
        cpLength=U16_LENGTH(n);
        if(dest!=nullptr && ((destLength+cpLength)<=destCapacity)) {
            int32_t codeUnitIndex;

            /*
             * Handle indexes when supplementary code points are present.
             *
             * In almost all cases, there will be only BMP code points before i
             * and even in the entire string.
             * This is handled with the same efficiency as with UTF-32.
             *
             * Only the rare cases with supplementary code points are handled
             * more slowly - but not too bad since this is an insertion anyway.
             */
            if(i<=firstSupplementaryIndex) {
                codeUnitIndex=i;
                if(cpLength>1) {
                    firstSupplementaryIndex=codeUnitIndex;
                } else {
                    ++firstSupplementaryIndex;
                }
            } else {
                codeUnitIndex=firstSupplementaryIndex;
                U16_FWD_N(dest, codeUnitIndex, destLength, i-codeUnitIndex);
            }

            /* use the char16_t index codeUnitIndex instead of the code point index i */
            if(codeUnitIndex<destLength) {
                uprv_memmove(dest+codeUnitIndex+cpLength,
                             dest+codeUnitIndex,
                             (destLength-codeUnitIndex)*U_SIZEOF_UCHAR);
                if(caseFlags!=nullptr) {
                    uprv_memmove(caseFlags+codeUnitIndex+cpLength,
                                 caseFlags+codeUnitIndex,
                                 destLength-codeUnitIndex);
                }
            }
            if(cpLength==1) {
                /* BMP, insert one code unit */
                dest[codeUnitIndex]=(char16_t)n;
            } else {
                /* supplementary character, insert two code units */
                dest[codeUnitIndex]=U16_LEAD(n);
                dest[codeUnitIndex+1]=U16_TRAIL(n);
            }
            if(caseFlags!=nullptr) {
                /* Case of last character determines uppercase flag: */
                caseFlags[codeUnitIndex]=IS_BASIC_UPPERCASE(src[in-1]);
                if(cpLength==2) {
                    caseFlags[codeUnitIndex+1]=false;
                }
            }
        }
        destLength+=cpLength;
        U_ASSERT(destLength>=0);
        ++i;
    }

    return u_terminateUChars(dest, destCapacity, destLength, pErrorCode);
}

/* ### check notes on overflow handling - only necessary if not IDNA? are these Punycode functions to be public? */

#endif /* #if !UCONFIG_NO_IDNA */
>>>>>>> a8a80be5
<|MERGE_RESOLUTION|>--- conflicted
+++ resolved
@@ -1,1183 +1,590 @@
-<<<<<<< HEAD
-// © 2016 and later: Unicode, Inc. and others.
-// License & terms of use: http://www.unicode.org/copyright.html
-/*
-*******************************************************************************
-*
-*   Copyright (C) 2002-2011, International Business Machines
-*   Corporation and others.  All Rights Reserved.
-*
-*******************************************************************************
-*   file name:  punycode.cpp
-*   encoding:   UTF-8
-*   tab size:   8 (not used)
-*   indentation:4
-*
-*   created on: 2002jan31
-*   created by: Markus W. Scherer
-*/
-
-
-/* This ICU code derived from: */
-/*
-punycode.c 0.4.0 (2001-Nov-17-Sat)
-http://www.cs.berkeley.edu/~amc/idn/
-Adam M. Costello
-http://www.nicemice.net/amc/
-
-Disclaimer and license
-
-    Regarding this entire document or any portion of it (including
-    the pseudocode and C code), the author makes no guarantees and
-    is not responsible for any damage resulting from its use.  The
-    author grants irrevocable permission to anyone to use, modify,
-    and distribute it in any way that does not diminish the rights
-    of anyone else to use, modify, and distribute it, provided that
-    redistributed derivative works do not contain misleading author or
-    version information.  Derivative works need not be licensed under
-    similar terms.
-*/
-/*
- * ICU modifications:
- * - ICU data types and coding conventions
- * - ICU string buffer handling with implicit source lengths
- *   and destination preflighting
- * - UTF-16 handling
- */
-
-#include "unicode/utypes.h"
-
-#if !UCONFIG_NO_IDNA
-
-#include "unicode/ustring.h"
-#include "unicode/utf.h"
-#include "unicode/utf16.h"
-#include "ustr_imp.h"
-#include "cstring.h"
-#include "cmemory.h"
-#include "punycode.h"
-#include "uassert.h"
-
-
-/* Punycode ----------------------------------------------------------------- */
-
-/* Punycode parameters for Bootstring */
-#define BASE            36
-#define TMIN            1
-#define TMAX            26
-#define SKEW            38
-#define DAMP            700
-#define INITIAL_BIAS    72
-#define INITIAL_N       0x80
-
-/* "Basic" Unicode/ASCII code points */
-#define _HYPHEN         0X2d
-#define DELIMITER       _HYPHEN
-
-#define _ZERO_          0X30
-#define _NINE           0x39
-
-#define _SMALL_A        0X61
-#define _SMALL_Z        0X7a
-
-#define _CAPITAL_A      0X41
-#define _CAPITAL_Z      0X5a
-
-#define IS_BASIC(c) ((c)<0x80)
-#define IS_BASIC_UPPERCASE(c) (_CAPITAL_A<=(c) && (c)<=_CAPITAL_Z)
-
-/**
- * digitToBasic() returns the basic code point whose value
- * (when used for representing integers) is d, which must be in the
- * range 0 to BASE-1. The lowercase form is used unless the uppercase flag is
- * nonzero, in which case the uppercase form is used.
- */
-static inline char
-digitToBasic(int32_t digit, UBool uppercase) {
-    /*  0..25 map to ASCII a..z or A..Z */
-    /* 26..35 map to ASCII 0..9         */
-    if(digit<26) {
-        if(uppercase) {
-            return (char)(_CAPITAL_A+digit);
-        } else {
-            return (char)(_SMALL_A+digit);
-        }
-    } else {
-        return (char)((_ZERO_-26)+digit);
-    }
-}
-
-/**
- * @return the numeric value of a basic code point (for use in representing integers)
- *         in the range 0 to BASE-1, or a negative value if cp is invalid.
- */
-static int32_t decodeDigit(int32_t cp) {
-    if(cp<=u'Z') {
-        if(cp<=u'9') {
-            if(cp<u'0') {
-                return -1;
-            } else {
-                return cp-u'0'+26;  // 0..9 -> 26..35
-            }
-        } else {
-            return cp-u'A';  // A-Z -> 0..25
-        }
-    } else if(cp<=u'z') {
-        return cp-'a';  // a..z -> 0..25
-    } else {
-        return -1;
-    }
-}
-
-static inline char
-asciiCaseMap(char b, UBool uppercase) {
-    if(uppercase) {
-        if(_SMALL_A<=b && b<=_SMALL_Z) {
-            b-=(_SMALL_A-_CAPITAL_A);
-        }
-    } else {
-        if(_CAPITAL_A<=b && b<=_CAPITAL_Z) {
-            b+=(_SMALL_A-_CAPITAL_A);
-        }
-    }
-    return b;
-}
-
-/* Punycode-specific Bootstring code ---------------------------------------- */
-
-/*
- * The following code omits the {parts} of the pseudo-algorithm in the spec
- * that are not used with the Punycode parameter set.
- */
-
-/* Bias adaptation function. */
-static int32_t
-adaptBias(int32_t delta, int32_t length, UBool firstTime) {
-    int32_t count;
-
-    if(firstTime) {
-        delta/=DAMP;
-    } else {
-        delta/=2;
-    }
-
-    delta+=delta/length;
-    for(count=0; delta>((BASE-TMIN)*TMAX)/2; count+=BASE) {
-        delta/=(BASE-TMIN);
-    }
-
-    return count+(((BASE-TMIN+1)*delta)/(delta+SKEW));
-}
-
-namespace {
-
-// ICU-13727: Limit input length for n^2 algorithm
-// where well-formed strings are at most 59 characters long.
-constexpr int32_t ENCODE_MAX_CODE_UNITS=1000;
-constexpr int32_t DECODE_MAX_CHARS=2000;
-
-}  // namespace
-
-// encode
-U_CAPI int32_t
-u_strToPunycode(const UChar *src, int32_t srcLength,
-                UChar *dest, int32_t destCapacity,
-                const UBool *caseFlags,
-                UErrorCode *pErrorCode) {
-
-    int32_t cpBuffer[ENCODE_MAX_CODE_UNITS];
-    int32_t n, delta, handledCPCount, basicLength, destLength, bias, j, m, q, k, t, srcCPCount;
-    UChar c, c2;
-
-    /* argument checking */
-    if(pErrorCode==NULL || U_FAILURE(*pErrorCode)) {
-        return 0;
-    }
-
-    if(src==NULL || srcLength<-1 || (dest==NULL && destCapacity!=0)) {
-        *pErrorCode=U_ILLEGAL_ARGUMENT_ERROR;
-        return 0;
-    }
-    if (srcLength>ENCODE_MAX_CODE_UNITS) {
-        *pErrorCode=U_INPUT_TOO_LONG_ERROR;
-        return 0;
-    }
-
-    /*
-     * Handle the basic code points and
-     * convert extended ones to UTF-32 in cpBuffer (caseFlag in sign bit):
-     */
-    srcCPCount=destLength=0;
-    if(srcLength==-1) {
-        /* NUL-terminated input */
-        for(j=0; /* no condition */; ++j) {
-            if((c=src[j])==0) {
-                break;
-            }
-            if(j>=ENCODE_MAX_CODE_UNITS) {
-                *pErrorCode=U_INPUT_TOO_LONG_ERROR;
-                return 0;
-            }
-            if(IS_BASIC(c)) {
-                cpBuffer[srcCPCount++]=0;
-                if(destLength<destCapacity) {
-                    dest[destLength]=
-                        caseFlags!=NULL ?
-                            asciiCaseMap((char)c, caseFlags[j]) :
-                            (char)c;
-                }
-                ++destLength;
-            } else {
-                n=(caseFlags!=NULL && caseFlags[j])<<31L;
-                if(U16_IS_SINGLE(c)) {
-                    n|=c;
-                } else if(U16_IS_LEAD(c) && U16_IS_TRAIL(c2=src[j+1])) {
-                    ++j;
-                    n|=(int32_t)U16_GET_SUPPLEMENTARY(c, c2);
-                } else {
-                    /* error: unmatched surrogate */
-                    *pErrorCode=U_INVALID_CHAR_FOUND;
-                    return 0;
-                }
-                cpBuffer[srcCPCount++]=n;
-            }
-        }
-    } else {
-        /* length-specified input */
-        for(j=0; j<srcLength; ++j) {
-            c=src[j];
-            if(IS_BASIC(c)) {
-                cpBuffer[srcCPCount++]=0;
-                if(destLength<destCapacity) {
-                    dest[destLength]=
-                        caseFlags!=NULL ?
-                            asciiCaseMap((char)c, caseFlags[j]) :
-                            (char)c;
-                }
-                ++destLength;
-            } else {
-                n=(caseFlags!=NULL && caseFlags[j])<<31L;
-                if(U16_IS_SINGLE(c)) {
-                    n|=c;
-                } else if(U16_IS_LEAD(c) && (j+1)<srcLength && U16_IS_TRAIL(c2=src[j+1])) {
-                    ++j;
-                    n|=(int32_t)U16_GET_SUPPLEMENTARY(c, c2);
-                } else {
-                    /* error: unmatched surrogate */
-                    *pErrorCode=U_INVALID_CHAR_FOUND;
-                    return 0;
-                }
-                cpBuffer[srcCPCount++]=n;
-            }
-        }
-    }
-
-    /* Finish the basic string - if it is not empty - with a delimiter. */
-    basicLength=destLength;
-    if(basicLength>0) {
-        if(destLength<destCapacity) {
-            dest[destLength]=DELIMITER;
-        }
-        ++destLength;
-    }
-
-    /*
-     * handledCPCount is the number of code points that have been handled
-     * basicLength is the number of basic code points
-     * destLength is the number of chars that have been output
-     */
-
-    /* Initialize the state: */
-    n=INITIAL_N;
-    delta=0;
-    bias=INITIAL_BIAS;
-
-    /* Main encoding loop: */
-    for(handledCPCount=basicLength; handledCPCount<srcCPCount; /* no op */) {
-        /*
-         * All non-basic code points < n have been handled already.
-         * Find the next larger one:
-         */
-        for(m=0x7fffffff, j=0; j<srcCPCount; ++j) {
-            q=cpBuffer[j]&0x7fffffff; /* remove case flag from the sign bit */
-            if(n<=q && q<m) {
-                m=q;
-            }
-        }
-
-        /*
-         * Increase delta enough to advance the decoder's
-         * <n,i> state to <m,0>, but guard against overflow:
-         */
-        if(m-n>(0x7fffffff-handledCPCount-delta)/(handledCPCount+1)) {
-            *pErrorCode=U_INTERNAL_PROGRAM_ERROR;
-            return 0;
-        }
-        delta+=(m-n)*(handledCPCount+1);
-        n=m;
-
-        /* Encode a sequence of same code points n */
-        for(j=0; j<srcCPCount; ++j) {
-            q=cpBuffer[j]&0x7fffffff; /* remove case flag from the sign bit */
-            if(q<n) {
-                ++delta;
-            } else if(q==n) {
-                /* Represent delta as a generalized variable-length integer: */
-                for(q=delta, k=BASE; /* no condition */; k+=BASE) {
-
-                    /** RAM: comment out the old code for conformance with draft-ietf-idn-punycode-03.txt
-
-                    t=k-bias;
-                    if(t<TMIN) {
-                        t=TMIN;
-                    } else if(t>TMAX) {
-                        t=TMAX;
-                    }
-                    */
-
-                    t=k-bias;
-                    if(t<TMIN) {
-                        t=TMIN;
-                    } else if(k>=(bias+TMAX)) {
-                        t=TMAX;
-                    }
-
-                    if(q<t) {
-                        break;
-                    }
-
-                    if(destLength<destCapacity) {
-                        dest[destLength]=digitToBasic(t+(q-t)%(BASE-t), 0);
-                    }
-                    ++destLength;
-                    q=(q-t)/(BASE-t);
-                }
-
-                if(destLength<destCapacity) {
-                    dest[destLength]=digitToBasic(q, (UBool)(cpBuffer[j]<0));
-                }
-                ++destLength;
-                bias=adaptBias(delta, handledCPCount+1, (UBool)(handledCPCount==basicLength));
-                delta=0;
-                ++handledCPCount;
-            }
-        }
-
-        ++delta;
-        ++n;
-    }
-
-    return u_terminateUChars(dest, destCapacity, destLength, pErrorCode);
-}
-
-// decode
-U_CAPI int32_t
-u_strFromPunycode(const UChar *src, int32_t srcLength,
-                  UChar *dest, int32_t destCapacity,
-                  UBool *caseFlags,
-                  UErrorCode *pErrorCode) {
-    int32_t n, destLength, i, bias, basicLength, j, in, oldi, w, k, digit, t,
-            destCPCount, firstSupplementaryIndex, cpLength;
-    UChar b;
-
-    /* argument checking */
-    if(pErrorCode==NULL || U_FAILURE(*pErrorCode)) {
-        return 0;
-    }
-
-    if(src==NULL || srcLength<-1 || (dest==NULL && destCapacity!=0)) {
-        *pErrorCode=U_ILLEGAL_ARGUMENT_ERROR;
-        return 0;
-    }
-
-    if(srcLength==-1) {
-        srcLength=u_strlen(src);
-    }
-    if (srcLength>DECODE_MAX_CHARS) {
-        *pErrorCode=U_INPUT_TOO_LONG_ERROR;
-        return 0;
-    }
-
-    /*
-     * Handle the basic code points:
-     * Let basicLength be the number of input code points
-     * before the last delimiter, or 0 if there is none,
-     * then copy the first basicLength code points to the output.
-     *
-     * The two following loops iterate backward.
-     */
-    for(j=srcLength; j>0;) {
-        if(src[--j]==DELIMITER) {
-            break;
-        }
-    }
-    destLength=basicLength=destCPCount=j;
-    U_ASSERT(destLength>=0);
-
-    while(j>0) {
-        b=src[--j];
-        if(!IS_BASIC(b)) {
-            *pErrorCode=U_INVALID_CHAR_FOUND;
-            return 0;
-        }
-
-        if(j<destCapacity) {
-            dest[j]=(UChar)b;
-
-            if(caseFlags!=NULL) {
-                caseFlags[j]=IS_BASIC_UPPERCASE(b);
-            }
-        }
-    }
-
-    /* Initialize the state: */
-    n=INITIAL_N;
-    i=0;
-    bias=INITIAL_BIAS;
-    firstSupplementaryIndex=1000000000;
-
-    /*
-     * Main decoding loop:
-     * Start just after the last delimiter if any
-     * basic code points were copied; start at the beginning otherwise.
-     */
-    for(in=basicLength>0 ? basicLength+1 : 0; in<srcLength; /* no op */) {
-        /*
-         * in is the index of the next character to be consumed, and
-         * destCPCount is the number of code points in the output array.
-         *
-         * Decode a generalized variable-length integer into delta,
-         * which gets added to i.  The overflow checking is easier
-         * if we increase i as we go, then subtract off its starting
-         * value at the end to obtain delta.
-         */
-        for(oldi=i, w=1, k=BASE; /* no condition */; k+=BASE) {
-            if(in>=srcLength) {
-                *pErrorCode=U_ILLEGAL_CHAR_FOUND;
-                return 0;
-            }
-
-            digit=decodeDigit(src[in++]);
-            if(digit<0) {
-                *pErrorCode=U_INVALID_CHAR_FOUND;
-                return 0;
-            }
-            if(digit>(0x7fffffff-i)/w) {
-                /* integer overflow */
-                *pErrorCode=U_ILLEGAL_CHAR_FOUND;
-                return 0;
-            }
-
-            i+=digit*w;
-            /** RAM: comment out the old code for conformance with draft-ietf-idn-punycode-03.txt
-            t=k-bias;
-            if(t<TMIN) {
-                t=TMIN;
-            } else if(t>TMAX) {
-                t=TMAX;
-            }
-            */
-            t=k-bias;
-            if(t<TMIN) {
-                t=TMIN;
-            } else if(k>=(bias+TMAX)) {
-                t=TMAX;
-            }
-            if(digit<t) {
-                break;
-            }
-
-            if(w>0x7fffffff/(BASE-t)) {
-                /* integer overflow */
-                *pErrorCode=U_ILLEGAL_CHAR_FOUND;
-                return 0;
-            }
-            w*=BASE-t;
-        }
-
-        /*
-         * Modification from sample code:
-         * Increments destCPCount here,
-         * where needed instead of in for() loop tail.
-         */
-        ++destCPCount;
-        bias=adaptBias(i-oldi, destCPCount, (UBool)(oldi==0));
-
-        /*
-         * i was supposed to wrap around from (incremented) destCPCount to 0,
-         * incrementing n each time, so we'll fix that now:
-         */
-        if(i/destCPCount>(0x7fffffff-n)) {
-            /* integer overflow */
-            *pErrorCode=U_ILLEGAL_CHAR_FOUND;
-            return 0;
-        }
-
-        n+=i/destCPCount;
-        i%=destCPCount;
-        /* not needed for Punycode: */
-        /* if (decode_digit(n) <= BASE) return punycode_invalid_input; */
-
-        if(n>0x10ffff || U_IS_SURROGATE(n)) {
-            /* Unicode code point overflow */
-            *pErrorCode=U_ILLEGAL_CHAR_FOUND;
-            return 0;
-        }
-
-        /* Insert n at position i of the output: */
-        cpLength=U16_LENGTH(n);
-        if(dest!=NULL && ((destLength+cpLength)<=destCapacity)) {
-            int32_t codeUnitIndex;
-
-            /*
-             * Handle indexes when supplementary code points are present.
-             *
-             * In almost all cases, there will be only BMP code points before i
-             * and even in the entire string.
-             * This is handled with the same efficiency as with UTF-32.
-             *
-             * Only the rare cases with supplementary code points are handled
-             * more slowly - but not too bad since this is an insertion anyway.
-             */
-            if(i<=firstSupplementaryIndex) {
-                codeUnitIndex=i;
-                if(cpLength>1) {
-                    firstSupplementaryIndex=codeUnitIndex;
-                } else {
-                    ++firstSupplementaryIndex;
-                }
-            } else {
-                codeUnitIndex=firstSupplementaryIndex;
-                U16_FWD_N(dest, codeUnitIndex, destLength, i-codeUnitIndex);
-            }
-
-            /* use the UChar index codeUnitIndex instead of the code point index i */
-            if(codeUnitIndex<destLength) {
-                uprv_memmove(dest+codeUnitIndex+cpLength,
-                             dest+codeUnitIndex,
-                             (destLength-codeUnitIndex)*U_SIZEOF_UCHAR);
-                if(caseFlags!=NULL) {
-                    uprv_memmove(caseFlags+codeUnitIndex+cpLength,
-                                 caseFlags+codeUnitIndex,
-                                 destLength-codeUnitIndex);
-                }
-            }
-            if(cpLength==1) {
-                /* BMP, insert one code unit */
-                dest[codeUnitIndex]=(UChar)n;
-            } else {
-                /* supplementary character, insert two code units */
-                dest[codeUnitIndex]=U16_LEAD(n);
-                dest[codeUnitIndex+1]=U16_TRAIL(n);
-            }
-            if(caseFlags!=NULL) {
-                /* Case of last character determines uppercase flag: */
-                caseFlags[codeUnitIndex]=IS_BASIC_UPPERCASE(src[in-1]);
-                if(cpLength==2) {
-                    caseFlags[codeUnitIndex+1]=FALSE;
-                }
-            }
-        }
-        destLength+=cpLength;
-        U_ASSERT(destLength>=0);
-        ++i;
-    }
-
-    return u_terminateUChars(dest, destCapacity, destLength, pErrorCode);
-}
-
-/* ### check notes on overflow handling - only necessary if not IDNA? are these Punycode functions to be public? */
-
-#endif /* #if !UCONFIG_NO_IDNA */
-=======
-// © 2016 and later: Unicode, Inc. and others.
-// License & terms of use: http://www.unicode.org/copyright.html
-/*
-*******************************************************************************
-*
-*   Copyright (C) 2002-2011, International Business Machines
-*   Corporation and others.  All Rights Reserved.
-*
-*******************************************************************************
-*   file name:  punycode.cpp
-*   encoding:   UTF-8
-*   tab size:   8 (not used)
-*   indentation:4
-*
-*   created on: 2002jan31
-*   created by: Markus W. Scherer
-*/
-
-
-/* This ICU code derived from: */
-/*
-punycode.c 0.4.0 (2001-Nov-17-Sat)
-http://www.cs.berkeley.edu/~amc/idn/
-Adam M. Costello
-http://www.nicemice.net/amc/
-
-Disclaimer and license
-
-    Regarding this entire document or any portion of it (including
-    the pseudocode and C code), the author makes no guarantees and
-    is not responsible for any damage resulting from its use.  The
-    author grants irrevocable permission to anyone to use, modify,
-    and distribute it in any way that does not diminish the rights
-    of anyone else to use, modify, and distribute it, provided that
-    redistributed derivative works do not contain misleading author or
-    version information.  Derivative works need not be licensed under
-    similar terms.
-*/
-/*
- * ICU modifications:
- * - ICU data types and coding conventions
- * - ICU string buffer handling with implicit source lengths
- *   and destination preflighting
- * - UTF-16 handling
- */
-
-#include "unicode/utypes.h"
-
-#if !UCONFIG_NO_IDNA
-
-#include "unicode/ustring.h"
-#include "unicode/utf.h"
-#include "unicode/utf16.h"
-#include "ustr_imp.h"
-#include "cstring.h"
-#include "cmemory.h"
-#include "punycode.h"
-#include "uassert.h"
-
-
-/* Punycode ----------------------------------------------------------------- */
-
-/* Punycode parameters for Bootstring */
-#define BASE            36
-#define TMIN            1
-#define TMAX            26
-#define SKEW            38
-#define DAMP            700
-#define INITIAL_BIAS    72
-#define INITIAL_N       0x80
-
-/* "Basic" Unicode/ASCII code points */
-#define _HYPHEN         0X2d
-#define DELIMITER       _HYPHEN
-
-#define _ZERO_          0X30
-#define _NINE           0x39
-
-#define _SMALL_A        0X61
-#define _SMALL_Z        0X7a
-
-#define _CAPITAL_A      0X41
-#define _CAPITAL_Z      0X5a
-
-#define IS_BASIC(c) ((c)<0x80)
-#define IS_BASIC_UPPERCASE(c) (_CAPITAL_A<=(c) && (c)<=_CAPITAL_Z)
-
-/**
- * digitToBasic() returns the basic code point whose value
- * (when used for representing integers) is d, which must be in the
- * range 0 to BASE-1. The lowercase form is used unless the uppercase flag is
- * nonzero, in which case the uppercase form is used.
- */
-static inline char
-digitToBasic(int32_t digit, UBool uppercase) {
-    /*  0..25 map to ASCII a..z or A..Z */
-    /* 26..35 map to ASCII 0..9         */
-    if(digit<26) {
-        if(uppercase) {
-            return (char)(_CAPITAL_A+digit);
-        } else {
-            return (char)(_SMALL_A+digit);
-        }
-    } else {
-        return (char)((_ZERO_-26)+digit);
-    }
-}
-
-/**
- * @return the numeric value of a basic code point (for use in representing integers)
- *         in the range 0 to BASE-1, or a negative value if cp is invalid.
- */
-static int32_t decodeDigit(int32_t cp) {
-    if(cp<=u'Z') {
-        if(cp<=u'9') {
-            if(cp<u'0') {
-                return -1;
-            } else {
-                return cp-u'0'+26;  // 0..9 -> 26..35
-            }
-        } else {
-            return cp-u'A';  // A-Z -> 0..25
-        }
-    } else if(cp<=u'z') {
-        return cp-'a';  // a..z -> 0..25
-    } else {
-        return -1;
-    }
-}
-
-static inline char
-asciiCaseMap(char b, UBool uppercase) {
-    if(uppercase) {
-        if(_SMALL_A<=b && b<=_SMALL_Z) {
-            b-=(_SMALL_A-_CAPITAL_A);
-        }
-    } else {
-        if(_CAPITAL_A<=b && b<=_CAPITAL_Z) {
-            b+=(_SMALL_A-_CAPITAL_A);
-        }
-    }
-    return b;
-}
-
-/* Punycode-specific Bootstring code ---------------------------------------- */
-
-/*
- * The following code omits the {parts} of the pseudo-algorithm in the spec
- * that are not used with the Punycode parameter set.
- */
-
-/* Bias adaptation function. */
-static int32_t
-adaptBias(int32_t delta, int32_t length, UBool firstTime) {
-    int32_t count;
-
-    if(firstTime) {
-        delta/=DAMP;
-    } else {
-        delta/=2;
-    }
-
-    delta+=delta/length;
-    for(count=0; delta>((BASE-TMIN)*TMAX)/2; count+=BASE) {
-        delta/=(BASE-TMIN);
-    }
-
-    return count+(((BASE-TMIN+1)*delta)/(delta+SKEW));
-}
-
-namespace {
-
-// ICU-13727: Limit input length for n^2 algorithm
-// where well-formed strings are at most 59 characters long.
-constexpr int32_t ENCODE_MAX_CODE_UNITS=1000;
-constexpr int32_t DECODE_MAX_CHARS=2000;
-
-}  // namespace
-
-// encode
-U_CAPI int32_t
-u_strToPunycode(const char16_t *src, int32_t srcLength,
-                char16_t *dest, int32_t destCapacity,
-                const UBool *caseFlags,
-                UErrorCode *pErrorCode) {
-
-    int32_t cpBuffer[ENCODE_MAX_CODE_UNITS];
-    int32_t n, delta, handledCPCount, basicLength, destLength, bias, j, m, q, k, t, srcCPCount;
-    char16_t c, c2;
-
-    /* argument checking */
-    if(pErrorCode==nullptr || U_FAILURE(*pErrorCode)) {
-        return 0;
-    }
-
-    if(src==nullptr || srcLength<-1 || (dest==nullptr && destCapacity!=0)) {
-        *pErrorCode=U_ILLEGAL_ARGUMENT_ERROR;
-        return 0;
-    }
-    if (srcLength>ENCODE_MAX_CODE_UNITS) {
-        *pErrorCode=U_INPUT_TOO_LONG_ERROR;
-        return 0;
-    }
-
-    /*
-     * Handle the basic code points and
-     * convert extended ones to UTF-32 in cpBuffer (caseFlag in sign bit):
-     */
-    srcCPCount=destLength=0;
-    if(srcLength==-1) {
-        /* NUL-terminated input */
-        for(j=0; /* no condition */; ++j) {
-            if((c=src[j])==0) {
-                break;
-            }
-            if(j>=ENCODE_MAX_CODE_UNITS) {
-                *pErrorCode=U_INPUT_TOO_LONG_ERROR;
-                return 0;
-            }
-            if(IS_BASIC(c)) {
-                cpBuffer[srcCPCount++]=0;
-                if(destLength<destCapacity) {
-                    dest[destLength]=
-                        caseFlags!=nullptr ?
-                            asciiCaseMap((char)c, caseFlags[j]) :
-                            (char)c;
-                }
-                ++destLength;
-            } else {
-                n=(caseFlags!=nullptr && caseFlags[j])<<31L;
-                if(U16_IS_SINGLE(c)) {
-                    n|=c;
-                } else if(U16_IS_LEAD(c) && U16_IS_TRAIL(c2=src[j+1])) {
-                    ++j;
-                    n|=(int32_t)U16_GET_SUPPLEMENTARY(c, c2);
-                } else {
-                    /* error: unmatched surrogate */
-                    *pErrorCode=U_INVALID_CHAR_FOUND;
-                    return 0;
-                }
-                cpBuffer[srcCPCount++]=n;
-            }
-        }
-    } else {
-        /* length-specified input */
-        for(j=0; j<srcLength; ++j) {
-            c=src[j];
-            if(IS_BASIC(c)) {
-                cpBuffer[srcCPCount++]=0;
-                if(destLength<destCapacity) {
-                    dest[destLength]=
-                        caseFlags!=nullptr ?
-                            asciiCaseMap((char)c, caseFlags[j]) :
-                            (char)c;
-                }
-                ++destLength;
-            } else {
-                n=(caseFlags!=nullptr && caseFlags[j])<<31L;
-                if(U16_IS_SINGLE(c)) {
-                    n|=c;
-                } else if(U16_IS_LEAD(c) && (j+1)<srcLength && U16_IS_TRAIL(c2=src[j+1])) {
-                    ++j;
-                    n|=(int32_t)U16_GET_SUPPLEMENTARY(c, c2);
-                } else {
-                    /* error: unmatched surrogate */
-                    *pErrorCode=U_INVALID_CHAR_FOUND;
-                    return 0;
-                }
-                cpBuffer[srcCPCount++]=n;
-            }
-        }
-    }
-
-    /* Finish the basic string - if it is not empty - with a delimiter. */
-    basicLength=destLength;
-    if(basicLength>0) {
-        if(destLength<destCapacity) {
-            dest[destLength]=DELIMITER;
-        }
-        ++destLength;
-    }
-
-    /*
-     * handledCPCount is the number of code points that have been handled
-     * basicLength is the number of basic code points
-     * destLength is the number of chars that have been output
-     */
-
-    /* Initialize the state: */
-    n=INITIAL_N;
-    delta=0;
-    bias=INITIAL_BIAS;
-
-    /* Main encoding loop: */
-    for(handledCPCount=basicLength; handledCPCount<srcCPCount; /* no op */) {
-        /*
-         * All non-basic code points < n have been handled already.
-         * Find the next larger one:
-         */
-        for(m=0x7fffffff, j=0; j<srcCPCount; ++j) {
-            q=cpBuffer[j]&0x7fffffff; /* remove case flag from the sign bit */
-            if(n<=q && q<m) {
-                m=q;
-            }
-        }
-
-        /*
-         * Increase delta enough to advance the decoder's
-         * <n,i> state to <m,0>, but guard against overflow:
-         */
-        if(m-n>(0x7fffffff-handledCPCount-delta)/(handledCPCount+1)) {
-            *pErrorCode=U_INTERNAL_PROGRAM_ERROR;
-            return 0;
-        }
-        delta+=(m-n)*(handledCPCount+1);
-        n=m;
-
-        /* Encode a sequence of same code points n */
-        for(j=0; j<srcCPCount; ++j) {
-            q=cpBuffer[j]&0x7fffffff; /* remove case flag from the sign bit */
-            if(q<n) {
-                ++delta;
-            } else if(q==n) {
-                /* Represent delta as a generalized variable-length integer: */
-                for(q=delta, k=BASE; /* no condition */; k+=BASE) {
-
-                    /** RAM: comment out the old code for conformance with draft-ietf-idn-punycode-03.txt
-
-                    t=k-bias;
-                    if(t<TMIN) {
-                        t=TMIN;
-                    } else if(t>TMAX) {
-                        t=TMAX;
-                    }
-                    */
-
-                    t=k-bias;
-                    if(t<TMIN) {
-                        t=TMIN;
-                    } else if(k>=(bias+TMAX)) {
-                        t=TMAX;
-                    }
-
-                    if(q<t) {
-                        break;
-                    }
-
-                    if(destLength<destCapacity) {
-                        dest[destLength]=digitToBasic(t+(q-t)%(BASE-t), 0);
-                    }
-                    ++destLength;
-                    q=(q-t)/(BASE-t);
-                }
-
-                if(destLength<destCapacity) {
-                    dest[destLength]=digitToBasic(q, (UBool)(cpBuffer[j]<0));
-                }
-                ++destLength;
-                bias=adaptBias(delta, handledCPCount+1, (UBool)(handledCPCount==basicLength));
-                delta=0;
-                ++handledCPCount;
-            }
-        }
-
-        ++delta;
-        ++n;
-    }
-
-    return u_terminateUChars(dest, destCapacity, destLength, pErrorCode);
-}
-
-// decode
-U_CAPI int32_t
-u_strFromPunycode(const char16_t *src, int32_t srcLength,
-                  char16_t *dest, int32_t destCapacity,
-                  UBool *caseFlags,
-                  UErrorCode *pErrorCode) {
-    int32_t n, destLength, i, bias, basicLength, j, in, oldi, w, k, digit, t,
-            destCPCount, firstSupplementaryIndex, cpLength;
-    char16_t b;
-
-    /* argument checking */
-    if(pErrorCode==nullptr || U_FAILURE(*pErrorCode)) {
-        return 0;
-    }
-
-    if(src==nullptr || srcLength<-1 || (dest==nullptr && destCapacity!=0)) {
-        *pErrorCode=U_ILLEGAL_ARGUMENT_ERROR;
-        return 0;
-    }
-
-    if(srcLength==-1) {
-        srcLength=u_strlen(src);
-    }
-    if (srcLength>DECODE_MAX_CHARS) {
-        *pErrorCode=U_INPUT_TOO_LONG_ERROR;
-        return 0;
-    }
-
-    /*
-     * Handle the basic code points:
-     * Let basicLength be the number of input code points
-     * before the last delimiter, or 0 if there is none,
-     * then copy the first basicLength code points to the output.
-     *
-     * The two following loops iterate backward.
-     */
-    for(j=srcLength; j>0;) {
-        if(src[--j]==DELIMITER) {
-            break;
-        }
-    }
-    destLength=basicLength=destCPCount=j;
-    U_ASSERT(destLength>=0);
-
-    while(j>0) {
-        b=src[--j];
-        if(!IS_BASIC(b)) {
-            *pErrorCode=U_INVALID_CHAR_FOUND;
-            return 0;
-        }
-
-        if(j<destCapacity) {
-            dest[j]=(char16_t)b;
-
-            if(caseFlags!=nullptr) {
-                caseFlags[j]=IS_BASIC_UPPERCASE(b);
-            }
-        }
-    }
-
-    /* Initialize the state: */
-    n=INITIAL_N;
-    i=0;
-    bias=INITIAL_BIAS;
-    firstSupplementaryIndex=1000000000;
-
-    /*
-     * Main decoding loop:
-     * Start just after the last delimiter if any
-     * basic code points were copied; start at the beginning otherwise.
-     */
-    for(in=basicLength>0 ? basicLength+1 : 0; in<srcLength; /* no op */) {
-        /*
-         * in is the index of the next character to be consumed, and
-         * destCPCount is the number of code points in the output array.
-         *
-         * Decode a generalized variable-length integer into delta,
-         * which gets added to i.  The overflow checking is easier
-         * if we increase i as we go, then subtract off its starting
-         * value at the end to obtain delta.
-         */
-        for(oldi=i, w=1, k=BASE; /* no condition */; k+=BASE) {
-            if(in>=srcLength) {
-                *pErrorCode=U_ILLEGAL_CHAR_FOUND;
-                return 0;
-            }
-
-            digit=decodeDigit(src[in++]);
-            if(digit<0) {
-                *pErrorCode=U_INVALID_CHAR_FOUND;
-                return 0;
-            }
-            if(digit>(0x7fffffff-i)/w) {
-                /* integer overflow */
-                *pErrorCode=U_ILLEGAL_CHAR_FOUND;
-                return 0;
-            }
-
-            i+=digit*w;
-            /** RAM: comment out the old code for conformance with draft-ietf-idn-punycode-03.txt  
-            t=k-bias;
-            if(t<TMIN) {
-                t=TMIN;
-            } else if(t>TMAX) {
-                t=TMAX;
-            }
-            */
-            t=k-bias;
-            if(t<TMIN) {
-                t=TMIN;
-            } else if(k>=(bias+TMAX)) {
-                t=TMAX;
-            }
-            if(digit<t) {
-                break;
-            }
-
-            if(w>0x7fffffff/(BASE-t)) {
-                /* integer overflow */
-                *pErrorCode=U_ILLEGAL_CHAR_FOUND;
-                return 0;
-            }
-            w*=BASE-t;
-        }
-
-        /*
-         * Modification from sample code:
-         * Increments destCPCount here,
-         * where needed instead of in for() loop tail.
-         */
-        ++destCPCount;
-        bias=adaptBias(i-oldi, destCPCount, (UBool)(oldi==0));
-
-        /*
-         * i was supposed to wrap around from (incremented) destCPCount to 0,
-         * incrementing n each time, so we'll fix that now:
-         */
-        if(i/destCPCount>(0x7fffffff-n)) {
-            /* integer overflow */
-            *pErrorCode=U_ILLEGAL_CHAR_FOUND;
-            return 0;
-        }
-
-        n+=i/destCPCount;
-        i%=destCPCount;
-        /* not needed for Punycode: */
-        /* if (decode_digit(n) <= BASE) return punycode_invalid_input; */
-
-        if(n>0x10ffff || U_IS_SURROGATE(n)) {
-            /* Unicode code point overflow */
-            *pErrorCode=U_ILLEGAL_CHAR_FOUND;
-            return 0;
-        }
-
-        /* Insert n at position i of the output: */
-        cpLength=U16_LENGTH(n);
-        if(dest!=nullptr && ((destLength+cpLength)<=destCapacity)) {
-            int32_t codeUnitIndex;
-
-            /*
-             * Handle indexes when supplementary code points are present.
-             *
-             * In almost all cases, there will be only BMP code points before i
-             * and even in the entire string.
-             * This is handled with the same efficiency as with UTF-32.
-             *
-             * Only the rare cases with supplementary code points are handled
-             * more slowly - but not too bad since this is an insertion anyway.
-             */
-            if(i<=firstSupplementaryIndex) {
-                codeUnitIndex=i;
-                if(cpLength>1) {
-                    firstSupplementaryIndex=codeUnitIndex;
-                } else {
-                    ++firstSupplementaryIndex;
-                }
-            } else {
-                codeUnitIndex=firstSupplementaryIndex;
-                U16_FWD_N(dest, codeUnitIndex, destLength, i-codeUnitIndex);
-            }
-
-            /* use the char16_t index codeUnitIndex instead of the code point index i */
-            if(codeUnitIndex<destLength) {
-                uprv_memmove(dest+codeUnitIndex+cpLength,
-                             dest+codeUnitIndex,
-                             (destLength-codeUnitIndex)*U_SIZEOF_UCHAR);
-                if(caseFlags!=nullptr) {
-                    uprv_memmove(caseFlags+codeUnitIndex+cpLength,
-                                 caseFlags+codeUnitIndex,
-                                 destLength-codeUnitIndex);
-                }
-            }
-            if(cpLength==1) {
-                /* BMP, insert one code unit */
-                dest[codeUnitIndex]=(char16_t)n;
-            } else {
-                /* supplementary character, insert two code units */
-                dest[codeUnitIndex]=U16_LEAD(n);
-                dest[codeUnitIndex+1]=U16_TRAIL(n);
-            }
-            if(caseFlags!=nullptr) {
-                /* Case of last character determines uppercase flag: */
-                caseFlags[codeUnitIndex]=IS_BASIC_UPPERCASE(src[in-1]);
-                if(cpLength==2) {
-                    caseFlags[codeUnitIndex+1]=false;
-                }
-            }
-        }
-        destLength+=cpLength;
-        U_ASSERT(destLength>=0);
-        ++i;
-    }
-
-    return u_terminateUChars(dest, destCapacity, destLength, pErrorCode);
-}
-
-/* ### check notes on overflow handling - only necessary if not IDNA? are these Punycode functions to be public? */
-
-#endif /* #if !UCONFIG_NO_IDNA */
->>>>>>> a8a80be5
+// © 2016 and later: Unicode, Inc. and others.
+// License & terms of use: http://www.unicode.org/copyright.html
+/*
+*******************************************************************************
+*
+*   Copyright (C) 2002-2011, International Business Machines
+*   Corporation and others.  All Rights Reserved.
+*
+*******************************************************************************
+*   file name:  punycode.cpp
+*   encoding:   UTF-8
+*   tab size:   8 (not used)
+*   indentation:4
+*
+*   created on: 2002jan31
+*   created by: Markus W. Scherer
+*/
+
+
+/* This ICU code derived from: */
+/*
+punycode.c 0.4.0 (2001-Nov-17-Sat)
+http://www.cs.berkeley.edu/~amc/idn/
+Adam M. Costello
+http://www.nicemice.net/amc/
+
+Disclaimer and license
+
+    Regarding this entire document or any portion of it (including
+    the pseudocode and C code), the author makes no guarantees and
+    is not responsible for any damage resulting from its use.  The
+    author grants irrevocable permission to anyone to use, modify,
+    and distribute it in any way that does not diminish the rights
+    of anyone else to use, modify, and distribute it, provided that
+    redistributed derivative works do not contain misleading author or
+    version information.  Derivative works need not be licensed under
+    similar terms.
+*/
+/*
+ * ICU modifications:
+ * - ICU data types and coding conventions
+ * - ICU string buffer handling with implicit source lengths
+ *   and destination preflighting
+ * - UTF-16 handling
+ */
+
+#include "unicode/utypes.h"
+
+#if !UCONFIG_NO_IDNA
+
+#include "unicode/ustring.h"
+#include "unicode/utf.h"
+#include "unicode/utf16.h"
+#include "ustr_imp.h"
+#include "cstring.h"
+#include "cmemory.h"
+#include "punycode.h"
+#include "uassert.h"
+
+
+/* Punycode ----------------------------------------------------------------- */
+
+/* Punycode parameters for Bootstring */
+#define BASE            36
+#define TMIN            1
+#define TMAX            26
+#define SKEW            38
+#define DAMP            700
+#define INITIAL_BIAS    72
+#define INITIAL_N       0x80
+
+/* "Basic" Unicode/ASCII code points */
+#define _HYPHEN         0X2d
+#define DELIMITER       _HYPHEN
+
+#define _ZERO_          0X30
+#define _NINE           0x39
+
+#define _SMALL_A        0X61
+#define _SMALL_Z        0X7a
+
+#define _CAPITAL_A      0X41
+#define _CAPITAL_Z      0X5a
+
+#define IS_BASIC(c) ((c)<0x80)
+#define IS_BASIC_UPPERCASE(c) (_CAPITAL_A<=(c) && (c)<=_CAPITAL_Z)
+
+/**
+ * digitToBasic() returns the basic code point whose value
+ * (when used for representing integers) is d, which must be in the
+ * range 0 to BASE-1. The lowercase form is used unless the uppercase flag is
+ * nonzero, in which case the uppercase form is used.
+ */
+static inline char
+digitToBasic(int32_t digit, UBool uppercase) {
+    /*  0..25 map to ASCII a..z or A..Z */
+    /* 26..35 map to ASCII 0..9         */
+    if(digit<26) {
+        if(uppercase) {
+            return (char)(_CAPITAL_A+digit);
+        } else {
+            return (char)(_SMALL_A+digit);
+        }
+    } else {
+        return (char)((_ZERO_-26)+digit);
+    }
+}
+
+/**
+ * @return the numeric value of a basic code point (for use in representing integers)
+ *         in the range 0 to BASE-1, or a negative value if cp is invalid.
+ */
+static int32_t decodeDigit(int32_t cp) {
+    if(cp<=u'Z') {
+        if(cp<=u'9') {
+            if(cp<u'0') {
+                return -1;
+            } else {
+                return cp-u'0'+26;  // 0..9 -> 26..35
+            }
+        } else {
+            return cp-u'A';  // A-Z -> 0..25
+        }
+    } else if(cp<=u'z') {
+        return cp-'a';  // a..z -> 0..25
+    } else {
+        return -1;
+    }
+}
+
+static inline char
+asciiCaseMap(char b, UBool uppercase) {
+    if(uppercase) {
+        if(_SMALL_A<=b && b<=_SMALL_Z) {
+            b-=(_SMALL_A-_CAPITAL_A);
+        }
+    } else {
+        if(_CAPITAL_A<=b && b<=_CAPITAL_Z) {
+            b+=(_SMALL_A-_CAPITAL_A);
+        }
+    }
+    return b;
+}
+
+/* Punycode-specific Bootstring code ---------------------------------------- */
+
+/*
+ * The following code omits the {parts} of the pseudo-algorithm in the spec
+ * that are not used with the Punycode parameter set.
+ */
+
+/* Bias adaptation function. */
+static int32_t
+adaptBias(int32_t delta, int32_t length, UBool firstTime) {
+    int32_t count;
+
+    if(firstTime) {
+        delta/=DAMP;
+    } else {
+        delta/=2;
+    }
+
+    delta+=delta/length;
+    for(count=0; delta>((BASE-TMIN)*TMAX)/2; count+=BASE) {
+        delta/=(BASE-TMIN);
+    }
+
+    return count+(((BASE-TMIN+1)*delta)/(delta+SKEW));
+}
+
+namespace {
+
+// ICU-13727: Limit input length for n^2 algorithm
+// where well-formed strings are at most 59 characters long.
+constexpr int32_t ENCODE_MAX_CODE_UNITS=1000;
+constexpr int32_t DECODE_MAX_CHARS=2000;
+
+}  // namespace
+
+// encode
+U_CAPI int32_t
+u_strToPunycode(const char16_t *src, int32_t srcLength,
+                char16_t *dest, int32_t destCapacity,
+                const UBool *caseFlags,
+                UErrorCode *pErrorCode) {
+
+    int32_t cpBuffer[ENCODE_MAX_CODE_UNITS];
+    int32_t n, delta, handledCPCount, basicLength, destLength, bias, j, m, q, k, t, srcCPCount;
+    char16_t c, c2;
+
+    /* argument checking */
+    if(pErrorCode==nullptr || U_FAILURE(*pErrorCode)) {
+        return 0;
+    }
+
+    if(src==nullptr || srcLength<-1 || (dest==nullptr && destCapacity!=0)) {
+        *pErrorCode=U_ILLEGAL_ARGUMENT_ERROR;
+        return 0;
+    }
+    if (srcLength>ENCODE_MAX_CODE_UNITS) {
+        *pErrorCode=U_INPUT_TOO_LONG_ERROR;
+        return 0;
+    }
+
+    /*
+     * Handle the basic code points and
+     * convert extended ones to UTF-32 in cpBuffer (caseFlag in sign bit):
+     */
+    srcCPCount=destLength=0;
+    if(srcLength==-1) {
+        /* NUL-terminated input */
+        for(j=0; /* no condition */; ++j) {
+            if((c=src[j])==0) {
+                break;
+            }
+            if(j>=ENCODE_MAX_CODE_UNITS) {
+                *pErrorCode=U_INPUT_TOO_LONG_ERROR;
+                return 0;
+            }
+            if(IS_BASIC(c)) {
+                cpBuffer[srcCPCount++]=0;
+                if(destLength<destCapacity) {
+                    dest[destLength]=
+                        caseFlags!=nullptr ?
+                            asciiCaseMap((char)c, caseFlags[j]) :
+                            (char)c;
+                }
+                ++destLength;
+            } else {
+                n=(caseFlags!=nullptr && caseFlags[j])<<31L;
+                if(U16_IS_SINGLE(c)) {
+                    n|=c;
+                } else if(U16_IS_LEAD(c) && U16_IS_TRAIL(c2=src[j+1])) {
+                    ++j;
+                    n|=(int32_t)U16_GET_SUPPLEMENTARY(c, c2);
+                } else {
+                    /* error: unmatched surrogate */
+                    *pErrorCode=U_INVALID_CHAR_FOUND;
+                    return 0;
+                }
+                cpBuffer[srcCPCount++]=n;
+            }
+        }
+    } else {
+        /* length-specified input */
+        for(j=0; j<srcLength; ++j) {
+            c=src[j];
+            if(IS_BASIC(c)) {
+                cpBuffer[srcCPCount++]=0;
+                if(destLength<destCapacity) {
+                    dest[destLength]=
+                        caseFlags!=nullptr ?
+                            asciiCaseMap((char)c, caseFlags[j]) :
+                            (char)c;
+                }
+                ++destLength;
+            } else {
+                n=(caseFlags!=nullptr && caseFlags[j])<<31L;
+                if(U16_IS_SINGLE(c)) {
+                    n|=c;
+                } else if(U16_IS_LEAD(c) && (j+1)<srcLength && U16_IS_TRAIL(c2=src[j+1])) {
+                    ++j;
+                    n|=(int32_t)U16_GET_SUPPLEMENTARY(c, c2);
+                } else {
+                    /* error: unmatched surrogate */
+                    *pErrorCode=U_INVALID_CHAR_FOUND;
+                    return 0;
+                }
+                cpBuffer[srcCPCount++]=n;
+            }
+        }
+    }
+
+    /* Finish the basic string - if it is not empty - with a delimiter. */
+    basicLength=destLength;
+    if(basicLength>0) {
+        if(destLength<destCapacity) {
+            dest[destLength]=DELIMITER;
+        }
+        ++destLength;
+    }
+
+    /*
+     * handledCPCount is the number of code points that have been handled
+     * basicLength is the number of basic code points
+     * destLength is the number of chars that have been output
+     */
+
+    /* Initialize the state: */
+    n=INITIAL_N;
+    delta=0;
+    bias=INITIAL_BIAS;
+
+    /* Main encoding loop: */
+    for(handledCPCount=basicLength; handledCPCount<srcCPCount; /* no op */) {
+        /*
+         * All non-basic code points < n have been handled already.
+         * Find the next larger one:
+         */
+        for(m=0x7fffffff, j=0; j<srcCPCount; ++j) {
+            q=cpBuffer[j]&0x7fffffff; /* remove case flag from the sign bit */
+            if(n<=q && q<m) {
+                m=q;
+            }
+        }
+
+        /*
+         * Increase delta enough to advance the decoder's
+         * <n,i> state to <m,0>, but guard against overflow:
+         */
+        if(m-n>(0x7fffffff-handledCPCount-delta)/(handledCPCount+1)) {
+            *pErrorCode=U_INTERNAL_PROGRAM_ERROR;
+            return 0;
+        }
+        delta+=(m-n)*(handledCPCount+1);
+        n=m;
+
+        /* Encode a sequence of same code points n */
+        for(j=0; j<srcCPCount; ++j) {
+            q=cpBuffer[j]&0x7fffffff; /* remove case flag from the sign bit */
+            if(q<n) {
+                ++delta;
+            } else if(q==n) {
+                /* Represent delta as a generalized variable-length integer: */
+                for(q=delta, k=BASE; /* no condition */; k+=BASE) {
+
+                    /** RAM: comment out the old code for conformance with draft-ietf-idn-punycode-03.txt
+
+                    t=k-bias;
+                    if(t<TMIN) {
+                        t=TMIN;
+                    } else if(t>TMAX) {
+                        t=TMAX;
+                    }
+                    */
+
+                    t=k-bias;
+                    if(t<TMIN) {
+                        t=TMIN;
+                    } else if(k>=(bias+TMAX)) {
+                        t=TMAX;
+                    }
+
+                    if(q<t) {
+                        break;
+                    }
+
+                    if(destLength<destCapacity) {
+                        dest[destLength]=digitToBasic(t+(q-t)%(BASE-t), 0);
+                    }
+                    ++destLength;
+                    q=(q-t)/(BASE-t);
+                }
+
+                if(destLength<destCapacity) {
+                    dest[destLength]=digitToBasic(q, (UBool)(cpBuffer[j]<0));
+                }
+                ++destLength;
+                bias=adaptBias(delta, handledCPCount+1, (UBool)(handledCPCount==basicLength));
+                delta=0;
+                ++handledCPCount;
+            }
+        }
+
+        ++delta;
+        ++n;
+    }
+
+    return u_terminateUChars(dest, destCapacity, destLength, pErrorCode);
+}
+
+// decode
+U_CAPI int32_t
+u_strFromPunycode(const char16_t *src, int32_t srcLength,
+                  char16_t *dest, int32_t destCapacity,
+                  UBool *caseFlags,
+                  UErrorCode *pErrorCode) {
+    int32_t n, destLength, i, bias, basicLength, j, in, oldi, w, k, digit, t,
+            destCPCount, firstSupplementaryIndex, cpLength;
+    char16_t b;
+
+    /* argument checking */
+    if(pErrorCode==nullptr || U_FAILURE(*pErrorCode)) {
+        return 0;
+    }
+
+    if(src==nullptr || srcLength<-1 || (dest==nullptr && destCapacity!=0)) {
+        *pErrorCode=U_ILLEGAL_ARGUMENT_ERROR;
+        return 0;
+    }
+
+    if(srcLength==-1) {
+        srcLength=u_strlen(src);
+    }
+    if (srcLength>DECODE_MAX_CHARS) {
+        *pErrorCode=U_INPUT_TOO_LONG_ERROR;
+        return 0;
+    }
+
+    /*
+     * Handle the basic code points:
+     * Let basicLength be the number of input code points
+     * before the last delimiter, or 0 if there is none,
+     * then copy the first basicLength code points to the output.
+     *
+     * The two following loops iterate backward.
+     */
+    for(j=srcLength; j>0;) {
+        if(src[--j]==DELIMITER) {
+            break;
+        }
+    }
+    destLength=basicLength=destCPCount=j;
+    U_ASSERT(destLength>=0);
+
+    while(j>0) {
+        b=src[--j];
+        if(!IS_BASIC(b)) {
+            *pErrorCode=U_INVALID_CHAR_FOUND;
+            return 0;
+        }
+
+        if(j<destCapacity) {
+            dest[j]=(char16_t)b;
+
+            if(caseFlags!=nullptr) {
+                caseFlags[j]=IS_BASIC_UPPERCASE(b);
+            }
+        }
+    }
+
+    /* Initialize the state: */
+    n=INITIAL_N;
+    i=0;
+    bias=INITIAL_BIAS;
+    firstSupplementaryIndex=1000000000;
+
+    /*
+     * Main decoding loop:
+     * Start just after the last delimiter if any
+     * basic code points were copied; start at the beginning otherwise.
+     */
+    for(in=basicLength>0 ? basicLength+1 : 0; in<srcLength; /* no op */) {
+        /*
+         * in is the index of the next character to be consumed, and
+         * destCPCount is the number of code points in the output array.
+         *
+         * Decode a generalized variable-length integer into delta,
+         * which gets added to i.  The overflow checking is easier
+         * if we increase i as we go, then subtract off its starting
+         * value at the end to obtain delta.
+         */
+        for(oldi=i, w=1, k=BASE; /* no condition */; k+=BASE) {
+            if(in>=srcLength) {
+                *pErrorCode=U_ILLEGAL_CHAR_FOUND;
+                return 0;
+            }
+
+            digit=decodeDigit(src[in++]);
+            if(digit<0) {
+                *pErrorCode=U_INVALID_CHAR_FOUND;
+                return 0;
+            }
+            if(digit>(0x7fffffff-i)/w) {
+                /* integer overflow */
+                *pErrorCode=U_ILLEGAL_CHAR_FOUND;
+                return 0;
+            }
+
+            i+=digit*w;
+            /** RAM: comment out the old code for conformance with draft-ietf-idn-punycode-03.txt  
+            t=k-bias;
+            if(t<TMIN) {
+                t=TMIN;
+            } else if(t>TMAX) {
+                t=TMAX;
+            }
+            */
+            t=k-bias;
+            if(t<TMIN) {
+                t=TMIN;
+            } else if(k>=(bias+TMAX)) {
+                t=TMAX;
+            }
+            if(digit<t) {
+                break;
+            }
+
+            if(w>0x7fffffff/(BASE-t)) {
+                /* integer overflow */
+                *pErrorCode=U_ILLEGAL_CHAR_FOUND;
+                return 0;
+            }
+            w*=BASE-t;
+        }
+
+        /*
+         * Modification from sample code:
+         * Increments destCPCount here,
+         * where needed instead of in for() loop tail.
+         */
+        ++destCPCount;
+        bias=adaptBias(i-oldi, destCPCount, (UBool)(oldi==0));
+
+        /*
+         * i was supposed to wrap around from (incremented) destCPCount to 0,
+         * incrementing n each time, so we'll fix that now:
+         */
+        if(i/destCPCount>(0x7fffffff-n)) {
+            /* integer overflow */
+            *pErrorCode=U_ILLEGAL_CHAR_FOUND;
+            return 0;
+        }
+
+        n+=i/destCPCount;
+        i%=destCPCount;
+        /* not needed for Punycode: */
+        /* if (decode_digit(n) <= BASE) return punycode_invalid_input; */
+
+        if(n>0x10ffff || U_IS_SURROGATE(n)) {
+            /* Unicode code point overflow */
+            *pErrorCode=U_ILLEGAL_CHAR_FOUND;
+            return 0;
+        }
+
+        /* Insert n at position i of the output: */
+        cpLength=U16_LENGTH(n);
+        if(dest!=nullptr && ((destLength+cpLength)<=destCapacity)) {
+            int32_t codeUnitIndex;
+
+            /*
+             * Handle indexes when supplementary code points are present.
+             *
+             * In almost all cases, there will be only BMP code points before i
+             * and even in the entire string.
+             * This is handled with the same efficiency as with UTF-32.
+             *
+             * Only the rare cases with supplementary code points are handled
+             * more slowly - but not too bad since this is an insertion anyway.
+             */
+            if(i<=firstSupplementaryIndex) {
+                codeUnitIndex=i;
+                if(cpLength>1) {
+                    firstSupplementaryIndex=codeUnitIndex;
+                } else {
+                    ++firstSupplementaryIndex;
+                }
+            } else {
+                codeUnitIndex=firstSupplementaryIndex;
+                U16_FWD_N(dest, codeUnitIndex, destLength, i-codeUnitIndex);
+            }
+
+            /* use the char16_t index codeUnitIndex instead of the code point index i */
+            if(codeUnitIndex<destLength) {
+                uprv_memmove(dest+codeUnitIndex+cpLength,
+                             dest+codeUnitIndex,
+                             (destLength-codeUnitIndex)*U_SIZEOF_UCHAR);
+                if(caseFlags!=nullptr) {
+                    uprv_memmove(caseFlags+codeUnitIndex+cpLength,
+                                 caseFlags+codeUnitIndex,
+                                 destLength-codeUnitIndex);
+                }
+            }
+            if(cpLength==1) {
+                /* BMP, insert one code unit */
+                dest[codeUnitIndex]=(char16_t)n;
+            } else {
+                /* supplementary character, insert two code units */
+                dest[codeUnitIndex]=U16_LEAD(n);
+                dest[codeUnitIndex+1]=U16_TRAIL(n);
+            }
+            if(caseFlags!=nullptr) {
+                /* Case of last character determines uppercase flag: */
+                caseFlags[codeUnitIndex]=IS_BASIC_UPPERCASE(src[in-1]);
+                if(cpLength==2) {
+                    caseFlags[codeUnitIndex+1]=false;
+                }
+            }
+        }
+        destLength+=cpLength;
+        U_ASSERT(destLength>=0);
+        ++i;
+    }
+
+    return u_terminateUChars(dest, destCapacity, destLength, pErrorCode);
+}
+
+/* ### check notes on overflow handling - only necessary if not IDNA? are these Punycode functions to be public? */
+
+#endif /* #if !UCONFIG_NO_IDNA */