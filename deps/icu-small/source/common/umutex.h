--- conflicted
+++ resolved
@@ -1,553 +1,273 @@
-<<<<<<< HEAD
-// © 2016 and later: Unicode, Inc. and others.
-// License & terms of use: http://www.unicode.org/copyright.html
-/*
-**********************************************************************
-*   Copyright (C) 1997-2015, International Business Machines
-*   Corporation and others.  All Rights Reserved.
-**********************************************************************
-*
-* File UMUTEX.H
-*
-* Modification History:
-*
-*   Date        Name        Description
-*   04/02/97  aliu        Creation.
-*   04/07/99  srl         rewrite - C interface, multiple mutices
-*   05/13/99  stephen     Changed to umutex (from cmutex)
-******************************************************************************
-*/
-
-#ifndef UMUTEX_H
-#define UMUTEX_H
-
-#include <atomic>
-#include <condition_variable>
-#include <mutex>
-#include <type_traits>
-
-#include "unicode/utypes.h"
-#include "unicode/uclean.h"
-#include "unicode/uobject.h"
-
-#include "putilimp.h"
-
-#if defined(U_USER_ATOMICS_H) || defined(U_USER_MUTEX_H)
-// Support for including an alternate implementation of atomic & mutex operations has been withdrawn.
-// See issue ICU-20185.
-#error U_USER_ATOMICS and U_USER_MUTEX_H are not supported
-#endif
-
-// Export an explicit template instantiation of std::atomic<int32_t>.
-// When building DLLs for Windows this is required as it is used as a data member of the exported SharedObject class.
-// See digitlst.h, pluralaffix.h, datefmt.h, and others for similar examples.
-//
-// Similar story for std::atomic<std::mutex *>, and the exported UMutex class.
-#if U_PF_WINDOWS <= U_PLATFORM && U_PLATFORM <= U_PF_CYGWIN && !defined(U_IN_DOXYGEN)
-#if defined(__clang__) || defined(_MSC_VER)
-  #if defined(__clang__)
-    // Suppress the warning that the explicit instantiation after explicit specialization has no effect.
-    #pragma clang diagnostic push
-    #pragma clang diagnostic ignored "-Winstantiation-after-specialization"
-  #endif
-template struct U_COMMON_API std::atomic<int32_t>;
-template struct U_COMMON_API std::atomic<std::mutex *>;
-  #if defined(__clang__)
-    #pragma clang diagnostic pop
-  #endif
-#elif defined(__GNUC__)
-// For GCC this class is already exported/visible, so no need for U_COMMON_API.
-template struct std::atomic<int32_t>;
-template struct std::atomic<std::mutex *>;
-#endif
-#endif
-
-
-U_NAMESPACE_BEGIN
-
-/****************************************************************************
- *
- *   Low Level Atomic Operations, ICU wrappers for.
- *
- ****************************************************************************/
-
-typedef std::atomic<int32_t> u_atomic_int32_t;
-#define ATOMIC_INT32_T_INITIALIZER(val) ATOMIC_VAR_INIT(val)
-
-inline int32_t umtx_loadAcquire(u_atomic_int32_t &var) {
-    return var.load(std::memory_order_acquire);
-}
-
-inline void umtx_storeRelease(u_atomic_int32_t &var, int32_t val) {
-    var.store(val, std::memory_order_release);
-}
-
-inline int32_t umtx_atomic_inc(u_atomic_int32_t *var) {
-    return var->fetch_add(1) + 1;
-}
-
-inline int32_t umtx_atomic_dec(u_atomic_int32_t *var) {
-    return var->fetch_sub(1) - 1;
-}
-
-
-/*************************************************************************************************
- *
- *  UInitOnce Definitions.
- *
- *************************************************************************************************/
-
-struct UInitOnce {
-    u_atomic_int32_t   fState;
-    UErrorCode       fErrCode;
-    void reset() {fState = 0;}
-    UBool isReset() {return umtx_loadAcquire(fState) == 0;}
-// Note: isReset() is used by service registration code.
-//                 Thread safety of this usage needs review.
-};
-
-#define U_INITONCE_INITIALIZER {ATOMIC_INT32_T_INITIALIZER(0), U_ZERO_ERROR}
-
-
-U_COMMON_API UBool U_EXPORT2 umtx_initImplPreInit(UInitOnce &);
-U_COMMON_API void  U_EXPORT2 umtx_initImplPostInit(UInitOnce &);
-
-template<class T> void umtx_initOnce(UInitOnce &uio, T *obj, void (U_CALLCONV T::*fp)()) {
-    if (umtx_loadAcquire(uio.fState) == 2) {
-        return;
-    }
-    if (umtx_initImplPreInit(uio)) {
-        (obj->*fp)();
-        umtx_initImplPostInit(uio);
-    }
-}
-
-
-// umtx_initOnce variant for plain functions, or static class functions.
-//               No context parameter.
-inline void umtx_initOnce(UInitOnce &uio, void (U_CALLCONV *fp)()) {
-    if (umtx_loadAcquire(uio.fState) == 2) {
-        return;
-    }
-    if (umtx_initImplPreInit(uio)) {
-        (*fp)();
-        umtx_initImplPostInit(uio);
-    }
-}
-
-// umtx_initOnce variant for plain functions, or static class functions.
-//               With ErrorCode, No context parameter.
-inline void umtx_initOnce(UInitOnce &uio, void (U_CALLCONV *fp)(UErrorCode &), UErrorCode &errCode) {
-    if (U_FAILURE(errCode)) {
-        return;
-    }
-    if (umtx_loadAcquire(uio.fState) != 2 && umtx_initImplPreInit(uio)) {
-        // We run the initialization.
-        (*fp)(errCode);
-        uio.fErrCode = errCode;
-        umtx_initImplPostInit(uio);
-    } else {
-        // Someone else already ran the initialization.
-        if (U_FAILURE(uio.fErrCode)) {
-            errCode = uio.fErrCode;
-        }
-    }
-}
-
-// umtx_initOnce variant for plain functions, or static class functions,
-//               with a context parameter.
-template<class T> void umtx_initOnce(UInitOnce &uio, void (U_CALLCONV *fp)(T), T context) {
-    if (umtx_loadAcquire(uio.fState) == 2) {
-        return;
-    }
-    if (umtx_initImplPreInit(uio)) {
-        (*fp)(context);
-        umtx_initImplPostInit(uio);
-    }
-}
-
-// umtx_initOnce variant for plain functions, or static class functions,
-//               with a context parameter and an error code.
-template<class T> void umtx_initOnce(UInitOnce &uio, void (U_CALLCONV *fp)(T, UErrorCode &), T context, UErrorCode &errCode) {
-    if (U_FAILURE(errCode)) {
-        return;
-    }
-    if (umtx_loadAcquire(uio.fState) != 2 && umtx_initImplPreInit(uio)) {
-        // We run the initialization.
-        (*fp)(context, errCode);
-        uio.fErrCode = errCode;
-        umtx_initImplPostInit(uio);
-    } else {
-        // Someone else already ran the initialization.
-        if (U_FAILURE(uio.fErrCode)) {
-            errCode = uio.fErrCode;
-        }
-    }
-}
-
-// UMutex should be constexpr-constructible, so that no initialization code
-// is run during startup.
-// This works on all C++ libraries except MS VS before VS2019.
-#if (defined(_CPPLIB_VER) && !defined(_MSVC_STL_VERSION)) || \
-    (defined(_MSVC_STL_VERSION) && _MSVC_STL_VERSION < 142)
-    // (VS std lib older than VS2017) || (VS std lib version < VS2019)
-#   define UMUTEX_CONSTEXPR
-#else
-#   define UMUTEX_CONSTEXPR constexpr
-#endif
-
-/**
- * UMutex - ICU Mutex class.
- *
- * This is the preferred Mutex class for use within ICU implementation code.
- * It is a thin wrapper over C++ std::mutex, with these additions:
- *    - Static instances are safe, not triggering static construction or destruction,
- *      and the associated order of construction or destruction issues.
- *    - Plumbed into u_cleanup() for destructing the underlying std::mutex,
- *      which frees any OS level resources they may be holding.
- *
- * Limitations:
- *    - Static or global instances only. Cannot be heap allocated. Cannot appear as a
- *      member of another class.
- *    - No condition variables or other advanced features. If needed, you will need to use
- *      std::mutex and std::condition_variable directly. For an example, see unifiedcache.cpp
- *
- * Typical Usage:
- *    static UMutex myMutex;
- *
- *    {
- *       Mutex lock(myMutex);
- *       ...    // Do stuff that is protected by myMutex;
- *    }         // myMutex is released when lock goes out of scope.
- */
-
-class U_COMMON_API UMutex {
-public:
-    UMUTEX_CONSTEXPR UMutex() {}
-    ~UMutex() = default;
-
-    UMutex(const UMutex &other) = delete;
-    UMutex &operator =(const UMutex &other) = delete;
-    void *operator new(size_t) = delete;
-
-    // requirements for C++ BasicLockable, allows UMutex to work with std::lock_guard
-    void lock() {
-        std::mutex *m = fMutex.load(std::memory_order_acquire);
-        if (m == nullptr) { m = getMutex(); }
-        m->lock();
-    }
-    void unlock() { fMutex.load(std::memory_order_relaxed)->unlock(); }
-
-    static void cleanup();
-
-private:
-    alignas(std::mutex) char fStorage[sizeof(std::mutex)] {};
-    std::atomic<std::mutex *> fMutex { nullptr };
-
-    /** All initialized UMutexes are kept in a linked list, so that they can be found,
-     * and the underlying std::mutex destructed, by u_cleanup().
-     */
-    UMutex *fListLink { nullptr };
-    static UMutex *gListHead;
-
-    /** Out-of-line function to lazily initialize a UMutex on first use.
-     * Initial fast check is inline, in lock().  The returned value may never
-     * be nullptr.
-     */
-    std::mutex *getMutex();
-};
-
-
-/* Lock a mutex.
- * @param mutex The given mutex to be locked.  Pass NULL to specify
- *              the global ICU mutex.  Recursive locks are an error
- *              and may cause a deadlock on some platforms.
- */
-U_CAPI void U_EXPORT2 umtx_lock(UMutex* mutex);
-
-/* Unlock a mutex.
- * @param mutex The given mutex to be unlocked.  Pass NULL to specify
- *              the global ICU mutex.
- */
-U_CAPI void U_EXPORT2 umtx_unlock (UMutex* mutex);
-
-
-U_NAMESPACE_END
-
-#endif /* UMUTEX_H */
-/*eof*/
-=======
-// © 2016 and later: Unicode, Inc. and others.
-// License & terms of use: http://www.unicode.org/copyright.html
-/*
-**********************************************************************
-*   Copyright (C) 1997-2015, International Business Machines
-*   Corporation and others.  All Rights Reserved.
-**********************************************************************
-*
-* File UMUTEX.H
-*
-* Modification History:
-*
-*   Date        Name        Description
-*   04/02/97  aliu        Creation.
-*   04/07/99  srl         rewrite - C interface, multiple mutices
-*   05/13/99  stephen     Changed to umutex (from cmutex)
-******************************************************************************
-*/
-
-#ifndef UMUTEX_H
-#define UMUTEX_H
-
-#include <atomic>
-#include <condition_variable>
-#include <mutex>
-#include <type_traits>
-
-#include "unicode/utypes.h"
-#include "unicode/uclean.h"
-#include "unicode/uobject.h"
-
-#include "putilimp.h"
-
-#if defined(U_USER_ATOMICS_H) || defined(U_USER_MUTEX_H)
-// Support for including an alternate implementation of atomic & mutex operations has been withdrawn.
-// See issue ICU-20185.
-#error U_USER_ATOMICS and U_USER_MUTEX_H are not supported
-#endif
-
-// Export an explicit template instantiation of std::atomic<int32_t>. 
-// When building DLLs for Windows this is required as it is used as a data member of the exported SharedObject class.
-// See digitlst.h, pluralaffix.h, datefmt.h, and others for similar examples.
-//
-// Similar story for std::atomic<std::mutex *>, and the exported UMutex class.
-#if U_PF_WINDOWS <= U_PLATFORM && U_PLATFORM <= U_PF_CYGWIN && !defined(U_IN_DOXYGEN)
-#if defined(__clang__) || defined(_MSC_VER)
-  #if defined(__clang__)
-    // Suppress the warning that the explicit instantiation after explicit specialization has no effect.
-    #pragma clang diagnostic push
-    #pragma clang diagnostic ignored "-Winstantiation-after-specialization"
-  #endif
-template struct U_COMMON_API std::atomic<int32_t>;
-template struct U_COMMON_API std::atomic<std::mutex *>;
-  #if defined(__clang__)
-    #pragma clang diagnostic pop
-  #endif
-#elif defined(__GNUC__)
-// For GCC this class is already exported/visible, so no need for U_COMMON_API.
-template struct std::atomic<int32_t>;
-template struct std::atomic<std::mutex *>;
-#endif
-#endif
-
-
-U_NAMESPACE_BEGIN
-
-/****************************************************************************
- *
- *   Low Level Atomic Operations, ICU wrappers for.
- *
- ****************************************************************************/
-
-typedef std::atomic<int32_t> u_atomic_int32_t;
-
-inline int32_t umtx_loadAcquire(u_atomic_int32_t &var) {
-    return var.load(std::memory_order_acquire);
-}
-
-inline void umtx_storeRelease(u_atomic_int32_t &var, int32_t val) {
-    var.store(val, std::memory_order_release);
-}
-
-inline int32_t umtx_atomic_inc(u_atomic_int32_t *var) {
-    return var->fetch_add(1) + 1;
-}
-
-inline int32_t umtx_atomic_dec(u_atomic_int32_t *var) {
-    return var->fetch_sub(1) - 1;
-}
-
-
-/*************************************************************************************************
- *
- *  UInitOnce Definitions.
- *
- *************************************************************************************************/
-
-struct U_COMMON_API UInitOnce {
-    u_atomic_int32_t   fState {0};
-    UErrorCode       fErrCode {U_ZERO_ERROR};
-    void reset() {fState = 0;}
-    UBool isReset() {return umtx_loadAcquire(fState) == 0;}
-// Note: isReset() is used by service registration code.
-//                 Thread safety of this usage needs review.
-};
-
-U_COMMON_API UBool U_EXPORT2 umtx_initImplPreInit(UInitOnce &);
-U_COMMON_API void  U_EXPORT2 umtx_initImplPostInit(UInitOnce &);
-
-template<class T> void umtx_initOnce(UInitOnce &uio, T *obj, void (U_CALLCONV T::*fp)()) {
-    if (umtx_loadAcquire(uio.fState) == 2) {
-        return;
-    }
-    if (umtx_initImplPreInit(uio)) {
-        (obj->*fp)();
-        umtx_initImplPostInit(uio);
-    }
-}
-
-
-// umtx_initOnce variant for plain functions, or static class functions.
-//               No context parameter.
-inline void umtx_initOnce(UInitOnce &uio, void (U_CALLCONV *fp)()) {
-    if (umtx_loadAcquire(uio.fState) == 2) {
-        return;
-    }
-    if (umtx_initImplPreInit(uio)) {
-        (*fp)();
-        umtx_initImplPostInit(uio);
-    }
-}
-
-// umtx_initOnce variant for plain functions, or static class functions.
-//               With ErrorCode, No context parameter.
-inline void umtx_initOnce(UInitOnce &uio, void (U_CALLCONV *fp)(UErrorCode &), UErrorCode &errCode) {
-    if (U_FAILURE(errCode)) {
-        return;
-    }
-    if (umtx_loadAcquire(uio.fState) != 2 && umtx_initImplPreInit(uio)) {
-        // We run the initialization.
-        (*fp)(errCode);
-        uio.fErrCode = errCode;
-        umtx_initImplPostInit(uio);
-    } else {
-        // Someone else already ran the initialization.
-        if (U_FAILURE(uio.fErrCode)) {
-            errCode = uio.fErrCode;
-        }
-    }
-}
-
-// umtx_initOnce variant for plain functions, or static class functions,
-//               with a context parameter.
-template<class T> void umtx_initOnce(UInitOnce &uio, void (U_CALLCONV *fp)(T), T context) {
-    if (umtx_loadAcquire(uio.fState) == 2) {
-        return;
-    }
-    if (umtx_initImplPreInit(uio)) {
-        (*fp)(context);
-        umtx_initImplPostInit(uio);
-    }
-}
-
-// umtx_initOnce variant for plain functions, or static class functions,
-//               with a context parameter and an error code.
-template<class T> void umtx_initOnce(UInitOnce &uio, void (U_CALLCONV *fp)(T, UErrorCode &), T context, UErrorCode &errCode) {
-    if (U_FAILURE(errCode)) {
-        return;
-    }
-    if (umtx_loadAcquire(uio.fState) != 2 && umtx_initImplPreInit(uio)) {
-        // We run the initialization.
-        (*fp)(context, errCode);
-        uio.fErrCode = errCode;
-        umtx_initImplPostInit(uio);
-    } else {
-        // Someone else already ran the initialization.
-        if (U_FAILURE(uio.fErrCode)) {
-            errCode = uio.fErrCode;
-        }
-    }
-}
-
-// UMutex should be constexpr-constructible, so that no initialization code
-// is run during startup.
-// This works on all C++ libraries except MS VS before VS2019.
-#if (defined(_CPPLIB_VER) && !defined(_MSVC_STL_VERSION)) || \
-    (defined(_MSVC_STL_VERSION) && _MSVC_STL_VERSION < 142)
-    // (VS std lib older than VS2017) || (VS std lib version < VS2019)
-#   define UMUTEX_CONSTEXPR
-#else
-#   define UMUTEX_CONSTEXPR constexpr
-#endif
-
-/**
- * UMutex - ICU Mutex class.
- *
- * This is the preferred Mutex class for use within ICU implementation code.
- * It is a thin wrapper over C++ std::mutex, with these additions:
- *    - Static instances are safe, not triggering static construction or destruction,
- *      and the associated order of construction or destruction issues.
- *    - Plumbed into u_cleanup() for destructing the underlying std::mutex,
- *      which frees any OS level resources they may be holding.
- *
- * Limitations:
- *    - Static or global instances only. Cannot be heap allocated. Cannot appear as a
- *      member of another class.
- *    - No condition variables or other advanced features. If needed, you will need to use
- *      std::mutex and std::condition_variable directly. For an example, see unifiedcache.cpp
- *
- * Typical Usage:
- *    static UMutex myMutex;
- *
- *    {
- *       Mutex lock(myMutex);
- *       ...    // Do stuff that is protected by myMutex;
- *    }         // myMutex is released when lock goes out of scope.
- */
-
-class U_COMMON_API UMutex {
-public:
-    UMUTEX_CONSTEXPR UMutex() {}
-    ~UMutex() = default;
-
-    UMutex(const UMutex &other) = delete;
-    UMutex &operator =(const UMutex &other) = delete;
-    void *operator new(size_t) = delete;
-
-    // requirements for C++ BasicLockable, allows UMutex to work with std::lock_guard
-    void lock() {
-        std::mutex *m = fMutex.load(std::memory_order_acquire);
-        if (m == nullptr) { m = getMutex(); }
-        m->lock();
-    }
-    void unlock() { fMutex.load(std::memory_order_relaxed)->unlock(); }
-
-    static void cleanup();
-
-private:
-    alignas(std::mutex) char fStorage[sizeof(std::mutex)] {};
-    std::atomic<std::mutex *> fMutex { nullptr };
-
-    /** All initialized UMutexes are kept in a linked list, so that they can be found,
-     * and the underlying std::mutex destructed, by u_cleanup().
-     */
-    UMutex *fListLink { nullptr };
-    static UMutex *gListHead;
-
-    /** Out-of-line function to lazily initialize a UMutex on first use.
-     * Initial fast check is inline, in lock().  The returned value may never
-     * be nullptr.
-     */
-    std::mutex *getMutex();
-};
-
-
-/* Lock a mutex.
- * @param mutex The given mutex to be locked.  Pass NULL to specify
- *              the global ICU mutex.  Recursive locks are an error
- *              and may cause a deadlock on some platforms.
- */
-U_CAPI void U_EXPORT2 umtx_lock(UMutex* mutex);
-
-/* Unlock a mutex.
- * @param mutex The given mutex to be unlocked.  Pass NULL to specify
- *              the global ICU mutex.
- */
-U_CAPI void U_EXPORT2 umtx_unlock (UMutex* mutex);
-
-
-U_NAMESPACE_END
-
-#endif /* UMUTEX_H */
-/*eof*/
->>>>>>> a8a80be5
+// © 2016 and later: Unicode, Inc. and others.
+// License & terms of use: http://www.unicode.org/copyright.html
+/*
+**********************************************************************
+*   Copyright (C) 1997-2015, International Business Machines
+*   Corporation and others.  All Rights Reserved.
+**********************************************************************
+*
+* File UMUTEX.H
+*
+* Modification History:
+*
+*   Date        Name        Description
+*   04/02/97  aliu        Creation.
+*   04/07/99  srl         rewrite - C interface, multiple mutices
+*   05/13/99  stephen     Changed to umutex (from cmutex)
+******************************************************************************
+*/
+
+#ifndef UMUTEX_H
+#define UMUTEX_H
+
+#include <atomic>
+#include <condition_variable>
+#include <mutex>
+#include <type_traits>
+
+#include "unicode/utypes.h"
+#include "unicode/uclean.h"
+#include "unicode/uobject.h"
+
+#include "putilimp.h"
+
+#if defined(U_USER_ATOMICS_H) || defined(U_USER_MUTEX_H)
+// Support for including an alternate implementation of atomic & mutex operations has been withdrawn.
+// See issue ICU-20185.
+#error U_USER_ATOMICS and U_USER_MUTEX_H are not supported
+#endif
+
+// Export an explicit template instantiation of std::atomic<int32_t>. 
+// When building DLLs for Windows this is required as it is used as a data member of the exported SharedObject class.
+// See digitlst.h, pluralaffix.h, datefmt.h, and others for similar examples.
+//
+// Similar story for std::atomic<std::mutex *>, and the exported UMutex class.
+#if U_PF_WINDOWS <= U_PLATFORM && U_PLATFORM <= U_PF_CYGWIN && !defined(U_IN_DOXYGEN)
+#if defined(__clang__) || defined(_MSC_VER)
+  #if defined(__clang__)
+    // Suppress the warning that the explicit instantiation after explicit specialization has no effect.
+    #pragma clang diagnostic push
+    #pragma clang diagnostic ignored "-Winstantiation-after-specialization"
+  #endif
+template struct U_COMMON_API std::atomic<int32_t>;
+template struct U_COMMON_API std::atomic<std::mutex *>;
+  #if defined(__clang__)
+    #pragma clang diagnostic pop
+  #endif
+#elif defined(__GNUC__)
+// For GCC this class is already exported/visible, so no need for U_COMMON_API.
+template struct std::atomic<int32_t>;
+template struct std::atomic<std::mutex *>;
+#endif
+#endif
+
+
+U_NAMESPACE_BEGIN
+
+/****************************************************************************
+ *
+ *   Low Level Atomic Operations, ICU wrappers for.
+ *
+ ****************************************************************************/
+
+typedef std::atomic<int32_t> u_atomic_int32_t;
+
+inline int32_t umtx_loadAcquire(u_atomic_int32_t &var) {
+    return var.load(std::memory_order_acquire);
+}
+
+inline void umtx_storeRelease(u_atomic_int32_t &var, int32_t val) {
+    var.store(val, std::memory_order_release);
+}
+
+inline int32_t umtx_atomic_inc(u_atomic_int32_t *var) {
+    return var->fetch_add(1) + 1;
+}
+
+inline int32_t umtx_atomic_dec(u_atomic_int32_t *var) {
+    return var->fetch_sub(1) - 1;
+}
+
+
+/*************************************************************************************************
+ *
+ *  UInitOnce Definitions.
+ *
+ *************************************************************************************************/
+
+struct U_COMMON_API UInitOnce {
+    u_atomic_int32_t   fState {0};
+    UErrorCode       fErrCode {U_ZERO_ERROR};
+    void reset() {fState = 0;}
+    UBool isReset() {return umtx_loadAcquire(fState) == 0;}
+// Note: isReset() is used by service registration code.
+//                 Thread safety of this usage needs review.
+};
+
+U_COMMON_API UBool U_EXPORT2 umtx_initImplPreInit(UInitOnce &);
+U_COMMON_API void  U_EXPORT2 umtx_initImplPostInit(UInitOnce &);
+
+template<class T> void umtx_initOnce(UInitOnce &uio, T *obj, void (U_CALLCONV T::*fp)()) {
+    if (umtx_loadAcquire(uio.fState) == 2) {
+        return;
+    }
+    if (umtx_initImplPreInit(uio)) {
+        (obj->*fp)();
+        umtx_initImplPostInit(uio);
+    }
+}
+
+
+// umtx_initOnce variant for plain functions, or static class functions.
+//               No context parameter.
+inline void umtx_initOnce(UInitOnce &uio, void (U_CALLCONV *fp)()) {
+    if (umtx_loadAcquire(uio.fState) == 2) {
+        return;
+    }
+    if (umtx_initImplPreInit(uio)) {
+        (*fp)();
+        umtx_initImplPostInit(uio);
+    }
+}
+
+// umtx_initOnce variant for plain functions, or static class functions.
+//               With ErrorCode, No context parameter.
+inline void umtx_initOnce(UInitOnce &uio, void (U_CALLCONV *fp)(UErrorCode &), UErrorCode &errCode) {
+    if (U_FAILURE(errCode)) {
+        return;
+    }
+    if (umtx_loadAcquire(uio.fState) != 2 && umtx_initImplPreInit(uio)) {
+        // We run the initialization.
+        (*fp)(errCode);
+        uio.fErrCode = errCode;
+        umtx_initImplPostInit(uio);
+    } else {
+        // Someone else already ran the initialization.
+        if (U_FAILURE(uio.fErrCode)) {
+            errCode = uio.fErrCode;
+        }
+    }
+}
+
+// umtx_initOnce variant for plain functions, or static class functions,
+//               with a context parameter.
+template<class T> void umtx_initOnce(UInitOnce &uio, void (U_CALLCONV *fp)(T), T context) {
+    if (umtx_loadAcquire(uio.fState) == 2) {
+        return;
+    }
+    if (umtx_initImplPreInit(uio)) {
+        (*fp)(context);
+        umtx_initImplPostInit(uio);
+    }
+}
+
+// umtx_initOnce variant for plain functions, or static class functions,
+//               with a context parameter and an error code.
+template<class T> void umtx_initOnce(UInitOnce &uio, void (U_CALLCONV *fp)(T, UErrorCode &), T context, UErrorCode &errCode) {
+    if (U_FAILURE(errCode)) {
+        return;
+    }
+    if (umtx_loadAcquire(uio.fState) != 2 && umtx_initImplPreInit(uio)) {
+        // We run the initialization.
+        (*fp)(context, errCode);
+        uio.fErrCode = errCode;
+        umtx_initImplPostInit(uio);
+    } else {
+        // Someone else already ran the initialization.
+        if (U_FAILURE(uio.fErrCode)) {
+            errCode = uio.fErrCode;
+        }
+    }
+}
+
+// UMutex should be constexpr-constructible, so that no initialization code
+// is run during startup.
+// This works on all C++ libraries except MS VS before VS2019.
+#if (defined(_CPPLIB_VER) && !defined(_MSVC_STL_VERSION)) || \
+    (defined(_MSVC_STL_VERSION) && _MSVC_STL_VERSION < 142)
+    // (VS std lib older than VS2017) || (VS std lib version < VS2019)
+#   define UMUTEX_CONSTEXPR
+#else
+#   define UMUTEX_CONSTEXPR constexpr
+#endif
+
+/**
+ * UMutex - ICU Mutex class.
+ *
+ * This is the preferred Mutex class for use within ICU implementation code.
+ * It is a thin wrapper over C++ std::mutex, with these additions:
+ *    - Static instances are safe, not triggering static construction or destruction,
+ *      and the associated order of construction or destruction issues.
+ *    - Plumbed into u_cleanup() for destructing the underlying std::mutex,
+ *      which frees any OS level resources they may be holding.
+ *
+ * Limitations:
+ *    - Static or global instances only. Cannot be heap allocated. Cannot appear as a
+ *      member of another class.
+ *    - No condition variables or other advanced features. If needed, you will need to use
+ *      std::mutex and std::condition_variable directly. For an example, see unifiedcache.cpp
+ *
+ * Typical Usage:
+ *    static UMutex myMutex;
+ *
+ *    {
+ *       Mutex lock(myMutex);
+ *       ...    // Do stuff that is protected by myMutex;
+ *    }         // myMutex is released when lock goes out of scope.
+ */
+
+class U_COMMON_API UMutex {
+public:
+    UMUTEX_CONSTEXPR UMutex() {}
+    ~UMutex() = default;
+
+    UMutex(const UMutex &other) = delete;
+    UMutex &operator =(const UMutex &other) = delete;
+    void *operator new(size_t) = delete;
+
+    // requirements for C++ BasicLockable, allows UMutex to work with std::lock_guard
+    void lock() {
+        std::mutex *m = fMutex.load(std::memory_order_acquire);
+        if (m == nullptr) { m = getMutex(); }
+        m->lock();
+    }
+    void unlock() { fMutex.load(std::memory_order_relaxed)->unlock(); }
+
+    static void cleanup();
+
+private:
+    alignas(std::mutex) char fStorage[sizeof(std::mutex)] {};
+    std::atomic<std::mutex *> fMutex { nullptr };
+
+    /** All initialized UMutexes are kept in a linked list, so that they can be found,
+     * and the underlying std::mutex destructed, by u_cleanup().
+     */
+    UMutex *fListLink { nullptr };
+    static UMutex *gListHead;
+
+    /** Out-of-line function to lazily initialize a UMutex on first use.
+     * Initial fast check is inline, in lock().  The returned value may never
+     * be nullptr.
+     */
+    std::mutex *getMutex();
+};
+
+
+/* Lock a mutex.
+ * @param mutex The given mutex to be locked.  Pass NULL to specify
+ *              the global ICU mutex.  Recursive locks are an error
+ *              and may cause a deadlock on some platforms.
+ */
+U_CAPI void U_EXPORT2 umtx_lock(UMutex* mutex);
+
+/* Unlock a mutex.
+ * @param mutex The given mutex to be unlocked.  Pass NULL to specify
+ *              the global ICU mutex.
+ */
+U_CAPI void U_EXPORT2 umtx_unlock (UMutex* mutex);
+
+
+U_NAMESPACE_END
+
+#endif /* UMUTEX_H */
+/*eof*/